--- conflicted
+++ resolved
@@ -108,9 +108,8 @@
     # we are going to grow such regions by overlapping them with the void (if any)
     # TODO: detect and investigate whether there could be narrow regions without
     # any void neighbors
-    my $distance_between_surfaces = $layerm->infill_flow->scaled_spacing;
+    my $distance_between_surfaces = $layerm->solid_infill_flow->scaled_spacing;
     {
-<<<<<<< HEAD
         my $collapsed = diff(
             [ map @{$_->expolygon}, @surfaces ],
             [ offset(
@@ -131,14 +130,10 @@
             undef,
             1,
         )};
-=======
-        my $distance = $layerm->solid_infill_flow->scaled_spacing / 2;
-        @surfaces = map $_->offset(-$distance * &Slic3r::INFILL_OVERLAP_OVER_SPACING), @surfaces;
->>>>>>> 83065b07
     }
     
     # add spacing between surfaces
-    @surfaces = map $_->offset(-$distance_between_surfaces/2), @surfaces;
+    @surfaces = map $_->offset(-$distance_between_surfaces / 2 * &Slic3r::INFILL_OVERLAP_OVER_SPACING), @surfaces;
     
     my @fills = ();
     my @fills_ordering_points =  ();
