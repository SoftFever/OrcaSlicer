package Slic3r::GCode;
use Moo;

use List::Util qw(max first);
use Slic3r::ExtrusionPath ':roles';
<<<<<<< HEAD
use Slic3r::Geometry qw(scale unscale scaled_epsilon points_coincide PI X Y);
use Slic3r::Geometry::Clipper qw(union_ex);
=======
use Slic3r::Geometry qw(scale unscale scaled_epsilon points_coincide PI X Y B);
>>>>>>> 73aae07e

has 'multiple_extruders' => (is => 'ro', default => sub {0} );
has 'layer'              => (is => 'rw');
has 'move_z_callback'    => (is => 'rw');
has 'shift_x'            => (is => 'rw', default => sub {0} );
has 'shift_y'            => (is => 'rw', default => sub {0} );
has 'z'                  => (is => 'rw');
has 'speed'              => (is => 'rw');

has 'external_mp'        => (is => 'rw');
has 'layer_mp'           => (is => 'rw');
has 'new_object'         => (is => 'rw', default => sub {0});
has 'straight_once'      => (is => 'rw', default => sub {1});
has 'extruder'           => (is => 'rw');
has 'extrusion_distance' => (is => 'rw', default => sub {0} );
has 'elapsed_time'       => (is => 'rw', default => sub {0} );  # seconds
has 'total_extrusion_length' => (is => 'rw', default => sub {0} );
has 'lifted'             => (is => 'rw', default => sub {0} );
has 'last_pos'           => (is => 'rw', default => sub { Slic3r::Point->new(0,0) } );
has 'last_speed'         => (is => 'rw', default => sub {""});
has 'last_f'             => (is => 'rw', default => sub {""});
has 'last_fan_speed'     => (is => 'rw', default => sub {0});
has 'dec'                => (is => 'ro', default => sub { 3 } );

# used for vibration limit:
has 'last_dir'           => (is => 'ro', default => sub { [0,0] });
has 'dir_time'           => (is => 'ro', default => sub { [0,0] });

# calculate speeds (mm/min)
has 'speeds' => (
    is      => 'ro',
    default => sub {+{
        map { $_ => 60 * $Slic3r::Config->get_value("${_}_speed") }
            qw(travel perimeter small_perimeter external_perimeter infill
                solid_infill top_solid_infill support_material bridge gap_fill),
    }},
);

# assign speeds to roles
my %role_speeds = (
    &EXTR_ROLE_PERIMETER                    => 'perimeter',
    &EXTR_ROLE_EXTERNAL_PERIMETER           => 'external_perimeter',
    &EXTR_ROLE_CONTOUR_INTERNAL_PERIMETER   => 'perimeter',
    &EXTR_ROLE_FILL                         => 'infill',
    &EXTR_ROLE_SOLIDFILL                    => 'solid_infill',
    &EXTR_ROLE_TOPSOLIDFILL                 => 'top_solid_infill',
    &EXTR_ROLE_BRIDGE                       => 'bridge',
    &EXTR_ROLE_SKIRT                        => 'perimeter',
    &EXTR_ROLE_SUPPORTMATERIAL              => 'support_material',
    &EXTR_ROLE_GAPFILL                      => 'gap_fill',
);

sub set_shift {
<<<<<<< HEAD
    my $self = shift;
    my @shift = @_;
    
    # adjust last position
    $self->last_pos($self->last_pos->clone->translate(
        scale($self->shift_x - $shift[X]),
        scale($self->shift_y - $shift[Y]),
    ));
    
    $self->shift_x($shift[X]);
    $self->shift_y($shift[Y]);
}

sub change_layer {
=======
>>>>>>> 73aae07e
    my $self = shift;
    my @shift = @_;
    
<<<<<<< HEAD
    $self->layer($layer);
    if ($Slic3r::Config->avoid_crossing_perimeters) {
        $self->layer_mp(Slic3r::GCode::MotionPlanner->new(
            islands => union_ex([ map @$_, @{$layer->slices} ], undef, 1),
        ));
    }
    my $z = $Slic3r::Config->z_offset + $layer->print_z * &Slic3r::SCALING_FACTOR;
=======
    $self->last_pos->translate(
        scale ($shift[X] - $self->shift_x),
        scale ($shift[Y] - $self->shift_y),
    );
>>>>>>> 73aae07e
    
    $self->shift_x($shift[X]);
    $self->shift_y($shift[Y]);
}

# this method accepts Z in scaled coordinates
sub move_z {
    my $self = shift;
    my ($z, $comment) = @_;
    
    $z *= &Slic3r::SCALING_FACTOR;
    $z += $Slic3r::Config->z_offset;
    
    my $gcode = "";
    my $current_z = $self->z;
    if (!defined $current_z || $current_z != ($z + $self->lifted)) {
        $gcode .= $self->retract(move_z => $z);
        $self->speed('travel');
        $gcode .= $self->G0(undef, $z, 0, $comment || ('move to next layer (' . $self->layer->id . ')'))
            unless ($current_z // -1) != ($self->z // -1);
        $gcode .= $self->move_z_callback->() if defined $self->move_z_callback;
    }
    
    return $gcode;
}

sub extrude {
    my $self = shift;
    
    ($_[0]->isa('Slic3r::ExtrusionLoop') || $_[0]->isa('Slic3r::ExtrusionLoop::Packed'))
        ? $self->extrude_loop(@_)
        : $self->extrude_path(@_);
}

sub extrude_loop {
    my $self = shift;
    my ($loop, $description) = @_;
    
    # extrude all loops ccw
    $loop = $loop->unpack if $loop->isa('Slic3r::ExtrusionLoop::Packed');
    my $was_clockwise = $loop->polygon->make_counter_clockwise;
    
    # find the point of the loop that is closest to the current extruder position
    # or randomize if requested
    my $last_pos = $self->last_pos;
    if ($Slic3r::Config->randomize_start && $loop->role == EXTR_ROLE_CONTOUR_INTERNAL_PERIMETER) {
        $last_pos = Slic3r::Point->new(scale $Slic3r::Config->print_center->[X], scale $Slic3r::Config->bed_size->[Y]);
        $last_pos->rotate(rand(2*PI), $Slic3r::Config->print_center);
    }
    my $start_index = $loop->nearest_point_index_to($last_pos);
    
    # split the loop at the starting point and make a path
    my $extrusion_path = $loop->split_at_index($start_index);
    
    # clip the path to avoid the extruder to get exactly on the first point of the loop;
    # if polyline was shorter than the clipping distance we'd get a null polyline, so
    # we discard it in that case
    $extrusion_path->clip_end(scale $extrusion_path->flow_spacing * &Slic3r::LOOP_CLIPPING_LENGTH_OVER_SPACING);
    return '' if !@{$extrusion_path->polyline};
    
    # extrude along the path
    my $gcode = $self->extrude_path($extrusion_path, $description);
    
    # make a little move inwards before leaving loop
    if ($loop->role == EXTR_ROLE_EXTERNAL_PERIMETER) {
        # detect angle between last and first segment
        # the side depends on the original winding order of the polygon (left for contours, right for holes)
        my @points = $was_clockwise ? (-2, 1) : (1, -2);
        my $angle = Slic3r::Geometry::angle3points(@{$extrusion_path->polyline}[0, @points]) / 3;
        $angle *= -1 if $was_clockwise;
        
        # create the destination point along the first segment and rotate it
        my $point = Slic3r::Geometry::point_along_segment(@{$extrusion_path->polyline}[0,1], scale $extrusion_path->flow_spacing);
        bless $point, 'Slic3r::Point';
        $point->rotate($angle, $extrusion_path->polyline->[0]);
        
        # generate the travel move
        $self->speed('travel');
        $gcode .= $self->G0($point, undef, 0, "move inwards before travel");
    }
    
    return $gcode;
}

sub extrude_path {
    my $self = shift;
    my ($path, $description, $recursive) = @_;
    
    $path = $path->unpack if $path->isa('Slic3r::ExtrusionPath::Packed');
    $path->simplify(&Slic3r::SCALED_RESOLUTION);
    
    # detect arcs
    if ($Slic3r::Config->gcode_arcs && !$recursive) {
        my $gcode = "";
        foreach my $arc_path ($path->detect_arcs) {
            $gcode .= $self->extrude_path($arc_path, $description, 1);
        }
        return $gcode;
    }
    
    my $gcode = "";
    
    # skip retract for support material
    {
        # retract if distance from previous position is greater or equal to the one specified by the user
        my $travel = Slic3r::Line->new($self->last_pos->clone, $path->points->[0]->clone);
        if ($travel->length >= scale $self->extruder->retract_before_travel
            && ($path->role != EXTR_ROLE_SUPPORTMATERIAL || !$self->layer->support_islands_enclose_line($travel))) {
            # move travel back to original layer coordinates.
            # note that we're only considering the current object's islands, while we should
            # build a more complete configuration space
            $travel->translate(-$self->shift_x, -$self->shift_y);
            if (!$Slic3r::Config->only_retract_when_crossing_perimeters || $path->role != EXTR_ROLE_FILL || !first { $_->encloses_line($travel, scaled_epsilon) } @{$self->layer->slices}) {
                $gcode .= $self->retract(travel_to => $path->points->[0]);
            }
        }
    }
    
    # go to first point of extrusion path
<<<<<<< HEAD
    $gcode .= $self->travel_to($path->points->[0], "move to first $description point");
=======
    $self->speed('travel');
    $gcode .= $self->G0($path->points->[0], undef, 0, "move to first $description point")
        if !points_coincide($self->last_pos, $path->points->[0]);
>>>>>>> 73aae07e
    
    # compensate retraction
    $gcode .= $self->unretract;
    
    my $area;  # mm^3 of extrudate per mm of tool movement 
    if ($path->role == EXTR_ROLE_BRIDGE) {
        my $s = $path->flow_spacing;
        $area = ($s**2) * PI/4;
    } else {
        my $s = $path->flow_spacing;
        my $h = $path->height // $self->layer->height;
        $area = $self->extruder->mm3_per_mm($s, $h);
    }
    
    # calculate extrusion length per distance unit
    my $e = $self->extruder->e_per_mm3 * $area;
    
    # set speed
    $self->speed( $role_speeds{$path->role} || die "Unknown role: " . $path->role );
    if ($path->role == EXTR_ROLE_PERIMETER || $path->role == EXTR_ROLE_EXTERNAL_PERIMETER || $path->role == EXTR_ROLE_CONTOUR_INTERNAL_PERIMETER) {
        if (abs($path->length) <= &Slic3r::SMALL_PERIMETER_LENGTH) {
            $self->speed('small_perimeter');
        }
    }
    
    # extrude arc or line
    my $path_length = 0;
    if ($path->isa('Slic3r::ExtrusionPath::Arc')) {
        $path_length = unscale $path->length;
        $gcode .= $self->G2_G3($path->points->[-1], $path->orientation, 
            $path->center, $e * unscale $path_length, $description);
    } else {
        foreach my $line ($path->lines) {
            my $line_length = unscale $line->length;
            $path_length += $line_length;
            $gcode .= $self->G1($line->[B], undef, $e * $line_length, $description);
        }
    }
    
    if ($Slic3r::Config->cooling) {
        my $path_time = $path_length / $self->speeds->{$self->last_speed} * 60;
        if ($self->layer->id == 0) {
            $path_time = $Slic3r::Config->first_layer_speed =~ /^(\d+(?:\.\d+)?)%$/
                ? $path_time / ($1/100)
                : $path_length / $Slic3r::Config->first_layer_speed * 60;
        }
        $self->elapsed_time($self->elapsed_time + $path_time);
    }
    
    return $gcode;
}

sub travel_to {
    my $self = shift;
    my ($point, $comment) = @_;
    
    return "" if points_coincide($self->last_pos, $point);
    
    my $gcode = "";
    if ($Slic3r::Config->avoid_crossing_perimeters && $self->last_pos->distance_to($point) > scale 5 && !$self->straight_once) {
        my $plan = sub {
            my $mp = shift;
            return join '', 
                map $self->G0($_->b, undef, 0, $comment || ""),
                $mp->shortest_path($self->last_pos, $point)->lines;
        };
        
        if ($self->new_object) {
            my @shift = ($self->shift_x, $self->shift_y);
            $self->set_shift(0,0);
            $point->translate(map scale $_, @shift);
            $gcode .= $plan->($self->external_mp);
            $self->new_object(0);
            $self->set_shift(@shift);
        } else {
            $gcode .= $plan->($self->layer_mp);
        }
    } else {
        $self->straight_once(0);
        $gcode .= $self->G0($point, undef, 0, $comment || "");
    }
    
    return $gcode;
}

sub retract {
    my $self = shift;
    my %params = @_;
    
    # get the retraction length and abort if none
    my ($length, $restart_extra, $comment) = $params{toolchange}
        ? ($self->extruder->retract_length_toolchange,  $self->extruder->retract_restart_extra_toolchange,  "retract for tool change")
        : ($self->extruder->retract_length,             $self->extruder->retract_restart_extra,             "retract");
    
    # if we already retracted, reduce the required amount of retraction
    $length -= $self->extruder->retracted;
    return "" unless $length > 0;
    
    # prepare moves
    $self->speed('retract');
    my $retract = [undef, undef, -$length, $comment];
    my $lift    = ($self->extruder->retract_lift == 0 || defined $params{move_z})
        ? undef
        : [undef, $self->z + $self->extruder->retract_lift, 0, 'lift plate during travel'];
    
    my $gcode = "";
    if (($Slic3r::Config->g0 || $Slic3r::Config->gcode_flavor eq 'mach3') && $params{travel_to}) {
        if ($lift) {
            # combine lift and retract
            $lift->[2] = $retract->[2];
            $gcode .= $self->G0(@$lift);
        } else {
            # combine travel and retract
            my $travel = [$params{travel_to}, undef, $retract->[2], "travel and $comment"];
            $gcode .= $self->G0(@$travel);
        }
    } elsif (($Slic3r::Config->g0 || $Slic3r::Config->gcode_flavor eq 'mach3') && defined $params{move_z}) {
        # combine Z change and retraction
        my $travel = [undef, $params{move_z}, $retract->[2], "change layer and $comment"];
        $gcode .= $self->G0(@$travel);
    } else {
        $gcode .= $self->G1(@$retract);
        if (defined $params{move_z} && $self->extruder->retract_lift > 0) {
            my $travel = [undef, $params{move_z} + $self->extruder->retract_lift, 0, 'move to next layer (' . $self->layer->id . ') and lift'];
            $gcode .= $self->G0(@$travel);
            $self->lifted($self->extruder->retract_lift);
        } elsif ($lift) {
            $gcode .= $self->G1(@$lift);
        }
    }
    $self->extruder->retracted($self->extruder->retracted + $length);
    $self->extruder->restart_extra($restart_extra);
    $self->lifted($self->extruder->retract_lift) if $lift;
    
    # reset extrusion distance during retracts
    # this makes sure we leave sufficient precision in the firmware
    $gcode .= $self->reset_e if $Slic3r::Config->gcode_flavor !~ /^(?:mach3|makerbot)$/;
    
    return $gcode;
}

sub unretract {
    my $self = shift;
    
    my $gcode = "";
    
    if ($self->lifted) {
        $self->speed('travel');
        $gcode .= $self->G0(undef, $self->z - $self->lifted, 0, 'restore layer Z');
        $self->lifted(0);
    }
    
    my $to_unretract = $self->extruder->retracted + $self->extruder->restart_extra;
    if ($to_unretract) {
        $self->speed('retract');
        $gcode .= $self->G0(undef, undef, $to_unretract, "compensate retraction");
        $self->extruder->retracted(0);
        $self->extruder->restart_extra(0);
    }
    
    return $gcode;
}

sub reset_e {
    my $self = shift;
    
    $self->extrusion_distance(0);
    return sprintf "G92 %s0%s\n", $Slic3r::Config->extrusion_axis, ($Slic3r::Config->gcode_comments ? ' ; reset extrusion distance' : '')
        if $Slic3r::Config->extrusion_axis && !$Slic3r::Config->use_relative_e_distances;
}

sub set_acceleration {
    my $self = shift;
    my ($acceleration) = @_;
    return "" if !$acceleration;
    
    return sprintf "M204 S%s%s\n",
        $acceleration, ($Slic3r::Config->gcode_comments ? ' ; adjust acceleration' : '');
}

sub G0 {
    my $self = shift;
    return $self->G1(@_) if !($Slic3r::Config->g0 || $Slic3r::Config->gcode_flavor eq 'mach3');
    return $self->_G0_G1("G0", @_);
}

sub G1 {
    my $self = shift;
    return $self->_G0_G1("G1", @_);
}

sub _G0_G1 {
    my $self = shift;
    my ($gcode, $point, $z, $e, $comment) = @_;
    my $dec = $self->dec;
    
    if ($point) {
        $gcode .= sprintf " X%.${dec}f Y%.${dec}f", 
            ($point->x * &Slic3r::SCALING_FACTOR) + $self->shift_x - $self->extruder->extruder_offset->[X], 
            ($point->y * &Slic3r::SCALING_FACTOR) + $self->shift_y - $self->extruder->extruder_offset->[Y]; #**
        $gcode = $self->_limit_frequency($point) . $gcode;
        $self->last_pos($point->clone);
    }
    if (defined $z && (!defined $self->z || $z != $self->z)) {
        $self->z($z);
        $gcode .= sprintf " Z%.${dec}f", $z;
    }
    
    return $self->_Gx($gcode, $e, $comment);
}

sub G2_G3 {
    my $self = shift;
    my ($point, $orientation, $center, $e, $comment) = @_;
    my $dec = $self->dec;
    
    my $gcode = $orientation eq 'cw' ? "G2" : "G3";
    
    $gcode .= sprintf " X%.${dec}f Y%.${dec}f", 
        ($point->x * &Slic3r::SCALING_FACTOR) + $self->shift_x - $self->extruder->extruder_offset->[X], 
        ($point->y * &Slic3r::SCALING_FACTOR) + $self->shift_y - $self->extruder->extruder_offset->[Y]; #**
    
    # XY distance of the center from the start position
    $gcode .= sprintf " I%.${dec}f J%.${dec}f",
        ($center->[X] - $self->last_pos->[X]) * &Slic3r::SCALING_FACTOR,
        ($center->[Y] - $self->last_pos->[Y]) * &Slic3r::SCALING_FACTOR;
    
    $self->last_pos($point);
    return $self->_Gx($gcode, $e, $comment);
}

sub _Gx {
    my $self = shift;
    my ($gcode, $e, $comment) = @_;
    my $dec = $self->dec;
    
    # output speed if it's different from last one used
    # (goal: reduce gcode size)
    my $append_bridge_off = 0;
    my $F;
    if ($self->speed ne $self->last_speed) {
        if ($self->speed eq 'bridge') {
            $gcode = ";_BRIDGE_FAN_START\n$gcode";
        } elsif ($self->last_speed eq 'bridge') {
            $append_bridge_off = 1;
        }
        
        # apply the speed reduction for print moves on bottom layer
        $F = $self->speed eq 'retract'
            ? ($self->extruder->retract_speed_mm_min)
            : $self->speeds->{$self->speed} // $self->speed;
        if ($e && $self->layer && $self->layer->id == 0 && $comment !~ /retract/) {
            $F = $Slic3r::Config->first_layer_speed =~ /^(\d+(?:\.\d+)?)%$/
                ? ($F * $1/100)
                : $Slic3r::Config->first_layer_speed * 60;
        }
        $self->last_speed($self->speed);
        $self->last_f($F);
    }
    $gcode .= sprintf " F%.${dec}f", $F if defined $F;
    
    # output extrusion distance
    if ($e && $Slic3r::Config->extrusion_axis) {
        $self->extrusion_distance(0) if $Slic3r::Config->use_relative_e_distances;
        $self->extrusion_distance($self->extrusion_distance + $e);
        $self->total_extrusion_length($self->total_extrusion_length + $e);
        $gcode .= sprintf " %s%.5f", $Slic3r::Config->extrusion_axis, $self->extrusion_distance;
    }
    
    $gcode .= sprintf " ; %s", $comment if $comment && $Slic3r::Config->gcode_comments;
    if ($append_bridge_off) {
        $gcode .= "\n;_BRIDGE_FAN_END";
    }
    return "$gcode\n";
}

sub set_extruder {
    my $self = shift;
    my ($extruder) = @_;
    
    # return nothing if this extruder was already selected
    return "" if (defined $self->extruder) && ($self->extruder->id == $extruder->id);
    
    # if we are running a single-extruder setup, just set the extruder and return nothing
    if (!$self->multiple_extruders) {
        $self->extruder($extruder);
        return "";
    }
    
    # trigger retraction on the current extruder (if any) 
    my $gcode = "";
    $gcode .= $self->retract(toolchange => 1) if defined $self->extruder;
    
    # append custom toolchange G-code
    if (defined $self->extruder && $Slic3r::Config->toolchange_gcode) {
        $gcode .= sprintf "%s\n", $Slic3r::Config->replace_options($Slic3r::Config->toolchange_gcode, {
            previous_extruder   => $self->extruder->id,
            next_extruder       => $extruder->id,
        });
    }
    
    # set the new extruder
    $self->extruder($extruder);
    $gcode .= sprintf "T%d%s\n", $extruder->id, ($Slic3r::Config->gcode_comments ? ' ; change extruder' : '');
    $gcode .= $self->reset_e;
    
    return $gcode;
}

sub set_fan {
    my $self = shift;
    my ($speed, $dont_save) = @_;
    
    if ($self->last_fan_speed != $speed || $dont_save) {
        $self->last_fan_speed($speed) if !$dont_save;
        if ($speed == 0) {
            my $code = $Slic3r::Config->gcode_flavor eq 'teacup'
                ? 'M106 S0'
                : 'M107';
            return sprintf "$code%s\n", ($Slic3r::Config->gcode_comments ? ' ; disable fan' : '');
        } else {
            return sprintf "M106 %s%d%s\n", ($Slic3r::Config->gcode_flavor eq 'mach3' ? 'P' : 'S'),
                (255 * $speed / 100), ($Slic3r::Config->gcode_comments ? ' ; enable fan' : '');
        }
    }
    return "";
}

sub set_temperature {
    my $self = shift;
    my ($temperature, $wait, $tool) = @_;
    
    return "" if $wait && $Slic3r::Config->gcode_flavor eq 'makerbot';
    
    my ($code, $comment) = ($wait && $Slic3r::Config->gcode_flavor ne 'teacup')
        ? ('M109', 'wait for temperature to be reached')
        : ('M104', 'set temperature');
    my $gcode = sprintf "$code %s%d %s; $comment\n",
        ($Slic3r::Config->gcode_flavor eq 'mach3' ? 'P' : 'S'), $temperature,
        (defined $tool && $self->multiple_extruders) ? "T$tool " : "";
    
    $gcode .= "M116 ; wait for temperature to be reached\n"
        if $Slic3r::Config->gcode_flavor eq 'teacup' && $wait;
    
    return $gcode;
}

sub set_bed_temperature {
    my $self = shift;
    my ($temperature, $wait) = @_;
    
    my ($code, $comment) = ($wait && $Slic3r::Config->gcode_flavor ne 'teacup')
        ? (($Slic3r::Config->gcode_flavor eq 'makerbot' ? 'M109'
            : 'M190'), 'wait for bed temperature to be reached')
        : ('M140', 'set bed temperature');
    my $gcode = sprintf "$code %s%d ; $comment\n",
        ($Slic3r::Config->gcode_flavor eq 'mach3' ? 'P' : 'S'), $temperature;
    
    $gcode .= "M116 ; wait for bed temperature to be reached\n"
        if $Slic3r::Config->gcode_flavor eq 'teacup' && $wait;
    
    return $gcode;
}

# http://hydraraptor.blogspot.it/2010/12/frequency-limit.html
sub _limit_frequency {
    my $self = shift;
    my ($point) = @_;
    
    return '' if $Slic3r::Config->vibration_limit == 0;
    my $min_time = 1 / ($Slic3r::Config->vibration_limit * 60);  # in minutes
    
    # calculate the move vector and move direction
    my $vector = Slic3r::Line->new($self->last_pos, $point)->vector;
    my @dir = map { $vector->[B][$_] <=> 0 } X,Y;
    
    my $time = (unscale $vector->length) / $self->speeds->{$self->speed};  # in minutes
    if ($time > 0) {
        my @pause = ();
        foreach my $axis (X,Y) {
            if ($dir[$axis] != 0 && $self->last_dir->[$axis] != $dir[$axis]) {
                if ($self->last_dir->[$axis] != 0) {
                    # this axis is changing direction: check whether we need to pause
                    if ($self->dir_time->[$axis] < $min_time) {
                        push @pause, ($min_time - $self->dir_time->[$axis]);
                    }
                }
                $self->last_dir->[$axis] = $dir[$axis];
                $self->dir_time->[$axis] = 0;
            }
            $self->dir_time->[$axis] += $time;
        }
        
        if (@pause) {
            return sprintf "G4 P%d\n", max(@pause) * 60 * 1000;
        }
    }
    
    return '';
}

1;<|MERGE_RESOLUTION|>--- conflicted
+++ resolved
@@ -3,12 +3,8 @@
 
 use List::Util qw(max first);
 use Slic3r::ExtrusionPath ':roles';
-<<<<<<< HEAD
-use Slic3r::Geometry qw(scale unscale scaled_epsilon points_coincide PI X Y);
+use Slic3r::Geometry qw(scale unscale scaled_epsilon points_coincide PI X Y B);
 use Slic3r::Geometry::Clipper qw(union_ex);
-=======
-use Slic3r::Geometry qw(scale unscale scaled_epsilon points_coincide PI X Y B);
->>>>>>> 73aae07e
 
 has 'multiple_extruders' => (is => 'ro', default => sub {0} );
 has 'layer'              => (is => 'rw');
@@ -62,43 +58,28 @@
 );
 
 sub set_shift {
-<<<<<<< HEAD
     my $self = shift;
     my @shift = @_;
     
-    # adjust last position
-    $self->last_pos($self->last_pos->clone->translate(
-        scale($self->shift_x - $shift[X]),
-        scale($self->shift_y - $shift[Y]),
-    ));
+    $self->last_pos->translate(
+        scale ($shift[X] - $self->shift_x),
+        scale ($shift[Y] - $self->shift_y),
+    );
     
     $self->shift_x($shift[X]);
     $self->shift_y($shift[Y]);
 }
 
 sub change_layer {
-=======
->>>>>>> 73aae07e
-    my $self = shift;
-    my @shift = @_;
-    
-<<<<<<< HEAD
+    my $self = shift;
+    my ($layer) = @_;
+    
     $self->layer($layer);
     if ($Slic3r::Config->avoid_crossing_perimeters) {
         $self->layer_mp(Slic3r::GCode::MotionPlanner->new(
             islands => union_ex([ map @$_, @{$layer->slices} ], undef, 1),
         ));
     }
-    my $z = $Slic3r::Config->z_offset + $layer->print_z * &Slic3r::SCALING_FACTOR;
-=======
-    $self->last_pos->translate(
-        scale ($shift[X] - $self->shift_x),
-        scale ($shift[Y] - $self->shift_y),
-    );
->>>>>>> 73aae07e
-    
-    $self->shift_x($shift[X]);
-    $self->shift_y($shift[Y]);
 }
 
 # this method accepts Z in scaled coordinates
@@ -215,13 +196,9 @@
     }
     
     # go to first point of extrusion path
-<<<<<<< HEAD
-    $gcode .= $self->travel_to($path->points->[0], "move to first $description point");
-=======
     $self->speed('travel');
     $gcode .= $self->G0($path->points->[0], undef, 0, "move to first $description point")
         if !points_coincide($self->last_pos, $path->points->[0]);
->>>>>>> 73aae07e
     
     # compensate retraction
     $gcode .= $self->unretract;
