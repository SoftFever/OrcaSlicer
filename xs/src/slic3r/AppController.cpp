--- conflicted
+++ resolved
@@ -287,7 +287,6 @@
     slice(pri);
 }
 
-<<<<<<< HEAD
 void PrintController::slice_to_png()
 {
     using Pointf3 = Vec3d;
@@ -402,10 +401,7 @@
 //    });
 }
 
-void IProgressIndicator::message_fmt(
-=======
 void ProgressIndicator::message_fmt(
->>>>>>> f5b1729a
         const string &fmtstr, ...) {
     std::stringstream ss;
     va_list args;
@@ -457,40 +453,7 @@
         pind->on_cancel([](){
             std::cout << "Cannot be cancelled!" << std::endl;
         });
-
-<<<<<<< HEAD
-        auto dist = print_ctl()->config().min_object_distance();
-
-        // Create the arranger config
-        auto min_obj_distance = static_cast<Coord>(dist/SCALING_FACTOR);
-
-        auto& bedpoints = print_ctl()->config().bed_shape.values;
-        Polyline bed; bed.points.reserve(bedpoints.size());
-        for(auto& v : bedpoints)
-            bed.append(Point::new_scale(v(0), v(1)));
-
-        if(pind) pind->update(0, _(L("Arranging objects...")));
-
-        try {
-            arr::arrange(*model_,
-                         min_obj_distance,
-                         bed,
-                         arr::BOX,
-                         false, // create many piles not just one pile
-                         [pind, count](unsigned rem) {
-                if(pind)
-                    pind->update(count - rem, _(L("Arranging objects...")));
-            });
-        } catch(std::exception& e) {
-            std::cerr << e.what() << std::endl;
-            report_issue(IssueType::ERR,
-                         _(L("Could not arrange model objects! "
-                         "Some geometries may be invalid.")),
-                         _(L("Exception occurred")));
-        }
-=======
-    }
->>>>>>> f5b1729a
+    }
 
     auto dist = print_ctl()->config().min_object_distance();
 
@@ -500,7 +463,7 @@
     auto& bedpoints = print_ctl()->config().bed_shape.values;
     Polyline bed; bed.points.reserve(bedpoints.size());
     for(auto& v : bedpoints)
-        bed.append(Point::new_scale(v.x, v.y));
+        bed.append(Point::new_scale(v(0), v(1)));
 
     if(pind) pind->update(0, _(L("Arranging objects...")));
 
@@ -510,7 +473,7 @@
                      bed,
                      arr::BOX,
                      false, // create many piles not just one pile
-                     [pind, count](unsigned rem) {
+                     [this, pind, count](unsigned rem) {
             if(pind)
                 pind->update(count - rem, _(L("Arranging objects...")));
         });
