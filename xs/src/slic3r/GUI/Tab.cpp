#include "../../libslic3r/GCodeSender.hpp"
#include "Tab.hpp"
#include "PresetBundle.hpp"
#include "PresetHints.hpp"
#include "../../libslic3r/Utils.hpp"

#include "slic3r/Utils/Http.hpp"
#include "slic3r/Utils/OctoPrint.hpp"
#include "BonjourDialog.hpp"
#include "WipeTowerDialog.hpp"
#include "ButtonsDescription.hpp"

#include <wx/app.h>
#include <wx/button.h>
#include <wx/scrolwin.h>
#include <wx/sizer.h>

#include <wx/bmpcbox.h>
#include <wx/bmpbuttn.h>
#include <wx/treectrl.h>
#include <wx/imaglist.h>
#include <wx/settings.h>
#include <wx/filedlg.h>

#include <boost/algorithm/string/predicate.hpp>
#include "wxExtensions.hpp"
#include <wx/wupdlock.h>

#include <chrono>

namespace Slic3r {
namespace GUI {

// sub new
void Tab::create_preset_tab(PresetBundle *preset_bundle)
{
	m_preset_bundle = preset_bundle;

	// Vertical sizer to hold the choice menu and the rest of the page.
	Tab *panel = this;
	auto  *sizer = new wxBoxSizer(wxVERTICAL);
	sizer->SetSizeHints(panel);
	panel->SetSizer(sizer);

	// preset chooser
	m_presets_choice = new wxBitmapComboBox(panel, wxID_ANY, "", wxDefaultPosition, wxSize(270, -1), 0, 0,wxCB_READONLY);
	/*
	m_cc_presets_choice = new wxComboCtrl(panel, wxID_ANY, L(""), wxDefaultPosition, wxDefaultSize, wxCB_READONLY);
	wxDataViewTreeCtrlComboPopup* popup = new wxDataViewTreeCtrlComboPopup;
	if (popup != nullptr)
	{
		// FIXME If the following line is removed, the combo box popup list will not react to mouse clicks.
		//  On the other side, with this line the combo box popup cannot be closed by clicking on the combo button on Windows 10.
//		m_cc_presets_choice->UseAltPopupWindow();

//		m_cc_presets_choice->EnablePopupAnimation(false);
		m_cc_presets_choice->SetPopupControl(popup);
		popup->SetStringValue(from_u8("Text1"));

		popup->Bind(wxEVT_DATAVIEW_SELECTION_CHANGED, [this, popup](wxCommandEvent& evt)
		{
			auto selected = popup->GetItemText(popup->GetSelection());
			if (selected != _(L("System presets")) && selected != _(L("Default presets")))
			{
				m_cc_presets_choice->SetText(selected);
				std::string selected_string = selected.ToUTF8().data();
#ifdef __APPLE__
#else
 				select_preset(selected_string);
#endif
			}				
		});

// 		popup->Bind(wxEVT_KEY_DOWN, [popup](wxKeyEvent& evt) { popup->OnKeyEvent(evt); });
// 		popup->Bind(wxEVT_KEY_UP, [popup](wxKeyEvent& evt) { popup->OnKeyEvent(evt); });

		auto icons = new wxImageList(16, 16, true, 1);
		popup->SetImageList(icons);
		icons->Add(*new wxIcon(from_u8(Slic3r::var("flag-green-icon.png")), wxBITMAP_TYPE_PNG));
		icons->Add(*new wxIcon(from_u8(Slic3r::var("flag-red-icon.png")), wxBITMAP_TYPE_PNG));
	}
*/
	auto color = wxSystemSettings::GetColour(wxSYS_COLOUR_WINDOW);

	//buttons
	wxBitmap bmpMenu;
	bmpMenu = wxBitmap(from_u8(Slic3r::var("disk.png")), wxBITMAP_TYPE_PNG);
	m_btn_save_preset = new wxBitmapButton(panel, wxID_ANY, bmpMenu, wxDefaultPosition, wxDefaultSize, wxBORDER_NONE);
	if (wxMSW) m_btn_save_preset->SetBackgroundColour(color);
	bmpMenu = wxBitmap(from_u8(Slic3r::var("delete.png")), wxBITMAP_TYPE_PNG);
	m_btn_delete_preset = new wxBitmapButton(panel, wxID_ANY, bmpMenu, wxDefaultPosition, wxDefaultSize, wxBORDER_NONE);
	if (wxMSW) m_btn_delete_preset->SetBackgroundColour(color);

	m_show_incompatible_presets = false;
	m_bmp_show_incompatible_presets.LoadFile(from_u8(Slic3r::var("flag-red-icon.png")), wxBITMAP_TYPE_PNG);
	m_bmp_hide_incompatible_presets.LoadFile(from_u8(Slic3r::var("flag-green-icon.png")), wxBITMAP_TYPE_PNG);
	m_btn_hide_incompatible_presets = new wxBitmapButton(panel, wxID_ANY, m_bmp_hide_incompatible_presets, wxDefaultPosition, wxDefaultSize, wxBORDER_NONE);
	if (wxMSW) m_btn_hide_incompatible_presets->SetBackgroundColour(color);

	m_btn_save_preset->SetToolTip(_(L("Save current ")) + m_title);
	m_btn_delete_preset->SetToolTip(_(L("Delete this preset")));
	m_btn_delete_preset->Disable();

	m_undo_btn = new wxButton(panel, wxID_ANY, "", wxDefaultPosition, wxDefaultSize, wxBU_EXACTFIT | wxNO_BORDER);
	m_undo_to_sys_btn = new wxButton(panel, wxID_ANY, "", wxDefaultPosition, wxDefaultSize, wxBU_EXACTFIT | wxNO_BORDER);
	m_question_btn = new wxButton(panel, wxID_ANY, "", wxDefaultPosition, wxDefaultSize, wxBU_EXACTFIT | wxNO_BORDER);
	if (wxMSW) {
		m_undo_btn->SetBackgroundColour(color);
		m_undo_to_sys_btn->SetBackgroundColour(color);
		m_question_btn->SetBackgroundColour(color);
	}
<<<<<<< HEAD

	m_question_btn->SetToolTip(_(L("Hover the cursor over buttons to find more information.")));

	// Determine the theme color of OS (dark or light)
	auto luma = get_colour_approx_luma(wxSystemSettings::GetColour(wxSYS_COLOUR_WINDOW));
	// Bitmaps to be shown on the "Revert to system" aka "Lock to system" button next to each input field.
	m_bmp_value_lock  	  .LoadFile(from_u8(var("sys_lock.png")),     wxBITMAP_TYPE_PNG);
	m_bmp_value_unlock    .LoadFile(from_u8(var(luma >= 128 ? "sys_unlock.png" : "sys_unlock_grey.png")), wxBITMAP_TYPE_PNG);
	m_bmp_non_system = &m_bmp_white_bullet;
	// Bitmaps to be shown on the "Undo user changes" button next to each input field.
	m_bmp_value_revert    .LoadFile(from_u8(var(luma >= 128 ? "action_undo.png" : "action_undo_grey.png")), wxBITMAP_TYPE_PNG);
	m_bmp_white_bullet    .LoadFile(from_u8(var("bullet_white.png")), wxBITMAP_TYPE_PNG);
	m_bmp_question        .LoadFile(from_u8(var("question_mark_01.png")), wxBITMAP_TYPE_PNG);

	fill_icon_descriptions();
	set_tooltips_text();

	m_undo_btn->SetBitmap(m_bmp_white_bullet);
	m_undo_btn->Bind(wxEVT_BUTTON, ([this](wxCommandEvent){ on_roll_back_value(); }));
	m_undo_to_sys_btn->SetBitmap(m_bmp_white_bullet);
	m_undo_to_sys_btn->Bind(wxEVT_BUTTON, ([this](wxCommandEvent){ on_roll_back_value(true); }));
	m_question_btn->SetBitmap(m_bmp_question);
	m_question_btn->Bind(wxEVT_BUTTON, ([this](wxCommandEvent)
	{
		auto dlg = new ButtonsDescription(this, &m_icon_descriptions);
		dlg->ShowModal();
	}));

	// Colors for ui "decoration"
	m_sys_label_clr			= get_sys_label_clr();
	m_modified_label_clr	= get_modified_label_clr();
	m_default_text_clr		= get_default_label_clr();
=======
	// Bitmaps to be shown on the "Revert to system" aka "Lock to system" button next to each input field.
	m_bmp_value_lock  	  .LoadFile(from_u8(var("sys_lock.png")),     wxBITMAP_TYPE_PNG);
	m_bmp_value_unlock	  .LoadFile(from_u8(var("sys_unlock.png")),   wxBITMAP_TYPE_PNG);
	m_bmp_non_system = &m_bmp_white_bullet;
	// Bitmaps to be shown on the "Undo user changes" button next to each input field.
	m_bmp_value_revert	  .LoadFile(from_u8(var("action_undo.png")),  wxBITMAP_TYPE_PNG);
	m_bmp_white_bullet	  .LoadFile(from_u8(var("bullet_white.png")), wxBITMAP_TYPE_PNG);
	m_undo_btn->SetBitmap(m_bmp_white_bullet);
	m_undo_btn->Bind(wxEVT_BUTTON, ([this](wxCommandEvent){ on_back_to_initial_value(); }));
	m_undo_to_sys_btn->SetBitmap(m_bmp_white_bullet);
	m_undo_to_sys_btn->Bind(wxEVT_BUTTON, ([this](wxCommandEvent){ on_back_to_sys_value(); }));
>>>>>>> 5e6cc5dd

	m_hsizer = new wxBoxSizer(wxHORIZONTAL);
	sizer->Add(m_hsizer, 0, wxBOTTOM, 3);
	m_hsizer->Add(m_presets_choice, 1, wxLEFT | wxRIGHT | wxTOP | wxALIGN_CENTER_VERTICAL, 3);
	m_hsizer->AddSpacer(4);
	m_hsizer->Add(m_btn_save_preset, 0, wxALIGN_CENTER_VERTICAL);
	m_hsizer->AddSpacer(4);
	m_hsizer->Add(m_btn_delete_preset, 0, wxALIGN_CENTER_VERTICAL);
	m_hsizer->AddSpacer(16);
	m_hsizer->Add(m_btn_hide_incompatible_presets, 0, wxALIGN_CENTER_VERTICAL);
	m_hsizer->AddSpacer(64);
	m_hsizer->Add(m_undo_to_sys_btn, 0, wxALIGN_CENTER_VERTICAL);
	m_hsizer->Add(m_undo_btn, 0, wxALIGN_CENTER_VERTICAL);
	m_hsizer->AddSpacer(32);
	m_hsizer->Add(m_question_btn, 0, wxALIGN_CENTER_VERTICAL);
// 	m_hsizer->Add(m_cc_presets_choice, 1, wxLEFT | wxRIGHT | wxTOP | wxALIGN_CENTER_VERTICAL, 3);

	//Horizontal sizer to hold the tree and the selected page.
	m_hsizer = new wxBoxSizer(wxHORIZONTAL);
	sizer->Add(m_hsizer, 1, wxEXPAND, 0);


/*


	//temporary left vertical sizer
	m_left_sizer = new wxBoxSizer(wxVERTICAL);
	m_hsizer->Add(m_left_sizer, 0, wxEXPAND | wxLEFT | wxTOP | wxBOTTOM, 3);

	// tree
	m_presetctrl = new wxDataViewTreeCtrl(panel, wxID_ANY, wxDefaultPosition, wxSize(200, -1), wxDV_NO_HEADER);
	m_left_sizer->Add(m_presetctrl, 1, wxEXPAND);
	m_preset_icons = new wxImageList(16, 16, true, 1);
	m_presetctrl->SetImageList(m_preset_icons);
	m_preset_icons->Add(*new wxIcon(from_u8(Slic3r::var("flag-green-icon.png")), wxBITMAP_TYPE_PNG));
	m_preset_icons->Add(*new wxIcon(from_u8(Slic3r::var("flag-red-icon.png")), wxBITMAP_TYPE_PNG));

	m_presetctrl->Bind(wxEVT_DATAVIEW_SELECTION_CHANGED, [this](wxCommandEvent& evt)
	{
		auto selected = m_presetctrl->GetItemText(m_presetctrl->GetSelection());
		if (selected != _(L("System presets")) && selected != _(L("Default presets")))
		{
			std::string selected_string = selected.ToUTF8().data();
#ifdef __APPLE__
#else
			select_preset(selected_string);
#endif
		}
	});

*/

	//left vertical sizer
	m_left_sizer = new wxBoxSizer(wxVERTICAL);
	m_hsizer->Add(m_left_sizer, 0, wxEXPAND | wxLEFT | wxTOP | wxBOTTOM, 3);

	// tree
	m_treectrl = new wxTreeCtrl(panel, wxID_ANY, wxDefaultPosition, wxSize(185, -1), 
		wxTR_NO_BUTTONS | wxTR_HIDE_ROOT | wxTR_SINGLE | wxTR_NO_LINES | wxBORDER_SUNKEN | wxWANTS_CHARS);
	m_left_sizer->Add(m_treectrl, 1, wxEXPAND);
	m_icons = new wxImageList(16, 16, true, 1);
	// Index of the last icon inserted into $self->{icons}.
	m_icon_count = -1;
	m_treectrl->AssignImageList(m_icons);
	m_treectrl->AddRoot("root");
	m_treectrl->SetIndent(0);
	m_disable_tree_sel_changed_event = 0;

	m_treectrl->Bind(wxEVT_TREE_SEL_CHANGED, &Tab::OnTreeSelChange, this);
	m_treectrl->Bind(wxEVT_KEY_DOWN, &Tab::OnKeyDown, this);

	m_presets_choice->Bind(wxEVT_COMBOBOX, ([this](wxCommandEvent e){
		//! Because of The MSW and GTK version of wxBitmapComboBox derived from wxComboBox, 
		//! but the OSX version derived from wxOwnerDrawnCombo, instead of:
		//! select_preset(m_presets_choice->GetStringSelection().ToStdString()); 
		//! we doing next:
		int selected_item = m_presets_choice->GetSelection();
		if (m_selected_preset_item == selected_item && !m_presets->current_is_dirty())
			return;
		if (selected_item >= 0){
			std::string selected_string = m_presets_choice->GetString(selected_item).ToUTF8().data();
			if (selected_string == "------- System presets -------" ||
				selected_string == "-------  User presets  -------"){
				m_presets_choice->SetSelection(m_selected_preset_item);
				return;
			}
			m_selected_preset_item = selected_item;
			select_preset(selected_string);
		}
	}));

	m_btn_save_preset->Bind(wxEVT_BUTTON, ([this](wxCommandEvent e){ save_preset(); }));
	m_btn_delete_preset->Bind(wxEVT_BUTTON, ([this](wxCommandEvent e){ delete_preset(); }));
	m_btn_hide_incompatible_presets->Bind(wxEVT_BUTTON, ([this](wxCommandEvent e){
		toggle_show_hide_incompatible();
	}));

	// Initialize the DynamicPrintConfig by default keys/values.
	build();
	rebuild_page_tree();
	update();
}

void Tab::load_initial_data()
{
	m_config = &m_presets->get_edited_preset().config;
	m_bmp_non_system = m_presets->get_selected_preset_parent() ? &m_bmp_value_unlock : &m_bmp_white_bullet;
<<<<<<< HEAD
	m_ttg_non_system = m_presets->get_selected_preset_parent() ? &m_ttg_value_unlock : &m_ttg_white_bullet_ns;
	m_tt_non_system = m_presets->get_selected_preset_parent() ? &m_tt_value_unlock : &m_ttg_white_bullet_ns;
=======
>>>>>>> 5e6cc5dd
}

PageShp Tab::add_options_page(const wxString& title, const std::string& icon, bool is_extruder_pages/* = false*/)
{
	// Index of icon in an icon list $self->{icons}.
	auto icon_idx = 0;
	if (!icon.empty()) {
		icon_idx = (m_icon_index.find(icon) == m_icon_index.end()) ? -1 : m_icon_index.at(icon);
		if (icon_idx == -1) {
			// Add a new icon to the icon list.
			const auto img_icon = new wxIcon(from_u8(Slic3r::var(icon)), wxBITMAP_TYPE_PNG);
			m_icons->Add(*img_icon);
			icon_idx = ++m_icon_count;
			m_icon_index[icon] = icon_idx;
		}
	}
	// Initialize the page.
	PageShp page(new Page(this, title, icon_idx));
	page->SetScrollbars(1, 1, 1, 1);
	page->Hide();
	m_hsizer->Add(page.get(), 1, wxEXPAND | wxLEFT, 5);
	if (!is_extruder_pages) 
		m_pages.push_back(page);

	page->set_config(m_config);
	return page;
}

// Update UI according to changes
void Tab::update_changed_ui()
{
	if (m_postpone_update_ui) 
		return;

	const bool is_printer_type = (name() == "printer");
	auto dirty_options = m_presets->current_dirty_options(is_printer_type);
	auto nonsys_options = m_presets->current_different_from_parent_options(is_printer_type);
	if (is_printer_type){
		TabPrinter* tab = static_cast<TabPrinter*>(this);
		if (tab->m_initial_extruders_count != tab->m_extruders_count)
			dirty_options.emplace_back("extruders_count");
		if (tab->m_sys_extruders_count != tab->m_extruders_count)
			nonsys_options.emplace_back("extruders_count");
	}

	for (auto& it : m_options_list)
		it.second = m_opt_status_value;

	for (auto opt_key : dirty_options)	m_options_list[opt_key] &= ~osInitValue;
	for (auto opt_key : nonsys_options)	m_options_list[opt_key] &= ~osSystemValue;

	Freeze();
	//update options "decoration"
	for (const auto opt : m_options_list)
	{
		bool is_nonsys_value = false;
		bool is_modified_value = true;
<<<<<<< HEAD
		const wxBitmap *sys_icon =	&m_bmp_value_lock;
		const wxBitmap *icon =		&m_bmp_value_revert;

		const wxColour *color =		&m_sys_label_clr;

		const wxString *sys_tt =	&m_tt_value_lock;
		const wxString *tt =		&m_tt_value_revert;

		// value isn't equal to system value
		if ((opt.second & osSystemValue) == 0){
			is_nonsys_value = true;
			sys_icon = m_bmp_non_system;
			sys_tt = m_tt_non_system;
			// value is equal to last saved
			if ((opt.second & osInitValue) != 0)
				color = &m_default_text_clr;
			// value is modified
=======
		const wxBitmap *sys_icon = &m_bmp_value_lock;
		const wxBitmap *icon     = &m_bmp_value_revert;
		wxColour color = get_sys_label_clr();
		if (find(m_sys_options.begin(), m_sys_options.end(), opt_key) == m_sys_options.end()) {
			is_nonsys_value = true;
			sys_icon = m_bmp_non_system;
			if(find(m_dirty_options.begin(), m_dirty_options.end(), opt_key) == m_dirty_options.end())
				color = wxSystemSettings::GetColour(wxSYS_COLOUR_WINDOWTEXT);
>>>>>>> 5e6cc5dd
			else
				color = &m_modified_label_clr;
		}
		if ((opt.second & osInitValue) != 0)
		{
			is_modified_value = false;
			icon = &m_bmp_white_bullet;
<<<<<<< HEAD
			tt = &m_tt_white_bullet;
=======
>>>>>>> 5e6cc5dd
		}
		if (opt.first == "bed_shape" || opt.first == "compatible_printers") {
			if (m_colored_Label != nullptr)	{
				m_colored_Label->SetForegroundColour(*color);
				m_colored_Label->Refresh(true);
			}
			continue;
		}

		Field* field = get_field(opt.first);
		if (field == nullptr) continue;
		field->m_is_nonsys_value = is_nonsys_value;
		field->m_is_modified_value = is_modified_value;
		field->set_undo_bitmap(icon);
		field->set_undo_to_sys_bitmap(sys_icon);
<<<<<<< HEAD
		field->set_undo_tooltip(tt);
		field->set_undo_to_sys_tooltip(sys_tt);
		field->set_label_colour(color);
=======
		if (field->m_Label != nullptr){
			field->m_Label->SetForegroundColour(color);
			field->m_Label->Refresh(true);
		}
>>>>>>> 5e6cc5dd
	}
	Thaw();

	wxTheApp->CallAfter([this]() {
		update_changed_tree_ui();
	});
}

void Tab::init_options_list()
{
	if (!m_options_list.empty())
		m_options_list.clear();

	for (const auto opt_key : m_config->keys())
		m_options_list.emplace(opt_key, m_opt_status_value);
}

template<class T>
void add_correct_opts_to_options_list(const std::string &opt_key, std::map<std::string, int>& map, TabPrinter *tab, const int& value)
{
	T *opt_cur = static_cast<T*>(tab->m_config->option(opt_key));
	for (int i = 0; i < opt_cur->values.size(); i++)
		map.emplace(opt_key + "#" + std::to_string(i), value);
}

void TabPrinter::init_options_list()
{
	if (!m_options_list.empty())
		m_options_list.clear();

	for (const auto opt_key : m_config->keys())
	{
		if (opt_key == "bed_shape"){
			m_options_list.emplace(opt_key, m_opt_status_value);
			continue;
		}
		switch (m_config->option(opt_key)->type())
		{
		case coInts:	add_correct_opts_to_options_list<ConfigOptionInts		>(opt_key, m_options_list, this, m_opt_status_value);	break;
		case coBools:	add_correct_opts_to_options_list<ConfigOptionBools		>(opt_key, m_options_list, this, m_opt_status_value);	break;
		case coFloats:	add_correct_opts_to_options_list<ConfigOptionFloats		>(opt_key, m_options_list, this, m_opt_status_value);	break;
		case coStrings:	add_correct_opts_to_options_list<ConfigOptionStrings	>(opt_key, m_options_list, this, m_opt_status_value);	break;
		case coPercents:add_correct_opts_to_options_list<ConfigOptionPercents	>(opt_key, m_options_list, this, m_opt_status_value);	break;
		case coPoints:	add_correct_opts_to_options_list<ConfigOptionPoints		>(opt_key, m_options_list, this, m_opt_status_value);	break;
		default:		m_options_list.emplace(opt_key, m_opt_status_value);		break;
		}
	}
<<<<<<< HEAD
	m_options_list.emplace("extruders_count", m_opt_status_value);
=======
	m_full_options_list.emplace_back("extruders_count");
}

void Tab::update_sys_ui_after_sel_preset()
{
	for (const auto opt_key : m_full_options_list){
		Field* field = get_field(opt_key);
		if (field != nullptr){
			field->set_undo_to_sys_bitmap(m_bmp_non_system);
			field->m_is_nonsys_value = true;
			if (field->m_Label != nullptr){
				field->m_Label->SetForegroundColour(wxSystemSettings::GetColour(wxSYS_COLOUR_WINDOWTEXT));
				field->m_Label->Refresh(true);
			}
		}
	}
	m_sys_options.resize(0);
>>>>>>> 5e6cc5dd
}

void Tab::get_sys_and_mod_flags(const std::string& opt_key, bool& sys_page, bool& modified_page)
{
	auto opt = m_options_list.find(opt_key);
	if (sys_page) sys_page = (opt->second & osSystemValue) != 0;
	if (!modified_page) modified_page = (opt->second & osInitValue) == 0;
}

void Tab::update_changed_tree_ui()
{
	auto cur_item = m_treectrl->GetFirstVisibleItem();
	auto selection = m_treectrl->GetItemText(m_treectrl->GetSelection());
	while (cur_item){
		auto title = m_treectrl->GetItemText(cur_item);
		for (auto page : m_pages)
		{
			if (page->title() != title)
				continue;
			bool sys_page = true;
			bool modified_page = false;
			if (title == _("General")){
				std::initializer_list<const char*> optional_keys{ "extruders_count", "bed_shape" };
				for (auto &opt_key : optional_keys) {
					get_sys_and_mod_flags(opt_key, sys_page, modified_page);
				}
			}
			if (title == _("Dependencies") && name() != "printer"){
				get_sys_and_mod_flags("compatible_printers", sys_page, modified_page);
			}
			for (auto group : page->m_optgroups)
			{
				if (!sys_page && modified_page)
					break;
				for (t_opt_map::iterator it = group->m_opt_map.begin(); it != group->m_opt_map.end(); ++it) {
					const std::string& opt_key = it->first;
					get_sys_and_mod_flags(opt_key, sys_page, modified_page);
				}
			}

			const wxColor *clr = sys_page		?	&m_sys_label_clr :
								 modified_page	?	&m_modified_label_clr : 
													&m_default_text_clr;

			if (page->set_item_colour(clr))
				m_treectrl->SetItemTextColour(cur_item, *clr);

			page->m_is_nonsys_values = !sys_page;
			page->m_is_modified_values = modified_page;

			if (selection == title){
				m_is_nonsys_values = page->m_is_nonsys_values;
				m_is_modified_values = page->m_is_modified_values;
			}
			break;
		}
		auto next_item = m_treectrl->GetNextVisible(cur_item);
		cur_item = next_item;
	}
	update_undo_buttons();
}

void Tab::update_undo_buttons()
{
	m_undo_btn->SetBitmap(m_is_modified_values ? m_bmp_value_revert : m_bmp_white_bullet);
	m_undo_to_sys_btn->SetBitmap(m_is_nonsys_values ? *m_bmp_non_system : m_bmp_value_lock);
<<<<<<< HEAD

	m_undo_btn->SetToolTip(m_is_modified_values ? m_ttg_value_revert : m_ttg_white_bullet);
	m_undo_to_sys_btn->SetToolTip(m_is_nonsys_values ? *m_ttg_non_system : m_ttg_value_lock);
=======
>>>>>>> 5e6cc5dd
}

void Tab::on_roll_back_value(const bool to_sys /*= true*/)
{
	int os;
	if (to_sys)	{
		if (!m_is_nonsys_values) return;
		os = osSystemValue;
	}
	else {
		if (!m_is_modified_values) return;
		os = osInitValue;
	}

	m_postpone_update_ui = true;

	auto selection = m_treectrl->GetItemText(m_treectrl->GetSelection());
	for (auto page : m_pages)
		if (page->title() == selection)	{
			for (auto group : page->m_optgroups){
				if (group->title == _("Capabilities")){
					if ((m_options_list["extruders_count"] & os) == 0)
						to_sys ? group->back_to_sys_value("extruders_count") : group->back_to_initial_value("extruders_count");
				}
				if (group->title == _("Size and coordinates")){
					if ((m_options_list["bed_shape"] & os) == 0){
						to_sys ? group->back_to_sys_value("bed_shape") : group->back_to_initial_value("bed_shape");
						load_key_value("bed_shape", true/*some value*/, true);
					}

				}
				if (group->title == _("Profile dependencies") && name() != "printer"){
					if ((m_options_list["compatible_printers"] & os) == 0){
						to_sys ? group->back_to_sys_value("compatible_printers") : group->back_to_initial_value("compatible_printers");
						load_key_value("compatible_printers", true/*some value*/, true);

						bool is_empty = m_config->option<ConfigOptionStrings>("compatible_printers")->values.empty();
						m_compatible_printers_checkbox->SetValue(is_empty);
						is_empty ? m_compatible_printers_btn->Disable() : m_compatible_printers_btn->Enable();
					}
				}
				for (t_opt_map::iterator it = group->m_opt_map.begin(); it != group->m_opt_map.end(); ++it) {
					const std::string& opt_key = it->first;
					if ((m_options_list[opt_key] & os) == 0)
						to_sys ? group->back_to_sys_value(opt_key) : group->back_to_initial_value(opt_key);
				}
			}
			break;
		}

	m_postpone_update_ui = false;
	update_changed_ui();
}

// Update the combo box label of the selected preset based on its "dirty" state,
// comparing the selected preset config with $self->{config}.
void Tab::update_dirty(){
	m_presets->update_dirty_ui(m_presets_choice);
	on_presets_changed();	
	update_changed_ui();
//	update_dirty_presets(m_cc_presets_choice);
}

void Tab::update_tab_ui()
{
	m_selected_preset_item = m_presets->update_tab_ui(m_presets_choice, m_show_incompatible_presets);
// 	update_tab_presets(m_cc_presets_choice, m_show_incompatible_presets);
// 	update_presetsctrl(m_presetctrl, m_show_incompatible_presets);
}

// Load a provied DynamicConfig into the tab, modifying the active preset.
// This could be used for example by setting a Wipe Tower position by interactive manipulation in the 3D view.
void Tab::load_config(const DynamicPrintConfig& config)
{
	bool modified = 0;
	for(auto opt_key : m_config->diff(config)) {
		m_config->set_key_value(opt_key, config.option(opt_key)->clone());
		modified = 1;
	}
	if (modified) {
		update_dirty();
		//# Initialize UI components with the config values.
		reload_config();
		update();
	}
}

// Reload current $self->{config} (aka $self->{presets}->edited_preset->config) into the UI fields.
void Tab::reload_config(){
	Freeze();
	for (auto page : m_pages)
		page->reload_config();
 	Thaw();
}

Field* Tab::get_field(const t_config_option_key& opt_key, int opt_index/* = -1*/) const
{
	Field* field = nullptr;
	for (auto page : m_pages){
		field = page->get_field(opt_key, opt_index);
		if (field != nullptr)
			return field;
	}
	return field;
}

// Set a key/value pair on this page. Return true if the value has been modified.
// Currently used for distributing extruders_count over preset pages of Slic3r::GUI::Tab::Printer
// after a preset is loaded.
bool Tab::set_value(const t_config_option_key& opt_key, const boost::any& value){
	bool changed = false;
	for(auto page: m_pages) {
		if (page->set_value(opt_key, value))
		changed = true;
	}
	return changed;
}

// To be called by custom widgets, load a value into a config,
// update the preset selection boxes (the dirty flags)
// If value is saved before calling this function, put saved_value = true,
// and value can be some random value because in this case it will not been used
void Tab::load_key_value(const std::string& opt_key, const boost::any& value, bool saved_value /*= false*/)
{
	if (!saved_value) change_opt_value(*m_config, opt_key, value);
	// Mark the print & filament enabled if they are compatible with the currently selected preset.
	if (opt_key.compare("compatible_printers") == 0) {
		// Don't select another profile if this profile happens to become incompatible.
		m_preset_bundle->update_compatible_with_printer(false);
	} 
	m_presets->update_dirty_ui(m_presets_choice);
	on_presets_changed();
	update();
}

extern wxFrame *g_wxMainFrame;

void Tab::on_value_change(const std::string& opt_key, const boost::any& value)
{
	if (m_event_value_change > 0) {
		wxCommandEvent event(m_event_value_change);
		std::string str_out = opt_key + " " + m_name;
		event.SetString(str_out);
		if (opt_key == "extruders_count")
		{
			int val = boost::any_cast<size_t>(value);
			event.SetInt(val);
		}
		g_wxMainFrame->ProcessWindowEvent(event);
	}
	if (opt_key == "fill_density")
	{
		boost::any val = get_optgroup()->get_config_value(*m_config, opt_key);
		get_optgroup()->set_value(opt_key, val);
	}
	if (opt_key == "support_material" || opt_key == "support_material_buildplate_only")
	{
		wxString new_selection = !m_config->opt_bool("support_material") ?
								_("None") :
								m_config->opt_bool("support_material_buildplate_only") ?
									_("Support on build plate only") :
									_("Everywhere");
		get_optgroup()->set_value("support", new_selection);
	}
	if (opt_key == "brim_width")
	{
		bool val = m_config->opt_float("brim_width") > 0.0 ? true : false;
		get_optgroup()->set_value("brim", val);
	}

    if (opt_key == "wipe_tower" || opt_key == "single_extruder_multi_material" || opt_key == "extruders_count" )
        update_wiping_button_visibility();

	update();
}


// Show/hide the 'purging volumes' button
void Tab::update_wiping_button_visibility() {
    bool wipe_tower_enabled = dynamic_cast<ConfigOptionBool*>(  (m_preset_bundle->prints.get_edited_preset().config  ).option("wipe_tower"))->value;
    bool multiple_extruders = dynamic_cast<ConfigOptionFloats*>((m_preset_bundle->printers.get_edited_preset().config).option("nozzle_diameter"))->values.size() > 1;
    bool single_extruder_mm = dynamic_cast<ConfigOptionBool*>(  (m_preset_bundle->printers.get_edited_preset().config).option("single_extruder_multi_material"))->value;

    if (wipe_tower_enabled && multiple_extruders && single_extruder_mm)
        get_wiping_dialog_button()->Show();
    else get_wiping_dialog_button()->Hide();

    (get_wiping_dialog_button()->GetParent())->Layout();
}


// Call a callback to update the selection of presets on the platter:
// To update the content of the selection boxes,
// to update the filament colors of the selection boxes,
// to update the "dirty" flags of the selection boxes,
// to uddate number of "filament" selection boxes when the number of extruders change.
void Tab::on_presets_changed()
{
	if (m_event_presets_changed > 0) {
		wxCommandEvent event(m_event_presets_changed);
		event.SetString(m_name);
		g_wxMainFrame->ProcessWindowEvent(event);
	}
	update_preset_description_line();
}

void Tab::update_preset_description_line()
{
	const Preset* parent = m_presets->get_selected_preset_parent();
	const Preset& preset = m_presets->get_edited_preset();
			
	wxString description_line = preset.is_default ?
		_(L("It's a default preset.")) : preset.is_system ?
		_(L("It's a system preset.")) : 
		_(L("Current preset is inherited from ")) + (parent == nullptr ? 
													"default preset." : 
													":\n\t" + parent->name);
	
	if (preset.is_default || preset.is_system)
		description_line += "\n\t" + _(L("It can't be deleted or modified. ")) + 
							"\n\t" + _(L("Any modifications should be saved as a new preset inherited from this one. ")) + 
							"\n\t" + _(L("To do that please specify a new name for the preset."));
	
	if (parent && parent->vendor)
	{
		description_line += "\n\n" + _(L("Additional information:")) + "\n";
		description_line += "\t" + _(L("vendor")) + ": " + (name()=="printer" ? "\n\t\t" : "") + parent->vendor->name +
							", ver: " + parent->vendor->config_version.to_string();
		if (name() == "printer"){
			const std::string              &printer_model = preset.config.opt_string("printer_model");
			const std::string              &default_print_profile = preset.config.opt_string("default_print_profile");
			const std::vector<std::string> &default_filament_profiles = preset.config.option<ConfigOptionStrings>("default_filament_profile")->values;
			if (!printer_model.empty())
				description_line += "\n\n\t" + _(L("printer model")) + ": \n\t\t" + printer_model;
			if (!default_print_profile.empty())
				description_line += "\n\n\t" + _(L("default print profile")) + ": \n\t\t" + default_print_profile;
			if (!default_filament_profiles.empty())
			{
				description_line += "\n\n\t" + _(L("default filament profile")) + ": \n\t\t";
				for (auto& profile : default_filament_profiles){
					if (&profile != &*default_filament_profiles.begin())
						description_line += ", ";
					description_line += profile;
				}
			}
		}
	}

	m_parent_preset_description_line->SetText(description_line, false);
}

void Tab::update_frequently_changed_parameters()
{
	boost::any value = get_optgroup()->get_config_value(*m_config, "fill_density");
	get_optgroup()->set_value("fill_density", value);

	wxString new_selection = !m_config->opt_bool("support_material") ?
							_("None") :
							m_config->opt_bool("support_material_buildplate_only") ?
								_("Support on build plate only") :
								_("Everywhere");
	get_optgroup()->set_value("support", new_selection);

	bool val = m_config->opt_float("brim_width") > 0.0 ? true : false;
	get_optgroup()->set_value("brim", val);

	update_wiping_button_visibility();
}

void Tab::reload_compatible_printers_widget()
{
	bool has_any = !m_config->option<ConfigOptionStrings>("compatible_printers")->values.empty();
	has_any ? m_compatible_printers_btn->Enable() : m_compatible_printers_btn->Disable();
	m_compatible_printers_checkbox->SetValue(!has_any);
	get_field("compatible_printers_condition")->toggle(!has_any);
}

void TabPrint::build()
{
	m_presets = &m_preset_bundle->prints;
	load_initial_data();

	auto page = add_options_page(_(L("Layers and perimeters")), "layers.png");
		auto optgroup = page->new_optgroup(_(L("Layer height")));
		optgroup->append_single_option_line("layer_height");
		optgroup->append_single_option_line("first_layer_height");

		optgroup = page->new_optgroup(_(L("Vertical shells")));
		optgroup->append_single_option_line("perimeters");
		optgroup->append_single_option_line("spiral_vase");

		Line line { "", "" };
		line.full_width = 1;
		line.widget = [this](wxWindow* parent) {
			return description_line_widget(parent, &m_recommended_thin_wall_thickness_description_line);
		};
		optgroup->append_line(line);

		optgroup = page->new_optgroup(_(L("Horizontal shells")));
		line = { _(L("Solid layers")), "" };
		line.append_option(optgroup->get_option("top_solid_layers"));
		line.append_option(optgroup->get_option("bottom_solid_layers"));
		optgroup->append_line(line);

		optgroup = page->new_optgroup(_(L("Quality (slower slicing)")));
		optgroup->append_single_option_line("extra_perimeters");
		optgroup->append_single_option_line("ensure_vertical_shell_thickness");
		optgroup->append_single_option_line("avoid_crossing_perimeters");
		optgroup->append_single_option_line("thin_walls");
		optgroup->append_single_option_line("overhangs");

		optgroup = page->new_optgroup(_(L("Advanced")));
		optgroup->append_single_option_line("seam_position");
		optgroup->append_single_option_line("external_perimeters_first");

	page = add_options_page(_(L("Infill")), "infill.png");
		optgroup = page->new_optgroup(_(L("Infill")));
		optgroup->append_single_option_line("fill_density");
		optgroup->append_single_option_line("fill_pattern");
		optgroup->append_single_option_line("external_fill_pattern");

		optgroup = page->new_optgroup(_(L("Reducing printing time")));
		optgroup->append_single_option_line("infill_every_layers");
		optgroup->append_single_option_line("infill_only_where_needed");

		optgroup = page->new_optgroup(_(L("Advanced")));
		optgroup->append_single_option_line("solid_infill_every_layers");
		optgroup->append_single_option_line("fill_angle");
		optgroup->append_single_option_line("solid_infill_below_area");
		optgroup->append_single_option_line("bridge_angle");
		optgroup->append_single_option_line("only_retract_when_crossing_perimeters");
		optgroup->append_single_option_line("infill_first");

	page = add_options_page(_(L("Skirt and brim")), "box.png");
		optgroup = page->new_optgroup(_(L("Skirt")));
		optgroup->append_single_option_line("skirts");
		optgroup->append_single_option_line("skirt_distance");
		optgroup->append_single_option_line("skirt_height");
		optgroup->append_single_option_line("min_skirt_length");

		optgroup = page->new_optgroup(_(L("Brim")));
		optgroup->append_single_option_line("brim_width");

	page = add_options_page(_(L("Support material")), "building.png");
		optgroup = page->new_optgroup(_(L("Support material")));
		optgroup->append_single_option_line("support_material");
		optgroup->append_single_option_line("support_material_threshold");
		optgroup->append_single_option_line("support_material_enforce_layers");

		optgroup = page->new_optgroup(_(L("Raft")));
		optgroup->append_single_option_line("raft_layers");
//		# optgroup->append_single_option_line(get_option_("raft_contact_distance");

		optgroup = page->new_optgroup(_(L("Options for support material and raft")));
		optgroup->append_single_option_line("support_material_contact_distance");
		optgroup->append_single_option_line("support_material_pattern");
		optgroup->append_single_option_line("support_material_with_sheath");
		optgroup->append_single_option_line("support_material_spacing");
		optgroup->append_single_option_line("support_material_angle");
		optgroup->append_single_option_line("support_material_interface_layers");
		optgroup->append_single_option_line("support_material_interface_spacing");
		optgroup->append_single_option_line("support_material_interface_contact_loops");
		optgroup->append_single_option_line("support_material_buildplate_only");
		optgroup->append_single_option_line("support_material_xy_spacing");
		optgroup->append_single_option_line("dont_support_bridges");
		optgroup->append_single_option_line("support_material_synchronize_layers");

	page = add_options_page(_(L("Speed")), "time.png");
		optgroup = page->new_optgroup(_(L("Speed for print moves")));
		optgroup->append_single_option_line("perimeter_speed");
		optgroup->append_single_option_line("small_perimeter_speed");
		optgroup->append_single_option_line("external_perimeter_speed");
		optgroup->append_single_option_line("infill_speed");
		optgroup->append_single_option_line("solid_infill_speed");
		optgroup->append_single_option_line("top_solid_infill_speed");
		optgroup->append_single_option_line("support_material_speed");
		optgroup->append_single_option_line("support_material_interface_speed");
		optgroup->append_single_option_line("bridge_speed");
		optgroup->append_single_option_line("gap_fill_speed");

		optgroup = page->new_optgroup(_(L("Speed for non-print moves")));
		optgroup->append_single_option_line("travel_speed");

		optgroup = page->new_optgroup(_(L("Modifiers")));
		optgroup->append_single_option_line("first_layer_speed");

		optgroup = page->new_optgroup(_(L("Acceleration control (advanced)")));
		optgroup->append_single_option_line("perimeter_acceleration");
		optgroup->append_single_option_line("infill_acceleration");
		optgroup->append_single_option_line("bridge_acceleration");
		optgroup->append_single_option_line("first_layer_acceleration");
		optgroup->append_single_option_line("default_acceleration");

		optgroup = page->new_optgroup(_(L("Autospeed (advanced)")));
		optgroup->append_single_option_line("max_print_speed");
		optgroup->append_single_option_line("max_volumetric_speed");
		optgroup->append_single_option_line("max_volumetric_extrusion_rate_slope_positive");
		optgroup->append_single_option_line("max_volumetric_extrusion_rate_slope_negative");

	page = add_options_page(_(L("Multiple Extruders")), "funnel.png");
		optgroup = page->new_optgroup(_(L("Extruders")));
		optgroup->append_single_option_line("perimeter_extruder");
		optgroup->append_single_option_line("infill_extruder");
		optgroup->append_single_option_line("solid_infill_extruder");
		optgroup->append_single_option_line("support_material_extruder");
		optgroup->append_single_option_line("support_material_interface_extruder");

		optgroup = page->new_optgroup(_(L("Ooze prevention")));
		optgroup->append_single_option_line("ooze_prevention");
		optgroup->append_single_option_line("standby_temperature_delta");

		optgroup = page->new_optgroup(_(L("Wipe tower")));
		optgroup->append_single_option_line("wipe_tower");
		optgroup->append_single_option_line("wipe_tower_x");
		optgroup->append_single_option_line("wipe_tower_y");
		optgroup->append_single_option_line("wipe_tower_width");
		optgroup->append_single_option_line("wipe_tower_rotation_angle");
        optgroup->append_single_option_line("wipe_tower_bridging");

		optgroup = page->new_optgroup(_(L("Advanced")));
		optgroup->append_single_option_line("interface_shells");

	page = add_options_page(_(L("Advanced")), "wrench.png");
		optgroup = page->new_optgroup(_(L("Extrusion width")));
		optgroup->append_single_option_line("extrusion_width");
		optgroup->append_single_option_line("first_layer_extrusion_width");
		optgroup->append_single_option_line("perimeter_extrusion_width");
		optgroup->append_single_option_line("external_perimeter_extrusion_width");
		optgroup->append_single_option_line("infill_extrusion_width");
		optgroup->append_single_option_line("solid_infill_extrusion_width");
		optgroup->append_single_option_line("top_infill_extrusion_width");
		optgroup->append_single_option_line("support_material_extrusion_width");

		optgroup = page->new_optgroup(_(L("Overlap")));
		optgroup->append_single_option_line("infill_overlap");

		optgroup = page->new_optgroup(_(L("Flow")));
		optgroup->append_single_option_line("bridge_flow_ratio");

		optgroup = page->new_optgroup(_(L("Other")));
		optgroup->append_single_option_line("clip_multipart_objects");
		optgroup->append_single_option_line("elefant_foot_compensation");
		optgroup->append_single_option_line("xy_size_compensation");
//		#            optgroup->append_single_option_line("threads");
		optgroup->append_single_option_line("resolution");

	page = add_options_page(_(L("Output options")), "page_white_go.png");
		optgroup = page->new_optgroup(_(L("Sequential printing")));
		optgroup->append_single_option_line("complete_objects");
		line = { _(L("Extruder clearance (mm)")), "" };
		Option option = optgroup->get_option("extruder_clearance_radius");
		option.opt.width = 60;
		line.append_option(option);
		option = optgroup->get_option("extruder_clearance_height");
		option.opt.width = 60;
		line.append_option(option);
		optgroup->append_line(line);

		optgroup = page->new_optgroup(_(L("Output file")));
		optgroup->append_single_option_line("gcode_comments");
		option = optgroup->get_option("output_filename_format");
		option.opt.full_width = true;
		optgroup->append_single_option_line(option);

		optgroup = page->new_optgroup(_(L("Post-processing scripts")), 0);	
		option = optgroup->get_option("post_process");
		option.opt.full_width = true;
		option.opt.height = 50;
		optgroup->append_single_option_line(option);

	page = add_options_page(_(L("Notes")), "note.png");
		optgroup = page->new_optgroup(_(L("Notes")), 0);						
		option = optgroup->get_option("notes");
		option.opt.full_width = true;
		option.opt.height = 250;
		optgroup->append_single_option_line(option);

	page = add_options_page(_(L("Dependencies")), "wrench.png");
		optgroup = page->new_optgroup(_(L("Profile dependencies")));
		line = { _(L("Compatible printers")), "" };
		line.widget = [this](wxWindow* parent){
			return compatible_printers_widget(parent, &m_compatible_printers_checkbox, &m_compatible_printers_btn);
		};
		optgroup->append_line(line, &m_colored_Label);

		option = optgroup->get_option("compatible_printers_condition");
		option.opt.full_width = true;
		optgroup->append_single_option_line(option);

		line = Line{ "", "" };
		line.full_width = 1;
		line.widget = [this](wxWindow* parent) {
			return description_line_widget(parent, &m_parent_preset_description_line);
		};
		optgroup->append_line(line);
}

// Reload current config (aka presets->edited_preset->config) into the UI fields.
void TabPrint::reload_config(){
	reload_compatible_printers_widget();
	Tab::reload_config();
}

void TabPrint::update()
{
	Freeze();

	double fill_density = m_config->option<ConfigOptionPercent>("fill_density")->value;

	if (m_config->opt_bool("spiral_vase") &&
		!(m_config->opt_int("perimeters") == 1 && m_config->opt_int("top_solid_layers") == 0 &&
		fill_density == 0)) {
		wxString msg_text = _(L("The Spiral Vase mode requires:\n"
			"- one perimeter\n"
			"- no top solid layers\n"
			"- 0% fill density\n"
			"- no support material\n"
			"- no ensure_vertical_shell_thickness\n"
			"\nShall I adjust those settings in order to enable Spiral Vase?"));
		auto dialog = new wxMessageDialog(parent(), msg_text, _(L("Spiral Vase")), wxICON_WARNING | wxYES | wxNO);
		DynamicPrintConfig new_conf = *m_config;
		if (dialog->ShowModal() == wxID_YES) {
			new_conf.set_key_value("perimeters", new ConfigOptionInt(1));
			new_conf.set_key_value("top_solid_layers", new ConfigOptionInt(0));
			new_conf.set_key_value("fill_density", new ConfigOptionPercent(0));
			new_conf.set_key_value("support_material", new ConfigOptionBool(false));
			new_conf.set_key_value("support_material_enforce_layers", new ConfigOptionInt(0));
			new_conf.set_key_value("ensure_vertical_shell_thickness", new ConfigOptionBool(false));
			fill_density = 0;
		}
		else {
			new_conf.set_key_value("spiral_vase", new ConfigOptionBool(false));
		}
		load_config(new_conf);
		on_value_change("fill_density", fill_density);
	}

	if (m_config->opt_bool("wipe_tower") && m_config->opt_bool("support_material") &&
		m_config->opt_float("support_material_contact_distance") > 0. &&
		(m_config->opt_int("support_material_extruder") != 0 || m_config->opt_int("support_material_interface_extruder") != 0)) {
		wxString msg_text = _(L("The Wipe Tower currently supports the non-soluble supports only\n"
			"if they are printed with the current extruder without triggering a tool change.\n"
			"(both support_material_extruder and support_material_interface_extruder need to be set to 0).\n"
			"\nShall I adjust those settings in order to enable the Wipe Tower?"));
		auto dialog = new wxMessageDialog(parent(), msg_text, _(L("Wipe Tower")), wxICON_WARNING | wxYES | wxNO);
		DynamicPrintConfig new_conf = *m_config;
		if (dialog->ShowModal() == wxID_YES) {
			new_conf.set_key_value("support_material_extruder", new ConfigOptionInt(0));
			new_conf.set_key_value("support_material_interface_extruder", new ConfigOptionInt(0));
		}
		else
			new_conf.set_key_value("wipe_tower", new ConfigOptionBool(false));
		load_config(new_conf);
	}

	if (m_config->opt_bool("wipe_tower") && m_config->opt_bool("support_material") &&
		m_config->opt_float("support_material_contact_distance") == 0 &&
		!m_config->opt_bool("support_material_synchronize_layers")) {
		wxString msg_text = _(L("For the Wipe Tower to work with the soluble supports, the support layers\n"
			"need to be synchronized with the object layers.\n"
			"\nShall I synchronize support layers in order to enable the Wipe Tower?"));
		auto dialog = new wxMessageDialog(parent(), msg_text, _(L("Wipe Tower")), wxICON_WARNING | wxYES | wxNO);
		DynamicPrintConfig new_conf = *m_config;
		if (dialog->ShowModal() == wxID_YES) {
			new_conf.set_key_value("support_material_synchronize_layers", new ConfigOptionBool(true));
		}
		else
			new_conf.set_key_value("wipe_tower", new ConfigOptionBool(false));
		load_config(new_conf);
	}

	if (m_config->opt_bool("support_material")) {
		// Ask only once.
		if (!m_support_material_overhangs_queried) {
			m_support_material_overhangs_queried = true;
			if (!m_config->opt_bool("overhangs")/* != 1*/) {
				wxString msg_text = _(L("Supports work better, if the following feature is enabled:\n"
					"- Detect bridging perimeters\n"
					"\nShall I adjust those settings for supports?"));
				auto dialog = new wxMessageDialog(parent(), msg_text, _(L("Support Generator")), wxICON_WARNING | wxYES | wxNO | wxCANCEL);
				DynamicPrintConfig new_conf = *m_config;
				auto answer = dialog->ShowModal();
				if (answer == wxID_YES) {
					// Enable "detect bridging perimeters".
					new_conf.set_key_value("overhangs", new ConfigOptionBool(true));
				} else if (answer == wxID_NO) {
					// Do nothing, leave supports on and "detect bridging perimeters" off.
				} else if (answer == wxID_CANCEL) {
					// Disable supports.
					new_conf.set_key_value("support_material", new ConfigOptionBool(false));
					m_support_material_overhangs_queried = false;
				}
				load_config(new_conf);
			}
		}
	}
	else {
		m_support_material_overhangs_queried = false;
	}

	if (m_config->option<ConfigOptionPercent>("fill_density")->value == 100) {
		auto fill_pattern = m_config->option<ConfigOptionEnum<InfillPattern>>("fill_pattern")->value;
		std::string str_fill_pattern = "";
		t_config_enum_values map_names = m_config->option<ConfigOptionEnum<InfillPattern>>("fill_pattern")->get_enum_values();
		for (auto it : map_names) {
			if (fill_pattern == it.second) {
				str_fill_pattern = it.first;
				break;
			}
		}
		if (!str_fill_pattern.empty()){
			auto external_fill_pattern = m_config->def()->get("external_fill_pattern")->enum_values;
			bool correct_100p_fill = false;
			for (auto fill : external_fill_pattern)
			{
				if (str_fill_pattern.compare(fill) == 0)
					correct_100p_fill = true;
			}
			// get fill_pattern name from enum_labels for using this one at dialog_msg
			str_fill_pattern = m_config->def()->get("fill_pattern")->enum_labels[fill_pattern];
			if (!correct_100p_fill){
				wxString msg_text = _(L("The ")) + str_fill_pattern + _(L(" infill pattern is not supposed to work at 100% density.\n"
					"\nShall I switch to rectilinear fill pattern?"));
				auto dialog = new wxMessageDialog(parent(), msg_text, _(L("Infill")), wxICON_WARNING | wxYES | wxNO);
				DynamicPrintConfig new_conf = *m_config;
				if (dialog->ShowModal() == wxID_YES) {
					new_conf.set_key_value("fill_pattern", new ConfigOptionEnum<InfillPattern>(ipRectilinear));
					fill_density = 100;
				}
				else
					fill_density = m_presets->get_selected_preset().config.option<ConfigOptionPercent>("fill_density")->value;
				new_conf.set_key_value("fill_density", new ConfigOptionPercent(fill_density));
				load_config(new_conf);
				on_value_change("fill_density", fill_density);
			}
		}
	}

	bool have_perimeters = m_config->opt_int("perimeters") > 0;
	for (auto el : {"extra_perimeters", "ensure_vertical_shell_thickness", "thin_walls", "overhangs",
					"seam_position", "external_perimeters_first", "external_perimeter_extrusion_width",
					"perimeter_speed", "small_perimeter_speed", "external_perimeter_speed" })
		get_field(el)->toggle(have_perimeters);

	bool have_infill = m_config->option<ConfigOptionPercent>("fill_density")->value > 0;
	// infill_extruder uses the same logic as in Print::extruders()
	for (auto el : {"fill_pattern", "infill_every_layers", "infill_only_where_needed",
					"solid_infill_every_layers", "solid_infill_below_area", "infill_extruder" })
		get_field(el)->toggle(have_infill);

	bool have_solid_infill = m_config->opt_int("top_solid_layers") > 0 || m_config->opt_int("bottom_solid_layers") > 0;
	// solid_infill_extruder uses the same logic as in Print::extruders()
	for (auto el : {"external_fill_pattern", "infill_first", "solid_infill_extruder",
					"solid_infill_extrusion_width", "solid_infill_speed" })
		get_field(el)->toggle(have_solid_infill);

	for (auto el : {"fill_angle", "bridge_angle", "infill_extrusion_width",
					"infill_speed", "bridge_speed" })
		get_field(el)->toggle(have_infill || have_solid_infill);

	get_field("gap_fill_speed")->toggle(have_perimeters && have_infill);

	bool have_top_solid_infill = m_config->opt_int("top_solid_layers") > 0;
	for (auto el : { "top_infill_extrusion_width", "top_solid_infill_speed" })
		get_field(el)->toggle(have_top_solid_infill);

	bool have_default_acceleration = m_config->opt_float("default_acceleration") > 0;
	for (auto el : {"perimeter_acceleration", "infill_acceleration",
					"bridge_acceleration", "first_layer_acceleration" })
		get_field(el)->toggle(have_default_acceleration);

	bool have_skirt = m_config->opt_int("skirts") > 0 || m_config->opt_float("min_skirt_length") > 0;
	for (auto el : { "skirt_distance", "skirt_height" })
		get_field(el)->toggle(have_skirt);

	bool have_brim = m_config->opt_float("brim_width") > 0;
	// perimeter_extruder uses the same logic as in Print::extruders()
	get_field("perimeter_extruder")->toggle(have_perimeters || have_brim);

	bool have_raft = m_config->opt_int("raft_layers") > 0;
	bool have_support_material = m_config->opt_bool("support_material") || have_raft;
	bool have_support_interface = m_config->opt_int("support_material_interface_layers") > 0;
	bool have_support_soluble = have_support_material && m_config->opt_float("support_material_contact_distance") == 0;
	for (auto el : {"support_material_threshold", "support_material_pattern", "support_material_with_sheath",
					"support_material_spacing", "support_material_angle", "support_material_interface_layers",
					"dont_support_bridges", "support_material_extrusion_width", "support_material_contact_distance",
					"support_material_xy_spacing" })
		get_field(el)->toggle(have_support_material);

	for (auto el : {"support_material_interface_spacing", "support_material_interface_extruder",
					"support_material_interface_speed", "support_material_interface_contact_loops" })
		get_field(el)->toggle(have_support_material && have_support_interface);
	get_field("support_material_synchronize_layers")->toggle(have_support_soluble);

	get_field("perimeter_extrusion_width")->toggle(have_perimeters || have_skirt || have_brim);
	get_field("support_material_extruder")->toggle(have_support_material || have_skirt);
	get_field("support_material_speed")->toggle(have_support_material || have_brim || have_skirt);

	bool have_sequential_printing = m_config->opt_bool("complete_objects");
	for (auto el : { "extruder_clearance_radius", "extruder_clearance_height" })
		get_field(el)->toggle(have_sequential_printing);

	bool have_ooze_prevention = m_config->opt_bool("ooze_prevention");
	get_field("standby_temperature_delta")->toggle(have_ooze_prevention);

	bool have_wipe_tower = m_config->opt_bool("wipe_tower");
	for (auto el : { "wipe_tower_x", "wipe_tower_y", "wipe_tower_width", "wipe_tower_rotation_angle", "wipe_tower_bridging"})
		get_field(el)->toggle(have_wipe_tower);

	m_recommended_thin_wall_thickness_description_line->SetText(
		from_u8(PresetHints::recommended_thin_wall_thickness(*m_preset_bundle)));

	Thaw();
}

void TabPrint::OnActivate()
{
	m_recommended_thin_wall_thickness_description_line->SetText(
		from_u8(PresetHints::recommended_thin_wall_thickness(*m_preset_bundle)));
}

void TabFilament::build()
{
	m_presets = &m_preset_bundle->filaments;
	load_initial_data();

	auto page = add_options_page(_(L("Filament")), "spool.png");
		auto optgroup = page->new_optgroup(_(L("Filament")));
		optgroup->append_single_option_line("filament_colour");
		optgroup->append_single_option_line("filament_diameter");
		optgroup->append_single_option_line("extrusion_multiplier");
		optgroup->append_single_option_line("filament_density");
		optgroup->append_single_option_line("filament_cost");

		optgroup = page->new_optgroup(_(L("Temperature ")) +" (\u00B0C)"); // degree sign
		Line line = { _(L("Extruder")), "" };
		line.append_option(optgroup->get_option("first_layer_temperature"));
		line.append_option(optgroup->get_option("temperature"));
		optgroup->append_line(line);

		line = { _(L("Bed")), "" };
		line.append_option(optgroup->get_option("first_layer_bed_temperature"));
		line.append_option(optgroup->get_option("bed_temperature"));
		optgroup->append_line(line);

	page = add_options_page(_(L("Cooling")), "hourglass.png");
		optgroup = page->new_optgroup(_(L("Enable")));
		optgroup->append_single_option_line("fan_always_on");
		optgroup->append_single_option_line("cooling");

		line = { "", "" };
		line.full_width = 1;
		line.widget = [this](wxWindow* parent) {
			return description_line_widget(parent, &m_cooling_description_line);
		};
		optgroup->append_line(line);

		optgroup = page->new_optgroup(_(L("Fan settings")));
		line = { _(L("Fan speed")), "" };
		line.append_option(optgroup->get_option("min_fan_speed"));
		line.append_option(optgroup->get_option("max_fan_speed"));
		optgroup->append_line(line);

		optgroup->append_single_option_line("bridge_fan_speed");
		optgroup->append_single_option_line("disable_fan_first_layers");

		optgroup = page->new_optgroup(_(L("Cooling thresholds")), 250);
		optgroup->append_single_option_line("fan_below_layer_time");
		optgroup->append_single_option_line("slowdown_below_layer_time");
		optgroup->append_single_option_line("min_print_speed");

	page = add_options_page(_(L("Advanced")), "wrench.png");
		optgroup = page->new_optgroup(_(L("Filament properties")));
		optgroup->append_single_option_line("filament_type");
		optgroup->append_single_option_line("filament_soluble");

		optgroup = page->new_optgroup(_(L("Print speed override")));
		optgroup->append_single_option_line("filament_max_volumetric_speed");

		line = { "", "" };
		line.full_width = 1;
		line.widget = [this](wxWindow* parent) {
			return description_line_widget(parent, &m_volumetric_speed_description_line);
		};
		optgroup->append_line(line);

        optgroup = page->new_optgroup(_(L("Toolchange behaviour")));
		optgroup->append_single_option_line("filament_loading_speed");
        optgroup->append_single_option_line("filament_unloading_speed");
        optgroup->append_single_option_line("filament_toolchange_delay");
        line = { _(L("Ramming")), "" };
        line.widget = [this](wxWindow* parent){
			auto ramming_dialog_btn = new wxButton(parent, wxID_ANY, _(L("Ramming settings"))+"\u2026", wxDefaultPosition, wxDefaultSize, wxBU_EXACTFIT);
            auto sizer = new wxBoxSizer(wxHORIZONTAL);
			sizer->Add(ramming_dialog_btn);
            
            ramming_dialog_btn->Bind(wxEVT_BUTTON, ([this](wxCommandEvent& e)
			{
                RammingDialog dlg(this,(m_config->option<ConfigOptionStrings>("filament_ramming_parameters"))->get_at(0));
                if (dlg.ShowModal() == wxID_OK)
                    (m_config->option<ConfigOptionStrings>("filament_ramming_parameters"))->get_at(0) = dlg.get_parameters();
			}));
			return sizer;
		};
		optgroup->append_line(line);


        page = add_options_page(_(L("Custom G-code")), "cog.png");
		optgroup = page->new_optgroup(_(L("Start G-code")), 0);
		Option option = optgroup->get_option("start_filament_gcode");
		option.opt.full_width = true;
		option.opt.height = 150;
		optgroup->append_single_option_line(option);

		optgroup = page->new_optgroup(_(L("End G-code")), 0);
		option = optgroup->get_option("end_filament_gcode");
		option.opt.full_width = true;
		option.opt.height = 150;
		optgroup->append_single_option_line(option);

	page = add_options_page(_(L("Notes")), "note.png");
		optgroup = page->new_optgroup(_(L("Notes")), 0);
		optgroup->label_width = 0;
		option = optgroup->get_option("filament_notes");
		option.opt.full_width = true;
		option.opt.height = 250;
		optgroup->append_single_option_line(option);

	page = add_options_page(_(L("Dependencies")), "wrench.png");
		optgroup = page->new_optgroup(_(L("Profile dependencies")));
		line = { _(L("Compatible printers")), "" };
		line.widget = [this](wxWindow* parent){
			return compatible_printers_widget(parent, &m_compatible_printers_checkbox, &m_compatible_printers_btn);
		};
		optgroup->append_line(line, &m_colored_Label);

		option = optgroup->get_option("compatible_printers_condition");
		option.opt.full_width = true;
		optgroup->append_single_option_line(option);

		line = Line{ "", "" };
		line.full_width = 1;
		line.widget = [this](wxWindow* parent) {
			return description_line_widget(parent, &m_parent_preset_description_line);
		};
		optgroup->append_line(line);
}

// Reload current config (aka presets->edited_preset->config) into the UI fields.
void TabFilament::reload_config(){
	reload_compatible_printers_widget();
	Tab::reload_config();
}

void TabFilament::update()
{
	Freeze();
	wxString text = from_u8(PresetHints::cooling_description(m_presets->get_edited_preset()));
	m_cooling_description_line->SetText(text);
	text = from_u8(PresetHints::maximum_volumetric_flow_description(*m_preset_bundle));
	m_volumetric_speed_description_line->SetText(text);

	bool cooling = m_config->opt_bool("cooling", 0);
	bool fan_always_on = cooling || m_config->opt_bool("fan_always_on", 0);

	for (auto el : { "max_fan_speed", "fan_below_layer_time", "slowdown_below_layer_time", "min_print_speed" })
		get_field(el)->toggle(cooling);

	for (auto el : { "min_fan_speed", "disable_fan_first_layers" })
		get_field(el)->toggle(fan_always_on);
	Thaw();
}

void TabFilament::OnActivate()
{
	m_volumetric_speed_description_line->SetText(from_u8(PresetHints::maximum_volumetric_flow_description(*m_preset_bundle)));
}

wxSizer* Tab::description_line_widget(wxWindow* parent, ogStaticText* *StaticText)
{
	*StaticText = new ogStaticText(parent, "");

	auto font = (new wxSystemSettings)->GetFont(wxSYS_DEFAULT_GUI_FONT);
	(*StaticText)->SetFont(font);

	auto sizer = new wxBoxSizer(wxHORIZONTAL);
	sizer->Add(*StaticText, 1, wxEXPAND|wxALL, 0);
	return sizer;
}

bool Tab::current_preset_is_dirty()
{
	return m_presets->current_is_dirty();
}

void TabPrinter::build()
{
	m_presets = &m_preset_bundle->printers;
	load_initial_data();

	// to avoid redundant memory allocation / deallocation during extruders count changing
	m_pages.reserve(30);

	auto   *nozzle_diameter = dynamic_cast<const ConfigOptionFloats*>(m_config->option("nozzle_diameter"));
	m_initial_extruders_count = m_extruders_count = nozzle_diameter->values.size();
	const Preset* parent_preset = m_presets->get_selected_preset_parent();
	m_sys_extruders_count = parent_preset == nullptr ? 0 :
			static_cast<const ConfigOptionFloats*>(parent_preset->config.option("nozzle_diameter"))->values.size();

	auto page = add_options_page(_(L("General")), "printer_empty.png");
		auto optgroup = page->new_optgroup(_(L("Size and coordinates")));

		Line line{ _(L("Bed shape")), "" };
		line.widget = [this](wxWindow* parent){
			auto btn = new wxButton(parent, wxID_ANY, _(L(" Set "))+"\u2026", wxDefaultPosition, wxDefaultSize, wxBU_LEFT | wxBU_EXACTFIT);
			//			btn->SetFont(Slic3r::GUI::small_font);
			btn->SetBitmap(wxBitmap(from_u8(Slic3r::var("printer_empty.png")), wxBITMAP_TYPE_PNG));

			auto sizer = new wxBoxSizer(wxHORIZONTAL);
			sizer->Add(btn);

			btn->Bind(wxEVT_BUTTON, ([this](wxCommandEvent e)
			{
				auto dlg = new BedShapeDialog(this);
				dlg->build_dialog(m_config->option<ConfigOptionPoints>("bed_shape"));
				if (dlg->ShowModal() == wxID_OK){
					load_key_value("bed_shape", dlg->GetValue());
					update_changed_ui();
				}
			}));

			return sizer;
		};
		optgroup->append_line(line, &m_colored_Label);
        optgroup->append_single_option_line("max_print_height");
        optgroup->append_single_option_line("z_offset");

		optgroup = page->new_optgroup(_(L("Capabilities")));
		ConfigOptionDef def;
			def.type =  coInt,
			def.default_value = new ConfigOptionInt(1); 
			def.label = L("Extruders");
			def.tooltip = L("Number of extruders of the printer.");
			def.min = 1;
		Option option(def, "extruders_count");
		optgroup->append_single_option_line(option);
		optgroup->append_single_option_line("single_extruder_multi_material");

		optgroup->m_on_change = [this, optgroup](t_config_option_key opt_key, boost::any value){
			size_t extruders_count = boost::any_cast<int>(optgroup->get_value("extruders_count"));
			wxTheApp->CallAfter([this, opt_key, value, extruders_count](){
				if (opt_key.compare("extruders_count")==0 || opt_key.compare("single_extruder_multi_material")==0) {
					extruders_count_changed(extruders_count);
					update_dirty();
                    if (opt_key.compare("single_extruder_multi_material")==0) // the single_extruder_multimaterial was added to force pages
                        on_value_change(opt_key, value);                      // rebuild - let's make sure the on_value_change is not skipped
				}
				else {
					update_dirty();
					on_value_change(opt_key, value);
				}
			});
		};


		if (!m_no_controller)
		{
		optgroup = page->new_optgroup(_(L("USB/Serial connection")));
			line = {_(L("Serial port")), ""};
			Option serial_port = optgroup->get_option("serial_port");
			serial_port.side_widget = ([this](wxWindow* parent){
				auto btn = new wxBitmapButton(parent, wxID_ANY, wxBitmap(from_u8(Slic3r::var("arrow_rotate_clockwise.png")), wxBITMAP_TYPE_PNG),
					wxDefaultPosition, wxDefaultSize, wxBORDER_NONE);
				btn->SetToolTip(_(L("Rescan serial ports")));
				auto sizer = new wxBoxSizer(wxHORIZONTAL);
				sizer->Add(btn);

				btn->Bind(wxEVT_BUTTON, [this](wxCommandEvent e) {update_serial_ports(); });
				return sizer;
			});
			auto serial_test = [this](wxWindow* parent){
				auto btn = m_serial_test_btn = new wxButton(parent, wxID_ANY,
					_(L("Test")), wxDefaultPosition, wxDefaultSize, wxBU_LEFT | wxBU_EXACTFIT);
//				btn->SetFont($Slic3r::GUI::small_font);
				btn->SetBitmap(wxBitmap(from_u8(Slic3r::var("wrench.png")), wxBITMAP_TYPE_PNG));
				auto sizer = new wxBoxSizer(wxHORIZONTAL);
				sizer->Add(btn);

				btn->Bind(wxEVT_BUTTON, [this, parent](wxCommandEvent e){
					auto sender = new GCodeSender();					
					auto res = sender->connect(
						m_config->opt_string("serial_port"), 
						m_config->opt_int("serial_speed")
						);
					if (res && sender->wait_connected()) {
						show_info(parent, _(L("Connection to printer works correctly.")), _(L("Success!")));
					}
					else {
						show_error(parent, _(L("Connection failed.")));
					}
				});
				return sizer;
			};

			line.append_option(serial_port);
			line.append_option(optgroup->get_option("serial_speed"));
			line.append_widget(serial_test);
			optgroup->append_line(line);
		}

		optgroup = page->new_optgroup(_(L("OctoPrint upload")));

		auto octoprint_host_browse = [this, optgroup] (wxWindow* parent) {
			auto btn = new wxButton(parent, wxID_ANY, _(L(" Browse "))+"\u2026", wxDefaultPosition, wxDefaultSize, wxBU_LEFT);
			btn->SetBitmap(wxBitmap(from_u8(Slic3r::var("zoom.png")), wxBITMAP_TYPE_PNG));
			auto sizer = new wxBoxSizer(wxHORIZONTAL);
			sizer->Add(btn);

			btn->Bind(wxEVT_BUTTON, [this, parent, optgroup](wxCommandEvent e) {
				BonjourDialog dialog(parent);
				if (dialog.show_and_lookup()) {
					optgroup->set_value("octoprint_host", std::move(dialog.get_selected()), true);
				}
			});

			return sizer;
		};

		auto octoprint_host_test = [this](wxWindow* parent) {
			auto btn = m_octoprint_host_test_btn = new wxButton(parent, wxID_ANY, _(L("Test")), 
				wxDefaultPosition, wxDefaultSize, wxBU_LEFT | wxBU_EXACTFIT);
			btn->SetBitmap(wxBitmap(from_u8(Slic3r::var("wrench.png")), wxBITMAP_TYPE_PNG));
			auto sizer = new wxBoxSizer(wxHORIZONTAL);
			sizer->Add(btn);

			btn->Bind(wxEVT_BUTTON, [this](wxCommandEvent e) {
				OctoPrint octoprint(m_config);
				wxString msg;
				if (octoprint.test(msg)) {
					show_info(this, _(L("Connection to OctoPrint works correctly.")), _(L("Success!")));
				} else {
					const auto text = wxString::Format("%s: %s\n\n%s",
						_(L("Could not connect to OctoPrint")), msg, _(L("Note: OctoPrint version at least 1.1.0 is required."))
					);
					show_error(this, text);
				}
			});

			return sizer;
		};

		Line host_line = optgroup->create_single_option_line("octoprint_host");
		host_line.append_widget(octoprint_host_browse);
		host_line.append_widget(octoprint_host_test);
		optgroup->append_line(host_line);
		optgroup->append_single_option_line("octoprint_apikey");

		if (Http::ca_file_supported()) {

			Line cafile_line = optgroup->create_single_option_line("octoprint_cafile");

			auto octoprint_cafile_browse = [this, optgroup] (wxWindow* parent) {
				auto btn = new wxButton(parent, wxID_ANY, _(L(" Browse "))+"\u2026", wxDefaultPosition, wxDefaultSize, wxBU_LEFT);
				btn->SetBitmap(wxBitmap(from_u8(Slic3r::var("zoom.png")), wxBITMAP_TYPE_PNG));
				auto sizer = new wxBoxSizer(wxHORIZONTAL);
				sizer->Add(btn);

				btn->Bind(wxEVT_BUTTON, [this, optgroup] (wxCommandEvent e){
					static const auto filemasks = _(L("Certificate files (*.crt, *.pem)|*.crt;*.pem|All files|*.*"));
					wxFileDialog openFileDialog(this, _(L("Open CA certificate file")), "", "", filemasks, wxFD_OPEN | wxFD_FILE_MUST_EXIST);
					if (openFileDialog.ShowModal() != wxID_CANCEL) {
						optgroup->set_value("octoprint_cafile", std::move(openFileDialog.GetPath()), true);
					}
				});

				return sizer;
			};

			cafile_line.append_widget(octoprint_cafile_browse);
			optgroup->append_line(cafile_line);

			auto octoprint_cafile_hint = [this, optgroup] (wxWindow* parent) {
				auto txt = new wxStaticText(parent, wxID_ANY, 
					_(L("HTTPS CA file is optional. It is only needed if you use HTTPS with a self-signed certificate.")));
				auto sizer = new wxBoxSizer(wxHORIZONTAL);
				sizer->Add(txt);
				return sizer;
			};

			Line cafile_hint { "", "" };
			cafile_hint.full_width = 1;
			cafile_hint.widget = std::move(octoprint_cafile_hint);
			optgroup->append_line(cafile_hint);

		}

		optgroup = page->new_optgroup(_(L("Firmware")));
		optgroup->append_single_option_line("gcode_flavor");

		optgroup = page->new_optgroup(_(L("Advanced")));
		optgroup->append_single_option_line("use_relative_e_distances");
		optgroup->append_single_option_line("use_firmware_retraction");
		optgroup->append_single_option_line("use_volumetric_e");
		optgroup->append_single_option_line("variable_layer_height");

	page = add_options_page(_(L("Custom G-code")), "cog.png");
		optgroup = page->new_optgroup(_(L("Start G-code")), 0);
		option = optgroup->get_option("start_gcode");
		option.opt.full_width = true;
		option.opt.height = 150;
		optgroup->append_single_option_line(option);

		optgroup = page->new_optgroup(_(L("End G-code")), 0);
		option = optgroup->get_option("end_gcode");
		option.opt.full_width = true;
		option.opt.height = 150;
		optgroup->append_single_option_line(option);

		optgroup = page->new_optgroup(_(L("Before layer change G-code")), 0);
		option = optgroup->get_option("before_layer_gcode");
		option.opt.full_width = true;
		option.opt.height = 150;
		optgroup->append_single_option_line(option);

		optgroup = page->new_optgroup(_(L("After layer change G-code")), 0);
		option = optgroup->get_option("layer_gcode");
		option.opt.full_width = true;
		option.opt.height = 150;
		optgroup->append_single_option_line(option);

		optgroup = page->new_optgroup(_(L("Tool change G-code")), 0);
		option = optgroup->get_option("toolchange_gcode");
		option.opt.full_width = true;
		option.opt.height = 150;
		optgroup->append_single_option_line(option);

		optgroup = page->new_optgroup(_(L("Between objects G-code (for sequential printing)")), 0);
		option = optgroup->get_option("between_objects_gcode");
		option.opt.full_width = true;
		option.opt.height = 150;
		optgroup->append_single_option_line(option);
	
	page = add_options_page(_(L("Notes")), "note.png");
		optgroup = page->new_optgroup(_(L("Notes")), 0);
		option = optgroup->get_option("printer_notes");
		option.opt.full_width = true;
		option.opt.height = 250;
		optgroup->append_single_option_line(option);

	page = add_options_page(_(L("Dependencies")), "wrench.png");
		optgroup = page->new_optgroup(_(L("Profile dependencies")));
		line = Line{ "", "" };
		line.full_width = 1;
		line.widget = [this](wxWindow* parent) {
			return description_line_widget(parent, &m_parent_preset_description_line);
		};
		optgroup->append_line(line);

	build_extruder_pages();

	if (!m_no_controller)
		update_serial_ports();
}

void TabPrinter::update_serial_ports(){
	Field *field = get_field("serial_port");
	Choice *choice = static_cast<Choice *>(field);
	choice->set_values(scan_serial_ports());
}

void TabPrinter::extruders_count_changed(size_t extruders_count){
	m_extruders_count = extruders_count;
	m_preset_bundle->printers.get_edited_preset().set_num_extruders(extruders_count);
	m_preset_bundle->update_multi_material_filament_presets();
	build_extruder_pages();
	reload_config();
	on_value_change("extruders_count", extruders_count);
}

void TabPrinter::build_extruder_pages(){
	size_t		n_before_extruders = 2;			//	Count of pages before Extruder pages
	size_t		n_after_single_extruder_MM = 2; //	Count of pages after single_extruder_multi_material page

	if (m_extruders_count_old == m_extruders_count || m_extruders_count <= 2)
	{
		// if we have a single extruder MM setup, add a page with configuration options:
		for (int i = 0; i < m_pages.size(); ++i) // first make sure it's not there already
			if (m_pages[i]->title().find(_(L("Single extruder MM setup"))) != std::string::npos) {
				m_pages.erase(m_pages.begin() + i);
				break;
			}
		if (m_extruders_count > 1 && m_config->opt_bool("single_extruder_multi_material")) {
			// create a page, but pretend it's an extruder page, so we can add it to m_pages ourselves
			auto page = add_options_page(_(L("Single extruder MM setup")), "printer_empty.png", true);
			auto optgroup = page->new_optgroup(_(L("Single extruder multimaterial parameters")));
			optgroup->append_single_option_line("cooling_tube_retraction");
			optgroup->append_single_option_line("cooling_tube_length");
			optgroup->append_single_option_line("parking_pos_retraction");
			m_pages.insert(m_pages.end() - n_after_single_extruder_MM, page);
		}
	}

	for (auto extruder_idx = m_extruders_count_old; extruder_idx < m_extruders_count; ++extruder_idx){
		//# build page
		char buf[MIN_BUF_LENGTH_FOR_L];
		sprintf(buf, _CHB(L("Extruder %d")), extruder_idx + 1);
		auto page = add_options_page(from_u8(buf), "funnel.png", true);
		m_pages.insert(m_pages.begin() + n_before_extruders + extruder_idx, page);
			
			auto optgroup = page->new_optgroup(_(L("Size")));
			optgroup->append_single_option_line("nozzle_diameter", extruder_idx);
		
			optgroup = page->new_optgroup(_(L("Layer height limits")));
			optgroup->append_single_option_line("min_layer_height", extruder_idx);
			optgroup->append_single_option_line("max_layer_height", extruder_idx);
				
		
			optgroup = page->new_optgroup(_(L("Position (for multi-extruder printers)")));
			optgroup->append_single_option_line("extruder_offset", extruder_idx);
		
			optgroup = page->new_optgroup(_(L("Retraction")));
			optgroup->append_single_option_line("retract_length", extruder_idx);
			optgroup->append_single_option_line("retract_lift", extruder_idx);
				Line line = { _(L("Only lift Z")), "" };
				line.append_option(optgroup->get_option("retract_lift_above", extruder_idx));
				line.append_option(optgroup->get_option("retract_lift_below", extruder_idx));
				optgroup->append_line(line);
			
			optgroup->append_single_option_line("retract_speed", extruder_idx);
			optgroup->append_single_option_line("deretract_speed", extruder_idx);
			optgroup->append_single_option_line("retract_restart_extra", extruder_idx);
			optgroup->append_single_option_line("retract_before_travel", extruder_idx);
			optgroup->append_single_option_line("retract_layer_change", extruder_idx);
			optgroup->append_single_option_line("wipe", extruder_idx);
			optgroup->append_single_option_line("retract_before_wipe", extruder_idx);
	
			optgroup = page->new_optgroup(_(L("Retraction when tool is disabled (advanced settings for multi-extruder setups)")));
			optgroup->append_single_option_line("retract_length_toolchange", extruder_idx);
			optgroup->append_single_option_line("retract_restart_extra_toolchange", extruder_idx);

			optgroup = page->new_optgroup(_(L("Preview")));
			optgroup->append_single_option_line("extruder_colour", extruder_idx);
	}
 
	// # remove extra pages
	if (m_extruders_count < m_extruders_count_old)
		m_pages.erase(	m_pages.begin() + n_before_extruders + m_extruders_count, 
						m_pages.begin() + n_before_extruders + m_extruders_count_old);

	m_extruders_count_old = m_extruders_count;

	rebuild_page_tree();
}

// this gets executed after preset is loaded and before GUI fields are updated
void TabPrinter::on_preset_loaded()
{
	// update the extruders count field
	auto   *nozzle_diameter = dynamic_cast<const ConfigOptionFloats*>(m_config->option("nozzle_diameter"));
	int extruders_count = nozzle_diameter->values.size();
	set_value("extruders_count", extruders_count);
	// update the GUI field according to the number of nozzle diameters supplied
	extruders_count_changed(extruders_count);
}

void TabPrinter::update(){
	Freeze();

	bool en;
	auto serial_speed = get_field("serial_speed");
	if (serial_speed != nullptr) {
		en = !m_config->opt_string("serial_port").empty();
		get_field("serial_speed")->toggle(en);
		if (m_config->opt_int("serial_speed") != 0 && en)
			m_serial_test_btn->Enable();
		else 
			m_serial_test_btn->Disable();
	}

	m_octoprint_host_test_btn->Enable(!m_config->opt_string("octoprint_host").empty());
	
	bool have_multiple_extruders = m_extruders_count > 1;
	get_field("toolchange_gcode")->toggle(have_multiple_extruders);
	get_field("single_extruder_multi_material")->toggle(have_multiple_extruders);

	for (size_t i = 0; i < m_extruders_count; ++i) {
		bool have_retract_length = m_config->opt_float("retract_length", i) > 0;

		// when using firmware retraction, firmware decides retraction length
		bool use_firmware_retraction = m_config->opt_bool("use_firmware_retraction");
		get_field("retract_length", i)->toggle(!use_firmware_retraction);

		// user can customize travel length if we have retraction length or we"re using
		// firmware retraction
		get_field("retract_before_travel", i)->toggle(have_retract_length || use_firmware_retraction);

		// user can customize other retraction options if retraction is enabled
		bool retraction = (have_retract_length || use_firmware_retraction);
		std::vector<std::string> vec = { "retract_lift", "retract_layer_change" };
		for (auto el : vec)
			get_field(el, i)->toggle(retraction);

		// retract lift above / below only applies if using retract lift
		vec.resize(0);
		vec = { "retract_lift_above", "retract_lift_below" };
		for (auto el : vec)
			get_field(el, i)->toggle(retraction && m_config->opt_float("retract_lift", i) > 0);

		// some options only apply when not using firmware retraction
		vec.resize(0);
		vec = { "retract_speed", "deretract_speed", "retract_before_wipe", "retract_restart_extra", "wipe" };
		for (auto el : vec)
			get_field(el, i)->toggle(retraction && !use_firmware_retraction);

		bool wipe = m_config->opt_bool("wipe", i);
		get_field("retract_before_wipe", i)->toggle(wipe);

		if (use_firmware_retraction && wipe) {
			auto dialog = new wxMessageDialog(parent(),
				_(L("The Wipe option is not available when using the Firmware Retraction mode.\n"
				"\nShall I disable it in order to enable Firmware Retraction?")),
				_(L("Firmware Retraction")), wxICON_WARNING | wxYES | wxNO);

			DynamicPrintConfig new_conf = *m_config;
			if (dialog->ShowModal() == wxID_YES) {
				auto wipe = static_cast<ConfigOptionBools*>(m_config->option("wipe")->clone());
				for (int w = 0; w < wipe->values.size(); w++)
					wipe->values[w] = false;
				new_conf.set_key_value("wipe", wipe);
			}
			else {
				new_conf.set_key_value("use_firmware_retraction", new ConfigOptionBool(false));
			}
			load_config(new_conf);
		}

		get_field("retract_length_toolchange", i)->toggle(have_multiple_extruders);

		bool toolchange_retraction = m_config->opt_float("retract_length_toolchange", i) > 0;
		get_field("retract_restart_extra_toolchange", i)->toggle
			(have_multiple_extruders && toolchange_retraction);
	}

	Thaw();
}

// Initialize the UI from the current preset
void Tab::load_current_preset()
{
	auto preset = m_presets->get_edited_preset();

	(preset.is_default || preset.is_system) ? m_btn_delete_preset->Disable() : m_btn_delete_preset->Enable(true);
	update();
	// For the printer profile, generate the extruder pages.
	on_preset_loaded();
	// Reload preset pages with the new configuration values.
	reload_config();
	m_bmp_non_system = m_presets->get_selected_preset_parent() ? &m_bmp_value_unlock : &m_bmp_white_bullet;
<<<<<<< HEAD
	m_ttg_non_system = m_presets->get_selected_preset_parent() ? &m_ttg_value_unlock : &m_ttg_white_bullet_ns;
	m_tt_non_system = m_presets->get_selected_preset_parent() ? &m_tt_value_unlock : &m_ttg_white_bullet_ns;
=======
>>>>>>> 5e6cc5dd

	// use CallAfter because some field triggers schedule on_change calls using CallAfter,
	// and we don't want them to be called after this update_dirty() as they would mark the 
	// preset dirty again
	// (not sure this is true anymore now that update_dirty is idempotent)
	wxTheApp->CallAfter([this]{
		// checking out if this Tab exists till this moment
		if (!checked_tab(this))
			return;
		update_tab_ui();
		on_presets_changed();

		if (name() == "print")
			update_frequently_changed_parameters();
		if (m_name == "printer"){
			static_cast<TabPrinter*>(this)->m_initial_extruders_count = static_cast<TabPrinter*>(this)->m_extruders_count;
			const Preset* parent_preset = m_presets->get_selected_preset_parent();
			static_cast<TabPrinter*>(this)->m_sys_extruders_count = parent_preset == nullptr ? 0 :
				static_cast<const ConfigOptionFloats*>(parent_preset->config.option("nozzle_diameter"))->values.size();
		}
		m_opt_status_value = (m_presets->get_selected_preset_parent() ? osSystemValue : 0) | osInitValue;
		init_options_list();
		update_changed_ui();
	});
}

//Regerenerate content of the page tree.
void Tab::rebuild_page_tree()
{
	Freeze();
	// get label of the currently selected item
	auto selected = m_treectrl->GetItemText(m_treectrl->GetSelection());
	auto rootItem = m_treectrl->GetRootItem();

	auto have_selection = 0;
	m_treectrl->DeleteChildren(rootItem);
	for (auto p : m_pages)
	{
		auto itemId = m_treectrl->AppendItem(rootItem, p->title(), p->iconID());
		m_treectrl->SetItemTextColour(itemId, p->get_item_colour());
		if (p->title() == selected) {
			m_disable_tree_sel_changed_event = 1;
			m_treectrl->SelectItem(itemId);
			m_disable_tree_sel_changed_event = 0;
			have_selection = 1;
		}
	}

	if (!have_selection) {
		// this is triggered on first load, so we don't disable the sel change event
		m_treectrl->SelectItem(m_treectrl->GetFirstVisibleItem());//! (treectrl->GetFirstChild(rootItem));
	}
	Thaw();
}

// Called by the UI combo box when the user switches profiles.
// Select a preset by a name.If !defined(name), then the default preset is selected.
// If the current profile is modified, user is asked to save the changes.
void Tab::select_preset(const std::string& preset_name /*= ""*/)
{
	std::string name = preset_name;
	auto force = false;
	auto presets = m_presets;
	// If no name is provided, select the "-- default --" preset.
	if (name.empty())
		name= presets->default_preset().name;
	auto current_dirty = presets->current_is_dirty();
	auto canceled = false;
	auto printer_tab = presets->name().compare("printer")==0;
	m_reload_dependent_tabs = {};
	if (!force && current_dirty && !may_discard_current_dirty_preset()) {
		canceled = true;
	} else if(printer_tab) {
		// Before switching the printer to a new one, verify, whether the currently active print and filament
		// are compatible with the new printer.
		// If they are not compatible and the current print or filament are dirty, let user decide
		// whether to discard the changes or keep the current printer selection.
		auto new_printer_preset = presets->find_preset(name, true);
		auto print_presets = &m_preset_bundle->prints;
		bool print_preset_dirty = print_presets->current_is_dirty();
		bool print_preset_compatible = print_presets->get_edited_preset().is_compatible_with_printer(*new_printer_preset);
		canceled = !force && print_preset_dirty && !print_preset_compatible &&
			!may_discard_current_dirty_preset(print_presets, name);
		auto filament_presets = &m_preset_bundle->filaments;
		bool filament_preset_dirty = filament_presets->current_is_dirty();
		bool filament_preset_compatible = filament_presets->get_edited_preset().is_compatible_with_printer(*new_printer_preset);
		if (!canceled && !force) {
			canceled = filament_preset_dirty && !filament_preset_compatible &&
				!may_discard_current_dirty_preset(filament_presets, name);
		}
		if (!canceled) {
			if (!print_preset_compatible) {
				// The preset will be switched to a different, compatible preset, or the '-- default --'.
				m_reload_dependent_tabs.push_back("print");
				if (print_preset_dirty) print_presets->discard_current_changes();
			}
			if (!filament_preset_compatible) {
				// The preset will be switched to a different, compatible preset, or the '-- default --'.
				m_reload_dependent_tabs.push_back("filament");
				if (filament_preset_dirty) filament_presets->discard_current_changes();
			}
		}
	}
	if (canceled) {
		update_tab_ui();
		// Trigger the on_presets_changed event so that we also restore the previous value in the plater selector,
		// if this action was initiated from the platter.
		on_presets_changed();
	}
	else {
		if (current_dirty) presets->discard_current_changes() ;
		presets->select_preset_by_name(name, force);
		// Mark the print & filament enabled if they are compatible with the currently selected preset.
		// The following method should not discard changes of current print or filament presets on change of a printer profile,
		// if they are compatible with the current printer.
		if (current_dirty || printer_tab)
			m_preset_bundle->update_compatible_with_printer(true);
		// Initialize the UI from the current preset.
		load_current_preset();
	}

}

// If the current preset is dirty, the user is asked whether the changes may be discarded.
// if the current preset was not dirty, or the user agreed to discard the changes, 1 is returned.
bool Tab::may_discard_current_dirty_preset(PresetCollection* presets /*= nullptr*/, const std::string& new_printer_name /*= ""*/)
{
	if (presets == nullptr) presets = m_presets;
	// Display a dialog showing the dirty options in a human readable form.
	auto old_preset = presets->get_edited_preset();
	auto type_name = presets->name();
	auto tab = "          ";
	auto name = old_preset.is_default ?
		_(L("Default ")) + type_name + _(L(" preset")) :
		(type_name + _(L(" preset\n")) + tab + old_preset.name);
	// Collect descriptions of the dirty options.
	std::vector<std::string> option_names;
	for(auto opt_key: presets->current_dirty_options()) {
		auto opt = m_config->def()->options.at(opt_key);
		std::string name = "";
		if (!opt.category.empty())
			name += opt.category + " > ";
		name += !opt.full_label.empty() ?
				opt.full_label : 
				opt.label;
		option_names.push_back(name);
	}
	// Show a confirmation dialog with the list of dirty options.
	std::string changes = "";
	for (auto changed_name : option_names)
		changes += tab + changed_name + "\n";
	auto message = (!new_printer_name.empty()) ?
		name + _(L("\n\nis not compatible with printer\n")) +tab + new_printer_name+ _(L("\n\nand it has the following unsaved changes:")) :
		name + _(L("\n\nhas the following unsaved changes:"));
	auto confirm = new wxMessageDialog(parent(),
		message + "\n" +changes +_(L("\n\nDiscard changes and continue anyway?")),
		_(L("Unsaved Changes")), wxYES_NO | wxNO_DEFAULT | wxICON_QUESTION);
	return confirm->ShowModal() == wxID_YES;
}

void Tab::OnTreeSelChange(wxTreeEvent& event)
{
	if (m_disable_tree_sel_changed_event) return;
	wxWindowUpdateLocker noUpdates(this);

	Page* page = nullptr;
	auto selection = m_treectrl->GetItemText(m_treectrl->GetSelection());
	for (auto p : m_pages)
		if (p->title() == selection)
		{
			page = p.get();
			m_is_nonsys_values = page->m_is_nonsys_values;
			m_is_modified_values = page->m_is_modified_values;
			break;
		}
	if (page == nullptr) return;

	for (auto& el : m_pages)
		el.get()->Hide();
	page->Show();
	m_hsizer->Layout();
	Refresh();

	update_undo_buttons();
}

void Tab::OnKeyDown(wxKeyEvent& event)
{
	if (event.GetKeyCode() == WXK_TAB)
		m_treectrl->Navigate(event.ShiftDown() ? wxNavigationKeyEvent::IsBackward : wxNavigationKeyEvent::IsForward);
	else
		event.Skip();
}

// Save the current preset into file.
// This removes the "dirty" flag of the preset, possibly creates a new preset under a new name,
// and activates the new preset.
// Wizard calls save_preset with a name "My Settings", otherwise no name is provided and this method
// opens a Slic3r::GUI::SavePresetWindow dialog.
void Tab::save_preset(std::string name /*= ""*/)
{
	// since buttons(and choices too) don't get focus on Mac, we set focus manually
	// to the treectrl so that the EVT_* events are fired for the input field having
	// focus currently.is there anything better than this ?
//!	m_treectrl->OnSetFocus();

	if (name.empty()) {
		auto preset = m_presets->get_selected_preset();
		auto default_name = preset.is_default ? "Untitled" : preset.name;
 		bool have_extention = boost::iends_with(default_name, ".ini");
		if (have_extention)
		{
			size_t len = default_name.length()-4;
			default_name.resize(len);
		}
		//[map $_->name, grep !$_->default && !$_->external, @{$self->{presets}}],
		std::vector<std::string> values;
		for (size_t i = 0; i < m_presets->size(); ++i) {
			const Preset &preset = m_presets->preset(i);
			if (preset.is_default || preset.is_system || preset.is_external)
				continue;
			values.push_back(preset.name);
		}

		auto dlg = new SavePresetWindow(parent());
		dlg->build(title(), default_name, values);	
		if (dlg->ShowModal() != wxID_OK)
			return;
		name = dlg->get_name();
		if (name == ""){
			show_error(this, _(L("The supplied name is empty. It can't be saved.")));
			return;
		}
		const Preset *existing = m_presets->find_preset(name, false);
		if (existing && (existing->is_default || existing->is_system)) {
			show_error(this, _(L("Cannot overwrite a system profile.")));
			return;
		}
		if (existing && (existing->is_external)) {
			show_error(this, _(L("Cannot overwrite an external.")));
			return;
		}
	}

	// Save the preset into Slic3r::data_dir / presets / section_name / preset_name.ini
	m_presets->save_current_preset(name);
	// Mark the print & filament enabled if they are compatible with the currently selected preset.
	m_preset_bundle->update_compatible_with_printer(false);
	// Add the new item into the UI component, remove dirty flags and activate the saved item.
	update_tab_ui();
	// Update the selection boxes at the platter.
	on_presets_changed();

	if (m_name == "printer")
		static_cast<TabPrinter*>(this)->m_initial_extruders_count = static_cast<TabPrinter*>(this)->m_extruders_count;
	update_changed_ui();
}

// Called for a currently selected preset.
void Tab::delete_preset()
{
	auto current_preset = m_presets->get_selected_preset();
	// Don't let the user delete the ' - default - ' configuration.
	wxString action = current_preset.is_external ? _(L("remove")) : _(L("delete"));
	wxString msg = _(L("Are you sure you want to ")) + action + _(L(" the selected preset?"));
	action = current_preset.is_external ? _(L("Remove")) : _(L("Delete"));
	wxString title = action + _(L(" Preset"));
	if (current_preset.is_default ||
		wxID_YES != wxMessageDialog(parent(), msg, title, wxYES_NO | wxNO_DEFAULT | wxICON_QUESTION).ShowModal())
		return;
	// Delete the file and select some other reasonable preset.
	// The 'external' presets will only be removed from the preset list, their files will not be deleted.
	try{ m_presets->delete_current_preset(); }
	catch (const std::exception &e)
	{
		return;
	}
	// Load the newly selected preset into the UI, update selection combo boxes with their dirty flags.
	load_current_preset();
}

void Tab::toggle_show_hide_incompatible()
{
	m_show_incompatible_presets = !m_show_incompatible_presets;
	update_show_hide_incompatible_button();
	update_tab_ui();
}

void Tab::update_show_hide_incompatible_button()
{
	m_btn_hide_incompatible_presets->SetBitmap(m_show_incompatible_presets ?
		m_bmp_show_incompatible_presets : m_bmp_hide_incompatible_presets);
	m_btn_hide_incompatible_presets->SetToolTip(m_show_incompatible_presets ?
		"Both compatible an incompatible presets are shown. Click to hide presets not compatible with the current printer." :
		"Only compatible presets are shown. Click to show both the presets compatible and not compatible with the current printer.");
}

void Tab::update_ui_from_settings()
{
	// Show the 'show / hide presets' button only for the print and filament tabs, and only if enabled
	// in application preferences.
	m_show_btn_incompatible_presets = get_app_config()->get("show_incompatible_presets")[0] == '1' ? true : false;
	bool show = m_show_btn_incompatible_presets && m_presets->name().compare("printer") != 0;
	show ? m_btn_hide_incompatible_presets->Show() :  m_btn_hide_incompatible_presets->Hide();
	// If the 'show / hide presets' button is hidden, hide the incompatible presets.
	if (show) {
		update_show_hide_incompatible_button();
	}
	else {
		if (m_show_incompatible_presets) {
			m_show_incompatible_presets = false;
			update_tab_ui();
		}
	}
}

// Return a callback to create a Tab widget to mark the preferences as compatible / incompatible to the current printer.
wxSizer* Tab::compatible_printers_widget(wxWindow* parent, wxCheckBox** checkbox, wxButton** btn)
{
	*checkbox = new wxCheckBox(parent, wxID_ANY, _(L("All")));
	*btn = new wxButton(parent, wxID_ANY, _(L(" Set "))+"\u2026", wxDefaultPosition, wxDefaultSize, wxBU_LEFT | wxBU_EXACTFIT);

	(*btn)->SetBitmap(wxBitmap(from_u8(Slic3r::var("printer_empty.png")), wxBITMAP_TYPE_PNG));

	auto sizer = new wxBoxSizer(wxHORIZONTAL);
	sizer->Add((*checkbox), 0, wxALIGN_CENTER_VERTICAL);
	sizer->Add((*btn), 0, wxALIGN_CENTER_VERTICAL);

	(*checkbox)->Bind(wxEVT_CHECKBOX, ([=](wxCommandEvent e)
	{
		(*btn)->Enable(!(*checkbox)->GetValue());
		// All printers have been made compatible with this preset.
		if ((*checkbox)->GetValue())
			load_key_value("compatible_printers", std::vector<std::string> {});
		get_field("compatible_printers_condition")->toggle((*checkbox)->GetValue());
		update_changed_ui();
	}) );

	(*btn)->Bind(wxEVT_BUTTON, ([this, parent, checkbox, btn](wxCommandEvent e)
	{
		// # Collect names of non-default non-external printer profiles.
		PresetCollection *printers = &m_preset_bundle->printers;
		wxArrayString presets;
		for (size_t idx = 0; idx < printers->size(); ++idx)
		{
			Preset& preset = printers->preset(idx);
			if (!preset.is_default && !preset.is_external && !preset.is_system)
				presets.Add(preset.name);
		}

		wxMultiChoiceDialog dlg(parent,
			_(L("Select the printers this profile is compatible with.")),
			_(L("Compatible printers")),  presets);
		// # Collect and set indices of printers marked as compatible.
		wxArrayInt selections;
		auto *compatible_printers = dynamic_cast<const ConfigOptionStrings*>(m_config->option("compatible_printers"));
		if (compatible_printers != nullptr || !compatible_printers->values.empty())
			for (auto preset_name : compatible_printers->values)
				for (size_t idx = 0; idx < presets.GetCount(); ++idx)
					if (presets[idx].compare(preset_name) == 0)
					{
						selections.Add(idx);
						break;
					}
		dlg.SetSelections(selections);
		std::vector<std::string> value;
		// Show the dialog.
		if (dlg.ShowModal() == wxID_OK) {
			selections.Clear();
			selections = dlg.GetSelections();
			for (auto idx : selections)
				value.push_back(presets[idx].ToStdString());
			if (value.empty()) {
				(*checkbox)->SetValue(1);
				(*btn)->Disable();
			}
			// All printers have been made compatible with this preset.
			load_key_value("compatible_printers", value);
			update_changed_ui();
		}
	}));
	return sizer; 
}

void Tab::update_presetsctrl(wxDataViewTreeCtrl* ui, bool show_incompatible)
{
	if (ui == nullptr)
		return;
	ui->Freeze();
	ui->DeleteAllItems();
	auto presets = m_presets->get_presets();
	auto idx_selected = m_presets->get_idx_selected();
	auto suffix_modified = m_presets->get_suffix_modified();
	int icon_compatible = 0;
	int icon_incompatible = 1;
	int cnt_items = 0;

	auto root_sys = ui->AppendContainer(wxDataViewItem(0), _(L("System presets")));
	auto root_def = ui->AppendContainer(wxDataViewItem(0), _(L("Default presets")));

	auto show_def = get_app_config()->get("no_defaults")[0] != '1';

	for (size_t i = presets.front().is_visible ? 0 : 1; i < presets.size(); ++i) {
		const Preset &preset = presets[i];
		if (!preset.is_visible || (!show_incompatible && !preset.is_compatible && i != idx_selected))
			continue;

		auto preset_name = wxString::FromUTF8((preset.name + (preset.is_dirty ? suffix_modified : "")).c_str());

		wxDataViewItem item;
		if (preset.is_system)
			item = ui->AppendItem(root_sys, preset_name,
			preset.is_compatible ? icon_compatible : icon_incompatible);
		else if (show_def && preset.is_default)
			item = ui->AppendItem(root_def, preset_name,
			preset.is_compatible ? icon_compatible : icon_incompatible);
		else
		{
			auto parent = m_presets->get_preset_parent(preset);
			if (parent == nullptr)
				item = ui->AppendItem(root_def, preset_name,
				preset.is_compatible ? icon_compatible : icon_incompatible);
			else
			{
				auto parent_name = parent->name;

				wxDataViewTreeStoreContainerNode *node = ui->GetStore()->FindContainerNode(root_sys);
				if (node)
				{
					wxDataViewTreeStoreNodeList::iterator iter;
					for (iter = node->GetChildren().begin(); iter != node->GetChildren().end(); iter++)
					{
						wxDataViewTreeStoreNode* child = *iter;
						auto child_item = child->GetItem();
						auto item_text = ui->GetItemText(child_item);
						if (item_text == parent_name)
						{
							auto added_child = ui->AppendItem(child->GetItem(), preset_name,
								preset.is_compatible ? icon_compatible : icon_incompatible);
							if (!added_child){
								ui->DeleteItem(child->GetItem());
								auto new_parent = ui->AppendContainer(root_sys, parent_name,
									preset.is_compatible ? icon_compatible : icon_incompatible);
								ui->AppendItem(new_parent, preset_name,
									preset.is_compatible ? icon_compatible : icon_incompatible);
							}
							break;
						}
					}
				}
			}
		}

		cnt_items++;
		if (i == idx_selected){
			ui->Select(item);
			m_cc_presets_choice->SetText(preset_name);
		}
	}
	if (ui->GetStore()->GetChildCount(root_def) == 0)
		ui->DeleteItem(root_def);

	ui->Thaw();
}

void Tab::update_tab_presets(wxComboCtrl* ui, bool show_incompatible)
{
	if (ui == nullptr)
		return;
	ui->Freeze();
	ui->Clear();
	auto presets = m_presets->get_presets();
	auto idx_selected = m_presets->get_idx_selected();
	auto suffix_modified = m_presets->get_suffix_modified();
	int icon_compatible = 0;
	int icon_incompatible = 1;
	int cnt_items = 0;

	wxDataViewTreeCtrlComboPopup* popup = wxDynamicCast(m_cc_presets_choice->GetPopupControl(), wxDataViewTreeCtrlComboPopup);
	if (popup != nullptr)
	{
		popup->DeleteAllItems();

		auto root_sys = popup->AppendContainer(wxDataViewItem(0), _(L("System presets")));
		auto root_def = popup->AppendContainer(wxDataViewItem(0), _(L("Default presets")));

		auto show_def = get_app_config()->get("no_defaults")[0] != '1';

		for (size_t i = presets.front().is_visible ? 0 : 1; i < presets.size(); ++i) {
			const Preset &preset = presets[i];
			if (!preset.is_visible || (!show_incompatible && !preset.is_compatible && i != idx_selected))
				continue;

			auto preset_name = wxString::FromUTF8((preset.name + (preset.is_dirty ? suffix_modified : "")).c_str());

			wxDataViewItem item;
			if (preset.is_system)
				item = popup->AppendItem(root_sys, preset_name, 
										 preset.is_compatible ? icon_compatible : icon_incompatible);
			else if (show_def && preset.is_default)
				item = popup->AppendItem(root_def, preset_name, 
										 preset.is_compatible ? icon_compatible : icon_incompatible);
			else 
			{
				auto parent = m_presets->get_preset_parent(preset);
				if (parent == nullptr)
					item = popup->AppendItem(root_def, preset_name,
											 preset.is_compatible ? icon_compatible : icon_incompatible);
				else
				{
					auto parent_name = parent->name;

					wxDataViewTreeStoreContainerNode *node = popup->GetStore()->FindContainerNode(root_sys);
					if (node) 
					{
						wxDataViewTreeStoreNodeList::iterator iter;
						for (iter = node->GetChildren().begin(); iter != node->GetChildren().end(); iter++)
						{
							wxDataViewTreeStoreNode* child = *iter;
							auto child_item = child->GetItem();
							auto item_text = popup->GetItemText(child_item);
							if (item_text == parent_name)
							{
								auto added_child = popup->AppendItem(child->GetItem(), preset_name,
									preset.is_compatible ? icon_compatible : icon_incompatible);
								if (!added_child){
									popup->DeleteItem(child->GetItem());
									auto new_parent = popup->AppendContainer(root_sys, parent_name,
										preset.is_compatible ? icon_compatible : icon_incompatible);
									popup->AppendItem(new_parent, preset_name,
										preset.is_compatible ? icon_compatible : icon_incompatible);
								}
								break;
							}
						}
					}
				}
			}

			cnt_items++;
			if (i == idx_selected){
				popup->Select(item);
				m_cc_presets_choice->SetText(preset_name);
			}
		}
		if (popup->GetStore()->GetChildCount(root_def) == 0)
			popup->DeleteItem(root_def);
	}
	ui->Thaw();
}

void Tab::fill_icon_descriptions()
{
	m_icon_descriptions.push_back(t_icon_description(&m_bmp_value_lock, L("LOCKED LOCK;"
		"indicates that the settings are the same as the system values for the current option group")));

	m_icon_descriptions.push_back(t_icon_description(&m_bmp_value_unlock, L("UNLOCKED LOCK;"
		"indicates that some settings were changed and are not equal to the system values for "
		"the current option group.\n"
		"Click the UNLOCKED LOCK icon to reset all settings for current option group to "
		"the system values.")));

	m_icon_descriptions.push_back(t_icon_description(&m_bmp_white_bullet, L("WHITE BULLET;"
		"for the left button: \tindicates a non-system preset,\n"
		"for the right button: \tindicates that the settings hasn't been modified.")));

	m_icon_descriptions.push_back(t_icon_description(&m_bmp_value_revert, L("BACK ARROW;"
		"indicates that the settings were changed and are not equal to the last saved preset for "
		"the current option group.\n"
		"Click the BACK ARROW icon to reset all settings for the current option group to "
		"the last saved preset.")));
}

void Tab::set_tooltips_text()
{
// 	m_undo_to_sys_btn->SetToolTip(_(L(	"LOCKED LOCK icon indicates that the settings are the same as the system values "
// 										"for the current option group.\n"
// 										"UNLOCKED LOCK icon indicates that some settings were changed and are not equal "
// 										"to the system values for the current option group.\n"
// 										"WHITE BULLET icon indicates a non system preset.\n\n"
// 										"Click the UNLOCKED LOCK icon to reset all settings for current option group to "
// 										"the system values.")));
// 
// 	m_undo_btn->SetToolTip(_(L(	"WHITE BULLET icon indicates that the settings are the same as in the last saved"
// 								"preset  for the current option group.\n"
// 								"BACK ARROW icon indicates that the settings were changed and are not equal to "
// 								"the last saved preset for the current option group.\n\n"
// 								"Click the BACK ARROW icon to reset all settings for the current option group to "
// 								"the last saved preset.")));

	// --- Tooltip text for reset buttons (for whole options group)
	// Text to be shown on the "Revert to system" aka "Lock to system" button next to each input field.
	m_ttg_value_lock =		_(L("LOCKED LOCK icon indicates that the settings are the same as the system values "
								"for the current option group"));
	m_ttg_value_unlock =	_(L("UNLOCKED LOCK icon indicates that some settings were changed and are not equal "
								"to the system values for the current option group.\n"
								"Click to reset all settings for current option group to the system values."));
	m_ttg_white_bullet_ns =	_(L("WHITE BULLET icon indicates a non system preset."));
	m_ttg_non_system =		&m_ttg_white_bullet_ns;
	// Text to be shown on the "Undo user changes" button next to each input field.
	m_ttg_white_bullet =	_(L("WHITE BULLET icon indicates that the settings are the same as in the last saved "
								"preset for the current option group."));
	m_ttg_value_revert =	_(L("BACK ARROW icon indicates that the settings were changed and are not equal to "
								"the last saved preset for the current option group.\n"
								"Click to reset all settings for the current option group to the last saved preset."));

	// --- Tooltip text for reset buttons (for each option in group)
	// Text to be shown on the "Revert to system" aka "Lock to system" button next to each input field.
	m_tt_value_lock =		_(L("LOCKED LOCK icon indicates that the value is the same as the system value."));
	m_tt_value_unlock =		_(L("UNLOCKED LOCK icon indicates that the value was changed and is not equal "
								"to the system value.\n"
								"Click to reset current value to the system value."));
	// 	m_tt_white_bullet_ns=	_(L("WHITE BULLET icon indicates a non system preset."));
	m_tt_non_system =		&m_ttg_white_bullet_ns;
	// Text to be shown on the "Undo user changes" button next to each input field.
	m_tt_white_bullet =		_(L("WHITE BULLET icon indicates that the value is the same as in the last saved preset."));
	m_tt_value_revert =		_(L("BACK ARROW icon indicates that the value was changed and is not equal to the last saved preset.\n"
								"Click to reset current value to the last saved preset."));
}

void Page::reload_config()
{
	for (auto group : m_optgroups)
		group->reload_config();
}

Field* Page::get_field(const t_config_option_key& opt_key, int opt_index /*= -1*/) const
{
	Field* field = nullptr;
	for (auto opt : m_optgroups){
		field = opt->get_fieldc(opt_key, opt_index);
		if (field != nullptr)
			return field;
	}
	return field;
}

bool Page::set_value(const t_config_option_key& opt_key, const boost::any& value){
	bool changed = false;
	for(auto optgroup: m_optgroups) {
		if (optgroup->set_value(opt_key, value))
			changed = 1 ;
	}
	return changed;
}

// package Slic3r::GUI::Tab::Page;
ConfigOptionsGroupShp Page::new_optgroup(const wxString& title, int noncommon_label_width /*= -1*/)
{
	//! config_ have to be "right"
	ConfigOptionsGroupShp optgroup = std::make_shared<ConfigOptionsGroup>(this, title, m_config, true);
	if (noncommon_label_width >= 0)
		optgroup->label_width = noncommon_label_width;

	optgroup->m_on_change = [this](t_config_option_key opt_key, boost::any value){
		//! This function will be called from OptionGroup.
		//! Using of CallAfter is redundant.
		//! And in some cases it causes update() function to be recalled again
//!        wxTheApp->CallAfter([this, opt_key, value]() {
			static_cast<Tab*>(GetParent())->update_dirty();
			static_cast<Tab*>(GetParent())->on_value_change(opt_key, value);
//!        });
	};

	optgroup->m_get_initial_config = [this](){
		DynamicPrintConfig config = static_cast<Tab*>(GetParent())->m_presets->get_selected_preset().config;
		return config;
	};

	optgroup->m_get_sys_config = [this](){
		DynamicPrintConfig config = static_cast<Tab*>(GetParent())->m_presets->get_selected_preset_parent()->config;
		return config;
	};

	optgroup->have_sys_config = [this](){
		return static_cast<Tab*>(GetParent())->m_presets->get_selected_preset_parent() != nullptr;
	};

<<<<<<< HEAD
=======
//	optgroup->nonsys_btn_icon = m_bmp_non_system;

>>>>>>> 5e6cc5dd
	vsizer()->Add(optgroup->sizer, 0, wxEXPAND | wxALL, 10);
	m_optgroups.push_back(optgroup);

	return optgroup;
}

void SavePresetWindow::build(const wxString& title, const std::string& default_name, std::vector<std::string> &values)
{
	auto text = new wxStaticText(this, wxID_ANY, _(L("Save ")) + title + _(L(" as:")), 
									wxDefaultPosition, wxDefaultSize);
	m_combo = new wxComboBox(this, wxID_ANY, from_u8(default_name), 
							wxDefaultPosition, wxDefaultSize, 0, 0, wxTE_PROCESS_ENTER);
	for (auto value : values)
		m_combo->Append(from_u8(value));
	auto buttons = CreateStdDialogButtonSizer(wxOK | wxCANCEL);

	auto sizer = new wxBoxSizer(wxVERTICAL);
	sizer->Add(text, 0, wxEXPAND | wxALL, 10);
	sizer->Add(m_combo, 0, wxEXPAND | wxLEFT | wxRIGHT, 10);
	sizer->Add(buttons, 0, wxALIGN_CENTER_HORIZONTAL | wxALL, 10);

	wxButton* btn = static_cast<wxButton*>(FindWindowById(wxID_OK, this));
	btn->Bind(wxEVT_BUTTON, [this](wxCommandEvent&) { accept(); });
	m_combo->Bind(wxEVT_TEXT_ENTER, [this](wxCommandEvent&) { accept(); });

	SetSizer(sizer);
	sizer->SetSizeHints(this);
}

void SavePresetWindow::accept()
{
	m_chosen_name = normalize_utf8_nfc(m_combo->GetValue().ToUTF8());
	if (!m_chosen_name.empty()) {
		const char* unusable_symbols = "<>:/\\|?*\"";
		bool is_unusable_symbol = false;
		for (size_t i = 0; i < std::strlen(unusable_symbols); i++){
			if (m_chosen_name.find_first_of(unusable_symbols[i]) != std::string::npos){
				is_unusable_symbol = true;
				break;
			}
		}
		if (is_unusable_symbol) {
			show_error(this, _(L("The supplied name is not valid; the following characters are not allowed:"))+" <>:/\\|?*\"");
		}
		else if (m_chosen_name.compare("- default -") == 0) {
			show_error(this, _(L("The supplied name is not available.")));
		}
		else {
			EndModal(wxID_OK);
		}
	}
}

} // GUI
} // Slic3r<|MERGE_RESOLUTION|>--- conflicted
+++ resolved
@@ -109,7 +109,6 @@
 		m_undo_to_sys_btn->SetBackgroundColour(color);
 		m_question_btn->SetBackgroundColour(color);
 	}
-<<<<<<< HEAD
 
 	m_question_btn->SetToolTip(_(L("Hover the cursor over buttons to find more information.")));
 
@@ -142,19 +141,6 @@
 	m_sys_label_clr			= get_sys_label_clr();
 	m_modified_label_clr	= get_modified_label_clr();
 	m_default_text_clr		= get_default_label_clr();
-=======
-	// Bitmaps to be shown on the "Revert to system" aka "Lock to system" button next to each input field.
-	m_bmp_value_lock  	  .LoadFile(from_u8(var("sys_lock.png")),     wxBITMAP_TYPE_PNG);
-	m_bmp_value_unlock	  .LoadFile(from_u8(var("sys_unlock.png")),   wxBITMAP_TYPE_PNG);
-	m_bmp_non_system = &m_bmp_white_bullet;
-	// Bitmaps to be shown on the "Undo user changes" button next to each input field.
-	m_bmp_value_revert	  .LoadFile(from_u8(var("action_undo.png")),  wxBITMAP_TYPE_PNG);
-	m_bmp_white_bullet	  .LoadFile(from_u8(var("bullet_white.png")), wxBITMAP_TYPE_PNG);
-	m_undo_btn->SetBitmap(m_bmp_white_bullet);
-	m_undo_btn->Bind(wxEVT_BUTTON, ([this](wxCommandEvent){ on_back_to_initial_value(); }));
-	m_undo_to_sys_btn->SetBitmap(m_bmp_white_bullet);
-	m_undo_to_sys_btn->Bind(wxEVT_BUTTON, ([this](wxCommandEvent){ on_back_to_sys_value(); }));
->>>>>>> 5e6cc5dd
 
 	m_hsizer = new wxBoxSizer(wxHORIZONTAL);
 	sizer->Add(m_hsizer, 0, wxBOTTOM, 3);
@@ -262,11 +248,8 @@
 {
 	m_config = &m_presets->get_edited_preset().config;
 	m_bmp_non_system = m_presets->get_selected_preset_parent() ? &m_bmp_value_unlock : &m_bmp_white_bullet;
-<<<<<<< HEAD
 	m_ttg_non_system = m_presets->get_selected_preset_parent() ? &m_ttg_value_unlock : &m_ttg_white_bullet_ns;
 	m_tt_non_system = m_presets->get_selected_preset_parent() ? &m_tt_value_unlock : &m_ttg_white_bullet_ns;
-=======
->>>>>>> 5e6cc5dd
 }
 
 PageShp Tab::add_options_page(const wxString& title, const std::string& icon, bool is_extruder_pages/* = false*/)
@@ -324,7 +307,6 @@
 	{
 		bool is_nonsys_value = false;
 		bool is_modified_value = true;
-<<<<<<< HEAD
 		const wxBitmap *sys_icon =	&m_bmp_value_lock;
 		const wxBitmap *icon =		&m_bmp_value_revert;
 
@@ -342,16 +324,6 @@
 			if ((opt.second & osInitValue) != 0)
 				color = &m_default_text_clr;
 			// value is modified
-=======
-		const wxBitmap *sys_icon = &m_bmp_value_lock;
-		const wxBitmap *icon     = &m_bmp_value_revert;
-		wxColour color = get_sys_label_clr();
-		if (find(m_sys_options.begin(), m_sys_options.end(), opt_key) == m_sys_options.end()) {
-			is_nonsys_value = true;
-			sys_icon = m_bmp_non_system;
-			if(find(m_dirty_options.begin(), m_dirty_options.end(), opt_key) == m_dirty_options.end())
-				color = wxSystemSettings::GetColour(wxSYS_COLOUR_WINDOWTEXT);
->>>>>>> 5e6cc5dd
 			else
 				color = &m_modified_label_clr;
 		}
@@ -359,10 +331,7 @@
 		{
 			is_modified_value = false;
 			icon = &m_bmp_white_bullet;
-<<<<<<< HEAD
 			tt = &m_tt_white_bullet;
-=======
->>>>>>> 5e6cc5dd
 		}
 		if (opt.first == "bed_shape" || opt.first == "compatible_printers") {
 			if (m_colored_Label != nullptr)	{
@@ -378,16 +347,9 @@
 		field->m_is_modified_value = is_modified_value;
 		field->set_undo_bitmap(icon);
 		field->set_undo_to_sys_bitmap(sys_icon);
-<<<<<<< HEAD
 		field->set_undo_tooltip(tt);
 		field->set_undo_to_sys_tooltip(sys_tt);
 		field->set_label_colour(color);
-=======
-		if (field->m_Label != nullptr){
-			field->m_Label->SetForegroundColour(color);
-			field->m_Label->Refresh(true);
-		}
->>>>>>> 5e6cc5dd
 	}
 	Thaw();
 
@@ -435,27 +397,7 @@
 		default:		m_options_list.emplace(opt_key, m_opt_status_value);		break;
 		}
 	}
-<<<<<<< HEAD
 	m_options_list.emplace("extruders_count", m_opt_status_value);
-=======
-	m_full_options_list.emplace_back("extruders_count");
-}
-
-void Tab::update_sys_ui_after_sel_preset()
-{
-	for (const auto opt_key : m_full_options_list){
-		Field* field = get_field(opt_key);
-		if (field != nullptr){
-			field->set_undo_to_sys_bitmap(m_bmp_non_system);
-			field->m_is_nonsys_value = true;
-			if (field->m_Label != nullptr){
-				field->m_Label->SetForegroundColour(wxSystemSettings::GetColour(wxSYS_COLOUR_WINDOWTEXT));
-				field->m_Label->Refresh(true);
-			}
-		}
-	}
-	m_sys_options.resize(0);
->>>>>>> 5e6cc5dd
 }
 
 void Tab::get_sys_and_mod_flags(const std::string& opt_key, bool& sys_page, bool& modified_page)
@@ -522,12 +464,9 @@
 {
 	m_undo_btn->SetBitmap(m_is_modified_values ? m_bmp_value_revert : m_bmp_white_bullet);
 	m_undo_to_sys_btn->SetBitmap(m_is_nonsys_values ? *m_bmp_non_system : m_bmp_value_lock);
-<<<<<<< HEAD
 
 	m_undo_btn->SetToolTip(m_is_modified_values ? m_ttg_value_revert : m_ttg_white_bullet);
 	m_undo_to_sys_btn->SetToolTip(m_is_nonsys_values ? *m_ttg_non_system : m_ttg_value_lock);
-=======
->>>>>>> 5e6cc5dd
 }
 
 void Tab::on_roll_back_value(const bool to_sys /*= true*/)
@@ -1886,11 +1825,8 @@
 	// Reload preset pages with the new configuration values.
 	reload_config();
 	m_bmp_non_system = m_presets->get_selected_preset_parent() ? &m_bmp_value_unlock : &m_bmp_white_bullet;
-<<<<<<< HEAD
 	m_ttg_non_system = m_presets->get_selected_preset_parent() ? &m_ttg_value_unlock : &m_ttg_white_bullet_ns;
 	m_tt_non_system = m_presets->get_selected_preset_parent() ? &m_tt_value_unlock : &m_ttg_white_bullet_ns;
-=======
->>>>>>> 5e6cc5dd
 
 	// use CallAfter because some field triggers schedule on_change calls using CallAfter,
 	// and we don't want them to be called after this update_dirty() as they would mark the 
@@ -2569,11 +2505,6 @@
 		return static_cast<Tab*>(GetParent())->m_presets->get_selected_preset_parent() != nullptr;
 	};
 
-<<<<<<< HEAD
-=======
-//	optgroup->nonsys_btn_icon = m_bmp_non_system;
-
->>>>>>> 5e6cc5dd
 	vsizer()->Add(optgroup->sizer, 0, wxEXPAND | wxALL, 10);
 	m_optgroups.push_back(optgroup);
 
