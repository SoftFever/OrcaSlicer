--- conflicted
+++ resolved
@@ -1,15 +1,10 @@
 #include "GLGizmo.hpp"
 
 #include "../../libslic3r/Utils.hpp"
-<<<<<<< HEAD
 #include "../../slic3r/GUI/GLCanvas3D.hpp"
 
 #include <Eigen/Dense>
-=======
-#include "../../libslic3r/BoundingBox.hpp"
-#include "../../libslic3r/Model.hpp"
 #include "../../libslic3r/Geometry.hpp"
->>>>>>> 4522811f
 
 #include <GL/glew.h>
 
@@ -170,7 +165,6 @@
     , m_group_id(-1)
     , m_state(Off)
     , m_hover_id(-1)
-    , m_is_container(false)
 {
     ::memcpy((void*)m_base_color, (const void*)DEFAULT_BASE_COLOR, 3 * sizeof(float));
     ::memcpy((void*)m_drag_color, (const void*)DEFAULT_DRAG_COLOR, 3 * sizeof(float));
@@ -179,7 +173,7 @@
 
 void GLGizmoBase::set_hover_id(int id)
 {
-    if (m_is_container || (id < (int)m_grabbers.size()))
+    if (m_grabbers.empty() || (id < (int)m_grabbers.size()))
     {
         m_hover_id = id;
         on_set_hover_id();
@@ -188,13 +182,8 @@
 
 void GLGizmoBase::set_highlight_color(const float* color)
 {
-<<<<<<< HEAD
     if (color != nullptr)
         ::memcpy((void*)m_highlight_color, (const void*)color, 3 * sizeof(float));
-=======
-    //if (id < (int)m_grabbers.size())
-        m_hover_id = id;
->>>>>>> 4522811f
 }
 
 void GLGizmoBase::start_dragging()
@@ -314,16 +303,9 @@
     return true;
 }
 
-<<<<<<< HEAD
 void GLGizmoRotate::on_update(const Linef3& mouse_ray)
 { 
     Vec2d mouse_pos = to_2d(mouse_position_in_local_plane(mouse_ray));
-=======
-void GLGizmoRotate::on_set_state()
-{
-    m_keep_initial_values = (m_state == On) ? false : true;
-}
->>>>>>> 4522811f
 
     Vec2d orig_dir = Vec2d::UnitX();
     Vec2d new_dir = mouse_pos.normalized();
@@ -357,16 +339,7 @@
     if (theta == 2.0 * (double)PI)
         theta = 0.0;
 
-<<<<<<< HEAD
     m_angle = (float)theta;
-=======
-    m_angle_z = (float)theta;
-}
-
-void GLGizmoRotate::on_refresh()
-{
-    m_keep_initial_values = false;
->>>>>>> 4522811f
 }
 
 void GLGizmoRotate::on_render(const BoundingBoxf3& box) const
@@ -382,7 +355,6 @@
 
     if (!m_keep_initial_values)
     {
-<<<<<<< HEAD
         m_center = box.center();
 #if !ENABLE_GIZMOS_3D
         const Vec3d& size = box.size();
@@ -394,11 +366,6 @@
 #else
         m_radius = Offset + ::sqrt(sqr(0.5f * (float)size(0)) + sqr(0.5f * (float)size(1)));
 #endif // ENABLE_GIZMOS_3D
-=======
-        const Pointf3& size = box.size();
-        m_center = box.center();
-        m_radius = Offset + ::sqrt(sqr(0.5f * size.x) + sqr(0.5f * size.y));
->>>>>>> 4522811f
         m_keep_initial_values = true;
     }
 
@@ -636,8 +603,6 @@
     , m_y(parent, GLGizmoRotate::Y)
     , m_z(parent, GLGizmoRotate::Z)
 {
-    m_is_container = true;
-
     m_x.set_group_id(0);
     m_y.set_group_id(1);
     m_z.set_group_id(2);
@@ -1200,11 +1165,11 @@
 }
 
 
-GLGizmoFlatten::GLGizmoFlatten()
-    : GLGizmoBase(),
-      m_normal(Pointf3(0.f, 0.f, 0.f))
-{}
-
+GLGizmoFlatten::GLGizmoFlatten(GLCanvas3D& parent)
+    : GLGizmoBase(parent)
+    , m_normal(0.0, 0.0, 0.0)
+{
+}
 
 bool GLGizmoFlatten::on_init()
 {
@@ -1237,8 +1202,9 @@
     // with the gizmo being on. This is reset in set_flattening_data and
     // does not work correctly when there are multiple copies.
     if (!m_center) // this is the first bounding box that we see
-        m_center.reset(new Pointf3(box.center().x, box.center().y));
-    Pointf3 dragged_offset = box.center() - *m_center;
+        m_center.reset(new Vec3d(box.center()));
+
+    Vec3d dragged_offset = box.center() - *m_center;
 
     bool blending_was_enabled = ::glIsEnabled(GL_BLEND);
     bool depth_test_was_enabled = ::glIsEnabled(GL_DEPTH_TEST);
@@ -1248,14 +1214,14 @@
     for (int i=0; i<(int)m_planes.size(); ++i) {
         if (i == m_hover_id)
             ::glColor4f(0.9f, 0.9f, 0.9f, 0.75f);
-            else
-                ::glColor4f(0.9f, 0.9f, 0.9f, 0.5f);
-
-        for (Pointf offset : m_instances_positions) {
-            offset += dragged_offset;
+        else
+            ::glColor4f(0.9f, 0.9f, 0.9f, 0.5f);
+
+        for (Vec2d offset : m_instances_positions) {
+            offset += to_2d(dragged_offset);
             ::glBegin(GL_POLYGON);
-            for (const auto& vertex : m_planes[i].vertices)
-                ::glVertex3f((GLfloat)vertex.x + offset.x, (GLfloat)vertex.y + offset.y, (GLfloat)vertex.z);
+            for (const Vec3d& vertex : m_planes[i].vertices)
+                ::glVertex3f((GLfloat)(vertex(0) + offset(0)), (GLfloat)(vertex(1) + offset(1)), (GLfloat)vertex(2));
             ::glEnd();
         }
     }
@@ -1274,40 +1240,38 @@
 
     for (unsigned int i = 0; i < m_planes.size(); ++i)
     {
-        ::glColor3f(1.f, 1.f, (254.0f - (float)i) * INV_255);
-        for (const Pointf& offset : m_instances_positions) {
+        ::glColor3f(1.0f, 1.0f, (254.0f - (float)i) * INV_255);
+        for (const Vec2d& offset : m_instances_positions) {
             ::glBegin(GL_POLYGON);
-            for (const auto& vertex : m_planes[i].vertices)
-                ::glVertex3f((GLfloat)vertex.x + offset.x, (GLfloat)vertex.y + offset.y, (GLfloat)vertex.z);
+            for (const Vec3d& vertex : m_planes[i].vertices)
+                ::glVertex3f((GLfloat)(vertex(0) + offset(0)), (GLfloat)vertex(1) + offset(1), (GLfloat)vertex(2));
             ::glEnd();
         }
     }
 }
 
-
 // TODO - remove and use Eigen instead
-static Pointf3 super_rotation(Pointf3 axis, float angle, const Pointf3& point)
-{
-    axis = normalize(axis);
-    const float& x = axis.x;
-    const float& y = axis.y;
-    const float& z = axis.z;
+static Vec3d super_rotation(Vec3d axis, float angle, const Vec3d& point)
+{
+    axis.normalize();
+    float x = (float)axis(0);
+    float y = (float)axis(1);
+    float z = (float)axis(2);
     float s = sin(angle);
     float c = cos(angle);
-    float D = 1-c;
-    float matrix[3][3] = { { c + x*x*D, x*y*D-z*s, x*z*D+y*s },
-                           { y*x*D+z*s, c+y*y*D,   y*z*D-x*s },
-                           { z*x*D-y*s, z*y*D+x*s, c+z*z*D   } };
-    float in[3] = { (float)point.x, (float)point.y, (float)point.z };
+    float D = 1 - c;
+    float matrix[3][3] = { { c + x*x*D, x*y*D - z*s, x*z*D + y*s },
+    { y*x*D + z*s, c + y*y*D, y*z*D - x*s },
+    { z*x*D - y*s, z*y*D + x*s, c + z*z*D } };
+    float in[3] = { (float)point(0), (float)point(1), (float)point(2) };
     float out[3] = { 0, 0, 0 };
 
-    for (unsigned char i=0; i<3; ++i)
-        for (unsigned char j=0; j<3; ++j)
+    for (unsigned char i = 0; i<3; ++i)
+        for (unsigned char j = 0; j<3; ++j)
             out[i] += matrix[i][j] * in[j];
 
-    return Pointf3(out[0], out[1], out[2]);
-}
-
+    return Vec3d((double)out[0], (double)out[1], (double)out[2]);
+}
 
 void GLGizmoFlatten::set_flattening_data(const ModelObject* model_object)
 {
@@ -1358,12 +1322,11 @@
 
         while (facet_queue_cnt > 0) {
             int facet_idx = facet_queue[-- facet_queue_cnt];
-            const stl_normal* this_normal_ptr = &ch.stl.facet_start[facet_idx].normal;
-            //if (this_normal_ptr->x == normal_ptr->x && this_normal_ptr->y == normal_ptr->y && this_normal_ptr->z == normal_ptr->z) {
-            if (std::abs(this_normal_ptr->x-normal_ptr->x) < 0.001 && std::abs(this_normal_ptr->y-normal_ptr->y) < 0.001 && std::abs(this_normal_ptr->z-normal_ptr->z) < 0.001) {
+            const stl_normal& this_normal = ch.stl.facet_start[facet_idx].normal;
+            if (std::abs(this_normal(0) - (*normal_ptr)(0)) < 0.001 && std::abs(this_normal(1) - (*normal_ptr)(1)) < 0.001 && std::abs(this_normal(2) - (*normal_ptr)(2)) < 0.001) {
                 stl_vertex* first_vertex = ch.stl.facet_start[facet_idx].vertex;
                 for (int j=0; j<3; ++j)
-                    m_planes.back().vertices.emplace_back(first_vertex[j].x, first_vertex[j].y, first_vertex[j].z);
+                    m_planes.back().vertices.emplace_back(first_vertex[j](0), first_vertex[j](1), first_vertex[j](2));
 
                 facet_visited[facet_idx] = true;
                 for (int j = 0; j < 3; ++ j) {
@@ -1373,55 +1336,55 @@
                 }
             }
         }
-        m_planes.back().normal = Pointf3(normal_ptr->x, normal_ptr->y, normal_ptr->z);
+        m_planes.back().normal = Vec3d((double)(*normal_ptr)(0), (double)(*normal_ptr)(1), (double)(*normal_ptr)(2));
 
         // if this is a just a very small triangle, remove it to speed up further calculations (it would be rejected anyway):
         if (m_planes.back().vertices.size() == 3 &&
-             ( m_planes.back().vertices[0].distance_to(m_planes.back().vertices[1]) < 1.f
-            || m_planes.back().vertices[0].distance_to(m_planes.back().vertices[2]) < 1.f))
+               (m_planes.back().vertices[0] - m_planes.back().vertices[1]).norm() < 1.f
+            || (m_planes.back().vertices[0] - m_planes.back().vertices[2]).norm() < 1.f)
             m_planes.pop_back();
     }
 
     // Now we'll go through all the polygons, transform the points into xy plane to process them:
     for (unsigned int polygon_id=0; polygon_id < m_planes.size(); ++polygon_id) {
         Pointf3s& polygon = m_planes[polygon_id].vertices;
-        const Pointf3& normal = m_planes[polygon_id].normal;
+        const Vec3d& normal = m_planes[polygon_id].normal;
 
         // We are going to rotate about z and y to flatten the plane
         float angle_z = 0.f;
         float angle_y = 0.f;
-        if (std::abs(normal.y) > 0.001)
-            angle_z = -atan2(normal.y, normal.x); // angle to rotate so that normal ends up in xz-plane
-        if (std::abs(normal.x*cos(angle_z)-normal.y*sin(angle_z)) > 0.001)
-            angle_y = - atan2(normal.x*cos(angle_z)-normal.y*sin(angle_z), normal.z); // angle to rotate to make normal point upwards
+        if (std::abs(normal(1)) > 0.001)
+            angle_z = -atan2(normal(1), normal(0)); // angle to rotate so that normal ends up in xz-plane
+        if (std::abs(normal(0)*cos(angle_z) - normal(1)*sin(angle_z)) > 0.001)
+            angle_y = -atan2(normal(0)*cos(angle_z) - normal(1)*sin(angle_z), normal(2)); // angle to rotate to make normal point upwards
         else {
             // In case it already was in z-direction, we must ensure it is not the wrong way:
-            angle_y = normal.z > 0.f ? 0 : -M_PI;
+            angle_y = normal(2) > 0.f ? 0 : -PI;
         }
 
         // Rotate all points to the xy plane:
         for (auto& vertex : polygon) {
-            vertex = super_rotation(Pointf3(0,0,1), angle_z, vertex);
-            vertex = super_rotation(Pointf3(0,1,0), angle_y, vertex);
+            vertex = super_rotation(Vec3d::UnitZ(), angle_z, vertex);
+            vertex = super_rotation(Vec3d::UnitY(), angle_y, vertex);
         }
         polygon = Slic3r::Geometry::convex_hull(polygon); // To remove the inner points
 
         // We will calculate area of the polygon and discard ones that are too small
         // The limit is more forgiving in case the normal is in the direction of the coordinate axes
-        const float minimal_area = (std::abs(normal.x) > 0.999f || std::abs(normal.y) > 0.999f || std::abs(normal.z) > 0.999f) ? 1.f : 20.f;
+        const float minimal_area = (std::abs(normal(0)) > 0.999f || std::abs(normal(1)) > 0.999f || std::abs(normal(2)) > 0.999f) ? 1.f : 20.f;
         float& area = m_planes[polygon_id].area;
         area = 0.f;
         for (unsigned int i = 0; i < polygon.size(); i++) // Shoelace formula
-            area += polygon[i].x*polygon[i+1 < polygon.size() ? i+1 : 0 ].y - polygon[i+1 < polygon.size() ? i+1 : 0].x*polygon[i].y;
-        area = std::abs(area/2.f);
+            area += polygon[i](0)*polygon[i + 1 < polygon.size() ? i + 1 : 0](1) - polygon[i + 1 < polygon.size() ? i + 1 : 0](0)*polygon[i](1);
+        area = std::abs(area / 2.f);
         if (area < minimal_area) {
             m_planes.erase(m_planes.begin()+(polygon_id--));
             continue;
         }
 
         // We will shrink the polygon a little bit so it does not touch the object edges:
-        Pointf3 centroid = std::accumulate(polygon.begin(), polygon.end(), Pointf3(0.f, 0.f, 0.f));
-        centroid.scale(1.f/polygon.size());
+        Vec3d centroid = std::accumulate(polygon.begin(), polygon.end(), Vec3d(0.0, 0.0, 0.0));
+        centroid /= (double)polygon.size();
         for (auto& vertex : polygon)
             vertex = 0.9f*vertex + 0.1f*centroid;
 
@@ -1466,9 +1429,9 @@
 
         // Transform back to 3D;
         for (auto& b : polygon) {
-            b.z += 0.1f; // raise a bit above the object surface to avoid flickering
-            b = super_rotation(Pointf3(0,1,0), -angle_y, b);
-            b = super_rotation(Pointf3(0,0,1), -angle_z, b);
+            b(0) += 0.1f; // raise a bit above the object surface to avoid flickering
+            b = super_rotation(Vec3d::UnitY(), -angle_y, b);
+            b = super_rotation(Vec3d::UnitZ(), -angle_z, b);
         }
     }
 
@@ -1483,7 +1446,7 @@
     m_source_data.scaling_factor = m_model_object->instances.front()->scaling_factor;
     m_source_data.rotation = m_model_object->instances.front()->rotation;
     const float* first_vertex = m_model_object->volumes.front()->get_convex_hull().first_vertex();
-    m_source_data.mesh_first_point = Pointf3(first_vertex[0], first_vertex[1], first_vertex[2]);
+    m_source_data.mesh_first_point = Vec3d((double)first_vertex[0], (double)first_vertex[1], (double)first_vertex[2]);
 }
 
 // Check if the bounding boxes of each volume's convex hull is the same as before
@@ -1504,21 +1467,20 @@
             return true;
 
     const float* first_vertex = m_model_object->volumes.front()->get_convex_hull().first_vertex();
-    Pointf3 first_point(first_vertex[0], first_vertex[1], first_vertex[2]);
+    Vec3d first_point((double)first_vertex[0], (double)first_vertex[1], (double)first_vertex[2]);
     if (first_point != m_source_data.mesh_first_point)
         return true;
 
     return false;
 }
 
-Pointf3 GLGizmoFlatten::get_flattening_normal() const {
-    Pointf3 normal = m_normal;
-    normal.rotate(-m_model_object->instances.front()->rotation);
-    m_normal = Pointf3(0.f, 0.f, 0.f);
+Vec3d GLGizmoFlatten::get_flattening_normal() const {
+    Transform3d m = Transform3d::Identity();
+    m.rotate(Eigen::AngleAxisd(-m_model_object->instances.front()->rotation, Vec3d::UnitZ()));
+    Vec3d normal = m * m_normal;
+    m_normal = Vec3d::Zero();
     return normal;
 }
-
-
 
 } // namespace GUI
 } // namespace Slic3r