--- conflicted
+++ resolved
@@ -30,16 +30,12 @@
 // 0 : .amf, .amf.xml and .zip.amf files saved by older slic3r. No version definition in them.
 // 1 : Introduction of amf versioning. No other change in data saved into amf files.
 #if ENABLE_MODELINSTANCE_3D_OFFSET
-<<<<<<< HEAD
-// 2 : Added z component of offset.
-=======
 #if ENABLE_MODELINSTANCE_3D_ROTATION
 // 2 : Added z component of offset
 //     Added x and y components of rotation
 #else
 // 2 : Added z component of offset.
 #endif // ENABLE_MODELINSTANCE_3D_ROTATION
->>>>>>> a079f2a3
 const unsigned int VERSION_AMF = 2;
 #else
 const unsigned int VERSION_AMF = 1;
@@ -136,13 +132,10 @@
 #if ENABLE_MODELINSTANCE_3D_OFFSET
         NODE_TYPE_DELTAZ,               // amf/constellation/instance/deltaz
 #endif // ENABLE_MODELINSTANCE_3D_OFFSET
-<<<<<<< HEAD
-=======
 #if ENABLE_MODELINSTANCE_3D_ROTATION
         NODE_TYPE_RX,                   // amf/constellation/instance/rx
         NODE_TYPE_RY,                   // amf/constellation/instance/ry
 #endif // ENABLE_MODELINSTANCE_3D_ROTATION
->>>>>>> a079f2a3
         NODE_TYPE_RZ,                   // amf/constellation/instance/rz
         NODE_TYPE_SCALE,                // amf/constellation/instance/scale
         NODE_TYPE_METADATA,             // anywhere under amf/*/metadata
@@ -150,15 +143,11 @@
 
     struct Instance {
 #if ENABLE_MODELINSTANCE_3D_OFFSET
-<<<<<<< HEAD
-        Instance() : deltax_set(false), deltay_set(false), deltaz_set(false), rz_set(false), scale_set(false) {}
-=======
 #if ENABLE_MODELINSTANCE_3D_ROTATION
         Instance() : deltax_set(false), deltay_set(false), deltaz_set(false), rx_set(false), ry_set(false), rz_set(false), scale_set(false) {}
 #else
         Instance() : deltax_set(false), deltay_set(false), deltaz_set(false), rz_set(false), scale_set(false) {}
 #endif // ENABLE_MODELINSTANCE_3D_ROTATION
->>>>>>> a079f2a3
 #else
         Instance() : deltax_set(false), deltay_set(false), rz_set(false), scale_set(false) {}
 #endif // ENABLE_MODELINSTANCE_3D_OFFSET
@@ -173,8 +162,6 @@
         float deltaz;
         bool  deltaz_set;
 #endif // ENABLE_MODELINSTANCE_3D_OFFSET
-<<<<<<< HEAD
-=======
 #if ENABLE_MODELINSTANCE_3D_ROTATION
         // Rotation around the X axis.
         float rx;
@@ -183,7 +170,6 @@
         float ry;
         bool  ry_set;
 #endif // ENABLE_MODELINSTANCE_3D_ROTATION
->>>>>>> a079f2a3
         // Rotation around the Z axis.
         float rz;
         bool  rz_set;
@@ -310,15 +296,12 @@
             else if (strcmp(name, "deltaz") == 0)
                 node_type_new = NODE_TYPE_DELTAZ;
 #endif // ENABLE_MODELINSTANCE_3D_OFFSET
-<<<<<<< HEAD
-=======
 #if ENABLE_MODELINSTANCE_3D_ROTATION
             else if (strcmp(name, "rx") == 0)
                 node_type_new = NODE_TYPE_RX;
             else if (strcmp(name, "ry") == 0)
                 node_type_new = NODE_TYPE_RY;
 #endif // ENABLE_MODELINSTANCE_3D_ROTATION
->>>>>>> a079f2a3
             else if (strcmp(name, "rz") == 0)
                 node_type_new = NODE_TYPE_RZ;
             else if (strcmp(name, "scale") == 0)
@@ -383,15 +366,11 @@
             if (m_path.back() == NODE_TYPE_DELTAX || 
                 m_path.back() == NODE_TYPE_DELTAY || 
                 m_path.back() == NODE_TYPE_DELTAZ || 
-<<<<<<< HEAD
-                m_path.back() == NODE_TYPE_RZ || 
-=======
 #if ENABLE_MODELINSTANCE_3D_ROTATION
                 m_path.back() == NODE_TYPE_RX ||
                 m_path.back() == NODE_TYPE_RY ||
 #endif // ENABLE_MODELINSTANCE_3D_ROTATION
                 m_path.back() == NODE_TYPE_RZ ||
->>>>>>> a079f2a3
                 m_path.back() == NODE_TYPE_SCALE)
 #else
             if (m_path.back() == NODE_TYPE_DELTAX || m_path.back() == NODE_TYPE_DELTAY || m_path.back() == NODE_TYPE_RZ || m_path.back() == NODE_TYPE_SCALE)
@@ -443,8 +422,6 @@
         m_value[0].clear();
         break;
 #endif // ENABLE_MODELINSTANCE_3D_OFFSET
-<<<<<<< HEAD
-=======
 #if ENABLE_MODELINSTANCE_3D_ROTATION
     case NODE_TYPE_RX:
         assert(m_instance);
@@ -459,7 +436,6 @@
         m_value[0].clear();
         break;
 #endif // ENABLE_MODELINSTANCE_3D_ROTATION
->>>>>>> a079f2a3
     case NODE_TYPE_RZ:
         assert(m_instance);
         m_instance->rz = float(atof(m_value[0].c_str()));
@@ -610,21 +586,14 @@
             if (instance.deltax_set && instance.deltay_set) {
                 ModelInstance *mi = m_model.objects[object.second.idx]->add_instance();
 #if ENABLE_MODELINSTANCE_3D_OFFSET
-<<<<<<< HEAD
-                mi->set_offset(Vec3d((double)instance.deltax, (double)instance.deltay, (double)instance.deltaz));
-=======
                 mi->set_offset(Vec3d(instance.deltax_set ? (double)instance.deltax : 0.0, instance.deltay_set ? (double)instance.deltay : 0.0, instance.deltaz_set ? (double)instance.deltaz : 0.0));
->>>>>>> a079f2a3
 #else
                 mi->offset(0) = instance.deltax;
                 mi->offset(1) = instance.deltay;
 #endif // ENABLE_MODELINSTANCE_3D_OFFSET
-<<<<<<< HEAD
-=======
 #if ENABLE_MODELINSTANCE_3D_ROTATION
                 mi->set_rotation(Vec3d(instance.rx_set ? (double)instance.rx : 0.0, instance.ry_set ? (double)instance.ry : 0.0, instance.rz_set ? (double)instance.rz : 0.0));
 #else
->>>>>>> a079f2a3
                 mi->rotation = instance.rz_set ? instance.rz : 0.f;
 #endif // ENABLE_MODELINSTANCE_3D_ROTATION
                 mi->scaling_factor = instance.scale_set ? instance.scale : 1.f;
@@ -930,13 +899,10 @@
 #if ENABLE_MODELINSTANCE_3D_OFFSET
                     "      <deltaz>%lf</deltaz>\n"
 #endif // ENABLE_MODELINSTANCE_3D_OFFSET
-<<<<<<< HEAD
-=======
 #if ENABLE_MODELINSTANCE_3D_ROTATION
                     "      <rx>%lf</rx>\n"
                     "      <ry>%lf</ry>\n"
 #endif // ENABLE_MODELINSTANCE_3D_ROTATION
->>>>>>> a079f2a3
                     "      <rz>%lf</rz>\n"
                     "      <scale>%lf</scale>\n"
                     "    </instance>\n",
@@ -949,14 +915,11 @@
                     instance->offset(0),
                     instance->offset(1),
 #endif // ENABLE_MODELINSTANCE_3D_OFFSET
-<<<<<<< HEAD
-=======
 #if ENABLE_MODELINSTANCE_3D_ROTATION
                     instance->get_rotation(X),
                     instance->get_rotation(Y),
                     instance->get_rotation(Z),
 #else
->>>>>>> a079f2a3
                     instance->rotation,
 #endif // ENABLE_MODELINSTANCE_3D_ROTATION
                     instance->scaling_factor);
