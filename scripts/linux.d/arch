--- conflicted
+++ resolved
@@ -1,10 +1,5 @@
 #!/bin/bash
 # these are the Arch Linux specific build functions
-<<<<<<< HEAD
-=======
-export FOUND_GTK3
-FOUND_GTK3=$(pacman -Q gtk3)
->>>>>>> c59255a6
 
 # Addtional Dev packages for OrcaSlicer
 export REQUIRED_DEV_PACKAGES=(
@@ -47,9 +42,5 @@
     exit 0
 fi
 
-<<<<<<< HEAD
-FOUND_GTK3_DEV=$(pacman -Q gtk3)
-=======
 export FOUND_GTK3_DEV
-FOUND_GTK3_DEV=${FOUND_GTK3}
->>>>>>> c59255a6
+FOUND_GTK3_DEV=$(pacman -Q gtk3)