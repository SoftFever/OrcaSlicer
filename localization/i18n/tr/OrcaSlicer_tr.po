--- conflicted
+++ resolved
@@ -6,11 +6,7 @@
 msgstr ""
 "Project-Id-Version: OrcaSlicer\n"
 "Report-Msgid-Bugs-To: \n"
-<<<<<<< HEAD
-"POT-Creation-Date: 2023-10-11 22:28+0800\n"
-=======
 "POT-Creation-Date: 2023-10-15 11:57+0800\n"
->>>>>>> ef831ab8
 "PO-Revision-Date: 2023-10-07 12:57+0300\n"
 "Last-Translator: Sadri Ercan\n"
 "Language-Team: Türkçe\n"
@@ -5028,15 +5024,12 @@
 msgstr ""
 "2B pencere merkezi yerine, 3B görünümde fare işaretçisinin konumuna doğru "
 "yakınlaştırın."
-<<<<<<< HEAD
-=======
 
 msgid "Use free camera"
 msgstr ""
 
 msgid "If enabled, use free camera. If not enabled, use constrained camera."
 msgstr ""
->>>>>>> ef831ab8
 
 msgid "Show \"Tip of the day\" notification after start"
 msgstr "Başlangıçtan sonra \"Günün ipucu\" bildirimini göster"
@@ -8762,17 +8755,8 @@
 msgid "Layers and Perimeters"
 msgstr "Katmanlar ve Çevreler"
 
-<<<<<<< HEAD
-msgid ""
-"Filter out gaps smaller than the threshold specified. This setting won't "
-"affect top/bottom layers"
-msgstr ""
-"Belirtilen eşikten daha küçük boşlukları filtreleyin. Bu ayar üst/alt "
-"katmanları etkilemez"
-=======
 msgid "Filter out gaps smaller than the threshold specified"
 msgstr ""
->>>>>>> ef831ab8
 
 msgid ""
 "Speed of gap infill. Gap usually has irregular line width and should be "
@@ -12229,8 +12213,6 @@
 "Modelin gücünü artırmak için daha fazla duvar halkası ve daha yüksek seyrek "
 "dolgu yoğunluğu kullanabileceğinizi biliyor muydunuz?"
 
-<<<<<<< HEAD
-=======
 #~ msgid ""
 #~ "Filter out gaps smaller than the threshold specified. This setting won't "
 #~ "affect top/bottom layers"
@@ -12245,7 +12227,6 @@
 #~ msgid "The model has too many empty layers."
 #~ msgstr "Modelde çok fazla boş katman var."
 
->>>>>>> ef831ab8
 #~ msgid "Total Time Estimation"
 #~ msgstr "Toplam Süre Tahmini"
 
