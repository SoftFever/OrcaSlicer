# SOME DESCRIPTIVE TITLE.
# Copyright (C) YEAR THE PACKAGE'S COPYRIGHT HOLDER
# This file is distributed under the same license as the PACKAGE package.
# 5axes <5axes@free.fr>, 2023.
msgid ""
msgstr ""
"Project-Id-Version: Orca Slicer\n"
"Report-Msgid-Bugs-To: \n"
"POT-Creation-Date: 2024-01-13 17:34+0100\n"
"PO-Revision-Date: \n"
"Last-Translator: \n"
"Language-Team: Guislain Cyril, Thomas Lété\n"
"Language: fr\n"
"MIME-Version: 1.0\n"
"Content-Type: text/plain; charset=UTF-8\n"
"Content-Transfer-Encoding: 8bit\n"
"Plural-Forms: nplurals=2; plural=(n==0 || n==1) ? 0 : 1;\n"
"X-Generator: Poedit 3.4.2\n"

msgid "Supports Painting"
msgstr "Peindre les supports"

msgid "Alt + Mouse wheel"
msgstr "Alt + Molette de la souris"

msgid "Section view"
msgstr "Vue en coupe"

msgid "Reset direction"
msgstr "Réinitialiser la direction"

msgid "Ctrl + Mouse wheel"
msgstr "Ctrl + Molette de la souris"

msgid "Pen size"
msgstr "Taille du crayon"

msgid "Left mouse button"
msgstr "Bouton gauche de la souris"

msgid "Enforce supports"
msgstr "Forcer les supports"

msgid "Right mouse button"
msgstr "Bouton droit de la souris"

msgid "Block supports"
msgstr "Bloquer les supports"

msgid "Shift + Left mouse button"
msgstr "Maj + Bouton gauche de la souris"

msgid "Erase"
msgstr "Effacer"

msgid "Erase all painting"
msgstr "Effacer tout"

msgid "Highlight overhang areas"
msgstr "Mettre en surbrillance les zones en surplomb"

msgid "Gap fill"
msgstr "Remplir les espaces"

msgid "Perform"
msgstr "Exécuter"

msgid "Gap area"
msgstr "Aire des espaces"

msgid "Tool type"
msgstr "Type d'outil"

msgid "Smart fill angle"
msgstr "Angle de remplissage intelligent"

msgid "On overhangs only"
msgstr "Sur les surplombs uniquement"

msgid "Auto support threshold angle: "
msgstr "Angle de seuil de support automatique : "

msgid "Circle"
msgstr "Cercle"

msgid "Sphere"
msgstr "Sphère"

msgid "Fill"
msgstr "Remplir"

msgid "Gap Fill"
msgstr "Remplissage des espaces"

#, boost-format
msgid "Allows painting only on facets selected by: \"%1%\""
msgstr ""
"Permet de peindre uniquement sur les facettes sélectionnées par : \"%1%\""

msgid "Highlight faces according to overhang angle."
msgstr "Mettre en surbrillance les faces en fonction de l'angle de surplomb."

msgid "No auto support"
msgstr "Pas de support auto"

msgid "Support Generated"
msgstr "Supports générés"

msgid "Gizmo-Place on Face"
msgstr "Gizmo-Placer sur la face"

msgid "Lay on face"
msgstr "Poser sur une face"

#, boost-format
msgid ""
"Filament count exceeds the maximum number that painting tool supports. only "
"the first %1% filaments will be available in painting tool."
msgstr ""
"Le nombre de filaments dépasse le nombre maximum pris en charge par l'outil "
"de peinture. seuls les %1% premiers filaments seront disponibles dans "
"l'outil de peinture."

msgid "Color Painting"
msgstr "Mettre en couleur"

msgid "Pen shape"
msgstr "Forme de crayon"

msgid "Paint"
msgstr "Peindre"

msgid "Key 1~9"
msgstr "Touche 1 ~ 9"

msgid "Choose filament"
msgstr "Choisissez le filament"

msgid "Edge detection"
msgstr "Détection des contours"

msgid "Triangles"
msgstr "Triangles"

msgid "Filaments"
msgstr "Filaments"

msgid "Brush"
msgstr "Pinceau"

msgid "Smart fill"
msgstr "Remplissage intelligent"

msgid "Bucket fill"
msgstr "Pot de peinture"

msgid "Height range"
msgstr "Plage de hauteur"

msgid "Alt + Shift + Enter"
msgstr ""

msgid "Toggle Wireframe"
msgstr "Activer Maillage"

msgid "Shortcut Key "
msgstr "Raccourci "

msgid "Triangle"
msgstr "Triangle"

msgid "Height Range"
msgstr "Plage de hauteur"

msgid "Vertical"
msgstr "Vertical"

msgid "Horizontal"
msgstr "Horizontal"

msgid "Remove painted color"
msgstr "Supprimer la couleur peinte"

#, boost-format
msgid "Painted using: Filament %1%"
msgstr "Peint avec : filament %1%"

msgid "Move"
msgstr "Déplacer"

msgid "Gizmo-Move"
msgstr "Gizmo-Déplacer"

msgid "Rotate"
msgstr "Pivoter"

msgid "Gizmo-Rotate"
msgstr "Gizmo-Pivoter"

msgid "Optimize orientation"
msgstr "Optimiser l'orientation"

msgid "Apply"
msgstr "Appliquer"

msgid "Scale"
msgstr "Redimensionner"

msgid "Gizmo-Scale"
msgstr "Gizmo-Redimensionner"

msgid "Error: Please close all toolbar menus first"
msgstr "Erreur : Veuillez d'abord fermer tous les menus de la barre d'outils"

msgid "in"
msgstr "dans"

msgid "mm"
msgstr "mm"

msgid "Position"
msgstr "Emplacement"

#. TRN - Input label. Be short as possible
#. Angle between Y axis and text line direction.
#. TRN - Input label. Be short as possible
msgid "Rotation"
msgstr "Rotation"

msgid "Scale ratios"
msgstr "Rapports d'échelle"

msgid "Object Operations"
msgstr "Opérations sur les objets"

msgid "Volume Operations"
msgstr "Opérations sur les volumes"

msgid "Translate"
msgstr "Traduire"

msgid "Group Operations"
msgstr "Opérations de groupe"

msgid "Set Position"
msgstr "Définir la Position"

msgid "Set Orientation"
msgstr "Définir l'Orientation"

msgid "Set Scale"
msgstr "Définir l'Échelle"

msgid "Reset Position"
msgstr "Réinitialiser la position"

msgid "Reset Rotation"
msgstr "Réinitialiser la Rotation"

msgid "World coordinates"
msgstr "Coordonnées"

msgid "°"
msgstr "°"

#. TRN - Input label. Be short as possible
msgid "Size"
msgstr "Taille"

msgid "%"
msgstr "%"

msgid "uniform scale"
msgstr "échelle uniforme"

msgid "Planar"
msgstr "Planaire"

msgid "Dovetail"
msgstr "Queue d’aronde"

msgid "Auto"
msgstr "Auto"

msgid "Manual"
msgstr "Manuel"

msgid "Plug"
msgstr "Connecteur"

msgid "Dowel"
msgstr "Tourillon"

msgid "Snap"
msgstr "Encoche"

msgid "Prism"
msgstr "Prisme"

msgid "Frustum"
msgstr "Tronc"

msgid "Square"
msgstr "Carré"

msgid "Hexagon"
msgstr "Hexagone"

msgid "Keep orientation"
msgstr "Conserver l’orientation"

msgid "Place on cut"
msgstr "Placer sur la coupe"

msgid "Flip upside down"
msgstr "Retourner à l’envers"

msgid "Connectors"
msgstr "Connecteurs"

msgid "Type"
msgstr "Type"

msgid "Style"
msgstr "Style"

msgid "Shape"
msgstr "Forme"

#. TRN - Input label. Be short as possible
#. Size in emboss direction
#. TRN - Input label. Be short as possible
msgid "Depth"
msgstr "Profondeur"

msgid "Groove"
msgstr "Rainure"

msgid "Width"
msgstr "Largeur"

msgid "Flap Angle"
msgstr "Angle du rabat"

msgid "Groove Angle"
msgstr "Angle de la rainure"

msgid "Part"
msgstr "Pièce"

msgid "Object"
msgstr "Objet"

msgid ""
"Click to flip the cut plane\n"
"Drag to move the cut plane"
msgstr ""
"Cliquer pour retourner le plan de coupe\n"
"Faire glisser pour déplacer le plan de coupe"

msgid ""
"Click to flip the cut plane\n"
"Drag to move the cut plane\n"
"Right-click a part to assign it to the other side"
msgstr ""
"Cliquer pour retourner le plan de coupe\n"
"Faire glisser pour déplacer le plan de coupe\n"
"Clic droit sur une pièce pour l’affecter à l’autre côté."

msgid "Move cut plane"
msgstr "Déplacer le plan de coupe"

msgid "Mode"
msgstr ""

msgid "Change cut mode"
msgstr "Changer le mode de coupe"

msgid "Tolerance"
msgstr "Tolérance"

msgid "Drag"
msgstr "Glisser"

msgid "Draw cut line"
msgstr "Tracer la ligne de coupe"

msgid "Left click"
msgstr "Clic gauche"

msgid "Add connector"
msgstr "Ajouter un connecteur"

msgid "Right click"
msgstr "Clic droit"

msgid "Remove connector"
msgstr "Retirer le connecteur"

msgid "Move connector"
msgstr "Déplacer le connecteur"

msgid "Add connector to selection"
msgstr "Ajouter un connecteur à la sélection"

msgid "Remove connector from selection"
msgstr "Retirer le connecteur de la sélection"

msgid "Select all connectors"
msgstr "Sélectionner tous les connecteurs"

msgid "Cut"
msgstr "Couper"

msgid "Rotate cut plane"
msgstr "Rotation du plan de coupe"

msgid "Remove connectors"
msgstr "Retirer les connecteurs"

msgid "Bulge"
msgstr "Renflement"

msgid "Bulge proportion related to radius"
msgstr "Proportion du renflement par rapport au rayon"

msgid "Space"
msgstr "Espace"

msgid "Space proportion related to radius"
msgstr "Proportion de l’espace par rapport au rayon"

msgid "Confirm connectors"
msgstr "Confirmer les connecteurs"

msgid "Cancel"
msgstr "Annuler"

msgid "Build Volume"
msgstr "Volume d’impression"

msgid "Flip cut plane"
msgstr "Retourner le plan de coupe"

msgid "Groove change"
msgstr "Modifier la rainure"

msgid "Reset"
msgstr "Réinitialiser"

#. TRN: This is an entry in the Undo/Redo stack. The whole line will be 'Edited: (name of whatever was edited)'.
msgid "Edited"
msgstr "Modifié"

msgid "Cut position"
msgstr "Position de coupe"

msgid "Reset cutting plane"
msgstr "Réinitialisation du plan de coupe"

msgid "Edit connectors"
msgstr "Modifier les connecteurs"

msgid "Add connectors"
msgstr "Ajouter des connecteurs"

msgid "Reset cut"
msgstr "Réinitialiser la coupe"

msgid "Reset cutting plane and remove connectors"
msgstr "Réinitialiser le plan de coupe et retirer les connecteurs"

msgid "Upper part"
msgstr "Partie supérieure"

msgid "Lower part"
msgstr "Partie inférieure"

msgid "Keep"
msgstr "Conserver"

msgid "Flip"
msgstr "Retourner"

msgid "After cut"
msgstr "Après la coupe"

msgid "Cut to parts"
msgstr "Couper la sélection dans le presse-papiers"

msgid "Perform cut"
msgstr "Effectuer la coupe"

msgid "Warning"
msgstr "Alerte"

msgid "Invalid connectors detected"
msgstr "Connecteurs invalides détectés"

#, c-format, boost-format
msgid "%1$d connector is out of cut contour"
msgid_plural "%1$d connectors are out of cut contour"
msgstr[0] "Le connecteur %1$d est hors du contour de la coupe"
msgstr[1] "Les connecteurs %1$d sont hors du contour de la coupe"

#, c-format, boost-format
msgid "%1$d connector is out of object"
msgid_plural "%1$d connectors are out of object"
msgstr[0] "Le connecteur %1$d est en-dehors de l’objet"
msgstr[1] "Les connecteurs %1$d sont en-dehors de l’objet"

msgid "Some connectors are overlapped"
msgstr "Certains connecteurs se chevauchent"

msgid "Select at least one object to keep after cutting."
msgstr "Sélectionnez au moins un objet à conserver après la coupe."

msgid "Cut plane is placed out of object"
msgstr "Le plan de coupe est placé en dehors de l’objet"

msgid "Cut plane with groove is invalid"
msgstr "Le plan de coupe avec rainure est invalide"

msgid "Connector"
msgstr "Connecteur"

msgid "Cut by Plane"
msgstr "Coupe par plan"

msgid "non-manifold edges be caused by cut tool, do you want to fix it now?"
msgstr ""
"les bords non pliables sont dus à l’outil de coupe, voulez-vous les corriger "
"maintenant ?"

msgid "Repairing model object"
msgstr "Réparer l'objet modèle"

msgid "Cut by line"
msgstr "Coupe par ligne"

msgid "Delete connector"
msgstr "Supprimer le connecteur"

msgid "Mesh name"
msgstr "Nom du maillage"

msgid "Detail level"
msgstr "Niveau de détail"

msgid "Decimate ratio"
msgstr "Rapport de décimation"

#, boost-format
msgid ""
"Processing model '%1%' with more than 1M triangles could be slow. It is "
"highly recommended to simplify the model."
msgstr ""
"Le traitement du modèle '%1%' avec plus de 1 million de triangles peut être "
"lent. Il est fortement recommandé de simplifier le modèle."

msgid "Simplify model"
msgstr "Simplifier le modèle"

msgid "Simplify"
msgstr "Simplifier"

msgid "Simplification is currently only allowed when a single part is selected"
msgstr ""
"La simplification n'est actuellement autorisée que lorsqu'une seule pièce "
"est sélectionnée"

msgid "Error"
msgstr "Erreur"

msgid "Extra high"
msgstr "Très haut"

msgid "High"
msgstr "Élevé"

msgid "Medium"
msgstr "Moyen"

msgid "Low"
msgstr "Faible"

msgid "Extra low"
msgstr "Très bas"

#, c-format, boost-format
msgid "%d triangles"
msgstr "%d triangles"

msgid "Show wireframe"
msgstr "Afficher le maillage"

#, boost-format
msgid "%1%"
msgstr "%1%"

msgid "Can't apply when proccess preview."
msgstr "Ne peut pas s'appliquer lors du processus de prévisualisation."

msgid "Operation already cancelling. Please wait few seconds."
msgstr "Opération déjà annulée. Veuillez patienter quelques secondes."

msgid "Face recognition"
msgstr "Reconnaissance faciale"

msgid "Perform Recognition"
msgstr "Effectuer la reconnaissance"

msgid "Brush size"
msgstr "Taille du pinceau"

msgid "Brush shape"
msgstr "Forme du pinceau"

msgid "Enforce seam"
msgstr "Forcer la couture"

msgid "Block seam"
msgstr "Bloquer la couture"

msgid "Seam painting"
msgstr "Peinture des coutures"

msgid "Remove selection"
msgstr "Supprimer la sélection"

msgid "Entering Seam painting"
msgstr "Entrée dans Peinture de Couture"

msgid "Leaving Seam painting"
msgstr "Quitter Peinture de Couture"

msgid "Paint-on seam editing"
msgstr "Modification des coutures peintes"

#. TRN - Input label. Be short as possible
#. Select look of letter shape
msgid "Font"
msgstr "Police"

msgid "Thickness"
msgstr "Épaisseur"

msgid "Text Gap"
msgstr "Espacement du texte"

msgid "Angle"
msgstr "Angle"

msgid ""
"Embeded\n"
"depth"
msgstr "Profondeur intégrée"

msgid "Input text"
msgstr "Texte entré"

msgid "Surface"
msgstr "Surface"

msgid "Horizontal text"
msgstr "Texte horizontal"

msgid "Shift + Mouse move up or dowm"
msgstr "Maj + souris vers le haut ou vers le bas"

msgid "Rotate text"
msgstr "Faire pivoter le texte"

msgid "Text shape"
msgstr "Forme du texte"

msgid "Set Mirror"
msgstr "Définir la symétrie"

msgid "Embossed text"
msgstr "Texte en relief"

msgid "Enter emboss gizmo"
msgstr "Entrer dans l’outil d’embossage"

msgid "Leave emboss gizmo"
msgstr "Quitter l’outil d’embossage"

msgid "Embossing actions"
msgstr "Actions d’embossage"

msgid "Emboss"
msgstr "Embosser"

msgid "Text-Rotate"
msgstr "Rotation du texte"

msgid "NORMAL"
msgstr ""

msgid "SMALL"
msgstr "PETIT"

msgid "ITALIC"
msgstr "ITALIQUE"

msgid "SWISS"
msgstr "SUISSE"

msgid "MODERN"
msgstr "MODERNE"

msgid "First font"
msgstr "Première police de caractères"

msgid "Default font"
msgstr "Police de caractères par défaut"

msgid "Advanced"
msgstr "Avancé"

msgid ""
"The text cannot be written using the selected font. Please try choosing a "
"different font."
msgstr ""
"Le texte ne peut pas être écrit avec la police sélectionnée. Veuillez "
"essayer de choisir une autre police."

msgid "Embossed text cannot contain only white spaces."
msgstr "Le texte en relief ne peut pas contenir uniquement des espaces blancs."

msgid "Text contains character glyph (represented by '?') unknown by font."
msgstr ""
"Le texte contient un caractère glyphe (représenté par ‘?’) inconnu de la "
"police."

msgid "Text input doesn't show font skew."
msgstr "La saisie de texte n’affiche pas l’inclinaison de la police."

msgid "Text input doesn't show font boldness."
msgstr "La saisie de texte n’affiche pas les caractères en gras."

msgid "Text input doesn't show gap between lines."
msgstr "La saisie de texte n’affiche pas d’espace entre les lignes."

msgid "Too tall, diminished font height inside text input."
msgstr "Hauteur de police trop élevée, diminuée dans la saisie de texte."

msgid "Too small, enlarged font height inside text input."
msgstr ""
"La hauteur de la police est trop petite et trop grande dans la saisie de "
"texte."

msgid "Text doesn't show current horizontal alignment."
msgstr "Le texte n’affiche pas l’alignement horizontal actuel."

msgid "Revert font changes."
msgstr "Annuler les modifications apportées à la police."

#, boost-format
msgid "Font \"%1%\" can't be selected."
msgstr "La police « %1% » ne peut pas être sélectionnée."

msgid "Operation"
msgstr "Opération"

msgid "Join"
msgstr "Joindre"

msgid "Click to change text into object part."
msgstr "Cliquez pour transformer le texte en partie d’objet."

msgid "You can't change a type of the last solid part of the object."
msgstr ""
"Vous ne pouvez pas modifier le type de la dernière partie solide de l’objet."

msgctxt "EmbossOperation"
msgid "Cut"
msgstr "Couper"

msgid "Click to change part type into negative volume."
msgstr "Cliquez pour changer le type de pièce en volume négatif."

msgid "Modifier"
msgstr "Modificateur"

msgid "Click to change part type into modifier."
msgstr "Cliquez pour changer le type de pièce en modificateur."

msgid "Change Text Type"
msgstr "Changer le type de texte"

#, boost-format
msgid "Rename style(%1%) for embossing text"
msgstr "Renommer le style (%1%) pour le texte embossé"

msgid "Name can't be empty."
msgstr "Le nom ne peut pas être vide."

msgid "Name has to be unique."
msgstr "Le nom doit être unique."

msgid "OK"
msgstr "OK"

msgid "Rename style"
msgstr "Renommer le style"

msgid "Rename current style."
msgstr "Renommer le style actuel."

msgid "Can't rename temporary style."
msgstr "Impossible de renommer un style provisoire."

msgid "First Add style to list."
msgstr "Ajoutez d’abord le style à la liste."

#, boost-format
msgid "Save %1% style"
msgstr "Enregistrer le style %1%."

msgid "No changes to save."
msgstr "Aucune modification à enregistrer."

msgid "New name of style"
msgstr "Nouveau nom de style"

msgid "Save as new style"
msgstr "Enregistrer comme nouveau style"

msgid "Only valid font can be added to style."
msgstr "Seules les polices valides peuvent être ajoutées au style."

msgid "Add style to my list."
msgstr "Ajouter le style à ma liste."

msgid "Save as new style."
msgstr "Enregistrer comme nouveau style."

msgid "Remove style"
msgstr "Supprimer le style"

msgid "Can't remove the last existing style."
msgstr "Impossible de supprimer le dernier style existant."

#, boost-format
msgid "Are you sure you want to permanently remove the \"%1%\" style?"
msgstr "Êtes-vous sûr de vouloir supprimer définitivement le style « %1% » ?"

#, boost-format
msgid "Delete \"%1%\" style."
msgstr "Supprimer le style \"%1%\"."

#, boost-format
msgid "Can't delete \"%1%\". It is last style."
msgstr "Impossible de supprimer \"%1%\". Il s'agit du dernier style."

#, boost-format
msgid "Can't delete temporary style \"%1%\"."
msgstr "Impossible de supprimer le style provisoire \"%1%\"."

#, boost-format
msgid "Modified style \"%1%\""
msgstr "Style modifié \"%1%\""

#, boost-format
msgid "Current style is \"%1%\""
msgstr "Le style actuel est \"%1%\""

#, boost-format
msgid ""
"Changing style to \"%1%\" will discard current style modification.\n"
"\n"
"Would you like to continue anyway?"
msgstr ""
"La modification du style en \"%1%\" annulera la modification du style "
"actuel.\n"
"\n"
"Voulez-vous continuer quand même ?"

msgid "Not valid style."
msgstr "Style non valide."

#, boost-format
msgid "Style \"%1%\" can't be used and will be removed from a list."
msgstr ""
"Le style \"%1%\" ne peut pas être utilisé et sera supprimé de la liste."

msgid "Unset italic"
msgstr "Enlever l’italique"

msgid "Set italic"
msgstr "Mettre en italique"

msgid "Unset bold"
msgstr "Enlever le gars"

msgid "Set bold"
msgstr "Mettre en gras"

msgid "Revert text size."
msgstr "Rétablir la taille du texte."

msgid "Revert embossed depth."
msgstr "Rétablir la profondeur de l’embossage."

msgid ""
"Advanced options cannot be changed for the selected font.\n"
"Select another font."
msgstr ""
"Les options avancées ne peuvent pas être modifiées pour la police "
"sélectionnée.\n"
"Sélectionnez une autre police."

msgid "Revert using of model surface."
msgstr "Rétablir l’utilisation de la surface du modèle."

msgid "Revert Transformation per glyph."
msgstr "Rétablir la transformation par glyphe."

msgid "Set global orientation for whole text."
msgstr "Définir l’orientation globale pour l’ensemble du texte."

msgid "Set position and orientation per glyph."
msgstr "Définir la position et l’orientation par glyphe."

msgctxt "Alignment"
msgid "Left"
msgstr "Gauche"

msgctxt "Alignment"
msgid "Center"
msgstr "Centrer"

msgctxt "Alignment"
msgid "Right"
msgstr "Droite"

msgctxt "Alignment"
msgid "Top"
msgstr "Au-dessus"

msgctxt "Alignment"
msgid "Middle"
msgstr "Milieu"

msgctxt "Alignment"
msgid "Bottom"
msgstr "En-dessous"

msgid "Revert alignment."
msgstr "Rétablir l’alignement."

#. TRN EmbossGizmo: font units
msgid "points"
msgstr "points"

msgid "Revert gap between characters"
msgstr "Rétablir l’écart entre les caractères"

msgid "Distance between characters"
msgstr "Distance entre les caractères"

msgid "Revert gap between lines"
msgstr "Rétablir l’écart entre les caractères"

msgid "Distance between lines"
msgstr "Distance entre les lignes"

msgid "Undo boldness"
msgstr "Annuler la mise en gras"

msgid "Tiny / Wide glyphs"
msgstr "Glyphes minuscules / larges"

msgid "Undo letter's skew"
msgstr "Annuler l’inclinaison de la lettre"

msgid "Italic strength ratio"
msgstr "Ratio d’intensité de l’italique"

msgid "Undo translation"
msgstr "Annuler la traduction"

msgid "Distance of the center of the text to the model surface."
msgstr "Distance entre le centre du texte et la surface du modèle."

msgid "Undo rotation"
msgstr "Annuler la rotation"

msgid "Rotate text Clock-wise."
msgstr "Rotation du texte dans le sens des aiguilles d’une montre."

msgid "Unlock the text's rotation when moving text along the object's surface."
msgstr ""
"Déverrouille la rotation du texte lorsqu’il est déplacé le long de la "
"surface de l’objet."

msgid "Lock the text's rotation when moving text along the object's surface."
msgstr ""
"Verrouille la rotation du texte lorsqu’il est déplacé le long de la surface "
"de l’objet."

msgid "Select from True Type Collection."
msgstr "Sélectionner dans la collection True Type."

msgid "Set text to face camera"
msgstr "Mettre le texte en face de la caméra"

msgid "Orient the text towards the camera."
msgstr "Orienter le texte vers la caméra."

#, boost-format
msgid ""
"Can't load exactly same font(\"%1%\"). Aplication selected a similar "
"one(\"%2%\"). You have to specify font for enable edit text."
msgstr ""
"Impossible de charger exactement la même police (« %1% »). L’application a "
"sélectionné une police similaire (« %2% »). Vous devez spécifier la police "
"pour permettre l’édition du texte."

msgid "No symbol"
msgstr "Pas de symbole"

msgid "Loading"
msgstr "Chargement"

msgid "In queue"
msgstr "Dans la file d’attente"

#. TRN - Input label. Be short as possible
#. Height of one text line - Font Ascent
msgid "Height"
msgstr "Hauteur"

#. TRN - Input label. Be short as possible
#. Copy surface of model on surface of the embossed text
#. TRN - Input label. Be short as possible
msgid "Use surface"
msgstr "Utiliser la surface"

#. TRN - Input label. Be short as possible
#. Option to change projection on curved surface
#. for each character(glyph) in text separately
msgid "Per glyph"
msgstr "Par glyphe"

#. TRN - Input label. Be short as possible
#. Align Top|Middle|Bottom and Left|Center|Right
msgid "Alignment"
msgstr "Alignement"

#. TRN - Input label. Be short as possible
msgid "Char gap"
msgstr "Écart entre les caractères"

#. TRN - Input label. Be short as possible
msgid "Line gap"
msgstr "Intervalle de ligne"

#. TRN - Input label. Be short as possible
msgid "Boldness"
msgstr "Épaisseur"

#. TRN - Input label. Be short as possible
#. Like Font italic
msgid "Skew ratio"
msgstr "Ratio d’inclinaison"

#. TRN - Input label. Be short as possible
#. Distance from model surface to be able
#. move text as part fully into not flat surface
#. move text as modifier fully out of not flat surface
#. TRN - Input label. Be short as possible
msgid "From surface"
msgstr "Depuis la surface"

#. TRN - Input label. Be short as possible
#. Keep vector from bottom to top of text aligned with printer Y axis
msgid "Keep up"
msgstr "Continuer"

#. TRN - Input label. Be short as possible.
#. Some Font file contain multiple fonts inside and
#. this is numerical selector of font inside font collections
msgid "Collection"
msgstr "Collection"

msgid "Enter SVG gizmo"
msgstr "Ouvrir l’outil SVG"

msgid "Leave SVG gizmo"
msgstr "Quitter l’outil SVG"

msgid "SVG actions"
msgstr "Actions SVG"

msgid "SVG"
msgstr "SVG"

#. TRN This is an item label in the undo-redo stack.
msgid "SVG-Rotate"
msgstr "Rotation du SVG"

#, boost-format
msgid "Opacity (%1%)"
msgstr "Opacité (%1%)"

#, boost-format
msgid "Color gradient (%1%)"
msgstr "Dégradé de couleurs (%1%)"

msgid "Undefined fill type"
msgstr "Type de remplissage non défini"

msgid "Linear gradient"
msgstr "Dégradé linéaire"

msgid "Radial gradient"
msgstr "Dégradé radial"

msgid "Open filled path"
msgstr "Ouvrir un chemin rempli"

msgid "Undefined stroke type"
msgstr "Type de trait non défini"

msgid "Path can't be healed from selfintersection and multiple points."
msgstr ""
"Le chemin ne peut pas être consolidé à partir d’une auto-intersection et de "
"points multiples."

msgid ""
"Final shape constains selfintersection or multiple points with same "
"coordinate."
msgstr ""
"La forme finale contient une auto-intersection ou plusieurs points ayant les "
"mêmes coordonnées."

#, boost-format
msgid "Shape is marked as invisible (%1%)."
msgstr "La forme est marquée comme invisible (%1%)."

#. TRN: The first placeholder is shape identifier, the second one is text describing the problem.
#, boost-format
msgid "Fill of shape (%1%) contains unsupported: %2%."
msgstr ""
"Le remplissage de la forme (%1%) contient un élément non pris en charge : "
"%2%."

#, boost-format
msgid "Stroke of shape (%1%) is too thin (minimal width is %2% mm)."
msgstr ""
"Le trait de la forme (%1%) est trop fin (la largeur minimale est de %2% mm)."

#, boost-format
msgid "Stroke of shape (%1%) contains unsupported: %2%."
msgstr ""
"Le trait de la forme (%1%) contient un élément non pris en charge : %2%."

msgid "Face the camera"
msgstr "Faire face à la caméra"

#. TRN - Preview of filename after clear local filepath.
msgid "Unknown filename"
msgstr "Nom de fichier inconnu"

#, boost-format
msgid "SVG file path is \"%1%\""
msgstr "Le chemin d'accès au fichier SVG est \"%1%\""

msgid "Reload SVG file from disk."
msgstr "Recharger le fichier SVG à partir du disque."

msgid "Change file"
msgstr "Changer de fichier"

msgid "Change to another .svg file"
msgstr "Changer pour un autre fichier .svg"

msgid "Forget the file path"
msgstr "Oublier le chemin d’accès au fichier"

msgid ""
"Do NOT save local path to 3MF file.\n"
"Also disables 'reload from disk' option."
msgstr ""
"Ne PAS enregistrer le chemin d'accès local au fichier 3MF.\n"
"Désactive également l'option \"recharger à partir du disque\"."

#. TRN: An menu option to convert the SVG into an unmodifiable model part.
msgid "Bake"
msgstr "Intégrer"

#. TRN: Tooltip for the menu item.
msgid "Bake into model as uneditable part"
msgstr "Intégrer dans le modèle en tant que partie non modifiable"

msgid "Save as"
msgstr "Enregistrer sous"

msgid "Save SVG file"
msgstr "Enregistrer le fichier SVG"

msgid "Save as '.svg' file"
msgstr "Enregistrer en tant que fichier ‘.svg’"

msgid "Size in emboss direction."
msgstr "Taille dans le sens de l’embossage."

#. TRN: The placeholder contains a number.
#, boost-format
msgid "Scale also changes amount of curve samples (%1%)"
msgstr ""
"L’échelle modifie également la quantité d’échantillons de la courbe (%1%)."

msgid "Width of SVG."
msgstr "Largeur du SVG."

msgid "Height of SVG."
msgstr "Hauteur du SVG."

msgid "Lock/unlock the aspect ratio of the SVG."
msgstr "Verrouiller/déverrouiller le ratio d’aspect du SVG."

msgid "Reset scale"
msgstr "Remise à zéro de l’échelle"

msgid "Resize"
msgstr "Redimensionner"

msgid "Distance of the center of the SVG to the model surface."
msgstr "Distance entre le centre du SVG et la surface du modèle."

msgid "Reset distance"
msgstr "Réinitialiser la distance"

msgid "Reset rotation"
msgstr "Réinitialiser la rotation"

msgid "Lock/unlock rotation angle when dragging above the surface."
msgstr ""
"Verrouillage/déverrouillage de l’angle de rotation lorsque l’on tire au-"
"dessus de la surface."

msgid "Mirror vertically"
msgstr "Symétrie verticale"

msgid "Mirror horizontally"
msgstr "Symétrie horizontale"

#. TRN: This is the name of the action that shows in undo/redo stack (changing part type from SVG to something else).
msgid "Change SVG Type"
msgstr "Changer le type de SVG"

#. TRN - Input label. Be short as possible
msgid "Mirror"
msgstr "Symétrie"

msgid "Choose SVG file for emboss:"
msgstr "Choisir le fichier SVG pour l’embossage :"

#, boost-format
msgid "File does NOT exist (%1%)."
msgstr "Le fichier n’existe pas (%1%)."

#, boost-format
msgid "Filename has to end with \".svg\" but you selected %1%"
msgstr ""
"Le nom de fichier doit se terminer par \".svg\" mais vous avez sélectionné "
"%1%."

#, boost-format
msgid "Nano SVG parser can't load from file (%1%)."
msgstr "L’analyseur Nano SVG ne peut pas charger le fichier (%1%)."

#, boost-format
msgid "SVG file does NOT contain a single path to be embossed (%1%)."
msgstr "Le fichier SVG ne contient PAS de chemin unique à embosser (%1%)."

msgid "Vertex"
msgstr "Sommet"

msgid "Edge"
msgstr "Arête"

msgid "Plane"
msgstr "Plan"

msgid "Point on edge"
msgstr "Pointer sur l’arête"

msgid "Point on circle"
msgstr "Pointer sur le cercle"

msgid "Point on plane"
msgstr "Pointer sur le plan"

msgid "Center of edge"
msgstr "Centrer sur l’arête "

msgid "Center of circle"
msgstr "Centrer du cercle"

msgid "ShiftLeft mouse button"
msgstr ""

msgid "Select feature"
msgstr "Sélectionner une fonctionnalité"

msgid "Select point"
msgstr "Sélectionner un point"

msgid "Delete"
msgstr "Supprimer"

msgid "Restart selection"
msgstr "Recommencer la sélection"

msgid "Esc"
msgstr "Échap"

msgid "Unselect"
msgstr "Désélectionner"

msgid "Measure"
msgstr "Mesurer"

msgid "Edit to scale"
msgstr "Modifier à l’échelle"

msgctxt "Verb"
msgid "Scale"
msgstr "Redimensionner"

msgid "None"
msgstr "Aucun"

msgid "Diameter"
msgstr "Diamètre"

msgid "Length"
msgstr "Longueur"

msgid "Selection"
msgstr "Sélection"

msgid "Copy to clipboard"
msgstr "Copier dans le presse-papier"

msgid "Perpendicular distance"
msgstr "Distance perpendiculaire"

msgid "Distance"
msgstr ""

msgid "Direct distance"
msgstr "Distance directe"

msgid "Distance XYZ"
msgstr ""

msgid "Ctrl+"
msgstr "Ctrl+"

msgid "Notice"
msgstr "Remarque"

msgid "Undefined"
msgstr "Non défini"

#, boost-format
msgid "%1% was replaced with %2%"
msgstr "%1% a été remplacé par %2%"

msgid "The configuration may be generated by a newer version of OrcaSlicer."
msgstr ""
"La configuration peut être générée par une version plus récente de Orca "
"Slicer."

msgid "Some values have been replaced. Please check them:"
msgstr "Certaines valeurs ont été remplacées. Veuillez les vérifier :"

msgid "Process"
msgstr "Traitement"

msgid "Filament"
msgstr "Filament"

msgid "Machine"
msgstr "Machine"

msgid "Configuration package was loaded, but some values were not recognized."
msgstr ""
"Le package de configuration a été chargé, mais certaines valeurs n'ont pas "
"été reconnues."

#, boost-format
msgid ""
"Configuration file \"%1%\" was loaded, but some values were not recognized."
msgstr ""
"Le fichier de configuration \"%1%\" a été chargé, mais certaines valeurs "
"n'ont pas été reconnues."

msgid "V"
msgstr "V"

msgid ""
"OrcaSlicer will terminate because of running out of memory.It may be a bug. "
"It will be appreciated if you report the issue to our team."
msgstr ""
"Orca Slicer va s'arrêter à cause d'un manque de mémoire. Il peut s'agir d'un "
"bogue. Il sera apprécié de signaler le problème à notre équipe."

msgid "Fatal error"
msgstr "Erreur fatale"

msgid ""
"OrcaSlicer will terminate because of a localization error. It will be "
"appreciated if you report the specific scenario this issue happened."
msgstr ""
"Orca Slicer va s'arrêter à cause d'une erreur de localisation. Il sera "
"apprécié si vous signalez le scénario spécifique dans lequel ce problème "
"s'est produit."

msgid "Critical error"
msgstr "Erreur critique"

#, boost-format
msgid "OrcaSlicer got an unhandled exception: %1%"
msgstr "Orca Slicer a reçu une exception non gérée : %1%"

msgid "Downloading Bambu Network Plug-in"
msgstr "Téléchargement du plug-in Bambu Network"

msgid "Login information expired. Please login again."
msgstr "Les informations de connexion ont expiré. Veuillez vous reconnecter."

msgid "Incorrect password"
msgstr "Mot de passe incorrect"

#, c-format, boost-format
msgid "Connect %s failed! [SN:%s, code=%s]"
msgstr "La connexion à %s a échoué ! [SN : %s, code = %s]"

msgid ""
"Orca Slicer requires the Microsoft WebView2 Runtime to operate certain "
"features.\n"
"Click Yes to install it now."
msgstr ""
"Orca Slicer nécessite Microsoft WebView2 Runtime pour utiliser certaines "
"fonctions.\n"
"Cliquez sur Oui pour l'installer maintenant."

msgid "WebView2 Runtime"
msgstr "WebView2 Runtime"

#, c-format, boost-format
msgid ""
"%s\n"
"Do you want to continue?"
msgstr ""
"%s\n"
"Voulez-vous continuer ?"

msgid "Remember my choice"
msgstr "Se souvenir de mon choix"

msgid "Loading configuration"
msgstr "Chargement de la configuration"

#, c-format, boost-format
msgid "Click to download new version in default browser: %s"
msgstr ""
"Cliquez pour télécharger la nouvelle version dans le navigateur par défaut : "
"%s"

msgid "The Orca Slicer needs an upgrade"
msgstr "Orca Slicer a besoin d’être mis à jour"

msgid "This is the newest version."
msgstr "Il s'agit de la version la plus récente."

msgid "Info"
msgstr "Info"

msgid ""
"The OrcaSlicer configuration file may be corrupted and cannot be parsed.\n"
"OrcaSlicer has attempted to recreate the configuration file.\n"
"Please note, application settings will be lost, but printer profiles will "
"not be affected."
msgstr ""
"Le fichier de configuration d'OrcaSlicer peut être corrompu et ne peut pas "
"être analysé.\n"
"OrcaSlicer a tenté de recréer le fichier de configuration.\n"
"Veuillez noter que les paramètres de l'application seront perdus, mais que "
"les profils d'imprimante ne seront pas affectés."

msgid "Rebuild"
msgstr "Reconstruire"

msgid "Loading current presets"
msgstr "Chargement des préréglages actuels"

msgid "Loading a mode view"
msgstr "Chargement d'un mode de vue"

msgid "Choose one file (3mf):"
msgstr "Choisissez un fichier (3mf):"

msgid "Choose one or more files (3mf/step/stl/svg/obj/amf/usd*/abc/ply):"
msgstr ""
"Choisissez un ou plusieurs fichiers (3mf/step/stl/svg/obj/amf/usd*/abc/ply) :"

msgid "Choose one or more files (3mf/step/stl/svg/obj/amf):"
msgstr "Choisissez un ou plusieurs fichiers (3mf/step/stl/svg/obj/amf) :"

msgid "Choose one file (gcode/3mf):"
msgstr "Choisissez un fichier (gcode/3mf):"

msgid "Some presets are modified."
msgstr "Certains préréglages sont modifiés."

msgid ""
"You can keep the modifield presets to the new project, discard or save "
"changes as new presets."
msgstr ""
"Vous pouvez conserver les préréglages modifiés dans le nouveau projet, "
"annuler ou enregistrer les modifications en tant que nouveaux préréglages."

msgid "User logged out"
msgstr "Utilisateur déconnecté"

msgid "new or open project file is not allowed during the slicing process!"
msgstr ""
"l’ouverture ou la création d'un fichier de projet n'est pas autorisée "
"pendant le processus de découpe !"

msgid "Open Project"
msgstr "Ouvrir un projet"

msgid ""
"The version of Orca Slicer is too low and needs to be updated to the latest "
"version before it can be used normally"
msgstr ""
"La version de OrcaSlicer est trop ancienne et doit être mise à jour vers la "
"dernière version afin qu’il puisse être utilisé normalement"

msgid "Privacy Policy Update"
msgstr "Mise à jour de la politique de confidentialité"

msgid ""
"The number of user presets cached in the cloud has exceeded the upper limit, "
"newly created user presets can only be used locally."
msgstr ""
"Le nombre de préréglages utilisateur mis en cache dans le nuage a dépassé la "
"limite supérieure. Les préréglages utilisateur \n"
"nouvellement créés ne peuvent être utilisés que localement."

msgid "Sync user presets"
msgstr "Synchronisation des préréglages de l'utilisateur"

msgid "Loading user preset"
msgstr "Chargement du préréglage utilisateur"

msgid "Switching application language"
msgstr "Changer la langue de l'application"

msgid "Select the language"
msgstr "Sélectionner la langue"

msgid "Language"
msgstr "Langue"

msgid "*"
msgstr "*"

msgid "The uploads are still ongoing"
msgstr "Les téléversements sont toujours en cours"

msgid "Stop them and continue anyway?"
msgstr "Les arrêter et continuer quand même ?"

msgid "Ongoing uploads"
msgstr "Téléversements en cours"

msgid "Select a G-code file:"
msgstr "Sélectionnez un fichier G-code :"

msgid "Import File"
msgstr "Importer un Fichier"

msgid "Choose files"
msgstr "Choisir des fichiers"

msgid "New Folder"
msgstr "Nouveau Dossier"

msgid "Open"
msgstr "Ouvrir"

msgid "Rename"
msgstr "Renommer"

msgid "Orca Slicer GUI initialization failed"
msgstr "L'initialisation de l'interface de Orca Slicer a échoué"

#, boost-format
msgid "Fatal error, exception catched: %1%"
msgstr "Erreur fatale, exception interceptée : %1%"

msgid "Quality"
msgstr "Qualité"

msgid "Shell"
msgstr "Coque"

msgid "Infill"
msgstr "Remplissage"

msgid "Support"
msgstr "Supports"

msgid "Flush options"
msgstr "Options de purge"

msgid "Speed"
msgstr "Vitesse"

msgid "Strength"
msgstr "Solidité"

msgid "Top Solid Layers"
msgstr "Couches solides supérieures"

msgid "Top Minimum Shell Thickness"
msgstr "Épaisseur minimale de la coque supérieure"

msgid "Bottom Solid Layers"
msgstr "Couches solides inférieures"

msgid "Bottom Minimum Shell Thickness"
msgstr "Épaisseur minimale de la coque inférieure"

msgid "Ironing"
msgstr "Lissage"

msgid "Fuzzy Skin"
msgstr "Surface Irrégulière"

msgid "Extruders"
msgstr "Extrudeurs"

msgid "Extrusion Width"
msgstr "Largeur d'Extrusion"

msgid "Wipe options"
msgstr "Options d’essuyage"

msgid "Bed adhension"
msgstr "Adhérence au plateau"

msgid "Add part"
msgstr "Ajouter une pièce"

msgid "Add negative part"
msgstr "Ajouter une partie négative"

msgid "Add modifier"
msgstr "Ajouter un modificateur"

msgid "Add support blocker"
msgstr "Ajouter un bloqueur de support"

msgid "Add support enforcer"
msgstr "Ajouter un générateur de supports"

msgid "Add text"
msgstr "Ajouter un texte"

msgid "Add negative text"
msgstr "Ajouter un texte négatif"

msgid "Add text modifier"
msgstr "Ajouter un modificateur de texte"

msgid "Add SVG part"
msgstr "Ajouter une partie SVG"

msgid "Add negative SVG"
msgstr "Ajouter un SVG négatif"

msgid "Add SVG modifier"
msgstr "Ajouter un modificateur SVG"

msgid "Select settings"
msgstr "Sélectionnez les paramètres"

msgid "Hide"
msgstr "Masquer"

msgid "Show"
msgstr "Afficher"

msgid "Del"
msgstr "Eff"

msgid "Delete the selected object"
msgstr "Supprimer l'objet sélectionné"

msgid "Load..."
msgstr "Charger…"

msgid "Cube"
msgstr "Cube"

msgid "Cylinder"
msgstr "Cylindre"

msgid "Cone"
msgstr "Cône"

msgid "Disc"
msgstr "Disque"

msgid "Torus"
msgstr "Tore"

msgid "Orca Cube"
msgstr "Cube Orca"

msgid "3DBenchy"
msgstr "3DBenchy"

msgid "Autodesk FDM Test"
msgstr "Test Autodesk FDM"

msgid "Voron Cube"
msgstr "Cube Voron"

msgid "Stanford Bunny"
msgstr "Lapin de Stanford"

msgid "Text"
msgstr "Texte"

msgid "Height range Modifier"
msgstr "Modificateur de plage de hauteur"

msgid "Add settings"
msgstr "Ajouter des réglages"

msgid "Change type"
msgstr "Changer le type"

msgid "Set as an individual object"
msgstr "Définir comme un objet individuel"

msgid "Set as individual objects"
msgstr "Définir en tant qu'objets individuels"

msgid "Fill bed with copies"
msgstr "Remplir le plateau de copies"

msgid "Fill the remaining area of bed with copies of the selected object"
msgstr ""
"Remplissez la zone restante du plateau avec des copies de l'objet sélectionné"

msgid "Printable"
msgstr "Imprimable"

msgid "Fix model"
msgstr "Réparer le modèle"

msgid "Export as one STL"
msgstr "Exporter en un seul STL"

msgid "Export as STLs"
msgstr "Exporter en plusieurs STL"

msgid "Reload from disk"
msgstr "Recharger à partir du disque"

msgid "Reload the selected parts from disk"
msgstr "Recharger les pièces sélectionnées à partir du disque"

msgid "Replace with STL"
msgstr "Remplacer par le STL"

msgid "Replace the selected part with new STL"
msgstr "Remplacer la pièce sélectionnée par un nouveau STL"

msgid "Change filament"
msgstr "Changer de filament"

msgid "Set filament for selected items"
msgstr "Définir le filament pour les éléments sélectionnés"

msgid "Default"
msgstr "Défaut"

#, c-format, boost-format
msgid "Filament %d"
msgstr "Filament %d"

msgid "active"
msgstr "actif"

msgid "Scale to build volume"
msgstr "Adapter la taille au volume d’impression"

msgid "Scale an object to fit the build volume"
msgstr "Redimensionner un objet pour l'adapter au volume d’impression"

msgid "Flush Options"
msgstr "Options de purge"

msgid "Flush into objects' infill"
msgstr "Purger dans le remplissage d'objet"

msgid "Flush into this object"
msgstr "Purger dans cet objet"

msgid "Flush into objects' support"
msgstr "Purger dans les supports de l'objet"

msgid "Edit in Parameter Table"
msgstr "Modifier dans la Table des Paramètres"

msgid "Convert from inch"
msgstr "Convertir en pouce"

msgid "Restore to inch"
msgstr "Restaurer en pouces"

msgid "Convert from meter"
msgstr "Convertir en mètre"

msgid "Restore to meter"
msgstr "Restaurer au compteur"

msgid "Assemble"
msgstr "Assembler"

msgid "Assemble the selected objects to an object with multiple parts"
msgstr "Assembler les objets sélectionnés à un objet en plusieurs parties"

msgid "Assemble the selected objects to an object with single part"
msgstr "Assembler les objets sélectionnés à un objet en une seule pièce"

msgid "Mesh boolean"
msgstr "Opérations booléennes"

msgid "Mesh boolean operations including union and subtraction"
msgstr ""
"Opérations booléennes de maillage, incluant la fusion et la soustraction"

msgid "Along X axis"
msgstr "Le long de l'axe X"

msgid "Mirror along the X axis"
msgstr "Symétrie le long de l'axe X"

msgid "Along Y axis"
msgstr "Le long de l'axe Y"

msgid "Mirror along the Y axis"
msgstr "Symétrie le long de l'axe Y"

msgid "Along Z axis"
msgstr "Le long de l'axe Z"

msgid "Mirror along the Z axis"
msgstr "Symétrie le long de l'axe Z"

msgid "Mirror object"
msgstr "Symétriser l’objet"

msgid "Edit text"
msgstr "Modifier le texte"

msgid "Ability to change text, font, size, ..."
msgstr "Possibilité de modifier le texte, la police, la taille, …"

msgid "Edit SVG"
msgstr "Modifier SVG"

msgid "Change SVG source file, projection, size, ..."
msgstr "Modifier le fichier source SVG, la projection, la taille, …"

msgid "Invalidate cut info"
msgstr "Invalider les informations de découpe"

msgid "Add Primitive"
msgstr "Ajouter une primitive"

msgid "Add Handy models"
msgstr "Ajouter des modèles pratiques"

msgid "Show Labels"
msgstr "Afficher les étiquettes"

msgid "To objects"
msgstr "Vers les objets"

msgid "Split the selected object into multiple objects"
msgstr "Diviser l'objet sélectionné en plusieurs objets"

msgid "To parts"
msgstr "Vers les parties"

msgid "Split the selected object into multiple parts"
msgstr "Diviser l'objet sélectionné en plusieurs parties"

msgid "Split"
msgstr "Scinder"

msgid "Split the selected object"
msgstr "Scinder l'objet sélectionné"

msgid "Auto orientation"
msgstr "Orientation automatique"

msgid "Auto orient the object to improve print quality."
msgstr ""
"Orientez automatiquement l'objet pour améliorer la qualité d'impression."

msgid "Split the selected object into mutiple objects"
msgstr "Diviser l'objet sélectionné en plusieurs objets"

msgid "Split the selected object into mutiple parts"
msgstr "Diviser l'objet sélectionné en plusieurs parties"

msgid "Select All"
msgstr "Tout sélectionner"

msgid "select all objects on current plate"
msgstr "sélectionner tous les objets sur la plaque actuelle"

msgid "Delete All"
msgstr "Tout Supprimer"

msgid "delete all objects on current plate"
msgstr "supprimer tous les objets sur la plaque actuelle"

msgid "Arrange"
msgstr "Organiser"

msgid "arrange current plate"
msgstr "organiser la plaque actuelle"

msgid "Auto Rotate"
msgstr "Rotation automatique"

msgid "auto rotate current plate"
msgstr "rotation automatique de la plaque actuelle"

msgid "Delete Plate"
msgstr "Supprimer le plateau"

msgid "Remove the selected plate"
msgstr "Supprimer la plaque sélectionnée"

msgid "Clone"
msgstr "Cloner"

msgid "Simplify Model"
msgstr "Simplifier le Modèle"

msgid "Center"
msgstr "Centre"

msgid "Edit Process Settings"
msgstr "Modifier les paramètres du traitement"

msgid "Edit print parameters for a single object"
msgstr "Modifier les paramètres d'impression d'un seul objet"

msgid "Change Filament"
msgstr "Changer de filament"

msgid "Set Filament for selected items"
msgstr "Définir le filament pour les éléments sélectionnés"

msgid "current"
msgstr "courant"

msgid "Unlock"
msgstr "Déverrouiller"

msgid "Lock"
msgstr "Verrouiller"

msgid "Edit Plate Name"
msgstr "Modifier le nom du plateau"

msgid "Name"
msgstr "Nom"

msgid "Fila."
msgstr "Fila."

#, c-format, boost-format
msgid "%1$d error repaired"
msgid_plural "%1$d errors repaired"
msgstr[0] "%1$d erreur réparée"
msgstr[1] "%1$d erreur réparée"

#, c-format, boost-format
msgid "Error: %1$d non-manifold edge."
msgid_plural "Error: %1$d non-manifold edges."
msgstr[0] "Erreur : %1$d arête non multiple."
msgstr[1] "Erreur : %1$d arête non multiple."

msgid "Remaining errors"
msgstr "Erreurs restantes"

#, c-format, boost-format
msgid "%1$d non-manifold edge"
msgid_plural "%1$d non-manifold edges"
msgstr[0] "%1$d arête non multiple"
msgstr[1] "%1$d arête non multiple"

msgid "Right click the icon to fix model object"
msgstr "Cliquez avec le bouton droit sur l'icône pour fixer l'objet modèle"

msgid "Right button click the icon to drop the object settings"
msgstr ""
"Cliquez avec le bouton droit sur l'icône pour supprimer les paramètres de "
"l'objet"

msgid "Click the icon to reset all settings of the object"
msgstr "Cliquez sur l'icône pour réinitialiser tous les paramètres de l'objet"

msgid "Right button click the icon to drop the object printable property"
msgstr ""
"Cliquez avec le bouton droit sur l'icône pour déposer la propriété "
"imprimable de l'objet"

msgid "Click the icon to toggle printable property of the object"
msgstr "Cliquez sur l'icône pour basculer la propriété imprimable de l'objet"

msgid "Click the icon to edit support painting of the object"
msgstr "Cliquez sur l'icône pour modifier la peinture de support de l'objet"

msgid "Click the icon to edit color painting of the object"
msgstr "Cliquez sur l'icône pour modifier la couleur de peinture de l'objet"

msgid "Click the icon to shift this object to the bed"
msgstr "Cliquez sur l'icône pour déplacer cet objet vers le plateau"

msgid "Loading file"
msgstr "Chargement du fichier"

msgid "Error!"
msgstr "Erreur!"

msgid "Failed to get the model data in the current file."
msgstr "Impossible d’obtenir les données du modèle dans le fichier actuel."

msgid "Generic"
msgstr "Générique"

msgid "Add Modifier"
msgstr "Ajouter un modificateur"

msgid "Switch to per-object setting mode to edit modifier settings."
msgstr ""
"Basculez vers le mode de réglage par objet pour modifier les paramètres du "
"modificateur."

msgid ""
"Switch to per-object setting mode to edit process settings of selected "
"objects."
msgstr ""
"Passez en mode de réglage \"par objet\" pour modifier les paramètres de "
"traitement des objets sélectionnés."

msgid "Delete connector from object which is a part of cut"
msgstr "Supprimer le connecteur de l'objet qui fait partie de la découpe"

msgid "Delete solid part from object which is a part of cut"
msgstr "Supprimer la partie solide de l'objet qui est une partie découpée"

msgid "Delete negative volume from object which is a part of cut"
msgstr "Supprimer le volume négatif de l'objet qui fait partie de la découpe"

msgid ""
"To save cut correspondence you can delete all connectors from all related "
"objects."
msgstr ""
"Pour enregistrer la correspondance coupée, vous pouvez supprimer tous les "
"connecteurs de tous les objets associés."

msgid ""
"This action will break a cut correspondence.\n"
"After that model consistency can't be guaranteed .\n"
"\n"
"To manipulate with solid parts or negative volumes you have to invalidate "
"cut infornation first."
msgstr ""
"Cette action rompra une correspondance coupée.\n"
"Après cela, la cohérence du modèle ne peut être garantie.\n"
"\n"
"Pour manipuler des pièces solides ou des volumes négatifs, vous devez "
"d'abord invalider les informations de coupe."

msgid "Delete all connectors"
msgstr "Supprimer tous les connecteurs"

msgid "Deleting the last solid part is not allowed."
msgstr "La suppression de la dernière partie solide n'est pas autorisée."

msgid "The target object contains only one part and can not be splited."
msgstr ""
"L'objet cible ne contient qu'une seule partie et ne peut pas être divisé."

msgid "Assembly"
msgstr "Assemblé"

msgid "Cut Connectors information"
msgstr "Informations sur les connecteurs de coupe"

msgid "Object manipulation"
msgstr "Manipulation d'objets"

msgid "Group manipulation"
msgstr "Manipulation de groupe"

msgid "Object Settings to modify"
msgstr "Paramètres de l'objet à modifier"

msgid "Part Settings to modify"
msgstr "Paramètres de la pièce à modifier"

msgid "Layer range Settings to modify"
msgstr "Paramètres de plage de couches à modifier"

msgid "Part manipulation"
msgstr "Manipulation de pièces"

msgid "Instance manipulation"
msgstr "Manipulation d'instances"

msgid "Height ranges"
msgstr "Plages de hauteur"

msgid "Settings for height range"
msgstr "Réglages de la plage de hauteur"

msgid "Layer"
msgstr "Couche"

msgid "Selection conflicts"
msgstr "Conflits de sélection"

msgid ""
"If first selected item is an object, the second one should also be object."
msgstr ""
"Si le premier élément sélectionné est un objet, le second doit également "
"être un objet."

msgid ""
"If first selected item is a part, the second one should be part in the same "
"object."
msgstr ""
"Si le premier élément sélectionné est une partie, le second doit faire "
"partie du même objet."

msgid "The type of the last solid object part is not to be changed."
msgstr ""
"Le type de la dernière partie de l'objet solide ne doit pas être modifié."

msgid "Negative Part"
msgstr "Partie négative"

msgid "Support Blocker"
msgstr "Bloqueur de Support"

msgid "Support Enforcer"
msgstr "Générateur de Support"

msgid "Type:"
msgstr "Type :"

msgid "Choose part type"
msgstr "Choisissez le type de pièce"

msgid "Enter new name"
msgstr "Entrer de nouveaux noms"

msgid "Renaming"
msgstr "Renommage"

msgid "Following model object has been repaired"
msgid_plural "Following model objects have been repaired"
msgstr[0] "L'objet modèle suivant a été réparé"
msgstr[1] "L'objet modèle suivant a été réparé"

msgid "Failed to repair folowing model object"
msgid_plural "Failed to repair folowing model objects"
msgstr[0] "Échec de la réparation de l'objet modèle suivant"
msgstr[1] "Échec de la réparation des objets de modèle suivants"

msgid "Repairing was canceled"
msgstr "La réparation a été annulée"

msgid "Additional process preset"
msgstr "Préréglage de traitement supplémentaire"

msgid "Remove parameter"
msgstr "Supprimer le paramètre"

msgid "to"
msgstr "à"

msgid "Remove height range"
msgstr "Supprimer la plage de hauteur"

msgid "Add height range"
msgstr "Ajouter une plage de hauteur"

msgid "Invalid numeric."
msgstr "Chiffre non valide."

msgid "one cell can only be copied to one or multiple cells in the same column"
msgstr ""
"une cellule ne peut être copiée que dans une ou plusieurs cellules de la "
"même colonne"

msgid "multiple cells copy is not supported"
msgstr "la copie de plusieurs cellules n'est pas prise en charge"

msgid "Outside"
msgstr "Hors plaque"

msgid " "
msgstr " "

msgid "Layer height"
msgstr "Hauteur de couche"

msgid "Wall loops"
msgstr "Nombre de parois"

msgid "Infill density(%)"
msgstr "Densité de remplissage(%)"

msgid "Auto Brim"
msgstr "Bord automatique"

msgid "Mouse ear"
msgstr "Sur les angles uniquement"

msgid "Outer brim only"
msgstr "Bordure extérieure uniquement"

msgid "Inner brim only"
msgstr "Bordure intérieure uniquement"

msgid "Outer and inner brim"
msgstr "Bordure extérieure et intérieure"

msgid "No-brim"
msgstr "Sans bord"

msgid "Outer wall speed"
msgstr "Vitesse de paroi extérieure"

msgid "Plate"
msgstr "Plaque"

msgid "Brim"
msgstr "Bordure"

msgid "Object/Part Setting"
msgstr "Réglage objet/pièce"

msgid "Reset parameter"
msgstr "Paramètre de réinitialisation"

msgid "Multicolor Print"
msgstr "Impression multicolore"

msgid "Line Type"
msgstr "Type de ligne"

msgid "More"
msgstr "Plus"

msgid "Open Preferences."
msgstr "Ouvrir les Préférences."

msgid "Open next tip."
msgstr "Ouvrir le conseil suivant."

msgid "Open Documentation in web browser."
msgstr "Ouvrir la documentation dans un navigateur Web."

msgid "Color"
msgstr "Couleur"

msgid "Pause"
msgstr "Pause"

msgid "Template"
msgstr "Modèle"

msgid "Custom"
msgstr "Personnalisé"

msgid "Pause:"
msgstr "Pause:"

msgid "Custom Template:"
msgstr "Modèle personnalisé :"

msgid "Custom G-code:"
msgstr "G-code personnalisé:"

msgid "Custom G-code"
msgstr "G-code personnalisé"

msgid "Enter Custom G-code used on current layer:"
msgstr "Entrez le G-code personnalisé a utiliser sur la couche actuelle :"

msgid "Jump to Layer"
msgstr "Aller à la couche"

msgid "Jump to layer"
msgstr "Aller à la couche"

msgid "Please enter the layer number"
msgstr "Veuillez entrer le numéro de la couche"

msgid "Add Pause"
msgstr "Ajouter une Pause"

msgid "Insert a pause command at the beginning of this layer."
msgstr "Insérez une commande de pause au début de cette couche."

msgid "Add Custom G-code"
msgstr "Ajouter un G-code personnalisé"

msgid "Insert custom G-code at the beginning of this layer."
msgstr "Insérez un G-code personnalisé au début de cette couche."

msgid "Add Custom Template"
msgstr "Ajouter un Modèle Personnalisé"

msgid "Insert template custom G-code at the beginning of this layer."
msgstr "Insérer un G-code personnalisé au début de cette couche."

msgid "Filament "
msgstr "Filament "

msgid "Change filament at the beginning of this layer."
msgstr "Changez le filament au début de cette couche."

msgid "Delete Pause"
msgstr "Supprimer la pause"

msgid "Delete Custom Template"
msgstr "Supprimer le modèle personnalisé"

msgid "Edit Custom G-code"
msgstr "Modifier le G-code personnalisé"

msgid "Delete Custom G-code"
msgstr "Supprimer le G-code personnalisé"

msgid "Delete Filament Change"
msgstr "Supprimer le changement de filament"

msgid "No printer"
msgstr "Pas d'imprimante"

msgid "..."
msgstr "…"

msgid "Failed to connect to the server"
msgstr "Impossible de se connecter au serveur"

msgid "Check the status of current system services"
msgstr "Vérifiez l'état des services système actuels"

msgid "code"
msgstr "code"

msgid "Failed to connect to cloud service"
msgstr "Impossible de se connecter au service cloud"

msgid "Please click on the hyperlink above to view the cloud service status"
msgstr "Cliquez sur l'hyperlien ci-dessus pour voir l'état du service cloud"

msgid "Failed to connect to the printer"
msgstr "Échec de la connexion à l'imprimante"

msgid "Connection to printer failed"
msgstr "La connexion à l'imprimante a échoué"

msgid "Please check the network connection of the printer and Studio."
msgstr "Vérifiez la connexion réseau entre l'imprimante et Studio."

msgid "Connecting..."
msgstr "Connexion…"

msgid "?"
msgstr "?"

msgid "/"
msgstr "/"

msgid "Empty"
msgstr "Vide"

msgid "AMS"
msgstr "AMS"

msgid "Auto Refill"
msgstr "Recharge Automatique"

msgid "AMS not connected"
msgstr "AMS non connecté"

msgid "Load Filament"
msgstr "Charger"

msgid "Unload Filament"
msgstr "Déchargement"

msgid "Ext Spool"
msgstr "Bobine Ext"

msgid "Tips"
msgstr "Astuces"

msgid "Guide"
msgstr "Guide"

msgid "Retry"
msgstr "Réessayer"

msgid "Calibrating AMS..."
msgstr "Étalonnage de l'AMS…"

msgid "A problem occured during calibration. Click to view the solution."
msgstr ""
"Un problème est survenu lors de la calibration. Cliquez pour voir la "
"solution."

msgid "Calibrate again"
msgstr "Etalonner de nouveau"

msgid "Cancel calibration"
msgstr "Annuler la calibration"

msgid "Idling..."
msgstr "Mise en veille…"

msgid "Heat the nozzle"
msgstr "Chauffer la buse"

msgid "Cut filament"
msgstr "Filament coupé"

msgid "Pull back current filament"
msgstr "Retirer le filament actuel"

msgid "Push new filament into extruder"
msgstr "Poussez le nouveau filament dans l'extrudeur"

msgid "Purge old filament"
msgstr "Purger l'ancien filament"

msgid "Feed Filament"
msgstr "Chargement du filament"

msgid "Confirm extruded"
msgstr "Confirmation de l'extrusion"

msgid "Check filament location"
msgstr "Vérification de la position du filament"

msgid "Grab new filament"
msgstr "Saisir un nouveau filament"

msgid ""
"Choose an AMS slot then press \"Load\" or \"Unload\" button to automatically "
"load or unload filiament."
msgstr ""
"Choisissez un emplacement AMS puis appuyez sur le bouton correspondant pour "
"Charger ou Décharger le filament."

msgid "Edit"
msgstr "Éditer"

msgid ""
"All the selected objects are on the locked plate,\n"
"We can not do auto-arrange on these objects."
msgstr ""
"Tous les objets sélectionnés sont sur la plaque verrouillée,\n"
"nous ne pouvons pas faire d'auto-arrangement sur ces objets"

msgid "No arrangable objects are selected."
msgstr "Aucun objet réorganisable n'est sélectionné."

msgid ""
"This plate is locked,\n"
"We can not do auto-arrange on this plate."
msgstr ""
"Cette plaque est verrouillée,\n"
"nous ne pouvons pas faire d'auto-arrangement sur cette plaque."

msgid "Arranging..."
msgstr "Organiser…"

msgid "Arranging"
msgstr "Agencement"

msgid "Arranging canceled."
msgstr "Agencement annulé."

msgid ""
"Arranging is done but there are unpacked items. Reduce spacing and try again."
msgstr ""
"L'arrangement est fait mais il y a des articles non emballés. Réduisez "
"l'espacement et réessayez."

msgid "Arranging done."
msgstr "Agencement terminé."

msgid ""
"Arrange failed. Found some exceptions when processing object geometries."
msgstr ""
"Échec de l'arrangement. Trouvé quelques exceptions lors du traitement des "
"géométries d'objets."

#, c-format, boost-format
msgid ""
"Arrangement ignored the following objects which can't fit into a single "
"bed:\n"
"%s"
msgstr ""
"L'agencement a ignoré les objets suivants qui ne peuvent pas tenir dans un "
"seul plateau :\n"
"%s"

msgid ""
"All the selected objects are on the locked plate,\n"
"We can not do auto-orient on these objects."
msgstr ""
"Tous les objets sélectionnés sont sur la plaque verrouillée,\n"
"on ne peut pas faire d'auto-orientation sur ces objets."

msgid ""
"This plate is locked,\n"
"We can not do auto-orient on this plate."
msgstr ""
"Cette plaque est verrouillée, on ne peut pas faire d'auto-orientation sur "
"cette plaque."

msgid "Orienting..."
msgstr "Orienter…"

msgid "Orienting"
msgstr "Orienter"

msgid "Orienting canceled."
msgstr "Orientation annulée."

msgid "Filling"
msgstr "Remplissage"

msgid "Bed filling canceled."
msgstr "Remplissage de plateau annulé."

msgid "Bed filling done."
msgstr "Remplissage du plateau fait."

msgid "Searching for optimal orientation"
msgstr "Recherche d'une orientation optimale"

msgid "Orientation search canceled."
msgstr "Recherche d'orientation annulée."

msgid "Orientation found."
msgstr "Orientation trouvée."

msgid "Logging in"
msgstr "Connexion en cours"

msgid "Login failed"
msgstr "Échec d'identification"

msgid "Please check the printer network connection."
msgstr "Vérifiez la connexion réseau de l'imprimante."

msgid "Abnormal print file data. Please slice again."
msgstr ""
"Données de fichier d'impression anormales, veuillez redécouvre le fichier."

msgid "Task canceled."
msgstr "Tâche annulée."

msgid "Upload task timed out. Please check the network status and try again."
msgstr ""
"Le délai de téléversement de la tâche a expiré. Vérifiez l'état du réseau et "
"réessayez."

msgid "Cloud service connection failed. Please try again."
msgstr "La connexion au service cloud a échoué. Veuillez réessayer."

msgid "Print file not found. please slice again."
msgstr "Fichier d'impression introuvable, veuillez le redécouvre."

msgid ""
"The print file exceeds the maximum allowable size (1GB). Please simplify the "
"model and slice again."
msgstr ""
"Le fichier d'impression dépasse la taille maximale autorisée (1 Go). "
"Veuillez simplifier le modèle puis le redécouvre."

msgid "Failed to send the print job. Please try again."
msgstr "L'envoi de la tâche d'impression a échoué. Veuillez réessayer."

msgid "Failed to upload file to ftp. Please try again."
msgstr "Échec du téléversement du fichier vers le ftp. Veuillez réessayer."

msgid ""
"Check the current status of the bambu server by clicking on the link above."
msgstr ""
"Vérifiez l'état actuel du serveur Bambu Lab en cliquant sur le lien ci-"
"dessus."

msgid ""
"The size of the print file is too large. Please adjust the file size and try "
"again."
msgstr ""
"La taille du fichier d'impression est trop importante. Ajustez la taille du "
"fichier et réessayez."

msgid "Print file not found, Please slice it again and send it for printing."
msgstr ""
"Fichier d'impression introuvable, redécoupez-le et renvoyez-le pour "
"impression."

msgid ""
"Failed to upload print file to FTP. Please check the network status and try "
"again."
msgstr ""
"Impossible de charger le fichier d'impression via FTP. Vérifiez l'état du "
"réseau et réessayez."

msgid "Sending print job over LAN"
msgstr "Envoi de la tâche d'impression sur le réseau local"

msgid "Sending print job through cloud service"
msgstr "Envoi de la tâche d'impression via le service cloud"

msgid "Print task sending times out."
msgstr "L'envoi de la tâche d'impression est interrompu."

msgid "Service Unavailable"
msgstr "Service Indisponible"

msgid "Unkown Error."
msgstr "Erreur inconnue."

msgid "Sending print configuration"
msgstr "Envoi de la configuration d'impression"

#, c-format, boost-format
msgid "Successfully sent. Will automatically jump to the device page in %ss"
msgstr ""
"Envoyé avec succès. Basculement automatique vers la page Appareil dans %ss"

#, c-format, boost-format
msgid "Successfully sent. Will automatically jump to the next page in %ss"
msgstr "Envoyée avec succès. Bascule automatique sur la page suivante dans %ss"

msgid "An SD card needs to be inserted before printing via LAN."
msgstr "Une carte SD doit être insérée avant d'imprimer via le réseau local."

msgid "Sending gcode file over LAN"
msgstr "Envoi d'un fichier G-code via le réseau local"

msgid "Sending gcode file to sdcard"
msgstr "Envoi du fichier G-code sur la carte SD"

#, c-format, boost-format
msgid "Successfully sent. Close current page in %s s"
msgstr "Envoyé avec succès. Fermeture de la page actuelle dans %ss"

msgid "An SD card needs to be inserted before sending to printer."
msgstr "Une carte SD doit être insérée avant l'envoi à l'imprimante."

msgid "Importing SLA archive"
msgstr "Importation d'une archive SLA"

msgid ""
"The SLA archive doesn't contain any presets. Please activate some SLA "
"printer preset first before importing that SLA archive."
msgstr ""
"L'archive SLA ne contient aucun préréglage. Veuillez d'abord activer "
"certains préréglages d'imprimante SLA avant d'importer cette archive SLA."

msgid "Importing canceled."
msgstr "Importation annulée."

msgid "Importing done."
msgstr "Importation terminée."

msgid ""
"The imported SLA archive did not contain any presets. The current SLA "
"presets were used as fallback."
msgstr ""
"L'archive SLA importée ne contenait aucun préréglage. Les préréglages SLA "
"actuels ont été utilisés comme solution de secours."

msgid "You cannot load SLA project with a multi-part object on the bed"
msgstr ""
"Vous ne pouvez pas charger un projet SLA avec un objet en plusieurs parties "
"sur le plateau"

msgid "Please check your object list before preset changing."
msgstr "Vérifiez votre liste d'objets avant de modifier le préréglage."

msgid "Attention!"
msgstr "Attention !"

msgid "Downloading"
msgstr "Téléchargement"

msgid "Download failed"
msgstr "Échec du téléchargement"

msgid "Cancelled"
msgstr "Annulé"

msgid "Install successfully."
msgstr "Installé avec succès."

msgid "Installing"
msgstr "Installation"

msgid "Install failed"
msgstr "Échec de l'installation"

msgid "Portions copyright"
msgstr "Copyright des sections"

msgid "Copyright"
msgstr "Droits d'auteur"

msgid "License"
msgstr "Longueur"

msgid "Orca Slicer is licensed under "
msgstr "Orca Slicer est sous licence "

msgid "GNU Affero General Public License, version 3"
msgstr "GNU Affero Licence Publique Générale, version 3"

msgid ""
"Orca Slicer is based on BambuStudio by Bambulab, which is from PrusaSlicer "
"by Prusa Research.  PrusaSlicer is from Slic3r by Alessandro Ranellucci and "
"the RepRap community"
msgstr ""
"Orca Slicer est basé sur Bambu Studio de Bambulab qui a été développé sur la "
"base de PrusaSlicer de Prusa Research, qui est lui même développé sur la "
"base de Slic3r par Alessandro Ranelucci et la communauté RepRap"

msgid "Libraries"
msgstr "Bibliothèques"

msgid ""
"This software uses open source components whose copyright and other "
"proprietary rights belong to their respective owners"
msgstr ""
"Ce logiciel utilise des composants open source dont les droits d'auteur et "
"autres droits de propriété appartiennent à leurs propriétaires respectifs"

#, c-format, boost-format
msgid "About %s"
msgstr "Au sujet de %s"

msgid "Orca Slicer "
msgstr "Orca Slicer "

msgid "OrcaSlicer is based on BambuStudio, PrusaSlicer, and SuperSlicer."
msgstr "Orca Slicer est basé sur BambuStudio, PrusaSlicer, et SuperSlicer."

msgid "BambuStudio is originally based on PrusaSlicer by PrusaResearch."
msgstr "Bambu Studio est basé sur PrusaSlicer de PrusaResearch."

msgid "PrusaSlicer is originally based on Slic3r by Alessandro Ranellucci."
msgstr "PrusaSlicer est initialement basé sur Slic3r d'Alessandro Ranellucci."

msgid ""
"Slic3r was created by Alessandro Ranellucci with the help of many other "
"contributors."
msgstr ""
"Slic3r a été créé par Alessandro Ranellucci avec l'aide de nombreux autres "
"contributeurs."

msgid "Version"
msgstr "Version"

msgid "AMS Materials Setting"
msgstr "Réglage des matériaux AMS"

msgid "Confirm"
msgstr "Confirmer"

msgid "Close"
msgstr "Fermer"

msgid "Colour"
msgstr "Couleur"

msgid ""
"Nozzle\n"
"Temperature"
msgstr "Température de la buse"

msgid "max"
msgstr "max"

msgid "min"
msgstr "min"

#, boost-format
msgid "The input value should be greater than %1% and less than %2%"
msgstr "La valeur saisie doit être supérieure à %1% et inférieure à %2%"

msgid "SN"
msgstr "Numéro de série"

msgid "Setting AMS slot information while printing is not supported"
msgstr ""
"La définition des informations relatives aux emplacements AMS pendant "
"l'impression n'est pas prise en charge"

msgid "Factors of Flow Dynamics Calibration"
msgstr "Facteurs de calibration dynamique du débit"

msgid "PA Profile"
msgstr "Profil PA"

msgid "Factor K"
msgstr "Facteur K"

msgid "Factor N"
msgstr "Facteur N"

msgid "Setting Virtual slot information while printing is not supported"
msgstr ""
"Le réglage des informations relatives à l'emplacement virtuel pendant "
"l'impression n'est pas pris en charge"

msgid "Are you sure you want to clear the filament information?"
msgstr "Êtes-vous sûr de vouloir effacer les informations du filament ?"

msgid "You need to select the material type and color first."
msgstr "Vous devez d'abord sélectionner le type de matériau et sa couleur."

msgid "Please input a valid value (K in 0~0.3)"
msgstr "Veuillez saisir une valeur valide (K entre 0 et 0,3)"

msgid "Please input a valid value (K in 0~0.3, N in 0.6~2.0)"
msgstr ""
"Veuillez saisir une valeur valide (K entre 0 et 0,3, N entre 0,6 et 2,0)."

msgid "Other Color"
msgstr "Autre couleur"

msgid "Custom Color"
msgstr "Couleur perso"

msgid "Dynamic flow calibration"
msgstr "Calibrage dynamique du débit"

msgid ""
"The nozzle temp and max volumetric speed will affect the calibration "
"results. Please fill in the same values as the actual printing. They can be "
"auto-filled by selecting a filament preset."
msgstr ""
"La température de la buse et la vitesse volumétrique maximale affecteront "
"les résultats de la calibration. Veuillez saisir les mêmes valeurs que lors "
"de l'impression réelle. Ils peuvent être remplis automatiquement en "
"sélectionnant un préréglage de filament."

msgid "Nozzle Diameter"
msgstr "Diamètre de la Buse"

msgid "Bed Type"
msgstr "Type de plaque"

msgid "Nozzle temperature"
msgstr "Température de la buse"

msgid "Bed Temperature"
msgstr "Température du plateau"

msgid "Max volumetric speed"
msgstr "Vitesse volumétrique maximale"

msgid "℃"
msgstr "℃"

msgid "Bed temperature"
msgstr "Température du plateau"

msgid "mm³"
msgstr "mm³"

msgid "Start calibration"
msgstr "Démarrer"

msgid "Next"
msgstr "Suivant"

msgid ""
"Calibration completed. Please find the most uniform extrusion line on your "
"hot bed like the picture below, and fill the value on its left side into the "
"factor K input box."
msgstr ""
"Calibrage terminé. Veuillez trouver la ligne d'extrusion la plus uniforme "
"sur votre plateau comme dans l'image ci-dessous, et entrez la valeur sur son "
"côté gauche dans le champ de saisie du facteur K."

msgid "Save"
msgstr "Enregistrer"

msgid "Last Step"
msgstr "Retour"

msgid "Example"
msgstr "Exemple"

#, c-format, boost-format
msgid "Calibrating... %d%%"
msgstr "Calibration… %d%%"

msgid "Calibration completed"
msgstr "Calibration terminé"

#, c-format, boost-format
msgid "%s does not support %s"
msgstr "%s ne prend pas en charge %s"

msgid "Dynamic flow Calibration"
msgstr "Calibrage dynamique du débit"

msgid "Step"
msgstr "Étape"

msgid "AMS Slots"
msgstr "Emplacements AMS"

msgid ""
"Note: Only the AMS slots loaded with the same material type can be selected."
msgstr ""
"Remarque : seuls les emplacements AMS chargés avec le même type de matériau "
"peuvent être sélectionnés."

msgid "Enable AMS"
msgstr "Activer l'AMS"

msgid "Print with filaments in the AMS"
msgstr "Imprimer avec du filament de l'AMS"

msgid "Disable AMS"
msgstr "Désactiver l'AMS"

msgid "Print with the filament mounted on the back of chassis"
msgstr "Impression avec du filament de la bobine externe"

msgid "Cabin humidity"
msgstr "Humidité dans l'AMS"

msgid ""
"Green means that AMS humidity is normal, orange represent humidity is high, "
"red represent humidity is too high.(Hygrometer: lower the better.)"
msgstr ""
"Le vert signifie que l'humidité de l'AMS est normale, l'orange signifie que "
"l'humidité est élevée et le rouge signifie que l'humidité est trop élevée. "
"(Hygromètre : plus c'est bas, mieux c'est.)"

msgid "Desiccant status"
msgstr "État du déshydratant"

msgid ""
"A desiccant status lower than two bars indicates that desiccant may be "
"inactive. Please change the desiccant.(The bars: higher the better.)"
msgstr ""
"Un état du dessicant inférieur à deux barres indique que le dessicant est "
"peut-être inactif. Veuillez changer le déshydratant. (Plus c'est élevé, "
"mieux c'est.)"

msgid ""
"Note: When the lid is open or the desiccant pack is changed, it can take "
"hours or a night to absorb the moisture. Low temperatures also slow down the "
"process. During this time, the indicator may not represent the chamber "
"accurately."
msgstr ""
"Remarque: Lorsque le couvercle est ouvert ou que le sachet de dessinateur "
"est changé, cela peut prendre plusieurs heures ou une nuit pour absorber "
"l'humidité. Les basses températures ralentissent également le processus. "
"Pendant ce temps, l'indicateur pourrait ne pas représenter l'humidité dans "
"l'AMS avec précision."

msgid ""
"Config which AMS slot should be used for a filament used in the print job"
msgstr ""
"Configurez l'emplacement AMS qui doit être utilisé pour un filament utilisé "
"dans la tâche d'impression"

msgid "Filament used in this print job"
msgstr "Filament utilisé dans ce travail d'impression"

msgid "AMS slot used for this filament"
msgstr "Emplacement AMS utilisé pour ce filament"

msgid "Click to select AMS slot manually"
msgstr "Cliquez pour sélectionner manuellement l'emplacement AMS"

msgid "Do not Enable AMS"
msgstr "Ne pas activer l'AMS"

msgid "Print using materials mounted on the back of the case"
msgstr "Imprimez en utilisant le filament de la bobine externe"

msgid "Print with filaments in ams"
msgstr "Imprimer avec du filament de l'AMS"

msgid "Print with filaments mounted on the back of the chassis"
msgstr "Impression avec du filament de la bobine externe"

msgid ""
"When the current material run out, the printer will continue to print in the "
"following order."
msgstr ""
"Lorsque le filament actuel est épuisé, l'imprimante\n"
"continue d'imprimer dans l'ordre suivant."

msgid "Group"
msgstr "Groupe"

msgid "The printer does not currently support auto refill."
msgstr ""
"L’imprimante ne prend actuellement pas en charge la recharge automatique."

msgid ""
"AMS filament backup is not enabled, please enable it in the AMS settings."
msgstr ""
"La sauvegarde du filament AMS n'est pas activée, veuillez l'activer dans les "
"paramètres AMS."

msgid ""
"If there are two identical filaments in AMS, AMS filament backup will be "
"enabled. \n"
"(Currently supporting automatic supply of consumables with the same brand, "
"material type, and color)"
msgstr ""
"S’il y a deux filaments identiques dans AMS, la prise en\n"
"charge de la recharge automatique de filaments sera activée.\n"
"\n"
"La prise en charge de la recharge automatique de filaments\n"
"n'est possible qu'avec la même marque, le même type de\n"
"matériau et la même couleur."

msgid "AMS Settings"
msgstr "Paramètres AMS"

msgid "Insertion update"
msgstr "Insertion de la mise à jour"

msgid ""
"The AMS will automatically read the filament information when inserting a "
"new Bambu Lab filament. This takes about 20 seconds."
msgstr ""
"L'AMS lit automatiquement les informations relatives au filament lors de "
"l'insertion d'une nouvelle bobine de filament Bambu Lab. Cela prend environ "
"20 secondes."

msgid ""
"Note: if new filament is inserted during  printing, the AMS will not "
"automatically read any information until printing is completed."
msgstr ""
"Remarque : si un nouveau filament est inséré pendant l'impression, l'AMS ne "
"lira automatiquement aucune information avant la fin de l'impression."

msgid ""
"When inserting a new filament, the AMS will not automatically read its "
"information, leaving it blank for you to enter manually."
msgstr ""
"Lors de l'insertion d'un nouveau filament, l'AMS ne lit pas automatiquement "
"ses informations. Elles sont laissées vides pour que vous puissiez les "
"saisir manuellement."

msgid "Power on update"
msgstr "Mise à jour de la mise sous tension"

msgid ""
"The AMS will automatically read the information of inserted filament on "
"start-up. It will take about 1 minute.The reading process will roll filament "
"spools."
msgstr ""
"Au démarrage, l'AMS lit automatiquement les informations relatives au "
"filament inséré. Cela prend environ 1 minute et ce processus fait tourner "
"les bobines de filament."

msgid ""
"The AMS will not automatically read information from inserted filament "
"during startup and will continue to use the information recorded before the "
"last shutdown."
msgstr ""
"L'AMS ne lira pas automatiquement les informations du filament inséré "
"pendant le démarrage et continuera à utiliser les informations enregistrées "
"avant le dernier arrêt."

msgid "Update remaining capacity"
msgstr "Mettre à jour la capacité restante"

msgid ""
"The AMS will estimate Bambu filament's remaining capacity after the filament "
"info is updated. During printing, remaining capacity will be updated "
"automatically."
msgstr ""
"L'AMS estimera la capacité restante du filament Bambu après la mise à jour "
"des infos du filament. Pendant l'impression, la capacité restante sera "
"automatiquement mise à jour."

msgid "AMS filament backup"
msgstr "Filament de secours AMS"

msgid ""
"AMS will continue to another spool with the same properties of filament "
"automatically when current filament runs out"
msgstr ""
"L'AMS passera automatiquement à une autre bobine avec les mêmes propriétés "
"de filament lorsque la bobine actuelle est épuisé"

msgid "File"
msgstr "Fichier"

msgid "Calibration"
msgstr "Calibration"

msgid ""
"Failed to download the plug-in. Please check your firewall settings and vpn "
"software, check and retry."
msgstr ""
"Échec du téléchargement du plug-in. Veuillez vérifier les paramètres de "
"votre pare-feu et votre logiciel VPN puis réessayer."

msgid ""
"Failed to install the plug-in. Please check whether it is blocked or deleted "
"by anti-virus software."
msgstr ""
"Échec de l'installation du plug-in. Veuillez vérifier s'il est bloqué ou "
"s'il a été supprimé par un logiciel anti-virus."

msgid "click here to see more info"
msgstr "cliquez ici pour voir plus d'informations"

msgid "Please home all axes (click "
msgstr "Veuillez mettre à 0 les axes (cliquer "

msgid ""
") to locate the toolhead's position. This prevents device moving beyond the "
"printable boundary and causing equipment wear."
msgstr ""
") pour localiser la position de la tête. Cela éviter de dépasser la limite "
"imprimable et de provoquer une usure de l'équipement."

msgid "Go Home"
msgstr "Retour 0"

msgid ""
"A error occurred. Maybe memory of system is not enough or it's a bug of the "
"program"
msgstr ""
"Une erreur s'est produite. Peut-être que la mémoire du système n'est pas "
"suffisante ou c'est un bug du programme"

msgid "Please save project and restart the program. "
msgstr "Veuillez enregistrer le projet et redémarrer le programme. "

msgid "Processing G-Code from Previous file..."
msgstr "Traitement du G-Code du fichier précédent…"

msgid "Slicing complete"
msgstr "Découpe terminée"

msgid "Access violation"
msgstr "Violation d'accès"

msgid "Illegal instruction"
msgstr "Instruction illégale"

msgid "Divide by zero"
msgstr "Diviser par zéro"

msgid "Overflow"
msgstr "Débordement"

msgid "Underflow"
msgstr "Soupassement"

msgid "Floating reserved operand"
msgstr "Opérande réservée flottante"

msgid "Stack overflow"
msgstr "Débordement de pile"

msgid "Unknown error when export G-code."
msgstr "Erreur inconnue lors de l'exportation du G-code."

#, boost-format
msgid ""
"Failed to save gcode file.\n"
"Error message: %1%.\n"
"Source file %2%."
msgstr ""
"Échec de l'enregistrement du fichier gcode. Message d'erreur : %1%. Fichier "
"source %2%."

#, boost-format
msgid "Succeed to export G-code to %1%"
msgstr "Succès! G-code exporté vers %1%"

msgid "Running post-processing scripts"
msgstr "Exécution de scripts de post-traitement"

msgid "Copying of the temporary G-code to the output G-code failed"
msgstr "La copie du G-code temporaire vers le G-code de sortie a échoué"

#, boost-format
msgid "Scheduling upload to `%1%`. See Window -> Print Host Upload Queue"
msgstr ""
"Planification du téléversement vers `%1% `. Voir Fenêtre -> File d'attente "
"de téléversement de l'hôte d'impression"

msgid "Origin"
msgstr "Origine"

msgid "Size in X and Y of the rectangular plate."
msgstr "Taille en X et Y du plateau rectangulaire."

msgid ""
"Distance of the 0,0 G-code coordinate from the front left corner of the "
"rectangle."
msgstr ""
"Distance des coordonnées 0,0 du G-code depuis le coin avant gauche du "
"rectangle."

msgid ""
"Diameter of the print bed. It is assumed that origin (0,0) is located in the "
"center."
msgstr ""
"Diamètre du plateau d'impression. Il est supposé que l'origine (0,0) est "
"située au centre."

msgid "Rectangular"
msgstr "Rectangle"

msgid "Circular"
msgstr "Circulaire"

msgid "Load shape from STL..."
msgstr "Charger une forme depuis un STL…"

msgid "Settings"
msgstr "Réglages"

msgid "Texture"
msgstr "Texture"

msgid "Remove"
msgstr "Retirer"

msgid "Not found:"
msgstr "Introuvable:"

msgid "Model"
msgstr "Modèle"

msgid "Choose an STL file to import bed shape from:"
msgstr ""
"Choisissez un fichier STL à partir duquel importer la forme du plateau :"

msgid "Invalid file format."
msgstr "Format de fichier non valide."

msgid "Error! Invalid model"
msgstr "Erreur ! Modèle invalide"

msgid "The selected file contains no geometry."
msgstr "Le fichier sélectionné ne contient aucune géométrie."

msgid ""
"The selected file contains several disjoint areas. This is not supported."
msgstr ""
"Le fichier sélectionné contient plusieurs zones disjointes. Cela n'est pas "
"utilisable."

msgid "Choose a file to import bed texture from (PNG/SVG):"
msgstr ""
"Choisir un fichier à partir duquel importer la texture du plateau (PNG/SVG) :"

msgid "Choose an STL file to import bed model from:"
msgstr ""
"Choisissez un fichier STL à partir duquel importer le modèle de plateau :"

msgid "Bed Shape"
msgstr "Forme du plateau"

msgid ""
"Nozzle may be blocked when the temperature is out of recommended range.\n"
"Please make sure whether to use the temperature to print.\n"
"\n"
msgstr ""
"La buse peut être bloquée lorsque la température est hors de la plage "
"recommandée.\n"
"Veuillez vous assurer d'utiliser la température pour imprimer.\n"

#, c-format, boost-format
msgid ""
"Recommended nozzle temperature of this filament type is [%d, %d] degree "
"centigrade"
msgstr ""
"La température de buse recommandée pour ce type de filament est de [%d, %d] "
"degrés centigrades"

msgid ""
"Too small max volumetric speed.\n"
"Reset to 0.5"
msgstr ""
"Vitesse volumétrique maximale trop faible.\n"
"La valeur a été réinitialisée à 0,5"

#, c-format, boost-format
msgid ""
"Current chamber temperature is higher than the material's safe temperature,"
"it may result in material softening and clogging.The maximum safe "
"temperature for the material is %d"
msgstr ""
"La température actuelle de la chambre est supérieure à la température de "
"sécurité du matériau, ce qui peut entraîner un ramollissement et un bouchage "
"du filament. La température de sécurité maximale pour le matériau est %d"

msgid ""
"Too small layer height.\n"
"Reset to 0.2"
msgstr "Hauteur de couche trop petite. Réinitialiser à 0,2"

msgid ""
"Too small ironing spacing.\n"
"Reset to 0.1"
msgstr "Espacement de lissage trop petit. Réinitialiser à 0.1"

msgid ""
"Zero initial layer height is invalid.\n"
"\n"
"The first layer height will be reset to 0.2."
msgstr ""
"La hauteur de couche initiale nulle n'est pas valide. La hauteur de la "
"première couche sera réinitialisée à 0,2."

msgid ""
"This setting is only used for model size tunning with small value in some "
"cases.\n"
"For example, when model size has small error and hard to be assembled.\n"
"For large size tuning, please use model scale function.\n"
"\n"
"The value will be reset to 0."
msgstr ""
"Ce paramètre n'est utilisé que pour le réglage de la taille du modèle avec "
"une petite valeur dans certains cas. Par exemple, lorsque la taille du "
"modèle présente une petite erreur et est difficile à assembler. Pour un "
"réglage de grande taille, veuillez utiliser la fonction d'échelle de modèle. "
"La valeur sera remise à 0."

msgid ""
"Too large elefant foot compensation is unreasonable.\n"
"If really have serious elephant foot effect, please check other settings.\n"
"For example, whether bed temperature is too high.\n"
"\n"
"The value will be reset to 0."
msgstr ""
"Une trop grande compensation du pied d'éléphant est déraisonnable. Si vous "
"avez vraiment un effet de pied d'éléphant sérieux, veuillez vérifier "
"d'autres paramètres. Par exemple, si la température du plateau est trop "
"élevée. La valeur sera remise à 0."

msgid ""
"Spiral mode only works when wall loops is 1, support is disabled, top shell "
"layers is 0, sparse infill density is 0 and timelapse type is traditional."
msgstr ""
"Le mode spirale ne fonctionne que lorsque qu'il n'y a qu'une seule paroi, "
"les supports sont désactivés, que les couches supérieures de la coque sont à "
"0, qu'il n'y a pas de remplissage et que le type timelapse est traditionnel."

msgid " But machines with I3 structure will not generate timelapse videos."
msgstr ""
" Mais les machines avec une structure I3 ne généreront pas de vidéos "
"timelapse."

msgid ""
"Change these settings automatically? \n"
"Yes - Change these settings and enable spiral mode automatically\n"
"No  - Give up using spiral mode this time"
msgstr ""
"Modifier ces paramètres automatiquement ? \n"
"Oui - Modifiez ces paramètres et activez automatiquement le mode spirale/"
"vase\n"
"Non - Annuler l'activation du mode spirale"

msgid ""
"Alternate extra wall only works with ensure vertical shell thickness "
"disabled. "
msgstr ""
"La paroi supplémentaire alternée ne fonctionne que si « Assurer l’épaisseur "
"verticale de la coque » est désactivé. "

msgid ""
"Change these settings automatically? \n"
"Yes - Disable ensure vertical shell thickness and enable alternate extra "
"wall\n"
"No  - Dont use alternate extra wall"
msgstr ""
"Modifier ces paramètres automatiquement ? \n"
"Oui - Désactiver « Assurer l’épaisseur verticale de la coque » et activer "
"« Paroi supplémentaire alternée »\n"
"Non - Ne pas utiliser « Paroi supplémentaire alternée »"

msgid ""
"Prime tower does not work when Adaptive Layer Height or Independent Support "
"Layer Height is on.\n"
"Which do you want to keep?\n"
"YES - Keep Prime Tower\n"
"NO  - Keep Adaptive Layer Height and Independent Support Layer Height"
msgstr ""
"La tour de nettoyage ne fonctionne pas lorsque la hauteur de couche "
"adaptative ou la hauteur de couche de support indépendante est activée. \n"
"Que souhaitez-vous conserver ? \n"
"OUI - Conserver la tour de nettoyage \n"
"NON - Conserver la hauteur de la couche adaptative et la hauteur de la "
"couche de support indépendante"

msgid ""
"Prime tower does not work when Adaptive Layer Height is on.\n"
"Which do you want to keep?\n"
"YES - Keep Prime Tower\n"
"NO  - Keep Adaptive Layer Height"
msgstr ""
"La tour de nettoyage ne fonctionne pas lorsque la hauteur de couche "
"adaptative est activée. \n"
"Que souhaitez-vous conserver ? \n"
"OUI - Conserver la tour de nettoyage \n"
"NON - Conserver la hauteur de la couche adaptative"

msgid ""
"Prime tower does not work when Independent Support Layer Height is on.\n"
"Which do you want to keep?\n"
"YES - Keep Prime Tower\n"
"NO  - Keep Independent Support Layer Height"
msgstr ""
"La tour de nettoyage ne fonctionne pas lorsque la hauteur de la couche de "
"support indépendante est activée.\n"
"Que souhaitez-vous conserver ?\n"
"OUI - Garder la tour de nettoyage\n"
"NON - Gardez la hauteur de la couche de support indépendante"

msgid ""
"While printing by Object, the extruder may collide skirt.\n"
"Thus, reset the skirt layer to 1 to avoid that."
msgstr ""
"Lors de l'impression par objet, l'extrudeur peut entrer en collision avec "
"une jupe.\n"
"Il faut donc remettre la couche de la jupe à 1 pour éviter les collisions."

msgid "Auto bed leveling"
msgstr "Niveau de plateau automatique"

msgid "Heatbed preheating"
msgstr "Préchauffage du plateau chauffant"

msgid "Sweeping XY mech mode"
msgstr "Mesure fréquence axes XY"

msgid "Changing filament"
msgstr "Changement de filament"

msgid "M400 pause"
msgstr "Pause M400"

msgid "Paused due to filament runout"
msgstr "Pause en raison d'un manque de filament"

msgid "Heating hotend"
msgstr "Préchauffage de la buse"

msgid "Calibrating extrusion"
msgstr "Étalonnage de l'extrusion"

msgid "Scanning bed surface"
msgstr "Balayage de la surface du plateau"

msgid "Inspecting first layer"
msgstr "Inspection de la première couche"

msgid "Identifying build plate type"
msgstr "Identification du type de plateau"

msgid "Calibrating Micro Lidar"
msgstr "Calibrage du Micro-Lidar"

msgid "Homing toolhead"
msgstr "Tête d'outil de guidage"

msgid "Cleaning nozzle tip"
msgstr "Nettoyage de la buse"

msgid "Checking extruder temperature"
msgstr "Vérification de la température de l'extrudeur"

msgid "Printing was paused by the user"
msgstr "L’impression a été suspendue par l’utilisateur"

msgid "Pause of front cover falling"
msgstr "Pause de la chute de la couverture avant"

msgid "Calibrating the micro lida"
msgstr "Calibrage du micro-Lidar"

msgid "Calibrating extrusion flow"
msgstr "Calibrage du débit d'extrusion"

msgid "Paused due to nozzle temperature malfunction"
msgstr "Pause en raison d'un dysfonctionnement de la température de la buse"

msgid "Paused due to heat bed temperature malfunction"
msgstr ""
"Pause en raison d'un dysfonctionnement de la température du plateau chauffant"

msgid "Filament unloading"
msgstr "Déchargement du filament"

msgid "Skip step pause"
msgstr "Passer l’étape de la pause"

msgid "Filament loading"
msgstr "Chargement du filament"

msgid "Motor noise calibration"
msgstr "Calibrage du bruit du moteur"

msgid "Paused due to AMS lost"
msgstr "Suspendu en raison de la perte de l’AMS"

msgid "Paused due to low speed of the heat break fan"
msgstr ""
"Mise en pause en raison de la faible vitesse du ventilateur du heatbreak"

msgid "Paused due to chamber temperature control error"
msgstr ""
"Mise en pause en raison d’une erreur de contrôle de la température de la "
"chambre"

msgid "Cooling chamber"
msgstr "Refroidissement de la chambre"

msgid "Paused by the Gcode inserted by user"
msgstr "Mise en pause par le G-code inséré par l’utilisateur"

msgid "Motor noise showoff"
msgstr "Démonstration du bruit du moteur"

msgid "Nozzle filament covered detected pause"
msgstr "Pause en cas de détection de buse couverte de filament"

msgid "Cutter error pause"
msgstr "Pause en cas d'erreur de coupe"

msgid "First layer error pause"
msgstr "Pause en cas d'erreur de la première couche"

msgid "Nozzle clog pause"
msgstr "Pause en cas de buse bouchée"

msgid "MC"
msgstr "MC"

msgid "MainBoard"
msgstr "Carte mère"

msgid "TH"
msgstr "TH"

msgid "XCam"
msgstr "XCam"

msgid "Unknown"
msgstr "Inconnu"

msgid "Fatal"
msgstr "Mortel"

msgid "Serious"
msgstr "Sérieux"

msgid "Common"
msgstr "Commun"

msgid "Update successful."
msgstr "Mise à jour réussie."

msgid "Downloading failed."
msgstr "Le téléchargement a échoué."

msgid "Verification failed."
msgstr "Échec de la vérification."

msgid "Update failed."
msgstr "Mise à jour a échoué."

msgid ""
"The current chamber temperature or the target chamber temperature exceeds "
"45℃.In order to avoid extruder clogging,low temperature filament(PLA/PETG/"
"TPU) is not allowed to be loaded."
msgstr ""
"La température actuelle de la chambre ou la température cible de la chambre "
"dépasse 45℃. Afin d’éviter le bouchage de l’extrudeur, un filament basse "
"température (PLA/PETG/TPU) ne doit pas être chargé."

msgid ""
"Low temperature filament(PLA/PETG/TPU) is loaded in the extruder.In order to "
"avoid extruder clogging,it is not allowed to set the chamber temperature "
"above 45℃."
msgstr ""
"Un filament basse température (PLA/PETG/TPU) est chargé dans l’extrudeur. "
"Afin d’éviter le bouchage de l’extrudeur, il n’est pas autorisé de régler la "
"température de la chambre au-dessus de 45℃."

msgid ""
"When you set the chamber temperature below 40℃, the chamber temperature "
"control will not be activated. And the target chamber temperature will "
"automatically be set to 0℃."
msgstr ""
"Lorsque vous réglez la température de la chambre en dessous de 40℃, le "
"contrôle de la température de la chambre ne sera pas activé. Et la "
"température cible de la chambre sera automatiquement réglée sur 0℃."

msgid "Failed to start printing job"
msgstr "Échec du lancement de la tâche d'impression"

msgid ""
"This calibration does not support the currently selected nozzle diameter"
msgstr ""
"Cette calibration ne prend pas en charge le diamètre de buse actuellement "
"sélectionné"

msgid "Current flowrate cali param is invalid"
msgstr "Le paramètre de calibration du débit actuel n’est pas valide"

msgid "Selected diameter and machine diameter do not match"
msgstr ""
"Le diamètre sélectionné et le diamètre de la machine ne correspondent pas"

msgid "Failed to generate cali gcode"
msgstr "Échec de la génération du G-code de calibration"

msgid "Calibration error"
msgstr "Erreur de la calibration"

msgid "TPU is not supported by AMS."
msgstr "Le TPU n’est pas pris en charge par l’AMS."

msgid "Bambu PET-CF/PA6-CF is not supported by AMS."
msgstr "Bambu PET-CF/PA6-CF n’est pas pris en charge par l’AMS."

msgid ""
"Damp PVA will become flexible and get stuck inside AMS,please take care to "
"dry it before use."
msgstr ""
"Le PVA humide deviendra flexible et restera coincé à l’intérieur de l’AMS, "
"veuillez prendre soin de le sécher avant utilisation."

msgid ""
"CF/GF filaments are hard and brittle, It's easy to break or get stuck in "
"AMS, please use with caution."
msgstr ""
"Les filaments CF/GF sont durs et cassants, ils peuvent se casser ou se "
"coincer dans l’AMS, veuillez les utiliser avec prudence."

msgid "default"
msgstr "défaut"

msgid "parameter name"
msgstr "nom du paramètre"

msgid "N/A"
msgstr "N / A"

#, c-format, boost-format
msgid "%s can't be percentage"
msgstr "%s ne peut pas être un pourcentage"

#, c-format, boost-format
msgid "Value %s is out of range, continue?"
msgstr "La valeur %s est hors plage, continuer ?"

msgid "Parameter validation"
msgstr "Validation du paramètre"

msgid "Value is out of range."
msgstr "La valeur est hors plage."

#, c-format, boost-format
msgid ""
"Is it %s%% or %s %s?\n"
"YES for %s%%, \n"
"NO for %s %s."
msgstr "Est-ce %s%% ou %s %s ? OUI pour %s%%, NON pour %s %s."

#, boost-format
msgid "Invalid format. Expected vector format: \"%1%\""
msgstr "Format invalide. Format vectoriel attendu : \"%1%\""

msgid "Layer Height"
msgstr "Hauteur de la couche"

msgid "Line Width"
msgstr "Largeur de ligne"

msgid "Fan Speed"
msgstr "Vitesse du ventilateur"

msgid "Temperature"
msgstr "Température"

msgid "Flow"
msgstr "Flux"

msgid "Tool"
msgstr "Outil"

msgid "Layer Time"
msgstr "Temps de couche"

msgid "Layer Time (log)"
msgstr "Temps de couche (journal)"

msgid "Height: "
msgstr "Hauteur: "

msgid "Width: "
msgstr "Largeur: "

msgid "Speed: "
msgstr "Vitesse: "

msgid "Flow: "
msgstr "Débit: "

msgid "Layer Time: "
msgstr "Temps de couche: "

msgid "Fan: "
msgstr "Ventilation: "

msgid "Temperature: "
msgstr "Température: "

msgid "Loading G-codes"
msgstr "Chargement des codes G"

msgid "Generating geometry vertex data"
msgstr "Génération de données de sommet de géométrie"

msgid "Generating geometry index data"
msgstr "Génération de données d'index de géométrie"

msgid "Statistics of All Plates"
msgstr "Statistiques de toutes les plaques"

msgid "Display"
msgstr "Afficher"

msgid "Flushed"
msgstr "Purgé"

msgid "Total"
msgstr "Total"

msgid "Tower"
msgstr "Tour"

msgid "Total Estimation"
msgstr "Estimation totale"

msgid "Total time"
msgstr "Durée totale"

msgid "Total cost"
msgstr "Coût total"

msgid "up to"
msgstr "jusqu'à"

msgid "above"
msgstr "au-dessus"

msgid "from"
msgstr "de"

msgid "Color Scheme"
msgstr "Schéma de couleur"

msgid "Time"
msgstr "Durée"

msgid "Percent"
msgstr "Pour cent"

msgid "Used filament"
msgstr "Filament utilisé"

msgid "Layer Height (mm)"
msgstr "Hauteur de couche (mm)"

msgid "Line Width (mm)"
msgstr "Largeur de ligne (mm)"

msgid "Speed (mm/s)"
msgstr "Vitesse (mm/s)"

msgid "Fan Speed (%)"
msgstr "Vitesse du ventilateur (%)"

msgid "Temperature (°C)"
msgstr "Température (°C)"

msgid "Volumetric flow rate (mm³/s)"
msgstr "Débit volumétrique (mm³/s)"

msgid "Travel"
msgstr "Déplacement"

msgid "Seams"
msgstr "Coutures"

msgid "Retract"
msgstr "Rétraction"

msgid "Unretract"
msgstr "Annuler le retrait"

msgid "Filament Changes"
msgstr "Changements de filaments"

msgid "Wipe"
msgstr "Essuyage"

msgid "Options"
msgstr "Choix"

msgid "travel"
msgstr "déplacement"

msgid "Extruder"
msgstr "Extrudeur"

msgid "Filament change times"
msgstr "Temps de changement de filament"

msgid "Cost"
msgstr "Coût"

msgid "Color change"
msgstr "Changement de couleur"

msgid "Print"
msgstr "Imprimer"

msgid "Printer"
msgstr "Imprimante"

msgid "Print settings"
msgstr "Réglages d'impression"

msgid "Custom g-code"
msgstr "G-code personnalisé"

msgid "ToolChange"
msgstr "Changement d'outil"

msgid "Time Estimation"
msgstr "Estimation de temps"

msgid "Normal mode"
msgstr "Mode normal"

msgid "Prepare time"
msgstr "Temps de préparation"

msgid "Model printing time"
msgstr "Temps d'impression du modèle"

msgid "Switch to silent mode"
msgstr "Passer en mode silencieux"

msgid "Switch to normal mode"
msgstr "Passer en mode normal"

msgid "Variable layer height"
msgstr "Hauteur de couche variable"

msgid "Adaptive"
msgstr "Adaptatif"

msgid "Quality / Speed"
msgstr "Qualité / Vitesse"

msgid "Smooth"
msgstr "Lisse"

msgid "Radius"
msgstr "Rayon"

msgid "Keep min"
msgstr "Garder min"

msgid "Left mouse button:"
msgstr "Bouton gauche de la souris :"

msgid "Add detail"
msgstr "Ajouter Détail"

msgid "Right mouse button:"
msgstr "Bouton droit de la souris :"

msgid "Remove detail"
msgstr "Supprimer détail"

msgid "Shift + Left mouse button:"
msgstr "Maj + Bouton gauche de la souris :"

msgid "Reset to base"
msgstr "Revenir de base"

msgid "Shift + Right mouse button:"
msgstr "Maj + Bouton droit de la souris:"

msgid "Smoothing"
msgstr "Lissage"

msgid "Mouse wheel:"
msgstr "Molette de la souris :"

msgid "Increase/decrease edit area"
msgstr "Augmenter/diminuer la zone d'édition"

msgid "Sequence"
msgstr "Séquence"

msgid "Mirror Object"
msgstr "Symétriser l’objet"

msgid "Tool Move"
msgstr "Déplacement d'outil"

msgid "Tool Rotate"
msgstr "Rotation de l'outil"

msgid "Move Object"
msgstr "Déplacer l'Objet"

msgid "Auto Orientation options"
msgstr "Options d'orientation automatique"

msgid "Enable rotation"
msgstr "Activer la rotation"

msgid "Optimize support interface area"
msgstr "Optimiser la zone d'interface de support"

msgid "Orient"
msgstr "Orienter"

msgid "Arrange options"
msgstr "Options d'agencement"

msgid "Spacing"
msgstr "Espacement"

msgid "Auto rotate for arrangement"
msgstr "Rotation automatique pour l'arrangement"

msgid "Allow multiple materials on same plate"
msgstr "Autoriser plusieurs matériaux sur la même plaque"

msgid "Avoid extrusion calibration region"
msgstr "Éviter la région de calibration de l'extrusion"

msgid "Align to Y axis"
msgstr "Aligner sur l’axe Y"

msgid "Add"
msgstr "Ajouter"

msgid "Add plate"
msgstr "Ajouter une plaque"

msgid "Auto orient"
msgstr "Orientation automatique"

msgid "Arrange all objects"
msgstr "Organiser tous les objets"

msgid "Arrange objects on selected plates"
msgstr "Organiser les objets sur les plaques sélectionnées"

msgid "Split to objects"
msgstr "Diviser en objets individuels"

msgid "Split to parts"
msgstr "Scinder en pièces"

msgid "Assembly View"
msgstr "Vue de l'assemblage"

msgid "Select Plate"
msgstr "Sélectionner la plaque"

msgid "Assembly Return"
msgstr "Retour d'assemblage"

msgid "return"
msgstr "retour"

msgid "Paint Toolbar"
msgstr "Barre d'outils de peinture"

msgid "Explosion Ratio"
msgstr "Taux d'explosion"

msgid "Section View"
msgstr "Vue en coupe"

msgid "Assemble Control"
msgstr "Contrôle de l'Assemblage"

msgid "Total Volume:"
msgstr "Volume total:"

msgid "Assembly Info"
msgstr "Informations sur l'assemblage"

msgid "Volume:"
msgstr "Le volume:"

msgid "Size:"
msgstr "Taille:"

#, c-format, boost-format
msgid ""
"Conflicts of gcode paths have been found at layer %d, z = %.2lf mm. Please "
"separate the conflicted objects farther (%s <-> %s)."
msgstr ""
"Des conflits de chemins G-code ont été trouvés au niveau de la couche %d, z "
"= %.2lf mm. Veuillez séparer davantage les objets en conflit (%s <-> %s)."

msgid "An object is layed over the boundary of plate."
msgstr "Un objet est posé sur la limite du plateau."

msgid "A G-code path goes beyond the max print height."
msgstr "Un chemin du G-code dépasse la hauteur d’impression maximale."

msgid "A G-code path goes beyond the boundary of plate."
msgstr "Un chemin du G-code va au-delà de la limite de la plaque."

msgid "Only the object being edit is visible."
msgstr "Seul l'objet en cours d'édition est visible."

msgid ""
"An object is laid over the boundary of plate or exceeds the height limit.\n"
"Please solve the problem by moving it totally on or off the plate, and "
"confirming that the height is within the build volume."
msgstr ""
"Un objet est posé sur la limite de la plaque ou dépasse la limite de "
"hauteur.\n"
"Veuillez résoudre le problème en le déplaçant totalement sur ou hors du "
"plateau, et en confirmant que la hauteur entre dans le volume d'impression."

msgid "Calibration step selection"
msgstr "Sélection de l'étape de calibration"

msgid "Micro lidar calibration"
msgstr "Calibration du Micro-Lidar"

msgid "Bed leveling"
msgstr "Mise à niveau du plateau"

msgid "Vibration compensation"
msgstr "Compensation des vibrations"

msgid "Motor noise cancellation"
msgstr "Suppression du bruit du moteur"

msgid "Calibration program"
msgstr "Programme de calibration"

msgid ""
"The calibration program detects the status of your device automatically to "
"minimize deviation.\n"
"It keeps the device performing optimally."
msgstr ""
"Le processus de calibration détecte automatiquement l'état de votre appareil "
"pour minimiser les écarts.\n"
"Il permet à l'appareil de fonctionner de manière optimale."

msgid "Calibration Flow"
msgstr "Calibration débit"

msgid "Start Calibration"
msgstr "Démarrer la calibration"

msgid "Completed"
msgstr "Terminé"

msgid "Calibrating"
msgstr "Étalonnage"

msgid "No step selected"
msgstr "Aucune étape sélectionnée"

msgid "Auto-record Monitoring"
msgstr "Surveillance de l'enregistrement automatique"

msgid "Go Live"
msgstr "Passer en LIVE"

msgid "Resolution"
msgstr "Résolution"

msgid "Show \"Live Video\" guide page."
msgstr "Afficher la page de guide « Vidéo en direct »."

msgid "720p"
msgstr "720p"

msgid "1080p"
msgstr "1080p"

msgid "ConnectPrinter(LAN)"
msgstr "Connecter l'imprimante (LAN)"

msgid "Please input the printer access code:"
msgstr "Veuillez saisir le code d’accès à l’imprimante :"

msgid ""
"You can find it in \"Settings > Network > Connection code\"\n"
"on the printer, as shown in the figure:"
msgstr ""
"Vous pouvez le trouver dans \n"
"« Paramètres > Réseau > Code de connexion » sur\n"
" l'imprimante, comme illustré sur le schéma:"

msgid "Invalid input."
msgstr "Saisie non valide."

msgid "New Window"
msgstr "Nouvelle fenêtre"

msgid "Open a new window"
msgstr "Ouvrir une nouvelle fenêtre"

msgid "Application is closing"
msgstr "L'application se ferme"

msgid "Closing Application while some presets are modified."
msgstr ""
"Fermeture de l'application pendant que certains préréglages sont modifiés."

msgid "Logging"
msgstr "Enregistrement"

msgid "Prepare"
msgstr "Préparer"

msgid "Preview"
msgstr "Aperçu"

msgid "Device"
msgstr "Appareil"

msgid "Project"
msgstr "Projet"

msgid "Yes"
msgstr "Oui"

msgid "No"
msgstr "Non"

msgid "will be closed before creating a new model. Do you want to continue?"
msgstr "sera fermé avant de créer un nouveau modèle. Voulez-vous continuer ?"

msgid "Slice plate"
msgstr "Découper le plateau"

msgid "Print plate"
msgstr "Imprimer plateau"

msgid "Slice all"
msgstr "Tout découper"

msgid "Export G-code file"
msgstr "Exporter le fichier G-code"

msgid "Send"
msgstr "Envoyer"

msgid "Export plate sliced file"
msgstr "Exporter fichier découpé du plateau"

msgid "Export all sliced file"
msgstr "Exporter tous les fichiers découpés"

msgid "Print all"
msgstr "Tout imprimer"

msgid "Send all"
msgstr "Tout envoyer"

msgid "Keyboard Shortcuts"
msgstr "Raccourcis Clavier"

msgid "Show the list of the keyboard shortcuts"
msgstr "Afficher la liste des raccourcis clavier"

msgid "Setup Wizard"
msgstr "Assistant de configuration"

msgid "Show Configuration Folder"
msgstr "Afficher le dossier de configuration"

msgid "Show Tip of the Day"
msgstr "Afficher l'Astuce du Jour"

msgid "Check for Update"
msgstr "Vérifier la mise à jour"

msgid "Open Network Test"
msgstr "Ouvrir le Test de Réseau"

#, c-format, boost-format
msgid "&About %s"
msgstr "&Au sujet de %s"

msgid "Upload Models"
msgstr "Téléverser les Modèles"

msgid "Download Models"
msgstr "Télécharger des Modèles"

msgid "Default View"
msgstr "Vue par défaut"

#. TRN To be shown in the main menu View->Top
msgid "Top"
msgstr "Haut"

msgid "Top View"
msgstr "Vue du Dessus"

#. TRN To be shown in the main menu View->Bottom
msgid "Bottom"
msgstr "Dessous"

msgid "Bottom View"
msgstr "Vue du Dessous"

msgid "Front"
msgstr "Avant"

msgid "Front View"
msgstr "Vue Avant"

msgid "Rear"
msgstr "Arrière"

msgid "Rear View"
msgstr "Vue Arrière"

msgid "Left"
msgstr "Gauche"

msgid "Left View"
msgstr "Vue Gauche"

msgid "Right"
msgstr "Droite"

msgid "Right View"
msgstr "Vue Droite"

msgid "Start a new window"
msgstr "Démarrer une nouvelle fenêtre"

msgid "New Project"
msgstr "Nouveau projet"

msgid "Start a new project"
msgstr "Démarrer un nouveau projet"

msgid "Open a project file"
msgstr "Ouvrir un fichier de projet"

msgid "Recent projects"
msgstr "Projets récents"

msgid "Save Project"
msgstr "Sauvegarder le projet"

msgid "Save current project to file"
msgstr "Enregistrer le projet actuel dans un fichier"

msgid "Save Project as"
msgstr "Enregistrer le projet sous"

msgid "Shift+"
msgstr "Maj+"

msgid "Save current project as"
msgstr "Enregistrer le projet actuel sous"

msgid "Import 3MF/STL/STEP/SVG/OBJ/AMF"
msgstr "Importer des fichiers 3MF/STL/STEP/SVG/OBJ/AMF"

msgid "Load a model"
msgstr "Charger un modèle"

msgid "Import Configs"
msgstr "Importer des Configs"

msgid "Load configs"
msgstr "Charger les Configs"

msgid "Import"
msgstr "Importer"

msgid "Export all objects as one STL"
msgstr "Exporter tous les objets en un seul STL"

msgid "Export all objects as STLs"
msgstr "Exporter tous les objets en tant que plusieurs STL"

msgid "Export Generic 3MF"
msgstr "Exporter en fichier 3MF Générique"

msgid "Export 3mf file without using some 3mf-extensions"
msgstr "Exportation de fichiers 3MF sans utiliser d'extensions"

msgid "Export current sliced file"
msgstr "Exporter le fichier découpé actuel"

msgid "Export all plate sliced file"
msgstr "Exportation de tous les fichiers slicés de la plaque"

msgid "Export G-code"
msgstr "Exporter le G-code"

msgid "Export current plate as G-code"
msgstr "Exporter le plateau actuel en G-code"

msgid "Export &Configs"
msgstr "Exportation & Configs"

msgid "Export current configuration to files"
msgstr "Exporter la configuration actuelle vers des fichiers"

msgid "Export"
msgstr "Exporter"

msgid "Quit"
msgstr "Quitter"

msgid "Undo"
msgstr "Annuler"

msgid "Redo"
msgstr "Recommencer"

msgid "Cut selection to clipboard"
msgstr "Couper la sélection dans le presse-papiers"

msgid "Copy"
msgstr "Copier"

msgid "Copy selection to clipboard"
msgstr "Copier la sélection dans le presse-papier"

msgid "Paste"
msgstr "Coller"

msgid "Paste clipboard"
msgstr "Coller le presse-papier"

msgid "Delete selected"
msgstr "Supprimer la sélection"

msgid "Deletes the current selection"
msgstr "Supprime la sélection en cours"

msgid "Delete all"
msgstr "Tout supprimer"

msgid "Deletes all objects"
msgstr "Supprimer tous les objets"

msgid "Clone selected"
msgstr "Cloner sélectionné"

msgid "Clone copies of selections"
msgstr "Cloner des copies de sélections"

msgid "Select all"
msgstr "Tout sélectionner"

msgid "Selects all objects"
msgstr "Sélectionner tous les objets"

msgid "Deselect all"
msgstr "Désélectionner tout"

msgid "Deselects all objects"
msgstr "Désélectionner tous les objets"

msgid "Use Perspective View"
msgstr "Utiliser la vue en perspective"

msgid "Use Orthogonal View"
msgstr "Utiliser la vue orthogonale"

msgid "Show &G-code Window"
msgstr "Afficher la fenêtre du &G-code"

msgid "Show g-code window in Previce scene"
msgstr "Afficher la fenêtre du G-code dans la scène précédente"

msgid "Reset Window Layout"
msgstr "Réinitialiser la présentation de la fenêtre"

msgid "Reset to default window layout"
msgstr "Rétablissement de la disposition par défaut des fenêtres"

msgid "Show &Labels"
msgstr "Afficher &les étiquettes"

msgid "Show object labels in 3D scene"
msgstr "Afficher les étiquettes des objets dans la scène 3D"

msgid "Show &Overhang"
msgstr "Montrer les &surplombs"

msgid "Show object overhang highlight in 3D scene"
msgstr "Afficher la surbrillance des surplombs d'un objet dans la scène 3D"

msgid "Preferences"
msgstr "Préférences"

msgid "View"
msgstr "Affichage"

msgid "Help"
msgstr "Aide"

msgid "Temperature Calibration"
msgstr "Calibration de Température"

msgid "Pass 1"
msgstr "Passe 1"

msgid "Flow rate test - Pass 1"
msgstr "Test de débit - Passe 1"

msgid "Pass 2"
msgstr "Passe 2"

msgid "Flow rate test - Pass 2"
msgstr "Test de débit - Passe 2"

msgid "Flow rate"
msgstr "Débit"

msgid "Pressure advance"
msgstr "Pressure Advance"

msgid "Retraction test"
msgstr "Test de rétraction"

msgid "Orca Tolerance Test"
msgstr "Test de tolérance Orca"

msgid "Max flowrate"
msgstr "Débit maximal"

msgid "VFA"
msgstr "VFA"

msgid "More..."
msgstr "Plus…"

msgid "Tutorial"
msgstr "Didacticiel"

msgid "Calibration help"
msgstr "Aide à la calibration"

msgid "More calibrations"
msgstr "Plus de calibrations"

msgid "&Open G-code"
msgstr "&Ouvrir G-code"

msgid "Open a G-code file"
msgstr "Ouvrir un fichier G-code"

msgid "Re&load from Disk"
msgstr "Recharger à partir du disque"

msgid "Reload the plater from disk"
msgstr "Rechargez la machine à partir du disque"

msgid "Export &Toolpaths as OBJ"
msgstr "Exporter &Toolpaths en OBJ"

msgid "Export toolpaths as OBJ"
msgstr "Exporter les parcours d'outils en OBJ"

msgid "Open &Studio"
msgstr "Ouvrir &Studio"

msgid "Open Studio"
msgstr "Ouvrir Studio"

msgid "&Quit"
msgstr "&Quitter"

#, c-format, boost-format
msgid "Quit %s"
msgstr "Quitter %s"

msgid "&File"
msgstr "&File"

msgid "&View"
msgstr "&Voir"

msgid "&Help"
msgstr "&Aide"

#, c-format, boost-format
msgid "A file exists with the same name: %s, do you want to override it."
msgstr ""
"Il existe un fichier portant le même nom : %s. Voulez-vous le remplacer ?"

#, c-format, boost-format
msgid "A config exists with the same name: %s, do you want to override it."
msgstr ""
"Il existe une configuration portant le même nom : %s. Voulez-vous la "
"remplacer ?"

msgid "Overwrite file"
msgstr "Remplacer le fichier"

msgid "Yes to All"
msgstr "Oui à Tout"

msgid "No to All"
msgstr "Non à Tout"

msgid "Choose a directory"
msgstr "Choisir un dossier"

#, c-format, boost-format
msgid "There is %d config exported. (Only non-system configs)"
msgid_plural "There are %d configs exported. (Only non-system configs)"
msgstr[0] ""
"Il y a %d configuration exportée. (Uniquement les configurations non système)"
msgstr[1] ""
"Il y a %d configurations exportées. (Uniquement les configurations non "
"système)"

msgid "Export result"
msgstr "Exporter le Résultat"

msgid "Select profile to load:"
msgstr "Sélectionnez le profil à charger :"

#, c-format, boost-format
msgid "There is %d config imported. (Only non-system and compatible configs)"
msgid_plural ""
"There are %d configs imported. (Only non-system and compatible configs)"
msgstr[0] ""
"Il y a %d configuration importée. (Uniquement les configurations non système "
"et compatibles)"
msgstr[1] ""
"Il y a %d configurations importées. (Uniquement les configurations non "
"système et compatibles)"

msgid ""
"\n"
"Hint: Make sure you have added the corresponding printer before importing "
"the configs."
msgstr ""
"\n"
"Conseil : assurez-vous d’avoir ajouté l’imprimante correspondante avant "
"d’importer les configurations."

msgid "Import result"
msgstr "Importer le résultat"

msgid "File is missing"
msgstr "Le fichier est manquant"

msgid "The project is no longer available."
msgstr "Le projet n'est plus disponible."

msgid "Filament Settings"
msgstr "Réglages du filament"

msgid ""
"Do you want to synchronize your personal data from Bambu Cloud? \n"
"It contains the following information:\n"
"1. The Process presets\n"
"2. The Filament presets\n"
"3. The Printer presets"
msgstr ""
"Voulez-vous synchroniser vos données personnelles à partir de Bambu Cloud ?\n"
"Il contient les informations suivantes :\n"
"1. Les préréglages du Traitement\n"
"2. Les préréglages du Filament\n"
"3. Les préréglages de l'Imprimante"

msgid "Synchronization"
msgstr "Synchronisation"

msgid "Initialize failed (No Device)!"
msgstr "Échec de l'initialisation (pas de périphérique) !"

msgid "Initialize failed (Device connection not ready)!"
msgstr ""
"L'initialisation a échoué (la connexion de l'appareil n'est pas prête) !"

msgid "Initialize failed (No Camera Device)!"
msgstr "L'initialisation a échoué (Pas de caméra)!"

msgid "Printer is busy downloading, Please wait for the downloading to finish."
msgstr ""
"L'imprimante est occupée à télécharger, veuillez attendre la fin du "
"téléchargement."

msgid "Initialize failed (Not supported on the current printer version)!"
msgstr ""
"Échec de l'initialisation (non pris en charge par l'imprimante actuelle) !"

msgid "Initialize failed (Not accessible in LAN-only mode)!"
msgstr "L'initialisation a échoué (Non accessible en mode LAN uniquement) !"

msgid "Initialize failed (Missing LAN ip of printer)!"
msgstr ""
"Échec de l'initialisation (adresse IP réseau manquante de l'imprimante) !"

msgid "Initializing..."
msgstr "Initialisation…"

#, c-format, boost-format
msgid "Initialize failed (%s)!"
msgstr "L'initialisation a échoué (%s)!"

msgid "Network unreachable"
msgstr "Réseau inaccessible"

#, c-format, boost-format
msgid "Stopped [%d]!"
msgstr "Arrêté [%d] !"

msgid "Stopped."
msgstr "Arrêté."

msgid "LAN Connection Failed (Failed to start liveview)"
msgstr ""
"Échec de la connexion au réseau local (échec du démarrage de l’affichage en "
"direct)"

msgid ""
"Virtual Camera Tools is required for this task!\n"
"Do you want to install them?"
msgstr ""
"Les outils de caméra virtuelle sont nécessaires pour cette tâche !\n"
"Vous souhaitez les installer ?"

msgid "Downloading Virtual Camera Tools"
msgstr "Téléchargement des Outils de Caméra Virtuelle"

msgid ""
"Another virtual camera is running.\n"
"Orca Slicer supports only a single virtual camera.\n"
"Do you want to stop this virtual camera?"
msgstr ""
"Une autre caméra virtuelle est en cours d'exécution.\n"
"OrcaSlicer ne prend en charge qu'une seule caméra virtuelle.\n"
"Voulez-vous arrêter cette caméra virtuelle ?"

#, c-format, boost-format
msgid "Virtual camera initialize failed (%s)!"
msgstr "L'initialisation de la caméra virtuelle a échoué (%s) !"

msgid "Information"
msgstr "Information"

msgid "Playing..."
msgstr "En cours…"

#, c-format, boost-format
msgid "Load failed [%d]!"
msgstr "Le chargement a échoué [%d] !"

msgid "Loading..."
msgstr "Chargement…"

msgid "Year"
msgstr "Année"

msgid "Month"
msgstr "Mois"

msgid "All Files"
msgstr "Tous les Fichiers"

msgid "Group files by year, recent first."
msgstr "Regroupez les fichiers par année, les plus récents en premier."

msgid "Group files by month, recent first."
msgstr "Regroupez les fichiers par mois, les plus récents en premier."

msgid "Show all files, recent first."
msgstr "Afficher tous les fichiers, les plus récents en premier."

msgid "Timelapse"
msgstr "Timelapse"

msgid "Switch to timelapse files."
msgstr "Passez aux fichiers timelapse."

msgid "Video"
msgstr "Vidéo"

msgid "Switch to video files."
msgstr "Passez aux fichiers vidéo."

msgid "Switch to 3mf model files."
msgstr "Passez aux fichiers de modèle 3mf."

msgid "Delete selected files from printer."
msgstr "Supprimez les fichiers sélectionnés de l'imprimante."

msgid "Download"
msgstr "Télécharger"

msgid "Download selected files from printer."
msgstr "Téléchargez les fichiers sélectionnés depuis l'imprimante."

msgid "Select"
msgstr "Sélectionner"

msgid "Batch manage files."
msgstr "Gérer les fichiers par lots."

msgid "No printers."
msgstr "Aucune imprimante."

#, c-format, boost-format
msgid "Connect failed [%d]!"
msgstr "La connexion a échoué [%d] !"

msgid "Loading file list..."
msgstr "Chargement de la liste des fichiers…"

#, c-format, boost-format
msgid "No files [%d]"
msgstr "Aucun fichier [%d]"

#, c-format, boost-format
msgid "Load failed [%d]"
msgstr "Échec du chargement [%d]"

#, c-format, boost-format
msgid "You are going to delete %u file from printer. Are you sure to continue?"
msgid_plural ""
"You are going to delete %u files from printer. Are you sure to continue?"
msgstr[0] ""
"Vous allez supprimer le fichier %u de l’imprimante. Êtes-vous sûr de vouloir "
"continuer ?"
msgstr[1] ""
"Vous allez supprimer %u fichiers de l’imprimante. Êtes-vous sûr de vouloir "
"continuer ?"

msgid "Delete files"
msgstr "Supprimer les fichiers"

#, c-format, boost-format
msgid "Do you want to delete the file '%s' from printer?"
msgstr "Voulez-vous supprimer le fichier '%s' de l'imprimante ?"

msgid "Delete file"
msgstr "Supprimer le fichier"

msgid "Fetching model infomations ..."
msgstr "Récupération des informations sur le modèle…"

msgid "Failed to fetching model infomations from printer."
msgstr ""
"Impossible de récupérer les informations du modèle depuis l'imprimante."

msgid "Failed to parse model infomations."
msgstr "Impossible d'analyser les informations du modèle."

msgid ""
"The .gcode.3mf file contains no G-code data.Please slice it with Orca Slicer "
"and export a new .gcode.3mf file."
msgstr ""
"Le fichier G-code .3mf ne contient pas de données G-code. Veuillez le "
"découper avec OrcaSlicer et exporter un nouveau fichier G-code .3mf."

#, c-format, boost-format
msgid "File '%s' was lost! Please download it again."
msgstr "Le fichier « %s » a été perdu ! Veuillez le télécharger à nouveau."

msgid "Download waiting..."
msgstr "Téléchargement en attente…"

msgid "Play"
msgstr "Lecture"

msgid "Open Folder"
msgstr "Ouvrir le Dossier"

msgid "Download finished"
msgstr "Téléchargement terminé"

#, c-format, boost-format
msgid "Downloading %d%%..."
msgstr "Téléchargement %d%%..."

msgid "Connection lost. Please retry."
msgstr "Connexion perdue. Veuillez réessayer."

msgid "The device cannot handle more conversations. Please retry later."
msgstr ""
"L'appareil ne peut pas gérer plus de conversations. Veuillez réessayer plus "
"tard."

msgid "File not exists."
msgstr "Le fichier n'existe pas."

msgid "File checksum error. Please retry."
msgstr "Erreur de somme de contrôle du fichier. Veuillez réessayer."

msgid "Not supported on the current printer version."
msgstr "Non pris en charge sur la version actuelle de l’imprimante."

msgid "Storage unavailable, insert SD card."
msgstr "Stockage indisponible, insérez la carte SD."

#, c-format, boost-format
msgid "Error code: %d"
msgstr "Code d'erreur : %d"

msgid "Speed:"
msgstr "Vitesse:"

msgid "Deadzone:"
msgstr "Zone morte :"

msgid "Options:"
msgstr "Options :"

msgid "Zoom"
msgstr "Zoom"

msgid "Translation/Zoom"
msgstr "Translation/Zoom"

msgid "3Dconnexion settings"
msgstr "Paramètres 3Dconnexion"

msgid "Swap Y/Z axes"
msgstr "Permuter les axes Y/Z"

msgid "Invert X axis"
msgstr "Inverser l'axe X"

msgid "Invert Y axis"
msgstr "Inverser l'axe Y"

msgid "Invert Z axis"
msgstr "Inverser l'axe Z"

msgid "Invert Yaw axis"
msgstr "Inverser l’axe Yaw"

msgid "Invert Pitch axis"
msgstr "Inverser l'axe de tangage"

msgid "Invert Roll axis"
msgstr "Inverser l’axe de roulis"

msgid "Printing Progress"
msgstr "Progression de l'impression"

msgid "Resume"
msgstr "Résumer"

msgid "Stop"
msgstr "Arrêt"

msgid "0"
msgstr "0"

msgid "Layer: N/A"
msgstr "Couche : N/A"

msgid "Clear"
msgstr "Nettoyer"

msgid ""
"You have completed printing the mall model, \n"
"but the synchronization of rating information has failed."
msgstr ""
"Vous avez terminé l’impression du modèle,\n"
"mais la synchronisation des informations de notation a échoué."

msgid "How do you like this printing file?"
msgstr "Que pensez-vous de ce fichier d’impression ?"

msgid ""
"(The model has already been rated. Your rating will overwrite the previous "
"rating.)"
msgstr "(Le modèle a déjà été noté. Votre note écrasera la note précédente.)"

msgid "Rate"
msgstr "Noter"

msgid "Camera"
msgstr "Caméra"

msgid "SD Card"
msgstr "Carte SD"

msgid "Camera Setting"
msgstr "Réglage de la Caméra"

msgid "Control"
msgstr "Contrôle"

msgid "Print Options"
msgstr "Options d'impression"

msgid "100%"
msgstr "100%"

msgid "Lamp"
msgstr "Lampe"

msgid "Aux"
msgstr "Aux"

msgid "Cham"
msgstr "Chamb"

msgid "Bed"
msgstr "Plateau"

msgid "Unload"
msgstr "Décharger"

msgid "Debug Info"
msgstr "Les informations de débogage"

msgid "No SD Card"
msgstr "Pas de carte SD"

msgid "SD Card Abnormal"
msgstr "Carte SD anormale"

msgid "Cancel print"
msgstr "Annuler l'impression"

msgid "Are you sure you want to cancel this print?"
msgstr "Êtes-vous sûr de vouloir annuler cette impression ?"

msgid "Downloading..."
msgstr "Téléchargement…"

msgid "Cloud Slicing..."
msgstr "Découpe par le Cloud..."

#, c-format, boost-format
msgid "In Cloud Slicing Queue, there are %s tasks ahead."
msgstr "Dans la file d’attente Cloud Slicing, il reste %s tâches en attente."

#, c-format, boost-format
msgid "Layer: %s"
msgstr "Couche : %s"

#, c-format, boost-format
msgid "Layer: %d/%d"
msgstr "Couche : %d/%d"

msgid ""
"Please heat the nozzle to above 170 degree before loading or unloading "
"filament."
msgstr ""
"Veuillez chauffer la buse à plus de 170 degrés avant de charger ou de "
"décharger le filament."

msgid "Still unload"
msgstr "Décharger encore"

msgid "Still load"
msgstr "Charger encore"

msgid "Please select an AMS slot before calibration"
msgstr "Veuillez sélectionner un emplacement AMS avant la calibration"

msgid ""
"Cannot read filament info: the filament is loaded to the tool head,please "
"unload the filament and try again."
msgstr ""
"Impossible de lire les informations sur le filament: le filament est chargé "
"dans l'extrudeur. Veuillez décharger le filament et réessayer."

msgid "This only takes effect during printing"
msgstr "Cela ne prend effet que pendant l'impression"

msgid "Silent"
msgstr "Silencieux"

msgid "Standard"
msgstr "Standard"

msgid "Sport"
msgstr "Sport"

msgid "Ludicrous"
msgstr "Insensé"

msgid "Can't start this without SD card."
msgstr "Impossible de démarrer sans carte SD."

msgid "Rate the Print Profile"
msgstr "Noter le profil d’impression"

msgid "Comment"
msgstr "Commentaire"

msgid "Rate this print"
msgstr "Noter cette impression"

msgid "Add Photo"
msgstr "Ajouter une image"

msgid "Delete Photo"
msgstr "Supprimer l’image"

msgid "Submit"
msgstr "Envoyer"

msgid "Please click on the star first."
msgstr "Veuillez d’abord cliquer sur l’étoile."

msgid "InFo"
msgstr "Info"

msgid "Get oss config failed."
msgstr "Échec de l’obtention de la configuration du système d’exploitation."

msgid "Upload Pictrues"
msgstr "Envoyer des images"

msgid "Number of images successfully uploaded"
msgstr "Nombre d’images envoyées avec succès"

msgid " upload failed"
msgstr " échec de l’envoi"

msgid " upload config prase failed\n"
msgstr " échec de l’analyse de la configuration de l’envoi\n"

msgid " No corresponding storage bucket\n"
msgstr " Aucun compartiment de stockage correspondant\n"

msgid " can not be opened\n"
msgstr " ne peut pas être ouvert\n"

msgid ""
"The following issues occurred during the process of uploading images. Do you "
"want to ignore them?\n"
"\n"
msgstr ""
"Les problèmes suivants se sont produits lors du processus d’envoi des "
"images. Voulez-vous les ignorer ?\n"
"\n"

msgid "info"
msgstr "info"

msgid "Synchronizing the printing results. Please retry a few seconds later."
msgstr ""
"Synchronisation des résultats d’impression. Veuillez réessayer dans quelques "
"secondes."

msgid "Upload failed\n"
msgstr "Échec de l’envoi\n"

msgid "obtaining instance_id failed\n"
msgstr "échec de l’obtention de l’instance_id\n"

msgid ""
"Your comment result cannot be uploaded due to some reasons. As follows:\n"
"\n"
"  error code: "
msgstr ""
"Le résultat de votre commentaire ne peut pas être téléchargé pour certaines "
"raisons :\n"
"\n"
"  code d’erreur : "

msgid "error message: "
msgstr "message d’erreur : "

msgid ""
"\n"
"\n"
"Would you like to redirect to the webpage for rating?"
msgstr ""
"\n"
"\n"
"Souhaitez-vous être redirigé vers la page Web pour l’évaluation ?"

msgid ""
"Some of your images failed to upload. Would you like to redirect to the "
"webpage for rating?"
msgstr ""
"Certaines de vos images n’ont pas pu être envoyées. Souhaitez-vous être "
"redirigé vers la page Web pour l’évaluation ?"

msgid "You can select up to 16 images."
msgstr "Vous pouvez sélectionner jusqu’à 16 images."

msgid ""
"At least one successful print record of this print profile is required \n"
"to give a positive rating(4 or 5stars)."
msgstr ""
"Au moins un enregistrement d’impression réussi de ce profil\n"
"d’impression est requis pour donner une note positive (4 ou 5 étoiles)."

msgid "Status"
msgstr "État"

msgid "Update"
msgstr "Mise à jour"

msgid "HMS"
msgstr "HMS"

msgid "Don't show again"
msgstr "Ne plus afficher"

#, c-format, boost-format
msgid "%s error"
msgstr "Erreur %s"

#, c-format, boost-format
msgid "%s has encountered an error"
msgstr "%s a rencontré une erreur"

#, c-format, boost-format
msgid "%s warning"
msgstr "%s avertissement"

#, c-format, boost-format
msgid "%s has a warning"
msgstr "%s a un avertissement"

#, c-format, boost-format
msgid "%s info"
msgstr "%s infos"

#, c-format, boost-format
msgid "%s information"
msgstr "Information de %s"

msgid "Skip"
msgstr "Sauter"

msgid "3D Mouse disconnected."
msgstr "Souris 3D déconnectée."

msgid "Configuration can update now."
msgstr "La configuration peut maintenant être mise à jour."

msgid "Detail."
msgstr "Détail."

msgid "Integration was successful."
msgstr "L'intégration a réussi."

msgid "Integration failed."
msgstr "L'intégration a échoué."

msgid "Undo integration was successful."
msgstr "Annuler l'intégration a réussi."

msgid "New network plug-in available."
msgstr "Nouveau plug-in réseau disponible."

msgid "Details"
msgstr "Détails"

msgid "New printer config available."
msgstr "Nouvelle configuration de l’imprimante disponible."

msgid "Wiki"
msgstr "Wiki"

msgid "Undo integration failed."
msgstr "L'annulation de l'intégration a échoué."

msgid "Exporting."
msgstr "Exportation."

msgid "Software has New version."
msgstr "Le logiciel a une nouvelle version."

msgid "Goto download page."
msgstr "Allez sur la page de téléchargement."

msgid "Open Folder."
msgstr "Ouvrir un répertoire."

msgid "Safely remove hardware."
msgstr "Retirez le matériel en toute sécurité."

#, c-format, boost-format
msgid "%1$d Object has custom supports."
msgid_plural "%1$d Objects have custom supports."
msgstr[0] "%1$d objet a des supports personnalisés."
msgstr[1] " %1$d objets ont des supports personnalisés."

#, c-format, boost-format
msgid "%1$d Object has color painting."
msgid_plural "%1$d Objects have color painting."
msgstr[0] "%1$d L'objet est mis en couleur."
msgstr[1] "%1$d L'objets sont mis en couleur."

#, c-format, boost-format
msgid "%1$d object was loaded as a part of cut object."
msgid_plural "%1$d objects were loaded as parts of cut object"
msgstr[0] "%1$d objet a été chargé en tant que partie de l’objet coupé."
msgstr[1] "%1$d objets ont été chargés en tant que partie de l’objet coupé."

msgid "ERROR"
msgstr "ERREUR"

msgid "CANCELED"
msgstr "Annulé"

msgid "COMPLETED"
msgstr "Terminé"

msgid "Cancel upload"
msgstr "Annuler le téléversement"

msgid "Jump to"
msgstr "Sauter à"

msgid "Error:"
msgstr "Erreur:"

msgid "Warning:"
msgstr "Avertissement:"

msgid "Export successfully."
msgstr "Exportation réussie."

msgid "Model file downloaded."
msgstr "Modèle téléchargé."

msgid "Serious warning:"
msgstr "Avertissement sérieux :"

msgid " (Repair)"
msgstr " (Réparation)"

msgid " Click here to install it."
msgstr " Cliquez ici pour l'installer."

msgid "WARNING:"
msgstr "ATTENTION :"

msgid "Your model needs support ! Please make support material enable."
msgstr ""
"Votre modèle a besoin de supports ! Veuillez activer le matériau de support."

msgid "Gcode path overlap"
msgstr "Chevauchement de chemin G-code"

msgid "Support painting"
msgstr "Peindre les supports"

msgid "Color painting"
msgstr "Mettre en couleur"

msgid "Cut connectors"
msgstr "Connecteurs de découpe"

msgid "Layers"
msgstr "Couches"

msgid "Range"
msgstr "Zone"

msgid ""
"The application cannot run normally because OpenGL version is lower than "
"2.0.\n"
msgstr ""
"L'application ne peut pas fonctionner normalement car la version d'OpenGL "
"est inférieure à 2.0.\n"

msgid "Please upgrade your graphics card driver."
msgstr "Veuillez mettre à jour le pilote de votre carte graphique."

msgid "Unsupported OpenGL version"
msgstr "Version d'OpenGL non supportée"

#, c-format, boost-format
msgid ""
"Unable to load shaders:\n"
"%s"
msgstr "Impossible de charger les shaders : %s"

msgid "Error loading shaders"
msgstr "Erreur lors du chargement des shaders"

msgctxt "Layers"
msgid "Top"
msgstr "Du haut"

msgctxt "Layers"
msgid "Bottom"
msgstr "Du bas"

msgid "Enable AI monitoring of printing"
msgstr "Activer la surveillance de l'impression par l'IA"

msgid "Sensitivity of pausing is"
msgstr "La sensibilité de pause est"

msgid "Enable detection of build plate position"
msgstr "Activation de la détection de la position de la plaque"

msgid ""
"The localization tag of build plate is detected, and printing is paused if "
"the tag is not in predefined range."
msgstr ""
"La balise de localisation de la plaque est détectée, l'impression est "
"interrompue si la balise n'est pas dans la plage prédéfinie."

msgid "First Layer Inspection"
msgstr "Inspection de la Première Couche"

msgid "Auto-recovery from step loss"
msgstr "Restauration automatique en cas de perte de pas"

msgid "Allow Prompt Sound"
msgstr "Autoriser le son d’invite"

msgid "Filament Tangle Detect"
msgstr "Détection de filament coincé"

msgid "Global"
msgstr "Global"

msgid "Objects"
msgstr "Objets"

msgid "Advance"
msgstr "Avancé"

msgid "Compare presets"
msgstr "Comparer les Préréglages"

msgid "View all object's settings"
msgstr "Afficher tous les paramètres de l'objet"

msgid "Filament settings"
msgstr "Réglages du filament"

msgid "Printer settings"
msgstr "Paramètres de l'imprimante"

msgid "Remove current plate (if not last one)"
msgstr "Retirer la plaque actuelle (si elle n'est pas la dernière)"

msgid "Auto orient objects on current plate"
msgstr "Orientation automatique des objets sur le plateau actuel"

msgid "Arrange objects on current plate"
msgstr "Organiser les objets sur le plateau actuel"

msgid "Unlock current plate"
msgstr "Déverrouiller le plateau actuel"

msgid "Lock current plate"
msgstr "Verrouiller le plateau actuel"

msgid "Customize current plate"
msgstr "Personnaliser le plateau actuel"

msgid "Untitled"
msgstr "Sans titre"

#, boost-format
msgid " plate %1%:"
msgstr " plaque %1% :"

msgid "Invalid name, the following characters are not allowed:"
msgstr "Nom invalide, les caractères suivants ne sont pas autorisés :"

msgid "Sliced Info"
msgstr "Informations de découpage"

msgid "Used Filament (m)"
msgstr "Filament Utilisé (m)"

msgid "Used Filament (mm³)"
msgstr "Filament Utilisé (mm³)"

msgid "Used Filament (g)"
msgstr "Filament Utilisé (g)"

msgid "Used Materials"
msgstr "Matériaux utilisés"

msgid "Estimated time"
msgstr "Temps estimé"

msgid "Filament changes"
msgstr "Changements de filaments"

msgid "Click to edit preset"
msgstr "Cliquez pour éditer le préréglage"

msgid "Connection"
msgstr "Connexion"

msgid "Bed type"
msgstr "Type de plaque"

msgid "Flushing volumes"
msgstr "Volumes de purge"

msgid "Add one filament"
msgstr "Ajouter un filament"

msgid "Remove last filament"
msgstr "Retirer le dernier filament"

msgid "Synchronize filament list from AMS"
msgstr "Synchroniser la liste des filaments depuis l'AMS"

msgid "Set filaments to use"
msgstr "Définir les filaments à utiliser"

msgid "Search plate, object and part."
msgstr "Recherche de plaque, d'objet et de pièce."

msgid ""
"No AMS filaments. Please select a printer in 'Device' page to load AMS info."
msgstr ""
"Pas de filaments AMS. Veuillez sélectionner une imprimante dans la page "
"\"Appareil\" pour charger les informations AMS."

msgid "Sync filaments with AMS"
msgstr "Synchroniser les filaments avec AMS"

msgid ""
"Sync filaments with AMS will drop all current selected filament presets and "
"colors. Do you want to continue?"
msgstr ""
"La synchronisation des filaments avec AMS supprimera tous les préréglages et "
"couleurs de filament actuellement sélectionnés. Voulez-vous continuer ?"

msgid ""
"Already did a synchronization, do you want to sync only changes or resync "
"all?"
msgstr ""
"Vous avez déjà effectué une synchronisation. Voulez-vous synchroniser "
"uniquement les modifications ou tout resynchroniser ?"

msgid "Sync"
msgstr "Sync"

msgid "Resync"
msgstr "Resync"

msgid "There are no compatible filaments, and sync is not performed."
msgstr ""
"Il n'y a pas de filaments compatibles et la synchronisation n'est pas "
"effectuée."

msgid ""
"There are some unknown filaments mapped to generic preset. Please update "
"Orca Slicer or restart Orca Slicer to check if there is an update to system "
"presets."
msgstr ""
"Il existe des filaments inconnus mappés sur un préréglage générique. "
"Veuillez mettre à jour ou redémarrer Orca Slicer pour vérifier s'il existe "
"une mise à jour des préréglages système."

#, boost-format
msgid "Do you want to save changes to \"%1%\"?"
msgstr "Voulez-vous enregistrer les modifications apportées à \"%1%\" ?"

#, c-format, boost-format
msgid ""
"Successfully unmounted. The device %s(%s) can now be safely removed from the "
"computer."
msgstr ""
"Démonté avec succès. Le périphérique %s(%s) peut maintenant être retiré en "
"toute sécurité de l'ordinateur."

#, c-format, boost-format
msgid "Ejecting of device %s(%s) has failed."
msgstr "L'éjection du périphérique %s(%s) a échoué."

msgid "Previous unsaved project detected, do you want to restore it?"
msgstr "Projet précédent non enregistré détecté, voulez-vous le restaurer ?"

msgid "Restore"
msgstr "Restaurer"

msgid ""
"The current hot bed temperature is relatively high. The nozzle may be "
"clogged when printing this filament in a closed enclosure. Please open the "
"front door and/or remove the upper glass."
msgstr ""
"La température actuelle du plateau est relativement élevée. La buse peut se "
"boucher lors de l’impression de ce filament dans une enceinte fermée. "
"Veuillez ouvrir la porte avant et/ou retirer la vitre supérieure."

msgid ""
"The nozzle hardness required by the filament is higher than the default "
"nozzle hardness of the printer. Please replace the hardened nozzle or "
"filament, otherwise, the nozzle will be attrited or damaged."
msgstr ""
"La dureté de la buse requise par le filament est supérieure à la dureté par "
"défaut de la buse de l'imprimante. Veuillez remplacer la buse ou le "
"filament, sinon la buse s'usera ou s'endommagera."

msgid ""
"Enabling traditional timelapse photography may cause surface imperfections. "
"It is recommended to change to smooth mode."
msgstr ""
"L’activation de la photographie timelapse traditionnelle peut provoquer des "
"imperfections de surface. Il est recommandé de passer en mode fluide."

msgid "Expand sidebar"
msgstr "Agrandir la barre latérale"

msgid "Collapse sidebar"
msgstr "Réduire la barre latérale"

#, c-format, boost-format
msgid "Loading file: %s"
msgstr "Chargement du fichier : %s"

msgid "The 3mf is not supported by OrcaSlicer, load geometry data only."
msgstr ""
"Le fichier 3mf n’est pas supporté par OrcaSlicer, chargement des données de "
"géométrie uniquement."

msgid "Load 3mf"
msgstr "Charger 3mf"

#, c-format, boost-format
msgid ""
"The 3mf's version %s is newer than %s's version %s, Found following keys "
"unrecognized:"
msgstr ""
"La version %s du 3mf est plus récente que la version %s de %s. Les clés "
"suivantes ne sont pas reconnues:"

msgid "You'd better upgrade your software.\n"
msgstr "Vous feriez mieux de mettre à jour votre logiciel.\n"

msgid "Newer 3mf version"
msgstr "Nouvelle version 3mf"

#, c-format, boost-format
msgid ""
"The 3mf's version %s is newer than %s's version %s, Suggest to upgrade your "
"software."
msgstr ""
"La version %s du 3mf est plus récente que la version %s de %s. Nous vous "
"suggérons de mettre à jour votre logiciel."

msgid "Invalid values found in the 3mf:"
msgstr "Valeurs invalides trouvées dans le 3mf :"

msgid "Please correct them in the param tabs"
msgstr "Veuillez les corriger dans les onglets de paramètres"

msgid "The 3mf has following modified G-codes in filament or printer presets:"
msgstr ""
"Le 3mf a les codes G modifiés suivants dans le filament ou les préréglages "
"de l'imprimante :"

msgid ""
"Please confirm that these modified G-codes are safe to prevent any damage to "
"the machine!"
msgstr ""
"Veuillez vous assurer que ces codes G modifiés sont sûrs afin d'éviter tout "
"dommage à la machine !"

msgid "Modified G-codes"
msgstr "G-codes modifiés"

msgid "The 3mf has following customized filament or printer presets:"
msgstr ""
"Le 3mf dispose de filaments personnalisés ou de préréglages d'imprimante :"

msgid ""
"Please confirm that the G-codes within these presets are safe to prevent any "
"damage to the machine!"
msgstr ""
"Veuillez vous assurer que les codes G de ces préréglages sont sûrs afin "
"d'éviter d'endommager la machine !"

msgid "Customized Preset"
msgstr "Préréglage personnalisé"

msgid "Name of components inside step file is not UTF8 format!"
msgstr ""
"Le nom des composants à l'intérieur du fichier d'étape n'est pas au format "
"UTF8 !"

msgid "The name may show garbage characters!"
msgstr "Le nom peut afficher des caractères inutiles !"

#, boost-format
msgid "Failed loading file \"%1%\". An invalid configuration was found."
msgstr ""
"Échec du chargement du fichier \"%1%\". Une configuration invalide a été "
"trouvée."

msgid "Objects with zero volume removed"
msgstr "Objets avec zéro volume supprimé"

msgid "The volume of the object is zero"
msgstr "Le volume de l'objet est nul"

#, c-format, boost-format
msgid ""
"The object from file %s is too small, and maybe in meters or inches.\n"
" Do you want to scale to millimeters?"
msgstr ""
"L'objet du fichier %s est trop petit, et peut-être en mètres ou en pouces. "
"Voulez-vous mettre à l'échelle en millimètres ?"

msgid "Object too small"
msgstr "Objet trop petit"

msgid ""
"This file contains several objects positioned at multiple heights.\n"
"Instead of considering them as multiple objects, should \n"
"the file be loaded as a single object having multiple parts?"
msgstr ""
"Ce fichier contient plusieurs objets positionnés à différentes hauteurs.\n"
"Au lieu de les considérer comme des objets multiples, le fichier \n"
"doit-il être chargé en tant qu'objet unique avec plusieurs parties ?"

msgid "Multi-part object detected"
msgstr "Objet en plusieurs pièces détecté"

msgid "Load these files as a single object with multiple parts?\n"
msgstr ""
"Charger ces fichiers en tant qu'objet unique avec plusieurs parties ?\n"

msgid "Object with multiple parts was detected"
msgstr "Un objet en plusieurs parties a été détecté"

msgid "The file does not contain any geometry data."
msgstr "Le fichier ne contient pas de données géométriques."

msgid ""
"Your object appears to be too large, Do you want to scale it down to fit the "
"heat bed automatically?"
msgstr ""
"Votre objet semble trop grand. Voulez-vous le réduire pour l'adapter "
"automatiquement au plateau d'impression ?"

msgid "Object too large"
msgstr "Objet trop grand"

msgid "Export STL file:"
msgstr "Exporter le fichier STL :"

msgid "Export AMF file:"
msgstr "Exporter le fichier AMF :"

msgid "Save file as:"
msgstr "Enregistrer le fichier sous :"

msgid "Export OBJ file:"
msgstr "Exporter le fichier OBJ :"

#, c-format, boost-format
msgid ""
"The file %s already exists\n"
"Do you want to replace it?"
msgstr ""
"Le fichier %s existe déjà\n"
"Voulez-vous le remplacer ?"

msgid "Comfirm Save As"
msgstr "Confirmer Enregistrer sous"

msgid "Delete object which is a part of cut object"
msgstr "Supprimer l'objet qui fait partie de l'objet découpé"

msgid ""
"You try to delete an object which is a part of a cut object.\n"
"This action will break a cut correspondence.\n"
"After that model consistency can't be guaranteed."
msgstr ""
"Vous essayez de supprimer un objet qui fait partie d'un objet coupé.\n"
"Cette action va rompre la correspondance entre les objets coupés.\n"
"Après cela, la cohérence du modèle ne peut plus être garantie."

msgid "The selected object couldn't be split."
msgstr "L'objet sélectionné n'a pas pu être divisé."

msgid "Another export job is running."
msgstr "Une autre tâche d'exportation est en cours d'exécution."

msgid "Unable to replace with more than one volume"
msgstr "Impossible de remplacer par plus d’un volume"

msgid "Error during replace"
msgstr "Erreur lors du remplacement"

msgid "Replace from:"
msgstr "Remplacer par :"

msgid "Select a new file"
msgstr "Sélectionnez un nouveau fichier"

msgid "File for the replace wasn't selected"
msgstr "Le fichier de remplacement n'a pas été sélectionné"

msgid "Please select a file"
msgstr "Veuillez sélectionner un fichier"

msgid "Do you want to replace it"
msgstr "Voulez-vous le remplacer ?"

msgid "Message"
msgstr "Message"

msgid "Reload from:"
msgstr "Recharger depuis :"

msgid "Unable to reload:"
msgstr "Impossible de recharger :"

msgid "Error during reload"
msgstr "Erreur lors du rechargement"

msgid "Slicing"
msgstr "Découpe"

msgid "There are warnings after slicing models:"
msgstr "Il y a des avertissements après le découpage des modèles :"

msgid "warnings"
msgstr "avertissements"

msgid "Invalid data"
msgstr "Donnée non valide"

msgid "Slicing Canceled"
msgstr "Découpe annulée"

#, c-format, boost-format
msgid "Slicing Plate %d"
msgstr "Découpe du plateau %d"

msgid "Please resolve the slicing errors and publish again."
msgstr "Veuillez résoudre les erreurs de découpage et republier."

msgid ""
"Network Plug-in is not detected. Network related features are unavailable."
msgstr ""
"Le plug-in réseau n'est pas détecté. Les fonctionnalités liées au réseau ne "
"sont pas disponibles."

msgid ""
"Preview only mode:\n"
"The loaded file contains gcode only, Can not enter the Prepare page"
msgstr ""
"Mode de prévisualisation:\n"
"Le fichier chargé contient uniquement du G-code, impossible d'accéder à la "
"page de Préparation"

msgid "You can keep the modified presets to the new project or discard them"
msgstr ""
"Vous pouvez conserver les préréglages modifiés dans le nouveau projet ou les "
"supprimer"

msgid "Creating a new project"
msgstr "Créer un nouveau projet"

msgid "Load project"
msgstr "Charger le projet"

msgid ""
"Failed to save the project.\n"
"Please check whether the folder exists online or if other programs open the "
"project file."
msgstr ""
"Impossible d'enregistrer le projet.\n"
"Vérifiez si le dossier existe en ligne ou si le fichier de projet est ouvert "
"dans d'autres programmes."

msgid "Save project"
msgstr "Sauvegarder le projet"

msgid "Importing Model"
msgstr "Importation du modèle"

msgid "prepare 3mf file..."
msgstr "préparation du fichier 3mf..."

msgid "downloading project ..."
msgstr "téléchargement du projet..."

#, c-format, boost-format
msgid "Project downloaded %d%%"
msgstr "Projet téléchargé à %d%%"

msgid ""
"Importing to Orca Slicer failed. Please download the file and manually "
"import it."
msgstr ""
"L’importation vers OrcaSlicer a échoué. Veuillez télécharger le fichier et "
"l’importer manuellement."

msgid "Import SLA archive"
msgstr "Importer les archives SLA"

msgid "The selected file"
msgstr "Le fichier sélectionné"

msgid "does not contain valid gcode."
msgstr "ne contient pas de G-code valide."

msgid "Error occurs while loading G-code file"
msgstr "Une erreur se produit lors du chargement du fichier G-code"

msgid "Drop project file"
msgstr "Déposer le fichier de projet"

msgid "Please select an action"
msgstr "Veuillez sélectionner une action"

msgid "Open as project"
msgstr "Ouvrir en tant que projet"

msgid "Import geometry only"
msgstr "Importer la géométrie uniquement"

msgid "Only one G-code file can be opened at the same time."
msgstr "Un seul fichier G-code peut être ouvert à la fois."

msgid "G-code loading"
msgstr "Chargement du G-code"

msgid "G-code files can not be loaded with models together!"
msgstr ""
"Les fichiers G-code ne peuvent pas être chargés avec des modèles ensemble !"

msgid "Can not add models when in preview mode!"
msgstr "Impossible d'ajouter des modèles en mode aperçu !"

msgid "Add Models"
msgstr "Ajouter des modèles"

msgid "All objects will be removed, continue?"
msgstr "Tous les objets seront supprimés, continuer ?"

msgid "The current project has unsaved changes, save it before continue?"
msgstr ""
"Le projet en cours comporte des modifications non enregistrées, enregistrez-"
"les avant de continuer ?"

msgid "Remember my choice."
msgstr "Mémoriser mon choix."

msgid "Number of copies:"
msgstr "Nombre de copies:"

msgid "Copies of the selected object"
msgstr "Copies de l'objet sélectionné"

msgid "Save G-code file as:"
msgstr "Sauvegarder le fichier G-code en tant que :"

msgid "Save SLA file as:"
msgstr "Enregistrer le fichier SLA sous :"

msgid "The provided file name is not valid."
msgstr "Le nom de fichier fourni n’est pas valide."

msgid "The following characters are not allowed by a FAT file system:"
msgstr ""
"Les caractères suivants ne sont pas autorisés par un système de fichiers "
"FAT :"

msgid "Save Sliced file as:"
msgstr "Enregistrer le fichier découpé sous :"

#, c-format, boost-format
msgid ""
"The file %s has been sent to the printer's storage space and can be viewed "
"on the printer."
msgstr ""
"Le fichier %s a été envoyé vers l'espace de stockage de l'imprimante et peut "
"être visualisé sur l'imprimante."

msgid ""
"Unable to perform boolean operation on model meshes. Only positive parts "
"will be exported."
msgstr ""
"Impossible d'effectuer une opération booléenne sur les maillages du modèle. "
"Seules les parties positives seront exportées."

msgid ""
"Are you sure you want to store original SVGs with their local paths into the "
"3MF file?\n"
"If you hit 'NO', all SVGs in the project will not be editable any more."
msgstr ""
"Êtes-vous sûr de vouloir stocker les SVG originaux avec leurs chemins "
"d'accès locaux dans le fichier 3MF ?\n"
"Si vous cliquez sur \"NON\", tous les SVG du projet ne seront plus "
"modifiables."

msgid "Private protection"
msgstr "Protection privée"

msgid "Is the printer ready? Is the print sheet in place, empty and clean?"
msgstr ""
"L’imprimante est-elle prête ? Le plateau d’impression est-il en place, vide "
"et propre ?"

msgid "Upload and Print"
msgstr "Envoyer & Imprimer"

msgid ""
"Print By Object: \n"
"Suggest to use auto-arrange to avoid collisions when printing."
msgstr ""
"Imprimer par objet :\n"
"Nous vous suggérons d'utiliser la disposition automatique pour éviter les "
"collisions lors de l'impression."

msgid "Send G-code"
msgstr "Envoyer le G-code"

msgid "Send to printer"
msgstr "Envoyer à l'imprimante"

msgid "Custom supports and color painting were removed before repairing."
msgstr ""
"Les supports personnalisés et la peinture de couleur ont été retirés avant "
"la réparation."

msgid "Optimize Rotation"
msgstr "Optimiser la rotation"

msgid "Invalid number"
msgstr "Numéro invalide"

msgid "Plate Settings"
msgstr "Paramètres de la plaque"

#, boost-format
msgid "Number of currently selected parts: %1%\n"
msgstr "Nombre de pièces actuellement sélectionnées : %1%\n"

#, boost-format
msgid "Number of currently selected objects: %1%\n"
msgstr "Nombre d’objets actuellement sélectionnés : %1%\n"

#, boost-format
msgid "Part name: %1%\n"
msgstr "Nom de la pièce : %1%\n"

#, boost-format
msgid "Object name: %1%\n"
msgstr "Nom de l'objet : %1%\n"

#, boost-format
msgid "Size: %1% x %2% x %3% in\n"
msgstr "Taille : %1% x %2% x %3% dans\n"

#, boost-format
msgid "Size: %1% x %2% x %3% mm\n"
msgstr "Taille : %1% x %2% x %3% mm\n"

#, boost-format
msgid "Volume: %1% in³\n"
msgstr "Volume : %1% en³\n"

#, boost-format
msgid "Volume: %1% mm³\n"
msgstr "Volume : %1% mm³\n"

#, boost-format
msgid "Triangles: %1%\n"
msgstr "Triangles : %1%\n"

msgid "Tips:"
msgstr "Astuces:"

msgid ""
"\"Fix Model\" feature is currently only on Windows. Please repair the model "
"on Orca Slicer(windows) or CAD softwares."
msgstr ""
"La fonctionnalité \"Réparer le modèle\" n'est actuellement disponible que "
"sur Windows. Veuillez réparer le modèle sur Orca Slicer (Windows) ou avec "
"des logiciels de CAO."

#, c-format, boost-format
msgid ""
"Plate% d: %s is not suggested to be used to print filament %s(%s). If you "
"still want to do this printing, please set this filament's bed temperature "
"to non zero."
msgstr ""
"La plaque% d : %s n'est pas suggéré pour l'utilisation du filament "
"d'impression %s(%s). Si vous souhaitez toujours effectuer ce travail "
"d'impression, veuillez régler la température du plateau de ce filament sur "
"un nombre différent de zéro."

msgid "Switching the language requires application restart.\n"
msgstr "Le changement de langue nécessite le redémarrage de l'application.\n"

msgid "Do you want to continue?"
msgstr "Voulez-vous continuer?"

msgid "Language selection"
msgstr "Sélection de la langue"

msgid "Switching application language while some presets are modified."
msgstr ""
"Changer la langue de l'application pendant que certains préréglages sont "
"modifiés."

msgid "Changing application language"
msgstr "Changer la langue de l'application"

msgid "Changing the region will log out your account.\n"
msgstr "Si vous changez de région, vous serez déconnecté de votre compte.\n"

msgid "Region selection"
msgstr "Choix de la région"

msgid "Second"
msgstr "Seconde"

msgid "Browse"
msgstr "Parcourir"

msgid "Choose Download Directory"
msgstr "Choisissez le répertoire de téléchargement"

msgid "General Settings"
msgstr "Paramètres généraux"

msgid "Asia-Pacific"
msgstr "Asie-Pacifique"

msgid "China"
msgstr "Chine"

msgid "Europe"
msgstr "Europe"

msgid "North America"
msgstr "Amérique du Nord"

msgid "Others"
msgstr "Autre"

msgid "Login Region"
msgstr "Région d'origine"

msgid "Stealth Mode"
msgstr "Mode privé"

msgid "Check for stable updates only"
msgstr "Vérifier les mises à jour stables uniquement"

msgid "Metric"
msgstr "Métrique"

msgid "Imperial"
msgstr "Impérial"

msgid "Units"
msgstr "Unités"

msgid "Home"
msgstr "Acceuil"

msgid "Default Page"
msgstr "Page par défaut"

msgid "Set the page opened on startup."
msgstr "Définit la page ouverte au démarrage."

msgid "Zoom to mouse position"
msgstr "Zoom sur la position de la souris"

msgid ""
"Zoom in towards the mouse pointer's position in the 3D view, rather than the "
"2D window center."
msgstr ""
"Zoomez sur la position du pointeur de la souris dans la vue 3D, plutôt que "
"sur le centre de la fenêtre 2D."

msgid "Use free camera"
msgstr "Utiliser la caméra libre"

msgid "If enabled, use free camera. If not enabled, use constrained camera."
msgstr ""
"Si activée, utilise la caméra libre. Si désactivée, utilise la caméra "
"contrainte."

msgid "Show splash screen"
msgstr "Afficher l'écran de démarrage"

msgid "Show the splash screen during startup."
msgstr "Afficher l’écran de démarrage au démarrage."

msgid "Show \"Tip of the day\" notification after start"
msgstr "Afficher la notification \"Astuce du jour\" après le démarrage"

msgid "If enabled, useful hints are displayed at startup."
msgstr ""
"Si cette option est activée, des conseils utiles s'affichent au démarrage."

msgid "Flushing volumes: Auto-calculate everytime the color changed."
msgstr "Volumes de purge : Auto-calcul à chaque changement de couleur."

msgid "If enabled, auto-calculate everytime the color changed."
msgstr ""
"Si cette option est activée, le calcul se fera automatiquement à chaque "
"changement de couleur."

msgid "Presets"
msgstr "Préréglages"

msgid "Auto sync user presets(Printer/Filament/Process)"
msgstr ""
"Synchronisation automatique des pré-réglages utilisateur (Imprimante/"
"Filament/Traitement)"

msgid "User Sync"
msgstr "Synchronisation utilisateur"

msgid "Update built-in Presets automatically."
msgstr "Mettre à jour automatiquement les préréglages intégrés."

msgid "System Sync"
msgstr "Synchronisation du système"

msgid "Clear my choice on the unsaved presets."
msgstr "Efface mon choix sur les préréglages non enregistrés."

msgid "Associate files to OrcaSlicer"
msgstr "Associer des fichiers à Orca Slicer"

msgid "Associate .3mf files to OrcaSlicer"
msgstr "Associer les fichiers .3mf à Orca Slicer"

msgid "If enabled, sets OrcaSlicer as default application to open .3mf files"
msgstr ""
"Si activé, définit Orca Slicer comme application par défaut pour ouvrir les "
"fichiers .3mf"

msgid "Associate .stl files to OrcaSlicer"
msgstr "Associer les fichiers .stl à Orca Slicer"

msgid "If enabled, sets OrcaSlicer as default application to open .stl files"
msgstr ""
"Si activé, définit Orca Slicer comme application par défaut pour ouvrir les "
"fichiers .stl"

msgid "Associate .step/.stp files to OrcaSlicer"
msgstr "Associer les fichiers .step/.stp à Orca Slicer"

msgid "If enabled, sets OrcaSlicer as default application to open .step files"
msgstr ""
"Si activé, définit Orca Slicer comme application par défaut pour ouvrir les "
"fichiers .step/.stp"

msgid "Maximum recent projects"
msgstr "Projets récents maximum"

msgid "Maximum count of recent projects"
msgstr "Nombre maximal de projets récents"

msgid "Clear my choice on the unsaved projects."
msgstr "Efface mon choix sur les projets non enregistrés."

msgid "No warnings when loading 3MF with modified G-codes"
msgstr ""
"Pas d'avertissement lors du chargement de 3MF avec des G-codes modifiés"

msgid "Auto-Backup"
msgstr "Sauvegarde automatique"

msgid ""
"Backup your project periodically for restoring from the occasional crash."
msgstr ""
"Sauvegardez votre projet périodiquement pour faciliter la restauration après "
"un plantage occasionnel."

msgid "every"
msgstr "chaque"

msgid "The peroid of backup in seconds."
msgstr "Période de sauvegarde en secondes."

msgid "Downloads"
msgstr "Téléchargements"

msgid "Dark Mode"
msgstr "Mode Sombre"

msgid "Enable Dark mode"
msgstr "Activer le mode Sombre"

msgid "Develop mode"
msgstr "Mode Développeur"

msgid "Skip AMS blacklist check"
msgstr "Ignorer la vérification de la liste noire AMS"

msgid "Home page and daily tips"
msgstr "Page d'accueil et Astuces quotidiennes"

msgid "Show home page on startup"
msgstr "Afficher la page d'accueil au démarrage"

msgid "Sync settings"
msgstr "Paramètres de synchronisation"

msgid "User sync"
msgstr "Synchronisation utilisateur"

msgid "Preset sync"
msgstr "Synchronisation préréglée"

msgid "Preferences sync"
msgstr "Synchronisation des préférences"

msgid "View control settings"
msgstr "Afficher les paramètres de contrôle"

msgid "Rotate of view"
msgstr "Rotation de la vue"

msgid "Move of view"
msgstr "Déplacement de vue"

msgid "Zoom of view"
msgstr "Vue agrandie"

msgid "Other"
msgstr "Autre"

msgid "Mouse wheel reverses when zooming"
msgstr "La molette de la souris s'inverse lors du zoom"

msgid "Enable SSL(MQTT)"
msgstr "Activer SSL (MQTT)"

msgid "Enable SSL(FTP)"
msgstr "Activer SSL (FTP)"

msgid "Internal developer mode"
msgstr "Mode développeur interne"

msgid "Log Level"
msgstr "Niveau de journalisation"

msgid "fatal"
msgstr "mortel"

msgid "error"
msgstr "erreur"

msgid "warning"
msgstr "attention"

msgid "debug"
msgstr "déboguer"

msgid "trace"
msgstr "tracé"

msgid "Host Setting"
msgstr "Paramètres de l'hôte"

msgid "DEV host: api-dev.bambu-lab.com/v1"
msgstr "Hôte DEV : api-dev.bambu-lab.com/v1"

msgid "QA  host: api-qa.bambu-lab.com/v1"
msgstr "Hôte AQ : api-qa.bambu-lab.com/v1"

msgid "PRE host: api-pre.bambu-lab.com/v1"
msgstr "Hébergeur PRE : api-pre.bambu-lab.com/v1"

msgid "Product host"
msgstr "Hôte du produit"

msgid "debug save button"
msgstr "bouton d'enregistrement de débogage"

msgid "save debug settings"
msgstr "enregistrer les paramètres de débogage"

msgid "DEBUG settings have saved successfully!"
msgstr "Les paramètres DEBUG ont été enregistrés avec succès !"

msgid "Switch cloud environment, Please login again!"
msgstr "L'environnement Cloud a changé, veuillez vous reconnecter !"

msgid "System presets"
msgstr "Préréglages système"

msgid "User presets"
msgstr "Préréglages utilisateur"

msgid "Incompatible presets"
msgstr "Préréglages incompatibles"

msgid "AMS filaments"
msgstr "Filaments AMS"

msgid "Click to pick filament color"
msgstr "Cliquez pour choisir la couleur du filament"

msgid "Please choose the filament colour"
msgstr "Veuillez choisir la couleur du filament"

msgid "Add/Remove presets"
msgstr "Ajouter/Supprimer des préréglages"

msgid "Edit preset"
msgstr "Modifier le préréglage"

msgid "Project-inside presets"
msgstr "Préréglages intégrés au projet"

msgid "Add/Remove filaments"
msgstr "Ajouter/Supprimer filament"

msgid "Add/Remove materials"
msgstr "Ajouter/Supprimer des matériaux"

msgid "Select/Remove printers(system presets)"
msgstr "Sélectionner/supprimer des imprimantes (préréglages du système)"

msgid "Create printer"
msgstr "Créer une imprimante"

msgid "Incompatible"
msgstr "Incompatible"

msgid "The selected preset is null!"
msgstr "Le préréglage sélectionné est invalide !"

msgid "Plate name"
msgstr "Nom de la plaque"

msgid "Same as Global Print Sequence"
msgstr "Identique à la séquence d'impression globale"

msgid "Print sequence"
msgstr "Séquence d'impression"

msgid "Customize"
msgstr "Personnaliser"

msgid "First layer filament sequence"
msgstr "Séquence d’impression de la première couche"

msgid "Same as Global Plate Type"
msgstr "Identique au type de plaque général"

msgid "Same as Global Bed Type"
msgstr "Identique au type de plateau général"

msgid "By Layer"
msgstr "Par Couche"

msgid "By Object"
msgstr "Par Objet"

msgid "Accept"
msgstr "Accepter"

msgid "Log Out"
msgstr "Déconnexion"

msgid "Slice all plate to obtain time and filament estimation"
msgstr ""
"Découpez toutes les couches pour obtenir une estimation du temps et du "
"filament"

msgid "Packing project data into 3mf file"
msgstr "Compression des données du projet dans un fichier 3mf"

msgid "Uploading 3mf"
msgstr "Téléversement 3mf"

msgid "Jump to model publish web page"
msgstr "Accéder à la page internet de publication des modèles"

msgid "Note: The preparation may takes several minutes. Please be patiant."
msgstr ""
"Remarque : La préparation peut prendre plusieurs minutes. Veuillez patienter."

msgid "Publish"
msgstr "Publier"

msgid "Publish was cancelled"
msgstr "La publication a été annulée"

msgid "Slicing Plate 1"
msgstr "Découper Plaque 1"

msgid "Packing data to 3mf"
msgstr "Collecte des  données  3mf"

msgid "Jump to webpage"
msgstr "Ouvrir la page internet"

#, c-format, boost-format
msgid "Save %s as"
msgstr "Enregistrer %s sous"

msgid "User Preset"
msgstr "Préréglage utilisateur"

msgid "Preset Inside Project"
msgstr "Projeter à l'intérieur du préréglage"

msgid "Name is invalid;"
msgstr "Le nom n'est pas valide ;"

msgid "illegal characters:"
msgstr "caractères illégaux :"

msgid "illegal suffix:"
msgstr "suffixe illégal :"

msgid "Name is unavailable."
msgstr "Le nom n'est pas disponible."

msgid "Overwrite a system profile is not allowed"
msgstr "Remplacer un profil système n'est pas autorisé"

#, boost-format
msgid "Preset \"%1%\" already exists."
msgstr "Le préréglage \"%1%\" existe déjà."

#, boost-format
msgid "Preset \"%1%\" already exists and is incompatible with current printer."
msgstr ""
"Le préréglage \"%1%\" existe déjà et est incompatible avec l'imprimante "
"actuelle."

msgid "Please note that saving action will replace this preset"
msgstr "Veuillez noter que l'action d'enregistrement remplacera ce préréglage"

msgid "The name is not allowed to be empty."
msgstr "Le nom ne doit pas être vide."

msgid "The name is not allowed to start with space character."
msgstr "Le nom ne doit pas commencer par un espace."

msgid "The name is not allowed to end with space character."
msgstr "Le nom ne doit pas se terminer par un espace."

msgid "The name cannot be the same as a preset alias name."
msgstr "Le nom ne peut pas être le même qu'un nom d'alias prédéfini."

msgid "Save preset"
msgstr "Enregistrer le préréglage"

msgctxt "PresetName"
msgid "Copy"
msgstr "Copie"

#, boost-format
msgid "Printer \"%1%\" is selected with preset \"%2%\""
msgstr "L'imprimante \"%1%\" est sélectionnée avec le préréglage \"%2%\""

#, boost-format
msgid "Please choose an action with \"%1%\" preset after saving."
msgstr ""
"Veuillez choisir une action avec le préréglage \"%1%\" après "
"l'enregistrement."

#, boost-format
msgid "For \"%1%\", change \"%2%\" to \"%3%\" "
msgstr "Pour \"%1%\", remplacez \"%2%\" par \"%3%\" "

#, boost-format
msgid "For \"%1%\", add \"%2%\" as a new preset"
msgstr "Pour \"%1%\", ajoutez \"%2%\" comme nouveau préréglage"

#, boost-format
msgid "Simply switch to \"%1%\""
msgstr "Passez simplement à \"%1%\""

msgid "Task canceled"
msgstr "Tâche annulée"

msgid "(LAN)"
msgstr "(LAN)"

msgid "Search"
msgstr "Rechercher"

msgid "My Device"
msgstr "Mon appareil"

msgid "Other Device"
msgstr "Autre appareil"

msgid "Online"
msgstr "En ligne"

msgid "Input access code"
msgstr "Saisir le code d'accès"

msgid "Can't find my devices?"
msgstr "Vous ne trouvez pas d'appareils ?"

msgid "Log out successful."
msgstr "Déconnexion réussie."

msgid "Offline"
msgstr "Hors ligne"

msgid "Busy"
msgstr "Occupé"

msgid "Bambu Cool Plate"
msgstr "Plaque Bambu Cool Plate"

msgid "PLA Plate"
msgstr "Plaque PLA"

msgid "Bambu Engineering Plate"
msgstr "Bambu Engineering Plate"

msgid "Bambu Smooth PEI Plate"
msgstr "Bambu Smooth PEI Plate"

msgid "High temperature Plate"
msgstr "Bambu High Temperature Plate"

msgid "Bambu Textured PEI Plate"
msgstr "Bambu Textured PEI Plate"

msgid "Send print job to"
msgstr "Envoyer le travail d'impression à"

msgid "Refresh"
msgstr "Actualiser"

msgid "Bed Leveling"
msgstr "Mise à niveau du plateau"

msgid "Flow Dynamics Calibration"
msgstr "Calibration du débit"

msgid "Click here if you can't connect to the printer"
msgstr "Connexion impossible à l’imprimante"

msgid "send completed"
msgstr "envoi terminé"

msgid "Error code"
msgstr "Code erreur"

msgid "Printer local connection failed, please try again."
msgstr "La connexion locale de l'imprimante a échoué, veuillez réessayer."

msgid "No login account, only printers in LAN mode are displayed"
msgstr ""
"Pas de connexion au cloud, seules les imprimantes en mode LAN sont affichées"

msgid "Connecting to server"
msgstr "Connexion au serveur"

msgid "Synchronizing device information"
msgstr "Synchronisation des informations sur l'appareil"

msgid "Synchronizing device information time out"
msgstr "Expiration du délai de synchronisation des informations sur l'appareil"

msgid "Cannot send the print job when the printer is updating firmware"
msgstr ""
"Impossible d'envoyer une tâche d'impression pendant la mise à jour du "
"firmware de l'imprimante"

msgid ""
"The printer is executing instructions. Please restart printing after it ends"
msgstr ""
"L'imprimante exécute des instructions. Veuillez recommencer l'impression "
"après la fin de l'exécution."

msgid "The printer is busy on other print job"
msgstr "L'imprimante est occupée par un autre travail d'impression."

#, c-format, boost-format
msgid ""
"Filament %s exceeds the number of AMS slots. Please update the printer "
"firmware to support AMS slot assignment."
msgstr ""
"Le filament %s dépasse le nombre d'emplacements AMS. Veuillez mettre à jour "
"le firmware de l'imprimante pour qu'il prenne en charge l'attribution des "
"emplacements AMS."

msgid ""
"Filament exceeds the number of AMS slots. Please update the printer firmware "
"to support AMS slot assignment."
msgstr ""
"Le nombre de filaments dépasse le nombre d'emplacements AMS. Veuillez mettre "
"à jour le firmware de l'imprimante pour qu'il prenne en charge l'attribution "
"des emplacements AMS."

msgid ""
"Filaments to AMS slots mappings have been established. You can click a "
"filament above to change its mapping AMS slot"
msgstr ""
"L'affectation des filaments aux emplacements de l'AMS a été réalisée. Vous "
"pouvez cliquer sur un filament ci-dessus pour modifier sa correspondance "
"avec l'emplacement AMS."

msgid ""
"Please click each filament above to specify its mapping AMS slot before "
"sending the print job"
msgstr ""
"Veuillez cliquer sur chaque filament ci-dessus pour indiquer son emplacement "
"AMS avant d'envoyer la tâche d'impression."

#, c-format, boost-format
msgid ""
"Filament %s does not match the filament in AMS slot %s. Please update the "
"printer firmware to support AMS slot assignment."
msgstr ""
"Le filament %s ne correspond pas au filament de l'emplacement AMS %s. "
"Veuillez mettre à jour le firmware de l'imprimante pour qu'il prenne en "
"charge l'attribution des emplacements AMS."

msgid ""
"Filament does not match the filament in AMS slot. Please update the printer "
"firmware to support AMS slot assignment."
msgstr ""
"Le filament ne correspond pas au filament du slot AMS. Veuillez mettre à "
"jour le firmware de l'imprimante pour qu'il prenne en charge l'attribution "
"des emplacements AMS."

msgid ""
"The printer firmware only supports sequential mapping of filament => AMS "
"slot."
msgstr ""
"Le firmware de l’imprimante ne prend en charge que le mappage séquentiel du "
"filament => emplacement AMS."

msgid "An SD card needs to be inserted before printing."
msgstr "Une carte SD doit être insérée avant l'impression."

msgid "The selected printer is incompatible with the chosen printer presets."
msgstr ""
"L’imprimante sélectionnée est incompatible avec les préréglages d’imprimante "
"choisis."

msgid "An SD card needs to be inserted to record timelapse."
msgstr "Une carte SD doit être insérée pour enregistrer un timelapse."

msgid ""
"Cannot send the print job to a printer whose firmware is required to get "
"updated."
msgstr ""
"Impossible d'envoyer la tâche d'impression à une imprimante dont le firmware "
"doit être mis à jour."

msgid "Cannot send the print job for empty plate"
msgstr "Impossible d'envoyer une tâche d'impression d'un plateau vide."

msgid "This printer does not support printing all plates"
msgstr ""
"Cette imprimante ne prend pas en charge l'impression de toutes les plaques"

msgid ""
"When enable spiral vase mode, machines with I3 structure will not generate "
"timelapse videos."
msgstr ""
"Lorsque vous activez le mode vase, les machines avec une structure I3 ne "
"généreront pas de vidéos timelapse."

msgid ""
"Timelapse is not supported because Print sequence is set to \"By object\"."
msgstr ""
"La fonction Timelapse n'est pas prise en charge car la séquence d'impression "
"est réglée sur \"Par objet\"."

msgid "Errors"
msgstr "Erreurs"

msgid "Please check the following:"
msgstr "Veuillez vérifier les points suivants :"

msgid ""
"The printer type selected when generating G-Code is not consistent with the "
"currently selected printer. It is recommended that you use the same printer "
"type for slicing."
msgstr ""
"Le type d'imprimante sélectionné lors de la génération du G-Code n'est pas "
"cohérent avec l'imprimante actuellement sélectionnée. Il est recommandé "
"d'utiliser le même type d'imprimante pour la découpe."

msgid ""
"There are some unknown filaments in the AMS mappings. Please check whether "
"they are the required filaments. If they are okay, press \"Confirm\" to "
"start printing."
msgstr ""
"Il y a quelques filaments inconnus dans les association avec l'AMS. Veuillez "
"vérifier s'il s'agit des filaments nécessaires. S'ils sont corrects, cliquez "
"sur \"Confirmer\" pour lancer l'impression."

#, c-format, boost-format
msgid "nozzle in preset: %s %s"
msgstr "buse dans le préréglage : %s %s"

#, c-format, boost-format
msgid "nozzle memorized: %.1f %s"
msgstr "buse mémorisée : %.1f %s"

msgid ""
"Your nozzle diameter in preset is not consistent with memorized nozzle "
"diameter. Did you change your nozzle lately?"
msgstr ""
"Le diamètre de la buse dans le préréglage ne correspond pas au diamètre de "
"la buse mémorisé. Avez-vous changé de buse récemment ?"

#, c-format, boost-format
msgid "*Printing %s material with %s may cause nozzle damage"
msgstr "*L’impression du matériau %s avec %s peut endommager la buse."

msgid ""
"Please click the confirm button if you still want to proceed with printing."
msgstr ""
"Cliquez sur le bouton de confirmation si vous souhaitez continuer à imprimer."

msgid "Hardened Steel"
msgstr "Acier trempé"

msgid "Stainless Steel"
msgstr "Acier inoxydable"

msgid ""
"Connecting to the printer. Unable to cancel during the connection process."
msgstr ""
"Connexion à l’imprimante. Impossible d’annuler pendant le processus de "
"connexion."

msgid "Preparing print job"
msgstr "Préparation du travail d'impression"

msgid "Abnormal print file data. Please slice again"
msgstr ""
"Données de fichier d'impression anormales. Veuillez redécouvre le fichier."

msgid "The name length exceeds the limit."
msgstr "La longueur du nom dépasse la limite."

msgid ""
"Caution to use! Flow calibration on Textured PEI Plate may fail due to the "
"scattered surface."
msgstr ""
"Attention à l’utilisation ! La calibration du débit sur le plateau Bambu "
"Dual-Sided Textured PEI peut échouer en raison de la surface texturée."

msgid "Automatic flow calibration using Micro Lidar"
msgstr "Calibration automatique du débit à l’aide du Micro-Lidar"

msgid "Modifying the device name"
msgstr "Modification du nom de l'appareil"

msgid "Send to Printer SD card"
msgstr "Envoyer sur la carte SD de l'imprimante"

msgid "Cannot send the print task when the upgrade is in progress"
msgstr ""
"Impossible d'envoyer la tâche d'impression lorsque la mise à niveau est en "
"cours."

msgid "An SD card needs to be inserted before send to printer SD card."
msgstr ""
"Il est nécessaire d'insérer une carte MicroSD avant d'envoyer les données "
"vers l'imprimante."

msgid "The printer is required to be in the same LAN as Orca Slicer."
msgstr "L'imprimante doit être sur le même réseau local que OrcaSlicer."

msgid "The printer does not support sending to printer SD card."
msgstr "L'imprimante ne prend pas en charge l'envoi vers la carte SD."

msgid "Slice ok."
msgstr "Découpe terminée."

msgid "View all Daily tips"
msgstr "Voir toutes les Astuces quotidiennes"

msgid "Failed to create socket"
msgstr "Échec de la création du socket"

msgid "Failed to connect socket"
msgstr "Impossible de connecter le socket"

msgid "Failed to publish login request"
msgstr "Échec de la publication de la demande de connexion"

msgid "Get ticket from device timeout"
msgstr "Dépassement du délai d'obtention d'un ticket depuis l'appareil"

msgid "Get ticket from server timeout"
msgstr "Dépassement du délai d'obtention d'un ticket depuis le serveur"

msgid "Failed to post ticket to server"
msgstr "Échec de l'envoi du ticket au serveur"

msgid "Failed to parse login report reason"
msgstr "Échec de l'analyse du rapport de connexion"

msgid "Receive login report timeout"
msgstr "Délai d'expiration du rapport de connexion"

msgid "Unknown Failure"
msgstr "Erreur inconnue"

msgid "Log in printer"
msgstr "Connectez-vous à l'imprimante"

msgid "Would you like to log in this printer with current account?"
msgstr ""
"Souhaitez-vous vous connecter à cette imprimante avec un compte courant ?"

msgid "Check the reason"
msgstr "Vérifier le motif"

msgid "Read and accept"
msgstr "Lire et accepter"

msgid "Terms and Conditions"
msgstr "Termes et conditions"

msgid ""
"Thank you for purchasing a Bambu Lab device.Before using your Bambu Lab "
"device, please read the termsand conditions.By clicking to agree to use your "
"Bambu Lab device, you agree to abide by the Privacy Policyand Terms of "
"Use(collectively, the \"Terms\"). If you do not comply with or agree to the "
"Bambu Lab Privacy Policy, please do not use Bambu Lab equipment and services."
msgstr ""
"Nous vous remercions d'avoir acheté un produit Bambu Lab. Avant d'utiliser "
"votre appareil Bambu Lab, veuillez lire les conditions générales. En "
"cliquant pour confirmer que vous acceptez d'utiliser votre appareil Bambu "
"Lab, vous vous engagez à respecter la politique de confidentialité et les "
"conditions d'utilisation (collectivement, les \"conditions\"). Si vous ne "
"respectez pas ou n'acceptez pas la politique de confidentialité de Bambu "
"Lab, veuillez ne pas utiliser les produits et services de Bambu Lab."

msgid "and"
msgstr "et"

msgid "Privacy Policy"
msgstr "Politique de Confidentialité"

msgid "We ask for your help to improve everyone's printer"
msgstr ""
"Nous vous demandons de nous aider à améliorer l'imprimante de toute la "
"communauté"

msgid "Statement about User Experience Improvement Program"
msgstr ""
"Déclaration sur le programme d'amélioration de l'expérience utilisateur"

#, c-format, boost-format
msgid ""
"In the 3D Printing community, we learn from each other's successes and "
"failures to adjust our own slicing parameters and settings. %s follows the "
"same principle and uses machine learning to improve its performance from the "
"successes and failures of the vast number of prints by our users. We are "
"training %s to be smarter by feeding them the real-world data. If you are "
"willing, this service will access information from your error logs and usage "
"logs, which may include information described in  Privacy Policy. We will "
"not collect any Personal Data by which an individual can be identified "
"directly or indirectly, including without limitation names, addresses, "
"payment information, or phone numbers. By enabling this service, you agree "
"to these terms and the statement about Privacy Policy."
msgstr ""
"Au sein de la communauté de l'impression 3D, nous apprenons des succès et "
"des échecs de chacun pour ajuster nos propres paramètres et réglages de "
"découpage. %s suit le même principe et utilise l'apprentissage automatique "
"pour améliorer ses performances en fonction des succès et des échecs du "
"grand nombre d'impressions effectuées par nos utilisateurs. Nous entraînons "
"%s à devenir plus intelligent en leur fournissant les données du monde réel. "
"Si vous le souhaitez, ce service accèdera aux informations de vos journaux "
"d'erreurs et de vos journaux d'utilisation, qui peuvent inclure des "
"informations décrites dans la Politique de confidentialité. Nous ne "
"collecterons aucune donnée personnelle permettant d'identifier une personne "
"directement ou indirectement, y compris, mais sans s'y limiter, les noms, "
"les adresses, les informations de paiement ou les numéros de téléphone. En "
"activant ce service, vous acceptez ces conditions et la déclaration "
"concernant la politique de confidentialité."

msgid "Statement on User Experience Improvement Plan"
msgstr ""
"Déclaration concernant le plan d'amélioration de l'expérience utilisateur"

msgid "Log in successful."
msgstr "Connexion réussie."

msgid "Log out printer"
msgstr "Déconnecter l'imprimante"

msgid "Would you like to log out the printer?"
msgstr "Souhaitez-vous déconnecter l'imprimante ?"

msgid "Please log in first."
msgstr "S'il vous plait Connectez-vous d'abord."

msgid "There was a problem connecting to the printer. Please try again."
msgstr ""
"Un problème est survenu lors de la connexion à l'imprimante. Veuillez "
"réessayer."

msgid "Failed to log out."
msgstr "Échec de la déconnexion."

#. TRN "Save current Settings"
#, c-format, boost-format
msgid "Save current %s"
msgstr "Enregistrer l'état actuel %s"

msgid "Delete this preset"
msgstr "Supprimer ce préréglage"

msgid "Search in preset"
msgstr "Rechercher dans le préréglage"

msgid "Click to reset all settings to the last saved preset."
msgstr ""
"Cliquez pour rétablir tous les paramètres au dernier préréglage enregistré."

msgid ""
"Prime tower is required for smooth timeplase. There may be flaws on the "
"model without prime tower. Are you sure you want to disable prime tower?"
msgstr ""
"Une tour de nettoyage est requise pour le mode Timeplase fluide. Il peut y "
"avoir des défauts sur le modèle sans tour de nettoyage. Êtes-vous sûr de "
"vouloir la désactiver ?"

msgid ""
"Prime tower is required for smooth timelapse. There may be flaws on the "
"model without prime tower. Do you want to enable prime tower?"
msgstr ""
"Une tour de nettoyage est requise pour un mode timelapse fluide. Il peut y "
"avoir des défauts sur le modèle sans tour de nettoyage. Voulez-vous activer "
"la désactiver?"

msgid "Still print by object?"
msgstr "Vous imprimez toujours par objet ?"

msgid ""
"We have added an experimental style \"Tree Slim\" that features smaller "
"support volume but weaker strength.\n"
"We recommend using it with: 0 interface layers, 0 top distance, 2 walls."
msgstr ""
"Nous avons ajouté un style expérimental « Arborescent Fin » qui offre un "
"volume de support plus petit mais également une solidité plus faible.\n"
"Nous recommandons de l'utiliser avec : 0 couches d'interface, 0 distance "
"supérieure, 2 parois."

msgid ""
"Change these settings automatically? \n"
"Yes - Change these settings automatically\n"
"No  - Do not change these settings for me"
msgstr ""
"Vous souhaitez modifier ces paramètres automatiquement ? \n"
"Oui - Modifiez ces paramètres automatiquement\n"
"Non - Ne modifiez pas ces paramètres pour moi"

msgid ""
"For \"Tree Strong\" and \"Tree Hybrid\" styles, we recommend the following "
"settings: at least 2 interface layers, at least 0.1mm top z distance or "
"using support materials on interface."
msgstr ""
"Pour les styles \"Arborescent fort\" et \"Arborescent Hybride\", nous "
"recommandons les réglages suivants : au moins 2 couches d'interface, au "
"moins 0,1 mm de distance entre le haut et le z ou l'utilisation de matériaux "
"de support sur l'interface."

msgid ""
"When using support material for the support interface, We recommend the "
"following settings:\n"
"0 top z distance, 0 interface spacing, concentric pattern and disable "
"independent support layer height"
msgstr ""
"Lorsque vous utilisez du matériel de support pour l'interface de support, "
"nous vous recommandons d'utiliser les paramètres suivants :\n"
"Distance Z supérieure nulle, espacement d'interface nul, motif concentrique "
"et désactivation de la hauteur indépendante de la couche de support"

msgid ""
"Layer height is too small.\n"
"It will set to min_layer_height\n"
msgstr ""
"La hauteur du calque est trop faible.\n"
"Elle sera définie à min_layer_height\n"
"\n"

msgid ""
"Layer height exceeds the limit in Printer Settings -> Extruder -> Layer "
"height limits ,this may cause printing quality issues."
msgstr ""
"La hauteur de la couche dépasse la limite fixée dans Paramètres de "
"l’imprimante -> Extrudeur -> Limites de la hauteur de la couche, ce qui peut "
"entraîner des problèmes de qualité d’impression."

msgid "Adjust to the set range automatically? \n"
msgstr "S’ajuster automatiquement à la plage définie ? \n"

msgid "Adjust"
msgstr "Ajuster"

msgid "Ignore"
msgstr "Ignorer"

msgid ""
"When recording timelapse without toolhead, it is recommended to add a "
"\"Timelapse Wipe Tower\" \n"
"by right-click the empty position of build plate and choose \"Add "
"Primitive\"->\"Timelapse Wipe Tower\"."
msgstr ""
"Lorsque vous enregistrez un timelapse sans tête d’outil, il est recommandé "
"d’ajouter une \"Tour d’essuyage timelapse\".\n"
"en faisant un clic droit sur un emplacement vide sur le plateau et en "
"choisissant \"Ajouter Primitive\"-> \"Tour d’essuyage timelapse\"."

msgid "Line width"
msgstr "Largeur de ligne"

msgid "Seam"
msgstr "Couture"

msgid "Precision"
msgstr "Précision"

msgid "Wall generator"
msgstr "Générateur de paroi"

msgid "Walls and surfaces"
msgstr "Parois et surfaces"

msgid "Bridging"
msgstr "Ponts"

msgid "Overhangs"
msgstr "Surplombs"

msgid "Walls"
msgstr "Parois"

msgid "Top/bottom shells"
msgstr "Coques supérieures/inférieures"

msgid "Initial layer speed"
msgstr "Vitesse de couche initiale"

msgid "Other layers speed"
msgstr "Autres couches"

msgid "Overhang speed"
msgstr "Vitesse de surplomb"

msgid ""
"This is the speed for various overhang degrees. Overhang degrees are "
"expressed as a percentage of line width. 0 speed means no slowing down for "
"the overhang degree range and wall speed is used"
msgstr ""
"Il s'agit de la vitesse pour différents degrés de surplomb. Les degrés de "
"surplomb sont exprimés en pourcentage de la largeur de la ligne. 0 vitesse "
"signifie qu'il n'y a pas de ralentissement pour la plage de degrés du "
"surplomb et que la vitesse par défaut des périmètres est utilisée"

msgid "Bridge"
msgstr "Pont"

msgid "Set speed for external and internal bridges"
msgstr "Définir la vitesse pour les ponts externes et internes"

msgid "Travel speed"
msgstr "Vitesse de déplacement"

msgid "Acceleration"
msgstr "Accélération"

msgid "Jerk(XY)"
msgstr "Jerk (X-Y)"

msgid "Raft"
msgstr "Radeau"

msgid "Support filament"
msgstr "Filament de support"

msgid "Tree supports"
msgstr "Supports arborescents"

msgid "Prime tower"
msgstr "Tour de nettoyage"

msgid "Special mode"
msgstr "Mode spécial"

msgid "G-code output"
msgstr "Sortie G-code"

msgid "Post-processing Scripts"
msgstr "Scripts de post-traitement"

msgid "Notes"
msgstr "Notes"

msgid "Frequent"
msgstr "Fréquent"

#, c-format, boost-format
msgid ""
"Following line %s contains reserved keywords.\n"
"Please remove it, or will beat G-code visualization and printing time "
"estimation."
msgid_plural ""
"Following lines %s contain reserved keywords.\n"
"Please remove them, or will beat G-code visualization and printing time "
"estimation."
msgstr[0] ""
"La ligne suivante %s contient des mots clés réservés. Veuillez le supprimer, "
"ou il battra la visualisation du G-code et l'estimation du temps "
"d'impression."
msgstr[1] ""
"La ligne suivante %s contient des mots clés réservés. Veuillez le supprimer, "
"ou il battra la visualisation du G-code et l'estimation du temps "
"d'impression."

msgid "Reserved keywords found"
msgstr "Mots clés réservés trouvés"

msgid "Setting Overrides"
msgstr "Forçage des réglages"

msgid "Retraction"
msgstr "Rétraction"

msgid "Basic information"
msgstr "Informations de base"

msgid "Recommended nozzle temperature"
msgstr "Température de buse recommandée"

msgid "Recommended nozzle temperature range of this filament. 0 means no set"
msgstr ""
"Plage de température de buse recommandée pour ce filament. 0 signifie pas "
"d'ensemble"

msgid "Print chamber temperature"
msgstr "Température de la chambre d’impression"

msgid "Print temperature"
msgstr "Température d'impression"

msgid "Nozzle"
msgstr "Buse"

msgid "Nozzle temperature when printing"
msgstr "Température de la buse lors de l'impression"

msgid "Cool plate"
msgstr "Plaque Cool plate"

msgid ""
"Bed temperature when cool plate is installed. Value 0 means the filament "
"does not support to print on the Cool Plate"
msgstr ""
"Il s'agit de la température du plateau lorsque le plateau froid (\"Cool "
"plate\") est installé. Une valeur à 0 signifie que ce filament ne peut pas "
"être imprimé sur le plateau froid."

msgid "Engineering plate"
msgstr "Plaque Engineering"

msgid ""
"Bed temperature when engineering plate is installed. Value 0 means the "
"filament does not support to print on the Engineering Plate"
msgstr ""
"Il s'agit de la température du plateau lorsque le plaque Engineering est "
"installée. Une valeur à 0 signifie que ce filament ne peut pas être imprimé "
"sur le plateau Engineering."

msgid "Smooth PEI Plate / High Temp Plate"
msgstr "Bambu Smooth PEI Plate / High Temp Plate"

msgid ""
"Bed temperature when Smooth PEI Plate/High temperature plate is installed. "
"Value 0 means the filament does not support to print on the Smooth PEI Plate/"
"High Temp Plate"
msgstr ""
"Température du plateau lorsque le plateau Bambu Smooth PEI Plate/High "
"Temperature Plate est installé. Une valeur à 0 signifie que le filament ne "
"prend pas en charge l'impression sur le plateau Bambu Smooth PEI Plate/High "
"Temperature Plate"

msgid "Textured PEI Plate"
msgstr "Plaque PEI texturée"

msgid ""
"Bed temperature when Textured PEI Plate is installed. Value 0 means the "
"filament does not support to print on the Textured PEI Plate"
msgstr ""
"Température du plateau lorsque la plaque PEI texturée est installée. La "
"valeur 0 signifie que le filament n'est pas supporté par la plaque PEI "
"texturée"

msgid "Volumetric speed limitation"
msgstr "Limitation de vitesse volumétrique"

msgid "Cooling"
msgstr "Refroidissement"

msgid "Cooling for specific layer"
msgstr "Refroidissement pour une couche spécifique"

msgid "Part cooling fan"
msgstr "Ventilateur de refroidissement des pièces"

msgid "Min fan speed threshold"
msgstr "Seuil de vitesse mini du ventilateur"

msgid ""
"Part cooling fan speed will start to run at min speed when the estimated "
"layer time is no longer than the layer time in setting. When layer time is "
"shorter than threshold, fan speed is interpolated between the minimum and "
"maximum fan speed according to layer printing time"
msgstr ""
"La vitesse du ventilateur de refroidissement des pièces commencera à "
"fonctionner à la vitesse minimale lorsque le temps de couche estimé n'est "
"pas supérieur au temps de couche dans le réglage. Lorsque le temps de couche "
"est inférieur au seuil, la vitesse du ventilateur est interpolée entre la "
"vitesse minimale et maximale du ventilateur en fonction du temps "
"d'impression de la couche"

msgid "Max fan speed threshold"
msgstr "Seuil de vitesse maximale du ventilateur"

msgid ""
"Part cooling fan speed will be max when the estimated layer time is shorter "
"than the setting value"
msgstr ""
"La vitesse du ventilateur de refroidissement des pièces sera maximale "
"lorsque le temps de couche estimé est plus court que la valeur de réglage"

msgid "Auxiliary part cooling fan"
msgstr "Ventilateur de refroidissement auxiliaire"

msgid "Exhaust fan"
msgstr "Ventilateur d’extraction"

msgid "During print"
msgstr "Pendant l’impression"

msgid "Complete print"
msgstr "Après l’impression"

msgid "Filament start G-code"
msgstr "G-code de démarrage du filament"

msgid "Filament end G-code"
msgstr "G-code de fin de filament"

msgid "Multimaterial"
msgstr "Multi-matériaux"

msgid "Wipe tower parameters"
msgstr "Paramètres de la tour d’essuyage"

msgid "Toolchange parameters with single extruder MM printers"
msgstr ""
"Paramètres de changement d'outil avec les imprimantes MM à extrudeur unique"

msgid "Ramming settings"
msgstr "Paramètres de pilonnage"

msgid "Toolchange parameters with multi extruder MM printers"
msgstr ""
"Paramètres de changement d'outil pour les imprimantes MM à extrudeurs "
"multiples"

msgid "Printable space"
msgstr "Espace imprimable"

msgid "Cooling Fan"
msgstr "Ventilateur de refroidissement"

msgid "Fan speed-up time"
msgstr "Durée d’accélération du ventilateur"

msgid "Extruder Clearance"
msgstr "Dégagement de l'extrudeur"

msgid "Accessory"
msgstr "Accessoire"

msgid "Machine gcode"
msgstr "G-code de la machine"

msgid "Machine start G-code"
msgstr "G-code de démarrage de la machine"

msgid "Machine end G-code"
msgstr "G-code de fin de machine"

msgid "Printing by object G-code"
msgstr "Impression par objet G-code"

msgid "Before layer change G-code"
msgstr "G-Code avant changement de couche"

msgid "Layer change G-code"
msgstr "G-code de changement de couche"

msgid "Time lapse G-code"
msgstr "G-code de Timelapse"

msgid "Change filament G-code"
msgstr "G-code de changement de filament"

msgid "Change extrusion role G-code"
msgstr "G-code de changement du rôle de l’extrusion"

msgid "Pause G-code"
msgstr "G-code de mise en pause"

msgid "Template Custom G-code"
msgstr "G-code personnalisé"

msgid "Motion ability"
msgstr "Capacité de mouvement"

msgid "Normal"
msgstr "Normal"

msgid "Speed limitation"
msgstr "Limitation de vitesse"

msgid "Acceleration limitation"
msgstr "Limitation d'accélération"

msgid "Jerk limitation"
msgstr "Limitation des secousses"

msgid "Single extruder multimaterial setup"
msgstr "Configuration multi-matériaux pour extrudeur unique"

msgid "Wipe tower"
msgstr "Tour d’essuyage"

msgid "Single extruder multimaterial parameters"
msgstr "Paramètres multi-matériaux pour extrudeur unique"

msgid "Layer height limits"
msgstr "Limites de hauteur de couche"

msgid "Lift Z Enforcement"
msgstr "Exécution du décalage en Z"

msgid "Retraction when switching material"
msgstr "Rétraction lors du changement de matériau"

msgid ""
"The Wipe option is not available when using the Firmware Retraction mode.\n"
"\n"
"Shall I disable it in order to enable Firmware Retraction?"
msgstr ""
"L’option Essuyage n’est pas disponible lors de l’utilisation du mode "
"Rétraction Firmware.\n"
"\n"
"Voulez-vous désactiver cette option pour activer la Rétraction Firmware ?"

msgid "Firmware Retraction"
msgstr "Rétraction Firmware"

msgid "Detached"
msgstr "Détaché"

#, c-format, boost-format
msgid ""
"%d Filament Preset and %d Process Preset is attached to this printer. Those "
"presets would be deleted if the printer is deleted."
msgstr ""
"Le préréglage de filament %d et le préréglage de processus %d sont associés "
"à cette imprimante. Ces préréglages seront supprimés si l’imprimante est "
"supprimée."

msgid "Presets inherited by other presets can not be deleted!"
msgstr ""
"Les préréglages hérités d’autres préréglages ne peuvent pas être supprimés !"

msgid "The following presets inherit this preset."
msgid_plural "The following preset inherits this preset."
msgstr[0] "Les préréglages suivants héritent de ce préréglage."
msgstr[1] "Le préréglage suivant hérite de ce préréglage."

#. TRN  Remove/Delete
#, boost-format
msgid "%1% Preset"
msgstr "%1% Préréglage"

msgid "Following preset will be deleted too."
msgid_plural "Following presets will be deleted too."
msgstr[0] "Le préréglage suivant sera également supprimé."
msgstr[1] "Les préréglages suivants seront également supprimés."

msgid ""
"Are you sure to delete the selected preset? \n"
"If the preset corresponds to a filament currently in use on your printer, "
"please reset the filament information for that slot."
msgstr ""
"Êtes-vous sûr de vouloir supprimer le préréglage sélectionné ? \n"
"Si le préréglage correspond à un filament actuellement utilisé sur votre "
"imprimante, veuillez réinitialiser les informations sur le filament pour cet "
"emplacement."

#, boost-format
msgid "Are you sure to %1% the selected preset?"
msgstr "Êtes-vous sûr de %1% le préréglage sélectionné ?"

msgid "All"
msgstr "Tous"

msgid "Set"
msgstr "Appliquer"

msgid "Click to reset current value and attach to the global value."
msgstr ""
"Cliquez pour réinitialiser la valeur actuelle et l'attacher à la valeur "
"globale."

msgid "Click to drop current modify and reset to saved value."
msgstr ""
"Cliquez pour supprimer la modification actuelle et réinitialiser la valeur "
"enregistrée."

msgid "Process Settings"
msgstr "Paramètres de traitement"

msgid "Undef"
msgstr "Undef"

msgid "Unsaved Changes"
msgstr "Modifications non enregistrées"

msgid "Transfer or discard changes"
msgstr "Ignorer ou conserver les modifications"

msgid "Old Value"
msgstr "Ancienne valeur"

msgid "New Value"
msgstr "Nouvelle Valeur"

msgid "Transfer"
msgstr "Transférer"

msgid "Don't save"
msgstr "Ne pas enregistrer"

msgid "Discard"
msgstr "Ignorer"

msgid "Click the right mouse button to display the full text."
msgstr ""
"Cliquez sur le bouton droit de la souris pour afficher le texte complet."

msgid "All changes will not be saved"
msgstr "Toutes les modifications ne seront pas enregistrées"

msgid "All changes will be discarded."
msgstr "Toutes les modifications seront rejetées."

msgid "Save the selected options."
msgstr "Enregistrer les options sélectionnées."

msgid "Keep the selected options."
msgstr "Conserver les options sélectionnées."

msgid "Transfer the selected options to the newly selected preset."
msgstr ""
"Transférez les options sélectionnées vers le préréglage nouvellement "
"sélectionné."

#, boost-format
msgid ""
"Save the selected options to preset \n"
"\"%1%\"."
msgstr "Enregistrez les options sélectionnées dans le préréglage \"%1%\"."

#, boost-format
msgid ""
"Transfer the selected options to the newly selected preset \n"
"\"%1%\"."
msgstr ""
"Transférez les options sélectionnées vers le préréglage nouvellement "
"sélectionné \"%1%\"."

#, boost-format
msgid "Preset \"%1%\" contains the following unsaved changes:"
msgstr ""
"Le préréglage \"%1%\" contient les modifications non enregistrées suivantes :"

#, boost-format
msgid ""
"Preset \"%1%\" is not compatible with the new printer profile and it "
"contains the following unsaved changes:"
msgstr ""
"Le préréglage \"%1%\" n'est pas compatible avec le nouveau profil "
"d'imprimante et contient les modifications non enregistrées suivantes :"

#, boost-format
msgid ""
"Preset \"%1%\" is not compatible with the new process profile and it "
"contains the following unsaved changes:"
msgstr ""
"Le préréglage \"%1%\" n'est pas compatible avec le nouveau profil de "
"traitement et contient les modifications non enregistrées suivantes :"

#, boost-format
msgid ""
"You have changed some settings of preset \"%1%\". \n"
"Would you like to keep these changed settings (new value) after switching "
"preset?"
msgstr ""
"Vous avez modifié certains paramètres du préréglage \"%1%\". \n"
"Souhaitez-vous conserver ces paramètres modifiés (nouvelle valeur) après "
"avoir changé de préréglage ?"

msgid ""
"You have changed some preset settings. \n"
"Would you like to keep these changed settings (new value) after switching "
"preset?"
msgstr ""
"Vous avez modifié certains paramètres prédéfinis. \n"
"Souhaitez-vous conserver ces paramètres modifiés (nouvelle valeur) après "
"avoir changé de préréglage ?"

msgid "Extruders count"
msgstr "Nombre d'extrudeurs"

msgid "General"
msgstr "Général"

msgid "Capabilities"
msgstr "Fonctionnalités"

msgid "Select presets to compare"
msgstr "Sélectionnez les préréglages à comparer"

msgid "Show all presets (including incompatible)"
msgstr "Afficher tous les préréglages (y compris incompatibles)"

msgid "Add File"
msgstr "Ajouter un Fichier"

msgid "Set as cover"
msgstr "Définir comme couverture"

msgid "Cover"
msgstr "Couverture"

#, boost-format
msgid "The name \"%1%\" already exists."
msgstr "Le nom \"%1%\" existe déjà."

msgid "Basic Info"
msgstr "Informations de base"

msgid "Pictures"
msgstr "Des photos"

msgid "Bill of Materials"
msgstr "Nomenclature"

msgid "Assembly Guide"
msgstr "Guide d'assemblage"

msgid "Author"
msgstr "Auteur"

msgid "Model Name"
msgstr "Nom du modèle"

#, c-format, boost-format
msgid "%s Update"
msgstr "Mise à jour %s"

msgid "A new version is available"
msgstr "Une nouvelle version est disponible"

msgid "Configuration update"
msgstr "Mise à jour de la configuration"

msgid "A new configuration package available, Do you want to install it?"
msgstr ""
"Un nouveau package de configuration disponible, Voulez-vous l'installer ?"

msgid "Description:"
msgstr "La description:"

msgid "Configuration incompatible"
msgstr "Configuration incompatible"

msgid "the configuration package is incompatible with current application."
msgstr ""
"le package de configuration est incompatible avec l'application actuelle."

#, c-format, boost-format
msgid ""
"The configuration package is incompatible with current application.\n"
"%s will update the configuration package, Otherwise it won't be able to start"
msgstr ""
"Le package de configuration est incompatible avec l'application actuelle. %s "
"mettra à jour le package de configuration, sinon il ne pourra pas démarrer"

#, c-format, boost-format
msgid "Exit %s"
msgstr "Sortir de %s"

msgid "the Configuration package is incompatible with current APP."
msgstr ""
"le package de configuration est incompatible avec l'application actuelle."

msgid "Configuration updates"
msgstr "Mises à jour de la configuration"

msgid "No updates available."
msgstr "Aucune mise à jour disponible."

msgid "The configuration is up to date."
msgstr "La configuration est à jour."

msgid "Ramming customization"
msgstr "Personnalisation du pilonnage"

msgid ""
"Ramming denotes the rapid extrusion just before a tool change in a single-"
"extruder MM printer. Its purpose is to properly shape the end of the "
"unloaded filament so it does not prevent insertion of the new filament and "
"can itself be reinserted later. This phase is important and different "
"materials can require different extrusion speeds to get the good shape. For "
"this reason, the extrusion rates during ramming are adjustable.\n"
"\n"
"This is an expert-level setting, incorrect adjustment will likely lead to "
"jams, extruder wheel grinding into filament etc."
msgstr ""
"Le pilonnage désigne l’extrusion rapide juste avant un changement d’outil "
"sur une imprimante MM à extrudeur unique. Son but est de façonner "
"correctement l’extrémité du filament déchargé afin qu’il n’empêche pas "
"l’insertion du nouveau filament et puisse lui-même être réinséré plus tard. "
"Cette phase est importante et différents matériaux peuvent nécessiter "
"différentes vitesses d’extrusion pour obtenir la bonne forme. Pour cette "
"raison, les taux d’extrusion lors du pilonnage sont réglables.\n"
"\n"
"Il s’agit d’un réglage de niveau expert, un réglage incorrect entraînera "
"probablement des bourrages, des roues de l’extrudeur broyant le filament, "
"etc."

msgid "Total ramming time"
msgstr "Durée totale de pilonnage"

msgid "s"
msgstr "s"

msgid "Total rammed volume"
msgstr "Volume total de pilonnage"

msgid "Ramming line width"
msgstr "Largeur de ligne du pilonnage"

msgid "Ramming line spacing"
msgstr "Espacement des lignes du pilonnage"

msgid "Auto-Calc"
msgstr "Auto-Calc"

msgid "Re-calculate"
msgstr "Re-calculer"

msgid "Flushing volumes for filament change"
msgstr "Volumes de purge pour le changement de filament"

msgid ""
"Orca would re-calculate your flushing volumes everytime the filaments color "
"changed. You could disable the auto-calculate in Orca Slicer > Preferences"
msgstr ""
"Orca recalcule les volumes de purge à chaque fois que la couleur des "
"filaments change. Vous pouvez désactiver le calcul automatique dans Orca "
"Slicer > Préférences"

msgid "Flushing volume (mm³) for each filament pair."
msgstr "Volume de purge (mm³) pour chaque paire de filaments."

#, c-format, boost-format
msgid "Suggestion: Flushing Volume in range [%d, %d]"
msgstr "Suggestion : Volume de purge dans la plage [%d, %d]."

#, c-format, boost-format
msgid "The multiplier should be in range [%.2f, %.2f]."
msgstr "Le multiplicateur doit être compris dans la plage [%.2f, %.2f]."

msgid "Multiplier"
msgstr "Multiplicateur"

msgid "unloaded"
msgstr "déchargé"

msgid "loaded"
msgstr "chargé"

msgid "Filament #"
msgstr "Filament #"

msgid "From"
msgstr "De"

msgid "To"
msgstr "À"

msgid "Bambu Network plug-in not detected."
msgstr "Le plug-in Bambu Network n’a pas été détecté."

msgid "Click here to download it."
msgstr "Cliquez ici pour le télécharger."

msgid "Login"
msgstr "Connexion"

msgid "The configuration package is changed in previous Config Guide"
msgstr ""
"Le package de configuration est modifié dans le guide de configuration "
"précédent"

msgid "Configuration package changed"
msgstr "Package de configuration modifié"

msgid "Toolbar"
msgstr "Barre d'outils"

msgid "Objects list"
msgstr "Liste des objets"

msgid "Import geometry data from STL/STEP/3MF/OBJ/AMF files"
msgstr ""
"Importez des données de géométrie à partir de fichiers STL/STEP/3MF/OBJ/AMF."

msgid "⌘+Shift+G"
msgstr "⌘+Maj+G"

msgid "Ctrl+Shift+G"
msgstr "Ctrl+Maj+G"

msgid "Paste from clipboard"
msgstr "Coller depuis le presse-papier"

msgid "Show/Hide 3Dconnexion devices settings dialog"
msgstr ""
"Afficher/Masquer la boîte de dialogue des paramètres des périphériques "
"3Dconnexion"

msgid "Switch table page"
msgstr "Page du tableau de commutation"

msgid "Show keyboard shortcuts list"
msgstr "Afficher la liste des raccourcis clavier"

msgid "Global shortcuts"
msgstr "Raccourcis globaux"

msgid "Rotate View"
msgstr "Rotation de la vue"

msgid "Pan View"
msgstr "Déplacement de vue"

msgid "Mouse wheel"
msgstr "Molette de souris"

msgid "Zoom View"
msgstr "Vue agrandie"

msgid "Shift+A"
msgstr "Maj+A"

msgid "Shift+R"
msgstr "Maj+R"

msgid ""
"Auto orientates selected objects or all objects.If there are selected "
"objects, it just orientates the selected ones.Otherwise, it will orientates "
"all objects in the current disk."
msgstr ""
"Oriente automatiquement les objets sélectionnés ou tous les objets. S'il y a "
"des objets sélectionnés, il oriente uniquement ceux qui sont sélectionnés. "
"Sinon, il oriente tous les objets du disque actuel."

msgid "Shift+Tab"
msgstr "Maj+Tab"

msgid "Collapse/Expand the sidebar"
msgstr "Réduire/développer la barre latérale"

msgid "⌘+Any arrow"
msgstr "⌘+n'importe quelle flèche"

msgid "Movement in camera space"
msgstr "Mouvement dans l'espace de la caméra"

msgid "⌥+Left mouse button"
msgstr "⌥+Bouton gauche de la souris"

msgid "Select a part"
msgstr "Sélectionner une pièce"

msgid "⌘+Left mouse button"
msgstr "⌘+Bouton gauche de la souris"

msgid "Select multiple objects"
msgstr "Sélectionnez tous les objets sur la plaque actuelle"

msgid "Ctrl+Any arrow"
msgstr "Ctrl+n'importe quelle flèche"

msgid "Alt+Left mouse button"
msgstr "Alt+Bouton gauche de la souris"

msgid "Ctrl+Left mouse button"
msgstr "Ctrl+Bouton gauche de la souris"

msgid "Shift+Left mouse button"
msgstr "Maj+Bouton gauche de la souris"

msgid "Select objects by rectangle"
msgstr "Sélectionner les objets par rectangle"

msgid "Arrow Up"
msgstr "Flèche Haut"

msgid "Move selection 10 mm in positive Y direction"
msgstr "Déplacer la sélection de 10 mm dans la direction positive Y"

msgid "Arrow Down"
msgstr "Flèche Bas"

msgid "Move selection 10 mm in negative Y direction"
msgstr "Déplacer la sélection de 10 mm dans la direction négative Y"

msgid "Arrow Left"
msgstr "Flèche Gauche"

msgid "Move selection 10 mm in negative X direction"
msgstr "Déplacer la sélection de 10 mm dans la direction négative X"

msgid "Arrow Right"
msgstr "Flèche Droite"

msgid "Move selection 10 mm in positive X direction"
msgstr "Déplacer la sélection de 10 mm dans la direction positive X"

msgid "Shift+Any arrow"
msgstr "Maj+n'importe quelle flèche"

msgid "Movement step set to 1 mm"
msgstr "Pas du mouvement réglé sur 1 mm"

msgid "keyboard 1-9: set filament for object/part"
msgstr "clavier 1-9 : définir le filament pour l'objet/la pièce"

msgid "Camera view - Default"
msgstr "Vue caméra - Par défaut"

msgid "Camera view - Top"
msgstr "Vue caméra - Haut"

msgid "Camera view - Bottom"
msgstr "Vue caméra - Bas"

msgid "Camera view - Front"
msgstr "Vue de la caméra - Avant"

msgid "Camera view - Behind"
msgstr "Vue caméra - Derrière"

msgid "Camera Angle - Left side"
msgstr "Angle de caméra - Côté gauche"

msgid "Camera Angle - Right side"
msgstr "Angle de caméra - Côté droit"

msgid "Select all objects"
msgstr "Sélectionner tous les objets"

msgid "Gizmo move"
msgstr "Gizmo déplacer"

msgid "Gizmo scale"
msgstr "Gizmo redimensionner"

msgid "Gizmo rotate"
msgstr "Gizmo pivoter"

msgid "Gizmo cut"
msgstr "Gizmo couper"

msgid "Gizmo Place face on bed"
msgstr "Gizmo Placer la face sur le plateau"

msgid "Gizmo SLA support points"
msgstr "Gizmo Point de support SLA"

msgid "Gizmo FDM paint-on seam"
msgstr "Gizmo Peinture de la couture FDM"

msgid "Gizmo Text emboss / engrave"
msgstr "Gizmo Embosser / graver du texte"

msgid "Zoom in"
msgstr "Zoom avant"

msgid "Zoom out"
msgstr "Zoom arrière"

msgid "Switch between Prepare/Preview"
msgstr "Basculer entre Préparer/Aperçu"

msgid "Plater"
msgstr "Plateau"

msgid "Move: press to snap by 1mm"
msgstr "Déplacer : appuyez pour aligner de 1 mm"

msgid "⌘+Mouse wheel"
msgstr "⌘+Molette de la souris"

msgid "Support/Color Painting: adjust pen radius"
msgstr "Support/Peinture couleur : ajustez le rayon du stylet"

msgid "⌥+Mouse wheel"
msgstr "⌥+Molette de la souris"

msgid "Support/Color Painting: adjust section position"
msgstr "Support/Peinture couleur : ajuster la position de la section"

msgid "Ctrl+Mouse wheel"
msgstr "Ctrl+Molette de la souris"

msgid "Alt+Mouse wheel"
msgstr "Alt+Molette de la souris"

msgid "Gizmo"
msgstr "Gizmo"

msgid "Set extruder number for the objects and parts"
msgstr "Définir le numéro d'extrudeuse pour les objets et les pièces"

msgid "Delete objects, parts, modifiers  "
msgstr "Supprimer des objets, des pièces, des modificateurs "

msgid "Select the object/part and press space to change the name"
msgstr ""
"Sélectionnez l'objet/la pièce et appuyez sur espace pour changer le nom"

msgid "Mouse click"
msgstr "Clic de souris"

msgid "Select the object/part and mouse click to change the name"
msgstr ""
"Sélectionnez l'objet/la pièce et cliquez avec la souris pour changer le nom"

msgid "Objects List"
msgstr "Liste d'objets"

msgid "Vertical slider - Move active thumb Up"
msgstr "Barre de défilement verticale - Déplacer le curseur actif vers le Haut"

msgid "Vertical slider - Move active thumb Down"
msgstr "Barre de défilement verticale - Déplacer le curseur actif vers le Bas"

msgid "Horizontal slider - Move active thumb Left"
msgstr ""
"Barre de défilement horizontale - Déplacer le curseur actif vers la Gauche"

msgid "Horizontal slider - Move active thumb Right"
msgstr ""
"Barre de défilement horizontale - Déplacer le curseur actif vers la Droite"

msgid "On/Off one layer mode of the vertical slider"
msgstr "On/Off mode couche unique de la barre de défilement verticale"

msgid "On/Off g-code window"
msgstr "On/Off Fenêtre G-code"

msgid "Move slider 5x faster"
msgstr "Déplacez le curseur 5 fois plus vite"

msgid "Shift+Mouse wheel"
msgstr "Maj+Molette de la souris"

msgid "Release Note"
msgstr "Note de version"

#, c-format, boost-format
msgid "version %s update information :"
msgstr "informations de mise à jour de la version %s :"

msgid "Network plug-in update"
msgstr "Mise à jour du plug-in réseau"

msgid ""
"Click OK to update the Network plug-in when Orca Slicer launches next time."
msgstr ""
"Cliquez sur OK pour mettre à jour le plug-in réseau lors du prochain "
"démarrage de OrcaSlicer."

#, c-format, boost-format
msgid "A new Network plug-in(%s) available, Do you want to install it?"
msgstr ""
"Un nouveau plug-in réseau (%s) est disponible. Voulez-vous l'installer ?"

msgid "New version of Orca Slicer"
msgstr "Nouvelle version de OrcaSlicer"

msgid "Skip this Version"
msgstr "Sauter cette version"

msgid "Done"
msgstr "Terminé"

msgid "Confirm and Update Nozzle"
msgstr "Confirmation et mise à jour de la buse"

msgid "LAN Connection Failed (Sending print file)"
msgstr "Échec de la connexion au réseau local (envoi du fichier d'impression)"

msgid ""
"Step 1, please confirm Orca Slicer and your printer are in the same LAN."
msgstr ""
"Étape 1, veuillez confirmer que OrcaSlicer et votre imprimante sont sur le "
"même réseau local."

msgid ""
"Step 2, if the IP and Access Code below are different from the actual values "
"on your printer, please correct them."
msgstr ""
"Étape 2, si l'adresse IP et le code d'accès ci-dessous sont différents des "
"valeurs actuelles de votre imprimante, corrigez-les."

msgid "IP"
msgstr "IP"

msgid "Access Code"
msgstr "Code d'Accès"

msgid "Where to find your printer's IP and Access Code?"
msgstr "Où trouver l'adresse IP et le code d'accès de votre imprimante ?"

msgid "Step 3: Ping the IP address to check for packet loss and latency."
msgstr ""
"Étape 3 : Effectuer un ping de l’adresse IP pour vérifier la perte de "
"paquets et la latence."

msgid "Test"
msgstr "Tester"

msgid "IP and Access Code Verified! You may close the window"
msgstr "IP et code d’accès vérifiés ! Vous pouvez fermer la fenêtre"

msgid "Connection failed, please double check IP and Access Code"
msgstr "La connexion a échoué, veuillez vérifier l’IP et le code d’accès."

msgid ""
"Connection failed! If your IP and Access Code is correct, \n"
"please move to step 3 for troubleshooting network issues"
msgstr ""
"Échec de la connexion ! Si votre IP et votre code d’accès sont corrects, \n"
"passez à l’étape 3 pour la résolution des problèmes de réseau."

msgid "Model:"
msgstr "Modèle :"

msgid "Serial:"
msgstr "N° de série:"

msgid "Version:"
msgstr "Version :"

msgid "Update firmware"
msgstr "Mise à jour du firmware"

msgid "Printing"
msgstr "Impression"

msgid "Idle"
msgstr "Inactif"

msgid "Beta version"
msgstr "Version Beta"

msgid "Latest version"
msgstr "Dernière version"

msgid "Updating"
msgstr "Mise à jour"

msgid "Updating failed"
msgstr "La mise à jour a échoué"

msgid "Updating successful"
msgstr "Mise à jour réussie"

msgid ""
"Are you sure you want to update? This will take about 10 minutes. Do not "
"turn off the power while the printer is updating."
msgstr ""
"Êtes-vous sûr de vouloir effectuer la mise à jour ? Cela prendra environ 10 "
"minutes. Ne mettez pas l'imprimante hors tension durant la mise à jour."

msgid ""
"An important update was detected and needs to be run before printing can "
"continue. Do you want to update now? You can also update later from 'Upgrade "
"firmware'."
msgstr ""
"Une mise à jour importante a été détectée et doit être exécutée avant de "
"pouvoir poursuivre l'impression. Voulez-vous effectuer la mise à jour "
"maintenant ? Vous pouvez également effectuer une mise à jour ultérieurement "
"à partir de \"Mettre à jour le firmware\"."

msgid ""
"The firmware version is abnormal. Repairing and updating are required before "
"printing. Do you want to update now? You can also update later on printer or "
"update next time starting the studio."
msgstr ""
"La version du firmware est erronée. La réparation et la mise à jour sont "
"nécessaires avant l'impression. Voulez-vous effectuer la mise à jour "
"maintenant ? Vous pouvez également effectuer une mise à jour ultérieurement "
"depuis l'imprimante ou lors du prochain démarrage d'Orca Slicer."

msgid "Extension Board"
msgstr "Carte d'Extension"

msgid "Saving objects into the 3mf failed."
msgstr "L'enregistrement d'objets dans le 3mf a échoué."

msgid "Only Windows 10 is supported."
msgstr "Seul Windows 10 est pris en charge."

msgid "Failed to initialize the WinRT library."
msgstr "Échec de l'initialisation de la bibliothèque WinRT."

msgid "Exporting objects"
msgstr "Exportation d'objets"

msgid "Failed loading objects."
msgstr "Échec du chargement des objets."

msgid "Repairing object by Windows service"
msgstr "Réparation d'un objet par le service Windows"

msgid "Repair failed."
msgstr "La réparation a échoué."

msgid "Loading repaired objects"
msgstr "Chargement des objets réparés"

msgid "Exporting 3mf file failed"
msgstr "Échec de l'exportation du fichier 3mf"

msgid "Import 3mf file failed"
msgstr "Échec de l'importation du fichier 3mf"

msgid "Repaired 3mf file does not contain any object"
msgstr "Le fichier 3mf réparé ne contient aucun objet"

msgid "Repaired 3mf file contains more than one object"
msgstr "Le fichier 3mf réparé contient plus d'un objet"

msgid "Repaired 3mf file does not contain any volume"
msgstr "Le fichier 3mf réparé ne contient aucun volume"

msgid "Repaired 3mf file contains more than one volume"
msgstr "Le fichier 3mf réparé contient plus d'un volume"

msgid "Repair finished"
msgstr "Réparation terminée"

msgid "Repair canceled"
msgstr "Réparation annulée"

#, boost-format
msgid "Copying of file %1% to %2% failed: %3%"
msgstr "Échec de la copie du fichier %1% vers %2% : %3%"

msgid "Need to check the unsaved changes before configuration updates."
msgstr ""
"Besoin de vérifier les modifications non enregistrées avant les mises à jour "
"de configuration."

msgid "Configuration package updated to "
msgstr "Package de configuration mis à jour pour "

msgid "Open G-code file:"
msgstr "Ouvrir un fichier G-code :"

msgid ""
"One object has empty initial layer and can't be printed. Please Cut the "
"bottom or enable supports."
msgstr ""
"Un objet a une couche initiale vide et ne peut pas être imprimé. Veuillez "
"couper le bas ou activer les supports."

#, boost-format
msgid "Object can't be printed for empty layer between %1% and %2%."
msgstr ""
"L'objet comporte des couches vides comprises entre %1% et %2% et ne peut pas "
"être imprimé."

#, boost-format
msgid "Object: %1%"
msgstr "Objet : %1%"

msgid ""
"Maybe parts of the object at these height are too thin, or the object has "
"faulty mesh"
msgstr ""
"Peut-être que certaines parties de l'objet à ces hauteurs sont trop fines ou "
"que l'objet a un maillage défectueux"

msgid "No object can be printed. Maybe too small"
msgstr "Aucun objet ne peut être imprimé. Peut-être trop petit"

msgid ""
"Failed to generate gcode for invalid custom G-code.\n"
"\n"
msgstr ""
"Échec de la génération du G-code pour un G-code personnalisé non valide.\n"

msgid "Please check the custom G-code or use the default custom G-code."
msgstr ""
"Veuillez vérifier le G-code personnalisé ou utiliser le G-code personnalisé "
"par défaut."

#, boost-format
msgid "Generating G-code: layer %1%"
msgstr "Génération du G-code : couche %1%"

msgid "Inner wall"
msgstr "Paroi intérieure"

msgid "Outer wall"
msgstr "Paroi extérieure"

msgid "Overhang wall"
msgstr "Paroi en surplomb"

msgid "Sparse infill"
msgstr "Remplissage"

msgid "Internal solid infill"
msgstr "Remplissage solide interne"

msgid "Top surface"
msgstr "Surface supérieure"

msgid "Bottom surface"
msgstr "Surface inférieure"

msgid "Internal Bridge"
msgstr "Pont interne"

msgid "Gap infill"
msgstr "Remplissage d'espace"

msgid "Skirt"
msgstr "Jupe"

msgid "Support interface"
msgstr "Interface de support"

msgid "Support transition"
msgstr "Soutenir la transition"

msgid "Multiple"
msgstr "Plusieurs"

#, boost-format
msgid "Failed to calculate line width of %1%. Can not get value of \"%2%\" "
msgstr ""
"Échec du calcul de la largeur de ligne de %1%. Impossible d'obtenir la "
"valeur de \"%2%\" "

msgid ""
"Invalid spacing supplied to Flow::with_spacing(), check your layer height "
"and extrusion width"
msgstr ""
"Espacement non valide fourni à Flow::with_spacing(), vérifiez la hauteur de "
"votre couche et la largeur d’extrusion"

msgid "undefined error"
msgstr "erreur non définie"

msgid "too many files"
msgstr "trop de fichiers"

msgid "file too large"
msgstr "fichier trop volumineux"

msgid "unsupported method"
msgstr "méthode non supportée"

msgid "unsupported encryption"
msgstr "cryptage non supporté"

msgid "unsupported feature"
msgstr "fonction non supportée"

msgid "failed finding central directory"
msgstr "impossible de trouver le répertoire central"

msgid "not a ZIP archive"
msgstr "n'est pas une archive ZIP"

msgid "invalid header or corrupted"
msgstr "en-tête invalide ou corrompu"

msgid "unsupported multidisk"
msgstr "multidisque non pris en charge"

msgid "decompression failed"
msgstr "la décompression a échoué"

msgid "compression failed"
msgstr "échec de la compression"

msgid "unexpected decompressed size"
msgstr "volume de décompression inattendu"

msgid "CRC check failed"
msgstr "La vérification CRC a échoué"

msgid "unsupported central directory size"
msgstr "volume du répertoire central non supporté"

msgid "allocation failed"
msgstr "échec de l'allocation"

msgid "file open failed"
msgstr "échec de l'ouverture du fichier"

msgid "file create failed"
msgstr "échec de création du fichier"

msgid "file write failed"
msgstr "échec d'écriture du fichier"

msgid "file read failed"
msgstr "échec de lecture du fichier"

msgid "file close failed"
msgstr "échec de la fermeture du fichier"

msgid "file seek failed"
msgstr "impossible de trouver le fichier"

msgid "file stat failed"
msgstr "impossible d'établir des statistiques pour ce fichier"

msgid "invalid parameter"
msgstr "paramètre non valide"

msgid "invalid filename"
msgstr "nom de fichier non valide"

msgid "buffer too small"
msgstr "buffer trop petit"

msgid "internal error"
msgstr "erreur interne"

msgid "file not found"
msgstr "fichier non trouvé"

msgid "archive too large"
msgstr "archive trop volumineuse"

msgid "validation failed"
msgstr "échec de la validation"

msgid "write callback failed"
msgstr "échec du rappel d'écriture"

#, boost-format
msgid ""
"%1% is too close to exclusion area, there may be collisions when printing."
msgstr ""
"%1% est trop proche de la zone d'exclusion. Il peut y avoir des collisions "
"lors de l'impression."

#, boost-format
msgid "%1% is too close to others, and collisions may be caused."
msgstr ""
"%1% est trop proche des autres, cela pourrait provoquer des collisions."

#, boost-format
msgid "%1% is too tall, and collisions will be caused."
msgstr "%1% est trop grand, cela pourrait provoquer des collisions."

msgid " is too close to others, there may be collisions when printing."
msgstr ""
" est trop proche des autres; il peut y avoir des collisions lors de "
"l'impression."

msgid " is too close to exclusion area, there may be collisions when printing."
msgstr ""
" est trop proche d'une zone d'exclusion, il peut y avoir des collisions lors "
"de l'impression."

msgid "Prime Tower"
msgstr "Tour de nettoyage"

msgid " is too close to others, and collisions may be caused.\n"
msgstr ""
" est trop proche des autres. Des collisions risquent d'être provoquées.\n"

msgid " is too close to exclusion area, and collisions will be caused.\n"
msgstr ""
" est trop proche d'une zone d'exclusion. Cela va entraîner des collisions.\n"

msgid ""
"Can not print multiple filaments which have large difference of temperature "
"together. Otherwise, the extruder and nozzle may be blocked or damaged "
"during printing"
msgstr ""
"Impossible d'imprimer plusieurs filaments qui ont une grande différence de "
"température ensemble. Sinon, l'extrudeuse et la buse peuvent être bloquées "
"ou endommagées pendant l'impression"

msgid "No extrusions under current settings."
msgstr "Aucune extrusion dans les paramètres actuels."

msgid ""
"Smooth mode of timelapse is not supported when \"by object\" sequence is "
"enabled."
msgstr ""
"Le mode fluide du timelapse n'est pas pris en charge lorsque le mode "
"d'impression « par objet » est activé."

msgid ""
"Please select \"By object\" print sequence to print multiple objects in "
"spiral vase mode."
msgstr ""
"Veuillez sélectionner la séquence d'impression \"Par objet\" pour imprimer "
"plusieurs objets en mode vase en spirale."

msgid ""
"The spiral vase mode does not work when an object contains more than one "
"materials."
msgstr ""
"Le mode vase en spirale ne fonctionne pas lorsqu'un objet contient plusieurs "
"matériaux."

#, boost-format
msgid "The object %1% exceeds the maximum build volume height."
msgstr "L’objet %1% dépasse la hauteur maximale du volume d’impression."

#, boost-format
msgid ""
"While the object %1% itself fits the build volume, its last layer exceeds "
"the maximum build volume height."
msgstr ""
"Bien que l’objet %1% s’adapte lui-même au volume d’impression, sa dernière "
"couche dépasse la hauteur maximale du volume de construction."

msgid ""
"You might want to reduce the size of your model or change current print "
"settings and retry."
msgstr ""
"Vous devez réduire la taille de votre modèle ou modifier les paramètres "
"d’impression actuels et réessayer."

msgid "Variable layer height is not supported with Organic supports."
msgstr ""
"La hauteur de couche variable n’est pas prise en charge avec les supports "
"organiques."

msgid ""
"Different nozzle diameters and different filament diameters is not allowed "
"when prime tower is enabled."
msgstr ""
"L’utilisation de diamètres de buses et de filaments différents n’est pas "
"autorisée lorsque l’option « prime tower » est activée."

msgid ""
"The Wipe Tower is currently only supported with the relative extruder "
"addressing (use_relative_e_distances=1)."
msgstr ""
"La tour d’essuyage n’est actuellement supportée qu’avec l’adressage relatif "
"des extrudeurs (use_relative_e_distances=1)."

msgid ""
"Ooze prevention is currently not supported with the prime tower enabled."
msgstr ""
"La prévention des dépôts de boue n’est actuellement pas prise en charge "
"lorsque la tour principale est activée."

msgid ""
"The prime tower is currently only supported for the Marlin, RepRap/Sprinter, "
"RepRapFirmware and Repetier G-code flavors."
msgstr ""
"La tour principale n’est actuellement prise en charge que pour les versions "
"Marlin, RepRap/Sprinter, RepRapFirmware et Repetier G-code."

msgid "The prime tower is not supported in \"By object\" print."
msgstr ""
"La tour de nettoyage n'est pas prise en charge dans l'impression \"Par "
"objet\"."

msgid ""
"The prime tower is not supported when adaptive layer height is on. It "
"requires that all objects have the same layer height."
msgstr ""
"La tour de nettoyage n'est pas prise en charge lorsque la hauteur de couche "
"adaptative est activée. Cela nécessite que tous les objets aient la même "
"hauteur de couche."

msgid "The prime tower requires \"support gap\" to be multiple of layer height"
msgstr ""
"La tour de nettoyage nécessite que \"l'écart de support\" soit un multiple "
"de la hauteur de la couche"

msgid "The prime tower requires that all objects have the same layer heights"
msgstr ""
"La tour de nettoyage nécessite que tous les objets aient la même hauteur de "
"couche."

msgid ""
"The prime tower requires that all objects are printed over the same number "
"of raft layers"
msgstr ""
"La tour de nettoyage nécessite que tous les objets soient imprimés sur le "
"même nombre de couche de radeau."

msgid ""
"The prime tower requires that all objects are sliced with the same layer "
"heights."
msgstr ""
"La tour de nettoyage nécessite que tous les objets soient découpés avec la "
"même hauteur de couche."

msgid ""
"The prime tower is only supported if all objects have the same variable "
"layer height"
msgstr ""
"La tour de nettoyage n'est prise en charge que si tous les objets ont la "
"même hauteur de couche variable"

msgid "Too small line width"
msgstr "Largeur de ligne trop petite"

msgid "Too large line width"
msgstr "Largeur de ligne trop grande"

msgid ""
"The prime tower requires that support has the same layer height with object."
msgstr ""
"La tour de nettoyage nécessite que le support ait la même hauteur de couche "
"avec l'objet."

msgid ""
"Organic support tree tip diameter must not be smaller than support material "
"extrusion width."
msgstr ""
"Le diamètre de la pointe des supports organiques ne doit pas être inférieur "
"à la largeur d’extrusion du matériau utilisé pour les supports."

msgid ""
"Organic support branch diameter must not be smaller than 2x support material "
"extrusion width."
msgstr ""
"Le diamètre des branches des supports organiques ne doit pas être inférieur "
"à 2 fois la largeur d’extrusion du matériau utilisé pour les supports."

msgid ""
"Organic support branch diameter must not be smaller than support tree tip "
"diameter."
msgstr ""
"Le diamètre des branches des supports organiques ne doit pas être inférieur "
"au diamètre de la pointe des supports."

msgid ""
"Support enforcers are used but support is not enabled. Please enable support."
msgstr ""
"Les forceurs de support sont utilisés mais le support n'est pas activé. "
"Veuillez activer les supports."

msgid "Layer height cannot exceed nozzle diameter"
msgstr "La hauteur de la couche ne peut pas dépasser le diamètre de la buse"

msgid ""
"Relative extruder addressing requires resetting the extruder position at "
"each layer to prevent loss of floating point accuracy. Add \"G92 E0\" to "
"layer_gcode."
msgstr ""
"L'extrusion relative de l'extrudeur nécessite de réinitialiser la position "
"de celui-ci à chaque couche pour éviter la perte de précision de la virgule "
"flottante. Ajouter \"G92 E0\" au G-code de changement de couche."

msgid ""
"\"G92 E0\" was found in before_layer_gcode, which is incompatible with "
"absolute extruder addressing."
msgstr ""
"\"G92 E0\" a été trouvé dans le G-code avant le changement de couche, ce qui "
"est incompatible avec l’extrusion absolue de l’extrudeur."

msgid ""
"\"G92 E0\" was found in layer_gcode, which is incompatible with absolute "
"extruder addressing."
msgstr ""
"\"G92 E0\" a été trouvé dans le G-code de changement de couche, ce qui est "
"incompatible avec l’extrusion absolue de l’extrudeur."

#, c-format, boost-format
msgid "Plate %d: %s does not support filament %s"
msgstr "Plaque %d : %s ne prend pas en charge le filament %s"

msgid "Generating skirt & brim"
msgstr "Génération jupe et bord"

msgid "Exporting G-code"
msgstr "Exportation du G-code"

msgid "Generating G-code"
msgstr "Génération du G-code"

msgid "Failed processing of the filename_format template."
msgstr "Échec du traitement du modèle filename_format."

msgid "Printable area"
msgstr "Zone imprimable"

msgid "Bed exclude area"
msgstr "Zone d'exclusion de plateau"

msgid ""
"Unprintable area in XY plane. For example, X1 Series printers use the front "
"left corner to cut filament during filament change. The area is expressed as "
"polygon by points in following format: \"XxY, XxY, ...\""
msgstr ""
"Zone non imprimable dans le plan XY. Par exemple, les imprimantes de la "
"série X1 utilisent le coin avant gauche pour couper le filament lors du "
"changement de filament. La zone est exprimée sous forme de polygone par des "
"points au format suivant : \"XxY, XxY,... \""

msgid "Bed custom texture"
msgstr "Texture personnalisée du plateau"

msgid "Bed custom model"
msgstr "Modèle de plateau personnalisé"

msgid "Elephant foot compensation"
msgstr "Compensation de l'effet patte d'éléphant"

msgid ""
"Shrink the initial layer on build plate to compensate for elephant foot "
"effect"
msgstr ""
"Rétrécissez la couche initiale sur le plateau pour compenser l'effet de pied "
"d'éléphant"

msgid "Elephant foot compensation layers"
msgstr "Couches de compensation du pied d'éléphant"

msgid ""
"The number of layers on which the elephant foot compensation will be active. "
"The first layer will be shrunk by the elephant foot compensation value, then "
"the next layers will be linearly shrunk less, up to the layer indicated by "
"this value."
msgstr ""
"Nombre de couches sur lesquelles la compensation du pied d'éléphant sera "
"active. La première couche sera réduite de la valeur de compensation du pied "
"d'éléphant, puis les couches suivantes seront réduites linéairement moins, "
"jusqu'à la couche indiquée par cette valeur."

msgid "layers"
msgstr "couches"

msgid ""
"Slicing height for each layer. Smaller layer height means more accurate and "
"more printing time"
msgstr ""
"Hauteur de découpe pour chaque couche. Une hauteur de couche plus petite "
"signifie plus de précision et plus de temps d'impression"

msgid "Printable height"
msgstr "Hauteur imprimable"

msgid "Maximum printable height which is limited by mechanism of printer"
msgstr "Hauteur imprimable maximale limitée par le mécanisme de l'imprimante"

msgid "Preferred orientation"
msgstr "Orientation préférée"

msgid "Automatically orient stls on the Z-axis upon initial import"
msgstr ""
"Orienter automatiquement les stls sur l’axe Z lors de l’importation initiale"

msgid "Printer preset names"
msgstr "Noms des préréglages de l'imprimante"

msgid "Hostname, IP or URL"
msgstr "Nom d'hôte, adresse IP ou URL"

msgid ""
"Orca Slicer can upload G-code files to a printer host. This field should "
"contain the hostname, IP address or URL of the printer host instance. Print "
"host behind HAProxy with basic auth enabled can be accessed by putting the "
"user name and password into the URL in the following format: https://"
"username:password@your-octopi-address/"
msgstr ""
"Orca Slicer peut téléverser des fichiers G-code sur une imprimante hôte. Ce "
"champ doit contenir le nom d'hôte, l'adresse IP ou l'URL de l'instance hôte "
"de l'imprimante. L'hôte d'impression derrière HAProxy avec "
"l'authentification de base activée est accessible en saisissant le nom "
"d'utilisateur et le mot de passe dans l'URL au format suivant : https://"
"username:password@your-octopi-address/"

msgid "Device UI"
msgstr "Interface utilisateur de l’appareil"

msgid ""
"Specify the URL of your device user interface if it's not same as print_host"
msgstr ""
"Spécifiez l’URL de l’interface utilisateur de votre appareil si elle n’est "
"pas identique à print_host"

msgid "API Key / Password"
msgstr "Clé API / Mot de passe"

msgid ""
"Orca Slicer can upload G-code files to a printer host. This field should "
"contain the API Key or the password required for authentication."
msgstr ""
"Orca Slicer peut téléverser des fichiers G-code sur une imprimante hôte. Ce "
"champ doit contenir la clé API ou le mot de passe requis pour "
"l'authentification."

msgid "Name of the printer"
msgstr "Nom de l'imprimante"

msgid "HTTPS CA File"
msgstr "Fichier HTTPS CA"

msgid ""
"Custom CA certificate file can be specified for HTTPS OctoPrint connections, "
"in crt/pem format. If left blank, the default OS CA certificate repository "
"is used."
msgstr ""
"Un fichier de certificat CA personnalisé peut être spécifié pour les "
"connexions HTTPS OctoPrint, au format crt/pem. Si ce champ est laissé vide, "
"le référentiel de certificats OS CA par défaut est utilisé."

msgid "User"
msgstr "Utilisateur"

msgid "Password"
msgstr "Mot de passe"

msgid "Ignore HTTPS certificate revocation checks"
msgstr "Ignorer les contrôles de révocation des certificats HTTPS"

msgid ""
"Ignore HTTPS certificate revocation checks in case of missing or offline "
"distribution points. One may want to enable this option for self signed "
"certificates if connection fails."
msgstr ""
"Ignorez les contrôles de révocation des certificats HTTPS en cas de points "
"de distribution manquants ou hors ligne. Il peut être utile d'activer cette "
"option pour les certificats auto-signés en cas d'échec de la connexion."

msgid "Names of presets related to the physical printer"
msgstr "Noms des préréglages associés à l'imprimante physique"

msgid "Authorization Type"
msgstr "Type d'Autorisation"

msgid "API key"
msgstr "Clé API"

msgid "HTTP digest"
msgstr "Résumé HTTP"

msgid "Avoid crossing wall"
msgstr "Évitez de traverser les parois"

msgid "Detour and avoid to travel across wall which may cause blob on surface"
msgstr ""
"Faire un détour et éviter de traverser la paroi, ce qui pourrait causer des "
"dépôts sur la surface"

msgid "Avoid crossing wall - Max detour length"
msgstr "Évitez de traverser les parois - Longueur maximale du détour"

msgid ""
"Maximum detour distance for avoiding crossing wall. Don't detour if the "
"detour distance is large than this value. Detour length could be specified "
"either as an absolute value or as percentage (for example 50%) of a direct "
"travel path. Zero to disable"
msgstr ""
"Distance de détour maximale pour éviter de traverser une paroi: l'imprimante "
"ne fera pas de détour si la distance de détour est supérieure à cette "
"valeur. La longueur du détour peut être spécifiée sous forme de valeur "
"absolue ou de pourcentage (par exemple 50 %) d'un trajet direct. Une valeur "
"de 0 désactivera cette option."

msgid "mm or %"
msgstr "mm ou %"

msgid "Other layers"
msgstr "Autres couches"

msgid ""
"Bed temperature for layers except the initial one. Value 0 means the "
"filament does not support to print on the Cool Plate"
msgstr ""
"Il s'agit de la température du plateau pour toutes les couches à l'exception "
"de la première. Une valeur à 0 signifie que ce filament ne peut pas être "
"imprimé sur le plateau froid (\"Cool plate\")."

msgid "°C"
msgstr "°C"

msgid ""
"Bed temperature for layers except the initial one. Value 0 means the "
"filament does not support to print on the Engineering Plate"
msgstr ""
"Il s'agit de la température du plateau pour toutes les couches à l'exception "
"de la première. Une valeur à 0 signifie que ce filament ne peut pas être "
"imprimé sur la plaque Engineering."

msgid ""
"Bed temperature for layers except the initial one. Value 0 means the "
"filament does not support to print on the High Temp Plate"
msgstr ""
"Il s'agit de la température du plateau pour toutes les couches à l'exception "
"de la première. Une valeur à 0 signifie que ce filament ne peut pas être "
"imprimé sur le plateau haute température (\"High Temp plate\")."

msgid ""
"Bed temperature for layers except the initial one. Value 0 means the "
"filament does not support to print on the Textured PEI Plate"
msgstr ""
"Température du plateau après la première couche. 0 signifie que le filament "
"n'est pas supporté par la plaque PEI texturée."

msgid "Initial layer"
msgstr "Couche initiale"

msgid "Initial layer bed temperature"
msgstr "Température du plateau lors de la couche initiale"

msgid ""
"Bed temperature of the initial layer. Value 0 means the filament does not "
"support to print on the Cool Plate"
msgstr ""
"Il s'agit de la température du plateau pour la première couche. Une valeur à "
"0 signifie que ce filament ne peut pas être imprimé sur le plateau froid "
"(\"Cool plate\")."

msgid ""
"Bed temperature of the initial layer. Value 0 means the filament does not "
"support to print on the Engineering Plate"
msgstr ""
"Il s'agit de la température du plateau pour la première couche. Une valeur à "
"0 signifie que ce filament ne peut pas être imprimé sur le plateau "
"Engineering."

msgid ""
"Bed temperature of the initial layer. Value 0 means the filament does not "
"support to print on the High Temp Plate"
msgstr ""
"Il s'agit de la température du plateau pour la première couche. Une valeur à "
"0 signifie que ce filament ne peut pas être imprimé sur le plateau haute "
"température (\"High Temp plate\")."

msgid ""
"Bed temperature of the initial layer. Value 0 means the filament does not "
"support to print on the Textured PEI Plate"
msgstr ""
"La température du plateau à la première couche. La valeur 0 signifie que le "
"filament n'est pas supporté sur la plaque PEI texturée."

msgid "Bed types supported by the printer"
msgstr "Types de plateaux pris en charge par l'imprimante"

msgid "Cool Plate"
msgstr "Cool Plate/Plaque PLA"

msgid "Engineering Plate"
msgstr "Plaque Engineering"

msgid "First layer print sequence"
msgstr "Séquence d’impression de la première couche"

msgid "This G-code is inserted at every layer change before lifting z"
msgstr ""
"Ce G-code est inséré à chaque changement de couche avant le levage du Z"

msgid "Bottom shell layers"
msgstr "Couches inférieures de la coque"

msgid ""
"This is the number of solid layers of bottom shell, including the bottom "
"surface layer. When the thickness calculated by this value is thinner than "
"bottom shell thickness, the bottom shell layers will be increased"
msgstr ""
"Il s'agit du nombre de couches solides de coque inférieure, y compris la "
"couche de surface inférieure. Lorsque l'épaisseur calculée par cette valeur "
"est plus fine que l'épaisseur de la coque inférieure, les couches de la "
"coque inférieure seront augmentées"

msgid "Bottom shell thickness"
msgstr "Épaisseur de la coque inférieure"

msgid ""
"The number of bottom solid layers is increased when slicing if the thickness "
"calculated by bottom shell layers is thinner than this value. This can avoid "
"having too thin shell when layer height is small. 0 means that this setting "
"is disabled and thickness of bottom shell is absolutely determained by "
"bottom shell layers"
msgstr ""
"Le nombre de couches solides inférieures est augmenté lors du découpage si "
"l'épaisseur calculée par les couches de coque inférieures est inférieure à "
"cette valeur. Cela peut éviter d'avoir une coque trop fine lorsque la "
"hauteur de couche est faible. 0 signifie que ce paramètre est désactivé et "
"que l'épaisseur de la coque inférieure est absolument déterminée par les "
"couches de la coque inférieure"

msgid "Force cooling for overhang and bridge"
msgstr "Forcer la ventilation pour les surplombs et ponts"

msgid ""
"Enable this option to optimize part cooling fan speed for overhang and "
"bridge to get better cooling"
msgstr ""
"Activez cette option pour optimiser la vitesse du ventilateur de "
"refroidissement des pièces pour le surplomb et le pont afin d'obtenir un "
"meilleur refroidissement"

msgid "Fan speed for overhang"
msgstr "Vitesse du ventilateur pour les surplombs"

msgid ""
"Force part cooling fan to be this speed when printing bridge or overhang "
"wall which has large overhang degree. Forcing cooling for overhang and "
"bridge can get better quality for these part"
msgstr ""
"Forcez le ventilateur de refroidissement des pièces à être à cette vitesse "
"lors de l'impression d'un pont ou d'une paroi en surplomb qui a un degré de "
"surplomb important. Forcer le refroidissement pour les surplombs et le pont "
"pour obtenir une meilleure qualité pour ces pièces."

msgid "Cooling overhang threshold"
msgstr "Seuil de dépassement de refroidissement"

#, c-format
msgid ""
"Force cooling fan to be specific speed when overhang degree of printed part "
"exceeds this value. Expressed as percentage which indicides how much width "
"of the line without support from lower layer. 0% means forcing cooling for "
"all outer wall no matter how much overhang degree"
msgstr ""
"Forcer le ventilateur de refroidissement à atteindre une vitesse spécifique "
"lorsque le degré de surplomb de la pièce imprimée dépasse cette valeur. Ceci "
"est exprimé en pourcentage qui indique la largeur de la ligne sans support "
"provenant de la couche inférieure. 0 %% signifie un refroidissement forcé de "
"toutes les parois extérieures, quel que soit le degré de surplomb."

msgid "Bridge infill direction"
msgstr "Direction du remplissage des ponts"

msgid ""
"Bridging angle override. If left to zero, the bridging angle will be "
"calculated automatically. Otherwise the provided angle will be used for "
"external bridges. Use 180°for zero angle."
msgstr ""
"Forçage de l’angle des ponts. S’il est laissé à zéro, l’angle des ponts sera "
"calculé automatiquement. Sinon, l’angle fourni sera utilisé pour les ponts "
"externes. Utilisez 180° pour un angle nul."

msgid "Bridge density"
msgstr "Densité des ponts"

msgid "Density of external bridges. 100% means solid bridge. Default is 100%."
msgstr ""
"Densité des ponts externes, Une valeur à 100%% signifie un pont solide. La "
"valeur par défaut est 100%."

msgid "Bridge flow ratio"
msgstr "Débit des ponts"

msgid ""
"Decrease this value slightly(for example 0.9) to reduce the amount of "
"material for bridge, to improve sag"
msgstr ""
"Diminuez légèrement cette valeur (par exemple 0,9) pour réduire la quantité "
"de matériaux pour le pont, pour améliorer l'affaissement"

msgid "Internal bridge flow ratio"
msgstr "Ratio de débit du pont interne"

msgid ""
"This value governs the thickness of the internal bridge layer. This is the "
"first layer over sparse infill. Decrease this value slightly (for example "
"0.9) to improve surface quality over sparse infill."
msgstr ""
"Cette valeur détermine l’épaisseur de la couche des ponts internes. Il "
"s’agit de la première couche sur un remplissage clairsemé. Diminuez "
"légèrement cette valeur (par exemple 0.9) pour améliorer la qualité de la "
"surface sur un remplissage clairsemé."

msgid "Top surface flow ratio"
msgstr "Ratio du débit des surfaces supérieures"

msgid ""
"This factor affects the amount of material for top solid infill. You can "
"decrease it slightly to have smooth surface finish"
msgstr ""
"Ce facteur affecte la quantité de matériau pour le remplissage solide "
"supérieur. Vous pouvez le diminuer légèrement pour avoir une finition de "
"surface lisse"

msgid "Bottom surface flow ratio"
msgstr "Ratio du débit des surfaces inférieures"

msgid "This factor affects the amount of material for bottom solid infill"
msgstr ""
"Ce facteur affecte la quantité de matériau pour le remplissage solide "
"inférieur"

msgid "Precise wall(experimental)"
msgstr "Parois précises (expérimental)"

msgid ""
"Improve shell precision by adjusting outer wall spacing. This also improves "
"layer consistency."
msgstr ""
"Améliorer la précision de la coque en ajustant l’espacement des parois "
"extérieures. Cela améliore également la consistance des couches."

msgid "Only one wall on top surfaces"
msgstr "Une seule paroi sur les surfaces supérieures"

msgid ""
"Use only one wall on flat top surface, to give more space to the top infill "
"pattern"
msgstr ""
"N'utilisez qu'une seule paroi sur les surfaces supérieures planes, afin de "
"donner plus d'espace au motif de remplissage supérieur."

msgid "One wall threshold"
msgstr "Seuil de paroi unique"

#, fuzzy, c-format, boost-format
msgid ""
"If a top surface has to be printed and it's partially covered by another "
"layer, it won't be considered at a top layer where its width is below this "
"value. This can be useful to not let the 'one perimeter on top' trigger on "
"surface that should be covered only by perimeters. This value can be a mm or "
"a % of the perimeter extrusion width.\n"
"Warning: If enabled, artifacts can be created is you have some thin features "
"on the next layer, like letters. Set this setting to 0 to remove these "
"artifacts."
msgstr ""
"Si une surface supérieure doit être imprimée et qu’elle est partiellement "
"couverte par une autre couche, elle ne sera pas considérée comme une couche "
"supérieure si sa largeur est inférieure à cette valeur. Cela peut être utile "
"pour ne pas déclencher l’option « un périmètre sur le dessus » sur des "
"surfaces qui ne devraient être couvertes que par des périmètres. Cette "
"valeur peut être un mm ou un % de la largeur d’extrusion du périmètre.\n"
"Attention : Si cette option est activée, des artefacts peuvent être créés si "
"vous avez des éléments fins sur la couche suivante, comme des lettres. "
"Réglez ce paramètre à 0 pour supprimer ces artefacts."

msgid "Only one wall on first layer"
msgstr "Une seule paroi sur la première couche"

msgid ""
"Use only one wall on first layer, to give more space to the bottom infill "
"pattern"
msgstr ""
"Utiliser qu’une seule paroi sur la première couche, pour donner plus "
"d’espace au motif de remplissage inférieur"

msgid "Extra perimeters on overhangs"
msgstr "Parois supplémentaires sur les surplombs"

msgid ""
"Create additional perimeter paths over steep overhangs and areas where "
"bridges cannot be anchored. "
msgstr ""
"Créer des chemins de périmètres supplémentaires sur les surplombs abrupts et "
"les zones où les ponts ne peuvent pas être ancrés. "

msgid "Reverse on odd"
msgstr "Parois inversées sur couches impaires"

msgid "Overhang reversal"
msgstr "Inversion du surplomb"

msgid ""
"Extrude perimeters that have a part over an overhang in the reverse "
"direction on odd layers. This alternating pattern can drastically improve "
"steep overhangs.\n"
"\n"
"This setting can also help reduce part warping due to the reduction of "
"stresses in the part walls."
msgstr ""
"Extruder les périmètres dont une partie se trouve au-dessus d’un surplomb "
"dans le sens inverse sur les couches impaires. Ce motif alternatif peut "
"améliorer considérablement les surplombs abrupts.\n"
"\n"
"Ce paramètre peut également contribuer à réduire le gauchissement de la "
"pièce en raison de la réduction des contraintes dans les parois de la pièce."

msgid "Reverse only internal perimeters"
msgstr "Inverser uniquement les périmètres internes"

msgid ""
"Apply the reverse perimeters logic only on internal perimeters. \n"
"\n"
"This setting greatly reduces part stresses as they are now distributed in "
"alternating directions. This should reduce part warping while also "
"maintaining external wall quality. This feature can be very useful for warp "
"prone material, like ABS/ASA, and also for elastic filaments, like TPU and "
"Silk PLA. It can also help reduce warping on floating regions over "
"supports.\n"
"\n"
"For this setting to be the most effective, it is recomended to set the "
"Reverse Threshold to 0 so that all internal walls print in alternating "
"directions on odd layers irrespective of their overhang degree."
msgstr ""
"Appliquer la logique d’inversion des périmètres uniquement sur les "
"périmètres internes. \n"
"\n"
"Ce paramètre réduit considérablement les contraintes exercées sur les "
"pièces, car elles sont désormais réparties dans des directions alternées. "
"Cela devrait réduire la déformation des pièces tout en maintenant la qualité "
"des parois externes. Cette fonction peut être très utile pour les matériaux "
"sujets à la déformation, comme l’ABS/ASA, ainsi que pour les filaments "
"élastiques, comme le TPU et le Silk PLA. Elle peut également contribuer à "
"réduire le gauchissement des régions flottantes sur les supports.\n"
"\n"
"Pour que ce paramètre soit le plus efficace possible, il est recommandé de "
"régler le seuil d’inversion sur 0 afin que toutes les parois internes "
"s’impriment dans des directions alternées sur les couches impaires, quel que "
"soit leur degré de surplomb."

msgid "Reverse threshold"
msgstr "Seuil d’inversion"

msgid "Overhang reversal threshold"
msgstr "Seuil d’inversion des surplombs"

#, fuzzy, c-format, boost-format
msgid ""
"Number of mm the overhang need to be for the reversal to be considered "
"useful. Can be a % of the perimeter width.\n"
"Value 0 enables reversal on every odd layers regardless."
msgstr ""
"Nombre de mm de dépassement nécessaire pour que l’inversion soit considérée "
"comme utile. Il peut s’agir d’un pourcentage de la largeur du périmètre.\n"
"La valeur 0 permet l’inversion sur toutes les couches impaires."

msgid "Classic mode"
msgstr "Classique"

msgid "Enable this option to use classic mode"
msgstr "Activer cette option pour utiliser le mode classique"

msgid "Slow down for overhang"
msgstr "Ralentir pour le surplomb"

msgid "Enable this option to slow printing down for different overhang degree"
msgstr ""
"Activez cette option pour ralentir l'impression pour différents degrés de "
"surplomb"

msgid "Slow down for curled perimeters"
msgstr "Ralentir lors des périmètres courbés"

msgid ""
"Enable this option to slow printing down in areas where potential curled "
"perimeters may exist"
msgstr ""
"Activer cette option pour ralentir l’impression dans les zones où des "
"périmètres potentiellement courbées peuvent exister."

msgid "mm/s or %"
msgstr "mm/s ou %"

msgid "External"
msgstr "Externe"

msgid "Speed of bridge and completely overhang wall"
msgstr ""
"Il s'agit de la vitesse pour les ponts et les parois en surplomb à 100 %."

msgid "mm/s"
msgstr "mm/s"

msgid "Internal"
msgstr "Interne"

msgid ""
"Speed of internal bridge. If the value is expressed as a percentage, it will "
"be calculated based on the bridge_speed. Default value is 150%."
msgstr ""
"Vitesse des ponts internes. Si la valeur est exprimée en pourcentage, elle "
"sera calculée en fonction de bridge_speed. La valeur par défaut est 150%."

msgid "Brim width"
msgstr "Largeur de la bordure"

msgid "Distance from model to the outermost brim line"
msgstr "Distance du modèle à la ligne de bord la plus externe"

msgid "Brim type"
msgstr "Type de bordure"

msgid ""
"This controls the generation of the brim at outer and/or inner side of "
"models. Auto means the brim width is analysed and calculated automatically."
msgstr ""
"Cela permet de contrôler la génération de bordure extérieur et/ou intérieur "
"des modèles. Auto signifie que la largeur de bordure est analysée et "
"calculée automatiquement."

msgid "Brim-object gap"
msgstr "Écart bord-objet"

msgid ""
"A gap between innermost brim line and object can make brim be removed more "
"easily"
msgstr ""
"Un espace entre la ligne de bord la plus interne et l'objet peut faciliter "
"le retrait du bord"

msgid "Brim ears"
msgstr "Bordures à oreilles"

msgid "Only draw brim over the sharp edges of the model."
msgstr "Ne tracer la bordure que sur les arêtes vives du modèle."

msgid "Brim ear max angle"
msgstr "Angle maximum de la bordure à oreilles"

msgid ""
"Maximum angle to let a brim ear appear. \n"
"If set to 0, no brim will be created. \n"
"If set to ~180, brim will be created on everything but straight sections."
msgstr ""
"Angle maximum pour laisser apparaître la bordure à oreilles.\n"
"S’il est défini sur 0, aucune bordure ne sera créée.\n"
"S’il est réglé sur ~180, la bordure sera créée sur tout sauf les sections "
"droites."

msgid "Brim ear detection radius"
msgstr "Rayon de détection de la bordure à oreilles"

msgid ""
"The geometry will be decimated before dectecting sharp angles. This "
"parameter indicates the minimum length of the deviation for the decimation.\n"
"0 to deactivate"
msgstr ""
"La géométrie sera décimée avant de détecter les angles vifs. Ce paramètre "
"indique la longueur minimale de l’écart pour la décimation.\n"
"0 pour désactiver"

msgid "Compatible machine"
msgstr "Appareils compatibles"

msgid "upward compatible machine"
msgstr "machine à compatibilité ascendante"

msgid "Compatible machine condition"
msgstr "État de la machine compatible"

msgid "Compatible process profiles"
msgstr "Profils de traitement compatibles"

msgid "Compatible process profiles condition"
msgstr "Condition de profils de traitement compatibles"

msgid "Print sequence, layer by layer or object by object"
msgstr "Séquence d'impression, couche par couche ou objet par objet"

msgid "By layer"
msgstr "Par couche"

msgid "By object"
msgstr "Par objet"

msgid "Slow printing down for better layer cooling"
msgstr "Impression lente pour un meilleur refroidissement des couches"

msgid ""
"Enable this option to slow printing speed down to make the final layer time "
"not shorter than the layer time threshold in \"Max fan speed threshold\", so "
"that layer can be cooled for longer time. This can improve the cooling "
"quality for needle and small details"
msgstr ""
"Activez cette option pour ralentir la vitesse d'impression afin que le temps "
"de couche final ne soit pas plus court que le seuil de temps de couche dans "
"\"Seuil de vitesse maximale du ventilateur\", afin que cette couche puisse "
"être refroidie plus longtemps. Cela peut améliorer la qualité de "
"refroidissement pour l'aiguille et les petits détails"

msgid "Normal printing"
msgstr "Impression normale"

msgid ""
"The default acceleration of both normal printing and travel except initial "
"layer"
msgstr ""
"L'accélération par défaut de l'impression normale et du déplacement à "
"l'exception de la couche initiale"

msgid "mm/s²"
msgstr "mm/s²"

msgid "Default filament profile"
msgstr "Profil de filament par défaut"

msgid "Default filament profile when switch to this machine profile"
msgstr "Profil de filament par défaut lors du passage à ce profil de machine"

msgid "Default process profile"
msgstr "Profil de traitement par défaut"

msgid "Default process profile when switch to this machine profile"
msgstr "Profil de traitement par défaut lors du passage à ce profil de machine"

msgid "Activate air filtration"
msgstr "Activer la filtration de l’air"

msgid "Activate for better air filtration. G-code command: M106 P3 S(0-255)"
msgstr ""
"Activer pour une meilleure filtration de l’air. Commande G-code : M106 P3 "
"S(0-255)"

msgid "Fan speed"
msgstr "Vitesse du ventilateur"

msgid ""
"Speed of exhuast fan during printing.This speed will overwrite the speed in "
"filament custom gcode"
msgstr ""
"Vitesse du ventilateur d’extraction pendant l’impression. Cette vitesse "
"écrasera la vitesse dans le G-code personnalisé du filament."

msgid "Speed of exhuast fan after printing completes"
msgstr "Vitesse du ventilateur d’extraction après l’impression"

msgid "No cooling for the first"
msgstr "Pas de refroidissement pour"

msgid ""
"Close all cooling fan for the first certain layers. Cooling fan of the first "
"layer used to be closed to get better build plate adhesion"
msgstr ""
"Éteignez tous les ventilateurs de refroidissement pour les premières "
"couches. Cela peut être utilisé pour améliorer l'adhérence à la plaque."

msgid "Don't support bridges"
msgstr "Ne pas supporter les ponts"

msgid ""
"Don't support the whole bridge area which make support very large. Bridge "
"usually can be printing directly without support if not very long"
msgstr ""
"Cela désactive le support des ponts, ce qui diminue le nombre de supports "
"requis. Les ponts peuvent généralement être imprimés directement sans "
"support s'ils ne sont pas très longs."

msgid "Thick bridges"
msgstr "Ponts épais"

msgid ""
"If enabled, bridges are more reliable, can bridge longer distances, but may "
"look worse. If disabled, bridges look better but are reliable just for "
"shorter bridged distances."
msgstr ""
"S'ils sont activés, les ponts sont plus fiables et peuvent couvrir de plus "
"longues distances, mais ils peuvent sembler moins jolis. S'ils sont "
"désactivés, les ponts ont une meilleure apparence mais ne sont fiables que "
"sur de courtes distances."

msgid "Thick internal bridges"
msgstr "Ponts internes épais"

msgid ""
"If enabled, thick internal bridges will be used. It's usually recommended to "
"have this feature turned on. However, consider turning it off if you are "
"using large nozzles."
msgstr ""
"Si cette option est activée, des ponts internes épais seront utilisés. Il "
"est généralement recommandé d’activer cette fonctionnalité. Pensez cependant "
"à la désactiver si vous utilisez des buses larges."

msgid "Don't filter out small internal bridges (experimental)"
msgstr "Ne pas filtrer les petits ponts internes (expérimental)"

msgid ""
"This option can help reducing pillowing on top surfaces in heavily slanted "
"or curved models.\n"
"\n"
"By default, small internal bridges are filtered out and the internal solid "
"infill is printed directly over the sparse infill. This works well in most "
"cases, speeding up printing without too much compromise on top surface "
"quality. \n"
"\n"
"However, in heavily slanted or curved models especially where too low sparse "
"infill density is used, this may result in curling of the unsupported solid "
"infill, causing pillowing.\n"
"\n"
"Enabling this option will print internal bridge layer over slightly "
"unsupported internal solid infill. The options below control the amount of "
"filtering, i.e. the amount of internal bridges created.\n"
"\n"
"Disabled - Disables this option. This is the default behaviour and works "
"well in most cases.\n"
"\n"
"Limited filtering - Creates internal bridges on heavily slanted surfaces, "
"while avoiding creating uncessesary interal bridges. This works well for "
"most difficult models.\n"
"\n"
"No filtering - Creates internal bridges on every potential internal "
"overhang. This option is useful for heavily slanted top surface models. "
"However, in most cases it creates too many unecessary bridges."
msgstr ""
"Cette option permet de réduire la formation de creux sur les surfaces "
"supérieures des modèles fortement inclinés ou courbés.\n"
"\n"
"Par défaut, les petits ponts internes sont filtrés et le remplissage solide "
"interne est imprimé directement sur le remplissage peu dense. Cela "
"fonctionne bien dans la plupart des cas, accélérant l'impression sans trop "
"compromettre la qualité de la surface supérieure. \n"
"\n"
"Cependant, dans les modèles fortement inclinés ou courbés, en particulier "
"lorsque la densité de remplissage est trop faible, il peut en résulter un "
"enroulement du remplissage solide non soutenu, ce qui provoque un effet de "
"creusement.\n"
"\n"
"L’activation de cette option permet d’imprimer une couche de pont interne "
"sur un remplissage solide interne légèrement non soutenu. Les options ci-"
"dessous contrôlent la quantité de filtrage, c’est-à-dire la quantité de "
"ponts internes créés.\n"
"\n"
"Désactivé - Désactive cette option. Il s’agit du comportement par défaut, "
"qui fonctionne bien dans la plupart des cas.\n"
"\n"
"Filtrage limité - Crée des ponts internes sur les surfaces fortement "
"inclinées, tout en évitant de créer des ponts internes inutiles. Cette "
"option fonctionne bien pour la plupart des modèles difficiles.\n"
"\n"
"Pas de filtrage - Crée des ponts internes sur chaque surplomb interne "
"potentiel. Cette option est utile pour les modèles à surface supérieure "
"fortement inclinée. Cependant, dans la plupart des cas, elle crée trop de "
"ponts inutiles."

msgid "Disabled"
msgstr "Désactivé"

msgid "Limited filtering"
msgstr "Filtrage limité"

msgid "No filtering"
msgstr "Pas de filtrage"

msgid "Max bridge length"
msgstr "Longueur max des ponts"

msgid ""
"Max length of bridges that don't need support. Set it to 0 if you want all "
"bridges to be supported, and set it to a very large value if you don't want "
"any bridges to be supported."
msgstr ""
"Il s'agit de la longueur maximale des ponts qui n'ont pas besoin de support. "
"Mettez 0 si vous souhaitez que tous les ponts soient pris en charge, ou "
"mettez une valeur très élevée si vous souhaitez qu'aucun pont ne soit pris "
"en charge."

msgid "End G-code"
msgstr "G-code de fin"

msgid "End G-code when finish the whole printing"
msgstr "G-code de fin lorsque vous avez terminé toute l'impression"

msgid "Between Object Gcode"
msgstr "G-code entre objet"

msgid ""
"Insert Gcode between objects. This parameter will only come into effect when "
"you print your models object by object"
msgstr ""
"Insérer le G-code entre les objets. Ce paramètre n’entrera en vigueur que "
"lorsque vous imprimerez vos modèles objet par objet."

msgid "End G-code when finish the printing of this filament"
msgstr "G-code de fin lorsque l'impression de ce filament est terminée"

msgid "Ensure vertical shell thickness"
msgstr "Assurer l'épaisseur verticale de la coque"

msgid ""
"Add solid infill near sloping surfaces to guarantee the vertical shell "
"thickness (top+bottom solid layers)"
msgstr ""
"Ajoutez du remplissage solide à proximité des surfaces inclinées pour "
"garantir l'épaisseur verticale de la coque (couches solides "
"supérieure+inférieure)."

msgid "Top surface pattern"
msgstr "Motif de surface supérieure"

msgid "Line pattern of top surface infill"
msgstr "Motif de ligne du remplissage de la surface supérieure"

msgid "Concentric"
msgstr "Concentrique"

msgid "Rectilinear"
msgstr "Rectiligne"

msgid "Monotonic"
msgstr "Monotone"

msgid "Monotonic line"
msgstr "Ligne monotone"

msgid "Aligned Rectilinear"
msgstr "Rectiligne Aligné"

msgid "Hilbert Curve"
msgstr "Courbe de Hilbert"

msgid "Archimedean Chords"
msgstr "Spirale d'Archimède"

msgid "Octagram Spiral"
msgstr "Spirale Octagramme"

msgid "Bottom surface pattern"
msgstr "Motif de surface inférieure"

msgid "Line pattern of bottom surface infill, not bridge infill"
msgstr ""
"Motif de ligne du remplissage de la surface inférieure, pas du remplissage "
"du pont"

msgid "Internal solid infill pattern"
msgstr "Motif de remplissage solide interne"

msgid ""
"Line pattern of internal solid infill. if the detect narrow internal solid "
"infill be enabled, the concentric pattern will be used for the small area."
msgstr ""
"Modèle de ligne de remplissage interne. Si la détection d’un remplissage "
"interne étroit est activée, le modèle concentrique sera utilisé pour la "
"petite zone."

msgid ""
"Line width of outer wall. If expressed as a %, it will be computed over the "
"nozzle diameter."
msgstr ""
"Largeur de la ligne de la paroi extérieure. Si elle est exprimée en %, elle "
"sera calculée sur le diamètre de la buse."

msgid ""
"Speed of outer wall which is outermost and visible. It's used to be slower "
"than inner wall speed to get better quality."
msgstr ""
"Vitesse de paroi extérieure qui est la plus à l'extérieur et visible. Elle "
"est généralement plus lente que la vitesse de la paroi interne pour obtenir "
"une meilleure qualité."

msgid "Small perimeters"
msgstr "Petits périmètres"

msgid ""
"This separate setting will affect the speed of perimeters having radius <= "
"small_perimeter_threshold (usually holes). If expressed as percentage (for "
"example: 80%) it will be calculated on the outer wall speed setting above. "
"Set to zero for auto."
msgstr ""
"Ce paramètre séparé affectera la vitesse des périmètres ayant un rayon <= "
"petite longueur de périmètre (généralement des trous). S’il est exprimé en "
"pourcentage (par exemple : 80%), il sera calculé sur la vitesse de la paroi "
"extérieure ci-dessus. Mettre à zéro pour automatique."

msgid "Small perimeters threshold"
msgstr "Seuil des petits périmètres"

msgid ""
"This sets the threshold for small perimeter length. Default threshold is 0mm"
msgstr ""
"Cela définit le seuil pour une petite longueur de périmètre. Le seuil par "
"défaut est de 0 mm"

msgid "Walls printing order"
msgstr "Ordre d’impression des parois"

msgid ""
"Print sequence of the internal (inner) and external (outer) walls. \n"
"\n"
"Use Inner/Outer for best overhangs. This is because the overhanging walls "
"can adhere to a neighouring perimeter while printing. However, this option "
"results in slightly reduced surface quality as the external perimeter is "
"deformed by being squashed to the internal perimeter.\n"
"\n"
"Use Inner/Outer/Inner for the best external surface finish and dimensional "
"accuracy as the external wall is printed undisturbed from an internal "
"perimeter. However, overhang performance will reduce as there is no internal "
"perimeter to print the external wall against. This option requires a minimum "
"of 3 walls to be effective as it prints the internal walls from the 3rd "
"perimeter onwards first, then the external perimeter and, finally, the first "
"internal perimeter. This option is recomended against the Outer/Inner option "
"in most cases. \n"
"\n"
"Use Outer/Inner for the same external wall quality and dimensional accuracy "
"benefits of Inner/Outer/Inner option. However, the z seams will appear less "
"consistent as the first extrusion of a new layer starts on a visible "
"surface.\n"
"\n"
" "
msgstr ""
"Séquence d'impression des parois internes (intérieures) et externes "
"(extérieures). \n"
"\n"
"Utilisez Intérieur/Extérieur pour obtenir les meilleurs surplombs. En effet, "
"les parois en surplomb peuvent adhérer à un périmètre voisin lors de "
"l'impression. Toutefois, cette option entraîne une légère diminution de la "
"qualité de la surface, car le périmètre externe est déformé par l'écrasement "
"du périmètre interne.\n"
"\n"
"Utilisez l’option Intérieur/Extérieur/Intérieur pour obtenir la meilleure "
"finition de surface externe et la meilleure précision dimensionnelle, car la "
"paroi externe est imprimée sans être dérangée par un périmètre interne. "
"Cependant, les performances de la paroi en surplomb seront réduites car il "
"n’y a pas de périmètre interne contre lequel imprimer la paroi externe. "
"Cette option nécessite un minimum de trois parois pour être efficace, car "
"elle imprime d’abord les parois internes à partir du troisième périmètre, "
"puis le périmètre externe et, enfin, le premier périmètre interne. Cette "
"option est recommandée par rapport à l’option Extérieur/intérieur dans la "
"plupart des cas. \n"
"\n"
"Utilisez l’option Extérieur/intérieur pour bénéficier de la même qualité de "
"paroi externe et de la même précision dimensionnelle que l’option Intérieur/"
"extérieur/intérieur. Cependant, les joints en z paraîtront moins cohérents "
"car la première extrusion d’une nouvelle couche commence sur une surface "
"visible.\n"
"\n"
" "

msgid "Inner/Outer"
msgstr "Intérieur/Extérieur"

msgid "Outer/Inner"
msgstr "Extérieur/intérieur"

msgid "Inner/Outer/Inner"
msgstr "Intérieur/Extérieur/Intérieur"

msgid "Print infill first"
msgstr "Imprimer d’abord le remplissage"

msgid ""
"Order of wall/infill. When the tickbox is unchecked the walls are printed "
"first, which works best in most cases.\n"
"\n"
"Printing walls first may help with extreme overhangs as the walls have the "
"neighbouring infill to adhere to. However, the infill will slighly push out "
"the printed walls where it is attached to them, resulting in a worse "
"external surface finish. It can also cause the infill to shine through the "
"external surfaces of the part."
msgstr ""
"Ordre des parois/remplissages. Lorsque la case n’est pas cochée, les parois "
"sont imprimées en premier, ce qui fonctionne le mieux dans la plupart des "
"cas.\n"
"\n"
"L’impression des parois en premier peut s’avérer utile en cas de surplombs "
"extrêmes, car les parois ont le remplissage voisin auquel adhérer. "
"Cependant, le remplissage repoussera légèrement les parois imprimées à "
"l’endroit où il est fixé, ce qui se traduira par une moins bonne finition de "
"la surface extérieure. Cela peut également faire briller le remplissage à "
"travers les surfaces externes de la pièce."

msgid "Height to rod"
msgstr "Hauteur jusqu’à la tige"

msgid ""
"Distance of the nozzle tip to the lower rod. Used for collision avoidance in "
"by-object printing."
msgstr ""
"Distance entre la pointe de la buse et la tige de carbone inférieure. "
"Utilisé pour éviter les collisions lors de l'impression \"par objets\"."

msgid "Height to lid"
msgstr "Hauteur au couvercle"

msgid ""
"Distance of the nozzle tip to the lid. Used for collision avoidance in by-"
"object printing."
msgstr ""
"Distance entre la pointe de la buse et le capot. Utilisé pour éviter les "
"collisions lors de l'impression \"par objets\"."

msgid ""
"Clearance radius around extruder. Used for collision avoidance in by-object "
"printing."
msgstr ""
"Rayon de dégagement autour de l'extrudeuse : utilisé pour éviter les "
"collisions lors de l'impression par objets."

msgid "Extruder Color"
msgstr "Couleur de l'extrudeur"

msgid "Only used as a visual help on UI"
msgstr "Utilisé uniquement comme aide visuelle sur l'interface utilisateur"

msgid "Extruder offset"
msgstr "Décalage de l'extrudeur"

msgid "Flow ratio"
msgstr "Rapport de débit"

msgid ""
"The material may have volumetric change after switching between molten state "
"and crystalline state. This setting changes all extrusion flow of this "
"filament in gcode proportionally. Recommended value range is between 0.95 "
"and 1.05. Maybe you can tune this value to get nice flat surface when there "
"has slight overflow or underflow"
msgstr ""
"Le matériau peut avoir un changement volumétrique après avoir basculé entre "
"l'état fondu et l'état cristallin. Ce paramètre modifie proportionnellement "
"tout le flux d'extrusion de ce filament dans le G-code. La plage de valeurs "
"recommandée est comprise entre 0,95 et 1,05. Vous pouvez peut-être ajuster "
"cette valeur pour obtenir une belle surface plane en cas de léger "
"débordement ou sous-dépassement"

msgid "Enable pressure advance"
msgstr "Activer la Pressure Advance"

msgid ""
"Enable pressure advance, auto calibration result will be overwriten once "
"enabled."
msgstr ""
"Activer le Pressure Advance, le résultat de l’auto calibration sera écrasé "
"une fois activé."

msgid "Pressure advance(Klipper) AKA Linear advance factor(Marlin)"
msgstr "Pressure Advance (Klipper) AKA Linear Advance (Marlin)"

msgid ""
"Default line width if other line widths are set to 0. If expressed as a %, "
"it will be computed over the nozzle diameter."
msgstr ""
"Largeur de ligne par défaut si les autres largeurs de ligne sont fixées à 0. "
"Si elle est exprimée en %, elle sera calculée sur le diamètre de la buse."

msgid "Keep fan always on"
msgstr "Garder le ventilateur toujours actif"

msgid ""
"If enable this setting, part cooling fan will never be stoped and will run "
"at least at minimum speed to reduce the frequency of starting and stoping"
msgstr ""
"Si ce paramètre est activé, le ventilateur de refroidissement des pièces ne "
"sera jamais arrêté et fonctionnera au moins à la vitesse minimale pour "
"réduire la fréquence de démarrage et d'arrêt"

msgid "Layer time"
msgstr "Temps de couche"

msgid ""
"Part cooling fan will be enabled for layers of which estimated time is "
"shorter than this value. Fan speed is interpolated between the minimum and "
"maximum fan speeds according to layer printing time"
msgstr ""
"Le ventilateur de refroidissement des pièces sera activé pour les couches "
"dont le temps estimé est inférieur à cette valeur. La vitesse du ventilateur "
"est interpolée entre les vitesses minimale et maximale du ventilateur en "
"fonction du temps d'impression de la couche"

msgid "Default color"
msgstr "Couleur par défaut"

msgid "Default filament color"
msgstr "Couleur du filament par défaut"

msgid "Filament notes"
msgstr "Notes du filament"

msgid "You can put your notes regarding the filament here."
msgstr "Vous pouvez mettre vos notes concernant le filament ici."

msgid "Required nozzle HRC"
msgstr "Buse HRC requise"

msgid ""
"Minimum HRC of nozzle required to print the filament. Zero means no checking "
"of nozzle's HRC."
msgstr ""
"Dureté HRC minimum de la buse requis pour imprimer le filament. Une valeur "
"de 0 signifie qu'il n'y a pas de vérification de la dureté HRC de la buse."

msgid ""
"This setting stands for how much volume of filament can be melted and "
"extruded per second. Printing speed is limited by max volumetric speed, in "
"case of too high and unreasonable speed setting. Can't be zero"
msgstr ""
"Ce paramètre correspond au volume de filament qui peut être fondu et extrudé "
"par seconde. La vitesse d'impression sera limitée par la vitesse "
"volumétrique maximale en cas de réglage de vitesse déraisonnablement trop "
"élevé. Cette valeur ne peut pas être nulle."

msgid "mm³/s"
msgstr "mm³/s"

msgid "Filament load time"
msgstr "Temps de chargement du filament"

msgid "Time to load new filament when switch filament. For statistics only"
msgstr ""
"Il est temps de charger un nouveau filament lors du changement de filament. "
"Pour les statistiques uniquement"

msgid "Filament unload time"
msgstr "Temps de déchargement du filament"

msgid "Time to unload old filament when switch filament. For statistics only"
msgstr ""
"Il est temps de décharger l'ancien filament lorsque vous changez de "
"filament. Pour les statistiques uniquement"

msgid ""
"Filament diameter is used to calculate extrusion in gcode, so it's important "
"and should be accurate"
msgstr ""
"Le diamètre du filament est utilisé pour calculer les variables d'extrusion "
"dans le G-code, il est donc important qu'il soit exact et précis."

msgid "Shrinkage"
msgstr "Pourcentage de retrait"

#, fuzzy, c-format, boost-format
msgid ""
"Enter the shrinkage percentage that the filament will get after cooling "
"(94% if you measure 94mm instead of 100mm). The part will be scaled in xy to "
"compensate. Only the filament used for the perimeter is taken into account.\n"
"Be sure to allow enough space between objects, as this compensation is done "
"after the checks."
msgstr ""
"Entrez le pourcentage de rétrécissement que le filament obtiendra après "
"refroidissement (94% si vous mesurez 94mm au lieu de 100mm). La pièce sera "
"mise à l’échelle en xy pour compenser. Seul le filament utilisé pour le "
"périmètre est pris en compte.\n"
"Veillez à laisser suffisamment d’espace entre les objets, car cette "
"compensation est effectuée après les contrôles."

msgid "Loading speed"
msgstr "Vitesse de chargement"

msgid "Speed used for loading the filament on the wipe tower."
msgstr "Vitesse utilisée pour charger le filament sur la tour d’essuyage."

msgid "Loading speed at the start"
msgstr "Vitesse de chargement au démarrage"

msgid "Speed used at the very beginning of loading phase."
msgstr "Vitesse utilisée au tout début de la phase de chargement."

msgid "Unloading speed"
msgstr "Vitesse de déchargement"

msgid ""
"Speed used for unloading the filament on the wipe tower (does not affect  "
"initial part of unloading just after ramming)."
msgstr ""
"Vitesse utilisée pour le déchargement du filament sur la tour d’essuyage "
"(n’affecte pas la partie initiale de retrait juste après le pilonnage)."

msgid "Unloading speed at the start"
msgstr "Vitesse de déchargement au démarrage"

msgid ""
"Speed used for unloading the tip of the filament immediately after ramming."
msgstr ""
"Vitesse utilisée pour décharger la pointe du filament immédiatement après le "
"pilonnage."

msgid "Delay after unloading"
msgstr "Délai après déchargement"

msgid ""
"Time to wait after the filament is unloaded. May help to get reliable "
"toolchanges with flexible materials that may need more time to shrink to "
"original dimensions."
msgstr ""
"Délai une fois le filament déchargé. Peut aider à obtenir des changements "
"d’outils fiables avec des matériaux flexibles qui peuvent nécessiter plus de "
"temps pour revenir aux dimensions d’origine."

msgid "Number of cooling moves"
msgstr "Nombre de mouvements de refroidissement"

msgid ""
"Filament is cooled by being moved back and forth in the cooling tubes. "
"Specify desired number of these moves."
msgstr ""
"Le filament est refroidi en étant déplacé d’avant en arrière dans les tubes "
"de refroidissement. Précisez le nombre souhaité de ces mouvements."

msgid "Speed of the first cooling move"
msgstr "Vitesse du premier mouvement de refroidissement"

msgid "Cooling moves are gradually accelerating beginning at this speed."
msgstr ""
"Les mouvements de refroidissement s’accélèrent progressivement à partir de "
"cette vitesse."

msgid "Minimal purge on wipe tower"
msgstr "Purge minimale sur la tour de nettoyage"

msgid ""
"After a tool change, the exact position of the newly loaded filament inside "
"the nozzle may not be known, and the filament pressure is likely not yet "
"stable. Before purging the print head into an infill or a sacrificial "
"object, Orca Slicer will always prime this amount of material into the wipe "
"tower to produce successive infill or sacrificial object extrusions reliably."
msgstr ""
"Après un changement d’outil, la position exacte du filament nouvellement "
"chargé à l’intérieur de la buse peut ne pas être connue et la pression du "
"filament n’est probablement pas encore stable. Avant de purger la tête "
"d’impression dans un remplissage ou un objet, Orca Slicer amorcera toujours "
"cette quantité de matériau dans la tour d’essuyage pour purger dans les "
"remplissages ou objets de manière fiable."

msgid "Speed of the last cooling move"
msgstr "Vitesse du dernier mouvement de refroidissement"

msgid "Cooling moves are gradually accelerating towards this speed."
msgstr ""
"Les mouvements de refroidissement s’accélèrent progressivement vers cette "
"vitesse."

msgid ""
"Time for the printer firmware (or the Multi Material Unit 2.0) to load a new "
"filament during a tool change (when executing the T code). This time is "
"added to the total print time by the G-code time estimator."
msgstr ""
"Temps nécessaire au firmware de l’imprimante (ou au Multi Material Unit 2.0) "
"pour charger un nouveau filament lors d’un changement d’outil (lors de "
"l’exécution du code T). Ce temps est ajouté au temps d’impression total par "
"l’estimateur de temps du G-code."

msgid "Ramming parameters"
msgstr "Paramètres de pilonnage"

msgid ""
"This string is edited by RammingDialog and contains ramming specific "
"parameters."
msgstr ""
"Cette chaîne est éditée par RammingDialog et contient des paramètres "
"spécifiques au pilonnage."

msgid ""
"Time for the printer firmware (or the Multi Material Unit 2.0) to unload a "
"filament during a tool change (when executing the T code). This time is "
"added to the total print time by the G-code time estimator."
msgstr ""
"Temps nécessaire au firmware de l’imprimante (ou au Multi Material Unit 2.0) "
"pour décharger un filament lors d’un changement d’outil (lors de l’exécution "
"du code T). Ce temps est ajouté au temps d’impression total par l’estimateur "
"de temps du G-code."

msgid "Enable ramming for multitool setups"
msgstr "Activer le pilonnage pour les configurations multi-outils"

msgid ""
"Perform ramming when using multitool printer (i.e. when the 'Single Extruder "
"Multimaterial' in Printer Settings is unchecked). When checked, a small "
"amount of filament is rapidly extruded on the wipe tower just before the "
"toolchange. This option is only used when the wipe tower is enabled."
msgstr ""
"Effectuez un pilonnage lorsque vous utilisez une imprimante multi-outils "
"(c’est-à-dire lorsque l’option ‘Multi-matériau à extrudeur unique’ dans les "
"paramètres de l’imprimante n’est pas cochée). Une fois vérifié, une petite "
"quantité de filament est rapidement extrudée sur la tour d’essuyage juste "
"avant le changement d’outil. Cette option n’est utilisée que lorsque la tour "
"de nettoyage est activée."

msgid "Multitool ramming volume"
msgstr "Volume du pilonnage multi-outils"

msgid "The volume to be rammed before the toolchange."
msgstr "Volume à pilonner avant le changement d’outil."

msgid "Multitool ramming flow"
msgstr "Débit du pilonnage multi-outils"

msgid "Flow used for ramming the filament before the toolchange."
msgstr "Débit utilisé pour pilonner le filament avant le changement d’outil."

msgid "Density"
msgstr "Densité"

msgid "Filament density. For statistics only"
msgstr "Densité des filaments. Pour les statistiques uniquement"

msgid "g/cm³"
msgstr "g/cm³"

msgid "The material type of filament"
msgstr "Le type de matériau du filament"

msgid "Soluble material"
msgstr "Matériau soluble"

msgid ""
"Soluble material is commonly used to print support and support interface"
msgstr ""
"Le matériau soluble est couramment utilisé pour imprimer le support et "
"l'interface de support"

msgid "Support material"
msgstr "Supports"

msgid ""
"Support material is commonly used to print support and support interface"
msgstr ""
"Le matériau de support est généralement utilisé pour imprimer le support et "
"les interfaces de support."

msgid "Softening temperature"
msgstr "Température de vitrification"

msgid ""
"The material softens at this temperature, so when the bed temperature is "
"equal to or greater than it, it's highly recommended to open the front door "
"and/or remove the upper glass to avoid cloggings."
msgstr ""
"Température où le matériau se ramollit. Lorsque la température du plateau "
"est égale ou supérieure à celle-ci, il est fortement recommandé d’ouvrir la "
"porte avant et/ou de retirer la vitre supérieure pour éviter les problèmes "
"d’obstruction."

msgid "Price"
msgstr "Tarif"

msgid "Filament price. For statistics only"
msgstr "Coût ​​des filaments, pour les statistiques uniquement."

msgid "money/kg"
msgstr "argent/kg"

msgid "Vendor"
msgstr "Fabriquant"

msgid "Vendor of filament. For show only"
msgstr "Fabriquant du filament."

msgid "(Undefined)"
msgstr "(Indéfini)"

msgid "Infill direction"
msgstr "Sens de remplissage"

msgid ""
"Angle for sparse infill pattern, which controls the start or main direction "
"of line"
msgstr ""
"Angle pour le motif de remplissage qui contrôle le début ou la direction "
"principale de la ligne"

msgid "Sparse infill density"
msgstr "Densité de remplissage"

#, fuzzy, c-format, boost-format
msgid ""
"Density of internal sparse infill, 100% turns all sparse infill into solid "
"infill and internal solid infill pattern will be used"
msgstr ""
"Densité du remplissage interne clairsemé, 100% transforme tous les "
"remplissages clairsemés en remplissages solides et le modèle de remplissage "
"solide interne sera utilisé."

msgid "Sparse infill pattern"
msgstr "Motif de remplissage"

msgid "Line pattern for internal sparse infill"
msgstr "Motif de ligne du remplissage interne"

msgid "Grid"
msgstr "Grille"

msgid "Line"
msgstr "Ligne"

msgid "Cubic"
msgstr "Cubique"

msgid "Tri-hexagon"
msgstr "Tri-hexagone"

msgid "Gyroid"
msgstr "Gyroïde"

msgid "Honeycomb"
msgstr "Nid d'abeille"

msgid "Adaptive Cubic"
msgstr "Cubique adaptatif"

msgid "3D Honeycomb"
msgstr "Nid d'abeille 3D"

msgid "Support Cubic"
msgstr "Support Cubique"

msgid "Lightning"
msgstr "Lightning"

msgid "Sparse infill anchor length"
msgstr "Longueur de l’ancrage de remplissage interne"

msgid ""
"Connect an infill line to an internal perimeter with a short segment of an "
"additional perimeter. If expressed as percentage (example: 15%) it is "
"calculated over infill extrusion width. Orca Slicer tries to connect two "
"close infill lines to a short perimeter segment. If no such perimeter "
"segment shorter than infill_anchor_max is found, the infill line is "
"connected to a perimeter segment at just one side and the length of the "
"perimeter segment taken is limited to this parameter, but no longer than "
"anchor_length_max. \n"
"Set this parameter to zero to disable anchoring perimeters connected to a "
"single infill line."
msgstr ""
"Connecter une ligne de remplissage à un périmètre interne avec un court "
"segment de périmètre supplémentaire. S’il est exprimé en pourcentage "
"(exemple : 15%), il est calculé sur la largeur de l’extrusion de "
"remplissage. Si aucun segment de périmètre plus court que infill_anchor_max "
"n’est trouvé, la ligne de remplissage est connectée à un segment de "
"périmètre d’un seul côté et la longueur du segment de périmètre pris est "
"limitée à ce paramètre, mais pas plus long que anchor_length_max.\n"
"Une valeur à 0 désactive les périmètres d’ancrage connectés à une seule "
"ligne de remplissage."

msgid "0 (no open anchors)"
msgstr "0 (aucune ancre ouverte)"

msgid "1000 (unlimited)"
msgstr "1000 (illimité)"

msgid "Maximum length of the infill anchor"
msgstr "Longueur maximale de l’ancrage de remplissage"

msgid ""
"Connect an infill line to an internal perimeter with a short segment of an "
"additional perimeter. If expressed as percentage (example: 15%) it is "
"calculated over infill extrusion width. Orca Slicer tries to connect two "
"close infill lines to a short perimeter segment. If no such perimeter "
"segment shorter than this parameter is found, the infill line is connected "
"to a perimeter segment at just one side and the length of the perimeter "
"segment taken is limited to infill_anchor, but no longer than this "
"parameter. \n"
"If set to 0, the old algorithm for infill connection will be used, it should "
"create the same result as with 1000 & 0."
msgstr ""
"Connecter une ligne de remplissage à un périmètre interne avec un court "
"segment de périmètre supplémentaire. S’il est exprimé en pourcentage "
"(exemple : 15 %), il est calculé sur la largeur de l’extrusion de "
"remplissage. Orca Slicer essaie de connecter deux lignes de remplissage "
"proches à un court segment de périmètre. Si aucun segment de périmètre plus "
"court que ce paramètre n’est trouvé, la ligne de remplissage est connectée à "
"un segment de périmètre sur un seul côté et la longueur du segment de "
"périmètre pris est limitée à infill_anchor, mais pas plus longue que ce "
"paramètre.\n"
"S’il est défini sur 0, l’ancien algorithme de connexion de remplissage sera "
"utilisé, il devrait créer le même résultat qu’avec 1000 et 0."

msgid "0 (Simple connect)"
msgstr "0 (connexions simples)"

msgid "Acceleration of outer walls"
msgstr "Accélération des parois extérieures"

msgid "Acceleration of inner walls"
msgstr "Accélération des parois intérieures"

msgid "Acceleration of travel moves"
msgstr "Accélération des déplacements"

msgid ""
"Acceleration of top surface infill. Using a lower value may improve top "
"surface quality"
msgstr ""
"Il s'agit de l'accélération de la surface supérieure du remplissage. "
"Utiliser une valeur plus petite pourrait améliorer la qualité de la surface "
"supérieure."

msgid "Acceleration of outer wall. Using a lower value can improve quality"
msgstr ""
"Accélération de la paroi extérieur : l'utilisation d'une valeur inférieure "
"peut améliorer la qualité."

msgid ""
"Acceleration of bridges. If the value is expressed as a percentage (e.g. "
"50%), it will be calculated based on the outer wall acceleration."
msgstr ""
"Accélération des ponts. Si la valeur est exprimée en pourcentage (par "
"exemple 50%), elle sera calculée en fonction de l’accélération de la paroi "
"extérieure."

msgid "mm/s² or %"
msgstr "mm/s² or %"

msgid ""
"Acceleration of sparse infill. If the value is expressed as a percentage (e."
"g. 100%), it will be calculated based on the default acceleration."
msgstr ""
"Accélération du remplissage interne. Si la valeur est exprimée en "
"pourcentage (par exemple 100%), elle sera calculée en fonction de "
"l’accélération par défaut."

msgid ""
"Acceleration of internal solid infill. If the value is expressed as a "
"percentage (e.g. 100%), it will be calculated based on the default "
"acceleration."
msgstr ""
"Accélération du remplissage solide interne. Si la valeur est exprimée en "
"pourcentage (par exemple 100%), elle sera calculée en fonction de "
"l’accélération par défaut."

msgid ""
"Acceleration of initial layer. Using a lower value can improve build plate "
"adhesive"
msgstr ""
"Accélération de la couche initiale. L'utilisation d'une valeur plus basse "
"peut améliorer l'adhérence sur le plateau"

msgid "Enable accel_to_decel"
msgstr "Activer l’accélération à la décélération"

msgid "Klipper's max_accel_to_decel will be adjusted automatically"
msgstr "Le paramètre max_accel_to_decel de Klipper sera ajusté automatiquement"

msgid "accel_to_decel"
msgstr "Ajuster l’accélération à la décélération"

#, c-format, boost-format
msgid ""
"Klipper's max_accel_to_decel will be adjusted to this %% of acceleration"
msgstr ""
"Le paramètre max_accel_to_decel de Klipper sera ajusté à %% d'accélération"

msgid "Jerk of outer walls"
msgstr "Jerk des parois extérieures"

msgid "Jerk of inner walls"
msgstr "Jerk des parois intérieures"

msgid "Jerk for top surface"
msgstr "Jerk des surfaces supérieures"

msgid "Jerk for infill"
msgstr "Jerk du remplissage"

msgid "Jerk for initial layer"
msgstr "Jerk de la couche initiale"

msgid "Jerk for travel"
msgstr "Jerk des déplacements"

msgid ""
"Line width of initial layer. If expressed as a %, it will be computed over "
"the nozzle diameter."
msgstr ""
"Largeur de la ligne de la couche initiale. Si elle est exprimée en %, elle "
"sera calculée sur le diamètre de la buse."

msgid "Initial layer height"
msgstr "Hauteur de couche initiale"

msgid ""
"Height of initial layer. Making initial layer height to be thick slightly "
"can improve build plate adhension"
msgstr ""
"Il s'agit de la hauteur de la première couche. L'augmentation de la hauteur "
"de la première couche peut améliorer l'adhérence sur le plateau."

msgid "Speed of initial layer except the solid infill part"
msgstr ""
"Vitesse de la couche initiale à l'exception de la partie de remplissage "
"solide"

msgid "Initial layer infill"
msgstr "Remplissage de la couche initiale"

msgid "Speed of solid infill part of initial layer"
msgstr "Vitesse de la partie de remplissage solide de la couche initiale"

msgid "Initial layer travel speed"
msgstr "Déplacements"

msgid "Travel speed of initial layer"
msgstr "Vitesse de déplacement de la couche initiale"

msgid "Number of slow layers"
msgstr "Nombre de couches lentes"

msgid ""
"The first few layers are printed slower than normal. The speed is gradually "
"increased in a linear fashion over the specified number of layers."
msgstr ""
"Les premières couches sont imprimées plus lentement que la normale. La "
"vitesse augmente progressivement de manière linéaire sur le nombre de "
"couches spécifié."

msgid "Initial layer nozzle temperature"
msgstr "Température de la buse de couche initiale"

msgid "Nozzle temperature to print initial layer when using this filament"
msgstr ""
"Température de la buse pour imprimer la couche initiale lors de "
"l'utilisation de ce filament"

msgid "Full fan speed at layer"
msgstr "Ventilateur à pleine vitesse à la couche"

msgid ""
"Fan speed will be ramped up linearly from zero at layer "
"\"close_fan_the_first_x_layers\" to maximum at layer "
"\"full_fan_speed_layer\". \"full_fan_speed_layer\" will be ignored if lower "
"than \"close_fan_the_first_x_layers\", in which case the fan will be running "
"at maximum allowed speed at layer \"close_fan_the_first_x_layers\" + 1."
msgstr ""
"La vitesse du ventilateur augmentera de manière linéaire à partir de zéro à "
"la couche \"close_fan_the_first_x_layers\" jusqu’au maximum à la couche "
"\"full_fan_speed_layer\". \"full_fan_speed_layer\" sera ignoré s’il est "
"inférieur à \"close_fan_the_first_x_layers\", auquel cas le ventilateur "
"fonctionnera à la vitesse maximale autorisée à la couche "
"\"close_fan_the_first_x_layers\" + 1."

msgid "Support interface fan speed"
msgstr "Vitesse du ventilateur"

msgid ""
"This fan speed is enforced during all support interfaces, to be able to "
"weaken their bonding with a high fan speed.\n"
"Set to -1 to disable this override.\n"
"Can only be overriden by disable_fan_first_layers."
msgstr ""
"Cette vitesse de ventilateur est appliquée pendant toutes les interfaces de "
"support, pour pouvoir affaiblir leur liaison avec une vitesse de ventilateur "
"élevée.\n"
"Réglez sur -1 pour désactiver ce remplacement.\n"
"Ne peut être remplacé que par disable_fan_first_layers."

msgid ""
"Randomly jitter while printing the wall, so that the surface has a rough "
"look. This setting controls the fuzzy position"
msgstr ""
"Gigue aléatoire lors de l'impression de la paroi, de sorte que la surface "
"ait un aspect rugueux. Ce réglage contrôle la position irrégulière"

msgid "Contour"
msgstr "Contour"

msgid "Contour and hole"
msgstr "Contour et trou"

msgid "All walls"
msgstr "Toutes les parois"

msgid "Fuzzy skin thickness"
msgstr "Épaisseur de la surface Irrégulière"

msgid ""
"The width within which to jitter. It's adversed to be below outer wall line "
"width"
msgstr ""
"La largeur à l'intérieur de laquelle jitter. Il est déconseillé d'être en "
"dessous de la largeur de la ligne de la paroi extérieure"

msgid "Fuzzy skin point distance"
msgstr "Distance de point de la surface irrégulière"

msgid ""
"The average diatance between the random points introducded on each line "
"segment"
msgstr ""
"La distance moyenne entre les points aléatoires introduits sur chaque "
"segment de ligne"

msgid "Apply fuzzy skin to first layer"
msgstr "Appliquer la surface irrégulière sur la première couche"

msgid "Whether to apply fuzzy skin on the first layer"
msgstr "Application ou non d’une surface irrégulière sur la première couche"

msgid "Filter out tiny gaps"
msgstr "Filtrer les petits espaces"

msgid "Layers and Perimeters"
msgstr "Couches et Périmètres"

msgid "Filter out gaps smaller than the threshold specified"
msgstr "Filtrer les petits espaces au seuil spécifié."

msgid ""
"Speed of gap infill. Gap usually has irregular line width and should be "
"printed more slowly"
msgstr ""
"Vitesse de remplissage des espaces. L’espace a généralement une largeur de "
"ligne irrégulière et doit être imprimé plus lentement"

msgid "Arc fitting"
msgstr "Tracer des arcs"

msgid ""
"Enable this to get a G-code file which has G2 and G3 moves. And the fitting "
"tolerance is same with resolution"
msgstr ""
"Activez cette option pour obtenir un fichier G-code contenant des mouvements "
"G2 et G3. Et la tolérance d'ajustement est la même avec la résolution"

msgid "Add line number"
msgstr "Ajouter un numéro de ligne"

msgid "Enable this to add line number(Nx) at the beginning of each G-Code line"
msgstr ""
"Activez cette option pour ajouter un numéro de ligne (Nx) au début de chaque "
"ligne G-Code"

msgid "Scan first layer"
msgstr "Analyser la première couche"

msgid ""
"Enable this to enable the camera on printer to check the quality of first "
"layer"
msgstr ""
"Activez cette option pour permettre à l'appareil photo de l'imprimante de "
"vérifier la qualité de la première couche"

msgid "Nozzle type"
msgstr "Type de buse"

msgid ""
"The metallic material of nozzle. This determines the abrasive resistance of "
"nozzle, and what kind of filament can be printed"
msgstr ""
"Le matériau métallique de la buse. Cela détermine la résistance à l'abrasion "
"de la buse et le type de filament pouvant être imprimé"

msgid "Undefine"
msgstr "Non défini"

msgid "Hardened steel"
msgstr "Acier trempé"

msgid "Stainless steel"
msgstr "Acier inoxydable"

msgid "Brass"
msgstr "Laiton"

msgid "Nozzle HRC"
msgstr "Dureté HRC buse"

msgid ""
"The nozzle's hardness. Zero means no checking for nozzle's hardness during "
"slicing."
msgstr ""
"La dureté de la buse. Zéro signifie qu'il n'est pas nécessaire de vérifier "
"la dureté de la buse pendant la découpe."

msgid "HRC"
msgstr "HRC"

msgid "Printer structure"
msgstr "Structure de l’imprimante"

msgid "The physical arrangement and components of a printing device"
msgstr "Disposition physique et les composants du périphérique d’impression"

msgid "CoreXY"
msgstr "CoreXY"

msgid "I3"
msgstr "I3"

msgid "Hbot"
msgstr "Hbot"

msgid "Delta"
msgstr "Delta"

msgid "Best object position"
msgstr "Meilleure position d’organisation automatique"

msgid "Best auto arranging position in range [0,1] w.r.t. bed shape."
msgstr ""
"Meilleure position d’organisation automatique dans la plage [0,1] par "
"rapport à forme du plateau."

msgid ""
"Enable this option if machine has auxiliary part cooling fan. G-code "
"command: M106 P2 S(0-255)."
msgstr ""
"Activer cette option si l’imprimante est équipée d'un ventilateur de "
"refroidissement auxiliaire. Commande G-code : M106 P2 S (0-255)."

msgid ""
"Start the fan this number of seconds earlier than its target start time (you "
"can use fractional seconds). It assumes infinite acceleration for this time "
"estimation, and will only take into account G1 and G0 moves (arc fitting is "
"unsupported).\n"
"It won't move fan comands from custom gcodes (they act as a sort of "
"'barrier').\n"
"It won't move fan comands into the start gcode if the 'only custom start "
"gcode' is activated.\n"
"Use 0 to deactivate."
msgstr ""
"Démarrer le ventilateur plus tôt de ce nombre de secondes par rapport au "
"démarrage cible (vous pouvez utiliser des fractions de secondes). Cela "
"suppose une accélération infinie pour cette estimation de durée et ne prend "
"en compte que les mouvements G1 et G0 (l’ajustement arc n’est pas pris en "
"charge).\n"
"Cela ne déplacera pas les commandes de ventilateur des G-codes personnalisés "
"(ils agissent comme une sorte de \"barrière\").\n"
"Cela ne déplacera pas les commandes de ventilateur dans le G-code de "
"démarrage si seul le ‘G-code de démarrage personnalisé’ est activé.\n"
"Utiliser 0 pour désactiver."

msgid "Only overhangs"
msgstr "Sur les surplombs uniquement"

msgid "Will only take into account the delay for the cooling of overhangs."
msgstr "Ne prend en compte que le délai de refroidissement des surplombs."

msgid "Fan kick-start time"
msgstr "Durée de démarrage du ventilateur"

msgid ""
"Emit a max fan speed command for this amount of seconds before reducing to "
"target speed to kick-start the cooling fan.\n"
"This is useful for fans where a low PWM/power may be insufficient to get the "
"fan started spinning from a stop, or to get the fan up to speed faster.\n"
"Set to 0 to deactivate."
msgstr ""
"Émettre une commande de vitesse maximale du ventilateur pendant ce nombre de "
"secondes avant de réduire à la vitesse cible pour démarrer le ventilateur de "
"refroidissement.\n"
"Ceci est utile pour les ventilateurs où un faible PWM/puissance peut être "
"insuffisant pour redémarrer le ventilateur après un arrêt, ou pour faire "
"démarrer le ventilateur plus rapidement.\n"
"Mettre à 0 pour désactiver."

msgid "Time cost"
msgstr "Coût horaire"

msgid "The printer cost per hour"
msgstr "Coût horaire de l’imprimante"

msgid "money/h"
msgstr "€/heure"

msgid "Support control chamber temperature"
msgstr "Contrôle de température de la chambre"

msgid ""
"This option is enabled if machine support controlling chamber temperature\n"
"G-code command: M141 S(0-255)"
msgstr ""
"Activez cette option si la machine prend en charge le contrôle de la "
"température de la chambre\n"
"Commande de G-code : M141 S(0-255)"

msgid "Support air filtration"
msgstr "Filtration de l’air"

msgid ""
"Enable this if printer support air filtration\n"
"G-code command: M106 P3 S(0-255)"
msgstr ""
"Activez cette option si l’imprimante prend en charge la filtration de l’air\n"
"Commande G-code : M106 P3 S(0-255)"

msgid "G-code flavor"
msgstr "Version du G-code"

msgid "What kind of gcode the printer is compatible with"
msgstr "Avec quel type de G-code l'imprimante est-elle compatible"

msgid "Klipper"
msgstr "Klipper"

msgid "Support multi bed types"
msgstr "Prise en charge de plusieurs types de plateaux"

msgid "Enable this option if you want to use multiple bed types"
msgstr ""
"Activez cette option si vous souhaitez utiliser plusieurs types de plateaux."

msgid "Label objects"
msgstr "Label Objects"

msgid ""
"Enable this to add comments into the G-Code labeling print moves with what "
"object they belong to, which is useful for the Octoprint CancelObject "
"plugin. This settings is NOT compatible with Single Extruder Multi Material "
"setup and Wipe into Object / Wipe into Infill."
msgstr ""
"Permet d’ajouter des commentaires dans le G-code sur les mouvements "
"d’impression de l’objet auquel ils appartiennent, ce qui est utile pour le "
"plug-in Octoprint CancelObject. Ce paramètre n’est PAS compatible avec la "
"configuration multi-matériaux avec un seul extrudeur et Essuyer dans "
"l’objet / Essuyer dans le remplissage."

msgid "Exclude objects"
msgstr "Exclure des objets"

msgid "Enable this option to add EXCLUDE OBJECT command in g-code"
msgstr ""
"Activer cette option pour ajouter la commande EXCLUDE OBJECT dans le G-code"

msgid "Verbose G-code"
msgstr "G-code commenté"

msgid ""
"Enable this to get a commented G-code file, with each line explained by a "
"descriptive text. If you print from SD card, the additional weight of the "
"file could make your firmware slow down."
msgstr ""
"Activez cette option pour obtenir un fichier G-code commenté, chaque ligne "
"étant expliquée par un texte descriptif. Si vous imprimez à partir d’une "
"carte SD, le poids supplémentaire du fichier pourrait ralentir le firmware."

msgid "Infill combination"
msgstr "Combinaison de remplissage"

msgid ""
"Automatically Combine sparse infill of several layers to print together to "
"reduce time. Wall is still printed with original layer height."
msgstr ""
"Combinez automatiquement le remplissage de plusieurs couches pour imprimer "
"ensemble afin de réduire le temps. La paroi est toujours imprimée avec la "
"hauteur de couche d'origine."

msgid "Filament to print internal sparse infill."
msgstr "Filament pour imprimer un remplissage interne."

msgid ""
"Line width of internal sparse infill. If expressed as a %, it will be "
"computed over the nozzle diameter."
msgstr ""
"Largeur de ligne du remplissage interne clairsemé. Si elle est exprimée en "
"%, elle sera calculée sur le diamètre de la buse."

msgid "Infill/Wall overlap"
msgstr "Chevauchement de remplissage/paroi"

msgid ""
"Infill area is enlarged slightly to overlap with wall for better bonding. "
"The percentage value is relative to line width of sparse infill"
msgstr ""
"La zone de remplissage est légèrement agrandie pour chevaucher la paroi pour "
"une meilleure adhérence. La valeur en pourcentage est relative à la largeur "
"de ligne du remplissage."

msgid "Speed of internal sparse infill"
msgstr "Vitesse de remplissage interne"

msgid "Interface shells"
msgstr "Coque des interfaces"

msgid ""
"Force the generation of solid shells between adjacent materials/volumes. "
"Useful for multi-extruder prints with translucent materials or manual "
"soluble support material"
msgstr ""
"Forcer la génération de coques solides entre matériaux/volumes adjacents. "
"Utile pour les impressions multi-extrudeuses avec des matériaux translucides "
"ou un matériau de support soluble"

msgid "Maximum width of a segmented region"
msgstr "Largeur maximale d’une région segmentée"

msgid "Maximum width of a segmented region. Zero disables this feature."
msgstr ""
"Largeur maximale d’une région segmentée. Zéro désactive cette fonction."

msgid "Interlocking depth of a segmented region"
msgstr "Profondeur d’emboîtement d’une région segmentée"

msgid "Interlocking depth of a segmented region. Zero disables this feature."
msgstr ""
"Profondeur d’imbrication d’une région segmentée. Zéro désactive cette "
"fonction."

msgid "Ironing Type"
msgstr "Type de lissage"

msgid ""
"Ironing is using small flow to print on same height of surface again to make "
"flat surface more smooth. This setting controls which layer being ironed"
msgstr ""
"Le lissage utilise un petit débit pour imprimer à nouveau sur la même "
"hauteur de surface pour rendre la surface plane plus lisse. Ce paramètre "
"contrôle quelle couche est repassée"

msgid "No ironing"
msgstr "Pas de lissage"

msgid "Top surfaces"
msgstr "Surfaces supérieures"

msgid "Topmost surface"
msgstr "Surface la plus élevée"

msgid "All solid layer"
msgstr "Toutes les couches solides"

msgid "Ironing Pattern"
msgstr "Modèle de lissage"

msgid "The pattern that will be used when ironing"
msgstr "Motif qui sera utilisé lors du lissage"

msgid "Ironing flow"
msgstr "Flux de lissage"

msgid ""
"The amount of material to extrude during ironing. Relative to flow of normal "
"layer height. Too high value results in overextrusion on the surface"
msgstr ""
"La quantité de matière à extruder lors du lissage. Relatif au débit de la "
"hauteur de couche normale. Une valeur trop élevée entraîne une surextrusion "
"en surface"

msgid "Ironing line spacing"
msgstr "Espacement des lignes de lissage"

msgid "The distance between the lines of ironing"
msgstr "La distance entre les lignes de lissage"

msgid "Ironing speed"
msgstr "Vitesse de lissage"

msgid "Print speed of ironing lines"
msgstr "Vitesse d'impression des lignes de lissage"

msgid "Ironing angle"
msgstr "Angle de lissage"

msgid ""
"The angle ironing is done at. A negative number disables this function and "
"uses the default method."
msgstr ""
"Angle auquel le lissage se fait. Un nombre négatif désactive cette fonction "
"et utilise la méthode par défaut."

msgid "This gcode part is inserted at every layer change after lift z"
msgstr ""
"Cette partie G-code est insérée à chaque changement de couche après le "
"levage du Z"

msgid "Supports silent mode"
msgstr "Prend en charge le mode silencieux"

msgid ""
"Whether the machine supports silent mode in which machine use lower "
"acceleration to print"
msgstr ""
"Si la machine prend en charge le mode silencieux dans lequel la machine "
"utilise une accélération plus faible pour imprimer"

msgid "Emit limits to G-code"
msgstr "Emission des limites vers le G-code"

msgid "Machine limits"
msgstr "Limites de la machine"

msgid ""
"If enabled, the machine limits will be emitted to G-code file.\n"
"This option will be ignored if the g-code flavor is set to Klipper."
msgstr ""
"Si cette option est activée, les limites de la machine seront émises dans un "
"fichier G-code.\n"
"Cette option sera ignorée si la version du G-code est définie sur Klipper."

msgid ""
"This G-code will be used as a code for the pause print. User can insert "
"pause G-code in gcode viewer"
msgstr ""
"Ce G-code sera utilisé comme code pour la pause d'impression. Les "
"utilisateurs peuvent insérer un G-code de pause dans la visionneuse de G-"
"code."

msgid "This G-code will be used as a custom code"
msgstr "Ce G-code sera utilisé comme code personnalisé"

msgid "Maximum speed X"
msgstr "Vitesse maximale X"

msgid "Maximum speed Y"
msgstr "Vitesse maximale Y"

msgid "Maximum speed Z"
msgstr "Vitesse maximale Z"

msgid "Maximum speed E"
msgstr "Vitesse maximale E"

msgid "Maximum X speed"
msgstr "Vitesse en X maximale"

msgid "Maximum Y speed"
msgstr "Vitesse en Y maximale"

msgid "Maximum Z speed"
msgstr "Vitesse en Z maximale"

msgid "Maximum E speed"
msgstr "Vitesse en E maximale"

msgid "Maximum acceleration X"
msgstr "Accélérations maximum X"

msgid "Maximum acceleration Y"
msgstr "Accélérations maximum Y"

msgid "Maximum acceleration Z"
msgstr "Accélérations maximum Z"

msgid "Maximum acceleration E"
msgstr "Accélérations maximum E"

msgid "Maximum acceleration of the X axis"
msgstr "Accélération maximum de l'axe X"

msgid "Maximum acceleration of the Y axis"
msgstr "Accélération maximum de l'axe Y"

msgid "Maximum acceleration of the Z axis"
msgstr "Accélération maximum de l'axe Z"

msgid "Maximum acceleration of the E axis"
msgstr "Accélération maximum de l'axe E"

msgid "Maximum jerk X"
msgstr "Jerk maximum en X"

msgid "Maximum jerk Y"
msgstr "Jerk maximum en Y"

msgid "Maximum jerk Z"
msgstr "Jerk maximum en Z"

msgid "Maximum jerk E"
msgstr "Jerk maximum en E"

msgid "Maximum jerk of the X axis"
msgstr "Jerk maximum de l'axe X"

msgid "Maximum jerk of the Y axis"
msgstr "Jerk maximum de l'axe Y"

msgid "Maximum jerk of the Z axis"
msgstr "Jerk maximum de l'axe Z"

msgid "Maximum jerk of the E axis"
msgstr "Jerk maximum de l'axe E"

msgid "Minimum speed for extruding"
msgstr "Vitesse minimale d'extrusion"

msgid "Minimum speed for extruding (M205 S)"
msgstr "Vitesse minimale d'extrusion (M205 S)"

msgid "Minimum travel speed"
msgstr "Vitesse de déplacement minimale"

msgid "Minimum travel speed (M205 T)"
msgstr "Vitesse de déplacement minimale (M205 T)"

msgid "Maximum acceleration for extruding"
msgstr "Accélération maximale pour l'extrusion"

msgid "Maximum acceleration for extruding (M204 P)"
msgstr "Accélération maximale pour l'extrusion (M204 P)"

msgid "Maximum acceleration for retracting"
msgstr "Accélération maximale pour la rétraction"

msgid "Maximum acceleration for retracting (M204 R)"
msgstr "Accélération maximale pour la rétraction (M204 R)"

msgid "Maximum acceleration for travel"
msgstr "Accélération maximale pour le déplacement"

msgid "Maximum acceleration for travel (M204 T), it only applies to Marlin 2"
msgstr ""
"Accélération maximale de déplacement (M204 T), cela ne s’applique qu’à "
"Marlin 2"

msgid ""
"Part cooling fan speed may be increased when auto cooling is enabled. This "
"is the maximum speed limitation of part cooling fan"
msgstr ""
"La vitesse du ventilateur de refroidissement des pièces peut être augmentée "
"lorsque le refroidissement automatique est activé. Il s'agit de la "
"limitation de vitesse maximale du ventilateur de refroidissement partiel"

msgid "Max"
msgstr "Maximum"

msgid ""
"The largest printable layer height for extruder. Used tp limits the maximum "
"layer hight when enable adaptive layer height"
msgstr ""
"La plus grande hauteur de couche imprimable pour l'extrudeuse. Utilisé tp "
"limite la hauteur de couche maximale lorsque la hauteur de couche adaptative "
"est activée"

msgid "Extrusion rate smoothing"
msgstr "Lissage du taux d’extrusion"

msgid ""
"This parameter smooths out sudden extrusion rate changes that happen when "
"the printer transitions from printing a high flow (high speed/larger width) "
"extrusion to a lower flow (lower speed/smaller width) extrusion and vice "
"versa.\n"
"\n"
"It defines the maximum rate by which the extruded volumetric flow in mm3/sec "
"can change over time. Higher values mean higher extrusion rate changes are "
"allowed, resulting in faster speed transitions.\n"
"\n"
"A value of 0 disables the feature. \n"
"\n"
"For a high speed, high flow direct drive printer (like the Bambu lab or "
"Voron) this value is usually not needed. However it can provide some "
"marginal benefit in certain cases where feature speeds vary greatly. For "
"example, when there are aggressive slowdowns due to overhangs. In these "
"cases a high value of around 300-350mm3/s2 is recommended as this allows for "
"just enough smoothing to assist pressure advance achieve a smoother flow "
"transition.\n"
"\n"
"For slower printers without pressure advance, the value should be set much "
"lower. A value of 10-15mm3/s2 is a good starting point for direct drive "
"extruders and 5-10mm3/s2 for Bowden style. \n"
"\n"
"This feature is known as Pressure Equalizer in Prusa slicer.\n"
"\n"
"Note: this parameter disables arc fitting."
msgstr ""
"Ce paramètre atténue les changements soudains du taux d’extrusion qui se "
"produisent lorsque l’imprimante passe d’une impression à haut débit (vitesse "
"élevée / largeur de ligne plus grande) à une extrusion à débit plus faible "
"(vitesse plus faible / largeur de ligne plus petite) et vice versa.\n"
"\n"
"Il définit le taux maximum auquel le débit volumétrique extrudé en mm3/sec "
"peut varier dans le temps. Des valeurs plus élevées signifient que des "
"changements du taux d’extrusion plus élevés sont autorisés, ce qui entraîne "
"des transitions de vitesse plus rapides.\n"
"\n"
"Une valeur de 0 désactive la fonctionnalité.\n"
"\n"
"Pour une imprimante direct drive à grande vitesse et à haut débit (comme "
"BambuLab ou Voron), cette valeur n’est généralement pas nécessaire. "
"Cependant, cela peut apporter un avantage marginal dans certains cas où les "
"vitesses varient considérablement. Par exemple, en cas de ralentissements "
"agressifs dus à des surplombs. Dans ces cas, une valeur élevée d’environ "
"300-350 mm3/s2 est recommandée car elle permet un lissage juste suffisant "
"pour aider l’augmentation de la pression pour obtenir une transition de "
"débit plus douce.\n"
"\n"
"Pour les imprimantes plus lentes sans fonction de pressure advance, la "
"valeur doit être réglée beaucoup plus bas. Une valeur de 10-15 mm3/s2 est un "
"bon point de départ en direct drive et de 5-10 mm3/s2 en Bowden.\n"
"\n"
"Cette fonctionnalité est connue sous le nom de Pressure Equalizer dans Prusa "
"Slicer.\n"
"\n"
"Remarque : ce paramètre désactive la fonction Arc."

msgid "mm³/s²"
msgstr "mm³/s²"

msgid "Smoothing segment length"
msgstr "Longueur du segment de lissage"

msgid ""
"A lower value results in smoother extrusion rate transitions. However, this "
"results in a significantly larger gcode file and more instructions for the "
"printer to process. \n"
"\n"
"Default value of 3 works well for most cases. If your printer is stuttering, "
"increase this value to reduce the number of adjustments made\n"
"\n"
"Allowed values: 1-5"
msgstr ""
"Une valeur inférieure entraîne des transitions du taux d’extrusion plus "
"douces. Cependant, cela entraîne un fichier G-code beaucoup plus volumineux "
"et davantage d’instructions à traiter par l’imprimante.\n"
"\n"
"La valeur 3 par défaut fonctionne bien dans la plupart des cas. Si votre "
"imprimante a du mal à suivre, augmentez cette valeur pour réduire le nombre "
"de réglages effectués\n"
"\n"
"Valeurs autorisées : 1-5"

msgid "Minimum speed for part cooling fan"
msgstr "Vitesse minimale du ventilateur de refroidissement des pièces"

msgid ""
"Speed of auxiliary part cooling fan. Auxiliary fan will run at this speed "
"during printing except the first several layers which is defined by no "
"cooling layers.\n"
"Please enable auxiliary_fan in printer settings to use this feature. G-code "
"command: M106 P2 S(0-255)"
msgstr ""
"Vitesse du ventilateur de refroidissement auxiliaire. Le ventilateur "
"auxiliaire fonctionnera à cette vitesse pendant l'impression, à l'exception "
"des premières couches définies sans refroidissement.\n"
"Veuillez activer auxiliaire_fan dans les paramètres de l’imprimante pour "
"utiliser cette fonctionnalité. Commande G-code : M106 P2 S(0-255)"

msgid "Min"
msgstr "Minimum"

msgid ""
"The lowest printable layer height for extruder. Used tp limits the minimum "
"layer hight when enable adaptive layer height"
msgstr ""
"La hauteur de couche imprimable la plus basse pour l'extrudeuse. Utilisé tp "
"limite la hauteur de couche minimale lorsque la hauteur de couche adaptative "
"est activée"

msgid "Min print speed"
msgstr "Vitesse d'impression minimale"

msgid ""
"The minimum printing speed for the filament when slow down for better layer "
"cooling is enabled, when printing overhangs and when feature speeds are not "
"specified explicitly."
msgstr ""
"La vitesse d’impression minimale lors du ralentissement pour un meilleur "
"refroidissement des couches est activée, lors de l’impression des surplombs "
"et lorsque les fonctionnalités de vitesses ne sont pas spécifiées "
"explicitement."

msgid "Nozzle diameter"
msgstr "Diamètre de la buse"

msgid "Diameter of nozzle"
msgstr "Diamètre de la buse"

msgid "Configuration notes"
msgstr "Notes de la configuration"

msgid ""
"You can put here your personal notes. This text will be added to the G-code "
"header comments."
msgstr ""
"Vous pouvez mettre ici vos notes personnelles. Ce texte sera ajouté aux "
"commentaires d’en-tête du G-code."

msgid "Host Type"
msgstr "Type d'hôte"

msgid ""
"Orca Slicer can upload G-code files to a printer host. This field must "
"contain the kind of the host."
msgstr ""
"Orca Slicer peut téléverser des fichiers G-code sur une imprimante hôte. Ce "
"champ doit contenir le type d'hôte."

msgid "Nozzle volume"
msgstr "Volume de la buse"

msgid "Volume of nozzle between the cutter and the end of nozzle"
msgstr ""
"Volume de la buse entre le coupeur de filament et l'extrémité de la buse"

msgid "Cooling tube position"
msgstr "Position du tube de refroidissement"

msgid "Distance of the center-point of the cooling tube from the extruder tip."
msgstr ""
"Distance entre le point central du tube de refroidissement et la pointe de "
"l’extrudeur."

msgid "Cooling tube length"
msgstr "Longueur du tube de refroidissement"

msgid "Length of the cooling tube to limit space for cooling moves inside it."
msgstr ""
"Longueur du tube de refroidissement pour limiter l’espace à l’intérieur du "
"tube de refroidissement."

msgid "High extruder current on filament swap"
msgstr "Courant de l’extrudeur élevé lors du changement de filament"

msgid ""
"It may be beneficial to increase the extruder motor current during the "
"filament exchange sequence to allow for rapid ramming feed rates and to "
"overcome resistance when loading a filament with an ugly shaped tip."
msgstr ""
"Il peut être avantageux d’augmenter le courant du moteur de l’extrudeur "
"pendant la séquence d’échange de filament pour permettre des vitesses "
"d’alimentation rapides et pour surmonter la résistance lors du chargement "
"d’un filament."

msgid "Filament parking position"
msgstr "Position de stationnement du filament"

msgid ""
"Distance of the extruder tip from the position where the filament is parked "
"when unloaded. This should match the value in printer firmware."
msgstr ""
"Distance entre la pointe de l’extrudeur et la position où le filament est "
"parqué une fois déchargé. Cela doit correspondre à la valeur du firmware de "
"l’imprimante."

msgid "Extra loading distance"
msgstr "Distance de chargement supplémentaire"

msgid ""
"When set to zero, the distance the filament is moved from parking position "
"during load is exactly the same as it was moved back during unload. When "
"positive, it is loaded further,  if negative, the loading move is shorter "
"than unloading."
msgstr ""
"Lorsqu’il est réglé sur zéro, la distance à laquelle le filament est déplacé "
"depuis la position de stationnement pendant le chargement est exactement la "
"même que celle à laquelle il a été déplacé pendant le déchargement. "
"Lorsqu’il est positif, il est chargé davantage, s’il est négatif, le "
"mouvement de chargement est plus court que le déchargement."

msgid "Start end points"
msgstr "Points de départ et d'arrivée"

msgid "The start and end points which is from cutter area to garbage can."
msgstr ""
"Les points de départ et d'arrivée qui se situent entre la zone de coupe et "
"la goulotte d'évacuation."

msgid "Reduce infill retraction"
msgstr "Réduire la rétraction du remplissage"

msgid ""
"Don't retract when the travel is in infill area absolutely. That means the "
"oozing can't been seen. This can reduce times of retraction for complex "
"model and save printing time, but make slicing and G-code generating slower"
msgstr ""
"Ne pas effectuer de rétraction lors de déplacement en zone de remplissage "
"car même si l’extrudeur suinte, les coulures ne seraient pas visibles. Cela "
"peut réduire les rétractions pour les modèles complexes et économiser du "
"temps d’impression, mais ralentit la découpe et la génération du G-code."

msgid "Enable"
msgstr "Activer"

msgid "Filename format"
msgstr "Format du nom de fichier"

msgid "User can self-define the project file name when export"
msgstr ""
"L'utilisateur peut définir lui-même le nom du fichier de projet lors de "
"l'exportation"

msgid "Make overhangs printable"
msgstr "Rendre les surplombs imprimables"

msgid "Modify the geometry to print overhangs without support material."
msgstr "Modifier la géométrie pour imprimer les surplombs sans support."

msgid "Make overhangs printable - Maximum angle"
msgstr "Rendre les surplombs imprimables - Angle maximal"

msgid ""
"Maximum angle of overhangs to allow after making more steep overhangs "
"printable.90° will not change the model at all and allow any overhang, while "
"0 will replace all overhangs with conical material."
msgstr ""
"Angle maximal des surplombs à autoriser après avoir rendu imprimables les "
"surplombs plus raides. Une valeur de 90° ne changera pas du tout le modèle "
"et n’autorisera aucun surplomb, tandis que 0 remplacera tous les surplombs "
"par un matériau conique."

msgid "Make overhangs printable - Hole area"
msgstr "Rendre les surplombs imprimables - Zone de trous"

msgid ""
"Maximum area of a hole in the base of the model before it's filled by "
"conical material.A value of 0 will fill all the holes in the model base."
msgstr ""
"Aire maximale d’un trou dans la base du modèle avant qu’il ne soit rempli "
"par un matériau conique. Une valeur de 0 remplira tous les trous dans la "
"base du modèle."

msgid "mm²"
msgstr "mm²"

msgid "Detect overhang wall"
msgstr "Détecter une paroi en surplomb"

#, c-format, boost-format
msgid ""
"Detect the overhang percentage relative to line width and use different "
"speed to print. For 100%% overhang, bridge speed is used."
msgstr ""
"Détectez le pourcentage de surplomb par rapport à la largeur de la ligne et "
"utilisez une vitesse différente pour imprimer. Pour un surplomb de 100%% la "
"vitesse du pont est utilisée."

msgid ""
"Line width of inner wall. If expressed as a %, it will be computed over the "
"nozzle diameter."
msgstr ""
"Largeur de ligne de la paroi intérieure. Si elle est exprimée en %, elle "
"sera calculée sur le diamètre de la buse."

msgid "Speed of inner wall"
msgstr "Vitesse de la paroi intérieure"

msgid "Number of walls of every layer"
msgstr "Nombre de parois de chaque couche"

msgid "Alternate extra wall"
msgstr "Paroi supplémentaire alternée"

msgid ""
"This setting adds an extra wall to every other layer. This way the infill "
"gets wedged vertically between the walls, resulting in stronger prints. \n"
"\n"
"When this option is enabled, the ensure vertical shell thickness option "
"needs to be disabled. \n"
"\n"
"Using lightning infill together with this option is not recommended as there "
"is limited infill to anchor the extra perimeters to."
msgstr ""
"Ce paramètre ajoute une paroi supplémentaire à chaque couche. De cette "
"manière, le remplissage est coincé verticalement entre les parois, ce qui "
"permet d’obtenir des impressions plus solides. \n"
"\n"
"Lorsque cette option est activée, l’option « assurer l’épaisseur verticale "
"de la coque » doit être désactivée. \n"
"\n"
"Il n’est pas recommandé d’utiliser le remplissage par éclairs avec cette "
"option, car il y a peu de remplissage pour ancrer les périmètres "
"supplémentaires."

msgid ""
"If you want to process the output G-code through custom scripts, just list "
"their absolute paths here. Separate multiple scripts with a semicolon. "
"Scripts will be passed the absolute path to the G-code file as the first "
"argument, and they can access the Orca Slicer config settings by reading "
"environment variables."
msgstr ""
"Si vous souhaitez traiter le G-code de sortie via des scripts personnalisés, "
"indiquez simplement leurs chemins absolus ici. Séparez plusieurs scripts par "
"un point-virgule. Les scripts recevront le chemin absolu vers le fichier G-"
"code comme premier argument, et ils peuvent accéder aux paramètres de "
"configuration Orca Slicer en lisant les variables d’environnement."

msgid "Printer notes"
msgstr "Notes de l’mprimante"

msgid "You can put your notes regarding the printer here."
msgstr "Vous pouvez mettre vos notes concernant l’imprimante ici."

msgid "Raft contact Z distance"
msgstr "Distance Z de contact du radeau"

msgid "Z gap between object and raft. Ignored for soluble interface"
msgstr "Écart en Z entre l'objet et le radeau. Ignoré pour l'interface soluble"

msgid "Raft expansion"
msgstr "Agrandissement du radeau"

msgid "Expand all raft layers in XY plane"
msgstr "Développer toutes les couches de radeau dans le plan XY"

msgid "Initial layer density"
msgstr "Densité de couche initiale"

msgid "Density of the first raft or support layer"
msgstr "Densité du premier radeau ou couche de support"

msgid "Initial layer expansion"
msgstr "Extension de la couche initiale"

msgid "Expand the first raft or support layer to improve bed plate adhesion"
msgstr ""
"Développez le premier radeau ou couche de support pour améliorer l'adhérence "
"du plateau"

msgid "Raft layers"
msgstr "Couches du radeau"

msgid ""
"Object will be raised by this number of support layers. Use this function to "
"avoid wrapping when print ABS"
msgstr ""
"L'objet sera élevé par ce nombre de couches de support. Utilisez cette "
"fonction pour éviter l'emballage lors de l'impression ABS"

msgid ""
"G-code path is genereated after simplifing the contour of model to avoid too "
"much points and gcode lines in gcode file. Smaller value means higher "
"resolution and more time to slice"
msgstr ""
"Le chemin du G-code est généré après avoir simplifié le contour du modèle "
"pour éviter trop de points et de lignes G-code dans le fichier G-code. Une "
"valeur plus petite signifie une résolution plus élevée et plus de temps pour "
"découper"

msgid "Travel distance threshold"
msgstr "Seuil de distance parcourue"

msgid ""
"Only trigger retraction when the travel distance is longer than this "
"threshold"
msgstr ""
"Ne déclencher la rétraction que lorsque la distance parcourue est supérieure "
"à ce seuil"

msgid "Retract amount before wipe"
msgstr "Quantité de rétraction avant essuyage"

msgid ""
"The length of fast retraction before wipe, relative to retraction length"
msgstr ""
"La longueur de la rétraction rapide avant l’essuyage, par rapport à la "
"longueur de la rétraction"

msgid "Retract when change layer"
msgstr "Rétracter lors de changement de couche"

msgid "Force a retraction when changes layer"
msgstr "Cela force une rétraction sur les changements de couche."

msgid "Retraction Length"
msgstr "Longueur de Rétraction"

msgid ""
"Some amount of material in extruder is pulled back to avoid ooze during long "
"travel. Set zero to disable retraction"
msgstr ""
"Une certaine quantité de matériau dans l'extrudeuse est retirée pour éviter "
"le suintement pendant les longs trajets. Définir zéro pour désactiver la "
"rétraction"

msgid "Z hop when retract"
msgstr "Décalage du Z lors de la rétraction"

msgid ""
"Whenever the retraction is done, the nozzle is lifted a little to create "
"clearance between nozzle and the print. It prevents nozzle from hitting the "
"print when travel move. Using spiral line to lift z can prevent stringing"
msgstr ""
"Chaque fois que la rétraction est effectuée, la buse est légèrement soulevée "
"pour créer un espace entre la buse et l'impression. Il empêche la buse de "
"toucher l'impression lors du déplacement. L'utilisation d'une ligne en "
"spirale pour soulever z peut empêcher l'enfilage"

msgid "Z hop lower boundary"
msgstr "Limite inférieure du saut de Z"

msgid ""
"Z hop will only come into effect when Z is above this value and is below the "
"parameter: \"Z hop upper boundary\""
msgstr ""
"Le saut de Z ne sera effectif que si Z est supérieur à cette valeur et "
"inférieur au paramètre : « Limite supérieure du saut de Z »"

msgid "Z hop upper boundary"
msgstr "Limite supérieure du saut de Z"

msgid ""
"If this value is positive, Z hop will only come into effect when Z is above "
"the parameter: \"Z hop lower boundary\" and is below this value"
msgstr ""
"Si cette valeur est positive, le saut de Z ne sera effectif que si Z est "
"supérieur au paramètre : « Limite inférieure de Z hop » et qu’il est "
"inférieur à cette valeur."

msgid "Z hop type"
msgstr "Type de décalage en Z"

msgid "Slope"
msgstr "Pente"

msgid "Spiral"
msgstr "Spirale"

msgid "Only lift Z above"
msgstr "Décalage en Z au-dessus uniquement"

msgid ""
"If you set this to a positive value, Z lift will only take place above the "
"specified absolute Z."
msgstr ""
"Si définie sur une valeur positive, l’élévation Z n’aura lieu qu’au-dessus "
"du Z absolu spécifié."

msgid "Only lift Z below"
msgstr "Décalage en Z en dessous uniquement"

msgid ""
"If you set this to a positive value, Z lift will only take place below the "
"specified absolute Z."
msgstr ""
"Si définie sur une valeur positive, l’élévation Z n’aura lieu qu’en dessous "
"du Z absolu spécifié."

msgid "On surfaces"
msgstr "Sur les surfaces"

msgid ""
"Enforce Z Hop behavior. This setting is impacted by the above settings (Only "
"lift Z above/below)."
msgstr ""
"Appliquer le comportement du décalage en Z. Ce paramètre est impacté par les "
"paramètres ci-dessus (décalage en Z au-dessus/en dessous uniquement)."

msgid "All Surfaces"
msgstr "Toutes les surfaces"

msgid "Top Only"
msgstr "Supérieures"

msgid "Bottom Only"
msgstr "Inférieures"

msgid "Top and Bottom"
msgstr "Supérieures et Inférieures"

msgid "Extra length on restart"
msgstr "Longueur supplémentaire"

msgid ""
"When the retraction is compensated after the travel move, the extruder will "
"push this additional amount of filament. This setting is rarely needed."
msgstr ""
"Lorsque la rétraction est compensée après le mouvement de déplacement, "
"l’extrudeuse poussera cette quantité supplémentaire de filament. Ce "
"paramètre est rarement nécessaire."

msgid ""
"When the retraction is compensated after changing tool, the extruder will "
"push this additional amount of filament."
msgstr ""
"Lorsque la rétraction est compensée après le changement d’outil, l’extrudeur "
"poussera cette quantité supplémentaire de filament."

msgid "Retraction Speed"
msgstr "Vitesse de Rétraction"

msgid "Speed of retractions"
msgstr "Vitesse de rétraction"

msgid "Deretraction Speed"
msgstr "Vitesse de réinsertion"

msgid ""
"Speed for reloading filament into extruder. Zero means same speed with "
"retraction"
msgstr ""
"Vitesse de rechargement du filament dans l'extrudeuse. Zéro signifie même "
"vitesse avec rétraction"

msgid "Use firmware retraction"
msgstr "Utiliser la rétraction firmware"

msgid ""
"This experimental setting uses G10 and G11 commands to have the firmware "
"handle the retraction. This is only supported in recent Marlin."
msgstr ""
"Ce paramètre expérimental utilise les commandes G10 et G11 pour que le "
"firmware gère la rétraction. Ceci n’est pris en charge que dans une version "
"de Marlin récente."

msgid "Show auto-calibration marks"
msgstr "Afficher les marques de calibration"

msgid "Disable set remaining print time"
msgstr "Désactiver le réglage du temps d’impression restant"

msgid "Seam position"
msgstr "Position de la couture"

msgid "The start position to print each part of outer wall"
msgstr ""
"La position de départ pour imprimer chaque partie de la paroi extérieure"

msgid "Nearest"
msgstr "La plus proche"

msgid "Aligned"
msgstr "Alignée"

msgid "Back"
msgstr "Arrière"

msgid "Random"
msgstr "Aléatoire"

msgid "Staggered inner seams"
msgstr "Coutures intérieures décalées"

msgid ""
"This option causes the inner seams to be shifted backwards based on their "
"depth, forming a zigzag pattern."
msgstr ""
"Cette option entraîne le décalage des coutures intérieures vers l’arrière en "
"fonction de leur profondeur, formant un motif en zigzag."

msgid "Seam gap"
msgstr "Écart de couture"

msgid ""
"In order to reduce the visibility of the seam in a closed loop extrusion, "
"the loop is interrupted and shortened by a specified amount.\n"
"This amount can be specified in millimeters or as a percentage of the "
"current extruder diameter. The default value for this parameter is 10%."
msgstr ""
"Afin de réduire la visibilité de la couture dans une extrusion en boucle "
"fermée, la boucle est interrompue et raccourcie d’une valeur spécifiée.\n"
"Cette quantité peut être spécifiée en millimètres ou en pourcentage du "
"diamètre actuel de la buse. La valeur par défaut de ce paramètre est 10%."

msgid "Role base wipe speed"
msgstr "Vitesse d’essuyage basée sur la vitesse d’extrusion"

msgid ""
"The wipe speed is determined by the speed of the current extrusion role.e.g. "
"if a wipe action is executed immediately following an outer wall extrusion, "
"the speed of the outer wall extrusion will be utilized for the wipe action."
msgstr ""
"La vitesse d’essuyage est identique à la vitesse d’extrusion actuelle. Par "
"exemple, si l’action d’essuyage est suivie d’une extrusion de paroi "
"extérieure, la vitesse de la paroi extérieure sera utilisée pour cette "
"action d’essuyage."

msgid "Wipe on loops"
msgstr "Essuyer sur les boucles"

msgid ""
"To minimize the visibility of the seam in a closed loop extrusion, a small "
"inward movement is executed before the extruder leaves the loop."
msgstr ""
"Pour minimiser la visibilité de la couture dans une extrusion en boucle "
"fermée, un petit mouvement vers l’intérieur est exécuté avant que la buse ne "
"quitte la boucle."

msgid "Wipe before external loop"
msgstr "Essuyer avant la boucle externe"

msgid ""
"To minimise visibility of potential overextrusion at the start of an "
"external perimeter when printing with Outer/Inner or Inner/Outer/Inner wall "
"print order, the deretraction is performed slightly on the inside from the "
"start of the external perimeter. That way any potential over extrusion is "
"hidden from the outside surface. \n"
"\n"
"This is useful when printing with Outer/Inner or Inner/Outer/Inner wall "
"print order as in these modes it is more likely an external perimeter is "
"printed immediately after a deretraction move."
msgstr ""
"Pour minimiser la visibilité d’une éventuelle surextrusion au début d’un "
"périmètre extérieur lors de l’impression avec l’ordre d’impression de paroi "
"extérieure/intérieure ou intérieure/extérieure/intérieure, la dérétraction "
"est effectuée légèrement sur l’intérieur à partir du début du périmètre "
"extérieur. De cette manière, toute sur-extrusion potentielle est cachée de "
"la surface extérieure. \n"
"\n"
"Ceci est utile lors de l’impression avec l’ordre d’impression de la paroi "
"extérieure/intérieure ou intérieure/extérieure/intérieure, car dans ces "
"modes, il est plus probable qu’un périmètre extérieur soit imprimé "
"immédiatement après un mouvement de dérétraction."

msgid "Wipe speed"
msgstr "Vitesse d’essuyage"

msgid ""
"The wipe speed is determined by the speed setting specified in this "
"configuration.If the value is expressed as a percentage (e.g. 80%), it will "
"be calculated based on the travel speed setting above.The default value for "
"this parameter is 80%"
msgstr ""
"La vitesse d’essuyage est déterminée par le paramètre de vitesse spécifié "
"dans cette configuration. Si la valeur est exprimée en pourcentage (par "
"exemple 80%), elle sera calculée en fonction du paramètre de vitesse de "
"déplacement ci-dessus. La valeur par défaut de ce paramètre est 80%"

msgid "Skirt distance"
msgstr "Distance de la jupe"

msgid "Distance from skirt to brim or object"
msgstr "Distance de la jupe au bord ou à l'objet"

msgid "Skirt height"
msgstr "Hauteur de la jupe"

msgid "How many layers of skirt. Usually only one layer"
msgstr "Nombre de couches de jupe, généralement une seule."

msgid "Skirt loops"
msgstr "Boucles de la jupe"

msgid "Number of loops for the skirt. Zero means disabling skirt"
msgstr "Nombre de boucles pour la jupe. Zéro signifie désactiver la jupe"

msgid "Skirt speed"
msgstr "Vitesse de la jupe"

msgid "Speed of skirt, in mm/s. Zero means use default layer extrusion speed."
msgstr ""
"Vitesse de la jupe, en mm/s. Une valeur à 0 signifie que la vitesse "
"d’extrusion par défaut est utilisée."

msgid ""
"The printing speed in exported gcode will be slowed down, when the estimated "
"layer time is shorter than this value, to get better cooling for these layers"
msgstr ""
"La vitesse d'impression dans le G-code exporté sera ralentie, lorsque le "
"temps de couche estimé est plus court que cette valeur, pour obtenir un "
"meilleur refroidissement pour ces couches"

msgid "Minimum sparse infill threshold"
msgstr "Seuil minimum de remplissage"

msgid ""
"Sparse infill area which is smaller than threshold value is replaced by "
"internal solid infill"
msgstr ""
"La zone de remplissage inférieure à la valeur seuil est remplacée par un "
"remplissage solide interne"

msgid ""
"Line width of internal solid infill. If expressed as a %, it will be "
"computed over the nozzle diameter."
msgstr ""
"Largeur de ligne du remplissage solide interne. Si elle est exprimée en %, "
"elle sera calculée sur le diamètre de la buse."

msgid "Speed of internal solid infill, not the top and bottom surface"
msgstr ""
"Vitesse du remplissage solide interne, pas de la surface supérieure et "
"inférieure"

msgid "Spiral vase"
msgstr "Vase spirale"

msgid ""
"Spiralize smooths out the z moves of the outer contour. And turns a solid "
"model into a single walled print with solid bottom layers. The final "
"generated model has no seam"
msgstr ""
"Spiralize lisse les mouvements z du contour extérieur. Et transforme un "
"modèle solide en une impression à paroi unique avec des couches inférieures "
"solides. Le modèle généré final n'a pas de couture."

msgid "Smooth Spiral"
msgstr "Spirale lisse"

msgid ""
"Smooth Spiral smoothes out X and Y moves as wellresulting in no visible seam "
"at all, even in the XY directions on walls that are not vertical"
msgstr ""
"« Spirale lisse » lisse également les mouvements X et Y, de sorte qu’aucune "
"couture n’est visible, même dans les directions XY sur des parois qui ne "
"sont pas verticales."

msgid "Max XY Smoothing"
msgstr "Lissage Max XY"

msgid ""
"Maximum distance to move points in XY to try to achieve a smooth spiralIf "
"expressed as a %, it will be computed over nozzle diameter"
msgstr ""
"Distance maximale pour déplacer les points dans l’axe XY afin d’obtenir une "
"spirale lisse. Si elle est exprimée en %, elle sera calculée par rapport au "
"diamètre de la buse."

msgid ""
"If smooth or traditional mode is selected, a timelapse video will be "
"generated for each print. After each layer is printed, a snapshot is taken "
"with the chamber camera. All of these snapshots are composed into a "
"timelapse video when printing completes. If smooth mode is selected, the "
"toolhead will move to the excess chute after each layer is printed and then "
"take a snapshot. Since the melt filament may leak from the nozzle during the "
"process of taking a snapshot, prime tower is required for smooth mode to "
"wipe nozzle."
msgstr ""
"Si le mode fluide ou traditionnel est sélectionné, une vidéo en timelapse "
"sera générée pour chaque impression. À chaque couche imprimée, un instantané "
"est pris avec la caméra intégrée. Tous ces instantanés seront assemblés dans "
"une vidéo timelapse une fois l'impression terminée. Si le mode lisse est "
"sélectionné, l'extrudeur se déplace vers la goulotte d'évacuation à chaque "
"couche imprimée, puis prend un cliché. Étant donné que le filament fondu "
"peut s'échapper de la buse pendant la prise de vue, une tour de nettoyage "
"est requise en mode lisse pour essuyer la buse."

msgid "Traditional"
msgstr "Traditionnel"

msgid "Temperature variation"
msgstr "Variation de température"

msgid "Start G-code"
msgstr "G-code de démarrage"

msgid "Start G-code when start the whole printing"
msgstr "G-code de démarrage lors du démarrage de l'ensemble de l'impression"

msgid "Start G-code when start the printing of this filament"
msgstr "G-code de démarrage au démarrage de l'impression de ce filament"

msgid "Single Extruder Multi Material"
msgstr "Multi-matériaux pour extrudeur unique"

msgid "Use single nozzle to print multi filament"
msgstr "Utiliser une seule buse pour imprimer plusieurs filaments"

msgid "Manual Filament Change"
msgstr "Changement manuel du filament"

msgid ""
"Enable this option to omit the custom Change filament G-code only at the "
"beginning of the print. The tool change command (e.g., T0) will be skipped "
"throughout the entire print. This is useful for manual multi-material "
"printing, where we use M600/PAUSE to trigger the manual filament change "
"action."
msgstr ""
"Activez cette option pour omettre le G-code de changement de filament "
"personnalisé uniquement au début de l’impression. La commande de changement "
"d’outil (par exemple, T0) sera ignorée tout au long de l’impression. Ceci "
"est utile pour l’impression manuelle multi-matériaux, où nous utilisons M600/"
"PAUSE pour déclencher l’action de changement manuel de filament."

msgid "Purge in prime tower"
msgstr "Purge dans la tour d’essuyage"

msgid "Purge remaining filament into prime tower"
msgstr "Purger le filament restant dans la tour d’essuyage"

msgid "Enable filament ramming"
msgstr "Activer le pilonnage du filament"

msgid "No sparse layers (EXPERIMENTAL)"
msgstr "Pas sur toutes les couches (EXPÉRIMENTAL)"

msgid ""
"If enabled, the wipe tower will not be printed on layers with no "
"toolchanges. On layers with a toolchange, extruder will travel downward to "
"print the wipe tower. User is responsible for ensuring there is no collision "
"with the print."
msgstr ""
"Si cette option est activée, la tour d’essuyage ne sera pas imprimée sur les "
"couches sans changement d’outil. Sur les couches avec changement d’outil, "
"l’extrudeur se déplacera vers le bas pour imprimer la tour de purge. "
"L’utilisateur est responsable de s’assurer qu’il n’y a pas de collision avec "
"l’impression."

msgid "Prime all printing extruders"
msgstr "Amorcer tous les extrudeurs d’impression"

msgid ""
"If enabled, all printing extruders will be primed at the front edge of the "
"print bed at the start of the print."
msgstr ""
"Si cette option est activée, tous les extrudeurs d’impression seront amorcés "
"sur le bord avant du plateau au début de l’impression."

msgid "Slice gap closing radius"
msgstr "Rayon de fermeture de l’écart des tranches"

msgid ""
"Cracks smaller than 2x gap closing radius are being filled during the "
"triangle mesh slicing. The gap closing operation may reduce the final print "
"resolution, therefore it is advisable to keep the value reasonably low."
msgstr ""
"Les fissures plus petites que 2x le rayon de fermeture de l’espace sont "
"remplies pendant la découpe de la maille triangulaire. L’opération de "
"fermeture de l’espace peut réduire la résolution finale de l’impression, il "
"est donc conseillé de maintenir cette valeur à un niveau raisonnablement bas."

msgid "Slicing Mode"
msgstr "Mode de découpe"

msgid ""
"Use \"Even-odd\" for 3DLabPrint airplane models. Use \"Close holes\" to "
"close all holes in the model."
msgstr ""
"Utilisez « Pair-impair » pour les modèles d'avion 3DLabPrint. Utilisez « "
"Fermer les trous » pour fermer tous les trous du modèle."

msgid "Regular"
msgstr "Standard"

msgid "Even-odd"
msgstr "Pair-impair"

msgid "Close holes"
msgstr "Combler les trous"

msgid "Z offset"
msgstr "Décalage Z"

msgid ""
"This value will be added (or subtracted) from all the Z coordinates in the "
"output G-code. It is used to compensate for bad Z endstop position: for "
"example, if your endstop zero actually leaves the nozzle 0.3mm far from the "
"print bed, set this to -0.3 (or fix your endstop)."
msgstr ""
"Cette valeur sera ajoutée (ou soustraite) de toutes les coordonnées Z dans "
"le G-code de sortie. Il est utilisé pour compenser une mauvaise position de "
"la butée Z : par exemple, si votre zéro de butée laisse réellement la buse à "
"0,3 mm du plateau, réglez-le sur -0,3 (ou corrigez votre butée)."

msgid "Enable support"
msgstr "Activer les supports"

msgid "Enable support generation."
msgstr "Activer la génération de support."

msgid ""
"normal(auto) and tree(auto) is used to generate support automatically. If "
"normal(manual) or tree(manual) is selected, only support enforcers are "
"generated"
msgstr ""
"Normaux (auto) et Arborescents (auto) sont utilisés pour générer "
"automatiquement un support. Si vous sélectionnez Normaux (manuel) ou "
"Arborescents (manuel), seuls les générateurs de support manuels sont générés"

msgid "normal(auto)"
msgstr "Normaux (auto)"

msgid "tree(auto)"
msgstr "Arborescents (auto)"

msgid "normal(manual)"
msgstr "Normaux (manuel)"

msgid "tree(manual)"
msgstr "Arborescents (manuel)"

msgid "Support/object xy distance"
msgstr "Distance support/objet xy"

msgid "XY separation between an object and its support"
msgstr "Séparation XY entre un objet et ses supports"

msgid "Pattern angle"
msgstr "Angle du motif"

msgid "Use this setting to rotate the support pattern on the horizontal plane."
msgstr ""
"Utilisez ce paramètre pour faire pivoter le motif de support sur le plan "
"horizontal."

msgid "On build plate only"
msgstr "Sur plateau uniquement"

msgid "Don't create support on model surface, only on build plate"
msgstr ""
"Ce paramètre génère uniquement les supports qui commencent sur le plateau."

msgid "Support critical regions only"
msgstr "Ne supporter que les régions critiques"

msgid ""
"Only create support for critical regions including sharp tail, cantilever, "
"etc."
msgstr ""
"Créez un support uniquement pour les zones critiques notamment les pointes, "
"les surplombs, etc."

msgid "Remove small overhangs"
msgstr "Supprimer les petits surplombs"

msgid "Remove small overhangs that possibly need no supports."
msgstr ""
"Supprimer les petits surplombs qui n’ont peut-être pas besoin de supports."

msgid "Top Z distance"
msgstr "Distance Z supérieure"

msgid "The z gap between the top support interface and object"
msgstr "L'écart z entre l'interface de support supérieure et l'objet"

msgid "Bottom Z distance"
msgstr "Distance Z inférieure"

msgid "The z gap between the bottom support interface and object"
msgstr "L'écart Z entre l'interface du support inférieur et l'objet"

msgid "Support/raft base"
msgstr "Support/base du radeau"

msgid ""
"Filament to print support base and raft. \"Default\" means no specific "
"filament for support and current filament is used"
msgstr ""
"Filament pour imprimer les supports et radeaux. « Par défaut » signifie "
"qu'aucun filament spécifique n'est utilisé comme support et que le filament "
"actuel est utilisé"

msgid "Avoid interface filament for base"
msgstr "Réduire le filament d’interface pour la base"

msgid ""
"Avoid using support interface filament to print support base if possible."
msgstr ""
"Éviter d’utiliser le filament de l’interface du support pour imprimer la "
"base du support"

msgid ""
"Line width of support. If expressed as a %, it will be computed over the "
"nozzle diameter."
msgstr ""
"Largeur de ligne des supports. Si elle est exprimée en %, elle sera calculée "
"sur le diamètre de la buse."

msgid "Interface use loop pattern"
msgstr "Modèle de boucle d'utilisation d'interface"

msgid ""
"Cover the top contact layer of the supports with loops. Disabled by default."
msgstr ""
"Recouvrir la couche de contact supérieure des supports avec des boucles. "
"Désactivé par défaut."

msgid "Support/raft interface"
msgstr "Support/base d'interface"

msgid ""
"Filament to print support interface. \"Default\" means no specific filament "
"for support interface and current filament is used"
msgstr ""
"Filament pour l'impression des interfaces de support. \"Défaut\" signifie "
"qu'il n'y a pas de filament spécifique pour l'interface de support et que le "
"filament actuel est utilisé."

msgid "Top interface layers"
msgstr "Couches d'interface supérieures"

msgid "Number of top interface layers"
msgstr "Nombre de couches d'interface supérieures"

msgid "Bottom interface layers"
msgstr "Couches d'interface inférieures"

msgid "Number of bottom interface layers"
msgstr "Nombre de couches d’interface inférieures"

msgid "Same as top"
msgstr "Identique au sommet"

msgid "Top interface spacing"
msgstr "Espacement de l'interface supérieure"

msgid "Spacing of interface lines. Zero means solid interface"
msgstr "Espacement des lignes d'interface. Zéro signifie une interface solide"

msgid "Bottom interface spacing"
msgstr "Espacement de l'interface inférieure"

msgid "Spacing of bottom interface lines. Zero means solid interface"
msgstr ""
"Espacement des lignes d'interface inférieures. Zéro signifie une interface "
"solide"

msgid "Speed of support interface"
msgstr "Vitesse pour l'interface des supports"

msgid "Base pattern"
msgstr "Motif de base"

msgid "Line pattern of support"
msgstr "Motif de ligne de support"

msgid "Rectilinear grid"
msgstr "Grille rectiligne"

msgid "Hollow"
msgstr "Creux"

msgid "Interface pattern"
msgstr "Motif d'interface"

msgid ""
"Line pattern of support interface. Default pattern for non-soluble support "
"interface is Rectilinear, while default pattern for soluble support "
"interface is Concentric"
msgstr ""
"Modèle de ligne de l'interface de support. Le modèle par défaut pour "
"l'interface de support non soluble est rectiligne, tandis que le modèle par "
"défaut pour l'interface de support soluble est concentrique"

msgid "Rectilinear Interlaced"
msgstr "Rectiligne Entrelacé"

msgid "Base pattern spacing"
msgstr "Espacement du motif de base"

msgid "Spacing between support lines"
msgstr "Espacement entre les lignes de support"

msgid "Normal Support expansion"
msgstr "Expansion normale du support"

msgid "Expand (+) or shrink (-) the horizontal span of normal support"
msgstr "Augmenter (+) ou réduire (-) la portée horizontale du support normal."

msgid "Speed of support"
msgstr "Vitesse pour les supports"

msgid ""
"Style and shape of the support. For normal support, projecting the supports "
"into a regular grid will create more stable supports (default), while snug "
"support towers will save material and reduce object scarring.\n"
"For tree support, slim and organic style will merge branches more "
"aggressively and save a lot of material (default organic), while hybrid "
"style will create similar structure to normal support under large flat "
"overhangs."
msgstr ""
"Style et forme des supports. Pour les supports normaux, une grille régulière "
"créera des supports plus stables (par défaut), tandis que des tours de "
"supports bien ajustées économiseront du matériel et réduiront les marques "
"sur les objets.\n"
"Pour les supports arborescents, le style mince et organique fusionnera les "
"branches de manière plus agressive et économisera beaucoup de matière "
"(organique par défaut), tandis que le style hybride créera une structure "
"similaire aux supports normaux sous de grands surplombs plats."

msgid "Snug"
msgstr "Ajusté"

msgid "Tree Slim"
msgstr "Arborescent Fin"

msgid "Tree Strong"
msgstr "Arborescent Fort"

msgid "Tree Hybrid"
msgstr "Arborescent Hybride"

msgid "Organic"
msgstr "Arborescents Organiques"

msgid "Independent support layer height"
msgstr "Hauteur de la couche de support indépendante"

msgid ""
"Support layer uses layer height independent with object layer. This is to "
"support customizing z-gap and save print time.This option will be invalid "
"when the prime tower is enabled."
msgstr ""
"La couche de support utilise la hauteur de la couche indépendamment de la "
"couche objet. Cela permet de personnaliser l’écart de Z et de gagner du "
"temps d'impression. Cette option ne sera pas valide lorsque la tour de purge "
"sera activée."

msgid "Threshold angle"
msgstr "Angle de seuil"

msgid ""
"Support will be generated for overhangs whose slope angle is below the "
"threshold."
msgstr ""
"Un support sera généré pour les surplombs dont l'angle de pente est "
"inférieur au seuil."

msgid "Tree support branch angle"
msgstr "Angle de branche support arborescent"

msgid ""
"This setting determines the maximum overhang angle that t he branches of "
"tree support allowed to make.If the angle is increased, the branches can be "
"printed more horizontally, allowing them to reach farther."
msgstr ""
"Ce paramètre détermine l'angle des surplombs maximum que les branches du "
"support arborescent peuvent faire. Si l'angle est augmenté, les branches "
"peuvent être imprimées plus horizontalement, ce qui leur permet d'aller plus "
"loin."

msgid "Preferred Branch Angle"
msgstr "Angle des branches préféré"

#. TRN PrintSettings: "Organic supports" > "Preferred Branch Angle"
msgid ""
"The preferred angle of the branches, when they do not have to avoid the "
"model. Use a lower angle to make them more vertical and more stable. Use a "
"higher angle for branches to merge faster."
msgstr ""
"Angle préféré des branches, lorsqu’elles ne doivent pas éviter le modèle. "
"Utilisez un angle inférieur pour les rendre plus verticaux et plus stables. "
"Utilisez un angle plus élevé pour que les branches fusionnent plus "
"rapidement."

msgid "Tree support branch distance"
msgstr "Distance de branche de support arborescent"

msgid ""
"This setting determines the distance between neighboring tree support nodes."
msgstr ""
"Ce paramètre détermine la distance entre les nœuds de support arborescents "
"voisins."

msgid "Branch Density"
msgstr "Densité des branches"

#. TRN PrintSettings: "Organic supports" > "Branch Density"
msgid ""
"Adjusts the density of the support structure used to generate the tips of "
"the branches. A higher value results in better overhangs but the supports "
"are harder to remove, thus it is recommended to enable top support "
"interfaces instead of a high branch density value if dense interfaces are "
"needed."
msgstr ""
"Ajuste la densité de la structure des supports utilisée pour générer les "
"pointes des branches. Une valeur plus élevée donne de meilleurs surplombs, "
"mais les supports sont plus difficiles à supprimer. Il est donc recommandé "
"d’activer les interfaces de support supérieures au lieu d’une valeur de "
"densité de branches élevée si des interfaces denses sont nécessaires."

msgid "Adaptive layer height"
msgstr "Hauteur de couche adaptative"

msgid ""
"Enabling this option means the height of  tree support layer except the "
"first will be automatically calculated "
msgstr ""
"L’activation de cette option signifie que la hauteur de couche des supports "
"arborescents, à l’exception de la première, sera automatiquement calculée "

msgid "Auto brim width"
msgstr "Largeur de la bordure automatique"

msgid ""
"Enabling this option means the width of the brim for tree support will be "
"automatically calculated"
msgstr ""
"L’activation de cette option signifie que la largeur de la bordure des "
"supports arborescents sera automatiquement calculée"

msgid "Tree support brim width"
msgstr "Largeur de bordure du support arborescent"

msgid "Distance from tree branch to the outermost brim line"
msgstr ""
"Distance entre la branche du support arborescent et la ligne la plus externe "
"de la bordure"

msgid "Tip Diameter"
msgstr "Diamètre de la pointe"

#. TRN PrintSettings: "Organic supports" > "Tip Diameter"
msgid "Branch tip diameter for organic supports."
msgstr "Diamètre de l’extrémité des branches des supports organiques."

msgid "Tree support branch diameter"
msgstr "Diamètre de branche de support arborescent"

msgid "This setting determines the initial diameter of support nodes."
msgstr "Ce paramètre détermine le diamètre initial des nœuds de support."

#. TRN PrintSettings: #lmFIXME
msgid "Branch Diameter Angle"
msgstr "Angle du diamètre des branches"

#. TRN PrintSettings: "Organic supports" > "Branch Diameter Angle"
msgid ""
"The angle of the branches' diameter as they gradually become thicker towards "
"the bottom. An angle of 0 will cause the branches to have uniform thickness "
"over their length. A bit of an angle can increase stability of the organic "
"support."
msgstr ""
"Angle du diamètre des branches à mesure qu’elles deviennent progressivement "
"plus épaisses vers leurs bases. Un angle de 0 donnera aux branches une "
"épaisseur uniforme sur toute leur longueur. Un léger angle peut augmenter la "
"stabilité des supports organiques."

msgid "Branch Diameter with double walls"
msgstr "Diamètre des branches à double parois"

#. TRN PrintSettings: "Organic supports" > "Branch Diameter"
msgid ""
"Branches with area larger than the area of a circle of this diameter will be "
"printed with double walls for stability. Set this value to zero for no "
"double walls."
msgstr ""
"Les branches dont la superficie est supérieure à la superficie d’un cercle "
"de ce diamètre seront imprimées avec des doubles parois pour plus de "
"stabilité. Définissez cette valeur sur zéro pour éviter la double paroi."

msgid "Support wall loops"
msgstr "Boucles de paroi de support"

msgid "This setting specify the count of walls around support"
msgstr "Ce paramètre spécifie le nombre de parois autour du support"

msgid "Tree support with infill"
msgstr "Support arborescent avec remplissage"

msgid ""
"This setting specifies whether to add infill inside large hollows of tree "
"support"
msgstr ""
"Ce paramètre spécifie s'il faut ajouter un remplissage à l'intérieur des "
"grands creux du support arborescent"

msgid "Activate temperature control"
msgstr "Activer le contrôle de la température"

msgid ""
"Enable this option for chamber temperature control. An M191 command will be "
"added before \"machine_start_gcode\"\n"
"G-code commands: M141/M191 S(0-255)"
msgstr ""
"Activez cette option pour le contrôle de la température de la chambre. Une "
"commande M191 sera ajoutée avant \"machine_start_gcode\"\n"
"Commandes G-code : M141/M191 S(0-255)"

msgid "Chamber temperature"
msgstr "Température de la chambre"

msgid ""
"Higher chamber temperature can help suppress or reduce warping and "
"potentially lead to higher interlayer bonding strength for high temperature "
"materials like ABS, ASA, PC, PA and so on.At the same time, the air "
"filtration of ABS and ASA will get worse.While for PLA, PETG, TPU, PVA and "
"other low temperature materials,the actual chamber temperature should not be "
"high to avoid cloggings, so 0 which stands for turning off is highly "
"recommended"
msgstr ""
"Une température de chambre plus élevée peut aider à supprimer ou à réduire "
"la déformation et potentiellement conduire à une force de liaison "
"intercouche plus élevée pour les matériaux à haute température comme l’ABS, "
"l’ASA, le PC, le PA, etc. Dans le même temps, la filtration de l’air de "
"l’ABS et de l’ASA s’aggravera. Pour le PLA, le PETG, le TPU, le PVA et "
"d’autres matériaux à basse température, la température réelle de la chambre "
"ne doit pas être élevée pour éviter les bouchages, donc la valeur 0 qui "
"signifie éteindre est fortement recommandé."

msgid "Nozzle temperature for layers after the initial one"
msgstr "Température de la buse pour les couches après la première"

msgid "Detect thin wall"
msgstr "Détecter les parois fines"

msgid ""
"Detect thin wall which can't contain two line width. And use single line to "
"print. Maybe printed not very well, because it's not closed loop"
msgstr ""
"Détecte les parois fines qui ne peuvent pas contenir deux largeurs de ligne. "
"Et utilisez une seule ligne pour imprimer. Peut ne pas être très bien "
"imprimé, car ce n'est pas en boucle fermée"

msgid ""
"This gcode is inserted when change filament, including T command to trigger "
"tool change"
msgstr ""
"Ce G-code est inséré lors du changement de filament, y compris la commande T "
"pour déclencher le changement d'outil"

msgid "This gcode is inserted when the extrusion role is changed"
msgstr "Ce G-code est inséré lorsque le rôle d’extrusion est modifié"

msgid ""
"Line width for top surfaces. If expressed as a %, it will be computed over "
"the nozzle diameter."
msgstr ""
"Largeur de ligne pdes surfaces supérieures. Si elle est exprimée en %, elle "
"sera calculée sur le diamètre de la buse."

msgid "Speed of top surface infill which is solid"
msgstr "Vitesse de remplissage de la surface supérieure qui est solide"

msgid "Top shell layers"
msgstr "Couches de coque supérieures"

msgid ""
"This is the number of solid layers of top shell, including the top surface "
"layer. When the thickness calculated by this value is thinner than top shell "
"thickness, the top shell layers will be increased"
msgstr ""
"Il s'agit du nombre de couches solides de la coque supérieure, y compris la "
"couche de surface supérieure. Lorsque l'épaisseur calculée par cette valeur "
"est plus fine que l'épaisseur de la coque supérieure, les couches de la "
"coque supérieure seront augmentées"

msgid "Top solid layers"
msgstr "Couches solides supérieures"

msgid "Top shell thickness"
msgstr "Épaisseur de la coque supérieure"

msgid ""
"The number of top solid layers is increased when slicing if the thickness "
"calculated by top shell layers is thinner than this value. This can avoid "
"having too thin shell when layer height is small. 0 means that this setting "
"is disabled and thickness of top shell is absolutely determained by top "
"shell layers"
msgstr ""
"Le nombre de couches solides supérieures est augmenté lors du découpage si "
"l'épaisseur calculée par les couches de coque supérieures est inférieure à "
"cette valeur. Cela peut éviter d'avoir une coque trop fine lorsque la "
"hauteur de couche est faible. 0 signifie que ce paramètre est désactivé et "
"que l'épaisseur de la coque supérieure est absolument déterminée par les "
"couches de coque supérieures"

msgid "Speed of travel which is faster and without extrusion"
msgstr "Vitesse de déplacement plus rapide et sans extrusion"

msgid "Wipe while retracting"
msgstr "Essuyer lors des rétractions"

msgid ""
"Move nozzle along the last extrusion path when retracting to clean leaked "
"material on nozzle. This can minimize blob when print new part after travel"
msgstr ""
"Déplacez la buse le long du dernier chemin d'extrusion lors de la rétraction "
"pour nettoyer la fuite de matériau sur la buse. Cela peut minimiser les "
"taches lors de l'impression d'une nouvelle pièce après le trajet"

msgid "Wipe Distance"
msgstr "Distance d’essuyage"

msgid ""
"Discribe how long the nozzle will move along the last path when "
"retracting. \n"
"\n"
"Depending on how long the wipe operation lasts, how fast and long the "
"extruder/filament retraction settings are, a retraction move may be needed "
"to retract the remaining filament. \n"
"\n"
"Setting a value in the retract amount before wipe setting below will perform "
"any excess retraction before the wipe, else it will be performed after."
msgstr ""
"Décrire la durée pendant laquelle la buse se déplacera le long de la "
"dernière trajectoire lors de la rétraction. \n"
"\n"
"En fonction de la durée de l’opération d’essuyage, de la vitesse et de la "
"longueur des réglages de rétraction de l’extrudeuse/filament, un mouvement "
"de rétraction peut être nécessaire pour rétracter le filament restant. \n"
"\n"
"Le réglage d’une valeur dans le paramètre de quantité de rétraction avant "
"essuyage ci-dessous permet d’effectuer toute rétraction excédentaire avant "
"l’essuyage, sinon elle sera effectuée après l’essuyage."

msgid ""
"The wiping tower can be used to clean up the residue on the nozzle and "
"stabilize the chamber pressure inside the nozzle, in order to avoid "
"appearance defects when printing objects."
msgstr ""
"La tour d'essuyage peut être utilisée pour nettoyer les résidus sur la buse "
"et stabiliser la pression de la chambre à l'intérieur de la buse afin "
"d'éviter les défauts d'apparence lors de l'impression d'objets."

msgid "Purging volumes"
msgstr "Volumes de purge"

msgid "Flush multiplier"
msgstr "Multiplicateur de purge"

msgid ""
"The actual flushing volumes is equal to the flush multiplier multiplied by "
"the flushing volumes in the table."
msgstr ""
"Les volumes de purge actuels sont égaux à la valeur du multiplicateur de "
"purge multiplié par les volumes de purge dans le tableau."

msgid "Prime volume"
msgstr "Premier volume"

msgid "The volume of material to prime extruder on tower."
msgstr "Le volume de matériau à amorcer l'extrudeuse sur la tour."

msgid "Width of prime tower"
msgstr "Largeur de la tour de nettoyage."

msgid "Wipe tower rotation angle"
msgstr "Angle de rotation de la tour d’essuyage"

msgid "Wipe tower rotation angle with respect to x-axis."
msgstr "Angle de rotation de la tour d’essuyage par rapport à l’axe X."

msgid "Stabilization cone apex angle"
msgstr "Angle au sommet du cône de stabilisation"

msgid ""
"Angle at the apex of the cone that is used to stabilize the wipe tower. "
"Larger angle means wider base."
msgstr ""
"Angle au sommet du cône utilisé pour stabiliser la tour d’essuyage. Un angle "
"plus grand signifie une base plus large."

msgid "Wipe tower purge lines spacing"
msgstr "Espacement des lignes de purge de la tour d’essuyage"

msgid "Spacing of purge lines on the wipe tower."
msgstr "Espacement des lignes de purge sur la tour d’essuyage."

msgid "Wipe tower extruder"
msgstr "Extrudeuse de tour d’essuyage"

msgid ""
"The extruder to use when printing perimeter of the wipe tower. Set to 0 to "
"use the one that is available (non-soluble would be preferred)."
msgstr ""
"L’extrudeur à utiliser lors de l’impression du périmètre de la tour "
"d’essuyage. Réglez sur 0 pour utiliser celui qui est disponible (un non-"
"soluble serait préféré)."

msgid "Purging volumes - load/unload volumes"
msgstr "Volumes de purge - Volume de Chargement/Déchargement"

msgid ""
"This vector saves required volumes to change from/to each tool used on the "
"wipe tower. These values are used to simplify creation of the full purging "
"volumes below."
msgstr ""
"Ce vecteur enregistre les volumes requis pour passer de/vers chaque outil "
"utilisé sur la tour d’essuyage. Ces valeurs sont utilisées pour simplifier "
"la création des volumes de purge complets ci-dessous."

msgid ""
"Purging after filament change will be done inside objects' infills. This may "
"lower the amount of waste and decrease the print time. If the walls are "
"printed with transparent filament, the mixed color infill will be seen "
"outside. It will not take effect, unless the prime tower is enabled."
msgstr ""
"La purge après le changement de filament sera effectuée à l'intérieur des "
"matériaux de remplissage des objets. Cela peut réduire la quantité de "
"déchets et le temps d'impression. Si les parois sont imprimées avec un "
"filament transparent, le remplissage de couleurs mélangées sera visible. "
"Cela ne prendra effet que si la tour de nettoyage est activée."

msgid ""
"Purging after filament change will be done inside objects' support. This may "
"lower the amount of waste and decrease the print time. It will not take "
"effect, unless the prime tower is enabled."
msgstr ""
"La purge après le changement de filament se fera à l'intérieur du support "
"des objets. Cela peut réduire la quantité de déchets et le temps "
"d'impression. Cela ne prendra effet que si une tour de nettoyage est activée."

msgid ""
"This object will be used to purge the nozzle after a filament change to save "
"filament and decrease the print time. Colours of the objects will be mixed "
"as a result. It will not take effect, unless the prime tower is enabled."
msgstr ""
"Cet objet sera utilisé pour purger la buse après un changement de filament "
"afin d'économiser du filament et de réduire le temps d'impression. Les "
"couleurs des objets seront mélangées en conséquence. Cela ne prendra effet "
"que si la tour de nettoyage est activée."

msgid "Maximal bridging distance"
msgstr "Distance de pont maximale"

msgid "Maximal distance between supports on sparse infill sections."
msgstr ""
"Distance maximale entre les supports sur les sections de remplissage "
"clairsemées."

msgid "X-Y hole compensation"
msgstr "Compensation de trou X-Y"

msgid ""
"Holes of object will be grown or shrunk in XY plane by the configured value. "
"Positive value makes holes bigger. Negative value makes holes smaller. This "
"function is used to adjust size slightly when the object has assembling issue"
msgstr ""
"Les trous de l'objet seront agrandis ou rétrécis dans le plan XY par la "
"valeur configurée. Une valeur positive agrandit les trous. Une valeur "
"négative rend les trous plus petits. Cette fonction est utilisée pour "
"ajuster légèrement la taille lorsque l'objet a un problème d'assemblage"

msgid "X-Y contour compensation"
msgstr "Compensation de contour X-Y"

msgid ""
"Contour of object will be grown or shrunk in XY plane by the configured "
"value. Positive value makes contour bigger. Negative value makes contour "
"smaller. This function is used to adjust size slightly when the object has "
"assembling issue"
msgstr ""
"Le contour de l'objet sera agrandi ou rétréci dans le plan XY par la valeur "
"configurée. Une valeur positive agrandit le contour. Une valeur négative "
"rend le contour plus petit. Cette fonction est utilisée pour ajuster "
"légèrement la taille lorsque l'objet a un problème d'assemblage"

msgid "Convert holes to polyholes"
msgstr "Convertir les trous en trous polygones"

msgid ""
"Search for almost-circular holes that span more than one layer and convert "
"the geometry to polyholes. Use the nozzle size and the (biggest) diameter to "
"compute the polyhole.\n"
"See http://hydraraptor.blogspot.com/2011/02/polyholes.html"
msgstr ""
"Rechercher les trous presque circulaires qui s’étendent sur plusieurs "
"couches et convertir la géométrie en trous polygones. Utilise la taille de "
"la buse et le (plus grand) diamètre pour calculer le trou polygone.\n"
"Voir http://hydraraptor.blogspot.com/2011/02/polyholes.html"

msgid "Polyhole detection margin"
msgstr "Marge de détection des trous polygones"

#, fuzzy, c-format, boost-format
msgid ""
"Maximum defection of a point to the estimated radius of the circle.\n"
"As cylinders are often exported as triangles of varying size, points may not "
"be on the circle circumference. This setting allows you some leway to "
"broaden the detection.\n"
"In mm or in % of the radius."
msgstr ""
"Défection maximale d’un point par rapport au rayon estimé du cercle.\n"
"Comme les cylindres sont souvent exportés sous forme de triangles de taille "
"variable, les points peuvent ne pas se trouver sur la circonférence du "
"cercle. Ce paramètre vous permet d’élargir la détection.\n"
"En mm ou en % du rayon."

msgid "Polyhole twist"
msgstr "Torsion des trous polygones"

msgid "Rotate the polyhole every layer."
msgstr "Faites pivoter le trou polygone à chaque couche."

msgid "G-code thumbnails"
msgstr "Vignette G-code"

msgid ""
"Picture sizes to be stored into a .gcode and .sl1 / .sl1s files, in the "
"following format: \"XxY, XxY, ...\""
msgstr ""
"Tailles des images à stocker dans les fichiers .gcode et .sl1/.sl1s, au "
"format suivant : \"XxY, XxY, ...\""

msgid "Format of G-code thumbnails"
msgstr "Format des vignettes G-code"

msgid ""
"Format of G-code thumbnails: PNG for best quality, JPG for smallest size, "
"QOI for low memory firmware"
msgstr ""
"Format des vignettes G-code : PNG pour la meilleure qualité, JPG pour la "
"plus petite taille, QOI pour les firmwares à faible mémoire"

msgid "Use relative E distances"
msgstr "Utiliser l’extrusion relative"

msgid ""
"Relative extrusion is recommended when using \"label_objects\" option.Some "
"extruders work better with this option unckecked (absolute extrusion mode). "
"Wipe tower is only compatible with relative mode. It is recommended on most "
"printers. Default is checked"
msgstr ""
"L’extrusion relative est recommandée lors de l’utilisation de l’option "
"« label_objects ». Certains extrudeurs fonctionnent mieux avec cette option "
"non verrouillée (mode d’extrusion absolu). La tour d’essuyage n’est "
"compatible qu’avec le mode relatif. Il est recommandé sur la plupart des "
"imprimantes. L’option par défaut est cochée"

msgid ""
"Classic wall generator produces walls with constant extrusion width and for "
"very thin areas is used gap-fill. Arachne engine produces walls with "
"variable extrusion width"
msgstr ""
"Le générateur de paroi classique produit des parois avec une largeur "
"d’extrusion constante et, pour les zones très fines, il utilise le "
"remplissage d’espace. Le moteur Arachne produit des parois avec une largeur "
"d’extrusion variable."

msgid "Classic"
msgstr "Classique"

msgid "Arachne"
msgstr "Arachné"

msgid "Wall transition length"
msgstr "Longueur de la paroi de transition"

msgid ""
"When transitioning between different numbers of walls as the part becomes "
"thinner, a certain amount of space is allotted to split or join the wall "
"segments. It's expressed as a percentage over nozzle diameter"
msgstr ""
"Lorsque vous passez d'un nombre différent de parois à un autre lorsque la "
"pièce s'amincit, un certain espace est alloué pour séparer ou joindre les "
"segments de la paroi. Exprimé en pourcentage par rapport au diamètre de la "
"buse."

msgid "Wall transitioning filter margin"
msgstr "Marge du filtre de transition de paroi"

msgid ""
"Prevent transitioning back and forth between one extra wall and one less. "
"This margin extends the range of extrusion widths which follow to [Minimum "
"wall width - margin, 2 * Minimum wall width + margin]. Increasing this "
"margin reduces the number of transitions, which reduces the number of "
"extrusion starts/stops and travel time. However, large extrusion width "
"variation can lead to under- or overextrusion problems. It's expressed as a "
"percentage over nozzle diameter"
msgstr ""
"Empêchez les allers-retours entre une paroi supplémentaire et une paroi de "
"moins. Cette marge étend la plage de largeurs d'extrusion qui suit jusqu'à "
"[Largeur de paroi minimale - marge, 2* Largeur de paroi minimale + marge]. "
"L'augmentation de cette marge réduit le nombre de transitions, ce qui réduit "
"le nombre de démarrages/arrêts d'extrusion et le temps de trajet. Cependant, "
"une variation importante de la largeur d'extrusion peut entraîner des "
"problèmes de sous-extrusion ou de surextrusion. Il est exprimé en "
"pourcentage par rapport au diamètre de la buse"

msgid "Wall transitioning threshold angle"
msgstr "Angle du seuil de transition de la paroi"

msgid ""
"When to create transitions between even and odd numbers of walls. A wedge "
"shape with an angle greater than this setting will not have transitions and "
"no walls will be printed in the center to fill the remaining space. Reducing "
"this setting reduces the number and length of these center walls, but may "
"leave gaps or overextrude"
msgstr ""
"Quand créer des transitions entre les nombres pairs et impairs de parois. "
"Une forme cunéiforme dont l'angle est supérieur à ce paramètre n'aura pas de "
"transitions et aucune paroi ne sera imprimé au centre pour remplir l'espace "
"restant. En réduisant ce paramètre, vous réduisez le nombre et la longueur "
"de ces parois centrales, mais vous risquez de laisser des espaces vides ou "
"de surextruder les parois."

msgid "Wall distribution count"
msgstr "Nombre de parois distribuées"

msgid ""
"The number of walls, counted from the center, over which the variation needs "
"to be spread. Lower values mean that the outer walls don't change in width"
msgstr ""
"Nombre de parois, comptées à partir du centre, sur lesquelles la variation "
"doit être répartie. Des valeurs plus faibles signifient que la largeur des "
"parois extérieures ne change pas"

msgid "Minimum feature size"
msgstr "Taille minimale de l'élément"

msgid ""
"Minimum thickness of thin features. Model features that are thinner than "
"this value will not be printed, while features thicker than the Minimum "
"feature size will be widened to the Minimum wall width. It's expressed as a "
"percentage over nozzle diameter"
msgstr ""
"Épaisseur minimale des éléments fins. Les caractéristiques du modèle qui "
"sont plus fines que cette valeur ne seront pas imprimées, tandis que les "
"entités plus épaisses que la taille minimale seront élargies jusqu'à la "
"largeur de paroi minimale. Exprimée en pourcentage par rapport au diamètre "
"de la buse"

msgid "Minimum wall length"
msgstr "Longueur minimale de la paroi"

msgid ""
"Adjust this value to prevent short, unclosed walls from being printed, which "
"could increase print time. Higher values remove more and longer walls.\n"
"\n"
"NOTE: Bottom and top surfaces will not be affected by this value to prevent "
"visual gaps on the ouside of the model. Adjust 'One wall threshold' in the "
"Advanced settings below to adjust the sensitivity of what is considered a "
"top-surface. 'One wall threshold' is only visibile if this setting is set "
"above the default value of 0.5, or if single-wall top surfaces is enabled."
msgstr ""
"Ajustez cette valeur pour éviter que des parois courtes et non fermées "
"soient imprimées, ce qui pourrait augmenter le temps d’impression. Des "
"valeurs plus élevées suppriment des parois plus nombreuses et plus longues.\n"
"\n"
"REMARQUE : les surfaces inférieures et supérieures ne sont pas affectées par "
"cette valeur afin d’éviter les lacunes visuelles sur le côté du modèle. "
"Réglez le « seuil d’une paroi » dans les paramètres avancés ci-dessous pour "
"ajuster la sensibilité de ce qui est considéré comme une surface supérieure. "
"Le « seuil d’une paroi » n’est visible que si ce paramètre est supérieur à "
"la valeur par défaut de 0,5 ou si l’option « surfaces supérieures à une "
"paroi » est activée."

msgid "First layer minimum wall width"
msgstr "Largeur minimale de la paroi de la première couche"

msgid ""
"The minimum wall width that should be used for the first layer is "
"recommended to be set to the same size as the nozzle. This adjustment is "
"expected to enhance adhesion."
msgstr ""
"Il est recommandé de définir la largeur minimale de paroi à utiliser pour la "
"première couche sur la même taille que la buse. Cet ajustement devrait "
"améliorer l’adhérence."

msgid "Minimum wall width"
msgstr "Largeur minimale de la paroi"

msgid ""
"Width of the wall that will replace thin features (according to the Minimum "
"feature size) of the model. If the Minimum wall width is thinner than the "
"thickness of the feature, the wall will become as thick as the feature "
"itself. It's expressed as a percentage over nozzle diameter"
msgstr ""
"Largeur de la paroi qui remplacera les éléments fins (selon la taille "
"minimale des éléments) du modèle. Si la largeur minimale de la paroi est "
"inférieure à l'épaisseur de l'élément, la paroi deviendra aussi épaisse que "
"l'élément lui-même. Elle est exprimée en pourcentage par rapport au diamètre "
"de la buse"

msgid "Detect narrow internal solid infill"
msgstr "Détecter un remplissage solide interne étroit"

msgid ""
"This option will auto detect narrow internal solid infill area. If enabled, "
"concentric pattern will be used for the area to speed printing up. "
"Otherwise, rectilinear pattern is used defaultly."
msgstr ""
"Cette option détectera automatiquement la zone de remplissage solide interne "
"étroite. S'il est activé, un motif concentrique sera utilisé pour la zone "
"afin d'accélérer l'impression. Sinon, le motif rectiligne est utilisé par "
"défaut."

msgid "invalid value "
msgstr "Valeur invalide "

msgid "Invalid value when spiral vase mode is enabled: "
msgstr "Valeur non valide lorsque le mode vase en spirale est activé: "

msgid "too large line width "
msgstr "largeur de ligne trop importante "

msgid " not in range "
msgstr " hors plage "

msgid "Minimum save"
msgstr "Sauvegarde minimale"

msgid "export 3mf with minimum size."
msgstr "Exporter le fichier 3mf avec une taille minimale."

msgid "No check"
msgstr "Pas de vérification"

msgid "Do not run any validity checks, such as gcode path conflicts check."
msgstr ""
"Ne pas effectuer de contrôle de validité, tel que le contrôle des conflits "
"de parcours de G-code."

msgid "Ensure on bed"
msgstr "Assurer sur le plateau"

msgid ""
"Lift the object above the bed when it is partially below. Disabled by default"
msgstr ""
"Placer l’objet sur le plateau lorsqu’il est partiellement en dessous. "
"Désactivé par défaut"

msgid "Orient Options"
msgstr "Options d’orientation"

msgid "Orient options: 0-disable, 1-enable, others-auto"
msgstr "Options d’orientation : 0-désactiver, 1-activer, autres-auto"

msgid "Rotation angle around the Z axis in degrees."
msgstr "Angle de rotation autour de l’axe Z en degrés."

msgid "Rotate around Y"
msgstr "Rotation autour de l’axe Y"

msgid "Rotation angle around the Y axis in degrees."
msgstr "Angle de rotation autour de l’axe Y en degrés."

msgid "Data directory"
msgstr "Répertoire de données"

msgid ""
"Load and store settings at the given directory. This is useful for "
"maintaining different profiles or including configurations from a network "
"storage."
msgstr ""
"Charger et stocker les paramètres dans le répertoire donné. Ceci est utile "
"pour maintenir différents profils ou inclure des configurations à partir "
"d’un stockage réseau."

msgid "Load custom gcode"
msgstr "Charger un G-code personnalisé"

msgid "Load custom gcode from json"
msgstr "Charger un G-code personnalisé à partir de json"

msgid "Error in zip archive"
msgstr "Erreur dans l'archive zip"

msgid "Generating walls"
msgstr "Génération de parois"

msgid "Generating infill regions"
msgstr "Génération de régions de remplissage"

msgid "Generating infill toolpath"
msgstr "Génération d'un parcours d'outil de remplissage"

msgid "Detect overhangs for auto-lift"
msgstr "Détectez les surplombs pour un levage automatique"

msgid "Generating support"
msgstr "Génération des supports"

msgid "Checking support necessity"
msgstr "Vérification de la nécessité du support"

msgid "floating regions"
msgstr "régions flottantes"

msgid "floating cantilever"
msgstr "surplomb flottant"

msgid "large overhangs"
msgstr "grands surplombs"

#, c-format, boost-format
msgid ""
"It seems object %s has %s. Please re-orient the object or enable support "
"generation."
msgstr ""
"Il semble que l'objet %s possède %s. Veuillez réorienter l'objet ou activer "
"la génération de support."

msgid "Optimizing toolpath"
msgstr "Optimisation du parcours d'outil"

msgid "Slicing mesh"
msgstr "Découpe du maillage"

msgid ""
"No layers were detected. You might want to repair your STL file(s) or check "
"their size or thickness and retry.\n"
msgstr ""
"Aucune couche n'a été détectée. Vous pouvez réparer vos STL, vérifier leur "
"taille ou leur épaisseur et réessayer.\n"

msgid ""
"An object's XY size compensation will not be used because it is also color-"
"painted.\n"
"XY Size compensation can not be combined with color-painting."
msgstr ""
"La compensation de la taille XY d'un objet ne sera pas utilisée parce qu'il "
"est également peint en couleur.\n"
"La compensation de la taille XY ne peut pas être combinée avec la peinture "
"couleur."

#, c-format, boost-format
msgid "Support: generate toolpath at layer %d"
msgstr "Support : génération du parcours d'impression à la couche %d"

msgid "Support: detect overhangs"
msgstr "Support : détection des surplombs"

msgid "Support: generate contact points"
msgstr "Support : génération des points de contact"

msgid "Support: propagate branches"
msgstr "Support : propagation des branches"

msgid "Support: draw polygons"
msgstr "Support : traçage de polygones"

msgid "Support: generate toolpath"
msgstr "Support : génération du parcours d'impression"

#, c-format, boost-format
msgid "Support: generate polygons at layer %d"
msgstr "Support : génération des polygones à la couche %d"

#, c-format, boost-format
msgid "Support: fix holes at layer %d"
msgstr "Support : Correction des trous dans la couche %d"

#, c-format, boost-format
msgid "Support: propagate branches at layer %d"
msgstr "Support : propagation des branches à la couche %d"

msgid ""
"Unknown file format. Input file must have .stl, .obj, .amf(.xml) extension."
msgstr ""
"Format de fichier inconnu : le fichier d'entrée doit porter l'extension ."
"stl, .obj ou .amf (.xml)."

msgid "Loading of a model file failed."
msgstr "Le chargement du fichier modèle a échoué."

msgid "The supplied file couldn't be read because it's empty"
msgstr "Le fichier fourni n'a pas pu être lu car il est vide."

msgid "Unknown file format. Input file must have .3mf or .zip.amf extension."
msgstr ""
"Format de fichier inconnu : le fichier d'entrée doit porter "
"l'extension .3mf, .zip ou .amf."

msgid "Canceled"
msgstr "Annulé"

msgid "load_obj: failed to parse"
msgstr "load_obj : échec de l'analyse"

msgid "The file contains polygons with more than 4 vertices."
msgstr "Le fichier contient des polygones comportant plus de 4 sommets."

msgid "The file contains polygons with less than 2 vertices."
msgstr "Le fichier contient des polygones comportant moins de 2 sommets."

msgid "The file contains invalid vertex index."
msgstr "Le fichier contient un index de sommets non valide."

msgid "This OBJ file couldn't be read because it's empty."
msgstr "Ce fichier OBJ n'a pas pu être lu car il est vide."

msgid "Flow Rate Calibration"
msgstr "Calibration du débit"

msgid "Max Volumetric Speed Calibration"
msgstr "Calibration de la vitesse volumétrique maximale"

msgid "Manage Result"
msgstr "Gérer le résultat"

msgid "Manual Calibration"
msgstr "Calibration manuelle"

msgid "Result can be read by human eyes."
msgstr "Le résultat peut être lu par des yeux humains."

msgid "Auto-Calibration"
msgstr "Calibration Auto"

msgid "We would use Lidar to read the calibration result"
msgstr "Le Micro-Lidar sera utilisé pour lire le résultat de la calibration"

msgid "Prev"
msgstr "Précédent"

msgid "Recalibration"
msgstr "Recalibration"

msgid "Calibrate"
msgstr "Calibrations"

msgid "Finish"
msgstr "Terminer"

msgid "How to use calibration result?"
msgstr "Comment utiliser le résultat de la calibration ?"

msgid ""
"You could change the Flow Dynamics Calibration Factor in material editing"
msgstr ""
"Vous pouvez modifier le facteur de calibration dynamique du débit dans les "
"paramètres du filament"

msgid ""
"The current firmware version of the printer does not support calibration.\n"
"Please upgrade the printer firmware."
msgstr ""
"La version actuelle du firmware de l'imprimante ne prend pas en charge la "
"calibration.\n"
"Veuillez mettre à jour le firmware de l'imprimante."

msgid "Calibration not supported"
msgstr "Calibration non pris en charge"

msgid "Error desc"
msgstr "Description"

msgid "Extra info"
msgstr "Informations"

msgid "Flow Dynamics"
msgstr "Calibration dynamique"

msgid "Flow Rate"
msgstr "Débit"

msgid "Max Volumetric Speed"
msgstr "Vitesse volumétrique maximale"

msgid "Please enter the name you want to save to printer."
msgstr ""
"Veuillez saisir le nom que vous souhaitez enregistrer sur l’imprimante."

msgid "The name cannot exceed 40 characters."
msgstr "Le nom ne peut pas dépasser 40 caractères."

#, c-format, boost-format
msgid ""
"Please input valid values:\n"
"Start value: >= %.1f\n"
"End value: <= %.1f\n"
"End value: > Start value\n"
"Value step: >= %.3f)"
msgstr ""
"Veuillez saisir des valeurs valides :\n"
"Début: >= %.1f\n"
"Fin: <= %.1f\n"
"Fin: > Début\n"
"Intervalle: >= %.3f)"

msgid "The name cannot be empty."
msgstr "Le nom ne peut pas être vide."

#, c-format, boost-format
msgid "The selected preset: %s is not found."
msgstr "Le préréglage sélectionné : %s est introuvable."

msgid "The name cannot be the same as the system preset name."
msgstr "Le nom ne peut pas être le même que le nom du préréglage système."

msgid "The name is the same as another existing preset name"
msgstr "Le nom est le même qu’un autre nom de préréglage existant"

msgid "create new preset failed."
msgstr "La création d’un nouveau préréglage a échoué."

msgid ""
"Are you sure to cancel the current calibration and return to the home page?"
msgstr ""
"Voulez-vous vraiment annuler la calibration en cours et revenir à la page "
"d’accueil ?"

msgid "No Printer Connected!"
msgstr "Aucune imprimante connectée !"

msgid "Printer is not connected yet."
msgstr "L’imprimante n’est pas encore connectée."

msgid "Please select filament to calibrate."
msgstr "Veuillez sélectionner le filament à calibrer."

msgid "The input value size must be 3."
msgstr "La valeur saisie doit être 3."

msgid "Connecting to printer..."
msgstr "Connexion à l’imprimante…"

msgid "The failed test result has been dropped."
msgstr "Le résultat du test ayant échoué a été supprimé."

msgid "Flow Dynamics Calibration result has been saved to the printer"
msgstr ""
"Le résultat de la calibration dynamique du débit a été enregistré sur "
"l’imprimante"

msgid "Internal Error"
msgstr "Erreur interne"

msgid "Please select at least one filament for calibration"
msgstr "Veuillez sélectionner au moins un filament pour la calibration"

msgid "Flow rate calibration result has been saved to preset"
msgstr ""
"Le résultat de la calibration du débit a été enregistré dans le préréglage"

msgid "Max volumetric speed calibration result has been saved to preset"
msgstr ""
"Le résultat de la calibration de la vitesse volumétrique maximale a été "
"enregistré dans le préréglage"

msgid "When do you need Flow Dynamics Calibration"
msgstr "Nécessité de la calibration dynamique du débit"

msgid ""
"We now have added the auto-calibration for different filaments, which is "
"fully automated and the result will be saved into the printer for future "
"use. You only need to do the calibration in the following limited cases:\n"
"1. If you introduce a new filament of different brands/models or the "
"filament is damp;\n"
"2. if the nozzle is worn out or replaced with a new one;\n"
"3. If the max volumetric speed or print temperature is changed in the "
"filament setting."
msgstr ""
"Nous avons maintenant ajouté l'auto-calibration pour différents filaments, "
"qui est entièrement automatisée et le résultat sera enregistré dans "
"l'imprimante pour une utilisation future. Vous n'avez besoin d'effectuer la "
"calibration que dans les cas limités suivants :\n"
"1. Si vous utilisez un nouveau filament de marques/modèles différents ou si "
"le filament est humide\n"
"2. Si la buse est usée ou remplacée par une neuve\n"
"3. Si la vitesse volumétrique maximale ou la température d'impression est "
"modifiée dans les préréglages du filament."

msgid "About this calibration"
msgstr "À propos de cette calibration"

msgid ""
"Please find the details of Flow Dynamics Calibration from our wiki.\n"
"\n"
"Usually the calibration is unnecessary. When you start a single color/"
"material print, with the \"flow dynamics calibration\" option checked in the "
"print start menu, the printer will follow the old way, calibrate the "
"filament before the print; When you start a multi color/material print, the "
"printer will use the default compensation parameter for the filament during "
"every filament switch which will have a good result in most cases.\n"
"\n"
"Please note there are a few cases that will make the calibration result not "
"reliable: using a texture plate to do the calibration; the build plate does "
"not have good adhesion (please wash the build plate or apply gluestick!) ..."
"You can find more from our wiki.\n"
"\n"
"The calibration results have about 10 percent jitter in our test, which may "
"cause the result not exactly the same in each calibration. We are still "
"investigating the root cause to do improvements with new updates."
msgstr ""
"Veuillez trouver les détails de la calibration dynamique du débit sur notre "
"Wiki.\n"
"\n"
"Habituellement, la calibration est inutile. Lorsque vous démarrez une "
"impression d'une seule couleur/matériau, avec l'option \"Calibration du "
"débit\" cochée dans le menu de démarrage de l'impression, l'imprimante "
"suivra l'ancienne méthode de calibration du filament avant l'impression.\n"
"Lorsque vous démarrez une impression multi-couleurs/matériaux, l'imprimante "
"utilise le paramètre de compensation par défaut pour le filament lors de "
"chaque changement de filament, ce qui donne un bon résultat dans la plupart "
"des cas.\n"
"\n"
"Veuillez noter qu'il y a quelques cas qui rendront le résultat de "
"calibration non fiable : utiliser un plateau texturé pour faire la "
"calibration, utiliser un plateau qui n'a pas une bonne adhérence (veuillez "
"dans ce cas laver la plaque de construction ou appliquer de la colle)… Vous "
"pouvez trouver d'autres cas sur notre Wiki.\n"
"\n"
"Les résultats de calibration ont environ 10 % d'écart dans nos tests, ce qui "
"peut faire en sorte que le résultat ne soit pas exactement le même à chaque "
"calibration. Nous enquêtons toujours sur la cause première pour apporter des "
"améliorations avec de nouvelles mises à jour."

msgid "When to use Flow Rate Calibration"
msgstr "Nécessité de la calibration du débit"

msgid ""
"After using Flow Dynamics Calibration, there might still be some extrusion "
"issues, such as:\n"
"1. Over-Extrusion: Excess material on your printed object, forming blobs or "
"zits, or the layers seem thicker than expected and not uniform.\n"
"2. Under-Extrusion: Very thin layers, weak infill strength, or gaps in the "
"top layer of the model, even when printing slowly.\n"
"3. Poor Surface Quality: The surface of your prints seems rough or uneven.\n"
"4. Weak Structural Integrity: Prints break easily or don't seem as sturdy as "
"they should be."
msgstr ""
"Après avoir utilisé la calibration dynamique du débit, il peut encore y "
"avoir des problèmes d'extrusion, tels que :\n"
"1. Sur-extrusion : Excès de matière sur votre objet imprimé, formant des "
"gouttes ou des boutons, ou si les couches semblent plus épaisses que prévu "
"et non uniformes.\n"
"2. Sous-extrusion : Couches très fines, une faible solidité du remplissage "
"ou des espaces dans la couche supérieure du modèle, même si l'impression est "
"lente\n"
"3. Mauvaise qualité de surface : Si la surface de vos impressions semble "
"rugueuse ou inégale.\n"
"4. Faible intégrité structurelle : Impressions qui cassent facilement ou ne "
"semblent pas aussi solides qu'elles le devraient."

msgid ""
"In addition, Flow Rate Calibration is crucial for foaming materials like LW-"
"PLA used in RC planes. These materials expand greatly when heated, and "
"calibration provides a useful reference flow rate."
msgstr ""
"De plus, la calibration du débit est cruciale pour les matériaux dotés de la "
"technologie de mousse active comme le LW-PLA utilisés dans les avions RC. "
"Ces matériaux se dilatent considérablement lorsqu'ils sont chauffés et la "
"calibration fournit un débit de référence utile."

msgid ""
"Flow Rate Calibration measures the ratio of expected to actual extrusion "
"volumes. The default setting works well in Bambu Lab printers and official "
"filaments as they were pre-calibrated and fine-tuned. For a regular "
"filament, you usually won't need to perform a Flow Rate Calibration unless "
"you still see the listed defects after you have done other calibrations. For "
"more details, please check out the wiki article."
msgstr ""
"La calibration du débit mesure le ratio entre les volumes d’extrusion "
"attendus et réels. Le réglage par défaut fonctionne bien sur les imprimantes "
"Bambu Lab et les filaments officiels car ils ont été pré-calibrés et "
"affinés. Pour un filament ordinaire, vous n’aurez généralement pas besoin "
"d’effectuer une calibration du débit à moins que vous ne voyiez toujours les "
"défauts répertoriés après avoir effectué d’autres calibrations. Pour plus de "
"détails, veuillez consulter l’article du wiki."

msgid ""
"Auto Flow Rate Calibration utilizes Bambu Lab's Micro-Lidar technology, "
"directly measuring the calibration patterns. However, please be advised that "
"the efficacy and accuracy of this method may be compromised with specific "
"types of materials. Particularly, filaments that are transparent or semi-"
"transparent, sparkling-particled, or have a high-reflective finish may not "
"be suitable for this calibration and can produce less-than-desirable "
"results.\n"
"\n"
"The calibration results may vary between each calibration or filament. We "
"are still improving the accuracy and compatibility of this calibration "
"through firmware updates over time.\n"
"\n"
"Caution: Flow Rate Calibration is an advanced process, to be attempted only "
"by those who fully understand its purpose and implications. Incorrect usage "
"can lead to sub-par prints or printer damage. Please make sure to carefully "
"read and understand the process before doing it."
msgstr ""
"La calibration automatique du débit utilise la technologie Micro-Lidar de "
"Bambu Lab, mesurant directement les modèles de calibration. Cependant, "
"veuillez noter que l’efficacité et la précision de cette méthode peuvent "
"être compromises avec des types de matériaux spécifiques. En particulier, "
"les filaments qui sont transparents ou semi-transparents, à particules "
"scintillantes ou qui ont une finition hautement réfléchissante peuvent ne "
"pas convenir à cette calibration et peuvent produire des résultats moins que "
"souhaitables.\n"
"\n"
"Les résultats d’étalonnage peuvent varier entre chaque calibration ou "
"filament. Nous améliorons toujours la précision et la compatibilité de cette "
"calibration grâce aux mises à jour du firmware au fil du temps.\n"
"\n"
"Attention : la calibration du débit est un processus avancé, qui ne doit "
"être tenté que par ceux qui comprennent parfaitement son objectif et ses "
"implications. Une utilisation incorrecte peut entraîner des impressions de "
"qualité inférieure ou endommager l’imprimante. Assurez-vous de lire "
"attentivement et de comprendre le processus avant de le faire."

msgid "When you need Max Volumetric Speed Calibration"
msgstr "Nécessité de la calibration de la vitesse volumétrique maximale"

msgid "Over-extrusion or under extrusion"
msgstr "Sur-extrusion ou sous-extrusion"

msgid "Max Volumetric Speed calibration is recommended when you print with:"
msgstr ""
"La calibration de la vitesse volumétrique maximale est recommandée lorsque "
"vous imprimez avec :"

msgid "material with significant thermal shrinkage/expansion, such as..."
msgstr "un matériau avec un retrait/dilatation thermique important, tel que…"

msgid "materials with inaccurate filament diameter"
msgstr "des matériaux avec un diamètre de filament imprécis"

msgid "We found the best Flow Dynamics Calibration Factor"
msgstr ""
"Nous avons trouvé le meilleur facteur de calibration dynamique du débit"

msgid ""
"Part of the calibration failed! You may clean the plate and retry. The "
"failed test result would be dropped."
msgstr ""
"Une partie de la calibration a échoué ! Vous pouvez nettoyer le plateau et "
"réessayer. Le résultat du test échoué serai abandonné."

msgid ""
"*We recommend you to add brand, materia, type, and even humidity level in "
"the Name"
msgstr ""
"*Nous vous recommandons d’ajouter la marque, la matière, le type et même le "
"niveau d’humidité dans le nom"

msgid "Failed"
msgstr "Échoué"

msgid ""
"Only one of the results with the same name will be saved. Are you sure you "
"want to overrides the other results?"
msgstr ""
"Un seul des résultats portant le même nom sera enregistré. Voulez-vous "
"vraiment remplacer les autres résultats ?"

#, c-format, boost-format
msgid ""
"There is already a historical calibration result with the same name: %s. "
"Only one of the results with the same name is saved. Are you sure you want "
"to overrides the historical result?"
msgstr ""
"Il existe déjà un résultat de calibration portant le même nom : %s. Un seul "
"des résultats portant le même nom est enregistré. Voulez-vous vraiment "
"remplacer le résultat précédent ?"

msgid "Please find the best line on your plate"
msgstr "Veuillez trouver la meilleure ligne sur votre plateau"

msgid "Please find the cornor with perfect degree of extrusion"
msgstr "Veuillez trouver le coin avec un degré d’extrusion parfait"

msgid "Input Value"
msgstr "Valeur d’entrée"

msgid "Save to Filament Preset"
msgstr "Enregistrer dans le préréglage du filament"

msgid "Preset"
msgstr "Préréglage"

msgid "Record Factor"
msgstr "Enregistrer le facteur"

msgid "We found the best flow ratio for you"
msgstr "Nous avons trouvé le meilleur ratio de débit pour vous"

msgid "Flow Ratio"
msgstr "Ratio du débit"

msgid "Please input a valid value (0.0 < flow ratio < 2.0)"
msgstr "Veuillez saisir une valeur valide (0,0 < ratio du débit < 2,0)"

msgid "Please enter the name of the preset you want to save."
msgstr "Veuillez saisir le nom du préréglage que vous souhaitez enregistrer."

msgid "Calibration1"
msgstr "Calibration 1"

msgid "Calibration2"
msgstr "Calibration 2"

msgid "Please find the best object on your plate"
msgstr "Veuillez trouver le meilleur objet sur votre plateau"

msgid "Fill in the value above the block with smoothest top surface"
msgstr ""
"Remplissez la valeur au-dessus du bloc avec la surface supérieure la plus "
"lisse"

msgid "Skip Calibration2"
msgstr "Ignorer la Calibration 2"

#, c-format, boost-format
msgid "flow ratio : %s "
msgstr "Ratio du débit : %s "

msgid "Please choose a block with smoothest top surface"
msgstr "Veuillez choisir un bloc avec la surface supérieure la plus lisse"

msgid "Please choose a block with smoothest top surface."
msgstr "Veuillez choisir un bloc avec la surface supérieure la plus lisse."

msgid "Please input a valid value (0 <= Max Volumetric Speed <= 60)"
msgstr ""
"Veuillez entrer une valeur valide (0 <= Vitesse volumétrique max <= 60)"

msgid "Calibration Type"
msgstr "Type de calibration"

msgid "Complete Calibration"
msgstr "Calibration complète"

msgid "Fine Calibration based on flow ratio"
msgstr "Calibration précise basée sur le ratio du débit"

msgid "Title"
msgstr "Titre"

msgid ""
"A test model will be printed. Please clear the build plate and place it back "
"to the hot bed before calibration."
msgstr ""
"Un modèle de test sera imprimé. Veuillez nettoyer le plateau avant la "
"calibration."

msgid "Printing Parameters"
msgstr "Paramètres d’impression"

msgid "- ℃"
msgstr "- ℃"

msgid " ℃"
msgstr " ℃"

msgid "Plate Type"
msgstr "Type de plaque"

msgid "filament position"
msgstr "Position du filament"

msgid "External Spool"
msgstr "Externe"

msgid "Filament For Calibration"
msgstr "Filament pour la calibration"

msgid ""
"Tips for calibration material: \n"
"- Materials that can share same hot bed temperature\n"
"- Different filament brand and family(Brand = Bambu, Family = Basic, Matte)"
msgstr ""
"Conseils pour le matériau de calibration :\n"
"- Matériaux pouvant partager la même température du plateau\n"
"- Différentes marques et familles de filaments (Marque = Bambu, Famille = "
"Basique, Mat)"

msgid "Pattern"
msgstr "Motif"

msgid "Method"
msgstr "Méthode"

#, c-format, boost-format
msgid "%s is not compatible with %s"
msgstr "%s n’est pas compatible avec %s"

msgid "TPU is not supported for Flow Dynamics Auto-Calibration."
msgstr "Le TPU n’est pas supporté pour la calibration dynamique du débit."

msgid "Connecting to printer"
msgstr "Connexion à l’imprimante"

msgid "From k Value"
msgstr "De la valeur K"

msgid "To k Value"
msgstr "À la valeur K"

msgid "Step value"
msgstr "Intervalle"

msgid "0.5"
msgstr "0.5"

msgid "0.005"
msgstr "0.005"

msgid "The nozzle diameter has been synchronized from the printer Settings"
msgstr ""
"Le diamètre de la buse a été synchronisé à partir des paramètres de "
"l’imprimante"

msgid "From Volumetric Speed"
msgstr "Depuis la vitesse volumétrique"

msgid "To Volumetric Speed"
msgstr "Vers la vitesse volumétrique"

msgid "Flow Dynamics Calibration Result"
msgstr "Résultat de la calibration dynamique du débit"

msgid "No History Result"
msgstr "Aucun historique"

msgid "Success to get history result"
msgstr "Aucun historique"

msgid "Refreshing the historical Flow Dynamics Calibration records"
msgstr "Actualisation de historique des calibrations dynamiques du débit"

msgid "Action"
msgstr "Action"

msgid "Edit Flow Dynamics Calibration"
msgstr "Editer la calibration dynamique du débit"

msgid "Network lookup"
msgstr "Recherche de réseau"

msgid "Address"
msgstr "Adresse"

msgid "Hostname"
msgstr "Nom d’hôte"

msgid "Service name"
msgstr "Nom du service"

msgid "OctoPrint version"
msgstr "Version OctoPrint"

msgid "Searching for devices"
msgstr "Recherche d’appareils"

msgid "Finished"
msgstr "Terminé"

msgid "Multiple resolved IP addresses"
msgstr "Adresses IP à résolution multiple"

#, boost-format
msgid ""
"There are several IP addresses resolving to hostname %1%.\n"
"Please select one that should be used."
msgstr ""
"Il existe plusieurs adresses IP résolues par le nom d’hôte %1%.\n"
"Veuillez en sélectionner une qui doit être utilisée."

msgid "PA Calibration"
msgstr "Calibration Pressure Advance"

msgid "DDE"
msgstr "Direct Drive"

msgid "Bowden"
msgstr "Bowden"

msgid "Extruder type"
msgstr "Type d'extrudeur"

msgid "PA Tower"
msgstr "Tour PA"

msgid "PA Line"
msgstr "Ligne PA"

msgid "PA Pattern"
msgstr "Motif PA"

msgid "Start PA: "
msgstr "Début: "

msgid "End PA: "
msgstr "Fin: "

msgid "PA step: "
msgstr "Intervalle: "

msgid "Print numbers"
msgstr "Imprimer les numéros"

msgid ""
"Please input valid values:\n"
"Start PA: >= 0.0\n"
"End PA: > Start PA\n"
"PA step: >= 0.001)"
msgstr ""
"Veuillez saisir des valeurs valides :\n"
"Début: >= 0.0\n"
"Fin: > Début\n"
"Intervalle: >= 0.001)"

msgid "Temperature calibration"
msgstr "Calibration de Température"

msgid "PLA"
msgstr "PLA"

msgid "ABS/ASA"
msgstr "ABS/ASA"

msgid "PETG"
msgstr "PETG"

msgid "TPU"
msgstr "TPU"

msgid "PA-CF"
msgstr "PA-CF"

msgid "PET-CF"
msgstr "PET-CF"

msgid "Filament type"
msgstr "Filament"

msgid "Start temp: "
msgstr "Temp. de début: "

<<<<<<< HEAD
msgid "End temp: "
msgstr "Fin: "
=======
msgid "End end: "
msgstr "Temp. de fin: "
>>>>>>> 1ffa32be

msgid "Temp step: "
msgstr "Intervalle de temp. : "

msgid ""
"Please input valid values:\n"
"Start temp: <= 350\n"
"End temp: >= 170\n"
"Start temp > End temp + 5)"
msgstr ""
"Veuillez saisir des valeurs valides :\n"
"Début <= 350\n"
"Fin >= 170\n"
"Début > Fin + 5)"

msgid "Max volumetric speed test"
msgstr "Test de vitesse volumétrique max"

msgid "Start volumetric speed: "
msgstr "Vitesse volumétrique de début: "

msgid "End volumetric speed: "
msgstr "Vitesse volumétrique de fin: "

msgid "step: "
msgstr "intervalle: "

msgid ""
"Please input valid values:\n"
"start > 0 \n"
"step >= 0\n"
"end > start + step)"
msgstr ""
"Veuillez saisir des valeurs valides :\n"
"Début > 0 \n"
"Intervalle >= 0\n"
"Fin > Début + Intervalle)"

msgid "VFA test"
msgstr "Test VFA"

msgid "Start speed: "
msgstr "Vitesse de début: "

msgid "End speed: "
msgstr "Vitesse de fin: "

msgid ""
"Please input valid values:\n"
"start > 10 \n"
"step >= 0\n"
"end > start + step)"
msgstr ""
"Veuillez saisir des valeurs valides :\n"
"Début > 10 \n"
"intervalles >= 0\n"
"Fin > Début + Intervalle)"

msgid "Start retraction length: "
msgstr "Longueur de rétraction de début: "

msgid "End retraction length: "
msgstr "Longueur de rétraction de fin: "

msgid "mm/mm"
msgstr "mm/mm"

msgid "Send G-Code to printer host"
msgstr "Envoyer le G-code à l’imprimante"

msgid "Upload to Printer Host with the following filename:"
msgstr "Envoyer vers l’imprimante avec le nom de fichier suivant :"

msgid "Use forward slashes ( / ) as a directory separator if needed."
msgstr ""
"Utilisez des barres obliques ( / ) comme séparateur de répertoire si "
"nécessaire."

msgid "Upload to storage"
msgstr "Envoyer vers le stockage"

#, c-format, boost-format
msgid "Upload filename doesn't end with \"%s\". Do you wish to continue?"
msgstr ""
"Le nom du fichier envoyé ne se termine pas par \"%s\". Souhaitez-vous "
"continuer ?"

msgid "Upload"
msgstr "Envoyer"

msgid "Print host upload queue"
msgstr "File d’attente d’envoi de l’hôte d’impression"

msgid "ID"
msgstr "ID"

msgid "Progress"
msgstr "Progression"

msgid "Host"
msgstr "Hôte"

msgctxt "OfFile"
msgid "Size"
msgstr "Taille"

msgid "Filename"
msgstr "Nom de fichier"

msgid "Cancel selected"
msgstr "Annuler la sélection"

msgid "Show error message"
msgstr "Afficher le message d’erreur"

msgid "Enqueued"
msgstr "En file d’attente"

msgid "Uploading"
msgstr "Téléversement"

msgid "Cancelling"
msgstr "Annulation"

msgid "Error uploading to print host"
msgstr "Erreur lors de l’envoi vers l’hôte d’impression"

msgid "Unable to perform boolean operation on selected parts"
msgstr ""
"Impossible d’effectuer une opération booléenne sur les pièces sélectionnées"

msgid "Mesh Boolean"
msgstr "Opérations booléennes"

msgid "Union"
msgstr "Fusion"

msgid "Difference"
msgstr "Soustraction"

msgid "Intersection"
msgstr "Intersection"

msgid "Source Volume"
msgstr "Volume d’origine"

msgid "Tool Volume"
msgstr "Volume d’outil"

msgid "Subtract from"
msgstr "Soustraire de"

msgid "Subtract with"
msgstr "Soustraire avec"

msgid "selected"
msgstr "sélectionné"

msgid "Part 1"
msgstr "Partie 1"

msgid "Part 2"
msgstr "Partie 2"

msgid "Delete input"
msgstr "Supprimer l’objet"

msgid "Network Test"
msgstr "Test du réseau"

msgid "Start Test Multi-Thread"
msgstr "Démarrer le test multithread"

msgid "Start Test Single-Thread"
msgstr "Démarrer le test Single-Thread"

msgid "Export Log"
msgstr "Exportation du journal"

msgid "Studio Version:"
msgstr "Version de Studio :"

msgid "System Version:"
msgstr "Version du système :"

msgid "DNS Server:"
msgstr "Serveur DNS :"

msgid "Test BambuLab"
msgstr "Test BambuLab"

msgid "Test BambuLab:"
msgstr "Test BambuLab :"

msgid "Test Bing.com"
msgstr "Test Bing.com"

msgid "Test bing.com:"
msgstr "Test bing.com :"

msgid "Test HTTP"
msgstr ""

msgid "Test HTTP Service:"
msgstr "Test du service HTTP :"

msgid "Test storage"
msgstr "Test du stockage"

msgid "Test Storage Upload:"
msgstr "Test de l’envoi du stockage:"

msgid "Test storage upgrade"
msgstr "Test de la mise à niveau du stockage"

msgid "Test Storage Upgrade:"
msgstr "Test de la mise à niveau du stockage :"

msgid "Test storage download"
msgstr "Test du téléchargement du stockage"

msgid "Test Storage Download:"
msgstr "Test du téléchargement du stockage :"

msgid "Test plugin download"
msgstr "Test du téléchargement du plugin"

msgid "Test Plugin Download:"
msgstr "Test du téléchargement du plugin :"

msgid "Test Storage Upload"
msgstr "Test de l’envoi du stockage"

msgid "Log Info"
msgstr "Journal de bord"

msgid "Select filament preset"
msgstr "Sélection du préréglage du filament"

msgid "Create Filament"
msgstr "Création d’un filament"

msgid "Create Based on Current Filament"
msgstr "Créer en fonction du filament actuel"

msgid "Copy Current Filament Preset "
msgstr "Copier le préréglage actuel du filament "

msgid "Basic Information"
msgstr "Informations de base"

msgid "Add Filament Preset under this filament"
msgstr "Ajouter un préréglage de filament sous ce filament"

msgid "We could create the filament presets for your following printer:"
msgstr ""
"Nous pourrions créer les préréglages de filaments pour votre imprimante "
"suivante :"

msgid "Select Vendor"
msgstr "Sélectionner le fournisseur"

msgid "Input Custom Vendor"
msgstr "Saisir le fournisseur personnalisé"

msgid "Can't find vendor I want"
msgstr "Je ne trouve pas le vendeur que je souhaite"

msgid "Select Type"
msgstr "Sélectionner le type"

msgid "Select Filament Preset"
msgstr "Sélectionner le préréglage du filament"

msgid "Serial"
msgstr "Numéro de série"

msgid "e.g. Basic, Matte, Silk, Marble"
msgstr "par exemple : Basic, Matte, Silk, Marble"

msgid "Filament Preset"
msgstr "Préréglage du filament"

msgid "Create"
msgstr "Créer"

msgid "Vendor is not selected, please reselect vendor."
msgstr ""
"Le fournisseur n’est pas sélectionné, veuillez le sélectionner à nouveau."

msgid "Custom vendor is not input, please input custom vendor."
msgstr ""
"Le fournisseur personnalisé n’est pas saisi, veuillez saisir le fournisseur "
"personnalisé."

msgid ""
"\"Bambu\" or \"Generic\" can not be used as a Vendor for custom filaments."
msgstr ""
"« Bambu » ou « Générique » ne peuvent pas être utilisés comme fournisseur de "
"filaments personnalisés."

msgid "Filament type is not selected, please reselect type."
msgstr ""
"Le type de filament n’est pas sélectionné, veuillez resélectionner le type."

msgid "Filament serial is not inputed, please input serial."
msgstr ""
"Le numéro de série du filament n’est pas saisi, veuillez saisir le numéro de "
"série."

msgid ""
"There may be escape characters in the vendor or serial input of filament. "
"Please delete and re-enter."
msgstr ""
"Il peut y avoir des caractères d’échappement dans l’entrée du fournisseur ou "
"du numéro de série du filament. Veuillez les supprimer et les saisir à "
"nouveau."

msgid "All inputs in the custom vendor or serial are spaces. Please re-enter."
msgstr ""
"Toutes les entrées dans le vendeur ou le numéro de série personnalisé sont "
"des espaces. Veuillez les saisir à nouveau."

msgid "The vendor can not be a number. Please re-enter."
msgstr "Le vendeur ne peut pas être un numéro. Veuillez le saisir à nouveau."

msgid ""
"You have not selected a printer or preset yet. Please select at least one."
msgstr ""
"Vous n’avez pas encore sélectionné d’imprimante ou de préréglage. Veuillez "
"en sélectionner au moins un."

msgid "Some existing presets have failed to be created, as follows:\n"
msgstr "Certains préréglages existants n’ont pas été créés, comme suit :\n"

msgid ""
"\n"
"Do you want to rewrite it?"
msgstr ""
"\n"
"Voulez-vous le réécrire ?"

msgid ""
"We would rename the presets as \"Vendor Type Serial @printer you "
"selected\". \n"
"To add preset for more prinetrs, Please go to printer selection"
msgstr ""
"Nous renommerions les préréglages en « Fournisseur Type Série @imprimante "
"que vous avez sélectionnée ». \n"
"Pour ajouter des préréglages pour d’autres imprimantes, veuillez aller à la "
"sélection de l’imprimante."

msgid "Create Printer/Nozzle"
msgstr "Créer une imprimante/buse"

msgid "Create Printer"
msgstr "Créer une imprimante"

msgid "Create Nozzle for Existing Printer"
msgstr "Créer une buse pour une imprimante existante"

msgid "Create from Template"
msgstr "Créer depuis un modèle"

msgid "Create Based on Current Printer"
msgstr "Créer en fonction de l’imprimante actuelle"

msgid "Import Preset"
msgstr "Importer un préréglage"

msgid "Create Type"
msgstr "Créer un type"

msgid "The model is not fond, place reselect vendor."
msgstr "Le modèle n’est pas trouvé, il faut resélectionner le fournisseur."

msgid "Select Model"
msgstr "Sélectionner le modèle"

msgid "Select Printer"
msgstr "Sélectionner l’imprimante"

msgid "Input Custom Model"
msgstr "Entrée du modèle personnalisé"

msgid "Can't find my printer model"
msgstr "Impossible de trouver le modèle de mon imprimante"

msgid "Rectangle"
msgstr ""

msgid "Printable Space"
msgstr "Espace imprimable"

msgid "X"
msgstr ""

msgid "Y"
msgstr ""

msgid "Hot Bed STL"
msgstr "STL du plateau"

msgid "Load stl"
msgstr "Charger stl"

msgid "Hot Bed SVG"
msgstr "SVG du plateau"

msgid "Load svg"
msgstr "Charger le svp"

msgid "Max Print Height"
msgstr "Hauteur d’impression maximale"

#, c-format, boost-format
msgid "The file exceeds %d MB, please import again."
msgstr "Le fichier dépasse %d MB, veuillez réimporter."

msgid "Exception in obtaining file size, please import again."
msgstr ""
"Exception dans l’obtention de la taille du fichier, veuillez importer à "
"nouveau."

msgid "Preset path is not find, please reselect vendor."
msgstr ""
"Le chemin d’accès prédéfini n’est pas trouvé, veuillez resélectionner le "
"vendeur."

msgid "The printer model was not found, please reselect."
msgstr "Le modèle d’imprimante n’a pas été trouvé, veuillez resélectionner."

msgid "The nozzle diameter is not fond, place reselect."
msgstr "Le diamètre de la buse n’est pas bon, resélectionner l’emplacement."

msgid "The printer preset is not fond, place reselect."
msgstr "Le préréglage de l’imprimante n’est pas bon, placez le préréglage."

msgid "Printer Preset"
msgstr "Préréglage de l’imprimante"

msgid "Filament Preset Template"
msgstr "Modèle de préréglage Filament"

msgid "Deselect All"
msgstr "Désélectionner tout"

msgid "Process Preset Template"
msgstr "Modèle de préréglage de traitement"

msgid "Back Page 1"
msgstr "Retour à la page 1"

msgid ""
"You have not yet chosen which printer preset to create based on. Please "
"choose the vendor and model of the printer"
msgstr ""
"Vous n’avez pas encore choisi le préréglage de l’imprimante sur lequel "
"créer. Veuillez choisir le fournisseur et le modèle de l’imprimante"

msgid ""
"You have entered an illegal input in the printable area section on the first "
"page. Please check before creating it."
msgstr ""
"Vous avez introduit une donnée illégale dans la section « zone imprimable » "
"de la première page. Veuillez vérifier avant de la créer."

msgid "The custom printer or model is not inputed, place input."
msgstr ""
"L’imprimante ou le modèle personnalisé n’est pas saisi, placer la saisie."

msgid ""
"The printer preset you created already has a preset with the same name. Do "
"you want to overwrite it?\n"
"\tYes: Overwrite the printer preset with the same name, and filament and "
"process presets with the same preset name will be recreated \n"
"and filament and process presets without the same preset name will be "
"reserve.\n"
"\tCancel: Do not create a preset, return to the creation interface."
msgstr ""
"Le préréglage d’imprimante que vous avez créé possède déjà un préréglage "
"portant le même nom. Voulez-vous l’écraser ?\n"
"\tOui : écraser le préréglage d’imprimante portant le même nom, et les "
"préréglages de filament et de traitement portant le même nom de préréglage "
"seront recréés. \n"
"et les préréglages de filament et de processus sans le même nom de "
"préréglage seront réservés.\n"
"\tAnnuler : Ne pas créer de préréglage, revenir à l’interface de création."

msgid "You need to select at least one filament preset."
msgstr "Vous devez sélectionner au moins un préréglage de filament."

msgid "You need to select at least one process preset."
msgstr "Vous devez sélectionner au moins un préréglage de filament."

msgid "Create filament presets failed. As follows:\n"
msgstr "La création de préréglages de filaments a échoué. Comme suit :\n"

msgid "Create process presets failed. As follows:\n"
msgstr "La création de préréglages de traitement a échoué. Comme suit :\n"

msgid "Vendor is not find, please reselect."
msgstr "Le vendeur n’est pas trouvé, veuillez resélectionner."

msgid "Current vendor has no models, please reselect."
msgstr "Le vendeur actuel n’a pas de modèle, veuillez resélectionner."

msgid ""
"You have not selected the vendor and model or inputed the custom vendor and "
"model."
msgstr ""
"Vous n’avez pas sélectionné le fournisseur et le modèle ou introduit le "
"fournisseur et le modèle personnalisés."

msgid ""
"There may be escape characters in the custom printer vendor or model. Please "
"delete and re-enter."
msgstr ""
"Il peut y avoir des caractères d’échappement dans le fournisseur ou le "
"modèle de l’imprimante personnalisée. Veuillez les supprimer et les saisir à "
"nouveau."

msgid ""
"All inputs in the custom printer vendor or model are spaces. Please re-enter."
msgstr ""
"Toutes les entrées dans le modèle ou le fournisseur de l’imprimante "
"personnalisée sont des espaces. Veuillez les saisir à nouveau."

msgid "Please check bed printable shape and origin input."
msgstr ""
"Veuillez vérifier la forme imprimable du plateau et l’entrée de l’origine."

msgid ""
"You have not yet selected the printer to replace the nozzle, please choose."
msgstr ""
"Vous n’avez pas encore sélectionné l’imprimante pour remplacer la buse, "
"veuillez choisir."

msgid "Create Printer Successful"
msgstr "Création d’une imprimante réussie"

msgid "Create Filament Successful"
msgstr "Créer un filament réussi"

msgid "Printer Created"
msgstr "Imprimante créée"

msgid "Please go to printer settings to edit your presets"
msgstr ""
"Veuillez aller dans les paramètres de l’imprimante pour modifier vos "
"préréglages."

msgid "Filament Created"
msgstr "Filament créé"

msgid ""
"Please go to filament setting to edit your presets if you need.\n"
"Please note that nozzle temperature, hot bed temperature, and maximum "
"volumetric speed have a significant impact on printing quality. Please set "
"them carefully."
msgstr ""
"Si vous le souhaitez, vous pouvez modifier vos préréglages dans les "
"paramètres du filament.\n"
"Veuillez noter que la température de la buse, la température du plateau et "
"la vitesse volumétrique maximale ont un impact significatif sur la qualité "
"de l’impression. Veuillez les régler avec soin."

msgid "Printer Setting"
msgstr "Réglage de l’imprimante"

msgid "Export Configs"
msgstr "Exporter les configurations"

msgid "Printer config bundle(.orca_printer)"
msgstr "Paquet de configuration de l’imprimante (.orca_printer)"

msgid "Filament bundle(.orca_filament)"
msgstr "Paquet de filaments (.orca_filament)"

msgid "Printer presets(.zip)"
msgstr "Préréglages d’imprimante(.zip)"

msgid "Filament presets(.zip)"
msgstr "Présélections de filaments(.zip)"

msgid "Process presets(.zip)"
msgstr "Présélections de traitement(.zip)"

msgid "initialize fail"
msgstr "échec de l’initialisation"

msgid "add file fail"
msgstr "échec de l’ajout d’un fichier"

msgid "add bundle structure file fail"
msgstr "échec de l’ajout d’un fichier de structure de paquet"

msgid "finalize fail"
msgstr "échec de la finalisation"

msgid "open zip written fail"
msgstr "échec de l’ouverture d’un zip écrit"

msgid "Export successful"
msgstr "Exportation réussie"

#, c-format, boost-format
msgid ""
"The '%s' folder already exists in the current directory. Do you want to "
"clear it and rebuild it.\n"
"If not, a time suffix will be added, and you can modify the name after "
"creation."
msgstr ""
"Le dossier ‘%s’ existe déjà dans le répertoire actuel. Voulez-vous l’effacer "
"et le reconstruire ?\n"
"Si ce n’est pas le cas, un suffixe temporel sera ajouté, et vous pourrez "
"modifier le nom après la création."

msgid ""
"Printer and all the filament&&process presets that belongs to the printer. \n"
"Can be shared with others."
msgstr ""
"Imprimante et tous les préréglages de filament et de traitement qui "
"appartiennent à l’imprimante. \n"
"Peut être partagé avec d’autres."

msgid ""
"User's fillment preset set. \n"
"Can be shared with others."
msgstr ""
"Préréglage du remplissage par l’utilisateur. \n"
"Peut être partagé avec d’autres."

msgid ""
"Only display printer names with changes to printer, filament, and process "
"presets."
msgstr ""
"N’afficher que les noms d’imprimantes avec les modifications apportées aux "
"préréglages de l’imprimante, du filament et du traitement."

msgid "Only display the filament names with changes to filament presets."
msgstr ""
"N’affichez que les noms des filaments lorsque vous modifiez les préréglages "
"des filaments."

msgid ""
"Only printer names with user printer presets will be displayed, and each "
"preset you choose will be exported as a zip."
msgstr ""
"Seuls les noms d’imprimantes avec des préréglages d’imprimante utilisateur "
"seront affichés, et chaque préréglage que vous choisissez sera exporté sous "
"forme de fichier zip."

msgid ""
"Only the filament names with user filament presets will be displayed, \n"
"and all user filament presets in each filament name you select will be "
"exported as a zip."
msgstr ""
"Seuls les noms de filaments contenant des préréglages de filaments "
"utilisateur seront affichés, \n"
"et tous les préréglages de filament d’utilisateur dans chaque nom de "
"filament que vous sélectionnez seront exportés sous forme de fichier zip."

msgid ""
"Only printer names with changed process presets will be displayed, \n"
"and all user process presets in each printer name you select will be "
"exported as a zip."
msgstr ""
"Seuls les noms d’imprimantes dont les préréglages de traitement ont été "
"modifiés seront affichés, \n"
"et tous les préréglages de processus de l’utilisateur dans chaque nom "
"d’imprimante que vous sélectionnez seront exportés sous forme de fichier zip."

msgid "Please select at least one printer or filament."
msgstr "Veuillez sélectionner au moins une imprimante ou un filament."

msgid "Please select a type you want to export"
msgstr "Veuillez sélectionner le type de produit que vous souhaitez exporter"

msgid "Edit Filament"
msgstr "Modifier le filament"

msgid "Filament presets under this filament"
msgstr "Préréglages du filament sous ce filament"

msgid ""
"Note: If the only preset under this filament is deleted, the filament will "
"be deleted after exiting the dialog."
msgstr ""
"Remarque : si le seul préréglage sous ce filament est supprimé, le filament "
"sera supprimé après avoir quitté la boîte de dialogue."

msgid "Presets inherited by other presets can not be deleted"
msgstr ""
"Les préréglages hérités d’autres préréglages ne peuvent pas être supprimés."

msgid "The following presets inherits this preset."
msgid_plural "The following preset inherits this preset."
msgstr[0] "Les préréglages suivants héritent de ce préréglage."
msgstr[1] "Le préréglage suivant hérite de ce préréglage."

msgid "Delete Preset"
msgstr "Supprimer la présélection"

msgid "Are you sure to delete the selected preset?"
msgstr "Êtes-vous sûr de vouloir supprimer le préréglage sélectionné ?"

msgid "Delete preset"
msgstr "Effacer la présélection"

msgid "+ Add Preset"
msgstr "+ Ajouter un préréglage"

msgid "Delete Filament"
msgstr "Supprimer le filament"

msgid ""
"All the filament presets belong to this filament would be deleted. \n"
"If you are using this filament on your printer, please reset the filament "
"information for that slot."
msgstr ""
"Tous les préréglages de filaments appartenant à ce filament seront "
"supprimés. \n"
"Si vous utilisez ce filament sur votre imprimante, veuillez réinitialiser "
"les informations relatives au filament pour cet emplacement."

msgid "Delete filament"
msgstr "Supprimer le filament"

msgid "Add Preset"
msgstr "Ajouter un préréglage"

msgid "Add preset for new printer"
msgstr "Ajouter un préréglage pour une nouvelle imprimante"

msgid "Copy preset from filament"
msgstr "Copier le préréglage du filament"

msgid "The filament choice not find filament preset, please reselect it"
msgstr ""
"Le choix du filament ne correspond pas à la présélection du filament, "
"veuillez le resélectionner."

msgid "Edit Preset"
msgstr "Modifier le préréglage"

msgid "For more information, please check out Wiki"
msgstr "Pour plus d’informations, consultez le site Wiki"

msgid "Collapse"
msgstr "Réduire"

msgid "Daily Tips"
msgstr "Astuces quotidiennes"

msgid "Need select printer"
msgstr "Nécessité de sélectionner une imprimante"

msgid "The start, end or step is not valid value."
msgstr "Le début, la fin ou l’intervalle n’est pas une valeur valide."

msgid ""
"Unable to calibrate: maybe because the set calibration value range is too "
"large, or the step is too small"
msgstr ""
"Impossible de calibrer : il est possible que la plage de valeurs de "
"calibrage définie est trop grande ou que l’intervalle est trop petit"

msgid "Physical Printer"
msgstr "Imprimante Physique"

msgid "Print Host upload"
msgstr "Envoi vers l’imprimante hôte"

msgid "Could not get a valid Printer Host reference"
msgstr "Impossible d’obtenir une référence d’imprimante hôte valide"

msgid "Success!"
msgstr "Succès !"

msgid "Refresh Printers"
msgstr "Actualiser les imprimantes"

msgid ""
"HTTPS CA file is optional. It is only needed if you use HTTPS with a self-"
"signed certificate."
msgstr ""
"Le fichier CA HTTPS est facultatif. Il n'est nécessaire que si vous utilisez "
"HTTPS avec un certificat auto-signé."

msgid "Certificate files (*.crt, *.pem)|*.crt;*.pem|All files|*.*"
msgstr ""
"Fichiers de certificat (*.crt, *.pem)|*.crt;*.pem|Tous les fichiers|*.*"

msgid "Open CA certificate file"
msgstr "Ouvrir le fichier de certificat CA"

#, c-format, boost-format
msgid ""
"On this system, %s uses HTTPS certificates from the system Certificate Store "
"or Keychain."
msgstr ""
"Sur ce système, %s utilise les certificats HTTPS du magasin de certificats "
"du système ou du trousseau."

msgid ""
"To use a custom CA file, please import your CA file into Certificate Store / "
"Keychain."
msgstr ""
"Pour utiliser un certificat personnalisé, veuillez importer votre fichier "
"dans magasin de certificats / trousseau."

msgid "Connection to printers connected via the print host failed."
msgstr ""
"La connexion aux imprimantes connectées via l’hôte d’impression a échoué."

#, c-format, boost-format
msgid "Mismatched type of print host: %s"
msgstr "Type d’hôte d’impression non compatible : %s"

msgid "Connection to AstroBox works correctly."
msgstr "La connexion à l’AstroBox fonctionne correctement."

msgid "Could not connect to AstroBox"
msgstr "Impossible de se connecter à AstroBox"

msgid "Note: AstroBox version at least 1.1.0 is required."
msgstr "Note : La version 1.1.0 d’AstroBox est requise."

msgid "Connection to Duet works correctly."
msgstr "La connexion à Duet fonctionne correctement."

msgid "Could not connect to Duet"
msgstr "Impossible de se connecter à Duet"

msgid "Unknown error occured"
msgstr "Une erreur inconnue s’est produite"

msgid "Wrong password"
msgstr "Mot de passe erroné"

msgid "Could not get resources to create a new connection"
msgstr "Impossible d’obtenir des ressources pour créer une nouvelle connexion"

msgid "Upload not enabled on FlashAir card."
msgstr "Le téléchargement n’est pas activé sur la carte FlashAir."

msgid "Connection to FlashAir works correctly and upload is enabled."
msgstr ""
"La connexion à FlashAir fonctionne correctement et le téléchargement est "
"activé."

msgid "Could not connect to FlashAir"
msgstr "Impossible de se connecter à FlashAir"

msgid ""
"Note: FlashAir with firmware 2.00.02 or newer and activated upload function "
"is required."
msgstr ""
"Note : FlashAir avec le firmware 2.00.02 ou plus récent et la fonction de "
"téléchargement activée sont nécessaires."

msgid "Connection to MKS works correctly."
msgstr "La connexion à MKS fonctionne correctement."

msgid "Could not connect to MKS"
msgstr "Impossible de se connecter à MKS"

msgid "Connection to OctoPrint works correctly."
msgstr "La connexion à OctoPrint fonctionne correctement."

msgid "Could not connect to OctoPrint"
msgstr "Impossible de se connecter à OctoPrint"

msgid "Note: OctoPrint version at least 1.1.0 is required."
msgstr "Note : La version 1.1.0 d’OctoPrint est requise."

msgid "Connection to Prusa SL1 / SL1S works correctly."
msgstr "La connexion à Prusa SL1 / SL1S fonctionne correctement."

msgid "Could not connect to Prusa SLA"
msgstr "Impossible de se connecter à Prusa SLA"

msgid "Connection to PrusaLink works correctly."
msgstr "La connexion à PrusaLink fonctionne correctement."

msgid "Could not connect to PrusaLink"
msgstr "Impossible de se connecter à PrusaLink"

msgid "Storages found"
msgstr "Stockages trouvés"

#. TRN %1% = storage path
#, boost-format
msgid "%1% : read only"
msgstr "%1% : lecture seule"

#. TRN %1% = storage path
#, boost-format
msgid "%1% : no free space"
msgstr "%1% : pas d’espace libre"

#. TRN %1% = host
#, boost-format
msgid "Upload has failed. There is no suitable storage found at %1%."
msgstr ""
"Le téléchargement a échoué. Aucun espace de stockage approprié n’a été "
"trouvé à %1%."

msgid "Connection to Prusa Connect works correctly."
msgstr "La connexion à Prusa Connect fonctionne correctement."

msgid "Could not connect to Prusa Connect"
msgstr "Impossible de se connecter à Prusa Connect"

msgid "Connection to Repetier works correctly."
msgstr "La connexion à Repetier fonctionne correctement."

msgid "Could not connect to Repetier"
msgstr "Impossible de se connecter à Repetier"

msgid "Note: Repetier version at least 0.90.0 is required."
msgstr "Note : La version 0.90.0 de Repetier est requise."

#, boost-format
msgid ""
"HTTP status: %1%\n"
"Message body: \"%2%\""
msgstr ""
"Statut HTTP : %1%\n"
"Corps du message : « %2% »"

#, boost-format
msgid ""
"Parsing of host response failed.\n"
"Message body: \"%1%\"\n"
"Error: \"%2%\""
msgstr ""
"L’analyse de la réponse de l’hôte a échoué.\n"
"Corps du message : « %1% »\n"
"Erreur : « %2% »"

#, boost-format
msgid ""
"Enumeration of host printers failed.\n"
"Message body: \"%1%\"\n"
"Error: \"%2%\""
msgstr ""
"L’énumération des imprimantes hôtes a échoué.\n"
"Corps du message : « %1% »\n"
"Erreur : « %2% »"

#~ msgid "The Config can not be loaded."
#~ msgstr "La configuration ne peut pas être chargée."

#~ msgid "The 3mf is generated by old Orca Slicer, load geometry data only."
#~ msgstr ""
#~ "Le fichier 3mf a été généré par une ancienne version de Orca Slicer, "
#~ "chargement des données de géométrie uniquement."

#~ msgid ""
#~ "Precise wall\n"
#~ "Did you know that turning on precise wall can improve precision and layer "
#~ "consistency?"
#~ msgstr ""
#~ "Paroi précise\n"
#~ "Saviez-vous que l’activation de la paroi précise peut améliorer la "
#~ "précision et l’homogénéité des couches ?"

#~ msgid ""
#~ "Sandwich mode\n"
#~ "Did you know that you can use sandwich mode (inner-outer-inner) to "
#~ "improve precision and layer consistency if your model doesn't have very "
#~ "steep overhangs?"
#~ msgstr ""
#~ "Mode sandwich\n"
#~ "Saviez-vous que vous pouvez utiliser le mode sandwich (intérieur-"
#~ "extérieur-intérieur) pour améliorer la précision et la cohérence des "
#~ "couches si votre modèle n’a pas de porte-à-faux très prononcés ?"

#~ msgid ""
#~ "Chamber temperature\n"
#~ "Did you know that OrcaSlicer supports chamber temperature?"
#~ msgstr ""
#~ "Température de la chambre\n"
#~ "Saviez-vous qu’OrcaSlicer prend en charge la température de la chambre ?"

#~ msgid ""
#~ "Calibration\n"
#~ "Did you know that calibrating your printer can do wonders? Check out our "
#~ "beloved calibration solution in OrcaSlicer."
#~ msgstr ""
#~ "Calibrage\n"
#~ "Saviez-vous que le calibrage de votre imprimante peut faire des "
#~ "merveilles ? Découvrez notre solution de calibrage bien-aimée dans "
#~ "OrcaSlicer."

#~ msgid ""
#~ "Auxiliary fan\n"
#~ "Did you know that OrcaSlicer supports Auxiliary part cooling fan?"
#~ msgstr ""
#~ "Ventilateur auxiliaire\n"
#~ "Saviez-vous qu’OrcaSlicer prend en charge le ventilateur auxiliaire de "
#~ "refroidissement des pièces ?"

#~ msgid ""
#~ "Air filtration/Exhuast Fan\n"
#~ "Did you know that OrcaSlicer can support Air filtration/Exhuast Fan?"
#~ msgstr ""
#~ "Filtration de l’air/ventilateur d’extraction\n"
#~ "Saviez-vous qu’OrcaSlicer peut prendre en charge la filtration de l’air/"
#~ "le ventilateur d’extraction ?"

#~ msgid ""
#~ "G-code window\n"
#~ "You can turn on/off the G-code window by pressing the <b>C</b> key."
#~ msgstr ""
#~ "Fenêtre de G-code\n"
#~ "Vous pouvez activer/désactiver la fenêtre G-code en appuyant sur la "
#~ "touche <b>C</b>."

#~ msgid ""
#~ "Switch workspaces\n"
#~ "You can switch between <b>Prepare</b> and <b>Preview</b> workspaces by "
#~ "pressing the <b>Tab</b> key."
#~ msgstr ""
#~ "Changer les espaces de travail\n"
#~ "Vous pouvez alterner entre l’espace de travail <b>Préparer</b> et "
#~ "<b>Aperçu</b> en appuyant sur la touche Tab."

#~ msgid ""
#~ "How to use keyboard shortcuts\n"
#~ "Did you know that Orca Slicer offers a wide range of keyboard shortcuts "
#~ "and 3D scene operations."
#~ msgstr ""
#~ "Comment utiliser les raccourcis clavier\n"
#~ "Saviez-vous qu’Orca Slicer offre une large gamme de raccourcis clavier et "
#~ "d’opérations sur les scènes 3D."

#~ msgid ""
#~ "Reverse on odd\n"
#~ "Did you know that <b>Reverse on odd</b> feature can significantly improve "
#~ "the surface quality of your overhangs?"
#~ msgstr ""
#~ "Parois inversées sur couches impaires\n"
#~ "Saviez-vous que la fonction <b>Parois inversées sur couches impaires</b> "
#~ "peut améliorer de manière significative la qualité de la surface de vos "
#~ "surplombs ?"

#~ msgid ""
#~ "Cut Tool\n"
#~ "Did you know that you can cut a model at any angle and position with the "
#~ "cutting tool?"
#~ msgstr ""
#~ "Outil de découpe\n"
#~ "Saviez-vous que vous pouvez découper un modèle à n'importe quel angle et "
#~ "dans n'importe quelle position avec l'outil de découpe ?"

#~ msgid ""
#~ "Fix Model\n"
#~ "Did you know that you can fix a corrupted 3D model to avoid a lot of "
#~ "slicing problems on the Windows system?"
#~ msgstr ""
#~ "Réparer un modèle\n"
#~ "Saviez-vous que vous pouvez réparer un modèle 3D corrompu pour éviter de "
#~ "nombreux problèmes de découpage sur le système Windows ?"

#~ msgid ""
#~ "Timelapse\n"
#~ "Did you know that you can generate a timelapse video during each print?"
#~ msgstr ""
#~ "Timelapse\n"
#~ "Saviez-vous que vous pouvez générer une vidéo en timelapse à chaque "
#~ "impression ?"

#~ msgid ""
#~ "Auto-Arrange\n"
#~ "Did you know that you can auto-arrange all objects in your project?"
#~ msgstr ""
#~ "Agencement Automatique\n"
#~ "Saviez-vous que vous pouvez agencement automatiquement tous les objets de "
#~ "votre projet ?"

#~ msgid ""
#~ "Auto-Orient\n"
#~ "Did you know that you can rotate objects to an optimal orientation for "
#~ "printing by a simple click?"
#~ msgstr ""
#~ "Orientation Automatique\n"
#~ "Saviez-vous que vous pouvez faire pivoter des objets dans une orientation "
#~ "optimale pour l'impression d'un simple clic ?"

#~ msgid ""
#~ "Lay on Face\n"
#~ "Did you know that you can quickly orient a model so that one of its faces "
#~ "sits on the print bed? Select the \"Place on face\" function or press the "
#~ "<b>F</b> key."
#~ msgstr ""
#~ "Poser sur une face\n"
#~ "Saviez-vous qu'il est possible d'orienter rapidement un modèle de manière "
#~ "à ce que l'une de ses faces repose sur le plateau d'impression ? "
#~ "Sélectionnez la fonction « Placer sur la face » ou appuyez sur la touche "
#~ "<b>F</b>."

#~ msgid ""
#~ "Object List\n"
#~ "Did you know that you can view all objects/parts in a list and change "
#~ "settings for each object/part?"
#~ msgstr ""
#~ "Liste d'objets\n"
#~ "Saviez-vous que vous pouvez afficher tous les objets/pièces dans une "
#~ "liste et modifier les paramètres de chaque objet/pièce ?"

#~ msgid ""
#~ "Search Functionality\n"
#~ "Did you know that you use the Search tool to quickly find a specific Orca "
#~ "Slicer setting?"
#~ msgstr ""
#~ "Fonctionnalité de recherche\n"
#~ "Saviez-vous que vous pouvez utiliser l’outil de recherche pour trouver "
#~ "rapidement un paramètre spécifique de l’Orca Slicer ?"

#~ msgid ""
#~ "Simplify Model\n"
#~ "Did you know that you can reduce the number of triangles in a mesh using "
#~ "the Simplify mesh feature? Right-click the model and select Simplify "
#~ "model."
#~ msgstr ""
#~ "Simplifier le modèle\n"
#~ "Saviez-vous que vous pouviez réduire le nombre de triangles dans un "
#~ "maillage à l’aide de la fonction Simplifier le maillage ? Cliquez avec le "
#~ "bouton droit de la souris sur le modèle et sélectionnez Simplifier le "
#~ "modèle."

#~ msgid ""
#~ "Slicing Parameter Table\n"
#~ "Did you know that you can view all objects/parts on a table and change "
#~ "settings for each object/part?"
#~ msgstr ""
#~ "Tableau des paramètres de découpe\n"
#~ "Saviez-vous que vous pouvez afficher tous les objets/pièces sur un "
#~ "tableau et modifier les paramètres de chaque objet/pièce ?"

#~ msgid ""
#~ "Split to Objects/Parts\n"
#~ "Did you know that you can split a big object into small ones for easy "
#~ "colorizing or printing?"
#~ msgstr ""
#~ "Séparer en objets/parties\n"
#~ "Saviez-vous que vous pouvez séparer un gros objet en petits objets pour "
#~ "les colorier ou les imprimer facilement ?"

#~ msgid ""
#~ "Subtract a Part\n"
#~ "Did you know that you can subtract one mesh from another using the "
#~ "Negative part modifier? That way you can, for example, create easily "
#~ "resizable holes directly in Orca Slicer."
#~ msgstr ""
#~ "Soustraire une pièce\n"
#~ "Saviez-vous que vous pouviez soustraire un maillage d’un autre à l’aide "
#~ "du modificateur de partie négative ? De cette façon, vous pouvez, par "
#~ "exemple, créer des trous facilement redimensionnables directement dans "
#~ "Orca Slicer."

#~ msgid ""
#~ "STEP\n"
#~ "Did you know that you can improve your print quality by slicing a STEP "
#~ "file instead of an STL?\n"
#~ "Orca Slicer supports slicing STEP files, providing smoother results than "
#~ "a lower resolution STL. Give it a try!"
#~ msgstr ""
#~ "STEP\n"
#~ "Saviez-vous que vous pouvez améliorer votre qualité d'impression en "
#~ "découpant un fichier .step au lieu d'un .stl ?\n"
#~ "Orca Slicer prend en charge le découpage des fichiers .step, offrant des "
#~ "résultats plus fluides qu'un .stl de résolution inférieure. Essayez !"

#~ msgid ""
#~ "Z seam location\n"
#~ "Did you know that you can customize the location of the Z seam, and even "
#~ "paint it on your print, to have it in a less visible location? This "
#~ "improves the overall look of your model. Check it out!"
#~ msgstr ""
#~ "Emplacement de la couture Z\n"
#~ "Saviez-vous que vous pouvez personnaliser l'emplacement de la couture Z, "
#~ "et même la peindre manuelle sur votre impression pour le placer dans un "
#~ "endroit moins visible ? Cela améliore l'aspect général de votre modèle. "
#~ "Jetez-y un coup d'œil !"

#~ msgid ""
#~ "Fine-tuning for flow rate\n"
#~ "Did you know that flow rate can be fine-tuned for even better-looking "
#~ "prints? Depending on the material, you can improve the overall finish of "
#~ "the printed model by doing some fine-tuning."
#~ msgstr ""
#~ "Réglage fin du débit\n"
#~ "Saviez-vous que le débit peut être réglé avec précision pour obtenir des "
#~ "impressions encore plus belles ? En fonction du matériau, vous pouvez "
#~ "améliorer la finition générale du modèle imprimé en procédant à un "
#~ "réglage fin."

#~ msgid ""
#~ "Split your prints into plates\n"
#~ "Did you know that you can split a model that has a lot of parts into "
#~ "individual plates ready to print? This will simplify the process of "
#~ "keeping track of all the parts."
#~ msgstr ""
#~ "Divisez vos impressions en plateaux\n"
#~ "Saviez-vous que vous pouvez diviser un modèle comportant de nombreuses "
#~ "pièces en plateaux individuels prêts à être imprimés ? Cela simplifie le "
#~ "processus de suivi de toutes les pièces."

#~ msgid ""
#~ "Speed up your print with Adaptive Layer Height\n"
#~ "Did you know that you can print a model even faster, by using the "
#~ "Adaptive Layer Height option? Check it out!"
#~ msgstr ""
#~ "Accélérez votre impression grâce à la Hauteur de Couche Adaptative\n"
#~ "Saviez-vous que vous pouvez imprimer un modèle encore plus rapidement en "
#~ "utilisant l'option Adaptive Layer Height ? Jetez-y un coup d'œil !"

#~ msgid ""
#~ "Support painting\n"
#~ "Did you know that you can paint the location of your supports? This "
#~ "feature makes it easy to place the support material only on the sections "
#~ "of the model that actually need it."
#~ msgstr ""
#~ "Peinture de support\n"
#~ "Saviez-vous que vous pouvez peindre l'emplacement de vos supports ? Cette "
#~ "caractéristique permet de placer facilement le matériau de support "
#~ "uniquement sur les sections du modèle qui en ont réellement besoin."

#~ msgid ""
#~ "Different types of supports\n"
#~ "Did you know that you can choose from multiple types of supports? Tree "
#~ "supports work great for organic models, while saving filament and "
#~ "improving print speed. Check them out!"
#~ msgstr ""
#~ "Différents types de supports\n"
#~ "Saviez-vous que vous pouvez choisir parmi plusieurs types de supports ? "
#~ "Les supports arborescents fonctionnent parfaitement pour les modèles "
#~ "organiques tout en économisant du filament et en améliorant la vitesse "
#~ "d'impression. Découvrez-les !"

#~ msgid ""
#~ "Printing Silk Filament\n"
#~ "Did you know that Silk filament needs special consideration to print it "
#~ "successfully? Higher temperature and lower speed are always recommended "
#~ "for the best results."
#~ msgstr ""
#~ "Impression de filament Soie\n"
#~ "Saviez-vous que le filament soie nécessite une attention particulière "
#~ "pour une impression réussie ? Une température plus élevée et une vitesse "
#~ "plus faible sont toujours recommandées pour obtenir les meilleurs "
#~ "résultats."

#~ msgid ""
#~ "Brim for better adhesion\n"
#~ "Did you know that when printing models have a small contact interface "
#~ "with the printing surface, it's recommended to use a brim?"
#~ msgstr ""
#~ "Bordure pour une meilleure adhésion\n"
#~ "Saviez-vous que lorsque les modèles imprimés ont une faible interface de "
#~ "contact avec la surface d'impression, il est recommandé d'utiliser une "
#~ "bordure ?"

#~ msgid ""
#~ "Set parameters for multiple objects\n"
#~ "Did you know that you can set slicing parameters for all selected objects "
#~ "at one time?"
#~ msgstr ""
#~ "Définir les paramètres de plusieurs objets\n"
#~ "Saviez-vous que vous pouvez définir des paramètres de découpe pour tous "
#~ "les objets sélectionnés en une seule fois ?"

#~ msgid ""
#~ "Stack objects\n"
#~ "Did you know that you can stack objects as a whole one?"
#~ msgstr ""
#~ "Empiler des objets\n"
#~ "Saviez-vous que vous pouvez empiler des objets pour n'en former qu'un?"

#~ msgid ""
#~ "Flush into support/objects/infill\n"
#~ "Did you know that you can save the wasted filament by flushing them into "
#~ "support/objects/infill during filament change?"
#~ msgstr ""
#~ "Purger dans les supports/les objets/le remplissage\n"
#~ "Saviez-vous que vous pouvez réduire le filament gaspillé en le purgeant "
#~ "dans les supports/les objets/le remplissage lors des changements de "
#~ "filament ?"

#~ msgid ""
#~ "Improve strength\n"
#~ "Did you know that you can use more wall loops and higher sparse infill "
#~ "density to improve the strength of the model?"
#~ msgstr ""
#~ "Améliorer la solidité\n"
#~ "Saviez-vous que vous pouvez définir un plus grand nombre de périmètre et "
#~ "une densité de remplissage plus élevée pour améliorer la résistance du "
#~ "modèle ?"

#~ msgid ""
#~ "When need to print with the printer door opened\n"
#~ "Did you know that opening the printer door can reduce the probability of "
#~ "extruder/hotend clogging when printing lower temperature filament with a "
#~ "higher enclosure temperature. More info about this in the Wiki."
#~ msgstr ""
#~ "Quand il faut imprimer avec la porte de l’imprimante ouverte\n"
#~ "Saviez-vous que l’ouverture de la porte de l’imprimante peut réduire la "
#~ "probabilité de blocage de l’extrudeuse/du réchauffeur lors de "
#~ "l’impression de filament à basse température avec une température de "
#~ "boîtier plus élevée. Plus d’informations à ce sujet dans le Wiki."

#~ msgid ""
#~ "Avoid warping\n"
#~ "Did you know that when printing materials that are prone to warping such "
#~ "as ABS, appropriately increasing the heatbed temperature can reduce the "
#~ "probability of warping."
#~ msgstr ""
#~ "Éviter la déformation\n"
#~ "Saviez-vous que lors de l’impression de matériaux susceptibles de se "
#~ "déformer, tels que l’ABS, une augmentation appropriée de la température "
#~ "du plateau chauffant peut réduire la probabilité de déformation."

#~ msgid ""
#~ "Relative extrusion is recommended when using \"label_objects\" option."
#~ "Some extruders work better with this option unckecked (absolute extrusion "
#~ "mode). Wipe tower is only compatible with relative mode. It is always "
#~ "enabled on BambuLab printers. Default is checked"
#~ msgstr ""
#~ "L’extrusion relative est recommandée lors de l’utilisation de l’option "
#~ "\"label_objects\". Certains extrudeurs fonctionnent mieux avec cette "
#~ "option décochée (mode d’extrusion absolu). La tour d’essuyage n’est "
#~ "compatible qu’avec le mode relatif. Il est toujours activé sur les "
#~ "imprimantes BambuLab. La valeur par défaut est cochée"

#~ msgid "Movement:"
#~ msgstr "Mouvement:"

#~ msgid "Movement"
#~ msgstr "Mouvement"

#~ msgid "Auto Segment"
#~ msgstr "Segmentation automatique"

#~ msgid "Depth ratio"
#~ msgstr "Rapport de profondeur"

#~ msgid "Prizm"
#~ msgstr "Prisme"

#~ msgid "connector is out of cut contour"
#~ msgstr "connecteur est hors du contour de la coupe"

#~ msgid "connectors are out of cut contour"
#~ msgstr "connecteurs sont hors du contour de la coupe"

#~ msgid "connector is out of object"
#~ msgstr "connecteur est hors de l'objet"

#~ msgid "connectors is out of object"
#~ msgstr "connecteurs sont hors de l'objet"

#~ msgid ""
#~ "Invalid state. \n"
#~ "No one part is selected for keep after cut"
#~ msgstr ""
#~ "État non valide. \n"
#~ "Aucune pièce n'est sélectionnée pour être conservée après la découpe"

#~ msgid "Recalculate"
#~ msgstr "Recalculer"

#~ msgid ""
#~ "Orca recalculates your flushing volumes everytime the filament colors "
#~ "change. You can change this behavior in Preferences."
#~ msgstr ""
#~ "Orca recalcule vos volumes de purge à chaque fois que les couleurs des "
#~ "filaments changent. Vous pouvez modifier ce comportement dans les "
#~ "préférences."

#~ msgid ""
#~ "The printer timed out while receiving a print job. Please check if the "
#~ "network is functioning properly and send the print again."
#~ msgstr ""
#~ "L'imprimante s'est arrêtée pendant la réception d'un travail "
#~ "d'impression. Vérifiez que le réseau fonctionne correctement et relancez "
#~ "l'impression."

#~ msgid "The beginning of the vendor can not be a number. Please re-enter."
#~ msgstr ""
#~ "Le début du nom du vendeur ne peut pas être un numéro. Veuillez les "
#~ "saisir à nouveau."

#~ msgid "Edit Text"
#~ msgstr "Modifier texte"

#~ msgid "Error! Unable to create thread!"
#~ msgstr "Erreur! Impossible de créer le fil !"

#~ msgid "Exception"
#~ msgstr "Anomalie"

#~ msgid "Choose SLA archive:"
#~ msgstr "Choisissez l'archive SLA:"

#~ msgid "Import file"
#~ msgstr "Importer un fichier"

#~ msgid "Import model and profile"
#~ msgstr "Importer modèle et profil"

#~ msgid "Import profile only"
#~ msgstr "Importer le profil uniquement"

#~ msgid "Import model only"
#~ msgstr "Importer le modèle uniquement"

#~ msgid "Accurate"
#~ msgstr "Précis"

#~ msgid "Balanced"
#~ msgstr "Équilibré"

#~ msgid "Quick"
#~ msgstr "Rapide"

#~ msgid ""
#~ "Discribe how long the nozzle will move along the last path when retracting"
#~ msgstr ""
#~ "Décrire combien de temps la buse se déplacera le long du dernier chemin "
#~ "lors de la rétraction"

#~ msgid ""
#~ "Simplify Model\n"
#~ "Did you know that you can reduce the number of triangles in a mesh using "
#~ "the Simplify mesh feature? Right-click the model and select Simplify "
#~ "model. Read more in the documentation."
#~ msgstr ""
#~ "Simplifier le modèle\n"
#~ "Saviez-vous que vous pouvez réduire le nombre de triangles dans un "
#~ "maillage à l'aide de la fonction Simplifier le maillage ? Cliquez avec le "
#~ "bouton droit sur le modèle et sélectionnez Simplifier le modèle. Pour en "
#~ "savoir plus, consultez la documentation."

#~ msgid ""
#~ "Subtract a Part\n"
#~ "Did you know that you can subtract one mesh from another using the "
#~ "Negative part modifier? That way you can, for example, create easily "
#~ "resizable holes directly in Orca Slicer. Read more in the documentation."
#~ msgstr ""
#~ "Soustraire une partie\n"
#~ "Saviez-vous que vous pouvez soustraire un maillage d'un autre à l'aide du "
#~ "modificateur de partie négative ? De cette façon, vous pouvez, par "
#~ "exemple, créer des trous facilement redimensionnables directement dans "
#~ "Orca Slicer. Plus d'informations dans la documentation."

#~ msgid "Filling bed "
#~ msgstr "Remplir le plateau"

#, boost-format
#~ msgid "%1% infill pattern doesn't support 100%% density."
#~ msgstr ""
#~ "Le motif de remplissage %1% ne prend pas en charge une densité de 100%%."

#~ msgid ""
#~ "Switch to rectilinear pattern?\n"
#~ "Yes - switch to rectilinear pattern automaticlly\n"
#~ "No  - reset density to default non 100% value automaticlly"
#~ msgstr ""
#~ "Passer à un motif rectiligne ?\n"
#~ "Oui - Passez automatiquement au modèle rectiligne\n"
#~ "Non - Réinitialise automatiquement la densité à la valeur par défaut"

#~ msgid "Please heat the nozzle to above 170 degree before loading filament."
#~ msgstr ""
#~ "Veuillez chauffer la buse à plus de 170 degrés avant de charger le "
#~ "filament."

#~ msgid "Show g-code window"
#~ msgstr "Afficher la fenêtre G-code"

#~ msgid "If enabled, g-code window will be displayed."
#~ msgstr "Si activé, la fenêtre avec les commandes G-code sera affichée."

#, c-format
#~ msgid "Density of internal sparse infill, 100% means solid throughout"
#~ msgstr "Densité du remplissage interne, 100%% signifie plein."

#~ msgid "Tree support wall loops"
#~ msgstr "Nombre de parois support arborescent"

#~ msgid "This setting specify the count of walls around tree support"
#~ msgstr ""
#~ "Ce paramètre spécifie le nombre de murs autour du support arborescent"

#, c-format, boost-format
#~ msgid " doesn't work at 100%% density "
#~ msgstr " ne fonctionne pas à une densité de 100%% "

#~ msgid "Ctrl + Shift + Enter"
#~ msgstr "Ctrl + Maj + Entrée"

#~ msgid "Tool-Lay on Face"
#~ msgstr "Outil-Positionner sur une face"

#~ msgid "Export as STL"
#~ msgstr "Exporter en tant que STL"

#~ msgid "Check cloud service status"
#~ msgstr "Vérifiez l'état du service cloud"

#~ msgid "Please input a valid value (K in 0~0.5)"
#~ msgstr "Veuillez saisir une valeur valide (K entre 0 et 0,5)"

#~ msgid "Please input a valid value (K in 0~0.5, N in 0.6~2.0)"
#~ msgstr ""
#~ "Veuillez saisir une valeur valide (K entre 0 et 0,5, N entre 0,6 et 2,0)"

#~ msgid "Export all objects as STL"
#~ msgstr "Exporter tous les objets au format STL"

#~ msgid "The 3mf is not compatible, load geometry data only!"
#~ msgstr ""
#~ "Le 3mf n'est pas compatible, chargement des données géométriques "
#~ "uniquement!"

#~ msgid "Incompatible 3mf"
#~ msgstr "Fichier 3mf incompatible"

#~ msgid "Add/Remove printers"
#~ msgstr "Ajouter/Supprimer des imprimantes"

#, c-format, boost-format
#~ msgid "%s is not supported by AMS."
#~ msgstr "%s n'est pas pris en charge par l'AMS."

#~ msgid "Don't remind me of this version again"
#~ msgstr "Ne me rappelez plus cette version."

#~ msgid "Error: IP or Access Code are not correct"
#~ msgstr "Erreur : l'adresse IP ou le code d'accès ne sont pas corrects"

#~ msgid "Order of inner wall/outer wall/infil"
#~ msgstr "Ordre de mur intérieur/extérieur/remplissage"

#~ msgid "Print sequence of inner wall, outer wall and infill. "
#~ msgstr ""
#~ "Séquence d'impression du mur intérieur, du mur extérieur et du "
#~ "remplissage."

#~ msgid "inner/outer/infill"
#~ msgstr "intérieur/extérieur/remplissage"

#~ msgid "outer/inner/infill"
#~ msgstr "extérieur/intérieur/remplissage"

#~ msgid "infill/inner/outer"
#~ msgstr "remplissage/intérieur/extérieur"

#~ msgid "infill/outer/inner"
#~ msgstr "remplissage/extérieur/intérieur"

#~ msgid "inner-outer-inner/infill"
#~ msgstr "intérieur-extérieur-intérieur/remplissage"

#~ msgid "Export 3MF"
#~ msgstr "Exporter 3MF"

#~ msgid "Export project as 3MF."
#~ msgstr "Exporter le projet au format 3MF."

#~ msgid "Export slicing data"
#~ msgstr "Exporter les données de tranchage"

#~ msgid "Export slicing data to a folder."
#~ msgstr "Exporter les données de tranchage vers un dossier"

#~ msgid "Load slicing data"
#~ msgstr "Charger les données de tranchage"

#~ msgid "Load cached slicing data from directory"
#~ msgstr ""
#~ "Charger les données de tranchage mises en cache à partir du répertoire"

#~ msgid "Slice"
#~ msgstr "Découper"

#~ msgid "Slice the plates: 0-all plates, i-plate i, others-invalid"
#~ msgstr ""
#~ "Trancher toutes les plaques : 0-toutes, i-plaque i, autres-invalides"

#~ msgid "Show command help."
#~ msgstr "Afficher l'aide de la commande."

#~ msgid "UpToDate"
#~ msgstr "À jour"

#~ msgid "Update the configs values of 3mf to latest."
#~ msgstr ""
#~ "Mettez à jour les valeurs de configuration 3mf à la version la plus "
#~ "récente."

#~ msgid "mtcpp"
#~ msgstr "mtcpp"

#~ msgid "max triangle count per plate for slicing."
#~ msgstr "nombre maximal de triangles par plaque pour le tranchage"

#~ msgid "mstpp"
#~ msgstr "mstpp"

#~ msgid "max slicing time per plate in seconds."
#~ msgstr "temps de tranchage maximal par plaque en secondes"

#~ msgid "Normative check"
#~ msgstr "Contrôle normatif"

#~ msgid "Check the normative items."
#~ msgstr "Vérifiez les éléments normatifs."

#~ msgid "Output Model Info"
#~ msgstr "Information du Modèle de Sortie"

#~ msgid "Output the model's information."
#~ msgstr "Sortie des informations du modèle."

#~ msgid "Export Settings"
#~ msgstr "Paramètres d'exportation"

#~ msgid "Export settings to a file."
#~ msgstr "Exporter les paramètres vers un fichier."

#~ msgid "Send progress to pipe"
#~ msgstr "Envoyer la progression à la queue"

#~ msgid "Send progress to pipe."
#~ msgstr "Envoyer la progression à la queue."

#~ msgid "Arrange Options"
#~ msgstr "Options d'organisation"

#~ msgid "Arrange options: 0-disable, 1-enable, others-auto"
#~ msgstr "Options d'organisation : 0-désactiver, 1-activer, autres-auto"

#~ msgid "Convert Unit"
#~ msgstr "Convertir l'unité"

#~ msgid "Convert the units of model"
#~ msgstr "Convertir les unités du modèle"

#~ msgid "Scale the model by a float factor"
#~ msgstr "Mettre à l'échelle le modèle par un facteur flottant"

#~ msgid "Load General Settings"
#~ msgstr "Charger les paramètres généraux"

#~ msgid "Load process/machine settings from the specified file"
#~ msgstr ""
#~ "Charger les paramètres de processus/machine à partir du fichier spécifié"

#~ msgid "Load Filament Settings"
#~ msgstr "Charger les paramètres de filament"

#~ msgid "Load filament settings from the specified file list"
#~ msgstr ""
#~ "Charger les paramètres de filament à partir de la liste de fichiers "
#~ "spécifiée"

#~ msgid "Skip Objects"
#~ msgstr "Ignorer les Objets"

#~ msgid "Skip some objects in this print"
#~ msgstr "Ignorer certains objets de cette impression"

#~ msgid "Output directory"
#~ msgstr "Répertoire de sortie"

#~ msgid "Output directory for the exported files."
#~ msgstr "Répertoire de sortie des fichiers exportés."

#~ msgid "Debug level"
#~ msgstr "Niveau de débogage"

#~ msgid ""
#~ "Sets debug logging level. 0:fatal, 1:error, 2:warning, 3:info, 4:debug, 5:"
#~ "trace\n"
#~ msgstr ""
#~ "Définit le niveau de journalisation du débogage. 0 :fatal, 1 :erreur, 2 :"
#~ "avertissement, 3 :info, 4 :débogage, 5 :trace\n"

#~ msgid ""
#~ "3D Scene Operations\n"
#~ "Did you know how to control view and object/part selection with mouse and "
#~ "touchpanel in the 3D scene?"
#~ msgstr ""
#~ "Opérations dans une scène 3D\n"
#~ "Savez-vous comment contrôler la vue et la sélection des objets/pièces "
#~ "avec la souris et l'écran tactile dans la scène 3D ?"

#~ msgid ""
#~ "Fix Model\n"
#~ "Did you know that you can fix a corrupted 3D model to avoid a lot of "
#~ "slicing problems?"
#~ msgstr ""
#~ "Réparer le Modèle\n"
#~ "Saviez-vous que vous pouvez réparer un modèle 3D corrompu pour éviter de "
#~ "nombreux problèmes de découpage ?"

#~ msgid "Embeded"
#~ msgstr "Intégré"

#~ msgid ""
#~ "OrcaSlicer configuration file may be corrupted and is not abled to be "
#~ "parsed.Please delete the file and try again."
#~ msgstr ""
#~ "Le fichier de configuration de Orca Slicer est peut-être corrompu et ne "
#~ "peut pas être analysé. Veuillez supprimer le fichier et réessayer."

#~ msgid "Online Models"
#~ msgstr "Modèles en ligne"

#~ msgid "Show online staff-picked models on the home page"
#~ msgstr ""
#~ "Afficher les modèles en ligne sélectionnés par le staff sur la page "
#~ "d'accueil"

#~ msgid "The minimum printing speed when slow down for cooling"
#~ msgstr ""
#~ "La vitesse d'impression minimale lors du ralentissement pour le "
#~ "refroidissement"

#~ msgid ""
#~ "There are currently no identical spare consumables available, and "
#~ "automatic replenishment is currently not possible. \n"
#~ "(Currently supporting automatic supply of consumables with the same "
#~ "brand, material type, and color)"
#~ msgstr ""
#~ "Il n'existe actuellement aucun consommable de rechange identique, et le "
#~ "réapprovisionnement automatique n'est actuellement pas possible. \n"
#~ "(Prise en charge actuelle de la fourniture automatique de consommables de "
#~ "la même marque, du même type de matériau et de la même couleur)"

#~ msgid "Invalid nozzle diameter"
#~ msgstr "Diamètre de la buse non valide"

#~ msgid ""
#~ "The bed temperature exceeds filament's vitrification temperature. Please "
#~ "open the front door of printer before printing to avoid nozzle clog."
#~ msgstr ""
#~ "La température du plateau dépasse la température de vitrification du "
#~ "filament. Veuillez ouvrir la porte avant de l'imprimante avant "
#~ "l'impression pour éviter le bouchage de la buse."

#~ msgid "Temperature of vitrificaiton"
#~ msgstr "Température de vitrification"

#~ msgid ""
#~ "Material becomes soft at this temperature. Thus the heatbed cannot be "
#~ "hotter than this tempature"
#~ msgstr ""
#~ "Le matériau devient mou à cette température. Ainsi, le lit chauffant ne "
#~ "peut pas être plus chaud que cette température"

#~ msgid "Enable this option if machine has auxiliary part cooling fan"
#~ msgstr ""
#~ "Activez cette option si la machine est équipée d'un ventilateur de "
#~ "refroidissement de pièce auxiliaire"

#~ msgid ""
#~ "Speed of auxiliary part cooling fan. Auxiliary fan will run at this speed "
#~ "during printing except the first several layers which is defined by no "
#~ "cooling layers"
#~ msgstr ""
#~ "Vitesse du ventilateur de refroidissement de la partie auxiliaire. Le "
#~ "ventilateur auxiliaire fonctionnera à cette vitesse pendant l'impression, "
#~ "à l'exception des premières couches qui sont définies par aucune couche "
#~ "de refroidissement"

#~ msgid ""
#~ "Bed temperature for layers except the initial one. Value 0 means the "
#~ "filament does not support to print on the High Temp"
#~ msgstr ""
#~ "Température du plateau de toutes les couches à l'exception de la "
#~ "première. La valeur 0 signifie que le filament ne prend pas en charge "
#~ "l'impression sur le plateau High Temperature"

#~ msgid ""
#~ "Filter out gaps smaller than the threshold specified. This setting won't "
#~ "affect top/bottom layers"
#~ msgstr ""
#~ "Filtrer les petits espaces au seuil spécifié. Ce paramètre n’affectera "
#~ "pas les couches supérieures/inférieures"

#~ msgid "Empty layers around bottom are replaced by nearest normal layers."
#~ msgstr ""
#~ "Les couches vides situées en bas sont remplacées par les couches normales "
#~ "les plus proches."

#~ msgid "The model has too many empty layers."
#~ msgstr "Le modèle a trop de couches vides."

#~ msgid "Cali"
#~ msgstr "Calib."

#~ msgid "Calibration of extrusion"
#~ msgstr "Calibration de l'extrusion"

#~ msgid "Push new filament into the extruder"
#~ msgstr "Poussez le nouveau filament dans l'extrudeur"

#, c-format, boost-format
#~ msgid ""
#~ "Bed temperature of other layer is lower than bed temperature of initial "
#~ "layer for more than %d degree centigrade.\n"
#~ "This may cause model broken free from build plate during printing"
#~ msgstr ""
#~ "La température du plateau des autres couches est inférieure à la "
#~ "température du plateau de la couche initiale de plus de %d degrés. Cela "
#~ "peut entraîner la séparation du modèle du plateau pendant l'impression"

#~ msgid ""
#~ "Bed temperature is higher than vitrification temperature of this "
#~ "filament.\n"
#~ "This may cause nozzle blocked and printing failure\n"
#~ "Please keep the printer open during the printing process to ensure air "
#~ "circulation or reduce the temperature of the hot bed"
#~ msgstr ""
#~ "La température du lit est supérieure à la température de vitrification de "
#~ "ce filament.\n"
#~ "Cela peut provoquer un blocage de la buse et une défaillance de "
#~ "l'impression.\n"
#~ "Veuillez laisser l'imprimante ouverte pendant le processus d'impression "
#~ "afin de garantir la circulation de l'air ou de réduire la température du "
#~ "plateau."

#~ msgid "Total Time Estimation"
#~ msgstr "Estimation du temps total"

#~ msgid "Resonance frequency identification"
#~ msgstr "Identification de la fréquence de résonance"

#~ msgid "Immediately score"
#~ msgstr "Noter immédiatement"

#~ msgid "Please give a score for your favorite Bambu Market model."
#~ msgstr "Veuillez attribuer une note à votre modèle Bambu Market préféré."

#~ msgid "Score"
#~ msgstr "Note"

#~ msgid "Bambu High Temperature Plate"
#~ msgstr "Plaque Haute Température Bambu"

#~ msgid "Can't connect to the printer"
#~ msgstr "Impossible de se connecter à l'imprimante"

#~ msgid "Recommended temperature range"
#~ msgstr "Plage de température recommandée"

#~ msgid "High Temp Plate"
#~ msgstr "Plaque haute température"

#~ msgid ""
#~ "Bed temperature when high temperature plate is installed. Value 0 means "
#~ "the filament does not support to print on the High Temp Plate"
#~ msgstr ""
#~ "Il s'agit de la température du plateau lorsque le plateau haute "
#~ "température (\"Cool plate\") est installé. Une valeur à 0 signifie que ce "
#~ "filament ne peut pas être imprimé sur le plateau haute température."

#~ msgid "Internal bridge support thickness"
#~ msgstr "Épaisseur du support interne du pont"

#, fuzzy, c-format, boost-format
#~ msgid ""
#~ "Klipper's max_accel_to_decel will be adjusted to this % of acceleration"
#~ msgstr ""
#~ "Le paramètre max_accel_to_decel de Klipper sera ajusté à ce pourcentage "
#~ "d’accélération"

#~ msgid ""
#~ "Style and shape of the support. For normal support, projecting the "
#~ "supports into a regular grid will create more stable supports (default), "
#~ "while snug support towers will save material and reduce object scarring.\n"
#~ "For tree support, slim style will merge branches more aggressively and "
#~ "save a lot of material (default), while hybrid style will create similar "
#~ "structure to normal support under large flat overhangs."
#~ msgstr ""
#~ "Style et forme du support. Pour un support normal, la projection des "
#~ "supports sur une grille régulière créera des supports plus stables (par "
#~ "défaut), tandis que des tours de support bien ajustées permettront "
#~ "d'économiser du matériau et de réduire les cicatrices sur les objets.\n"
#~ "Pour les supports Arborescent, le style mince fusionnera les branches de "
#~ "manière plus agressive et économisera beaucoup de matière (par défaut), "
#~ "tandis que le style hybride créera une structure similaire à celle d'un "
#~ "support normal placé sous de grands surplombs plats."

#~ msgid "Target chamber temperature"
#~ msgstr "Température cible de la chambre"

#~ msgid "Bed temperature difference"
#~ msgstr "Différence de température du lit"

#~ msgid ""
#~ "Do not recommend bed temperature of other layer to be lower than initial "
#~ "layer for more than this threshold. Too low bed temperature of other "
#~ "layer may cause the model broken free from build plate"
#~ msgstr ""
#~ "Il n'est pas recommandé que la température du plateau des autres couches "
#~ "soit inférieure à celle de la première couche d'un niveau supérieur à ce "
#~ "seuil. Une température de base trop basse de l'autre couche peut "
#~ "provoquer le détachement du modèle."

#~ msgid "Orient the model"
#~ msgstr "Orienter le modèle"

#~ msgid ""
#~ "Please input valid values:\n"
#~ "start > 0 step >= 0\n"
#~ "end > start + step)"
#~ msgstr ""
#~ "Veuillez saisir des valeurs valides :\n"
#~ "Début > 0 intervalle >= 0\n"
#~ "Fin > Début + Intervalle)"

#~ msgid ""
#~ "Please input valid values:\n"
#~ "start > 10 step >= 0\n"
#~ "end > start + step)"
#~ msgstr ""
#~ "Veuillez saisir des valeurs valides :\n"
#~ "Début > 10 intervalles >= 0\n"
#~ "Fin > Début + Intervalle)"<|MERGE_RESOLUTION|>--- conflicted
+++ resolved
@@ -13644,13 +13644,10 @@
 msgid "Start temp: "
 msgstr "Temp. de début: "
 
-<<<<<<< HEAD
+
 msgid "End temp: "
-msgstr "Fin: "
-=======
-msgid "End end: "
 msgstr "Temp. de fin: "
->>>>>>> 1ffa32be
+
 
 msgid "Temp step: "
 msgstr "Intervalle de temp. : "
