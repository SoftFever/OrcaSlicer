# SOME DESCRIPTIVE TITLE.
# Copyright (C) YEAR THE PACKAGE'S COPYRIGHT HOLDER
# This file is distributed under the same license as the PACKAGE package.
# FIRST AUTHOR <EMAIL@ADDRESS>, YEAR.
#
msgid ""
msgstr ""
"Project-Id-Version: Orca Slicer\n"
"Report-Msgid-Bugs-To: \n"
<<<<<<< HEAD
"POT-Creation-Date: 2023-10-11 22:28+0800\n"
"PO-Revision-Date: 2023-10-09 12:04+0900\n"
=======
"POT-Creation-Date: 2023-10-15 11:57+0800\n"
"PO-Revision-Date: 2023-10-23 15:17+0900\n"
>>>>>>> c341bef7
"Last-Translator: Hotsolidinfill, crwusiz <crwusiz@naver.com>\n"
"Language-Team: \n"
"Language: ko_KR\n"
"MIME-Version: 1.0\n"
"Content-Type: text/plain; charset=UTF-8\n"
"Content-Transfer-Encoding: 8bit\n"
"Plural-Forms: nplurals=1; plural=0;\n"
"X-Generator: Poedit 3.4\n"

msgid "Supports Painting"
msgstr "지지대 칠하기"

msgid "Alt + Mouse wheel"
msgstr "Alt + 마우스 휠"

msgid "Section view"
msgstr "단면도"

msgid "Reset direction"
msgstr "방향 초기화"

msgid "Ctrl + Mouse wheel"
msgstr "Ctrl + 마우스 휠"

msgid "Pen size"
msgstr "펜 크기"

msgid "Left mouse button"
msgstr "마우스 왼쪽 버튼"

msgid "Enforce supports"
msgstr "지지대 강제"

msgid "Right mouse button"
msgstr "마우스 오른쪽 버튼"

msgid "Block supports"
msgstr "지지대 차단"

msgid "Shift + Left mouse button"
msgstr "Shift + 마우스 왼쪽 버튼"

msgid "Erase"
msgstr "지우기"

msgid "Erase all painting"
msgstr "모든 페인팅 삭제"

msgid "Highlight overhang areas"
msgstr "돌출부 영역 강조"

msgid "Gap fill"
msgstr "갭 채움"

msgid "Perform"
msgstr "수행"

msgid "Gap area"
msgstr "갭 영역"

msgid "Tool type"
msgstr "도구 유형"

msgid "Smart fill angle"
msgstr "스마트 채움 각도"

msgid "On overhangs only"
msgstr "돌출부에만 칠하기"

msgid "Auto support threshold angle: "
msgstr "자동 지지대 임계값 각도: "

msgid "Circle"
msgstr "원"

msgid "Sphere"
msgstr "구"

msgid "Fill"
msgstr "채움"

msgid "Gap Fill"
msgstr "갭 채움"

#, boost-format
msgid "Allows painting only on facets selected by: \"%1%\""
msgstr "\"%1%\"에서 선택한 영역에만 칠하기 허용"

msgid "Highlight faces according to overhang angle."
msgstr "돌출부 각도에 따라 면을 강조 표시합니다."

msgid "No auto support"
msgstr "자동 지지대 비활성"

msgid "Support Generated"
msgstr "지지대 생성됨"

msgid "Lay on face"
msgstr "바닥면 선택"

#, boost-format
msgid ""
"Filament count exceeds the maximum number that painting tool supports. only "
"the first %1% filaments will be available in painting tool."
msgstr ""
"필라멘트 수가 페인팅 도구가 지원하는 최대 수를 초과합니다. 첫 번째 %1% 필라멘"
"트만 페인팅 도구에서 사용할 수 있습니다."

msgid "Color Painting"
msgstr "색 칠하기"

msgid "Pen shape"
msgstr "펜 모양"

msgid "Paint"
msgstr "칠하기"

msgid "Key 1~9"
msgstr "키 1~9"

msgid "Choose filament"
msgstr "필라멘트 선택"

msgid "Edge detection"
msgstr "가장자리 감지"

msgid "Triangles"
msgstr "삼각형"

msgid "Filaments"
msgstr "필라멘트"

msgid "Brush"
msgstr "붓"

msgid "Smart fill"
msgstr "스마트 채움"

msgid "Bucket fill"
msgstr "버킷 채움"

msgid "Height range"
msgstr "높이 범위"

msgid "Ctrl + Shift + Enter"
msgstr "Ctrl + Shift + Enter"

msgid "Toggle Wireframe"
msgstr "와이어프레임 전환"

msgid "Shortcut Key "
msgstr "단축키 "

msgid "Triangle"
msgstr "삼각형"

msgid "Height Range"
msgstr "높이 범위"

<<<<<<< HEAD
=======
msgid "Vertical"
msgstr "수직"

msgid "Horizontal"
msgstr "수평"

>>>>>>> c341bef7
msgid "Remove painted color"
msgstr "칠한 색 제거"

#, boost-format
msgid "Painted using: Filament %1%"
msgstr "칠하기에 사용한 필라멘트 %1%"

msgid "Move"
msgstr "이동"

msgid "Rotate"
msgstr "회전"

msgid "Optimize orientation"
msgstr "방향 최적화"

msgid "Apply"
msgstr "적용"

msgid "Scale"
msgstr "배율"

msgid "Error: Please close all toolbar menus first"
msgstr "오류: 먼저 모든 도구 모음 메뉴를 닫으십시오."

msgid "Tool-Lay on Face"
msgstr "바닥면 선택 도구"

msgid "in"
msgstr "in"

msgid "mm"
msgstr "mm"

msgid "Position"
msgstr "위치"

msgid "Rotation"
msgstr "회전"

msgid "Scale ratios"
msgstr "배율비"

msgid "Object Operations"
msgstr "개체 작업"

msgid "Volume Operations"
msgstr "용량 작업"

msgid "Translate"
msgstr "번역"

msgid "Group Operations"
msgstr "그룹 작업"

msgid "Set Position"
msgstr "위치 설정"

msgid "Set Orientation"
msgstr "방향 설정"

msgid "Set Scale"
msgstr "배율 설정"

msgid "Reset Position"
msgstr "위치 초기화"

msgid "Reset Rotation"
msgstr "회전 초기화"

msgid "World coordinates"
msgstr "영역 좌표"

msgid "°"
msgstr "°"

msgid "Size"
msgstr "크기"

msgid "%"
msgstr "%"

msgid "uniform scale"
msgstr "균일 배율"

msgid "Left click"
msgstr "좌 클릭"

msgid "Add connector"
msgstr "커넥터 추가"

msgid "Right click"
msgstr "우 클릭"

msgid "Remove connector"
msgstr "커넥터 제거"

msgid "Drag"
msgstr "드래그"

msgid "Move connector"
msgstr "커넥터 이동"

msgid "Add connector to selection"
msgstr "선택 항목에 커넥터 추가"

msgid "Remove connector from selection"
msgstr "선택 항목에서 커넥터 제거"

msgid "Select all connectors"
msgstr "모든 커넥터 선택"

msgid "Cut"
msgstr "잘라내기"

msgid "Connector"
msgstr "커넥터"

msgid "Movement:"
msgstr "이동:"

msgid "Movement"
msgstr "이동"

msgid "Height"
msgstr "높이"

msgid "Edit connectors"
msgstr "커넥터 편집"

msgid "Add connectors"
msgstr "커넥터 추가"

msgid "Upper part"
msgstr "상부 부품"

msgid "Lower part"
msgstr "하부 부품"

msgid "Keep"
msgstr "유지"

msgid "Place on cut"
msgstr "자른 위치에 놓기"

msgid "Flip"
msgstr "뒤집기"

msgid "After cut"
msgstr "잘라내기 후"

msgid "Cut to parts"
msgstr "부품으로 자르기"

msgid "Auto Segment"
msgstr "자동 분할"

msgid "Perform cut"
msgstr "잘라내기 실행"

msgid "Reset"
msgstr "초기화"

msgid "Connectors"
msgstr "커넥터"

msgid "Type"
msgstr "유형"

msgid "Style"
msgstr "모양"

msgid "Shape"
msgstr "형태"

msgid "Depth ratio"
msgstr "깊이 비율"

msgid "Remove connectors"
msgstr "커넥터 제거"

msgid "Prizm"
msgstr "원기둥"

msgid "Frustum"
msgstr "원뿔"

msgid "Square"
msgstr "사각형"

msgid "Hexagon"
msgstr "육각형"

msgid "Confirm connectors"
msgstr "커넥터 승인"

msgid "Cancel"
msgstr "취소"

msgid "Warning"
msgstr "경고"

msgid "Invalid connectors detected"
msgstr "잘못된 커넥터가 감지됨"

msgid "connector is out of cut contour"
msgstr "커넥터가 잘라내기 윤곽을 벗어났습니다"

msgid "connectors are out of cut contour"
msgstr "커넥터가 잘라내기 윤곽을 벗어났습니다"

msgid "connector is out of object"
msgstr "커넥터가 개체에서 벗어났습니다"

msgid "connectors is out of object"
msgstr "커넥터가 개체에서 벗어났습니다"

msgid "Some connectors are overlapped"
msgstr "일부 커넥터가 겹칩니다"

msgid ""
"Invalid state. \n"
"No one part is selected for keep after cut"
msgstr ""
"잘못된 상태입니다.\n"
"절단 후 유지를 위해 선택된 부품이 없습니다"

msgid "Plug"
msgstr "플러그"

msgid "Dowel"
msgstr "맞춤핀"

msgid "Tolerance"
msgstr "공차"

msgid "Mesh name"
msgstr "메쉬 이름"

msgid "Detail level"
msgstr "세부 레벨"

msgid "Decimate ratio"
msgstr "데시메이트 비율"

#, boost-format
msgid ""
"Processing model '%1%' with more than 1M triangles could be slow. It is "
"highly recommended to simplify the model."
msgstr ""
"1백만 개가 넘는 삼각형이 있는 모델 '%1%'의 처리 속도가 느릴 수 있습니다. 모델"
"을 단순화하는 것이 좋습니다."

msgid "Simplify model"
msgstr "모델 단순화"

msgid "Simplify"
msgstr "단순화"

msgid "Simplification is currently only allowed when a single part is selected"
msgstr "단순화는 현재 단일 부품이 선택된 경우에만 허용됩니다"

msgid "Error"
msgstr "오류"

msgid "Extra high"
msgstr "매우 높음"

msgid "High"
msgstr "높음"

msgid "Medium"
msgstr "중간"

msgid "Low"
msgstr "낮음"

msgid "Extra low"
msgstr "매우 낮음"

#, c-format, boost-format
msgid "%d triangles"
msgstr "%d 삼각형"

msgid "Show wireframe"
msgstr "와이어프레임 보기"

#, boost-format
msgid "%1%"
msgstr "%1%"

msgid "Can't apply when proccess preview."
msgstr "미리 보기 진행 시 적용할 수 없습니다."

msgid "Operation already cancelling. Please wait few seconds."
msgstr "작업이 이미 취소중입니다. 몇 초만 기다려 주십시오."

msgid "Face recognition"
msgstr "바닥면 인식"

msgid "Perform Recognition"
msgstr "인식 수행"

msgid "Brush size"
msgstr "붓 크기"

msgid "Brush shape"
msgstr "붓 모양"

msgid "Enforce seam"
msgstr "솔기 적용"

msgid "Block seam"
msgstr "솔기 차단"

msgid "Seam painting"
msgstr "솔기 칠하기"

msgid "Remove selection"
msgstr "선택 삭제"

msgid "Shift + Mouse move up or dowm"
msgstr "Shift + 마우스 위 or 아래"

msgid "Rotate text"
msgstr "텍스트 회전"

msgid "Text shape"
msgstr "텍스트 모양"

msgid "Font"
msgstr "글꼴"

msgid "Thickness"
msgstr "두께"

msgid "Input text"
msgstr "텍스트 입력"

msgid "Embeded"
msgstr "매입"

msgid "Text Gap"
msgstr "글자 간격"

msgid "Angle"
msgstr "각도"

msgid ""
"Embeded\n"
"depth"
msgstr ""
"내장\n"
"깊이"

msgid "Surface"
msgstr "표면"

msgid "Horizontal text"
msgstr "가로 텍스트"

msgid "Ctrl+"
msgstr "Ctrl+"

msgid "Notice"
msgstr "공지"

msgid "Undefined"
msgstr "정의되지 않음"

#, boost-format
msgid "%1% was replaced with %2%"
msgstr "%1% 가 %2% 로 교체되었습니다"

msgid "The configuration may be generated by a newer version of OrcaSlicer."
msgstr "최신 버전의 OrcaSlicer에서 설정을 생성할 수 있습니다."

msgid "Some values have been replaced. Please check them:"
msgstr "일부 값이 변경되었습니다. 다음을 확인하십시오:"

msgid "Process"
msgstr "프로세스"

msgid "Filament"
msgstr "필라멘트"

msgid "Machine"
msgstr "장치"

msgid "Configuration package was loaded, but some values were not recognized."
msgstr "구성 패키지가 로드되었지만, 일부 값이 인식되지 않았습니다."

#, boost-format
msgid ""
"Configuration file \"%1%\" was loaded, but some values were not recognized."
msgstr "구성 파일 \"%1%\"이(가) 로드되었지만 일부 값이 인식되지 않았습니다."

msgid "V"
msgstr "V"

msgid ""
"OrcaSlicer will terminate because of running out of memory.It may be a bug. "
"It will be appreciated if you report the issue to our team."
msgstr ""
"메모리 부족으로 OrcaSlicer가 종료됩니다. 버그일 수 있습니다. 저희 팀에 문제"
"를 보고해 주시면 감사하겠습니다."

msgid "Fatal error"
msgstr "치명적 오류"

msgid ""
"OrcaSlicer will terminate because of a localization error. It will be "
"appreciated if you report the specific scenario this issue happened."
msgstr ""
"OrcaSlicer는 현지화 오류로 인해 종료됩니다. 이 문제가 발생한 구체적인 시나리"
"오를 보고해 주시면 감사하겠습니다."

msgid "Critical error"
msgstr "치명적 오류"

#, boost-format
msgid "OrcaSlicer got an unhandled exception: %1%"
msgstr "OrcaSlicer에 처리되지 않은 예외가 발생했습니다: %1%"

msgid "Downloading Bambu Network Plug-in"
msgstr "Bambu 네트워크 플러그인 다운로드"

msgid "Login information expired. Please login again."
msgstr "로그인 정보가 만료되었습니다. 다시 로그인해주세요."

msgid "Incorrect password"
msgstr "비밀번호가 다릅니다"

#, c-format, boost-format
msgid "Connect %s failed! [SN:%s, code=%s]"
msgstr "%s 연결 실패! [SN:%s, code=%s]"

msgid ""
"Orca Slicer requires the Microsoft WebView2 Runtime to operate certain "
"features.\n"
"Click Yes to install it now."
msgstr ""
"Orca Slicer의 특정 기능이 작동하려면 Microsoft WebView2 Runtime이 필요합니"
"다.\n"
"지금 설치하려면 예를 클릭하세요."

msgid "WebView2 Runtime"
msgstr "WebView2 런타임"

msgid ""
"OrcaSlicer configuration file may be corrupted and is not abled to be parsed."
"Please delete the file and try again."
msgstr ""
"OrcaSlicer 구성 파일이 손상되어 구문 분석할 수 없습니다. 파일을 삭제하고 다"
"시 시도하십시오."

#, c-format, boost-format
msgid ""
"%s\n"
"Do you want to continue?"
msgstr ""
"%s\n"
"계속하시겠습니까?"

msgid "Remember my choice"
msgstr "내 선택 기억"

msgid "Loading configuration"
msgstr "구성 파일 로드 중"

#, c-format, boost-format
msgid "Click to download new version in default browser: %s"
msgstr "기본 브라우저에서 새 버전을 다운로드하려면 클릭: %s"

msgid "The Orca Slicer needs an upgrade"
msgstr "Orca Slicer는 업그레이드가 필요합니다"

msgid "This is the newest version."
msgstr "최신 버전입니다."

msgid "Info"
msgstr "정보"

msgid "Rebuild"
msgstr "재빌드"

msgid "Loading current presets"
msgstr "현재 사전 설정 로드 중"

msgid "Loading a mode view"
msgstr "모드 보기 로드 중"

msgid "Choose one file (3mf):"
msgstr "하나의 파일을 선택 (3mf):"

msgid "Choose one or more files (3mf/step/stl/svg/obj/amf/usd*/abc/ply):"
msgstr "하나 이상의 파일 선택 (3mf/step/stl/svg/obj/amf/usd*/abc/ply):"

msgid "Choose one or more files (3mf/step/stl/svg/obj/amf):"
msgstr "하나 이상의 파일 선택 (3mf/step/stl/svg/obj/amf):"

msgid "Choose one file (gcode/3mf):"
msgstr "하나의 파일 선택 (gcode/3mf):"

msgid "Some presets are modified."
msgstr "일부 사전 설정이 수정 되었습니다."

msgid ""
"You can keep the modifield presets to the new project, discard or save "
"changes as new presets."
msgstr ""
"수정된 사전 설정을 새 프로젝트에 유지하거나, 변경 내용을 삭제 또는 새 사전 설"
"정으로 저장할 수 있습니다."

msgid "User logged out"
msgstr "사용자가 로그아웃됨"

msgid "new or open project file is not allowed during the slicing process!"
msgstr ""
"슬라이싱 프로세스 중에는 새 프로젝트 파일이나 열린 프로젝트 파일이 허용되지 "
"않습니다!"

msgid "Open Project"
msgstr "프로젝트 열기"

msgid ""
"The version of Orca Slicer is too low and needs to be updated to the latest "
"version before it can be used normally"
msgstr ""
"Orca Slicer의 버전이 너무 낮아 최신 버전으로 업데이트해야 정상적으로 사용 가"
"능합니다"

msgid "Privacy Policy Update"
msgstr "개인 정보 보호 정책 업데이트"

msgid "Loading"
msgstr "로드 중"

msgid "Loading user preset"
msgstr "사용자 사전 설정 로드 중"

msgid "Switching application language"
msgstr "응용 프로그램 언어 전환"

msgid "Select the language"
msgstr "언어 선택"

msgid "Language"
msgstr "언어(Language)"

msgid "*"
msgstr "*"

msgid "The uploads are still ongoing"
msgstr "업로드가 계속 진행 중입니다"

msgid "Stop them and continue anyway?"
msgstr "중지하고 계속하시겠습니까?"

msgid "Ongoing uploads"
msgstr "진행 중인 업로드"

msgid "Select a G-code file:"
msgstr "G코드 파일 선택:"

msgid "Import File"
msgstr "파일 가져오기"

msgid "Delete"
msgstr "삭제"

msgid "Choose files"
msgstr "파일 선택"

msgid "New Folder"
msgstr "새 폴더"

msgid "Open"
msgstr "열기"

msgid "Rename"
msgstr "이름 변경"

msgid "Orca Slicer GUI initialization failed"
msgstr "Orca Slicer GUI 초기화 실패"

#, boost-format
msgid "Fatal error, exception catched: %1%"
msgstr "치명적 오류, 예외 발견: %1%"

msgid "Quality"
msgstr "품질"

msgid "Shell"
msgstr "쉘"

msgid "Infill"
msgstr "내부 채움"

msgid "Support"
msgstr "지지대"

msgid "Flush options"
msgstr "버리기 옵션"

msgid "Speed"
msgstr "속도"

msgid "Strength"
msgstr "강도"

msgid "Top Solid Layers"
msgstr "상부 꽉찬 레이어"

msgid "Top Minimum Shell Thickness"
msgstr "상단 최소 쉘 두께"

msgid "Bottom Solid Layers"
msgstr "하단 꽉찬 레이어"

msgid "Bottom Minimum Shell Thickness"
msgstr "하단 최소 쉘 두께"

msgid "Ironing"
msgstr "다림질"

msgid "Fuzzy Skin"
msgstr "흐트러진 스킨"

msgid "Extruders"
msgstr "압출기"

msgid "Extrusion Width"
msgstr "압출 너비"

msgid "Wipe options"
msgstr "닦기 옵션"

msgid "Bed adhension"
msgstr "베드 안착"

msgid "Advanced"
msgstr "고급"

msgid "Add part"
msgstr "부품 추가"

msgid "Add negative part"
msgstr "비우기 부품 추가"

msgid "Add modifier"
msgstr "수정자 추가"

msgid "Add support blocker"
msgstr "지지대 차단기 추가"

msgid "Add support enforcer"
msgstr "지지대 강제기 추가"

msgid "Select settings"
msgstr "설정 선택"

msgid "Hide"
msgstr "숨기기"

msgid "Show"
msgstr "보이기"

# 단축키
msgid "Del"
msgstr "Del"

msgid "Delete the selected object"
msgstr "선택된 개체 삭제"

msgid "Edit Text"
msgstr "텍스트 편집"

msgid "Load..."
msgstr "불러오기..."

msgid "Orca Cube"
msgstr "Orca Cube"

msgid "3DBenchy"
msgstr "3DBenchy"

msgid "Autodesk FDM Test"
msgstr "Autodesk FDM Test"

msgid "Voron Cube"
msgstr "Voron Cube"

msgid "Cube"
msgstr "정육면체"

msgid "Cylinder"
msgstr "원기둥"

msgid "Cone"
msgstr "원뿔"

msgid "Height range Modifier"
msgstr "높이 범위 수정자"

msgid "Add settings"
msgstr "설정 추가"

msgid "Change type"
msgstr "유형 변경"

msgid "Set as an individual object"
msgstr "개별 개체로 설정"

msgid "Set as individual objects"
msgstr "개별 개체로 설정"

msgid "Fill bed with copies"
msgstr "베드에 복사본으로 채움"

msgid "Fill the remaining area of bed with copies of the selected object"
msgstr "베드의 나머지 영역을 선택한 개체의 복사본으로 채웁니다"

msgid "Printable"
msgstr "출력 가능"

msgid "Fix model"
msgstr "모델 수리"

msgid "Export as STL"
msgstr "STL로 내보내기"

msgid "Reload from disk"
msgstr "디스크에서 다시 불러오기"

msgid "Reload the selected parts from disk"
msgstr "선택한 부품을 디스크에서 다시 불러오기"

msgid "Replace with STL"
msgstr "STL파일로 교체"

msgid "Replace the selected part with new STL"
msgstr "선택한 부품을 새 STL파일로 교체"

msgid "Change filament"
msgstr "필라멘트 변경"

msgid "Set filament for selected items"
msgstr "선택한 항목의 필라멘트로 설정"

msgid "Default"
msgstr "기본값"

#, c-format, boost-format
msgid "Filament %d"
msgstr "필라멘트 %d"

msgid "active"
msgstr "활성화"

msgid "Scale to build volume"
msgstr "출력 가능 영역에 맞게 확장"

msgid "Scale an object to fit the build volume"
msgstr "출력 가능 영역에 맞게 개체 크기 조정"

msgid "Flush Options"
msgstr "버리기 옵션"

msgid "Flush into objects' infill"
msgstr "개체의 내부 채움에서 버리기"

msgid "Flush into this object"
msgstr "개체에서 버리기"

msgid "Flush into objects' support"
msgstr "개체의 지지대에서 버리기"

msgid "Edit in Parameter Table"
msgstr "개체/부품 설정에서 편집"

msgid "Convert from inch"
msgstr "인치에서 변환"

msgid "Restore to inch"
msgstr "인치로 복원"

msgid "Convert from meter"
msgstr "미터에서 변환"

msgid "Restore to meter"
msgstr "미터로 복원"

msgid "Assemble"
msgstr "병합"

msgid "Assemble the selected objects to an object with multiple parts"
msgstr "선택한 개체를 여러 부품이 있는 개체로 조립"

msgid "Assemble the selected objects to an object with single part"
msgstr "선택한 개체를 단일 부품이 있는 개체로 조립"

msgid "Mesh boolean"
msgstr "메쉬 부울"

msgid "Mesh boolean operations including union and subtraction"
msgstr "합집합과 차집합을 포함한 메쉬 부울 연산"

msgid "Along X axis"
msgstr "X축"

msgid "Mirror along the X axis"
msgstr "X축을 따라 반전"

msgid "Along Y axis"
msgstr "Y축"

msgid "Mirror along the Y axis"
msgstr "Y축을 따라 반전"

msgid "Along Z axis"
msgstr "Z축"

msgid "Mirror along the Z axis"
msgstr "Z축을 따라 반전"

msgid "Mirror"
msgstr "반전"

msgid "Mirror object"
msgstr "개체 반전"

msgid "Invalidate cut info"
msgstr "잘못된 잘라내기 정보"

msgid "Add Primitive"
msgstr "기본 모델 추가"

msgid "Show Labels"
msgstr "이름표 표시"

msgid "To objects"
msgstr "개체로"

msgid "Split the selected object into multiple objects"
msgstr "선택한 개체를 여러 개체로 분할"

msgid "To parts"
msgstr "부품으로"

msgid "Split the selected object into multiple parts"
msgstr "선택한 개체를 여러 부품으로 분할"

msgid "Split"
msgstr "분할"

msgid "Split the selected object"
msgstr "선택한 개체 분할"

msgid "Auto orientation"
msgstr "자동 방향 지정"

msgid "Auto orient the object to improve print quality."
msgstr "개체의 방향을 자동으로 지정하여 출력 품질을 향상시킵니다."

msgid "Split the selected object into mutiple objects"
msgstr "선택한 개체를 여러 개체로 분할"

msgid "Split the selected object into mutiple parts"
msgstr "선택한 개체를 여러 부품으로 분할"

msgid "Select All"
msgstr "모두 선택"

msgid "select all objects on current plate"
msgstr "현재 플레이트의 모든 개체 선택"

msgid "Delete All"
msgstr "모두 삭제"

msgid "delete all objects on current plate"
msgstr "현재 플레이트의 모든 개체 삭제"

msgid "Arrange"
msgstr "정렬"

msgid "arrange current plate"
msgstr "현재 플레이트 정렬"

msgid "Auto Rotate"
msgstr "자동 회전"

msgid "auto rotate current plate"
msgstr "현재 플레이트 자동 정렬"

msgid "Delete Plate"
msgstr "플레이트 삭제"

msgid "Remove the selected plate"
msgstr "선택된 플레이트 삭제"

msgid "Clone"
msgstr "복제"

msgid "Simplify Model"
msgstr "모델 단순화"

msgid "Center"
msgstr "중앙"

msgid "Edit Process Settings"
msgstr "프로세스 설정에서 편집"

msgid "Edit print parameters for a single object"
msgstr "단일 개체에 대한 출력 매개변수 편집"

msgid "Change Filament"
msgstr "필라멘트 변경"

msgid "Set Filament for selected items"
msgstr "선택한 항목의 필라멘트로 설정"

msgid "current"
msgstr "현재"

msgid "Unlock"
msgstr "잠금 해제"

msgid "Lock"
msgstr "잠금"

msgid "Edit Plate Name"
msgstr "플레이트 이름 편집"

msgid "Name"
msgstr "이름"

msgid "Fila."
msgstr "필라멘트."

#, c-format, boost-format
msgid "%1$d error repaired"
msgid_plural "%1$d errors repaired"
msgstr[0] "%1$d 오류 수정됨"

#, c-format, boost-format
msgid "Error: %1$d non-manifold edge."
msgid_plural "Error: %1$d non-manifold edges."
msgstr[0] "오류: %1$d 비 다양체 가장자리."

msgid "Remaining errors"
msgstr "남은 오류"

#, c-format, boost-format
msgid "%1$d non-manifold edge"
msgid_plural "%1$d non-manifold edges"
msgstr[0] "%1$d 비다양체 가장자리"

msgid "Right click the icon to fix model object"
msgstr "아이콘을 마우스 우클릭하여 모델 개체를 고칩니다"

msgid "Right button click the icon to drop the object settings"
msgstr "아이콘을 마우스 우클릭하여 개체 설정을 드롭합니다"

msgid "Click the icon to reset all settings of the object"
msgstr "아이콘을 클릭하여 개체의 모든 설정을 초기화합니다"

msgid "Right button click the icon to drop the object printable property"
msgstr "아이콘을 마우스 우클릭하여 개체 출력 가능 속성을 드롭합니다"

msgid "Click the icon to toggle printable property of the object"
msgstr "아이콘을 쿨릭하여 개체의 출력 가능한 속성을 전환합니다"

msgid "Click the icon to edit support painting of the object"
msgstr "아이콘을 클릭하여 개체의 지지대 칠하기를 편집합니다"

msgid "Click the icon to edit color painting of the object"
msgstr "아이콘을 클릭하여 개체의 색상 칠하기를 편집합니다"

msgid "Click the icon to shift this object to the bed"
msgstr "아이콘을 클릭하여 이 개체를 베드로 옮깁니다"

msgid "Loading file"
msgstr "파일 로딩 중"

msgid "Error!"
msgstr "오류!"

msgid "Failed to get the model data in the current file."
msgstr "현재 파일에서 모델의 데이터를 가져오지 못했습니다."

msgid "Generic"
msgstr "일반"

msgid "Add Modifier"
msgstr "수정자 추가"

msgid "Switch to per-object setting mode to edit modifier settings."
msgstr "개체별 설정 모드로 전환하여 수정자 설정을 편집합니다."

msgid ""
"Switch to per-object setting mode to edit process settings of selected "
"objects."
msgstr "개체별 설정 모드로 전환하여 선택한 개체의 프로세스 설정을 편집합니다."

msgid "Delete connector from object which is a part of cut"
msgstr "잘라내기의 일부인 개체에서 커넥터 삭제"

msgid "Delete solid part from object which is a part of cut"
msgstr "잘라내기의 일부인 개체에서 꽉찬 부품 삭제"

msgid "Delete negative volume from object which is a part of cut"
msgstr "잘라내기의 일부인 개체에서 음수 비우기 용량 삭제"

msgid ""
"To save cut correspondence you can delete all connectors from all related "
"objects."
msgstr ""
"잘라내기 연결을 저장하기 위해 모든 관련 개체에서 모든 커넥터를 삭제할 수 있습"
"니다."

msgid ""
"This action will break a cut correspondence.\n"
"After that model consistency can't be guaranteed .\n"
"\n"
"To manipulate with solid parts or negative volumes you have to invalidate "
"cut infornation first."
msgstr ""
"이 조치는 잘라내기 연결을 끊습니다.\n"
"그 이후에는 모델 일관성을 보장할 수 없습니다.\n"
"\n"
"꽉찬 부품 또는 비우기 부피로 조작하려면 먼저 잘라내기 정보를 무효화해야 합니"
"다."

msgid "Delete all connectors"
msgstr "모든 커넥터 삭제"

msgid "Deleting the last solid part is not allowed."
msgstr "마지막 꽉찬 부품을 삭제할 수 없습니다."

msgid "The target object contains only one part and can not be splited."
msgstr "대상 개체는 한 부품만 포함하고 있어 분할할 수 없습니다."

msgid "Assembly"
msgstr "조립"

msgid "Cut Connectors information"
msgstr "잘라내기 커넥터 정보"

msgid "Object manipulation"
msgstr "개체 조작"

msgid "Group manipulation"
msgstr "그룹 조작"

msgid "Object Settings to modify"
msgstr "수정할 개체 설정"

msgid "Part Settings to modify"
msgstr "수정할 부품 설정"

msgid "Layer range Settings to modify"
msgstr "수정할 레이어 범위 설정"

msgid "Part manipulation"
msgstr "부품 조작"

msgid "Instance manipulation"
msgstr "인스턴스 조작"

msgid "Height ranges"
msgstr "높이 범위"

msgid "Settings for height range"
msgstr "높이 범위 설정"

msgid "Object"
msgstr "개체"

msgid "Part"
msgstr "부품"

msgid "Layer"
msgstr "레이어"

msgid "Selection conflicts"
msgstr "선택 출돌함"

msgid ""
"If first selected item is an object, the second one should also be object."
msgstr "첫 번째로 선택한 항목이 개체이면 두 번째 항목도 개체여야 합니다."

msgid ""
"If first selected item is a part, the second one should be part in the same "
"object."
msgstr ""
"첫 번째로 선택한 항목이 부품이면 두 번째 항목은 동일한 개체의 부품이어야 합니"
"다."

msgid "The type of the last solid object part is not to be changed."
msgstr "마지막 꽉찬 개체 부품의 유형은 변경되지 않습니다."

msgid "Negative Part"
msgstr "비우기 부품"

msgid "Modifier"
msgstr "수정자"

msgid "Support Blocker"
msgstr "지지대 차단기"

msgid "Support Enforcer"
msgstr "지지대 강제기"

msgid "Type:"
msgstr "유형:"

msgid "Choose part type"
msgstr "부품 유형 선택"

msgid "Enter new name"
msgstr "새 이름 입력"

msgid "Renaming"
msgstr "이름 변경 중"

msgid "Repairing model object"
msgstr "모델 개체 수리 중"

msgid "Following model object has been repaired"
msgid_plural "Following model objects have been repaired"
msgstr[0] "다음 모델 개체가 수리되었습니다"

msgid "Failed to repair folowing model object"
msgid_plural "Failed to repair folowing model objects"
msgstr[0] "다음 모델 개체 교정을 실패하였습니다"

msgid "Repairing was canceled"
msgstr "수리가 취소되었습니다"

msgid "Additional process preset"
msgstr "추가 프로세스 사전 설정"

msgid "Remove parameter"
msgstr "매개 변수 제거"

msgid "to"
msgstr "으로"

msgid "Remove height range"
msgstr "높이 범위 제거"

msgid "Add height range"
msgstr "높이 범위 추가"

msgid "Invalid numeric."
msgstr "잘못된 숫자입니다."

msgid "one cell can only be copied to one or multiple cells in the same column"
msgstr "하나의 셀은 동일한 열에 있는 하나 이상의 셀에만 복사할 수 있습니다"

msgid "multiple cells copy is not supported"
msgstr "다중 셀 복사는 지원되지 않습니다"

msgid "Outside"
msgstr "외부"

msgid " "
msgstr " "

msgid "Layer height"
msgstr "레이어 높이"

msgid "Wall loops"
msgstr "벽 루프"

msgid "Infill density(%)"
msgstr "내부 채움 밀도(%)"

msgid "Auto Brim"
msgstr "자동 챙(브림)"

msgid "Auto"
msgstr "자동"

msgid "Mouse ear"
msgstr "생쥐 귀"

msgid "Outer brim only"
msgstr "외부 챙만"

msgid "Inner brim only"
msgstr "내부 챙만"

msgid "Outer and inner brim"
msgstr "내부와 외부 챙"

msgid "No-brim"
msgstr "챙 비활성화"

msgid "Outer wall speed"
msgstr "외벽 속도"

msgid "Plate"
msgstr "플레이트"

msgid "Brim"
msgstr "챙(브림)"

msgid "Object/Part Setting"
msgstr "개체/부품 설정"

msgid "Reset parameter"
msgstr "매개변수 초기화"

msgid "Multicolor Print"
msgstr "다색상 출력"

msgid "Line Type"
msgstr "선 유형"

msgid "More"
msgstr "더보기"

msgid "Open Preferences."
msgstr "기본 설정 열기."

msgid "Open next tip."
msgstr "다음 팁 열기."

msgid "Open Documentation in web browser."
msgstr "웹 브라우저에서 문서 열기."

msgid "Pause:"
msgstr "일시 정지:"

msgid "Custom Template:"
msgstr "사용자 지정 템플릿:"

msgid "Custom G-code:"
msgstr "사용자 설정 G코드:"

msgid "Custom G-code"
msgstr "사용자 설정 G코드"

msgid "Enter Custom G-code used on current layer:"
msgstr "현재 레이어에 사용될 사용자 지정 G코드 입력:"

msgid "OK"
msgstr "확인"

msgid "Jump to Layer"
msgstr "다음 레이어로 이동"

msgid "Jump to layer"
msgstr "다음 레이어로 이동"

msgid "Please enter the layer number"
msgstr "레이어 번호를 입력하십시오"

msgid "Add Pause"
msgstr "일시 정지 추가"

msgid "Insert a pause command at the beginning of this layer."
msgstr "이 레이어의 시작 부분에 일시 정지 명령을 삽입합니다."

msgid "Add Custom G-code"
msgstr "사용자 지정 G코드 추가"

msgid "Insert custom G-code at the beginning of this layer."
msgstr "이 레이어의 시작 부분에 사용자 지정 G코드를 삽입합니다."

msgid "Add Custom Template"
msgstr "사용자 지정 템플릿 추가"

msgid "Insert template custom G-code at the beginning of this layer."
msgstr "이 레이어의 시작 부분에 사용자 지정 템플릿 G코드를 삽입합니다."

msgid "Filament "
msgstr "필라멘트 "

msgid "Change filament at the beginning of this layer."
msgstr "이 레이어의 시작 부분에서 필라멘트를 변경합니다."

msgid "Delete Pause"
msgstr "일시 정지 삭제"

msgid "Delete Custom Template"
msgstr "사용자 지정 템플릿 삭제"

msgid "Edit Custom G-code"
msgstr "사용자 지정 G코드 편집"

msgid "Delete Custom G-code"
msgstr "사용자 지정 G코드 삭제"

msgid "Delete Filament Change"
msgstr "필라멘트 변경 삭제"

msgid "No printer"
msgstr "프린터 없음"

msgid "..."
msgstr "..."

msgid "Failed to connect to the server"
msgstr "서버 연결 실패"

msgid "Check cloud service status"
msgstr "클라우드 서비스 상태 확인"

msgid "code"
msgstr "코드"

msgid "Failed to connect to cloud service"
msgstr "클라우드 서비스에 연결하지 못했습니다"

msgid "Please click on the hyperlink above to view the cloud service status"
msgstr "클라우드 서비스 상태를 보려면 위의 하이퍼링크를 클릭하십시오"

msgid "Failed to connect to the printer"
msgstr "프린터 연결 실패"

msgid "Connection to printer failed"
msgstr "프린터 연결 실패"

msgid "Please check the network connection of the printer and Studio."
msgstr "프린터와 Studio의 네트워크 연결을 확인하십시오."

msgid "Connecting..."
msgstr "연결 중..."

msgid "?"
msgstr "?"

msgid "/"
msgstr "/"

msgid "Empty"
msgstr "비어 있음"

msgid "AMS"
msgstr "AMS"

msgid "Auto Refill"
msgstr "자동 리필"

msgid "AMS not connected"
msgstr "AMS가 연결되지 않음"

msgid "Load Filament"
msgstr "필라멘트 넣기"

msgid "Unload Filament"
msgstr "필라멘트 빼기"

msgid "Ext Spool"
msgstr "외부 스풀"

msgid "Tips"
msgstr "팁"

msgid "Guide"
msgstr "가이드"

msgid "Retry"
msgstr "재시도"

msgid "Calibrating AMS..."
msgstr "AMS 교정 중..."

msgid "A problem occured during calibration. Click to view the solution."
msgstr "교정하는 동안 문제가 발생했습니다. 솔루션을 보려면 클릭하십시오."

msgid "Calibrate again"
msgstr "다시 교정"

msgid "Cancel calibration"
msgstr "교정 취소"

msgid "Idling..."
msgstr "대기 중..."

msgid "Heat the nozzle"
msgstr "노즐 가열"

msgid "Cut filament"
msgstr "필라멘트 자르기"

msgid "Pull back current filament"
msgstr "현재 필라멘트를 뒤로 당깁니다"

msgid "Push new filament into extruder"
msgstr "새로운 필라멘트를 압출기에 밀어 넣습니다"

msgid "Purge old filament"
msgstr "오래된 필라멘트 제거"

msgid "Feed Filament"
msgstr "필라멘트 공급"

msgid "Confirm extruded"
msgstr "압출 확인"

msgid "Check filament location"
msgstr "필라멘트 위치 확인"

msgid "Grab new filament"
msgstr "새 필라멘트 가져오기"

msgid ""
"Choose an AMS slot then press \"Load\" or \"Unload\" button to automatically "
"load or unload filiament."
msgstr ""
"AMS 슬롯을 선택한 후 \"넣기\" 또는 \"빼기\" 버튼을 눌러 필라멘트를 자동으로 "
"넣거나 뺍니다."

msgid "Edit"
msgstr "편집"

msgid ""
"All the selected objects are on the locked plate,\n"
"We can not do auto-arrange on these objects."
msgstr ""
"선택한 모든 물체는 잠긴 플레이트에 있습니다,\n"
"이러한 개체에 대해 자동 정렬을 수행할 수 없습니다."

msgid "No arrangable objects are selected."
msgstr "정렬 가능한 개체를 선택하지 않았습니다."

msgid ""
"This plate is locked,\n"
"We can not do auto-arrange on this plate."
msgstr ""
"이 플레이트는 잠겨 있습니다,\n"
"이 플레이트에서 자동 정렬을 할 수 없습니다."

msgid "Arranging..."
msgstr "정렬 중..."

msgid ""
"Arrange failed. Found some exceptions when processing object geometries."
msgstr "정렬에 실패했습니다. 개체 형상을 처리할 때 일부 예외를 발견했습니다."

msgid "Arranging"
msgstr "정렬 중"

msgid "Arranging canceled."
msgstr "정렬 취소됨."

msgid ""
"Arranging is done but there are unpacked items. Reduce spacing and try again."
msgstr ""
"정렬은 완료되었지만 배치가 안 된 항목이 있습니다. 간격을 줄이고 다시 시도하십"
"시오."

msgid "Arranging done."
msgstr "정렬 완료."

#, c-format, boost-format
msgid ""
"Arrangement ignored the following objects which can't fit into a single "
"bed:\n"
"%s"
msgstr ""
"정렬이 단일 플레이트에 들어갈 수 없는 다음 개체를 무시했습니다:\n"
"%s"

msgid ""
"All the selected objects are on the locked plate,\n"
"We can not do auto-orient on these objects."
msgstr ""
"선택한 모든 물체는 잠긴 플레이트에 있습니다,\n"
"이러한 개체에 대해 자동 방향 지정을 수행할 수 없습니다."

msgid ""
"This plate is locked,\n"
"We can not do auto-orient on this plate."
msgstr ""
"이 플레이트는 잠겨 있습니다,\n"
"이 플레이트에서 자동 방향 지정을 할 수 없습니다."

msgid "Orienting..."
msgstr "방향 지정 중..."

msgid "Orienting"
msgstr "방향 지정 중"

msgid "Filling bed "
msgstr "베드 채움 "

msgid "Bed filling canceled."
msgstr "베드 채움 취소됨."

msgid "Bed filling done."
msgstr "베드 채움 완료."

msgid "Error! Unable to create thread!"
msgstr "오류! 스레드를 만들 수 없습니다!"

msgid "Exception"
msgstr "예외"

msgid "Logging in"
msgstr "로그인 중"

msgid "Login failed"
msgstr "로그인 실패"

msgid "Please check the printer network connection."
msgstr "프린터 네트워크 연결을 확인하십시오."

msgid "Abnormal print file data. Please slice again."
msgstr "비정상적인 출력 파일 데이터: 다시 슬라이스하십시오."

msgid "Task canceled."
msgstr "작업 취소됨."

msgid "Upload task timed out. Please check the network status and try again."
msgstr ""
"업로드 작업 시간이 초과되었습니다.네트워크 상태를 확인하고 다시 시도하십시오."

msgid "Cloud service connection failed. Please try again."
msgstr "클라우드 서비스 연결에 실패했습니다. 다시 시도하십시오."

msgid "Print file not found. please slice again."
msgstr "출력파일을 찾을 수 없습니다. 다시 슬라이스하세요."

msgid ""
"The print file exceeds the maximum allowable size (1GB). Please simplify the "
"model and slice again."
msgstr ""
"출력 파일이 최대 허용 크기 (1GB) 를 초과했습니다.모델을 단순화하고 다시 슬라"
"이스하세요."

msgid "Failed to send the print job. Please try again."
msgstr "출력 작업을 전송하지 못했습니다. 다시 시도하십시오."

msgid "Failed to upload file to ftp. Please try again."
msgstr "Ftp에 파일을 업로드하지 못했습니다. 다시 시도해 주세요."

msgid ""
"Check the current status of the bambu server by clicking on the link above."
msgstr "위의 링크를 클릭하여 Bambu Lab 서버의 현재 상태를 확인하십시오."

msgid ""
"The size of the print file is too large. Please adjust the file size and try "
"again."
msgstr ""
"출력 파일의 크기가 너무 큽니다. 파일 크기를 조정한 후 다시 시도하십시오."

msgid "Print file not found, Please slice it again and send it for printing."
msgstr "출력 파일을 찾을 수 없습니다. 다시 슬라이스하여 출력전송하십시오."

msgid ""
"Failed to upload print file to FTP. Please check the network status and try "
"again."
msgstr ""
"FTP를 통한 출력 파일 업로드에 실패했습니다. 네트워크 상태를 확인하고 다시 시"
"도하십시오."

msgid "Sending print job over LAN"
msgstr "LAN을 통해 출력 작업 전송 중"

msgid "Sending print job through cloud service"
msgstr "클라우드 서비스를 통해 출력 작업 전송 중"

msgid "Service Unavailable"
msgstr "서비스 사용 불가"

msgid "Unkown Error."
msgstr "알 수 없는 오류."

msgid "Sending print configuration"
msgstr "출력 구성 전송 중"

#, c-format, boost-format
msgid "Successfully sent. Will automatically jump to the device page in %ss"
msgstr "성공적으로 보냈습니다. %s에서 자동으로 장치 페이지로 이동합니다"

#, c-format, boost-format
msgid "Successfully sent. Will automatically jump to the next page in %ss"
msgstr "성공적으로 전송되었습니다. %ss의 다음 페이지로 자동으로 이동합니다"

msgid "An SD card needs to be inserted before printing via LAN."
msgstr "LAN을 통해 출력하기 전에 SD 카드를 삽입해야 합니다."

msgid "Sending gcode file over LAN"
msgstr "LAN을 통해 G코드 파일 전송 중"

msgid "Sending gcode file to sdcard"
msgstr "SD 카드로 G코드 파일 전송 중"

#, c-format, boost-format
msgid "Successfully sent. Close current page in %s s"
msgstr "성공적으로 보냈습니다. %s초 내에 현재 페이지가 닫힙니다"

msgid "An SD card needs to be inserted before sending to printer."
msgstr "프린터로 전송 전에 SD 카드를 삽입해야 합니다."

msgid "Choose SLA archive:"
msgstr "SLA 아카이브 선택:"

msgid "Import file"
msgstr "파일 가져오기"

msgid "Import model and profile"
msgstr "모델과 파일 가져오기"

msgid "Import profile only"
msgstr "프로필만 가져오기"

msgid "Import model only"
msgstr "모델만 가져오기"

msgid "Accurate"
msgstr "정밀한"

msgid "Balanced"
msgstr "균형 잡힌"

msgid "Quick"
msgstr "빠른"

msgid "Importing SLA archive"
msgstr "SLA 아카이브 가져오는 중"

msgid ""
"The SLA archive doesn't contain any presets. Please activate some SLA "
"printer preset first before importing that SLA archive."
msgstr ""
"SLA 아카이브에 사전 설정이 없습니다. 해당 SLA 아카이브를 가져오기 전에 먼저 "
"일부 SLA 프린터 사전 설정을 활성화하십시오."

msgid "Importing canceled."
msgstr "가져오기가 취소되었습니다."

msgid "Importing done."
msgstr "가져오기가 완료되었습니다."

msgid ""
"The imported SLA archive did not contain any presets. The current SLA "
"presets were used as fallback."
msgstr ""
"가져온 SLA 아카이브에 사전 설정이 없습니다. 현재 SLA 사전 설정이 예비로 사용"
"되었습니다."

msgid "You cannot load SLA project with a multi-part object on the bed"
msgstr "베드에 다중 부품 개체가 있는 SLA 프로젝트를 로드할 수 없습니다"

msgid "Please check your object list before preset changing."
msgstr "사전 설정을 변경하기 전에 개체 목록을 확인하십시오."

msgid "Attention!"
msgstr "주목!"

msgid "Downloading"
msgstr "다운로드 중"

msgid "Download failed"
msgstr "다운로드 실패"

msgid "Cancelled"
msgstr "취소됨"

msgid "Install successfully."
msgstr "성공적으로 설치하였습니다."

msgid "Installing"
msgstr "설치 중"

msgid "Install failed"
msgstr "설치 실패"

msgid "Portions copyright"
msgstr "일부 저작권"

msgid "Copyright"
msgstr "저작권"

msgid "License"
msgstr "라이센스"

msgid "Orca Slicer is licensed under "
msgstr "Orca Slicer is licensed under "

msgid "GNU Affero General Public License, version 3"
msgstr "GNU Affero General Public License, version 3"

msgid ""
"Orca Slicer is based on BambuStudio by Bambulab, which is from PrusaSlicer "
"by Prusa Research.  PrusaSlicer is from Slic3r by Alessandro Ranellucci and "
"the RepRap community"
msgstr ""
"Orca Slicer는 Prusa Research의 PrusaSlicer에서 나온 Bambulab의 BambuStudio를 "
"기반으로 합니다.  PrusaSlicer는 Alessandro Ranellucci와 RepRap 커뮤니티의 "
"Slic3r에서 제작되었습니다"

msgid "Libraries"
msgstr "라이브러리"

msgid ""
"This software uses open source components whose copyright and other "
"proprietary rights belong to their respective owners"
msgstr ""
"이 소프트웨어는 저작권 및 기타 소유권이 해당 소유자에게 속한 오픈 소스 구성 "
"요소를 사용합니다"

#, c-format, boost-format
msgid "About %s"
msgstr "About %s"

msgid "Orca Slicer "
msgstr "Orca Slicer "

msgid "OrcaSlicer is based on BambuStudio, PrusaSlicer, and SuperSlicer."
msgstr ""
"OrcaSlicer는 BambuStudio, PrusaSlicer 및 SuperSlicer를 기반으로 합니다."

msgid "BambuStudio is originally based on PrusaSlicer by PrusaResearch."
msgstr "BambuStudio는 PrusaResearch의 PrusaSlicer를 기반으로 합니다."

msgid "PrusaSlicer is originally based on Slic3r by Alessandro Ranellucci."
msgstr "PrusaSlicer는 Alessandro Ranellucci의 Slic3r을 기반으로 합니다."

msgid ""
"Slic3r was created by Alessandro Ranellucci with the help of many other "
"contributors."
msgstr ""
"Slic3r은 Alessandro Ranellucci가 다른 많은 기여자들의 도움을 받아 만들었습니"
"다."

msgid "Version"
msgstr "버전"

msgid "AMS Materials Setting"
msgstr "AMS 재료 설정"

msgid "Confirm"
msgstr "확인"

msgid "Close"
msgstr "닫기"

msgid "Colour"
msgstr "색상"

msgid ""
"Nozzle\n"
"Temperature"
msgstr ""
"노즐\n"
"온도"

msgid "max"
msgstr "최대"

msgid "min"
msgstr "최소"

#, boost-format
msgid "The input value should be greater than %1% and less than %2%"
msgstr "입력 값은 %1%보다 크고 %2%보다 작아야 합니다"

msgid "SN"
msgstr "SN"

msgid "Setting AMS slot information while printing is not supported"
msgstr "출력 중에는 AMS 슬롯 정보 설정이 지원되지 않습니다"

msgid "Factors of Flow Dynamics Calibration"
msgstr "동적 유량 교정 계수"

msgid "PA Profile"
msgstr "PA 프로필"

msgid "Factor K"
msgstr "Factor K"

msgid "Factor N"
msgstr "Factor N"

msgid "Setting Virtual slot information while printing is not supported"
msgstr "출력 중에는 가상 슬롯 정보 설정이 지원되지 않습니다"

msgid "Are you sure you want to clear the filament information?"
msgstr "정말 필라멘트 정보를 삭제하시겠습니까?"

msgid "You need to select the material type and color first."
msgstr "재료 유형과 색상을 먼저 선택해야 합니다."

msgid "Please input a valid value (K in 0~0.5)"
msgstr "올바른 값을 입력하십시오 (K: 0~0.5)"

msgid "Please input a valid value (K in 0~0.5, N in 0.6~2.0)"
msgstr "올바른 값을 입력하십시오 (K: 0~0.5, N: 0.6~2.0)"

msgid "Other Color"
msgstr "기타 색상"

msgid "Custom Color"
msgstr "맞춤 색상"

msgid "Dynamic flow calibration"
msgstr "동적 유량 교정"

msgid ""
"The nozzle temp and max volumetric speed will affect the calibration "
"results. Please fill in the same values as the actual printing. They can be "
"auto-filled by selecting a filament preset."
msgstr ""
"노즐 온도와 최대 체적 속도는 교정 결과에 영향을 미칩니다. 실제 출력과 동일한 "
"값을 입력하십시오. 필라멘트 사전 설정을 선택하여 자동으로 입력할 수 있습니다."

msgid "Nozzle Diameter"
msgstr "노즐 직경"

msgid "Bed Type"
msgstr "베드 유형"

msgid "Nozzle temperature"
msgstr "노즐 온도"

msgid "Bed Temperature"
msgstr "베드 온도"

msgid "Max volumetric speed"
msgstr "최대 체적 속도"

msgid "℃"
msgstr "℃"

msgid "Bed temperature"
msgstr "베드 온도"

msgid "mm³"
msgstr "mm³"

msgid "Start calibration"
msgstr "교정 시작"

msgid "Next"
msgstr "다음"

msgid ""
"Calibration completed. Please find the most uniform extrusion line on your "
"hot bed like the picture below, and fill the value on its left side into the "
"factor K input box."
msgstr ""
"교정이 완료되었습니다. 당신의 고온 베드에서 아래 사진과 같이 가장 균일한 압"
"출 선을 찾아 왼쪽에 있는 값을 입력 상자의 Factor K에 채워주세요."

msgid "Save"
msgstr "저장"

msgid "Last Step"
msgstr "마지막 단계"

msgid "Example"
msgstr "예시"

#, c-format, boost-format
msgid "Calibrating... %d%%"
msgstr "교정 중... %d%%"

msgid "Calibration completed"
msgstr "교정 완료"

#, c-format, boost-format
msgid "%s does not support %s"
msgstr "%s은(는) %s을(를) 지원하지 않습니다"

msgid "Dynamic flow Calibration"
msgstr "동적 유량 교정"

msgid "Step"
msgstr "단계"

msgid "AMS Slots"
msgstr "AMS 슬롯"

msgid ""
"Note: Only the AMS slots loaded with the same material type can be selected."
msgstr "참고: 동일한 재료 유형으로 장착된 AMS 슬롯만 선택할 수 있습니다."

msgid "Enable AMS"
msgstr "AMS 사용"

msgid "Print with filaments in the AMS"
msgstr "AMS의 필라멘트로 출력"

msgid "Disable AMS"
msgstr "AMS 미사용"

msgid "Print with the filament mounted on the back of chassis"
msgstr "섀시 뒷면에 필라멘트를 장착한 상태에서 출력"

msgid "Cabin humidity"
msgstr "AMS 습도"

msgid ""
"Green means that AMS humidity is normal, orange represent humidity is high, "
"red represent humidity is too high.(Hygrometer: lower the better.)"
msgstr ""
"녹색은 AMS 습도가 정상임을 의미하고 주황색은 습도가 높음을 나타내고 빨간색은 "
"습도가 너무 높음을 나타냅니다.(습도계: 낮을수록 좋습니다.)"

msgid "Desiccant status"
msgstr "건조제 상태"

msgid ""
"A desiccant status lower than two bars indicates that desiccant may be "
"inactive. Please change the desiccant.(The bars: higher the better.)"
msgstr ""
"건조제 상태가 두 개의 막대보다 낮을 경우 건조제가 비활성 상태일 수 있음을 나"
"타냅니다. 건조제를 교체해 주세요.(막대: 높을수록 좋습니다.)"

msgid ""
"Note: When the lid is open or the desiccant pack is changed, it can take "
"hours or a night to absorb the moisture. Low temperatures also slow down the "
"process. During this time, the indicator may not represent the chamber "
"accurately."
msgstr ""
"참고: 뚜껑이 열려 있거나 건조제 팩을 교체한 경우 수분을 흡수하는 데 몇 시간 "
"또는 하룻밤이 걸릴 수 있습니다. 온도가 낮으면 흡수 속도도 느려집니다. 이 시"
"간 동안 표시기가 챔버를 정확하게 나타내지 못할 수 있습니다."

msgid ""
"Config which AMS slot should be used for a filament used in the print job"
msgstr "출력 작업에 사용되는 필라멘트에 사용할 AMS 슬롯 구성"

msgid "Filament used in this print job"
msgstr "이 출력 작업에 사용된 필라멘트"

msgid "AMS slot used for this filament"
msgstr "이 필라멘트에 사용되는 AMS 슬롯"

msgid "Click to select AMS slot manually"
msgstr "클릭하여 AMS 슬롯을 수동으로 선택합니다"

msgid "Do not Enable AMS"
msgstr "AMS 사용 안 함"

msgid "Print using materials mounted on the back of the case"
msgstr "케이스 뒷면에 장착된 재료를 사용하여 출력"

msgid "Print with filaments in ams"
msgstr "AMS의 필라멘트로 출력"

msgid "Print with filaments mounted on the back of the chassis"
msgstr "섀시 뒷면에 필라멘트를 장착하여 출력"

msgid ""
"When the current material run out, the printer will continue to print in the "
"following order."
msgstr "현재 재료가 소진되면 프린터는 다음 순서로 계속 출력합니다."

msgid "Group"
msgstr "그룹"

msgid ""
"There are currently no identical spare consumables available, and automatic "
"replenishment is currently not possible. \n"
"(Currently supporting automatic supply of consumables with the same brand, "
"material type, and color)"
msgstr ""
"현재 동일한 예비 소모품을 사용할 수 없으며 자동 보충도 현재 불가능합니다.\n"
"(현재 동일한 브랜드, 재질, 색상의 소모품 자동공급 지원)"

msgid "AMS Settings"
msgstr "AMS 설정"

msgid "Insertion update"
msgstr "삽입 업데이트"

msgid ""
"The AMS will automatically read the filament information when inserting a "
"new Bambu Lab filament. This takes about 20 seconds."
msgstr ""
"AMS는 새 Bambu Lab 필라멘트를 삽입할 때 필라멘트 정보를 자동으로 읽습니다. "
"이 작업은 약 20초 정도 걸립니다."

msgid ""
"Note: if new filament is inserted during  printing, the AMS will not "
"automatically read any information until printing is completed."
msgstr ""
"참고: 출력 중에 새 필라멘트를 삽입하면 출력이 완료될 때까지 AMS가 자동으로 어"
"떤 정보도 읽지 않습니다."

msgid ""
"When inserting a new filament, the AMS will not automatically read its "
"information, leaving it blank for you to enter manually."
msgstr ""
"새 필라멘트를 삽입할 때 AMS는 정보를 자동으로 읽지 않고 사용자가 수동으로 입"
"력할 수 있도록 비워 둡니다."

msgid "Power on update"
msgstr "업데이트 전원 유지"

msgid ""
"The AMS will automatically read the information of inserted filament on "
"start-up. It will take about 1 minute.The reading process will roll filament "
"spools."
msgstr ""
"AMS는 시동 시 삽입된 필라멘트의 정보를 자동으로 읽습니다. 1분 정도 걸립니다. "
"판독 프로세스는 필라멘트 스풀을 롤링합니다."

msgid ""
"The AMS will not automatically read information from inserted filament "
"during startup and will continue to use the information recorded before the "
"last shutdown."
msgstr ""
"AMS는 시동 중에 삽입된 필라멘트의 정보를 자동으로 읽지 않으며 마지막 종료 전"
"에 기록된 정보를 계속 사용합니다."

msgid "Update remaining capacity"
msgstr "남은 용량 업데이트"

msgid ""
"The AMS will estimate Bambu filament's remaining capacity after the filament "
"info is updated. During printing, remaining capacity will be updated "
"automatically."
msgstr ""
"AMS는 필라멘트 정보가 업데이트된 후 Bambu 필라멘트의 잔여 용량을 추정할 것입"
"니다. 출력하는 동안 남은 용량이 자동으로 업데이트됩니다."

msgid "AMS filament backup"
msgstr "AMS 필라멘트 백업"

msgid ""
"AMS will continue to another spool with the same properties of filament "
"automatically when current filament runs out"
msgstr ""
"AMS는 현재 필라멘트가 소진되면 동일한 필라멘트 특성을 가진 다른 스풀로 자동으"
"로 이동합니다"

msgid "File"
msgstr "파일"

msgid "Calibration"
msgstr "교정"

msgid ""
"Failed to download the plug-in. Please check your firewall settings and vpn "
"software, check and retry."
msgstr ""
"플러그인을 다운로드하지 못했습니다. 방화벽 설정 및 VPN 소프트웨어를 확인하고 "
"확인한 후 다시 시도하십시오."

msgid ""
"Failed to install the plug-in. Please check whether it is blocked or deleted "
"by anti-virus software."
msgstr ""
"플러그인을 설치하지 못했습니다. 안티바이러스 소프트웨어에 의해 차단 또는 삭제"
"되었는지 확인하십시오."

msgid "click here to see more info"
msgstr "자세한 내용을 보려면 여기를 클릭하십시오"

msgid "Please home all axes (click "
msgstr "모든 축을 홈으로 이동하십시오(클릭 "

msgid ""
") to locate the toolhead's position. This prevents device moving beyond the "
"printable boundary and causing equipment wear."
msgstr ""
")을 클릭하여 툴헤드의 위치를 찾습니다. 이렇게 하면 장치가 출력 가능한 경계를 "
"벗어나 장치가 마모되는 것을 방지할 수 있습니다."

msgid "Go Home"
msgstr "홈으로 이동"

msgid ""
"A error occurred. Maybe memory of system is not enough or it's a bug of the "
"program"
msgstr ""
"오류가 발생했습니다. 시스템 메모리가 부족하거나 프로그램의 버그일 수 있습니다"

msgid "Please save project and restart the program. "
msgstr "프로젝트를 저장하고 프로그램을 다시 시작하십시오. "

msgid "Processing G-Code from Previous file..."
msgstr "이전 파일의 G코드를 처리하는 중..."

msgid "Slicing complete"
msgstr "슬라이싱 완료"

msgid "Access violation"
msgstr "액세스 위반"

msgid "Illegal instruction"
msgstr "잘못된 명령"

msgid "Divide by zero"
msgstr "0으로 나누기"

msgid "Overflow"
msgstr "압출과다"

msgid "Underflow"
msgstr "압출부족"

msgid "Floating reserved operand"
msgstr "Floating reserved operand"

msgid "Stack overflow"
msgstr "스택 오버플로"

msgid "Unknown error when export G-code."
msgstr "G코드를 내보낼 때 알 수 없는 오류가 발생했습니다."

#, boost-format
msgid ""
"Failed to save gcode file.\n"
"Error message: %1%.\n"
"Source file %2%."
msgstr ""
"G코드 파일을 저장하지 못했습니다.\n"
"오류 메시지: %1%.\n"
"원본 파일 %2%."

#, boost-format
msgid "Succeed to export G-code to %1%"
msgstr "G코드를 %1%로 내보내기 성공"

msgid "Running post-processing scripts"
msgstr "Post-processing scripts 실행 중"

msgid "Copying of the temporary G-code to the output G-code failed"
msgstr "출력 G코드에 임시 G코드를 복사하지 못했습니다"

#, boost-format
msgid "Scheduling upload to `%1%`. See Window -> Print Host Upload Queue"
msgstr "%1%로 업로드 예약 중. 윈도우 -> 호스트 업로드 출력 대기열 참조"

msgid "Origin"
msgstr "원점"

msgid "Diameter"
msgstr "직경"

msgid "Size in X and Y of the rectangular plate."
msgstr "직사각형 플레이트의 X 및 Y 크기."

msgid ""
"Distance of the 0,0 G-code coordinate from the front left corner of the "
"rectangle."
msgstr "직사각형의 전면 왼쪽 모서리에서 G코드 좌표 0,0 까지의 거리입니다."

msgid ""
"Diameter of the print bed. It is assumed that origin (0,0) is located in the "
"center."
msgstr "출력 베드의 직경입니다. 원점(0,0)이 중심에 있다고 가정합니다."

msgid "Rectangular"
msgstr "직사각형"

msgid "Circular"
msgstr "원형"

msgid "Custom"
msgstr "사용자 설정"

msgid "Load shape from STL..."
msgstr "STL에서 모양 불러오기..."

msgid "Settings"
msgstr "설정"

msgid "Texture"
msgstr "텍스처"

msgid "Remove"
msgstr "제거"

msgid "Not found:"
msgstr "찾을 수 없음:"

msgid "Model"
msgstr "모델"

msgid "Choose an STL file to import bed shape from:"
msgstr "베드 모양을 불러올 STL 파일 선택:"

msgid "Invalid file format."
msgstr "잘못된 파일 형식입니다."

msgid "Error! Invalid model"
msgstr "오류! 잘못된 모델입니다"

msgid "The selected file contains no geometry."
msgstr "선택한 파일에 형상이 없습니다."

msgid ""
"The selected file contains several disjoint areas. This is not supported."
msgstr "선택한 파일에 여러 개의 분리된 영역이 있습니다. 지원되지 않습니다."

msgid "Choose a file to import bed texture from (PNG/SVG):"
msgstr "베드 텍스쳐를 불러올 파일 선택(PNG/SVG):"

msgid "Choose an STL file to import bed model from:"
msgstr "베드 모델을 가져올 STL 파일 선택:"

msgid "Bed Shape"
msgstr "베드 모양"

msgid ""
"Nozzle may be blocked when the temperature is out of recommended range.\n"
"Please make sure whether to use the temperature to print.\n"
"\n"
msgstr ""
"온도가 권장 범위를 벗어나면 노즐이 막힐 수 있습니다.\n"
"출력 시 어떤 온도를 사용할지 확인하십시오.\n"
"\n"

#, c-format, boost-format
msgid ""
"Recommended nozzle temperature of this filament type is [%d, %d] degree "
"centigrade"
msgstr "이 필라멘트 유형의 권장 노즐 온도는 [%d, %d]°C입니다"

msgid ""
"Too small max volumetric speed.\n"
"Reset to 0.5"
msgstr ""
"최대 체적 속도가 너무 작습니다.\n"
"0.5로 재설정"

#, c-format, boost-format
msgid ""
"Current chamber temperature is higher than the material's safe temperature,"
"it may result in material softening and clogging.The maximum safe "
"temperature for the material is %d"
msgstr ""
"현재 챔버 온도가 재료의 안전 온도보다 높으므로 재료가 부드러워지고 막힐 수 있"
"습니다. 재료의 최대 안전 온도는 %d입니다"

msgid ""
"Too small layer height.\n"
"Reset to 0.2"
msgstr ""
"레이어 높이가 너무 작습니다.\n"
"0.2로 재설정"

msgid ""
"Too small ironing spacing.\n"
"Reset to 0.1"
msgstr ""
"다림질 간격이 너무 작습니다.\n"
"0.1로 재설정"

msgid ""
"Zero initial layer height is invalid.\n"
"\n"
"The first layer height will be reset to 0.2."
msgstr ""
"초기 레이어 높이 0은 잘못된 값입니다.\n"
"\n"
"첫 번째 레이어 높이가 0.2로 재설정됩니다."

msgid ""
"This setting is only used for model size tunning with small value in some "
"cases.\n"
"For example, when model size has small error and hard to be assembled.\n"
"For large size tuning, please use model scale function.\n"
"\n"
"The value will be reset to 0."
msgstr ""
"이 설정은 몇몇 작은 값을 가진 모델 크기 조정에만 사용됩니다.\n"
"예를 들어, 모델 크기에 작은 오류가 있고 조립하기 어려운 경우입니다.\n"
"큰 사이즈의 튜닝은 모델 배율 기능을 사용해주세요.\n"
"\n"
"값이 0으로 재설정됩니다."

msgid ""
"Too large elefant foot compensation is unreasonable.\n"
"If really have serious elephant foot effect, please check other settings.\n"
"For example, whether bed temperature is too high.\n"
"\n"
"The value will be reset to 0."
msgstr ""
"너무 큰 코끼리 발 보정은 부적절합니다.\n"
"코끼리 발 효과가 정말 심각한 경우 다른 설정을 확인하십시오.\n"
"예를 들어, 침대 온도가 너무 높은지 여부를 확인합니다.\n"
"\n"
"값이 0으로 재설정됩니다."

msgid ""
"Spiral mode only works when wall loops is 1, support is disabled, top shell "
"layers is 0, sparse infill density is 0 and timelapse type is traditional."
msgstr ""
"나선 모드는 벽 루프 1, 지지대 비활성화, 상단 셸 레이어 0, 드문 내부 채움 밀"
"도 0, 타임랩스 유형이 기존인 경우에만 작동합니다."

msgid " But machines with I3 structure will not generate timelapse videos."
msgstr " 그러나 I3 구조의 장치는 타임랩스 비디오를 생성하지 않습니다."

msgid ""
"Change these settings automatically? \n"
"Yes - Change these settings and enable spiral mode automatically\n"
"No  - Give up using spiral mode this time"
msgstr ""
"이 설정을 자동으로 변경하시겠습니까?\n"
"예   - 이 설정을 변경하고 나선 모드를 자동으로 활성화합니다\n"
"아니오 - 이번에는 나선 모드 사용을 포기합니다"

msgid ""
"Prime tower does not work when Adaptive Layer Height or Independent Support "
"Layer Height is on.\n"
"Which do you want to keep?\n"
"YES - Keep Prime Tower\n"
"NO  - Keep Adaptive Layer Height and Independent Support Layer Height"
msgstr ""
"적응형 레이어 높이 또는 독립적 지지대 레이어 높이가 켜져 있으면 프라임 타워"
"가 작동하지 않습니다.\n"
"어떤 것을 유지하시겠습니까?\n"
"예   - 프라임 타워 유지\n"
"아니요 - 적응형 레이어 높이 및 독립적 지지대 레이어 높이 유지"

msgid ""
"Prime tower does not work when Adaptive Layer Height is on.\n"
"Which do you want to keep?\n"
"YES - Keep Prime Tower\n"
"NO  - Keep Adaptive Layer Height"
msgstr ""
"적응형 레이어 높이가 켜져 있으면 프라임 타워가 작동하지 않습니다.\n"
"어떤 것을 유지하시겠습니까?\n"
"예   - 프라임 타워 유지\n"
"아니요 - 적응형 레이어 높이 유지"

msgid ""
"Prime tower does not work when Independent Support Layer Height is on.\n"
"Which do you want to keep?\n"
"YES - Keep Prime Tower\n"
"NO  - Keep Independent Support Layer Height"
msgstr ""
"독립적 지지대 레이어 높이가 켜져 있으면 프라임 타워가 작동하지 않습니다.\n"
"어떤 것을 유지하시겠습니까?\n"
"예   - 프라임 타워 유지\n"
"아니요 - 독립적 지지대 레이어 높이 유지"

#, boost-format
msgid "%1% infill pattern doesn't support 100%% density."
msgstr "%1% 내부 채움 패턴은 100%% 밀도를 지원하지 않습니다."

msgid ""
"Switch to rectilinear pattern?\n"
"Yes - switch to rectilinear pattern automaticlly\n"
"No  - reset density to default non 100% value automaticlly"
msgstr ""
"직선 패턴으로 전환하시겠습니까?\n"
"예   - 자동으로 직선 패턴으로 전환합니다\n"
"아니요 - 밀도를 기본값(100%가 아닌 값)으로 자동 재설정합니다"

msgid ""
"While printing by Object, the extruder may collide skirt.\n"
"Thus, reset the skirt layer to 1 to avoid that."
msgstr ""
"개체별 출력시 압출기가 스커트와 충돌할 수 있습니다.\n"
"스커트 레이어를 1로 재설정하여 이를 방지합니다."

msgid "Auto bed leveling"
msgstr "자동 베드 레벨링"

msgid "Heatbed preheating"
msgstr "고온 베드 예열"

msgid "Sweeping XY mech mode"
msgstr "스위핑 XY 기계 모드"

msgid "Changing filament"
msgstr "필라멘트 변경 중"

msgid "M400 pause"
msgstr "M400 일시 정지"

msgid "Paused due to filament runout"
msgstr "필라멘트 소진으로 일시 정지됨"

msgid "Heating hotend"
msgstr "핫엔드 가열 중"

msgid "Calibrating extrusion"
msgstr "압출 교정 중"

msgid "Scanning bed surface"
msgstr "베드 표면 스캔 중"

msgid "Inspecting first layer"
msgstr "첫 번째 레이어 검사 중"

msgid "Identifying build plate type"
msgstr "빌드 플레이트 유형 식별 중"

msgid "Calibrating Micro Lidar"
msgstr "마이크로 레이더 보정 중"

msgid "Homing toolhead"
msgstr "툴헤드 홈으로 이동 중"

msgid "Cleaning nozzle tip"
msgstr "노즐 팁 청소 중"

msgid "Checking extruder temperature"
msgstr "압출기 온도 확인 중"

msgid "Printing was paused by the user"
msgstr "사용자가 출력을 일시 정지했습니다"

msgid "Pause of front cover falling"
msgstr "전면 커버 분리로 일시 정지됨"

msgid "Calibrating the micro lida"
msgstr "마이크로 레이더 교정"

msgid "Calibrating extrusion flow"
msgstr "압출 유량 교정"

msgid "Paused due to nozzle temperature malfunction"
msgstr "노즐 온도 오작동으로 일시 정지됨"

msgid "Paused due to heat bed temperature malfunction"
msgstr "히트 베드 온도 오작동으로 일시 정지됨"

msgid "Filament unloading"
msgstr "필라멘트 빼는 중"

msgid "Skip step pause"
msgstr "단계 일시정지 건너뛰기"

msgid "Filament loading"
msgstr "필라멘트 넣는 중"

msgid "Motor noise calibration"
msgstr "모터 소음 교정"

msgid "Paused due to AMS lost"
msgstr "AMS 정보 손실로 인해 일시중지됨"

msgid "Paused due to low speed of the heat break fan"
msgstr "느린 방열팬 속도로 일시중지됨"

msgid "Paused due to chamber temperature control error"
msgstr "챔버 온도 제어 오류로 인해 일시 중지됨"

msgid "Cooling chamber"
msgstr "냉각 챔버"

msgid "Paused by the Gcode inserted by user"
msgstr "사용자가 삽입한 G코드로 인해 일시중지됨"

msgid "Motor noise showoff"
msgstr "모터 소음 표시"

msgid "MC"
msgstr "MC"

msgid "MainBoard"
msgstr "메인보드"

msgid "TH"
msgstr "TH"

msgid "XCam"
msgstr "XCam"

msgid "Unknown"
msgstr "알 수 없는"

msgid "Fatal"
msgstr "치명적"

msgid "Serious"
msgstr "심각한"

msgid "Common"
msgstr "일반적"

msgid "Update successful."
msgstr "업데이트에 성공했습니다."

msgid "Downloading failed."
msgstr "다운로드 실패."

msgid "Verification failed."
msgstr "확인에 실패했습니다."

msgid "Update failed."
msgstr "업데이트에 실패했습니다."

msgid ""
"The current chamber temperature or the target chamber temperature exceeds "
"45℃.In order to avoid extruder clogging,low temperature filament(PLA/PETG/"
"TPU) is not allowed to be loaded."
msgstr ""
"현재 챔버 온도 또는 목표 챔버 온도가 45℃를 초과합니다. 압출기 막힘을 방지하"
"기 위해 저온 필라멘트(PLA/PETG/TPU)를 로드할 수 없습니다."

msgid ""
"Low temperature filament(PLA/PETG/TPU) is loaded in the extruder.In order to "
"avoid extruder clogging,it is not allowed to set the chamber temperature "
"above 45℃."
msgstr ""
"압출기에 저온 필라멘트(PLA/PETG/TPU)가 장착되어 있습니다. 압출기 막힘을 방지"
"하기 위해 챔버 온도를 45℃ 이상으로 설정할 수 없습니다."

msgid ""
"When you set the chamber temperature below 40℃, the chamber temperature "
"control will not be activated. And the target chamber temperature will "
"automatically be set to 0℃."
msgstr ""
"챔버 온도를 40℃ 이하로 설정하면 챔버 온도 제어가 활성화되지 않습니다. 그리고 "
"목표 챔버 온도는 자동으로 0℃로 설정됩니다."

msgid "Failed to start printing job"
msgstr "출력 작업을 시작하지 못했습니다"

msgid "Invalid nozzle diameter"
msgstr "잘못된 노즐 직경"

msgid "Calibration error"
msgstr "교정 오류"

msgid "TPU is not supported by AMS."
msgstr "TPU는 AMS에서 지원되지 않습니다."

msgid "Bambu PET-CF/PA6-CF is not supported by AMS."
msgstr "Bambu PET-CF/PA6-CF는 AMS에서 지원되지 않습니다."

msgid ""
"Damp PVA will become flexible and get stuck inside AMS,please take care to "
"dry it before use."
msgstr ""
"Damp PVA will become flexible and get stuck inside AMS,please take care to "
"dry it before use."

msgid ""
"CF/GF filaments are hard and brittle, It's easy to break or get stuck in "
"AMS, please use with caution."
msgstr ""
"CF/GF 필라멘트는 단단하고 부서지기 쉽습니다. AMS에 걸리거나 부러지기 쉬우므"
"로 주의하여 사용하십시오."

msgid "default"
msgstr "기본값"

msgid "parameter name"
msgstr "매개변수 이름"

msgid "N/A"
msgstr "N/A"

#, c-format, boost-format
msgid "%s can't be percentage"
msgstr "%s는 백분율일 수 없습니다"

#, c-format, boost-format
msgid "Value %s is out of range, continue?"
msgstr "%s 값이 범위를 벗어났습니다. 계속하시겠습니까?"

msgid "Parameter validation"
msgstr "매개변수 유효성 검사"

msgid "Value is out of range."
msgstr "값이 범위를 벗어났습니다."

#, c-format, boost-format
msgid ""
"Is it %s%% or %s %s?\n"
"YES for %s%%, \n"
"NO for %s %s."
msgstr ""
"%s%% 또는 %s %s입니까?\n"
"%s%%에 대해 예,\n"
"%s %s에 대해 아니요."

#, boost-format
msgid "Invalid format. Expected vector format: \"%1%\""
msgstr "잘못된 형식입니다. 필요한 벡터 형식: \"%1%\""

msgid "Layer Height"
msgstr "레이어 높이"

msgid "Line Width"
msgstr "선 너비"

msgid "Fan Speed"
msgstr "팬 속도"

msgid "Temperature"
msgstr "온도"

msgid "Flow"
msgstr "유량"

msgid "Tool"
msgstr "툴"

msgid "Layer Time"
msgstr "레이어 시간"

msgid "Layer Time (log)"
msgstr "레이어 시간(log)"

msgid "Height: "
msgstr "높이: "

msgid "Width: "
msgstr "너비: "

msgid "Speed: "
msgstr "속도: "

msgid "Flow: "
msgstr "유량: "

msgid "Layer Time: "
msgstr "레이어 시간: "

msgid "Fan: "
msgstr "팬: "

msgid "Temperature: "
msgstr "온도: "

msgid "Loading G-codes"
msgstr "G코드 불러오는 중"

msgid "Generating geometry vertex data"
msgstr "기하학 정점 데이터 생성"

msgid "Generating geometry index data"
msgstr "기하학 색인 데이터 생성"

msgid "Statistics of All Plates"
msgstr "모든 플레이트 통계"

msgid "Display"
msgstr "표시"

msgid "Flushed"
msgstr "버리기"

msgid "Total"
msgstr "합계"

msgid "Total Estimation"
msgstr "추정치 합계"

msgid "Total time"
msgstr "시간 합계"

msgid "Total cost"
msgstr "총 비용"

msgid "up to"
msgstr "까지"

msgid "above"
msgstr "위에"

msgid "from"
msgstr "부터"

msgid "Color Scheme"
msgstr "색 구성표"

msgid "Time"
msgstr "시간"

msgid "Percent"
msgstr "퍼센트"

msgid "Layer Height (mm)"
msgstr "레이어 높이(mm)"

msgid "Line Width (mm)"
msgstr "선 너비(mm)"

msgid "Speed (mm/s)"
msgstr "속도 (mm/s)"

msgid "Fan Speed (%)"
msgstr "팬 속도 (%)"

msgid "Temperature (°C)"
msgstr "온도 (°C)"

msgid "Volumetric flow rate (mm³/s)"
msgstr "체적 유량 (mm³/s)"

msgid "Used filament"
msgstr "사용된 필라멘트"

msgid "Travel"
msgstr "이동"

msgid "Seams"
msgstr "솔기"

msgid "Retract"
msgstr "퇴출"

msgid "Unretract"
msgstr "비퇴출(언리트렉트)"

msgid "Filament Changes"
msgstr "필라멘트 변경"

msgid "Wipe"
msgstr "닦기"

msgid "Options"
msgstr "옵션"

msgid "travel"
msgstr "이동"

msgid "Extruder"
msgstr "압출기"

msgid "Filament change times"
msgstr "필라멘트 변경 시간"

msgid "Cost"
msgstr "비용"

msgid "Color change"
msgstr "색 변경"

msgid "Print"
msgstr "출력"

msgid "Pause"
msgstr "일시 정지"

msgid "Printer"
msgstr "프린터"

msgid "Print settings"
msgstr "프린터 설정"

msgid "Time Estimation"
msgstr "추정 시간"

msgid "Normal mode"
msgstr "일반 모드"

msgid "Prepare time"
msgstr "준비 시간"

msgid "Model printing time"
msgstr "모델 출력 시간"

msgid "Switch to silent mode"
msgstr "무음 모드로 전환"

msgid "Switch to normal mode"
msgstr "일반 모드로 전환"

msgid "Variable layer height"
msgstr "레이어 높이 가변"

msgid "Adaptive"
msgstr "적응형"

msgid "Quality / Speed"
msgstr "품질 / 속도"

msgid "Smooth"
msgstr "유연"

msgid "Radius"
msgstr "반경"

msgid "Keep min"
msgstr "최소로 유지"

msgid "Left mouse button:"
msgstr "마우스 왼쪽 버튼:"

msgid "Add detail"
msgstr "세부정보 추가"

msgid "Right mouse button:"
msgstr "마우스 오른쪽 버튼:"

msgid "Remove detail"
msgstr "세부정보 삭제"

msgid "Shift + Left mouse button:"
msgstr "Shift + 마우스 왼쪽 버튼:"

msgid "Reset to base"
msgstr "기본으로 초기화"

msgid "Shift + Right mouse button:"
msgstr "Shift + 마우스 오른쪽 버튼:"

msgid "Smoothing"
msgstr "스무딩"

msgid "Mouse wheel:"
msgstr "마우스 휠:"

msgid "Increase/decrease edit area"
msgstr "편집 영역 증가/감소"

msgid "Sequence"
msgstr "순서"

msgid "Mirror Object"
msgstr "개체 반전"

msgid "Tool Move"
msgstr "툴 이동"

msgid "Tool Rotate"
msgstr "툴 회전"

msgid "Move Object"
msgstr "개체 이동"

msgid "Auto Orientation options"
msgstr "자동 방향 지정 옵션"

msgid "Enable rotation"
msgstr "회전 활성화"

msgid "Optimize support interface area"
msgstr "지지대 접점 영역 최적화"

msgid "Orient"
msgstr "방향"

msgid "Arrange options"
msgstr "정렬 옵션"

msgid "Spacing"
msgstr "간격"

msgid "Auto rotate for arrangement"
msgstr "자동 회전 후 정렬"

msgid "Allow multiple materials on same plate"
msgstr "동일한 플레이트에 여러 재료 허용"

msgid "Avoid extrusion calibration region"
msgstr "압출 교정 영역을 피하십시오"

msgid "Align to Y axis"
msgstr "Y축으로 정렬"

msgid "Add"
msgstr "추가"

msgid "Add plate"
msgstr "플레이트 추가"

msgid "Auto orient"
msgstr "자동 방향 지정"

msgid "Arrange all objects"
msgstr "모든 개체 정렬"

msgid "Arrange objects on selected plates"
msgstr "선택한 플레이트의 개체 정렬"

msgid "Split to objects"
msgstr "개체로 분할"

msgid "Split to parts"
msgstr "부품으로 분할"

msgid "Assembly View"
msgstr "조립도"

msgid "Select Plate"
msgstr "플레이트 선택"

msgid "Assembly Return"
msgstr "조립 되돌리기"

msgid "return"
msgstr "돌아가기"

msgid "Paint Toolbar"
msgstr "칠하기 도구 모음"

msgid "Explosion Ratio"
msgstr "분해 비율"

msgid "Section View"
msgstr "단면도"

msgid "Assemble Control"
msgstr "조립 제어"

msgid "Total Volume:"
msgstr "총 용량:"

msgid "Assembly Info"
msgstr "조립 정보"

msgid "Volume:"
msgstr "용량:"

msgid "Size:"
msgstr "크기:"

#, c-format, boost-format
msgid ""
"Conflicts of gcode paths have been found at layer %d, z = %.2lf mm. Please "
"separate the conflicted objects farther (%s <-> %s)."
msgstr ""
"레이어 %d, z = %.2lf mm에서 G코드 경로 충돌이 발견되었습니다. 충돌하는 개체"
"를 더 멀리 분리하십시오(%s <-> %s)."

msgid "An object is layed over the boundary of plate."
msgstr "개체가 플레이트 경계 위에 놓여 있습니다."

msgid "A G-code path goes beyond the max print height."
msgstr "G코드 경로가 출력 최대 높이를 넘어갑니다."

msgid "A G-code path goes beyond the boundary of plate."
msgstr "G코드 경로가 플레이트 경계를 넘어갑니다."

msgid "Only the object being edit is visible."
msgstr "편집 중인 개체만 표시됩니다."

msgid ""
"An object is laid over the boundary of plate or exceeds the height limit.\n"
"Please solve the problem by moving it totally on or off the plate, and "
"confirming that the height is within the build volume."
msgstr ""
"개체가 플레이트 경계를 넘었거나 높이 제한을 초과했습니다.\n"
"플레이트 위 또는 밖으로 완전히 이동시키고 높이가 빌드 출력 가능 영역 내에 있"
"는지 확인하여 문제를 해결하십시오."

msgid "Calibration step selection"
msgstr "교정 단계 선택"

msgid "Micro lidar calibration"
msgstr "마이크로 레이더 교정"

msgid "Bed leveling"
msgstr "베드 레벨링"

msgid "Vibration compensation"
msgstr "진동 보정"

msgid "Motor noise cancellation"
msgstr "모터 소음 제거"

msgid "Calibration program"
msgstr "교정 프로그램"

msgid ""
"The calibration program detects the status of your device automatically to "
"minimize deviation.\n"
"It keeps the device performing optimally."
msgstr ""
"교정 프로그램은 장치의 상태를 자동으로 감지하여 편차를 최소화합니다.\n"
"이를 통해 장치가 최적의 성능을 유지하도록 합니다."

msgid "Calibration Flow"
msgstr "유량 교정"

msgid "Start Calibration"
msgstr "교정 시작"

msgid "No step selected"
msgstr "선택한 단계가 없습니다"

msgid "Completed"
msgstr "완료"

msgid "Calibrating"
msgstr "교정 중"

msgid "Auto-record Monitoring"
msgstr "모니터링 자동 기록"

msgid "Go Live"
msgstr "Go Live"

msgid "Resolution"
msgstr "해상도"

msgid "Show \"Live Video\" guide page."
msgstr "라이브 비디오 가이드 페이지를 표시합니다."

msgid "720p"
msgstr "720p"

msgid "1080p"
msgstr "1080p"

msgid "ConnectPrinter(LAN)"
msgstr "프린터 연결(LAN)"

msgid "Please input the printer access code:"
msgstr "프린터 액세스 코드를 입력:"

msgid ""
"You can find it in \"Settings > Network > Connection code\"\n"
"on the printer, as shown in the figure:"
msgstr ""
"\"설정 > 네트워크 > 연결코드\"에서 확인하실 수 있습니다\n"
"또는 그림에 표시된 것처럼 프린터에 표시됩니다:"

msgid "Invalid input."
msgstr "잘못된 입력입니다."

msgid "New Window"
msgstr "새로운 창"

msgid "Open a new window"
msgstr "새로운 창 열기"

msgid "Application is closing"
msgstr "응용 프로그램 닫는 중"

msgid "Closing Application while some presets are modified."
msgstr "일부 사전 설정을 수정하는 동안 응용 프로그램을 닫습니다."

msgid "Logging"
msgstr "로깅"

msgid "Prepare"
msgstr "준비 하기"

msgid "Preview"
msgstr "미리 보기"

msgid "Device"
msgstr "장치"

msgid "Project"
msgstr "프로젝트"

msgid "Yes"
msgstr "예"

msgid "No"
msgstr "아니오"

msgid "will be closed before creating a new model. Do you want to continue?"
msgstr "새 모델을 생성하기 전에 닫힙니다. 계속하시겠습니까?"

msgid "Slice plate"
msgstr "슬라이스 플레이트"

msgid "Print plate"
msgstr "플레이트 출력"

msgid "Slice all"
msgstr "모두 슬라이스"

msgid "Export G-code file"
msgstr "G코드 파일 내보내기"

msgid "Send"
msgstr "전송"

msgid "Export plate sliced file"
msgstr "플레이트 슬라이스 파일 내보내기"

msgid "Export all sliced file"
msgstr "모든 슬라이스 파일 내보내기"

msgid "Print all"
msgstr "모두 출력"

msgid "Send all"
msgstr "모두 전송"

msgid "Keyboard Shortcuts"
msgstr "키보드 단축키"

msgid "Show the list of the keyboard shortcuts"
msgstr "키보드 단축키 목록 표시"

msgid "Setup Wizard"
msgstr "설정 마법사"

msgid "Show Configuration Folder"
msgstr "설정 폴더 열기"

msgid "Show Tip of the Day"
msgstr "오늘의 팁 표시"

msgid "Check for Update"
msgstr "업데이트 확인"

msgid "Open Network Test"
msgstr "네트워크 테스트 열기"

#, c-format, boost-format
msgid "&About %s"
msgstr "&%s 정보"

msgid "Upload Models"
msgstr "모델 업로드"

msgid "Download Models"
msgstr "모델 다운로드"

msgid "Default View"
msgstr "기본 보기"

#. TRN To be shown in the main menu View->Top
msgid "Top"
msgstr "위"

msgid "Top View"
msgstr "위에서 보기"

#. TRN To be shown in the main menu View->Bottom
msgid "Bottom"
msgstr "아래"

msgid "Bottom View"
msgstr "아래에서 보기"

msgid "Front"
msgstr "앞"

msgid "Front View"
msgstr "앞에서 보기"

msgid "Rear"
msgstr "뒤"

msgid "Rear View"
msgstr "뒤에서 보기"

msgid "Left"
msgstr "왼쪽"

msgid "Left View"
msgstr "왼쪽에서 보기"

msgid "Right"
msgstr "오른쪽"

msgid "Right View"
msgstr "오른쪽에서 보기"

msgid "Start a new window"
msgstr "새 창에서 시작"

msgid "New Project"
msgstr "새 프로젝트"

msgid "Start a new project"
msgstr "새 프로젝트 시작"

msgid "Open a project file"
msgstr "프로젝트 파일 열기"

msgid "Recent projects"
msgstr "최근 프로젝트"

msgid "Save Project"
msgstr "프로젝트 저장"

msgid "Save current project to file"
msgstr "현재 프로젝트를 파일로 저장"

msgid "Save Project as"
msgstr "프로젝트 다른 이름으로 저장"

msgid "Shift+"
msgstr "Shift+"

msgid "Save current project as"
msgstr "현재 프로젝트 다른 이름으로 저장"

msgid "Import 3MF/STL/STEP/SVG/OBJ/AMF"
msgstr "3MF/STL/STEP/SVG/OBJ/AMF 가져오기"

msgid "Load a model"
msgstr "모델 불러오기"

msgid "Import Configs"
msgstr "설정 가져오기"

msgid "Load configs"
msgstr "설정 불러오기"

msgid "Import"
msgstr "가져오기"

msgid "Export all objects as STL"
msgstr "모든 개체를 STL로 내보내기"

msgid "Export Generic 3MF"
msgstr "Generic 3MF 내보내기"

msgid "Export 3mf file without using some 3mf-extensions"
msgstr "3mf-extensions을 사용하지 않고 3mf 파일 내보내기"

msgid "Export current sliced file"
msgstr "현재 슬라이스 파일 내보내기"

msgid "Export all plate sliced file"
msgstr "모든 플레이트의 슬라이스 파일 내보내기"

msgid "Export G-code"
msgstr "G코드 내보내기"

msgid "Export current plate as G-code"
msgstr "현재 플레이트를 G코드로 내보내기"

msgid "Export &Configs"
msgstr "설정 &내보내기"

msgid "Export current configuration to files"
msgstr "현재 설정을 파일로 내보내기"

msgid "Export"
msgstr "내보내기"

msgid "Quit"
msgstr "종료"

msgid "Undo"
msgstr "실행 취소"

msgid "Redo"
msgstr "다시 실행"

msgid "Cut selection to clipboard"
msgstr "잘라낸 항목을 클립보드에 복사"

msgid "Copy"
msgstr "복사"

msgid "Copy selection to clipboard"
msgstr "선택 항목을 클립보드에 복사"

msgid "Paste"
msgstr "붙여넣기"

msgid "Paste clipboard"
msgstr "클립보드 붙여넣기"

msgid "Delete selected"
msgstr "선택된 항목 지우기"

msgid "Deletes the current selection"
msgstr "현재 선택 삭제"

msgid "Delete all"
msgstr "모두 삭제"

msgid "Deletes all objects"
msgstr "모든 개체 삭제"

msgid "Clone selected"
msgstr "선택된 개체 복제"

msgid "Clone copies of selections"
msgstr "선택된 개체의 복사본 복제"

msgid "Select all"
msgstr "모두 선택"

msgid "Selects all objects"
msgstr "모든 개체 선택"

msgid "Deselect all"
msgstr "모든 선택 취소"

msgid "Deselects all objects"
msgstr "모든 개체 선택 취소"

msgid "Use Perspective View"
msgstr "원근법 보기 사용"

msgid "Use Orthogonal View"
msgstr "평행 투영 보기 사용"

msgid "Show &Labels"
msgstr "이름표 &보기"

msgid "Show object labels in 3D scene"
msgstr "3D 화면에 개체 이름표 표시"

msgid "Show &Overhang"
msgstr "돌출부 &보기"

msgid "Show object overhang highlight in 3D scene"
msgstr "3D 장면에서 객체 오버행 하이라이트 표시"

msgid "Preferences"
msgstr "기본 설정"

msgid "View"
msgstr "시점"

msgid "Help"
msgstr "도움말"

msgid "Temperature Calibration"
msgstr "온도 교정"

msgid "Pass 1"
msgstr "1차 테스트"

msgid "Flow rate test - Pass 1"
msgstr "유량 테스트 - 1차"

msgid "Pass 2"
msgstr "2차 테스트"

msgid "Flow rate test - Pass 2"
msgstr "유량 테스트 - 2차"

msgid "Flow rate"
msgstr "유량"

msgid "Pressure advance"
msgstr "프레셔 어드밴스"

msgid "Retraction test"
msgstr "퇴출 테스트"

msgid "Orca Tolerance Test"
msgstr "Orca 공차 테스트"

msgid "Max flowrate"
msgstr "최대 유량"

msgid "VFA"
msgstr "VFA"

msgid "More..."
msgstr "더보기..."

msgid "Tutorial"
msgstr "설명서"

msgid "Calibration help"
msgstr "교정 도움말"

msgid "More calibrations"
msgstr "추가 교정"

msgid "&Open G-code"
msgstr "&G코드 열기"

msgid "Open a G-code file"
msgstr "G코드 파일 열기"

msgid "Re&load from Disk"
msgstr "디스크에서 다시&로드"

msgid "Reload the plater from disk"
msgstr "디스크에서 플레이트 다시 로드"

msgid "Export &Toolpaths as OBJ"
msgstr "툴 경로를 OBJ로 &내보내기"

msgid "Export toolpaths as OBJ"
msgstr "툴 경로를 OBJ로 내보내기"

msgid "Open &Studio"
msgstr "Studio &열기"

msgid "Open Studio"
msgstr "Studio 열기"

msgid "&Quit"
msgstr "&종료"

#, c-format, boost-format
msgid "Quit %s"
msgstr "종료 %s"

msgid "&File"
msgstr "&파일"

msgid "&View"
msgstr "&시점"

msgid "&Help"
msgstr "&도움말"

#, c-format, boost-format
msgid "A file exists with the same name: %s, do you want to override it."
msgstr "같은 이름을 가진 파일이 존재합니다: %s, 덮어 쓰겠습니까."

#, c-format, boost-format
msgid "A config exists with the same name: %s, do you want to override it."
msgstr "같은 이름을 가진 설정이 존재합니다: %s, 덮어 쓰겠습니까."

msgid "Overwrite file"
msgstr "파일 덮어쓰기"

msgid "Yes to All"
msgstr "모두 예"

msgid "No to All"
msgstr "모두 아니오"

msgid "Choose a directory"
msgstr "디렉토리 선택"

#, c-format, boost-format
msgid "There is %d config exported. (Only non-system configs)"
msgid_plural "There are %d configs exported. (Only non-system configs)"
msgstr[0] "%d개의 설정을 내보냈습니다. (비 시스템 설정만 해당)"

msgid "Export result"
msgstr "결과 내보내기"

msgid "Select profile to load:"
msgstr "불러올 프로필 선택:"

#, c-format, boost-format
msgid "There is %d config imported. (Only non-system and compatible configs)"
msgid_plural ""
"There are %d configs imported. (Only non-system and compatible configs)"
msgstr[0] "%d개의 설정을 가져왔습니다. (비 시스템 및 호환 설정만 해당)"

msgid "Import result"
msgstr "결과 가져오기"

msgid "File is missing"
msgstr "파일이 없습니다"

msgid "The project is no longer available."
msgstr "프로젝트를 더 이상 사용할 수 없습니다."

msgid "Filament Settings"
msgstr "필라멘트 설정"

msgid ""
"Do you want to synchronize your personal data from Bambu Cloud? \n"
"It contains the following information:\n"
"1. The Process presets\n"
"2. The Filament presets\n"
"3. The Printer presets"
msgstr ""
"Bambu Cloud의 개인 데이터를 동기화하시겠습니까?\n"
"다음과 같은 정보가 포함되어 있습니다:\n"
"1. 프로세스 사전 설정\n"
"2. 필라멘트 사전 설정\n"
"3. 프린터가 사전 설정"

msgid "Synchronization"
msgstr "동기화"

msgid "Initialize failed (No Device)!"
msgstr "초기화 실패 (장치 없음)!"

msgid "Initialize failed (Device connection not ready)!"
msgstr "초기화 실패 (장치 연결 준비 안 됨)!"

msgid "Initialize failed (No Camera Device)!"
msgstr "초기화 실패 (카메라 없음)!"

msgid "Printer is busy downloading, Please wait for the downloading to finish."
msgstr "프린터가 다운로드 중입니다. 다운로드가 완료될 때까지 기다리십시오."

msgid "Loading..."
msgstr "로딩 중..."

msgid "Initialize failed (Not supported on the current printer version)!"
msgstr "초기화 실패(현재 프린터 버전에서는 지원되지 않음)!"

msgid "Initialize failed (Not accessible in LAN-only mode)!"
msgstr "초기화 실패 (LAN 전용 모드에서는 액세스할 수 없음)!"

msgid "Initialize failed (Missing LAN ip of printer)!"
msgstr "초기화 실패 (프린터의 LAN IP 누락)!"

msgid "Initializing..."
msgstr "초기화 중..."

#, c-format, boost-format
msgid "Initialize failed (%s)!"
msgstr "(%s) 초기화 실패!"

msgid "Network unreachable"
msgstr "네트워크에 연결할 수 없음"

#, c-format, boost-format
msgid "Stopped [%d]!"
msgstr "[%d] 중지됨!"

msgid "Stopped."
msgstr "중지됨."

msgid "LAN Connection Failed (Failed to start liveview)"
msgstr "LAN 연결 실패(라이브뷰 시작 실패)"

msgid ""
"Virtual Camera Tools is required for this task!\n"
"Do you want to install them?"
msgstr ""
"이 작업에는 가상 카메라 도구가 필요합니다!\n"
"설치하시겠습니까?"

msgid "Downloading Virtual Camera Tools"
msgstr "가상 카메라 도구 다운로드"

msgid ""
"Another virtual camera is running.\n"
"Bambu Studio supports only a single virtual camera.\n"
"Do you want to stop this virtual camera?"
msgstr ""
"다른 가상 카메라가 실행 중입니다.\n"
"Bambu Studio는 단일 가상 카메라만 지원합니다.\n"
"이 가상 카메라를 중지하시겠습니까?"

#, c-format, boost-format
msgid "Virtual camera initialize failed (%s)!"
msgstr "가상 카메라 초기화 실패(%s)!"

msgid "Information"
msgstr "정보"

msgid "Playing..."
msgstr "재생중...."

#, c-format, boost-format
msgid "Load failed [%d]!"
msgstr "[%d] 로드 실패!"

msgid "Year"
msgstr "년"

msgid "Month"
msgstr "월"

msgid "All Files"
msgstr "모든 파일"

msgid "Group files by year, recent first."
msgstr "연별 그룹 파일, 최근 파일 순."

msgid "Group files by month, recent first."
msgstr "월별 그룹 파일, 최근 파일 순."

msgid "Show all files, recent first."
msgstr "모든 파일 표시, 최근 파일 순."

msgid "Timelapse"
msgstr "타임랩스"

msgid "Switch to timelapse files."
msgstr "타임랩스 파일로 전환합니다."

msgid "Video"
msgstr "비디오"

msgid "Switch to video files."
msgstr "비디오 파일로 전환합니다."

msgid "Switch to 3mf model files."
msgstr "3MF 모델 파일로 전환."

msgid "Delete selected files from printer."
msgstr "선택된 파일을 프린터에서 삭제합니다."

msgid "Download"
msgstr "다운로드"

msgid "Download selected files from printer."
msgstr "선택된 파일을 프린터에서 다운로드합니다."

msgid "Select"
msgstr "선택"

msgid "Batch manage files."
msgstr "파일을 일괄 관리합니다."

msgid "No printers."
msgstr "프린터 없음."

#, c-format, boost-format
msgid "Connect failed [%d]!"
msgstr "[%d] 연결 실패!"

msgid "Loading file list..."
msgstr "파일 목록 로드 중..."

#, c-format, boost-format
msgid "No files [%d]"
msgstr "파일 없음 [%d]"

#, c-format, boost-format
msgid "Load failed [%d]"
msgstr "로드 실패 [%d]"

#, c-format, boost-format
msgid "You are going to delete %u file from printer. Are you sure to continue?"
msgid_plural ""
"You are going to delete %u files from printer. Are you sure to continue?"
msgstr[0] "%u 파일을 삭제하려고 합니다. 계속하시겠습니까?"

msgid "Delete files"
msgstr "파일 삭제"

#, c-format, boost-format
msgid "Do you want to delete the file '%s' from printer?"
msgstr "프린터에서 '%s' 파일을 삭제하시겠습니까?"

msgid "Delete file"
msgstr "파일 삭제"

msgid "Fetching model infomations ..."
msgstr "모델 정보 가져오는 중..."

msgid "Failed to fetching model infomations from printer."
msgstr "프린터에서 모델 정보를 가져오지 못했습니다."

msgid "Failed to parse model infomations."
msgstr "모델 정보를 해석하지 못했습니다."

msgid ""
"The .gcode.3mf file contains no G-code data.Please slice it whthBambu Studio "
"and export a new .gcode.3mf file."
msgstr ""
".gcode.3mf 파일에는 G코드 데이터가 없습니다. OrcaSlicer에서 이를 슬라이스하"
"고 새 .gcode.3mf 파일을 내보내십시오."

#, c-format, boost-format
msgid "File '%s' was lost! Please download it again."
msgstr "'%s' 파일이 손실되었습니다! 다시 다운로드하십시오."

msgid "Download waiting..."
msgstr "다운로드 대기 중..."

msgid "Play"
msgstr "재생"

msgid "Open Folder"
msgstr "폴더 열기"

msgid "Download finished"
msgstr "다운로드 완료"

#, c-format, boost-format
msgid "Downloading %d%%..."
msgstr "다운로드 중 %d%%..."

msgid "Not supported on the current printer version."
msgstr "현재 프린터 버전에서는 지원되지 않습니다."

msgid "Storage unavailable, insert SD card."
msgstr "저장소를 사용할 수 없습니다. SD 카드를 삽입하세요."

msgid "Speed:"
msgstr "속도:"

msgid "Deadzone:"
msgstr "데드 존:"

msgid "Options:"
msgstr "옵션:"

msgid "Zoom"
msgstr "줌"

msgid "Translation/Zoom"
msgstr "변환/줌"

msgid "3Dconnexion settings"
msgstr "3D연결 설정"

msgid "Swap Y/Z axes"
msgstr "Y/Z 축 바꾸기"

msgid "Invert X axis"
msgstr "X축 반전"

msgid "Invert Y axis"
msgstr "Y축 반전"

msgid "Invert Z axis"
msgstr "Z축 반전"

msgid "Invert Yaw axis"
msgstr "수직축을 중심으로 반전"

msgid "Invert Pitch axis"
msgstr "횡축을 중심으로 반전"

msgid "Invert Roll axis"
msgstr "종축을 중심으로 반전"

msgid "Printing Progress"
msgstr "출력 진행률"

msgid "Resume"
msgstr "계속"

msgid "Stop"
msgstr "정지"

msgid "0"
msgstr "0"

msgid "Layer: N/A"
msgstr "레이어: N/A"

msgid "Clear"
msgstr "지우기"

msgid "How do you like this printing file?"
msgstr "이 출력 파일이 마음에 드시나요?"

msgid ""
"(The model has already been rated. Your rating will overwrite the previous "
"rating.)"
msgstr ""
"(해당 모델은 이미 평가되었습니다. 귀하의 평가가 이전 평가를 덮어쓰게 됩니다.)"

msgid "Rate"
msgstr "평가"

msgid "Camera"
msgstr "카메라"

msgid "SD Card"
msgstr "SD 카드"

msgid "Camera Setting"
msgstr "카메라 설정"

msgid "Control"
msgstr "제어"

msgid "Print Options"
msgstr "출력 옵션"

msgid "100%"
msgstr "100%"

msgid "Lamp"
msgstr "조명"

msgid "Aux"
msgstr "보조"

msgid "Cham"
msgstr "챔버"

msgid "Bed"
msgstr "베드"

msgid "Unload"
msgstr "빼기"

msgid "Debug Info"
msgstr "디버그 정보"

msgid "No SD Card"
msgstr "SD카드 없음"

msgid "SD Card Abnormal"
msgstr "SD카드 이상"

msgid "Cancel print"
msgstr "출력 취소"

msgid "Are you sure you want to cancel this print?"
msgstr "이 출력을 취소하겠습니까?"

msgid "Done"
msgstr "완료"

msgid "Downloading..."
msgstr "다운로드 중..."

msgid "Cloud Slicing..."
msgstr "클라우드 슬라이싱..."

#, c-format, boost-format
msgid "In Cloud Slicing Queue, there are %s tasks ahead."
msgstr "클라우드 슬라이싱 대기열에는 %s개의 작업이 앞에 있습니다."

#, c-format, boost-format
msgid "Layer: %s"
msgstr "레이어: %s"

#, c-format, boost-format
msgid "Layer: %d/%d"
msgstr "레이어: %d/%d"

msgid "Please heat the nozzle to above 170 degree before loading filament."
msgstr "필라멘트를 로드하기 전에 노즐을 170도 이상으로 가열하십시오."

msgid "Still unload"
msgstr "빼는중"

msgid "Still load"
msgstr "넣는중"

msgid "Please select an AMS slot before calibration"
msgstr "교정하기 전에 AMS 슬롯을 선택하십시오"

msgid ""
"Cannot read filament info: the filament is loaded to the tool head,please "
"unload the filament and try again."
msgstr ""
"필라멘트 정보를 읽을 수 없음: 필라멘트가 툴 헤드에 로드되었습니다. 필라멘트"
"를 언로드하고 다시 시도하십시오."

msgid "This only takes effect during printing"
msgstr "출력하는 동안에만 적용됩니다"

msgid "Silent"
msgstr "조용한"

msgid "Standard"
msgstr "스탠다드"

msgid "Sport"
msgstr "스포츠"

msgid "Ludicrous"
msgstr "루더크러스"

msgid "Can't start this without SD card."
msgstr "SD 카드가 없으면 시작할 수 없습니다."

msgid "Rate the Print Profile"
msgstr "출력 사전설정 평가"

msgid "Comment"
msgstr "댓글"

msgid "Rate this print"
msgstr "이 출력물을 평가해 주세요"

msgid "Add Photo"
msgstr "사진 추가"

msgid "Delete Photo"
msgstr "사진 삭제"

msgid "Submit"
msgstr "제출"

msgid "Please click on the star first."
msgstr "먼저 별점을 클릭해주세요."

msgid "InFo"
msgstr "정보"

msgid "Get oss config failed."
msgstr "OSS 구성 가져오기에 실패했습니다."

msgid "Upload Pictrues"
msgstr "사진 업로드"

msgid "Number of images successfully uploaded"
msgstr "성공적으로 업로드된 이미지 수"

msgid " upload failed"
msgstr " 업로드 실패"

msgid " upload config prase failed\n"
msgstr " 구성 업로드 실패\n"

msgid " No corresponding storage bucket\n"
msgstr " 해당 스토리지 버킷이 없습니다.\n"

msgid " can not be opened\n"
msgstr " 열 수 없습니다\n"

msgid ""
"The following issues occurred during the process of uploading images. Do you "
"want to ignore them?\n"
"\n"
msgstr ""
"이미지 업로드 과정에서 아래와 같은 문제가 발생했습니다. 무시하시겠습니까?\n"
"\n"

msgid "info"
msgstr "정보"

msgid "Synchronizing the printing results. Please retry a few seconds later."
msgstr "출력 결과를 동기화하는 중입니다. 몇 초 후에 다시 시도하십시오."

msgid "Upload failed\n"
msgstr "업로드 실패\n"

msgid "obtaining instance_id failed\n"
msgstr "instance_id를 가져오지 못했습니다.\n"

msgid ""
"Your comment result cannot be uploaded due to some reasons. As follows:\n"
"\n"
"  error code: "
msgstr ""
"다음과 같은 몇 가지 이유로 귀하의 댓글 결과를 업로드할 수 없습니다.:\n"
"\n"
"  에러 코드: "

msgid "error message: "
msgstr "에러 메시지: "

msgid ""
"\n"
"\n"
"Would you like to redirect to the webpage for rating?"
msgstr ""
"\n"
"\n"
"평가를 위해 웹페이지로 리디렉션하시겠습니까?"

msgid ""
"Some of your images failed to upload. Would you like to redirect to the "
"webpage for rating?"
msgstr ""
"일부 이미지를 업로드하지 못했습니다. 평가를 위해 웹페이지로 리디렉션하시겠습"
"니까?"

msgid "You can select up to 16 images."
msgstr "최대 16개의 이미지를 선택할 수 있습니다."

msgid ""
"At least one successful print record of this print profile is required \n"
"to give a positive rating(4 or 5stars)."
msgstr ""
"긍정적인 평가(별4개 또는 5개)를 제공하려면\n"
"이 출력 사전 설정의 성공적인 출력 기록이 하나 이상 필요합니다."

msgid "Status"
msgstr "상태"

msgid "Update"
msgstr "업데이트"

msgid "HMS"
msgstr "HMS"

msgid "Don't show again"
msgstr "다시 표시하지 않음"

#, c-format, boost-format
msgid "%s error"
msgstr "%s 에러"

#, c-format, boost-format
msgid "%s has encountered an error"
msgstr "%s 에 오류가 발생했습니다"

#, c-format, boost-format
msgid "%s warning"
msgstr "%s 경고"

#, c-format, boost-format
msgid "%s has a warning"
msgstr "%s에 경고가 있습니다"

#, c-format, boost-format
msgid "%s info"
msgstr "%s 정보"

#, c-format, boost-format
msgid "%s information"
msgstr "%s 정보"

msgid "Skip"
msgstr "건너뛰기"

msgid "3D Mouse disconnected."
msgstr "3D 마우스가 분리됨."

msgid "Configuration can update now."
msgstr "구성을 지금 업데이트할 수 있습니다."

msgid "Detail."
msgstr "세부 사항."

msgid "Integration was successful."
msgstr "통합에 성공했습니다."

msgid "Integration failed."
msgstr "통합에 실패했습니다."

msgid "Undo integration was successful."
msgstr "통합 실행 취소에 성공했습니다."

msgid "New network plug-in available."
msgstr "새로운 네트워크 플러그인을 사용할 수 있습니다."

msgid "Details"
msgstr "세부 사항"

msgid "Undo integration failed."
msgstr "통합 실행 취소에 실패했습니다."

msgid "Exporting."
msgstr "내보내는 중."

msgid "Software has New version."
msgstr "소프트웨어에 새 버전이 있습니다."

msgid "Goto download page."
msgstr "다운로드 페이지로 이동합니다."

msgid "Open Folder."
msgstr "폴더 열기."

msgid "Safely remove hardware."
msgstr "하드웨어를 안전하게 제거합니다."

#, c-format, boost-format
msgid "%1$d Object has custom supports."
msgid_plural "%1$d Objects have custom supports."
msgstr[0] "%1$d 개체에 사용자 설정 지지대가 있습니다."

#, c-format, boost-format
msgid "%1$d Object has color painting."
msgid_plural "%1$d Objects have color painting."
msgstr[0] "%1$d 개체에 컬러 페인팅이 있습니다."

#, c-format, boost-format
msgid "%1$d object was loaded as a part of cut object."
msgid_plural "%1$d objects were loaded as parts of cut object"
msgstr[0] "%1$d 개체가 잘라낸 개체의 부품으로 로드되었습니다."

msgid "ERROR"
msgstr "오류"

msgid "CANCELED"
msgstr "취소됨"

msgid "COMPLETED"
msgstr "완료됨"

msgid "Cancel upload"
msgstr "업로드 취소"

msgid "Slice ok."
msgstr "슬라이스 완료."

msgid "Jump to"
msgstr "다음으로 이동"

msgid "Error:"
msgstr "오류:"

msgid "Warning:"
msgstr "경고:"

msgid "Export successfully."
msgstr "내보내기 성공."

msgid "Model file downloaded."
msgstr "모델 파일이 다운로드되었습니다."

msgid "Serious warning:"
msgstr "심각한 경고:"

msgid " (Repair)"
msgstr " (수리)"

msgid " Click here to install it."
msgstr " 설치하려면 여기를 클릭하세요."

msgid "WARNING:"
msgstr "경고:"

msgid "Your model needs support ! Please make support material enable."
msgstr "모델에 지지대가 필요합니다! 지지대를 활성화하십시오."

msgid "Gcode path overlap"
msgstr "G코드 경로 겹침"

msgid "Support painting"
msgstr "지지대 칠하기"

msgid "Color painting"
msgstr "색 칠하기"

msgid "Cut connectors"
msgstr "잘라내기 커넥터"

msgid "Layers"
msgstr "레이어"

msgid "Range"
msgstr "범위"

msgid ""
"The application cannot run normally because OpenGL version is lower than "
"2.0.\n"
msgstr ""
"OpenGL 버전이 2.0보다 낮기 때문에 응용 프로그램을 정상적으로 실행할 수 없습니"
"다.\n"

msgid "Please upgrade your graphics card driver."
msgstr "그래픽 카드 드라이버를 업그레이드하십시오."

msgid "Unsupported OpenGL version"
msgstr "지원되지 않는 OpenGL 버전"

#, c-format, boost-format
msgid ""
"Unable to load shaders:\n"
"%s"
msgstr ""
"셰이더를 로드할 수 없습니다:\n"
"%s"

msgid "Error loading shaders"
msgstr "셰이더 로드 오류"

msgctxt "Layers"
msgid "Top"
msgstr "상부"

msgctxt "Layers"
msgid "Bottom"
msgstr "하부"

msgid "Enable AI monitoring of printing"
msgstr "출력 AI 모니터링 활성화"

msgid "Sensitivity of pausing is"
msgstr "일시 정지 감도"

msgid "Enable detection of build plate position"
msgstr "빌드 플레이트 위치 감지 활성화"

msgid ""
"The localization tag of build plate is detected, and printing is paused if "
"the tag is not in predefined range."
msgstr ""
"빌드 플레이트의 현지화 태그가 감지되고 태그가 사전 설정된 범위를 벗어나면 출"
"력이 일시 정지됩니다."

msgid "First Layer Inspection"
msgstr "첫 레이어 검사"

msgid "Auto-recovery from step loss"
msgstr "손실 단계부터 자동 복구"

msgid "Allow Prompt Sound"
msgstr "프롬프트 소리 허용"

msgid "Global"
msgstr "전역"

msgid "Objects"
msgstr "개체"

msgid "Advance"
msgstr "전문가 모드"

msgid "Compare presets"
msgstr "사전 설정 비교"

msgid "View all object's settings"
msgstr "모든 개체 설정 보기"

msgid "Filament settings"
msgstr "필라멘트 설정"

msgid "Printer settings"
msgstr "프린터 설정"

msgid "Remove current plate (if not last one)"
msgstr ""

msgid "Auto orient objects on current plate"
msgstr ""

msgid "Arrange objects on current plate"
msgstr ""

msgid "Unlock current plate"
msgstr ""

msgid "Lock current plate"
msgstr ""

msgid "Customize current plate"
msgstr ""

msgid "Untitled"
msgstr "제목 없음"

#, boost-format
msgid " plate %1%:"
msgstr " 플레이트 %1%:"

msgid "Invalid name, the following characters are not allowed:"
msgstr "잘못된 이름입니다. 다음 문자는 사용할 수 없습니다:"

msgid "Sliced Info"
msgstr "슬라이스 정보"

msgid "Used Filament (m)"
msgstr "필라멘트 사용 (m)"

msgid "Used Filament (mm³)"
msgstr "필라멘트 사용 (mm³)"

msgid "Used Filament (g)"
msgstr "필라멘트 사용 (g)"

msgid "Used Materials"
msgstr "재료 사용"

msgid "Estimated time"
msgstr "추정 시간"

msgid "Filament changes"
msgstr "필라멘트 변경"

msgid "Click to edit preset"
msgstr "클릭하여 사전 설정 편집"

msgid "Connection"
msgstr "연결"

msgid "Bed type"
msgstr "베드 유형"

msgid "Flushing volumes"
msgstr "버리기 볼륨"

msgid "Add one filament"
msgstr "필라멘트 한개 추가"

msgid "Remove last filament"
msgstr "마지막 필라멘트 제거"

msgid "Synchronize filament list from AMS"
msgstr "AMS에서 필라멘트 목록 동기화"

msgid "Set filaments to use"
msgstr "사용할 필라멘트 설정"

msgid ""
"No AMS filaments. Please select a printer in 'Device' page to load AMS info."
msgstr ""
"AMS 필라멘트가 없습니다. AMS 정보를 불러오려면 '장치' 페이지에서 프린터를 선"
"택하세요."

msgid "Sync filaments with AMS"
msgstr "AMS와 필라멘트 동기화"

msgid ""
"Sync filaments with AMS will drop all current selected filament presets and "
"colors. Do you want to continue?"
msgstr ""
"AMS와 동기화된 필라멘트는 현재 선택된 모든 필라멘트 사전 설정 및 색상을 삭제"
"합니다. 계속하시겠습니까?"

msgid ""
"Already did a synchronization, do you want to sync only changes or resync "
"all?"
msgstr ""
"이미 동기화를 수행했습니다. 변경 사항만 동기화하시겠습니까? 아니면 다시 동기"
"화하시겠습니까?"

msgid "Sync"
msgstr "동기화"

msgid "Resync"
msgstr "재 동기화"

msgid "There are no compatible filaments, and sync is not performed."
msgstr "호환되는 필라멘트가 없으며 동기화가 수행되지 않습니다."

msgid ""
"There are some unknown filaments mapped to generic preset. Please update "
"Orca Slicer or restart Orca Slicer to check if there is an update to system "
"presets."
msgstr ""
"일반 사전 설정에 매핑된 알 수 없는 필라멘트가 있습니다. Orca Slicer를 업데이"
"트하거나 Orca Slicer를 다시 시작하여 시스템 사전 설정에 대한 업데이트가 있는"
"지 확인하십시오."

#, boost-format
msgid "Do you want to save changes to \"%1%\"?"
msgstr "변경 사항을 \"%1%\"에 저장하시겠습니까?"

#, c-format, boost-format
msgid ""
"Successfully unmounted. The device %s(%s) can now be safely removed from the "
"computer."
msgstr ""
"성공적으로 마운트 해제되었습니다. 이제 %s(%s) 장치를 컴퓨터에서 안전하게 제거"
"할 수 있습니다."

#, c-format, boost-format
msgid "Ejecting of device %s(%s) has failed."
msgstr "%s(%s) 장치를 꺼내지 못했습니다."

msgid "Previous unsaved project detected, do you want to restore it?"
msgstr "저장되지 않은 이전 프로젝트가 감지되었습니다. 복원하시겠습니까?"

msgid "Restore"
msgstr "복원"

msgid ""
"The bed temperature exceeds filament's vitrification temperature. Please "
"open the front door of printer before printing to avoid nozzle clog."
msgstr ""
"베드 온도가 필라멘트의 유리화 온도를 초과합니다. 노즐 막힘을 방지하기 위해 출"
"력하기 전에 프린터의 도어를 여십시오."

msgid ""
"The nozzle hardness required by the filament is higher than the default "
"nozzle hardness of the printer. Please replace the hardened nozzle or "
"filament, otherwise, the nozzle will be attrited or damaged."
msgstr ""
"필라멘트에 필요한 노즐 경도가 프린터의 기본 노즐 경도보다 높습니다. "
"\"Hardened\" 노즐을 사용하거나 필라멘트를 교체하십시오. 그렇지 않으면 노즐이 "
"마모되거나 손상됩니다."

msgid ""
"Enabling traditional timelapse photography may cause surface imperfections. "
"It is recommended to change to smooth mode."
msgstr ""
"기존 타임랩스 사진을 사용하면 표면 결함이 발생할 수 있습니다. 유연 모드로 변"
"경하는 것이 좋습니다."

#, c-format, boost-format
msgid "Loading file: %s"
msgstr "파일 로드 중: %s"

msgid "The 3mf is not supported by OrcaSlicer, load geometry data only."
msgstr "이 3mf는 OrcaSlicer에서 지원되지 않습니다. 형상 데이터만 로드합니다."

msgid "Load 3mf"
msgstr "3mf 로드"

msgid "The Config can not be loaded."
msgstr "구성을 로드할 수 없습니다."

msgid "The 3mf is generated by old Orca Slicer, load geometry data only."
msgstr "이 3mf는 이전 Orca Slicer에서 생성되었으며, 형상 데이터만 로드합니다."

#, c-format, boost-format
msgid ""
"The 3mf's version %s is newer than %s's version %s, Found following keys "
"unrecognized:"
msgstr ""
"3mf의 버전 %s이(가) %s의 버전 %s보다 최신입니다. 인식할 수 없는 다음 키를 찾"
"았습니다:"

msgid "You'd better upgrade your software.\n"
msgstr "소프트웨어를 업그레이드하는 것이 좋습니다.\n"

msgid "Newer 3mf version"
msgstr "최신 3mf 버전"

#, c-format, boost-format
msgid ""
"The 3mf's version %s is newer than %s's version %s, Suggest to upgrade your "
"software."
msgstr ""
"3mf의 %s 버전이 %s의 %s 버전보다 최신입니다. 소프트웨어를 업그레이드 하십시"
"오."

msgid "Invalid values found in the 3mf:"
msgstr "3mf에서 잘못된 값이 발견됨:"

msgid "Please correct them in the param tabs"
msgstr "매개변수 탭에서 수정하세요"

msgid "The 3mf is not compatible, load geometry data only!"
msgstr "이 3mf는 호환되지 않습니다. 형상 데이터만 로드합니다!"

msgid "Incompatible 3mf"
msgstr "호환되지 않는 3mf"

msgid "Name of components inside step file is not UTF8 format!"
msgstr "단계 파일 내의 구성 요소 이름이 UTF8 형식이 아닙니다!"

msgid "The name may show garbage characters!"
msgstr "이름에 알 수 없는 문자가 표시될 수 있습니다!"

#, boost-format
msgid "Failed loading file \"%1%\". An invalid configuration was found."
msgstr "파일 \"%1%\"을(를) 로드하지 못했습니다. 잘못된 구성이 발견되었습니다."

msgid "Objects with zero volume removed"
msgstr "부피가 0인 개체가 제거됨"

msgid "The volume of the object is zero"
msgstr "물체의 부피는 0입니다"

#, c-format, boost-format
msgid ""
"The object from file %s is too small, and maybe in meters or inches.\n"
" Do you want to scale to millimeters?"
msgstr ""
"%s 파일의 개체가 너무 작습니다. 단위가 미터나 인치일 수 있습니다.\n"
" 밀리미터 단위로 확장하시겠습니까?"

msgid "Object too small"
msgstr "개체가 너무 작음"

msgid ""
"This file contains several objects positioned at multiple heights.\n"
"Instead of considering them as multiple objects, should \n"
"the file be loaded as a single object having multiple parts?"
msgstr ""
"이 파일에는 여러 높이에 배치된 여러 개체가 포함되어 있습니다.\n"
"여러 개체로 간주하는 대신\n"
"파일을 여러 부품이 있는 단일 개체로 로드하시겠습니까?"

msgid "Multi-part object detected"
msgstr "여러 부품으로 구성된 개체 감지됨"

msgid "Load these files as a single object with multiple parts?\n"
msgstr "이 파일을 여러 부품이 있는 단일 개체로 로드하시겠습니까?\n"

msgid "Object with multiple parts was detected"
msgstr "여러 부품으로 구성된 개체가 감지되었습니다"

msgid "The file does not contain any geometry data."
msgstr "파일에 형상 데이터가 포함되어 있지 않습니다."

msgid ""
"Your object appears to be too large, Do you want to scale it down to fit the "
"heat bed automatically?"
msgstr "개체가 너무 큽니다. 자동으로 고온 베드에 맞게 크기를 줄이시겠습니까?"

msgid "Object too large"
msgstr "개체가 너무 큼"

msgid "Export STL file:"
msgstr "STL파일 내보내기:"

msgid "Save file as:"
msgstr "파일을 다른 이름으로 저장:"

msgid "Delete object which is a part of cut object"
msgstr "잘라낸 개체의 일부인 개체 삭제"

msgid ""
"You try to delete an object which is a part of a cut object.\n"
"This action will break a cut correspondence.\n"
"After that model consistency can't be guaranteed."
msgstr ""
"잘라낸 개체의 일부인 개체를 삭제하려고 합니다.\n"
"이 작업을 수행하면 잘라낸 개체간 연결이 끊어집니다.\n"
"그 이후 모델의 일관성은 보장되지 않습니다."

msgid "The selected object couldn't be split."
msgstr "선택한 개체를 분할할 수 없습니다."

msgid "Another export job is running."
msgstr "다른 내보내기 작업이 실행 중입니다."

msgid "Select a new file"
msgstr "새 파일 선택"

msgid "File for the replace wasn't selected"
msgstr "대체할 파일이 선택되지 않았습니다"

msgid "Error during replace"
msgstr "교체 중 오류 발생"

msgid "Please select a file"
msgstr "파일을 선택하십시오"

msgid "Slicing"
msgstr "슬라이싱"

msgid "There are warnings after slicing models:"
msgstr "모델을 슬라이싱한 후 경고 발생:"

msgid "warnings"
msgstr "경고"

msgid "Invalid data"
msgstr "유효하지 않은 데이터"

msgid "Slicing Canceled"
msgstr "슬라이싱 취소됨"

#, c-format, boost-format
msgid "Slicing Plate %d"
msgstr "플레이트 슬라이싱 %d"

msgid "Please resolve the slicing errors and publish again."
msgstr "슬라이싱 오류를 해결하고 다시 시도하십시오."

msgid ""
"Network Plug-in is not detected. Network related features are unavailable."
msgstr ""
"네트워크 플러그인이 감지되지 않습니다. 네트워크 관련 기능을 사용할 수 없습니"
"다."

msgid ""
"Preview only mode:\n"
"The loaded file contains gcode only, Can not enter the Prepare page"
msgstr ""
"미리 보기 전용 모드:\n"
"불러온 파일에 G코드만 포함되어 있습니다. 준비 페이지에 들어갈 수 없습니다"

msgid "You can keep the modified presets to the new project or discard them"
msgstr "수정된 사전 설정을 새 프로젝트에 유지하거나 삭제할 수 있습니다"

msgid "Creating a new project"
msgstr "새 프로젝트 생성"

msgid "Load project"
msgstr "프로젝트 불러오기"

msgid ""
"Failed to save the project.\n"
"Please check whether the folder exists online or if other programs open the "
"project file."
msgstr ""
"프로젝트를 저장하지 못했습니다.\n"
"폴더가 온라인에 존재하는지 또는 다른 프로그램이 프로젝트 파일을 사용 중인지 "
"확인하십시오."

msgid "Save project"
msgstr "프로젝트 저장"

msgid "Importing Model"
msgstr "모델 가져오는 중"

msgid "prepare 3mf file..."
msgstr "3mf 파일 준비..."

msgid "downloading project ..."
msgstr "프로젝트 다운로드 중 ..."

#, c-format, boost-format
msgid "Project downloaded %d%%"
msgstr "프로젝트 다운로드 %d%%"

msgid ""
"Importing to Bambu Studio failed. Please download the file and manually "
"import it."
msgstr ""
"Bambu Studio로 가져오는 데 실패했습니다. 파일을 다운로드하여 수동으로 가져오"
"세요."

msgid "The selected file"
msgstr "선택한 파일"

msgid "does not contain valid gcode."
msgstr "유효한 G코드를 포함하지 않습니다."

msgid "Error occurs while loading G-code file"
msgstr "G코드 파일을 로드하는 중 오류가 발생했습니다"

msgid "Drop project file"
msgstr "드롭 프로젝트 파일"

msgid "Please select an action"
msgstr "작업을 선택하십시오"

msgid "Open as project"
msgstr "프로젝트로 열기"

msgid "Import geometry only"
msgstr "형상만 가져오기"

msgid "Only one G-code file can be opened at the same time."
msgstr "동시에 하나의 G코드 파일만 열 수 있습니다."

msgid "G-code loading"
msgstr "G코드 불러오는 중"

msgid "G-code files can not be loaded with models together!"
msgstr "G코드 파일은 모델과 함께 로드할 수 없습니다!"

msgid "Can not add models when in preview mode!"
msgstr "미리보기 모드에서는 모델을 추가할 수 없습니다!"

msgid "Add Models"
msgstr "모델 추가"

msgid "All objects will be removed, continue?"
msgstr "모든 개체가 제거됩니다. 계속하시겠습니까?"

msgid "The current project has unsaved changes, save it before continue?"
msgstr ""
"현재 프로젝트에 저장되지 않은 변경 사항이 있습니다. 계속하기 전에 저장하시겠"
"습니까?"

msgid "Remember my choice."
msgstr "선택 기억하기."

msgid "Number of copies:"
msgstr "복제 수:"

msgid "Copies of the selected object"
msgstr "선택한 개체의 복제본"

msgid "Save G-code file as:"
msgstr "G코드 파일을 다음으로 저장:"

msgid "Save Sliced file as:"
msgstr "슬라이스 파일을 다음으로 저장:"

#, c-format, boost-format
msgid ""
"The file %s has been sent to the printer's storage space and can be viewed "
"on the printer."
msgstr ""
"%s 파일이 프린터의 저장 공간으로 전송되었으며 프린터에서 볼 수 있습니다."

msgid ""
"Unable to perform boolean operation on model meshes. Only positive parts "
"will be exported."
msgstr ""
"모델 메쉬에 부울 연산을 수행할 수 없습니다. 오직 양수 부품만 내보내집니다."

msgid "Is the printer ready? Is the print sheet in place, empty and clean?"
msgstr "프린터가 준비됐나요? 출력 시트가 제자리에 있고 비어 있고 깨끗합니까?"

msgid "Upload and Print"
msgstr "업로드 및 출력"

msgid ""
"Print By Object: \n"
"Suggest to use auto-arrange to avoid collisions when printing."
msgstr ""
"개체별 출력:\n"
"출력 시 충돌을 방지하기 위해 자동 정렬을 사용할 것을 제안합니다."

msgid "Send G-code"
msgstr "G코드 전송"

msgid "Send to printer"
msgstr "프린터로 전송"

msgid "Custom supports and color painting were removed before repairing."
msgstr "수리 전 사용자 지정 지지대와 컬러 페인트가 제거되었습니다."

msgid "Invalid number"
msgstr "잘못된 번호"

msgid "Plate Settings"
msgstr "플레이트 설정"

#, boost-format
msgid "Number of currently selected parts: %1%\n"
msgstr "현재 선택된 부품 수: %1%\n"

#, boost-format
msgid "Number of currently selected objects: %1%\n"
msgstr "현재 선택된 개체 수: %1%\n"

#, boost-format
msgid "Part name: %1%\n"
msgstr "부품 이름: %1%\n"

#, boost-format
msgid "Object name: %1%\n"
msgstr "개체 이름: %1%\n"

#, boost-format
msgid "Size: %1% x %2% x %3% in\n"
msgstr "크기: %1% x %2% x %3% in\n"

#, boost-format
msgid "Size: %1% x %2% x %3% mm\n"
msgstr "크기: %1% x %2% x %3% mm\n"

#, boost-format
msgid "Volume: %1% in³\n"
msgstr "부피: %1% in³\n"

#, boost-format
msgid "Volume: %1% mm³\n"
msgstr "부피: %1% mm³\n"

#, boost-format
msgid "Triangles: %1%\n"
msgstr "삼각형: %1%\n"

msgid "Tips:"
msgstr "팁:"

msgid ""
"\"Fix Model\" feature is currently only on Windows. Please repair the model "
"on Orca Slicer(windows) or CAD softwares."
msgstr ""
"\"모델 수리\" 기능은 현재 Windows에만 있습니다. Orca Slicer(Wndows) 또는 CAD "
"소프트웨어 등에서 모델을 수정하십시오."

#, c-format, boost-format
msgid ""
"Plate% d: %s is not suggested to be used to print filament %s(%s). If you "
"still want to do this printing, please set this filament's bed temperature "
"to non zero."
msgstr ""
"% d: %s플레이트는 %s(%s)필라멘트를 출력하는데 사용하지 않는 것이 좋습니다. "
"이 출력을 계속하려면 이 필라멘트의 베드 온도를 0이 아닌 값으로 설정하십시오."

msgid "Switching the language requires application restart.\n"
msgstr "언어를 전환하려면 애플리케이션을 다시 시작해야 합니다.\n"

msgid "Do you want to continue?"
msgstr "계속하시겠습니까?"

msgid "Language selection"
msgstr "언어 선택"

msgid "Switching application language while some presets are modified."
msgstr "일부 사전 설정이 수정되는 동안 응용 프로그램 언어를 전환합니다."

msgid "Changing application language"
msgstr "응용 프로그램 언어 변경"

msgid "Changing the region will log out your account.\n"
msgstr "지역을 변경하면 계정에서 로그아웃됩니다.\n"

msgid "Region selection"
msgstr "지역 선택"

msgid "Second"
msgstr "초"

msgid "Browse"
msgstr "탐색"

msgid "Choose Download Directory"
msgstr "다운로드 디렉토리 선택"

msgid "General Settings"
msgstr "일반 설정"

msgid "Asia-Pacific"
msgstr "아시아 태평양"

msgid "China"
msgstr "중국"

msgid "Europe"
msgstr "유럽"

msgid "North America"
msgstr "북아메리카"

msgid "Others"
msgstr "기타"

msgid "Login Region"
msgstr "로그인 지역"

msgid "Stealth Mode"
msgstr "스텔스 모드"

msgid "Metric"
msgstr "미터법"

msgid "Imperial"
msgstr "야드파운드법"

msgid "Units"
msgstr "단위"

msgid "Zoom to mouse position"
msgstr "마우스 위치로 확대"

msgid ""
"Zoom in towards the mouse pointer's position in the 3D view, rather than the "
"2D window center."
msgstr "2D 윈도우 중앙이 아닌 3D 보기에서 마우스 포인터의 위치로 확대합니다."

<<<<<<< HEAD
=======
msgid "Use free camera"
msgstr "자유로운 카메라 앵글 사용"

msgid "If enabled, use free camera. If not enabled, use constrained camera."
msgstr ""
"활성화된 경우 자유로운 카메라 앵글을 사용합니다. 활성화되지 않은 경우 제한된 "
"카메라 앵글을 사용합니다."

>>>>>>> c341bef7
msgid "Show \"Tip of the day\" notification after start"
msgstr "시작 후 \"오늘의 팁\" 알림 표시"

msgid "If enabled, useful hints are displayed at startup."
msgstr "활성화된 경우 시작 시 유용한 힌트가 표시됩니다."

msgid "Show g-code window"
msgstr "G코드 창 표시"

msgid "If enabled, g-code window will be displayed."
msgstr "활성화된 경우 G코드 창이 표시됩니다."

msgid "Presets"
msgstr "사전 설정"

msgid "Auto sync user presets(Printer/Filament/Process)"
msgstr "사용자 사전 설정 자동 동기화(프린터/필라멘트/프로세스)"

msgid "User Sync"
msgstr "사용자 동기화"

msgid "Update built-in Presets automatically."
msgstr "기본 제공 사전 설정을 자동으로 업데이트합니다."

msgid "System Sync"
msgstr "시스템 동기화"

msgid "Clear my choice on the unsaved presets."
msgstr "저장되지 않은 사전 설정에서 선택을 취소합니다."

msgid "Associate files to OrcaSlicer"
msgstr "파일을 OrcaSlicer에 연결"

msgid "Associate .3mf files to OrcaSlicer"
msgstr ".3mf 파일을 OrcaSlicer에 연결"

msgid "If enabled, sets OrcaSlicer as default application to open .3mf files"
msgstr ""
"활성화된 경우 OrcaSlicer를 기본 응용 프로그램으로 설정하여 .3mf 파일을 엽니다"

msgid "Associate .stl files to OrcaSlicer"
msgstr ".stl 파일을 OrcaSlicer에 연결"

msgid "If enabled, sets OrcaSlicer as default application to open .stl files"
msgstr ""
"활성화된 경우 OrcaSlicer를 기본 응용 프로그램으로 설정하여 .stl 파일을 엽니다"

msgid "Associate .step/.stp files to OrcaSlicer"
msgstr ".step/.stp 파일을 OrcaSlicer에 연결"

msgid "If enabled, sets OrcaSlicer as default application to open .step files"
msgstr ""
"활성화된 경우 OrcaSlicer를 기본 응용 프로그램으로 설정하여 .step 파일을 엽니"
"다"

msgid "Online Models"
msgstr "온라인 모델"

msgid "Show online staff-picked models on the home page"
msgstr "홈페이지에서 추천 온라인 모델 보기"

msgid "Maximum recent projects"
msgstr "최근 프로젝트 최대 표시"

msgid "Maximum count of recent projects"
msgstr "최근 프로젝트의 최대 표시 수"

msgid "Clear my choice on the unsaved projects."
msgstr "저장되지 않은 프로젝트에서 내 선택을 지웁니다."

msgid "Auto-Backup"
msgstr "자동 백업"

msgid ""
"Backup your project periodically for restoring from the occasional crash."
msgstr "간헐적인 충돌로부터 복원하기 위해 주기적으로 프로젝트를 백업하십시오."

msgid "every"
msgstr "매"

msgid "The peroid of backup in seconds."
msgstr "백업 기간(초)입니다."

msgid "Downloads"
msgstr "다운로드"

msgid "Dark Mode"
msgstr "다크 모드"

msgid "Enable Dark mode"
msgstr "다크 모드 사용"

msgid "Develop mode"
msgstr "개발자 모드"

msgid "Skip AMS blacklist check"
msgstr "AMS 블랙리스트 확인 건너뛰기"

msgid "Home page and daily tips"
msgstr "홈페이지 및 데일리 팁"

msgid "Show home page on startup"
msgstr "시작 시 홈페이지 표시"

msgid "Sync settings"
msgstr "동기화 설정"

msgid "User sync"
msgstr "사용자 동기화"

msgid "Preset sync"
msgstr "사전 설정 동기화"

msgid "Preferences sync"
msgstr "기본 설정 동기화"

msgid "View control settings"
msgstr "시점 컨트롤 설정"

msgid "Rotate of view"
msgstr "시점 회전"

msgid "Move of view"
msgstr "시점 이동"

msgid "Zoom of view"
msgstr "시점 확대"

msgid "Other"
msgstr "기타"

msgid "Mouse wheel reverses when zooming"
msgstr "확대/축소 시 마우스 휠이 반전"

msgid "Enable SSL(MQTT)"
msgstr "SSL(MQTT) 활성화"

msgid "Enable SSL(FTP)"
msgstr "SSL(FTP) 활성화"

msgid "Internal developer mode"
msgstr "내부 개발자 모드"

msgid "Log Level"
msgstr "로그 수준"

msgid "fatal"
msgstr "치명적"

msgid "error"
msgstr "오류"

msgid "warning"
msgstr "경고"

msgid "debug"
msgstr "디버그"

msgid "trace"
msgstr "추적"

msgid "Host Setting"
msgstr "호스트 설정"

msgid "DEV host: api-dev.bambu-lab.com/v1"
msgstr "DEV host: api-dev.bambu-lab.com/v1"

msgid "QA  host: api-qa.bambu-lab.com/v1"
msgstr "QA  host: api-qa.bambu-lab.com/v1"

msgid "PRE host: api-pre.bambu-lab.com/v1"
msgstr "PRE host: api-pre.bambu-lab.com/v1"

msgid "Product host"
msgstr "제품 호스트"

msgid "debug save button"
msgstr "디버그 저장 버튼"

msgid "save debug settings"
msgstr "디버그 세팅 저장"

msgid "DEBUG settings have saved successfully!"
msgstr "DEBUG 설정이 성공적으로 저장되었습니다!"

msgid "Switch cloud environment, Please login again!"
msgstr "클라우드 환경 전환, 다시 로그인해주세요!"

msgid "System presets"
msgstr "시스템 사전 설정"

msgid "User presets"
msgstr "사용자 사전 설정"

msgid "Incompatible presets"
msgstr "호환되지 않는 사전 설정"

msgid "AMS filaments"
msgstr "AMS 필라멘트"

msgid "Click to pick filament color"
msgstr "필라멘트 색상 선택"

msgid "Please choose the filament colour"
msgstr "필라멘트 색상을 선택해 주세요"

msgid "Add/Remove presets"
msgstr "사전 설정 추가/제거"

msgid "Edit preset"
msgstr "사전 설정 편집"

msgid "Project-inside presets"
msgstr "프로젝트 내부 사전 설정"

msgid "Add/Remove filaments"
msgstr "필라멘트 추가/제거"

msgid "Add/Remove materials"
msgstr "재료 추가/제거"

msgid "Add/Remove printers"
msgstr "프린터 추가/제거"

msgid "Incompatible"
msgstr "호환되지 않음"

msgid "The selected preset is null!"
msgstr "선택한 사전 설정의 값이 존재하지 않습니다!(null)"

msgid "Plate name"
msgstr "플레이트 이름"

msgid "Same as Global Print Sequence"
msgstr "전역 출력 순서와 동일"

msgid "Print sequence"
msgstr "출력 순서"

msgid "Customize"
msgstr "사용자 지정"

msgid "First layer filament sequence"
msgstr "첫 번째 레이어 필라멘트 순서"

msgid "Same as Global Plate Type"
msgstr "글로벌 플레이트 타입과 동일"

msgid "Same as Global Bed Type"
msgstr "글로벌 베드유형과 동일"

msgid "By Layer"
msgstr "레이어별"

msgid "By Object"
msgstr "개체별"

msgid "Accept"
msgstr "수락"

msgid "Log Out"
msgstr "로그 아웃"

msgid "Slice all plate to obtain time and filament estimation"
msgstr "시간 및 필라멘트 추정치를 얻기 위해 모든 플레이트를 슬라이스합니다"

msgid "Packing project data into 3mf file"
msgstr "프로젝트 데이터를 3mf 파일로 압축"

msgid "Uploading 3mf"
msgstr "3mf 업로드 중"

msgid "Jump to model publish web page"
msgstr "모델 게시 웹 페이지로 이동"

msgid "Note: The preparation may takes several minutes. Please be patiant."
msgstr "참고: 준비하는 데 몇 분 정도 걸릴 수 있습니다. 조금만 기다려주십시오."

msgid "Publish"
msgstr "게시"

msgid "Publish was cancelled"
msgstr "게시가 취소되었습니다"

msgid "Slicing Plate 1"
msgstr "플레이트 1 슬라이싱"

msgid "Packing data to 3mf"
msgstr "데이터를 3mf로 압축 중"

msgid "Jump to webpage"
msgstr "웹 페이지로 이동"

#, c-format, boost-format
msgid "Save %s as"
msgstr "%s을(를) 다음으로 저장"

msgid "User Preset"
msgstr "사용자 사전 설정"

msgid "Project Inside Preset"
msgstr "프로젝트 내부 사전 설정"

msgid "Name is invalid;"
msgstr "이름이 잘못되었습니다;"

msgid "illegal characters:"
msgstr "잘못된 문자:"

msgid "illegal suffix:"
msgstr "잘못된 접미사:"

msgid "Name is unavailable."
msgstr "이름을 사용할 수 없습니다."

msgid "Overwrite a system profile is not allowed"
msgstr "시스템 사전 설정은 덮어쓸 수 없습니다"

#, boost-format
msgid "Preset \"%1%\" already exists."
msgstr "%1% 사전 설정이 이미 있습니다."

#, boost-format
msgid "Preset \"%1%\" already exists and is incompatible with current printer."
msgstr "%1% 사전 설정이 이미 있으며 현재 프린터와 호환되지 않습니다."

msgid "Please note that saving action will replace this preset"
msgstr "저장 작업이 이 사전 설정을 대체합니다"

msgid "The name is not allowed to be empty."
msgstr "이름은 비워 둘 수 없습니다."

msgid "The name is not allowed to start with space character."
msgstr "이름은 공백으로 시작할 수 없습니다."

msgid "The name is not allowed to end with space character."
msgstr "이름은 공백으로 끝날 수 없습니다."

msgid "The name cannot be the same as a preset alias name."
msgstr "이름은 사전 설정의 별칭 이름과 같을 수 없습니다."

msgid "Save preset"
msgstr "사전 설정 저장"

msgctxt "PresetName"
msgid "Copy"
msgstr "복사"

#, boost-format
msgid "Printer \"%1%\" is selected with preset \"%2%\""
msgstr "%1% 프린터가 \"%2%\" 사전 설정으로 선택되었습니다"

#, boost-format
msgid "Please choose an action with \"%1%\" preset after saving."
msgstr "저장 후 사전 설정 \"%1%\" 으로 작업을 선택하십시오."

#, boost-format
msgid "For \"%1%\", change \"%2%\" to \"%3%\" "
msgstr "\"%1%\"에 대해 \"%2%\"를 \"%3%\"로 변경 "

#, boost-format
msgid "For \"%1%\", add \"%2%\" as a new preset"
msgstr "%1%에 대해, %2%를 새 사전 설정으로 추가합니다"

#, boost-format
msgid "Simply switch to \"%1%\""
msgstr "\"%1%\"로 단순 전환"

msgid "Task canceled"
msgstr "작업이 취소됨"

msgid "(LAN)"
msgstr "(LAN)"

msgid "My Device"
msgstr "내 장치"

msgid "Other Device"
msgstr "다른 장치"

msgid "Online"
msgstr "온라인"

msgid "Input access code"
msgstr "액세스 코드 입력"

msgid "Can't find my devices?"
msgstr "내 장치를 찾을 수 없습니까?"

msgid "Log out successful."
msgstr "로그아웃에 성공했습니다."

msgid "Offline"
msgstr "오프라인"

msgid "Busy"
msgstr "사용중"

msgid "Bambu Cool Plate"
msgstr "Bambu Cool Plate"

msgid "PLA Plate"
msgstr "PLA 플레이트"

msgid "Bambu Engineering Plate"
msgstr "밤부 엔지니어링 플레이트"

msgid "Bambu Smooth PEI Plate"
msgstr "밤부 스무스 PEI 플레이트"

msgid "High temperature Plate"
msgstr "고온 플레이트"

msgid "Bambu Textured PEI Plate"
msgstr "밤부 텍스처 PEI 플레이트"

msgid "Send print job to"
msgstr "출력 작업 보내기"

msgid "Refresh"
msgstr "새로 고침"

msgid "Bed Leveling"
msgstr "베드 레벨링"

msgid "Flow Dynamics Calibration"
msgstr "동적 유량 교정"

msgid "Click here if you can't connect to the printer"
msgstr "프린터에 연결할 수 없는 경우 여기를 클릭하세요"

msgid "send completed"
msgstr "전송 완료"

msgid "Error code"
msgstr "오류 코드"

msgid "Check the status of current system services"
msgstr "현재 시스템 서비스 상태 확인"

msgid "Printer local connection failed, please try again."
msgstr "프린터 로컬 연결에 실패했습니다. 다시 시도하십시오."

msgid "No login account, only printers in LAN mode are displayed"
msgstr "로그인 계정이 없으며 LAN 모드의 프린터만 표시됩니다"

msgid "Connecting to server"
msgstr "서버에 연결 중"

msgid "Synchronizing device information"
msgstr "장치 정보 동기화 중"

msgid "Synchronizing device information time out"
msgstr "장치 정보 동기화 시간 초과"

msgid "Cannot send the print job when the printer is updating firmware"
msgstr "프린터가 펌웨어를 업데이트하는 동안 출력 작업을 보낼 수 없습니다"

msgid ""
"The printer is executing instructions. Please restart printing after it ends"
msgstr "프린터가 명령을 실행하고 있습니다. 종료 후 출력을 다시 시작하십시오"

msgid "The printer is busy on other print job"
msgstr "프린터가 다른 출력 작업을 수행 중입니다"

#, c-format, boost-format
msgid ""
"Filament %s exceeds the number of AMS slots. Please update the printer "
"firmware to support AMS slot assignment."
msgstr ""
"필라멘트 %s이(가) AMS 슬롯 수를 초과합니다. AMS 슬롯 할당을 지원하려면 프린"
"터 펌웨어를 업데이트하십시오."

msgid ""
"Filament exceeds the number of AMS slots. Please update the printer firmware "
"to support AMS slot assignment."
msgstr ""
"필라멘트가 AMS 슬롯 수를 초과합니다. AMS 슬롯 할당을 지원하려면 프린터 펌웨어"
"를 업데이트하십시오."

msgid ""
"Filaments to AMS slots mappings have been established. You can click a "
"filament above to change its mapping AMS slot"
msgstr ""
"AMS 슬롯 매핑에 대한 필라멘트가 설정되었습니다. 위의 필라멘트를 클릭하여 매"
"핑 AMS 슬롯을 변경할 수 있습니다"

msgid ""
"Please click each filament above to specify its mapping AMS slot before "
"sending the print job"
msgstr ""
"출력 작업을 보내기 전에 위의 각 필라멘트를 클릭하여 매핑 AMS 슬롯을 지정하십"
"시오"

#, c-format, boost-format
msgid ""
"Filament %s does not match the filament in AMS slot %s. Please update the "
"printer firmware to support AMS slot assignment."
msgstr ""
"필라멘트 %s가 AMS 슬롯 %s의 필라멘트와 일치하지 않습니다. AMS 슬롯 할당을 지"
"원하려면 프린터 펌웨어를 업데이트하십시오."

msgid ""
"Filament does not match the filament in AMS slot. Please update the printer "
"firmware to support AMS slot assignment."
msgstr ""
"필라멘트가 AMS 슬롯의 필라멘트와 일치하지 않습니다. AMS 슬롯 할당을 지원하려"
"면 프린터 펌웨어를 업데이트하십시오."

msgid ""
"The printer firmware only supports sequential mapping of filament => AMS "
"slot."
msgstr "프린터 펌웨어는 필라멘트 => AMS 슬롯의 순차 매핑만 지원합니다."

msgid "An SD card needs to be inserted before printing."
msgstr "출력하기 전에 SD 카드를 삽입해야 합니다."

msgid "The selected printer is incompatible with the chosen printer presets."
msgstr "선택한 프린터가 선택한 프린터 사전 설정과 호환되지 않습니다."

msgid "An SD card needs to be inserted to record timelapse."
msgstr "타임랩스를 녹화하려면 SD 카드를 삽입해야 합니다."

msgid ""
"Cannot send the print job to a printer whose firmware is required to get "
"updated."
msgstr "펌웨어를 업데이트해야 하는 프린터로 출력 작업을 보낼 수 없습니다."

msgid "Cannot send the print job for empty plate"
msgstr "빈 플레이트에 대한 출력 작업을 보낼 수 없습니다"

msgid "This printer does not support printing all plates"
msgstr "이 프린터는 모든 플레이트 출력을 지원하지 않습니다"

msgid ""
"When enable spiral vase mode, machines with I3 structure will not generate "
"timelapse videos."
msgstr ""
"나선형 꽃병 모드를 활성화하면 I3 구조의 장치는 타임랩스 비디오를 생성하지 않"
"습니다."

msgid ""
"When print by object, machines with I3 structure will not generate timelapse "
"videos."
msgstr ""
"개체별로 출력할 때 I3 구조의 장치는 타임랩스 비디오를 생성하지 않습니다."

msgid "Errors"
msgstr "오류"

msgid "Please check the following:"
msgstr "다음을 확인하십시오:"

msgid ""
"The printer type selected when generating G-Code is not consistent with the "
"currently selected printer. It is recommended that you use the same printer "
"type for slicing."
msgstr ""
"G코드를 생성할 때 선택한 프린터 유형이 현재 선택한 프린터와 일치하지 않습니"
"다. 슬라이싱에 동일한 프린터 유형을 사용하는 것이 좋습니다."

#, c-format, boost-format
msgid "%s is not supported by AMS."
msgstr "%s은(는) AMS에서 지원하지 않습니다."

msgid ""
"There are some unknown filaments in the AMS mappings. Please check whether "
"they are the required filaments. If they are okay, press \"Confirm\" to "
"start printing."
msgstr ""
"AMS 매핑에 알 수 없는 필라멘트가 있습니다. 필요한 필라멘트인지 확인해주세요. "
"정상이면 \"확인\"을 눌러 출력을 시작하십시오."

msgid ""
"Please click the confirm button if you still want to proceed with printing."
msgstr "그래도 출력을 계속하려면 확인 버튼을 클릭하십시오."

msgid ""
"Connecting to the printer. Unable to cancel during the connection process."
msgstr "프린터에 연결 중입니다. 연결 진행 중에는 취소할 수 없습니다."

msgid "Preparing print job"
msgstr "출력 작업 준비 중"

msgid "Abnormal print file data. Please slice again"
msgstr "비정상적인 출력 파일 데이터입니다. 다시 슬라이스하십시오"

msgid "The name length exceeds the limit."
msgstr "이름 길이가 제한을 초과합니다."

msgid ""
"Caution to use! Flow calibration on Textured PEI Plate may fail due to the "
"scattered surface."
msgstr ""
"사용상의 주의! Textured PEI 플레이트의 유량 교정은 표면이 분산되어 실패할 수 "
"있습니다."

msgid "Automatic flow calibration using Micro Lidar"
msgstr "Micro Lidar를 사용한 자동 유량 교정"

msgid "Modifying the device name"
msgstr "장치 이름 수정"

msgid "Send to Printer SD card"
msgstr "프린터 SD 카드로 보내기"

msgid "Cannot send the print task when the upgrade is in progress"
msgstr "업그레이드가 진행 중일 때 출력 작업을 보낼 수 없습니다"

msgid "An SD card needs to be inserted before send to printer SD card."
msgstr "프린터 SD 카드로 보내기 전에 SD 카드를 삽입해야 합니다."

msgid "The printer is required to be in the same LAN as Bambu Studio."
msgstr "프린터는 Bambu Studio와 동일한 LAN에 있어야 합니다."

msgid "The printer does not support sending to printer SD card."
msgstr "프린터는 프린터 SD 카드로의 전송을 지원하지 않습니다."

msgid "Failed to create socket"
msgstr "소켓 생성 실패"

msgid "Failed to connect socket"
msgstr "소켓 연결 실패"

msgid "Failed to publish login request"
msgstr "로그인 요청 게시에 실패했습니다."

msgid "Get ticket from device timeout"
msgstr "기기에서 티켓 가져오는데 시간 초과"

msgid "Get ticket from server timeout"
msgstr "서버에서 티켓 가져오는데 시간 초과"

msgid "Failed to post ticket to server"
msgstr "서버에 티켓게시 실패"

msgid "Failed to parse login report reason"
msgstr "로그인 보고서의 원인을 해석하는 데 실패"

msgid "Receive login report timeout"
msgstr "로그인 보고서 수신 시간 초과"

msgid "Unknown Failure"
msgstr "알 수 없는 실패"

msgid "Log in printer"
msgstr "프린터 로그인"

msgid "Would you like to log in this printer with current account?"
msgstr "현재 계정으로 이 프린터에 로그인하시겠습니까?"

msgid "Check the reason"
msgstr "이유 확인"

msgid "Read and accept"
msgstr "읽고 수락"

msgid "Terms and Conditions"
msgstr "이용약관"

msgid ""
"Thank you for purchasing a Bambu Lab device.Before using your Bambu Lab "
"device, please read the termsand conditions.By clicking to agree to use your "
"Bambu Lab device, you agree to abide by the Privacy Policyand Terms of "
"Use(collectively, the \"Terms\"). If you do not comply with or agree to the "
"Bambu Lab Privacy Policy, please do not use Bambu Lab equipment and services."
msgstr ""
"Bambu Lab 기기를 구매해 주셔서 감사합니다. Bambu Lab 기기를 사용하기 전에 이"
"용약관을 읽어주시기 바랍니다. Bambu Lab 기기 사용에 동의하기 위해 클릭하면 개"
"인정보 보호정책 및 이용약관(이하 통칭하여 \"약관\")을 준수하는 데 동의하는 것"
"입니다. Bambu Lab 개인정보 처리방침을 준수하지 않거나 동의하지 않는 경우, "
"Bambu Lab 장치 및 서비스를 사용하지 마십시오."

msgid "and"
msgstr "그리고"

msgid "Privacy Policy"
msgstr "개인정보처리방침"

msgid "We ask for your help to improve everyone's printer"
msgstr "모든 사람의 프린터 개선을 위해 여러분의 도움을 요청합니다"

msgid "Statement about User Experience Improvement Program"
msgstr "사용자 경험 개선 프로그램에 대한 설명"

#, c-format, boost-format
msgid ""
"In the 3D Printing community, we learn from each other's successes and "
"failures to adjust our own slicing parameters and settings. %s follows the "
"same principle and uses machine learning to improve its performance from the "
"successes and failures of the vast number of prints by our users. We are "
"training %s to be smarter by feeding them the real-world data. If you are "
"willing, this service will access information from your error logs and usage "
"logs, which may include information described in  Privacy Policy. We will "
"not collect any Personal Data by which an individual can be identified "
"directly or indirectly, including without limitation names, addresses, "
"payment information, or phone numbers. By enabling this service, you agree "
"to these terms and the statement about Privacy Policy."
msgstr ""
"3D 프린팅 커뮤니티에서는 서로의 성공과 실패로 부터 학습하여 각자의 슬라이싱 "
"매개변수와 설정을 조정합니다. %s는 이와 동일한 원칙을 따르며 머신 러닝을 사용"
"하여 사용자의 방대한 출력 성공과 실패로부터 성능을 개선합니다. 우리는 실제 데"
"이터를 통하여 %s가 더 똑똑해지도록 훈련시킵니다. 동의하신다면 이 서비스는 오"
"류 로그와 사용 로그를 포함할 수 있는 정보에 접근할 것입니다. 당사는 개인이 직"
"접 또는 간접적으로 식별될 수 있는 개인 데이터, 예를 들어 이름, 주소, 결제 정"
"보 또는 전화번호를 포함하여 어떤 개인 데이터도 수집하지 않습니다. 이 서비스"
"를 활성화하면 이 약관과 개인정보 보호정책에 대한 설명에 동의하는 것입니다."

msgid "Statement on User Experience Improvement Plan"
msgstr "사용자 경험 개선 계획에 대한 성명서"

msgid "Log in successful."
msgstr "로그인에 성공했습니다."

msgid "Log out printer"
msgstr "프린터 로그아웃"

msgid "Would you like to log out the printer?"
msgstr "프린터에서 로그아웃하시겠습니까?"

msgid "Please log in first."
msgstr "먼저 로그인하십시오."

msgid "There was a problem connecting to the printer. Please try again."
msgstr "프린터에 연결하는 동안 문제가 발생했습니다. 다시 시도하십시오."

msgid "Failed to log out."
msgstr "로그아웃에 실패했습니다."

#. TRN "Save current Settings"
#, c-format, boost-format
msgid "Save current %s"
msgstr "현재 %s 저장"

msgid "Delete this preset"
msgstr "이 사전 설정 삭제"

msgid "Search in preset"
msgstr "사전 설정에서 찾기"

msgid "Click to reset all settings to the last saved preset."
msgstr "모든 설정을 마지막으로 저장한 사전 설정으로 되돌립니다."

msgid ""
"Prime tower is required for smooth timeplase. There may be flaws on the "
"model without prime tower. Are you sure you want to disable prime tower?"
msgstr ""
"유연모드 타임랩스를 위해서는 프라임 타워가 필요합니다. 프라임 타워가 없는 모"
"델에는 결함이 있을 수 있습니다. 프라임 타워를 사용하지 않도록 설정하시겠습니"
"까?"

msgid ""
"Prime tower is required for smooth timelapse. There may be flaws on the "
"model without prime tower. Do you want to enable prime tower?"
msgstr ""
"유연모드 타임랩스를 위해서는 프라임 타워가 필요합니다. 프라임 타워가 없는 모"
"델에는 결함이 있을 수 있습니다. 프라임 타워를 사용하지 않도록 설정하시겠습니"
"까?"

msgid ""
"We have added an experimental style \"Tree Slim\" that features smaller "
"support volume but weaker strength.\n"
"We recommend using it with: 0 interface layers, 0 top distance, 2 walls."
msgstr ""
"지지대 부피는 작지만 강도는 약한 것이 특징인 실험적 모양 \"얇은 나무\"를 추가"
"했습니다.\n"
"접점 레이어 0, 상단 Z 거리 0, 벽 루프 2 와 함께 사용하는 것이 좋습니다."

msgid ""
"Change these settings automatically? \n"
"Yes - Change these settings automatically\n"
"No  - Do not change these settings for me"
msgstr ""
"이 설정을 자동으로 변경하시겠습니까?\n"
"예   - 이 설정을 자동으로 변경합니다\n"
"아니요 - 이 설정을 변경하지 않습니다"

msgid ""
"For \"Tree Strong\" and \"Tree Hybrid\" styles, we recommend the following "
"settings: at least 2 interface layers, at least 0.1mm top z distance or "
"using support materials on interface."
msgstr ""
"\"강한 나무\" 및 \"혼합 나무\" 모양의 경우 최소 접점 레이어 2, 상단 Z 거리 "
"0.1 또는 접점에서 지지대 재료를 사용하는 설정을 권장합니다."

msgid ""
"When using support material for the support interface, We recommend the "
"following settings:\n"
"0 top z distance, 0 interface spacing, concentric pattern and disable "
"independent support layer height"
msgstr ""
"지지대 접점에 지지대 재료를 사용하는 경우 다음 설정을 권장합니다:\n"
"상단 Z 거리 0, 접점 간격 0, 접점 패턴 동심원 및 독립적 지지대 높이 비활성화"

msgid ""
"When recording timelapse without toolhead, it is recommended to add a "
"\"Timelapse Wipe Tower\" \n"
"by right-click the empty position of build plate and choose \"Add "
"Primitive\"->\"Timelapse Wipe Tower\"."
msgstr ""
"툴헤드 없이 시간 경과를 기록할 경우 \"타임랩스 닦기 타워\"를 추가하는 것이 좋"
"습니다\n"
"빌드 플레이트의 빈 위치를 마우스 오른쪽 버튼으로 클릭하고 \"기본 모델 추가\"-"
"> \"타임랩스 닦기 타워\"를 선택합니다."

msgid "Line width"
msgstr "선 너비"

msgid "Seam"
msgstr "솔기"

msgid "Precision"
msgstr "정밀도"

msgid "Wall generator"
msgstr "벽 생성기"

msgid "Walls"
msgstr "벽"

msgid "Top/bottom shells"
msgstr "상단/하단 쉘"

msgid "Initial layer speed"
msgstr "초기 레이어 속도"

msgid "Other layers speed"
msgstr "다른 레이어 속도"

msgid "Overhang speed"
msgstr "돌출부 속도"

msgid ""
"This is the speed for various overhang degrees. Overhang degrees are "
"expressed as a percentage of line width. 0 speed means no slowing down for "
"the overhang degree range and wall speed is used"
msgstr ""
"다양한 돌출부 정도(Degree)에 대한 속도입니다. 돌출부 정도는 선 너비의 백분율"
"로 표시됩니다. 0 속도는 돌출부 정도에 대한 감속이 없음을 의미하며 벽 속도가 "
"사용됩니다"

msgid "Bridge"
msgstr "다리"

msgid "Set speed for external and internal bridges"
msgstr "외부 및 내부 다리 속도 설정"

msgid "Travel speed"
msgstr "이동 속도(트레블)"

msgid "Acceleration"
msgstr "가속도"

msgid "Jerk(XY)"
msgstr "저크(XY)"

msgid "Raft"
msgstr "라프트"

msgid "Support filament"
msgstr "지지대 필라멘트"

msgid "Tree supports"
msgstr "나무 지지대"

msgid "Prime tower"
msgstr "프라임 타워"

msgid "Special mode"
msgstr "특수 모드"

msgid "G-code output"
msgstr "G코드 출력"

msgid "Post-processing Scripts"
msgstr "사후 처리 스크립트"

msgid "Notes"
msgstr "메모"

msgid "Frequent"
msgstr "빈도"

#, c-format, boost-format
msgid ""
"Following line %s contains reserved keywords.\n"
"Please remove it, or will beat G-code visualization and printing time "
"estimation."
msgid_plural ""
"Following lines %s contain reserved keywords.\n"
"Please remove them, or will beat G-code visualization and printing time "
"estimation."
msgstr[0] ""
"다음 줄 %s에는 예약어가 포함되어 있습니다.\n"
"제거해 주십시오. 그렇지 않으면 G코드 시각화 및 출력 시간 추정치를 능가할 것입"
"니다."

msgid "Reserved keywords found"
msgstr "예약어를 찾았습니다"

msgid "Setting Overrides"
msgstr "설정 재정의(덮어쓰기)"

msgid "Retraction"
msgstr "퇴출"

msgid "Basic information"
msgstr "기본 정보"

msgid "Recommended nozzle temperature"
msgstr "권장 노즐 온도"

msgid "Recommended nozzle temperature range of this filament. 0 means no set"
msgstr "이 필라멘트의 권장 노즐 온도 범위. 0은 설정하지 않음을 의미합니다"

msgid "Print temperature"
msgstr "출력 온도"

msgid "Nozzle"
msgstr "노즐"

msgid "Nozzle temperature when printing"
msgstr "출력 시 노즐 온도"

msgid "Cool plate"
msgstr "쿨 플레이트"

msgid ""
"Bed temperature when cool plate is installed. Value 0 means the filament "
"does not support to print on the Cool Plate"
msgstr ""
"쿨 플레이트 설치 시 베드 온도. 값 0은 필라멘트가 쿨 플레이트에 출력하는 것을 "
"지원하지 않음을 의미합니다"

msgid "Engineering plate"
msgstr "엔지니어링 플레이트"

msgid ""
"Bed temperature when engineering plate is installed. Value 0 means the "
"filament does not support to print on the Engineering Plate"
msgstr ""
"엔지니어링 플레이트가 설치 시 베드 온도. 값 0은 필라멘트가 엔지니어링 플레이"
"트에 출력하는 것을 지원하지 않음을 의미합니다"

msgid "Smooth PEI Plate / High Temp Plate"
msgstr "스무스 PEI 플레이트 / 고온 플레이트"

msgid ""
"Bed temperature when Smooth PEI Plate/High temperature plate is installed. "
"Value 0 means the filament does not support to print on the Smooth PEI Plate/"
"High Temp Plate"
msgstr ""
"스무스 PEI 플레이트/고온 플레이트 설치 시 베드 온도. 값 0은 필라멘트가 스무"
"스 PEI 플레이트/고온 플레이트 출력을 지원하지 않음을 의미합니다"

msgid "Textured PEI Plate"
msgstr "텍스처 PEI 플레이트"

msgid ""
"Bed temperature when Textured PEI Plate is installed. Value 0 means the "
"filament does not support to print on the Textured PEI Plate"
msgstr ""
"텍스처 PEI 플레이트가 설치된 경우 베드 온도. 값 0은 필라멘트가 텍스처 PEI 플"
"레이트에 출력하는 것을 지원하지 않음을 의미합니다"

msgid "Volumetric speed limitation"
msgstr "체적 속도 제한"

msgid "Cooling"
msgstr "냉각"

msgid "Cooling for specific layer"
msgstr "특정 레이어 냉각"

msgid "Part cooling fan"
msgstr "출력물 냉각 팬"

msgid "Min fan speed threshold"
msgstr "팬 최소 속도 임계값"

msgid ""
"Part cooling fan speed will start to run at min speed when the estimated "
"layer time is no longer than the layer time in setting. When layer time is "
"shorter than threshold, fan speed is interpolated between the minimum and "
"maximum fan speed according to layer printing time"
msgstr ""
"출력물 냉각 팬 속도는 예상 레이어 시간이 설정한 레이어 시간보다 짧으면 최소 "
"속도로 작동됩니다. 레이어 시간이 임계값보다 짧은 경우 팬 속도는 레이어 출력 "
"시간에 따라 최소 팬 속도와 최대 팬 속도 사이에 보간됩니다.(Interpolated)"

msgid "Max fan speed threshold"
msgstr "팬 최대 속도 임계값"

msgid ""
"Part cooling fan speed will be max when the estimated layer time is shorter "
"than the setting value"
msgstr ""
"예상 레이어 시간이 설정 값보다 짧을 때 출력물 냉각 팬 속도가 최대가 됩니다"

msgid "Auxiliary part cooling fan"
msgstr "보조 출력물 냉각 팬"

msgid "Exhaust fan"
msgstr "환기 팬"

msgid "During print"
msgstr "출력 중"

msgid "Complete print"
msgstr "출력 완료"

msgid "Filament start G-code"
msgstr "필라멘트 시작 G코드"

msgid "Filament end G-code"
msgstr "필라멘트 종료 G코드"

msgid "Multimaterial"
msgstr "다중 재료"

msgid "Wipe tower parameters"
msgstr "닦기 타워 매개변수"

msgid "Toolchange parameters with single extruder MM printers"
msgstr "다중 재료 프린터의 단일 압출기 툴 교체 매개변수"

msgid "Ramming settings"
msgstr "래밍 설정"

msgid "Toolchange parameters with multi extruder MM printers"
msgstr "다중 재료 프린터의 다중 압출기 툴 교체 매개변수"

msgid "Printable space"
msgstr "출력 가능 공간"

msgid "Cooling Fan"
msgstr "냉각 팬"

msgid "Fan speed-up time"
msgstr "팬 가속 시간"

msgid "Extruder Clearance"
msgstr "압출기 회피"

msgid "Accessory"
msgstr "악세서리"

msgid "Machine gcode"
msgstr "장치 G코드"

msgid "Machine start G-code"
msgstr "장치 시작 G코드"

msgid "Machine end G-code"
msgstr "장치 종료 G코드"

msgid "Before layer change G-code"
msgstr "레이어 변경 전 G코드"

msgid "Layer change G-code"
msgstr "레이어 변경 G코드"

msgid "Time lapse G-code"
msgstr "타임랩스 G코드"

msgid "Change filament G-code"
msgstr "필라멘트 교체 G코드"

msgid "Pause G-code"
msgstr "일시정지 G코드"

msgid "Template Custom G-code"
msgstr "템플릿 사용자 정의 G코드"

msgid "Motion ability"
msgstr "동작 능력"

msgid "Normal"
msgstr "일반"

msgid "Speed limitation"
msgstr "속도 제한"

msgid "Acceleration limitation"
msgstr "가속도 제한"

msgid "Jerk limitation"
msgstr "저크 제한"

msgid "Single extruder multimaterial setup"
msgstr "단일 압출기 다중 재료 설정"

msgid "Wipe tower"
msgstr "닦기 타워"

msgid "Single extruder multimaterial parameters"
msgstr "단일 압출기 다중 재료 매개변수"

msgid "Layer height limits"
msgstr "레이어 높이 한도"

msgid "Lift Z Enforcement"
msgstr "강제 Z 올리기"

msgid "Retraction when switching material"
msgstr "재료 전환 시 퇴출"

msgid ""
"The Wipe option is not available when using the Firmware Retraction mode.\n"
"\n"
"Shall I disable it in order to enable Firmware Retraction?"
msgstr ""
"닦기 옵션은 펌웨어 퇴출 모드를 사용하는 경우에는 사용할 수 없습니다.\n"
"\n"
"펌웨어 퇴출을 활성화하기 위해 비활성화하겠습니까?"

msgid "Firmware Retraction"
msgstr "펌웨어 퇴출"

msgid "Detached"
msgstr "분리됨"

msgid "Following preset will be deleted too."
msgid_plural "Following presets will be deleted too."
msgstr[0] "다음 사전 설정도 삭제됩니다."

#, boost-format
msgid "Are you sure to %1% the selected preset?"
msgstr "선택한 사전 설정을 %1%로 설정하시겠습니까?"

#. TRN  Remove/Delete
#, boost-format
msgid "%1% Preset"
msgstr "사전 설정 %1%"

msgid "All"
msgstr "모두"

msgid "Set"
msgstr "설정"

msgid "Click to reset current value and attach to the global value."
msgstr "현재 값을 재설정하고 전역 값에 연결하려면 클릭합니다."

msgid "Click to drop current modify and reset to saved value."
msgstr "현재 수정 내용을 삭제하고 저장된 값으로 재설정하려면 클릭하십시오."

msgid "Process Settings"
msgstr "프로세스 설정"

msgid "Undef"
msgstr "정의되지 않음"

msgid "Unsaved Changes"
msgstr "저장되지 않은 변경 사항"

msgid "Discard or Keep changes"
msgstr "변경 사항 폐기 또는 유지"

msgid "Old Value"
msgstr "이전 값"

msgid "New Value"
msgstr "새로운 값"

msgid "Transfer"
msgstr "이전"

msgid "Don't save"
msgstr "저장하지 않음"

msgid "Discard"
msgstr "폐기"

msgid "Click the right mouse button to display the full text."
msgstr "마우스 오른쪽 버튼을 클릭하여 전체 텍스트를 표시합니다."

msgid "All changes will not be saved"
msgstr "모든 변경 사항이 저장되지 않습니다"

msgid "All changes will be discarded."
msgstr "모든 변경 사항이 폐기됩니다."

msgid "Save the selected options."
msgstr "선택한 옵션을 저장합니다."

msgid "Keep the selected options."
msgstr "선택한 옵션을 유지합니다."

msgid "Transfer the selected options to the newly selected preset."
msgstr "선택한 옵션을 새로 선택한 사전 설정으로 이전합니다."

#, boost-format
msgid ""
"Save the selected options to preset \n"
"\"%1%\"."
msgstr ""
"선택한 옵션을 사전 설정에 저장\n"
"\"%1%\"."

#, boost-format
msgid ""
"Transfer the selected options to the newly selected preset \n"
"\"%1%\"."
msgstr ""
"선택한 옵션을 새로 선택한 사전 설정으로 이전\n"
"\"%1%\"."

#, boost-format
msgid "Preset \"%1%\" contains the following unsaved changes:"
msgstr "사전 설정 \"%1%\"에는 다음 저장되지 않은 변경 사항 포함:"

#, boost-format
msgid ""
"Preset \"%1%\" is not compatible with the new printer profile and it "
"contains the following unsaved changes:"
msgstr ""
"사전 설정 \"%1%\"은(는) 새 프린터 프로필과 호환되지 않으며 다음 저장되지 않"
"은 변경 사항을 포함:"

#, boost-format
msgid ""
"Preset \"%1%\" is not compatible with the new process profile and it "
"contains the following unsaved changes:"
msgstr ""
"사전 설정 \"%1%\"은(는) 새 프로세스 프로필과 호환되지 않으며 다음 저장되지 않"
"은 변경 사항을 포함:"

#, boost-format
msgid ""
"You have changed some settings of preset \"%1%\". \n"
"Would you like to keep these changed settings (new value) after switching "
"preset?"
msgstr ""
"사전 설정 \"%1%\"의 일부 설정을 변경했습니다.\n"
"사전 설정 전환 후 변경된 설정(새 값)을 유지하시겠습니까?"

msgid ""
"You have changed some preset settings. \n"
"Would you like to keep these changed settings (new value) after switching "
"preset?"
msgstr ""
"일부 사전 설정을 변경했습니다.\n"
"사전 설정 전환 후 변경된 설정(새 값)을 유지하시겠습니까?"

msgid "Extruders count"
msgstr "압출기 수"

msgid "General"
msgstr "일반"

msgid "Capabilities"
msgstr "성능"

msgid "Select presets to compare"
msgstr "비교할 사전 설정 선택"

msgid "Show all presets (including incompatible)"
msgstr "모든 사전 설정 표시(미 호환 포함)"

msgid "Add File"
msgstr "파일 추가"

msgid "Set as cover"
msgstr "커버로 설정"

msgid "Cover"
msgstr "커버"

#, boost-format
msgid "The name \"%1%\" already exists."
msgstr "%1% 이름이 이미 있습니다."

msgid "Basic Info"
msgstr "기본 정보"

msgid "Pictures"
msgstr "사진"

msgid "Bill of Materials"
msgstr "재료 명세서"

msgid "Assembly Guide"
msgstr "조립 가이드"

msgid "Author"
msgstr "원작자"

msgid "Model Name"
msgstr "모델명"

#, c-format, boost-format
msgid "%s Update"
msgstr "%s 업데이트"

msgid "A new version is available"
msgstr "새 버전을 사용할 수 있습니다"

msgid "Configuration update"
msgstr "구성 업데이트"

msgid "A new configuration package available, Do you want to install it?"
msgstr "새 구성 패키지를 사용할 수 있습니다. 설치하시겠습니까?"

msgid "Description:"
msgstr "설명:"

msgid "Configuration incompatible"
msgstr "호환되지 않는 구성"

msgid "the configuration package is incompatible with current application."
msgstr "구성 패키지가 현재 응용 프로그램과 호환되지 않습니다."

#, c-format, boost-format
msgid ""
"The configuration package is incompatible with current application.\n"
"%s will update the configuration package, Otherwise it won't be able to start"
msgstr ""
"구성 패키지가 현재 애플리케이션과 호환되지 않습니다.\n"
"%s는 구성 패키지를 업데이트합니다. 그렇지 않으면 시작할 수 없습니다"

#, c-format, boost-format
msgid "Exit %s"
msgstr "%s 종료"

msgid "the Configuration package is incompatible with current APP."
msgstr "구성 패키지가 현재 애플리케이션과 호환되지 않습니다."

msgid "Configuration updates"
msgstr "구성 업데이트"

msgid "No updates available."
msgstr "사용 가능한 업데이트가 없습니다."

msgid "The configuration is up to date."
msgstr "구성이 최신 상태입니다."

msgid "Ramming customization"
msgstr "래밍 사용자 지정"

msgid ""
"Ramming denotes the rapid extrusion just before a tool change in a single-"
"extruder MM printer. Its purpose is to properly shape the end of the "
"unloaded filament so it does not prevent insertion of the new filament and "
"can itself be reinserted later. This phase is important and different "
"materials can require different extrusion speeds to get the good shape. For "
"this reason, the extrusion rates during ramming are adjustable.\n"
"\n"
"This is an expert-level setting, incorrect adjustment will likely lead to "
"jams, extruder wheel grinding into filament etc."
msgstr ""
"래밍(Ramming)은 단일 압출기 다중 재료 프린터에서 툴 교체 직전의 급속 압출을 "
"의미합니다. 필라멘트를 뺄때 끝 모양을 적절하게 형성하여 새 필라멘트의 삽입을 "
"방해하지 않고 나중에 다시 삽입할 수 있도록 하는 것입니다. 이 단계는 중요하"
"며, 좋은 모양을 얻으려면 재료마다 다른 압출 속도가 필요할 수 있습니다. 이러"
"한 이유로 래밍 중 압출 속도는 조정 가능합니다.\n"
"\n"
"이는 전문가 수준 설정이므로 잘못 조정하면 막힘, 필라멘트 갈림 등이 발생할 수 "
"있습니다."

msgid "Total ramming time"
msgstr "총 래밍 시간"

msgid "s"
msgstr "s"

msgid "Total rammed volume"
msgstr "총 래밍 부피"

msgid "Ramming line width"
msgstr "래밍 선 너비"

msgid "Ramming line spacing"
msgstr "래밍 선 간격"

msgid "Auto-Calc"
msgstr "자동 계산"

msgid "Flushing volumes for filament change"
msgstr "필라멘트 교체를 위한 버리기 부피"

msgid "Multiplier"
msgstr "승수"

msgid "Flushing volume (mm³) for each filament pair."
msgstr "각 필라멘트 쌍에 대한 버리기 부피(mm³)."

#, c-format, boost-format
msgid "Suggestion: Flushing Volume in range [%d, %d]"
msgstr "제안: [%d, %d] 범위의 버리기 부피"

#, c-format, boost-format
msgid "The multiplier should be in range [%.2f, %.2f]."
msgstr "승수는 [%.2f, %.2f] 범위에 있어야 합니다."

msgid "unloaded"
msgstr "빼냄"

msgid "loaded"
msgstr "넣음"

msgid "Filament #"
msgstr "필라멘트 #"

msgid "From"
msgstr "에서"

msgid "To"
msgstr "으로"

msgid "Login"
msgstr "로그인"

msgid "The configuration package is changed in previous Config Guide"
msgstr "이전 구성 가이드에서 구성 패키지가 변경되었습니다"

msgid "Configuration package changed"
msgstr "구성 패키지가 변경됨"

msgid "Toolbar"
msgstr "도구 상자"

msgid "Objects list"
msgstr "개체 목록"

msgid "Import geometry data from STL/STEP/3MF/OBJ/AMF files"
msgstr "STL/STEP/3MF/OBJ/AMF 파일에서 형상 데이터 가져오기"

msgid "⌘+Shift+G"
msgstr "⌘+Shift+G"

msgid "Ctrl+Shift+G"
msgstr "Ctrl+Shift+G"

msgid "Copy to clipboard"
msgstr "클립보드로 복사"

msgid "Paste from clipboard"
msgstr "클립보드에서 붙여넣기"

msgid "Show/Hide 3Dconnexion devices settings dialog"
msgstr "3D 연결 장치 설정 표시/숨기기 대화상자"

msgid "Show keyboard shortcuts list"
msgstr "키보드 단축키 목록 보기"

msgid "Global shortcuts"
msgstr "전역 단축키"

msgid "Rotate View"
msgstr "시점 회전"

msgid "Pan View"
msgstr "시점 이동"

msgid "Mouse wheel"
msgstr "마우스 휠"

msgid "Zoom View"
msgstr "시점 확대/축소"

msgid "Shift+A"
msgstr "Shift+A"

msgid "Shift+R"
msgstr "Shift+R"

msgid ""
"Auto orientates selected objects or all objects.If there are selected "
"objects, it just orientates the selected ones.Otherwise, it will orientates "
"all objects in the current disk."
msgstr ""
"선택한 개체 또는 모든 개체의 방향을 자동으로 지정합니다.선택한 개체가 있는 경"
"우 선택한 개체의 방향만 지정합니다.그렇지 않으면 현재 디스크에 있는 모든 개체"
"의 방향이 지정됩니다."

msgid "Shift+Tab"
msgstr "Shift+Tab"

msgid "Collapse/Expand the sidebar"
msgstr "사이드바 접기/펼치기"

msgid "⌘+Any arrow"
msgstr "⌘+아무 화살표"

msgid "Movement in camera space"
msgstr "카메라 공간에서 이동"

msgid "⌥+Left mouse button"
msgstr "⌥+마우스 왼쪽 버튼"

msgid "Select a part"
msgstr "부품 선택"

msgid "⌘+Left mouse button"
msgstr "⌘+마우스 왼쪽 버튼"

msgid "Select multiple objects"
msgstr "여러 개체 선택"

msgid "Ctrl+Any arrow"
msgstr "Ctrl+아무 화살표"

msgid "Alt+Left mouse button"
msgstr "Alt+마우스 왼쪽 버튼"

msgid "Ctrl+Left mouse button"
msgstr "Ctrl+마우스 왼쪽 버튼"

msgid "Shift+Left mouse button"
msgstr "Shift+마우스 왼쪽 버튼"

msgid "Select objects by rectangle"
msgstr "사각형으로 개체 선택"

msgid "Arrow Up"
msgstr "화살표 위로"

msgid "Move selection 10 mm in positive Y direction"
msgstr "선택 항목을 +Y 방향으로 10mm 이동"

msgid "Arrow Down"
msgstr "화살표 아래로"

msgid "Move selection 10 mm in negative Y direction"
msgstr "선택 항목을 -Y 방향으로 10mm 이동"

msgid "Arrow Left"
msgstr "화살표 왼쪽으로"

msgid "Move selection 10 mm in negative X direction"
msgstr "선택 항목을 -X 방향으로 10mm 이동"

msgid "Arrow Right"
msgstr "화살표 오른쪽으로"

msgid "Move selection 10 mm in positive X direction"
msgstr "선택 항목을 +X 방향으로 10mm 이동"

msgid "Shift+Any arrow"
msgstr "Shift+아무 화살표"

msgid "Movement step set to 1 mm"
msgstr "1mm로 이동"

msgid "Esc"
msgstr "Esc"

msgid "keyboard 1-9: set filament for object/part"
msgstr "키보드 1-9: 개체/부품에 필라멘트 할당"

msgid "Camera view - Default"
msgstr "카메라 시점 - 기본"

msgid "Camera view - Top"
msgstr "카메라 시점 - 위"

msgid "Camera view - Bottom"
msgstr "카메라 시점 - 아래"

msgid "Camera view - Front"
msgstr "카메라 시점 - 앞"

msgid "Camera view - Behind"
msgstr "카메라 시점 - 뒤"

msgid "Camera Angle - Left side"
msgstr "카메라 각도 - 좌측"

msgid "Camera Angle - Right side"
msgstr "카메라 각도 - 우측"

msgid "Select all objects"
msgstr "모든 개체 선택"

msgid "Gizmo move"
msgstr "도구 상자 이동"

msgid "Gizmo scale"
msgstr "도구 상자 배율"

msgid "Gizmo rotate"
msgstr "도구 상자 회전"

msgid "Gizmo cut"
msgstr "도구 상자 잘라내기"

msgid "Gizmo Place face on bed"
msgstr "도구 상자 바닥면 선택"

msgid "Gizmo SLA support points"
msgstr "도구 상자 지지대 칠하기"

msgid "Gizmo FDM paint-on seam"
msgstr "도구 상자 솔기 칠하기"

msgid "Swtich between Prepare/Prewview"
msgstr "준비 하기/미리 보기 전환"

msgid "Plater"
msgstr "Plater"

msgid "Move: press to snap by 1mm"
msgstr "이동: 눌러서 1mm씩 이동"

msgid "⌘+Mouse wheel"
msgstr "⌘+마우스 휠"

msgid "Support/Color Painting: adjust pen radius"
msgstr "지지대/색상 칠하기: 펜 반경 조정"

msgid "⌥+Mouse wheel"
msgstr "⌥+마우스 휠"

msgid "Support/Color Painting: adjust section position"
msgstr "지지대/색상 칠하기: 단면 위치 조정"

msgid "Ctrl+Mouse wheel"
msgstr "Ctrl+마우스 휠"

msgid "Alt+Mouse wheel"
msgstr "Alt+마우스 휠"

msgid "Gizmo"
msgstr "도구 상자"

msgid "Set extruder number for the objects and parts"
msgstr "개체 및 부품에 대한 압출기 번호 설정"

msgid "Delete objects, parts, modifiers  "
msgstr "개체, 부품, 수정자 삭제 "

msgid "Space"
msgstr "스페이스"

msgid "Select the object/part and press space to change the name"
msgstr "개체/부품을 선택하고 스페이스바를 눌러 이름을 변경합니다"

msgid "Mouse click"
msgstr "마우스 클릭"

msgid "Select the object/part and mouse click to change the name"
msgstr "개체/부품을 선택하고 마우스를 클릭하여 이름을 변경합니다"

msgid "Objects List"
msgstr "개체 목록"

msgid "Vertical slider - Move active thumb Up"
msgstr "수직 슬라이더 - 활성 레이어 위로 이동"

msgid "Vertical slider - Move active thumb Down"
msgstr "수직 슬라이더 - 활성 레이어 아래로 이동"

msgid "Horizontal slider - Move active thumb Left"
msgstr "수평 슬라이더 - 활성 라인 왼쪽으로 이동"

msgid "Horizontal slider - Move active thumb Right"
msgstr "수평 슬라이더 - 활성 라인 오른쪽으로 이동"

msgid "On/Off one layer mode of the vertical slider"
msgstr "수직 슬라이더의 한 레이어 모드 켜기/끄기"

msgid "On/Off g-code window"
msgstr "G코드 창 켜기/끄기"

msgid "Move slider 5x faster"
msgstr "슬라이더를 5배 빠르게 이동"

msgid "Shift+Mouse wheel"
msgstr "Shift+마우스 휠"

msgid "Release Note"
msgstr "릴리스 노트"

#, c-format, boost-format
msgid "version %s update information :"
msgstr "버전 %s 업데이트 정보 :"

msgid "Network plug-in update"
msgstr "네트워크 플러그인 업데이트"

msgid ""
"Click OK to update the Network plug-in when Bambu Studio launches next time."
msgstr ""
"다음 번 Bambu Studio를 시작할 때 네트워크 플러그인을 업데이트하려면 확인을 클"
"릭합니다."

#, c-format, boost-format
msgid "A new Network plug-in(%s) available, Do you want to install it?"
msgstr "새 네트워크 플러그인(%s)을 사용할 수 있습니다. 설치하시겠습니까?"

msgid "New version of Bambu Studio"
msgstr "뱀부 스튜디오의 새 버전"

msgid "Don't remind me of this version again"
msgstr "이 버전을 다시 알리지 않음"

msgid "LAN Connection Failed (Sending print file)"
msgstr "LAN 연결 실패(출력 파일 전송 중)"

msgid ""
"Step 1, please confirm Bambu Studio and your printer are in the same LAN."
msgstr ""
"1단계, Bambu Studio와 프린터가 동일한 인터넷 망에 연결되어 있는지 확인하십시"
"오."

msgid ""
"Step 2, if the IP and Access Code below are different from the actual values "
"on your printer, please correct them."
msgstr ""
"2단계, 아래의 IP 및 액세스 코드가 프린터의 실제 값과 다른 경우 수정하십시오."

msgid "IP"
msgstr "IP"

msgid "Access Code"
msgstr "액세스 코드"

msgid "Where to find your printer's IP and Access Code?"
msgstr "프린터의 IP 및 액세스 코드는 어디에서 찾을 수 있습니까?"

msgid "Error: IP or Access Code are not correct"
msgstr "오류: IP 또는 액세스 코드가 올바르지 않습니다"

msgid "Model:"
msgstr "모델:"

msgid "Serial:"
msgstr "시리얼:"

msgid "Version:"
msgstr "버전:"

msgid "Update firmware"
msgstr "펌웨어 업데이트"

msgid "Printing"
msgstr "출력 중"

msgid "Idle"
msgstr "대기 중"

msgid "Latest version"
msgstr "최신 버전"

msgid "Updating"
msgstr "업데이트 중"

msgid "Updating failed"
msgstr "업데이트 실패"

msgid "Updating successful"
msgstr "업데이트 성공"

msgid ""
"Are you sure you want to update? This will take about 10 minutes. Do not "
"turn off the power while the printer is updating."
msgstr ""
"업데이트하시겠습니까? 약 10분 정도 소요됩니다. 프린터가 업데이트되는 동안에"
"는 전원을 끄지 마십시오."

msgid ""
"An important update was detected and needs to be run before printing can "
"continue. Do you want to update now? You can also update later from 'Upgrade "
"firmware'."
msgstr ""
"중요한 업데이트가 감지되었으며 출력을 계속하려면 먼저 업데이트해야 합니다. 지"
"금 업데이트하시겠습니까? '펌웨어 업그레이드'에서 나중에 업데이트할 수도 있습"
"니다."

msgid ""
"The firmware version is abnormal. Repairing and updating are required before "
"printing. Do you want to update now? You can also update later on printer or "
"update next time starting the studio."
msgstr ""
"펌웨어 버전이 비정상입니다. 출력하기 전에 수리 및 업데이트가 필요합니다. 지"
"금 업데이트하시겠습니까? 나중에 프린터에서 업데이트하거나 다음에 스튜디오를 "
"시작할 때 업데이트할 수도 있습니다."

msgid "Extension Board"
msgstr "확장 보드"

msgid "Saving objects into the 3mf failed."
msgstr "개체를 3mf에 저장하지 못했습니다."

msgid "Only Windows 10 is supported."
msgstr "윈도우 10만 지원합니다."

msgid "Failed to initialize the WinRT library."
msgstr "WinRT 라이브러리를 초기화하지 못했습니다."

msgid "Exporting objects"
msgstr "개체 내보내는 중"

msgid "Failed loading objects."
msgstr "개체를 로드하지 못했습니다."

msgid "Repairing object by Windows service"
msgstr "Windows 서비스로 개체 수리 중"

msgid "Repair failed."
msgstr "수리에 실패하였습니다."

msgid "Loading repaired objects"
msgstr "고친 개체 로드"

msgid "Exporting 3mf file failed"
msgstr "3mf 파일 내보내기 실패"

msgid "Import 3mf file failed"
msgstr "3mf 파일 가져오기 실패"

msgid "Repaired 3mf file does not contain any object"
msgstr "수리된 3mf 파일에 개체가 없습니다"

msgid "Repaired 3mf file contains more than one object"
msgstr "수리된 3mf 파일에 둘 이상의 개체가 포함되어 있습니다"

msgid "Repaired 3mf file does not contain any volume"
msgstr "수리된 3mf 파일에 부피가 없습니다"

msgid "Repaired 3mf file contains more than one volume"
msgstr "수리된 3mf 파일에 둘 이상의 부피가 포함되어 있습니다"

msgid "Repair finished"
msgstr "수리 완료"

msgid "Repair canceled"
msgstr "수리 취소됨"

#, boost-format
msgid "Copying of file %1% to %2% failed: %3%"
msgstr "파일 %1%을(를) %2%(으)로 복사 실패: %3%"

msgid "Need to check the unsaved changes before configuration updates."
msgstr "구성 업데이트 전에 저장되지 않은 변경 사항을 확인해야 합니다."

msgid "Configuration package updated to "
msgstr "다음으로 업데이트된 구성 패키지 "

msgid "Open G-code file:"
msgstr "G코드 파일 열기:"

msgid ""
"One object has empty initial layer and can't be printed. Please Cut the "
"bottom or enable supports."
msgstr ""
"개체 하나에 초기 레이어가 비어 있어 출력할 수 없습니다. 바닥을 자르거나 지지"
"대를 활성화하십시오."

#, boost-format
msgid "Object can't be printed for empty layer between %1% and %2%."
msgstr "%1%에서 %2% 사이의 빈 레이어에 대해 개체를 출력할 수 없습니다."

#, boost-format
msgid "Object: %1%"
msgstr "개체: %1%"

msgid ""
"Maybe parts of the object at these height are too thin, or the object has "
"faulty mesh"
msgstr ""
"이 높이에 있는 개체의 일부가 너무 얇거나 개체에 결함이 있는 메쉬가 있을 수 있"
"습니다"

msgid "No object can be printed. Maybe too small"
msgstr "개체를 출력할 수 없습니다. 너무 작을 수 있습니다"

msgid ""
"Failed to generate gcode for invalid custom G-code.\n"
"\n"
msgstr ""
"잘못된 사용자 정의 G코드로 인해 G코드를 생성하지 못했습니다.\n"
"\n"

msgid "Please check the custom G-code or use the default custom G-code."
msgstr "사용자 정의 G코드를 확인하거나 기본 사용자 정의 G코드를 사용하십시오."

#, boost-format
msgid "Generating G-code: layer %1%"
msgstr "G코드 생성 중: 레이어 %1%"

msgid "Inner wall"
msgstr "내벽"

msgid "Outer wall"
msgstr "외벽"

msgid "Overhang wall"
msgstr "돌출벽(오버행)"

msgid "Sparse infill"
msgstr "드문 내부 채움"

msgid "Internal solid infill"
msgstr "내부 꽉찬 내부 채움"

msgid "Top surface"
msgstr "상단 표면"

msgid "Bottom surface"
msgstr "하단 표면"

msgid "Internal Bridge"
msgstr "내부 다리"

msgid "Gap infill"
msgstr "갭 채움"

msgid "Skirt"
msgstr "스커트"

msgid "Support interface"
msgstr "지지대 접점"

msgid "Support transition"
msgstr "지지대 전환"

msgid "Multiple"
msgstr "다수"

#, boost-format
msgid "Failed to calculate line width of %1%. Can not get value of \"%2%\" "
msgstr ""
"%1%의 선 너비를 계산하지 못했습니다. \"%2%\"의 값을 가져올 수 없습니다 "

msgid ""
"Invalid spacing supplied to Flow::with_spacing(), check your layer height "
"and extrusion width"
msgstr ""
"Flow::with_spacing()에 잘못된 간격이 제공되었습니다. 레이어 높이와 돌출 너비"
"를 확인하세요"

msgid "undefined error"
msgstr "정의되지 않은 오류"

msgid "too many files"
msgstr "너무 많은 파일"

msgid "file too large"
msgstr "파일이 너무 큽니다"

msgid "unsupported method"
msgstr "지지대 재료 없는 방식"

msgid "unsupported encryption"
msgstr "지원되지 않는 암호화"

msgid "unsupported feature"
msgstr "지원되지 않는 기능"

msgid "failed finding central directory"
msgstr "중앙 디렉토리를 찾지 못했습니다"

msgid "not a ZIP archive"
msgstr "zip 아카이브가 아님"

msgid "invalid header or corrupted"
msgstr "잘못된 헤더이거나 손상됨"

msgid "unsupported multidisk"
msgstr "지원되지 않는 멀티디스크"

msgid "decompression failed"
msgstr "압축 해제 실패"

msgid "compression failed"
msgstr "압축 실패"

msgid "unexpected decompressed size"
msgstr "예기치 못한 압축 해제 크기"

msgid "CRC check failed"
msgstr "CRC 확인 실패"

msgid "unsupported central directory size"
msgstr "지원되지 않는 중앙 디렉터리 크기"

msgid "allocation failed"
msgstr "할당 실패"

msgid "file open failed"
msgstr "파일 열기 실패"

msgid "file create failed"
msgstr "파일 생성 실패"

msgid "file write failed"
msgstr "파일 쓰기 실패"

msgid "file read failed"
msgstr "파일 읽기 실패"

msgid "file close failed"
msgstr "파일 닫기 실패"

msgid "file seek failed"
msgstr "파일 찾기 실패"

msgid "file stat failed"
msgstr "파일 통계 실패"

msgid "invalid parameter"
msgstr "잘못된 매개 변수"

msgid "invalid filename"
msgstr "잘못된 파일 이름"

msgid "buffer too small"
msgstr "버퍼가 너무 작음"

msgid "internal error"
msgstr "내부 오류"

msgid "file not found"
msgstr "파일을 찾을 수 없습니다"

msgid "archive too large"
msgstr "아카이브가 너무 큼"

msgid "validation failed"
msgstr "검증에 실패했습니다"

msgid "write callback failed"
msgstr "쓰기 호출 실패"

#, boost-format
msgid ""
"%1% is too close to exclusion area, there may be collisions when printing."
msgstr ""
"%1% 이(가) 제외 영역에 너무 가깝습니다. 출력 시 충돌이 발생 할 수 있습니다."

#, boost-format
msgid "%1% is too close to others, and collisions may be caused."
msgstr "%1% 이(가) 다른 개체와 너무 가까워 출력 시 충돌이 발생 할 수 있습니다."

#, boost-format
msgid "%1% is too tall, and collisions will be caused."
msgstr "%1% (이)가 너무 높아서 충돌이 출력 시 발생할 수 있습니다."

msgid " is too close to others, there may be collisions when printing."
msgstr " 이(가) 다른 개체와 너무 가까워 출력 시 충돌이 발생 할 수 있습니다."

msgid " is too close to exclusion area, there may be collisions when printing."
msgstr ""
" 이(가) 제외 영역에 너무 가깝습니다. 출력 시 충돌이 발생 할 수 있습니다."

msgid "Prime Tower"
msgstr "프라임 타워"

msgid " is too close to others, and collisions may be caused.\n"
msgstr " 이(가) 다른 개체와 너무 가까워 출력 시 충돌이 발생 할 수 있습니다.\n"

msgid " is too close to exclusion area, and collisions will be caused.\n"
msgstr ""
" 이(가) 제외 영역에 너무 가깝습니다. 출력 시 충돌이 발생 할 수 있습니다.\n"

msgid ""
"Can not print multiple filaments which have large difference of temperature "
"together. Otherwise, the extruder and nozzle may be blocked or damaged "
"during printing"
msgstr ""
"온도 차이가 큰 필라멘트를 여러 개 함께 출력할 수 없습니다. 그렇지 않으면 출"
"력 중에 압출기와 노즐이 막히거나 손상될 수 있습니다"

msgid "No extrusions under current settings."
msgstr "현재 설정에 압출기가 없습니다."

msgid ""
"Smooth mode of timelapse is not supported when \"by object\" sequence is "
"enabled."
msgstr ""
"타임랩스의 유연 모드는 \"개체별\" 출력순서가 ​​활성화된 경우 지원되지 않습니다."

msgid ""
"Please select \"By object\" print sequence to print multiple objects in "
"spiral vase mode."
msgstr ""
"나선 꽃병 모드에서 여러 개체를 출력하려면 \"개체별\" 출력 순서를 선택하십시"
"오."

msgid ""
"The spiral vase mode does not work when an object contains more than one "
"materials."
msgstr ""
"개체에 둘 이상의 재료가 포함된 경우 나선 꽃병 모드가 작동하지 않습니다."

#, boost-format
msgid "The object %1% exceeds the maximum build volume height."
msgstr "%1% 개체가 최대 빌드 부피 높이를 초과합니다."

#, boost-format
msgid ""
"While the object %1% itself fits the build volume, its last layer exceeds "
"the maximum build volume height."
msgstr ""
"%1% 개체 자체가 빌드 부피에 맞지만 마지막 레이어가 최대 빌드 부피 높이를 초과"
"합니다."

msgid ""
"You might want to reduce the size of your model or change current print "
"settings and retry."
msgstr ""
"모델 크기를 줄이거나 현재 출력 설정을 변경하고 다시 시도할 수 있습니다."

msgid "Variable layer height is not supported with Organic supports."
msgstr "유기체 지지대에서는 가변 레이어 높이가 지원되지 않습니다."

msgid "The prime tower is not supported in \"By object\" print."
msgstr "프라임 타워는 \"개체별\" 출력에서 지원되지 않습니다."

msgid ""
"The prime tower is not supported when adaptive layer height is on. It "
"requires that all objects have the same layer height."
msgstr ""
"적응형 레이어 높이가 켜져 있으면 프라임 타워가 지원되지 않습니다. 모든 개체"
"의 레이어 높이가 동일해야 합니다."

msgid "The prime tower requires \"support gap\" to be multiple of layer height"
msgstr "프라임 타워는 \"지지대 간격\"이 레이어 높이의 배수여야 합니다"

msgid "The prime tower requires that all objects have the same layer heights"
msgstr "프라임 타워는 모든 개체의 레이어 높이가 동일해야 합니다"

msgid ""
"The prime tower requires that all objects are printed over the same number "
"of raft layers"
msgstr ""
"프라임 타워는 모든 개체가 동일한 수의 라프트 레이어 위에 출력되어야 합니다"

msgid ""
"The prime tower requires that all objects are sliced with the same layer "
"heights."
msgstr "프라임 타워는 모든 개체가 동일한 레이어 높이로 슬라이스되어야 합니다."

msgid ""
"The prime tower is only supported if all objects have the same variable "
"layer height"
msgstr ""
"프라임 타워는 모든 개체의 가변 레이어 높이가 동일한 경우에만 지원됩니다"

msgid "Too small line width"
msgstr "선 너비가 너무 작습니다"

msgid "Too large line width"
msgstr "선 너비가 너무 큽니다"

msgid ""
"The prime tower requires that support has the same layer height with object."
msgstr "프라임 타워는 지지대가 개체와 동일한 레이어 높이를 갖도록 요구합니다."

msgid ""
"Organic support tree tip diameter must not be smaller than support material "
"extrusion width."
msgstr ""
"유기체 지지대 나무 끝 직경은 지지대 재료 압출 너비보다 작아서는 안 됩니다."

msgid ""
"Organic support branch diameter must not be smaller than 2x support material "
"extrusion width."
msgstr ""
"유기체 지지대 가지 직경은 지지대 재료 압출 너비의 2배보다 작아서는 안 됩니다."

msgid ""
"Organic support branch diameter must not be smaller than support tree tip "
"diameter."
msgstr "유기체 지지대 가지 직경은 지지대 나무 끝 직경보다 작을 수 없습니다."

msgid ""
"Support enforcers are used but support is not enabled. Please enable support."
msgstr ""
"지지대 강제기가 사용되지만 지지대가 활성화되지 않습니다. 지지대를 활성화하십"
"시오."

msgid "Layer height cannot exceed nozzle diameter"
msgstr "레이어 높이는 노즐 직경을 초과할 수 없습니다"

msgid ""
"Relative extruder addressing requires resetting the extruder position at "
"each layer to prevent loss of floating point accuracy. Add \"G92 E0\" to "
"layer_gcode."
msgstr ""
"상대 압출 모드에서는 부동 소수점 정확도를 위해 각 레이어에서 압출기 위치를 재"
"설정해야 합니다. layer_gcode에 \"G92 E0\"을 추가하세요."

msgid ""
"\"G92 E0\" was found in before_layer_gcode, which is incompatible with "
"absolute extruder addressing."
msgstr ""
"\"G92 E0\"이 before_layer_gcode에서 발견되었으며 절대 압출 모드와 호환되지 않"
"습니다."

msgid ""
"\"G92 E0\" was found in layer_gcode, which is incompatible with absolute "
"extruder addressing."
msgstr ""
"\"G92 E0\"이 layer_gcode에서 발견되었으며 절대 압출 모드와 호환되지 않습니다."

#, c-format, boost-format
msgid "Plate %d: %s does not support filament %s"
msgstr "%d: %s 플레이트는 %s 필라멘트를 지원하지 않습니다"

msgid "Generating skirt & brim"
msgstr "스커트 & 챙(브림) 생성 중"

msgid "Exporting G-code"
msgstr "G코드 내보내는 중"

msgid "Generating G-code"
msgstr "G코드 생성 중"

msgid "Failed processing of the filename_format template."
msgstr "파일 이름 형식(filename_format) 템플릿 처리에 실패했습니다."

msgid "Printable area"
msgstr "출력 가능 영역"

msgid "Bed exclude area"
msgstr "베드 제외 구역"

msgid ""
"Unprintable area in XY plane. For example, X1 Series printers use the front "
"left corner to cut filament during filament change. The area is expressed as "
"polygon by points in following format: \"XxY, XxY, ...\""
msgstr ""
"XY 평면에서 출력할 수 없는 영역입니다. 예를 들어, X1 시리즈 프린터는 필라멘"
"트 교체 중에 필라멘트를 절단하기 위해 전면 왼쪽 모서리를 사용합니다. 영역은 "
"\"XxY, XxY...\" 형식의 점으로 다각형으로 표시됩니다"

msgid "Bed custom texture"
msgstr "베드 사용자 설정 텍스처"

msgid "Bed custom model"
msgstr "베드 사용자 설정 모델"

msgid "Elephant foot compensation"
msgstr "코끼리 발 보정"

msgid ""
"Shrink the initial layer on build plate to compensate for elephant foot "
"effect"
msgstr ""
"코끼리 발 효과(Elephant foot effect)를 보정하기 위해 빌드 플레이트의 초기 레"
"이어를 축소합니다"

msgid "Elephant foot compensation layers"
msgstr ""

msgid ""
"The number of layers on which the elephant foot compensation will be active. "
"The first layer will be shrunk by the elephant foot compensation value, then "
"the next layers will be linearly shrunk less, up to the layer indicated by "
"this value."
msgstr ""

msgid "layers"
msgstr "레이어"

msgid ""
"Slicing height for each layer. Smaller layer height means more accurate and "
"more printing time"
msgstr ""
"각 레이어에 대한 슬라이스 높이입니다. 레이어 높이가 작다는 것은 더 정확하고 "
"더 많은 출력 시간을 의미합니다"

msgid "Printable height"
msgstr "출력 가능 높이"

msgid "Maximum printable height which is limited by mechanism of printer"
msgstr "프린터 기계장치에 의해 제한되는 출력 가능한 최대 높이"

msgid "Printer preset names"
msgstr "프린터 사전 설정 이름"

msgid "Hostname, IP or URL"
msgstr "호스트 이름, IP 또는 URL"

msgid ""
"Slic3r can upload G-code files to a printer host. This field should contain "
"the hostname, IP address or URL of the printer host instance. Print host "
"behind HAProxy with basic auth enabled can be accessed by putting the user "
"name and password into the URL in the following format: https://username:"
"password@your-octopi-address/"
msgstr ""
"Slic3r은 G코드 파일을 프린터 호스트에 업로드할 수 있습니다. 이 필드에는 프린"
"터 호스트 인스턴스의 호스트 이름, IP 주소 또는 URL이 포함되어야 합니다. 기본 "
"인증이 활성화된 HAProxy 뒤의 출력 호스트는 https://username:password@your-"
"octopi-address/ 형식의 URL에 사용자 이름과 암호를 입력하여 액세스할 수 있습니"
"다"

msgid "Device UI"
msgstr "장치 UI"

msgid ""
"Specify the URL of your device user interface if it's not same as print_host"
msgstr ""
"Print_host와 동일하지 않은 경우 장치 사용자 인터페이스의 URL을 지정하십시오"

msgid "API Key / Password"
msgstr "API 키 / 비밀번호"

msgid ""
"Slic3r can upload G-code files to a printer host. This field should contain "
"the API Key or the password required for authentication."
msgstr ""
"Slic3r은 G코드 파일을 프린터 호스트에 업로드할 수 있습니다. 이 필드에는 인증"
"에 필요한 API 키 또는 비밀번호가 포함되어야 합니다."

msgid "Name of the printer"
msgstr "프린터 이름"

msgid "HTTPS CA File"
msgstr "HTTPS CA 파일"

msgid ""
"Custom CA certificate file can be specified for HTTPS OctoPrint connections, "
"in crt/pem format. If left blank, the default OS CA certificate repository "
"is used."
msgstr ""
"사용자 지정 CA 인증서 파일은 crt/pem 형식의 HTTPS OctoPrint 연결에 대해 지정"
"할 수 있습니다. 비워 두면 기본 OS CA 인증서 저장소가 사용됩니다."

msgid "User"
msgstr "사용자"

msgid "Password"
msgstr "비밀번호"

msgid "Ignore HTTPS certificate revocation checks"
msgstr "HTTPS 인증서 해지 검사 무시"

msgid ""
"Ignore HTTPS certificate revocation checks in case of missing or offline "
"distribution points. One may want to enable this option for self signed "
"certificates if connection fails."
msgstr ""
"배포 지점이 없거나 오프라인인 경우 HTTPS 인증서 해지 검사를 무시합니다. 연결"
"이 실패할 경우 자체 서명된 인증서에 대해 이 옵션을 사용할 수 있습니다."

msgid "Names of presets related to the physical printer"
msgstr "물리적 프린터 관련 사전 설정 이름"

msgid "Authorization Type"
msgstr "승인 유형"

msgid "API key"
msgstr "API 키"

msgid "HTTP digest"
msgstr "HTTP digest"

msgid "Avoid crossing wall"
msgstr "벽 가로지름 방지"

msgid "Detour and avoid to travel across wall which may cause blob on surface"
msgstr ""
"벽을 가로질러 이동하지 않고 우회하여 표면에 방울(Blob) 발생을 방지합니다"

msgid "Avoid crossing wall - Max detour length"
msgstr "벽 가로지름 방지 - 최대 우회 길이"

msgid ""
"Maximum detour distance for avoiding crossing wall. Don't detour if the "
"detour distance is large than this value. Detour length could be specified "
"either as an absolute value or as percentage (for example 50%) of a direct "
"travel path. Zero to disable"
msgstr ""
"벽 가로지름 방지를 위한 최대 우회 거리. 우회 거리가 이 값보다 크면 우회하지 "
"않습니다. 우회 길이는 절대값 또는 직접 이동 경로의 백분율(예: 50%)로 지정할 "
"수 있습니다. 0으로 비활성화"

msgid "mm or %"
msgstr "mm or %"

msgid "Other layers"
msgstr "다른 레이어"

msgid ""
"Bed temperature for layers except the initial one. Value 0 means the "
"filament does not support to print on the Cool Plate"
msgstr ""
"초기 레이어를 제외한 레이어의 베드 온도. 값 0은 필라멘트가 쿨 플레이트 출력"
"을 지원하지 않음을 의미합니다"

msgid "°C"
msgstr "°C"

msgid ""
"Bed temperature for layers except the initial one. Value 0 means the "
"filament does not support to print on the Engineering Plate"
msgstr ""
"초기 레이어를 제외한 레이어의 베드 온도. 값 0은 필라멘트가 엔지니어링 플레이"
"트 출력을 지원하지 않음을 의미합니다"

msgid ""
"Bed temperature for layers except the initial one. Value 0 means the "
"filament does not support to print on the High Temp Plate"
msgstr ""
"초기 레이어를 제외한 레이어의 베드 온도. 값 0은 필라멘트가 고온 플레이트 출력"
"을 지원하지 않음을 의미합니다"

msgid ""
"Bed temperature for layers except the initial one. Value 0 means the "
"filament does not support to print on the Textured PEI Plate"
msgstr ""
"초기 레이어를 제외한 레이어의 베드 온도. 값 0은 필라멘트가 텍스처 PEI 플레이"
"트 출력을 지원하지 않음을 의미합니다"

msgid "Initial layer"
msgstr "초기 레이어"

msgid "Initial layer bed temperature"
msgstr "초기 레이어 베드(Bed) 온도"

msgid ""
"Bed temperature of the initial layer. Value 0 means the filament does not "
"support to print on the Cool Plate"
msgstr ""
"초기 레이어의 베드 온도. 값 0은 필라멘트가 쿨 플레이트 출력을 지원하지 않음"
"을 의미합니다"

msgid ""
"Bed temperature of the initial layer. Value 0 means the filament does not "
"support to print on the Engineering Plate"
msgstr ""
"초기 레이어의 베드 온도. 값 0은 필라멘트가 쿨 플레이트 출력을 지원하지 않음"
"을 의미합니다"

msgid ""
"Bed temperature of the initial layer. Value 0 means the filament does not "
"support to print on the High Temp Plate"
msgstr ""
"초기 레이어의 베드 온도입니다. 값 0은 필라멘트가 고온 플레이트 출력을 지원하"
"지 않음을 의미합니다"

msgid ""
"Bed temperature of the initial layer. Value 0 means the filament does not "
"support to print on the Textured PEI Plate"
msgstr ""
"초기 레이어의 베드 온도. 값 0은 필라멘트가 텍스처 PEI 플레이트 출력을 지원하"
"지 않음을 의미합니다"

msgid "Bed types supported by the printer"
msgstr "프린터가 지원하는 침대 유형"

msgid "Cool Plate"
msgstr "쿨 플레이트"

msgid "Engineering Plate"
msgstr "엔지니어링 플레이트"

msgid "First layer print sequence"
msgstr "첫 레이어 출력 순서"

msgid "This G-code is inserted at every layer change before lifting z"
msgstr "이 G코드는 Z를 올리기 전에 모든 레이어 변경에 삽입됩니다"

msgid "Bottom shell layers"
msgstr "하단 쉘 레이어"

msgid ""
"This is the number of solid layers of bottom shell, including the bottom "
"surface layer. When the thickness calculated by this value is thinner than "
"bottom shell thickness, the bottom shell layers will be increased"
msgstr ""
"하단 표면을 포함한 하단 쉘의 꽉찬 레이어 수입니다. 이 값으로 계산한 두께가 하"
"단 쉘 두께보다 얇으면 하단 쉘 레이어가 증가합니다"

msgid "Bottom shell thickness"
msgstr "하단 쉘 두께"

msgid ""
"The number of bottom solid layers is increased when slicing if the thickness "
"calculated by bottom shell layers is thinner than this value. This can avoid "
"having too thin shell when layer height is small. 0 means that this setting "
"is disabled and thickness of bottom shell is absolutely determained by "
"bottom shell layers"
msgstr ""
"하단 쉘 레이어로 계산된 두께가 이 값보다 얇은 경우 슬라이싱할 때 하단 꽉찬 레"
"이어의 수가 증가합니다. 이렇게 하면 레이어 높이가 작을 때 쉘이 너무 얇아지는 "
"것을 방지할 수 있습니다. 0은 이 설정이 비활성화되고 하단 쉘의 두께가 절대적으"
"로 하단 쉘 레이어에 의해 결정됨을 의미합니다"

msgid "Force cooling for overhang and bridge"
msgstr "돌출부 및 다리 강제 냉각"

msgid ""
"Enable this option to optimize part cooling fan speed for overhang and "
"bridge to get better cooling"
msgstr ""
"냉각 향상을 위해 돌출부 및 다리에 대한 출력물 냉각 팬 속도를 최적화하려면 이 "
"옵션을 활성화합니다"

msgid "Fan speed for overhang"
msgstr "돌출부 팬 속도"

msgid ""
"Force part cooling fan to be this speed when printing bridge or overhang "
"wall which has large overhang degree. Forcing cooling for overhang and "
"bridge can get better quality for these part"
msgstr ""
"돌출부 정도가 큰 다리나 돌출부 벽을 출력할 때 출력물 냉각 팬을 이 속도로 강제"
"합니다. 돌출부와 다리를 강제 냉각하면 이러한 부품의 품질이 향상될 수 있습니다"

msgid "Cooling overhang threshold"
msgstr "돌출부 냉각 임계값"

#, c-format
msgid ""
"Force cooling fan to be specific speed when overhang degree of printed part "
"exceeds this value. Expressed as percentage which indicides how much width "
"of the line without support from lower layer. 0% means forcing cooling for "
"all outer wall no matter how much overhang degree"
msgstr ""
"출력물의 돌출부 정도가 이 값을 초과하면 냉각 팬이 특정 속도가 되도록 강제합니"
"다. 지지대가 없는 하단 레이어 선 너비의 백분율로 표시됩니다. 0은 돌출부 정도"
"에 관계없이 모든 외벽을 강제 냉각한다는 의미입니다"

msgid "Bridge infill direction"
msgstr "다리 내부 채움 방향"

msgid ""
"Bridging angle override. If left to zero, the bridging angle will be "
"calculated automatically. Otherwise the provided angle will be used for "
"external bridges. Use 180°for zero angle."
msgstr ""
"다리출력 각도 재정의. 0°으로 두면 다리 출력 각도가 자동으로 계산됩니다. 그렇"
"지 않으면 제공된 각도가 외부 다리 출력에 사용됩니다. 영각은 180°를 사용합니"
"다."

msgid "Bridge density"
msgstr "다리 밀도"

msgid "Density of external bridges. 100% means solid bridge. Default is 100%."
msgstr ""
"외부 다리의 밀도. 100%는 단단한 다리를 의미합니다. 기본값은 100%입니다."

msgid "Bridge flow"
msgstr "다리 유량"

msgid ""
"Decrease this value slightly(for example 0.9) to reduce the amount of "
"material for bridge, to improve sag"
msgstr "이 값을 약간(예: 0.9) 줄여 다리의 압출량을 줄여 처짐을 개선합니다"

msgid "Top surface flow ratio"
msgstr "상단 표면 유량 비율"

msgid ""
"This factor affects the amount of material for top solid infill. You can "
"decrease it slightly to have smooth surface finish"
msgstr ""
"이 인수는 상단 꽉찬 내부 채움의 압출량에 영향을 미칩니다. 부드러운 표면 마감"
"을 위해 약간 줄일 수 있습니다"

msgid "Bottom surface flow ratio"
msgstr "하단 표면 유량 비율"

msgid "This factor affects the amount of material for bottom solid infill"
msgstr "이 인수는 하단 꽉찬 내부 채움의 압출량에 영향을 미칩니다"

msgid "Precise wall(experimental)"
msgstr "정밀한 벽(실험적)"

msgid ""
"Improve shell precision by adjusting outer wall spacing. This also improves "
"layer consistency."
msgstr ""
"외벽 간격을 조정하여 쉘 정밀도를 향상시킵니다. 이는 또한 레이어 일관성을 향상"
"시킵니다."

msgid "Only one wall on top surfaces"
msgstr "상단 표면에 단일 벽 생성"

msgid ""
"Use only one wall on flat top surface, to give more space to the top infill "
"pattern"
msgstr ""
"평평한 상단 표면에 하나의 벽만 사용하여 상단 표면 패턴에 더 많은 공간을 제공"
"합니다"

msgid "One wall threshold"
msgstr "단일 벽 임계값"

#, c-format, boost-format
msgid ""
"If a top surface has to be printed and it's partially covered by another "
"layer, it won't be considered at a top layer where its width is below this "
"value. This can be useful to not let the 'one perimeter on top' trigger on "
"surface that should be covered only by perimeters. This value can be a mm or "
"a % of the perimeter extrusion width.\n"
"Warning: If enabled, artifacts can be created is you have some thin features "
"on the next layer, like letters. Set this setting to 0 to remove these "
"artifacts."
msgstr ""
"상단 표면을 출력해야 하고 부분적으로 다른 레이어로 덮여 있는 경우 너비가 이 "
"값 미만인 상단 레이어에서는 고려되지 않습니다. 이는 둘레로만 덮여야 하는 표면"
"에서 '상단 둘레 하나'가 발동되지 않도록 하는 데 유용할 수 있습니다. 이 값은 "
"압출 너비의 mm 또는 % o로 설정됩니다.\n"
"경고: 활성화된 경우, 의도치 않은 형상이 생성되는건 다음 레이어에 문자와 같은 "
"일부 얇은 형상이 있기 때문입니다. 이러한 형상을 제거하려면 이 값을 0으로 설정"
"하십시오."

msgid "Only one wall on first layer"
msgstr "하단 표면에 단일 벽 생성"

msgid ""
"Use only one wall on first layer, to give more space to the bottom infill "
"pattern"
msgstr ""
"첫 레이어에 하나의 벽만 사용하여 하단 표면 패턴에 더 많은 공간을 제공합니다"

msgid "Extra perimeters on overhangs"
msgstr "돌출부 추가 둘레"

msgid ""
"Create additional perimeter paths over steep overhangs and areas where "
"bridges cannot be anchored. "
msgstr ""
"가파른 돌출부와 다리를 고정할 수 없는 지역 위에 추가 둘레 경로를 만듭니다. "

msgid "Classic mode"
msgstr "클래식 모드"

msgid "Enable this option to use classic mode"
msgstr "클래식 모드를 사용하려면 이 옵션을 활성화합니다"

msgid "Slow down for overhang"
msgstr "돌출부에서 감속"

msgid "Enable this option to slow printing down for different overhang degree"
msgstr "돌출부 정도에 따라 출력 속도를 낮추려면 이 옵션을 활성화합니다"

msgid "Slow down for curled perimeters"
msgstr "꺾여 있는 둘레에는 속도를 줄이세요"

msgid ""
"Enable this option to slow printing down in areas where potential curled "
"perimeters may exist"
msgstr ""
"꺾여 있는 둘레가 있을 수 있는 영역에서 출력 속도를 낮추려면 이 옵션을 활성화"
"하십시오"

msgid "mm/s or %"
msgstr "mm/s or %"

msgid "External"
msgstr "외부"

msgid "Speed of bridge and completely overhang wall"
msgstr "다리와 완전히 돌출된 돌출부 벽의 속도"

msgid "mm/s"
msgstr "mm/s"

msgid "Internal"
msgstr "내부"

msgid ""
"Speed of internal bridge. If the value is expressed as a percentage, it will "
"be calculated based on the bridge_speed. Default value is 150%."
msgstr ""
"내부 다리 속도. 값을 백분율로 표시하면 외부 다리 속도(bridge_speed)를 기준으"
"로 계산됩니다. 기본값은 150%입니다."

msgid "Brim width"
msgstr "챙(브림) 너비"

msgid "Distance from model to the outermost brim line"
msgstr "모델과 가장 바깥쪽 챙(브림) 선까지의 거리"

msgid "Brim type"
msgstr "챙(브림) 유형"

msgid ""
"This controls the generation of the brim at outer and/or inner side of "
"models. Auto means the brim width is analysed and calculated automatically."
msgstr ""
"모델의 외부 그리고/또는 내부에서 챙(브림)의 생성을 제어합니다. 자동은 챙(브"
"림) 너비가 자동으로 분석 및 계산됨을 의미합니다."

msgid "Brim-object gap"
msgstr "챙(브림)-개체 간격"

msgid ""
"A gap between innermost brim line and object can make brim be removed more "
"easily"
msgstr ""
"가장 안쪽 챙(브림) 라인과 개체 사이에 간격을 주어 쉽게 챙(브림)을 제거 할 수 "
"있게 합니다"

msgid "Brim ears"
msgstr "챙(브림) 귀"

msgid "Only draw brim over the sharp edges of the model."
msgstr "모델의 날카로운 가장자리에만 챙을 그립니다."

msgid "Brim ear max angle"
msgstr "챙(브림) 귀 최대 각도"

msgid ""
"Maximum angle to let a brim ear appear. \n"
"If set to 0, no brim will be created. \n"
"If set to ~180, brim will be created on everything but straight sections."
msgstr ""
"챙 귀가 나타날 수 있는 최대 각도.\n"
"0으로 설정하면 챙이 생성되지 않습니다.\n"
"~180으로 설정하면 직선 부분을 제외한 모든 부분에 챙이 생성됩니다."

msgid "Brim ear detection radius"
msgstr "챙 귀 감지 반경"

msgid ""
"The geometry will be decimated before dectecting sharp angles. This "
"parameter indicates the minimum length of the deviation for the decimation.\n"
"0 to deactivate"
msgstr ""
"날카로운 각도를 감지하기 전에 형상이 무시됩니다. 이 매개변수는 무시하는 형상"
"의 최소 길이를 나타냅니다.\n"
"0으로 비활성화합니다"

msgid "Compatible machine"
msgstr "호환 장치"

msgid "upward compatible machine"
msgstr "상향 호환 장치"

msgid "Compatible machine condition"
msgstr "호환 장치 상태"

msgid "Compatible process profiles"
msgstr "호환 프로세스 프로필"

msgid "Compatible process profiles condition"
msgstr "호환 프로세스 프로필 상태"

msgid "Print sequence, layer by layer or object by object"
msgstr "출력순서, 레이어별 또는 개체별"

msgid "By layer"
msgstr "레이어별"

msgid "By object"
msgstr "개체별"

msgid "Slow printing down for better layer cooling"
msgstr "레이어 냉각 향상을 위한 감속"

msgid ""
"Enable this option to slow printing speed down to make the final layer time "
"not shorter than the layer time threshold in \"Max fan speed threshold\", so "
"that layer can be cooled for longer time. This can improve the cooling "
"quality for needle and small details"
msgstr ""
"이 옵션을 활성화하여 최종 레이어 시간이 \"최대 팬 속도 임계값\" 의 \"레이어 "
"시간\" 임계값보다 짧지 않도록 출력 속도를 낮추어 레이어를 더 오랫동안 냉각할 "
"수 있습니다. 바늘 모양이나 작은 출력물의 냉각 품질을 향상 시킬 수 있습니다"

msgid "Normal printing"
msgstr "일반 출력"

msgid ""
"The default acceleration of both normal printing and travel except initial "
"layer"
msgstr "초기 레이어를 제외한 모든 일반 출력 및 이동의 기본 가속"

msgid "mm/s²"
msgstr "mm/s²"

msgid "Default filament profile"
msgstr "기본 필라멘트 프로필"

msgid "Default filament profile when switch to this machine profile"
msgstr "이 장치 프로필로 전환할 때의 기본 필라멘트 프로필"

msgid "Default process profile"
msgstr "기본 프로세스 프로필"

msgid "Default process profile when switch to this machine profile"
msgstr "이 장치 프로필로 전환할 때의 기본 프로세스 프로필"

msgid "Activate air filtration"
msgstr "공기 여과 활성화"

msgid "Activate for better air filtration"
msgstr "더 나은 공기 여과를 위해 활성화하세요"

msgid "Fan speed"
msgstr "팬 속도"

msgid ""
"Speed of exhuast fan during printing.This speed will overwrite the speed in "
"filament custom gcode"
msgstr ""
"출력 중 배기 팬 속도. 이 속도는 필라멘트 사용자 정의 G코드의 속도를 덮어씁니"
"다"

msgid "Speed of exhuast fan after printing completes"
msgstr "출력 완료 후 배기 팬 속도"

msgid "No cooling for the first"
msgstr "냉각 중지: 첫레이어~"

msgid ""
"Close all cooling fan for the first certain layers. Cooling fan of the first "
"layer used to be closed to get better build plate adhesion"
msgstr ""
"빌드 플레이트의 접착력 향상을 위해 첫 레이어부터 특정 레이어까지의 모든 냉각 "
"팬을 정지합니다"

msgid "Don't support bridges"
msgstr "다리 지지대 미생성"

msgid ""
"Don't support the whole bridge area which make support very large. Bridge "
"usually can be printing directly without support if not very long"
msgstr ""
"지지대를 크게 만드는 전체 다리 영역에 지지대 미생성. 다리는 일반적으로 매우 "
"길지 않은 경우 지지대 없이 직접 출력할 수 있습니다"

msgid "Thick bridges"
msgstr "두꺼운 다리"

msgid ""
"If enabled, bridges are more reliable, can bridge longer distances, but may "
"look worse. If disabled, bridges look better but are reliable just for "
"shorter bridged distances."
msgstr ""
"활성화하면 다리는 더 견고해지고 더 먼 거리를 생성할 수 있지만 나빠 보일 수 있"
"습니다. 비활성화하면 다리가 더 좋아 보이지만 짧은 브리지 거리에 대해서만 안정"
"적입니다."

msgid "Max bridge length"
msgstr "최대 다리 거리"

msgid ""
"Max length of bridges that don't need support. Set it to 0 if you want all "
"bridges to be supported, and set it to a very large value if you don't want "
"any bridges to be supported."
msgstr ""
"지지대가 필요하지 않은 다리의 최대 길이. 모든 다리에 지지대를 생성하려면 0으"
"로 설정하고 다리에 지지대를 생성하지 않으려면 매우 큰 값으로 설정합니다."

msgid "End G-code"
msgstr "End G-code"

msgid "End G-code when finish the whole printing"
msgstr "전체 출력이 끝날때의 End G-code"

msgid "End G-code when finish the printing of this filament"
msgstr "이 필라멘트의 출력이 끝날때의 End G-code"

msgid "Ensure vertical shell thickness"
msgstr "수직 쉘 두께 확보"

msgid ""
"Add solid infill near sloping surfaces to guarantee the vertical shell "
"thickness (top+bottom solid layers)"
msgstr ""
"경사진 표면 근처에 꽉찬 내부 채움을 추가하여 수직 쉘 두께를 보장합니다(상단"
"+하단 꽉찬 레이어)"

msgid "Top surface pattern"
msgstr "상단 표면 패턴"

msgid "Line pattern of top surface infill"
msgstr "상단 표면 내부 채움의 선 패턴"

msgid "Concentric"
msgstr "동심"

msgid "Rectilinear"
msgstr "직선"

msgid "Monotonic"
msgstr "단조"

msgid "Monotonic line"
msgstr "단조선"

msgid "Aligned Rectilinear"
msgstr "정렬된 직선"

msgid "Hilbert Curve"
msgstr "힐베르트 곡선"

msgid "Archimedean Chords"
msgstr "아르키메데스 코드"

msgid "Octagram Spiral"
msgstr "나선형 팔각별"

msgid "Bottom surface pattern"
msgstr "하단 표면 패턴"

msgid "Line pattern of bottom surface infill, not bridge infill"
msgstr "하단 표면 내부 채움의 선 패턴, 다리엔 적용 안됨"

msgid "Internal solid infill pattern"
msgstr "내부 꽉찬 내부 채움 패턴"

msgid ""
"Line pattern of internal solid infill. if the detect nattow internal solid "
"infill be enabled, the concentric pattern will be used for the small area."
msgstr ""
"내부 꽉찬 내부 채움의 선 패턴. 좁은 내부 꽉찬 내부 채움 감지가 활성화된 경우 "
"작은 영역에 동심 패턴이 사용됩니다."

msgid ""
"Line width of outer wall. If expressed as a %, it will be computed over the "
"nozzle diameter."
msgstr "외벽의 선 너비. %로 입력 시 노즐 직경에 대한 비율로 계산됩니다."

msgid ""
"Speed of outer wall which is outermost and visible. It's used to be slower "
"than inner wall speed to get better quality."
msgstr ""
"가장 바깥쪽의 눈에 보이는 외벽의 속도. 더 나은 품질을 얻기 위해 내벽 속도보"
"다 느리게 사용됩니다."

msgid "Small perimeters"
msgstr "작은 둘레"

msgid ""
"This separate setting will affect the speed of perimeters having radius <= "
"small_perimeter_threshold (usually holes). If expressed as percentage (for "
"example: 80%) it will be calculated on the outer wall speed setting above. "
"Set to zero for auto."
msgstr ""
"이 별도의 설정은 반지름이 가진 둘레의 속도에 영향을 줍니다 <= 작은 둘레 임계"
"값(small_perimeter_threshold) 이하인 둘레(일반적으로 구멍). 백분율로 설정하면"
"(예: 80%) 외벽 속도 설정에서 계산됩니다. 자동의 경우 0으로 설정합니다."

msgid "Small perimeters threshold"
msgstr "작은 둘레 임계값"

msgid ""
"This sets the threshold for small perimeter length. Default threshold is 0mm"
msgstr "작은 둘레 길이에 대한 임계값을 설정합니다. 기본 임계값은 0mm입니다"

msgid "Order of inner wall/outer wall/infil"
msgstr "내벽/외벽/내부 채움 순서"

msgid "Print sequence of inner wall, outer wall and infill. "
msgstr "내벽, 외벽 및 내부 채움 출력 순서 "

msgid "inner/outer/infill"
msgstr "내벽/외벽/내부 채움"

msgid "outer/inner/infill"
msgstr "외벽/내벽/내부 채움"

msgid "infill/inner/outer"
msgstr "내부 채움/내벽/외벽"

msgid "infill/outer/inner"
msgstr "내부 채움/외벽/내벽"

msgid "inner-outer-inner/infill"
msgstr "내벽-외벽-내벽/내부 채움"

msgid "Height to rod"
msgstr "레일까지의 높이"

msgid ""
"Distance of the nozzle tip to the lower rod. Used for collision avoidance in "
"by-object printing."
msgstr ""
"노즐 끝에서 하부 레일까지의 거리. 개체별 출력에서 충돌 방지에 사용됩니다."

msgid "Height to lid"
msgstr "덮개까지의 높이"

msgid ""
"Distance of the nozzle tip to the lid. Used for collision avoidance in by-"
"object printing."
msgstr "노즐 끝에서 덮개까지의 거리. 개체별 출력에서 충돌 방지에 사용됩니다."

msgid ""
"Clearance radius around extruder. Used for collision avoidance in by-object "
"printing."
msgstr "압출기 주변의 회피 반경. 개체별 출력에서 충돌 방지에 사용됩니다."

msgid "Extruder Color"
msgstr "압출기 색상"

msgid "Only used as a visual help on UI"
msgstr "UI의 시각적 도움말로만 사용됨"

msgid "Extruder offset"
msgstr "압출기 오프셋"

msgid "Flow ratio"
msgstr "유량 비율"

msgid ""
"The material may have volumetric change after switching between molten state "
"and crystalline state. This setting changes all extrusion flow of this "
"filament in gcode proportionally. Recommended value range is between 0.95 "
"and 1.05. Maybe you can tune this value to get nice flat surface when there "
"has slight overflow or underflow"
msgstr ""
"재료는 용융 상태와 결정 상태 사이를 전환한 후 부피 변화가 있을 수 있습니다. "
"이 설정은 이 필라멘트 코드의 모든 압출 흐름을 비례적으로 변경합니다. 권장 값 "
"범위는 0.95와 1.05 사이입니다. 약간의 과대압출 또는 과소압출이 있을 때 이 값"
"을 조정하여 평평한 표면을 얻을 수 있습니다"

msgid "Enable pressure advance"
msgstr "프레셔 어드밴스 활성화"

msgid ""
"Enable pressure advance, auto calibration result will be overwriten once "
"enabled."
msgstr ""
"프레셔 어드밴스를 활성화합니다. 활성화되면 자동 보정 결과를 덮어씁니다."

msgid "Pressure advance(Klipper) AKA Linear advance factor(Marlin)"
msgstr "프레셔 어드밴스(Klipper)/리니어 어드밴스(Marlin)"

msgid ""
"Default line width if other line widths are set to 0. If expressed as a %, "
"it will be computed over the nozzle diameter."
msgstr ""
"다른 선 너비가 0으로 설정된 경우 기본 선 너비입니다. %로 입력 시 노즐 직경에 "
"대한 비율로 계산됩니다."

msgid "Keep fan always on"
msgstr "팬 상시 가동"

msgid ""
"If enable this setting, part cooling fan will never be stoped and will run "
"at least at minimum speed to reduce the frequency of starting and stoping"
msgstr ""
"이 설정을 활성화하면 출력물 냉각 팬이 정지되지 않으며 팬을 최소 속도로 가동하"
"여 시동 및 정지 빈도를 줄입니다"

msgid "Layer time"
msgstr "레이어 시간"

msgid ""
"Part cooling fan will be enabled for layers of which estimated time is "
"shorter than this value. Fan speed is interpolated between the minimum and "
"maximum fan speeds according to layer printing time"
msgstr ""
"예상 시간이 이 값보다 짧은 레이어에 대해 출력물 냉각 팬이 활성화됩니다. 팬 속"
"도는 레이어 출력 시간에 따라 최소 및 최대 팬 속도 사이에서 보간됩니다"

msgid "Default color"
msgstr "기본 색상"

msgid "Default filament color"
msgstr "기본 필라멘트 색상"

msgid "Color"
msgstr "색상"

msgid "Filament notes"
msgstr "필라멘트 메모"

msgid "You can put your notes regarding the filament here."
msgstr "여기에 필라멘트에 관한 메모를 할 수 있습니다."

msgid "Required nozzle HRC"
msgstr "필수 노즐 록웰 경도"

msgid ""
"Minimum HRC of nozzle required to print the filament. Zero means no checking "
"of nozzle's HRC."
msgstr ""
"필라멘트 출력에 필요한 노즐의 최소 록웰 경도. 0은 노즐의 록웰 경도를 확인하"
"지 않음을 의미합니다."

msgid ""
"This setting stands for how much volume of filament can be melted and "
"extruded per second. Printing speed is limited by max volumetric speed, in "
"case of too high and unreasonable speed setting. Can't be zero"
msgstr ""
"이 설정은 초당 얼마나 많은 양의 필라멘트를 녹이고 압출할 수 있는지를 나타냅니"
"다. 너무 높고 부적절한 속도 설정의 경우 출력 속도는 최대 체적 속도에 의해 제"
"한됩니다. 0이 될 수 없습니다"

msgid "mm³/s"
msgstr "mm³/s"

msgid "Filament load time"
msgstr "필라멘트 넣기 시간"

msgid "Time to load new filament when switch filament. For statistics only"
msgstr "필라멘트 교체 시 새 필라멘트를 넣는 시간입니다. 통계 전용"

msgid "Filament unload time"
msgstr "필라멘트 빼기 시간"

msgid "Time to unload old filament when switch filament. For statistics only"
msgstr "필라멘트를 교체할 때 기존 필라멘트를 빼는 시간입니다. 통계 전용"

msgid ""
"Filament diameter is used to calculate extrusion in gcode, so it's important "
"and should be accurate"
msgstr ""
"필라멘트 직경은 G코드에서 압출을 계산하는데 사용되므로 중요하며 정확해야 합니"
"다"

msgid "Shrinkage"
msgstr "수축"

#, c-format, boost-format
msgid ""
"Enter the shrinkage percentage that the filament will get after cooling "
"(94% if you measure 94mm instead of 100mm). The part will be scaled in xy to "
"compensate. Only the filament used for the perimeter is taken into account.\n"
"Be sure to allow enough space between objects, as this compensation is done "
"after the checks."
msgstr ""
"냉각 후 필라멘트가 얻게 될 수축률을 입력합니다(100mm 대신 94mm를 측정하는 경"
"우 94% i). 출력물은 xy로 보정됩니다. 외벽에 사용되는 필라멘트만 고려됩니다.\n"
"이 보정은 확인 후 수행되므로 개체 사이에 충분한 공간을 허용해야 합니다."

msgid "Loading speed"
msgstr "압출 속도"

msgid "Speed used for loading the filament on the wipe tower."
msgstr "닦기 타워에 필라멘트를 압출하는 데 사용되는 속도입니다."

msgid "Loading speed at the start"
msgstr "시작 시 압출 속도"

msgid "Speed used at the very beginning of loading phase."
msgstr "압출 단계 초기에 사용되는 속도입니다."

msgid "Unloading speed"
msgstr "빼기 속도"

msgid ""
"Speed used for unloading the filament on the wipe tower (does not affect  "
"initial part of unloading just after ramming)."
msgstr ""
"닦기 타워에 필라멘트를 빼는 데 사용되는 속도(래밍 직후 빼기 초기 부분에는 영"
"향을 미치지 않음)"

msgid "Unloading speed at the start"
msgstr "시작 시 빼기 속도"

msgid ""
"Speed used for unloading the tip of the filament immediately after ramming."
msgstr "래밍 직후 필라멘트 끝을 빼는 데 사용되는 속도입니다."

msgid "Delay after unloading"
msgstr "빼기 후 지연"

msgid ""
"Time to wait after the filament is unloaded. May help to get reliable "
"toolchanges with flexible materials that may need more time to shrink to "
"original dimensions."
msgstr ""
"필라멘트를 뺀 후 기다리는 시간입니다. 원래 치수로 축소되는 데 더 많은 시간이 "
"필요할 수 있는 유연한 재료 사용 시 안정적으로 툴 교체를 할 수 있게 도움이 될 "
"수 있습니다."

msgid "Number of cooling moves"
msgstr "냉각 이동 횟수"

msgid ""
"Filament is cooled by being moved back and forth in the cooling tubes. "
"Specify desired number of these moves."
msgstr ""
"필라멘트는 냉각 튜브 내에서 앞뒤로 움직이면서 냉각됩니다. 원하는 이동 횟수를 "
"지정하세요."

msgid "Speed of the first cooling move"
msgstr "첫 번째 냉각 이동 속도"

msgid "Cooling moves are gradually accelerating beginning at this speed."
msgstr "이 속도부터 냉각 동작이 점차 가속됩니다."

msgid "Minimal purge on wipe tower"
msgstr "닦기 타워의 최소 청소"

msgid ""
"After a tool change, the exact position of the newly loaded filament inside "
"the nozzle may not be known, and the filament pressure is likely not yet "
"stable. Before purging the print head into an infill or a sacrificial "
"object, Slic3r will always prime this amount of material into the wipe tower "
"to produce successive infill or sacrificial object extrusions reliably."
msgstr ""
"툴 교환 후 노즐 내부에 새로 로드된 필라멘트의 정확한 위치를 알 수 없으며 필라"
"멘트 압력이 아직 안정적이지 않을 수 있습니다. 프린트 헤드를 내부 채움 또는 희"
"생 개체로 청소하기 전에 Slic3r은 항상 이 양의 재료를 닦기 타워로 프라이밍하"
"여 연속적인 내부 채움 또는 희생 물체 압출을 안정적으로 생성합니다."

msgid "Speed of the last cooling move"
msgstr "마지막 냉각 이동 속도"

msgid "Cooling moves are gradually accelerating towards this speed."
msgstr "냉각 동작은 이 속도를 향해 점진적으로 감속됩니다."

msgid ""
"Time for the printer firmware (or the Multi Material Unit 2.0) to load a new "
"filament during a tool change (when executing the T code). This time is "
"added to the total print time by the G-code time estimator."
msgstr ""
"툴 교체 중(T 코드 실행 시) 프린터 펌웨어(또는 Multi Material Unit 2.0)가 새 "
"필라멘트를 넣는 시간입니다. 이 시간은 G코드 시간 계산기에 의해 총 출력 시간"
"에 추가됩니다."

msgid "Ramming parameters"
msgstr "래밍 매개변수"

msgid ""
"This string is edited by RammingDialog and contains ramming specific "
"parameters."
msgstr ""
"이 문자열은 RammingDialog에 의해 편집되며 래밍 관련 매개변수를 포함합니다."

msgid ""
"Time for the printer firmware (or the Multi Material Unit 2.0) to unload a "
"filament during a tool change (when executing the T code). This time is "
"added to the total print time by the G-code time estimator."
msgstr ""
"툴 교체 중(T 코드 실행 시) 프린터 펌웨어(또는 Multi Material Unit 2.0)가 필라"
"멘트를 빼는 시간입니다. 이 시간은 G코드 시간 계산기에 의해 총 출력 시간에 추"
"가됩니다."

msgid "Enable ramming for multitool setups"
msgstr "다중 압출기 설정을 위한 래밍 활성화"

msgid ""
"Perform ramming when using multitool printer (i.e. when the 'Single Extruder "
"Multimaterial' in Printer Settings is unchecked). When checked, a small "
"amount of filament is rapidly extruded on the wipe tower just before the "
"toolchange. This option is only used when the wipe tower is enabled."
msgstr ""
"다중 압출기 프린터를 사용할 때 래밍을 수행합니다(예: 프린터 설정에서 '단일 압"
"출기 다중 재료'가 선택 취소된 경우). 활성화하면 툴 교체 직전 와이프타워에 소"
"량의 필라멘트가 빠르게 압출됩니다. 이 옵션은 닦기 타워가 활성화된 경우에만 사"
"용됩니다."

msgid "Multitool ramming volume"
msgstr "다중 압출기 래밍 부피"

msgid "The volume to be rammed before the toolchange."
msgstr "툴 교체 전에 래밍 할 볼륨입니다."

msgid "Multitool ramming flow"
msgstr "다중 압출기 래밍 유량"

msgid "Flow used for ramming the filament before the toolchange."
msgstr "툴 교체 전에 필라멘트를 래밍하는 데 사용되는 유량입니다."

msgid "Density"
msgstr "밀도"

msgid "Filament density. For statistics only"
msgstr "필라멘트 밀도. 통계 전용"

msgid "g/cm³"
msgstr "g/cm³"

msgid "The material type of filament"
msgstr "필라멘트의 재료 유형"

msgid "Soluble material"
msgstr "가용성 재료"

msgid ""
"Soluble material is commonly used to print support and support interface"
msgstr ""
"가용성 재료는 일반적으로 지지대 및 지지대 접점(Interface)을 출력하는 데 사용"
"됩니다"

msgid "Support material"
msgstr "지지대 재료"

msgid ""
"Support material is commonly used to print support and support interface"
msgstr ""
"지원 재료는 일반적으로 지지대 및 지지대 접점(Interface)을 출력하는 데 사용됩"
"니다"

msgid "Temperature of vitrificaiton"
msgstr "유리 전이 온도"

msgid ""
"Material becomes soft at this temperature. Thus the heatbed cannot be hotter "
"than this tempature"
msgstr ""
"이 온도에서는 재료가 부드러워집니다. 따라서 히트베드는 유리 전이 온도보다 더 "
"뜨거울 수 없습니다"

msgid "Price"
msgstr "가격"

msgid "Filament price. For statistics only"
msgstr "필라멘트 가격. 통계 전용"

msgid "money/kg"
msgstr "원/kg"

msgid "Vendor"
msgstr "제조사"

msgid "Vendor of filament. For show only"
msgstr "필라멘트 제조사"

msgid "(Undefined)"
msgstr "(정의되지 않음)"

msgid "Infill direction"
msgstr "내부 채움 방향"

msgid ""
"Angle for sparse infill pattern, which controls the start or main direction "
"of line"
msgstr "선의 시작 또는 주 방향을 제어하는 드문 내부 채움 패턴에 대한 각도"

msgid "Sparse infill density"
msgstr "드문 내부 채움 밀도"

#, c-format
msgid "Density of internal sparse infill, 100% means solid throughout"
msgstr "내부 드문 내부 채움 밀도, 100은 전체가 꽉찬 내부 채움임을 의미합니다"

msgid "Sparse infill pattern"
msgstr "드문 내부 채움 패턴"

msgid "Line pattern for internal sparse infill"
msgstr "내부 드문 내부 채움의 선 패턴"

msgid "Grid"
msgstr "격자"

msgid "Line"
msgstr "선"

msgid "Cubic"
msgstr "정육면체"

msgid "Tri-hexagon"
msgstr "삼각-육각형"

msgid "Gyroid"
msgstr "자이로이드"

msgid "Honeycomb"
msgstr "벌집"

msgid "Adaptive Cubic"
msgstr "적응형 정육면체"

msgid "3D Honeycomb"
msgstr "3D 벌집"

msgid "Support Cubic"
msgstr "정육면체 지지대형"

msgid "Lightning"
msgstr "번개"

msgid "Sparse infill anchor length"
msgstr "드문 내부 채움 고정점 길이"

msgid ""
"Connect an infill line to an internal perimeter with a short segment of an "
"additional perimeter. If expressed as percentage (example: 15%) it is "
"calculated over infill extrusion width. Slic3r tries to connect two close "
"infill lines to a short perimeter segment. If no such perimeter segment "
"shorter than infill_anchor_max is found, the infill line is connected to a "
"perimeter segment at just one side and the length of the perimeter segment "
"taken is limited to this parameter, but no longer than anchor_length_max. \n"
"Set this parameter to zero to disable anchoring perimeters connected to a "
"single infill line."
msgstr ""
"짧은 추가 윤곽선을 사용하여 내부 채움 선에 연결합니다. 백분율(예: 15%)로 표시"
"되는 경우 내부 채움 선 너비에 대해 계산됩니다. Slic3r은 두 개의 가까운 내부 "
"채움 선을 짧은 주변 구간에 연결하려고 시도합니다. 내부 채움 고정점 최대 길이"
"(infill_anchor_max)보다 짧은 주변 구간이 발견되지 않으면 내부 채움 선은 한쪽"
"에서만 주변 구간에 연결됩니다. 가져온 주변 구간의 길이는 이 매개변수로 제한되"
"지만 anchor_length_max보다 길지 않습니다.\n"
"단일 내부 채움 선에 연결된 고정 주변을 비활성화하려면 이 매개변수를 0으로 설"
"정합니다."

msgid "0 (no open anchors)"
msgstr "0(개방형 고정점 없음)"

msgid "1000 (unlimited)"
msgstr "1000(무제한)"

msgid "Maximum length of the infill anchor"
msgstr "내부 채움 고정점 최대 길이"

msgid ""
"Connect an infill line to an internal perimeter with a short segment of an "
"additional perimeter. If expressed as percentage (example: 15%) it is "
"calculated over infill extrusion width. Slic3r tries to connect two close "
"infill lines to a short perimeter segment. If no such perimeter segment "
"shorter than this parameter is found, the infill line is connected to a "
"perimeter segment at just one side and the length of the perimeter segment "
"taken is limited to infill_anchor, but no longer than this parameter. \n"
"If set to 0, the old algorithm for infill connection will be used, it should "
"create the same result as with 1000 & 0."
msgstr ""
"내부 채움 선을 짧게 연장하여 내부 둘레에 연결합니다. 백분율(예: 15%)로 표시되"
"는 경우 내부 채움 선 너비에 대해 계산됩니다. Slice3r은 두 개의 가까운 내부 채"
"움 선을 짧은 둘레 세그먼트에 연결하려고 시도합니다. 이 매개변수보다 짧은 둘"
"레 세그먼트를 찾을 수 없는 경우, 내부 채움 선은 한 쪽의 둘레 세그먼트에만 연"
"결되고 취한 둘레 세그먼트의 길이는 infill_anchor로 제한되지만 이 매개변수보"
"다 길지 않습니다.\n"
"0으로 설정하면 주입 연결에 대한 이전 알고리즘이 사용되며, 1000 & 0과 동일한 "
"결과가 생성됩니다."

msgid "0 (Simple connect)"
msgstr "0(단순 연결)"

msgid "Acceleration of outer walls"
msgstr "외벽의 가속도"

msgid "Acceleration of inner walls"
msgstr "내벽의 가속도"

msgid "Acceleration of travel moves"
msgstr "이동 가속도"

msgid ""
"Acceleration of top surface infill. Using a lower value may improve top "
"surface quality"
msgstr ""
"상단 표면 가속도. 낮은 값을 사용하면 상단 표면 품질이 향상될 수 있습니다"

msgid "Acceleration of outer wall. Using a lower value can improve quality"
msgstr "외벽의 가속도. 낮은 값을 사용하면 품질이 향상 될 수 있습니다"

msgid ""
"Acceleration of bridges. If the value is expressed as a percentage (e.g. "
"50%), it will be calculated based on the outer wall acceleration."
msgstr ""
"다리의 가속도. 값을 백분율 (ex. 50%)로 표시하면 외벽 가속도 기준으로 계산됩니"
"다."

msgid "mm/s² or %"
msgstr "mm/s² or %"

msgid ""
"Acceleration of sparse infill. If the value is expressed as a percentage (e."
"g. 100%), it will be calculated based on the default acceleration."
msgstr ""
"드문 내부 채움 가속도. 값이 백분율 (ex. 100%)로 표시되면 기본 가속도를 기준으"
"로 계산됩니다."

msgid ""
"Acceleration of internal solid infill. If the value is expressed as a "
"percentage (e.g. 100%), it will be calculated based on the default "
"acceleration."
msgstr ""
"내부 꽉찬 내부 채움 가속도. 값이 백분율 (ex. 100%)로 표시되면 기본 가속도를 "
"기준으로 계산됩니다."

msgid ""
"Acceleration of initial layer. Using a lower value can improve build plate "
"adhensive"
msgstr ""
"초기 레이어 가속도. 낮은 값을 사용하면 빌드 플레이트 안착률을 높일 수 있습니"
"다"

msgid "Enable accel_to_decel"
msgstr "가속/감속 활성화"

msgid "Klipper's max_accel_to_decel will be adjusted automatically"
msgstr "Klipper의 max_accel_to_decel은 자동으로 조정됩니다"

msgid "accel_to_decel"
msgstr "가속/감속"

#, c-format, boost-format
msgid ""
"Klipper's max_accel_to_decel will be adjusted to this %% of acceleration"
msgstr "Klipper의 max_accel_to_decel은 가속도의 %%로 조정됩니다"

#, c-format, boost-format
msgid "%%"
msgstr "%%"

msgid "Jerk of outer walls"
msgstr "외벽 저크"

msgid "Jerk of inner walls"
msgstr "내벽 저크"

msgid "Jerk for top surface"
msgstr "상단 표면 저크"

msgid "Jerk for infill"
msgstr "내부 채움 저크"

msgid "Jerk for initial layer"
msgstr "초기 레이어 저크"

msgid "Jerk for travel"
msgstr "이동 저크"

msgid ""
"Line width of initial layer. If expressed as a %, it will be computed over "
"the nozzle diameter."
msgstr "초기 레이어의 선 너비. %로 입력 시 노즐 직경에 대한 비율로 계산됩니다."

msgid "Initial layer height"
msgstr "초기 레이어 높이"

msgid ""
"Height of initial layer. Making initial layer height to be thick slightly "
"can improve build plate adhension"
msgstr ""
"초기 레이어의 높이입니다. 초기 레이어 높이를 약간 두껍게 하면 빌드 플레이트 "
"접착력을 향상시킬 수 있습니다"

msgid "Speed of initial layer except the solid infill part"
msgstr "꽉찬 내부 채움 부분을 제외한 초기 레이어 속도"

msgid "Initial layer infill"
msgstr "초기 레이어 내부 채움"

msgid "Speed of solid infill part of initial layer"
msgstr "초기 레이어의 꽉찬 내부 채움 속도"

msgid "Initial layer travel speed"
msgstr "초기 레이어 이동 속도"

msgid "Travel speed of initial layer"
msgstr "초기 레이어 이동 속도"

msgid "Number of slow layers"
msgstr "저속 레이어 수"

msgid ""
"The first few layers are printed slower than normal. The speed is gradually "
"increased in a linear fashion over the specified number of layers."
msgstr ""
"처음 몇 개의 레이어는 일반적인 레이어보다 느리게 출력됩니다. 속도는 지정된 레"
"이어 수에 걸쳐 선형 방식으로 점진적으로 증가합니다."

msgid "Initial layer nozzle temperature"
msgstr "초기 레이어 노즐 온도"

msgid "Nozzle temperature to print initial layer when using this filament"
msgstr "이 필라멘트를 사용할 때 초기 레이어를 출력하기 위한 노즐 온도"

msgid "Full fan speed at layer"
msgstr "팬 최대 속도 레이어"

msgid ""
"Fan speed will be ramped up linearly from zero at layer "
"\"close_fan_the_first_x_layers\" to maximum at layer "
"\"full_fan_speed_layer\". \"full_fan_speed_layer\" will be ignored if lower "
"than \"close_fan_the_first_x_layers\", in which case the fan will be running "
"at maximum allowed speed at layer \"close_fan_the_first_x_layers\" + 1."
msgstr ""
"팬 속도는 \"close_fan_the_first_x_layers\" 의 0에서 \"full_fan_speed_layer\" "
"의 최고 속도까지 선형적으로 증가합니다. \"full_fan_speed_layer\"가 "
"\"close_fan_the_first_x_layers\"보다 낮으면 무시되며, 이 경우 팬은 "
"\"close_fan_the_first_x_layers\" + 1 에서 최대 허용 속도로 가도됩니다."

msgid "Support interface fan speed"
msgstr "지지대 접점(Interface) 팬 속도"

msgid ""
"This fan speed is enforced during all support interfaces, to be able to "
"weaken their bonding with a high fan speed.\n"
"Set to -1 to disable this override.\n"
"Can only be overriden by disable_fan_first_layers."
msgstr ""
"이 설정값은 높은 팬 속도로 접점의 결합을 약화시킬 수 있도록 모든 지지대 접점"
"(Support interface)에 적용됩니다.\n"
"사용하지 않으려면 -1로 설정합니다.\n"
"disable_fan_first_layers로만 재정의할 수 있습니다."

msgid ""
"Randomly jitter while printing the wall, so that the surface has a rough "
"look. This setting controls the fuzzy position"
msgstr ""
"표면이 거칠게 보이도록 벽을 출력하는 동안 임의로 움직입니다. 이 설정은 퍼지 "
"위치를 제어합니다"

msgid "None"
msgstr "없음"

msgid "Contour"
msgstr "윤곽"

msgid "Contour and hole"
msgstr "윤곽 및 구멍"

msgid "All walls"
msgstr "모든 벽"

msgid "Fuzzy skin thickness"
msgstr "퍼지 스킨 두께"

msgid ""
"The width within which to jitter. It's adversed to be below outer wall line "
"width"
msgstr "임의로 움직일 너비입니다. 외벽 선 너비 보다 얇게 하는 것이 좋습니다"

msgid "Fuzzy skin point distance"
msgstr "퍼지 스킨 지점 거리"

msgid ""
"The average diatance between the random points introducded on each line "
"segment"
msgstr "각 선의 분절에 도입된 임의의 지점간 평균 거리"

msgid "Filter out tiny gaps"
msgstr "작은 갭 필터링"

msgid "Layers and Perimeters"
msgstr "레이어와 윤곽선"

<<<<<<< HEAD
msgid ""
"Filter out gaps smaller than the threshold specified. This setting won't "
"affect top/bottom layers"
msgstr ""
"지정된 임계값보다 작은 갭을 필터링합니다. 이 설정은 상단 표면/하단 표면 레이"
"어에 영향을 주지 않습니다"
=======
msgid "Filter out gaps smaller than the threshold specified"
msgstr "지정된 임계값보다 작은 갭을 필터링합니다"
>>>>>>> c341bef7

msgid ""
"Speed of gap infill. Gap usually has irregular line width and should be "
"printed more slowly"
msgstr ""
"갭 내부 채움 속도. 갭은 일반적으로 불규칙한 선 너비를 가지며 더 느리게 출력되"
"어야 합니다"

msgid "Arc fitting"
msgstr "원호 맞춤(아크 피팅)"

msgid ""
"Enable this to get a G-code file which has G2 and G3 moves. And the fitting "
"tolerance is same with resolution"
msgstr ""
"G2 및 G3 이동(원호 기반 G코드)이 있는 G-코드 파일을 가져오려면 이 기능을 활성"
"화합니다. 피팅 공차(fitting tolerance)는 해상도와 동일합니다"

msgid "Add line number"
msgstr "라인 번호 추가"

msgid "Enable this to add line number(Nx) at the beginning of each G-Code line"
msgstr ""
"각 G코드 라인의 시작 부분에 라인 번호(Nx)를 추가하려면 이 기능을 활성화하십시"
"오"

msgid "Scan first layer"
msgstr "첫 레이어 스캔"

msgid ""
"Enable this to enable the camera on printer to check the quality of first "
"layer"
msgstr ""
"프린터의 카메라가 첫 레이어의 품질을 확인할 수 있도록 하려면 이 옵션을 활성화"
"하십시오"

msgid "Nozzle type"
msgstr "노즐 유형"

msgid ""
"The metallic material of nozzle. This determines the abrasive resistance of "
"nozzle, and what kind of filament can be printed"
msgstr ""
"노즐의 금속 재질. 노즐의 내마모성을 결정하고 어떤 종류의 필라멘트를 출력할 "
"수 있는지를 결정합니다"

msgid "Undefine"
msgstr "Undefine"

msgid "Hardened steel"
msgstr "Hardened steel"

msgid "Stainless steel"
msgstr "Stainless steel"

msgid "Brass"
msgstr "Brass"

msgid "Nozzle HRC"
msgstr "노즐 록웰 경도(HRC)"

msgid ""
"The nozzle's hardness. Zero means no checking for nozzle's hardness during "
"slicing."
msgstr ""
"노즐의 경도. 0은 슬라이스하는 동안 노즐의 경도를 확인하지 않음을 의미합니다."

msgid "HRC"
msgstr "록웰 경도(HRC)"

msgid "Printer structure"
msgstr "프린터 구조"

msgid "The physical arrangement and components of a printing device"
msgstr "출력 장치의 물리적 배열 및 구성 요소"

msgid "CoreXY"
msgstr "CoreXY"

msgid "I3"
msgstr "I3"

msgid "Hbot"
msgstr "Hbot"

msgid "Delta"
msgstr "Delta"

msgid "Best object position"
msgstr "가장 좋은 개체 위치"

msgid "Best auto arranging position in range [0,1] w.r.t. bed shape."
msgstr "베드 모양 w.r.t. 범위 [0,1] 내에서 가장 좋은 자동 정렬 위치입니다."

msgid "Enable this option if machine has auxiliary part cooling fan"
msgstr "기계에 보조 출력물 냉각 팬이 있는 경우 이 옵션 사용"

msgid ""
"Start the fan this number of seconds earlier than its target start time (you "
"can use fractional seconds). It assumes infinite acceleration for this time "
"estimation, and will only take into account G1 and G0 moves (arc fitting is "
"unsupported).\n"
"It won't move fan comands from custom gcodes (they act as a sort of "
"'barrier').\n"
"It won't move fan comands into the start gcode if the 'only custom start "
"gcode' is activated.\n"
"Use 0 to deactivate."
msgstr ""
"목표한 시작 시간보다 이 시간(소수 초를 사용할 수 있음) 일찍 팬을 시작합니다. "
"이 시간 추정을 위해 무한 가속을 가정하고 G1 및 G0 이동만 고려합니다(원호 맞춤"
"은 지원되지 않음).\n"
"사용자 지정 G코드에서 팬 명령을 이동하지 않습니다(일종의 '장벽' 역할을 함).\n"
"'사용자 정의 시작 G코드만'이 활성화된 경우 팬 명령을 시작 G코드로 이동하지 않"
"습니다.\n"
"비활성화하려면 0을 사용하십시오."

msgid "Only overhangs"
msgstr "돌출부 만"

msgid "Will only take into account the delay for the cooling of overhangs."
msgstr "돌출부 냉각 지연만 고려합니다."

msgid "Fan kick-start time"
msgstr "팬 시동 시간"

msgid ""
"Emit a max fan speed command for this amount of seconds before reducing to "
"target speed to kick-start the cooling fan.\n"
"This is useful for fans where a low PWM/power may be insufficient to get the "
"fan started spinning from a stop, or to get the fan up to speed faster.\n"
"Set to 0 to deactivate."
msgstr ""
"목표 속도로 줄이기 전에 냉각 팬을 시동하기 위해 이 시간만큼 일찍 최대 팬 속"
"도 명령을 내립니다.\n"
"이 기능은 낮은 PWM/전력으로는 팬이 정지 상태에서 회전을 시작하거나 팬의 속도"
"를 빠르게 향상시키기에 부족할 수 있는 팬에게 유용합니다.\n"
"비활성화하려면 0으로 설정합니다."

msgid "Time cost"
msgstr "시간비용"

msgid "The printer cost per hour"
msgstr "시간당 프린터 비용"

msgid "money/h"
msgstr "원/h"

msgid "Support control chamber temperature"
msgstr "챔버 온도 제어 지원"

msgid ""
"This option is enabled if machine support controlling chamber temperature"
msgstr "이 옵션은 장치가 챔버 온도 제어를 지원하는 경우 활성화됩니다"

msgid "Support air filtration"
msgstr "공기 여과 지원"

msgid "Enable this if printer support air filtration"
msgstr "프린터가 공기 여과를 지원하는 경우 활성화하십시오"

msgid "G-code flavor"
msgstr "G코드 호환(Flavor)"

msgid "What kind of gcode the printer is compatible with"
msgstr "프린터와 호환되는 G코드 종류"

msgid "Klipper"
msgstr "Klipper"

msgid "Label objects"
msgstr "개체 이름표"

# Wipe into this object;s infill/Wipe into this object
msgid ""
"Enable this to add comments into the G-Code labeling print moves with what "
"object they belong to, which is useful for the Octoprint CancelObject "
"plugin. This settings is NOT compatible with Single Extruder Multi Material "
"setup and Wipe into Object / Wipe into Infill."
msgstr ""
"이 옵션을 선택하면 G코드 출력시 이동에 이름표를 추가할 수 있습니다. 이는 "
"Octoprint CancelObject 플러그인에 유용합니다. 단일 압출기 다중 재료 설정 및 "
"개체에서 닦기/내부 채움에서 닦기와 호환되지 않습니다."

msgid "Exclude objects"
msgstr "개체 제외"

msgid "Enable this option to add EXCLUDE OBJECT command in g-code"
msgstr "G코드에 개체 제외 명령을 추가하려면 이 옵션을 활성화하십시오"

msgid "Verbose G-code"
msgstr "상세한 G코드"

msgid ""
"Enable this to get a commented G-code file, with each line explained by a "
"descriptive text. If you print from SD card, the additional weight of the "
"file could make your firmware slow down."
msgstr ""
"주석이 달린 G코드 파일을 가져오려면 이 기능을 활성화하십시오. 각 라인은 설명 "
"텍스트로 설명됩니다. SD 카드에서 출력하는 경우 파일의 추가 크기로 인해 펌웨"
"어 속도가 느려질 수 있습니다."

msgid "Infill combination"
msgstr "내부 채움 결합"

msgid ""
"Automatically Combine sparse infill of several layers to print together to "
"reduce time. Wall is still printed with original layer height."
msgstr ""
"여러 레이어의 드문 내부 채움을 자동으로 결합 후 함께 출력하여 시간을 단축합니"
"다. 벽은 여전히 설정된 레이어 높이로 출력됩니다."

msgid "Filament to print internal sparse infill."
msgstr "내부 드문 내부 채움을 출력할 필라멘트."

msgid ""
"Line width of internal sparse infill. If expressed as a %, it will be "
"computed over the nozzle diameter."
msgstr ""
"내부 드문 내부 채움의 선 너비. %로 입력 시 노즐 직경에 대한 비율로 계산됩니"
"다."

msgid "Infill/Wall overlap"
msgstr "내부 채움/벽 겹치기"

msgid ""
"Infill area is enlarged slightly to overlap with wall for better bonding. "
"The percentage value is relative to line width of sparse infill"
msgstr ""
"내부 채움 영역이 벽과 겹치도록 약간 확장되어 접착력이 향상됩니다. 드문 내부 "
"채움 선 너비의 백분율 값입니다"

msgid "Speed of internal sparse infill"
msgstr "내부 드문 내부 채움 속도"

msgid "Interface shells"
msgstr "접점 쉘"

msgid ""
"Force the generation of solid shells between adjacent materials/volumes. "
"Useful for multi-extruder prints with translucent materials or manual "
"soluble support material"
msgstr ""
"인접한 재료/체적 사이에 꽉찬 쉘을 강제로 생성합니다. 투명한 재료 또는 용해성 "
"지지대 재료를 사용하는 다중 압출기 출력에 유용합니다"

msgid "Ironing Type"
msgstr "다림질 유형"

msgid ""
"Ironing is using small flow to print on same height of surface again to make "
"flat surface more smooth. This setting controls which layer being ironed"
msgstr ""
"다림질은 평평한 표면을 더 부드럽게 만들기 위해 같은 높이의 표면에 소량의 압출"
"로 다시 출력하는 것입니다. 이 설정은 다림질 레이어를 제어합니다"

msgid "No ironing"
msgstr "다림질 안함"

msgid "Top surfaces"
msgstr "상단 표면"

msgid "Topmost surface"
msgstr "최상단 표면"

msgid "All solid layer"
msgstr "모든 꽉찬 레이어"

msgid "Ironing Pattern"
msgstr "다림질 패턴"

msgid "The pattern that will be used when ironing"
msgstr ""

msgid "Ironing flow"
msgstr "다림질 유량"

msgid ""
"The amount of material to extrude during ironing. Relative to flow of normal "
"layer height. Too high value results in overextrusion on the surface"
msgstr ""
"다림질 중에 압출할 재료의 양입니다. 정상 레이어 높이의 유량에 상대적입니다. "
"값이 너무 높으면 표면에 과다 압출이 발생합니다"

msgid "Ironing line spacing"
msgstr "다림질 선 간격"

msgid "The distance between the lines of ironing"
msgstr "다림질 선 간격"

msgid "Ironing speed"
msgstr "다림질 속도"

msgid "Print speed of ironing lines"
msgstr "다림질 선의 출력 속도"

msgid "Ironing angle"
msgstr ""

msgid ""
"The angle ironing is done at. A negative number disables this function and "
"uses the default method."
msgstr ""

msgid "This gcode part is inserted at every layer change after lift z"
msgstr "이 G코드는 Z올리기 이후 모든 레이어 변경에 삽입됩니다"

msgid "Supports silent mode"
msgstr "무음 모드 지원"

msgid ""
"Whether the machine supports silent mode in which machine use lower "
"acceleration to print"
msgstr "기기가 낮은 가속도를 사용하여 출력하는 무음 모드 지원 여부"

msgid ""
"This G-code will be used as a code for the pause print. User can insert "
"pause G-code in gcode viewer"
msgstr ""
"이 G코드는 출력 일시 정지를 위한 코드로 사용됩니다. 사용자는 G코드 뷰어에서 "
"일시 정지 G코드를 삽입할 수 있습니다"

msgid "This G-code will be used as a custom code"
msgstr "이 G코드는 사용자 지정 코드로 사용됩니다"

msgid "Maximum speed X"
msgstr "X축 최대 속도"

msgid "Maximum speed Y"
msgstr "Y축 최대 속도"

msgid "Maximum speed Z"
msgstr "Z축 최대 속도"

msgid "Maximum speed E"
msgstr "E축 최대 속도"

msgid "Machine limits"
msgstr "장치 한계"

msgid "Maximum X speed"
msgstr "X축 최대 속도"

msgid "Maximum Y speed"
msgstr "Y축 최대 속도"

msgid "Maximum Z speed"
msgstr "Z축 최대 속도"

msgid "Maximum E speed"
msgstr "E축 최대 속도"

msgid "Maximum acceleration X"
msgstr "X축 최대 가속도"

msgid "Maximum acceleration Y"
msgstr "Y축 최대 가속도"

msgid "Maximum acceleration Z"
msgstr "Z축 최대 가속도"

msgid "Maximum acceleration E"
msgstr "E축 최대 가속도"

msgid "Maximum acceleration of the X axis"
msgstr "X축 최대 가속도"

msgid "Maximum acceleration of the Y axis"
msgstr "Y축 최대 가속도"

msgid "Maximum acceleration of the Z axis"
msgstr "Z축 최대 가속도"

msgid "Maximum acceleration of the E axis"
msgstr "E축 최대 가속도"

msgid "Maximum jerk X"
msgstr "X축 최대 저크"

msgid "Maximum jerk Y"
msgstr "Y축 최대 저크"

msgid "Maximum jerk Z"
msgstr "Z축 최대 저크"

msgid "Maximum jerk E"
msgstr "E축 최대 저크"

msgid "Maximum jerk of the X axis"
msgstr "X축 최대 저크"

msgid "Maximum jerk of the Y axis"
msgstr "Y축 최대 저크"

msgid "Maximum jerk of the Z axis"
msgstr "Z축 최대 저크"

msgid "Maximum jerk of the E axis"
msgstr "E축 최대 저크"

msgid "Minimum speed for extruding"
msgstr "압출 중 최대 속도"

msgid "Minimum speed for extruding (M205 S)"
msgstr "압출 중 최대 속도 (M205 S)"

msgid "Minimum travel speed"
msgstr "최소 이동 속도"

msgid "Minimum travel speed (M205 T)"
msgstr "최소 이동 속도 (M205 T)"

msgid "Maximum acceleration for extruding"
msgstr "압출 중 최대 가속도"

msgid "Maximum acceleration for extruding (M204 P)"
msgstr "압출 중 최대 가속도 (M204 P)"

msgid "Maximum acceleration for retracting"
msgstr "퇴출 중 최대 가속도"

msgid "Maximum acceleration for retracting (M204 R)"
msgstr "퇴출 중 최대 가속도 (M204 R)"

msgid "Maximum acceleration for travel"
msgstr "이동 최대 가속도"

msgid "Maximum acceleration for travel (M204 T), it only applies to Marlin 2"
msgstr "이동 시 최대 가속도(M204 T)는 Marlin 2에만 적용됩니다"

msgid ""
"Part cooling fan speed may be increased when auto cooling is enabled. This "
"is the maximum speed limitation of part cooling fan"
msgstr ""
"자동 냉각이 활성화되면 출력물 냉각 팬 속도가 증가할 수 있습니다. 이는 출력물 "
"냉각 팬의 최대 속도 제한입니다"

msgid "Max"
msgstr "최대"

msgid ""
"The largest printable layer height for extruder. Used tp limits the maximum "
"layer hight when enable adaptive layer height"
msgstr ""
"압출기의 출력 가능한 최대 레이어 높이입니다. 사용된 값은 적응형 레이어 높이"
"를 활성화할 때 최대 레이어 높이를 제한합니다"

msgid "Extrusion rate smoothing"
msgstr "유연한 압출 유량"

msgid ""
"This parameter smooths out sudden extrusion rate changes that happen when "
"the printer transitions from printing a high flow (high speed/larger width) "
"extrusion to a lower flow (lower speed/smaller width) extrusion and vice "
"versa.\n"
"\n"
"It defines the maximum rate by which the extruded volumetric flow in mm3/sec "
"can change over time. Higher values mean higher extrusion rate changes are "
"allowed, resulting in faster speed transitions.\n"
"\n"
"A value of 0 disables the feature. \n"
"\n"
"For a high speed, high flow direct drive printer (like the Bambu lab or "
"Voron) this value is usually not needed. However it can provide some "
"marginal benefit in certain cases where feature speeds vary greatly. For "
"example, when there are aggressive slowdowns due to overhangs. In these "
"cases a high value of around 300-350mm3/s2 is recommended as this allows for "
"just enough smoothing to assist pressure advance achieve a smoother flow "
"transition.\n"
"\n"
"For slower printers without pressure advance, the value should be set much "
"lower. A value of 10-15mm3/s2 is a good starting point for direct drive "
"extruders and 5-10mm3/s2 for Bowden style. \n"
"\n"
"This feature is known as Pressure Equalizer in Prusa slicer.\n"
"\n"
"Note: this parameter disables arc fitting."
msgstr ""
"이 매개변수는 프린터가 높은 유량(고속/더 큰 너비) 압출에서 낮은 유량(낮은 속"
"도/더 작은 너비) 압출로 또는 그 반대로 출력할 때 발생하는 급격한 압출 속도 변"
"화를 완화합니다.\n"
"\n"
"이는 압출된 체적 유량(mm3/sec)이 시간에 따라 변할 수 있는 최대 속도를 정의합"
"니다. 값이 높을수록 더 높은 압출 속도 변경이 허용되어 속도 전환이 더 빨라진다"
"는 의미입니다.\n"
"\n"
"값이 0이면 기능이 비활성화됩니다.\n"
"\n"
"고속, 고유량 직접 구동 프린터(예: Bambu lab 또는 Voron)의 경우 일반적으로 이 "
"값이 필요하지 않습니다. 그러나 기능 속도가 크게 달라지는 특정 경우에는 약간"
"의 이점을 제공할 수 있습니다. 예를 들어 돌출부로 인해 급격하게 감속이 발생하"
"는 경우입니다. 이러한 경우 약 300-350mm3/s2의 높은 값이 권장됩니다. 이렇게 하"
"면 프레셔 어드밴스(Pressure advance)가 더 부드러운 유량 전환을 달성하는 데 도"
"움이 될 만큼 충분히 매끄러워질 수 있기 때문입니다.\n"
"\n"
"프레셔 어드밴스(Pressure advance) 기능이 없는 느린 프린터의 경우 값을 훨씬 낮"
"게 설정해야 합니다. 10-15mm3/s2 값은 직접 구동 압출기의 좋은 시작점이고 보우"
"덴 스타일의 경우 5-10mm3/s2입니다.\n"
"\n"
"이 기능은 Prusa 슬라이서에서는 프레셔 이퀄라이저(Pressure Equalizer)로 알려"
"져 있습니다.\n"
"\n"
"참고: 이 매개변수는 원호 피팅(Arc fitting)을 비활성화합니다."

msgid "mm³/s²"
msgstr "mm³/s²"

msgid "Smoothing segment length"
msgstr "유연 분할 길이"

msgid ""
"A lower value results in smoother extrusion rate transitions. However, this "
"results in a significantly larger gcode file and more instructions for the "
"printer to process. \n"
"\n"
"Default value of 3 works well for most cases. If your printer is stuttering, "
"increase this value to reduce the number of adjustments made\n"
"\n"
"Allowed values: 1-5"
msgstr ""
"값이 낮을수록 압출 속도 전환이 더 유연해집니다. 하지만 G코드 파일이 상당히 커"
"지고 프린터가 처리해야 할 연산이 더 많아집니다.\n"
"\n"
"기본값인 3은 대부분의 경우에 적합합니다. 프린터가 끊기는 경우 이 값을 늘려 조"
"정 횟수를 줄이십시오.\n"
"\n"
"허용되는 값: 1-5"

msgid "Minimum speed for part cooling fan"
msgstr "출력물 냉각 팬의 최소 속도"

msgid ""
"Speed of auxiliary part cooling fan. Auxiliary fan will run at this speed "
"during printing except the first several layers which is defined by no "
"cooling layers"
msgstr ""
"보조 출력 냉각 팬의 속도입니다. 냉각 중지 레이어로 정의된 처음 몇 개의 레이어"
"를 제외하고 출력 중에 보조 팬이 이 속도로 작동됩니다"

msgid "Min"
msgstr "최소"

msgid ""
"The lowest printable layer height for extruder. Used tp limits the minimum "
"layer hight when enable adaptive layer height"
msgstr ""
"압출기의 출력 가능한 최저 레이어 높이입니다. 사용된 값은 적응형 레이어 높이"
"를 활성화할 때 최소 레이어 높이를 제한합니다"

msgid "Min print speed"
msgstr "최소 출력 속도"

msgid "The minimum printing speed when slow down for cooling"
msgstr "\"레이어 냉각 향상을 위한 감속\" 시 최소 출력 속도"

msgid "Nozzle diameter"
msgstr "노즐 직경"

msgid "Diameter of nozzle"
msgstr "노즐 직경"

msgid "Configuration notes"
msgstr "구성 메모"

msgid ""
"You can put here your personal notes. This text will be added to the G-code "
"header comments."
msgstr ""
"여기에 개인 메모를 넣을 수 있습니다. 이 텍스트는 G코드 헤더 설명에 추가됩니"
"다."

msgid "Host Type"
msgstr "호스트 유형"

msgid ""
"Slic3r can upload G-code files to a printer host. This field must contain "
"the kind of the host."
msgstr ""
"Slic3r은 G코드 파일을 프린터 호스트에 업로드할 수 있습니다. 이 필드는 호스트"
"의 종류를 포함해야 합니다."

msgid "Nozzle volume"
msgstr "노즐 부피"

msgid "Volume of nozzle between the cutter and the end of nozzle"
msgstr "커터와 노즐 끝단 사이의 노즐 부피"

msgid "Cooling tube position"
msgstr "냉각 튜브 위치"

msgid "Distance of the center-point of the cooling tube from the extruder tip."
msgstr "압출기 끝에서 냉각 튜브 중심점까지의 거리입니다."

msgid "Cooling tube length"
msgstr "냉각 튜브 길이"

msgid "Length of the cooling tube to limit space for cooling moves inside it."
msgstr "제한된 냉각 공간에서 필라멘트를 이동하기 위한 냉각 튜브의 길이입니다."

msgid "High extruder current on filament swap"
msgstr "필라멘트 교체 시 높은 압출기 전류"

msgid ""
"It may be beneficial to increase the extruder motor current during the "
"filament exchange sequence to allow for rapid ramming feed rates and to "
"overcome resistance when loading a filament with an ugly shaped tip."
msgstr ""
"필라멘트 교체 순서 중에 압출기 모터 전류를 증가시켜 빠른 래밍 공급 속도를 허"
"용하고 보기 흉한 모양의 팁이 있는 필라멘트를 로드할 때 저항을 극복하는 데 이"
"점이 있습니다."

msgid "Filament parking position"
msgstr "필라멘트 주차 위치"

msgid ""
"Distance of the extruder tip from the position where the filament is parked "
"when unloaded. This should match the value in printer firmware."
msgstr ""
"빼기 시 필라멘트가 고정되는 위치에서 압출기 끝까지의 거리입니다. 이는 프린터 "
"펌웨어의 값과 일치해야 합니다."

msgid "Extra loading distance"
msgstr "추가 압출 거리"

msgid ""
"When set to zero, the distance the filament is moved from parking position "
"during load is exactly the same as it was moved back during unload. When "
"positive, it is loaded further,  if negative, the loading move is shorter "
"than unloading."
msgstr ""
"0으로 설정하면 압출 중에 필라멘트가 주차 위치에서 이동한 거리는 빼기 중에 다"
"시 이동한 거리와 정확히 동일합니다. 양수이면 더 많이 압출되고, 음수이면 압출 "
"이동이 빼기 이동보다 짧습니다."

msgid "Start end points"
msgstr "시작점과 끝점"

msgid "The start and end points which is from cutter area to garbage can."
msgstr "절단 영역에서 버릴 영역까지의 시작점과 끝점."

msgid "Reduce infill retraction"
msgstr "내부 채움 퇴출 감소"

msgid ""
"Don't retract when the travel is in infill area absolutely. That means the "
"oozing can't been seen. This can reduce times of retraction for complex "
"model and save printing time, but make slicing and G-code generating slower"
msgstr ""
"이동 구간이 확실히 내부 채움 지역에 있을 때 퇴출하지 않습니다. 이는 외부에서"
"는 필라멘트의 누액(우즈)이 보이지 않는다는 것을 의미합니다. 복잡한 모델의 퇴"
"출 시간을 줄이고 출력 시간을 절약할 수 있지만 슬라이싱 및 G코드 생성 속도가 "
"느려집니다"

msgid "Enable"
msgstr "활성화"

msgid "Filename format"
msgstr "파일 이름 형식"

msgid "User can self-define the project file name when export"
msgstr "사용자가 내보낼 파일 이름을 자체 정의할 수 있습니다"

msgid "Make overhang printable"
msgstr "돌출부 형상 변경"

msgid "Modify the geometry to print overhangs without support material."
msgstr "지지대 없이 돌출부를 출력하도록 형상을 수정합니다."

msgid "Make overhang printable maximum angle"
msgstr "돌출부 형상 변경 최대 각도"

msgid ""
"Maximum angle of overhangs to allow after making more steep overhangs "
"printable.90° will not change the model at all and allow any overhang, while "
"0 will replace all overhangs with conical material."
msgstr ""
"더 가파른 돌출부를 출력할 수 있게 허용되는 돌출부의 최대 각도. 90°는 형상을 "
"전혀 변경하지 않고 돌출부를 허용하는 반면, 0은 모든 돌출부를 원뿔형 재료로 대"
"체합니다."

msgid "Make overhang printable hole area"
msgstr "돌출부 형상 변경 구멍 영역"

msgid ""
"Maximum area of a hole in the base of the model before it's filled by "
"conical material.A value of 0 will fill all the holes in the model base."
msgstr ""
"원뿔형 재료로 채워지기 전에 모델 베이스에 있는 구멍의 최대 면적입니다. 값이 0"
"이면 모델 베이스의 모든 구멍이 채워집니다."

msgid "mm²"
msgstr "mm²"

msgid "Detect overhang wall"
msgstr "돌출벽(오버행 벽) 감지"

#, c-format, boost-format
msgid ""
"Detect the overhang percentage relative to line width and use different "
"speed to print. For 100%% overhang, bridge speed is used."
msgstr ""
"선 너비에 비례하여 돌출부 백분율을 감지하고 다른 속도를 사용하여 출력합니다. "
"100%% 돌출부의 경우 다리 속도가 사용됩니다."

msgid ""
"Line width of inner wall. If expressed as a %, it will be computed over the "
"nozzle diameter."
msgstr "내벽의 선 너비. %로 입력 시 노즐 직경에 대한 비율로 계산됩니다."

msgid "Speed of inner wall"
msgstr "내벽 속도"

msgid "Number of walls of every layer"
msgstr "모든 레이어의 벽 수"

msgid ""
"If you want to process the output G-code through custom scripts, just list "
"their absolute paths here. Separate multiple scripts with a semicolon. "
"Scripts will be passed the absolute path to the G-code file as the first "
"argument, and they can access the Slic3r config settings by reading "
"environment variables."
msgstr ""
"사용자 정의 스크립트를 통해 출력 G코드를 처리하려면 여기에 절대 경로를 나열하"
"십시오. 여러 스크립트는 세미콜론(;)으로 구분합니다. 스크립트는 G코드 파일의 "
"절대 경로를 첫 번째 인수로 전달하며 환경 변수를 읽어 Slic3r 구성 설정에 접근"
"할 수 있습니다."

msgid "Printer notes"
msgstr "프린터 메모"

msgid "You can put your notes regarding the printer here."
msgstr "여기에 프린터에 관한 메모를 넣을 수 있습니다."

msgid "Raft contact Z distance"
msgstr "라프트 접점 Z 거리"

msgid "Z gap between object and raft. Ignored for soluble interface"
msgstr "개체와 라프트 사이의 Z 거리. 가용성 재료의 접점은 무시됨"

msgid "Raft expansion"
msgstr "라프트 확장"

msgid "Expand all raft layers in XY plane"
msgstr "XY 평면에서 모든 라프트 레이어 확장"

msgid "Initial layer density"
msgstr "초기 레이어 밀도"

msgid "Density of the first raft or support layer"
msgstr "첫 번째 라프트 또는 지지대의 밀도"

msgid "Initial layer expansion"
msgstr "초기 레이어 확장"

msgid "Expand the first raft or support layer to improve bed plate adhesion"
msgstr "베드 플레이트 안착을 향상시키기 위해 첫 번째 라프트 또는 지지대 확장"

msgid "Raft layers"
msgstr "라프트 레이어"

msgid ""
"Object will be raised by this number of support layers. Use this function to "
"avoid wrapping when print ABS"
msgstr ""
"개체를 이 레이어 수 많큼 들어올립니다. 이 기능을 사용하여 ABS 출력 시 뒤틀림"
"(워핑)을 방지합니다"

msgid ""
"G-code path is genereated after simplifing the contour of model to avoid too "
"much points and gcode lines in gcode file. Smaller value means higher "
"resolution and more time to slice"
msgstr ""
"G-code 경로는 G코드 파일에서 너무 많은 점과 gcode 라인을 방지하기 위해 모델"
"의 윤곽을 단순화한 후 생성됩니다. 작은 값은 높은 해상도와 많은 슬라이스 시간"
"을 의미합니다"

msgid "Travel distance threshold"
msgstr "이동 거리 임계값"

msgid ""
"Only trigger retraction when the travel distance is longer than this "
"threshold"
msgstr "임계값보다 먼 거리 이동의 경우에만 퇴출을 실행합니다"

msgid "Retract amount before wipe"
msgstr "닦기 전 퇴출량"

msgid ""
"The length of fast retraction before wipe, relative to retraction length"
msgstr ""
"퇴출 길이에 비례한 닦기 전 퇴출량(닦기를 시작하기 전에 일부 필라멘트를 퇴출시"
"키면 노즐 끝에 녹아있는 소량의 필라멘트만 남게되어 추가 누수 위험이 줄어들 "
"수 있습니다_by MMT)"

msgid "Retract when change layer"
msgstr "레이어 변경 시 퇴출"

msgid "Force a retraction when changes layer"
msgstr "레이어 변경 시 강제로 퇴출을 실행합니다"

msgid "Length"
msgstr "길이"

msgid "Retraction Length"
msgstr "퇴출 길이"

msgid ""
"Some amount of material in extruder is pulled back to avoid ooze during long "
"travel. Set zero to disable retraction"
msgstr ""
"긴 이동 중에 필라멘트가 스며드는 것을 방지하기 위해 압출기의 재료를 약간 뒤"
"로 당깁니다. 퇴출을 비활성화하려면 0을 설정하십시오"

msgid "Z hop when retract"
msgstr "퇴출 시 Z 올리기"

msgid ""
"Whenever the retraction is done, the nozzle is lifted a little to create "
"clearance between nozzle and the print. It prevents nozzle from hitting the "
"print when travel move. Using spiral line to lift z can prevent stringing"
msgstr ""
"퇴출 동작을 할 때마다 노즐을 약간 들어 올려 노즐과 출력물 사이의 간격을 만듭"
"니다. 이동 시 노즐이 출력물에 부딪히는 것을 방지합니다. 나선 라인(Spiral "
"line)을 사용하여 Z를 올리면 실 발생을 방지할 수 있습니다"

msgid "Z hop lower boundary"
msgstr "Z 올리기 하한 경계"

msgid ""
"Z hop will only come into effect when Z is above this value and is below the "
"parameter: \"Z hop upper boundary\""
msgstr ""
"Z 올리기는 Z가 이 값보다 크고 \"Z 올리기 상한 경계\" 매개변수 아래인 경우에"
"만 적용됩니다."

msgid "Z hop upper boundary"
msgstr "Z 올리기 상한 경계"

msgid ""
"If this value is positive, Z hop will only come into effect when Z is above "
"the parameter: \"Z hop lower boundary\" and is below this value"
msgstr ""
"이 값이 양수인 경우 Z 올리기는 Z가 매개변수 \"Z 올리기 하한 경계\"보다 높고 "
"이 값보다 낮을 때만 적용됩니다"

msgid "Z hop type"
msgstr "Z 올리기 유형"

msgid "Slope"
msgstr "경사"

msgid "Spiral"
msgstr "나선"

msgid "Only lift Z above"
msgstr "Z값 위에서만 올리기"

msgid ""
"If you set this to a positive value, Z lift will only take place above the "
"specified absolute Z."
msgstr ""
"이 값을 양의 값으로 설정하면 Z 올리기는 지정된 Z의 절대값 위에서만 발생합니"
"다."

msgid "Only lift Z below"
msgstr "Z값 아래에서만 올리기"

msgid ""
"If you set this to a positive value, Z lift will only take place below the "
"specified absolute Z."
msgstr ""
"이 값을 양의 값으로 설정하면 Z 올리기는 지정된 Z의 절대값 아래에서만 발생합니"
"다."

msgid "On surfaces"
msgstr "표면에서"

msgid ""
"Enforce Z Hop behavior. This setting is impacted by the above settings (Only "
"lift Z above/below)."
msgstr ""
"Z 올리기 동작을 수행합니다. 이 설정은 위의 설정의 영향을 받습니다 (위에서/아"
"래에서만 Z 올리기)."

msgid "All Surfaces"
msgstr "모든 표면"

msgid "Top Only"
msgstr "상단 표면"

msgid "Bottom Only"
msgstr "하단 표면만"

msgid "Top and Bottom"
msgstr "상단 및 하단 표면"

msgid "Extra length on restart"
msgstr "재 시작 시 추가 길이"

msgid ""
"When the retraction is compensated after the travel move, the extruder will "
"push this additional amount of filament. This setting is rarely needed."
msgstr ""
"이동 후 퇴출이 보정되면 압출기가 보정된 양 만큼의 추가 필라멘트를 밀어냅니"
"다. 이 설정은 거의 필요하지 않습니다."

msgid ""
"When the retraction is compensated after changing tool, the extruder will "
"push this additional amount of filament."
msgstr ""
"툴(Tool) 교체 후 퇴출이 보정되면 압출기가 보정된 양 만큼의 추가 필라멘트를 밀"
"어냅니다."

msgid "Retraction Speed"
msgstr "퇴출 속도"

msgid "Speed of retractions"
msgstr "퇴출 속도"

msgid "Deretraction Speed"
msgstr "퇴출 복귀(디-리트렉션) 속도"

msgid ""
"Speed for reloading filament into extruder. Zero means same speed with "
"retraction"
msgstr ""
"필라멘트를 압출기로 되돌리는 속도. 0은 퇴출 속도와 동일한 속도를 의미합니다"

msgid "Use firmware retraction"
msgstr "펌웨어 퇴출 사용"

msgid ""
"This experimental setting uses G10 and G11 commands to have the firmware "
"handle the retraction. This is only supported in recent Marlin."
msgstr ""
"이 실험적 설정은 G10 및 G11 명령을 사용하여 펌웨어가 퇴출을 처리하도록 합니"
"다. 이것은 최근의 Marlin에서만 지원됩니다."

msgid "Show auto-calibration marks"
msgstr "자동 교정 기호 표시"

msgid "Seam position"
msgstr "솔기 위치"

msgid "The start position to print each part of outer wall"
msgstr "외벽 각 부분의 출력 시작 위치"

msgid "Nearest"
msgstr "근접"

msgid "Aligned"
msgstr "정렬"

msgid "Back"
msgstr "뒷면"

msgid "Random"
msgstr "무작위"

msgid "Staggered inner seams"
msgstr "엇갈린 내부 솔기"

msgid ""
"This option causes the inner seams to be shifted backwards based on their "
"depth, forming a zigzag pattern."
msgstr ""
"이 옵션을 사용하면 내부 솔기가 깊이에 따라 뒤로 이동하여 지그재그 패턴을 형성"
"합니다."

msgid "Seam gap"
msgstr "솔기 갭"

msgid ""
"In order to reduce the visibility of the seam in a closed loop extrusion, "
"the loop is interrupted and shortened by a specified amount.\n"
"This amount can be specified in millimeters or as a percentage of the "
"current extruder diameter. The default value for this parameter is 10%."
msgstr ""
"폐쇄 루프 압출에서 솔기의 가시성을 줄이기 위해 루프가 중단되고 지정된 양만큼 "
"짧아집니다.\n"
"이 양은 밀리미터로 지정하거나 현재 압출기 직경의 백분율로 지정할 수 있습니"
"다. 이 매개 변수의 기본값은 10%입니다."

msgid "Role base wipe speed"
msgstr "역할 기반 닦기 속도"

msgid ""
"The wipe speed is determined by the speed of the current extrusion role.e.g. "
"if a wipe action is executed immediately following an outer wall extrusion, "
"the speed of the outer wall extrusion will be utilized for the wipe action."
msgstr ""
"닦기 속도는 현재 압출기의 속도에 따라 결정됩니다. ex)외벽 압출 직후에 닦기 동"
"작을 실행하면 외벽 압출 속도가 닦기에 사용됩니다."

msgid "Wipe on loops"
msgstr "루프에서 닦기"

msgid ""
"To minimize the visibility of the seam in a closed loop extrusion, a small "
"inward movement is executed before the extruder leaves the loop."
msgstr ""
"폐쇄 루프 압출에서 솔기의 가시성을 최소화하기 위해 압출기가 루프를 떠나기 전"
"에 안쪽으로의 작은 이동이 실행됩니다."

msgid "Wipe speed"
msgstr "닦기 속도"

msgid ""
"The wipe speed is determined by the speed setting specified in this "
"configuration.If the value is expressed as a percentage (e.g. 80%), it will "
"be calculated based on the travel speed setting above.The default value for "
"this parameter is 80%"
msgstr ""
"닦기 속도는 이 구성에 지정된 속도 설정에 따라 결정됩니다. 값이 백분율(예: "
"80%)로 표시되면 이동 속도 설정을 기준으로 계산됩니다. 이 매개 변수의 기본값"
"은 80%입니다"

msgid "Skirt distance"
msgstr "스커트-챙(브림)/개체 거리"

msgid "Distance from skirt to brim or object"
msgstr "스커트와 챙(브림) 또는 개체와의 거리"

msgid "Skirt height"
msgstr "스커트 높이"

msgid "How many layers of skirt. Usually only one layer"
msgstr ""
"얼마나 많은 스커트 레이어를 생성할지 결정합니다. 일반적으로 한개의 레이어를 "
"사용합니다"

msgid "Skirt loops"
msgstr "스커트 루프"

msgid "Number of loops for the skirt. Zero means disabling skirt"
msgstr "스커트의 루프 수입니다. 0은 스커트 비활성화를 의미합니다"

msgid "Skirt speed"
msgstr "스커트 속도"

msgid "Speed of skirt, in mm/s. Zero means use default layer extrusion speed."
msgstr "스커트의 속도(mm/s), 0은 기본 레이어 압출 속도를 사용함을 의미합니다."

msgid ""
"The printing speed in exported gcode will be slowed down, when the estimated "
"layer time is shorter than this value, to get better cooling for these layers"
msgstr ""
"G코드의 출력 속도는 예상 레이어 시간이 이 값보다 짧은 경우 레이어의 냉각을 개"
"선하기 위해 느려집니다"

msgid "Minimum sparse infill threshold"
msgstr "최소 드문 내부 채움 임계값"

msgid ""
"Sparse infill area which is smaller than threshold value is replaced by "
"internal solid infill"
msgstr "임계값보다 작은 드문 내부 채움 영역은 내부 꽉찬 내부 채움로 대체됩니다"

msgid ""
"Line width of internal solid infill. If expressed as a %, it will be "
"computed over the nozzle diameter."
msgstr ""
"내부 꽉찬 내부 채움 선 너비. %로 입력 시 노즐 직경에 대한 비율로 계산됩니다."

msgid "Speed of internal solid infill, not the top and bottom surface"
msgstr "상단 및 하단 표면을 제외한 내부 꽉찬 내부 채움 속도"

msgid "Spiral vase"
msgstr "나선 꽃병"

msgid ""
"Spiralize smooths out the z moves of the outer contour. And turns a solid "
"model into a single walled print with solid bottom layers. The final "
"generated model has no seam"
msgstr ""
"나선화는 외부 윤곽선의 z 이동을 부드럽게 합니다. 그리고 개체를 꽉찬 하단 레이"
"어(Solid bottom layers)가 있는 단일 벽으로 출력합니다. 최종 생성된 출력물에"
"는 솔기가 없습니다"

msgid ""
"If smooth or traditional mode is selected, a timelapse video will be "
"generated for each print. After each layer is printed, a snapshot is taken "
"with the chamber camera. All of these snapshots are composed into a "
"timelapse video when printing completes. If smooth mode is selected, the "
"toolhead will move to the excess chute after each layer is printed and then "
"take a snapshot. Since the melt filament may leak from the nozzle during the "
"process of taking a snapshot, prime tower is required for smooth mode to "
"wipe nozzle."
msgstr ""
"유연 또는 기존 모드를 선택한 경우 각 출력에 대해 타임랩스 비디오가 생성됩니"
"다. 각 레이어가 출력된 후 챔버 카메라로 스냅샷을 찍습니다. 이 모든 스냅샷은 "
"출력이 완료되면 타임랩스 비디오로 구성됩니다. 유연 모드를 선택하면 각 레이어"
"가 출력된 후 툴 헤드가 여유 공간으로 이동한 다음 스냅샷을 찍습니다. 스냅샷을 "
"찍는 과정에서 노즐에서 녹은 필라멘트가 새어 나올 수 있기 때문에 유연 모드에"
"서 노즐을 닦으려면 프라임 타워가 필요합니다."

msgid "Traditional"
msgstr "기존"

msgid "Temperature variation"
msgstr "온도 가변"

msgid "Start G-code"
msgstr "시작 G코드"

msgid "Start G-code when start the whole printing"
msgstr "전체 출력을 시작할 때의 시작 G코드"

msgid "Start G-code when start the printing of this filament"
msgstr "이 필라멘트의 출력을 시작할 때의 시작 G코드"

msgid "Single Extruder Multi Material"
msgstr "단일 압출기 다중 재료"

msgid "Use single nozzle to print multi filament"
msgstr "단일 노즐을 사용하여 다중 필라멘트 출력"

msgid "Purge in prime tower"
msgstr "프라임 타워에서 청소"

msgid "Purge remaining filament into prime tower"
msgstr "남은 필라멘트를 프라임 타워에서 제거"

msgid "Enable filament ramming"
msgstr "필라멘트 래밍 활성화"

msgid "No sparse layers (EXPERIMENTAL)"
msgstr "드문 레이어 없음(실험적)"

msgid ""
"If enabled, the wipe tower will not be printed on layers with no "
"toolchanges. On layers with a toolchange, extruder will travel downward to "
"print the wipe tower. User is responsible for ensuring there is no collision "
"with the print."
msgstr ""
"활성화되면 툴 교체 없이 레이어에 닦기 타워가 출력되지 않습니다. 툴 교체가 있"
"는 레이어에서는 압출기가 아래쪽으로 이동하여 닦기 타워를 출력합니다. 출력물과"
"의 충돌이 없는지 확인하는 것은 사용자의 책임입니다."

msgid "Prime all printing extruders"
msgstr "모든 활성화된 압출기 프라이밍"

msgid ""
"If enabled, all printing extruders will be primed at the front edge of the "
"print bed at the start of the print."
msgstr ""
"활성화되면 모든 활성화된 압출기는 출력 시작 시 출력 베드의 앞쪽 가장자리에서 "
"프라이밍합니다."

msgid "Slice gap closing radius"
msgstr "슬라이스 간격 폐쇄 반경"

msgid ""
"Cracks smaller than 2x gap closing radius are being filled during the "
"triangle mesh slicing. The gap closing operation may reduce the final print "
"resolution, therefore it is advisable to keep the value reasonably low."
msgstr ""
"간격 폐쇄 반경의 2배보다 작은 균열은 삼각형 메쉬 슬라이싱 중에 채워집니다. 간"
"격 채움 작업은 최종 출력 해상도를 감소시킬 수 있으므로 값을 합리적으로 낮게 "
"유지하는 것이 좋습니다."

msgid "Slicing Mode"
msgstr "슬라이싱 모드"

msgid ""
"Use \"Even-odd\" for 3DLabPrint airplane models. Use \"Close holes\" to "
"close all holes in the model."
msgstr ""
"3DLabPrint 비행기 모델에는 \"짝수-홀수\"를 사용하십시오. \"구멍 닫기\"를 사용"
"하여 모델의 모든 구멍을 닫습니다."

msgid "Regular"
msgstr "일반"

msgid "Even-odd"
msgstr "짝수-홀수"

msgid "Close holes"
msgstr "구멍 닫기"

msgid "Enable support"
msgstr "지지대 사용"

msgid "Enable support generation."
msgstr "지지대 생성을 활성화 합니다."

msgid ""
"normal(auto) and tree(auto) is used to generate support automatically. If "
"normal(manual) or tree(manual) is selected, only support enforcers are "
"generated"
msgstr ""
"일반(자동) 및 나무(자동)는 지지대를 자동으로 생성합니다. 일반(수동) 또는 나무"
"(수동) 선택시에는 강제된 지지대만 생성됩니다"

msgid "normal(auto)"
msgstr "일반(자동)"

msgid "tree(auto)"
msgstr "나무(자동)"

msgid "normal(manual)"
msgstr "일반(수동)"

msgid "tree(manual)"
msgstr "나무(수동)"

msgid "Support/object xy distance"
msgstr "지지대/개체 XY 거리"

msgid "XY separation between an object and its support"
msgstr "개체와 지지대를 분리하는 XY 간격"

msgid "Pattern angle"
msgstr "패턴 각도"

msgid "Use this setting to rotate the support pattern on the horizontal plane."
msgstr "이 설정을 사용하여 수평면에서 지지대 패턴을 회전합니다."

msgid "On build plate only"
msgstr "빌드 플레이트에만 생성"

msgid "Don't create support on model surface, only on build plate"
msgstr "모델 표면에 지지대를 생성하지 않고 빌드 플레이트에만 생성합니다"

msgid "Support critical regions only"
msgstr "위험한 지역에만 생성"

msgid ""
"Only create support for critical regions including sharp tail, cantilever, "
"etc."
msgstr ""
"날카로운 꼬리, 외팔보(항공기 날개처럼 튀어나온 구조 by MMT) 등과 같이 위험한 "
"부위에 대해서만 지지대를 생성합니다."

msgid "Remove small overhangs"
msgstr "작은 돌출부 지지대 제거"

msgid "Remove small overhangs that possibly need no supports."
msgstr "지지대가 필요하지 않은 작은 돌출부에서 지지대를 제거합니다."

msgid "Top Z distance"
msgstr "상단 Z 거리"

msgid "The z gap between the top support interface and object"
msgstr "지지대 상단과 개체 접점의 간격"

msgid "Bottom Z distance"
msgstr "하단 Z 거리"

msgid "The z gap between the bottom support interface and object"
msgstr "지지대 하단과 개체 접점의 간격"

msgid "Support/raft base"
msgstr "지지대/라프트 기본"

msgid ""
"Filament to print support base and raft. \"Default\" means no specific "
"filament for support and current filament is used"
msgstr ""
"기본 지지대 및 라프트를 출력하기 위한 필라멘트. \"기본값\"은 지원을 위한 특"
"정 필라멘트가 없으며 현재 필라멘트가 사용됨을 의미합니다"

msgid ""
"Line width of support. If expressed as a %, it will be computed over the "
"nozzle diameter."
msgstr "지지대의 선 너비. %로 입력 시 노즐 직경에 대한 비율로 계산됩니다."

msgid "Interface use loop pattern"
msgstr "접점에서 루프 패턴 사용"

msgid ""
"Cover the top contact layer of the supports with loops. Disabled by default."
msgstr ""
"지지대 상단 접촉 레이어를 루프로 덮습니다. 기본적으로 비활성화되어 있습니다."

msgid "Support/raft interface"
msgstr "지지대/라프트 접점"

msgid ""
"Filament to print support interface. \"Default\" means no specific filament "
"for support interface and current filament is used"
msgstr ""
"지지대 및 라프트 접점을 출력하기 위한 필라멘트. \"기본값\"은 지원을 위한 특"
"정 필라멘트가 없으며 현재 필라멘트가 사용됨을 의미합니다"

msgid "Top interface layers"
msgstr "상단 접점 레이어"

msgid "Number of top interface layers"
msgstr "상단 접점 레이어 수"

msgid "Bottom interface layers"
msgstr "하단 접점 레이어"

msgid "Top interface spacing"
msgstr "상단 접점 선 간격"

msgid "Spacing of interface lines. Zero means solid interface"
msgstr "상단 접점 선의 간격. 0은 꽉찬 접점을 의미합니다"

msgid "Bottom interface spacing"
msgstr "하단 접점 선 간격"

msgid "Spacing of bottom interface lines. Zero means solid interface"
msgstr "하단 접점 선의 간격. 0은 꽉찬 접점을 의미합니다"

msgid "Speed of support interface"
msgstr "지지대 접점 속도"

msgid "Base pattern"
msgstr "기본 패턴"

msgid "Line pattern of support"
msgstr "지지대 기본 패턴"

msgid "Rectilinear grid"
msgstr "직선 격자"

msgid "Hollow"
msgstr "공동"

msgid "Interface pattern"
msgstr "접점 패턴"

msgid ""
"Line pattern of support interface. Default pattern for non-soluble support "
"interface is Rectilinear, while default pattern for soluble support "
"interface is Concentric"
msgstr ""
"지지대 접점의 선 패턴. 비가용성 지지대 접점의 기본 패턴은 직선인 반면 가용성 "
"지지대 접점의 기본 패턴은 동심입니다"

msgid "Rectilinear Interlaced"
msgstr "엇갈린 직선"

msgid "Base pattern spacing"
msgstr "기본 패턴 간격"

msgid "Spacing between support lines"
msgstr "지지대 선 사이의 간격"

msgid "Normal Support expansion"
msgstr "일반 지지대 확장"

msgid "Expand (+) or shrink (-) the horizontal span of normal support"
msgstr "일반 지지대의 수평 범위를 확대( + ) 또는 축소( - )합니다"

msgid "Speed of support"
msgstr "지지대 속도"

msgid ""
"Style and shape of the support. For normal support, projecting the supports "
"into a regular grid will create more stable supports (default), while snug "
"support towers will save material and reduce object scarring.\n"
"For tree support, slim and organic style will merge branches more "
"aggressively and save a lot of material (default organic), while hybrid "
"style will create similar structure to normal support under large flat "
"overhangs."
msgstr ""
"지지대의 스타일과 모양. 일반 지지대의 경우, 격자는 보다 안정적인 지지대(기본"
"값)가 생성되는 반면, 맞춤 지지대는 재료를 절약하고 지지대 자국을 줄입니다.\n"
"나무 지지대의 경우, 얇은 및 유기체 모양은 가지를 보다 적극적으로 병합하고 많"
"은 재료를 절약합니다(기본값 유기체). 반면 혼합 모양은 크고 평평한 돌출부 아래"
"에 일반 지지대와 유사한 구조를 만듭니다."

msgid "Snug"
msgstr "맞춤"

msgid "Tree Slim"
msgstr "얇은 나무"

msgid "Tree Strong"
msgstr "강한 나무"

msgid "Tree Hybrid"
msgstr "혼합 나무"

msgid "Organic"
msgstr "유기체"

msgid "Independent support layer height"
msgstr "독립적 지지대 레이어 높이"

msgid ""
"Support layer uses layer height independent with object layer. This is to "
"support customizing z-gap and save print time.This option will be invalid "
"when the prime tower is enabled."
msgstr ""
"지지대 레이어는 개체 레이어와 독립적인 레이어 높이를 사용합니다. 이것은 Z 거"
"리 사용자 정의를 지원하고 출력 시간을 절약하기 위한 것입니다. 프라임 타워가 "
"활성화되면 이 옵션은 유효하지 않습니다."

msgid "Threshold angle"
msgstr "임계값 각도"

msgid ""
"Support will be generated for overhangs whose slope angle is below the "
"threshold."
msgstr "경사각이 임계값 미만인 돌출부에 지지대가 생성됩니다."

msgid "Tree support branch angle"
msgstr "나무 지지대 가지 각도"

msgid ""
"This setting determines the maximum overhang angle that t he branches of "
"tree support allowed to make.If the angle is increased, the branches can be "
"printed more horizontally, allowing them to reach farther."
msgstr ""
"이 설정은 나무 지지대의 가지가 만들 수 있는 돌출부의 최대 각도를 결정합니다. "
"각도가 증가하면 가지가 멀리까지 닿을 수 있도록 더 수평으로 출력될 수 있습니"
"다."

msgid "Preferred Branch Angle"
msgstr "선호 가지 각도"

#. TRN PrintSettings: "Organic supports" > "Preferred Branch Angle"
msgid ""
"The preferred angle of the branches, when they do not have to avoid the "
"model. Use a lower angle to make them more vertical and more stable. Use a "
"higher angle for branches to merge faster."
msgstr ""
"모델을 피할 필요가 없을 때 가지의 선호 각도입니다. 더 수직적이고 안정적으로 "
"만들려면 더 낮은 각도를 사용하십시오. 가지를 더 빠르게 병합하려면 더 높은 각"
"도를 사용하세요."

msgid "Tree support branch distance"
msgstr "나무 지지대 가지 거리"

msgid ""
"This setting determines the distance between neighboring tree support nodes."
msgstr "이 설정은 인접한 나무 지지대 지점 간의 거리를 결정합니다."

msgid "Branch Density"
msgstr "가지 밀도"

#. TRN PrintSettings: "Organic supports" > "Branch Density"
msgid ""
"Adjusts the density of the support structure used to generate the tips of "
"the branches. A higher value results in better overhangs but the supports "
"are harder to remove, thus it is recommended to enable top support "
"interfaces instead of a high branch density value if dense interfaces are "
"needed."
msgstr ""
"가지 끝을 생성하는 데 사용되는 지지대의 밀도를 조정합니다. 값이 높을수록 돌출"
"부가 더 좋아지지만 지지대를 제거하기가 더 어렵습니다. 따라서 조밀한 인터페이"
"스가 필요한 경우 높은 가지 밀도 값 대신 상단 지지 인터페이스를 활성화하는 것"
"이 좋습니다."

msgid "Adaptive layer height"
msgstr "적응형 레이어 높이"

msgid ""
"Enabling this option means the height of  tree support layer except the "
"first will be automatically calculated "
msgstr ""
"이 옵션을 활성화하면 첫 번째 레이어를 제외한 나무 지지대의 레이어 높이가 자동"
"으로 계산됩니다 "

msgid "Auto brim width"
msgstr "나무 지지대 자동 챙(브림) 너비"

msgid ""
"Enabling this option means the width of the brim for tree support will be "
"automatically calculated"
msgstr "옵션을 활성화하면 나무 지지대의 챙(브림) 너비가 자동으로 계산됩니다"

msgid "Tree support brim width"
msgstr "나무 지지대 챙(브림) 너비"

msgid "Distance from tree branch to the outermost brim line"
msgstr "나무 지지대 가지에서 가장 바깥쪽 챙(브림)까지의 거리"

msgid "Tip Diameter"
msgstr "끝 직경"

#. TRN PrintSettings: "Organic supports" > "Tip Diameter"
msgid "Branch tip diameter for organic supports."
msgstr "유기체 지지대의 가지 끝 직경."

msgid "Tree support branch diameter"
msgstr "나무 지지대 가지 직경"

msgid "This setting determines the initial diameter of support nodes."
msgstr "이 설정은 트리 지지대 지점의 초기 직경을 결정합니다."

#. TRN PrintSettings: #lmFIXME
msgid "Branch Diameter Angle"
msgstr "가지 직경 각도"

#. TRN PrintSettings: "Organic supports" > "Branch Diameter Angle"
msgid ""
"The angle of the branches' diameter as they gradually become thicker towards "
"the bottom. An angle of 0 will cause the branches to have uniform thickness "
"over their length. A bit of an angle can increase stability of the organic "
"support."
msgstr ""
"아래로 갈수록 가지의 직경이 점차 굵어지는 각도. 각도가 0이면 가지가 균일한 두"
"께를 가지는 가지가 됩니다. 약간의 각도는 유기체 지지대의 안정성을 증가시킬 "
"수 있습니다."

msgid "Branch Diameter with double walls"
msgstr "이중벽 허용 가지 직경"

#. TRN PrintSettings: "Organic supports" > "Branch Diameter"
msgid ""
"Branches with area larger than the area of a circle of this diameter will be "
"printed with double walls for stability. Set this value to zero for no "
"double walls."
msgstr ""
"이 직경의 원 면적보다 더 큰 면적을 가진 가지는 안정성을 위해 이중벽으로 출력"
"됩니다. 이중벽을 허용하지 않으려면 이 값을 0으로 설정합니다."

msgid "Tree support wall loops"
msgstr "나무 지지대 벽 루프"

msgid "This setting specify the count of walls around tree support"
msgstr "이 설정은 나무 지지대의 벽 수를 지정합니다"

msgid "Tree support with infill"
msgstr "내부 채움이 있는 나무 지지대"

msgid ""
"This setting specifies whether to add infill inside large hollows of tree "
"support"
msgstr ""
"이 설정은 나무 지지대의 큰 공동 내부에 내부 채움을 추가할지 여부를 지정합니다"

msgid "Chamber temperature"
msgstr "챔버 온도"

msgid ""
"Higher chamber temperature can help suppress or reduce warping and "
"potentially lead to higher interlayer bonding strength for high temperature "
"materials like ABS, ASA, PC, PA and so on.At the same time, the air "
"filtration of ABS and ASA will get worse.While for PLA, PETG, TPU, PVA and "
"other low temperature materials,the actual chamber temperature should not be "
"high to avoid cloggings, so 0 which stands for turning off is highly "
"recommended"
msgstr ""
"챔버 온도가 높을수록 뒤틀림을 억제하거나 줄이는 데 도움이 될 수 있으며 잠재적"
"으로 ABS, ASA, PC, PA 등과 같은 고온 재료의 층간 결합 강도가 높아질 수 있습니"
"다. 동시에 ABS 및 ASA의 공기 여과는 더욱 악화됩니다. PLA, PETG, TPU, PVA 및 "
"기타 저온 재료의 경우 막힘을 방지하려면 실제 챔버 온도가 높지 않아야 하므로 "
"꺼짐을 의미하는 0을 적극 권장합니다"

msgid "Nozzle temperature for layers after the initial one"
msgstr "초기 레이어 이후의 노즐 온도"

msgid "Detect thin wall"
msgstr "얇은 벽 감지"

msgid ""
"Detect thin wall which can't contain two line width. And use single line to "
"print. Maybe printed not very well, because it's not closed loop"
msgstr ""
"두개의 선 너비를 포함할 수 없는 얇은 벽을 감지합니다. 그리고 한 선으로 출력합"
"니다. 폐쇄 루프가 아니기 때문에 출력이 잘 되지 않을 수 있습니다"

msgid ""
"This gcode is inserted when change filament, including T command to trigger "
"tool change"
msgstr ""
"이 G코드는 도구 변경을 유발하는 T 명령을 포함하여 필라멘트를 변경할 때 삽입됩"
"니다"

msgid ""
"Line width for top surfaces. If expressed as a %, it will be computed over "
"the nozzle diameter."
msgstr "상단 표면의 선 너비. %로 입력 시 노즐 직경에 대한 비율로 계산됩니다."

msgid "Speed of top surface infill which is solid"
msgstr "상단 표면 내부 채움 속도"

msgid "Top shell layers"
msgstr "상단 쉘 레이어"

msgid ""
"This is the number of solid layers of top shell, including the top surface "
"layer. When the thickness calculated by this value is thinner than top shell "
"thickness, the top shell layers will be increased"
msgstr ""
"상단 표면을 포함한 상단 쉘의 꽉찬 레이어 수입니다. 이 값으로 계산한 두께가 상"
"단 쉘 두께보다 얇으면 상단 쉘 레이어가 증가합니다"

msgid "Top solid layers"
msgstr "상부 꽉찬 레이어"

msgid "Top shell thickness"
msgstr "상단 쉘 두께"

msgid ""
"The number of top solid layers is increased when slicing if the thickness "
"calculated by top shell layers is thinner than this value. This can avoid "
"having too thin shell when layer height is small. 0 means that this setting "
"is disabled and thickness of top shell is absolutely determained by top "
"shell layers"
msgstr ""
"상단 쉘 레이어로 계산된 두께가 이 값보다 얇은 경우 슬라이싱할 때 상단 꽉찬 레"
"이어의 수가 증가합니다. 이렇게 하면 레이어 높이가 작을 때 쉘이 너무 얇아지는 "
"것을 방지할 수 있습니다. 0은 이 설정이 비활성화되고 상단 쉘의 두께가 절대적으"
"로 상단 쉘 레이어에 의해 결정됨을 의미합니다"

msgid "Speed of travel which is faster and without extrusion"
msgstr "압출이 없을 때의 이동 속도"

msgid "Wipe while retracting"
msgstr "퇴출 시 닦기"

msgid ""
"Move nozzle along the last extrusion path when retracting to clean leaked "
"material on nozzle. This can minimize blob when print new part after travel"
msgstr ""
"노즐에서 누출된 재료를 청소하기 위해 퇴출할 때 마지막 압출 경로를 따라 노즐"
"을 이동합니다. 이동 후 출력을 시작할 때 방울(Blob)을 최소화할 수 있습니다"

msgid "Wipe Distance"
msgstr "닦기 거리"

msgid ""
"Discribe how long the nozzle will move along the last path when retracting"
msgstr "퇴출 시 노즐이 마지막 경로를 따라 이동하는 거리"

msgid ""
"The wiping tower can be used to clean up the residue on the nozzle and "
"stabilize the chamber pressure inside the nozzle, in order to avoid "
"appearance defects when printing objects."
msgstr ""
"닦기 타워는 개체를 출력할 때 외관 결함을 방지하기 위해 노즐의 잔류물을 청소하"
"고 노즐 내부의 압력을 안정화하는 데 사용할 수 있습니다."

msgid "Purging volumes"
msgstr "볼륨 버리기 중"

msgid "Flush multiplier"
msgstr "버리기 승수"

msgid ""
"The actual flushing volumes is equal to the flush multiplier multiplied by "
"the flushing volumes in the table."
msgstr ""
"실제 버리기 부피는 버리기 승수에 테이블의 버리기 볼륨을 곱한 것과 같습니다."

msgid "Prime volume"
msgstr "프라임 부피"

msgid "The volume of material to prime extruder on tower."
msgstr "탑에서 압출을 실행할 재료의 부피."

msgid "Width"
msgstr "너비"

msgid "Width of prime tower"
msgstr "프라임 타워의 너비"

msgid "Wipe tower rotation angle"
msgstr "닦기 타워 회전 각도"

msgid "Wipe tower rotation angle with respect to x-axis."
msgstr "X축 기준의 닦기 타워 회전 각도."

msgid "Stabilization cone apex angle"
msgstr "안정화 원뿔 정점 각도"

msgid ""
"Angle at the apex of the cone that is used to stabilize the wipe tower. "
"Larger angle means wider base."
msgstr ""
"닦기 타워를 안정화하는 데 사용되는 원뿔 꼭대기의 각도입니다. 각도가 클수록 베"
"이스가 넓어집니다."

msgid "Wipe tower purge lines spacing"
msgstr "닦기 타워 청소 선 간격"

msgid "Spacing of purge lines on the wipe tower."
msgstr "닦기 타워의 청소(퍼지) 선 간격입니다."

msgid "Wipe tower extruder"
msgstr "닦기 타워 압출기"

msgid ""
"The extruder to use when printing perimeter of the wipe tower. Set to 0 to "
"use the one that is available (non-soluble would be preferred)."
msgstr ""
"닦기 타워의 둘레를 출력할 때 사용하는 압출기입니다. 사용 가능한 압출기를 사용"
"하려면 0으로 설정하십시오(비가용성 재료가 적절함)."

msgid "Purging volumes - load/unload volumes"
msgstr "제거 부피 - 넣기/빼기 부피"

msgid ""
"This vector saves required volumes to change from/to each tool used on the "
"wipe tower. These values are used to simplify creation of the full purging "
"volumes below."
msgstr ""
"이 벡터는 닦기 타워에서 사용되는 각 툴을 교체하는 데 필요한 부피을 저장합니"
"다. 이러한 값은 아래의 전체 청소 부피 생성을 단순화하는 데 사용됩니다."

msgid ""
"Purging after filament change will be done inside objects' infills. This may "
"lower the amount of waste and decrease the print time. If the walls are "
"printed with transparent filament, the mixed color infill will be seen "
"outside. It will not take effect, unless the prime tower is enabled."
msgstr ""
"필라멘트 변경 후 버리기는 개체의 내부 채움 내부에서 수행됩니다. 이렇게 하면 "
"낭비되는 양이 줄어들고 출력 시간이 단축될 수 있습니다. 만약 벽이 투명한 필라"
"멘트로 출력된다면, 혼합된 색 내부 채움이 밖에서 보일 것입니다. 프라임 타워가 "
"활성화되지 않으면 적용되지 않습니다."

msgid ""
"Purging after filament change will be done inside objects' support. This may "
"lower the amount of waste and decrease the print time. It will not take "
"effect, unless the prime tower is enabled."
msgstr ""
"필라멘트 변경 후 버리기는 개체의 지지대 내부에서 수행됩니다. 이렇게 하면 낭비"
"되는 양이 줄어들고 출력 시간이 단축될 수 있습니다. 프라임 타워가 활성화되지 "
"않으면 적용되지 않습니다."

msgid ""
"This object will be used to purge the nozzle after a filament change to save "
"filament and decrease the print time. Colours of the objects will be mixed "
"as a result. It will not take effect, unless the prime tower is enabled."
msgstr ""
"이 개체는 필라멘트를 절약하고 출력 시간을 줄이기 위해 필라멘트 변경 후 노즐"
"에 남은 잔류물을 제거하는 데 사용됩니다. 결과적으로 개체의 색상이 혼합됩니"
"다. 기본 타워가 활성화되지 않으면 적용되지 않습니다."

msgid "Maximal bridging distance"
msgstr "최대 다리 거리"

msgid "Maximal distance between supports on sparse infill sections."
msgstr "드문 내부 채움 부분의 지지대 사이의 최대 거리."

msgid "X-Y hole compensation"
msgstr "X-Y 구멍 보정"

msgid ""
"Holes of object will be grown or shrunk in XY plane by the configured value. "
"Positive value makes holes bigger. Negative value makes holes smaller. This "
"function is used to adjust size slightly when the object has assembling issue"
msgstr ""
"개체의 구멍(Holes)은 구성된 값에 의해 XY 평면에서 커지거나 줄어듭니다. 양수 "
"값은 구멍을 더 크게 만듭니다. 음수 값은 구멍을 더 작게 만듭니다. 이 기능은 개"
"체의 조립 문제가 있을 때 크기를 약간 조정하는 데 사용됩니다"

msgid "X-Y contour compensation"
msgstr "X-Y 윤곽 보상"

msgid ""
"Contour of object will be grown or shrunk in XY plane by the configured "
"value. Positive value makes contour bigger. Negative value makes contour "
"smaller. This function is used to adjust size slightly when the object has "
"assembling issue"
msgstr ""
"개체의 윤곽은 구성된 값에 의해 XY 평면에서 커지거나 줄어듭니다. 양수 값은 윤"
"곽선을 더 크게 만듭니다. 음수 값은 윤곽선을 더 작게 만듭니다. 이 기능은 개체"
"의 조립 문제가 있을 때 크기를 약간 조정하는 데 사용됩니다"

msgid "Convert holes to polyholes"
msgstr ""

msgid ""
"Search for almost-circular holes that span more than one layer and convert "
"the geometry to polyholes. Use the nozzle size and the (biggest) diameter to "
"compute the polyhole.\n"
"See http://hydraraptor.blogspot.com/2011/02/polyholes.html"
msgstr ""

msgid "Polyhole detection margin"
msgstr ""

#, c-format, boost-format
msgid ""
"Maximum defection of a point to the estimated radius of the circle.\n"
"As cylinders are often exported as triangles of varying size, points may not "
"be on the circle circumference. This setting allows you some leway to "
"broaden the detection.\n"
"In mm or in % of the radius."
msgstr ""

msgid "Polyhole twist"
msgstr ""

msgid "Rotate the polyhole every layer."
msgstr ""

msgid "G-code thumbnails"
msgstr "G코드 미리보기(썸네일)"

msgid ""
"Picture sizes to be stored into a .gcode and .sl1 / .sl1s files, in the "
"following format: \"XxY, XxY, ...\""
msgstr ""
"\"XxY, XxY, ...\" 형식으로 .gcode 및 .sl1 / .sl1s 파일에 저장되는 미리보기 크"
"기"

msgid "Use relative E distances"
msgstr "상대적 E 거리 사용"

msgid ""
"Relative extrusion is recommended when using \"label_objects\" option.Some "
"extruders work better with this option unckecked (absolute extrusion mode). "
"Wipe tower is only compatible with relative mode. It is always enabled on "
"BambuLab printers. Default is checked"
msgstr ""
"상대적 압출은 \"label_objects\" 옵션(기타; 개체 이름표)을 사용할 때 권장됩니"
"다. 일부 압출기는 이 옵션을 해제하면 더 잘 작동합니다(절대 압출 모드). 닦기 "
"타워는 상대 모드에서만 호환됩니다"

msgid ""
"Classic wall generator produces walls with constant extrusion width and for "
"very thin areas is used gap-fill. Arachne engine produces walls with "
"variable extrusion width"
msgstr ""
"클래식 벽 생성기는 일정한 압출 너비를 가진 벽을 생성하며 매우 얇은 영역에 대"
"해 갭 내부 채움이 사용됩니다. 아라크네 엔진은 다양한 압출 너비를 가진 벽을 생"
"성합니다"

msgid "Classic"
msgstr "클래식"

msgid "Arachne"
msgstr "아라크네"

msgid "Wall transition length"
msgstr "벽 변환 길이"

msgid ""
"When transitioning between different numbers of walls as the part becomes "
"thinner, a certain amount of space is allotted to split or join the wall "
"segments. It's expressed as a percentage over nozzle diameter"
msgstr ""
"부품이 얇아짐에 따라 벽의 수가 변화하는 경우, 벽 구간을 분할하거나 결합하기 "
"위해 일정한 공간이 할당됩니다. 이는 노즐 지름을 기준으로 한 백분율로 표현됩니"
"다"

msgid "Wall transitioning filter margin"
msgstr "벽 변환 필터 마진"

msgid ""
"Prevent transitioning back and forth between one extra wall and one less. "
"This margin extends the range of extrusion widths which follow to [Minimum "
"wall width - margin, 2 * Minimum wall width + margin]. Increasing this "
"margin reduces the number of transitions, which reduces the number of "
"extrusion starts/stops and travel time. However, large extrusion width "
"variation can lead to under- or overextrusion problems. It's expressed as a "
"percentage over nozzle diameter"
msgstr ""
"출력물의 벽 두께를 한 번 두껍게 한 다음 다시 한 번 더 얇게 하는 것을 방지합니"
"다. 이 마진은 다음의 범위로 압출 너비를 확장합니다: [최소 벽 너비 - 마진, 2 "
"* 최소 벽 너비 + 마진]. 이 마진이 증가하면 변환 횟수가 줄어들어 압출 시작/중"
"지 횟수와 이동 시간이 줄어듭니다. 그러나, 큰 압출 너비 변동은 압출 과다 또는 "
"압출 과소 문제를 일으킬 수 있습니다. 노즐 직경을 기준으로 백분율로 표시됩니다"

msgid "Wall transitioning threshold angle"
msgstr "벽 변환 임계값"

msgid ""
"When to create transitions between even and odd numbers of walls. A wedge "
"shape with an angle greater than this setting will not have transitions and "
"no walls will be printed in the center to fill the remaining space. Reducing "
"this setting reduces the number and length of these center walls, but may "
"leave gaps or overextrude"
msgstr ""
"벽의 짝수와 홀수 사이에 변환을 만드는 시기. 이 설정보다 큰 각도의 쐐기 모양"
"은 변환되지 않으며 나머지 공간 채움을 위해 중앙에 벽이 출력되지 않습니다. 이 "
"설정을 줄이면 중앙 벽의 수와 길이가 줄어들지만 간격이 남거나 과도하게 돌출될 "
"수 있습니다"

msgid "Wall distribution count"
msgstr "벽 분포 수"

msgid ""
"The number of walls, counted from the center, over which the variation needs "
"to be spread. Lower values mean that the outer walls don't change in width"
msgstr ""
"변환을 분산해야 하는 벽의 개수(중심에서 카운트)입니다. 값이 낮으면 외벽의 너"
"비가 변경되지 않습니다"

msgid "Minimum feature size"
msgstr "최소 형상 크기"

msgid ""
"Minimum thickness of thin features. Model features that are thinner than "
"this value will not be printed, while features thicker than the Minimum "
"feature size will be widened to the Minimum wall width. It's expressed as a "
"percentage over nozzle diameter"
msgstr ""
"얇은 형상의 최소 두께. 이 값보다 얇은 모델 형상은 출력되지 않으며, 최소 형상 "
"크기보다 두꺼운 형상은 최소 벽 너비로 확대됩니다. 노즐 직경에 대한 백분율로 "
"표시됩니다"

msgid "First layer minimum wall width"
msgstr "첫 레이어 최소 벽 너비"

msgid ""
"The minimum wall width that should be used for the first layer is "
"recommended to be set to the same size as the nozzle. This adjustment is "
"expected to enhance adhesion."
msgstr ""
"첫 번째 레이어에 사용되는 최소 벽 너비는 노즐과 동일한 크기로 설정하는 것이 "
"좋습니다. 이러한 조정을 통해 접착력이 향상될 수 있습니다."

msgid "Minimum wall width"
msgstr "최소 벽 너비"

msgid ""
"Width of the wall that will replace thin features (according to the Minimum "
"feature size) of the model. If the Minimum wall width is thinner than the "
"thickness of the feature, the wall will become as thick as the feature "
"itself. It's expressed as a percentage over nozzle diameter"
msgstr ""
"모델의 얇은 형상(최소 형상 크기에 따름)을 대체할 벽의 너비입니다. 최소 벽 너"
"비가 형상의 두께보다 얇은 경우 벽은 형상 자체만큼 두꺼워집니다. 노즐 직경에 "
"대한 백분율로 표시됩니다"

msgid "Detect narrow internal solid infill"
msgstr "좁은 내부 꽉찬 내부 채움 감지"

msgid ""
"This option will auto detect narrow internal solid infill area. If enabled, "
"concentric pattern will be used for the area to speed printing up. "
"Otherwise, rectilinear pattern is used defaultly."
msgstr ""
"이 옵션은 좁은 내부 꽉찬 내부 채움 영역을 자동으로 감지합니다. 활성화하면 출"
"력 속도를 높이기 위해 해당 영역에 동심 패턴이 사용됩니다. 그렇지 않으면 직선 "
"패턴이 기본적으로 사용됩니다."

msgid "invalid value "
msgstr "잘못된 값 "

#, c-format, boost-format
msgid " doesn't work at 100%% density "
msgstr " 100%% 밀도에서 작동하지 않음 "

msgid "Invalid value when spiral vase mode is enabled: "
msgstr "나선 꽃병 모드가 활성화된 경우 유효하지 않은 값: "

msgid "too large line width "
msgstr "너무 넓은 선 너비 "

msgid " not in range "
msgstr " 범위를 벗어남 "

msgid "Export 3MF"
msgstr "3MF 내보내기"

msgid "Export project as 3MF."
msgstr "프로젝트를 3MF로 내보내기."

msgid "Export slicing data"
msgstr "슬라이싱 데이터 내보내기"

msgid "Export slicing data to a folder."
msgstr "슬라이싱 데이터 폴더로 내보내기."

msgid "Load slicing data"
msgstr "슬라이싱 데이터 로드"

msgid "Load cached slicing data from directory"
msgstr "디렉토리에 캐시된 슬라이싱 데이터 로드"

msgid "Export STL"
msgstr "STL 내보내기"

msgid "Export the objects as multiple STL."
msgstr "개체를 여러개의 STL로 내보내기."

msgid "Slice"
msgstr "슬라이스"

msgid "Slice the plates: 0-all plates, i-plate i, others-invalid"
msgstr "플레이트 슬라이스: 0-모든 플레이트, i-플레이트 i, 기타-잘못됨"

msgid "Show command help."
msgstr "명령 도움말을 표시합니다."

msgid "UpToDate"
msgstr "최신 정보"

msgid "Update the configs values of 3mf to latest."
msgstr "3mf의 구성 값을 최신으로 업데이트합니다."

msgid "Load default filaments"
msgstr "기본 필라멘트 로드"

msgid "Load first filament as default for those not loaded"
msgstr "로드되지 않은 경우 기본값으로 첫 번째 필라멘트 로드"

msgid "Minimum save"
msgstr "최소 크기로 저장"

msgid "export 3mf with minimum size."
msgstr "최소 크기로 3mf를 내보냅니다."

msgid "mtcpp"
msgstr "mtcpp"

msgid "max triangle count per plate for slicing."
msgstr "슬라이싱을 위한 플레이트당 최대 삼각형 개수."

msgid "mstpp"
msgstr "mstpp"

msgid "max slicing time per plate in seconds."
msgstr "플레이트당 최대 슬라이싱 시간(초)"

msgid "No check"
msgstr "확인 안 함"

msgid "Do not run any validity checks, such as gcode path conflicts check."
msgstr "G코드 경로 충돌 검사와 같은 유효성 검사를 실행하지 마십시오."

msgid "Normative check"
msgstr "표준 검사"

msgid "Check the normative items."
msgstr "표준 항목을 확인합니다."

msgid "Output Model Info"
msgstr "모델 정보 출력"

msgid "Output the model's information."
msgstr "모델 정보를 출력합니다."

msgid "Export Settings"
msgstr "설정 내보내기"

msgid "Export settings to a file."
msgstr "설정을 파일로 내보냅니다."

msgid "Send progress to pipe"
msgstr "Send progress to pipe"

msgid "Send progress to pipe."
msgstr "Send progress to pipe."

msgid "Arrange Options"
msgstr "정렬 옵션"

msgid "Arrange options: 0-disable, 1-enable, others-auto"
msgstr "정렬 옵션: 0-사용 안 함, 1-사용, 기타-자동"

msgid "Repetions count"
msgstr "반복 횟수"

msgid "Repetions count of the whole model"
msgstr "전체 모델의 반복 횟수"

msgid "Ensure on bed"
msgstr "Ensure on bed"

msgid ""
"Lift the object above the bed when it is partially below. Disabled by default"
msgstr ""
"개체의 일부가 베드 아래에 있을 때 베드 위로 개체를 들어올립니다. 기본적으로 "
"비활성화됩니다"

msgid "Convert Unit"
msgstr "단위 변환"

msgid "Convert the units of model"
msgstr "모델의 단위를 변환"

msgid "Orient Options"
msgstr "방향 최적화 옵션"

msgid "Orient options: 0-disable, 1-enable, others-auto"
msgstr "방향 최적화 옵션: 0-비활성화, 1-활성화, 기타-자동"

msgid "Rotation angle around the Z axis in degrees."
msgstr "Z축을 중심으로 한 회전 각도입니다."

msgid "Rotate around X"
msgstr "X를 중심으로 회전"

msgid "Rotation angle around the X axis in degrees."
msgstr "X축을 중심으로 한 회전 각도입니다."

msgid "Rotate around Y"
msgstr "Y를 중심으로 회전"

msgid "Rotation angle around the Y axis in degrees."
msgstr "Y축을 중심으로 한 회전 각도입니다."

msgid "Scale the model by a float factor"
msgstr "부동 소수점 계수로 모델 크기 조정"

msgid "Load General Settings"
msgstr "일반 설정 로드"

msgid "Load process/machine settings from the specified file"
msgstr "지정된 파일에서 프로세스/기계 설정 로드"

msgid "Load Filament Settings"
msgstr "필라멘트 설정 로드"

msgid "Load filament settings from the specified file list"
msgstr "지정된 파일 목록에서 필라멘트 설정 불러오기"

msgid "Skip Objects"
msgstr "개체 건너뛰기"

msgid "Skip some objects in this print"
msgstr "이 출력에서 일부 개체를 건너뜁니다"

msgid "load uptodate process/machine settings when using uptodate"
msgstr "uptodate 사용 시 최신 프로세스/프린터 설정 로드"

msgid ""
"load uptodate process/machine settings from the specified file when using "
"uptodate"
msgstr ""
"uptodate를 사용할 때 지정된 파일에서 최신 프로세스/프린터 설정을 로드합니다"

msgid "Data directory"
msgstr "데이터 디렉토리"

msgid ""
"Load and store settings at the given directory. This is useful for "
"maintaining different profiles or including configurations from a network "
"storage."
msgstr ""
"지정된 디렉토리에 설정을 로드하고 저장합니다. 이 기능은 서로 다른 프로필을 유"
"지하거나 네트워크 스토리지의 구성을 포함하는 데 유용합니다."

msgid "Output directory"
msgstr "출력 디렉토리"

msgid "Output directory for the exported files."
msgstr "내보내기 파일의 출력 디렉토리입니다."

msgid "Debug level"
msgstr "디버그 수준"

msgid ""
"Sets debug logging level. 0:fatal, 1:error, 2:warning, 3:info, 4:debug, 5:"
"trace\n"
msgstr ""
"디버그 로깅 수준을 설정합니다. 0:치명적, 1:오류, 2:경고, 3:정보, 4:디버그, 5:"
"추적\n"

msgid "Load custom gcode"
msgstr "사용자 설정 G코드 불러오기"

msgid "Load custom gcode from json"
msgstr "사용자 설정 G코드를 json에서 불러오기"

msgid "Error in zip archive"
msgstr "Zip 아카이브 오류"

msgid "Generating walls"
msgstr "벽 생성 중"

msgid "Generating infill regions"
msgstr "내부 채움 영역 생성 중"

msgid "Generating infill toolpath"
msgstr "내부 채움 툴 경로 생성 중"

msgid "Detect overhangs for auto-lift"
msgstr "Z 올리기를 위한 돌출부 감지"

msgid "Generating support"
msgstr "지지대 생성 중"

msgid "Checking support necessity"
msgstr "지지대 필요성 확인"

msgid "floating regions"
msgstr "떠있는 영역"

msgid "floating cantilever"
msgstr "떠있는 외팔보"

msgid "large overhangs"
msgstr "큰 돌출부"

#, c-format, boost-format
msgid ""
"It seems object %s has %s. Please re-orient the object or enable support "
"generation."
msgstr ""
"개체 %s에 %s이(가) 있는 것 같습니다. 물체의 방향을 바꾸거나 지지대 생성을 활"
"성화하십시오."

msgid "Optimizing toolpath"
msgstr "툴 경로 최적화"

msgid "Empty layers around bottom are replaced by nearest normal layers."
msgstr "바닥 주변의 빈 레이어는 가장 가까운 일반 레이어로 대체됩니다."

msgid "The model has too many empty layers."
msgstr "모델에 빈 레이어가 너무 많습니다."

msgid "Slicing mesh"
msgstr "슬라이싱 메쉬"

msgid ""
"No layers were detected. You might want to repair your STL file(s) or check "
"their size or thickness and retry.\n"
msgstr ""
"감지된 레이어가 없습니다. STL 파일을 고치거나 크기 또는 두께를 확인하고 다시 "
"시도할 수 있습니다.\n"

msgid ""
"An object's XY size compensation will not be used because it is also color-"
"painted.\n"
"XY Size compensation can not be combined with color-painting."
msgstr ""
"개체의 XY 크기 보정은 색으로 칠해져 있기 때문에 사용되지 않습니다.\n"
"XY 크기 보정은 컬러 페인팅과 결합할 수 없습니다."

#, c-format, boost-format
msgid "Support: generate toolpath at layer %d"
msgstr "지지대: 레이어 %d에서 툴 경로 생성"

msgid "Support: detect overhangs"
msgstr "지지대: 오버행 감지"

msgid "Support: generate contact points"
msgstr "지지대: 접점 생성"

msgid "Support: propagate branches"
msgstr "지지대: 가지 증식"

msgid "Support: draw polygons"
msgstr "지지대: 폴리곤 그리기"

msgid "Support: generate toolpath"
msgstr "지지대: 툴 경로 생성"

#, c-format, boost-format
msgid "Support: generate polygons at layer %d"
msgstr "지지대: 레이어 %d에서 폴리곤 생성"

#, c-format, boost-format
msgid "Support: fix holes at layer %d"
msgstr "지지대: 레이어 %d의 구멍 수정"

#, c-format, boost-format
msgid "Support: propagate branches at layer %d"
msgstr "지지대: 레이어 %d에서 가지 증식"

msgid ""
"Unknown file format. Input file must have .stl, .obj, .amf(.xml) extension."
msgstr ""
"알 수 없는 파일 형식: 입력 파일의 확장자는 .stl, .obj 또는 .amf(.xml)여야 합"
"니다."

msgid "Loading of a model file failed."
msgstr "모델 파일 로드에 실패했습니다."

msgid "The supplied file couldn't be read because it's empty"
msgstr "제공된 파일이 비어 있어 읽을 수 없습니다"

msgid "Unknown file format. Input file must have .3mf or .zip.amf extension."
msgstr ""
"알 수 없는 파일 형식: 입력 파일의 확장자는.3mf 또는.zip.amf여야 합니다."

msgid "Canceled"
msgstr "취소됨"

msgid "load_obj: failed to parse"
msgstr "load_obj: 구문 분석에 실패"

msgid "The file contains polygons with more than 4 vertices."
msgstr "이 파일에는 꼭지점이 4개 이상인 다각형이 포함되어 있습니다."

msgid "The file contains polygons with less than 2 vertices."
msgstr "이 파일에는 꼭지점이 2개 미만인 다각형이 포함되어 있습니다."

msgid "The file contains invalid vertex index."
msgstr "파일에 잘못된 꼭지점 인덱스가 포함되어 있습니다."

msgid "This OBJ file couldn't be read because it's empty."
msgstr "이 OBJ 파일은 비어 있어서 읽을 수 없습니다."

msgid "Flow Rate Calibration"
msgstr "유량 교정"

msgid "Max Volumetric Speed Calibration"
msgstr "최대 체적 속도 교정"

msgid "Manage Result"
msgstr "결과 관리"

msgid "Manual Calibration"
msgstr "수동 교정"

msgid "Result can be read by human eyes."
msgstr "결과를 눈으로 직접 보아야 합니다."

msgid "Auto-Calibration"
msgstr "자동 교정"

msgid "We would use Lidar to read the calibration result"
msgstr "Lidar를 사용하여 교정 결과를 읽습니다"

msgid "Prev"
msgstr "이전"

msgid "Recalibration"
msgstr "재교정"

msgid "Calibrate"
msgstr "교정"

msgid "Finish"
msgstr "완료"

msgid "Wiki"
msgstr "위키"

msgid "How to use calibration result?"
msgstr "교정 결과를 어떻게 사용하나요?"

msgid ""
"You could change the Flow Dynamics Calibration Factor in material editing"
msgstr "재료 편집에서 동적 유량 교정 계수를 변경할 수 있습니다"

msgid ""
"The current firmware version of the printer does not support calibration.\n"
"Please upgrade the printer firmware."
msgstr ""
"프린터의 현재 펌웨어 버전은 교정을 지원하지 않습니다.\n"
"프린터 펌웨어를 업그레이드하십시오."

msgid "Calibration not supported"
msgstr "교정이 지원되지 않음"

msgid "Flow Dynamics"
msgstr "동적 유량"

msgid "Flow Rate"
msgstr "유량"

msgid "Max Volumetric Speed"
msgstr "최대 체적 속도"

msgid "Please enter the name you want to save to printer."
msgstr "프린터에 저장할 이름을 입력하세요."

msgid "The name cannot exceed 40 characters."
msgstr "이름은 40자를 초과할 수 없습니다."

#, c-format, boost-format
msgid ""
"Please input valid values:\n"
"Start value: >= %.1f\n"
"End value: <= %.1f\n"
"End value: > Start value\n"
"Value step: >= %.3f)"
msgstr ""
"유효한 값을 입력하십시오:\n"
"시작 값: >= %.1f\n"
"종료 값: <= %.1f\n"
"종료 값: > 시작 값\n"
"값 단계: >= %.3f)"

msgid "The name cannot be empty."
msgstr "이름은 비워둘 수 없습니다."

#, boost-format
msgid "The selected preset: %1% is not found."
msgstr "선택한 사전 설정: %1%을(를) 찾을 수 없습니다."

msgid "The name cannot be the same as the system preset name."
msgstr "이름은 시스템 사전 설정 이름과 동일할 수 없습니다."

msgid "The name is the same as another existing preset name"
msgstr "이름이 기존의 다른 사전 설정 이름과 동일합니다"

msgid "create new preset failed."
msgstr "새 사전 설정을 생성하지 못했습니다."

msgid ""
"Are you sure to cancel the current calibration and return to the home page?"
msgstr "현재 교정을 취소하고 홈 페이지로 돌아가시겠습니까?"

msgid "No Printer Connected!"
msgstr "연결된 프린터가 없습니다!"

msgid "Printer is not connected yet."
msgstr "프린터가 아직 연결되지 않았습니다."

msgid "Please select filament to calibrate."
msgstr "교정할 필라멘트를 선택하세요."

msgid "The input value size must be 3."
msgstr "입력 값 크기는 3이어야 합니다."

msgid "Connecting to printer..."
msgstr "프린터에 연결하는 중..."

msgid "The failed test result has been dropped."
msgstr "실패한 테스트 결과가 삭제되었습니다."

msgid "Flow Dynamics Calibration result has been saved to the printer"
msgstr "동적 유량 교정 결과가 프린터에 저장되었습니다"

msgid "Internal Error"
msgstr "내부 오류"

msgid "Please select at least one filament for calibration"
msgstr "교정을 위해 하나 이상의 필라멘트를 선택하십시오"

msgid "Flow rate calibration result has been saved to preset"
msgstr "유량 교정 결과가 사전 설정에 저장되었습니다"

msgid "Max volumetric speed calibration result has been saved to preset"
msgstr "최대 체적 속도 교정 결과가 사전 설정에 저장되었습니다"

msgid "When do you need Flow Dynamics Calibration"
msgstr "동적 유량 교정이 필요한 경우"

msgid ""
"We now have added the auto-calibration for different filaments, which is "
"fully automated and the result will be saved into the printer for future "
"use. You only need to do the calibration in the following limited cases:\n"
"1. If you introduce a new filament of different brands/models or the "
"filament is damp;\n"
"2. if the nozzle is worn out or replaced with a new one;\n"
"3. If the max volumetric speed or print temperature is changed in the "
"filament setting."
msgstr ""
"이제 다양한 필라멘트에 대한 자동 교정 기능이 추가되었습니다. 이 기능은 완전"
"히 자동화되었으며 결과는 나중에 사용할 수 있도록 프린터에 저장됩니다. 다음과 "
"같은 제한된 경우에만 보정을 수행해야 합니다.\n"
"1. 다른 브랜드/모델의 새로운 필라멘트를 도입하거나 필라멘트가 습기에 노출된 "
"경우;\n"
"2. 노즐이 낡았거나 새것으로 교체한 경우\n"
"3. 필라멘트 설정에서 최대 체적 속도나 출력 온도가 변경된 경우."

msgid "About this calibration"
msgstr "이 교정 정보"

msgid ""
"Please find the details of Flow Dynamics Calibration from our wiki.\n"
"\n"
"Usually the calibration is unnecessary. When you start a single color/"
"material print, with the \"flow dynamics calibration\" option checked in the "
"print start menu, the printer will follow the old way, calibrate the "
"filament before the print; When you start a multi color/material print, the "
"printer will use the default compensation parameter for the filament during "
"every filament switch which will have a good result in most cases.\n"
"\n"
"Please note there are a few cases that will make the calibration result not "
"reliable: using a texture plate to do the calibration; the build plate does "
"not have good adhesion (please wash the build plate or apply gluestick!) ..."
"You can find more from our wiki.\n"
"\n"
"The calibration results have about 10 percent jitter in our test, which may "
"cause the result not exactly the same in each calibration. We are still "
"investigating the root cause to do improvements with new updates."
msgstr ""
"우리 위키에서 동적 유량 교정에 대한 자세한 내용을 찾아보세요.\n"
"\n"
"일반적으로 교정은 필요하지 않습니다. 출력 시작 메뉴에서 \"동적 유량 교정\" 옵"
"션을 선택한 상태에서 단일 색상/재료 출력을 시작하면 프린터는 이전 방식을 따르"
"며 출력 전에 필라멘트를 교정합니다. 다중 색상/재료 출력을 시작하면 프린터는 "
"모든 필라멘트 전환 중에 필라멘트에 대한 기본 보상 매개변수를 사용하므로 대부"
"분의 경우 좋은 결과를 얻을 수 있습니다.\n"
"\n"
"교정 결과를 신뢰할 수 없게 만드는 몇 가지 경우가 있습니다. 텍스처 플레이트를 "
"사용하여 보정을 수행합니다. 빌드 플레이트의 접착력이 좋지 않습니다. (빌드 플"
"레이트를 세척하거나 풀을 바르십시오!) ...위키에서 자세한 내용을 확인할 수 있"
"습니다.\n"
"\n"
"테스트에서 교정 결과에는 약 10%의 오차가 있으며, 이로 인해 각 교정에서 결과"
"가 정확히 동일하지 않을 수 있습니다. 새로운 업데이트로 개선하기 위해 근본 원"
"인을 계속 조사하고 있습니다."

msgid "When to use Flow Rate Calibration"
msgstr "유량 교정을 사용해야 하는 경우"

msgid ""
"After using Flow Dynamics Calibration, there might still be some extrusion "
"issues, such as:\n"
"1. Over-Extrusion: Excess material on your printed object, forming blobs or "
"zits, or the layers seem thicker than expected and not uniform.\n"
"2. Under-Extrusion: Very thin layers, weak infill strength, or gaps in the "
"top layer of the model, even when printing slowly.\n"
"3. Poor Surface Quality: The surface of your prints seems rough or uneven.\n"
"4. Weak Structural Integrity: Prints break easily or don't seem as sturdy as "
"they should be."
msgstr ""
"동적 유량 교정을 사용한 후에도 다음과 같은 압출 문제가 여전히 발생할 수 있습"
"니다.\n"
"1. 과다 압출: 출력된 개체에 재료가 너무 많아 얼룩이나 잡티가 형성되거나 레이"
"어가 예상보다 두껍고 균일하지 않은 것처럼 보입니다.\n"
"2. 과소 압출: 레이어가 매우 얇거나 충전 강도가 약하거나 천천히 출력할 때에도 "
"모델 상단 레이어에 틈이 있습니다.\n"
"3. 표면 품질 불량: 출력물의 표면이 거칠거나 울퉁불퉁해 보입니다.\n"
"4. 약한 구조적 완전성: 출력물이 쉽게 부러지거나 예상만큼 튼튼해 보이지 않습니"
"다."

msgid ""
"In addition, Flow Rate Calibration is crucial for foaming materials like LW-"
"PLA used in RC planes. These materials expand greatly when heated, and "
"calibration provides a useful reference flow rate."
msgstr ""
"또한 RC 비행기에 사용되는 LW-PLA와 같은 발포 재료에는 유량 교정이 중요합니"
"다. 이러한 물질은 가열되면 크게 팽창하며 교정은 유용한 기준 유량을 제공합니"
"다."

msgid ""
"Flow Rate Calibration measures the ratio of expected to actual extrusion "
"volumes. The default setting works well in Bambu Lab printers and official "
"filaments as they were pre-calibrated and fine-tuned. For a regular "
"filament, you usually won't need to perform a Flow Rate Calibration unless "
"you still see the listed defects after you have done other calibrations. For "
"more details, please check out the wiki article."
msgstr ""
"유량 교정은 예상되는 압출량과 실제 압출량의 비율을 측정합니다. 기본 설정은 사"
"전 보정되고 미세 조정된 Bambu Lab 프린터 및 공식 필라멘트에서 잘 작동합니다. "
"일반 필라멘트의 경우 일반적으로 다른 교정을 수행한 후에도 나열된 결함이 표시"
"되지 않는 한 유량 교정을 수행할 필요가 없습니다. 자세한 내용은 위키를 확인하"
"시기 바랍니다."

msgid ""
"Auto Flow Rate Calibration utilizes Bambu Lab's Micro-Lidar technology, "
"directly measuring the calibration patterns. However, please be advised that "
"the efficacy and accuracy of this method may be compromised with specific "
"types of materials. Particularly, filaments that are transparent or semi-"
"transparent, sparkling-particled, or have a high-reflective finish may not "
"be suitable for this calibration and can produce less-than-desirable "
"results.\n"
"\n"
"The calibration results may vary between each calibration or filament. We "
"are still improving the accuracy and compatibility of this calibration "
"through firmware updates over time.\n"
"\n"
"Caution: Flow Rate Calibration is an advanced process, to be attempted only "
"by those who fully understand its purpose and implications. Incorrect usage "
"can lead to sub-par prints or printer damage. Please make sure to carefully "
"read and understand the process before doing it."
msgstr ""
"자동 유량 교정은 Bambu Lab의 Micro-Lidar 기술을 활용하여 교정 패턴을 직접 측"
"정합니다. 그러나 특정 유형의 재료를 사용하면 이 방법의 효율성과 정확성이 저하"
"될 수 있다는 점에 유의하시기 바랍니다. 특히, 투명 또는 반투명, 반짝이는 입자 "
"또는 고반사 마감 처리된 필라멘트는 이 교정에 적합하지 않을 수 있으며 바람직하"
"지 않은 결과를 생성할 수 있습니다.\n"
"\n"
"교정 결과는 각 교정 또는 필라멘트마다 다를 수 있습니다. 우리는 시간이 지남에 "
"따라 펌웨어 업데이트를 통해 이 교정의 정확성과 호환성을 계속 개선하고 있습니"
"다.\n"
"\n"
"주의: 유량 교정은 목적과 의미를 완전히 이해하는 사람만이 시도할 수 있는 고급 "
"프로세스입니다. 잘못 사용하면 수준 이하의 출력이나 프린터 손상이 발생할 수 있"
"습니다. 반드시 절차를 주의 깊게 읽고 이해하신 후 진행하시기 바랍니다."

msgid "When you need Max Volumetric Speed Calibration"
msgstr "최대 체적 속도 교정이 필요한 경우"

msgid "Over-extrusion or under extrusion"
msgstr "과다 압출 또는 과소 압출"

msgid "Max Volumetric Speed calibration is recommended when you print with:"
msgstr "다음을 사용하여 출력할 때 최대 체적 속도 교정을 권장합니다:"

msgid "material with significant thermal shrinkage/expansion, such as..."
msgstr "열 수축/팽창이 심한 재료, 다음과 같은..."

msgid "materials with inaccurate filament diameter"
msgstr "필라멘트 직경이 부정확한 재료"

msgid "We found the best Flow Dynamics Calibration Factor"
msgstr "최고의 동적 유량 교정 계수를 찾았습니다"

msgid ""
"Part of the calibration failed! You may clean the plate and retry. The "
"failed test result would be dropped."
msgstr ""
"교정의 일부가 실패했습니다! 플레이트를 청소하고 다시 시도할 수 있습니다. 실패"
"한 테스트 결과는 삭제됩니다."

msgid ""
"*We recommend you to add brand, materia, type, and even humidity level in "
"the Name"
msgstr "*이름에 브랜드, 재질, 유형, 습도까지 추가하는 것이 좋습니다"

msgid "Failed"
msgstr "실패"

msgid ""
"Only one of the results with the same name will be saved. Are you sure you "
"want to overrides the other results?"
msgstr ""
"동일한 이름을 가진 결과 중 하나만 저장됩니다. 다른 결과에 덮어쓰겠습니까?"

#, c-format, boost-format
msgid ""
"There is already a historical calibration result with the same name: %s. "
"Only one of the results with the same name is saved. Are you sure you want "
"to overrides the historical result?"
msgstr ""
"동일한 이름을 가진 교정 기록 결과가 이미 있습니다: %s. 동일한 이름의 결과 중 "
"하나만 저장됩니다. 과거 결과에 덮어쓰겠습니까?"

msgid "Please find the best line on your plate"
msgstr "당신의 플레이트에서 가장 좋은 선을 찾아보세요"

msgid "Please find the cornor with perfect degree of extrusion"
msgstr "완벽한 압출각도를 가진 모서리를 찾아주세요"

msgid "Input Value"
msgstr "입력값"

msgid "Save to Filament Preset"
msgstr "필라멘트 사전 설정에 저장"

msgid "Preset"
msgstr "사전 설정"

msgid "Record Factor"
msgstr "계수 기록"

msgid "We found the best flow ratio for you"
msgstr "당신에게 가장 적합한 유량 비율을 찾았습니다"

msgid "Flow Ratio"
msgstr "유량 비율"

msgid "Please input a valid value (0.0 < flow ratio < 2.0)"
msgstr "유효한 값을 입력하십시오(0.0 < 유량비율 < 2.0)"

msgid "Please enter the name of the preset you want to save."
msgstr "저장하고 싶은 사전 설정의 이름을 입력해주세요."

msgid "Calibration1"
msgstr "교정1"

msgid "Calibration2"
msgstr "교정2"

msgid "Please find the best object on your plate"
msgstr "당신의 플레이트에서 가장 좋은 개체를 찾아보세요"

msgid "Fill in the value above the block with smoothest top surface"
msgstr "가장 매끄러운 윗면을 가진 블록 위의 값을 입력하세요"

msgid "Skip Calibration2"
msgstr "교정2 건너뛰기"

#, c-format, boost-format
msgid "flow ratio : %s "
msgstr "유량 비율 : %s "

msgid "Please choose a block with smoothest top surface"
msgstr "상단 표면이 가장 매끄러운 블록을 선택하세요"

msgid "Please choose a block with smoothest top surface."
msgstr "상단 표면이 가장 매끄러운 블록을 선택하세요."

msgid "Please input a valid value (0 <= Max Volumetric Speed <= 60)"
msgstr "유효한 값을 입력하십시오(0 <= 최대 체적 속도 <= 60)"

msgid "Calibration Type"
msgstr "교정 유형"

msgid "Complete Calibration"
msgstr "교정 완료"

msgid "Fine Calibration based on flow ratio"
msgstr "유량비율에 따른 미세 교정"

msgid "Title"
msgstr "제목"

msgid ""
"A test model will be printed. Please clear the build plate and place it back "
"to the hot bed before calibration."
msgstr ""
"테스트 모델이 출력됩니다. 교정 전에 빌드 플레이트를 청소하고 히트 베드에 다"
"시 올려놓으십시오."

msgid "Printing Parameters"
msgstr "출력 매개변수"

msgid "- ℃"
msgstr "- ℃"

msgid " ℃"
msgstr " ℃"

msgid "Plate Type"
msgstr "플레이트 타입"

msgid "filament position"
msgstr "필라멘트 위치"

msgid "External Spool"
msgstr "외부 스풀"

msgid "Filament For Calibration"
msgstr "교정할 필라멘트"

msgid ""
"Tips for calibration material: \n"
"- Materials that can share same hot bed temperature\n"
"- Different filament brand and family(Brand = Bambu, Family = Basic, Matte)"
msgstr ""
"교정 재료에 대한 팁:\n"
"- 동일한 히트베드 온도를 공유할 수 있는 소재\n"
"- 다양한 필라멘트 브랜드 및 제품군(브랜드 = Bambu, 제품군 = Basic, Matte)"

msgid "Error desc"
msgstr "오류 설명"

msgid "Extra info"
msgstr "추가 정보"

msgid "Pattern"
msgstr "패턴"

msgid "Method"
msgstr "방법"

#, c-format, boost-format
msgid "%s is not compatible with %s"
msgstr "%s은(는) %s과(와) 호환되지 않습니다"

msgid "TPU is not supported for Flow Dynamics Auto-Calibration."
msgstr "TPU는 동적 유량 자동 교정에서 지원되지 않습니다."

msgid "Connecting to printer"
msgstr "프린터에 연결 중"

msgid "From k Value"
msgstr "K 값에서"

msgid "To k Value"
msgstr "K 값으로"

msgid "Step value"
msgstr "단계 값"

msgid "0.5"
msgstr "0.5"

msgid "0.005"
msgstr "0.005"

msgid "The nozzle diameter has been synchronized from the printer Settings"
msgstr "노즐 직경이 프린터 설정에서 동기화되었습니다"

msgid "From Volumetric Speed"
msgstr "체적 속도에서"

msgid "To Volumetric Speed"
msgstr "체적 속도로"

msgid "Flow Dynamics Calibration Result"
msgstr "동적 유량 교정 결과"

msgid "No History Result"
msgstr "기록 결과 없음"

msgid "Success to get history result"
msgstr "기록 결과 가져오기 성공"

msgid "Refreshing the historical Flow Dynamics Calibration records"
msgstr "과거 동적 유량 교정 기록 새로 고침"

msgid "Action"
msgstr "실행"

msgid "Edit Flow Dynamics Calibration"
msgstr "동적 유량 교정 편집"

msgid "Network lookup"
msgstr "네트워크 조회"

msgid "Address"
msgstr "주소"

msgid "Hostname"
msgstr "호스트 이름"

msgid "Service name"
msgstr "서비스 이름"

msgid "OctoPrint version"
msgstr "OctoPrint 버전"

msgid "Searching for devices"
msgstr "장치 검색 중"

msgid "Finished"
msgstr "완료됨"

msgid "Multiple resolved IP addresses"
msgstr "확인된 다수의 IP 주소"

#, boost-format
msgid ""
"There are several IP addresses resolving to hostname %1%.\n"
"Please select one that should be used."
msgstr ""
"호스트 이름 %1%(으)로 확인되는 IP 주소가 여러 개 있습니다.\n"
"사용 할 IP를 선택해 주세요."

msgid "Unable to perform boolean operation on selected parts"
msgstr "선택한 부품에서 부울 연산을 수행할 수 없습니다"

msgid "Mesh Boolean"
msgstr "메쉬 부울"

msgid "Union"
msgstr "합집합"

msgid "Difference"
msgstr "차집합"

msgid "Intersection"
msgstr "교집합"

msgid "Source Volume"
msgstr "소스 볼륨"

msgid "Tool Volume"
msgstr "도구 볼륨"

msgid "Subtract from"
msgstr "다음에서 잘라내기"

msgid "Subtract with"
msgstr "다음으로 잘라내기"

msgid "selected"
msgstr "선택됨"

msgid "Part 1"
msgstr "요소 1"

msgid "Part 2"
msgstr "요소 2"

msgid "Delete input"
msgstr "입력개체 삭제"

msgid "Send G-Code to printer host"
msgstr "G코드를 프린터 호스트로 보내기"

msgid "Upload to Printer Host with the following filename:"
msgstr "다음 파일 이름으로 프린터 호스트에 업로드:"

msgid "Use forward slashes ( / ) as a directory separator if needed."
msgstr "필요한 경우 슬래시( / )를 디렉토리 구분 기호로 사용하십시오."

msgid "Upload to storage"
msgstr "저장소에 업로드"

#, c-format, boost-format
msgid "Upload filename doesn't end with \"%s\". Do you wish to continue?"
msgstr "업로드 파일 이름이 \"%s\"로 끝나지 않습니다. 계속하시겠습니까?"

msgid "Upload"
msgstr "업로드"

msgid "Print host upload queue"
msgstr "출력 호스트 업로드 대기열"

msgid "ID"
msgstr "아이디"

msgid "Progress"
msgstr "진행률"

msgid "Host"
msgstr "호스트"

msgctxt "OfFile"
msgid "Size"
msgstr "크기"

msgid "Filename"
msgstr "파일 이름"

msgid "Message"
msgstr "메시지"

msgid "Cancel selected"
msgstr "선택 취소"

msgid "Show error message"
msgstr "오류 메시지 표시"

msgid "Enqueued"
msgstr "대기 중"

msgid "Uploading"
msgstr "업로드 중"

msgid "Cancelling"
msgstr "취소 중"

msgid "Error uploading to print host"
msgstr "출력 호스트에 업로드하는 중 오류가 발생했습니다"

msgid "PA Calibration"
msgstr "PA 교정"

msgid "DDE"
msgstr "다이렉트 드라이브(DDE)"

msgid "Bowden"
msgstr "보우덴(Bowden)"

msgid "Extruder type"
msgstr "압출기 타입"

msgid "PA Tower"
msgstr "PA 타워"

msgid "PA Line"
msgstr "PA 선"

msgid "PA Pattern"
msgstr "PA 패턴"

msgid "Start PA: "
msgstr "시작 PA: "

msgid "End PA: "
msgstr "종료 PA: "

msgid "PA step: "
msgstr "PA 단계: "

msgid "Print numbers"
msgstr "출력 수"

msgid ""
"Please input valid values:\n"
"Start PA: >= 0.0\n"
"End PA: > Start PA\n"
"PA step: >= 0.001)"
msgstr ""
"유효한 값을 입력하십시오:\n"
"PA 시작: >= 0.0\n"
"PA 종료: > PA 시작\n"
"PA 단계: >= 0.001)"

msgid "Temperature calibration"
msgstr "온도 교정"

msgid "PLA"
msgstr "PLA"

msgid "ABS/ASA"
msgstr "ABS/ASA"

msgid "PETG"
msgstr "PETG"

msgid "TPU"
msgstr "TPU"

msgid "PA-CF"
msgstr "PA-CF"

msgid "PET-CF"
msgstr "PET-CF"

msgid "Filament type"
msgstr "필라멘트 유형"

msgid "Start temp: "
msgstr "시작 온도: "

msgid "End end: "
msgstr "종료 온도: "

msgid "Temp step: "
msgstr "온도 단계: "

msgid ""
"Please input valid values:\n"
"Start temp: <= 350\n"
"End temp: >= 170\n"
"Start temp > End temp + 5)"
msgstr ""
"유효한 값을 입력하십시오:\n"
"시작 온도: <= 350\n"
"종료 온도: >= 170\n"
"시작온도 > 종료온도 + 5)"

msgid "Max volumetric speed test"
msgstr "최대 체적 속도 테스트"

msgid "Start volumetric speed: "
msgstr "시작 체적 속도: "

msgid "End volumetric speed: "
msgstr "종료 체적 속도: "

msgid "step: "
msgstr "단계: "

msgid ""
"Please input valid values:\n"
"start > 0 \n"
"step >= 0\n"
"end > start + step)"
msgstr ""
"유효한 값을 입력하십시오:\n"
"시작 > 0\n"
"단계 >= 0\n"
"끝 > 시작 + 단계)"

msgid "VFA test"
msgstr "VFA 테스트(VFA test)"

msgid "Start speed: "
msgstr "시작 속도: "

msgid "End speed: "
msgstr "종료 속도: "

msgid ""
"Please input valid values:\n"
"start > 10 \n"
"step >= 0\n"
"end > start + step)"
msgstr ""
"유효한 값을 입력하십시오:\n"
"시작 > 10\n"
"단계 >= 0\n"
"끝 > 시작 + 단계)"

msgid "Start retraction length: "
msgstr "퇴출 시작 길이: "

msgid "End retraction length: "
msgstr "퇴출 종료 길이: "

msgid "mm/mm"
msgstr "mm/mm"

msgid "Physical Printer"
msgstr "물리 프린터"

msgid "Print Host upload"
msgstr "출력 호스트 업로드"

msgid "Test"
msgstr "테스트"

msgid "Could not get a valid Printer Host reference"
msgstr "유효한 프린터 호스트 참조를 가져올 수 없습니다"

msgid "Success!"
msgstr "성공!"

msgid "Refresh Printers"
msgstr "프린터 새로 고침"

msgid ""
"HTTPS CA file is optional. It is only needed if you use HTTPS with a self-"
"signed certificate."
msgstr ""
"HTTPS CA 파일은 선택 사항입니다. 자체 서명된 인증서와 함께 HTTPS를 사용하는 "
"경우에만 필요합니다."

msgid "Certificate files (*.crt, *.pem)|*.crt;*.pem|All files|*.*"
msgstr "인증서 파일 (*.crt, *.pem)|*.crt;*.pem|All files|*.*"

msgid "Open CA certificate file"
msgstr "CA 인증서 파일 열기"

#, c-format, boost-format
msgid ""
"On this system, %s uses HTTPS certificates from the system Certificate Store "
"or Keychain."
msgstr ""
"이 시스템에서 %s는 시스템 인증서 저장소나 키체인의 HTTPS 인증서를 사용합니다."

msgid ""
"To use a custom CA file, please import your CA file into Certificate Store / "
"Keychain."
msgstr ""
"사용자 지정 CA 파일을 사용하려면 CA 파일을 인증서 저장소/키체인으로 가져오십"
"시오."

msgid "Connection to printers connected via the print host failed."
msgstr "출력 호스트를 통해 연결된 프린터에 연결하지 못했습니다."

msgid "The start, end or step is not valid value."
msgstr "시작, 끝 또는 단계가 유효한 값이 아닙니다."

msgid ""
"Unable to calibrate: maybe because the set calibration value range is too "
"large, or the step is too small"
msgstr ""
"교정할 수 없음: 설정된 교정 값 범위가 너무 크거나 단계가 너무 작기 때문일 수 "
"있습니다"

msgid "Need select printer"
msgstr "프린터 선택 필요"

#: resources/data/hints.ini: [hint:3D Scene Operations]
msgid ""
"3D Scene Operations\n"
"Did you know how to control view and object/part selection with mouse and "
"touchpanel in the 3D scene?"
msgstr ""
"3D 화면 작업\n"
"3D 화면에서 마우스와 터치패널로 보기 및 개체/부품 선택을 제어하는 방법을 알"
"고 있습니까?"

#: resources/data/hints.ini: [hint:Cut Tool]
msgid ""
"Cut Tool\n"
"Did you know that you can cut a model at any angle and position with the "
"cutting tool?"
msgstr ""
"자르기 도구\n"
"자르기 도구로 어떤 각도와 위치에서도 모델을 자를 수 있다는 사실을 알고 있습니"
"까?"

#: resources/data/hints.ini: [hint:Fix Model]
msgid ""
"Fix Model\n"
"Did you know that you can fix a corrupted 3D model to avoid a lot of slicing "
"problems?"
msgstr ""
"모델 수리\n"
"많은 슬라이싱 문제를 피하기 위해 손상된 3D 모델을 수리할 수 있다는 것을 알고 "
"있습니까?"

#: resources/data/hints.ini: [hint:Timelapse]
msgid ""
"Timelapse\n"
"Did you know that you can generate a timelapse video during each print?"
msgstr ""
"타임랩스\n"
"출력할 때마다 타임랩스 비디오를 생성할 수 있다는 사실을 알고 있습니까?"

#: resources/data/hints.ini: [hint:Auto-Arrange]
msgid ""
"Auto-Arrange\n"
"Did you know that you can auto-arrange all objects in your project?"
msgstr ""
"자동 정렬\n"
"프로젝트의 모든 개체를 자동으로 정렬할 수 있다는 사실을 알고 있습니까?"

#: resources/data/hints.ini: [hint:Auto-Orient]
msgid ""
"Auto-Orient\n"
"Did you know that you can rotate objects to an optimal orientation for "
"printing by a simple click?"
msgstr ""
"자동 방향\n"
"간단한 클릭으로 출력을 위한 최적의 방향으로 개체를 회전할 수 있다는 사실을 알"
"고 있습니까?"

#: resources/data/hints.ini: [hint:Lay on Face]
msgid ""
"Lay on Face\n"
"Did you know that you can quickly orient a model so that one of its faces "
"sits on the print bed? Select the \"Place on face\" function or press the "
"<b>F</b> key."
msgstr ""
"바닥면 선택\n"
"모델의 면 중 하나가 프린터 베드에 놓이도록 모델의 방향을 빠르게 지정할 수 있"
"다는 사실을 알고 있습니까? \"바닥면 선택\" 기능을 선택하거나 <b>F</b> 키를 누"
"르십시오."

#: resources/data/hints.ini: [hint:Object List]
msgid ""
"Object List\n"
"Did you know that you can view all objects/parts in a list and change "
"settings for each object/part?"
msgstr ""
"개체 목록\n"
"목록의 모든 개체/부품을 보고 각 개체/부품에 대한 설정을 변경할 수 있다는 것"
"을 알고 있습니까?"

#: resources/data/hints.ini: [hint:Simplify Model]
msgid ""
"Simplify Model\n"
"Did you know that you can reduce the number of triangles in a mesh using the "
"Simplify mesh feature? Right-click the model and select Simplify model. Read "
"more in the documentation."
msgstr ""
"모델 단순화\n"
"메쉬 단순화 기능을 사용하여 메쉬의 삼각형 수를 줄일 수 있다는 사실을 알고 있"
"습니까? 모델을 마우스 오른쪽 버튼으로 클릭하고 모델 단순화를 선택합니다. 자세"
"한 내용은 설명서를 참조하십시오."

#: resources/data/hints.ini: [hint:Slicing Parameter Table]
msgid ""
"Slicing Parameter Table\n"
"Did you know that you can view all objects/parts on a table and change "
"settings for each object/part?"
msgstr ""
"슬라이싱 매개변수 테이블\n"
"테이블의 모든 개체/부품을 보고 각 개체/부품에 대한 설정을 변경할 수 있다는 것"
"을 알고 있습니까?"

#: resources/data/hints.ini: [hint:Split to Objects/Parts]
msgid ""
"Split to Objects/Parts\n"
"Did you know that you can split a big object into small ones for easy "
"colorizing or printing?"
msgstr ""
"개체/부품으로 분할\n"
"쉽게 색칠하거나 출력하기 위해 큰 개체를 작은 개체로 나눌 수 있다는 것을 알고 "
"있습니까?"

#: resources/data/hints.ini: [hint:Subtract a Part]
msgid ""
"Subtract a Part\n"
"Did you know that you can subtract one mesh from another using the Negative "
"part modifier? That way you can, for example, create easily resizable holes "
"directly in Orca Slicer. Read more in the documentation."
msgstr ""
"부품 비우기\n"
"비우기 부품 수정자를 사용하여 한 메쉬를 다른 메쉬에서 뺄 수 있다는 것을 알고 "
"있습니까? 예를 들어 오르카 슬라이서에서 직접 쉽게 크기를 조정할 수 있는 구멍"
"을 만들 수 있습니다. 자세한 내용은 설명서를 참조하십시오."

#: resources/data/hints.ini: [hint:STEP]
msgid ""
"STEP\n"
"Did you know that you can improve your print quality by slicing a STEP file "
"instead of an STL?\n"
"Orca Slicer supports slicing STEP files, providing smoother results than a "
"lower resolution STL. Give it a try!"
msgstr ""
"STEP\n"
"STL 대신 STEP 파일을 슬라이싱하여 출력 품질을 향상시킬 수 있다는 사실을 알고 "
"있습니까?\n"
"Orca Slicer는 STEP 파일 슬라이싱을 지원하여 저해상도 STL보다 부드러운 결과를 "
"제공합니다. 시도해 보세요!"

#: resources/data/hints.ini: [hint:Z seam location]
msgid ""
"Z seam location\n"
"Did you know that you can customize the location of the Z seam, and even "
"paint it on your print, to have it in a less visible location? This improves "
"the overall look of your model. Check it out!"
msgstr ""
"Z 솔기 위치\n"
"Z 솔기의 위치를 사용자 지정하고 출력물에 칠하여 잘 보이지 않는 위치에 배치할 "
"수 있다는 사실을 알고 있습니까? 이렇게 하면 모델의 전반적인 모양이 향상됩니"
"다. 확인해 보세요!"

#: resources/data/hints.ini: [hint:Fine-tuning for flow rate]
msgid ""
"Fine-tuning for flow rate\n"
"Did you know that flow rate can be fine-tuned for even better-looking "
"prints? Depending on the material, you can improve the overall finish of the "
"printed model by doing some fine-tuning."
msgstr ""
"유량 미세 조정\n"
"더 보기 좋은 출력물을 위해 유량을 미세 조정할 수 있다는 사실을 알고 있습니"
"까? 재료에 따라 약간의 미세 조정을 통해 출력된 모델의 전체적인 마감을 개선할 "
"수 있습니다."

#: resources/data/hints.ini: [hint:Split your prints into plates]
msgid ""
"Split your prints into plates\n"
"Did you know that you can split a model that has a lot of parts into "
"individual plates ready to print? This will simplify the process of keeping "
"track of all the parts."
msgstr ""
"출력을 플레이트로 분할\n"
"부품이 많은 모델을 출력할 준비가 된 개별 플레이트로 분할할 수 있다는 사실을 "
"알고 있습니까? 이렇게 하면 모든 부품을 추적하는 프로세스가 간소화됩니다."

#: resources/data/hints.ini: [hint:Speed up your print with Adaptive Layer
#: Height]
msgid ""
"Speed up your print with Adaptive Layer Height\n"
"Did you know that you can print a model even faster, by using the Adaptive "
"Layer Height option? Check it out!"
msgstr ""
"적응형 레이어 높이로 출력 속도 향상\n"
"적응형 레이어 높이 옵션을 사용하여 모델을 더 빠르게 출력할 수 있다는 사실을 "
"알고 있습니까? 확인해 보세요!"

#: resources/data/hints.ini: [hint:Support painting]
msgid ""
"Support painting\n"
"Did you know that you can paint the location of your supports? This feature "
"makes it easy to place the support material only on the sections of the "
"model that actually need it."
msgstr ""
"지지대 칠하기\n"
"지지대의 위치를 칠할 수 있다는 것을 알고 있습니까? 이 기능을 사용하면 실제로 "
"필요한 모델 부위에만 서포트 재료를 쉽게 배치할 수 있습니다."

#: resources/data/hints.ini: [hint:Different types of supports]
msgid ""
"Different types of supports\n"
"Did you know that you can choose from multiple types of supports? Tree "
"supports work great for organic models, while saving filament and improving "
"print speed. Check them out!"
msgstr ""
"다양한 유형의 지지대\n"
"여러 유형의 지지대 중에서 선택할 수 있다는 것을 알고 있습니까? 나무 지지대는 "
"필라멘트를 절약하고 출력 속도를 향상시키면서 유기 모델에 적합합니다. 확인해 "
"보세요!"

#: resources/data/hints.ini: [hint:Printing Silk Filament]
msgid ""
"Printing Silk Filament\n"
"Did you know that Silk filament needs special consideration to print it "
"successfully? Higher temperature and lower speed are always recommended for "
"the best results."
msgstr ""
"실크 필라멘트 출력\n"
"실크 필라멘트를 성공적으로 출력하려면 특별한 주의가 필요하다는 사실을 알고 있"
"습니까? 최상의 결과를 얻으려면 항상 더 높은 온도와 더 낮은 속도를 권장합니다."

#: resources/data/hints.ini: [hint:Brim for better adhesion]
msgid ""
"Brim for better adhesion\n"
"Did you know that when printing models have a small contact interface with "
"the printing surface, it's recommended to use a brim?"
msgstr ""
"더 나은 안착을 위한 챙(브림)\n"
"출력 모델이 베드 표면과의 접촉면이 작을 때 챙(브림)를 사용하는 것이 좋다는 사"
"실을 알고 있습니까?"

#: resources/data/hints.ini: [hint:Set parameters for multiple objects]
msgid ""
"Set parameters for multiple objects\n"
"Did you know that you can set slicing parameters for all selected objects at "
"one time?"
msgstr ""
"여러 개체에 대한 매개변수 설정\n"
"선택한 모든 개체에 대한 슬라이싱 매개변수를 한 번에 설정할 수 있다는 사실을 "
"알고 있습니까?"

#: resources/data/hints.ini: [hint:Stack objects]
msgid ""
"Stack objects\n"
"Did you know that you can stack objects as a whole one?"
msgstr ""
"개체 쌓기\n"
"물건을 통째로 쌓을 수 있다는 사실을 알고 있습니까?"

#: resources/data/hints.ini: [hint:Flush into support/objects/infill]
msgid ""
"Flush into support/objects/infill\n"
"Did you know that you can save the wasted filament by flushing them into "
"support/objects/infill during filament change?"
msgstr ""
"지지대/개체/내부 채움에 버리기\n"
"필라멘트를 교체하는 동안 낭비되는 필라멘트를 지지대/개체/내부 채움에 버리기하"
"여 절약할 수 있다는 사실을 알고 있습니까?"

#: resources/data/hints.ini: [hint:Improve strength]
msgid ""
"Improve strength\n"
"Did you know that you can use more wall loops and higher sparse infill "
"density to improve the strength of the model?"
msgstr ""
"강도 향상\n"
"모델의 강도를 개선하기 위해 더 많은 벽 루프와 더 높은 드문 내부 채움 밀도를 "
"사용할 수 있다는 것을 알고 있습니까?"

#~ msgid "Cali"
#~ msgstr "교정"

#~ msgid "Calibration of extrusion"
#~ msgstr "압출 교정"

#~ msgid "Push new filament into the extruder"
#~ msgstr "새 필라멘트를 압출기에 밀어 넣으세요"

#, c-format, boost-format
#~ msgid ""
#~ "Bed temperature of other layer is lower than bed temperature of initial "
#~ "layer for more than %d degree centigrade.\n"
#~ "This may cause model broken free from build plate during printing"
#~ msgstr ""
#~ "다른 레이어의 베드 온도가 초기 레이어의 베드 온도보다 %d°C 이상 낮습니"
#~ "다.\n"
#~ "이로 인해 출력 중에 모델이 빌드 플레이트에서 탈출할 수 있습니다"

#~ msgid ""
#~ "Bed temperature is higher than vitrification temperature of this "
#~ "filament.\n"
#~ "This may cause nozzle blocked and printing failure\n"
#~ "Please keep the printer open during the printing process to ensure air "
#~ "circulation or reduce the temperature of the hot bed"
#~ msgstr ""
#~ "침대 온도가 이 필라멘트의 유리화 온도보다 높습니다.\n"
#~ "노즐이 막히고 출력 오류가 발생할 수 있습니다\n"
#~ "출력 과정 중에는 프린터를 열어두어 공기가 순환되도록 하거나 핫 베드의 온도"
#~ "를 낮추십시오"

#~ msgid "Total Time Estimation"
#~ msgstr "추정 시간 합계"

#~ msgid "Resonance frequency identification"
#~ msgstr "공진 주파수 식별"

#~ msgid "Immediately score"
#~ msgstr "즉시 점수 매기기"

#~ msgid "Please give a score for your favorite Bambu Market model."
#~ msgstr "좋아하는 Bambu Market 모델에 점수를 매겨주세요."

#~ msgid "Score"
#~ msgstr "점수"

#~ msgid "Bamabu Engineering Plate"
#~ msgstr "Bamabu Engineering Plate"

#~ msgid "Bamabu High Temperature Plate"
#~ msgstr "Bamabu High Temperature Plate"

#~ msgid "Can't connect to the printer"
#~ msgstr "프린터에 연결할 수 없습니다"

#~ msgid "Recommended temperature range"
#~ msgstr "권장 온도 범위"

#~ msgid "High Temp Plate"
#~ msgstr "고온 플레이트"

#~ msgid ""
#~ "Bed temperature when high temperature plate is installed. Value 0 means "
#~ "the filament does not support to print on the High Temp Plate"
#~ msgstr ""
#~ "고온 플레이트 설치 시 베드 온도. 값 0은 필라멘트가 고온 플레이트에 출력하"
#~ "는 것을 지원하지 않음을 의미합니다"

#~ msgid "Internal bridge support thickness"
#~ msgstr "내부 다리 지지대 두께"

#~ msgid ""
#~ "If enabled, support loops will be generated under the contours of "
#~ "internal bridges.These support loops could prevent internal bridges from "
#~ "extruding over the air and improve the top surface quality, especially "
#~ "when the sparse infill density is low.This value determines the thickness "
#~ "of the support loops. 0 means disable this feature"
#~ msgstr ""
#~ "활성화된 경우 내부 다리의 윤곽선 아래에 지지대 루프를 생성합니다. 이러한 "
#~ "지지대 루프는 내부 다리를 공중에서 압출하는 것을 방지하고, 특히 드문 채우"
#~ "기 밀도가 낮을 때 상단 표면 품질을 향상시킬 수 있습니다. 이 값은 지지대 루"
#~ "프의 두께를 결정하며 0은 이 기능을 사용하지 않음을 의미합니다"

#, c-format, boost-format
#~ msgid ""
#~ "Klipper's max_accel_to_decel will be adjusted to this % of acceleration"
#~ msgstr "Klipper의 max_accel_to_decel이 이 가속도 % o로 조정됩니다"

#~ msgid ""
#~ "Style and shape of the support. For normal support, projecting the "
#~ "supports into a regular grid will create more stable supports (default), "
#~ "while snug support towers will save material and reduce object scarring.\n"
#~ "For tree support, slim style will merge branches more aggressively and "
#~ "save a lot of material (default), while hybrid style will create similar "
#~ "structure to normal support under large flat overhangs."
#~ msgstr ""
#~ "지지대의 모양. 일반 지지대의 경우, 격자는 보다 안정적인 지지대(기본값)가 "
#~ "생성되는 반면 맞춤 지지대는 재료를 절약하고 개체 자국을 줄입니다.\n"
#~ "나무 지지대의 경우 얇은 모양은 가지를 더 적극적으로 병합하고 많은 재료를 "
#~ "절약합니다(기본값). 반면 혼합 스타일은 크고 평평한 오버행 아래에 일반 지지"
#~ "대와 유사한 구조를 만듭니다."

#~ msgid "Target chamber temperature"
#~ msgstr "설정할 챔버 온도"

#~ msgid "Bed temperature difference"
#~ msgstr "베드 온도차"

#~ msgid ""
#~ "Do not recommend bed temperature of other layer to be lower than initial "
#~ "layer for more than this threshold. Too low bed temperature of other "
#~ "layer may cause the model broken free from build plate"
#~ msgstr ""
#~ "이 임계값 이상으로 다른 레이어의 베드 온도를 초기 레이어보다 낮추는 것을 "
#~ "권장하지 않습니다. 다른 레이어의 베드 온도가 너무 낮으면 빌드 플레이트에"
#~ "서 모델이 깨질 수 있습니다"

#~ msgid "Orient the model"
#~ msgstr "모델 방향 설정"

#~ msgid ""
#~ "Please input valid values:\n"
#~ "start > 0 step >= 0\n"
#~ "end > start + step)"
#~ msgstr ""
#~ "유효한 값을 입력하십시오:\n"
#~ "시작 > 0 단계 >= 0\n"
#~ "끝 > 시작 + 단계)"

#~ msgid ""
#~ "Please input valid values:\n"
#~ "start > 10 step >= 0\n"
#~ "end > start + step)"
#~ msgstr ""
#~ "유효한 값을 입력하십시오:\n"
#~ "시작 > 10 단계 >= 0\n"
#~ "끝 > 시작 + 단계)"<|MERGE_RESOLUTION|>--- conflicted
+++ resolved
@@ -7,13 +7,8 @@
 msgstr ""
 "Project-Id-Version: Orca Slicer\n"
 "Report-Msgid-Bugs-To: \n"
-<<<<<<< HEAD
-"POT-Creation-Date: 2023-10-11 22:28+0800\n"
-"PO-Revision-Date: 2023-10-09 12:04+0900\n"
-=======
 "POT-Creation-Date: 2023-10-15 11:57+0800\n"
 "PO-Revision-Date: 2023-10-23 15:17+0900\n"
->>>>>>> c341bef7
 "Last-Translator: Hotsolidinfill, crwusiz <crwusiz@naver.com>\n"
 "Language-Team: \n"
 "Language: ko_KR\n"
@@ -173,15 +168,12 @@
 msgid "Height Range"
 msgstr "높이 범위"
 
-<<<<<<< HEAD
-=======
 msgid "Vertical"
 msgstr "수직"
 
 msgid "Horizontal"
 msgstr "수평"
 
->>>>>>> c341bef7
 msgid "Remove painted color"
 msgstr "칠한 색 제거"
 
@@ -4956,8 +4948,6 @@
 "2D window center."
 msgstr "2D 윈도우 중앙이 아닌 3D 보기에서 마우스 포인터의 위치로 확대합니다."
 
-<<<<<<< HEAD
-=======
 msgid "Use free camera"
 msgstr "자유로운 카메라 앵글 사용"
 
@@ -4966,7 +4956,6 @@
 "활성화된 경우 자유로운 카메라 앵글을 사용합니다. 활성화되지 않은 경우 제한된 "
 "카메라 앵글을 사용합니다."
 
->>>>>>> c341bef7
 msgid "Show \"Tip of the day\" notification after start"
 msgstr "시작 후 \"오늘의 팁\" 알림 표시"
 
@@ -8582,17 +8571,8 @@
 msgid "Layers and Perimeters"
 msgstr "레이어와 윤곽선"
 
-<<<<<<< HEAD
-msgid ""
-"Filter out gaps smaller than the threshold specified. This setting won't "
-"affect top/bottom layers"
-msgstr ""
-"지정된 임계값보다 작은 갭을 필터링합니다. 이 설정은 상단 표면/하단 표면 레이"
-"어에 영향을 주지 않습니다"
-=======
 msgid "Filter out gaps smaller than the threshold specified"
 msgstr "지정된 임계값보다 작은 갭을 필터링합니다"
->>>>>>> c341bef7
 
 msgid ""
 "Speed of gap infill. Gap usually has irregular line width and should be "
