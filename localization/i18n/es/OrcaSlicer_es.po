msgid ""
msgstr ""
"Project-Id-Version: Orca Slicer\n"
"Report-Msgid-Bugs-To: \n"
"POT-Creation-Date: 2023-09-12 20:34+0800\n"
"PO-Revision-Date: \n"
"Last-Translator: Carlos Fco. Caruncho Serrano <puzzlero@gmail.com>\n"
"Language-Team: \n"
"Language: es\n"
"MIME-Version: 1.0\n"
"Content-Type: text/plain; charset=UTF-8\n"
"Content-Transfer-Encoding: 8bit\n"
"Plural-Forms: nplurals=2; plural=(n != 1);\n"
"X-Generator: Poedit 3.3.2\n"

msgid "Supports Painting"
msgstr "Pintar Soportes"

msgid "Alt + Mouse wheel"
msgstr "Alt + Rueda del ratón"

msgid "Section view"
msgstr "Vista de la sección"

msgid "Reset direction"
msgstr "Reiniciar dirección"

msgid "Ctrl + Mouse wheel"
msgstr "Ctrl + Rueda del ratón"

msgid "Pen size"
msgstr "Tamaño del lápiz"

msgid "Left mouse button"
msgstr "Botón izquierdo del ratón"

msgid "Enforce supports"
msgstr "Forzar soportes"

msgid "Right mouse button"
msgstr "Botón derecho del ratón"

msgid "Block supports"
msgstr "Bloquear soportes"

msgid "Shift + Left mouse button"
msgstr "Mayús + Botón izquierdo del ratón"

msgid "Erase"
msgstr "Borrar"

msgid "Erase all painting"
msgstr "Borrar todo lo pintado"

msgid "Highlight overhang areas"
msgstr "Resaltar las zonas de voladizos"

msgid "Gap fill"
msgstr "Rellenar hueco"

msgid "Perform"
msgstr "Realizar"

msgid "Gap area"
msgstr "Rellenar área"

msgid "Tool type"
msgstr "Tipo de herramienta"

msgid "Smart fill angle"
msgstr "Ángulo de relleno en puente"

msgid "On overhangs only"
msgstr "Solo voladizos"

msgid "Auto support threshold angle: "
msgstr "Ángulo del umbral de soporte automático: "

msgid "Circle"
msgstr "Círculo"

msgid "Sphere"
msgstr "Esfera"

msgid "Fill"
msgstr "Llenar"

msgid "Gap Fill"
msgstr "Rellenar hueco"

#, boost-format
msgid "Allows painting only on facets selected by: \"%1%\""
msgstr "Permite pintar solo las facetas seleccionadas por: \"%1%\""

msgid "Highlight faces according to overhang angle."
msgstr "Resalte las caras según el ángulo del voladizo."

msgid "No auto support"
msgstr "No auto soportes"

msgid "Support Generated"
msgstr "Soportes Generados"

msgid "Lay on face"
msgstr "Tumbar boca abajo"

#, boost-format
msgid ""
"Filament count exceeds the maximum number that painting tool supports. only "
"the first %1% filaments will be available in painting tool."
msgstr ""
"El recuento de filamentos supera el número máximo que admite la herramienta "
"de pintura. Sólo los primeros %1% de filamentos estarán disponibles en la "
"herramienta de pintura."

msgid "Color Painting"
msgstr "Pintura en Color"

msgid "Pen shape"
msgstr "Forma de lápiz"

msgid "Paint"
msgstr "Pintar"

msgid "Key 1~9"
msgstr "Tecla 1~9"

msgid "Choose filament"
msgstr "Elegir filamento"

msgid "Edge detection"
msgstr "Detección de contorno"

msgid "Triangles"
msgstr "Triángulos"

msgid "Filaments"
msgstr "Filamentos"

msgid "Brush"
msgstr "Cepillo"

msgid "Smart fill"
msgstr "Relleno inteligente"

msgid "Bucket fill"
msgstr "Relleno de cubos"

msgid "Height range"
msgstr "Rango de altura"

msgid "Ctrl + Shift + Enter"
msgstr "Ctrl + Shift + Enter"

msgid "Toggle Wireframe"
msgstr "Alternar Malla Alámbrica"

msgid "Shortcut Key "
msgstr "Tecla de acceso directo "

msgid "Triangle"
msgstr "Triángulo"

msgid "Height Range"
msgstr "Rango de altura"

msgid "Remove painted color"
msgstr "Eliminar color pintado"

#, boost-format
msgid "Painted using: Filament %1%"
msgstr "Pintado con: Filamento %1%"

msgid "Move"
msgstr "Mover"

msgid "Rotate"
msgstr "Rotar"

msgid "Optimize orientation"
msgstr "Optimizar  orientación"

msgid "Apply"
msgstr "Aplicar"

msgid "Scale"
msgstr "Escalar"

msgid "Error: Please close all toolbar menus first"
msgstr ""
"Error: Por favor, cierre primero todos los menús de la barra de herramientas"

msgid "Tool-Lay on Face"
msgstr "Herramienta-Tumbar Boca Abajo"

msgid "in"
msgstr "pulg"

msgid "mm"
msgstr "mm"

msgid "Position"
msgstr "Posición"

msgid "Rotation"
msgstr "Rotación"

msgid "Scale ratios"
msgstr "Ratios de escala"

msgid "Object Operations"
msgstr "Operaciones con objetos"

msgid "Volume Operations"
msgstr "Operaciones de volumen"

msgid "Translate"
msgstr "Traducir"

msgid "Group Operations"
msgstr "Operaciones de grupo"

msgid "Set Position"
msgstr "Establecer Posición"

msgid "Set Orientation"
msgstr "Establecer Orientación"

msgid "Set Scale"
msgstr "Establecer Escala"

msgid "Reset Position"
msgstr "Posición de reinicio"

msgid "Reset Rotation"
msgstr "Reiniciar rotación"

msgid "World coordinates"
msgstr "Coordenadas cartesianas"

msgid "°"
msgstr "°"

msgid "Size"
msgstr "Tamaño"

msgid "%"
msgstr "%"

msgid "uniform scale"
msgstr "escala uniforme"

msgid "Left click"
msgstr "Click izquierdo"

msgid "Add connector"
msgstr "Añadir conector"

msgid "Right click"
msgstr "Click derecho"

msgid "Remove connector"
msgstr "Borrar conector"

msgid "Drag"
msgstr "Soltar"

msgid "Move connector"
msgstr "Mover conector"

msgid "Add connector to selection"
msgstr "Añadir conector a la selección"

msgid "Remove connector from selection"
msgstr "Borrar conector de la selección"

msgid "Select all connectors"
msgstr "Seleccionar todos los conectores"

msgid "Cut"
msgstr "Cortar"

msgid "Connector"
msgstr "Conector"

msgid "Movement:"
msgstr "Movimiento:"

msgid "Movement"
msgstr "Movimiento"

msgid "Height"
msgstr "Altura"

msgid "Edit connectors"
msgstr "Editar conectores"

msgid "Add connectors"
msgstr "Añadir conectores"

msgid "Upper part"
msgstr "Parte alta"

msgid "Lower part"
msgstr "Parte baja"

msgid "Keep"
msgstr "Mantener"

msgid "Place on cut"
msgstr "Colocar en la posición de corte"

msgid "Flip"
msgstr "Girar"

msgid "After cut"
msgstr "Después del corte"

msgid "Cut to parts"
msgstr "Cortar en piezas"

msgid "Auto Segment"
msgstr "Auto Segmentar"

msgid "Perform cut"
msgstr "Realizar corte"

msgid "Reset"
msgstr "Reiniciar"

msgid "Connectors"
msgstr "Conectores"

msgid "Type"
msgstr "Tipo"

msgid "Style"
msgstr "Estilo"

msgid "Shape"
msgstr "Forma"

msgid "Depth ratio"
msgstr "Relación de profundidad"

msgid "Remove connectors"
msgstr "Borrar conectores"

msgid "Prizm"
msgstr "Prisma"

msgid "Frustum"
msgstr "Cono"

msgid "Square"
msgstr "Cuadrado"

msgid "Hexagon"
msgstr "Hexágono"

msgid "Confirm connectors"
msgstr "Confirmar conectores"

msgid "Cancel"
msgstr "Cancelar"

msgid "Warning"
msgstr "Peligro"

msgid "Invalid connectors detected"
msgstr "Conectores inválidos detectados"

msgid "connector is out of cut contour"
msgstr "el conector está fuera del contorno de corte"

msgid "connectors are out of cut contour"
msgstr "los conectores están fuera del contorno de corte"

msgid "connector is out of object"
msgstr "el conector está fuera del objeto"

msgid "connectors is out of object"
msgstr "los conectores están fuera del objeto"

msgid "Some connectors are overlapped"
msgstr "Algunos conectores están solapados"

msgid ""
"Invalid state. \n"
"No one part is selected for keep after cut"
msgstr ""
"Estado inválido. \n"
"No se ha seleccionado ninguna pieza para conservar después del corte"

msgid "Plug"
msgstr "Conectar"

msgid "Dowel"
msgstr "Filamento"

msgid "Tolerance"
msgstr "Toleráncia"

msgid "Mesh name"
msgstr "Nombre de la malla"

msgid "Detail level"
msgstr "Nivel de detalle"

msgid "Decimate ratio"
msgstr "Relación de decimación"

#, boost-format
msgid ""
"Processing model '%1%' with more than 1M triangles could be slow. It is "
"highly recommended to simplify the model."
msgstr ""
"El procesamiento del modelo '%1%' con más de 1M de triángulos podría ser "
"lento. Se recomienda encarecidamente simplificar el modelo."

msgid "Simplify model"
msgstr "Simplificar el modelo"

msgid "Simplify"
msgstr "Simplificar"

msgid "Simplification is currently only allowed when a single part is selected"
msgstr ""
"La simplificación por el momento sólo se permite cuando se selecciona una "
"sola pieza"

msgid "Error"
msgstr "Error"

msgid "Extra high"
msgstr "Extra alto"

msgid "High"
msgstr "Alto"

msgid "Medium"
msgstr "Medio"

msgid "Low"
msgstr "Bajo"

msgid "Extra low"
msgstr "Extra bajo"

#, c-format, boost-format
msgid "%d triangles"
msgstr "%d triángulos"

msgid "Show wireframe"
msgstr "Mostrar estructura de alambre"

#, boost-format
msgid "%1%"
msgstr "%1%"

msgid "Can't apply when proccess preview."
msgstr "No se puede aplicar cuando la vista previa del proceso."

msgid "Operation already cancelling. Please wait few seconds."
msgstr "Operación ya cancelada. Por favor, espere unos segundos."

msgid "Face recognition"
msgstr "Reconocimiento facial"

msgid "Perform Recognition"
msgstr "Realizar el reconocimiento"

msgid "Brush size"
msgstr "Tamaño del pincel"

msgid "Brush shape"
msgstr "Forma del pincel"

msgid "Enforce seam"
msgstr "Reforzar costura"

msgid "Block seam"
msgstr "Bloquear costura"

msgid "Seam painting"
msgstr "Pintar costura"

msgid "Remove selection"
msgstr "Borrar selección"

msgid "Shift + Mouse move up or dowm"
msgstr "Shift + Mover ratón arriba u abajo"

msgid "Rotate text"
msgstr "Rotar texto"

msgid "Text shape"
msgstr "Forma de texto"

msgid "Font"
msgstr "Fuente"

msgid "Thickness"
msgstr "Grosor"

msgid "Input text"
msgstr "Texto de entrada"

msgid "Embeded"
msgstr "Integrado"

msgid "Text Gap"
msgstr "Espacio de texto"

msgid "Angle"
msgstr "Ángulo"

msgid ""
"Embeded\n"
"depth"
msgstr ""
"Profundidad\n"
"Integrada"

msgid "Surface"
msgstr "Superficie"

msgid "Horizontal text"
msgstr "Texto horizontal"

msgid "Ctrl+"
msgstr "Ctrl+"

msgid "Notice"
msgstr "Aviso"

msgid "Undefined"
msgstr "Indefinido"

#, boost-format
msgid "%1% was replaced with %2%"
msgstr "%1% fue reemplazado por %2%"

msgid "The configuration may be generated by a newer version of OrcaSlicer."
msgstr ""
"La configuración puede ser generada por una versión más reciente de "
"OrcaSlicer."

msgid "Some values have been replaced. Please check them:"
msgstr "Algunos valores han sido sustituidos. Por favor, compruébalos:"

msgid "Process"
msgstr "Proceso"

msgid "Filament"
msgstr "Filamento"

msgid "Machine"
msgstr "Máquina"

msgid "Configuration package was loaded, but some values were not recognized."
msgstr ""
"El paquete de configuración fue cargado, pero algunos valores no fueron "
"reconocidos."

#, boost-format
msgid ""
"Configuration file \"%1%\" was loaded, but some values were not recognized."
msgstr ""
"Se ha cargado el archivo de configuración \"%1%\", pero no se han reconocido "
"algunos valores."

msgid "V"
msgstr "V"

msgid ""
"OrcaSlicer will terminate because of running out of memory.It may be a bug. "
"It will be appreciated if you report the issue to our team."
msgstr ""
"OrcaSlicer terminará porque se está quedando sin memoria. Le agradeceremos "
"que comunique el problema a nuestro equipo."

# msgid "OrcaSlicer will terminate because of running out of memory.It may be a bug. It will be appreciated if you report the issue to our team."
# msgstr "OrcaSlicer se cerrará porque se está quedando sin memoria. Le agradeceremos que informe de ello a nuestro equipo."
msgid "Fatal error"
msgstr "Error fatal"

msgid ""
"OrcaSlicer will terminate because of a localization error. It will be "
"appreciated if you report the specific scenario this issue happened."
msgstr ""
"OrcaSlicer terminará debido a un error de posición. Le agradeceremos que nos "
"informe del escenario específico en el que se ha producido este problema."

# msgid "OrcaSlicer will terminate because of a localization error. It will be appreciated if you report the specific scenario this issue happened."
# msgstr "OrcaSlicer terminará debido a un error de localización. Le agradeceríamos que nos informara del escenario específico en el que se ha producido este problema"
msgid "Critical error"
msgstr "Error crítico"

#, boost-format
msgid "OrcaSlicer got an unhandled exception: %1%"
msgstr "OrcaSlicer recibió una notificación de excepción no controlada: %1%"

# msgid "OrcaSlicer got an unhandled exception: %1%"
# msgstr "OrcaSlicer obtuvo una excepción no manejada: %1%"
msgid "Downloading Bambu Network Plug-in"
msgstr "Descargando el complemento de Red Bambú"

msgid "Login information expired. Please login again."
msgstr "Los datos de acceso han caducado. Por favor, inicie sesión de nuevo."

msgid "Incorrect password"
msgstr "Contraseña incorrecta"

#, c-format, boost-format
msgid "Connect %s failed! [SN:%s, code=%s]"
msgstr "¡Conexión %s fallida! [SN:%s, code=%s]"

msgid ""
"Orca Slicer requires the Microsoft WebView2 Runtime to operate certain "
"features.\n"
"Click Yes to install it now."
msgstr ""
"Orca Slicer requiere el tiempo de ejecución de Microsoft WebView2 para "
"operar ciertas características.\n"
"Haga clic en Sí para instalarlo ahora."

msgid "WebView2 Runtime"
msgstr "Tiempo de ejecución de WebView2"

msgid ""
"OrcaSlicer configuration file may be corrupted and is not abled to be parsed."
"Please delete the file and try again."
msgstr ""
"El archivo de configuración de OrcaSlicer puede estar dañado y no puede ser "
"procesado. Por favor borre el archivo e inténtelo otra vez."

# msgid "OrcaSlicer configuration file may be corrupted and is not abled to be parsed.Please delete the file and try again."
# msgstr "Es posible que el archivo de configuración de OrcaSlicer esté dañado y no pueda ser procesado. Por favor, borre el archivo e inténtelo de nuevo."
#, c-format, boost-format
msgid ""
"%s\n"
"Do you want to continue?"
msgstr ""
"%s\n"
"¿Quiere continuar?"

msgid "Remember my choice"
msgstr "Recordar mi selección"

msgid "Loading configuration"
msgstr "Cargando configuración"

#, c-format, boost-format
msgid "Click to download new version in default browser: %s"
msgstr ""
"Haga clic para descargar la nueva versión en el navegador por defecto: %s"

msgid "The Orca Slicer needs an upgrade"
msgstr "Orca Slicer necesita una actualización"

msgid "This is the newest version."
msgstr "Esta es la versión más reciente."

msgid "Info"
msgstr "Información"

msgid "Rebuild"
msgstr "Reconstruir"

msgid "Loading current presets"
msgstr "Carga de los preajustes actuales"

msgid "Loading a mode view"
msgstr "Cargar un modo de vista"

msgid "Choose one file (3mf):"
msgstr "Elija un archivo (3mf):"

msgid "Choose one or more files (3mf/step/stl/svg/obj/amf):"
msgstr "Elige uno o más archivos (3mf/step/stl/svg/obj/amf):"

msgid "Choose one file (gcode/3mf):"
msgstr "Elegir un archivo (gcode/3mf):"

msgid "Some presets are modified."
msgstr "Algunos preajustes se modificaron."

msgid ""
"You can keep the modifield presets to the new project, discard or save "
"changes as new presets."
msgstr ""
"Puede mantener los preajustes modificados en el nuevo proyecto, descartar o "
"guardar los cambios como nuevos preajustes."

msgid "User logged out"
msgstr "Usuario desconectado"

msgid "new or open project file is not allowed during the slicing process!"
msgstr ""
"¡crear o abrir un archivo de proyecto nuevo no está permitido durante el "
"proceso de laminado!"

msgid "Open Project"
msgstr "Abrir proyecto"

msgid ""
"The version of Orca Slicer is too low and needs to be updated to the latest "
"version before it can be used normally"
msgstr ""
"La versión de Orca Slicer es una versión demasiado antigua y necesita ser "
"actualizada a la última versión antes de poder utilizarla con normalidad"

msgid "Privacy Policy Update"
msgstr "Actualización de política de privacidad"

msgid "Loading"
msgstr "Cargando"

msgid "Loading user preset"
msgstr "Cargando la preselección del usuario"

msgid "Switching application language"
msgstr "Cambio de idioma de la aplicación"

msgid "Select the language"
msgstr "Seleccione el idioma"

msgid "Language"
msgstr "Idioma"

msgid "*"
msgstr "*"

msgid "The uploads are still ongoing"
msgstr "Las subidas aún están en curso"

msgid "Stop them and continue anyway?"
msgstr "¿Pararlos y continuar de todas maneras?"

msgid "Ongoing uploads"
msgstr "Cargas en curso"

msgid "Select a G-code file:"
msgstr "Seleccione un archivo de G-Code:"

msgid "Import File"
msgstr "Importar Archivo"

msgid "Delete"
msgstr "Borrar"

msgid "Choose files"
msgstr "Elija los archivos"

msgid "New Folder"
msgstr "Nueva Carpeta"

msgid "Open"
msgstr "Abrir"

msgid "Rename"
msgstr "Renombrar"

msgid "Orca Slicer GUI initialization failed"
msgstr "Ha fallado la inicialización de la interfaz gráfica de Orca Slicer"

#, boost-format
msgid "Fatal error, exception catched: %1%"
msgstr "Error fatal, excepción detectada: %1%"

msgid "Quality"
msgstr "Calidad"

msgid "Shell"
msgstr "Carcasa"

msgid "Infill"
msgstr "Relleno"

msgid "Support"
msgstr "Soporte"

msgid "Flush options"
msgstr "Opciones de purga"

msgid "Speed"
msgstr "Velocidad"

msgid "Strength"
msgstr "Fuerza"

msgid "Top Solid Layers"
msgstr "Capas Sólidas Superiores"

msgid "Top Minimum Shell Thickness"
msgstr "Espesor Mínimo de la Carcasa Superior"

msgid "Bottom Solid Layers"
msgstr "Capas Sólidas Inferiores"

msgid "Bottom Minimum Shell Thickness"
msgstr "Espesor Mínimo de la Carcasa Inferior"

msgid "Ironing"
msgstr "Alisado"

msgid "Fuzzy Skin"
msgstr "Piel Difusa"

msgid "Extruders"
msgstr "Extrusores"

msgid "Extrusion Width"
msgstr "Ancho de Extrusión"

msgid "Wipe options"
msgstr "Opciones de limpieza"

msgid "Bed adhension"
msgstr "Adhesión a la cama"

msgid "Advanced"
msgstr "Avanzado"

msgid "Add part"
msgstr "Añadir pieza"

msgid "Add negative part"
msgstr "Añadir pieza negativa"

msgid "Add modifier"
msgstr "Añadir modificador"

msgid "Add support blocker"
msgstr "Añadir bloqueo soportes"

msgid "Add support enforcer"
msgstr "Añadir forzado de soportes"

msgid "Select settings"
msgstr "Seleccione los ajustes"

msgid "Hide"
msgstr "Ocultar"

msgid "Show"
msgstr "Mostrar"

msgid "Del"
msgstr "Borrar"

msgid "Delete the selected object"
msgstr "Eliminar el objeto seleccionado"

msgid "Edit Text"
msgstr "Editar Texto"

msgid "Load..."
msgstr "Cargar..."

msgid "Orca Cube"
msgstr "Cubo Orca"

msgid "3DBenchy"
msgstr "3DBenchy"

msgid "Autodesk FDM Test"
msgstr "Prueba Autodesk FDM"

msgid "Voron Cube"
msgstr "Cubo de Vorón"

msgid "Cube"
msgstr "Cubo"

msgid "Cylinder"
msgstr "Cilindro"

msgid "Cone"
msgstr "Cono"

msgid "Height range Modifier"
msgstr "Modificador de rango de Altura"

msgid "Add settings"
msgstr "Añadir ajustes"

msgid "Change type"
msgstr "Cambiar tipo"

msgid "Set as an individual object"
msgstr "Ajustar como objeto individual"

msgid "Set as individual objects"
msgstr "Ajustar como objetos individuales"

msgid "Fill bed with copies"
msgstr "Fill bed with copies"

msgid "Fill the remaining area of bed with copies of the selected object"
msgstr "Fill the remaining area of bed with copies of the selected object"

msgid "Printable"
msgstr "Imprimible"

msgid "Fix model"
msgstr "Reparar el modelo"

msgid "Export as STL"
msgstr "Exportar como STL"

msgid "Reload from disk"
msgstr "Recargar desde el disco"

msgid "Reload the selected parts from disk"
msgstr "Recargar las piezas seleccionadas desde el disco"

msgid "Replace with STL"
msgstr "Reemplazar con STL"

msgid "Replace the selected part with new STL"
msgstr "Reemplaza la pieza seleccionada con un nuevo STL"

msgid "Change filament"
msgstr "Cambiar el filamento"

msgid "Set filament for selected items"
msgstr "Ajustar el filamento para los elementos seleccionados"

msgid "Default"
msgstr "Por defecto"

#, c-format, boost-format
msgid "Filament %d"
msgstr "Filamento %d"

msgid "active"
msgstr "activo"

msgid "Scale to build volume"
msgstr "Escala para la impresión del volumen"

msgid "Scale an object to fit the build volume"
msgstr "Escalar un objeto para que se ajuste al volumen de impresión"

msgid "Flush Options"
msgstr "Opciones de Purga"

msgid "Flush into objects' infill"
msgstr "Purgar en el relleno de objetos"

msgid "Flush into this object"
msgstr "Purgar en este objeto"

msgid "Flush into objects' support"
msgstr "Purgar en los soportes de objetos"

msgid "Edit in Parameter Table"
msgstr "Editar en la Tabla de Parámetro"

msgid "Convert from inch"
msgstr "Convertir desde pulgadas"

msgid "Restore to inch"
msgstr "Restaurar a pulgadas"

msgid "Convert from meter"
msgstr "Convertir desde metros"

msgid "Restore to meter"
msgstr "Restaurar a metros"

msgid "Assemble"
msgstr "Agrupar"

msgid "Assemble the selected objects to an object with multiple parts"
msgstr "Ensamblar los objetos seleccionados en un objeto con múltiples piezas"

msgid "Assemble the selected objects to an object with single part"
msgstr "Ensamblar los objetos seleccionados en un objeto con una sola pieza"

msgid "Mesh boolean"
msgstr "Malla booleana"

msgid "Mesh boolean operations including union and subtraction"
msgstr "Las operaciones de malla booleana incluidas en la unión y resta"

msgid "Along X axis"
msgstr "A lo largo del eje X"

msgid "Mirror along the X axis"
msgstr "Espejo a lo largo del eje X"

msgid "Along Y axis"
msgstr "A lo largo del eje Y"

msgid "Mirror along the Y axis"
msgstr "Espejo a lo largo del eje Y"

msgid "Along Z axis"
msgstr "A lo largo del eje Z"

msgid "Mirror along the Z axis"
msgstr "Espejo a lo largo del eje Z"

msgid "Mirror"
msgstr "Reflejar"

msgid "Mirror object"
msgstr "Objeto reflejado"

msgid "Invalidate cut info"
msgstr "Invalidar información de corte"

msgid "Add Primitive"
msgstr "Añadir Primitivo"

msgid "Show Labels"
msgstr "Mostrar Etiquetas"

msgid "To objects"
msgstr "A los objetos"

msgid "Split the selected object into multiple objects"
msgstr "Dividir el objeto seleccionado en varios objetos"

msgid "To parts"
msgstr "En piezas"

msgid "Split the selected object into multiple parts"
msgstr "Dividir el objeto seleccionado en varias piezas"

msgid "Split"
msgstr "Dividir"

msgid "Split the selected object"
msgstr "Dividir el objeto seleccionado"

msgid "Auto orientation"
msgstr "Orientación automática"

msgid "Auto orient the object to improve print quality."
msgstr ""
"Orienta automáticamente el objeto para mejorar la calidad de la impresión."

msgid "Split the selected object into mutiple objects"
msgstr "Dividir el objeto seleccionado en múltiples objetos"

msgid "Split the selected object into mutiple parts"
msgstr "Dividir el objeto seleccionado en múltiples piezas"

msgid "Select All"
msgstr "Seleccionar Todo"

msgid "select all objects on current plate"
msgstr "seleccionar todos los objetos de la bandeja actual"

msgid "Delete All"
msgstr "Borrar todo"

msgid "delete all objects on current plate"
msgstr "eliminar todos los objetos de la bandeja actual"

msgid "Arrange"
msgstr "Organizar"

msgid "arrange current plate"
msgstr "posicionar la bandeja actual"

msgid "Auto Rotate"
msgstr "Rotación Automática"

msgid "auto rotate current plate"
msgstr "auto rotar la bandeja actual"

msgid "Delete Plate"
msgstr "Borrar Bandeja"

msgid "Remove the selected plate"
msgstr "Retirar la bandeja seleccionada"

msgid "Clone"
msgstr "Clonar"

msgid "Simplify Model"
msgstr "Simplificar Modelo"

msgid "Center"
msgstr "Centrar"

msgid "Edit Process Settings"
msgstr "Editar Ajustes de Procesado"

msgid "Edit print parameters for a single object"
msgstr "Editar los parámetros de impresión de un solo objeto"

msgid "Change Filament"
msgstr "Cambiar el Filamento"

msgid "Set Filament for selected items"
msgstr "Ajustar el filamento para los elementos seleccionados"

msgid "current"
msgstr "actual"

msgid "Unlock"
msgstr "Desbloquear"

msgid "Lock"
msgstr "Bloquear"

msgid "Edit Plate Name"
msgstr "Editar el nombre de la"

msgid "Name"
msgstr "Nombre"

msgid "Fila."
msgstr "Fila."

#, c-format, boost-format
msgid "%1$d error repaired"
msgid_plural "%1$d errors repaired"
msgstr[0] "%1$d error reparado"
msgstr[1] "%1$d errores reparados"

#, c-format, boost-format
msgid "Error: %1$d non-manifold edge."
msgid_plural "Error: %1$d non-manifold edges."
msgstr[0] "Error: %1$d contorno no moldeado."
msgstr[1] "Error: %1$d contornos no moldeados."

msgid "Remaining errors"
msgstr "Errores restantes"

#, c-format, boost-format
msgid "%1$d non-manifold edge"
msgid_plural "%1$d non-manifold edges"
msgstr[0] "%1$d contorno no moldeado"
msgstr[1] "%1$d contornos no moldeados"

msgid "Right click the icon to fix model object"
msgstr ""
"Haga clic con el botón derecho del ratón en el icono para reparar el objeto "
"del modelo"

msgid "Right button click the icon to drop the object settings"
msgstr ""
"Haga clic con el botón derecho del ratón en el icono para descartar la "
"configuración del objeto"

msgid "Click the icon to reset all settings of the object"
msgstr "Haga clic en el icono para restablecer todos los ajustes del objeto"

msgid "Right button click the icon to drop the object printable property"
msgstr ""
"Haga clic con el botón derecho en el icono para descartar la característica "
"imprimible del objeto"

msgid "Click the icon to toggle printable property of the object"
msgstr ""
"Haga clic en el icono para alternar la característica imprimible del objeto"

msgid "Click the icon to edit support painting of the object"
msgstr "Haga clic en el icono para editar la pintura de apoyo del objeto"

msgid "Click the icon to edit color painting of the object"
msgstr "Haga clic en el icono para editar la pintura de color del objeto"

msgid "Click the icon to shift this object to the bed"
msgstr "Presionar el icono para desplazar este objeto a la cama"

msgid "Loading file"
msgstr "Cargando archivo"

msgid "Error!"
msgstr "¡Error!"

msgid "Failed to get the model data in the current file."
msgstr "Fallo recuperando los datos del modelo del archivo actual."

msgid "Generic"
msgstr "Genérico"

msgid "Add Modifier"
msgstr "Añadir modificador"

msgid "Switch to per-object setting mode to edit modifier settings."
msgstr ""
"Cambia al modo de ajuste por objeto para editar los ajustes de los "
"modificadores."

msgid ""
"Switch to per-object setting mode to edit process settings of selected "
"objects."
msgstr ""
"Cambiar al modo de ajuste por objeto para editar los ajustes de proceso de "
"los objetos."

msgid "Delete connector from object which is a part of cut"
msgstr "Borrar conector del objeto el cual es parte del corte"

msgid "Delete solid part from object which is a part of cut"
msgstr "Borrar la parte sólida del objeto la cual es parte del corte"

msgid "Delete negative volume from object which is a part of cut"
msgstr "Borrar volumen negativo del objeto el cual es parte del corte"

msgid ""
"To save cut correspondence you can delete all connectors from all related "
"objects."
msgstr ""
"Para salvar la correspondencia de corte puedes borrar todos los conectores "
"de los objetos relacionados."

msgid ""
"This action will break a cut correspondence.\n"
"After that model consistency can't be guaranteed .\n"
"\n"
"To manipulate with solid parts or negative volumes you have to invalidate "
"cut infornation first."
msgstr ""
"La acción interrumpirá la correspondencia de corte.\n"
"Después de esto la consistencia no podrá ser garantizada.\n"
"\n"
"Para manipular partes sólidas o volúmenes negativos tienes que invalidar la "
"información de corte primero."

msgid "Delete all connectors"
msgstr "Borrar todos los conectores"

msgid "Deleting the last solid part is not allowed."
msgstr "No se permite borrar la última parte sólida."

msgid "The target object contains only one part and can not be splited."
msgstr "El objeto de destino sólo contiene una pieza y no se puede dividir."

msgid "Assembly"
msgstr "Montaje"

msgid "Cut Connectors information"
msgstr "Información de Conectores de Corte"

msgid "Object manipulation"
msgstr "Manipulación de objeto"

msgid "Group manipulation"
msgstr "Manipulación de grupo"

msgid "Object Settings to modify"
msgstr "Ajustes de objeto modificables"

msgid "Part Settings to modify"
msgstr "Ajustes de pieza modificables"

msgid "Layer range Settings to modify"
msgstr "Ajustes de Capa modificables"

msgid "Part manipulation"
msgstr "Manipulación de piezas"

msgid "Instance manipulation"
msgstr "Manipulación de instancias"

msgid "Height ranges"
msgstr "Rangos de altura"

msgid "Settings for height range"
msgstr "Ajustes de rango de altura"

msgid "Object"
msgstr "Objeto"

msgid "Part"
msgstr "Pieza"

msgid "Layer"
msgstr "Capa"

msgid "Selection conflicts"
msgstr "Conflictos en la selección"

msgid ""
"If first selected item is an object, the second one should also be object."
msgstr ""
"Si el primer elemento seleccionado es un objeto, el segundo también debería "
"serlo."

msgid ""
"If first selected item is a part, the second one should be part in the same "
"object."
msgstr ""
"Si el primer elemento seleccionado es una pieza, el segundo debe ser una "
"pieza en el mismo objeto."

msgid "The type of the last solid object part is not to be changed."
msgstr "El tipo de la última pieza del objeto sólido no debe cambiarse."

msgid "Negative Part"
msgstr "Parte negativa"

msgid "Modifier"
msgstr "Modificador"

msgid "Support Blocker"
msgstr "Bloqueador de soporte"

msgid "Support Enforcer"
msgstr "Refuerzo de Soportes"

msgid "Type:"
msgstr "Tipo:"

msgid "Choose part type"
msgstr "Elija el tipo de pieza"

msgid "Enter new name"
msgstr "Introduce un nuevo nombre"

msgid "Renaming"
msgstr "Renombrar"

msgid "Repairing model object"
msgstr "Reparación de un objeto modelo"

msgid "Following model object has been repaired"
msgid_plural "Following model objects have been repaired"
msgstr[0] "Se ha reparado el siguiente modelo de objeto"
msgstr[1] "Se han reparado los siguientes objetos del modelo"

msgid "Failed to repair folowing model object"
msgid_plural "Failed to repair folowing model objects"
msgstr[0] "No se ha podido reparar el siguiente objeto modelo"
msgstr[1] "No se han podido reparar los siguientes objetos del modelo"

msgid "Repairing was canceled"
msgstr "La reparación fue cancelada"

msgid "Additional process preset"
msgstr "Proceso adicional preestablecido"

msgid "Remove parameter"
msgstr "Eliminar parámetro"

msgid "to"
msgstr "a"

msgid "Remove height range"
msgstr "Borrar rango de altura"

msgid "Add height range"
msgstr "Añadir rango de altura"

msgid "Invalid numeric."
msgstr "Numérico inválido."

msgid "one cell can only be copied to one or multiple cells in the same column"
msgstr ""
"una celda sólo puede copiarse en una o varias celdas de la misma columna"

msgid "multiple cells copy is not supported"
msgstr "no se admite la copia de múltiples celdas"

msgid "Outside"
msgstr "En el exterior"

msgid " "
msgstr " "

msgid "Layer height"
msgstr "Altura de la capa"

msgid "Wall loops"
msgstr "Bucles de perímetro"

msgid "Infill density(%)"
msgstr "Densidad de relleno(%)"

msgid "Auto Brim"
msgstr "Borde de Adherencia Automático"

msgid "Auto"
msgstr "Automático"

msgid "Mouse ear"
msgstr "Oreja de ratón"

msgid "Outer brim only"
msgstr "Solo borde de adherencia exterior"

msgid "Inner brim only"
msgstr "Solo borde de adherencia interior"

msgid "Outer and inner brim"
msgstr "Borde de adherencia exterior e interior"

msgid "No-brim"
msgstr "Sin borde de adherencia"

msgid "Outer wall speed"
msgstr "Velocidad perímetro exterior"

msgid "Plate"
msgstr "Bandeja"

msgid "Brim"
msgstr "Borde de adherencia"

msgid "Object/Part Setting"
msgstr "Ajuste del Objeto/Parte"

msgid "Reset parameter"
msgstr "Restablecer parámetro"

msgid "Multicolor Print"
msgstr "Impresión multicolor"

msgid "Line Type"
msgstr "Tipo de línea"

msgid "More"
msgstr "Más"

msgid "Open Preferences."
msgstr "Abrir Preferencias."

msgid "Open next tip."
msgstr "Abrir siguiente consejo."

msgid "Open Documentation in web browser."
msgstr "Abrir la Documentación en el navegador."

msgid "Pause:"
msgstr "Pausa:"

msgid "Custom Template:"
msgstr "Plantillas Personalizadas:"

msgid "Custom G-code:"
msgstr "G-code personalizado:"

msgid "Custom G-code"
msgstr "G-code personalizado"

msgid "Enter Custom G-code used on current layer:"
msgstr "Inserta el G-code personalizado usado en la capa actual:"

msgid "OK"
msgstr "OK"

msgid "Jump to Layer"
msgstr "Salta a la Capa"

msgid "Jump to layer"
msgstr "Salta a la capa"

msgid "Please enter the layer number"
msgstr "Por favor, introduce el número de capa"

msgid "Add Pause"
msgstr "Añadir Pausa"

msgid "Insert a pause command at the beginning of this layer."
msgstr "Inserta un comando de pausa en el principio de esta capa."

msgid "Add Custom G-code"
msgstr "Añadir G-code personalizado"

msgid "Insert custom G-code at the beginning of this layer."
msgstr "Insertar G-code personalizado en el principio de esta capa."

msgid "Add Custom Template"
msgstr "Añadir Plantilla Personalizada"

msgid "Insert template custom G-code at the beginning of this layer."
msgstr "Insetar g-code de plantilla personalizada al principio de esta capa."

msgid "Filament "
msgstr "Filamento "

msgid "Change filament at the beginning of this layer."
msgstr "Cargar filamento al principio de esta capa."

msgid "Delete Pause"
msgstr "Borrar Pausa"

msgid "Delete Custom Template"
msgstr "Borrar Plantilla Personalizada"

msgid "Edit Custom G-code"
msgstr "Editar G-code Personalizado"

msgid "Delete Custom G-code"
msgstr "Borrar G-code Personalizado"

msgid "Delete Filament Change"
msgstr "Borrar Cambio de Filamento"

msgid "No printer"
msgstr "Sin impresión"

msgid "..."
msgstr "..."

msgid "Failed to connect to the server"
msgstr "No se ha podido conectar con el servidor"

msgid "Check cloud service status"
msgstr "Check cloud service status"

msgid "code"
msgstr "code"

msgid "Failed to connect to cloud service"
msgstr "Failed to connect to cloud service"

msgid "Please click on the hyperlink above to view the cloud service status"
msgstr "Please click on the hyperlink above to view the cloud service status"

msgid "Failed to connect to the printer"
msgstr "No se ha podido conectar a la impresora"

msgid "Connection to printer failed"
msgstr "Connection to printer failed"

msgid "Please check the network connection of the printer and Studio."
msgstr "Please check the network connection of the printer and Studio."

msgid "Connecting..."
msgstr "Conectando…"

msgid "?"
msgstr "?"

msgid "Empty"
msgstr "Vacío"

msgid "AMS"
msgstr "AMS"

msgid "Auto Refill"
msgstr "Auto Rellenado"

msgid "AMS not connected"
msgstr "AMS no conectado"

msgid "Cali"
msgstr "Cali"

msgid "Calibration of extrusion"
msgstr "Calibración de extrusión"

msgid "Load Filament"
msgstr "Cargar"

msgid "Unload Filament"
msgstr "Descargar"

msgid "Ext Spool"
msgstr "Carrete Externo"

msgid "Tips"
msgstr "Consejos"

msgid "Guide"
msgstr "Guía"

msgid "Retry"
msgstr "Reintentar"

msgid "Calibrating AMS..."
msgstr "Calibración de AMS..."

msgid "A problem occured during calibration. Click to view the solution."
msgstr ""
"Se ha producido un problema durante la calibración. Haga clic para ver la "
"solución."

msgid "Calibrate again"
msgstr "Calibrar de nuevo"

msgid "Cancel calibration"
msgstr "Cancelar  calibración"

msgid "Heat the nozzle"
msgstr "Calentar la boquilla"

msgid "Cut filament"
msgstr "Cortar filamento"

msgid "Pull back current filament"
msgstr "Extraer el filamento actual"

msgid "Push new filament into extruder"
msgstr "Introducir nuevo filamento en el extrusor"

msgid "Purge old filament"
msgstr "Purgar el filamento viejo"

msgid "Push new filament into the extruder"
msgstr "Push new filament into the extruder"

msgid "Grab new filament"
msgstr "Grab new filament"

msgid ""
"Choose an AMS slot then press \"Load\" or \"Unload\" button to automatically "
"load or unload filiament."
msgstr ""
"Elija una ranura AMS y pulse el botón \"Cargar\" o \"Descargar\" para cargar "
"o descargar automáticamente el filamento."

msgid "Edit"
msgstr "Editar"

msgid ""
"All the selected objects are on the locked plate,\n"
"We can not do auto-arrange on these objects."
msgstr ""
"Todos los objetos seleccionados están en la bandeja bloqueada,\n"
"No podemos hacer un auto posicionamiento en estos objetos."

msgid "No arrangable objects are selected."
msgstr "No se han seleccionado objetos de posicionamiento."

msgid ""
"This plate is locked,\n"
"We can not do auto-arrange on this plate."
msgstr ""
"Esta bandeja está bloqueada,\n"
"No podemos hacer auto-posicionamiento en esta bandeja."

msgid "Arranging..."
msgstr "Organizando..."

msgid ""
"Arrange failed. Found some exceptions when processing object geometries."
msgstr ""
"El posicionamiento ha fallado. Se han encontrado algunas excepciones al "
"procesar las geometrías de los objetos."

msgid "Arranging"
msgstr "Organizando"

msgid "Arranging canceled."
msgstr "Organización cancelada."

msgid ""
"Arranging is done but there are unpacked items. Reduce spacing and try again."
msgstr ""
"El posicionamiento está hecho, pero hay artículos sin empaquetar. Reduzca el "
"espacio y vuelva a intentarlo."

msgid "Arranging done."
msgstr "Organización terminada."

#, c-format, boost-format
msgid ""
"Arrangement ignored the following objects which can't fit into a single "
"bed:\n"
"%s"
msgstr ""
"Organizar ignoró los siguientes objetos que no pueden caber en una sola "
"bandeja:\n"
"%s"

msgid ""
"All the selected objects are on the locked plate,\n"
"We can not do auto-orient on these objects."
msgstr ""
"Todos los objetos seleccionados están en la bandeja bloqueada,\n"
"No podemos hacer auto-orientación en estos objetos."

msgid ""
"This plate is locked,\n"
"We can not do auto-orient on this plate."
msgstr ""
"Esta bandeja está bloqueada,\n"
"No podemos hacer auto-orientación en esta bandeja."

msgid "Orienting..."
msgstr "Orientando..."

msgid "Orienting"
msgstr "Orientación"

msgid "Filling bed "
msgstr "Rellenando cama "

msgid "Bed filling canceled."
msgstr "Bed filling canceled."

msgid "Bed filling done."
msgstr "Bed filling done."

msgid "Error! Unable to create thread!"
msgstr "¡Error! ¡No se ha podido crear el proceso!"

msgid "Exception"
msgstr "Excepción"

msgid "Logging in"
msgstr "Iniciando sesión"

msgid "Login failed"
msgstr "Fallo en el inicio de sesión"

msgid "Please check the printer network connection."
msgstr "Por favor, comprueba la conexión de área local."

msgid "Abnormal print file data. Please slice again."
msgstr "Abnormal print file data: please slice again."

msgid "Task canceled."
msgstr "Task canceled."

msgid "Upload task timed out. Please check the network status and try again."
msgstr "Upload task timed out. Please check the network status and try again."

msgid "Cloud service connection failed. Please try again."
msgstr ""
"Ha fallado la conexión con el servicio de la nube. Por favor, inténtelo de "
"nuevo."

msgid "Print file not found. please slice again."
msgstr "Print file not found; please slice again."

msgid ""
"The print file exceeds the maximum allowable size (1GB). Please simplify the "
"model and slice again."
msgstr ""
"The print file exceeds the maximum allowable size (1GB). Please simplify the "
"model and slice again."

msgid "Failed to send the print job. Please try again."
msgstr "Fallo enviando el trabajo de impresión. Por favor inténtelo otra vez."

msgid "Failed to upload file to ftp. Please try again."
msgstr "Failed to upload file to ftp. Please try again."

msgid ""
"Check the current status of the bambu server by clicking on the link above."
msgstr ""
"Check the current status of the Bambu Lab server by clicking on the link "
"above."

msgid ""
"The size of the print file is too large. Please adjust the file size and try "
"again."
msgstr ""
"The size of the print file is too large. Please adjust the file size and try "
"again."

msgid "Print file not found, Please slice it again and send it for printing."
msgstr "Print file not found; please slice it again and send it for printing."

msgid ""
"Failed to upload print file to FTP. Please check the network status and try "
"again."
msgstr ""
"Failed to upload print file via FTP. Please check the network status and try "
"again."

msgid "Sending print job over LAN"
msgstr "Enviando el trabajo de impresión a través de la LAN"

msgid "Sending print job through cloud service"
msgstr "Enviando trabajo de impresión a través del servicio en la nube"

msgid "Service Unavailable"
msgstr "Servicio No Disponible"

msgid "Unkown Error."
msgstr "Error Desconocido."

msgid "Sending print configuration"
msgstr "Enviando la configuración de impresión"

#, c-format, boost-format
msgid "Successfully sent. Will automatically jump to the device page in %ss"
msgstr ""
"Envío exitoso. Se saltará automaticamente a la página del dispositivo en %ss"

#, c-format, boost-format
msgid "Successfully sent. Will automatically jump to the next page in %ss"
msgstr "Enviado correctamente. Se cargará la siguiente página en %ss"

msgid "An SD card needs to be inserted before printing via LAN."
msgstr "Se necesita insertar una tarjeta SD antes de imprimir vía red local."

msgid "Sending gcode file over LAN"
msgstr "Enviando el archivo de G-Code vía red local"

msgid "Sending gcode file to sdcard"
msgstr "Enviando el archivo de G-Code a la tarjeta SD"

#, c-format, boost-format
msgid "Successfully sent. Close current page in %s s"
msgstr "Envío exitoso. Cierre la página actual en %s s"

msgid "An SD card needs to be inserted before sending to printer."
msgstr "Se necesita insertar una tarjeta SD antes de enviar a la impresora."

msgid "Choose SLA archive:"
msgstr "Elige el archivo SLA:"

msgid "Import file"
msgstr "Importar archivo"

msgid "Import model and profile"
msgstr "Importar modelo y perfil"

msgid "Import profile only"
msgstr "Importar perfil solo"

msgid "Import model only"
msgstr "Importar solo el modelo"

msgid "Accurate"
msgstr "Precisión"

msgid "Balanced"
msgstr "Balanceado"

msgid "Quick"
msgstr "Rápido"

msgid "Importing SLA archive"
msgstr "Importando archivo SLA"

msgid ""
"The SLA archive doesn't contain any presets. Please activate some SLA "
"printer preset first before importing that SLA archive."
msgstr ""
"El SLA importado no contiene ningún preajuste. Por favor active algunos "
"preajustes de la impresora primero antes de importar ese archivo SLA."

msgid "Importing canceled."
msgstr "Importación cancelada."

msgid "Importing done."
msgstr "Importación realizada."

msgid ""
"The imported SLA archive did not contain any presets. The current SLA "
"presets were used as fallback."
msgstr ""
"El SLA importado no contiene ningún preajuste. Los preajustes de SLA "
"actuales serán usados como alternativa."

msgid "You cannot load SLA project with a multi-part object on the bed"
msgstr "No puedes cargar un proyecto SLA con objetos multi-pieza en la cama"

msgid "Please check your object list before preset changing."
msgstr ""
"Por favor comprueba tu lista de objectos antes de cambiar el preajuste."

msgid "Attention!"
msgstr "¡Atención!"

msgid "Downloading"
msgstr "Descargando"

msgid "Download failed"
msgstr "Descarga fallida"

msgid "Cancelled"
msgstr "Cancelado"

msgid "Install successfully."
msgstr "Instalación exitosa."

msgid "Installing"
msgstr "Instalando"

msgid "Install failed"
msgstr "Instalación fallida"

msgid "Portions copyright"
msgstr "Porciones del copyright"

msgid "Copyright"
msgstr "Copyright"

msgid "License"
msgstr "Licencia"

msgid "Orca Slicer is licensed under "
msgstr "Orca Slicer tiene licencia bajo "

msgid "GNU Affero General Public License, version 3"
msgstr "GNU Affero General Public License, versión 3"

msgid ""
"Orca Slicer is based on BambuStudio by Bambulab, which is from PrusaSlicer "
"by Prusa Research.  PrusaSlicer is from Slic3r by Alessandro Ranellucci and "
"the RepRap community"
msgstr ""
"Orca Slicer está basado en BambuStudio por Bambulab, el cual está basado en "
"PrusaSlicer por Prusa Research. PrusaSlicer está basado en Slic3r de "
"Alessandro Ranellucci y la comunidad RepRap"

msgid "Libraries"
msgstr "Librerías"

msgid ""
"This software uses open source components whose copyright and other "
"proprietary rights belong to their respective owners"
msgstr ""
"Este software utiliza componentes de código abierto cuyos derechos de autor "
"y otros derechos de propiedad pertenecen a sus respectivos propietarios"

#, c-format, boost-format
msgid "About %s"
msgstr "Acerca de %s"

msgid "Orca Slicer "
msgstr "Orca Slicer "

msgid "OrcaSlicer is based on BambuStudio, PrusaSlicer, and SuperSlicer."
msgstr "OrcaSlicer está basado en BambuStudio, PrusaSlicer, y SuperSlicer."

msgid "BambuStudio is originally based on PrusaSlicer by PrusaResearch."
msgstr ""
"BambuStudio está basado originalmente en PrusaSlicer por PrusaResearch."

msgid "PrusaSlicer is originally based on Slic3r by Alessandro Ranellucci."
msgstr ""
"PrusaSlicer está originalmente basado en Slic3r de Alessandro Ranellucci."

msgid ""
"Slic3r was created by Alessandro Ranellucci with the help of many other "
"contributors."
msgstr ""
"Slic3r fue creado por Alessandro Ranellucci con la ayuda de muchos otros "
"contruyentes."

msgid "Version"
msgstr "Versión"

msgid "AMS Materials Setting"
msgstr "Ajustes de Materiales AMS"

msgid "Confirm"
msgstr "Confirmar"

msgid "Close"
msgstr "Cerrar"

msgid "Colour"
msgstr "Color"

msgid ""
"Nozzle\n"
"Temperature"
msgstr ""
"Boquilla\n"
"Temperatura"

msgid "max"
msgstr "max"

msgid "min"
msgstr "min"

#, boost-format
msgid "The input value should be greater than %1% and less than %2%"
msgstr "El valor de entrada debe ser mayor que %1% y menor que %2%"

msgid "SN"
msgstr "SN"

msgid "Setting AMS slot information while printing is not supported"
msgstr ""
"Ajustes de información de ranura AMS mientras la impresión no sea soportada"

msgid "Factors of Flow Dynamics Calibration"
msgstr "Factores de Calibración de Dinámicas de Caudal"

msgid "PA Profile"
msgstr "Perfil de Avance de Presión de Línea"

msgid "Factor K"
msgstr "Factor K"

msgid "Factor N"
msgstr "Factor N"

msgid "Setting Virtual slot information while printing is not supported"
msgstr ""
"Ajuste de información de ranura Virtual mientras la impresión no sea "
"soportada"

msgid "Are you sure you want to clear the filament information?"
msgstr "¿Estás seguro que quieres limpiar la información de filamento?"

msgid "You need to select the material type and color first."
msgstr "Necesitas seleccionar el tipo y el color del material primero."

msgid "Please input a valid value (K in 0~0.5)"
msgstr "Por favor, introduce un valor válido (K en 0~0.5)"

msgid "Please input a valid value (K in 0~0.5, N in 0.6~2.0)"
msgstr "Por favor, introduce un valor válido (K en 0~0.5, N en 0.6~2.0)"

msgid "Other Color"
msgstr "Otro color"

msgid "Custom Color"
msgstr "Color Personalizado"

msgid "Dynamic flow calibration"
msgstr "Calibración de caudal dinámico"

msgid ""
"The nozzle temp and max volumetric speed will affect the calibration "
"results. Please fill in the same values as the actual printing. They can be "
"auto-filled by selecting a filament preset."
msgstr ""
"La temperatura y la velocidad volumétrica máxima de la boquilla afectará a "
"los resultados de los ajustes. Por favor, rellena los mismos valores de la "
"actual impresión. Ellos pueden ser auto-rellenados seleccionando un "
"preajuste de filamento."

msgid "Nozzle Diameter"
msgstr "Diámetro"

msgid "Bed Type"
msgstr "Tipo de Cama"

msgid "Nozzle temperature"
msgstr "Temperatura de la boquilla"

msgid "Bed Temperature"
msgstr "Temperatura de Cama"

msgid "Max volumetric speed"
msgstr "Velocidad volumétrica máxima"

msgid "℃"
msgstr "℃"

msgid "Bed temperature"
msgstr "Temperatura de la cama"

msgid "mm³"
msgstr "mm³"

msgid "Start calibration"
msgstr "Iniciar calibración"

msgid "Next"
msgstr "Siguiente"

msgid ""
"Calibration completed. Please find the most uniform extrusion line on your "
"hot bed like the picture below, and fill the value on its left side into the "
"factor K input box."
msgstr ""
"Calibración completada. Por favor, observe cual es línea de extrusión más "
"uniforme en su cama caliente, parecida a la imagen de abajo, e inserte el "
"valor en el cuadro de texto de su lado izquierdo, donde dice factor K."

msgid "Save"
msgstr "Guardar"

msgid "Last Step"
msgstr "Último Paso"

msgid "Example"
msgstr "Ejemplo"

#, c-format, boost-format
msgid "Calibrating... %d%%"
msgstr "Calibrando... %d%%"

msgid "Calibration completed"
msgstr "Calibración completada"

#, c-format, boost-format
msgid "%s does not support %s"
msgstr "%s no soporta %s"

msgid "Dynamic flow Calibration"
msgstr "Calibración de caudal dinámico"

msgid "Step"
msgstr "Paso"

msgid "AMS Slots"
msgstr "Ranuras AMS"

msgid ""
"Note: Only the AMS slots loaded with the same material type can be selected."
msgstr ""
"Nota: Solo las ranuras AMS cargadas con el mismo tipo de material se pueden "
"seleccionar."

msgid "Enable AMS"
msgstr "Activar AMS"

msgid "Print with filaments in the AMS"
msgstr "Imprimir con filamentos en el AMS"

msgid "Disable AMS"
msgstr "Desactivar AMS"

msgid "Print with the filament mounted on the back of chassis"
msgstr "Imprimir con el filamento montado en la parte posterior del chasis"

msgid "Cabin humidity"
msgstr "Humedad de cabina"

msgid ""
"Green means that AMS humidity is normal, orange represent humidity is high, "
"red represent humidity is too high.(Hygrometer: lower the better.)"
msgstr ""
"El verde significa que la humedad de AMS es normal, el naranja representa "
"que la humedad es alta, el rojo representa que la humedad es demasiado alta."
"(Hygrometro: menos que el mejor.)"

msgid "Desiccant status"
msgstr "Estado del secante"

msgid ""
"A desiccant status lower than two bars indicates that desiccant may be "
"inactive. Please change the desiccant.(The bars: higher the better.)"
msgstr ""
"Si estado del secante es menor que las dos barras indica que el secante "
"puede estar inactivo. Por favor cambie el secante(Las barras: más que el "
"mejor)"

msgid ""
"Note: When the lid is open or the desiccant pack is changed, it can take "
"hours or a night to absorb the moisture. Low temperatures also slow down the "
"process. During this time, the indicator may not represent the chamber "
"accurately."
msgstr ""
"Nota: Cuando se abre la tapa o se cambia el paquete desecante, puede tardar "
"horas o una noche en absorber la humedad. Las bajas temperaturas también "
"ralentizan el proceso. Durante este tiempo, es posible que el indicador no "
"represente la cámara con precisión."

msgid ""
"Config which AMS slot should be used for a filament used in the print job"
msgstr ""
"La configuración de ranura la cual debe ser usada para el filamento es usada "
"en el trabajo de impresión"

msgid "Filament used in this print job"
msgstr "Filamento usado en este trabajo de impresión"

msgid "AMS slot used for this filament"
msgstr "Ranura AMS usada para este filamento"

msgid "Click to select AMS slot manually"
msgstr "Presiona para seleccionar la ranura AMS automaticamente"

msgid "Do not Enable AMS"
msgstr "No Activar AMS"

msgid "Print using materials mounted on the back of the case"
msgstr "Imprimir usando materiales montados en la parte de atrás de la carcasa"

msgid "Print with filaments in ams"
msgstr "Imprimir usando filamentos en AMS"

msgid "Print with filaments mounted on the back of the chassis"
msgstr "Imprimir con filamentos montados en la parte de atrás del chasis"

msgid ""
"When the current material run out, the printer will continue to print in the "
"following order."
msgstr ""
"Cuando se termine el filamento actual, la impresora continuará imprimiendo "
"en el siguiente orden."

msgid "Group"
msgstr "Agrupar"

msgid ""
"There are currently no identical spare consumables available, and automatic "
"replenishment is currently not possible. \n"
"(Currently supporting automatic supply of consumables with the same brand, "
"material type, and color)"
msgstr ""
"Actualmente no se dispone de consumibles de repuesto idénticos, por lo que "
"la reposición automática no es posible. \n"
"(Actualmente admite el suministro automático de consumibles con la misma "
"marca, tipo de material y color)."

msgid "AMS Settings"
msgstr "Ajustes del AMS"

msgid "Insertion update"
msgstr "Actualización de la inserción"

msgid ""
"The AMS will automatically read the filament information when inserting a "
"new Bambu Lab filament. This takes about 20 seconds."
msgstr ""
"El AMS leerá automáticamente la información del filamento al insertar un "
"nuevo filamento de Bambu Lab. Esto tardara unos 20 segundos."

msgid ""
"Note: if new filament is inserted during  printing, the AMS will not "
"automatically read any information until printing is completed."
msgstr ""
"Nota: si se inserta un nuevo filamento durante la impresión, el AMS no leerá "
"automáticamente ninguna información hasta que la impresión haya finalizado."

msgid ""
"When inserting a new filament, the AMS will not automatically read its "
"information, leaving it blank for you to enter manually."
msgstr ""
"Al insertar un nuevo filamento, el AMS no leerá automáticamente su "
"información, dejándola en blanco para que usted la introduzca manualmente."

msgid "Power on update"
msgstr "Actualización de encendido"

msgid ""
"The AMS will automatically read the information of inserted filament on "
"start-up. It will take about 1 minute.The reading process will roll filament "
"spools."
msgstr ""
"El AMS leerá automáticamente la información del filamento insertado al "
"arrancar. Tomará aproximadamente 1 minuto. El proceso de lectura hará rodar "
"las bobinas de filamento."

msgid ""
"The AMS will not automatically read information from inserted filament "
"during startup and will continue to use the information recorded before the "
"last shutdown."
msgstr ""
"El AMS no leerá automáticamente la información del filamento insertado "
"durante el arranque y seguirá utilizando la información registrada antes del "
"último apagado."

msgid "Update remaining capacity"
msgstr "Actualizar capacidad restante"

msgid ""
"The AMS will estimate Bambu filament's remaining capacity after the filament "
"info is updated. During printing, remaining capacity will be updated "
"automatically."
msgstr ""
"El AMS estimará la capacidad del filamento Bambú restante después de que la "
"información sea actualizada. Durante la impresión, la capacidad restante "
"será actualizada automaticamente."

msgid "AMS filament backup"
msgstr "Copia de Seguridad del Filamento AMS"

msgid ""
"AMS will continue to another spool with the same properties of filament "
"automatically when current filament runs out"
msgstr ""
"El AMS continuará con otra bobina con las mismas propiedades de filamento "
"automáticamente cuando el filamento se termine"

msgid "File"
msgstr "Archivo"

msgid "Calibration"
msgstr "Calibración"

msgid ""
"Failed to download the plug-in. Please check your firewall settings and vpn "
"software, check and retry."
msgstr ""
"Fallo al descargar el complemento. Por favor, compruebe el cortafuegos y la "
"vpn, e inténtelo de nuevo."

msgid ""
"Failed to install the plug-in. Please check whether it is blocked or deleted "
"by anti-virus software."
msgstr ""
"Fallo al instalar el complemento. Por favor, compruebe si ha sido bloqueado  "
"o borrado por un antivirus."

msgid "click here to see more info"
msgstr "presiona aquí para mostrar más información"

msgid "Please home all axes (click "
msgstr "Por favor, mandar a inicio todos los ejes (presione "

msgid ""
") to locate the toolhead's position. This prevents device moving beyond the "
"printable boundary and causing equipment wear."
msgstr ""
") para localizar la posición del cabezal. Esto previene que el dispositivo "
"se mueva más allá de los limites de impresión y cause desgaste en el equipo."

msgid "Go Home"
msgstr "Ir al Inicio"

msgid ""
"A error occurred. Maybe memory of system is not enough or it's a bug of the "
"program"
msgstr ""
"Se ha producido un error. Tal vez la memoria del sistema no es suficiente o "
"es un error del programa"

msgid "Please save project and restart the program. "
msgstr "Guarde el proyecto y reinicie el programa. "

msgid "Processing G-Code from Previous file..."
msgstr "Procesando el G-Code del archivo anterior..."

msgid "Slicing complete"
msgstr "Laminado terminado"

msgid "Access violation"
msgstr "Violación de acceso"

msgid "Illegal instruction"
msgstr "Instrucción ilegal"

msgid "Divide by zero"
msgstr "Dividir por cero"

msgid "Overflow"
msgstr "Desbordamiento"

msgid "Underflow"
msgstr "Sin caudal"

msgid "Floating reserved operand"
msgstr "Operando reservado flotante"

msgid "Stack overflow"
msgstr "Columna de Sobrecaudal"

msgid "Unknown error when export G-code."
msgstr "Error desconocido al exportar el G-Code."

#, boost-format
msgid ""
"Failed to save gcode file.\n"
"Error message: %1%.\n"
"Source file %2%."
msgstr ""
"Fallo al guardar el archivo G-Code.\n"
"Mensaje de error: %1%.\n"
"Archivo fuente %2%."

#, boost-format
msgid "Succeed to export G-code to %1%"
msgstr "Exportación de G-Code a %1% con éxito"

msgid "Running post-processing scripts"
msgstr "Ejecutando scripts de post-procesado"

msgid "Copying of the temporary G-code to the output G-code failed"
msgstr "Copiado del G-code temporal al G-code de salida fallido"

#, boost-format
msgid "Scheduling upload to `%1%`. See Window -> Print Host Upload Queue"
msgstr ""
"Programación de la carga a %1%. Mire la Ventana -> Cola de Impresión del "
"Anfitrión"

msgid "Origin"
msgstr "Origen"

msgid "Diameter"
msgstr "Diámetro"

msgid "Size in X and Y of the rectangular plate."
msgstr "Tamaño en X e Y de la bandeja rectangular."

msgid ""
"Distance of the 0,0 G-code coordinate from the front left corner of the "
"rectangle."
msgstr ""
"Distancia de la coordenada del G-Code de 0,0 de la esquina frontal izquierda "
"del rectángulo."

msgid ""
"Diameter of the print bed. It is assumed that origin (0,0) is located in the "
"center."
msgstr ""
"Diámetro de la cama de impresión. Se supone que el origen (0,0) está ubicado "
"en el centro."

msgid "Rectangular"
msgstr "Rectangular"

msgid "Circular"
msgstr "Circular"

msgid "Custom"
msgstr "Personalizado"

msgid "Load shape from STL..."
msgstr "Cargar forma desde STL..."

msgid "Settings"
msgstr "Ajustes"

msgid "Texture"
msgstr "Textura"

msgid "Remove"
msgstr "Eliminar"

msgid "Not found:"
msgstr "No encontrado:"

msgid "Model"
msgstr "Modelo"

msgid "Choose an STL file to import bed shape from:"
msgstr "Escoge un archivo STL para importar la forma de la cama:"

msgid "Invalid file format."
msgstr "Formato inválido de archivo."

msgid "Error! Invalid model"
msgstr "Error! Modelo inválido"

msgid "The selected file contains no geometry."
msgstr "El archivo seleccionado no contiene geometría."

msgid ""
"The selected file contains several disjoint areas. This is not supported."
msgstr ""
"El archivo seleccionado contiene varias áreas disjuntas. Esto no es "
"compatible."

msgid "Choose a file to import bed texture from (PNG/SVG):"
msgstr ""
"Escoge un archivo para importar la textura de la cama de impresión (PNG/SVG):"

msgid "Choose an STL file to import bed model from:"
msgstr "Escoge un archivo STL para importar el modelo de la cama de impresión:"

msgid "Bed Shape"
msgstr "Forma de la cama de impresión"

msgid ""
"Nozzle may be blocked when the temperature is out of recommended range.\n"
"Please make sure whether to use the temperature to print.\n"
"\n"
msgstr ""
"La boquilla puede bloquearse cuando la temperatura está fuera del rango "
"recomendado.\n"
"Por favor, asegúrese de utilizar la temperatura para imprimir.\n"

#, c-format, boost-format
msgid ""
"Recommended nozzle temperature of this filament type is [%d, %d] degree "
"centigrade"
msgstr ""
"La temperatura recomendada de la boquilla de este tipo de filamento es de "
"[%d, %d] grados centígrados"

#, c-format, boost-format
msgid ""
"Bed temperature of other layer is lower than bed temperature of initial "
"layer for more than %d degree centigrade.\n"
"This may cause model broken free from build plate during printing"
msgstr ""
"La temperatura del lecho de la otra capa es inferior a la temperatura del "
"lecho de la primera capa durante más de %d grados centígrados.\n"
"Esto puede hacer que el modelo se desprenda de la bandeja durante la "
"impresión"

msgid ""
"Bed temperature is higher than vitrification temperature of this filament.\n"
"This may cause nozzle blocked and printing failure\n"
"Please keep the printer open during the printing process to ensure air "
"circulation or reduce the temperature of the hot bed"
msgstr ""
"La temperatura de capa es superior que la temperatura de vitrificación de "
"este filamento. \n"
" Esto podría causar que la boquilla se bloquee y produzca un fallo de "
"impresión. Por favor, mantenga la impresora abierta durante el proceso para "
"garantizar la circulación de aire o reducir la temperatura de la cama "
"caliente"

msgid ""
"Too small max volumetric speed.\n"
"Reset to 0.5"
msgstr ""
"Velocidad volumétrica máxima demasiado baja.\n"
"Reajustar a 0.5"

msgid ""
"Too small layer height.\n"
"Reset to 0.2"
msgstr ""
"Altura de la capa demasiado pequeña.\n"
"Reajustar a 0,2"

msgid ""
"Too small ironing spacing.\n"
"Reset to 0.1"
msgstr ""
"Espacio de colocación de la plancha demasiado pequeño.\n"
"Reajustar a 0,1"

msgid ""
"Zero initial layer height is invalid.\n"
"\n"
"The first layer height will be reset to 0.2."
msgstr ""
"La altura de primera capa cero no es válida.\n"
"\n"
"La altura de la primera capa se restablecerá a 0,2."

msgid ""
"This setting is only used for model size tunning with small value in some "
"cases.\n"
"For example, when model size has small error and hard to be assembled.\n"
"For large size tuning, please use model scale function.\n"
"\n"
"The value will be reset to 0."
msgstr ""
"Este ajuste sólo se utiliza para afinar el tamaño del modelo con un valor "
"pequeño en algunos casos.\n"
"Por ejemplo, cuando el tamaño del modelo tiene un pequeño error y es difícil "
"de agrupar.\n"
"Para el ajuste de tamaño grande, por favor utilice la función de escala del "
"modelo.\n"
"\n"
"El valor se restablecerá a 0."

msgid ""
"Too large elefant foot compensation is unreasonable.\n"
"If really have serious elephant foot effect, please check other settings.\n"
"For example, whether bed temperature is too high.\n"
"\n"
"The value will be reset to 0."
msgstr ""
"Una compensación de la pata de elefante demasiado grande no es razonable.\n"
"Si realmente tiene un efecto grave de pata de elefante, por favor, compruebe "
"otros ajustes.\n"
"Por ejemplo, si la temperatura de la cama es demasiado alta.\n"
"\n"
"El valor se restablecerá a 0."

msgid ""
"Spiral mode only works when wall loops is 1, support is disabled, top shell "
"layers is 0, sparse infill density is 0 and timelapse type is traditional."
msgstr ""
"El modo espiral sólo funciona cuando los bucles de perímetro son 1, el "
"soporte está desactivado, las capas superiores de la cáscara son 0, la "
"densidad de relleno de baja densidad es 0 y el tipo de timelapse es "
"tradicional."

msgid ""
"Change these settings automatically? \n"
"Yes - Change these settings and enable spiral mode automatically\n"
"No  - Give up using spiral mode this time"
msgstr ""
"¿Cambiar estos ajustes automáticamente? \n"
"Sí - Cambiar estos ajustes y activar el modo espiral automáticamente\n"
"No - Dejar de usar el modo espiral esta vez"

msgid ""
"Prime tower does not work when Adaptive Layer Height or Independent Support "
"Layer Height is on.\n"
"Which do you want to keep?\n"
"YES - Keep Prime Tower\n"
"NO  - Keep Adaptive Layer Height and Independent Support Layer Height"
msgstr ""
"La torre de purga no funciona cuando la altura de la capa adaptable o la "
"altura de la capa de soporte independiente están activadas.\n"
"¿Qué desea mantener?\n"
"SÍ - Mantener la torre de purga\n"
"NO - Mantener la altura de capa adaptable y la altura de capa de soporte "
"independiente"

msgid ""
"Prime tower does not work when Adaptive Layer Height is on.\n"
"Which do you want to keep?\n"
"YES - Keep Prime Tower\n"
"NO  - Keep Adaptive Layer Height"
msgstr ""
"La torre de purga no funciona cuando la altura de capa adaptativa está "
"activada.\n"
"¿Qué quieres mantener?\n"
"SÍ - Mantener la torre de purga\n"
"NO - Mantener la altura de capa adaptable"

msgid ""
"Prime tower does not work when Independent Support Layer Height is on.\n"
"Which do you want to keep?\n"
"YES - Keep Prime Tower\n"
"NO  - Keep Independent Support Layer Height"
msgstr ""
"La torre de purga no funciona cuando la altura de la capa de soporte "
"independiente está activada.\n"
"¿Qué quieres mantener?\n"
"SÍ - Mantener la torre de purga\n"
"NO - Mantener la altura de la capa de soporte independiente"

#, boost-format
msgid "%1% infill pattern doesn't support 100%% density."
msgstr "El patrón de relleno %1% no soporta el 100%% de densidad."

msgid ""
"Switch to rectilinear pattern?\n"
"Yes - switch to rectilinear pattern automaticlly\n"
"No  - reset density to default non 100% value automaticlly"
msgstr ""
"¿Cambiar a patrón rectilíneo?\n"
"Sí - cambiar a patrón rectilíneo automaticamente\n"
"No - reiniciar a valor de densidad no 100% por defecto automáticamente"

msgid ""
"While printing by Object, the extruder may collide skirt.\n"
"Thus, reset the skirt layer to 1 to avoid that."
msgstr ""
"Mientras se imprime por objeto, el extrusor puede chocar contra la falda.\n"
"En ese caso, reinicie la capa de falda a 1 para evitarlo."

msgid "Auto bed leveling"
msgstr "Nivelación de cama automática"

msgid "Heatbed preheating"
msgstr "Precalentamiento de la cama caliente"

msgid "Sweeping XY mech mode"
msgstr "Barrido en XY modo mecánico"

msgid "Changing filament"
msgstr "Cambiando el filamento"

msgid "M400 pause"
msgstr "Pausa M400"

msgid "Paused due to filament runout"
msgstr "Pausa por agotamiento del filamento"

msgid "Heating hotend"
msgstr "Calentando boquilla"

msgid "Calibrating extrusion"
msgstr "Calibrando la extrusión"

msgid "Scanning bed surface"
msgstr "Escaneando la superficie de la cama"

msgid "Inspecting first layer"
msgstr "Inspeccionando la primera capa"

msgid "Identifying build plate type"
msgstr "Identificando el tipo de bandeja de impresión"

msgid "Calibrating Micro Lidar"
msgstr "Calibrando el Micro Lidar"

msgid "Homing toolhead"
msgstr "Homing del Cabezal"

msgid "Cleaning nozzle tip"
msgstr "Limpiando la boquilla"

msgid "Checking extruder temperature"
msgstr "Comprobando la temperatura del extrusor"

msgid "Printing was paused by the user"
msgstr "El usuario ha interrumpido la impresión"

msgid "Pause of front cover falling"
msgstr "Pausa al caer la cubierta frontal"

msgid "Calibrating the micro lida"
msgstr "Calibrando el micro lidar"

msgid "Calibrating extrusion flow"
msgstr "Calibrando el caudal de extrusión"

msgid "Paused due to nozzle temperature malfunction"
msgstr ""
"Pausado debido a un mal funcionamiento de la temperatura de la boquilla"

msgid "Paused due to heat bed temperature malfunction"
msgstr ""
"Se ha interrumpido debido a un mal funcionamiento de la temperatura de la "
"cama caliente"

msgid "MC"
msgstr "MC"

msgid "MainBoard"
msgstr "Placa Base"

msgid "TH"
msgstr "TH"

msgid "XCam"
msgstr "XCam"

msgid "Unknown"
msgstr "Desconocido"

msgid "Fatal"
msgstr "Fatal"

msgid "Serious"
msgstr "En serio"

msgid "Common"
msgstr "Común"

msgid "Update successful."
msgstr "Actualización exitosa."

msgid "Downloading failed."
msgstr "La descarga ha fallado."

msgid "Verification failed."
msgstr "Verificación fallida."

msgid "Update failed."
msgstr "Actualización fallida."

msgid "Failed to start printing job"
msgstr "Fallo iniciando el trabajo de impresión"

msgid "Invalid nozzle diameter"
msgstr "Diámetro de boquilla incorrecto"

msgid "Calibration error"
msgstr "Error de calibración"

msgid "TPU is not supported by AMS."
msgstr "TPU no soportado por el AMS."

msgid "Bambu PET-CF/PA6-CF is not supported by AMS."
msgstr "Bambu PET-CF/PA6-CF no soportado por el AMS."

msgid ""
"Damp PVA will become flexible and get stuck inside AMS,please take care to "
"dry it before use."
msgstr ""
"Damp PVA se hará más flexible y se atascará dentro del AMS, por favor, tenga "
"cuidado de secarlo antes de usar."

msgid ""
"CF/GF filaments are hard and brittle, It's easy to break or get stuck in "
"AMS, please use with caution."
msgstr ""
"Los filamentos CF/GF son duros y quebradizos. Es fácil romperlos o crear "
"atascos en el AMS, por favor úselos con precaución."

msgid "default"
msgstr "por defecto"

msgid "parameter name"
msgstr "nombre del parámetro"

msgid "N/A"
msgstr "N/A"

#, c-format, boost-format
msgid "%s can't be percentage"
msgstr "%s no puede ser un porcentaje"

#, c-format, boost-format
msgid "Value %s is out of range, continue?"
msgstr "El valor %s está fuera de rango, ¿continuar?"

msgid "Parameter validation"
msgstr "Validación de parámetros"

msgid "Value is out of range."
msgstr "El valor está fuera de rango."

#, c-format, boost-format
msgid ""
"Is it %s%% or %s %s?\n"
"YES for %s%%, \n"
"NO for %s %s."
msgstr ""
"¿Es %s%% o %s %s?\n"
"SÍ para %s%%, \n"
"NO para %s %s."

#, boost-format
msgid "Invalid format. Expected vector format: \"%1%\""
msgstr "Formato inválido. Formato de vector esperado: \"%1%\""

msgid "Layer Height"
msgstr "Altura de la capa"

msgid "Line Width"
msgstr "Ancho de extrusión"

msgid "Fan Speed"
msgstr "Velocidad del ventilador"

msgid "Temperature"
msgstr "Temperatura"

msgid "Flow"
msgstr "Flujo"

msgid "Tool"
msgstr "Herramienta"

msgid "Layer Time"
msgstr "Tiempo de capa"

msgid "Layer Time (log)"
msgstr "Tiempo de capa (log)"

msgid "Height: "
msgstr "Altura: "

msgid "Width: "
msgstr "Anchura: "

msgid "Speed: "
msgstr "Velocidad: "

msgid "Flow: "
msgstr "Flujo: "

msgid "Layer Time: "
msgstr "Tiempo de Capa: "

msgid "Fan: "
msgstr "Velocidad del Ventilador: "

msgid "Temperature: "
msgstr "Temperatura: "

msgid "Loading G-codes"
msgstr "Carga de códigos G"

msgid "Generating geometry vertex data"
msgstr "Generación de datos de vértices de la geometría"

msgid "Generating geometry index data"
msgstr "Generación de datos de índices geométricos"

msgid "Statistics of All Plates"
msgstr "Estadísticas de todas las Bandejas"

msgid "Display"
msgstr "Pantalla"

msgid "Flushed"
msgstr "Descargado"

msgid "Total"
msgstr "Total"

msgid "Total Time Estimation"
msgstr "Tiempo Total Estimado"

msgid "Total time"
msgstr "Tiempo total"

msgid "up to"
msgstr "hasta"

msgid "above"
msgstr "sobre"

msgid "from"
msgstr "desde"

msgid "Color Scheme"
msgstr "Esquema de colores"

msgid "Time"
msgstr "Tiempo"

msgid "Percent"
msgstr "Porcentaje"

msgid "Layer Height (mm)"
msgstr "Altura de la capa (mm)"

msgid "Line Width (mm)"
msgstr "Ancho de extrusión (mm)"

msgid "Speed (mm/s)"
msgstr "Velocidad (mm/s)"

msgid "Fan Speed (%)"
msgstr "Velocidad Ventilador (%)"

msgid "Temperature (°C)"
msgstr "Temperatura (°C)"

msgid "Volumetric flow rate (mm³/s)"
msgstr "Tasa de caudal volumétrico (mm³/seg)"

msgid "Used filament"
msgstr "Filamento usado"

msgid "Travel"
msgstr "Recorrido"

msgid "Seams"
msgstr "Costuras"

msgid "Retract"
msgstr "Plegar"

msgid "Unretract"
msgstr "Desplegar"

msgid "Filament Changes"
msgstr "Cambios de filamento"

msgid "Wipe"
msgstr "Limpiar"

msgid "Options"
msgstr "Opciones"

msgid "travel"
msgstr "recorrido"

msgid "Extruder"
msgstr "Extrusor"

msgid "Filament change times"
msgstr "Tiempos de cambio de filamento"

msgid "Cost"
msgstr "Coste"

msgid "Color change"
msgstr "Cambio de color"

msgid "Print"
msgstr "Imprimir"

msgid "Pause"
msgstr "Pausa"

msgid "Printer"
msgstr "Impresora"

msgid "Print settings"
msgstr "Configuración de impresión"

msgid "Total Estimation"
msgstr "Estimación total"

msgid "Time Estimation"
msgstr "Estimación de Tiempo"

msgid "Normal mode"
msgstr "Modo normal"

msgid "Prepare time"
msgstr "Planificar tiempo"

msgid "Model printing time"
msgstr "Tiempo de impresión del modelo"

msgid "Switch to silent mode"
msgstr "Cambiar al modo silencioso"

msgid "Switch to normal mode"
msgstr "Cambiar al modo normal"

msgid "Variable layer height"
msgstr "Altura de capa variable"

msgid "Adaptive"
msgstr "Adaptativo"

msgid "Quality / Speed"
msgstr "Calidad / Velocidad"

msgid "Smooth"
msgstr "Suave"

msgid "Radius"
msgstr "Radio"

msgid "Keep min"
msgstr "Mantener el mínimo"

msgid "Left mouse button:"
msgstr "Botón izquierdo del ratón:"

msgid "Add detail"
msgstr "Añadir detalle"

msgid "Right mouse button:"
msgstr "Botón derecho del ratón:"

msgid "Remove detail"
msgstr "Borrar detalle"

msgid "Shift + Left mouse button:"
msgstr "Shift + botón izquierdo del ratón:"

msgid "Reset to base"
msgstr "Volver a la base"

msgid "Shift + Right mouse button:"
msgstr "Shift + Botón derecho del ratón:"

msgid "Smoothing"
msgstr "Suavidad"

msgid "Mouse wheel:"
msgstr "Rueda del ratón:"

msgid "Increase/decrease edit area"
msgstr "Incrementar/decrementar el área de edición"

msgid "Sequence"
msgstr "Secuencia"

msgid "Mirror Object"
msgstr "Espejar Objeto"

msgid "Tool Move"
msgstr "Herramienta Mover"

msgid "Tool Rotate"
msgstr "Herramienta Rotar"

msgid "Move Object"
msgstr "Mover Objeto"

msgid "Auto Orientation options"
msgstr "Opciones de orientación automática"

msgid "Enable rotation"
msgstr "Activar la rotación"

msgid "Optimize support interface area"
msgstr "Optimizar el área de la interfaz de soporte"

msgid "Orient"
msgstr "Orientar"

msgid "Arrange options"
msgstr "Opciones de Organización"

msgid "Spacing"
msgstr "Separación"

msgid "Auto rotate for arrangement"
msgstr "Rotación automática para el posicionamiento"

msgid "Allow multiple materials on same plate"
msgstr "Permitir varios materiales en la misma bandeja"

msgid "Avoid extrusion calibration region"
msgstr "Evitar la zona de calibración del extrusor"

msgid "Add"
msgstr "Añadir"

msgid "Add plate"
msgstr "Añadir bandeja"

msgid "Auto orient"
msgstr "Orientar automáticamente"

msgid "Arrange all objects"
msgstr "Ordenar todos los objetos"

msgid "Arrange objects on selected plates"
msgstr "Colocar los objetos en las bandejas seleccionadas"

msgid "Split to objects"
msgstr "Partir en varias piezas"

msgid "Split to parts"
msgstr "Separar en piezas"

msgid "Assembly View"
msgstr "Vista de conjunto"

msgid "Select Plate"
msgstr "Seleccione la Bandeja"

msgid "Assembly Return"
msgstr "Volver a agrupar"

msgid "return"
msgstr "volver"

msgid "Paint Toolbar"
msgstr "Barra de herramientas de pintura"

msgid "Explosion Ratio"
msgstr "Ratio de Explosión"

msgid "Section View"
msgstr "Vista de Sección"

msgid "Assemble Control"
msgstr "Control de Ensamblado"

msgid "Total Volume:"
msgstr "Volumen total:"

msgid "Assembly Info"
msgstr "Información sobre el montaje"

msgid "Volume:"
msgstr "Volumen:"

msgid "Size:"
msgstr "Tamaño:"

#, c-format, boost-format
msgid ""
"Conflicts of gcode paths have been found at layer %d, z = %.2lf mm. Please "
"separate the conflicted objects farther (%s <-> %s)."
msgstr ""
"Se han encontrado conflictos de rutas G-Code en la capa %d, z = %.2lf mm. "
"Por favor, separe más los objetos en conflicto (%s <-> %s)."

msgid "An object is layed over the boundary of plate."
msgstr "Un objeto está sobre el límite de la bandeja."

msgid "A G-code path goes beyond the max print height."
msgstr "Una ruta de G-Code va más allá de la altura máxima de impresión."

msgid "A G-code path goes beyond the boundary of plate."
msgstr "Una ruta de G-Code va más allá del límite de la bandeja."

msgid "Only the object being edit is visible."
msgstr "Sólo es visible el objeto que se está editando."

msgid ""
"An object is laid over the boundary of plate or exceeds the height limit.\n"
"Please solve the problem by moving it totally on or off the plate, and "
"confirming that the height is within the build volume."
msgstr ""
"Un objeto está colocado en el límite de la bandeja o excede el límite de "
"altura.\n"
"Por favor solucione el problema moviéndolo totalmente fuera o dentro de la "
"bandeja, y confirme que la altura está entre el volumen de construcción."

msgid "Calibration step selection"
msgstr "Seleccionar paso de calibración"

msgid "Micro lidar calibration"
msgstr "Calibración Micro lidar"

msgid "Bed leveling"
msgstr "Nivelación de la cama"

msgid "Resonance frequency identification"
msgstr "Identificación de frecuencia de resonancia"

msgid "Calibration program"
msgstr "Programa de calibración"

msgid ""
"The calibration program detects the status of your device automatically to "
"minimize deviation.\n"
"It keeps the device performing optimally."
msgstr ""
"El programa de calibración detecta el estado de su dispositivo "
"automáticamente para minimizar la desviación.\n"
"Mantiene el dispositivo con un rendimiento óptimo."

msgid "Calibration Flow"
msgstr "Calibración del Caudal"

msgid "Start Calibration"
msgstr "Iniciar Calibración"

msgid "Completed"
msgstr "Completado"

msgid "Calibrating"
msgstr "Calibrando"

msgid "Auto-record Monitoring"
msgstr "Monitorización de Auto-Grabado"

msgid "Go Live"
msgstr "Ir A En Vivo"

msgid "Resolution"
msgstr "Resolución"

msgid "Show \"Live Video\" guide page."
msgstr "Mostrar guía de \"Video En vivo\"."

msgid "720p"
msgstr "720p"

msgid "1080p"
msgstr "1080p"

msgid "ConnectPrinter(LAN)"
msgstr "Conectar Impresora (LAN)"

msgid "Please input the printer access code:"
msgstr "Por favor, introduzca el código de acceso a la impresora:"

msgid ""
"You can find it in \"Settings > Network > Connection code\"\n"
"on the printer, as shown in the figure:"
msgstr ""
"Puede encontrarse en \"Configuración > Red > Código de conexión\"\n"
"en la impresora, como se muestra en la figura:"

msgid "Invalid input."
msgstr "Introducción inválida."

msgid "New Window"
msgstr "Nueva Ventana"

msgid "Open a new window"
msgstr "Abrir nueva ventana"

msgid "Application is closing"
msgstr "La aplicación se está cerrando"

msgid "Closing Application while some presets are modified."
msgstr "Cerrando la aplicación mientras se modifican algunos preajustes."

msgid "Logging"
msgstr "Registrando"

msgid "Prepare"
msgstr "Preparar"

msgid "Preview"
msgstr "Previsualización"

msgid "Device"
msgstr "Dispositivo"

msgid "Project"
msgstr "Proyecto"

msgid "Yes"
msgstr "Sí"

msgid "No"
msgstr "No"

msgid "will be closed before creating a new model. Do you want to continue?"
msgstr "se cerrará antes de crear un nuevo modelo. ¿Quiere continuar?"

msgid "Upload"
msgstr "Cargar"

msgid "Slice plate"
msgstr "Laminar bandeja"

msgid "Print plate"
msgstr "Imprimir bandeja de impresión"

msgid "Slice all"
msgstr "Laminar todo"

msgid "Export G-code file"
msgstr "Exportar archivo G-code"

msgid "Send"
msgstr "Enviar"

msgid "Export plate sliced file"
msgstr "Explorar archivo de laminado de bandeja de impresión"

msgid "Export all sliced file"
msgstr "Exportar todos los archivos de laminado"

msgid "Print all"
msgstr "Imprimir todo"

msgid "Send all"
msgstr "Mandar todo"

msgid "Keyboard Shortcuts"
msgstr "Atajos de teclado"

msgid "Show the list of the keyboard shortcuts"
msgstr "Mostrar la lista de los atajos de teclado"

msgid "Setup Wizard"
msgstr "Asistente de configuración"

msgid "Show Configuration Folder"
msgstr "Mostrar Carpeta de Configuración"

msgid "Show Tip of the Day"
msgstr "Mostrar Consejo Diario"

msgid "Check for Update"
msgstr "Comprobar Actualizaciones"

msgid "Open Network Test"
msgstr "Abrir Test de Red"

#, c-format, boost-format
msgid "&About %s"
msgstr "&Acerca de %s"

msgid "Upload Models"
msgstr "Cargar Modelos"

msgid "Download Models"
msgstr "Descargar Modelos"

msgid "Default View"
msgstr "Vista por Defecto"

#. TRN To be shown in the main menu View->Top
msgid "Top"
msgstr "Superior"

msgid "Top View"
msgstr "Vista superior"

#. TRN To be shown in the main menu View->Bottom
msgid "Bottom"
msgstr "Inferior"

msgid "Bottom View"
msgstr "Vista inferior"

msgid "Front"
msgstr "Frontal"

msgid "Front View"
msgstr "Vista frontal"

msgid "Rear"
msgstr "Trasera"

msgid "Rear View"
msgstr "Vista trasera"

msgid "Left"
msgstr "Izquierda"

msgid "Left View"
msgstr "Vista izquierda"

msgid "Right"
msgstr "Derecha"

msgid "Right View"
msgstr "Vista derecha"

msgid "Start a new window"
msgstr "Abrir nueva ventana"

msgid "New Project"
msgstr "Nuevo proyecto"

msgid "Start a new project"
msgstr "Empezar un nuevo proyecto"

msgid "Open a project file"
msgstr "Abrir un archivo de proyecto"

msgid "Recent projects"
msgstr "Proyectos recientes"

msgid "Save Project"
msgstr "Guardar proyecto"

msgid "Save current project to file"
msgstr "Guardar el proyecto actual en un archivo"

msgid "Save Project as"
msgstr "Guardar proyecto como"

msgid "Shift+"
msgstr "Shift+"

msgid "Save current project as"
msgstr "Guardar el proyecto actual como"

msgid "Import 3MF/STL/STEP/SVG/OBJ/AMF"
msgstr "Importar 3MF/STL/STEP/SVG/OBJ/AMF"

msgid "Load a model"
msgstr "Cargar un modelo"

msgid "Import Configs"
msgstr "Importar configuraciones"

msgid "Load configs"
msgstr "Cargar configuraciones"

msgid "Import"
msgstr "Importar"

msgid "Export all objects as STL"
msgstr "Exportar todos los objetos como STL"

msgid "Export Generic 3MF"
msgstr "Exportar 3MF genérico"

msgid "Export 3mf file without using some 3mf-extensions"
msgstr "Exporte el archivo 3mf sin usar algunas de las extensiones"

msgid "Export current sliced file"
msgstr "Exportar archivo de laminado actual"

msgid "Export all plate sliced file"
msgstr "Exportar todos los archivos de laminado de bandeja"

msgid "Export G-code"
msgstr "Exportar G-Code"

msgid "Export current plate as G-code"
msgstr "Exportar bandeja actual cómo G-code"

msgid "Export &Configs"
msgstr "Exportar &Configuraciones"

msgid "Export current configuration to files"
msgstr "Exportar configuración actual a archivos"

msgid "Export"
msgstr "Exportar"

msgid "Quit"
msgstr "Quitar"

msgid "Undo"
msgstr "Deshacer"

msgid "Redo"
msgstr "Rehacer"

msgid "Cut selection to clipboard"
msgstr "Cortar la selección al portapapeles"

msgid "Copy"
msgstr "Copiar"

msgid "Copy selection to clipboard"
msgstr "Copiar selección al portapapeles"

msgid "Paste"
msgstr "Pegar"

msgid "Paste clipboard"
msgstr "Pegar portapapeles"

msgid "Delete selected"
msgstr "Eliminar selección"

msgid "Deletes the current selection"
msgstr "Borrar la selección actual"

msgid "Delete all"
msgstr "Eliminar todo"

msgid "Deletes all objects"
msgstr "Borra todos los objetos"

msgid "Clone selected"
msgstr "Clon seleccionado"

msgid "Clone copies of selections"
msgstr "Clonar copias de selecciones"

msgid "Select all"
msgstr "Seleccionar Todo"

msgid "Selects all objects"
msgstr "Seleccionar todos los objetos"

msgid "Deselect all"
msgstr "Deseleccionar todo"

msgid "Deselects all objects"
msgstr "Deseleccionar todos los objetos"

msgid "Use Perspective View"
msgstr "Utilizar Vista en Perspectiva"

msgid "Use Orthogonal View"
msgstr "Utilizar Vista Octogonal"

msgid "Show &Labels"
msgstr "Mostrar &Etiquetas"

msgid "Show object labels in 3D scene"
msgstr "Mostrar etiquetas en escena 3D"

msgid "Show &Overhang"
msgstr "Show &Overhang"

msgid "Show object overhang highlight in 3D scene"
msgstr "Show object overhang highlight in 3D scene"

msgid "Preferences"
msgstr "Preferencias"

msgid "View"
msgstr "Vista"

msgid "Help"
msgstr "Ayuda"

msgid "Temperature Calibration"
msgstr "Calibración de temperatura"

msgid "Pass 1"
msgstr "Paso 1"

msgid "Flow rate test - Pass 1"
msgstr "Test de caudal - Paso 1"

msgid "Pass 2"
msgstr "Paso 2"

msgid "Flow rate test - Pass 2"
msgstr "Test de Caudal - Paso 2"

msgid "Flow rate"
msgstr "Test de caudal"

msgid "Pressure advance"
msgstr "Avance de presión Lineal"

msgid "Retraction test"
msgstr "Test de retracción"

msgid "Orca Tolerance Test"
msgstr "Test de Tolerancia Orca"

msgid "Max flowrate"
msgstr "Máximo caudal"

msgid "VFA"
msgstr "VFA"

msgid "More..."
msgstr "Más..."

msgid "Tutorial"
msgstr "Tutorial"

msgid "Calibration help"
msgstr "Ayuda de calibración"

msgid "More calibrations"
msgstr "Más calibraciones"

msgid "&Open G-code"
msgstr "Abrir G-Code (&O)"

msgid "Open a G-code file"
msgstr "Abrir un archivo G-Code"

msgid "Re&load from Disk"
msgstr "Re&cargar desde el Disco"

msgid "Reload the plater from disk"
msgstr "Cargar la base del disco"

msgid "Export &Toolpaths as OBJ"
msgstr "Exportar &Movimientos como OBJ"

msgid "Export toolpaths as OBJ"
msgstr "Exportar trayectorias de herramientas como OBJ"

msgid "Open &Studio"
msgstr "Abrir $Studio"

msgid "Open Studio"
msgstr "Abrir Studio"

msgid "&Quit"
msgstr "Salir (&Q)"

#, c-format, boost-format
msgid "Quit %s"
msgstr "Salir %s"

msgid "&File"
msgstr "&Archivo"

msgid "&View"
msgstr "&Ver"

msgid "&Help"
msgstr "Ayuda (&H)"

#, c-format, boost-format
msgid "A file exists with the same name: %s, do you want to override it."
msgstr "Existe un archivo con el mismo nombre: %s, ¿desea sobreescribirlo?."

#, c-format, boost-format
msgid "A config exists with the same name: %s, do you want to override it."
msgstr ""
"Existe unaconfiguración con el mismo nombre: %s, ¿desea sobreescribirla?."

msgid "Overwrite file"
msgstr "Sobrescribir archivo"

msgid "Yes to All"
msgstr "Sí a todo"

msgid "No to All"
msgstr "No a todo"

msgid "Choose a directory"
msgstr "Elegir un directorio"

#, c-format, boost-format
msgid "There is %d config exported. (Only non-system configs)"
msgid_plural "There are %d configs exported. (Only non-system configs)"
msgstr[0] ""
"Hay %d configuración exportada. (solo configuraciones que no sean del "
"sistema)"
msgstr[1] ""
"Hay %d configuraciones exportadas. (solo configuraciones que no sean del "
"sistema)"

msgid "Export result"
msgstr "Exportar resultado"

msgid "Select profile to load:"
msgstr "Seleccionar perfil a cargar:"

#, c-format, boost-format
msgid "There is %d config imported. (Only non-system and compatible configs)"
msgid_plural ""
"There are %d configs imported. (Only non-system and compatible configs)"
msgstr[0] ""
"Hay %d configuración exportada. (solo configuraciones que no sean del "
"sistema y compatibles)"
msgstr[1] ""
"Hay %d configuraciones importadas. (Solo las configuraciones compatibles y "
"no-del-sistema)"

msgid "Import result"
msgstr "Importar resultado"

msgid "File is missing"
msgstr "Falta el archivo"

msgid "The project is no longer available."
msgstr "El proyecto ya no está disponible."

msgid "Filament Settings"
msgstr "Configuración de Filamento"

msgid ""
"Do you want to synchronize your personal data from Bambu Cloud? \n"
"It contains the following information:\n"
"1. The Process presets\n"
"2. The Filament presets\n"
"3. The Printer presets"
msgstr ""
"¿Quieres sincronizar tus datos personales desde la Bambú Cloud? \n"
"Esta contiene la siguiente información:\n"
"1. Los Preajustes de Proceso\n"
"2. Los Preajustes de Filamento3. Los preajustes de la Impressora"

msgid "Synchronization"
msgstr "Sincronización"

msgid "Initialize failed (No Device)!"
msgstr "¡Inicialización fallida (No hay dispositivo)!"

msgid "Initialize failed (Device connection not ready)!"
msgstr "Initialization failed (Device connection not ready)!"

msgid "Initialize failed (No Camera Device)!"
msgstr "¡Inicialización fallida (No hay Cámara)!"

msgid "Printer is busy downloading, Please wait for the downloading to finish."
msgstr ""
"La impresora está ocupada descargando. Por favor, espere a que finalice."

msgid "Loading..."
msgstr "Cargando..."

msgid "Initialize failed (Not supported on the current printer version)!"
msgstr ""
"Fallo inicializando (No soportado en la actual versión de la impresora)!"

msgid "Initialize failed (Not accessible in LAN-only mode)!"
msgstr "Inicialización fallida (No accesible en el modo solo Red Local)"

msgid "Initialize failed (Missing LAN ip of printer)!"
msgstr "Inicialización fallida (Perdida la IP de red de la impresora)"

msgid "Initializing..."
msgstr "Iniciando..."

#, c-format, boost-format
msgid "Initialize failed (%s)!"
msgstr "¡Fallo al inicializar (%s)!"

msgid "Network unreachable"
msgstr "Red inalcanzable"

#, c-format, boost-format
msgid "Stopped [%d]!"
msgstr "Parado [%d]"

msgid "Stopped."
msgstr "Detenido."

msgid "LAN Connection Failed (Failed to start liveview)"
msgstr "Fallo de Conexión de Red Local (Fallo al iniciar vista en vivo)"

msgid ""
"Virtual Camera Tools is required for this task!\n"
"Do you want to install them?"
msgstr ""
"Virtual Camera Tools es necesario para esta tarea.\n"
"¿Desea instalarlas?"

msgid "Downloading Virtual Camera Tools"
msgstr "Descargando Herramientas de Cámara Virtual"

msgid ""
"Another virtual camera is running.\n"
"Bambu Studio supports only a single virtual camera.\n"
"Do you want to stop this virtual camera?"
msgstr ""
"Hay otra cámara virtual en funcionamiento.\n"
"Bambu Studio solo admite una cámara virtual.\n"
"¿Quieres detener esta cámara virtual?"

#, c-format, boost-format
msgid "Virtual camera initialize failed (%s)!"
msgstr "Inicialización de cámara virtual (%s)"

msgid "Information"
msgstr "Información"

msgid "Playing..."
msgstr "Reproduciendo..."

#, c-format, boost-format
msgid "Load failed [%d]!"
msgstr "¡La carga ha fallado [%d]!"

msgid "Year"
msgstr "Año"

msgid "Month"
msgstr "Mes"

msgid "All Files"
msgstr "Todos los Archivos"

msgid "Group files by year, recent first."
msgstr "Agrupar archivos por año, primero los recientes."

msgid "Group files by month, recent first."
msgstr "Agrupar archivos por mes, primero los recientes."

msgid "Show all files, recent first."
msgstr "Mostrar todos los archivos, primero los recientes."

msgid "Timelapse"
msgstr "Intervalo"

msgid "Switch to timelapse files."
msgstr "Cambiar a archivos de timelapse."

msgid "Video"
msgstr "Video"

msgid "Switch to video files."
msgstr "Cambiar a archivos de video."

msgid "Switch to 3mf model files."
msgstr "Switch to 3mf model files."

msgid "Delete selected files from printer."
msgstr "Borrar archivos seleccionados desde la impresora."

msgid "Download"
msgstr "Descargar"

msgid "Download selected files from printer."
msgstr "Descargar achivos seleccionados desde la impresora."

msgid "Select"
msgstr "Seleccionar"

msgid "Batch manage files."
msgstr "Arhivos de proceso por lotes."

msgid "No printers."
msgstr "No hay impresoras."

#, c-format, boost-format
msgid "Connect failed [%d]!"
msgstr "Error de conexión [%d]!"

msgid "Loading file list..."
msgstr "Cargando lista de archivos..."

#, c-format, boost-format
msgid "No files [%d]"
msgstr "No files [%d]"

#, c-format, boost-format
msgid "Load failed [%d]"
msgstr "Load failed [%d]"

#, c-format, boost-format
msgid "You are going to delete %u file from printer. Are you sure to continue?"
msgid_plural ""
"You are going to delete %u files from printer. Are you sure to continue?"
msgstr[0] "Vas a borrar el archivo %u de la impresora. ¿Estás seguro?"
msgstr[1] "Vas a borrar los archivos %u de la impresora. ¿Estás seguro?"

msgid "Delete files"
msgstr "Borrar archivos"

#, c-format, boost-format
msgid "Do you want to delete the file '%s' from printer?"
msgstr "Do you want to delete the file '%s' from printer?"

msgid "Delete file"
msgstr "Delete file"

msgid "Fetching model infomations ..."
msgstr "Fetching model information..."

msgid "Failed to fetching model infomations from printer."
msgstr "Failed to fetch model infomation from printer."

msgid "Failed to parse model infomations."
msgstr "Fallo al analizar la información de modelado."

msgid ""
"The .gcode.3mf file contains no G-code data.Please slice it whthBambu Studio "
"and export a new .gcode.3mf file."
msgstr ""
"El archivo .gcode. 3mf no contiene datos de G-Code. Por favor, lamine con "
"OrcaSlicer y exporte un nuevo archivo .gcode.3mf."

#, c-format, boost-format
msgid "File '%s' was lost! Please download it again."
msgstr "¡El archivo '%s' se perdió!\" Por favor, vuelva a descargárselo."

msgid "Download waiting..."
msgstr "Descarga esperando..."

msgid "Play"
msgstr "Reproducir"

msgid "Open Folder"
msgstr "Abrir Carpeta"

msgid "Download finished"
msgstr "Descarga finalizada"

#, c-format, boost-format
msgid "Downloading %d%%..."
msgstr "Descargando %d%%..."

msgid "Not supported on the current printer version."
msgstr "No soportado en la actual versión de la impresora."

msgid "Storage unavailable, insert SD card."
msgstr "Almacenamiento no disponible, inserte la tarjeta SD."

msgid "Speed:"
msgstr "Velocidad:"

msgid "Deadzone:"
msgstr "Punto muerto:"

msgid "Options:"
msgstr "Opciones:"

msgid "Zoom"
msgstr "Zoom"

msgid "Translation/Zoom"
msgstr "Conversión/Zoom"

msgid "3Dconnexion settings"
msgstr "Ajustes de conexión 3D"

msgid "Swap Y/Z axes"
msgstr "Intercambiar los ejes Y/Z"

msgid "Invert X axis"
msgstr "Invertir eje X"

msgid "Invert Y axis"
msgstr "Invertir eje Y"

msgid "Invert Z axis"
msgstr "Invertir eje Z"

msgid "Invert Yaw axis"
msgstr "Invertir eje de Guiñada"

msgid "Invert Pitch axis"
msgstr "Invertir eje de Cabeceo"

msgid "Invert Roll axis"
msgstr "Invertir eje de Balanceo"

msgid "Printing Progress"
msgstr "Progreso de impresión"

msgid "Resume"
msgstr "Reanudar"

msgid "Stop"
msgstr "Detener"

msgid "0"
msgstr "0"

msgid "Layer: N/A"
msgstr "Capa: N/A"

msgid "Immediately score"
msgstr "Immediately score"

msgid "Clear"
msgstr "Vaciar"

msgid "Camera"
msgstr "Cámara"

msgid "SD Card"
msgstr "Tarjeta SD"

msgid "Camera Setting"
msgstr "Ajuste de Cámara"

msgid "Control"
msgstr "Control"

msgid "Print Options"
msgstr "Opciones de Impresora"

msgid "100%"
msgstr "100%"

msgid "Lamp"
msgstr "Luz"

msgid "Aux"
msgstr "Aux"

msgid "Cham"
msgstr "Costura"

msgid "Bed"
msgstr "Cama"

msgid "Unload"
msgstr "Descarga"

msgid "Debug Info"
msgstr "Información de Depuración"

msgid "No SD Card"
msgstr "Sin tarjeta SD"

msgid "SD Card Abnormal"
msgstr "Tarjeta SD Anormal"

msgid "Cancel print"
msgstr "Cancelar Impresión"

msgid "Are you sure you want to cancel this print?"
msgstr "¿Está seguro que desea cancelar esta impresión?"

msgid "Done"
msgstr "Hecho"

msgid "Downloading..."
msgstr "Descargando…"

msgid "Cloud Slicing..."
msgstr "Laminado en la Nube..."

#, c-format, boost-format
msgid "In Cloud Slicing Queue, there are %s tasks ahead."
msgstr "Hay %s tareas por delante, en la Cola de Laminado en la Nube."

#, c-format, boost-format
msgid "Layer: %s"
msgstr "Capa: %s"

msgid "Please give a score for your favorite Bambu Market model."
msgstr "Please give a score for your favorite Bambu Market model."

msgid "Score"
msgstr "Score"

#, c-format, boost-format
msgid "Layer: %d/%d"
msgstr "Capa:  %d/%d"

msgid "Please heat the nozzle to above 170 degree before loading filament."
msgstr "Caliente la boquilla a más de 170 grados antes de cargar el filamento."

msgid "Still unload"
msgstr "Aún descargado"

msgid "Still load"
msgstr "Aún cargado"

msgid "Please select an AMS slot before calibration"
msgstr "Seleccione una ranura AMS antes de la calibración"

msgid ""
"Cannot read filament info: the filament is loaded to the tool head,please "
"unload the filament and try again."
msgstr ""
"No se puede leer la información del filamento: el filamento está cargado en "
"el cabezal de la herramienta, por favor, descargue el filamento y vuelva a "
"intentarlo."

msgid "This only takes effect during printing"
msgstr "Esto solo tendrá efecto durante la impresión"

msgid "Silent"
msgstr "Silencio"

msgid "Standard"
msgstr "Estándar"

msgid "Sport"
msgstr "Deportivo"

msgid "Ludicrous"
msgstr "Lúdico"

msgid "Can't start this without SD card."
msgstr "No puede iniciarse sin una tarjeta SD."

msgid "Status"
msgstr "Estado"

msgid "Update"
msgstr "Actualizar"

msgid "HMS"
msgstr "HMS"

msgid "Don't show again"
msgstr "No mostrar de nuevo"

#, c-format, boost-format
msgid "%s error"
msgstr "%s error"

#, c-format, boost-format
msgid "%s has encountered an error"
msgstr "%s ha ocurrido un error"

#, c-format, boost-format
msgid "%s warning"
msgstr "%s aviso"

#, c-format, boost-format
msgid "%s has a warning"
msgstr "%s tiene un aviso"

#, c-format, boost-format
msgid "%s info"
msgstr "%s info"

#, c-format, boost-format
msgid "%s information"
msgstr "%s información"

msgid "Skip"
msgstr "Saltar"

msgid "3D Mouse disconnected."
msgstr "Ratón 3D desconectado."

msgid "Configuration can update now."
msgstr "La configuración puede actualizarse ahora."

msgid "Detail."
msgstr "Detalle."

msgid "Integration was successful."
msgstr "La integración fue un éxito."

msgid "Integration failed."
msgstr "La integración ha fallado."

msgid "Undo integration was successful."
msgstr "La operación de deshacer se ha realizado con éxito."

msgid "New network plug-in available."
msgstr "Nuevo complemento de red disponible."

msgid "Details"
msgstr "Detalles"

msgid "Undo integration failed."
msgstr "La operación de deshacer ha fallado."

msgid "Exporting."
msgstr "Exportando."

msgid "Software has New version."
msgstr "El software tiene una nueva versión."

msgid "Goto download page."
msgstr "Ir a la página de descargas."

msgid "Open Folder."
msgstr "Abrir Carpeta."

msgid "Safely remove hardware."
msgstr "Quitar hardware con seguridad."

#, c-format, boost-format
msgid "%1$d Object has custom supports."
msgid_plural "%1$d Objects have custom supports."
msgstr[0] "%1$d El objeto tiene soportes personalizados."
msgstr[1] "%1$d Los objetos tienen soportes personalizados."

#, c-format, boost-format
msgid "%1$d Object has color painting."
msgid_plural "%1$d Objects have color painting."
msgstr[0] "%1$d El objeto tiene pintura de color."
msgstr[1] "%1$d Los objetos tienen pintura de color."

#, c-format, boost-format
msgid "%1$d object was loaded as a part of cut object."
msgid_plural "%1$d objects were loaded as parts of cut object"
msgstr[0] "%1$d El objeto se ha cargado como parte del objeto de corte."
msgstr[1] "%1$d Los objetos se han cargado como partes del objeto de corte"

msgid "ERROR"
msgstr "ERROR"

msgid "CANCELED"
msgstr "CANCELADO"

msgid "COMPLETED"
msgstr "COMPLETADO"

msgid "Cancel upload"
msgstr "Carga cancelada"

msgid "Slice ok."
msgstr "Laminado correcto."

msgid "Jump to"
msgstr "Ir a"

msgid "Error:"
msgstr "Error:"

msgid "Warning:"
msgstr "Advertencia:"

msgid "Export successfully."
msgstr "Exportación exitosa."

msgid "Serious warning:"
msgstr "Seria advertencia:"

msgid " (Repair)"
msgstr " (Reparación)"

msgid " Click here to install it."
msgstr " Presiona aquí para instalarlo."

msgid "WARNING:"
msgstr "AVISO:"

msgid "Your model needs support ! Please make support material enable."
msgstr ""
"¡Su modelo necesita soporte! Por favor, haga que el material de apoyo esté "
"habilitado."

msgid "Gcode path overlap"
msgstr "Superposición de la ruta del G-Code"

msgid "Support painting"
msgstr "Soporte pintado"

msgid "Color painting"
msgstr "Pintura en color"

msgid "Cut connectors"
msgstr "Cortar Conectores"

msgid "Layers"
msgstr "Capas"

msgid "Range"
msgstr "Rango"

msgid ""
"The application cannot run normally because OpenGL version is lower than "
"2.0.\n"
msgstr ""
"La aplicación no puede ejecutarse normalmente porque la versión de OpenGL es "
"inferior a la 2.0.\n"

msgid "Please upgrade your graphics card driver."
msgstr "Por favor, actualice el controlador de su tarjeta gráfica."

msgid "Unsupported OpenGL version"
msgstr "Versión de OpenGL no soportada"

#, c-format, boost-format
msgid ""
"Unable to load shaders:\n"
"%s"
msgstr ""
"No se han podido cargar las sombras:\n"
"%s"

msgid "Error loading shaders"
msgstr "Error al cargar sombras"

msgctxt "Layers"
msgid "Top"
msgstr "Superior"

msgctxt "Layers"
msgid "Bottom"
msgstr "Inferior"

msgid "Enable AI monitoring of printing"
msgstr "Activar monitorización por IA de la impresión"

msgid "Sensitivity of pausing is"
msgstr "La sensibilidad de pausa es"

msgid "Enable detection of build plate position"
msgstr "Activar detección de posición de bandeja"

msgid ""
"The localization tag of build plate is detected, and printing is paused if "
"the tag is not in predefined range."
msgstr "La etiqueta de localización."

msgid "First Layer Inspection"
msgstr "Inspección de Primera Capa"

msgid "Auto-recovery from step loss"
msgstr "Autorecuperar desde pérdida de paso"

msgid "Global"
msgstr "Global"

msgid "Objects"
msgstr "Objetos"

msgid "Advance"
msgstr "Avanzado"

msgid "Compare presets"
msgstr "Comparar justes"

msgid "View all object's settings"
msgstr "Ver todos los ajustes del objeto"

msgid "Filament settings"
msgstr "Ajustes del filamento"

msgid "Printer settings"
msgstr "Ajustes de la impresora"

msgid "Untitled"
msgstr "Sin título"

#, boost-format
msgid " plate %1%:"
msgstr " bandeja %1%:"

msgid "Invalid name, the following characters are not allowed:"
msgstr "Nombre no válido, los siguientes caracteres no están permitidos:"

msgid "Sliced Info"
msgstr "Información del laminado"

msgid "Used Filament (m)"
msgstr "Filamento Usado (m)"

msgid "Used Filament (mm³)"
msgstr "Filamento Usado (mm³)"

msgid "Used Filament (g)"
msgstr "Filamento Usado (g)"

msgid "Used Materials"
msgstr "Materiales usados"

msgid "Estimated time"
msgstr "Tiempo estimado"

msgid "Filament changes"
msgstr "Cambios de filamento"

msgid "Click to edit preset"
msgstr "Clic para cambiar el ajuste inicial"

msgid "Connection"
msgstr "Conexión"

msgid "Bed type"
msgstr "Tipo de cama"

msgid "Flushing volumes"
msgstr "Volúmenes de limpieza"

msgid "Add one filament"
msgstr "Añadir un filamento"

msgid "Remove last filament"
msgstr "Borrar último filamento"

msgid "Synchronize filament list from AMS"
msgstr "Sicronizar filamentos de la lista AMS"

msgid "Set filaments to use"
msgstr "Elegir filamentos para usar"

msgid ""
"No AMS filaments. Please select a printer in 'Device' page to load AMS info."
msgstr ""
"No hay filamentos AMS. Por favor, seleccione una impresora en la página "
"'Dispositivos' para cargar información AMS."

msgid "Sync filaments with AMS"
msgstr "Sincronizar filamentos con AMS"

msgid ""
"Sync filaments with AMS will drop all current selected filament presets and "
"colors. Do you want to continue?"
msgstr ""
"Sincronizar filamentos con AMS descartará todos los preajustes de filamento "
"y colores. ¿Desea continuar?"

msgid ""
"Already did a synchronization, do you want to sync only changes or resync "
"all?"
msgstr ""
"Se realizó la sincronización, ¿Desea sincronizar solo los cambios o "
"resincronizar todo?"

msgid "Sync"
msgstr "Sincronizar"

msgid "Resync"
msgstr "Resincronizar"

msgid "There are no compatible filaments, and sync is not performed."
msgstr "No hay filamentos compatible, y no se ha realizado la sincronización."

msgid ""
"There are some unknown filaments mapped to generic preset. Please update "
"Orca Slicer or restart Orca Slicer to check if there is an update to system "
"presets."
msgstr ""
"Hay algunos filamentos desconocidos mapeados en el preajuste genérico. Por "
"favor actualice o reinicie Orca Slicer para comprobar si hay una "
"actualización de preajustes del sistema."

#, boost-format
msgid "Do you want to save changes to \"%1%\"?"
msgstr "¿Quieres guardar los cambios en \"%1%\"?"

#, c-format, boost-format
msgid ""
"Successfully unmounted. The device %s(%s) can now be safely removed from the "
"computer."
msgstr ""
"Desmontado correctamente. El dispositivo %s(%s) ahora puede ser eliminado de "
"forma segura."

#, c-format, boost-format
msgid "Ejecting of device %s(%s) has failed."
msgstr "La expulsión del dispositivo %s(%s) ha fallado."

msgid "Previous unsaved project detected, do you want to restore it?"
msgstr ""
"Se ha detectado un proyecto anterior no guardado, ¿quieres restaurarlo?"

msgid "Restore"
msgstr "Restaurar"

msgid ""
"The bed temperature exceeds filament's vitrification temperature. Please "
"open the front door of printer before printing to avoid nozzle clog."
msgstr ""
"La temperatura de la cama excede la temperatura de vitrificación del "
"filamento. Por favor, abra la puerta frontal de la impresora antes de "
"imprimir para evitar atascos en la boquilla."

msgid ""
"The nozzle hardness required by the filament is higher than the default "
"nozzle hardness of the printer. Please replace the hardened nozzle or "
"filament, otherwise, the nozzle will be attrited or damaged."
msgstr ""
"La dureza de la boquilla requerida por el filamento es más alta que la "
"dureza por defecto de la impresora. Por favor, reemplace la boquilla "
"endurecida y el filamento, de otra forma, la boquilla se atascará o se "
"dañará."

#, c-format, boost-format
msgid "Loading file: %s"
msgstr "Cargando archivo: %s"

msgid "The 3mf is not supported by OrcaSlicer, load geometry data only."
msgstr "El 3mf no es de Orca Slicer, cargar datos de geometría solo."

msgid "Load 3mf"
msgstr "Cargar 3mf"

msgid "The Config can not be loaded."
msgstr "La Configuración no será cargada."

msgid "The 3mf is generated by old Orca Slicer, load geometry data only."
msgstr ""
"El 3mf está generado por un Orca Slicer antiguo, cargar solo datos de "
"geometría."

#, c-format, boost-format
msgid ""
"The 3mf's version %s is newer than %s's version %s, Found following keys "
"unrecognized:"
msgstr ""
"La versión de 3mf %s es más nueva que la versión de %s %s, encontradas las "
"siguientes llaves no reconocidas:"

msgid "You'd better upgrade your software.\n"
msgstr "Será mejor que actualices tu software.\n"

msgid "Newer 3mf version"
msgstr "Nueva versión 3mf"

#, c-format, boost-format
msgid ""
"The 3mf's version %s is newer than %s's version %s, Suggest to upgrade your "
"software."
msgstr ""
"La versión de 3mf %s es más nueva que la versión de %s %s, se sugiere "
"actualizar su sofware."

msgid "Invalid values found in the 3mf:"
msgstr "Valores inválidos encontrados en el 3mf:"

msgid "Please correct them in the param tabs"
msgstr "Por favor, corrijalos en las pestañas de parámetros"

msgid "The 3mf is not compatible, load geometry data only!"
msgstr "¡El 3mf no es compatible, cargue solamente los datos de geometría!"

msgid "Incompatible 3mf"
msgstr "3mf Incompatible"

msgid "Name of components inside step file is not UTF8 format!"
msgstr ""
"¡El nombre de los componentes dentro del archivo de pasos no tiene formato "
"UTF8!"

msgid "The name may show garbage characters!"
msgstr "¡El nombre puede mostrar caracteres no válidos!"

#, boost-format
msgid "Failed loading file \"%1%\". An invalid configuration was found."
msgstr ""
"Ha fallado la carga del archivo \"%1%\". Se ha encontrado una configuración "
"no válida."

msgid "Objects with zero volume removed"
msgstr "Objetos con volumen cero eliminados"

msgid "The volume of the object is zero"
msgstr "El volumen del objeto es cero"

#, c-format, boost-format
msgid ""
"The object from file %s is too small, and maybe in meters or inches.\n"
" Do you want to scale to millimeters?"
msgstr ""
"El objeto del archivo %s es demasiado pequeño, tal vez en metros o "
"pulgadas.\n"
" ¿Quiere escalar a milímetros?"

msgid "Object too small"
msgstr "Objeto demasiado pequeño"

msgid ""
"This file contains several objects positioned at multiple heights.\n"
"Instead of considering them as multiple objects, should \n"
"the file be loaded as a single object having multiple parts?"
msgstr ""
"Este archivo contiene varios objetos colocados a varias alturas.\n"
"En lugar de considerarlos como objetos múltiples, ¿debería \n"
"el archivo como un único objeto con múltiples piezas?"

msgid "Multi-part object detected"
msgstr "Objeto multipieza detectado"

msgid "Load these files as a single object with multiple parts?\n"
msgstr "¿Cargar estos archivos como un objeto único con múltiples piezas?\n"

msgid "Object with multiple parts was detected"
msgstr "Se ha detectado un objeto con varias piezas"

msgid "The file does not contain any geometry data."
msgstr "El archivo no contiene ninguna información geométrica."

msgid ""
"Your object appears to be too large, Do you want to scale it down to fit the "
"heat bed automatically?"
msgstr ""
"Tu objeto parece demasiado grande, ¿Deseas disminuirlo para que quepa en la "
"cama caliente automaticamente?"

msgid "Object too large"
msgstr "Objeto demasiado grande"

msgid "Export STL file:"
msgstr "Exportar archivo STL:"

msgid "Save file as:"
msgstr "Guardar archivo como:"

msgid "Delete object which is a part of cut object"
msgstr "Borrar objetos los cuales son piezas del objeto cortado"

msgid ""
"You try to delete an object which is a part of a cut object.\n"
"This action will break a cut correspondence.\n"
"After that model consistency can't be guaranteed."
msgstr ""
"Se intenta eliminar un objeto que forma parte de un objeto cortado.\n"
"Esta acción romperá una correspondencia de corte.\n"
"Después de eso la consistencia del modelo no puede ser garantizada."

msgid "The selected object couldn't be split."
msgstr "El objeto seleccionado no ha podido ser dividido."

msgid "Another export job is running."
msgstr "Otro trabajo de exportación está en marcha."

msgid "Select a new file"
msgstr "Seleccione un nuevo archivo"

msgid "File for the replace wasn't selected"
msgstr "El archivo de reemplazo no ha sido seleccionado"

msgid "Error during replace"
msgstr "Error durante el reemplazo"

msgid "Please select a file"
msgstr "Por favor, seleccione un archivo"

msgid "Slicing"
msgstr "Laminando"

msgid "There are warnings after slicing models:"
msgstr "Hay alertas después de laminar los modelos:"

msgid "warnings"
msgstr "advertencias"

msgid "Invalid data"
msgstr "Datos inválidos"

msgid "Slicing Canceled"
msgstr "Laminado Cancelado"

#, c-format, boost-format
msgid "Slicing Plate %d"
msgstr "Bandeja de corte %d"

msgid "Please resolve the slicing errors and publish again."
msgstr "Por favor, resuelve los errores de corte y publica de nuevo."

msgid ""
"Network Plug-in is not detected. Network related features are unavailable."
msgstr ""
"Complemento de red no detectado. Características relacionadas no disponibles."

msgid ""
"Preview only mode:\n"
"The loaded file contains gcode only, Can not enter the Prepare page"
msgstr ""
"Previsualizar solo el modo:\n"
"El archivo cargado contiene solo G-Code, no puedo entrar a la página de "
"Preparación"

msgid "You can keep the modified presets to the new project or discard them"
msgstr ""
"Puedes mantener los preajustes modificados en el nuevo proyecto o "
"descartarlos"

msgid "Creating a new project"
msgstr "Creando un nuevo proyecto"

msgid "Load project"
msgstr "Cargar Proyecto"

msgid ""
"Failed to save the project.\n"
"Please check whether the folder exists online or if other programs open the "
"project file."
msgstr ""
"Fallo salvando el proyecto.\n"
"Por favor, comprobar si la carpeta existe en línea o si otros programas "
"tienen abierto el archivo de proyecto."

msgid "Save project"
msgstr "Salvar proyecto"

msgid "Importing Model"
msgstr "Importando modelo"

msgid "prepare 3mf file..."
msgstr "preparar el archivo 3mf..."

msgid "downloading project ..."
msgstr "descargando proyecto..."

#, c-format, boost-format
msgid "Project downloaded %d%%"
msgstr "Proyecto descargado %d%%"

msgid "The selected file"
msgstr "El archivo seleccionado"

msgid "does not contain valid gcode."
msgstr "no contiene G-Code válido."

msgid "Error occurs while loading G-code file"
msgstr "Se produce un error al cargar el archivo de G-Code"

msgid "Drop project file"
msgstr "Soltar el archivo del proyecto"

msgid "Please select an action"
msgstr "Seleccione una acción"

msgid "Open as project"
msgstr "Abrir como proyecto"

msgid "Import geometry only"
msgstr "Importar geometría solo"

msgid "Only one G-code file can be opened at the same time."
msgstr "Sólo se puede abrir un archivo de G-Code al mismo tiempo."

msgid "G-code loading"
msgstr "Carga del G-Code"

msgid "G-code files can not be loaded with models together!"
msgstr "¡Los archivos de G-Code no pueden cargarse con los modelos juntos!"

msgid "Can not add models when in preview mode!"
msgstr "No se pueden añadir modelos en el modo de vista previa!"

msgid "Add Models"
msgstr "Añadir Modelos"

msgid "All objects will be removed, continue?"
msgstr "Todos los objetos serán eliminados, deseas continuar?"

msgid "The current project has unsaved changes, save it before continue?"
msgstr ""
"El proyecto actual tiene cambios sin guardar, ¿guardarlos antes de continuar?"

msgid "Remember my choice."
msgstr "Recordar my elección."

msgid "Number of copies:"
msgstr "Número de copias:"

msgid "Copies of the selected object"
msgstr "Copias del objeto seleccionado"

msgid "Save G-code file as:"
msgstr "Guardar archivo G-Code como:"

msgid "Save Sliced file as:"
msgstr "Guardar el archivo laminado como:"

#, c-format, boost-format
msgid ""
"The file %s has been sent to the printer's storage space and can be viewed "
"on the printer."
msgstr ""
"El archivo %s ha sido mandado al almacenamiento de la impresora y puede ser "
"visto en la impresora."

msgid ""
"Unable to perform boolean operation on model meshes. Only positive parts "
"will be exported."
msgstr ""
"Unable to perform boolean operation on model meshes. Only positive parts "
"will be exported."

msgid "Is the printer ready? Is the print sheet in place, empty and clean?"
msgstr ""
"¿Está la impresora preparada? ¿Está la hoja en el sitio. limpia y vacía?"

msgid "Upload and Print"
msgstr "Cargar e imprimir"

msgid ""
"Print By Object: \n"
"Suggest to use auto-arrange to avoid collisions when printing."
msgstr ""
"Imprimir por objeto: \n"
"Sugiere utilizar el auto-posicionamiento para evitar colisiones al imprimir."

msgid "Send G-code"
msgstr "Enviar G-Code"

msgid "Send to printer"
msgstr "Enviar a la impresora"

msgid "Custom supports and color painting were removed before repairing."
msgstr ""
"Los soportes personalizados y la pintura de color se eliminaron antes de la "
"reparación."

msgid "Invalid number"
msgstr "Número inválido"

msgid "Plate Settings"
msgstr "Configuración de Bandeja"

#, boost-format
msgid "Number of currently selected parts: %1%\n"
msgstr "Number of currently selected parts: %1%\n"

#, boost-format
msgid "Number of currently selected objects: %1%\n"
msgstr "Número de objetos seleccionados actualmente: %1%\n"

#, boost-format
msgid "Part name: %1%\n"
msgstr "Nombre de la pieza: %1%\n"

#, boost-format
msgid "Object name: %1%\n"
msgstr "Nombre del objeto: %1%\n"

#, boost-format
msgid "Size: %1% x %2% x %3% in\n"
msgstr "Tamaño: %1% x %2% x %3% en\n"

#, boost-format
msgid "Size: %1% x %2% x %3% mm\n"
msgstr "Tamaño: %1% x %2% x %3% mm\n"

#, boost-format
msgid "Volume: %1% in³\n"
msgstr ""
"Volumen: %1% pulgadas³\n"
" \n"

#, boost-format
msgid "Volume: %1% mm³\n"
msgstr "Volumen: %1% mm³\n"

#, boost-format
msgid "Triangles: %1%\n"
msgstr "Triángulos: %1%\n"

msgid "Tips:"
msgstr "Consejos:"

msgid ""
"\"Fix Model\" feature is currently only on Windows. Please repair the model "
"on Orca Slicer(windows) or CAD softwares."
msgstr ""
"La característica \"Arreglar Modelo\" está actualmente solo en Windows. Por "
"favor, en Orca Slicer(windows) o el software CAD."

#, c-format, boost-format
msgid ""
"Plate% d: %s is not suggested to be used to print filament %s(%s). If you "
"still want to do this printing, please set this filament's bed temperature "
"to non zero."
msgstr ""
"Bandeja% d: %s no está sugerido para ser usado para imprimir filamento "
"%s(%s). Si usted aún quiere imprimir, por favor, seleccione 0 en la "
"temperatura de Bandeja."

msgid "Switching the language requires application restart.\n"
msgstr "El cambio de idioma requiere el reinicio de la aplicación.\n"

msgid "Do you want to continue?"
msgstr "¿Quieres continuar?"

msgid "Language selection"
msgstr "Selección de Iidiomas"

msgid "Switching application language while some presets are modified."
msgstr ""
"Cambio de idioma de la aplicación mientras se modifican algunas "
"preselecciones."

msgid "Changing application language"
msgstr "Cambiar el idioma de la aplicación"

msgid "Changing the region will log out your account.\n"
msgstr "Si cambias de región, saldrás de tu cuenta.\n"

msgid "Region selection"
msgstr "Selección de región"

msgid "Second"
msgstr "Segundo"

msgid "Browse"
msgstr "Explorar"

msgid "Choose Download Directory"
msgstr "Elegir Directorio de Descarga"

msgid "General Settings"
msgstr "Configuración General"

msgid "Asia-Pacific"
msgstr "Asia-Pacífico"

msgid "China"
msgstr "China"

msgid "Europe"
msgstr "Europa"

msgid "North America"
msgstr "América del Norte"

msgid "Others"
msgstr "Otros"

msgid "Login Region"
msgstr "Región de inicio de sesión"

msgid "Stealth Mode"
msgstr "Modo invisible"

msgid "Metric"
msgstr "Métrico"

msgid "Imperial"
msgstr "Imperial"

msgid "Units"
msgstr "Unidades"

msgid "Zoom to mouse position"
msgstr "Hacer zoom en la posición del ratón"

msgid ""
"Zoom in towards the mouse pointer's position in the 3D view, rather than the "
"2D window center."
msgstr ""
"Hacer zoom hacia la posición del puntero de ratón en la vista 3D, en vez del "
"centro de la ventana 2D."

msgid "Show \"Tip of the day\" notification after start"
msgstr "Mostrar la notificación \"Consejo del Día\" después de empezar"

msgid "If enabled, useful hints are displayed at startup."
msgstr "Si está activado, las sugerencias útiles serán mostradas al inicio."

msgid "Show g-code window"
msgstr "Mostrar la ventana de g-code"

msgid "If enabled, g-code window will be displayed."
msgstr "Si está activado, se mostrará la ventana de G-Code."

msgid "Presets"
msgstr "Preajustes"

msgid "Auto sync user presets(Printer/Filament/Process)"
msgstr ""
"Sincronización automática de los preajustes del usuario (Impresora/Filamento/"
"Proceso)"

msgid "User Sync"
msgstr "Sincronización de usuario"

msgid "Update built-in Presets automatically."
msgstr "Actualizar preajustes integrados automaticamente."

msgid "System Sync"
msgstr "Sincronizar sistema"

msgid "Clear my choice on the unsaved presets."
msgstr "Limpiar mi selección de preajustes no guardados."

msgid "Associate files to OrcaSlicer"
msgstr "Asociar archivos a OrcaSlicer"

msgid "Associate .3mf files to OrcaSlicer"
msgstr "Asociar archivos .3mf a OrcaSlicer"

msgid "If enabled, sets OrcaSlicer as default application to open .3mf files"
msgstr ""
"Si se activa, ajusta OrcaSlicer como aplicación por defecto para abrir "
"archivos .3mf"

msgid "Associate .stl files to OrcaSlicer"
msgstr "Asociar archivos .stl a OrcaSlicer"

msgid "If enabled, sets OrcaSlicer as default application to open .stl files"
msgstr ""
"Si se activa, ajusta OrcaSlicer como aplicación por defecto para abrir "
"archivos .stl"

msgid "Associate .step/.stp files to OrcaSlicer"
msgstr "Asociar archivos .step/.stp a OrcaSlicer"

msgid "If enabled, sets OrcaSlicer as default application to open .step files"
msgstr ""
"Si se activa, ajusta OrcaSlicer como aplicación por defecto para abrir "
"archivos .step"

msgid "Online Models"
msgstr "Online Models"

msgid "Show online staff-picked models on the home page"
msgstr "Show online staff-picked models on the home page"

msgid "Maximum recent projects"
msgstr "Proyectos recientes máximos"

msgid "Maximum count of recent projects"
msgstr "Máxima cantidad de proyectos recientes"

msgid "Clear my choice on the unsaved projects."
msgstr "Limpiar mi elección de proyectos no guardados."

msgid "Auto-Backup"
msgstr "Copia de seguridad automática"

msgid ""
"Backup your project periodically for restoring from the occasional crash."
msgstr ""
"Haga copia de seguridad periodicamente para restaurar en caso de fallo "
"ocasional."

msgid "every"
msgstr "todo"

msgid "The peroid of backup in seconds."
msgstr "El periodo de copia de seguridad en segundos."

msgid "Downloads"
msgstr "Descargas"

msgid "Dark Mode"
msgstr "Modo Oscuro"

msgid "Enable Dark mode"
msgstr "Activar Modo Oscuro"

msgid "Develop mode"
msgstr "Modo de desarrollo"

msgid "Skip AMS blacklist check"
msgstr "Skip AMS blacklist check"

msgid "Home page and daily tips"
msgstr "Página de inicio y consejos diarios"

msgid "Show home page on startup"
msgstr "Mostrar la página de inicio en el arranque"

msgid "Sync settings"
msgstr "Ajustes de sincronización"

msgid "User sync"
msgstr "Sincronización del usuario"

msgid "Preset sync"
msgstr "Sincronización preestablecida"

msgid "Preferences sync"
msgstr "Sincronización de preferencias"

msgid "View control settings"
msgstr "Ver los ajustes del control"

msgid "Rotate of view"
msgstr "Rotación de vista"

msgid "Move of view"
msgstr "Movimiento de la vista"

msgid "Zoom of view"
msgstr "Zoom de vista"

msgid "Other"
msgstr "Otro"

msgid "Mouse wheel reverses when zooming"
msgstr "La rueda del ratón se invierte al hacer zoom"

msgid "Enable SSL(MQTT)"
msgstr "Enable SSL(MQTT)"

msgid "Enable SSL(FTP)"
msgstr "Enable SSL(FTP)"

msgid "Internal developer mode"
msgstr "Internal developer mode"

msgid "Log Level"
msgstr "Nivel de registro"

msgid "fatal"
msgstr "fatal"

msgid "error"
msgstr "error"

msgid "warning"
msgstr "advertencia"

msgid "info"
msgstr "información"

msgid "debug"
msgstr "depurar"

msgid "trace"
msgstr "traza"

msgid "Host Setting"
msgstr "Ajuste del Host"

msgid "DEV host: api-dev.bambu-lab.com/v1"
msgstr "DEV host: api-dev.bambu-lab.com/v1"

msgid "QA  host: api-qa.bambu-lab.com/v1"
msgstr "QA  host: api-qa.bambu-lab.com/v1"

msgid "PRE host: api-pre.bambu-lab.com/v1"
msgstr "PRE host: api-pre.bambu-lab.com/v1"

msgid "Product host"
msgstr "Proveedor de producto"

msgid "debug save button"
msgstr "botón de guardar la depuración"

msgid "save debug settings"
msgstr "guardar los ajustes de depuración"

msgid "DEBUG settings have saved successfully!"
msgstr "¡Los ajustes de depuración se han guardado con éxito!"

msgid "Switch cloud environment, Please login again!"
msgstr "¡Cambiado a entorno de nube, Por favor vuelva a autenticarse!"

msgid "System presets"
msgstr "Ajustes del sistema"

msgid "User presets"
msgstr "Ajustes de usuario"

msgid "Incompatible presets"
msgstr "Ajustes preestablecidos imcompatibles"

msgid "AMS filaments"
msgstr "Filamentos AMS"

msgid "Click to pick filament color"
msgstr "Haga clic para elegir el color del filamento"

msgid "Please choose the filament colour"
msgstr "Por favor elija el color del filamento"

msgid "Add/Remove presets"
msgstr "Añadir/Quitar ajustes preestablecidos"

msgid "Edit preset"
msgstr "Editar ajuste preestablecido"

msgid "Project-inside presets"
msgstr "Preajustes internos del proyecto"

msgid "Add/Remove filaments"
msgstr "Añadir/Borrar filamentos"

msgid "Add/Remove materials"
msgstr "Añadir/Borrar materiales"

msgid "Add/Remove printers"
msgstr "Añadir/Borrar impresoras"

msgid "Incompatible"
msgstr "Incompatible"

msgid "The selected preset is null!"
msgstr "¡El ajuste seleccionado es nulo!"

msgid "Plate name"
msgstr "Nombre de Bandeja"

msgid "Same as Global Print Sequence"
msgstr "Lo mismo que la Secuencia Global de Impresión"

msgid "Print sequence"
msgstr "Secuencia de impresión"

msgid "Customize"
msgstr "Personalizar"

msgid "First layer filament sequence"
msgstr "Secuencia de primera capa de filamento"

msgid "Same as Global Plate Type"
msgstr "Same as Global Plate Type"

msgid "Same as Global Bed Type"
msgstr "Lo mismo que el Tipo de Cama Global"

msgid "By Layer"
msgstr "Por Capa"

msgid "By Object"
msgstr "Por Objeto"

msgid "Accept"
msgstr "Aceptar"

msgid "Log Out"
msgstr "Desconectarse"

msgid "Slice all plate to obtain time and filament estimation"
msgstr ""
"Rebana todas las piezas para obtener una estimación del tiempo y del "
"filamento"

msgid "Packing project data into 3mf file"
msgstr "Empaquetar los datos del proyecto en un archivo 3mf"

msgid "Uploading 3mf"
msgstr "Carga de 3mf"

msgid "Jump to model publish web page"
msgstr "Ir a la página web de publicación de modelos"

msgid "Note: The preparation may takes several minutes. Please be patiant."
msgstr ""
"Nota: La preparación puede llevar varios minutos. Por favor, sea paciente."

msgid "Publish"
msgstr "Publicar"

msgid "Publish was cancelled"
msgstr "La publicación fue cancelada"

msgid "Slicing Plate 1"
msgstr "Bandeja de corte 1"

msgid "Packing data to 3mf"
msgstr "Empaquetando datos a 3mf"

msgid "Jump to webpage"
msgstr "Ir a la página web"

#, c-format, boost-format
msgid "Save %s as"
msgstr "Guardar %s como"

msgid "User Preset"
msgstr "Preajuste de usuario"

msgid "Project Inside Preset"
msgstr "Preajuste interno del proyecto"

msgid "Name is invalid;"
msgstr "El nombre no es válido;"

msgid "illegal characters:"
msgstr "caracteres no permitidos:"

msgid "illegal suffix:"
msgstr "sufijo no permitido:"

msgid "Name is unavailable."
msgstr "El nombre no está disponible."

msgid "Overwrite a system profile is not allowed"
msgstr "No se permite sobrescribir un perfil del sistema"

#, boost-format
msgid "Preset \"%1%\" already exists."
msgstr "El preajuste \"%1%\" ya existe."

#, boost-format
msgid "Preset \"%1%\" already exists and is incompatible with current printer."
msgstr ""
"El preajuste \"%1%\" ya existe y es incompatible con la impresora actual."

msgid "Please note that saving action will replace this preset"
msgstr "Tenga en cuenta que la acción de guardar reemplazará este preajuste"

msgid "The name is not allowed to be empty."
msgstr "No se permite que el nombre esté vacío."

msgid "The name is not allowed to start with space character."
msgstr "No se permite que el nombre comience con un carácter de espacio."

msgid "The name is not allowed to end with space character."
msgstr "No se permite que el nombre termine con un espacio."

msgid "The name cannot be the same as a preset alias name."
msgstr "El nombre no puede ser el mismo que un nombre de alias preestablecido."

msgid "Save preset"
msgstr "Guardar ajuste inicial"

msgctxt "PresetName"
msgid "Copy"
msgstr "Copiar"

#, boost-format
msgid "Printer \"%1%\" is selected with preset \"%2%\""
msgstr "La impresora \"%1%\" está seleccionada con el preajuste \"%2%\""

#, boost-format
msgid "Please choose an action with \"%1%\" preset after saving."
msgstr ""
"Por favor, elija una acción con \"%1%\" preestablecido después de guardar."

#, boost-format
msgid "For \"%1%\", change \"%2%\" to \"%3%\" "
msgstr "Para \"%1%\", cambia \"%2%\" por \"%3%\" "

#, boost-format
msgid "For \"%1%\", add \"%2%\" as a new preset"
msgstr "Para \"%1%\", añada \"%2%\" como un nuevo preajuste"

#, boost-format
msgid "Simply switch to \"%1%\""
msgstr "Simplemente cambia a \"%1%\""

msgid "Task canceled"
msgstr "Tarea cancelada"

msgid "(LAN)"
msgstr "(Red local)"

msgid "My Device"
msgstr "Mi dispositivo"

msgid "Other Device"
msgstr "Otro dispositivo"

msgid "Online"
msgstr "En línea"

msgid "Input access code"
msgstr "Introducir el código de acceso"

msgid "Can't find my devices?"
msgstr "No puedo encontrar mis dispositivos?"

msgid "Log out successful."
msgstr "Cierre de sesión con éxito."

msgid "Offline"
msgstr "Fuera de línea"

msgid "Busy"
msgstr "Ocupado"

msgid "Bambu Cool Plate"
msgstr "Bandeja frío Bambu"

msgid "PLA Plate"
msgstr "PLA Plate"

msgid "Bamabu Engineering Plate"
msgstr "Bandeja de Ingeniería Bambú"

msgid "Bamabu High Temperature Plate"
msgstr "Bandeja de Alta Temperatura Bambú"

msgid "Send print job to"
msgstr "Enviar el trabajo de impresión a"

msgid "Refresh"
msgstr "Actualizar"

msgid "Bed Leveling"
msgstr "Nivelación de la cama"

msgid "Flow Dynamics Calibration"
msgstr "Calibración de Dinámicas de Flujo"

msgid "Can't connect to the printer"
msgstr "No se puede conectar a la impresora"

msgid "send completed"
msgstr "envío completo"

msgid "Error code"
msgstr "Error code"

msgid "Check the status of current system services"
msgstr "Check the status of current system services"

msgid "Printer local connection failed, please try again."
msgstr "Printer local connection failed; please try again."

msgid "No login account, only printers in LAN mode are displayed"
msgstr "Sin cuenta de acceso, sólo se muestran las impresoras en modo LAN"

msgid "Connecting to server"
msgstr "Conectando al servidor"

msgid "Synchronizing device information"
msgstr "Sincronizando la información del dispositivo"

msgid "Synchronizing device information time out"
msgstr ""
"Finalización del tiempo de sincronización de la información del dispositivo"

msgid "Cannot send the print job when the printer is updating firmware"
msgstr ""
"No es posible enviar el trabajo cuando la impresora está actualizando el "
"firmware"

msgid ""
"The printer is executing instructions. Please restart printing after it ends"
msgstr ""
"La impresora está ejecutando instrucciones. Por favor, reinicie la impresión "
"cuando termine"

msgid "The printer is busy on other print job"
msgstr "La impresora está ocupada con otro trabajo de impresión"

#, c-format, boost-format
msgid ""
"Filament %s exceeds the number of AMS slots. Please update the printer "
"firmware to support AMS slot assignment."
msgstr ""
"El %s del filamento excede el número de ranuras AMS. Por favor actualice el "
"firmwareimpresora para que soporte la asignación de ranuras AMS."

msgid ""
"Filament exceeds the number of AMS slots. Please update the printer firmware "
"to support AMS slot assignment."
msgstr ""
"El %s del filamento excede el número de ranuras AMS. Por favor actualice el "
"firmwareimpresora para que soporte la asignación de ranuras AMS."

msgid ""
"Filaments to AMS slots mappings have been established. You can click a "
"filament above to change its mapping AMS slot"
msgstr ""
"Se han establecido mapeos de filamentos a ranuras AMS. Puede hacer clic en "
"un filamento de arriba para cambiar su asignación de ranura AMS"

msgid ""
"Please click each filament above to specify its mapping AMS slot before "
"sending the print job"
msgstr ""
"Por favor, haga clic en cada filamento de arriba para especificar su "
"asignación de ranura AMS antes de enviar el trabajo de impresión"

#, c-format, boost-format
msgid ""
"Filament %s does not match the filament in AMS slot %s. Please update the "
"printer firmware to support AMS slot assignment."
msgstr ""
"El filamento %s no coincide con el filamento la ranura AMS %s. Por favor "
"actualice el firmware de la impresora para que soporte la asignación de "
"ranuras AMS."

msgid ""
"Filament does not match the filament in AMS slot. Please update the printer "
"firmware to support AMS slot assignment."
msgstr ""
"El %s del filamento excede el número de ranuras AMS. Por favor actualice el "
"firmwareimpresora para que soporte la asignación de ranuras AMS."

msgid ""
"The printer firmware only supports sequential mapping of filament => AMS "
"slot."
msgstr ""
"El firmware de la impresora solo soporta el mapeo secuencial de filamento => "
"ranura AMS."

msgid "An SD card needs to be inserted before printing."
msgstr "Es necesario introducir una tarjeta SD antes de imprimir."

msgid "The selected printer is incompatible with the chosen printer presets."
msgstr ""
"La impresora seleccionada es incompatible con los ajustes seleccionados."

msgid "An SD card needs to be inserted to record timelapse."
msgstr "Es necesario insertar una tarjeta SD para guardar el timelapse."

msgid ""
"Cannot send the print job to a printer whose firmware is required to get "
"updated."
msgstr ""
"No es posible enviar el trabajo de impresión a una impresora la cual "
"necesita una actualización de firmware."

msgid "Cannot send the print job for empty plate"
msgstr "No es posible enviar el trabajo de impresión a una bandeja vacía"

msgid "This printer does not support printing all plates"
msgstr "Esta impresora no soporta la impresión en todas las bandejas"

msgid "Errors"
msgstr "Errores"

msgid "Please check the following:"
msgstr "Por favor compruebe lo siguiente:"

msgid ""
"The printer type selected when generating G-Code is not consistent with the "
"currently selected printer. It is recommended that you use the same printer "
"type for slicing."
msgstr ""
"El tipo de impresora seleccionado cuando se genera el G-Code no tiene "
"consistencia con la impresora seleccionada actualmente. Es recomendable que "
"use el mismo tipo de impresora para laminar."

#, c-format, boost-format
msgid "%s is not supported by AMS."
msgstr "%s no está soportado por el AMS."

msgid ""
"There are some unknown filaments in the AMS mappings. Please check whether "
"they are the required filaments. If they are okay, press \"Confirm\" to "
"start printing."
msgstr ""
"Hay algunos filamentos desconocidos en los mapeados AMS. Por favor, "
"compruebe si son los filamentos requeriso. Si lo son, presione \"Confirmar\" "
"para empezar a imprimir."

msgid ""
"Please click the confirm button if you still want to proceed with printing."
msgstr ""
"Por favor, presione el botón de confirmar si aún quieres proceder con la "
"impresión."

msgid ""
"Connecting to the printer. Unable to cancel during the connection process."
msgstr "Conectando a la impresora. No es posible cancelar durante la conexión."

msgid "Preparing print job"
msgstr "Preparando el trabajo de impresión"

msgid "Abnormal print file data. Please slice again"
msgstr "Datos anormales del archivo de impresión. Por favor, procese de nuevo"

msgid "The name length exceeds the limit."
msgstr "The name length exceeds the limit."

msgid ""
"Caution to use! Flow calibration on Textured PEI Plate may fail due to the "
"scattered surface."
msgstr ""
"¡Precaución! La calibración del caudal en la bandeja PEI texturizada puede "
"fallar debido a la superficie dispersa."

msgid "Automatic flow calibration using Micro Lidar"
msgstr "Calibración automática de caudal usando Micro Lidar"

msgid "Modifying the device name"
msgstr "Modificar el nombre del dispositivo"

msgid "Send to Printer SD card"
msgstr "Enviar a la tarjeta SD de la impresora"

msgid "Cannot send the print task when the upgrade is in progress"
msgstr ""
"No se puede enviar la tarea de impresión cuando la actualización está en "
"curso"

msgid "An SD card needs to be inserted before send to printer SD card."
msgstr ""
"Es necesario insertar una tarjeta SD antes de enviar a la tarjeta SD de la "
"impresora."

msgid "The printer is required to be in the same LAN as Bambu Studio."
msgstr "La impresora debe estar en la misma LAN que Bambu Studio."

msgid "The printer does not support sending to printer SD card."
msgstr "La impresora no soporta el envio directo a la tarjeta SD."

msgid "Failed to create socket"
msgstr "Failed to create socket"

msgid "Failed to connect socket"
msgstr "Failed to connect socket"

msgid "Failed to publish login request"
msgstr "Failed to publish login request"

msgid "Get ticket from device timeout"
msgstr "Timeout getting ticket from device"

msgid "Get ticket from server timeout"
msgstr "Timeout getting ticket from server"

msgid "Failed to post ticket to server"
msgstr "Failed to post ticket to server"

msgid "Failed to parse login report reason"
msgstr "Failed to parse login report reason"

msgid "Receive login report timeout"
msgstr "Receive login report timeout"

msgid "Unknown Failure"
msgstr "Error Desconocido"

msgid "Log in printer"
msgstr "Iniciar sesión en la impresora"

msgid "Would you like to log in this printer with current account?"
msgstr "¿Desea iniciar sesión en esta impresora con la cuenta actual?"

msgid "Check the reason"
msgstr "Check the reason"

msgid "Read and accept"
msgstr "Read and accept"

msgid "Terms and Conditions"
msgstr "Terms and Conditions"

msgid ""
"Thank you for purchasing a Bambu Lab device.Before using your Bambu Lab "
"device, please read the termsand conditions.By clicking to agree to use your "
"Bambu Lab device, you agree to abide by the Privacy Policyand Terms of "
"Use(collectively, the \"Terms\"). If you do not comply with or agree to the "
"Bambu Lab Privacy Policy, please do not use Bambu Lab equipment and services."
msgstr ""
"Thank you for purchasing a Bambu Lab device. Before using your Bambu Lab "
"device, please read the terms and conditions. By clicking to agree to use "
"your Bambu Lab device, you agree to abide by the Privacy Policy and Terms of "
"Use (collectively, the \"Terms\"). If you do not comply with or agree to the "
"Bambu Lab Privacy Policy, please do not use Bambu Lab equipment and services."

msgid "and"
msgstr "and"

msgid "Privacy Policy"
msgstr "Privacy Policy"

msgid "We ask for your help to improve everyone's printer"
msgstr "We ask for your help to improve everyone's printer"

msgid "Statement about User Experience Improvement Program"
msgstr "Statement about User Experience Improvement Program"

#, c-format, boost-format
msgid ""
"In the 3D Printing community, we learn from each other's successes and "
"failures to adjust our own slicing parameters and settings. %s follows the "
"same principle and uses machine learning to improve its performance from the "
"successes and failures of the vast number of prints by our users. We are "
"training %s to be smarter by feeding them the real-world data. If you are "
"willing, this service will access information from your error logs and usage "
"logs, which may include information described in  Privacy Policy. We will "
"not collect any Personal Data by which an individual can be identified "
"directly or indirectly, including without limitation names, addresses, "
"payment information, or phone numbers. By enabling this service, you agree "
"to these terms and the statement about Privacy Policy."
msgstr ""
"In the 3D Printing community, we learn from each other's successes and "
"failures to adjust our own slicing parameters and settings. %s follows the "
"same principle and uses machine learning to improve its performance from the "
"successes and failures of the vast number of prints by our users. We are "
"training %s to be smarter by feeding them the real-world data. If you are "
"willing, this service will access information from your error logs and usage "
"logs, which may include information described in  Privacy Policy. We will "
"not collect any Personal Data by which an individual can be identified "
"directly or indirectly, including without limitation names, addresses, "
"payment information, or phone numbers. By enabling this service, you agree "
"to these terms and the statement about Privacy Policy."

msgid "Statement on User Experience Improvement Plan"
msgstr "Statement on User Experience Improvement Plan"

msgid "Log in successful."
msgstr "Inicio de sesión con éxito."

msgid "Log out printer"
msgstr "Cerrar la sesión de la impresora"

msgid "Would you like to log out the printer?"
msgstr "¿Desea cerrar la sesión de la impresora?"

msgid "Please log in first."
msgstr "Por favor, identifíquese primero."

msgid "There was a problem connecting to the printer. Please try again."
msgstr ""
"Ha habido un problema de conexión con la impresora. Por favor, inténtelo de "
"nuevo."

msgid "Failed to log out."
msgstr "No se ha podido cerrar la sesión."

#. TRN "Save current Settings"
#, c-format, boost-format
msgid "Save current %s"
msgstr "Guardar %s actuales"

msgid "Delete this preset"
msgstr "Borra este ajuste"

msgid "Search in preset"
msgstr "Buscar en los ajustes por defecto"

msgid "Click to reset all settings to the last saved preset."
msgstr ""
"Presionar para reiniciar todos los ajustes a los últimos ajustes por defecto."

msgid ""
"Prime tower is required for smooth timeplase. There may be flaws on the "
"model without prime tower. Are you sure you want to disable prime tower?"
msgstr ""
"Se requiere la torre de purga para un timelapse suave. Puede haber defectos "
"modelos sin torre de purga.¿Está seguro de que quiere deshabilitar la torre "
"principal?"

msgid ""
"Prime tower is required for smooth timelapse. There may be flaws on the "
"model without prime tower. Do you want to enable prime tower?"
msgstr ""
"La torre de purga es necesaria para que el timelapse sea fluido. Puede haber "
"defectos en el modelo sin torre de purga. ¿Desea activar la torre de purga?"

msgid ""
"We have added an experimental style \"Tree Slim\" that features smaller "
"support volume but weaker strength.\n"
"We recommend using it with: 0 interface layers, 0 top distance, 2 walls."
msgstr ""
"Hemos añadido al estilo esperimental \"Árboles Delgados\" que presenta "
"volumenes de soportemás pequeños con menos fuerza.\n"
"Recomendamos usarlo con: 0 capas de interfaz, 0 distancia superior, 2 "
"perímetros."

msgid ""
"Change these settings automatically? \n"
"Yes - Change these settings automatically\n"
"No  - Do not change these settings for me"
msgstr ""
"Cambiar estos ajustes automaticamente? \n"
"Sí - Cambiar estos ajustes automaticamente\n"
"No - No cambiar estos ajustes"

msgid ""
"For \"Tree Strong\" and \"Tree Hybrid\" styles, we recommend the following "
"settings: at least 2 interface layers, at least 0.1mm top z distance or "
"using support materials on interface."
msgstr ""
"Para \"Árboles fuertes\" y \"Árboles Híbridos\", recomendamos lo siguiente "
"ajustes: al menos 2 capas de interfaz, al menos 0.1mm de distancia superior "
"en z o usar materiales de soporte en la interfaz."

msgid ""
"When using support material for the support interface, We recommend the "
"following settings:\n"
"0 top z distance, 0 interface spacing, concentric pattern and disable "
"independent support layer height"
msgstr ""
"Cuando se use material de soporte para las interfaces de soporte, "
"recomendamos los siguientes ajustes:\n"
"distancia z0, espaciado de interfaz 0, patrón concéntrico y desactivar "
"altura de soporte independiente de altura de capa"

msgid ""
"When recording timelapse without toolhead, it is recommended to add a "
"\"Timelapse Wipe Tower\" \n"
"by right-click the empty position of build plate and choose \"Add "
"Primitive\"->\"Timelapse Wipe Tower\"."
msgstr ""
"Cuando grabamos timelapse sin cabezal de impresión, es recomendable añadir "
"un \"Torre de Purga de Intervalo\" \n"
"presionando con el botón derecho la posición vacía de la bandeja de "
"construcción y elegir \"Añadir Primitivo\"->\"Intervalo de Torre de Purga\"."

msgid "Line width"
msgstr "Ancho de extrusión"

msgid "Seam"
msgstr "Costura"

msgid "Precision"
msgstr "Precisión"

msgid "Wall generator"
msgstr "Generador de perímetros"

msgid "Walls"
msgstr "Perímetros"

msgid "Top/bottom shells"
msgstr "Capas Superiores/Inferiores"

msgid "Initial layer speed"
msgstr "Velocidad de la primera capa"

msgid "Other layers speed"
msgstr "Velocidad de otras capas"

msgid "Overhang speed"
msgstr "Velocidad del voladizo"

msgid ""
"This is the speed for various overhang degrees. Overhang degrees are "
"expressed as a percentage of line width. 0 speed means no slowing down for "
"the overhang degree range and wall speed is used"
msgstr ""
"Esta es la velocidad para varios grados de voladizo. Los grados de voladizo "
"se expresan como un porcentaje del ancho de la línea. La velocidad 0 "
"significa que no hay ralentización para el rango de grados de voladizo y se "
"utiliza la velocidad del perímetro"

msgid "Bridge"
msgstr "Puente"

msgid "Set speed for external and internal bridges"
msgstr "Configurar velocidad para puentes externos e internos"

msgid "Travel speed"
msgstr "Velocidad de desplazamiento"

msgid "Acceleration"
msgstr "Aceleración"

msgid "Jerk(XY)"
msgstr "Jerk(XY)"

msgid "Raft"
msgstr "Base de impresión"

msgid "Support filament"
msgstr "Filamento de soporte"

msgid "Prime tower"
msgstr "Torre de Purga"

msgid "Special mode"
msgstr "Ajustes especiales"

msgid "G-code output"
msgstr "G-code de salida"

msgid "Post-processing Scripts"
msgstr "Script de Post-procesado"

msgid "Notes"
msgstr "Anotaciones"

msgid "Frequent"
msgstr "Frecuente"

#, c-format, boost-format
msgid ""
"Following line %s contains reserved keywords.\n"
"Please remove it, or will beat G-code visualization and printing time "
"estimation."
msgid_plural ""
"Following lines %s contain reserved keywords.\n"
"Please remove them, or will beat G-code visualization and printing time "
"estimation."
msgstr[0] ""
"La siguiente línea %s contiene palabras clave reservadas.\n"
"Por favor, elimínela, o vencerá la visualización del código G y la "
"estimación del tiempo de impresión."
msgstr[1] ""
"Las siguientes líneas %s contienen palabras clave reservadas.\n"
"Por favor, elimínelas, o vencerá la visualización del código G y la "
"estimación del tiempo de impresión."

msgid "Reserved keywords found"
msgstr "Palabras clave utilizadas y encontradas"

msgid "Setting Overrides"
msgstr "Anulaciones de configuración"

msgid "Retraction"
msgstr "Retracción"

msgid "Basic information"
msgstr "Información básica"

msgid "Recommended nozzle temperature"
msgstr "Temperatura recomendada de la boquilla"

msgid "Recommended nozzle temperature range of this filament. 0 means no set"
msgstr ""
"Rango de temperatura de boquilla recomendado para este filamento. 0 "
"significa que no se ajusta"

msgid "Recommended temperature range"
msgstr "Rango de temperatura recomendado"

msgid "Print temperature"
msgstr "Temperatura de impresión"

msgid "Nozzle"
msgstr "Boquilla"

msgid "Nozzle temperature when printing"
msgstr "Temperatura de la boquilla al imprimir"

msgid "Cool plate"
msgstr "Bandeja Fría"

msgid ""
"Bed temperature when cool plate is installed. Value 0 means the filament "
"does not support to print on the Cool Plate"
msgstr ""
"Esta es la temperatura de la bandeja cuando la Bandeja Fría está instalada. "
"Un valor de 0 significa que el filamento no admite la impresión en la "
"Bandeja Fría"

msgid "Engineering plate"
msgstr "Bandeja de Ingeniería"

msgid ""
"Bed temperature when engineering plate is installed. Value 0 means the "
"filament does not support to print on the Engineering Plate"
msgstr ""
"Esta es la temperatura de la cama cuando la Bandeja de Ingeniería está "
"instalada. Un valor de 0 significa que el filamento no admite la impresión "
"en la Bandeja de Ingeniería"

msgid "High Temp Plate"
msgstr "Bandeja de Alta Temperatura"

msgid ""
"Bed temperature when high temperature plate is installed. Value 0 means the "
"filament does not support to print on the High Temp Plate"
msgstr ""
"Esta es la temperatura de la cama cuando la bandeja de alta temperatura está "
"instalada. Un valor de 0 significa que el filamento no admite la impresión "
"en la bandeja de alta temperatura"

msgid "Textured PEI Plate"
msgstr "Bandeja PEI Texturizada"

msgid ""
"Bed temperature when Textured PEI Plate is installed. Value 0 means the "
"filament does not support to print on the Textured PEI Plate"
msgstr ""
"Temperatura del lecho cuando la Bandeja PEI Texturizada está instalada. El "
"valor 0 significa que el filamento no es compatible para imprimir en la "
"Bandeja PEI Texturizada"

msgid "Volumetric speed limitation"
msgstr "Limitación de la velocidad volumétrica"

msgid "Cooling"
msgstr "Refrigeración"

msgid "Cooling for specific layer"
msgstr "Ventilación para la capa específica"

msgid "Part cooling fan"
msgstr "Ventilador de refrigeración de piezas"

msgid "Min fan speed threshold"
msgstr "Umbral de velocidad mínima del ventilador"

msgid ""
"Part cooling fan speed will start to run at min speed when the estimated "
"layer time is no longer than the layer time in setting. When layer time is "
"shorter than threshold, fan speed is interpolated between the minimum and "
"maximum fan speed according to layer printing time"
msgstr ""
"La velocidad del ventilador de refrigeración de la pieza comenzará a "
"funcionar a la velocidad mínima cuando el tiempo estimado de la capa no sea "
"superior al tiempo de la capa ajustado. Cuando el tiempo de la capa es "
"inferior al umbral, la velocidad del ventilador se interpola entre la "
"velocidad mínima y máxima del ventilador según el tiempo de impresión de la "
"capa"

msgid "Max fan speed threshold"
msgstr "Umbral de velocidad máxima del ventilador"

msgid ""
"Part cooling fan speed will be max when the estimated layer time is shorter "
"than the setting value"
msgstr ""
"La velocidad del ventilador de la pieza será máxima cuando el tiempo de capa "
"estimado sea inferior al valor ajustado"

msgid "Auxiliary part cooling fan"
msgstr "Ventilador de parte auxiliar"

msgid "Filament start G-code"
msgstr "G-Code de inicio de filamento"

msgid "Filament end G-code"
msgstr "Final del G-Code de filamento"

msgid "Multimaterial"
msgstr ""

msgid "Wipe tower parameters"
msgstr "Parámetros de torre de purga"

msgid "Toolchange parameters with single extruder MM printers"
msgstr "Parámetros de cambio de herramienta para impresoras de 1 extrusor MM"

msgid "Ramming settings"
msgstr "Parámetros de Ramming"

msgid "Toolchange parameters with multi extruder MM printers"
msgstr ""
"Parámetros de cambio de herramienta para impresoras de varios extrusores MM"

msgid "Printable space"
msgstr "Espacio imprimible"

msgid "Cooling Fan"
msgstr "Ventilador de enfriamento"

msgid "Fan speed-up time"
msgstr "Tiempo de aumento de velocidad del ventilador"

msgid "Extruder Clearance"
msgstr "Margen del extrusor"

msgid "Accessory"
msgstr "Accesorio"

msgid "Machine gcode"
msgstr "G-Code de la máquina"

msgid "Machine start G-code"
msgstr "G-Code de inicio"

msgid "Machine end G-code"
msgstr "G-Code final"

msgid "Before layer change G-code"
msgstr "G-Code para antes del cambio de capa"

msgid "Layer change G-code"
msgstr "Cambiar el G-Code tras el cambio de capa"

msgid "Change filament G-code"
msgstr "G-Code para el cambio de filamento"

msgid "Pause G-code"
msgstr "G-Code de pausa"

msgid "Template Custom G-code"
msgstr "G-Code para el cambio de plantilla"

msgid "Motion ability"
msgstr "Capacidad de movimiento"

msgid "Normal"
msgstr "Normal"

msgid "Speed limitation"
msgstr "Limitación de velocidad"

msgid "Acceleration limitation"
msgstr "Limitación de la aceleración"

msgid "Jerk limitation"
msgstr "Limitación de Jerk"

msgid "Single extruder multimaterial setup"
msgstr "Configuración de extrusor único multimaterial"

msgid "Wipe tower"
msgstr "Torre de purga"

msgid "Single extruder multimaterial parameters"
msgstr "Parámetros de extrusor único multimaterial"

msgid "Layer height limits"
msgstr "Límites de altura de la capa"

msgid "Lift Z Enforcement"
msgstr "Forzar elevación Z"

msgid "Retraction when switching material"
msgstr "Retracción al cambiar de material"

msgid ""
"The Wipe option is not available when using the Firmware Retraction mode.\n"
"\n"
"Shall I disable it in order to enable Firmware Retraction?"
msgstr ""
"La opción Wipe no está disponible cuando se utiliza el modo Retracción de "
"Firmware.\n"
"\n"
"Debo desactivarla para activar la retracción de firmware?"

msgid "Firmware Retraction"
msgstr "Retracción de firmware"

msgid "Detached"
msgstr "Separado"

msgid "Following preset will be deleted too."
msgid_plural "Following presets will be deleted too."
msgstr[0] "El siguiente preajuste también se eliminará."
msgstr[1] "Los siguientes preajustes también se eliminarán."

#, boost-format
msgid "Are you sure to %1% the selected preset?"
msgstr "¿Está seguro de %1% el preajuste seleccionado?"

#. TRN  Remove/Delete
#, boost-format
msgid "%1% Preset"
msgstr "%1% Preestablecido"

msgid "All"
msgstr "Todo"

msgid "Set"
msgstr "Ajuste"

msgid "Click to reset current value and attach to the global value."
msgstr ""
"Haga clic para restablecer el valor actual y adjuntarlo al valor global."

msgid "Click to drop current modify and reset to saved value."
msgstr ""
"Haga clic para dejar la modificación actual y restablecer el valor guardado."

msgid "Process Settings"
msgstr "Ajustes del proceso"

msgid "Undef"
msgstr "No definido"

msgid "Unsaved Changes"
msgstr "Cambios No guardados"

msgid "Discard or Keep changes"
msgstr "Descartar o mantener los cambios"

msgid "Old Value"
msgstr "Valor Antiguo"

msgid "New Value"
msgstr "Nuevo Valor"

msgid "Transfer"
msgstr "Transferir"

msgid "Don't save"
msgstr "No guardar"

msgid "Discard"
msgstr "Descartar"

msgid "Click the right mouse button to display the full text."
msgstr "Pulse el botón derecho del ratón para mostrar el texto completo."

msgid "All changes will not be saved"
msgstr "Los cambios no se guardarán"

msgid "All changes will be discarded."
msgstr "Todos los cambios serán descartados."

msgid "Save the selected options."
msgstr "Guardar las opciones seleccionadas."

msgid "Keep the selected options."
msgstr "Mantener las opciones seleccionadas."

msgid "Transfer the selected options to the newly selected preset."
msgstr ""
"Transfiere las opciones seleccionadas a la nueva preselección seleccionada."

#, boost-format
msgid ""
"Save the selected options to preset \n"
"\"%1%\"."
msgstr ""
"Guardar las opciones seleccionadas en el preajuste \n"
"\"%1%\"."

#, boost-format
msgid ""
"Transfer the selected options to the newly selected preset \n"
"\"%1%\"."
msgstr ""
"Transfiere las opciones seleccionadas al nuevo preajuste seleccionado \n"
"\"%1%\"."

#, boost-format
msgid "Preset \"%1%\" contains the following unsaved changes:"
msgstr "La preselección \"%1%\" contiene los siguientes cambios no guardados:"

#, boost-format
msgid ""
"Preset \"%1%\" is not compatible with the new printer profile and it "
"contains the following unsaved changes:"
msgstr ""
"El preajuste \"%1%\" no es compatible con el nuevo perfil de la impresora y "
"contiene los siguientes cambios no guardados:"

#, boost-format
msgid ""
"Preset \"%1%\" is not compatible with the new process profile and it "
"contains the following unsaved changes:"
msgstr ""
"El preajuste \"%1%\" no es compatible con el nuevo perfil de proceso y "
"contiene los siguientes cambios no guardados:"

#, boost-format
msgid ""
"You have changed some settings of preset \"%1%\". \n"
"Would you like to keep these changed settings (new value) after switching "
"preset?"
msgstr ""
"Has modificado algunos ajustes del perfil \"%1%\". \n"
"¿Deseas mantener estas modificaciones en los ajustes (nuevo valor) después "
"de cambiar de perfil?"

msgid ""
"You have changed some preset settings. \n"
"Would you like to keep these changed settings (new value) after switching "
"preset?"
msgstr ""
"Has cambiado algunos ajustes de perfil. \n"
"¿Deseas mantener estas modificaciones en los ajustes (nuevo valor) después "
"de cambiar de perfil?"

msgid "Extruders count"
msgstr "Contador de extrusores"

msgid "General"
msgstr "General"

msgid "Capabilities"
msgstr "Capacidades"

msgid "Select presets to compare"
msgstr "Seleccionar perfiles para comparar"

msgid "Show all presets (including incompatible)"
msgstr "Mostrar todos los perfiles (incluyendo los compatibles)"

msgid "Add File"
msgstr "Añadir archivo"

msgid "Set as cover"
msgstr "Ajustar como cubierta"

msgid "Cover"
msgstr "Cubierta"

#, boost-format
msgid "The name \"%1%\" already exists."
msgstr "El nombre \"%1%\" ya existe."

msgid "Basic Info"
msgstr "Información Básica"

msgid "Pictures"
msgstr "Fotos"

msgid "Bill of Materials"
msgstr "Lista de materiales"

msgid "Assembly Guide"
msgstr "Guía de montaje"

msgid "Author"
msgstr "Autor"

msgid "Model Name"
msgstr "Nombre del modelo"

#, c-format, boost-format
msgid "%s Update"
msgstr "%s Actualizar"

msgid "A new version is available"
msgstr "Hay una nueva versión disponible"

msgid "Configuration update"
msgstr "Actualización de configuración"

msgid "A new configuration package available, Do you want to install it?"
msgstr "Un nuevo paquete de configuración disponible, ¿quieres instalarlo?"

msgid "Description:"
msgstr "Descripción:"

msgid "Configuration incompatible"
msgstr "Configuración incompatible"

msgid "the configuration package is incompatible with current application."
msgstr "el paquete de configuración es incompatible con la aplicación actual."

#, c-format, boost-format
msgid ""
"The configuration package is incompatible with current application.\n"
"%s will update the configuration package, Otherwise it won't be able to start"
msgstr ""
"El paquete de configuración es incompatible con la aplicación actual.\n"
"%s Actualiza el paquete de configuración, de lo contrario no podrá iniciar"

#, c-format, boost-format
msgid "Exit %s"
msgstr "Salir %s"

msgid "the Configuration package is incompatible with current APP."
msgstr "el paquete de configuración es incompatible con la APP actual."

msgid "Configuration updates"
msgstr "Actualizaciones de la configuración"

msgid "No updates available."
msgstr "No hay actualizaciones disponibles."

msgid "The configuration is up to date."
msgstr "La configuración está actualizada."

msgid "Ramming customization"
msgstr "Personalización de Ramming"

msgid ""
"Ramming denotes the rapid extrusion just before a tool change in a single-"
"extruder MM printer. Its purpose is to properly shape the end of the "
"unloaded filament so it does not prevent insertion of the new filament and "
"can itself be reinserted later. This phase is important and different "
"materials can require different extrusion speeds to get the good shape. For "
"this reason, the extrusion rates during ramming are adjustable.\n"
"\n"
"This is an expert-level setting, incorrect adjustment will likely lead to "
"jams, extruder wheel grinding into filament etc."
msgstr ""
"El moldeado de extremo se refiere a una extrusión rápida justo antes del "
"cambio de herramienta en la impresora MM de extrusor único. Su propósito es "
"dar una forma adecuada al final del filamento descargado para no impedir la "
"inserción del nuevo filamento, y que pueda ser reinsertada por si misma "
"posteriormente."

msgid "Total ramming time"
msgstr "Tiempo total de Ramming"

msgid "s"
msgstr "s"

msgid "Total rammed volume"
msgstr "Volumen de moldeado de extremo total"

msgid "Ramming line width"
msgstr "Ancho de línea de Ramming"

msgid "Ramming line spacing"
msgstr "Espaciado de línea de moldeado de extremo"

msgid "Auto-Calc"
msgstr "Auto-Calc"

msgid "Flushing volumes for filament change"
msgstr "Volúmenes de limpieza para el cambio de filamentos"

msgid "Multiplier"
msgstr "Multiplicador"

msgid "Flushing volume (mm³) for each filament pair."
msgstr "Volumen de limpieza (mm³) para cada par de filamentos."

#, c-format, boost-format
msgid "Suggestion: Flushing Volume in range [%d, %d]"
msgstr "Sugerencias:  Volumen de Flujo en rango [%d, %d]"

#, c-format, boost-format
msgid "The multiplier should be in range [%.2f, %.2f]."
msgstr "El multiplicador debería estar en el rango [%.2f, %.2f]."

msgid "unloaded"
msgstr "descargado"

msgid "loaded"
msgstr "cargado"

msgid "Filament #"
msgstr "Filamento #"

msgid "From"
msgstr "Desde"

msgid "To"
msgstr "A"

msgid "Login"
msgstr "Inicio de sesión"

msgid "The configuration package is changed in previous Config Guide"
msgstr ""
"El paquete de configuración se cambia en la Guía de configuración anterior"

msgid "Configuration package changed"
msgstr "Paquete de configuración cambiado"

msgid "Toolbar"
msgstr "Barra de herramientas"

msgid "Objects list"
msgstr "Lista de objetos"

msgid "Import geometry data from STL/STEP/3MF/OBJ/AMF files"
msgstr "Importar datos de geometría de los archivos STL/STEP/3MF/OBJ/AMF"

msgid "⌘+Shift+G"
msgstr "⌘+Shift+G"

msgid "Ctrl+Shift+G"
msgstr "Ctrl+Shift+G"

msgid "Copy to clipboard"
msgstr "Copiar al portapapeles"

msgid "Paste from clipboard"
msgstr "Pegar desde el portapapeles"

msgid "Show/Hide 3Dconnexion devices settings dialog"
msgstr "Mostrar/Ocultar el diálogo de ajustes de los dispositivos 3Dconnexion"

msgid "Show keyboard shortcuts list"
msgstr "Muestra lista de atajos de teclado"

msgid "Global shortcuts"
msgstr "Atajos globales"

msgid "Rotate View"
msgstr "Rotar Vista"

msgid "Pan View"
msgstr "Vista Panorámica"

msgid "Mouse wheel"
msgstr "Rueda de ratón"

msgid "Zoom View"
msgstr "Vista de Zoom"

msgid "Shift+A"
msgstr "Shift+A"

msgid "Shift+R"
msgstr "Shift+R"

msgid ""
"Auto orientates selected objects or all objects.If there are selected "
"objects, it just orientates the selected ones.Otherwise, it will orientates "
"all objects in the current disk."
msgstr ""
"Orienta automáticamente los objetos seleccionados o todos los objetos.Si hay "
"objetos seleccionados, sólo orienta los seleccionados.En caso contrario, "
"orientará todos los objetos del disco actual."

msgid "Shift+Tab"
msgstr "Shift+Tab"

msgid "Collapse/Expand the sidebar"
msgstr "Ocultar/Expandir barra lateral"

msgid "⌘+Any arrow"
msgstr "⌘+Cualquier tecla"

msgid "Movement in camera space"
msgstr "Movimiento en el espacio de la cámara"

msgid "⌥+Left mouse button"
msgstr "Botón de ratón ⌥+Left"

msgid "Select a part"
msgstr "Seleccionar una pieza"

msgid "⌘+Left mouse button"
msgstr "⌘+botón izquierdo de ratón"

msgid "Select multiple objects"
msgstr "Seleccionar varios objetos"

msgid "Ctrl+Any arrow"
msgstr "Ctrl+Cualquier flecha"

msgid "Alt+Left mouse button"
msgstr "Alt+Botón izquierdo de ratón"

msgid "Ctrl+Left mouse button"
msgstr "Ctrl+Botón izquierdo de ratón"

msgid "Shift+Left mouse button"
msgstr "Shift+Left+Botón izquierdo de ratón"

msgid "Select objects by rectangle"
msgstr "Seleccionar objetos por rectángulo"

msgid "Arrow Up"
msgstr "Flecha hacia arriba"

msgid "Move selection 10 mm in positive Y direction"
msgstr "Mover la selección 10 mm en dirección Y positiva"

msgid "Arrow Down"
msgstr "Flecha hacia abajo"

msgid "Move selection 10 mm in negative Y direction"
msgstr "Mover la selección 10 mm en dirección Y negativa"

msgid "Arrow Left"
msgstr "Flecha hacia izquierda"

msgid "Move selection 10 mm in negative X direction"
msgstr "Mover la selección 10 mm en dirección X negativa"

msgid "Arrow Right"
msgstr "Flecha hacia derecha"

msgid "Move selection 10 mm in positive X direction"
msgstr "Mover la selección 10 mm en dirección X positiva"

msgid "Shift+Any arrow"
msgstr "Mayúsculas+Cualquier flecha"

msgid "Movement step set to 1 mm"
msgstr "Paso de movimiento configurado a 1 mm"

msgid "Esc"
msgstr "Esc"

msgid "keyboard 1-9: set filament for object/part"
msgstr "teclado 1-9: ajustar el filamento para el objeto/pieza"

msgid "Camera view - Default"
msgstr "Vista de la cámara - Por defecto"

msgid "Camera view - Top"
msgstr "Vista de la cámara Superior"

msgid "Camera view - Bottom"
msgstr "Vista de la cámara - Parte inferior"

msgid "Camera view - Front"
msgstr "Vista de la cámara - Frontal"

msgid "Camera view - Behind"
msgstr "Vista de la cámara - Posterior"

msgid "Camera Angle - Left side"
msgstr "Ángulo de la cámara - Lado izquierdo"

msgid "Camera Angle - Right side"
msgstr "Ángulo de la cámara - Lado derecho"

msgid "Select all objects"
msgstr "Seleccionar todos los objetos"

msgid "Gizmo move"
msgstr "Movimiento Gizmo"

msgid "Gizmo scale"
msgstr "Escala Gizmo"

msgid "Gizmo rotate"
msgstr "Rotación Gizmo"

msgid "Gizmo cut"
msgstr "Corte Gizmo"

msgid "Gizmo Place face on bed"
msgstr "Situar cara en cama en modo Gizmo"

msgid "Gizmo SLA support points"
msgstr "Puntos de soporte SLA Gizmo"

msgid "Gizmo FDM paint-on seam"
msgstr "Costura de pintura Gizmo FDM"

msgid "Swtich between Prepare/Prewview"
msgstr "Cambiar  entre Preparar/Previsualizar"

msgid "Plater"
msgstr "Plataforma"

msgid "Move: press to snap by 1mm"
msgstr "Mover: pulsar para ajustar 1mm"

msgid "⌘+Mouse wheel"
msgstr "⌘+Rueda del ratón"

msgid "Support/Color Painting: adjust pen radius"
msgstr "Soporte/Pintado en color: ajuste del radio de la pluma"

msgid "⌥+Mouse wheel"
msgstr "⌥+Rueda del ratón"

msgid "Support/Color Painting: adjust section position"
msgstr "Soporte/Pintado de color: ajuste de la posición de la sección"

msgid "Ctrl+Mouse wheel"
msgstr "Ctrl+Rueda del ratón"

msgid "Alt+Mouse wheel"
msgstr "Alt+Rueda del ratón"

msgid "Gizmo"
msgstr "Artilugio"

msgid "Set extruder number for the objects and parts"
msgstr "Ajustar el número de extrusor para los objetos y las piezas"

msgid "Delete objects, parts, modifiers  "
msgstr "Eliminar objetos, piezas, modificadores  "

msgid "Space"
msgstr "Espacio"

msgid "Select the object/part and press space to change the name"
msgstr ""
"Seleccione el objeto/pieza y pulse la barra espaciadora para cambiar el "
"nombre"

msgid "Mouse click"
msgstr "Clic del ratón"

msgid "Select the object/part and mouse click to change the name"
msgstr ""
"Seleccione el objeto/pieza y haga clic con el ratón para cambiar el nombre"

msgid "Objects List"
msgstr "Lista de Objetos"

msgid "Vertical slider - Move active thumb Up"
msgstr "Control deslizante vertical - Mover el pulgar activo hacia Arriba"

msgid "Vertical slider - Move active thumb Down"
msgstr "Control deslizante vertical - Mover el pulgar activo hacia Abajo"

msgid "Horizontal slider - Move active thumb Left"
msgstr ""
"Control deslizante horizontal - Mover el pulgar activo hacia la Izquierda"

msgid "Horizontal slider - Move active thumb Right"
msgstr ""
"Control deslizante horizontal - Mover el pulgar activo hacia la Derecha"

msgid "On/Off one layer mode of the vertical slider"
msgstr "Activar/Desactivar el modo de una capa del control deslizante vertical"

msgid "On/Off g-code window"
msgstr "Activar/Desactivar ventana de g-code"

msgid "Move slider 5x faster"
msgstr "Mover el deslizador 5 veces más rápido"

msgid "Shift+Mouse wheel"
msgstr "Shit+Rueda de ratón"

msgid "Release Note"
msgstr "Notas de lanzamiento"

#, c-format, boost-format
msgid "version %s update information :"
msgstr "información de actualización de la versión %s:"

msgid "Network plug-in update"
msgstr "Actualizar plug-in de red"

msgid ""
"Click OK to update the Network plug-in when Bambu Studio launches next time."
msgstr ""
"Haga clic en Aceptar para actualizar el complemento de red la próxima vez "
"que se inicie Bambu Studio."

#, c-format, boost-format
msgid "A new Network plug-in(%s) available, Do you want to install it?"
msgstr "Un nuevo plug-in de red(%s) está disponible. ¿Desea instalarlo?"

msgid "New version of Bambu Studio"
msgstr "Nueva versión de Bambu Studio"

msgid "Don't remind me of this version again"
msgstr "No volver a recordarme está versión otra vez"

msgid "LAN Connection Failed (Sending print file)"
msgstr "Conexión de red fallida (Mandando archivo de impresión)"

msgid ""
"Step 1, please confirm Bambu Studio and your printer are in the same LAN."
msgstr ""
"Paso 1: confirme que Bambu Studio y su impresora estén en la misma LAN."

msgid ""
"Step 2, if the IP and Access Code below are different from the actual values "
"on your printer, please correct them."
msgstr ""
"Paso 2, si la IP y el Código de Acceso de abajo son diferentes de los "
"valores actuales en su impresora, por favor, corríjalos."

msgid "IP"
msgstr "IP"

msgid "Access Code"
msgstr "Código de Acceso"

msgid "Where to find your printer's IP and Access Code?"
msgstr "¿Dónde encontrar la IP de su impresora y el Código de Acceso?"

msgid "Error: IP or Access Code are not correct"
msgstr "Error: la IP o el Código de Acceso no son correctos"

msgid "Model:"
msgstr "Modelo:"

msgid "Serial:"
msgstr "Número de serie:"

msgid "Version:"
msgstr "Versión:"

msgid "Update firmware"
msgstr "Actualizar firmware"

msgid "Printing"
msgstr "Imprimendo"

msgid "Idle"
msgstr "Inactivo"

msgid "Latest version"
msgstr "Última versión"

msgid "Updating"
msgstr "Actualizando"

msgid "Updating failed"
msgstr "Fallo Actualizando"

msgid "Updating successful"
msgstr "Actualización exitosa"

msgid ""
"Are you sure you want to update? This will take about 10 minutes. Do not "
"turn off the power while the printer is updating."
msgstr ""
"¿Estás seguro que deseas actualizar? Esto puede llevar sobre 10 minutos. No "
"apague mientras la impresora está actualizando."

msgid ""
"An important update was detected and needs to be run before printing can "
"continue. Do you want to update now? You can also update later from 'Upgrade "
"firmware'."
msgstr ""
"Una actualización importante fue detectada y necesita ejecutarse antes de "
"que la impresión pueda continuar. ¿Quiere actualizar ahora? Puede actualizar "
"después desde \"Actualizar fimware\"."

msgid ""
"The firmware version is abnormal. Repairing and updating are required before "
"printing. Do you want to update now? You can also update later on printer or "
"update next time starting the studio."
msgstr ""
"La versión de firmware es anormal. Es necesario reparar y actualizar antes "
"de imprimir. ¿Quieres actualizar ahora? Puedes actualizar al iniciar en el "
"siguiente arranque de la impresora o cuando arranque Orca Slicer."

msgid "Extension Board"
msgstr "Placa de ampliación"

msgid "Saving objects into the 3mf failed."
msgstr "El guardado de objetos en el 3mf no ha funcionado."

msgid "Only Windows 10 is supported."
msgstr "Sólo es compatible con Windows 10."

msgid "Failed to initialize the WinRT library."
msgstr "Ha fallado la inicialización de la biblioteca WinRT."

msgid "Exporting objects"
msgstr "Exportación de objetos"

msgid "Failed loading objects."
msgstr "Ha fallado la carga de objetos."

msgid "Repairing object by Windows service"
msgstr "Reparación del objeto por el servicio de Windows"

msgid "Repair failed."
msgstr "La reparación no ha funcionado."

msgid "Loading repaired objects"
msgstr "Carga de objetos reparados"

msgid "Exporting 3mf file failed"
msgstr "La exportación del archivo 3mf ha fallado"

msgid "Import 3mf file failed"
msgstr "La importación del archivo 3mf ha fallado"

msgid "Repaired 3mf file does not contain any object"
msgstr "El archivo 3mf reparado no contiene ningún objeto"

msgid "Repaired 3mf file contains more than one object"
msgstr "El archivo 3mf reparado contiene más de un objeto"

msgid "Repaired 3mf file does not contain any volume"
msgstr "El archivo 3mf reparado no contiene ningún volumen"

msgid "Repaired 3mf file contains more than one volume"
msgstr "El archivo 3mf reparado contiene más de un volumen"

msgid "Repair finished"
msgstr "Reparación terminada"

msgid "Repair canceled"
msgstr "Reparación cancelada"

#, boost-format
msgid "Copying of file %1% to %2% failed: %3%"
msgstr "La copia del archivo %1% a %2% falló: %3%"

msgid "Need to check the unsaved changes before configuration updates."
msgstr ""
"Es necesario comprobar los cambios no guardados antes de actualizar la "
"configuración."

msgid "Configuration package updated to "
msgstr "Paquete de configuración actualizado a "

msgid "Open G-code file:"
msgstr "Abrir archivo G-Code:"

msgid ""
"One object has empty initial layer and can't be printed. Please Cut the "
"bottom or enable supports."
msgstr ""
"Un objeto tiene la primera capa vacía y no se puede imprimir. Por favor, "
"corte el fondo o habilite los soportes."

#, boost-format
msgid "Object can't be printed for empty layer between %1% and %2%."
msgstr "No se puede imprimir el objeto para la capa vacía entre %1% y %2%."

#, boost-format
msgid "Object: %1%"
msgstr "Objeto: %1%"

msgid ""
"Maybe parts of the object at these height are too thin, or the object has "
"faulty mesh"
msgstr ""
"Tal vez las piezas del objeto a esa altura son demasiado finas, o el objeto "
"tiene una malla defectuosa"

msgid "No object can be printed. Maybe too small"
msgstr "No se puede imprimir ningún objeto. Tal vez sea demasiado pequeño"

msgid ""
"Failed to generate gcode for invalid custom G-code.\n"
"\n"
msgstr ""
"La generación ha fallado del G-Code por un G-Code personalizado no válido.\n"
"\n"

msgid "Please check the custom G-code or use the default custom G-code."
msgstr ""
"Por favor, compruebe el G-Code personalizado o utilice el G-Code "
"personalizado por defecto."

#, boost-format
msgid "Generating G-code: layer %1%"
msgstr "Generando G-Code: capa %1%"

msgid "Inner wall"
msgstr "Perímetro interno"

msgid "Outer wall"
msgstr "Perímetro externo"

msgid "Overhang wall"
msgstr "Pared de voladizo"

msgid "Sparse infill"
msgstr "Relleno poco denso"

msgid "Internal solid infill"
msgstr "Relleno sólido interno"

msgid "Top surface"
msgstr "Relleno sólido superior"

msgid "Bottom surface"
msgstr "Relleno sólido inferior"

msgid "Internal Bridge"
msgstr "Puente Interior"

msgid "Gap infill"
msgstr "Relleno de huecos"

msgid "Skirt"
msgstr "Falda"

msgid "Support interface"
msgstr "Interfaz de soporte"

msgid "Support transition"
msgstr "Apoyo a la transición"

msgid "Multiple"
msgstr "Múltiple"

#, boost-format
msgid "Failed to calculate line width of %1%. Can not get value of \"%2%\" "
msgstr ""
"Ha fallado el cálculo del ancho de extrusión de %1%. No se puede obtener el "
"valor de \"%2%\". "

msgid "undefined error"
msgstr "error no definido"

msgid "too many files"
msgstr "demasiados archivos"

msgid "file too large"
msgstr "archivo demasiado grande"

msgid "unsupported method"
msgstr "método no compatible"

msgid "unsupported encryption"
msgstr "encriptación no compatible"

msgid "unsupported feature"
msgstr "característica no compatible"

msgid "failed finding central directory"
msgstr "búsqueda de directorio central fallida"

msgid "not a ZIP archive"
msgstr "no es un archivo ZIP"

msgid "invalid header or corrupted"
msgstr "encabezado inválido o corrupto"

msgid "unsupported multidisk"
msgstr "multidisco no soportado"

msgid "decompression failed"
msgstr "descompresión fallida"

msgid "compression failed"
msgstr "compresión fallida"

msgid "unexpected decompressed size"
msgstr "tamaño de descompresión inesperado"

msgid "CRC check failed"
msgstr "Comprobación CRC fallida"

msgid "unsupported central directory size"
msgstr "tamaño del directorio central no compatible"

msgid "allocation failed"
msgstr "asignación fallida"

msgid "file open failed"
msgstr "apertura de archivo fallida"

msgid "file create failed"
msgstr "creación del archivo fallida"

msgid "file write failed"
msgstr "escritura del archivo fallida"

msgid "file read failed"
msgstr "lectura del archivo fallida"

msgid "file close failed"
msgstr "cierre del archivo fallido"

msgid "file seek failed"
msgstr "búsqueda de archivo fallida"

msgid "file stat failed"
msgstr "estadística de archivos fallida"

msgid "invalid parameter"
msgstr "parámetro inválido"

msgid "invalid filename"
msgstr "nombre de archivo inválido"

msgid "buffer too small"
msgstr "buffer demasiado pequeño"

msgid "internal error"
msgstr "error interno"

msgid "file not found"
msgstr "archivo no encontrado"

msgid "archive too large"
msgstr "archivo demasiado grande"

msgid "validation failed"
msgstr "validación fallida"

msgid "write callback failed"
msgstr "la llamada de recuperación de la escritura ha fallado"

#, boost-format
msgid ""
"%1% is too close to exclusion area, there may be collisions when printing."
msgstr ""
"%1% está muy cerca del área de exclusión, puede conllevar colisiones cuando "
"se imprime."

#, boost-format
msgid "%1% is too close to others, and collisions may be caused."
msgstr "%1% está demasiado cerca de otros, y pueden producirse colisiones."

#, boost-format
msgid "%1% is too tall, and collisions will be caused."
msgstr "%1% es demasiado alto, y se producirán colisiones."

msgid " is too close to others, there may be collisions when printing."
msgstr ""
" está muy cerca de otros, puede conllevar colisiones cuando se imprime."

msgid " is too close to exclusion area, there may be collisions when printing."
msgstr ""
" está muy cerca del área de exclusión, puede conllevar colisiones cuando se "
"imprime."

msgid "Prime Tower"
msgstr "Torre de Purga"

msgid " is too close to others, and collisions may be caused.\n"
msgstr " está demasiado cerca de otros, y se pueden producir colisiones.\n"

msgid " is too close to exclusion area, and collisions will be caused.\n"
msgstr ""
" está demasiado cerca del área de exclusión, y se producirán colisiones.\n"

msgid ""
"Can not print multiple filaments which have large difference of temperature "
"together. Otherwise, the extruder and nozzle may be blocked or damaged "
"during printing"
msgstr ""
"No se pueden imprimir juntos varios filamentos que tengan una gran "
"diferencia de temperatura. De lo contrario, el extrusor y la boquilla pueden "
"bloquearse o dañarse durante la impresión"

msgid "No extrusions under current settings."
msgstr "No hay extrusiones con los ajustes actuales."

msgid ""
"Smooth mode of timelapse is not supported when \"by object\" sequence is "
"enabled."
msgstr ""
"Modo de timelapse suave no está soportado cuando la secuencia \"por objeto\" "
"está activada."

msgid ""
"Please select \"By object\" print sequence to print multiple objects in "
"spiral vase mode."
msgstr ""
"Seleccione la secuencia de impresión \"Por objeto\" para imprimir varios "
"objetos en el modo de jarrón espiral."

msgid ""
"The spiral vase mode does not work when an object contains more than one "
"materials."
msgstr ""
"El modo de jarrón en espiral no funciona cuando un objeto contiene más de un "
"material."

msgid "The prime tower is not supported in \"By object\" print."
msgstr "La torre de purga no es compatible con la impresión \"Por objeto\"."

msgid ""
"The prime tower is not supported when adaptive layer height is on. It "
"requires that all objects have the same layer height."
msgstr ""
"La torre de purga no es compatible cuando la altura de capa adaptativa está "
"activada. Requiere que todos los objetos tengan la misma altura de capa."

msgid "The prime tower requires \"support gap\" to be multiple of layer height"
msgstr ""
"La torre de purga requiere que el \"hueco de apoyo\" sea múltiplo de la "
"altura de la capa"

msgid "The prime tower requires that all objects have the same layer heights"
msgstr ""
"La torre de purga requiere que todos los objetos tengan la misma altura de "
"capa"

msgid ""
"The prime tower requires that all objects are printed over the same number "
"of raft layers"
msgstr ""
"La torre de purga requiere que todos los objetos se impriman sobre el mismo "
"número de capas de base de impresión"

msgid ""
"The prime tower requires that all objects are sliced with the same layer "
"heights."
msgstr ""
"La torre de purga requiere que todos los objetos se corten con las mismas "
"alturas de capa."

msgid ""
"The prime tower is only supported if all objects have the same variable "
"layer height"
msgstr ""
"La torre de purga sólo se admite si todos los objetos tienen la misma altura "
"de capa variable"

msgid "Too small line width"
msgstr "Ancho de extrusión demasiado pequeño"

msgid "Too large line width"
msgstr "Ancho de extrusión demasiado grande"

msgid ""
"The prime tower requires that support has the same layer height with object."
msgstr ""
"La torre de purga requiere que el soporte tenga la misma altura de capa con "
"el objeto."

msgid ""
"Organic support tree tip diameter must not be smaller than support material "
"extrusion width."
msgstr ""
"El diámetro de la punta del árbol de soporte orgánico no debe ser menor que "
"el ancho de extrusión del material de soporte."

msgid ""
"Organic support branch diameter must not be smaller than 2x support material "
"extrusion width."
msgstr ""
"El diámetro de la rama de soporte orgánico no debe ser menor que 2x el ancho "
"de extrusión del material de soporte."

msgid ""
"Organic support branch diameter must not be smaller than support tree tip "
"diameter."
msgstr ""
"El diámetro de la rama de soporte orgánico no debe ser menor que el diámetro "
"de la punta del árbol de soporte."

msgid ""
"Support enforcers are used but support is not enabled. Please enable support."
msgstr ""
"Se utilizan las herramientas de aplicación de soporte pero el soporte no "
"está habilitado. Por favor, active el soporte."

msgid "Layer height cannot exceed nozzle diameter"
msgstr "La altura de la capa no puede superar el diámetro de la boquilla"

msgid ""
"Relative extruder addressing requires resetting the extruder position at "
"each layer to prevent loss of floating point accuracy. Add \"G92 E0\" to "
"layer_gcode."
msgstr ""
"El direccionamiento de extrusión relativa requiere reiniciar la posición del "
"extrusor en cada capa para evitar perdidas de precisión de punto flotante. "
"Añade \"G92 E0\" al código de capa."

msgid ""
"\"G92 E0\" was found in before_layer_gcode, which is incompatible with "
"absolute extruder addressing."
msgstr ""
"Se ha encontrado \"G92 E0\" en before_layer_gcode, el cual es incompatible "
"con el direccionamiento de extrusión absoluta."

msgid ""
"\"G92 E0\" was found in layer_gcode, which is incompatible with absolute "
"extruder addressing."
msgstr ""
"Se ha encontrado \"G92 E0\" en layer_gcode, el cual es incompatible con el "
"direccionamiento de extrusión absoluta."

#, c-format, boost-format
msgid "Plate %d: %s does not support filament %s"
msgstr "Bandeja %d: %s no soporta filamento %s"

msgid "Generating skirt & brim"
msgstr "Generando falda y borde de adherencia"

msgid "Exporting G-code"
msgstr "Exportando G-Code"

msgid "Generating G-code"
msgstr "Generando G-code"

msgid "Failed processing of the filename_format template."
msgstr "Procesamiento fallido de la plantilla filename_format."

msgid "Printable area"
msgstr "Área imprimible"

msgid "Bed exclude area"
msgstr "Área excluida de la cama"

msgid ""
"Unprintable area in XY plane. For example, X1 Series printers use the front "
"left corner to cut filament during filament change. The area is expressed as "
"polygon by points in following format: \"XxY, XxY, ...\""
msgstr ""
"Área no imprimible en el plano XY. Por ejemplo, las impresoras de la serie "
"X1 utilizan la esquina delantera izquierda para cortar el filamento durante "
"el cambio de filamento. El área se expresa como polígono por puntos en el "
"siguiente formato: \"XxY, XxY, ...\""

msgid "Bed custom texture"
msgstr "Textura personalizada de cama"

msgid "Bed custom model"
msgstr "Modelo personalizado de cama"

msgid "Elephant foot compensation"
msgstr "Compensación del pie de elefante"

msgid ""
"Shrink the initial layer on build plate to compensate for elephant foot "
"effect"
msgstr ""
"Contraer la primera capa en la bandeja de impresión para compensar el efecto "
"de la pata de elefante"

msgid ""
"Slicing height for each layer. Smaller layer height means more accurate and "
"more printing time"
msgstr ""
"Altura de corte para cada capa. Una altura de capa más pequeña significa más "
"precisión y más tiempo de impresión"

msgid "Printable height"
msgstr "Altura imprimible"

msgid "Maximum printable height which is limited by mechanism of printer"
msgstr "Altura máxima imprimible limitada por el mecanismo de la impresora"

msgid "Printer preset names"
msgstr "Nombres de ajustes de la impresora"

msgid "Hostname, IP or URL"
msgstr "Nombre de host, IP o URL"

msgid ""
"Slic3r can upload G-code files to a printer host. This field should contain "
"the hostname, IP address or URL of the printer host instance. Print host "
"behind HAProxy with basic auth enabled can be accessed by putting the user "
"name and password into the URL in the following format: https://username:"
"password@your-octopi-address/"
msgstr ""
"OrcaSlicer puede subir archivos G-Code a una impresora. Este campo debería "
"contener el nombre de host, la dirección IP o la URL de la instancia de la "
"impresora. Se puede acceder a la impresora detrás de un proxy con la "
"autenticación básica activada por un nombre de usuario y contraseña en la "
"URL en el siguiente formato: https://nombredeusuario:"
"contraseña@tudirecciondeoctopi/"

msgid "Device UI"
msgstr "IU de dispositivo"

msgid ""
"Specify the URL of your device user interface if it's not same as print_host"
msgstr ""
"Especifica la URL de tu IU de dispositivo si no es el mismo que el host de "
"impresión"

msgid "API Key / Password"
msgstr "Clave API / Contraseña"

msgid ""
"Slic3r can upload G-code files to a printer host. This field should contain "
"the API Key or the password required for authentication."
msgstr ""
"OrcaSlicer puede cargar archivos G-Cpde a un host de impresora. Este campo "
"debería contener una clave API o una contraseña requerida para la "
"autenticación."

msgid "Name of the printer"
msgstr "Nombre de la impresora"

msgid "HTTPS CA File"
msgstr "Archivo CA HTTPS"

msgid ""
"Custom CA certificate file can be specified for HTTPS OctoPrint connections, "
"in crt/pem format. If left blank, the default OS CA certificate repository "
"is used."
msgstr ""
"Es posible especificar un archivo Certificado CA personalizado para "
"conexiones, en formato crt/pem. Si se deja en blanco, se usará el "
"reposittorio de certificados CA del SO."

msgid "User"
msgstr "Usuario"

msgid "Password"
msgstr "Contraseña"

msgid "Ignore HTTPS certificate revocation checks"
msgstr "Ignorar comprobaciones de revocación de certificado HTTPS"

msgid ""
"Ignore HTTPS certificate revocation checks in case of missing or offline "
"distribution points. One may want to enable this option for self signed "
"certificates if connection fails."
msgstr ""
"Ignorar comprobaciones de certificado de revocación HTTPS en caso de perder "
"o puntos de distribución sin conexión. Se debería activar esta opción de "
"certificados autofirmados si la conexión falla."

msgid "Names of presets related to the physical printer"
msgstr "Nombres de preajustes relacionados por la impresora física"

msgid "Authorization Type"
msgstr "Tipo de autorización"

msgid "API key"
msgstr "Clave API"

msgid "HTTP digest"
msgstr "Resumen HTTP"

msgid "Avoid crossing wall"
msgstr "Evitar cruzar perímetro"

msgid "Detour and avoid to travel across wall which may cause blob on surface"
msgstr ""
"Desvíese y evite atravesar el perímetro, ya que puede provocar una mancha en "
"la superficie"

msgid "Avoid crossing wall - Max detour length"
msgstr "Evitar cruzar perímetro - Longitud de desvío máximo"

msgid ""
"Maximum detour distance for avoiding crossing wall. Don't detour if the "
"detour distance is large than this value. Detour length could be specified "
"either as an absolute value or as percentage (for example 50%) of a direct "
"travel path. Zero to disable"
msgstr ""
"Distancia de desvio máximo para evitar cruzar el perímetro. No lo evite si "
"la distancia de desvío es más alta que este valor. La distancia de desvío "
"podría tanto como un valor absoluto como pocentaje (por ejemplo 50%) de una "
"trayectoria de viaje directa. Cero para deshabilitar"

msgid "mm or %"
msgstr "mm o %"

msgid "Other layers"
msgstr "Otras capas"

msgid ""
"Bed temperature for layers except the initial one. Value 0 means the "
"filament does not support to print on the Cool Plate"
msgstr ""
"Esta es la temperatura de la cama para las capas excepto la inicial. Un "
"valor de 0 significa que el filamento no admite la impresión en la Bandeja "
"Fría"

msgid "°C"
msgstr "°C"

msgid ""
"Bed temperature for layers except the initial one. Value 0 means the "
"filament does not support to print on the Engineering Plate"
msgstr ""
"Esta es la temperatura de la cama para las capas excepto la inicial. Un "
"valor de 0 significa que el filamento no admite la impresión en la Bandeja "
"de Ingeniería"

msgid ""
"Bed temperature for layers except the initial one. Value 0 means the "
"filament does not support to print on the High Temp Plate"
msgstr ""
"Esta es la temperatura de la cama para las capas excepto la inicial. Un "
"valor de 0 significa que el filamento no admite la impresión en la Bandeja "
"de Alta Temperatura"

msgid ""
"Bed temperature for layers except the initial one. Value 0 means the "
"filament does not support to print on the Textured PEI Plate"
msgstr ""
"Temperatura de cama para las capas excepto la inicial. El valor 0 significa "
"que el filamento no es compatible para imprimir en la Bandeja PEI Texturizada"

msgid "Initial layer"
msgstr "Capa inicial"

msgid "Initial layer bed temperature"
msgstr "Temperatura inicial de la cama en la capa"

msgid ""
"Bed temperature of the initial layer. Value 0 means the filament does not "
"support to print on the Cool Plate"
msgstr ""
"Esta es la temperatura de la cama de la primera capa. Un valor de 0 "
"significa que el filamento no admite la impresión en la Bandeja Fría"

msgid ""
"Bed temperature of the initial layer. Value 0 means the filament does not "
"support to print on the Engineering Plate"
msgstr ""
"Esta es la temperatura de la cama de la primera capa. Un valor de 0 "
"significa que el filamento no admite la impresión en la Bandeja de Ingeniería"

msgid ""
"Bed temperature of the initial layer. Value 0 means the filament does not "
"support to print on the High Temp Plate"
msgstr ""
"Esta es la temperatura de la cama de la primera capa. Un valor de 0 "
"significa que el filamento no admite la impresión en la Bandeja de Alta "
"Temperatura"

msgid ""
"Bed temperature of the initial layer. Value 0 means the filament does not "
"support to print on the Textured PEI Plate"
msgstr ""
"Temperatura del lecho de la primera capa. El valor 0 significa que el "
"filamento no es compatible para imprimir en la Bandeja PEI Texturizada"

msgid "Bed types supported by the printer"
msgstr "Tipos de cama que admite la impresora"

msgid "Cool Plate"
msgstr "Bandeja Fría"

msgid "Engineering Plate"
msgstr "Bandeja de Ingeniería"

msgid "First layer print sequence"
msgstr "Secuencia de impresión de primera capa"

msgid "This G-code is inserted at every layer change before lifting z"
msgstr "Este G-Code se inserta en cada cambio de capa antes de levantar z"

msgid "Bottom shell layers"
msgstr "Capas inferiores de cubierta"

msgid ""
"This is the number of solid layers of bottom shell, including the bottom "
"surface layer. When the thickness calculated by this value is thinner than "
"bottom shell thickness, the bottom shell layers will be increased"
msgstr ""
"Es el número de capas sólidas de la carcasa inferior, incluida la capa "
"superficial inferior. Si el grosor calculado por este valor es menor que el "
"grosor del armazón inferior, las capas del armazón inferior se incrementarán"

msgid "Bottom shell thickness"
msgstr "Espesor de la carcasa inferior"

msgid ""
"The number of bottom solid layers is increased when slicing if the thickness "
"calculated by bottom shell layers is thinner than this value. This can avoid "
"having too thin shell when layer height is small. 0 means that this setting "
"is disabled and thickness of bottom shell is absolutely determained by "
"bottom shell layers"
msgstr ""
"El número de capas sólidas del fondo se incrementa al cortar si el grosor "
"calculado por las capas del fondo es más fino que este valor. Esto puede "
"evitar tener una capa demasiado fina cuando la altura de la capa es pequeña. "
"0 significa que este ajuste está desactivado y el grosor de la capa inferior "
"está absolutamente determinado por las capas de la capa inferior"

msgid "Force cooling for overhang and bridge"
msgstr "Refrigeración forzada para el voladizo y el puente"

msgid ""
"Enable this option to optimize part cooling fan speed for overhang and "
"bridge to get better cooling"
msgstr ""
"Habilite esta opción para optimizar la velocidad del ventilador de "
"refrigeración de la pieza para el voladizo y el puente para obtener una "
"mejor refrigeración"

msgid "Fan speed for overhang"
msgstr "Velocidad del ventilador para el voladizo"

msgid ""
"Force part cooling fan to be this speed when printing bridge or overhang "
"wall which has large overhang degree. Forcing cooling for overhang and "
"bridge can get better quality for these part"
msgstr ""
"Forzar el ventilador de la pieza a esta velocidad cuando se imprime el "
"puente o el perímetro del voladizo que tiene un gran grado de voladizo. Al "
"forzar la refrigeración de los voladizos y puentes se puede obtener una "
"mejor calidad para estas piezas"

msgid "Cooling overhang threshold"
msgstr "Umbral del voladizo de refrigeración"

#, c-format
msgid ""
"Force cooling fan to be specific speed when overhang degree of printed part "
"exceeds this value. Expressed as percentage which indicides how much width "
"of the line without support from lower layer. 0% means forcing cooling for "
"all outer wall no matter how much overhang degree"
msgstr ""
"Fuerza al ventilador de refrigeración a una velocidad específica cuando el "
"grado de voladizo de la pieza impresa excede este valor. Expresado como "
"porcentaje, indica la anchura de la línea sin soporte de la capa inferior. "
"0% m significa forzar la refrigeración de todo el perímetro exterior sin "
"importar el grado de voladizo"

msgid "Bridge infill direction"
msgstr "Ángulo del relleno en puente"

msgid ""
"Bridging angle override. If left to zero, the bridging angle will be "
"calculated automatically. Otherwise the provided angle will be used for "
"external bridges. Use 180°for zero angle."
msgstr ""
"Anulación del ángulo de puenteo. Si se deja a cero, el ángulo de puente se "
"calculará automáticamente. De lo contrario, se utilizará el ángulo "
"proporcionado para los puentes externos. Utilice 180° para el ángulo cero."

msgid "Bridge density"
msgstr "Densidad de puente"

msgid "Density of external bridges. 100% means solid bridge. Default is 100%."
msgstr ""
"Densidad de puentes externos. 100% significa puente sólido. Por defecto es "
"100%."

msgid "Bridge flow"
msgstr "Ratio de caudal en puentes"

msgid ""
"Decrease this value slightly(for example 0.9) to reduce the amount of "
"material for bridge, to improve sag"
msgstr ""
"Disminuya este valor ligeramente (por ejemplo 0,9) para reducir la cantidad "
"de material para el puente, para mejorar el hundimiento"

msgid "Top surface flow ratio"
msgstr "Ratio de caudal en superficie superior"

msgid ""
"This factor affects the amount of material for top solid infill. You can "
"decrease it slightly to have smooth surface finish"
msgstr ""
"Este factor afecta a la cantidad de material de para relleno sólido "
"superior. Puede disminuirlo ligeramente para obtener un acabado suave de "
"superficie"

msgid "Bottom surface flow ratio"
msgstr "Ratio de caudal en superficie inferior"

msgid "This factor affects the amount of material for bottom solid infill"
msgstr ""
"Este factor afecta a la cantidad de material para el relleno sólido inferior"

msgid "Precise wall(experimental)"
msgstr "Pared precisa(experimental)"

msgid ""
"Improve shell precision by adjusting outer wall spacing. This also improves "
"layer consistency."
msgstr ""
"Mejorar precisión de la carcasa ajustando el espaciado del perímetro "
"exterior. Esto además mejora la consistencia de capa."

msgid "Only one wall on top surfaces"
msgstr "Sólo un perímetro en las capas superiores"

msgid ""
"Use only one wall on flat top surface, to give more space to the top infill "
"pattern"
msgstr ""
"Sólo un perímetro en la capas superiores, para dar más espacio al patrón de "
"relleno superior"

msgid "One wall threshold"
msgstr "Umbral para generar un solo perímetro"

#, c-format, boost-format
msgid ""
"If a top surface has to be printed and it's partially covered by another "
"layer, it won't be considered at a top layer where its width is below this "
"value. This can be useful to not let the 'one perimeter on top' trigger on "
"surface that should be covered only by perimeters. This value can be a mm or "
"a % of the perimeter extrusion width.\n"
"Warning: If enabled, artifacts can be created is you have some thin features "
"on the next layer, like letters. Set this setting to 0 to remove these "
"artifacts."
msgstr ""
"Si una superficie superior debe ser impresa y está parcialmente cubierta por "
"otra capa, no será considerada una capa superior donde su anchura esté por "
"debajo ese valor. Esto puede ser de utilidad para que no se active el ajuste "
"perímetro en la parte superior' en las capas que solo deberían ser cubiertas "
"por perímetros. Este valor puede ser en mm o un % o del perímetro de "
"extrusión.\n"
"Advertencia: Si se activa, se pueden crear imperfecciones si tiene alguna "
"característica fina en la siguiente capa, como letras. Ajuste a 0 esta "
"opción para borrar esas imperfecciones."

msgid "Only one wall on first layer"
msgstr "Solo un perímetro en la primera capa"

msgid ""
"Use only one wall on first layer, to give more space to the bottom infill "
"pattern"
msgstr ""
"Usar solo un perímetro en la primera capa, para dar más espacio en el patrón "
"de relleno inferior"

msgid "Extra perimeters on overhangs"
msgstr "Perímetros extra en voladizos"

msgid ""
"Create additional perimeter paths over steep overhangs and areas where "
"bridges cannot be anchored. "
msgstr ""
"Crear caminos de perímetros adicionales sobre voladizos pronunciados y áreas "
"donde los puentes no pueden ser anclados. "

msgid "Classic mode"
msgstr "Modo clásico"

msgid "Enable this option to use classic mode"
msgstr "Activar esta opción para usar el modo clásico"

msgid "Slow down for overhang"
msgstr "Disminución de velocidad de voladizo"

msgid "Enable this option to slow printing down for different overhang degree"
msgstr ""
"Habilite esta opción para ralentizar la impresión para diferentes grados de "
"voladizo"

msgid "mm/s or %"
msgstr "mm/s o %"

msgid "External"
msgstr "Externo"

msgid "Speed of bridge and completely overhang wall"
msgstr "Velocidad del puente y perímetro completo en voladizo"

msgid "mm/s"
msgstr "mm/s"

msgid "Internal"
msgstr "Interno"

msgid ""
"Speed of internal bridge. If the value is expressed as a percentage, it will "
"be calculated based on the bridge_speed. Default value is 150%."
msgstr ""
"Velocidad del puente interno. Si el valor es expresado como porcentaje, será "
"calculado en base a bridge_speed. El valor por defecto es 150%."

msgid "Brim width"
msgstr "Ancho del borde de adherencia"

msgid "Distance from model to the outermost brim line"
msgstr "Distancia del modelo a la línea más externa del borde de adherencia"

msgid "Brim type"
msgstr "Tipo de borde de adherencia"

msgid ""
"This controls the generation of the brim at outer and/or inner side of "
"models. Auto means the brim width is analysed and calculated automatically."
msgstr ""
"Esto controla la generación del borde de adherencia en el lado exterior y/o "
"interior de los modelos. Auto significa que el ancho de borde de adherencia "
"es analizado y calculado automaticamente."

msgid "Brim-object gap"
msgstr "Espacio borde de adherencia-objeto"

msgid ""
"A gap between innermost brim line and object can make brim be removed more "
"easily"
msgstr ""
"Un hueco entre la línea más interna del borde de adherencia y el objeto "
"puede hacer que el borde de adherencia se retire más fácilmente"

msgid "Brim ears"
msgstr "Orejas de borde"

msgid "Only draw brim over the sharp edges of the model."
msgstr "Solo dibujar bordes sobre los bordes afilados del modelo."

msgid "Brim ear max angle"
msgstr "Máximo ángulo del borde de la oreja"

msgid ""
"Maximum angle to let a brim ear appear. \n"
"If set to 0, no brim will be created. \n"
"If set to ~180, brim will be created on everything but straight sections."
msgstr ""
"Máximo ángulo para dejar que el borde de oreja aparezca.\n"
"Si se ajusta a 0, no se creará ningún borde.\n"
"Si se ajusta a ~180, se creará el borde en todo menos en las secciones "
"rectas."

msgid "Brim ear detection radius"
msgstr "Radio de detección de borde de oreja"

msgid ""
"The geometry will be decimated before dectecting sharp angles. This "
"parameter indicates the minimum length of the deviation for the decimation.\n"
"0 to deactivate"
msgstr ""
"La geometría se verá diezmada antes de detectar angulos agudos. Este "
"parámetro indica la longitud mínima de desviación para el diezmado\n"
"0 para desactivar"

msgid "Compatible machine"
msgstr "Máquina compatible"

msgid "upward compatible machine"
msgstr "máquina compatible ascendente"

msgid "Compatible machine condition"
msgstr "Condición de máquina compatible"

msgid "Compatible process profiles"
msgstr "Perfiles de proceso compatibles"

msgid "Compatible process profiles condition"
msgstr "Condición de los perfiles de proceso compatibles"

msgid "Print sequence, layer by layer or object by object"
msgstr "Imprimir la secuencia, capa por capa u objeto por objeto"

msgid "By layer"
msgstr "Por capa"

msgid "By object"
msgstr "Por objeto"

msgid "Slow printing down for better layer cooling"
msgstr ""
"Reducir la velocidad de impresión para mejorar el refrigeración de las capas"

msgid ""
"Enable this option to slow printing speed down to make the final layer time "
"not shorter than the layer time threshold in \"Max fan speed threshold\", so "
"that layer can be cooled for longer time. This can improve the cooling "
"quality for needle and small details"
msgstr ""
"Active esta opción para reducir la velocidad de impresión para que el tiempo "
"de la capa final no sea inferior al umbral de tiempo de la capa en \"Umbral "
"de velocidad máxima del ventilador\", de modo que la capa pueda enfriarse "
"durante más tiempo. Esto puede mejorar la calidad del refrigeración para las "
"agujas y los detalles pequeños"

msgid "Normal printing"
msgstr "Impresión normal"

msgid ""
"The default acceleration of both normal printing and travel except initial "
"layer"
msgstr ""
"La aceleración por defecto tanto de la impresión normal como del "
"desplazamiento excepto la primera capa"

msgid "mm/s²"
msgstr "mm/s²"

msgid "Default filament profile"
msgstr "Perfil de filamento por defecto"

msgid "Default filament profile when switch to this machine profile"
msgstr ""
"Perfil de filamento por defecto cuando se cambia a este perfil de máquina"

msgid "Default process profile"
msgstr "Perfil de proceso por defecto"

msgid "Default process profile when switch to this machine profile"
msgstr ""
"Perfil de proceso por defecto cuando se cambia a este perfil de máquina"

msgid "No cooling for the first"
msgstr "No refrigerar las primeras"

msgid ""
"Close all cooling fan for the first certain layers. Cooling fan of the first "
"layer used to be closed to get better build plate adhesion"
msgstr ""
"Desactivar todos los ventiladores de refrigeración en las primeras capas. El "
"ventilador de la primera capa debe estar apagado para conseguir una mejor "
"adhesión de la bandeja de impresión"

msgid "layers"
msgstr "capas"

msgid "Don't support bridges"
msgstr "No soportar puentes"

msgid ""
"Don't support the whole bridge area which make support very large. Bridge "
"usually can be printing directly without support if not very long"
msgstr ""
"No apoye todo el área del puente que hace el apoyo muy grande. El puente "
"normalmente puede imprimirse directamente sin soporte si no es muy largo"

msgid "Thick bridges"
msgstr "Puentes gruesos"

msgid ""
"If enabled, bridges are more reliable, can bridge longer distances, but may "
"look worse. If disabled, bridges look better but are reliable just for "
"shorter bridged distances."
msgstr ""
"Si están activados, los puentes son más fiables, pueden salvar distancias "
"más largas, pero pueden tener peor aspecto. Si están desactivados, los "
"puentes se ven mejor pero son fiables sólo para distancias más cortas."

msgid "Max bridge length"
msgstr "Distancia máxima de puentes"

msgid ""
"Max length of bridges that don't need support. Set it to 0 if you want all "
"bridges to be supported, and set it to a very large value if you don't want "
"any bridges to be supported."
msgstr ""
"Esta es la longitud máxima de los puentes que no necesitan soporte. Ajústalo "
"a 0 si quieres que todos los puentes sean soportados, y ajústalo a un valor "
"muy grande si no quieres que ningún puente sea soportado."

msgid "End G-code"
msgstr "G-Code final"

msgid "End G-code when finish the whole printing"
msgstr "Finalizar el G-Code cuando termine la impresión completa"

msgid "End G-code when finish the printing of this filament"
msgstr "Terminar el G-Code cuando se termine de imprimir este filamento"

msgid "Ensure vertical shell thickness"
msgstr "Detección de paredes delgadas"

msgid ""
"Add solid infill near sloping surfaces to guarantee the vertical shell "
"thickness (top+bottom solid layers)"
msgstr ""
"Añadir relleno sólido al lado de capas inclinadas para garantizar el grosor "
"de carcasa vertical (capas sólidas superior+inferior)"

msgid "Internal bridge support thickness"
msgstr "Altura carcasa de refuerzo interior en puentes"

msgid ""
"If enabled, support loops will be generated under the contours of internal "
"bridges.These support loops could prevent internal bridges from extruding "
"over the air and improve the top surface quality, especially when the sparse "
"infill density is low.This value determines the thickness of the support "
"loops. 0 means disable this feature"
msgstr ""
"Si está activado, los bucles de soporte generarán debajo de los contornos de "
"puentes internos. Estos bucles de soporte pueden prevenir extruir puentes en "
"el aire y mejorar la calidad de la superficie superior, especialmente cuando "
"la densidad de relleno es baja. Este valor determina el grosor de los bucles "
"de soporte. 0 significa deshabilitar esta característica"

msgid "Top surface pattern"
msgstr "Patrón de relleno superior"

msgid "Line pattern of top surface infill"
msgstr "Patrón de líneas del relleno de la superficie superior"

msgid "Concentric"
msgstr "Concéntrico"

msgid "Rectilinear"
msgstr "Rectilíneo"

msgid "Monotonic"
msgstr "Monotónico"

msgid "Monotonic line"
msgstr "Linea continua"

msgid "Aligned Rectilinear"
msgstr "Alineación Rectilinea"

msgid "Hilbert Curve"
msgstr "Curva Hilbert"

msgid "Archimedean Chords"
msgstr "Arcodes de Arquímedes"

msgid "Octagram Spiral"
msgstr "Octograma en Espiral"

msgid "Bottom surface pattern"
msgstr "Patrón de la superficie inferior"

msgid "Line pattern of bottom surface infill, not bridge infill"
msgstr ""
"Patrón de líneas del relleno de la superficie inferior, no del relleno del "
"puente"

msgid "Internal solid infill pattern"
msgstr "Patrón de relleno sólido interno"

msgid ""
"Line pattern of internal solid infill. if the detect nattow internal solid "
"infill be enabled, the concentric pattern will be used for the small area."
msgstr ""
"Patrón lineal de relleno sólido interno, si se activa la detección de "
"relleno sólido interno nattow, se utilizará el patrón concéntrico para el "
"área pequeña."

msgid ""
"Line width of outer wall. If expressed as a %, it will be computed over the "
"nozzle diameter."
msgstr ""
"Ancho de extrusión del perímetro externo. Si se expresa cómo %, se calculará "
"sobre el diámetro de la boquilla."

msgid ""
"Speed of outer wall which is outermost and visible. It's used to be slower "
"than inner wall speed to get better quality."
msgstr ""
"Velocidad del perímetro exterior, que es el más externo y visible. Se "
"utiliza para ser más lento que la velocidad del perímetro interior para "
"obtener una mejor calidad."

msgid "Small perimeters"
msgstr "Perímetros pequeños"

msgid ""
"This separate setting will affect the speed of perimeters having radius <= "
"small_perimeter_threshold (usually holes). If expressed as percentage (for "
"example: 80%) it will be calculated on the outer wall speed setting above. "
"Set to zero for auto."
msgstr ""
"Este ajuste independiente afectará a la velocidad de los perímetros con "
"radio <= small_perimeter_threshold (normalmente agujeros). Si se expresa "
"como porcentaje (por ejemplo: 80%) se calculará sobre el ajuste de velocidad "
"del perímetro exterior anterior. Póngalo a cero para auto."

msgid "Small perimeters threshold"
msgstr "Umbral Perímetral Pequeño"

msgid ""
"This sets the threshold for small perimeter length. Default threshold is 0mm"
msgstr ""
"Esto configura el umbral para longitud de perímetro pequeño. El umbral por "
"defecto es 0mm"

msgid "Order of inner wall/outer wall/infil"
msgstr "Orden del perímetro interior/perímetro exterior/relleno"

msgid "Print sequence of inner wall, outer wall and infill. "
msgstr ""
"Imprimir la secuencia del perímetro interior, el perímetro exterior y el "
"relleno. "

msgid "inner/outer/infill"
msgstr "interior/exterior/relleno"

msgid "outer/inner/infill"
msgstr "exterior/interior/relleno"

msgid "infill/inner/outer"
msgstr "relleno/interior/exterior"

msgid "infill/outer/inner"
msgstr "relleno/exterior/interior"

msgid "inner-outer-inner/infill"
msgstr "interior-exterior-interior/relleno"

msgid "Height to rod"
msgstr "Altura a la barra"

msgid ""
"Distance of the nozzle tip to the lower rod. Used for collision avoidance in "
"by-object printing."
msgstr ""
"Distancia de la punta de la boquilla hasta la varilla baja. Usado para "
"evitar colisiones en las impresiones por objeto."

msgid "Height to lid"
msgstr "Altura hasta la tapa"

msgid ""
"Distance of the nozzle tip to the lid. Used for collision avoidance in by-"
"object printing."
msgstr ""
"Distancia de la punta de la boquilla a la tapa. Usado para evitar la "
"colisión con la impresión por objeto."

msgid ""
"Clearance radius around extruder. Used for collision avoidance in by-object "
"printing."
msgstr ""
"El radio de claridad alrededor del extrusor. Se utiliza para evitar la "
"colisión con la impresión por objeto."

msgid "Extruder Color"
msgstr "Color del extrusor"

msgid "Only used as a visual help on UI"
msgstr "Sólo se utiliza como ayuda visual en la interfaz de usuario"

msgid "Extruder offset"
msgstr "Offset del extrusor"

msgid "Flow ratio"
msgstr "Proporción de caudal"

msgid ""
"The material may have volumetric change after switching between molten state "
"and crystalline state. This setting changes all extrusion flow of this "
"filament in gcode proportionally. Recommended value range is between 0.95 "
"and 1.05. Maybe you can tune this value to get nice flat surface when there "
"has slight overflow or underflow"
msgstr ""
"El material puede tener un cambio volumétrico después de cambiar entre "
"estado fundido y estado cristalino. Este ajuste cambia proporcionalmente "
"todo el caudal de extrusión de este filamento en G-Code. El rango de valores "
"recomendado es entre 0.95 y 1.05. Tal vez usted puede ajustar este valor "
"para obtener una superficie plana adecuada cuando hay un ligero sobre caudal "
"o infra caudal"

msgid "Enable pressure advance"
msgstr "Activar Avance de Presión Lineal"

msgid ""
"Enable pressure advance, auto calibration result will be overwriten once "
"enabled."
msgstr ""
"Al activar Avance de Presión Lineal, el resultado de auto calibración se "
"sobrescribirá."

msgid "Pressure advance(Klipper) AKA Linear advance factor(Marlin)"
msgstr "Pressure Advance(Klipper) AKA Factor de avance lineal(Marlin)"

msgid ""
"Default line width if other line widths are set to 0. If expressed as a %, "
"it will be computed over the nozzle diameter."
msgstr ""
"Ancho de extrusión por defecto si otros anchos de línea no están a 0. Si se "
"expresa cómo %, se calculará sobre el diámetro de la boquilla."

msgid "Keep fan always on"
msgstr "Mantener el ventilador siempre encendido"

msgid ""
"If enable this setting, part cooling fan will never be stoped and will run "
"at least at minimum speed to reduce the frequency of starting and stoping"
msgstr ""
"Si se activa este ajuste, el ventilador nunca se detendrá y funcionará al "
"menos a la velocidad mínima para reducir la frecuencia de arranque y parada"

msgid "Layer time"
msgstr "Tiempo de capa"

msgid ""
"Part cooling fan will be enabled for layers of which estimated time is "
"shorter than this value. Fan speed is interpolated between the minimum and "
"maximum fan speeds according to layer printing time"
msgstr ""
"El ventilador de refrigeración de la pieza se activará para las capas cuyo "
"tiempo estimado sea inferior a este valor. La velocidad del ventilador se "
"interpola entre las velocidades mínima y máxima del ventilador según el "
"tiempo de impresión de las capas"

msgid "Default color"
msgstr "Color por defecto"

msgid "Default filament color"
msgstr "Color de filamento por defecto"

msgid "Color"
msgstr "Color"

msgid "Filament notes"
msgstr "Anotaciones de filamento"

msgid "You can put your notes regarding the filament here."
msgstr "Puede colocar sus anotaciones acerca del filamento aquí."

msgid "Required nozzle HRC"
msgstr "HRC de boquilla requerido"

msgid ""
"Minimum HRC of nozzle required to print the filament. Zero means no checking "
"of nozzle's HRC."
msgstr ""
"HRC mínimo de boquilla requerido para imprimir el filamento. Cero significa "
"no comprobar el HRC de la boquilla."

msgid ""
"This setting stands for how much volume of filament can be melted and "
"extruded per second. Printing speed is limited by max volumetric speed, in "
"case of too high and unreasonable speed setting. Can't be zero"
msgstr ""
"Este ajuste representa la cantidad de volumen de filamento puede ser "
"derretido extruido por segundo. La velocidad de impresión está limitado por "
"cuanta velocidad, en caso de velocidad demasiado alta o no razonable. No "
"puede ser cero"

msgid "mm³/s"
msgstr "mm³/s"

msgid "Filament load time"
msgstr "Tiempo de carga de filamento"

msgid "Time to load new filament when switch filament. For statistics only"
msgstr ""
"Tiempo para cargar un nuevo filamento cuando se cambia de filamento. Sólo "
"para estadísticas"

msgid "Filament unload time"
msgstr "Tiempo de descarga del filamento"

msgid "Time to unload old filament when switch filament. For statistics only"
msgstr ""
"Tiempo para descargar el filamento viejo cuando se cambia de filamento. Sólo "
"para las estadísticas"

msgid ""
"Filament diameter is used to calculate extrusion in gcode, so it's important "
"and should be accurate"
msgstr ""
"El diámetro del filamento se utiliza para calcular la extrusión en el G-"
"Code, por lo que es importante y debe ser preciso"

msgid "Shrinkage"
msgstr "Contracción"

#, c-format, boost-format
msgid ""
"Enter the shrinkage percentage that the filament will get after cooling "
"(94% if you measure 94mm instead of 100mm). The part will be scaled in xy to "
"compensate. Only the filament used for the perimeter is taken into account.\n"
"Be sure to allow enough space between objects, as this compensation is done "
"after the checks."
msgstr ""
"Introduzca el porcentaje de encogimiento que tendrá el filamento después de "
"enfriarse ('94% i' si mide 94mm en lugar de 100mm). La pieza se escalará en "
"xy para compensar. Sólo se tiene en cuenta el filamento utilizado para el "
"perímetro.\n"
"Asegúrese de dejar suficiente espacio entre los objetos, ya que esta "
"compensación se realiza después de las comprobaciones."

msgid "Loading speed"
msgstr "Velocidad de carga"

msgid "Speed used for loading the filament on the wipe tower."
msgstr "Velocidad usada para cargar el filamento de la torre de purga."

msgid "Loading speed at the start"
msgstr "Velocidad inicial de carga"

msgid "Speed used at the very beginning of loading phase."
msgstr "Velocidad usada en la fase de carga temprana."

msgid "Unloading speed"
msgstr "Velocidad de descarga"

msgid ""
"Speed used for unloading the filament on the wipe tower (does not affect  "
"initial part of unloading just after ramming)."
msgstr ""
"Velocidad usada para descargar el filamento en la torre de purga (no afecta "
"a la parte inicial de la descarga justo después del moldeado de extremo)."

msgid "Unloading speed at the start"
msgstr "Velocidad inicial de descarga"

msgid ""
"Speed used for unloading the tip of the filament immediately after ramming."
msgstr ""
"Velocidad empleada para descargar la punta del filamento justo después del "
"moldeado de extremo."

msgid "Delay after unloading"
msgstr "Retraso tras descarga"

msgid ""
"Time to wait after the filament is unloaded. May help to get reliable "
"toolchanges with flexible materials that may need more time to shrink to "
"original dimensions."
msgstr ""
"Tiempo de espera después de la descarga de filamento. Esto debería ayudar a "
"unos cambios de herramienta confiables con materiales flexibles que "
"necesitan más tiempo para encogerse a las dimensiones originales."

msgid "Number of cooling moves"
msgstr "Cantidad de movimientos de refrigeración"

msgid ""
"Filament is cooled by being moved back and forth in the cooling tubes. "
"Specify desired number of these moves."
msgstr ""
"El filamento se enfría moviéndose hacía atrás y hacía delante en los tubos "
"de refrigeración. Especifique la cantidad de movimientos."

msgid "Speed of the first cooling move"
msgstr "Velocidad del primer movimiento de refrigeración"

msgid "Cooling moves are gradually accelerating beginning at this speed."
msgstr ""
"Los movimiento de refrigeración van acelerando gradualmente a esta velocidad."

msgid "Minimal purge on wipe tower"
msgstr "Purga mínima en la torre de purga"

msgid ""
"After a tool change, the exact position of the newly loaded filament inside "
"the nozzle may not be known, and the filament pressure is likely not yet "
"stable. Before purging the print head into an infill or a sacrificial "
"object, Slic3r will always prime this amount of material into the wipe tower "
"to produce successive infill or sacrificial object extrusions reliably."
msgstr ""
"Tras un cambio de herramienta, es posible que no se conozca la posición "
"exacta del filamento recién cargado dentro de la boquilla y que la presión "
"del filamento aún no sea estable. Antes de purgar el cabezal de impresión en "
"un relleno o un objeto de sacrificio, OrcaSlicer siempre cebará esta "
"cantidad de material en la torre de purga para producir sucesivas "
"extrusiones de relleno u objetos de sacrificio de forma fiable."

msgid "Speed of the last cooling move"
msgstr "La velocidad del último movimiento de refrigeración"

msgid "Cooling moves are gradually accelerating towards this speed."
msgstr ""
"Los movimientos de refrigeración se aceleran gradualmente hacía esta "
"velocidad."

msgid ""
"Time for the printer firmware (or the Multi Material Unit 2.0) to load a new "
"filament during a tool change (when executing the T code). This time is "
"added to the total print time by the G-code time estimator."
msgstr ""
"Tiempo que tarda el firmware de la impresora (o la Unidad Multi Material "
"2.0) en cargar un nuevo filamento durante un cambio de herramienta (al "
"ejecutar el T-Code). El estimador de tiempo del G-Code añade este tiempo al "
"tiempo total de impresión."

msgid "Ramming parameters"
msgstr "Parámetros de moldeado de extremo"

msgid ""
"This string is edited by RammingDialog and contains ramming specific "
"parameters."
msgstr ""
"El RammingDialog edita esta cadena y contiene los parámetros específicos de "
"moldeado de extremo."

msgid ""
"Time for the printer firmware (or the Multi Material Unit 2.0) to unload a "
"filament during a tool change (when executing the T code). This time is "
"added to the total print time by the G-code time estimator."
msgstr ""
"Tiempo que tarda el firmware (para la unidad Multi Material 2.0) en "
"descargar el filamento durante el cambio de herramienta ( cuando se ejecuta "
"el T-Code). Esta duración se añade a la duración total de impresión estimada "
"del G-Code."

msgid "Enable ramming for multitool setups"
msgstr "Activar moldeado de extremo para configuraciones multiherramienta"

msgid ""
"Perform ramming when using multitool printer (i.e. when the 'Single Extruder "
"Multimaterial' in Printer Settings is unchecked). When checked, a small "
"amount of filament is rapidly extruded on the wipe tower just before the "
"toolchange. This option is only used when the wipe tower is enabled."
msgstr ""
"Llevar a cabo el moldeado de extremo cuando se usa una impresora multi "
"herramienta (es decir, cuando el 'Extrusor Único Multimaterial' en los "
"Ajustes de Impresora está desmarcado). Cuando está marcado, una pequeña "
"cantidad de filamento es extruida rápidamente en la torre de purga, justo "
"antes del cambio de herramienta. Esta opción se usa solamente cuando la "
"torre de purga está activada."

msgid "Multitool ramming volume"
msgstr "Volumen de Ramming multiherramienta"

msgid "The volume to be rammed before the toolchange."
msgstr "El volumen de Ramming antes del cambio de herramienta."

msgid "Multitool ramming flow"
msgstr "Flujo de Ramming multiherramienta"

msgid "Flow used for ramming the filament before the toolchange."
msgstr ""
"Flujo usado por el Ramming de filamento antes del cambio de herramienta."

msgid "Density"
msgstr "Densidad"

msgid "Filament density. For statistics only"
msgstr "Densidad del filamento. Sólo para las estadísticas"

msgid "g/cm³"
msgstr "g/cm³"

msgid "The material type of filament"
msgstr "El tipo de material del filamento"

msgid "Soluble material"
msgstr "Material soluble"

msgid ""
"Soluble material is commonly used to print support and support interface"
msgstr ""
"El material soluble se utiliza habitualmente para imprimir el soporte y la "
"interfaz de soporte"

msgid "Support material"
msgstr "Material de soporte"

msgid ""
"Support material is commonly used to print support and support interface"
msgstr ""
"El material de soporte se utiliza habitualmente para imprimir el soporte e "
"interfaces de soporte"

msgid "Temperature of vitrificaiton"
msgstr "Temperatura de vitrificación"

msgid ""
"Material becomes soft at this temperature. Thus the heatbed cannot be hotter "
"than this tempature"
msgstr ""
"El material se ablanda a esta temperatura. Por lo tanto, el lecho térmico no "
"puede estar más caliente que esta temperatura"

msgid "Price"
msgstr "Precio"

msgid "Filament price. For statistics only"
msgstr "Precio del filamento. Sólo para las estadísticas"

msgid "money/kg"
msgstr "dinero/kg"

msgid "Vendor"
msgstr "Fabricante"

msgid "Vendor of filament. For show only"
msgstr "Fabricante del filamento. Para mostrar solamente"

msgid "(Undefined)"
msgstr "(No definido)"

msgid "Infill direction"
msgstr "Ángulo del relleno"

msgid ""
"Angle for sparse infill pattern, which controls the start or main direction "
"of line"
msgstr ""
"Ángulo para el patrón de relleno de baja densidad, que controla el inicio o "
"la dirección principal de la línea"

msgid "Sparse infill density"
msgstr "Densidad de relleno"

#, c-format
msgid "Density of internal sparse infill, 100% means solid throughout"
msgstr ""
"Densidad del relleno interno, el 100%% significa sólido en toda la superficie"

msgid "Sparse infill pattern"
msgstr "Patrón de relleno de baja densidad"

msgid "Line pattern for internal sparse infill"
msgstr "Patrón de líneas para el relleno interno de baja densidad"

msgid "Grid"
msgstr "Rejilla"

msgid "Line"
msgstr "Lineal"

msgid "Cubic"
msgstr "Cúbico"

msgid "Tri-hexagon"
msgstr "Tri-hexágono"

msgid "Gyroid"
msgstr "Giroide"

msgid "Honeycomb"
msgstr "Panal de abeja"

msgid "Adaptive Cubic"
msgstr "Cúbico Adaptativo"

msgid "3D Honeycomb"
msgstr "Panal 3D"

msgid "Support Cubic"
msgstr "Soporte Cúbico"

msgid "Lightning"
msgstr "Rayo"

msgid "Sparse infill anchor length"
msgstr "Longitud del anclaje de relleno de baja densidad"

msgid ""
"Connect an infill line to an internal perimeter with a short segment of an "
"additional perimeter. If expressed as percentage (example: 15%) it is "
"calculated over infill extrusion width. Slic3r tries to connect two close "
"infill lines to a short perimeter segment. If no such perimeter segment "
"shorter than infill_anchor_max is found, the infill line is connected to a "
"perimeter segment at just one side and the length of the perimeter segment "
"taken is limited to this parameter, but no longer than anchor_length_max. \n"
"Set this parameter to zero to disable anchoring perimeters connected to a "
"single infill line."
msgstr ""
"Conectar una línea de relleno a un perímetro interno con un segmento corto "
"de un perímetro adicional. Si se expresa como porcentaje (ejemplo: 15%) este "
"es calculado sobre el ancho de extrusión de relleno. OrcaSlicer intenta "
"conectar dos líneas de relleno cercanas a un segmento de perímetro corto. Si "
"no se encuentra ningún segmento más corto que relleno_anclaje_max, la línea "
"de relleno se conecta a un semento de perímetro en un solo lado y la "
"longitud del ancho de segmento de perímetro escogido se limita a este "
"parámetro, pero no más largo que anclage_longitud_max. \n"
"Configue este parámetro a cero para deshabilitar los perímetros de anclaje "
"conectados a una sola línea de relleno."

msgid "0 (no open anchors)"
msgstr "0 (no abrir anclajes)"

msgid "1000 (unlimited)"
msgstr "1000 (ilimitada)"

msgid "Maximum length of the infill anchor"
msgstr "Máxima longitud del relleno del anclaje"

msgid ""
"Connect an infill line to an internal perimeter with a short segment of an "
"additional perimeter. If expressed as percentage (example: 15%) it is "
"calculated over infill extrusion width. Slic3r tries to connect two close "
"infill lines to a short perimeter segment. If no such perimeter segment "
"shorter than this parameter is found, the infill line is connected to a "
"perimeter segment at just one side and the length of the perimeter segment "
"taken is limited to infill_anchor, but no longer than this parameter. \n"
"If set to 0, the old algorithm for infill connection will be used, it should "
"create the same result as with 1000 & 0."
msgstr ""
"Conectar la línea de relleno a un perímetro interno con un segmento corto de "
"un perímetro adicional. Si se expresa como porcentaje (por ejemplo: 15%) "
"este se calcula sobre el ancho de relleno de extrusión. OrcaSlicer intenta "
"conectar dos líneas de relleno cercanas a un segmento de perímetro corto. Si "
"no hay ningún segmento más corto que este parámetro, esta líena de relleno "
"se conecta a un segmento de perímetro solamente a un lado y la longitud del "
"segmento de perìmetro escogida se limita a relleno_anclaje, pero no más alto "
"que este parámetro. \n"
"Si se deja a 0, el algoritmo antiguo para conexión de relleno se usará, esto "
"debería drear el mismo resultado que con 1000 y 0."

msgid "0 (Simple connect)"
msgstr "0 (Conexión simple)"

msgid "Acceleration of outer walls"
msgstr "Aceleración de los perímetros externos"

msgid "Acceleration of inner walls"
msgstr "Aceleración de los perímetros internos"

msgid "Acceleration of travel moves"
msgstr "Aceleración de movimiento de viaje"

msgid ""
"Acceleration of top surface infill. Using a lower value may improve top "
"surface quality"
msgstr ""
"Aceleración del relleno de la superficie superior. El uso de un valor más "
"bajo puede mejorar la calidad de la superficie superior"

msgid "Acceleration of outer wall. Using a lower value can improve quality"
msgstr ""
"Aceleración del perímetro externo. Usando un valor menor puede mejorar la "
"calidad"

msgid ""
"Acceleration of bridges. If the value is expressed as a percentage (e.g. "
"50%), it will be calculated based on the outer wall acceleration."
msgstr ""
"Aceleración de los puentes. Si el valor es expresado como un porcentaje (por "
"ejemplo 50%), se calculará basándose en la aceleración del perímetro externo."

msgid "mm/s² or %"
msgstr "mm/s² o %"

msgid ""
"Acceleration of sparse infill. If the value is expressed as a percentage (e."
"g. 100%), it will be calculated based on the default acceleration."
msgstr ""
"Aceleración de relleno de baja densidad. Si el valor se expresa en "
"porcentaje (por ejemplo 100%), se calculará basándose en la aceleración por "
"defecto."

msgid ""
"Acceleration of internal solid infill. If the value is expressed as a "
"percentage (e.g. 100%), it will be calculated based on the default "
"acceleration."
msgstr ""
"Aceleración de relleno sólido interno. Si el valor se expresa como "
"porcentaje (por ejemplo 100%), este se calculará basándose en la aceleración "
"por defecto."

msgid ""
"Acceleration of initial layer. Using a lower value can improve build plate "
"adhensive"
msgstr ""
"Aceleración de la primera capa. El uso de un valor más bajo puede mejorar la "
"adherencia de la bandeja de impresión"

msgid "Enable accel_to_decel"
msgstr "Activar acel_a_decel"

msgid "Klipper's max_accel_to_decel will be adjusted automatically"
msgstr "El max_accel_a_decel de Klipper será ajustado automaticamente"

msgid "accel_to_decel"
msgstr "accel_to_decel"

#, c-format, boost-format
msgid "Klipper's max_accel_to_decel will be adjusted to this % of acceleration"
msgstr "El max_accel_to_decel de Klipper se ajustará a este % o de aceleración"

msgid "Jerk of outer walls"
msgstr "Jerk de los perímetros externos"

msgid "Jerk of inner walls"
msgstr "Jerk de los perímetros internos"

msgid "Jerk for top surface"
msgstr "Jerk de la superficie superior"

msgid "Jerk for infill"
msgstr "Jerk de relleno"

msgid "Jerk for initial layer"
msgstr "Jerk de la primera capa"

msgid "Jerk for travel"
msgstr "Jerk de viaje"

msgid ""
"Line width of initial layer. If expressed as a %, it will be computed over "
"the nozzle diameter."
msgstr ""
"Ancho de extrusión de la primera capa. Si se expresa como %, se calculará "
"sobre el diámetro de la boquilla."

msgid "Initial layer height"
msgstr "Altura de la primera capa"

msgid ""
"Height of initial layer. Making initial layer height to be thick slightly "
"can improve build plate adhension"
msgstr ""
"Altura de la primera capa. Hacer que la altura de la primera capa sea "
"ligeramente gruesa puede mejorar la adherencia de la bandeja de impresión"

msgid "Speed of initial layer except the solid infill part"
msgstr "Velocidad de la primera capa excepto la parte sólida de relleno"

msgid "Initial layer infill"
msgstr "Relleno de la primera capa"

msgid "Speed of solid infill part of initial layer"
msgstr "Velocidad de la parte de relleno sólido de la primera capa"

msgid "Initial layer travel speed"
msgstr "Velocidad de viaje de la primera capa"

msgid "Travel speed of initial layer"
msgstr "Velocidad de viaje de primera capa"

msgid "Number of slow layers"
msgstr "Número de capas lentas"

msgid ""
"The first few layers are printed slower than normal. The speed is gradually "
"increased in a linear fashion over the specified number of layers."
msgstr ""
"Las primeras capas se imprimen más lentamente de lo normal. La velocidad se "
"incrementa gradualmente de una forma lineal sobre un número específico de "
"capas."

msgid "Initial layer nozzle temperature"
msgstr "Temperatura de la boquilla de la primera capa"

msgid "Nozzle temperature to print initial layer when using this filament"
msgstr ""
"Temperatura de la boquilla para imprimir la primera capa cuando se utiliza "
"este filamento"

msgid "Full fan speed at layer"
msgstr "Velocidad máxima del ventilador en la capa"

msgid ""
"Fan speed will be ramped up linearly from zero at layer "
"\"close_fan_the_first_x_layers\" to maximum at layer "
"\"full_fan_speed_layer\". \"full_fan_speed_layer\" will be ignored if lower "
"than \"close_fan_the_first_x_layers\", in which case the fan will be running "
"at maximum allowed speed at layer \"close_fan_the_first_x_layers\" + 1."
msgstr ""
"La velocidad de ventilador se incrementará linealmente de cero a "
"\"close_fan_the_first_x_layers\" al máximo de capa \"full_fan_speed_layer\". "
"\"full_fan_speed_layer\" se ignorará si es menor  que "
"\"close_fan_the_first_x_layers\", en cuyo caso el ventilador funcionará al "
"máximo permitido de capa \"close_fan_the_first_x_layers\" + 1."

msgid "Support interface fan speed"
msgstr "Velocidad de ventilador de interfaz de soporte"

msgid ""
"This fan speed is enforced during all support interfaces, to be able to "
"weaken their bonding with a high fan speed.\n"
"Set to -1 to disable this override.\n"
"Can only be overriden by disable_fan_first_layers."
msgstr ""
"La velocidad de ventilador se fuerza durante todas interfaces de soporte, "
"será capaz de debilitar sus uniones con una velocidad de ventilador más alta."
"Solo puede ser sobreescrita deshabilitando disable_fan_first_layers."

msgid ""
"Randomly jitter while printing the wall, so that the surface has a rough "
"look. This setting controls the fuzzy position"
msgstr ""
"Se puede imprimir el perímetro de forma aleatoria, de modo que la superficie "
"tenga un aspecto rugoso. Este ajuste controla la posición difusa"

msgid "None"
msgstr "Ninguno"

msgid "Contour"
msgstr "Contorno"

msgid "Contour and hole"
msgstr "Contorno y agujero"

msgid "All walls"
msgstr "Todas los perímetros"

msgid "Fuzzy skin thickness"
msgstr "Distancia del punto de piel difusa"

msgid ""
"The width within which to jitter. It's adversed to be below outer wall line "
"width"
msgstr ""
"La anchura dentro de la cual se va a jitear. Se aconseja que esté por debajo "
"de la anchura de la línea del perímetro exterior"

msgid "Fuzzy skin point distance"
msgstr "Distancia al punto de superficie irregular"

msgid ""
"The average diatance between the random points introducded on each line "
"segment"
msgstr ""
"La diatancia media entre los puntos aleatorios introducidos en cada segmento "
"de línea"

msgid "Filter out tiny gaps"
msgstr "Filtrar pequeños huecos"

msgid "Layers and Perimeters"
msgstr "Capas y Perímetros"

msgid ""
"Filter out gaps smaller than the threshold specified. This setting won't "
"affect top/bottom layers"
msgstr ""
"Filtrar espacios menores que el umbral especificado. Esta configuración no "
"afectará en las capas superior/inferior"

msgid ""
"Speed of gap infill. Gap usually has irregular line width and should be "
"printed more slowly"
msgstr ""
"Velocidad de relleno del hueco. El hueco suele tener una anchura de línea "
"irregular y debe imprimirse más lentamente"

msgid "Arc fitting"
msgstr "Activar movimientos en arco"

msgid ""
"Enable this to get a G-code file which has G2 and G3 moves. And the fitting "
"tolerance is same with resolution"
msgstr ""
"Habilite esto para obtener un archivo de G-Code que tiene movimientos G2 y "
"G3. Y la tolerancia de ajuste es la misma con la resolución"

msgid "Add line number"
msgstr "Añadir número de línea"

msgid "Enable this to add line number(Nx) at the beginning of each G-Code line"
msgstr ""
"Active esta opción para añadir el número de línea (Nx) al principio de cada "
"línea de G-Code"

msgid "Scan first layer"
msgstr "Escanear la primera capa"

msgid ""
"Enable this to enable the camera on printer to check the quality of first "
"layer"
msgstr ""
"Active esta opción para que la cámara de la impresora pueda comprobar la "
"calidad de la primera capa"

msgid "Nozzle type"
msgstr "Tipo de boquilla"

msgid ""
"The metallic material of nozzle. This determines the abrasive resistance of "
"nozzle, and what kind of filament can be printed"
msgstr ""
"El material metálico de la boquilla. Esto determina la resistencia a la "
"abrasión de la boquilla, y qué tipo de filamento se puede imprimir"

msgid "Undefine"
msgstr "Indefinido"

msgid "Hardened steel"
msgstr "Acero endurecido"

msgid "Stainless steel"
msgstr "Acero inoxidable"

msgid "Brass"
msgstr "Latón"

msgid "Nozzle HRC"
msgstr "HRC Boquilla"

msgid ""
"The nozzle's hardness. Zero means no checking for nozzle's hardness during "
"slicing."
msgstr ""
"La dureza de la boquilla. Cero significa no comprobará la dureza de la "
"boquilla durante el laminado."

msgid "HRC"
msgstr "HRC"

msgid "Enable this option if machine has auxiliary part cooling fan"
msgstr ""
"Habilite esta opción si la máquina tiene un ventilador auxiliar de "
"refrigeración de piezas"

msgid ""
"Start the fan this number of seconds earlier than its target start time (you "
"can use fractional seconds). It assumes infinite acceleration for this time "
"estimation, and will only take into account G1 and G0 moves (arc fitting is "
"unsupported).\n"
"It won't move fan comands from custom gcodes (they act as a sort of "
"'barrier').\n"
"It won't move fan comands into the start gcode if the 'only custom start "
"gcode' is activated.\n"
"Use 0 to deactivate."
msgstr ""
"Inicia el ventilador un número de segundos antes que el tiempo de inicio "
"objetivo (puede usar segundos fraccionales). Se asume aceleración infinita "
"para esta estimación de tiempo, y solo se tendrán en cuenta los movimientos "
"G1 y G0 (no soporta el ajuste de arco).\n"
"Esto no moverá comandos de ventilador desde G-Codes personalizados (estos "
"actúan como un tipo de 'barrera').\n"
"Esto no moverá comandos de ventilador en el G-Code inicial si el 'único G-"
"Code inicial personalizado' está activado\n"
"Usar 0 para desactivar."

msgid "Only overhangs"
msgstr "Solo voladizos"

msgid "Will only take into account the delay for the cooling of overhangs."
msgstr ""
"Solo se tomará dentro de la cuenta el retraso para enfriar los voladizos."

msgid "Fan kick-start time"
msgstr "Tiempo de arranque de ventilador"

msgid ""
"Emit a max fan speed command for this amount of seconds before reducing to "
"target speed to kick-start the cooling fan.\n"
"This is useful for fans where a low PWM/power may be insufficient to get the "
"fan started spinning from a stop, or to get the fan up to speed faster.\n"
"Set to 0 to deactivate."
msgstr ""
"Emite un comando de velocidad máxima del ventilador durante esta cantidad de "
"segundos antes de reducir a la velocidad objetivo para poner en marcha el "
"ventilador de refrigeración.\n"
"Esto es útil para ventiladores donde un PWM/potencia baja puede ser "
"insuficiente para que el ventilador comience a girar desde una parada, o "
"para que el ventilador alcance la velocidad más rápido.\n"
"Ajústelo a 0 para desactivarlo."

msgid "G-code flavor"
msgstr "Tipo de G-Code"

msgid "What kind of gcode the printer is compatible with"
msgstr "Con qué tipo de G-Code es compatible la impresora"

msgid "Klipper"
msgstr "Klipper"

msgid "Label objects"
msgstr "Etiquetar objetos"

msgid ""
"Enable this to add comments into the G-Code labeling print moves with what "
"object they belong to, which is useful for the Octoprint CancelObject "
"plugin. This settings is NOT compatible with Single Extruder Multi Material "
"setup and Wipe into Object / Wipe into Infill."
msgstr ""
"Habilite esta opción para añadir comentarios en el G-Code etiquetando los "
"movimientos de impresión con el objeto al que pertenecen, lo cual es útil "
"para el plugin Octoprint CancelObject. Esta configuración NO es compatible "
"con la configuración de Extrusor Único Multi Material y Limpiar en Objeto / "
"Limpiar en Relleno."

msgid "Exclude objects"
msgstr "Excluir objetos"

msgid "Enable this option to add EXCLUDE OBJECT command in g-code"
msgstr "Activar esta opción para añadir el comando EXCLUDE OBJECT en el G-Code"

msgid "Verbose G-code"
msgstr "G-Code detallado"

msgid ""
"Enable this to get a commented G-code file, with each line explained by a "
"descriptive text. If you print from SD card, the additional weight of the "
"file could make your firmware slow down."
msgstr ""
"Activar esto para escoger un archivo de G-code comentado, con cada línea "
"explicado por un texto descriptivo. Si imprime desde la tarjeta SD, el peso "
"adicional del archivo podría hacer que tu firmware se ralentice."

msgid "Infill combination"
msgstr "Combinación de relleno"

msgid ""
"Automatically Combine sparse infill of several layers to print together to "
"reduce time. Wall is still printed with original layer height."
msgstr ""
"Combine automáticamente el relleno de baja densidad de varias capas para "
"imprimirlas juntas y reducir el tiempo. La perímetro se sigue imprimiendo "
"con la altura original de la capa."

msgid "Filament to print internal sparse infill."
msgstr "Filamento para imprimir el relleno interno de baja densidad."

msgid ""
"Line width of internal sparse infill. If expressed as a %, it will be "
"computed over the nozzle diameter."
msgstr ""
"Ancho de extrusión de la densidad de relleno interna. Si se expresa como %, "
"se calculará sobre el diámetro de la boquilla."

msgid "Infill/Wall overlap"
msgstr "Superposición de relleno/perímetros"

msgid ""
"Infill area is enlarged slightly to overlap with wall for better bonding. "
"The percentage value is relative to line width of sparse infill"
msgstr ""
"El área de relleno se amplía ligeramente para que se solape con el perímetro "
"y así mejorar la adherencia. El valor porcentual es relativo a la anchura de "
"la línea del relleno de baja densidad"

msgid "Speed of internal sparse infill"
msgstr "Velocidad del relleno interno disperso"

msgid "Interface shells"
msgstr "Carcasas de interfaz"

msgid ""
"Force the generation of solid shells between adjacent materials/volumes. "
"Useful for multi-extruder prints with translucent materials or manual "
"soluble support material"
msgstr ""
"Fuerza la generación de carcasas sólidas entre materiales/volúmenes "
"adyacentes. Útil para impresiones multiextrusoras con materiales "
"translúcidos o material de soporte soluble manualmente"

msgid "Ironing Type"
msgstr "Tipo de alisado"

msgid ""
"Ironing is using small flow to print on same height of surface again to make "
"flat surface more smooth. This setting controls which layer being ironed"
msgstr ""
"El alisado es el uso de un pequeño caudal para imprimir en la misma altura "
"de la superficie de nuevo para hacer la superficie plana más suave. Este "
"ajuste controla la capa que se alisa"

msgid "No ironing"
msgstr "Sin alisado"

msgid "Top surfaces"
msgstr "Superficies superiores"

msgid "Topmost surface"
msgstr "Superficie superior"

msgid "All solid layer"
msgstr "Todas la capas sólidas"

msgid "Ironing Pattern"
msgstr "Patrón de Alisado"

msgid "Ironing flow"
msgstr "Flujo de alisado"

msgid ""
"The amount of material to extrude during ironing. Relative to flow of normal "
"layer height. Too high value results in overextrusion on the surface"
msgstr ""
"La cantidad de material a extruir durante el alisado. Relativo al caudal de "
"la altura de la capa normal. Un valor demasiado alto provoca una "
"sobreextrusión en la superficie"

msgid "Ironing line spacing"
msgstr "Espacio entre líneas de alisado"

msgid "The distance between the lines of ironing"
msgstr "La distancia entre las líneas de alisado"

msgid "Ironing speed"
msgstr "Velocidad de alisado"

msgid "Print speed of ironing lines"
msgstr "Velocidad de impresión de las líneas de alisado"

msgid "This gcode part is inserted at every layer change after lift z"
msgstr ""
"Esta parte de G-Code se inserta en cada cambio de capa después de levantar z"

msgid "Supports silent mode"
msgstr "Admite el modo silencioso"

msgid ""
"Whether the machine supports silent mode in which machine use lower "
"acceleration to print"
msgstr ""
"Si la máquina admite el modo silencioso en el que la máquina utiliza una "
"menor aceleración para imprimir"

msgid ""
"This G-code will be used as a code for the pause print. User can insert "
"pause G-code in gcode viewer"
msgstr ""
"Este G-code se usará como código para la pausa de impresión. El usuario "
"puede insertar una pausa en el visor de G-Code"

msgid "This G-code will be used as a custom code"
msgstr "Este G-code se usará para el código personalizado"

msgid "Maximum speed X"
msgstr "Velocidad máxima X"

msgid "Maximum speed Y"
msgstr "Velocidad máxima Y"

msgid "Maximum speed Z"
msgstr "Velocidad máxima Z"

msgid "Maximum speed E"
msgstr "Velocidad máxima E"

msgid "Machine limits"
msgstr "Límites de la máquina"

msgid "Maximum X speed"
msgstr "Velocidad máxima X"

msgid "Maximum Y speed"
msgstr "Velocidad máxima en Y"

msgid "Maximum Z speed"
msgstr "Velocidad máxima de Z"

msgid "Maximum E speed"
msgstr "Velocidad máxima E"

msgid "Maximum acceleration X"
msgstr "Máxima aceleración X"

msgid "Maximum acceleration Y"
msgstr "Máxima aceleración Y"

msgid "Maximum acceleration Z"
msgstr "Máxima aceleración Z"

msgid "Maximum acceleration E"
msgstr "Máxima aceleración E"

msgid "Maximum acceleration of the X axis"
msgstr "Máxima aceleración en el eje X"

msgid "Maximum acceleration of the Y axis"
msgstr "Máxima aceleración en el eje Y"

msgid "Maximum acceleration of the Z axis"
msgstr "Máxima aceleración en el eje Z"

msgid "Maximum acceleration of the E axis"
msgstr "Máxima aceleración en el eje E"

msgid "Maximum jerk X"
msgstr "Máximo jerk X"

msgid "Maximum jerk Y"
msgstr "Máximo jerk Y"

msgid "Maximum jerk Z"
msgstr "Máximo jerk Z"

msgid "Maximum jerk E"
msgstr "Máximo jerk E"

msgid "Maximum jerk of the X axis"
msgstr "Maximo jerk del eje Y"

msgid "Maximum jerk of the Y axis"
msgstr "Maximo jerk del eje Y"

msgid "Maximum jerk of the Z axis"
msgstr "Maximo jerk del eje Z"

msgid "Maximum jerk of the E axis"
msgstr "Maximo jerk del eje E"

msgid "Minimum speed for extruding"
msgstr "Velocidad mínima de extrusión"

msgid "Minimum speed for extruding (M205 S)"
msgstr "Velocidad mínima de extrusión (M205 S)"

msgid "Minimum travel speed"
msgstr "Velocidad mínima de desplazamiento"

msgid "Minimum travel speed (M205 T)"
msgstr "Velocidad mínima de desplazamiento (M205 T)"

msgid "Maximum acceleration for extruding"
msgstr "Aceleración máxima para la extrusión"

msgid "Maximum acceleration for extruding (M204 P)"
msgstr "Aceleración máxima para la extrusión (M204 P)"

msgid "Maximum acceleration for retracting"
msgstr "Aceleración máxima de retracción"

msgid "Maximum acceleration for retracting (M204 R)"
msgstr "Aceleración máxima de retracción (M204 R)"

msgid "Maximum acceleration for travel"
msgstr "Aceleración máxima para el desplazamiento"

msgid "Maximum acceleration for travel (M204 T), it only applies to Marlin 2"
msgstr ""
"Aceleración máxima para el desplazamiento (M204 T), sólo se aplica en Marlin "
"2"

msgid "Fan speed"
msgstr "Velocidad del ventilador"

msgid ""
"Part cooling fan speed may be increased when auto cooling is enabled. This "
"is the maximum speed limitation of part cooling fan"
msgstr ""
"La velocidad del ventilador de refrigeración de la pieza puede aumentarse "
"cuando la refrigeración automática está activada. Esta es la limitación de "
"velocidad máxima del ventilador de refrigeración parcial"

msgid "Max"
msgstr ""

msgid ""
"The largest printable layer height for extruder. Used tp limits the maximum "
"layer hight when enable adaptive layer height"
msgstr ""
"La mayor altura de capa imprimible para el extrusor. Se utiliza para limitar "
"la altura máxima de la capa cuando se habilita la altura de capa adaptativa"

msgid "Minimum speed for part cooling fan"
msgstr "Velocidad mínima del ventilador de refrigeración de la pieza"

msgid ""
"Speed of auxiliary part cooling fan. Auxiliary fan will run at this speed "
"during printing except the first several layers which is defined by no "
"cooling layers"
msgstr ""
"Velocidad del ventilador de la parte auxiliar. El ventilador auxiliar "
"funcionará a esta velocidad durante la impresión, excepto en las primeras "
"capas, que se define por la ausencia de capas de refrigeración"

msgid "Min"
msgstr ""

msgid ""
"The lowest printable layer height for extruder. Used tp limits the minimum "
"layer hight when enable adaptive layer height"
msgstr ""
"La menor altura de capa imprimible para el extrusor. Se utiliza para limitar "
"la altura mínima de la capa cuando se activa la altura de capa adaptable"

msgid "Min print speed"
msgstr "Velocidad de impresión mínima"

msgid "The minimum printing speed when slow down for cooling"
msgstr ""
"La velocidad mínima de impresión cuando se ralentiza para el refrigeración"

msgid "Nozzle diameter"
msgstr "Diámetro de la boquilla"

msgid "Diameter of nozzle"
msgstr "Diámetro de la boquilla"

msgid "Configuration notes"
msgstr "Anotaciones de configuración"

msgid ""
"You can put here your personal notes. This text will be added to the G-code "
"header comments."
msgstr ""
"Puede añadir sus notas personales aquí. Este texto será añadido a los "
"comentarios de G-Code de cabecera."

msgid "Host Type"
msgstr "Tipo de host"

msgid ""
"Slic3r can upload G-code files to a printer host. This field must contain "
"the kind of the host."
msgstr ""
"Orca Slicer puede cargar archivos G-code a un host de impresora. Este campo "
"puede contener el tipo de host."

msgid "Nozzle volume"
msgstr "Volumen de la boquilla"

msgid "Volume of nozzle between the cutter and the end of nozzle"
msgstr "Volumen de la boquilla entre el cortador y el extremo de la boquilla"

msgid "Cooling tube position"
msgstr "Posición del tubo de refrigeración"

msgid "Distance of the center-point of the cooling tube from the extruder tip."
msgstr ""
"Distancia del punto central del tubo de refrigeración a la punta del "
"extrusor."

msgid "Cooling tube length"
msgstr "Longitud del tubo de refrigeración"

msgid "Length of the cooling tube to limit space for cooling moves inside it."
msgstr ""
"Longitud del tubo de refrigeración para limitar el espacio de refrigeración "
"de los movimientos en su interior."

msgid "High extruder current on filament swap"
msgstr "Alta corriente de extrusión en el cambio de filamento"

msgid ""
"It may be beneficial to increase the extruder motor current during the "
"filament exchange sequence to allow for rapid ramming feed rates and to "
"overcome resistance when loading a filament with an ugly shaped tip."
msgstr ""
"Puede ser beneficioso para incrementar la corriente de extrusión durante la "
"secuencia de intercambio de filamento, para permitir ratios rápidos de "
"moldeado de extremos y superar resistencias durante la carga de filamentos "
"con puntas deformadas."

msgid "Filament parking position"
msgstr "Posición de parada de filamento"

msgid ""
"Distance of the extruder tip from the position where the filament is parked "
"when unloaded. This should match the value in printer firmware."
msgstr ""
"Distancia de la punta del extrusor desde la posición donde el filamento se "
"detiene cuando se descarga. Debería coincidir con el valor del firmware de "
"la impresora."

msgid "Extra loading distance"
msgstr "Distancia extra de carga"

msgid ""
"When set to zero, the distance the filament is moved from parking position "
"during load is exactly the same as it was moved back during unload. When "
"positive, it is loaded further,  if negative, the loading move is shorter "
"than unloading."
msgstr ""
"Cuando se ajusta a cero, la distancia que el filamento se mueve desde la "
"posición de estacionamiento durante la carga es exactamente la misma que se "
"movió hacia atrás durante la descarga. Cuando es positivo, se carga más "
"lejos, si es negativo, el movimiento de carga es más corto que el de "
"descarga."

msgid "Start end points"
msgstr "Puntos de inicio fin"

msgid "The start and end points which is from cutter area to garbage can."
msgstr "Los puntos de inicio y fin, desde la zona de corte al cubo de basura."

msgid "Reduce infill retraction"
msgstr "Reducir la retracción del relleno"

msgid ""
"Don't retract when the travel is in infill area absolutely. That means the "
"oozing can't been seen. This can reduce times of retraction for complex "
"model and save printing time, but make slicing and G-code generating slower"
msgstr ""
"No retrae cuando el viaje está totalmente en el área de relleno. Eso "
"significa que el rezume no se pueda ver. Puede reducir los tiempos de "
"retracción para modelos complejos y ahorrar tiempo de impresión, pero hacer "
"que el corte y la generación de G-Code sea más lento"

msgid "Enable"
msgstr "Habilitar"

msgid "Filename format"
msgstr "Formato de los archivos"

msgid "User can self-define the project file name when export"
msgstr ""
"El usuario puede definir por sí mismo el nombre del archivo del proyecto al "
"exportarlo"

msgid "Make overhang printable"
msgstr "Voladizos imprimibles sin soporte"

msgid "Modify the geometry to print overhangs without support material."
msgstr "Modificar la geometría para imprimir voladizos sin soportes."

msgid "Make overhang printable maximum angle"
msgstr "Máximo ángulo de impresión de voladizos imprimibles sin soporte"

msgid ""
"Maximum angle of overhangs to allow after making more steep overhangs "
"printable.90° will not change the model at all and allow any overhang, while "
"0 will replace all overhangs with conical material."
msgstr ""
"Máximo ángulo de voladizos para permitir voladizos más pronunciados. 90º no "
"cambiará el modelo del todo y permitirá cualquier voladizo, mientras que 0 "
"reemplazará todos lo voladizos con material cónico."

msgid "Make overhang printable hole area"
msgstr "Área hueca del voladizo imprimible sin soporte"

msgid ""
"Maximum area of a hole in the base of the model before it's filled by "
"conical material.A value of 0 will fill all the holes in the model base."
msgstr ""
"Máxima área hueca en la base del modelo antes de que se lleno por material "
"cónico. El valor 0 llenará todos los huecos en la base del modelo."

msgid "mm²"
msgstr ""

msgid "Detect overhang wall"
msgstr "Detectar el voladizo del perímetro"

#, c-format, boost-format
msgid ""
"Detect the overhang percentage relative to line width and use different "
"speed to print. For 100%% overhang, bridge speed is used."
msgstr ""
"Detecta el porcentaje de voladizo en relación con el ancho de la línea y "
"utiliza diferentes velocidades para imprimir. Para el 100%% de voladizo, se "
"utiliza la velocidad de puente."

msgid ""
"Line width of inner wall. If expressed as a %, it will be computed over the "
"nozzle diameter."
msgstr ""
"Ancho de extrusión del perímetro interno. Si se expresa cómo %, se calculará "
"sobre el diámetro de la boquilla."

msgid "Speed of inner wall"
msgstr "Velocidad del perímetro interior"

msgid "Number of walls of every layer"
msgstr "Número de perímetros de cada capa"

msgid ""
"If you want to process the output G-code through custom scripts, just list "
"their absolute paths here. Separate multiple scripts with a semicolon. "
"Scripts will be passed the absolute path to the G-code file as the first "
"argument, and they can access the Slic3r config settings by reading "
"environment variables."
msgstr ""
"Si desea procesar el G-code de salida a través de scripts personalizados, "
"simplemente enumere sus rutas absolutas aquí. Separe varios scripts con "
"punto y coma. A los scripts se les pasará la ruta absoluta al archivo G-code "
"como primer argumento, y pueden acceder a los ajustes de configuración de "
"OrcaSlicer leyendo variables de entorno."

msgid "Printer notes"
msgstr "Anotaciones de la impresora"

msgid "You can put your notes regarding the printer here."
msgstr "Puede colocar sus notas acerca de la impresora aquí."

msgid "Raft contact Z distance"
msgstr "Distancia Z de contacto de la base de impresión"

msgid "Z gap between object and raft. Ignored for soluble interface"
msgstr ""
"Espacio Z entre el objeto y la base de impresión. Se ignora para la interfaz "
"soluble"

msgid "Raft expansion"
msgstr "Expansión de la base de impresión"

msgid "Expand all raft layers in XY plane"
msgstr "Expandir todas las capas de la base de impresión en el plano XY"

msgid "Initial layer density"
msgstr "Densidad de la primera capa"

msgid "Density of the first raft or support layer"
msgstr "Densidad de la primera base de impresión o capa de soporte"

msgid "Initial layer expansion"
msgstr "Expansión de la primera capa"

msgid "Expand the first raft or support layer to improve bed plate adhesion"
msgstr ""
"Expandir la primera base de impresión o capa de soporte para mejorar la "
"adherencia de la cama de la bandeja"

msgid "Raft layers"
msgstr "Capas de base de impresión"

msgid ""
"Object will be raised by this number of support layers. Use this function to "
"avoid wrapping when print ABS"
msgstr ""
"El objeto será elevado por este número de capas de soporte. Utilice esta "
"función para evitar la envoltura al imprimir ABS"

msgid ""
"G-code path is genereated after simplifing the contour of model to avoid too "
"much points and gcode lines in gcode file. Smaller value means higher "
"resolution and more time to slice"
msgstr ""
"La ruta del G-Code se genera después de simplificar el contorno del modelo "
"para evitar demasiados puntos y líneas de código en el archivo de G-Code. Un "
"valor más pequeño significa una mayor resolución y más tiempo para cortar"

msgid "Travel distance threshold"
msgstr "Umbral de distancia de desplazamiento"

msgid ""
"Only trigger retraction when the travel distance is longer than this "
"threshold"
msgstr ""
"Sólo se activa la retracción cuando la distancia de recorrido es superior a "
"este umbral"

msgid "Retract amount before wipe"
msgstr "Retracta cantidad antes de limpiar"

msgid ""
"The length of fast retraction before wipe, relative to retraction length"
msgstr ""
"La longitud de la retracción rápida antes de la limpieza, en relación con la "
"longitud de la retracción"

msgid "Retract when change layer"
msgstr "Retracción al cambiar de capa"

msgid "Force a retraction when changes layer"
msgstr "Forzar una retracción al cambiar de capa"

msgid "Length"
msgstr "Largo"

msgid "Retraction Length"
msgstr "Longitud de retracción"

msgid ""
"Some amount of material in extruder is pulled back to avoid ooze during long "
"travel. Set zero to disable retraction"
msgstr ""
"Una cierta cantidad de material en el extrusor se extrae para evitar el "
"rezumado durante el recorrido largo. Ajustar el cero para desactivar la "
"retracción"

msgid "Z hop when retract"
msgstr "Salto en Z al retraerse"

msgid ""
"Whenever the retraction is done, the nozzle is lifted a little to create "
"clearance between nozzle and the print. It prevents nozzle from hitting the "
"print when travel move. Using spiral line to lift z can prevent stringing"
msgstr ""
"Cada vez que se realiza la retracción, la boquilla se levanta un poco para "
"crear un espacio libre entre la boquilla y la impresión. Esto evita que la "
"boquilla golpee la impresión cuando se desplaza. El uso de la línea espiral "
"para levantar z puede evitar el encordado"

msgid "Z hop type"
msgstr "Tipo de salto Z"

msgid "Slope"
msgstr "Pendiente"

msgid "Spiral"
msgstr "Espiral"

msgid "Only lift Z above"
msgstr "Solo elevar Z por encima"

msgid ""
"If you set this to a positive value, Z lift will only take place above the "
"specified absolute Z."
msgstr ""
"Si lo ajusta a un valor positivo, la elevación de Z sólo tendrá lugar por "
"encima de la Z absoluta especificada."

msgid "Only lift Z below"
msgstr "Solo elevar Z por debajo"

msgid ""
"If you set this to a positive value, Z lift will only take place below the "
"specified absolute Z."
msgstr ""
"Si se ajusta a un valor positivo, el levantamiento Z sólo tendrá lugar por "
"debajo de la Z absoluta especificada."

msgid "On surfaces"
msgstr "En las superficies"

msgid ""
"Enforce Z Hop behavior. This setting is impacted by the above settings (Only "
"lift Z above/below)."
msgstr ""
"Forzar el comportamiento de Salto Z. Este ajuste se ve afectado por los "
"ajustes anteriores (Sólo levantar Z arriba/abajo)."

msgid "All Surfaces"
msgstr "Todas las Superficies"

msgid "Top Only"
msgstr "Solo Superior"

msgid "Bottom Only"
msgstr "Solo Inferior"

msgid "Top and Bottom"
msgstr "Superior e Inferior"

msgid "Extra length on restart"
msgstr "Longitud extra de reinicio"

msgid ""
"When the retraction is compensated after the travel move, the extruder will "
"push this additional amount of filament. This setting is rarely needed."
msgstr ""
"Cuando la retracción se compensa después de un movimiento de viaje, el "
"extrusor expulsará esa cantidad de filamento adicional. Este ajuste "
"raramente se necesitará."

msgid ""
"When the retraction is compensated after changing tool, the extruder will "
"push this additional amount of filament."
msgstr ""
"Cuando se compensa la retracción después de cambiar de herramienta, el "
"extrusor empujará esta cantidad adicional de filamento."

msgid "Retraction Speed"
msgstr "Velocidad de retracción"

msgid "Speed of retractions"
msgstr "Velocidad de las retracciones"

msgid "Deretraction Speed"
msgstr "Velocidad de deretracción"

msgid ""
"Speed for reloading filament into extruder. Zero means same speed with "
"retraction"
msgstr ""
"Velocidad de recarga del filamento en el extrusor. Cero significa la misma "
"velocidad con la retracción"

msgid "Use firmware retraction"
msgstr "Usar retracción de firmware"

msgid ""
"This experimental setting uses G10 and G11 commands to have the firmware "
"handle the retraction. This is only supported in recent Marlin."
msgstr ""
"Esta configuración experimental utiliza los comandos G10 y G11 para que el "
"firmware se encargue de la retracción. Sólo se admite en variables de "
"entorno recientes de Marlin.ding."

msgid "Show auto-calibration marks"
msgstr "Muestra marcas de autocalibración"

msgid "Seam position"
msgstr "Posición de la costura"

msgid "The start position to print each part of outer wall"
msgstr "La posición inicial para imprimir cada parte del perímetro exterior"

msgid "Nearest"
msgstr "Más cercano"

msgid "Aligned"
msgstr "Alineado"

msgid "Back"
msgstr "Trasera"

msgid "Random"
msgstr "Aleatorio"

msgid "Staggered inner seams"
msgstr "Costuras interiores escalonadas"

msgid ""
"This option causes the inner seams to be shifted backwards based on their "
"depth, forming a zigzag pattern."
msgstr ""
"Esta opción causa que las costuras internas sean desplazadas hacía detrás en "
"función de su profundidad, formando un patrón en zigzag."

msgid "Seam gap"
msgstr "Separación entre costuras"

msgid ""
"In order to reduce the visibility of the seam in a closed loop extrusion, "
"the loop is interrupted and shortened by a specified amount.\n"
"This amount can be specified in millimeters or as a percentage of the "
"current extruder diameter. The default value for this parameter is 10%."
msgstr ""
"Para reducir la visibilidad de la costura en una extrusión de bucle cerrado, "
"el bucle se interrumpe y se acorta en una cantidad especificada.\n"
"Esta cantidad puede especificarse en milímetros o como porcentaje del "
"diámetro actual del extrusor. El valor por defecto de este parámetro es 10%."

msgid "Role base wipe speed"
msgstr "Velocidad de limpieza según tipo de línea"

msgid ""
"The wipe speed is determined by the speed of the current extrusion role.e.g. "
"if a wipe action is executed immediately following an outer wall extrusion, "
"the speed of the outer wall extrusion will be utilized for the wipe action."
msgstr ""
"La velocidad de limpieza viene determinada por la velocidad de extrusión "
"actual. Por ejemplo, si se ejecuta una acción de limpieza inmediatamente "
"después de una extrusión del perímetro exterior, se utilizará la velocidad "
"de la extrusión del perímetro exterior para la acción de limpieza."

msgid "Wipe on loops"
msgstr "Limpieza en contornos curvos"

msgid ""
"To minimize the visibility of the seam in a closed loop extrusion, a small "
"inward movement is executed before the extruder leaves the loop."
msgstr ""
"Para minimizar la visibilidad de la costura en un contorno curvo cerrado, se "
"ejecuta un pequeño movimiento hacia dentro antes de que el extrusor abandone "
"la curva."

msgid "Wipe speed"
msgstr "Velocidad de limpieza"

msgid ""
"The wipe speed is determined by the speed setting specified in this "
"configuration.If the value is expressed as a percentage (e.g. 80%), it will "
"be calculated based on the travel speed setting above.The default value for "
"this parameter is 80%"
msgstr ""
"La velocidad de barrido viene determinada por el ajuste de velocidad "
"especificado en esta configuración. Si el valor se expresa en porcentaje "
"(por ejemplo, 80%), se calculará en función del ajuste de velocidad de "
"desplazamiento anterior. El valor por defecto de este parámetro es 80%"

msgid "Skirt distance"
msgstr "Distancia de la falda"

msgid "Distance from skirt to brim or object"
msgstr "Distancia de la falda al borde de adherencia o al objeto"

msgid "Skirt height"
msgstr "Altura de falda"

msgid "How many layers of skirt. Usually only one layer"
msgstr "C capas de falda. Normalmente sólo una capa"

msgid "Skirt loops"
msgstr "Contorno de la falda"

msgid "Number of loops for the skirt. Zero means disabling skirt"
msgstr "Número de bucles de la falda. Cero significa desactivar el faldón"

msgid "Skirt speed"
msgstr "Velocidad de falda"

msgid "Speed of skirt, in mm/s. Zero means use default layer extrusion speed."
msgstr ""
"Velocidad de la falda, en mm/s. Cero significa utilizar la velocidad de capa "
"por defecto."

msgid ""
"The printing speed in exported gcode will be slowed down, when the estimated "
"layer time is shorter than this value, to get better cooling for these layers"
msgstr ""
"La velocidad de impresión en el G-Code exportado se ralentizará, cuando el "
"tiempo estimado de la capa sea inferior a este valor, para conseguir una "
"mejor refrigeración de estas capas"

msgid "Minimum sparse infill threshold"
msgstr "Área umbral de relleno sólido"

msgid ""
"Sparse infill area which is smaller than threshold value is replaced by "
"internal solid infill"
msgstr ""
"El área de relleno de baja densidad que es menor que el valor del umbral se "
"sustituye por un relleno sólido interno"

msgid ""
"Line width of internal solid infill. If expressed as a %, it will be "
"computed over the nozzle diameter."
msgstr ""
"Ancho de extrusión del relleno sólido interno. Si se expresa cómo %, se "
"calculará sobre el diámetro de la boquilla."

msgid "Speed of internal solid infill, not the top and bottom surface"
msgstr ""
"Velocidad del relleno sólido interno, no la superficie superior e inferior"

msgid "Spiral vase"
msgstr "Vaso en espiral"

msgid ""
"Spiralize smooths out the z moves of the outer contour. And turns a solid "
"model into a single walled print with solid bottom layers. The final "
"generated model has no seam"
msgstr ""
"Spiralize suaviza los movimientos z del contorno exterior. Y convierte un "
"modelo sólido en una impresión de una soel perímetro con capas inferiores "
"sólidas. El modelo final generado no tiene costura"

msgid ""
"If smooth or traditional mode is selected, a timelapse video will be "
"generated for each print. After each layer is printed, a snapshot is taken "
"with the chamber camera. All of these snapshots are composed into a "
"timelapse video when printing completes. If smooth mode is selected, the "
"toolhead will move to the excess chute after each layer is printed and then "
"take a snapshot. Since the melt filament may leak from the nozzle during the "
"process of taking a snapshot, prime tower is required for smooth mode to "
"wipe nozzle."
msgstr ""
"Sí se selecciona el modo suave o tradicional, se generará un vídeo time-"
"lapse para cada impresión. Después de imprimir cada capa, se toma una "
"instantánea con la cámara. Todas estas instantáneas se componen en un vídeo "
"time-lapse cuando finaliza la impresión. Si se selecciona el modo suave, el "
"cabezal de la herramienta se moverá a la rampa de exceso después de cada "
"capa se imprime y luego tomar una instantánea. Dado que el filamento fundido "
"puede gotear de la boquilla durante el proceso de tomar una instantánea, la "
"torre de purga es necesaria para el modo suave de limpiar la boquilla."

msgid "Traditional"
msgstr "Tradicional"

msgid "Temperature variation"
msgstr "Variación de temperatura"

msgid "Start G-code"
msgstr "G-Code inicial"

msgid "Start G-code when start the whole printing"
msgstr "Inicie el G-Code cuando comience la impresión completa"

msgid "Start G-code when start the printing of this filament"
msgstr "Inicie el G-Code al comenzar la impresión de este filamento"

msgid "Single Extruder Multi Material"
msgstr "Extrusor Único Multi Material"

msgid "Use single nozzle to print multi filament"
msgstr "Usa una único boquilla para imprimir multifilamento"

msgid "Purge in prime tower"
msgstr "Purgar en una torre"

msgid "Purge remaining filament into prime tower"
msgstr "Purgar el filamento restante en una torre"

msgid "Enable filament ramming"
msgstr "Activar el moldeado de extremo del filamento"

msgid "No sparse layers (EXPERIMENTAL)"
msgstr "Capas de baja densidad (EXPERIMENTAL)"

msgid ""
"If enabled, the wipe tower will not be printed on layers with no "
"toolchanges. On layers with a toolchange, extruder will travel downward to "
"print the wipe tower. User is responsible for ensuring there is no collision "
"with the print."
msgstr ""
"Sí está activado, la torre de purga no se imprimirá en las capa sin cambio "
"de herramienta. En las capas con cambio de herramienta, viajará hacía abajo "
"para imprimir la torre de purga. El usuario es responsable de asegurarse que "
"no hay colisiones con la impresión."

msgid "Prime all printing extruders"
msgstr "Purgar todos los extrusores"

msgid ""
"If enabled, all printing extruders will be primed at the front edge of the "
"print bed at the start of the print."
msgstr ""
"Sí está activada, todos los extrusores serán purgados en el lado delantero "
"de la cama de impresión al inicio de la impresión."

msgid "Slice gap closing radius"
msgstr "Radio de cierre de laminado"

msgid ""
"Cracks smaller than 2x gap closing radius are being filled during the "
"triangle mesh slicing. The gap closing operation may reduce the final print "
"resolution, therefore it is advisable to keep the value reasonably low."
msgstr ""
"Las grietas más pequeñas que el radio de cierre 2x se rellenan durante el "
"corte de la malla triangular. La operación de cierre de huecos puede reducir "
"la resolución de impresión final, por lo que es aconsejable mantener el "
"valor razonablemente bajo."

msgid "Slicing Mode"
msgstr "Modo de laminado"

msgid ""
"Use \"Even-odd\" for 3DLabPrint airplane models. Use \"Close holes\" to "
"close all holes in the model."
msgstr ""
"Utilice \"Par-impar\" para los modelos de avión de 3DLabPrint. Utilice "
"\"Cerrar agujeros\" para cerrar todos los agujeros del modelo."

msgid "Regular"
msgstr "Normal"

msgid "Even-odd"
msgstr "Par-impar"

msgid "Close holes"
msgstr "Cerrar agujeros"

msgid "Enable support"
msgstr "Habilitar el soporte"

msgid "Enable support generation."
msgstr "Habilitar la generación de soporte."

msgid ""
"normal(auto) and tree(auto) is used to generate support automatically. If "
"normal(manual) or tree(manual) is selected, only support enforcers are "
"generated"
msgstr ""
"normal(auto) y Árbol(auto) se utilizan para generar los soportes "
"automáticamente. Si se selecciona normal(manual) o árbol(manual), sólo se "
"generan los refuerzos de apoyo"

msgid "normal(auto)"
msgstr "Normal(auto)"

msgid "tree(auto)"
msgstr "Árbol(auto)"

msgid "normal(manual)"
msgstr "Normal(manual)"

msgid "tree(manual)"
msgstr "Árbol(manual)"

msgid "Support/object xy distance"
msgstr "Distancia soporte/objeto xy"

msgid "XY separation between an object and its support"
msgstr "Separación XY entre un objeto y su soporte"

msgid "Pattern angle"
msgstr "Ángulo del patrón"

msgid "Use this setting to rotate the support pattern on the horizontal plane."
msgstr ""
"Utilice este ajuste para girar el patrón de soporte en el plano horizontal."

msgid "On build plate only"
msgstr "Sólo en la bandeja de impresión"

msgid "Don't create support on model surface, only on build plate"
msgstr ""
"No crear soporte en la superficie del modelo, sólo en la bandeja de impresión"

msgid "Support critical regions only"
msgstr "Añadir soportes en regiones críticas solo"

msgid ""
"Only create support for critical regions including sharp tail, cantilever, "
"etc."
msgstr ""
"Cree soportes sólo para las regiones críticas, como la cola afilada, el "
"voladizo, etc."

msgid "Remove small overhangs"
msgstr "Eliminar voladizos pequeños"

msgid "Remove small overhangs that possibly need no supports."
msgstr "Elimina los voladizos pequeños que posiblemente no necesiten soportes."

msgid "Top Z distance"
msgstr "Distancia Z superior"

msgid "The z gap between the top support interface and object"
msgstr "La distancia z entre la interfaz de soporte superior y el objeto"

msgid "Bottom Z distance"
msgstr "Distancia Z inferior"

msgid "The z gap between the bottom support interface and object"
msgstr "La distancia z entre la interfaz de apoyo inferior y el objeto"

msgid "Support/raft base"
msgstr "Soporte/plataforma base"

msgid ""
"Filament to print support base and raft. \"Default\" means no specific "
"filament for support and current filament is used"
msgstr ""
"Filamento para imprimir la base de soporte y la base de impresión. \"Por "
"defecto\" significa que no hay filamento específico para el soporte y se "
"utiliza el filamento actual"

msgid ""
"Line width of support. If expressed as a %, it will be computed over the "
"nozzle diameter."
msgstr ""
"Ancho de extrusión de los soportes Si se expresa cómo %, se calculará sobre "
"el diámetro de la boquilla."

msgid "Interface use loop pattern"
msgstr "Uso de la interfaz en forma de bucle"

msgid ""
"Cover the top contact layer of the supports with loops. Disabled by default."
msgstr ""
"Cubrir la capa de contacto superior de los soportes con bucles. Desactivado "
"por defecto."

msgid "Support/raft interface"
msgstr "Interfaz de soporte/base de impresión"

msgid ""
"Filament to print support interface. \"Default\" means no specific filament "
"for support interface and current filament is used"
msgstr ""
"Filamento para imprimir interfaz de soporte. \"Por defecto\" significa que "
"no hay filamento específico para la interfaz de soporte y se utiliza el "
"filamento actual"

msgid "Top interface layers"
msgstr "Capas de la interfaz superior"

msgid "Number of top interface layers"
msgstr "Número de capas de interfaz superior"

msgid "Bottom interface layers"
msgstr "Capas de la interfaz inferior"

msgid "Top interface spacing"
msgstr "Distancia de la interfaz superior"

msgid "Spacing of interface lines. Zero means solid interface"
msgstr ""
"Espacio de las líneas de interfaz. Cero significa que la interfaz es sólida"

msgid "Bottom interface spacing"
msgstr "Distancia de la interfaz inferior"

msgid "Spacing of bottom interface lines. Zero means solid interface"
msgstr ""
"Espacio entre las líneas de la interfaz inferior. Cero significa interfaz "
"sólida"

msgid "Speed of support interface"
msgstr "Velocidad de la interfaz de soporte"

msgid "Base pattern"
msgstr "Patrón de base"

msgid "Line pattern of support"
msgstr "Patrón lineal de apoyo"

msgid "Rectilinear grid"
msgstr "Rejilla rectilínea"

msgid "Hollow"
msgstr "Hueco"

msgid "Interface pattern"
msgstr "Patrón de interfaz"

msgid ""
"Line pattern of support interface. Default pattern for non-soluble support "
"interface is Rectilinear, while default pattern for soluble support "
"interface is Concentric"
msgstr ""
"Patrón de líneas de la interfaz de soporte. El patrón por defecto para la "
"interfaz de soporte no soluble es Rectilíneo, mientras que el patrón por "
"defecto para la interfaz de soporte soluble es Concéntrico"

msgid "Rectilinear Interlaced"
msgstr "Entrelazado rectilíneo"

msgid "Base pattern spacing"
msgstr "Espaciamiento del patrón base"

msgid "Spacing between support lines"
msgstr "Espacio entre las líneas de apoyo"

msgid "Normal Support expansion"
msgstr "Expasión de Soporte Normal"

msgid "Expand (+) or shrink (-) the horizontal span of normal support"
msgstr "Ampliar (+) o reducir (-) la expansión horizontal del soporte normal"

msgid "Speed of support"
msgstr "Velocidad de la asistencia"

msgid ""
"Style and shape of the support. For normal support, projecting the supports "
"into a regular grid will create more stable supports (default), while snug "
"support towers will save material and reduce object scarring.\n"
"For tree support, slim style will merge branches more aggressively and save "
"a lot of material (default), while hybrid style will create similar "
"structure to normal support under large flat overhangs."
msgstr ""
"Estilo y forma del soporte. Para el soporte normal, proyectar los soportes "
"en una cuadrícula regular creará soportes más estables (por defecto), "
"mientras que las torres de soporte ajustadas ahorrarán material y reducirán "
"las cicatrices del objeto.\n"
"Para el soporte arbóreo, el estilo esbelto fusionará las ramas de forma más "
"agresiva y ahorrará mucho material (por defecto), mientras que el estilo "
"híbrido creará una estructura similar a la del soporte normal bajo grandes "
"voladizos planos."

msgid "Snug"
msgstr "Ajustado"

msgid "Tree Slim"
msgstr "Árbol Delgado"

msgid "Tree Strong"
msgstr "Árbol Fuerte"

msgid "Tree Hybrid"
msgstr "Árbol Híbrido"

msgid "Organic"
msgstr "Orgánico"

msgid "Independent support layer height"
msgstr "Altura de la capa de soporte independiente"

msgid ""
"Support layer uses layer height independent with object layer. This is to "
"support customizing z-gap and save print time.This option will be invalid "
"when the prime tower is enabled."
msgstr ""
"La capa de soporte utiliza una altura de capa independiente de la capa del "
"objeto. Esta opción no será válida si la torre de purga está activada."

msgid "Threshold angle"
msgstr "Pendiente máxima"

msgid ""
"Support will be generated for overhangs whose slope angle is below the "
"threshold."
msgstr ""
"Se generará un soporte para los voladizos cuyo ángulo de inclinación sea "
"inferior al umbral."

msgid "Tree support branch angle"
msgstr "Ángulo de la rama de soporte del árbol"

msgid ""
"This setting determines the maximum overhang angle that t he branches of "
"tree support allowed to make.If the angle is increased, the branches can be "
"printed more horizontally, allowing them to reach farther."
msgstr ""
"Este ajuste determina el ángulo máximo de voladizo que pueden hacer las "
"ramas del soporte del árbol. Si se aumenta el ángulo, las ramas pueden "
"imprimirse más horizontalmente, permitiendo que lleguen más lejos."

msgid "Preferred Branch Angle"
msgstr "Pendiente preferida de la rama"

#. TRN PrintSettings: "Organic supports" > "Preferred Branch Angle"
msgid ""
"The preferred angle of the branches, when they do not have to avoid the "
"model. Use a lower angle to make them more vertical and more stable. Use a "
"higher angle for branches to merge faster."
msgstr ""
"El ángulo preferido de las ramas, cuando no tienen que evitar el modelo. "
"Utilice un ángulo más bajo para hacerlas más verticales y más estables. "
"Utilice un ángulo más alto para que las ramas se fusionen más rápido."

msgid "Tree support branch distance"
msgstr "Distancia de la rama de soporte del árbol"

msgid ""
"This setting determines the distance between neighboring tree support nodes."
msgstr ""
"Este ajuste determina la distancia entre los nodos de soporte del árbol "
"vecinos."

msgid "Branch Density"
msgstr "Baja densidad de ramas"

#. TRN PrintSettings: "Organic supports" > "Branch Density"
msgid ""
"Adjusts the density of the support structure used to generate the tips of "
"the branches. A higher value results in better overhangs but the supports "
"are harder to remove, thus it is recommended to enable top support "
"interfaces instead of a high branch density value if dense interfaces are "
"needed."
msgstr ""
"Ajusta la densidad de la estructura de soporte utilizada para generar las "
"puntas de las ramas. Un valor más alto da como resultado mejores voladizos, "
"pero los soportes son más difíciles de quitar, por lo que se recomienda "
"activar las interfaces de soporte superior en lugar de un valor de densidad "
"de rama alto si se necesitan interfaces densas."

msgid "Adaptive layer height"
msgstr "Altura de capa adaptable"

msgid ""
"Enabling this option means the height of  tree support layer except the "
"first will be automatically calculated "
msgstr ""
"Si se activa esta opción, se calculará automáticamente la altura de todas "
"las capas de soporte de los árboles excepto la primera. "

msgid "Auto brim width"
msgstr "Ancho de borde de adherencia automático"

msgid ""
"Enabling this option means the width of the brim for tree support will be "
"automatically calculated"
msgstr ""
"Si activa esta opción, se calculará automáticamente la anchura del borde de "
"adherencia para el soporte del árbol"

msgid "Tree support brim width"
msgstr "Anchura del borde de adherencia"

msgid "Distance from tree branch to the outermost brim line"
msgstr ""
"Distancia desde la rama del árbol hasta la línea más externa del borde de "
"adherencia"

msgid "Tip Diameter"
msgstr "Tamaño de la punta"

#. TRN PrintSettings: "Organic supports" > "Tip Diameter"
msgid "Branch tip diameter for organic supports."
msgstr "Diámetro de la punta de la rama para soportes orgánicos."

msgid "Tree support branch diameter"
msgstr "Diámetro de la rama de soporte del árbol"

msgid "This setting determines the initial diameter of support nodes."
msgstr "Este ajuste determina el diámetro inicial de los nodos de apoyo."

#. TRN PrintSettings: #lmFIXME
msgid "Branch Diameter Angle"
msgstr "Baja densidad de ramas"

#. TRN PrintSettings: "Organic supports" > "Branch Diameter Angle"
msgid ""
"The angle of the branches' diameter as they gradually become thicker towards "
"the bottom. An angle of 0 will cause the branches to have uniform thickness "
"over their length. A bit of an angle can increase stability of the organic "
"support."
msgstr ""
"El ángulo del diámetro de las ramas a medida que se hacen más gruesas hacia "
"la parte inferior. Un ángulo de 0 hará que las ramas tengan un grosor "
"uniforme a lo largo de su longitud. Un poco de ángulo puede aumentar la "
"estabilidad del soporte orgánico."

msgid "Branch Diameter with double walls"
msgstr "Baja densidad de ramas"

#. TRN PrintSettings: "Organic supports" > "Branch Diameter"
msgid ""
"Branches with area larger than the area of a circle of this diameter will be "
"printed with double walls for stability. Set this value to zero for no "
"double walls."
msgstr ""
"Las ramas con un área mayor que el área de un círculo de este diámetro se "
"imprimirán con doble pared para mayor estabilidad. Establezca este valor en "
"cero para no tener doble pared."

msgid "Tree support wall loops"
msgstr "Perímetros de las ramas"

msgid "This setting specify the count of walls around tree support"
msgstr ""
"Este ajuste especifica el número de perímetros alrededor del soporte del "
"árbol"

msgid "Tree support with infill"
msgstr "Soporte para árboles con relleno"

msgid ""
"This setting specifies whether to add infill inside large hollows of tree "
"support"
msgstr ""
"Este ajuste especifica si se añade relleno dentro de los grandes huecos del "
"soporte del árbol"

msgid "Chamber temperature"
msgstr "Temperatura de cámara"

msgid "Target chamber temperature"
msgstr "Temperatura objetivo de la cámara"

msgid "Nozzle temperature for layers after the initial one"
msgstr "Temperatura de la boquilla después de la primera capa"

msgid "Bed temperature difference"
msgstr "Diferencia de temperatura de la cama"

msgid ""
"Do not recommend bed temperature of other layer to be lower than initial "
"layer for more than this threshold. Too low bed temperature of other layer "
"may cause the model broken free from build plate"
msgstr ""
"No se recomienda que la temperatura de la otra capa sea inferior a la de la "
"primera capa por encima de este umbral. Una temperatura demasiado baja de la "
"otra capa puede hacer que el modelo se desprenda de la bandeja de impresión"

msgid "Detect thin wall"
msgstr "Detección de perímetros delgados"

msgid ""
"Detect thin wall which can't contain two line width. And use single line to "
"print. Maybe printed not very well, because it's not closed loop"
msgstr ""
"Detectar los perímetros delgados que no puede contener dos líneas de ancho. "
"Y utilizar una sola línea para imprimir. Tal vez no se imprime muy bien, "
"porque no es de bucle cerrado"

msgid ""
"This gcode is inserted when change filament, including T command to trigger "
"tool change"
msgstr ""
"Este G-Code se inserta cuando se cambia de filamento, incluyendo el comando "
"T para activar el cambio de herramienta"

msgid ""
"Line width for top surfaces. If expressed as a %, it will be computed over "
"the nozzle diameter."
msgstr ""
"Ancho de extrusión de las capas superiores. Si se expresa cómo %, se "
"calculará sobre el diámetro de la boquilla."

msgid "Speed of top surface infill which is solid"
msgstr "Velocidad del relleno de la superficie superior que es sólida"

msgid "Top shell layers"
msgstr "Capas sólidas de la cubierta"

msgid ""
"This is the number of solid layers of top shell, including the top surface "
"layer. When the thickness calculated by this value is thinner than top shell "
"thickness, the top shell layers will be increased"
msgstr ""
"Es el número de capas sólidas de la cubierta superior, incluida la capa "
"superficial superior. Si el grosor calculado por este valor es menor que el "
"grosor de la cubierta superior, las capas de la cubierta superior se "
"incrementarán"

msgid "Top solid layers"
msgstr "Capas solidas arriba"

msgid "Top shell thickness"
msgstr "Espesor mínimo capa superior"

msgid ""
"The number of top solid layers is increased when slicing if the thickness "
"calculated by top shell layers is thinner than this value. This can avoid "
"having too thin shell when layer height is small. 0 means that this setting "
"is disabled and thickness of top shell is absolutely determained by top "
"shell layers"
msgstr ""
"El número de capas sólidas superiores se incrementa al laminar si el espesor "
"calculado por las capas superiores de la cáscara es más delgado que este "
"valor. Esto puede evitar tener una capa demasiado fina cuando la altura de "
"la capa es pequeña. 0 significa que este ajuste está desactivado y el grosor "
"de la capa superior está absolutamente determinado por las capas de la capa "
"superior"

msgid "Speed of travel which is faster and without extrusion"
msgstr "Velocidad de desplazamiento más rápida y sin extrusión"

msgid "Wipe while retracting"
msgstr "Limpiar mientras se retrae"

msgid ""
"Move nozzle along the last extrusion path when retracting to clean leaked "
"material on nozzle. This can minimize blob when print new part after travel"
msgstr ""
"Mueva la boquilla a lo largo de la última trayectoria de extrusión cuando se "
"retraiga para limpiar el material filtrado en la boquilla. Esto puede "
"minimizar las manchas cuando se imprime una nueva pieza después del recorrido"

msgid "Wipe Distance"
msgstr "Distancia de limpieza"

msgid ""
"Discribe how long the nozzle will move along the last path when retracting"
msgstr ""
"Describa cuánto tiempo se moverá la boquilla a lo largo de la última "
"trayectoria al retraerse"

msgid ""
"The wiping tower can be used to clean up the residue on the nozzle and "
"stabilize the chamber pressure inside the nozzle, in order to avoid "
"appearance defects when printing objects."
msgstr ""
"La torre de purga puede utilizarse para limpiar los residuos de la boquilla "
"y estabilizar la presión de la cámara en el interior de la boquilla, con el "
"fin de evitar defectos de aspecto al imprimir objetos."

msgid "Purging volumes"
msgstr "Volúmenes de purga"

msgid "Flush multiplier"
msgstr "Multiplicador de caudal"

msgid ""
"The actual flushing volumes is equal to the flush multiplier multiplied by "
"the flushing volumes in the table."
msgstr ""
"El volumen de descarga real es igual al multiplicador de descarga "
"multiplicado por los volúmenes de descarga de la tabla."

msgid "Prime volume"
msgstr "Tamaño de purga"

msgid "The volume of material to prime extruder on tower."
msgstr "El volumen de material para cebar la extrusora en la torre."

msgid "Width"
msgstr "Ancho"

msgid "Width of prime tower"
msgstr "Anchura de la torre de purga"

msgid "Wipe tower rotation angle"
msgstr "Ángulo de rotación de torre de purga"

msgid "Wipe tower rotation angle with respect to x-axis."
msgstr "Ángulo de rotación con respecto al eje X."

msgid "Stabilization cone apex angle"
msgstr "Ángulo de vértice del cono de estabilización"

msgid ""
"Angle at the apex of the cone that is used to stabilize the wipe tower. "
"Larger angle means wider base."
msgstr ""
"Ángulo del vértice del cono que se usa para estabilidad la torre de purga. "
"Un angulo mayor significa una base más ancha."

msgid "Wipe tower purge lines spacing"
msgstr "Espaciado de las líneas de la torre de purga"

msgid "Spacing of purge lines on the wipe tower."
msgstr "Espaciado de las líneas de la torre de purga."

msgid "Wipe tower extruder"
msgstr "Extrusor de torre de purga"

msgid ""
"The extruder to use when printing perimeter of the wipe tower. Set to 0 to "
"use the one that is available (non-soluble would be preferred)."
msgstr ""
"Extrusor usado para imprimir el perímetro de la torre de purga. Ajuste a 0 "
"para usar el único disponible. (no soluble preferentemente)."

msgid "Purging volumes - load/unload volumes"
msgstr "Volumenes de purga - carga/descarga de volúmenes"

msgid ""
"This vector saves required volumes to change from/to each tool used on the "
"wipe tower. These values are used to simplify creation of the full purging "
"volumes below."
msgstr ""
"Este vector guarda los volúmenes necesarios para cambiar de/a cada "
"herramienta utilizada en la torre de purga. Estos valores se utilizan para "
"simplificar la creación de los volúmenes de purga completos a continuación."

msgid ""
"Purging after filament change will be done inside objects' infills. This may "
"lower the amount of waste and decrease the print time. If the walls are "
"printed with transparent filament, the mixed color infill will be seen "
"outside. It will not take effect, unless the prime tower is enabled."
msgstr ""
"La purga tras el cambio de filamento se realizará dentro de los rellenos de "
"los objetos. Esto puede reducir la cantidad de residuos y disminuir el "
"tiempo de impresión. Si los perímetros se imprimen con filamento "
"transparente, el relleno de color mixto se verá en el exterior. No tendrá "
"efecto, a menos que la torre de purga esté activada."

msgid ""
"Purging after filament change will be done inside objects' support. This may "
"lower the amount of waste and decrease the print time. It will not take "
"effect, unless the prime tower is enabled."
msgstr ""
"La purga tras el cambio de filamento se realizará dentro del soporte de los "
"objetos. Esto puede reducir la cantidad de residuos y disminuir el tiempo de "
"impresión. No tendrá efecto, a menos que la torre de purga esté activada."

msgid ""
"This object will be used to purge the nozzle after a filament change to save "
"filament and decrease the print time. Colours of the objects will be mixed "
"as a result. It will not take effect, unless the prime tower is enabled."
msgstr ""
"Este objeto se utilizará para purgar la boquilla después de un cambio de "
"filamento para ahorrar filamento y disminuir el tiempo de impresión. Los "
"colores de los objetos se mezclarán como resultado. No tendrá efecto, a "
"menos que la torre de purga esté activada."

msgid "Maximal bridging distance"
msgstr "Distancia máxima de puenteado"

msgid "Maximal distance between supports on sparse infill sections."
msgstr ""
"Distancia máxima entre los soportes en las sección de relleno de baja "
"densidad."

msgid "X-Y hole compensation"
msgstr "Compensación de huecos X-Y"

msgid ""
"Holes of object will be grown or shrunk in XY plane by the configured value. "
"Positive value makes holes bigger. Negative value makes holes smaller. This "
"function is used to adjust size slightly when the object has assembling issue"
msgstr ""
"Los huecos del objeto crecerán o se reducirán en el plano XY según el valor "
"configurado. Un valor positivo hace que los huecos sean más grandes. Un "
"valor negativo hace que los huecos sean más pequeños. Esta función se "
"utiliza para ajustar el tamaño ligeramente cuando el objeto tiene problemas "
"de ensamblaje"

msgid "X-Y contour compensation"
msgstr "Compensación de contornos X-Y"

msgid ""
"Contour of object will be grown or shrunk in XY plane by the configured "
"value. Positive value makes contour bigger. Negative value makes contour "
"smaller. This function is used to adjust size slightly when the object has "
"assembling issue"
msgstr ""
"El contorno del objeto crecerá o se reducirá en el plano XY según el valor "
"configurado. Un valor positivo hace que el contorno sea más grande. Un valor "
"negativo hace que el contorno sea más pequeño. Esta función se utiliza para "
"ajustar el tamaño ligeramente cuando el objeto tiene problemas de ensamblaje"

msgid "G-code thumbnails"
msgstr "Miniaturas de G-code"

msgid ""
"Picture sizes to be stored into a .gcode and .sl1 / .sl1s files, in the "
"following format: \"XxY, XxY, ...\""
msgstr ""
"Los tamaños de las imágenes deben almacenarse en archivos .gcode y .sl1 / ."
"sl1s, en el siguiente formato: \"XxY, XxY, ...\""

msgid "Use relative E distances"
msgstr "Usar distancias relativas E"

msgid ""
"Relative extrusion is recommended when using \"label_objects\" option.Some "
"extruders work better with this option unckecked (absolute extrusion mode). "
"Wipe tower is only compatible with relative mode. It is always enabled on "
"BambuLab printers. Default is checked"
msgstr ""
"Se recomienda la extrusión relativa cuando se utiliza la opción "
"\"label_objects\". Algunos extrusores funcionan mejor con esta opción "
"desactivada (modo de extrusión absoluta). La torre de purga sólo es "
"compatible con el modo relativo. Siempre está activada en las impresoras "
"BambuLab. Marcada por defecto"

msgid ""
"Classic wall generator produces walls with constant extrusion width and for "
"very thin areas is used gap-fill. Arachne engine produces walls with "
"variable extrusion width"
msgstr ""
"El generador de perímetros clásico produce perímetros con anchura de "
"extrusión constante y para zonas muy finas se utiliza rellenar-espacio. El "
"motor Arachne produce perímetros con anchura de extrusión variable."

msgid "Classic"
msgstr "Clásico"

msgid "Arachne"
msgstr ""

msgid "Wall transition length"
msgstr "Anchura de transición de perímetro"

msgid ""
"When transitioning between different numbers of walls as the part becomes "
"thinner, a certain amount of space is allotted to split or join the wall "
"segments. It's expressed as a percentage over nozzle diameter"
msgstr ""
"Cuando se pasa de un número de perímetros a otro a medida que la pieza se "
"vuelve más fina, se asigna una determinada cantidad de espacio para dividir "
"o unir los segmentos de perímetro. Se expresa como un porcentaje sobre el "
"diámetro de la boquilla"

msgid "Wall transitioning filter margin"
msgstr "Margen del filtro de transición al perímetro"

msgid ""
"Prevent transitioning back and forth between one extra wall and one less. "
"This margin extends the range of extrusion widths which follow to [Minimum "
"wall width - margin, 2 * Minimum wall width + margin]. Increasing this "
"margin reduces the number of transitions, which reduces the number of "
"extrusion starts/stops and travel time. However, large extrusion width "
"variation can lead to under- or overextrusion problems. It's expressed as a "
"percentage over nozzle diameter"
msgstr ""
"Evita la transición entre un perímetro de más y uno de menos. Este margen "
"amplía el rango de anchos de extrusión que siguen a [Ancho mínimo de "
"perímetro - margen, 2 * Ancho mínimo de perímetro + margen]. Aumentando este "
"margen se reduce el número de transiciones, lo que reduce el número de "
"arranques/paradas de extrusión y el tiempo de recorrido. Sin embargo, una "
"gran variación de la anchura de extrusión puede provocar problemas de infra "
"o sobreextrusión. Se expresa en porcentaje sobre el diámetro de la boquilla"

msgid "Wall transitioning threshold angle"
msgstr "Ángulo del umbral de transición del perímetro"

msgid ""
"When to create transitions between even and odd numbers of walls. A wedge "
"shape with an angle greater than this setting will not have transitions and "
"no walls will be printed in the center to fill the remaining space. Reducing "
"this setting reduces the number and length of these center walls, but may "
"leave gaps or overextrude"
msgstr ""
"Cuándo crear transiciones entre números pares e impares de perímetros. Una "
"forma de cuña con un ángulo mayor que este ajuste no tendrá transiciones y "
"no se imprimirán perímetros en el centro para rellenar el espacio restante. "
"La reducción de este ajuste reduce el número y la longitud de estos "
"perímetros centrales, pero puede dejar huecos o sobresalir"

msgid "Wall distribution count"
msgstr "Recuento de la distribución del perímetro"

msgid ""
"The number of walls, counted from the center, over which the variation needs "
"to be spread. Lower values mean that the outer walls don't change in width"
msgstr ""
"El número de perímetros, contados desde el centro, sobre los que debe "
"repartirse la variación. Los valores más bajos significan que los perímetros "
"exteriores no cambian de anchura"

msgid "Minimum feature size"
msgstr "Tamaño mínimo del elemento"

msgid ""
"Minimum thickness of thin features. Model features that are thinner than "
"this value will not be printed, while features thicker than the Minimum "
"feature size will be widened to the Minimum wall width. It's expressed as a "
"percentage over nozzle diameter"
msgstr ""
"Espesor mínimo de los elementos finos. Las características del modelo que "
"sean más finas que este valor no se imprimirán, mientras que las "
"características más gruesas que el Tamaño mínimo del elemento se ensancharán "
"hasta el Ancho mínimo de perímetro. Se expresa en porcentaje sobre el "
"diámetro de la boquilla"

msgid "First layer minimum wall width"
msgstr "Ancho mínimo del perímetro de la primera capa"

msgid ""
"The minimum wall width that should be used for the first layer is "
"recommended to be set to the same size as the nozzle. This adjustment is "
"expected to enhance adhesion."
msgstr ""
"Se recomienda que el ancho mínimo del perímetro que se debe utilizar para la "
"primera capa se establezca en el mismo tamaño que la boquilla. Se espera que "
"este ajuste mejore la adherencia."

msgid "Minimum wall width"
msgstr "Ancho mínimo del perímetro"

msgid ""
"Width of the wall that will replace thin features (according to the Minimum "
"feature size) of the model. If the Minimum wall width is thinner than the "
"thickness of the feature, the wall will become as thick as the feature "
"itself. It's expressed as a percentage over nozzle diameter"
msgstr ""
"Anchura del perímetro que sustituirá a los elementos finos (según el tamaño "
"mínimo del elemento) del modelo. Si la anchura mínima del perímetro es menor "
"que el grosor de la característica, el perímetro será tan grueso como la "
"propia característica. Se expresa en porcentaje sobre el diámetro de la "
"boquilla"

msgid "Detect narrow internal solid infill"
msgstr "Detección de pequeños rellenos sólidos"

msgid ""
"This option will auto detect narrow internal solid infill area. If enabled, "
"concentric pattern will be used for the area to speed printing up. "
"Otherwise, rectilinear pattern is used defaultly."
msgstr ""
"Esta opción detectará automáticamente el área de relleno sólido interno "
"estrecho. Si se activa, se utilizará un patrón concéntrico para el área para "
"acelerar la impresión. De lo contrario, se utilizará por defecto un patrón "
"rectilíneo."

msgid "invalid value "
msgstr "valor inválido "

#, c-format, boost-format
msgid " doesn't work at 100%% density "
msgstr " no funciona con una densidad del 100%% "

msgid "Invalid value when spiral vase mode is enabled: "
msgstr "Valor no válido cuando está activado el modo jarrón espiral: "

msgid "too large line width "
msgstr "demasiada anchura de línea "

msgid " not in range "
msgstr " fuera de rango "

msgid "Export 3MF"
msgstr "Exportar 3MF"

msgid "Export project as 3MF."
msgstr "Exportar el proyecto como 3MF."

msgid "Export slicing data"
msgstr "Exportar datos de laminado"

msgid "Export slicing data to a folder."
msgstr "Exportar datos de laminado a una carpeta."

msgid "Load slicing data"
msgstr "Cargar datos de laminado"

msgid "Load cached slicing data from directory"
msgstr "Cargar datos de laminado en caché desde el directorio"

msgid "Export STL"
msgstr "Exportar STL"

msgid "Export the objects as multiple STL."
msgstr "Exportar los objectos como multiples STL."

msgid "Slice"
msgstr "Laminar"

msgid "Slice the plates: 0-all plates, i-plate i, others-invalid"
msgstr ""
"Cortar las bandejas: 0-todas las bandejas, i-bandeja i, otras-inválidas"

msgid "Show command help."
msgstr "Mostrar la ayuda del comando."

msgid "UpToDate"
msgstr "Actualizado"

msgid "Update the configs values of 3mf to latest."
msgstr "Actualice los valores de configuración de 3mf a la última versión."

msgid "Load default filaments"
msgstr "Cargar los filamentos por defecto"

msgid "Load first filament as default for those not loaded"
msgstr "Carga el primer filamento por defecto para los no cargados"

msgid "mtcpp"
msgstr "mtcpp"

msgid "max triangle count per plate for slicing."
msgstr "número máximo de triángulos por plato para laminar."

msgid "mstpp"
msgstr "mstpp"

msgid "max slicing time per plate in seconds."
msgstr "tiempo máximo de corte por bandeja en segundos."

msgid "No check"
msgstr "No comprobado"

msgid "Do not run any validity checks, such as gcode path conflicts check."
msgstr ""
"No ejecute ninguna comprobación de validez, como la comprobación de "
"conflictos de ruta de G-Code."

msgid "Normative check"
msgstr "Comprobación de normativa"

msgid "Check the normative items."
msgstr "Comprueba los elementos normativos."

msgid "Output Model Info"
msgstr "Información del modelo de salida"

msgid "Output the model's information."
msgstr "Salida de la información del modelo."

msgid "Export Settings"
msgstr "Ajustes de exportación"

msgid "Export settings to a file."
msgstr "Exporta los ajustes a un archivo."

msgid "Send progress to pipe"
msgstr "Enviar el progreso a la tubería"

msgid "Send progress to pipe."
msgstr "Enviar el progreso a la tubería."

msgid "Arrange Options"
msgstr "Opciones de posicionamiento"

msgid "Arrange options: 0-disable, 1-enable, others-auto"
msgstr "Opciones de posicionamiento: 0-desactivar, 1-activar, otras-auto"

msgid "Repetions count"
msgstr "Cantidad de repeticiones"

msgid "Repetions count of the whole model"
msgstr "Cantidad de repeticiones del modelo completo"

msgid "Convert Unit"
msgstr "Convertir Unidad"

msgid "Convert the units of model"
msgstr "Convertir las unidades del modelo"

msgid "Orient the model"
msgstr "Orientar el modelo"

msgid "Scale the model by a float factor"
msgstr "Escala el modelo por un factor de flotación"

msgid "Load General Settings"
msgstr "Cargar los ajustes generales"

msgid "Load process/machine settings from the specified file"
msgstr "Cargar los ajustes del proceso/máquina desde el archivo especificado"

msgid "Load Filament Settings"
msgstr "Cargar los ajustes del filamento"

msgid "Load filament settings from the specified file list"
msgstr ""
"Cargar los ajustes del filamento desde la lista de archivos especificada"

msgid "Skip Objects"
msgstr "Omitir objetos"

msgid "Skip some objects in this print"
msgstr "Omitir algunos objetos en esta impresión"

msgid "load uptodate process/machine settings when using uptodate"
msgstr ""
"carga los ajustes actualizados de proceso/máquina cuando se usa actualizar"

msgid ""
"load uptodate process/machine settings from the specified file when using "
"uptodate"
msgstr ""
"carga los ajustes actualizados de proceso/máquina desde el archivo "
"especificado cuando se usa actualizar"

msgid "Data directory"
msgstr "Directorio de datos"

msgid ""
"Load and store settings at the given directory. This is useful for "
"maintaining different profiles or including configurations from a network "
"storage."
msgstr ""
"Carga y almacena configuraciones en el directorio dado. Esto es útil para "
"mantener diferentes perfiles o incluir configuraciones desde un "
"almacenamiento en red."

msgid "Output directory"
msgstr "Directorio de salida"

msgid "Output directory for the exported files."
msgstr "Directorio de salida para los archivos exportados."

msgid "Debug level"
msgstr "Nivel de depuración"

msgid ""
"Sets debug logging level. 0:fatal, 1:error, 2:warning, 3:info, 4:debug, 5:"
"trace\n"
msgstr ""
"Ajusta el nivel de registro de depuración. 0:fatal, 1:error, 2:advertencia, "
"3:información, 4:depuración, 5:rastreo\n"

msgid "Error in zip archive"
msgstr "Error en el archivo zip"

msgid "Generating walls"
msgstr "Generación de perímetros"

msgid "Generating infill regions"
msgstr "Generación de zonas de relleno"

msgid "Generating infill toolpath"
msgstr "Generación de la trayectoria de la herramienta de relleno"

msgid "Detect overhangs for auto-lift"
msgstr "Detección de voladizos para autoelevación"

msgid "Generating support"
msgstr "Generar soporte"

msgid "Checking support necessity"
msgstr "Comprobación de la necesidad de soporte"

msgid "floating regions"
msgstr "regiones flotantes"

msgid "floating cantilever"
msgstr "voladizo flotante"

msgid "large overhangs"
msgstr "voladizos grandes"

#, c-format, boost-format
msgid ""
"It seems object %s has %s. Please re-orient the object or enable support "
"generation."
msgstr ""
"Parece que el objeto %s tiene %s. Por favor, reoriente el objeto o active la "
"generación de soporte."

msgid "Optimizing toolpath"
msgstr "Optimización de la trayectoria de la herramienta"

msgid "Empty layers around bottom are replaced by nearest normal layers."
msgstr ""
"Las capas vacías del fondo se sustituyen por las capas normales más cercanas."

msgid "The model has too many empty layers."
msgstr "El modelo tiene demasiadas capas vacías."

msgid "Slicing mesh"
msgstr "Malla de corte"

msgid ""
"No layers were detected. You might want to repair your STL file(s) or check "
"their size or thickness and retry.\n"
msgstr ""
"No se han detectado capas. Es posible que desee reparar su(s) archivo(s) STL "
"o comprobar su tamaño o grosor y volver a intentarlo.\n"

msgid ""
"An object's XY size compensation will not be used because it is also color-"
"painted.\n"
"XY Size compensation can not be combined with color-painting."
msgstr ""
"An object's XY size compensation will not be used because it is also color-"
"painted.\n"
"XY Size compensation can not be combined with color-painting."

#, c-format, boost-format
msgid "Support: generate toolpath at layer %d"
msgstr "Soporte: generar trayectoria en la capa %d"

msgid "Support: detect overhangs"
msgstr "Soporte: detectar voladizos"

msgid "Support: generate contact points"
msgstr "Soporte: generar puntos de contacto"

msgid "Support: propagate branches"
msgstr "Soporte: propagación de ramas"

msgid "Support: draw polygons"
msgstr "Soporte: dibujar polígonos"

msgid "Support: generate toolpath"
msgstr "Soporte: herramienta de generación de trayectoria"

#, c-format, boost-format
msgid "Support: generate polygons at layer %d"
msgstr "Soporte: generar polígonos en la capa %d"

#, c-format, boost-format
msgid "Support: fix holes at layer %d"
msgstr "Soporte: arreglar huecos en la capa %d"

#, c-format, boost-format
msgid "Support: propagate branches at layer %d"
msgstr "Soporte: propagar ramas en la capa %d"

msgid ""
"Unknown file format. Input file must have .stl, .obj, .amf(.xml) extension."
msgstr ""
"Unknown file format: input file must have .stl, .obj, or .amf(.xml) "
"extension."

msgid "Loading of a model file failed."
msgstr "Loading of model file failed."

msgid "The supplied file couldn't be read because it's empty"
msgstr "El archivo proporcionado no puede ser leído debido a que está vacío"

msgid "Unknown file format. Input file must have .3mf or .zip.amf extension."
msgstr "Unknown file format: input file must have .3mf or .zip.amf extension."

msgid "Canceled"
msgstr "Canceled"

msgid "load_obj: failed to parse"
msgstr "load_obj: failed to parse"

msgid "The file contains polygons with more than 4 vertices."
msgstr "The file contains polygons with more than 4 vertices."

msgid "The file contains polygons with less than 2 vertices."
msgstr "The file contains polygons with less than 2 vertices."

msgid "The file contains invalid vertex index."
msgstr "The file contains invalid vertex index."

msgid "This OBJ file couldn't be read because it's empty."
msgstr "This OBJ file couldn't be read because it's empty."

msgid "Flow Rate Calibration"
msgstr "Calibración de Ratio de Flujo"

msgid "Max Volumetric Speed Calibration"
msgstr "Calibración de Velocidad Volumétrica Máxima"

msgid "Manage Result"
msgstr "Administrar Resultados"

msgid "Manual Calibration"
msgstr "Calibración Manual"

msgid "Result can be read by human eyes."
msgstr "El resultado puede leerse con ojos humanos."

msgid "Auto-Calibration"
msgstr "Auto-Calibración"

msgid "We would use Lidar to read the calibration result"
msgstr "Deberíamos usar Lidar para leer resultados de calibración"

msgid "Prev"
msgstr "Ant"

msgid "Recalibration"
msgstr "Recalibración"

msgid "Calibrate"
msgstr "Calibración"

msgid "Finish"
msgstr "Finalizar"

msgid "Wiki"
msgstr "Wiki"

msgid "How to use calibration result?"
msgstr "¿Cómo usar el resultado de la calibración?"

msgid ""
"You could change the Flow Dynamics Calibration Factor in material editing"
msgstr "Deberías cambiar el Factor de Calibración de Dinámicas de Flujo"

msgid ""
"The current firmware version of the printer does not support calibration.\n"
"Please upgrade the printer firmware."
msgstr ""
"La versión actual de firmware de la impresora no soporta la calibración.\n"
"Por favor, actualice el firmware de la impresora."

msgid "Calibration not supported"
msgstr "Calibración no soportada"

msgid "Flow Dynamics"
msgstr "Dinámicas de Flujo"

msgid "Flow Rate"
msgstr "Ratio de Flujo"

msgid "Max Volumetric Speed"
msgstr "Velocidad Volumétrica Máxima"

msgid "Please enter the name you want to save to printer."
msgstr "Por favor, introduzca el nombre que quiera asignar a la impresora."

msgid "The name cannot exceed 40 characters."
msgstr "El nombre no puede exceder de 40 caracteres."

msgid "The name cannot be empty."
msgstr "El nombre no puede estar vacío."

#, boost-format
msgid "The selected preset: %1% is not found."
msgstr "El ajuste seleccionado: %1% no encontrado."

msgid "The name cannot be the same as the system preset name."
msgstr "El nombre no puede ser el mismo que el nombre de ajuste del sistema."

msgid "The name is the same as another existing preset name"
msgstr "El nombre coincide con el de otro ajuste"

msgid "create new preset failed."
msgstr "crear un nuevo ajuste fallido."

msgid ""
"Are you sure to cancel the current calibration and return to the home page?"
msgstr ""
"¿Estás seguro que quiere cancelar la calibración y volver a la página de "
"inicio?"

msgid "No Printer Connected!"
msgstr "¡No hay Impresoras Conectadas!"

msgid "Printer is not connected yet."
msgstr "La impresora no está conectada todavía."

msgid "Please select filament to calibrate."
msgstr "Por favor, seleccione el filamento para calibrar."

msgid "Connecting to printer..."
msgstr "Conectando a la impresora."

msgid "The failed test result has been dropped."
msgstr "El resultado del test fallido se ha descartado."

msgid "Flow Dynamics Calibration result has been saved to the printer"
msgstr ""
"El resultado de la Calibración de Dinámicas de Flujo se ha salvado en la "
"impresora"

msgid "Internal Error"
msgstr "Error interno"

msgid "Please select at least one filament for calibration"
msgstr "Por favor, selecciona al menos un filamento por calibración"

msgid "Flow rate calibration result has been saved to preset"
msgstr ""
"El resultado de la calibración del ratio de caudal se ha guardado en los "
"ajustes"

msgid "The input value size must be 3."
msgstr "El valor de tamaño de entrada debe ser 3."

msgid "Max volumetric speed calibration result has been saved to preset"
msgstr ""
"El resultado de la calibración de velocidad volumétrica máxima se ha salvado "
"en los ajustes"

msgid "When do you need Flow Dynamics Calibration"
msgstr "Cuando necesita la Calibración de Dinámicas de Flujo"

msgid ""
"We now have added the auto-calibration for different filaments, which is "
"fully automated and the result will be saved into the printer for future "
"use. You only need to do the calibration in the following limited cases:\n"
"1. If you introduce a new filament of different brands/models or the "
"filament is damp;\n"
"2. if the nozzle is worn out or replaced with a new one;\n"
"3. If the max volumetric speed or print temperature is changed in the "
"filament setting."
msgstr ""
"Hemos añadido la auto-calibración para diferentes filamentos, los cuales "
"están totalmente automatizados, y los resultados se guardarán en la "
"impresora para futuros usos. Solo necesita calibrar en los siguientes "
"casos:\n"
"1. Sí introduce un nuevo filamento, o de diferentes marcas/modelos, o el "
"filamento está húmedo; \n"
"2. Sí la boquilla está desgastada o se sustituye por otra nueva;\n"
"3. Si la velocidad volumétrica máxima o la temperatura de impresión se "
"cambia en los ajustes de filamento."

msgid "About this calibration"
msgstr "Acerca de la calibración"

msgid ""
"Please find the details of Flow Dynamics Calibration from our wiki.\n"
"\n"
"Usually the calibration is unnecessary. When you start a single color/"
"material print, with the \"flow dynamics calibration\" option checked in the "
"print start menu, the printer will follow the old way, calibrate the "
"filament before the print; When you start a multi color/material print, the "
"printer will use the default compensation parameter for the filament during "
"every filament switch which will have a good result in most cases.\n"
"\n"
"Please note there are a few cases that will make the calibration result not "
"reliable: using a texture plate to do the calibration; the build plate does "
"not have good adhesion (please wash the build plate or apply gluestick!) ..."
"You can find more from our wiki.\n"
"\n"
"The calibration results have about 10 percent jitter in our test, which may "
"cause the result not exactly the same in each calibration. We are still "
"investigating the root cause to do improvements with new updates."
msgstr ""
"Consulte los detalles de la Calibración de las Dinámicas de Flujo en nuestra "
"wiki.\n"
"\n"
"Normalmente la calibración es innecesaria. Cuando se inicia una impresión de "
"un solo color/material, con la opción \"Calibración de la dinámica de "
"caudal\" marcada en el menú de inicio de impresión, la impresora seguirá el "
"método antiguo, calibrar el filamento antes de la impresión; Cuando se "
"inicia una impresión de varios colores/materiales, la impresora utilizará el "
"parámetro de compensación por defecto para el filamento durante cada cambio "
"de filamento que tendrá un buen resultado en la mayoría de los casos.\n"
"\n"
"Tenga en cuenta que hay algunos casos en los que el resultado de la "
"calibración no es fiable: el uso de una placa de textura para hacer la "
"calibración; la bandeja no tiene buena adherencia (por favor, lave la "
"bandeja o aplique pegamento) ... Puede encontrar más información en nuestra "
"wiki.\n"
"\n"
"Los resultados de la calibración tienen alrededor de un 10 por ciento de "
"fluctuación en nuestra prueba, lo que puede causar que el resultado no sea "
"exactamente el mismo en cada calibración. Todavía estamos investigando la "
"causa raíz para hacer mejoras con nuevas actualizaciones."

msgid "When to use Flow Rate Calibration"
msgstr "Cuando usar la Calibración de Ratio de Flujo"

msgid ""
"After using Flow Dynamics Calibration, there might still be some extrusion "
"issues, such as:\n"
"1. Over-Extrusion: Excess material on your printed object, forming blobs or "
"zits, or the layers seem thicker than expected and not uniform.\n"
"2. Under-Extrusion: Very thin layers, weak infill strength, or gaps in the "
"top layer of the model, even when printing slowly.\n"
"3. Poor Surface Quality: The surface of your prints seems rough or uneven.\n"
"4. Weak Structural Integrity: Prints break easily or don't seem as sturdy as "
"they should be."
msgstr ""
"Después de usar la Calibración de Dinámicas de Flujo, puede haber algunos "
"problemas de extrusión, como:\n"
"1. Sobre extrusión: Exceso de material en la impresión, formando truños o "
"capas más anchas y no uniformes.\n"
"2. Infra extrusión: Capas muy finas, relleno poco resistente, o huecos en la "
"capa superior del modelo, incluso cuando se imprime despacio.\n"
"3. Calidad pobre de Superficie: La superficie de sus impresiones parece "
"rugosa o irregular\n"
"4. Integridad Estructural Débil: Las impresiones se quiebran con facilidad y "
"no es tan resistente como suele serlo."

msgid ""
"In addition, Flow Rate Calibration is crucial for foaming materials like LW-"
"PLA used in RC planes. These materials expand greatly when heated, and "
"calibration provides a useful reference flow rate."
msgstr ""
"Además, la calibración del caudal es crucial para materiales espumosos como "
"el LW-PLA utilizado en los planos RC. Estos materiales se expanden mucho "
"cuando se calientan, y la calibración proporciona un caudal de referencia "
"útil."

msgid ""
"Flow Rate Calibration measures the ratio of expected to actual extrusion "
"volumes. The default setting works well in Bambu Lab printers and official "
"filaments as they were pre-calibrated and fine-tuned. For a regular "
"filament, you usually won't need to perform a Flow Rate Calibration unless "
"you still see the listed defects after you have done other calibrations. For "
"more details, please check out the wiki article."
msgstr ""
"La calibración del caudal mide la relación entre los volúmenes de extrusión "
"esperados y los reales. La configuración predeterminada funciona bien en las "
"impresoras Bambu Lab y en los filamentos oficiales, ya que fueron "
"precalibrados y ajustados con precisión. Para un filamento normal, "
"normalmente no necesitarás realizar una Calibración de Caudal a menos que "
"sigas viendo los defectos listados después de haber realizado otras "
"calibraciones. Para más detalles, consulte el artículo de la wiki."

msgid ""
"Auto Flow Rate Calibration utilizes Bambu Lab's Micro-Lidar technology, "
"directly measuring the calibration patterns. However, please be advised that "
"the efficacy and accuracy of this method may be compromised with specific "
"types of materials. Particularly, filaments that are transparent or semi-"
"transparent, sparkling-particled, or have a high-reflective finish may not "
"be suitable for this calibration and can produce less-than-desirable "
"results.\n"
"\n"
"The calibration results may vary between each calibration or filament. We "
"are still improving the accuracy and compatibility of this calibration "
"through firmware updates over time.\n"
"\n"
"Caution: Flow Rate Calibration is an advanced process, to be attempted only "
"by those who fully understand its purpose and implications. Incorrect usage "
"can lead to sub-par prints or printer damage. Please make sure to carefully "
"read and understand the process before doing it."
msgstr ""
"La auto Calibración de Ratio de Flujo utiliza la tecnología Micro-Lidar de "
"Bambu Lab, midiendo directamente los patrones de calibración. Sin embargo, "
"tenga en cuenta que la eficacia y precisión puede verse comprometida con "
"algunos tipos de material. Particularmente, los filamentos que  son "
"transparentes o semi transparentes, o tienen un acabado altamente "
"reflectante pueden no ser adecuados para esta calibración y producir "
"resultados menos que deseables.\n"
"\n"
"Los resultados de la calibración pueden variar entre cada calibración o "
"filamento. Seguimos mejorando la precisión y compatibilidad de esta "
"calibración mediante actualizaciones de firmware a lo largo del tiempo.\n"
"\n"
"Precaución: La Calibración del Caudal es un proceso avanzado, que sólo debe "
"ser realizado por aquellos que entiendan completamente su propósito e "
"implicaciones. Un uso incorrecto puede dar lugar a impresiones de calidad "
"inferior o a daños en la impresora. Por favor asegúrese de leer "
"cuidadosamente y entender el proceso antes de hacerlo."

msgid "When you need Max Volumetric Speed Calibration"
msgstr "Cuando necesite Calibrar la Velocidad Volumétrica Máxima"

msgid "Over-extrusion or under extrusion"
msgstr "Sobre extrusión o infra extrusión"

msgid "Max Volumetric Speed calibration is recommended when you print with:"
msgstr ""
"Se recomienda calibrar la Velocidad Volumétrica Máxima cuando imprima con:"

msgid "material with significant thermal shrinkage/expansion, such as..."
msgstr "material con importante contracción/expansión térmica, como..."

msgid "materials with inaccurate filament diameter"
msgstr "materiales con diámetro de filamento inpreciso"

msgid "We found the best Flow Dynamics Calibration Factor"
msgstr "Hemos encontrado el mejor Factor de Calibración de Dinámicas de Flujo"

msgid ""
"Part of the calibration failed! You may clean the plate and retry. The "
"failed test result would be dropped."
msgstr ""
"¡Parte de la calibración ha fallado! Debería limpiar la bandeja y "
"reintentar. El resultado de test fallido va a ser descartado."

msgid ""
"*We recommend you to add brand, materia, type, and even humidity level in "
"the Name"
msgstr ""
"*Recomendamos añadir marca, material, tipo, e incluso nivel de humedad en el "
"Nombre"

msgid "Failed"
msgstr "Error"

msgid ""
"Only one of the results with the same name will be saved. Are you sure you "
"want to overrides the other results?"
msgstr ""
"Solo se va a guardar uno de los resultados con el mismo nombre. ¿Está seguro "
"que desea sobrescribir el otro resultado?"

#, c-format, boost-format
msgid ""
"There is already a historical calibration result with the same name: %s. "
"Only one of the results with the same name is saved. Are you sure you want "
"to overrides the historical result?"
msgstr ""
"Hay ya un resultado histórico de calibración con el mismo nombre: %s. Solo "
"se guardará uno de los resultados con el mismo nombre. ¿·Está seguro que "
"quiere sobrescribir el resultado histórico?"

msgid "Please find the best line on your plate"
msgstr "Por favor encuentre la mejor línea en su bandeja"

msgid "Input Value"
msgstr "Valor de entrada"

msgid "Save to Filament Preset"
msgstr "Salvar en Ajustes de Filamento"

msgid "Preset"
msgstr "Preajuste"

msgid "Record Factor"
msgstr "Factor de guardado"

msgid "We found the best flow ratio for you"
msgstr "Hemos encontrado el mejor ratio de caudal para usted"

msgid "Flow Ratio"
msgstr "Ratio de Flujo"

msgid "Please input a valid value (0.0 < flow ratio < 2.0)"
msgstr "Por favor, introduzca un valor válido (0.0 < ratio de caudal <2.0)"

msgid "Please enter the name of the preset you want to save."
msgstr "Por favor, introduzca el nombre del preajuste que quiera guardar."

msgid "Calibration1"
msgstr "Calibración1"

msgid "Calibration2"
msgstr "Calibración2"

msgid "Please find the best object on your plate"
msgstr "Por favor, busque el mejor objeto en su bandeja"

msgid "Fill in the value above the block with smoothest top surface"
msgstr ""
"Rellenar el valor encima del bloque con la superficie superior más lisa"

msgid "Skip Calibration2"
msgstr "Saltar Calibración2"

#, c-format, boost-format
msgid "flow ratio : %s "
msgstr "ratio de caudal: %s "

msgid "Please choose a block with smoothest top surface"
msgstr "Por favor, escoja un bloque con la superficie superior más lisa"

msgid "Please choose a block with smoothest top surface."
msgstr "Por favor, escoja un bloque con la superficie superior más lisa."

msgid "Please input a valid value (0 <= Max Volumetric Speed <= 60)"
msgstr ""
"Por favor, introduzca un valor válido (0 <= Velocidad Volumétrica Máxima <= "
"60)"

msgid "Calibration Type"
msgstr "Tipo de Calibración"

msgid "Complete Calibration"
msgstr "Calibración Completa"

msgid "Fine Calibration based on flow ratio"
msgstr "Calibración Fina basada en el ratio de caudal"

msgid "Title"
msgstr "Título"

msgid ""
"A test model will be printed. Please clear the build plate and place it back "
"to the hot bed before calibration."
msgstr ""
"Se imprimirá n modelo de test. Por favor limpie la bandeja y póngala de "
"nuevo en la cama caliente antes de calibrar."

msgid "Printing Parameters"
msgstr "Parámetros de Impresión"

msgid "- ℃"
msgstr "- ℃"

msgid " ℃"
msgstr " ℃"

msgid "Plate Type"
msgstr "Plate Type"

msgid "filament position"
msgstr "posición de filamento"

msgid "External Spool"
msgstr "Bobina Externa"

msgid "Filament For Calibration"
msgstr "Filamento para Calibrar"

msgid ""
"Tips for calibration material: \n"
"- Materials that can share same hot bed temperature\n"
"- Different filament brand and family(Brand = Bambu, Family = Basic, Matte)"
msgstr ""
"Consejos para la calibración del material:\n"
"- Los materiales que pueden tener la misma temperatura de cama\n"
"- Las diferentes marcas de filamento y familias(Marca = Bambú. Familia = "
"Básica, Mate)"

msgid "Error desc"
msgstr "Error en la descripción"

msgid "Extra info"
msgstr "Información extra"

#, c-format, boost-format
msgid "%s is not compatible with %s"
msgstr "%s no es compatible con %s"

msgid "TPU is not supported for Flow Dynamics Auto-Calibration."
msgstr ""
"El filamento TPU no está soportado para la Auto-Calibración de Dinámicas de "
"Flujo."

msgid "Connecting to printer"
msgstr "Conectando a la impresora"

msgid "The nozzle diameter has been synchronized from the printer Settings"
msgstr ""
"El diámetro de la boquilla has sido sincronizado desde los ajustes de "
"impresora"

msgid "From Volumetric Speed"
msgstr "Desde Velocidad Volumétrica"

msgid "To Volumetric Speed"
msgstr "A Velocidad Volúmetrica"

msgid "Flow Dynamics Calibration Result"
msgstr "Resultado de Calibración de Dinámicas de Flujo"

msgid "No History Result"
msgstr "Sin Resultados Históricos"

msgid "Success to get history result"
msgstr "Éxito recuperando los resultados históricos"

msgid "Refreshing the historical Flow Dynamics Calibration records"
msgstr ""
"Refrescar el histórico de resultados de Calibración de Dinámicas de Flujo"

msgid "Action"
msgstr "Acción"

msgid "Edit Flow Dynamics Calibration"
msgstr "Editar Calibración de Dinámicas de Flujo"

msgid "Network lookup"
msgstr "Búsqueda de red"

msgid "Address"
msgstr "Dirección"

msgid "Hostname"
msgstr "Nombre de host"

msgid "Service name"
msgstr "Nombre del servicio"

msgid "OctoPrint version"
msgstr "Versión de OctoPrint"

msgid "Searching for devices"
msgstr "Buscando dispositivos"

msgid "Finished"
msgstr "Terminado"

msgid "Multiple resolved IP addresses"
msgstr "Múltiples direcciones IP resueltas"

#, boost-format
msgid ""
"There are several IP addresses resolving to hostname %1%.\n"
"Please select one that should be used."
msgstr ""
"Hay varias direcciones IP resueltas del nombre del host  %1%.\n"
"Por favor, seleccione la que debe usarse."

msgid "Unable to perform boolean operation on selected parts"
msgstr ""
"No es posible realizar la operación booleana en las partes selecionadas"

msgid "Mesh Boolean"
msgstr "Malla Booleana"

msgid "Union"
msgstr "Unión"

msgid "Difference"
msgstr "Diferencia"

msgid "Intersection"
msgstr "Intersección"

msgid "Source Volume"
msgstr "Volumen de origen"

msgid "Tool Volume"
msgstr "Volumen de herramienta"

msgid "Subtract from"
msgstr "Restar de"

msgid "Subtract with"
msgstr "Restar con"

msgid "selected"
msgstr "seleccionado"

msgid "Part 1"
msgstr "Parte 1"

msgid "Part 2"
msgstr "Parte 2"

msgid "Delete input"
msgstr "Borrado de entrada"

msgid "Send G-Code to printer host"
msgstr "Enviar G-Code al host de impresión"

msgid "Upload to Printer Host with the following filename:"
msgstr "Subido al Host de Impresión con el siguiente nombre de archivo:"

msgid "Use forward slashes ( / ) as a directory separator if needed."
msgstr ""
"Use barras oblicuas como separador de directorio \n"
"si es necesario."

msgid "Upload to storage"
msgstr "Subir a almacenamiento"

#, c-format, boost-format
msgid "Upload filename doesn't end with \"%s\". Do you wish to continue?"
msgstr ""
"El nombre de archivo que va a cargar no acaba en \"%s\". ¿Desea continuar?"

msgid "Print host upload queue"
msgstr "Imprimir cola de carga del host"

msgid "ID"
msgstr "ID"

msgid "Progress"
msgstr "Progreso"

msgid "Host"
msgstr "Host"

msgctxt "OfFile"
msgid "Size"
msgstr "Tamaño"

msgid "Filename"
msgstr "Nombre de archivo"

msgid "Message"
msgstr "Mensaje"

msgid "Cancel selected"
msgstr "Cancelar selección"

msgid "Show error message"
msgstr "Mostrar mensaje de error"

msgid "Enqueued"
msgstr "En cola"

msgid "Uploading"
msgstr "Subiendo"

msgid "Cancelling"
msgstr "Cancelado"

msgid "Error uploading to print host"
msgstr "Error al subir al host de impresión"

msgid "PA Calibration"
msgstr "Calibración PA"

msgid "DDE"
msgstr "DDE"

msgid "Bowden"
msgstr "Bowden"

msgid "Extruder type"
msgstr "Tipo de extrusor"

msgid "PA Tower"
msgstr "Torre PA"

msgid "PA Line"
msgstr "Línea PA"

msgid "PA Pattern"
msgstr "Modelo PA"

msgid "Method"
msgstr "Método"

msgid "Start PA: "
msgstr "Iniciar PA: "

msgid "End PA: "
msgstr "Finalizar PA: "

msgid "PA step: "
msgstr "Paso PA: "

msgid "Print numbers"
msgstr "Imprimir números"

msgid ""
"Please input valid values:\n"
"Start PA: >= 0.0\n"
"End PA: > Start PA\n"
"PA step: >= 0.001)"
msgstr ""
"Por favor, introduzca valores válidos:\n"
"Iniciar PA: >=0.0\n"
"Finalizar PA:> Iniciar PA\n"
"Paso PA:>=0.001)"

msgid "Temperature calibration"
msgstr "Calibración de temperatura"

msgid "PLA"
msgstr "PLA"

msgid "ABS/ASA"
msgstr "ABS/ASA"

msgid "PETG"
msgstr "PETG"

msgid "TPU"
msgstr "TPU"

msgid "PA-CF"
msgstr "PA-CF"

msgid "PET-CF"
msgstr "PET-CF"

msgid "Filament type"
msgstr "Tipo de filamento"

msgid "Start temp: "
msgstr "Temperatura inicial: "

msgid "End end: "
msgstr "Temperatura final: "

msgid "Temp step: "
msgstr "Paso temperatura: "

msgid ""
"Please input valid values:\n"
"Start temp: <= 350\n"
"End temp: >= 170\n"
"Start temp > End temp + 5)"
msgstr ""
"Por favor, introduzca valores válidos:\n"
"Temp inicial: <= 350\n"
"Temp final: >=170\n"
"Temp inicial > Temp final + 5)"

msgid "Max volumetric speed test"
msgstr "Test de velocidad volumétrica máxima"

msgid "Start volumetric speed: "
msgstr "Velocidad volumétrica inicial: "

msgid "End volumetric speed: "
msgstr "Velocidad volumétrica final: "

msgid "step: "
msgstr "paso: "

msgid ""
"Please input valid values:\n"
"start > 0 step >= 0\n"
"end > start + step)"
msgstr ""
"Por favor, introduzca valores válidos:\n"
"inicio>paso 0 >= 0\n"
"fin > inicio + paso)"

msgid "VFA test"
msgstr "Test VFA"

msgid "Start speed: "
msgstr "Velocidad inicial: "

msgid "End speed: "
msgstr "Velocidad final: "

msgid ""
"Please input valid values:\n"
"start > 10 step >= 0\n"
"end > start + step)"
msgstr ""
"Por favor, introduzca valores válidos:\n"
"inicio > paso 10 >= 0\n"
"final > inicio + paso)"

msgid "Start retraction length: "
msgstr "Iniciar anchura de retracción: "

msgid "End retraction length: "
msgstr "Finalizar "

msgid "mm/mm"
msgstr "mm/mm"

msgid "Physical Printer"
msgstr "Impresora física"

msgid "Print Host upload"
msgstr "Carga de Host de Impresión"

msgid "Test"
msgstr "Test"

msgid "Could not get a valid Printer Host reference"
msgstr "No se ha podido obtener una referencia de host de impresora válida"

msgid "Success!"
msgstr "¡Exitoso!"

msgid "Refresh Printers"
msgstr "Refrescar Impresoras"

msgid ""
"HTTPS CA file is optional. It is only needed if you use HTTPS with a self-"
"signed certificate."
msgstr ""
"El archivo HTTPS CA es opcional. Solo es necesario si utiliza HTTPS con un "
"certificado autofirmado."

msgid "Certificate files (*.crt, *.pem)|*.crt;*.pem|All files|*.*"
msgstr ""
"Archivos de certificado (*.crt, *.pem)|*.crt;*.pem|Todos los archivos|*.*"

msgid "Open CA certificate file"
msgstr "Abrir archivo de certificado CA"

#, c-format, boost-format
msgid ""
"On this system, %s uses HTTPS certificates from the system Certificate Store "
"or Keychain."
msgstr ""
"En este sistema, %s utiliza certificados HTTPS del almacén de certificados o "
"llavero del sistema."

msgid ""
"To use a custom CA file, please import your CA file into Certificate Store / "
"Keychain."
msgstr ""
"Para utilizar un archivo de CA personalizado, importe su archivo de CA a "
"Almacén de certificados / Llavero."

msgid "Connection to printers connected via the print host failed."
msgstr ""
"Ha fallado la conexión a impresoras conectadas a través del host de "
"impresión."

#: resources/data/hints.ini: [hint:3D Scene Operations]
msgid ""
"3D Scene Operations\n"
"Did you know how to control view and object/part selection with mouse and "
"touchpanel in the 3D scene?"
msgstr ""
"Operaciones de la escena 3D\n"
"¿Sabías cómo controlar la vista y la selección de objetos/partes con el "
"ratón y el panel táctil en la escena 3D?"

#: resources/data/hints.ini: [hint:Cut Tool]
msgid ""
"Cut Tool\n"
"Did you know that you can cut a model at any angle and position with the "
"cutting tool?"
msgstr ""
"Herramienta de corte\n"
"¿Sabías que puedes cortar un modelo en cualquier ángulo y posición con la "
"herramienta de corte?"

#: resources/data/hints.ini: [hint:Fix Model]
msgid ""
"Fix Model\n"
"Did you know that you can fix a corrupted 3D model to avoid a lot of slicing "
"problems?"
msgstr ""
"Fijar modelo\n"
"¿Sabías que puedes arreglar un modelo 3D dañado para evitar muchos problemas "
"de corte?"

#: resources/data/hints.ini: [hint:Timelapse]
msgid ""
"Timelapse\n"
"Did you know that you can generate a timelapse video during each print?"
msgstr ""
"Intervalo\n"
"¿Sabías que puedes generar un vídeo de intervalo de trabajo durante cada "
"impresión?"

#: resources/data/hints.ini: [hint:Auto-Arrange]
msgid ""
"Auto-Arrange\n"
"Did you know that you can auto-arrange all objects in your project?"
msgstr ""
"Auto-organizar\n"
"¿Sabías que puedes ordenar automáticamente todos los objetos de tu proyecto?"

#: resources/data/hints.ini: [hint:Auto-Orient]
msgid ""
"Auto-Orient\n"
"Did you know that you can rotate objects to an optimal orientation for "
"printing by a simple click?"
msgstr ""
"Orientación automática\n"
"¿Sabía que puede girar los objetos a una orientación óptima para la "
"impresión con un simple clic?"

#: resources/data/hints.ini: [hint:Lay on Face]
msgid ""
"Lay on Face\n"
"Did you know that you can quickly orient a model so that one of its faces "
"sits on the print bed? Select the \"Place on face\" function or press the "
"<b>F</b> key."
msgstr ""
"Colocar en la cara\n"
"¿Sabías que puedes orientar rápidamente un modelo para que una de sus caras "
<<<<<<< HEAD
"quede sobre el lecho de impresión? Seleccione la función \"Colocar en la "
"cara\" o pulse la tecla <b>F</b>."
=======
"quede sobre el lecho de impresión? Seleccione la función \"Colocar en la cara"
"\" o pulse la tecla <b>F</b>."
>>>>>>> 4a7d2987

#: resources/data/hints.ini: [hint:Object List]
msgid ""
"Object List\n"
"Did you know that you can view all objects/parts in a list and change "
"settings for each object/part?"
msgstr ""
"Lista de objetos\n"
"¿Sabías que puedes ver todos los objetos/piezas en una lista y cambiar los "
"ajustes de cada objeto/pieza?"

#: resources/data/hints.ini: [hint:Simplify Model]
msgid ""
"Simplify Model\n"
"Did you know that you can reduce the number of triangles in a mesh using the "
"Simplify mesh feature? Right-click the model and select Simplify model. Read "
"more in the documentation."
msgstr ""
"Simplificar modelo\n"
"¿Sabías que puedes reducir el número de triángulos de una malla utilizando "
"la función Simplificar malla? Haga clic con el botón derecho del ratón en el "
"modelo y seleccione Simplificar modelo. Más información en la documentación."

#: resources/data/hints.ini: [hint:Slicing Parameter Table]
msgid ""
"Slicing Parameter Table\n"
"Did you know that you can view all objects/parts on a table and change "
"settings for each object/part?"
msgstr ""
"Tabla de parámetros de laminado\n"
"¿Sabía que puede ver todos los objetos/partes de una tabla y cambiar los "
"parámetros de cada objeto/parte?"

#: resources/data/hints.ini: [hint:Split to Objects/Parts]
msgid ""
"Split to Objects/Parts\n"
"Did you know that you can split a big object into small ones for easy "
"colorizing or printing?"
msgstr ""
"Dividir en Objetos/Partes\n"
"¿Sabías que puedes dividir un objeto grande en pequeños para colorearlo o "
"imprimirlo fácilmente?"

#: resources/data/hints.ini: [hint:Subtract a Part]
msgid ""
"Subtract a Part\n"
"Did you know that you can subtract one mesh from another using the Negative "
"part modifier? That way you can, for example, create easily resizable holes "
"directly in Orca Slicer. Read more in the documentation."
msgstr ""
"Restar una parte\n"
"¿Sabías que puedes sustraer una malla de otra utilizando el modificador de "
"pieza Negativa? De esta forma puedes, por ejemplo, crear agujeros fácilmente "
"redimensionables directamente en Orca Slicer. Más información en la "
"documentación."

#: resources/data/hints.ini: [hint:STEP]
msgid ""
"STEP\n"
"Did you know that you can improve your print quality by slicing a STEP file "
"instead of an STL?\n"
"Orca Slicer supports slicing STEP files, providing smoother results than a "
"lower resolution STL. Give it a try!"
msgstr ""
"STEP\n"
"¿Sabías que puedes mejorar la calidad de impresión cortando un archivo STEP "
"en lugar de un STL?\n"
"Orca Slicer soporta el corte de archivos STEP, proporcionando resultados más "
"suaves que un STL de menor resolución. ¡Pruébalo!"

#: resources/data/hints.ini: [hint:Z seam location]
msgid ""
"Z seam location\n"
"Did you know that you can customize the location of the Z seam, and even "
"paint it on your print, to have it in a less visible location? This improves "
"the overall look of your model. Check it out!"
msgstr ""
"Ubicación de la costura Z\n"
"¿Sabías que puedes personalizar la ubicación de la costura Z, e incluso "
"pintarla en tu impresión, para tenerla en un lugar menos visible? Esto "
"mejora el aspecto general de tu modelo. ¡Compruébalo!"

#: resources/data/hints.ini: [hint:Fine-tuning for flow rate]
msgid ""
"Fine-tuning for flow rate\n"
"Did you know that flow rate can be fine-tuned for even better-looking "
"prints? Depending on the material, you can improve the overall finish of the "
"printed model by doing some fine-tuning."
msgstr ""
"Ajuste fino del caudal\n"
"¿Sabías que el caudal puede ajustarse para obtener impresiones aún más "
"atractivas? Dependiendo del material, puede mejorar el acabado general del "
"modelo impreso realizando algunos ajustes."

#: resources/data/hints.ini: [hint:Split your prints into plates]
msgid ""
"Split your prints into plates\n"
"Did you know that you can split a model that has a lot of parts into "
"individual plates ready to print? This will simplify the process of keeping "
"track of all the parts."
msgstr ""
"Divide tus impresiones en planchas\n"
"¿Sabías que puedes dividir un modelo con muchas piezas en bandejas "
"individuales listas para imprimir? Esto simplificará el proceso de "
"seguimiento de todas las piezas."

#: resources/data/hints.ini: [hint:Speed up your print with Adaptive Layer
#: Height]
msgid ""
"Speed up your print with Adaptive Layer Height\n"
"Did you know that you can print a model even faster, by using the Adaptive "
"Layer Height option? Check it out!"
msgstr ""
"Acelere su impresión con la altura de capa adaptable\n"
"¿Sabías que puedes imprimir un modelo aún más rápido utilizando la opción "
"Altura de capa adaptable? ¡Compruébalo!"

#: resources/data/hints.ini: [hint:Support painting]
msgid ""
"Support painting\n"
"Did you know that you can paint the location of your supports? This feature "
"makes it easy to place the support material only on the sections of the "
"model that actually need it."
msgstr ""
"Pintura de soportes\n"
"¿Sabías que puedes pintar la ubicación de los soportes? Esta función "
"facilita la colocación del material de soporte sólo en las secciones del "
"modelo que realmente lo necesitan."

#: resources/data/hints.ini: [hint:Different types of supports]
msgid ""
"Different types of supports\n"
"Did you know that you can choose from multiple types of supports? Tree "
"supports work great for organic models, while saving filament and improving "
"print speed. Check them out!"
msgstr ""
"Diferentes tipos de soportes\n"
"¿Sabías que puedes elegir entre varios tipos de soportes? Los soportes en "
"forma de árbol son ideales para modelos orgánicos, ahorran filamento y "
"mejoran la velocidad de impresión. ¡Compruébalos!"

#: resources/data/hints.ini: [hint:Printing Silk Filament]
msgid ""
"Printing Silk Filament\n"
"Did you know that Silk filament needs special consideration to print it "
"successfully? Higher temperature and lower speed are always recommended for "
"the best results."
msgstr ""
"Impresión de filamento de seda\n"
"¿Sabías que el filamento de seda necesita una consideración especial para "
"imprimirlo con éxito? Se recomienda siempre una temperatura más alta y una "
"velocidad más baja para obtener los mejores resultados."

#: resources/data/hints.ini: [hint:Brim for better adhesion]
msgid ""
"Brim for better adhesion\n"
"Did you know that when printing models have a small contact interface with "
"the printing surface, it's recommended to use a brim?"
msgstr ""
"Borde de adherencia para una mejor adherencia\n"
"¿Sabía que cuando los modelos de impresión tienen una pequeña interfaz de "
"contacto con la superficie de impresión, se recomienda utilizar un borde de "
"adherencia?"

#: resources/data/hints.ini: [hint:Set parameters for multiple objects]
msgid ""
"Set parameters for multiple objects\n"
"Did you know that you can set slicing parameters for all selected objects at "
"one time?"
msgstr ""
"Establecer parámetros para varios objetos\n"
"¿Sabías que puedes establecer parámetros de corte para todos los objetos "
"seleccionados a la vez?"

#: resources/data/hints.ini: [hint:Stack objects]
msgid ""
"Stack objects\n"
"Did you know that you can stack objects as a whole one?"
msgstr ""
"Apilar objetos\n"
"¿Sabías que puedes apilar objetos como un todo?"

#: resources/data/hints.ini: [hint:Flush into support/objects/infill]
msgid ""
"Flush into support/objects/infill\n"
"Did you know that you can save the wasted filament by flushing them into "
"support/objects/infill during filament change?"
msgstr ""
"Descarga en soporte/objetos/relleno\n"
"¿Sabías que puedes ahorrarte el filamento desperdiciado vertiéndolo en "
"soporte/objetos/relleno durante el cambio de filamento?"

#: resources/data/hints.ini: [hint:Improve strength]
msgid ""
"Improve strength\n"
"Did you know that you can use more wall loops and higher sparse infill "
"density to improve the strength of the model?"
msgstr ""
"Mejorar la resistencia\n"
"¿Sabías que puedes utilizar más bucles de perímetro y mayor densidad de "
"relleno de baja densidad para mejorar la resistencia del modelo?"

#~ msgid "Send to print"
#~ msgstr "Mandar a imprimir"

#~ msgid "Simulate"
#~ msgstr "Simular"

#~ msgid "Assemble the selected parts to a single part"
#~ msgstr "Ensamblar las piezas seleccionadas en una sola pieza"

#~ msgid "Set Unprintable"
#~ msgstr "Hacer No Imprimible"

#~ msgid "Set Printable"
#~ msgstr "Hacer Imprimible"

#~ msgid "Manual"
#~ msgstr "Manual"

#~ msgid "Ams filament backup"
#~ msgstr "Copia de Seguridad del Filamento AMS"

#~ msgid "Feed new filament from external spool"
#~ msgstr "Cargar nuevo filamento en el carrete externo"

#~ msgid "Confirm whether the filament has been extruded"
#~ msgstr "Confirmar si el filamento ha sido extruido"

#~ msgid "The region parameter is incorrrect"
#~ msgstr "El parámetro de región es incorrecto"

#~ msgid "Failure of printer login"
#~ msgstr "Fallo en el inicio de sesión de la impresora"

#~ msgid "Failed to get ticket"
#~ msgstr "No se ha podido conseguir el ticket"

#~ msgid "User authorization timeout"
#~ msgstr "Límite de tiempo de espera de la autorización del usuario"

#~ msgid "Failure of bind"
#~ msgstr "Fallo en la vinculación"

#~ msgid ""
#~ "Upload task timed out. Please check the network problem and try again"
#~ msgstr ""
#~ "La tarea de carga ha terminado. Por favor, compruebe el problema de red e "
#~ "inténtelo de nuevo"

#~ msgid "Print file not found, please slice again"
#~ msgstr ""
#~ "No se ha encontrado el archivo de impresión, por favor, vuelva a "
#~ "procesarlo"

#~ msgid ""
#~ "The print file exceeds the maximum allowable size (1GB). Please simplify "
#~ "the model and slice again"
#~ msgstr ""
#~ "El archivo de impresión supera el tamaño máximo permitido (1GB). Por "
#~ "favor, simplifique el modelo y vuelva a procesarlo"

#~ msgid "Failed uploading print file"
#~ msgstr "Fallo al cargar el archivo de impresión"

#~ msgid "Wrong Access code"
#~ msgstr "Código de acceso incorrecto"

#~ msgid "Send to Printer failed. Please try again."
#~ msgstr "Envío a la Impresora fallido. Por favor inténtelo otra vez."

#~ msgid "No space left on Printer SD card"
#~ msgstr "Sin espacio disponible en la tarjeta SD de la impresora"

#~ msgid "Sending gcode file through cloud service"
#~ msgstr "Enviando el archivo de G-Code a través del servicio en la nube"

#~ msgid "Please log out and login to the printer again."
#~ msgstr "Por favor desconéctese y conéctese a la impresora de nuevo."

#~ msgid "Factors of dynamic flow cali"
#~ msgstr "Factores de flujo cali dinámico"

#~ msgid "Filaments replace"
#~ msgstr "Reemplazar filamentos"

#~ msgid "3D Models"
#~ msgstr "Modelos 3D"

#~ msgid "Initialize failed (Not supported with LAN-only mode)!"
#~ msgstr "Inicialización fallida (No soportada con el modo Solo Red Local)"

#~ msgid "Initialize failed (Not supported by printer)!"
#~ msgstr "Inicialización fallida (No soportada por la impresora)"

#~ msgid ""
#~ "Another virtual camera is running.\n"
#~ "Orca Slicer supports only a single virtual camera.\n"
#~ "Do you want to stop this virtual camera?"
#~ msgstr ""
#~ "Otra cámara virtual se está ejecutando.\n"
#~ "Orca Slicer solo soporta una cámara virtual.\n"
#~ "¿Desea detener esta cámara virtual?"

#~ msgid "Not supported by this model of printer!"
#~ msgstr "¡No soportado por este modelo de impresora!"

#~ msgid "No files"
#~ msgstr "No hay archivos"

#~ msgid "Not accessible in LAN-only mode!"
#~ msgstr "¡No accesible en modelo de solo red local!"

#~ msgid "Missing LAN ip of printer!"
#~ msgstr "¡IP de red local pérdida!"

#, c-format, boost-format
#~ msgid "You are going to delete %u files. Are you sure to continue?"
#~ msgstr "Va a borrar %u archivos. ¿Está seguro de continuar?"

#~ msgid "Printing List"
#~ msgstr "Imprimiendo Lista"

#, c-format, boost-format
#~ msgid ""
#~ "Disconnected from printer [%s] due to LAN mode disabled.Please reconnect "
#~ "the printer by logging in with your user account."
#~ msgstr ""
#~ "Desconectado de la impresora [%s] debido a modo de red deshabilitado. Por "
#~ "favor, reconéctese la impresora ingresando con su cuenta de usuario."

#, c-format, boost-format
#~ msgid ""
#~ "Disconnected from printer [%s] due to LAN mode enabled.Please reconnect "
#~ "the printer by inputting Access Code which can be gotten from printer "
#~ "screen."
#~ msgstr ""
#~ "Desconectado de la impresora [%s] debido a modo de red habilitado. Por "
#~ "favor, reconéctese la impresora ingresando con su cuenta de usuario."

#~ msgid "Media"
#~ msgstr "Medios"

#~ msgid "Dump video"
#~ msgstr "Volcar vídeo"

#~ msgid "First Layer print sequence"
#~ msgstr "Secuencia de impresión de primera capa"

#~ msgid "Flow Calibration"
#~ msgstr "Calibración del flujo"

#~ msgid "The printer is required to be in the same LAN as Orca Slicer."
#~ msgstr ""
#~ "Es necesaria que la impresora esté en la misma red local que Orca Slicer."

#~ msgid ""
#~ "Click OK to update the Network plug-in when Orca Slicer launches next "
#~ "time."
#~ msgstr ""
#~ "Click en Aceptar para actualizar el plug-in de red cuando Orca Slicer "
#~ "vuelva a iniciarse."

#~ msgid "New version of Orca Slicer"
#~ msgstr "Nueva versión de Orca Slicer"

#~ msgid ""
#~ "Step 1, please confirm Orca Slicer and your printer are in the same LAN."
#~ msgstr ""
#~ "Paso 1, por favor confirmar que Orca Slicer y tu impresora se encuentran "
#~ "en la misma red local."

#~ msgid ""
#~ "The configuration may be generated by a newer version of BambuStudio."
#~ msgstr ""
#~ "La configuración puede ser generada por una versión más reciente de "
#~ "BambuStudio."

#~ msgid "Internal Version"
#~ msgstr "Versión interna"

#~ msgid ""
#~ "BambuStudio will terminate because of running out of memory.It may be a "
#~ "bug. It will be appreciated if you report the issue to our team."
#~ msgstr ""
#~ "BambuStudio terminará porque se está quedando sin memoria. Le "
#~ "agradeceremos que comunique el problema a nuestro equipo."

#~ msgid ""
#~ "BambuStudio will terminate because of a localization error. It will be "
#~ "appreciated if you report the specific scenario this issue happened."
#~ msgstr ""
#~ "BambuStudio terminará debido a un error de localización. Le agradeceremos "
#~ "que nos informe del escenario específico en el que se ha producido este "
#~ "problema."

#, boost-format
#~ msgid "BambuStudio got an unhandled exception: %1%"
#~ msgstr ""
#~ "BambuStudio recibió una notificación de excepción no controlada: %1%."

#~ msgid ""
#~ "BambuStudio configuration file may be corrupted and is not abled to be "
#~ "parsed.Please delete the file and try again."
#~ msgstr ""
#~ "El archivo de configuración de BambuStudio puede estar dañado y no puede "
#~ "ser procesado."

#~ msgid "The Bambu Studio needs an upgrade"
#~ msgstr "Bambu Studio necesita una actualización"

#~ msgid "Choose one file (gcode/.gco/.g/.ngc/ngc):"
#~ msgstr "Elija un archivo (gcode/.gco/.g/.ngc/ngc):"

#~ msgid ""
#~ "The version of Bambu studio is too low and needs to be updated to the "
#~ "latest version before it can be used normally"
#~ msgstr ""
#~ "La versión de Bambu Studio es una versión demasiado antigua y necesita "
#~ "ser actualizada a la última versión antes de poder utilizarla con "
#~ "normalidad"

#~ msgid "Bambu Studio GUI initialization failed"
#~ msgstr "Ha fallado la inicialización de la interfaz gráfica de Bambu Studio"

#~ msgid "Bambu Studio is licensed under "
#~ msgstr "Bambu Studio tiene licencia bajo "

#~ msgid ""
#~ "Bambu Studio is based on PrusaSlicer by Prusa Research, which is from "
#~ "Slic3r by Alessandro Ranellucci and the RepRap community"
#~ msgstr ""
#~ "Bambu Studio se basa en PrusaSlicer de Prusa Research, que proviene de "
#~ "Slic3r de Alessandro Ranellucci y la comunidad RepRap"

#~ msgid ""
#~ "Bambu Studio is based on PrusaSlicer by PrusaResearch and SuperSlicer by "
#~ "Merill(supermerill)."
#~ msgstr ""
#~ "Bambu Studio está basado en PrusaSlicer de PrusaResearch y SuperSlicer de "
#~ "Merill (supermerill)."

#~ msgid "Bambu Studio also referenced some ideas from Cura by Ultimaker."
#~ msgstr ""
#~ "Bambu Studio también hace referencia a algunas ideas de Cura de Ultimaker."

#~ msgid ""
#~ "There many parts of the software that come from community contributions, "
#~ "so we're unable to list them one-by-one, and instead, they'll be "
#~ "attributed in the corresponding code comments."
#~ msgstr ""
#~ "Hay muchas partes del software que provienen de las contribuciones de la "
#~ "comunidad, por lo que no podemos enumerarlas una por una, sino que se "
#~ "atribuirán en los comentarios del código correspondientes."

#~ msgid "Layer Time (s)"
#~ msgstr "Layer Time (s)"

#, c-format, boost-format
#~ msgid ""
#~ "Conflicts of gcode paths have been found at layer %d. Please separate the "
#~ "conflicted objects farther (%s <-> %s)."
#~ msgstr ""
#~ "Conflicts of gcode paths have been found at layer %d. Please separate the "
#~ "conflicting objects further (%s <-> %s)."

#~ msgid "Report issue"
#~ msgstr "Report issue"

#~ msgid "The 3mf is generated by old Bambu Studio, load geometry data only."
#~ msgstr ""
#~ "3mf generado con versión antigua de Bambu Studio, se cargan datos de "
#~ "geometría unicamente."

#~ msgid ""
#~ "\"Fix Model\" feature is currently only on Windows. Please repair the "
#~ "model on Bambu Studio(windows) or CAD softwares."
#~ msgstr ""
#~ "Actualmente, la función «Fix Model» solo está disponible en Windows. "
#~ "Repare el modelo en Bambu Studio (Windows) o en el software CAD."

#~ msgid "Associate files to BambuStudio"
#~ msgstr "Asociar archivos a BambuStudio"

#~ msgid "Associate .3mf files to BambuStudio"
#~ msgstr "Asociar archivos .3mf a BambuStudio"

#~ msgid ""
#~ "If enabled, sets BambuStudio as default application to open .3mf files"
#~ msgstr ""
#~ "Si se activa, ajusta BambuStudio como aplicación por defecto para abrir "
#~ "archivos .3mf"

#~ msgid "Associate .stl files to BambuStudio"
#~ msgstr "Asociar archivos .stl a BambuStudio"

#~ msgid ""
#~ "If enabled, sets BambuStudio as default application to open .stl files"
#~ msgstr ""
#~ "Si se activa, ajusta BambuStudio como aplicación por defecto para abrir "
#~ "archivos .stl"

#~ msgid "Associate .step/.stp files to BambuStudio"
#~ msgstr "Asociar archivos .step/.stp a BambuStudio"

#~ msgid ""
#~ "If enabled, sets BambuStudio as default application to open .step files"
#~ msgstr ""
#~ "Si se activa, ajusta BambuStudio como aplicación por defecto para abrir "
#~ "archivos .step"

#~ msgid "Post-processing scripts"
#~ msgstr "Post-processing scripts"

#~ msgid "Cool Plate / PLA Plate"
#~ msgstr "Cool Plate / PLA Plate"

#~ msgid ""
#~ "The following object(s) have empty initial layer and can't be printed. "
#~ "Please Cut the bottom or enable supports."
#~ msgstr ""
#~ "The following object(s) have an empty initial layer and can't be printed. "
#~ "Please cut the bottom or enable supports."

#~ msgid "Bridge direction"
#~ msgstr "Dirección del puente"

#~ msgid "Use only one wall on the first layer of model"
#~ msgstr "Use only one wall on the first layer of models"

#~ msgid "Max Radius"
#~ msgstr "Radio máximo"

#~ msgid ""
#~ "Max clearance radius around extruder. Used for collision avoidance in by-"
#~ "object printing."
#~ msgstr ""
#~ "Radio máximo de separación alrededor del extrusor. Se utiliza para evitar "
#~ "colisiones en la impresión por objetos."

#~ msgid "Object flow ratio"
#~ msgstr "Object flow ratio"

#~ msgid "The flow ratio set by object, the meaning is the same as flow ratio."
#~ msgstr ""
#~ "The flow ratio set by object; the meaning is the same as flow ratio."

#~ msgid "Length of sparse infill anchor"
#~ msgstr "Length of sparse infill anchor"

#~ msgid ""
#~ "Connect a sparse infill line to an internal perimeter with a short "
#~ "segment of an additional perimeter. If expressed as percentage (example: "
#~ "15%) it is calculated over sparse infill line width. Slicer tries to "
#~ "connect two close infill lines to a short perimeter segment. If no such "
#~ "perimeter segment shorter than infill_anchor_max is found, the infill "
#~ "line is connected to a perimeter segment at just one side and the length "
#~ "of the perimeter segment taken is limited to this parameter, but no "
#~ "longer than anchor_length_max. Set this parameter to zero to disable "
#~ "anchoring perimeters connected to a single infill line."
#~ msgstr ""
#~ "This connects a sparse infill line to an internal perimeter with a short "
#~ "segment of an additional perimeter. If expressed as percentage (example: "
#~ "15%) it is calculated over sparse infill line width. Bambu Studio tries "
#~ "to connect two close infill lines to a short perimeter segment. If no "
#~ "such perimeter segment shorter than infill_anchor_max is found, the "
#~ "infill line is connected to a perimeter segment at just one side and the "
#~ "length of the perimeter segment taken is limited to this parameter, but "
#~ "no longer than anchor_length_max. Set this parameter to zero to disable "
#~ "anchoring perimeters connected to a single infill line."

#~ msgid "Maximum length of sparse infill anchor"
#~ msgstr "Maximum length of sparse infill anchor"

#~ msgid ""
#~ "Connect a sparse infill line to an internal perimeter with a short "
#~ "segment of an additional perimeter. If expressed as percentage (example: "
#~ "15%) it is calculated over sparse infill line width. Slicer tries to "
#~ "connect two close infill lines to a short perimeter segment. If no such "
#~ "perimeter segment shorter than this parameter is found, the infill line "
#~ "is connected to a perimeter segment at just one side and the length of "
#~ "the perimeter segment taken is limited to infill_anchor, but no longer "
#~ "than this parameter. Set this parameter to zero to disable anchoring."
#~ msgstr ""
#~ "This connects a sparse infill line to an internal perimeter with a short "
#~ "segment of an additional perimeter. If expressed as percentage (example: "
#~ "15%) it is calculated over sparse infill line width. Bambu Studio tries "
#~ "to connect two close infill lines to a short perimeter segment. If no "
#~ "such perimeter segment shorter than this parameter is found, the infill "
#~ "line is connected to a perimeter segment at just one side and the length "
#~ "of the perimeter segment taken is limited to infill_anchor, but no longer "
#~ "than this parameter. Set this parameter to zero to disable anchoring."

#~ msgid "0 (not anchored)"
#~ msgstr "0 (not anchored)"

#~ msgid ""
#~ "If you want to process the output G-code through custom scripts, just "
#~ "list their absolute paths here. Separate multiple scripts with a "
#~ "semicolon. Scripts will be passed the absolute path to the G-code file as "
#~ "the first argument, and variables of settings also can be read"
#~ msgstr ""
#~ "If you want to process the output G-code through custom scripts, just "
#~ "list their absolute paths here. Separate multiple scripts with a "
#~ "semicolon. Scripts will be passed via the absolute path to the G-code "
#~ "file as the first argument, and variables of settings can also be read"

#~ msgid "Z Hop Type"
#~ msgstr "Tipo de salto Z"

#~ msgid "The brim width around tree support. 0 means auto."
#~ msgstr "The brim width around tree support. 0 means auto."

#~ msgid ""
#~ "Subtract a Part\n"
#~ "Did you know that you can subtract one mesh from another using the "
#~ "Negative part modifier? That way you can, for example, create easily "
#~ "resizable holes directly in Bambu Studio. Read more in the documentation."
#~ msgstr ""
#~ "Restar una parte\n"
#~ "¿Sabías que puedes sustraer una malla de otra utilizando el modificador "
#~ "de pieza negativa? De esta forma puedes, por ejemplo, crear agujeros "
#~ "fácilmente redimensionables directamente en Bambu Studio. Más información "
#~ "en la documentación."

#~ msgid ""
#~ "STEP\n"
#~ "Did you know that you can improve your print quality by slicing a STEP "
#~ "file instead of an STL?\n"
#~ "Bambu Studio supports slicing STEP files, providing smoother results than "
#~ "a lower resolution STL. Give it a try!"
#~ msgstr ""
#~ "STEP\n"
#~ "¿Sabías que puedes mejorar la calidad de impresión cortando un archivo "
#~ "STEP en lugar de un STL?\n"
#~ "Bambu Studio admite el corte de archivos STEP, lo que proporciona "
#~ "resultados más suaves que un archivo STL de menor resolución. ¡Pruébalo!"

#~ msgid "ERROR:"
#~ msgstr "ERROR:"

#~ msgid "Bed temperatures for the used filaments differ significantly."
#~ msgstr ""
#~ "Las temperaturas de la cama para los filamentos usados difieren bastante."

#~ msgid "Line width of outer wall"
#~ msgstr "Ancho de línea de la pared exterior"

#~ msgid "Default line width if some line width is set to be zero"
#~ msgstr ""
#~ "Ancho de línea por defecto si se ajusta algún ancho de línea es cero"

#~ msgid "Line width of initial layer"
#~ msgstr "Ancho de línea de la capa inicial"

#~ msgid "Line width of internal sparse infill"
#~ msgstr "Ancho de línea del relleno interno disperso"

#~ msgid "Line width of inner wall"
#~ msgstr "Ancho de línea de la pared interior"

#~ msgid "Line width of internal solid infill"
#~ msgstr "Ancho de línea del relleno sólido interno"

#~ msgid "Line width of support"
#~ msgstr "Ancho de línea del soporte"

#~ msgid "Line width for top surfaces"
#~ msgstr "Ancho de línea para las superficies superiores"

# msgid "Improve strength\n"
# "Did you know that you can use more wall loops and higher sparse infill density to improve the strength of the model?"
# msgstr "Mejorar la fuerza\n"
# "¿Sabías que puedes utilizar más bucles de pared y mayor densidad de relleno disperso para mejorar la resistencia del modelo?"
#~ msgid "Keep upper part"
#~ msgstr "Mantener la parte superior"

#~ msgid "Keep lower part"
#~ msgstr "Mantener la parte inferior"

#~ msgid "Backup"
#~ msgstr "Copia de seguridad"

#~ msgid "Backup interval"
#~ msgstr "Intervalo de copia de seguridad"

#~ msgid ""
#~ "Print a tower to prime material in nozzle after switching to a new "
#~ "material."
#~ msgstr ""
#~ "Imprimir una torre para cebar el material en la boquilla después de "
#~ "cambiar a un nuevo material."

#~ msgid "Loading user presets..."
#~ msgstr "Cargando los preajustes del usuario..."

#~ msgid ""
#~ "Orca Slicer is based on PrusaSlicer by Prusa Research, which is from "
#~ "Slic3r by Alessandro Ranellucci and the RepRap community"
#~ msgstr ""
#~ "Orca Slicer se basa en PrusaSlicer de Prusa Research, que proviene de "
#~ "Slic3r de Alessandro Ranellucci y la comunidad RepRap"

#~ msgid "Export G-Code."
#~ msgstr "Exportar G-Code."

#~ msgid "Export."
#~ msgstr "Exportar."

#~ msgid "Import geometry data from STL/STEP/3MF/OBJ/AMF files."
#~ msgstr ""
#~ "Importación de datos geométricos desde archivos STL/STEP/3MF/OBJ/AMF."

#, boost-format
#~ msgid "Copying directory %1% to %2% failed: %3%"
#~ msgstr "La copia del directorio %1% a %2% ha fallado: %3%"

#~ msgid ""
#~ "This controls brim position including outer side of models, inner side of "
#~ "holes or both. Auto means both the brim position and brim width is "
#~ "analysed and calculated automatically"
#~ msgstr ""
#~ "Esto controla la posición del borde de adherencia, incluyendo el lado "
#~ "exterior de los modelos, el lado interior de los huecos o ambos. Auto "
#~ "significa que tanto la posición como la anchura del borde de adherencia "
#~ "se analizan y calculan automáticamente"

#~ msgid "Choose one file (G-Code/.gco/.g/.ngc/ngc):"
#~ msgstr "Elija un archivo (G-Code/.gco/.g/.ngc/ngc):"

#~ msgid ""
#~ "Too large layer height.\n"
#~ "Reset to 0.2"
#~ msgstr ""
#~ "Altura de la capa demasiado grande.\n"
#~ "Reajustar a 0,2"

#~ msgid ""
#~ "\n"
#~ "%1% is too close to exclusion area, there will be collisions when "
#~ "printing."
#~ msgstr ""
#~ "\n"
#~ "%1% está demasiado cerca del área de exclusión, habrá colisiones al "
#~ "imprimir."

#~ msgid ""
#~ "%1% is too close to exclusion area, there will be collisions when "
#~ "printing."
#~ msgstr ""
#~ "%1% está demasiado cerca del área de exclusión, habrá colisiones al "
#~ "imprimir."

#~ msgid "0%"
#~ msgstr "0%"

#~ msgid ""
#~ "An object is layed over the boundary of plate.\n"
#~ "Please solve the problem by moving it totally inside or outside plate."
#~ msgstr ""
#~ "Un objeto está colocado sobre el límite de la bandeja.\n"
#~ "Por favor, resuelva el problema moviéndolo totalmente dentro o fuera de "
#~ "la bandeja."

#~ msgid ""
#~ "Arachne engine only works when overhang slowing down is disabled.\n"
#~ "This may cause decline in the quality of overhang surface when print "
#~ "fastly\n"
#~ msgstr "\n"

#~ msgid "Auto arrange"
#~ msgstr "Auto posicionamiento"

#~ msgid ""
#~ "Auto orientates selected objects or all objects.If there are selected "
#~ "objects, it just orientates the selected ones.Otherwise, it will "
#~ "orientates all objects in the project."
#~ msgstr ""
#~ "Orienta automáticamente los objetos seleccionados o todos los objetos.Si "
#~ "hay objetos seleccionados, sólo orienta los seleccionados.En caso "
#~ "contrario, orienta todos los objetos del proyecto."

#~ msgid "Aux Cooling"
#~ msgstr "Enfriamiento Auxiliar"

#~ msgid "Avoid crossing wall when travel"
#~ msgstr "Evitar cruzar el muro en los desplazamientos"

#~ msgid ""
#~ "Bed temperature is higher than vitrification temperature of this "
#~ "filament.\n"
#~ "This may cause nozzle blocked and printing failure"
#~ msgstr ""
#~ "La temperatura del lecho es superior a la temperatura de vitrificación de "
#~ "este filamento.\n"
#~ "Esto puede causar el bloqueo de la boquilla y el fracaso de la impresión"

#~ msgid "Choose one or more files (3mf/step/stl/obj/amf):"
#~ msgstr "Elija uno o varios archivos (3mf/step/stl/obj/amf):"

#~ msgid "Clear all"
#~ msgstr "Borrar todo"

#~ msgid ""
#~ "Clearance radius around extruder. Used as input of auto-arrange to avoid "
#~ "collision when print object by object"
#~ msgstr ""
#~ "Radio de separación alrededor del extrusor. Se utiliza como entrada de "
#~ "auto-organización para evitar la colisión cuando se imprime objeto por "
#~ "objeto"

#~ msgid "Click the pencil icon to edit the filament."
#~ msgstr "Haga clic en el icono del lápiz para editar el filamento."

#~ msgid "Color Print"
#~ msgstr "Impresión en color"

#~ msgid "Comsumption"
#~ msgstr "Consumo"

#~ msgid "Creating"
#~ msgstr "Creando"

#~ msgid "Ctrl + Any arrow"
#~ msgstr "Ctrl + Cualquier tecla"

#~ msgid "Ctrl + Left mouse button"
#~ msgstr "Ctrl + Botón izquierdo del ratón"

#~ msgid "Debug"
#~ msgstr "Depurar"

#~ msgid "Designer"
#~ msgstr "Diseñador"

#~ msgid "Device:"
#~ msgstr "Dispositivo:"

#~ msgid "Display printable box"
#~ msgstr "Caja de visualización imprimible "

#~ msgid "Display shadow of objects"
#~ msgstr "Mostrar la sombra de los objetos"

#~ msgid "Display triangles of models"
#~ msgstr "Mostrar los triángulos de los modelos"

#~ msgid ""
#~ "Do not recommand bed temperature of other layer to be lower than initial "
#~ "layer for more than this threshold. Too low bed temperature of other "
#~ "layer may cause the model broken free from build plate"
#~ msgstr ""
#~ "No se recomienda que la temperatura de la cama de la otra capa sea "
#~ "inferior a la de la capa inicial por más de este umbral. Una temperatura "
#~ "demasiado baja de la otra capa puede hacer que el modelo se desprenda de "
#~ "la bandeja de impresión."

#~ msgid ""
#~ "Do you want to synchronize your personal data from Bambu Cloud? \n"
#~ "Contains the following information:\n"
#~ "1. The Process presets\n"
#~ "2. The Filament presets\n"
#~ "3. The Printer presets\n"
#~ msgstr ""
#~ "¿Quieres sincronizar tus datos personales desde Bambu Cloud? \n"
#~ "Contiene la siguiente información:\n"
#~ "1. Preajustes del proceso\n"
#~ "2. Preajustese de filamentos\n"
#~ "3. Preajustes de la impresora\n"

#~ msgid ""
#~ "Do you want to synchronize your personal data from Bambu Cloud? \n"
#~ "It contains the following information:\n"
#~ "1. The Process presets\n"
#~ "2. The Filament presets\n"
#~ "3. The Printer presets\n"
#~ msgstr "\n"

#~ msgid ""
#~ "Don't retract when the travel is in infill area absolutely. That means "
#~ "the oozing can't been seen"
#~ msgstr ""
#~ "No se repliegue cuando el recorrido esté en zona de relleno "
#~ "absolutamente. Eso significa que el rezago no puede ser visto"

#~ msgid ""
#~ "Enabling this option means the height of every layer except the first "
#~ "will be automatically calculated during slicing according to the slope of "
#~ "the model’s surface.\n"
#~ "Note that this option only takes effect if no prime tower is generated in "
#~ "current plate."
#~ msgstr ""
#~ "Si se activa esta opción, la altura de cada capa, excepto la primera, se "
#~ "calculará automáticamente durante el corte en función de la pendiente de "
#~ "la superficie del modelo.\n"
#~ "Tenga en cuenta que esta opción sólo surte efecto si no se genera ninguna "
#~ "torre de purga en la bandeja actual."

#~ msgid "Enter a search term"
#~ msgstr "Teclea un término de búsqueda"

#~ msgid "Erase painting"
#~ msgstr "Borrar lo pintado"

#~ msgid "Error at line %1%:\n"
#~ msgstr "Error en la línea %1%:\n"

#~ msgid "Export Sliced File"
#~ msgstr "Exportar Archivo laminado"

#~ msgid "Export current Sliced file"
#~ msgstr "Exportar el archivo laminado actual"

#~ msgid "Export ok."
#~ msgstr "Exportación correcta."

#~ msgid "Export sliced file"
#~ msgstr "Exportar archivo laminado"

#~ msgid "Extruder position"
#~ msgstr "Posición del extrusor"

#~ msgid "Filament 1"
#~ msgstr "Filamento 1"

#~ msgid "Filament N XX"
#~ msgstr "Filamento N XX"

#~ msgid ""
#~ "Filament to print support and skirt. 0 means no specific filament for "
#~ "support and current filament is used"
#~ msgstr ""
#~ "Filamento para imprimir el soporte y el faldón. 0 significa que no hay "
#~ "filamento específico para el soporte y se utiliza el filamento actual"

#~ msgid ""
#~ "Filament to print support interface. 0 means no specific filament for "
#~ "support interface and current filament is used"
#~ msgstr ""
#~ "Filamento para imprimir la interfaz de soporte. 0 significa que no hay "
#~ "filamento específico para la interfaz de soporte y se utiliza el "
#~ "filamento actual"

#~ msgid "Filaments Selection"
#~ msgstr "Selección de filamentos"

#~ msgid "Fix model locally"
#~ msgstr "Fijar el modelo localmente"

#~ msgid "Fix model through cloud"
#~ msgstr "Fijar el modelo a través de la nube"

#~ msgid "Flushed filament"
#~ msgstr "Filamento limpiado"

#~ msgid ""
#~ "Force cooling fan to be specific speed when overhang degree of printed "
#~ "part exceeds this value. Expressed as percentage which indicides how much "
#~ "width of the line without support from lower layer"
#~ msgstr ""
#~ "Fuerza al ventilador de refrigeración a una velocidad específica cuando "
#~ "el grado de voladizo de la pieza impresa supera este valor. Expresado en "
#~ "porcentaje, indica la anchura de la línea sin apoyo de la capa inferior."

#~ msgid "Fragment Filter"
#~ msgstr "Filtro de fragmentos"

#~ msgid "Fragment area"
#~ msgstr "Zona de fragmentos"

#~ msgid "Fragment filter"
#~ msgstr "Filtro de Fragmentos"

#~ msgid ""
#~ "Heat the nozzle to target \n"
#~ "temperature"
#~ msgstr ""
#~ "Calentar la boquilla a la temperatura deseada \n"
#~ "temperatura"

#~ msgid "Height:"
#~ msgstr "Altura:"

#~ msgid ""
#~ "Height of the clearance cylinder around extruder. Used as input of auto-"
#~ "arrange to avoid collision when print object by object"
#~ msgstr ""
#~ "Altura del cilindro de separación alrededor del extrusor. Se utiliza como "
#~ "entrada de auto-organización para evitar la colisión cuando se imprime "
#~ "objeto por objeto."

#~ msgid "Import 3MF/STL/STEP/OBJ/AMF"
#~ msgstr "Importar 3MF/STL/STEP/OBJ/AMF"

#~ msgid "In the calibration of extrusion flow"
#~ msgstr "En la calibración del flujo de extrusión"

#~ msgid "In the calibration of laser scanner"
#~ msgstr "En la calibración del escáner láser"

#~ msgid "Initialize failed [%d]!"
#~ msgstr "¡Ha fallado la inicialización [%d]!"

#~ msgid "Inner wall speed"
#~ msgstr "Velocidad de la pared interior"

#~ msgid ""
#~ "It seems object %s needs support to print. Please enable support "
#~ "generation."
#~ msgstr ""
#~ "Parece que el objeto %s necesita soporte para imprimir. Por favor, active "
#~ "la generación de soporte."

#~ msgid "Line type"
#~ msgstr "Tipo de línea"

#~ msgid "Management"
#~ msgstr "Gestión"

#~ msgid "Max travel detour distance"
#~ msgstr "Distancia máxima de desvío de viaje"

#~ msgid ""
#~ "Maximum detour distance for avoiding crossing wall. Don't detour if the "
#~ "detour distance is large than this value"
#~ msgstr ""
#~ "Distancia máxima de desvío para evitar cruzar el muro. No se desvía si la "
#~ "distancia de desvío es mayor que este valor"

#~ msgid "Module"
#~ msgstr "Módulo"

#~ msgid "Monitoring"
#~ msgstr "Monitorizando"

#~ msgid "Monitoring Recording"
#~ msgstr "Monitoreo de grabación"

#~ msgid "Open &PrusaSlicer"
#~ msgstr "Abrir &PrusaSlicer"

#~ msgid "Open PrusaSlicer"
#~ msgstr "Abrir PrusaSlicer"

#~ msgid "Output file"
#~ msgstr "Archivo de salida"

#~ msgid "Part Cooling"
#~ msgstr "Refrigeración de Piezas"

#~ msgid "Pause(heated bed temperature error)"
#~ msgstr "Pausa (error de temperatura de la cama caliente)"

#~ msgid "Pause(hotend temperature error)"
#~ msgstr "Pausa (error de temperatura del hotend)"

#~ msgid "Pause(toolhead shell off)"
#~ msgstr "Pausa (cabezal apagado)"

#~ msgid "Per object edit"
#~ msgstr "Por objeto editar"

#~ msgid "Plate %d: %s does not support filament %s\n"
#~ msgstr "\n"

#~ msgid "Plate %d: %s does not support filament %s.\n"
#~ msgstr "La bandeja %d: %s no admite el filamento %s.\n"

#~ msgid "Plate %d: %s does not support filament %s (%s).\n"
#~ msgstr "\n"

#~ msgid ""
#~ "Please check the following infomation and click Confirm to continue "
#~ "sending print:\n"
#~ msgstr "\n"

#~ msgid "Please fill report first."
#~ msgstr "Por favor, rellene primero el informe."

#~ msgid "Please upgrade your printer first"
#~ msgstr "Por favor, actualice su impresora primero"

#~ msgid "Position:"
#~ msgstr "Posición:"

#~ msgid ""
#~ "Preview only mode:\n"
#~ "The loaded file contains G-Code only."
#~ msgstr ""
#~ "Modo de vista previa solamente:\n"
#~ "El archivo cargado sólo contiene G-Code."

#~ msgid "Preview only mode for G-Code file."
#~ msgstr "Modo de vista previa sólo para el archivo G-Code."

#~ msgid "Printer Selection"
#~ msgstr "Selección de la impresora"

#~ msgid ""
#~ "Purging after filament change will be done inside objects' infills. This "
#~ "may lower the amount of waste and decrease the print time. If the walls "
#~ "are printed with transparent filament, the mixed color infill will be "
#~ "seen outside"
#~ msgstr ""
#~ "La purga tras el cambio de filamento se realizará dentro del relleno de "
#~ "los objetos. Esto puede reducir la cantidad de residuos y disminuir el "
#~ "tiempo de impresión. Si las paredes se imprimen con filamento "
#~ "transparente, el mezclado se podrá ver en el exterior."

#~ msgid ""
#~ "Purging after filament change will be done inside objects' support. This "
#~ "may lower the amount of waste and decrease the print time"
#~ msgstr ""
#~ "La purga después del cambio de filamento se hará dentro del soporte de "
#~ "los objetos. Esto puede reducir la cantidad de residuos y disminuir el "
#~ "tiempo de impresión."

#~ msgid ""
#~ "Push new filament \n"
#~ "into extruder"
#~ msgstr ""
#~ "Empujar el nuevo filamento \n"
#~ "en el extrusor"

#~ msgid ""
#~ "Record timelapse video of printing without showing toolhead. In this mode "
#~ "the toolhead docks near the excess chute at each layer change, and then a "
#~ "snapshot is taken with the chamber camera. When printing finishes a "
#~ "timelapse video is composed of all the snapshots."
#~ msgstr ""
#~ "Record timelapse video of printing without showing the toolhead. In this "
#~ "mode the toolhead docks near the excess chute at each layer change, and "
#~ "then a snapshot is taken with the chamber camera. When printing finishes, "
#~ "a timelapse video is created from all the snapshots."

#~ msgid "Reduce Triangles"
#~ msgstr "Reducir los triángulos"

#~ msgid "Reload item"
#~ msgstr "Volver a cargar el objeto"

#~ msgid "Reload items"
#~ msgstr "Recarga de objetos"

#~ msgid "Repair"
#~ msgstr "Reparar"

#~ msgid "Repair the model's meshes if it is non-manifold mesh"
#~ msgstr "Reparar las mallas del modelo si se trata de una malla no plegable"

#~ msgid "Report"
#~ msgstr "Informe"

#~ msgid "Rotation:"
#~ msgstr "Rotación:"

#~ msgid "Save configuration as:"
#~ msgstr "Guardar la configuración como:"

#~ msgid "Sending"
#~ msgstr "Enviando"

#~ msgid "Set pen size"
#~ msgstr "Ajustar el tamaño del lápiz"

#~ msgid "Shift + Any arrow"
#~ msgstr "Mayúsculas + Cualquier flecha"

#~ msgid "Shift + Mouse wheel"
#~ msgstr "Mayúsculas + rueda del ratón"

#~ msgid "Show Model Mesh(TODO)"
#~ msgstr "Mostrar modelo de malla(TODO)"

#~ msgid "Show Model Shadow(TODO)"
#~ msgstr "Mostrar sombra del modelo(TODO)"

#~ msgid "Show Printable Box(TODO)"
#~ msgstr "Mostrar caja imprimible(TODO)"

#~ msgid "Spiral mode"
#~ msgstr "Modo espiral"

#~ msgid ""
#~ "Spiral mode only works when wall loops is 1, \n"
#~ "support is disabled, top shell layers is 0 and sparse infill density is "
#~ "0\n"
#~ msgstr ""
#~ "El modo espiral sólo funciona cuando los bucles de pared son 1, \n"
#~ "el soporte está desactivado, las capas superiores de la cáscara es 0 y la "
#~ "densidad de relleno dispersa es 0\n"

#~ msgid "Successfully sent.Will automatically jump to the device page in %s s"
#~ msgstr ""
#~ "Enviado con éxito. Saltará automáticamente a la página del dispositivo en "
#~ "%s s"

#~ msgid ""
#~ "Support layer uses layer height independent with object layer. This is to "
#~ "support custom support gap,but may cause extra filament switches if "
#~ "support is specified as different extruder with object"
#~ msgstr ""
#~ "La capa de soporte utiliza la altura de la capa independientemente de la "
#~ "capa del objeto. Esto es para soportar la brecha de soporte "
#~ "personalizada, pero puede causar cambios de filamento adicionales si el "
#~ "soporte se especifica como un extrusor diferente con el objeto"

#~ msgid ""
#~ "Switch to rectilinear pattern?\n"
#~ "Yes - switch to rectilinear pattern automaticlly\n"
#~ "No  - reset density to default non 100% value automaticlly\n"
#~ msgstr "\n"

#~ msgid ""
#~ "Switch to zig-zag pattern?\n"
#~ "Yes - switch to zig-zag pattern automaticlly\n"
#~ "No  - reset density to default non 100% value automaticlly\n"
#~ msgstr ""
#~ "¿Cambiar al patrón en zig-zag?\n"
#~ "Sí - cambia automáticamente al patrón en zig-zag\n"
#~ "No - restablecer automáticamente la densidad al valor por defecto que no "
#~ "es del 100%.\n"

#~ msgid "Swith cloud environment, Please login again!"
#~ msgstr "Cambiar el entorno de la nube, ¡Por favor, inicie sesión de nuevo!"

#~ msgid ""
#~ "The 3mf's version %s is newer than %s's version %s, Found following keys "
#~ "unrecognized:\n"
#~ msgstr ""
#~ "La versión %s de 3mf es más reciente que la versión %s de %s, se han "
#~ "encontrado las siguientes claves no reconocidas:\n"

#~ msgid ""
#~ "The 3mf's version %s is newer than %s's version %s, Suggest to upgrade "
#~ "your software.\n"
#~ msgstr "\n"

#~ msgid "The Config is not compatible and can not be loaded."
#~ msgstr "La configuración no es compatible y no se puede cargar."

#~ msgid ""
#~ "The firmware versions of printer and AMS are too low.Please update to the "
#~ "latest version before sending the print job"
#~ msgstr ""
#~ "Las versiones del firmware de la impresora y del AMS son demasiado "
#~ "antiguas, por favor, actualice a la última versión antes de enviar el "
#~ "trabajo de impresión."

#~ msgid ""
#~ "The model has overlapping or self-intersecting facets. I tried to repair "
#~ "it, however you might want to check the results or repair the input file "
#~ "and retry."
#~ msgstr ""
#~ "El modelo tiene facetas superpuestas o auto-intersecadas. He intentado "
#~ "repararlo, sin embargo, es posible que desee comprobar los resultados o "
#~ "reparar el archivo de entrada y volver a intentarlo."

#~ msgid ""
#~ "The printer type used to generate G-code is not the same type as the "
#~ "currently selected physical printer. It is recommend to re-slice by "
#~ "selecting the same printer type.\n"
#~ msgstr "\n"

#~ msgid ""
#~ "This object will be used to purge the nozzle after a filament change to "
#~ "save filament and decrease the print time. Colours of the objects will be "
#~ "mixed as a result"
#~ msgstr ""
#~ "Este objeto se utilizará para purgar la boquilla después de un cambio de "
#~ "filamento para ahorrar filamento y disminuir el tiempo de impresión. Los "
#~ "colores de los objetos se mezclarán como resultado"

#~ msgid ""
#~ "This setting stands for how much volume of filament can be melted and "
#~ "extruded per second. Printing speed is limited by max volumetric speed, "
#~ "in case of too high and unreasonable speed setting. Zero means no limit"
#~ msgstr ""
#~ "Este ajuste representa la cantidad de volumen de filamento que se puede "
#~ "fundir y extruir por segundo. La velocidad de impresión está limitada por "
#~ "la velocidad volumétrica máxima, en caso de ajustar una velocidad "
#~ "demasiado alta y poco razonable. Cero significa que no hay límite"

#~ msgid "Timelapse Wipe Tower"
#~ msgstr "Intervalo torre de purga"

#~ msgid "Translation"
#~ msgstr "Translación"

#~ msgid "Unable to create zip file"
#~ msgstr "No se puede crear un archivo zip"

#~ msgid "User pause"
#~ msgstr "Pausa de usuario"

#~ msgid "Waiting"
#~ msgstr "Esperando"

#~ msgid ""
#~ "When recording timelapse without toolhead, it is recommended to add a "
#~ "\"Timelapse Wipe Tower\" \n"
#~ "by right-click the empty position of build plate and choose \"Add "
#~ "Primitive\"->\"Timelapse Wipe Tower\".\n"
#~ msgstr "\n"

#~ msgid ""
#~ "You have changed some preset settings. \n"
#~ "Would you like to keep these changed settings after switching preset?"
#~ msgstr ""
#~ "Has cambiado algunos ajustes de preajuste. \n"
#~ "¿Desea mantener estos ajustes cambiados después de cambiar de preajuste?"

#~ msgid "Zig zag"
#~ msgstr "Zig zag"

#~ msgid " Object:"
#~ msgstr "Objeto"

#~ msgid ""
#~ " is too close to exclusion area, there may be collisions when printing.\n"
#~ msgstr "\n"

#~ msgid ""
#~ " is too close to exclusion area, there will be collisions when printing.\n"
#~ msgstr ""
#~ " está demasiado cerca del área de exclusión, habrá colisiones al "
#~ "imprimir.\n"

#~ msgid " is too close to others, there may be collisions when printing.\n"
#~ msgstr "\n"

#~ msgid " is too close to others, there will be collisions when printing.\n"
#~ msgstr " está demasiado cerca de otros, habrá colisiones al imprimir.\n"

#~ msgid "hybrid(auto)"
#~ msgstr "híbrido(auto)"

#~ msgid "normal"
#~ msgstr "normal"

#~ msgid ""
#~ "normal(auto) and tree(auto) is used to generate support automatically. If "
#~ "normal or tree is selected, only support enforcers are generated"
#~ msgstr ""
#~ "normal(auto) y tree(auto) se utiliza para generar soporte "
#~ "automáticamente. Si se selecciona normal o árbol, sólo se generan los "
#~ "soportes"

#~ msgid "the 3mf is not compatible, load geometry data only!"
#~ msgstr "el 3mf no es compatible, ¡cargue sólo los datos geométricos!"

#~ msgid "tree"
#~ msgstr "árbol"

#~ msgid "Pause Print"
#~ msgstr "Pause Print"

#~ msgid "Edit Pause Print Message"
#~ msgstr "Edit Pause Print Message"

#~ msgid "Delete Pause Print"
#~ msgstr "Delete Pause Print"

#~ msgid "\\u2103"
#~ msgstr "\\ u2103"

#~ msgid "mm\\u00B3"
#~ msgstr "mm\\ u00b3"

#~ msgid "&Edit"
#~ msgstr "Editar"

#~ msgid "AMSMaterialsSetting"
#~ msgstr "Configuración de materiales AMS"

#~ msgid "AMS auto switch filament"
#~ msgstr "Cambio automático de filamento AMS"

#~ msgid "AMS settings are not supported for external spool"
#~ msgstr ""
#~ "La configuración actual de AMS no admite el uso de una bobina externa."

#~ msgid "AWS PRE host"
#~ msgstr "Host de AWS PRE"

#~ msgid "AWS host"
#~ msgstr "Host de AWS"

#~ msgid "Actual Volume = Flushing Volume * Multiplier"
#~ msgstr "Volumen real = Volumen de descarga * Multiplicador"

#~ msgid "Add Custom Printer"
#~ msgstr "Añadir impresora personalizada"

#~ msgid ""
#~ "Arachne engine only works when overhang slowing down is disabled.\n"
#~ "This may cause decline in the quality of overhang surface when print "
#~ "fastly"
#~ msgstr ""
#~ "El motor Arachne solo funciona cuando la ralentización por voladizo está "
#~ "desactivada.\n"
#~ "Esto puede provocar una disminución en la calidad de los voladizos al "
#~ "imprimir rápidamente."

#~ msgid "Auto refill"
#~ msgstr "Auto refill"

#~ msgid ""
#~ "Bed exclude area that can't used as printable area in X-Y plane. For "
#~ "example, the bottom left area which is used to cut filament in X1 when "
#~ "printing multi colors with AMS. The area is expressed as polygon by "
#~ "points in following format: \"XxY, XxY, ...\""
#~ msgstr ""
#~ "El borde excluye el área que no se puede usar como área imprimible en el "
#~ "plano X-Y. Por ejemplo, el área inferior izquierda que se usa para cortar "
#~ "filamento en X1 cuando se imprime en varios colores con un AMS. El área "
#~ "se expresa como polígono mediante puntos en el siguiente formato: «xxY, "
#~ "xxY,...»"

#~ msgid ""
#~ "Calibration completed. Please select the factors according to the left "
#~ "figure and fill them in the input boxes."
#~ msgstr ""
#~ "Se completó la calibración. Seleccione los factores según la figura de la "
#~ "izquierda y rellénelos en las casillas de entrada."

#~ msgid ""
#~ "Cannot detect the LAN IP address of %s. Are %s and Bambu Studio in the "
#~ "same LAN?"
#~ msgstr ""
#~ "No se puede detectar la dirección IP LAN de %s. ¿Están %s y Bambu Studio "
#~ "en la misma LAN?"

#~ msgid "Choose save directory"
#~ msgstr "Elija directorio de guardado"

#~ msgid "Clean"
#~ msgstr "Limpiar"

#~ msgid "Clipping of view"
#~ msgstr "Recorte de vista"

#~ msgid ""
#~ "Desiccant status lower than two bars indicates that desiccant can be "
#~ "inactive. Please change the desiccant.(Higher the better)"
#~ msgstr ""
#~ "Un estado del desecante inferior a dos barras indica que el desecante "
#~ "puede estar inactivo. Cambie el desecante, por favor. (cuanto más alto, "
#~ "mejor)"

#~ msgid ""
#~ "Disable overhang slowing down automatically? \n"
#~ "Yes - Enable arachne and disable overhang slowing down\n"
#~ "No  - Give up using arachne this time"
#~ msgstr ""
#~ "¿Desactivar automáticamente la ralentización del voladizo?\n"
#~ "Sí - Activar Arachne y desactivar la ralentización del voladizo\n"
#~ "No - No utilizar Arachne para esta impresión"

#~ msgid "Downloading Bambu Network plug-in"
#~ msgstr "Descargando el complemento Bambu Network"

#~ msgid "Edit plate setitngs"
#~ msgstr "Edit plate settings"

#~ msgid "Entering Seam painting"
#~ msgstr "Entrando en la sección de pintado de costura"

#~ msgid ""
#~ "Extrusion compensation calibration is not supported when using Textured "
#~ "PEI Plate"
#~ msgstr ""
#~ "Extrusion compensation calibration is not supported when using the "
#~ "Textured PEI Plate."

#~ msgid ""
#~ "Failed to connect to the printer through LAN. Please enter the correct "
#~ "printer IP address and access code."
#~ msgstr ""
#~ "No se pudo conectar a la impresora a través de LAN. Introduzca la "
#~ "dirección IP de la impresora y el código de acceso correctos."

#~ msgid "Failed to parse login report reason111"
#~ msgstr "Failed to parse login report reason"

#~ msgid "Failed uploading print file. Please enter ip address again."
#~ msgstr ""
#~ "Error al cargar el archivo de impresión. Vuelva a introducir la dirección "
#~ "IP."

#~ msgid ""
#~ "Filament index %s does not match the filament in AMS slot %s. Please "
#~ "update the printer firmware to support AMS slot assignment."
#~ msgstr ""
#~ "El índice de filamentos %s no coincide con el filamento de la ranura AMS "
#~ "%s. Actualice el firmware de la impresora para admitir la asignación de "
#~ "ranuras AMS."

#~ msgid ""
#~ "Filament index %s exceeds the number of AMS slots. Please update the "
#~ "printer firmware to support AMS slot assignment."
#~ msgstr ""
#~ "El índice de filamentos %s supera el número de ranuras AMS. Actualice el "
#~ "firmware de la impresora para admitir la asignación de ranuras AMS."

#~ msgid ""
#~ "Filament index does not match the filament in AMS slot. Please update the "
#~ "printer firmware to support AMS slot assignment."
#~ msgstr ""
#~ "El índice de filamento no coincide con el filamento de la ranura AMS. "
#~ "Actualice el firmware de la impresora para admitir la asignación de "
#~ "ranuras AMS."

#~ msgid ""
#~ "Filament index exceeds the number of AMS slots. Please update the printer "
#~ "firmware to support AMS slot assignment."
#~ msgstr ""
#~ "El índice de filamentos supera el número de ranuras AMS. Actualice el "
#~ "firmware de la impresora para admitir la asignación de ranuras AMS."

#~ msgid ""
#~ "Filament to print support and raft. \"Default\" means no specific "
#~ "filament for support and current filament is used"
#~ msgstr ""
#~ "Filamento para imprimir soportes y balsas. «Predeterminado» significa que "
#~ "no se utiliza un filamento específico como soporte y se utiliza un "
#~ "filamento actual"

#~ msgid "Filaments Auto refill"
#~ msgstr "Filament Auto-refill"

#~ msgid "G-code"
#~ msgstr "G-code"

#~ msgid ""
#~ "Green represents that AMS humidity is normal, orange and red represent "
#~ "that humidity is too high.(Lower the better)"
#~ msgstr ""
#~ "El verde representa que la humedad del AMS es normal, y el naranja y el "
#~ "rojo representan que la humedad es demasiado alta. (cuanto más bajo, "
#~ "mejor)"

#~ msgid "Heat the nozzle to target temperature"
#~ msgstr "Calentar la boquilla a la temperatura deseada"

#~ msgid ""
#~ "If enabled, a timelapse video will be generated for each print. After "
#~ "each layer is printed, the toolhead will move to the excess chute, and "
#~ "then a snapshot is taken with the chamber camera. All of these snapshots "
#~ "are composed into a timelapse video when printing completes. Since the "
#~ "melt filament may leak from the nozzle during the process of taking a "
#~ "snapshot, prime tower is required for nozzle priming."
#~ msgstr ""
#~ "Si se activa, se generará un video time-lapse para cada impresión. "
#~ "Después de imprimir cada capa, el cabezal se moverá hacia el conducto de "
#~ "purga y, a continuación, se tomará una instantánea con la cámara de la "
#~ "cámara. Todas estas instantáneas se compondrán en un video cuando se "
#~ "completa la impresión. Dado que el filamento fundido puede salir de la "
#~ "boquilla durante el proceso de toma de una instantánea, se requiere una "
#~ "torre de purga para limpiar la boquilla."

#~ msgid "Initialize failed (Not supported without remote video tunnel)!"
#~ msgstr ""
#~ "Falló la inicialización (no se admite sin el túnel de vídeo remoto)."

#~ msgid ""
#~ "It seems object %s has completely floating regions. Please re-orient the "
#~ "object or enable support generation."
#~ msgstr ""
#~ "Parece que el objeto %s tiene regiones completamente flotantes. Reoriente "
#~ "el objeto o habilite la generación de soporte."

#~ msgid ""
#~ "It seems object %s has large overhangs. Please enable support generation."
#~ msgstr ""
#~ "Parece que el objeto %s tiene grandes voladizos. Habilite la generación "
#~ "de soporte."

#~ msgid "Layer Time(log): "
#~ msgstr "Tiempo de capa (registro): "

#~ msgid "Layers: %d/%d"
#~ msgstr "Capas: %d/%d"

#~ msgid "Layers: %s"
#~ msgstr "Capas: %s"

#~ msgid "Layers: N/A"
#~ msgstr "Capas: N/A"

#~ msgid "Leaving Seam painting"
#~ msgstr "Saliendo de la sección de pintado de la costura"

#~ msgid "Modify"
#~ msgstr "Modificar"

#~ msgid "NO AMS"
#~ msgstr "NO AMS"

#~ msgid "Not supported."
#~ msgstr "No soportado"

#~ msgid ""
#~ "Note : The location of IP and access code on the machine is as follows :"
#~ msgstr ""
#~ "Nota: La ubicación de la IP y el código de acceso en el equipo es la "
#~ "siguiente:"

#~ msgid "P1P General Settings - WLAN in the sidebar of the main screen"
#~ msgstr ""
#~ "Configuración general de P1P: WLAN en la barra lateral de la pantalla "
#~ "principal"

#~ msgid "Paint-on seam editing"
#~ msgstr "Edición de costuras pintadas"

#~ msgid "Plate %d: %s does not support filament %s (%s)."
#~ msgstr "Placa %d: %s no admite el filamento %s (%s)."

#~ msgid "Plate type"
#~ msgstr "Plate type"

#~ msgid "Plate types supported by the printer"
#~ msgstr "Plate types supported by the printer"

#~ msgid "Please Fill Task Report."
#~ msgstr "Por favor rellene el informe de tareas."

#~ msgid ""
#~ "Please check the following infomation and click Confirm to continue "
#~ "sending print:"
#~ msgstr ""
#~ "Compruebe la siguiente información y haga clic en Confirmar para "
#~ "continuar con el envío de la impresión:"

#~ msgid ""
#~ "Preview only mode:\n"
#~ "The loaded file contains gcode only."
#~ msgstr ""
#~ "Modo de vista previa solamente:\n"
#~ "El archivo cargado sólo contiene gcode."

#~ msgid "Preview only mode for gcode file."
#~ msgstr "Modo de vista previa sólo para el archivo gcode."

#~ msgid ""
#~ "Prime tower is required by timelapse. Do you want to enable both of them?"
#~ msgstr "Se requiere torre de purga para los time-lapses. ¿Quiere activarla?"

#~ msgid ""
#~ "Prime tower is required by timeplase. Are you sure you want to disable "
#~ "both of them?"
#~ msgstr ""
#~ "Se requiere torre de purga para los time-lapses. ¿Está seguro de que "
#~ "desea deshabilitarla?"

#~ msgid "Printer firmware does not support material = >ams slot mapping."
#~ msgstr ""
#~ "El firmware de la impresora no soporta el material  => Mapeo de ranuras "
#~ "AMS"

#~ msgid "Select Bed Type"
#~ msgstr "Seleccione el tipo de cama"

#~ msgid "Show Log"
#~ msgstr "Mostrar registro"

#~ msgid "Spaghetti Detection"
#~ msgstr "Detección de hilos"

#~ msgid "Spaghetti and Excess Chute Pileup Detection"
#~ msgstr ""
#~ "Detección de hilos en la impresión y exceso de material de purga en el "
#~ "vertedero."

#~ msgid ""
#~ "Spiral mode only works when wall loops is 1, support is disabled, top "
#~ "shell layers is 0, sparse infill density is 0 and timelapse type is "
#~ "traditional"
#~ msgstr ""
#~ "El modo espiral solo funciona cuando los bucles de pared son 1, el "
#~ "soporte está desactivado, las capas superiores son 0, la densidad de "
#~ "relleno disperso es 0 y el tipo de lapso de tiempo es tradicional"

#~ msgid "Start"
#~ msgstr "Iniciar"

#~ msgid "Stop printing when Spaghetti or Excess Chute Pileup is detected"
#~ msgstr ""
#~ "Detener la impresión cuando se detecten hilos o un exceso de material de "
#~ "purga en el vertedero."

#~ msgid "Stop printing when spaghetti detected"
#~ msgstr "Detener la impresión cuando se detecten hilos"

#~ msgid ""
#~ "Successfully sent. Will automatically jump to the device page in %s s"
#~ msgstr ""
#~ "Enviado con éxito. Saltará automáticamente a la página del dispositivo en "
#~ "%s s"

#~ msgid "Suggestion: Actual Volume in range [%d, %d]"
#~ msgstr "Sugerencia: Volumen real dentro del rango [%d, %d]"

#~ msgid "Support base"
#~ msgstr "Base de soporte"

#~ msgid ""
#~ "Support layer uses layer height independent with object layer. This is to "
#~ "support customizing z-gap and save print time."
#~ msgstr ""
#~ "La capa de soporte utiliza la altura de la capa independientemente de la "
#~ "capa de objetos. Esto es para permitir la personalización de z-gap y "
#~ "ahorrar tiempo de impresión."

#~ msgid "Sync material list from AMS"
#~ msgstr "Sincronizar la lista de materiales de AMS"

#~ msgid "The %s filament is too soft to be used with the AMS"
#~ msgstr "El filamento %s es demasiado blando para usarlo con el AMS"

#~ msgid "The 3mf is not from Bambu lab, load geometry data only."
#~ msgstr "El 3mf no es de Bambu lab, solo se cargaran datos de geometría."

#~ msgid ""
#~ "The P1P printer does not support smooth timelapse, use traditional "
#~ "timelapse instead."
#~ msgstr ""
#~ "La impresora P1P no admite timelapse fluido; en su lugar, utilice el "
#~ "timelapse tradicional."

#~ msgid ""
#~ "The flush volume is less than the minimum value and will be automatically "
#~ "set to the minimum value."
#~ msgstr ""
#~ "El volumen de purga es inferior al valor mínimo y se establecerá "
#~ "automáticamente en el valor mínimo."

#~ msgid ""
#~ "The printer type used to generate G-code is not the same type as the "
#~ "currently selected physical printer. It is recommend to re-slice by "
#~ "selecting the same printer type."
#~ msgstr ""
#~ "El tipo de impresora que se utiliza para generar el g-code no es el mismo "
#~ "que el de la impresora física actualmente seleccionada. Se recomienda "
#~ "volver a generar el g-code después de seleccionar el tipo de impresora "
#~ "correcto."

#~ msgid ""
#~ "There are some unknown filaments mapped to generic preset. Please update "
#~ "Bambu Studio or restart Bambu Studio to check if there is an update to "
#~ "system presets."
#~ msgstr ""
#~ "Hay algunos filamentos desconocidos mapeados en ajustes preestablecidos "
#~ "genéricos. Actualice Bambu Studio o reinicie Bambu Studio para comprobar "
#~ "si hay alguna actualización en los ajustes preestablecidos del sistema."

#~ msgid "Timelapse without toolhead"
#~ msgstr "Timelapse sin cabezal"

#~ msgid "Unable to connect printer"
#~ msgstr "No se puede conectar la impresora"

#~ msgid ""
#~ "When sparse infill density is low, the internal solid infill or internal "
#~ "bridge may have no archor at the end of line. This cause falling and bad "
#~ "quality when printing internal solid infill. When enable this feature, "
#~ "loop paths will be added to the sparse fill of the lower layers for "
#~ "specific thickness, so that better archor can be provided for internal "
#~ "bridge. 0 means disable this feature"
#~ msgstr ""
#~ "Cuando la densidad del relleno disperso es baja, es posible que el "
#~ "relleno sólido interno o el puente interno no tengan anclaje al final de "
#~ "la línea. Esto provoca colapsos y mala calidad al imprimir el relleno "
#~ "sólido interno. Cuando se habilita esta función, se añadirán rutas de "
#~ "bucle al relleno disperso de las capas inferiores para espesores "
#~ "específicos, de forma que se puedan proporcionar mejores anclajes para "
#~ "los puentes internos. 0 significa desactivar esta función"

#~ msgid ""
#~ "When the current material run out,the printer will continue to print in "
#~ "the following order."
#~ msgstr ""
#~ "When the current material runs out, the printer will continue to print in "
#~ "the following order."

#~ msgid ""
#~ "When using support material for the support interface, We recommend the "
#~ "following settings:\n"
#~ "0 top z distance, 0 interface spacing, concentric pattern."
#~ msgstr ""
#~ "Al utilizar material de soporte para la interfaz de soporte, recomendamos "
#~ "los siguientes ajustes:\n"
#~ "Distancia z superior a 0, espaciado de interfaz 0, patrón concéntrico."

#~ msgid ""
#~ "X1 General Settings - Network Settings in the side bar of X1 main screen"
#~ msgstr ""
#~ "Configuración general de X1: configuración de red en la barra lateral de "
#~ "la pantalla principal del X1."

#~ msgid ""
#~ "You are going to delete %u files from printer. Are you sure to continue?"
#~ msgstr ""
#~ "You are going to delete %u files from the printer. Are you sure you want "
#~ "to continue?"

#~ msgid "(Sort)"
#~ msgstr "Ordenar"

#~ msgid ""
#~ " will be closed before creating a new model. Do you want to continue?"
#~ msgstr " se cerrará antes de crear un nuevo modelo. ¿Quieres continuar?"

#~ msgid "default value"
#~ msgstr "Valor por defecto"

#~ msgid "preparing, export 3mf failed!"
#~ msgstr "Preparando; ¡Error al exportar 3MF!"<|MERGE_RESOLUTION|>--- conflicted
+++ resolved
@@ -11667,13 +11667,8 @@
 msgstr ""
 "Colocar en la cara\n"
 "¿Sabías que puedes orientar rápidamente un modelo para que una de sus caras "
-<<<<<<< HEAD
 "quede sobre el lecho de impresión? Seleccione la función \"Colocar en la "
 "cara\" o pulse la tecla <b>F</b>."
-=======
-"quede sobre el lecho de impresión? Seleccione la función \"Colocar en la cara"
-"\" o pulse la tecla <b>F</b>."
->>>>>>> 4a7d2987
 
 #: resources/data/hints.ini: [hint:Object List]
 msgid ""
