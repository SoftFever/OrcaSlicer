--- conflicted
+++ resolved
@@ -9406,13 +9406,9 @@
 msgid "Fan speed"
 msgstr "Prędkość wentylatora"
 
-<<<<<<< HEAD
-msgid "Speed of exhaust fan during printing.This speed will overwrite the speed in filament custom gcode"
-=======
-msgid ""
-"Speed of exhuast fan during printing.This speed will overwrite the speed in "
+msgid ""
+"Speed of exhaust fan during printing.This speed will overwrite the speed in "
 "filament custom gcode"
->>>>>>> aa518420
 msgstr ""
 "Prędkość wentylatora wyciągowego podczas druku. Ta prędkość zastąpi prędkość "
 "w niestandardowym gcode filamentu"
