# SOME DESCRIPTIVE TITLE.
# Copyright (C) YEAR THE PACKAGE'S COPYRIGHT HOLDER
# This file is distributed under the same license as the PACKAGE package.
# FIRST AUTHOR <EMAIL@ADDRESS>, YEAR.
#
#, fuzzy
msgid ""
msgstr ""
"Project-Id-Version: \n"
"Report-Msgid-Bugs-To: \n"
"POT-Creation-Date: 2024-03-10 23:17+0800\n"
<<<<<<< HEAD
"PO-Revision-Date: 2024-02-17 22:49+0100\n"
=======
"PO-Revision-Date: 2024-03-17 22:08+0100\n"
>>>>>>> 8801c50a
"Last-Translator: \n"
"Language-Team: \n"
"Language: ca\n"
"MIME-Version: 1.0\n"
"Content-Type: text/plain; charset=UTF-8\n"
"Content-Transfer-Encoding: 8bit\n"
"Plural-Forms: nplurals=2; plural=(n != 1);\n"
"X-Generator: Poedit 3.4.2\n"

msgid "Supports Painting"
msgstr "Pintar suports"

msgid "Alt + Mouse wheel"
msgstr "Alt + Roda del ratolí"

msgid "Section view"
msgstr "Vista de secció"

msgid "Reset direction"
msgstr "Restablir direcció"

msgid "Ctrl + Mouse wheel"
msgstr "Ctrl + Roda del ratolí"

msgid "Pen size"
msgstr "Mida del llapis"

msgid "Left mouse button"
msgstr "Botó esquerre del ratolí"

msgid "Enforce supports"
msgstr "Imposar suports"

msgid "Right mouse button"
msgstr "Botó dret del ratolí"

msgid "Block supports"
msgstr "Blocar suports"

msgid "Shift + Left mouse button"
msgstr "Maj + botó esquerre del ratolí"

msgid "Erase"
msgstr "Esborrar"

msgid "Erase all painting"
msgstr "Esborrar tota el pintat"

msgid "Highlight overhang areas"
msgstr "Ressaltar zones en voladís"

msgid "Gap fill"
msgstr "Farcir el buit"

msgid "Perform"
msgstr "Realitzar"

msgid "Gap area"
msgstr "Emplenar àrea"

msgid "Tool type"
msgstr "Tipus d'eina"

msgid "Smart fill angle"
msgstr "Angle de farciment intel·ligent"

msgid "On overhangs only"
msgstr "Només als voladissos"

msgid "Auto support threshold angle: "
msgstr "Angle llindar de suport automàtic: "

msgid "Circle"
msgstr "Cercle"

msgid "Sphere"
msgstr "Esfera"

msgid "Fill"
msgstr "Farcir"

msgid "Gap Fill"
msgstr "Farcir el buit"

#, boost-format
msgid "Allows painting only on facets selected by: \"%1%\""
msgstr "Permet pintar només les facetes seleccionades per: \"%1%\""

msgid "Highlight faces according to overhang angle."
msgstr "Ressalteu les cares segons l'angle del voladís."

msgid "No auto support"
msgstr "No suports automàtics"

msgid "Support Generated"
msgstr "Suport generat"

msgid "Gizmo-Place on Face"
msgstr "Gizmo-Recolzar sobre la Cara"

msgid "Lay on face"
msgstr "Recolzar sobre la Cara"

#, boost-format
msgid ""
"Filament count exceeds the maximum number that painting tool supports. only "
"the first %1% filaments will be available in painting tool."
msgstr ""
"El recompte de filaments supera el nombre màxim que admet l'eina de pintura. "
"Només els primers filaments %1% estaran disponibles a l'eina de pintura."

msgid "Color Painting"
msgstr "Pintura en color"

msgid "Pen shape"
msgstr "Forma del llapis"

msgid "Paint"
msgstr "Pintar"

msgid "Key 1~9"
msgstr "Tecla 1~9"

msgid "Choose filament"
msgstr "Tria el filament"

msgid "Edge detection"
msgstr "Detecció de contorn"

msgid "Triangles"
msgstr "Triangles"

msgid "Filaments"
msgstr "Filaments"

msgid "Brush"
msgstr "Pinzell"

msgid "Smart fill"
msgstr "Farciment intel·ligent"

msgid "Bucket fill"
msgstr "Farciment de cubs"

msgid "Height range"
msgstr "Rang d'alçada"

msgid "Alt + Shift + Enter"
msgstr "Alt + Majúscules + Retorn"

msgid "Toggle Wireframe"
msgstr "Commuta Malla Alàmbrica"

msgid "Shortcut Key "
msgstr "Tecla de drecera "

msgid "Triangle"
msgstr "Triangle"

msgid "Height Range"
msgstr "Rang d'alçada"

msgid "Vertical"
msgstr "Vertical"

msgid "Horizontal"
msgstr "Horitzontal"

msgid "Remove painted color"
msgstr "Elimina el color pintat"

#, boost-format
msgid "Painted using: Filament %1%"
msgstr "Pintat amb: Filament %1%"

msgid "Move"
msgstr "Moure"

msgid "Gizmo-Move"
msgstr "Gizmo-Moviment"

msgid "Rotate"
msgstr "Rotar"

msgid "Gizmo-Rotate"
msgstr "Gizmo-Rotació"

msgid "Optimize orientation"
msgstr "Optimitzar l'orientació"

msgid "Apply"
msgstr "Aplicar"

msgid "Scale"
msgstr "Escalar"

msgid "Gizmo-Scale"
msgstr "Gizmo-Escalar"

msgid "Error: Please close all toolbar menus first"
msgstr "Error: Tanqueu primer tots els menús de la barra d'eines"

msgid "in"
msgstr "polç"

msgid "mm"
msgstr "mm"

msgid "Position"
msgstr "Posició"

#. TRN - Input label. Be short as possible
#. Angle between Y axis and text line direction.
#. TRN - Input label. Be short as possible
msgid "Rotation"
msgstr "Rotació"

msgid "Scale ratios"
msgstr "Ràtios d'escala"

msgid "Object Operations"
msgstr "Operacions amb objectes"

msgid "Volume Operations"
msgstr "Operacions de volum"

msgid "Translate"
msgstr "Traduir"

msgid "Group Operations"
msgstr "Operacions de grup"

msgid "Set Position"
msgstr "Establir Posició"

msgid "Set Orientation"
msgstr "Establir Orientació"

msgid "Set Scale"
msgstr "Establir Escala"

msgid "Reset Position"
msgstr "Restableix la posició"

msgid "Reset Rotation"
msgstr "Reinicialitza la Rotació"

msgid "World coordinates"
msgstr "Coordenades cartesianes"

msgid "°"
msgstr "°"

#. TRN - Input label. Be short as possible
msgid "Size"
msgstr "Mida"

msgid "%"
msgstr "%"

msgid "uniform scale"
msgstr "escala uniforme"

msgid "Planar"
msgstr "Planar"

msgid "Dovetail"
msgstr "Encadellat"

msgid "Auto"
msgstr "Automàtic"

msgid "Manual"
msgstr "Manual"

msgid "Plug"
msgstr "Connectar"

msgid "Dowel"
msgstr "Pivot"

msgid "Snap"
msgstr "Acoblar"

msgid "Prism"
msgstr "Prisma"

msgid "Frustum"
msgstr "Con"

msgid "Square"
msgstr "Quadrat"

msgid "Hexagon"
msgstr "Hexàgon"

msgid "Keep orientation"
msgstr "Mantenir l'orientació"

msgid "Place on cut"
msgstr "Col·locar en la posició de tall"

msgid "Flip upside down"
msgstr "Capgirar"

msgid "Connectors"
msgstr "Connectors"

msgid "Type"
msgstr "Tipus"

msgid "Style"
msgstr "Estil"

msgid "Shape"
msgstr "Forma"

#. TRN - Input label. Be short as possible
#. Size in emboss direction
#. TRN - Input label. Be short as possible
msgid "Depth"
msgstr "Profunditat"

msgid "Groove"
msgstr "Solc"

msgid "Width"
msgstr "Amplada"

msgid "Flap Angle"
msgstr "Angle de solapa"

msgid "Groove Angle"
msgstr "Angle del solc"

msgid "Part"
msgstr "Peça"

msgid "Object"
msgstr "Objecte"

msgid ""
"Click to flip the cut plane\n"
"Drag to move the cut plane"
msgstr ""
"Feu clic per capgirar el pla de tall\n"
"Arrossegueu per moure el pla tallat"

msgid ""
"Click to flip the cut plane\n"
"Drag to move the cut plane\n"
"Right-click a part to assign it to the other side"
msgstr ""
"Feu clic per capgirar el pla de tall\n"
"Arrossegueu per moure el pla tallat\n"
"Feu clic amb el botó dret a una part per assignar-la a l'altre costat"

msgid "Move cut plane"
msgstr "Moure pla de tall"

msgid "Mode"
msgstr "Mode"

msgid "Change cut mode"
msgstr "Canvia el mode de tall"

msgid "Tolerance"
msgstr "Tolerància"

msgid "Drag"
msgstr "Arrossegar"

msgid "Draw cut line"
msgstr "Dibuixar línia de tall"

msgid "Left click"
msgstr "Clic esquerre"

msgid "Add connector"
msgstr "Afegeix un connector"

msgid "Right click"
msgstr "Clic dret"

msgid "Remove connector"
msgstr "Suprimeix el connector"

msgid "Move connector"
msgstr "Moure el connector"

msgid "Add connector to selection"
msgstr "Afegir connector a la selecció"

msgid "Remove connector from selection"
msgstr "Suprimeix el connector de la selecció"

msgid "Select all connectors"
msgstr "Seleccioneu tots els connectors"

msgid "Cut"
msgstr "Retalla"

msgid "Rotate cut plane"
msgstr "Girar el pla tallat"

msgid "Remove connectors"
msgstr "Suprimir connectors"

msgid "Bulge"
msgstr "Bony"

msgid "Bulge proportion related to radius"
msgstr "Proporció del bony en relació al radi"

msgid "Space"
msgstr "Espai"

msgid "Space proportion related to radius"
msgstr "Proporció espacial en relació al radi"

msgid "Confirm connectors"
msgstr "Confirmar connectors"

msgid "Cancel"
msgstr "Cancel·lar"

msgid "Build Volume"
msgstr "Volum de construcció"

msgid "Flip cut plane"
msgstr "Capgira el pla de tall"

msgid "Groove change"
msgstr "Canvi de solc"

msgid "Reset"
msgstr "Restablir"

#. TRN: This is an entry in the Undo/Redo stack. The whole line will be 'Edited: (name of whatever was edited)'.
msgid "Edited"
msgstr "Editat"

msgid "Cut position"
msgstr "Posició de tall"

msgid "Reset cutting plane"
msgstr "Restableix el pla de tall"

msgid "Edit connectors"
msgstr "Editar connectors"

msgid "Add connectors"
msgstr "Afegir connectors"

msgid "Reset cut"
msgstr "Restableix el tall"

msgid "Reset cutting plane and remove connectors"
msgstr "Restableix el pla de tall i elimina els connectors"

msgid "Upper part"
msgstr "Part superior"

msgid "Lower part"
msgstr "Part inferior"

msgid "Keep"
msgstr "Mantenir"

msgid "Flip"
msgstr "Capgirar"

msgid "After cut"
msgstr "Després del tall"

msgid "Cut to parts"
msgstr "Separa en parts"

msgid "Perform cut"
msgstr "Realitzar tall"

msgid "Warning"
msgstr "Advertència"

msgid "Invalid connectors detected"
msgstr "S'han detectat connectors no vàlids"

#, c-format, boost-format
msgid "%1$d connector is out of cut contour"
msgid_plural "%1$d connectors are out of cut contour"
msgstr[0] "%1$d connector està for del contorn de tall"
msgstr[1] "%1$d connectors estan fora del contorn de tall"

#, c-format, boost-format
msgid "%1$d connector is out of object"
msgid_plural "%1$d connectors are out of object"
msgstr[0] "%1$d connector està fora de l'objecte"
msgstr[1] "%1$d connectors estan fora de l'objecte"

msgid "Some connectors are overlapped"
msgstr "Alguns connectors se superposen"

msgid "Select at least one object to keep after cutting."
msgstr "Seleccioneu almenys un objecte a conservar després del tall."

msgid "Cut plane is placed out of object"
msgstr "El pla de tall està situat fora de l'objecte"

msgid "Cut plane with groove is invalid"
msgstr "El pla de tall amb solc no és vàlid"

msgid "Connector"
msgstr "Connector"

msgid "Cut by Plane"
msgstr "Tallar pel pla"

msgid "non-manifold edges be caused by cut tool, do you want to fix it now?"
msgstr ""
"les vores amb plecs poden ser causades per l'eina de tall, voleu solucionar-"
"ho ara?"

msgid "Repairing model object"
msgstr "Reparació d'un objecte model"

msgid "Cut by line"
msgstr "Tall per línia"

msgid "Delete connector"
msgstr "Suprimeix el connector"

msgid "Mesh name"
msgstr "Nom de la malla"

msgid "Detail level"
msgstr "Nivell de detall"

msgid "Decimate ratio"
msgstr "Relació de decimació"

#, boost-format
msgid ""
"Processing model '%1%' with more than 1M triangles could be slow. It is "
"highly recommended to simplify the model."
msgstr ""
"El processament del model '%1%' amb més d'1M de triangles podria ser lent. "
"És molt recomanable simplificar el model."

msgid "Simplify model"
msgstr "Simplificar el model"

msgid "Simplify"
msgstr "Simplificar"

msgid "Simplification is currently only allowed when a single part is selected"
msgstr ""
"La simplificació de moment només es permet quan se selecciona una sola peça"

msgid "Error"
msgstr "Error"

msgid "Extra high"
msgstr "Extra alt"

msgid "High"
msgstr "Alto"

msgid "Medium"
msgstr "Mig"

msgid "Low"
msgstr "Baix"

msgid "Extra low"
msgstr "Extra baix"

#, c-format, boost-format
msgid "%d triangles"
msgstr "%d triangles"

msgid "Show wireframe"
msgstr "Mostra estructura de xarxa"

#, boost-format
msgid "%1%"
msgstr "%1%"

msgid "Can't apply when proccess preview."
msgstr "No es pot aplicar quan es previsualitza el processament."

msgid "Operation already cancelling. Please wait few seconds."
msgstr "Operació ja cancel·lada. Si us plau, espereu uns segons."

msgid "Face recognition"
msgstr "Reconeixement facial"

msgid "Perform Recognition"
msgstr "Realitzar reconeixement"

msgid "Brush size"
msgstr "Mida del pinzell"

msgid "Brush shape"
msgstr "Forma del pinzell"

msgid "Enforce seam"
msgstr "Força la costura"

msgid "Block seam"
msgstr "Bloqueja la costura"

msgid "Seam painting"
msgstr "Pintat de costures"

msgid "Remove selection"
msgstr "Eliminar selecció"

msgid "Entering Seam painting"
msgstr "Entrant a pintat de Costura"

msgid "Leaving Seam painting"
msgstr "Sortint de pintat de Costura"

msgid "Paint-on seam editing"
msgstr "Edició de pintat de Costura"

#. TRN - Input label. Be short as possible
#. Select look of letter shape
msgid "Font"
msgstr "Tipus de lletra"

msgid "Thickness"
msgstr "Gruix"

msgid "Text Gap"
msgstr "Espaiat de text"

msgid "Angle"
msgstr "Angle"

msgid ""
"Embeded\n"
"depth"
msgstr ""
"Profunditat\n"
"integrada"

msgid "Input text"
msgstr "Text d'entrada"

msgid "Surface"
msgstr "Superfície"

msgid "Horizontal text"
msgstr "Text horitzontal"

msgid "Shift + Mouse move up or dowm"
msgstr "Majúscules + Ratolí pujar o baixar"

msgid "Rotate text"
msgstr "Rotar text"

msgid "Text shape"
msgstr "Forma del text"

#. TRN - Title in Undo/Redo stack after rotate with text around emboss axe
msgid "Text rotate"
msgstr "Rotació de Text"

#. TRN - Title in Undo/Redo stack after move with text along emboss axe - From surface
msgid "Text move"
msgstr "Desplaçament de Text"

msgid "Set Mirror"
msgstr "Establir reflex"

msgid "Embossed text"
msgstr "Text en relleu"

msgid "Enter emboss gizmo"
msgstr "Entrar gizmo de relleu"

msgid "Leave emboss gizmo"
msgstr "Sortir de gizmo de relleu"

msgid "Embossing actions"
msgstr "Accions de relleu"

msgid "Emboss"
msgstr "Relleu"

msgid "NORMAL"
msgstr "NORMAL"

msgid "SMALL"
msgstr "PETIT"

msgid "ITALIC"
msgstr "ITÀLIC"

msgid "SWISS"
msgstr "SUÍS"

msgid "MODERN"
msgstr "MODERN"

msgid "First font"
msgstr "Primer tipus de lletra"

msgid "Default font"
msgstr "Tipus de lletra predeterminat"

msgid "Advanced"
msgstr "Avançat"

msgid ""
"The text cannot be written using the selected font. Please try choosing a "
"different font."
msgstr ""
"El text no es pot escriure amb el tipus de lletra seleccionat. Proveu de "
"triar un tipus de lletra diferent."

msgid "Embossed text cannot contain only white spaces."
msgstr "El text en relleu NO pot contenir només espais en blanc."

msgid "Text contains character glyph (represented by '?') unknown by font."
msgstr ""
"El text conté caràcters Símbol ( representat per '?' ) desconeguts pel tipus "
"de lletra."

msgid "Text input doesn't show font skew."
msgstr "L'entrada de text no mostra lletra inclinada."

msgid "Text input doesn't show font boldness."
msgstr "L'entrada de text no mostra lletra negreta."

msgid "Text input doesn't show gap between lines."
msgstr "L'entrada de text no mostra espai entre línies."

msgid "Too tall, diminished font height inside text input."
msgstr "Massa alt, alçada de lletra reduïda a l'entrada de text."

msgid "Too small, enlarged font height inside text input."
msgstr "Massa baix, alçada de lletra augmentada a l'entrada de text."

msgid "Text doesn't show current horizontal alignment."
msgstr "El text no mostra l'alineació horitzontal actual."

msgid "Revert font changes."
msgstr "Revertir els canvis de tipus de lletra."

#, boost-format
msgid "Font \"%1%\" can't be selected."
msgstr "El tipus de lletra \"%1%\" no es pot seleccionar."

msgid "Operation"
msgstr "Operació"

msgid "Join"
msgstr "Unir"

msgid "Click to change text into object part."
msgstr "Feu clic per canviar el text a la peça de l'objecte."

msgid "You can't change a type of the last solid part of the object."
msgstr "No podeu canviar el tipus de l'última part sòlida de l'objecte."

msgctxt "EmbossOperation"
msgid "Cut"
msgstr "Retalla"

msgid "Click to change part type into negative volume."
msgstr "Feu clic per canviar el tipus de peça en volum negatiu."

msgid "Modifier"
msgstr "Modificador"

msgid "Click to change part type into modifier."
msgstr "Feu clic per canviar el tipus de peça al modificador."

msgid "Change Text Type"
msgstr "Canvia el tipus de text"

#, boost-format
msgid "Rename style(%1%) for embossing text"
msgstr "Canviar el nom de l'estil ( %1% ) per al text en relleu"

msgid "Name can't be empty."
msgstr "El nom no pot estar buit."

msgid "Name has to be unique."
msgstr "El nom ha de ser únic."

msgid "OK"
msgstr "D'acord"

msgid "Rename style"
msgstr "Canviar el nom de l'estil"

msgid "Rename current style."
msgstr "Canvieu el nom de l'estil actual."

msgid "Can't rename temporary style."
msgstr "No es pot canviar el nom de l'estil temporal."

msgid "First Add style to list."
msgstr "Primer Afegiu l'estil a la llista."

#, boost-format
msgid "Save %1% style"
msgstr "Desa estil %1%"

msgid "No changes to save."
msgstr "No hi ha canvis per desar."

msgid "New name of style"
msgstr "Nou nom d'estil"

msgid "Save as new style"
msgstr "Desa com a nou estil"

msgid "Only valid font can be added to style."
msgstr "Només es pot afegir un tipus de lletra vàlid a l'estil."

msgid "Add style to my list."
msgstr "Afegeix estil a la meva llista."

msgid "Save as new style."
msgstr "Desa com a nou estil."

msgid "Remove style"
msgstr "Suprimeix l'estil"

msgid "Can't remove the last existing style."
msgstr "No es pot eliminar l'últim estil existent."

#, boost-format
msgid "Are you sure you want to permanently remove the \"%1%\" style?"
msgstr "Estàs segur que vols eliminar permanentment l'estil \"%1%\"?"

#, boost-format
msgid "Delete \"%1%\" style."
msgstr "Suprimeix l'estil \"%1%\"."

#, boost-format
msgid "Can't delete \"%1%\". It is last style."
msgstr "No es pot suprimir \"%1%\". És l'últim estil."

#, boost-format
msgid "Can't delete temporary style \"%1%\"."
msgstr "No es pot suprimir l'estil temporal \"%1%\"."

#, boost-format
msgid "Modified style \"%1%\""
msgstr "Estil modificat \"%1%\""

#, boost-format
msgid "Current style is \"%1%\""
msgstr "L'estil actual és \"%1%\""

#, boost-format
msgid ""
"Changing style to \"%1%\" will discard current style modification.\n"
"\n"
"Would you like to continue anyway?"
msgstr ""
"El canvi d'estil a \"%1%\" descartarà les modificacions a l'estil actual.\n"
"\n"
"Vols continuar de totes maneres?"

msgid "Not valid style."
msgstr "Estil no vàlid."

#, boost-format
msgid "Style \"%1%\" can't be used and will be removed from a list."
msgstr "L'estil \"%1%\" no es pot utilitzar i se suprimirà de la llista."

msgid "Unset italic"
msgstr "Desmarcar Cursiva"

msgid "Set italic"
msgstr "Establir cursiva"

msgid "Unset bold"
msgstr "Desmarcar Negreta"

msgid "Set bold"
msgstr "Posar negreta"

msgid "Revert text size."
msgstr "Revertir la mida del text."

msgid "Revert embossed depth."
msgstr "Revertir la profunditat en relleu."

msgid ""
"Advanced options cannot be changed for the selected font.\n"
"Select another font."
msgstr ""
"Les opcions avançades no es poden modificar per la lletra seleccionada.\n"
"Trieu una altra lletra."

msgid "Revert using of model surface."
msgstr "Revertir l'ús de la superfície del model."

msgid "Revert Transformation per glyph."
msgstr "Revertir la transformació per Símbol."

msgid "Set global orientation for whole text."
msgstr "Definiu l'orientació global per al text complet."

msgid "Set position and orientation per glyph."
msgstr "Estableix la posició i l'orientació per Símbol."

msgctxt "Alignment"
msgid "Left"
msgstr "Esquerra"

msgctxt "Alignment"
msgid "Center"
msgstr "Centre"

msgctxt "Alignment"
msgid "Right"
msgstr "Dreta"

msgctxt "Alignment"
msgid "Top"
msgstr "Part superior"

msgctxt "Alignment"
msgid "Middle"
msgstr "Al mig"

msgctxt "Alignment"
msgid "Bottom"
msgstr "Part inferior"

msgid "Revert alignment."
msgstr "Revertir l'alineació."

#. TRN EmbossGizmo: font units
msgid "points"
msgstr "punts"

msgid "Revert gap between characters"
msgstr "Revertir l'espai entre caràcters"

msgid "Distance between characters"
msgstr "Distància entre lletres"

msgid "Revert gap between lines"
msgstr "Revertir l'espai entre línies"

msgid "Distance between lines"
msgstr "Distància entre línies"

msgid "Undo boldness"
msgstr "Desfer negreta"

msgid "Tiny / Wide glyphs"
msgstr "Símbols Petits / Amples"

msgid "Undo letter's skew"
msgstr "Desfer lletra inclinada"

msgid "Italic strength ratio"
msgstr "Relació de força itàlica"

msgid "Undo translation"
msgstr "Desfer la traducció"

msgid "Distance of the center of the text to the model surface."
msgstr "Distància del centre de text des de la superfície del model."

msgid "Undo rotation"
msgstr "Desfer la rotació"

msgid "Rotate text Clock-wise."
msgstr "Rotar el text segons agulles del rellotge."

msgid "Unlock the text's rotation when moving text along the object's surface."
msgstr ""
"Desbloquejar la rotació del text quan es mou el text per la superfície de "
"l'objecte."

msgid "Lock the text's rotation when moving text along the object's surface."
msgstr ""
"Bloquejar la rotació del text quan es mou el text per la superfície de "
"l'objecte."

msgid "Select from True Type Collection."
msgstr "Seleccionar de la Col·lecció True Type."

msgid "Set text to face camera"
msgstr "Establir text de cara a la cámara"

msgid "Orient the text towards the camera."
msgstr "Orientar/alinear el text vers la càmera."

#, boost-format
msgid ""
"Can't load exactly same font(\"%1%\"). Aplication selected a similar "
"one(\"%2%\"). You have to specify font for enable edit text."
msgstr ""
"No es pot carregar exactament el mateix tipus de lletra( \"%1%\" ), "
"L'aplicació ha seleccionat un de similar( \"%2%\" ). Heu d'especificar el "
"tipus de lletra per habilitar edició de text."

msgid "No symbol"
msgstr "Sense símbol"

msgid "Loading"
msgstr "Carregant"

msgid "In queue"
msgstr "A la cua"

#. TRN - Input label. Be short as possible
#. Height of one text line - Font Ascent
msgid "Height"
msgstr "Alçada"

#. TRN - Input label. Be short as possible
#. Copy surface of model on surface of the embossed text
#. TRN - Input label. Be short as possible
msgid "Use surface"
msgstr "Usar superfície"

#. TRN - Input label. Be short as possible
#. Option to change projection on curved surface
#. for each character(glyph) in text separately
msgid "Per glyph"
msgstr "Per Símbol"

#. TRN - Input label. Be short as possible
#. Align Top|Middle|Bottom and Left|Center|Right
msgid "Alignment"
msgstr "Alineació"

#. TRN - Input label. Be short as possible
msgid "Char gap"
msgstr "Espai de caràcter"

#. TRN - Input label. Be short as possible
msgid "Line gap"
msgstr "Espai de línia"

#. TRN - Input label. Be short as possible
msgid "Boldness"
msgstr "Negreta"

#. TRN - Input label. Be short as possible
#. Like Font italic
msgid "Skew ratio"
msgstr "Grau d'inclinació"

#. TRN - Input label. Be short as possible
#. Distance from model surface to be able
#. move text as part fully into not flat surface
#. move text as modifier fully out of not flat surface
#. TRN - Input label. Be short as possible
msgid "From surface"
msgstr "Des de la superfície"

#. TRN - Input label. Be short as possible
#. Keep vector from bottom to top of text aligned with printer Y axis
msgid "Keep up"
msgstr "Mantenir a dalt"

#. TRN - Input label. Be short as possible.
#. Some Font file contain multiple fonts inside and
#. this is numerical selector of font inside font collections
msgid "Collection"
msgstr "Col·lecció"

#. TRN - Title in Undo/Redo stack after rotate with SVG around emboss axe
msgid "SVG rotate"
msgstr "Rotació de SVG"

#. TRN - Title in Undo/Redo stack after move with SVG along emboss axe - From surface
msgid "SVG move"
msgstr "Desplaçament de SVG"

msgid "Enter SVG gizmo"
msgstr "Entrar al gizmo SVG"

msgid "Leave SVG gizmo"
msgstr "Sortir del gizmo SVG"

msgid "SVG actions"
msgstr "Accions SVG"

msgid "SVG"
msgstr "SVG"

#, boost-format
msgid "Opacity (%1%)"
msgstr "Opacitat ( %1% )"

#, boost-format
msgid "Color gradient (%1%)"
msgstr "Gradient de color ( %1% )"

msgid "Undefined fill type"
msgstr "Tipus de farciment indefinit"

msgid "Linear gradient"
msgstr "Gradient lineal"

msgid "Radial gradient"
msgstr "Gradient radial"

msgid "Open filled path"
msgstr "Recorregut obert"

msgid "Undefined stroke type"
msgstr "Tipus de traç indefinit"

msgid "Path can't be healed from selfintersection and multiple points."
msgstr "Ruta no reparable per auto-intersecció i punts múltiples."

msgid ""
"Final shape constains selfintersection or multiple points with same "
"coordinate."
msgstr ""
"La forma final conté auto-interseccions o múltiples punts amb les mateixes "
"coordenades."

#, boost-format
msgid "Shape is marked as invisible (%1%)."
msgstr "La forma està marcada com a invisible ( %1% )."

#. TRN: The first placeholder is shape identifier, the second one is text describing the problem.
#, boost-format
msgid "Fill of shape (%1%) contains unsupported: %2%."
msgstr "El farciment de la forma( %1% ) conté elements no compatibles: %2%."

#, boost-format
msgid "Stroke of shape (%1%) is too thin (minimal width is %2% mm)."
msgstr ""
"El traç de forma ( %1% ) és massa prim ( l'amplada mínima és de %2% mm )."

#, boost-format
msgid "Stroke of shape (%1%) contains unsupported: %2%."
msgstr "Traç de forma ( %1% ) conté elements no compatibles: %2%."

msgid "Face the camera"
msgstr "Encarar la càmera"

#. TRN - Preview of filename after clear local filepath.
msgid "Unknown filename"
msgstr "Nom de fitxer desconegut"

#, boost-format
msgid "SVG file path is \"%1%\""
msgstr "La ruta del fitxer SVG és \"%1%\""

msgid "Reload SVG file from disk."
msgstr "Tornar a carregar el fitxer SVG des del disc."

msgid "Change file"
msgstr "Canviar fitxer"

msgid "Change to another .svg file"
msgstr "Canviar a un altre fitxer .svg"

msgid "Forget the file path"
msgstr "Oblidar la ruta del fitxer"

msgid ""
"Do NOT save local path to 3MF file.\n"
"Also disables 'reload from disk' option."
msgstr ""
"NO deseu la ruta local al fitxer 3MF.\n"
"També desactiva l'opció 'recarregar des del disc'."

#. TRN: An menu option to convert the SVG into an unmodifiable model part.
msgid "Bake"
msgstr "Fixar"

#. TRN: Tooltip for the menu item.
msgid "Bake into model as uneditable part"
msgstr "Fixar al model com a part ineditable"

msgid "Save as"
msgstr "Anomena i desa"

msgid "Save SVG file"
msgstr "Desar el fitxer SVG"

msgid "Save as '.svg' file"
msgstr "Desar com a fitxer \".svg\""

msgid "Size in emboss direction."
msgstr "Mida en direcció del relleu."

#. TRN: The placeholder contains a number.
#, boost-format
msgid "Scale also changes amount of curve samples (%1%)"
msgstr "Escalar també canvia la quantitat de mostres corbes ( %1% )"

msgid "Width of SVG."
msgstr "Amplada de SVG."

msgid "Height of SVG."
msgstr "Alçada del SVG."

msgid "Lock/unlock the aspect ratio of the SVG."
msgstr "Bloquejar/desbloquejar la relació d'aspecte del SVG."

msgid "Reset scale"
msgstr "Reinicialitza l'escala"

msgid "Distance of the center of the SVG to the model surface."
msgstr "Distància del centre del SVG a la superfície del model."

msgid "Reset distance"
msgstr "Restableix la distància"

msgid "Reset rotation"
msgstr "Reinicialitza la rotació"

msgid "Lock/unlock rotation angle when dragging above the surface."
msgstr ""
"Bloquejar / desbloquejar l'angle de rotació quan s'arrossega per sobre de la "
"superfície."

msgid "Mirror vertically"
msgstr "Mirall vertical"

msgid "Mirror horizontally"
msgstr "Mirall horitzontal"

#. TRN: This is the name of the action that shows in undo/redo stack (changing part type from SVG to something else).
msgid "Change SVG Type"
msgstr "Canvia el tipus SVG"

#. TRN - Input label. Be short as possible
msgid "Mirror"
msgstr "Mirall"

msgid "Choose SVG file for emboss:"
msgstr "Triar el fitxer SVG pel relleu:"

#, boost-format
msgid "File does NOT exist (%1%)."
msgstr "El fitxer NO existeix ( %1% )."

#, boost-format
msgid "Filename has to end with \".svg\" but you selected %1%"
msgstr "El nom del fitxer ha d'acabar amb \".svg\", però heu seleccionat %1%"

#, boost-format
msgid "Nano SVG parser can't load from file (%1%)."
msgstr "L'analitzador Nano SVG no es pot carregar des del fitxer ( %1% )."

#, boost-format
msgid "SVG file does NOT contain a single path to be embossed (%1%)."
msgstr "El fitxer SVG NO conté una sola ruta per gravar en relleu( %1% )."

msgid "Vertex"
msgstr "Vèrtex"

msgid "Edge"
msgstr "Aresta"

msgid "Plane"
msgstr "Pla"

msgid "Point on edge"
msgstr "Punt a l'aresta"

msgid "Point on circle"
msgstr "Punt al cercle"

msgid "Point on plane"
msgstr "Punt al pla"

msgid "Center of edge"
msgstr "Centre de l'aresta"

msgid "Center of circle"
msgstr "Centre del cercle"

msgid "ShiftLeft mouse button"
msgstr "Màj+Botó esquerre del ratolí"

msgid "Select feature"
msgstr "Seleccioneu una característica"

msgid "Select point"
msgstr "Seleccionar el punt"

msgid "Delete"
msgstr "Esborrar"

msgid "Restart selection"
msgstr "Reinicia la selecció"

msgid "Esc"
msgstr "Esc"

msgid "Unselect"
msgstr "Desmarcar"

msgid "Measure"
msgstr "Mesurar"

msgid "Edit to scale"
msgstr "Editar a escala"

msgctxt "Verb"
msgid "Scale"
msgstr "Escalar"

msgid "None"
msgstr "Cap"

msgid "Diameter"
msgstr "Diàmetre"

msgid "Length"
msgstr "Longitut"

msgid "Selection"
msgstr "Selecció"

msgid "Copy to clipboard"
msgstr "Copiar al porta-retalls"

msgid "Perpendicular distance"
msgstr "Distància perpendicular"

msgid "Distance"
msgstr "Distància"

msgid "Direct distance"
msgstr "Distància directa"

msgid "Distance XYZ"
msgstr "Distància XYZ"

msgid "Ctrl+"
msgstr "Ctrl+"

msgid "Notice"
msgstr "Avís"

msgid "Undefined"
msgstr "Indefinit"

#, boost-format
msgid "%1% was replaced with %2%"
msgstr "%1% ha estat substituït per %2%"

msgid "The configuration may be generated by a newer version of OrcaSlicer."
msgstr ""
"La configuració podria haver estat generada per una versió més recent "
"d'OrcaSlicer."

msgid "Some values have been replaced. Please check them:"
msgstr "Alguns valors han estat substituïts. Si us plau, comproveu-los:"

msgid "Process"
msgstr "Processar"

msgid "Filament"
msgstr "Filament"

msgid "Machine"
msgstr "Màquina"

msgid "Configuration package was loaded, but some values were not recognized."
msgstr ""
"Ha estat carregat el paquet de configuració, però alguns valors no s'han "
"pogut reconèixer."

#, boost-format
msgid ""
"Configuration file \"%1%\" was loaded, but some values were not recognized."
msgstr ""
"Ha estat carregat el fitxer de configuració \"%1%\", però alguns valors no "
"s'han pogut reconèixer."

msgid "V"
msgstr "V"

msgid ""
"OrcaSlicer will terminate because of running out of memory.It may be a bug. "
"It will be appreciated if you report the issue to our team."
msgstr ""
"OrcaSlicer es tancarà perqué s'ha quedat sense memòria. Pot ser un bug. "
"S'agrairà que informeu del problema al nostre equip."

msgid "Fatal error"
msgstr "Error fatal"

msgid ""
"OrcaSlicer will terminate because of a localization error. It will be "
"appreciated if you report the specific scenario this issue happened."
msgstr ""
"OrcaSlicer es tancarà a causa d'un error de localització/traducció. Us "
"agrairà que informeu de l'escenari específic en què s'ha produït aquest "
"problema."

msgid "Critical error"
msgstr "Error crític"

#, boost-format
msgid "OrcaSlicer got an unhandled exception: %1%"
msgstr "OrcaSlicer ha tingut una excepció no gestionada: %1%"

msgid "Untitled"
msgstr "Sense títol"

msgid "Downloading Bambu Network Plug-in"
msgstr "Descarregant el Plug-in de Xarxa de Bambu"

msgid "Login information expired. Please login again."
msgstr ""
"La informació d'inici de sessió ha caducat. Si us plau, inicieu sessió de "
"nou."

msgid "Incorrect password"
msgstr "Contrasenya incorrecta"

#, c-format, boost-format
msgid "Connect %s failed! [SN:%s, code=%s]"
msgstr "La connexió %s ha fallat! [SN:%s, codi=%s]"

msgid ""
"Orca Slicer requires the Microsoft WebView2 Runtime to operate certain "
"features.\n"
"Click Yes to install it now."
msgstr ""
"Orca Slicer requereix el Microsoft WebView2 Runtime per fer servir "
"determinades funcions.\n"
"Feu clic a Sí per instal·lar-lo ara."

msgid "WebView2 Runtime"
msgstr "WebView2 Runtime"

#, c-format, boost-format
msgid ""
"%s\n"
"Do you want to continue?"
msgstr ""
"%s\n"
"Voleu continuar?"

msgid "Remember my choice"
msgstr "Recorda la meva elecció"

msgid "Loading configuration"
msgstr "S'està carregant la configuració"

#, c-format, boost-format
msgid "Click to download new version in default browser: %s"
msgstr "Feu clic per descarregar la nova versió al navegador predeterminat: %s"

msgid "The Orca Slicer needs an upgrade"
msgstr "L'Orca Slicer necessita una actualització"

msgid "This is the newest version."
msgstr "Aquesta és la versió més recent."

msgid "Info"
msgstr "Informació"

msgid ""
"The OrcaSlicer configuration file may be corrupted and cannot be parsed.\n"
"OrcaSlicer has attempted to recreate the configuration file.\n"
"Please note, application settings will be lost, but printer profiles will "
"not be affected."
msgstr ""
"El fitxer de configuració d'OrcaSlicer podria estar corromput i no es pot "
"analitzar.\n"
"OrcaSlicer ha intentat tornar a crear el fitxer de configuració.\n"
"Tingueu en compte que la configuració de l'aplicació es perdrà, però els "
"perfils d'impressora no es veuran afectats."

msgid "Rebuild"
msgstr "Recomposició"

msgid "Loading current presets"
msgstr "Carregant els valors perfils actuals"

msgid "Loading a mode view"
msgstr "Carregant un mode de visualització"

msgid "Choose one file (3mf):"
msgstr "Tria un fitxer ( 3mf ):"

msgid "Choose one or more files (3mf/step/stl/svg/obj/amf/usd*/abc/ply):"
msgstr "Trieu un o més fitxers ( 3mf/step/stl/svg/obj/amf/usd*/abc/ply ):"

msgid "Choose one or more files (3mf/step/stl/svg/obj/amf):"
msgstr "Trieu un o més fitxers ( 3mf/step/stl/svg/obj/amf ):"

msgid "Choose one file (gcode/3mf):"
msgstr "Trieu un fitxer ( gcode/3mf ):"

msgid "Some presets are modified."
msgstr "Alguns perfils s'han modificat."

msgid ""
"You can keep the modifield presets to the new project, discard or save "
"changes as new presets."
msgstr ""
"Podeu mantenir les modificacions dels perfils al nou projecte, descartar o "
"desar els canvis com a nous perfils."

msgid "User logged out"
msgstr "L'usuari ha tancat la sessió"

msgid "new or open project file is not allowed during the slicing process!"
msgstr ""
"crear o obrir un fitxer de projecte nou no està permès durant el "
"processament de laminat!"

msgid "Open Project"
msgstr "Obrir Projecte"

msgid ""
"The version of Orca Slicer is too low and needs to be updated to the latest "
"version before it can be used normally"
msgstr ""
"La versió de l'Orca Slicer és massa antiga i s'ha d'actualitzar a la versió "
"més recent abans que es pugui utilitzar amb normalitat"

msgid "Privacy Policy Update"
msgstr "Actualització de la política de privadesa"

msgid ""
"The number of user presets cached in the cloud has exceeded the upper limit, "
"newly created user presets can only be used locally."
msgstr ""
"El nombre de perfils d'usuari emmagatzemats a memòria cau al núvol ha "
"superat el límit superior, els perfils d'usuari acabats de crear només es "
"poden utilitzar localment."

msgid "Sync user presets"
msgstr "Sincronitzar perfils d'usuari"

msgid "Loading user preset"
msgstr "Carregant perfil d'usuari"

msgid "Switching application language"
msgstr "Canvi d'idioma de l'aplicació"

msgid "Select the language"
msgstr "Seleccioneu l'idioma"

msgid "Language"
msgstr "Idioma"

msgid "*"
msgstr "*"

msgid "The uploads are still ongoing"
msgstr "Les càrregues encara estan en curs"

msgid "Stop them and continue anyway?"
msgstr "Aturar-les i continuar igualment?"

msgid "Ongoing uploads"
msgstr "Càrregues en curs"

msgid "Select a G-code file:"
msgstr "Seleccioneu un fitxer de Codi-G:"

msgid "Import File"
msgstr "Importar arxiu"

msgid "Choose files"
msgstr "Trieu fitxers"

msgid "New Folder"
msgstr "Carpeta nova"

msgid "Open"
msgstr "Obrir"

msgid "Rename"
msgstr "Renombrar"

msgid "Orca Slicer GUI initialization failed"
msgstr ""
"La inicialització de la interfície gràfica d'usuari d'Orca Slicer ha fallat"

#, boost-format
msgid "Fatal error, exception catched: %1%"
msgstr "Error fatal, excepció detectada: %1%"

msgid "Quality"
msgstr "Qualitat"

msgid "Shell"
msgstr "Carcassa"

msgid "Infill"
msgstr "Farciment"

msgid "Support"
msgstr "Suport"

msgid "Flush options"
msgstr "Opcions de purga"

msgid "Speed"
msgstr "Velocitat"

msgid "Strength"
msgstr "Força"

msgid "Top Solid Layers"
msgstr "Capes sòlides superiors"

msgid "Top Minimum Shell Thickness"
msgstr "Gruix Mínim de la Carcassa Superior"

msgid "Bottom Solid Layers"
msgstr "Capes sòlides inferiors"

msgid "Bottom Minimum Shell Thickness"
msgstr "Gruix Mínim de la Carcassa Inferior"

msgid "Ironing"
msgstr "Planxat"

msgid "Fuzzy Skin"
msgstr "Pell difusa"

msgid "Extruders"
msgstr "Extrusors"

msgid "Extrusion Width"
msgstr "Amplada de l'extrusió"

msgid "Wipe options"
msgstr "Opcions de purga"

msgid "Bed adhension"
msgstr "Adhesió al llit"

msgid "Add part"
msgstr "Afegir peça"

msgid "Add negative part"
msgstr "Afegir part negativa"

msgid "Add modifier"
msgstr "Afegir modificador"

msgid "Add support blocker"
msgstr "Afegir bloqueig de suports"

msgid "Add support enforcer"
msgstr "Afegir forçat de suports"

msgid "Add text"
msgstr "Afegir text"

msgid "Add negative text"
msgstr "Afegir text negatiu"

msgid "Add text modifier"
msgstr "Afegir modificador de text"

msgid "Add SVG part"
msgstr "Afegir una peça SVG"

msgid "Add negative SVG"
msgstr "Afegir SVG negatiu"

msgid "Add SVG modifier"
msgstr "Afegir un modificador SVG"

msgid "Select settings"
msgstr "Selecciona una configuració"

msgid "Hide"
msgstr "Amagar"

msgid "Show"
msgstr "Mostrar"

msgid "Del"
msgstr "Esborrar"

msgid "Delete the selected object"
msgstr "Eliminar l'objecte seleccionat"

msgid "Load..."
msgstr "Carregar..."

msgid "Cube"
msgstr "Cub"

msgid "Cylinder"
msgstr "Cilindre"

msgid "Cone"
msgstr "Con"

msgid "Disc"
msgstr "Disc"

msgid "Torus"
msgstr "Tor"

msgid "Orca Cube"
msgstr "Cub d'Orca"

msgid "3DBenchy"
msgstr "3DBenchy"

msgid "Autodesk FDM Test"
msgstr "Prova FDM d'Autodesk"

msgid "Voron Cube"
msgstr "Cub de Voron"

msgid "Stanford Bunny"
msgstr "Conill de Stanford"

msgid "Orca String Hell"
msgstr "Infern de Fils d'Orca"

msgid ""
"This model features text embossment on the top surface. For optimal results, "
"it is advisable to set the 'One Wall Threshold(min_width_top_surface)' to 0 "
"for the 'Only One Wall on Top Surfaces' to work best.\n"
"Yes - Change these settings automatically\n"
"No  - Do not change these settings for me"
msgstr ""
"Aquest model compta amb relleu de text a la superfície superior. Per obtenir "
"resultats òptims, és recomanable establir el \"Llindar d'una paret "
"(min_width_top_surface)\" a 0 perquè \"Només una paret a les superfícies "
"superiors\" funcioni millor.\n"
"Sí: Canviar aquesta configuració automàticament\n"
"No - No canviar aquesta configuració"

msgid "Text"
msgstr "Text"

msgid "Height range Modifier"
msgstr "Modificador Rang d'Alçada"

msgid "Add settings"
msgstr "Afegeix una configuració"

msgid "Change type"
msgstr "Canvia el tipus"

msgid "Set as an individual object"
msgstr "Definir com a objecte individual"

msgid "Set as individual objects"
msgstr "Definir com a objectes individuals"

msgid "Fill bed with copies"
msgstr "Omplir llit amb còpies"

msgid "Fill the remaining area of bed with copies of the selected object"
msgstr "Ompliu la zona restant del llit amb còpies de l'objecte seleccionat"

msgid "Printable"
msgstr "Imprimible"

msgid "Fix model"
msgstr "Repara el model"

msgid "Export as one STL"
msgstr "Exporta com un STL"

msgid "Export as STLs"
msgstr "Exporta com a STLs"

msgid "Reload from disk"
msgstr "Recarregar des del disc"

msgid "Reload the selected parts from disk"
msgstr "Tornar a carregar les parts seleccionades des del disc"

msgid "Replace with STL"
msgstr "Substitueix per STL"

msgid "Replace the selected part with new STL"
msgstr "Substituir la peça seleccionada per un nou STL"

msgid "Change filament"
msgstr "Canviar filament"

msgid "Set filament for selected items"
msgstr "Definir filament per als elements seleccionats"

msgid "Default"
msgstr "Per defecte"

#, c-format, boost-format
msgid "Filament %d"
msgstr "Filament %d"

msgid "active"
msgstr "actiu"

msgid "Scale to build volume"
msgstr "Escalar per a la impressió del volum"

msgid "Scale an object to fit the build volume"
msgstr "Escalar un objecte perquè s'ajusti al volum d'impressió"

msgid "Flush Options"
msgstr "Opcions de purga"

msgid "Flush into objects' infill"
msgstr "Purgar al farciment dels objectes"

msgid "Flush into this object"
msgstr "Purgar a l'objecte"

msgid "Flush into objects' support"
msgstr "Purgar al suport dels objectes"

msgid "Edit in Parameter Table"
msgstr "Editar a la taula de paràmetres"

msgid "Convert from inch"
msgstr "Converteix des de polzades"

msgid "Restore to inch"
msgstr "Restaurar a polzades"

msgid "Convert from meter"
msgstr "Convertir des de metres"

msgid "Restore to meter"
msgstr "Restaurar a metres"

msgid "Assemble"
msgstr "Ensamblar"

msgid "Assemble the selected objects to an object with multiple parts"
msgstr "Ensamblar els objectes seleccionats a un objecte amb diverses peces"

msgid "Assemble the selected objects to an object with single part"
msgstr "Ensamblar els objectes seleccionats a un objecte amb una sola peça"

msgid "Mesh boolean"
msgstr "Booleà de malla"

msgid "Mesh boolean operations including union and subtraction"
msgstr "Operacions booleanes de malla incloent unió i resta"

msgid "Along X axis"
msgstr "Al llarg de l'eix X"

msgid "Mirror along the X axis"
msgstr "Mirall al llarg de l'eix X"

msgid "Along Y axis"
msgstr "Al llarg de l'eix Y"

msgid "Mirror along the Y axis"
msgstr "Mirall al llarg de l'eix Y"

msgid "Along Z axis"
msgstr "Al llarg de l'eix Z"

msgid "Mirror along the Z axis"
msgstr "Mirall al llarg de l'eix Z"

msgid "Mirror object"
msgstr "Emmirallar objecte"

msgid "Edit text"
msgstr "Editar el text"

msgid "Ability to change text, font, size, ..."
msgstr "Habilitat per canviar text, tipus de lletra, mida, ..."

msgid "Edit SVG"
msgstr "Editar SVG"

msgid "Change SVG source file, projection, size, ..."
msgstr "Canvieu el fitxer d'origen SVG, la projecció, la mida, ..."

msgid "Invalidate cut info"
msgstr "Invalidar la informació de tall"

msgid "Add Primitive"
msgstr "Afegir primitiva"

msgid "Add Handy models"
msgstr "Afegir models Handy"

msgid "Show Labels"
msgstr "Mostrar etiquetes"

msgid "To objects"
msgstr "Als objectes"

msgid "Split the selected object into multiple objects"
msgstr "Partir l'objecte seleccionat en diversos objectes"

msgid "To parts"
msgstr "A les peces"

msgid "Split the selected object into multiple parts"
msgstr "Partir l'objecte seleccionat en diverses parts"

msgid "Split"
msgstr "Partir"

msgid "Split the selected object"
msgstr "Partir l'objecte seleccionat"

msgid "Auto orientation"
msgstr "Orientació automàtica"

msgid "Auto orient the object to improve print quality."
msgstr ""
"Orientar/alinear automàticament l'objecte per millorar la qualitat "
"d'impressió."

msgid "Split the selected object into mutiple objects"
msgstr "Partir l'objecte seleccionat en múltiples objectes"

msgid "Split the selected object into mutiple parts"
msgstr "Partir l'objecte seleccionat en múltiples peces"

msgid "Select All"
msgstr "Seleccionar-ho tot"

msgid "select all objects on current plate"
msgstr "seleccionar tots els objectes de la placa actual"

msgid "Delete All"
msgstr "Suprimir-les totes"

msgid "delete all objects on current plate"
msgstr "eliminar tots els objectes de la placa actual"

msgid "Arrange"
msgstr "Ordenar"

msgid "arrange current plate"
msgstr "organitza la placa actual"

msgid "Auto Rotate"
msgstr "Rota automàticament"

msgid "auto rotate current plate"
msgstr "rotar automàticament la placa actual"

msgid "Delete Plate"
msgstr "Suprimir la placa"

msgid "Remove the selected plate"
msgstr "Eliminar la placa seleccionada"

msgid "Clone"
msgstr "Clonar"

msgid "Simplify Model"
msgstr "Simplificar el model"

msgid "Center"
msgstr "Centre"

msgid "Edit Process Settings"
msgstr "Editar la configuració de Processat"

msgid "Edit print parameters for a single object"
msgstr "Editar paràmetres d'impressió per a un sol objecte"

msgid "Change Filament"
msgstr "Canviar el filament"

msgid "Set Filament for selected items"
msgstr "Definir el filament per als elements seleccionats"

msgid "current"
msgstr "actual"

msgid "Unlock"
msgstr "Desbloquejar"

msgid "Lock"
msgstr "Bloquejar"

msgid "Edit Plate Name"
msgstr "Editar el nom de la placa"

msgid "Name"
msgstr "Nom"

msgid "Fila."
msgstr "Fila."

#, c-format, boost-format
msgid "%1$d error repaired"
msgid_plural "%1$d errors repaired"
msgstr[0] "%1$d error reparat"
msgstr[1] "%1$d errors reparats"

#, c-format, boost-format
msgid "Error: %1$d non-manifold edge."
msgid_plural "Error: %1$d non-manifold edges."
msgstr[0] "Error: %1$d aresta no moldejada."
msgstr[1] "Error: %1$d arestes no moldejades."

msgid "Remaining errors"
msgstr "Errors restants"

#, c-format, boost-format
msgid "%1$d non-manifold edge"
msgid_plural "%1$d non-manifold edges"
msgstr[0] "%1$d aresta no moldejada"
msgstr[1] "%1$d arestes no moldejades"

msgid "Right click the icon to fix model object"
msgstr "Feu clic amb el botó dret a la icona per reparar l'objecte del model"

msgid "Right button click the icon to drop the object settings"
msgstr ""
"Botó dret: feu clic a la icona per descartar la configuració de l'objecte"

msgid "Click the icon to reset all settings of the object"
msgstr "Feu clic a la icona per restablir tots els paràmetres de l'objecte"

msgid "Right button click the icon to drop the object printable property"
msgstr ""
"Feu clic amb el botó dret a la icona per descartar la propietat imprimible "
"de l'objecte"

msgid "Click the icon to toggle printable property of the object"
msgstr "Feu clic a la icona per commutar la propietat imprimible de l'objecte"

msgid "Click the icon to edit support painting of the object"
msgstr "Feu clic a la icona per editar la pintura de suport de l'objecte"

msgid "Click the icon to edit color painting of the object"
msgstr "Feu clic a la icona per editar la pintura en color de l'objecte"

msgid "Click the icon to shift this object to the bed"
msgstr "Feu clic a la icona per situar aquest objecte al llit"

msgid "Loading file"
msgstr "S'està carregant el fitxer"

msgid "Error!"
msgstr "Error!"

msgid "Failed to get the model data in the current file."
msgstr "No s'han pogut obtenir les dades del model al fitxer actual."

msgid "Generic"
msgstr "Genèric"

msgid "Add Modifier"
msgstr "Afegir modificador"

msgid "Switch to per-object setting mode to edit modifier settings."
msgstr ""
"Canviar al mode de configuració per objecte per editar la configuració dels "
"modificadors."

msgid ""
"Switch to per-object setting mode to edit process settings of selected "
"objects."
msgstr ""
"Canvar al mode de configuració per objecte per editar la configuració de "
"processament dels objectes seleccionats."

msgid "Delete connector from object which is a part of cut"
msgstr "Suprimir el connector de l'objecte que forma part del tall"

msgid "Delete solid part from object which is a part of cut"
msgstr "Eliminar la part sòlida de l'objecte que forma part del tall"

msgid "Delete negative volume from object which is a part of cut"
msgstr "Suprimir el volum negatiu de l'objecte que forma part del tall"

msgid ""
"To save cut correspondence you can delete all connectors from all related "
"objects."
msgstr ""
"Per desar la correspondència de tall, podeu eliminar tots els connectors de "
"tots els objectes relacionats."

msgid ""
"This action will break a cut correspondence.\n"
"After that model consistency can't be guaranteed .\n"
"\n"
"To manipulate with solid parts or negative volumes you have to invalidate "
"cut infornation first."
msgstr ""
"Aquesta acció interromprà una correspondència de tall.\n"
"Després d'això, no es pot garantir la consistència del model.\n"
"\n"
"Per manipular peces sòlides o volums negatius primer cal invalidar la "
"informació de tall."

msgid "Delete all connectors"
msgstr "Suprimir tots els connectors"

msgid "Deleting the last solid part is not allowed."
msgstr "No es permet suprimir l'última part sòlida."

msgid "The target object contains only one part and can not be splited."
msgstr "L'objecte final conté només una part i no es pot partir."

msgid "Assembly"
msgstr "Muntatge"

msgid "Cut Connectors information"
msgstr "Informació dels connectors de tall"

msgid "Object manipulation"
msgstr "Manipulació d'objecte"

msgid "Group manipulation"
msgstr "Manipulació de grup"

msgid "Object Settings to modify"
msgstr "Ajustaments d'objecte modificables"

msgid "Part Settings to modify"
msgstr "Ajustaments de peça modificables"

msgid "Layer range Settings to modify"
msgstr "Ajustaments de capa modificables"

msgid "Part manipulation"
msgstr "Manipulació de peces"

msgid "Instance manipulation"
msgstr "Manipulació d'instàncies"

msgid "Height ranges"
msgstr "Intervals d'alçada"

msgid "Settings for height range"
msgstr "Configuració de l'interval d'alçada"

msgid "Layer"
msgstr "Capa"

msgid "Selection conflicts"
msgstr "Conflictes a la selecció"

msgid ""
"If first selected item is an object, the second one should also be object."
msgstr ""
"Si el primer element seleccionat és un objecte, el segon també ho ha de ser."

msgid ""
"If first selected item is a part, the second one should be part in the same "
"object."
msgstr ""
"Si el primer element seleccionat és una peça, el segon ha de ser una peça "
"del mateix objecte."

msgid "The type of the last solid object part is not to be changed."
msgstr "El tipus de l'última peça de l'objecte sòlid no s'ha de canviar."

msgid "Negative Part"
msgstr "Peça negativa"

msgid "Support Blocker"
msgstr "Bloquejador de Suport"

msgid "Support Enforcer"
msgstr "Reforçador de Suport"

msgid "Type:"
msgstr "Tipus:"

msgid "Choose part type"
msgstr "Tria el tipus de peça"

msgid "Enter new name"
msgstr "Introduïu un nom nou"

msgid "Renaming"
msgstr "Reanomenar"

msgid "Following model object has been repaired"
msgid_plural "Following model objects have been repaired"
msgstr[0] "S'ha reparat el següent objecte del model"
msgstr[1] "S'han reparat els següents objectes del model"

msgid "Failed to repair folowing model object"
msgid_plural "Failed to repair folowing model objects"
msgstr[0] "No s'ha pogut reparar el següent objecte del model"
msgstr[1] "No s'han pogut reparar els següents objectes del model"

msgid "Repairing was canceled"
msgstr "S'ha cancel·lat la reparació"

msgid "Additional process preset"
msgstr "Perfil de processament addicional"

msgid "Remove parameter"
msgstr "Suprimeix el paràmetre"

msgid "to"
msgstr "a"

msgid "Remove height range"
msgstr "Suprimir interval d'alçada"

msgid "Add height range"
msgstr "Afegir un interval d'alçada"

msgid "Invalid numeric."
msgstr "Entrada numèrica no vàlida."

msgid "one cell can only be copied to one or multiple cells in the same column"
msgstr ""
"una cel·la només es pot copiar a una o diverses cel·les de la mateixa columna"

msgid "multiple cells copy is not supported"
msgstr "no s'admet la còpia de diverses cel·les"

msgid "Outside"
msgstr "Fora"

msgid "Layer height"
msgstr "Alçada de capa"

msgid "Wall loops"
msgstr "Bucles de perímetre"

msgid "Infill density(%)"
msgstr "Densitat de farciment( % )"

msgid "Auto Brim"
msgstr "Vora d'Adherència Automàtica"

msgid "Mouse ear"
msgstr "Orella de ratolí"

msgid "Outer brim only"
msgstr "Només la Vora d'Adherència exterior"

msgid "Inner brim only"
msgstr "Només la Vora d'Adherència interior"

msgid "Outer and inner brim"
msgstr "Vora d'Adherència interior i exterior"

msgid "No-brim"
msgstr "Sense Vora d'Adherència"

msgid "Outer wall speed"
msgstr "Velocitat del perímetre exterior"

msgid "Plate"
msgstr "Safata"

msgid "Brim"
msgstr "Vora d'Adherència"

msgid "Object/Part Setting"
msgstr "Configuració de l'objecte/peça"

msgid "Reset parameter"
msgstr "Restableix el paràmetre"

msgid "Multicolor Print"
msgstr "Impressió multicolor"

msgid "Line Type"
msgstr "Tipus de línia"

msgid "More"
msgstr "Més"

msgid "Open Preferences."
msgstr "Obrir Preferències."

msgid "Open next tip."
msgstr "Obre el següent consell."

msgid "Open Documentation in web browser."
msgstr "Obre la Documentació al navegador web."

msgid "Color"
msgstr "Color"

msgid "Pause"
msgstr "Pausa"

msgid "Template"
msgstr "Plantilla"

msgid "Custom"
msgstr "Personalitzat"

msgid "Pause:"
msgstr "Pausa:"

msgid "Custom Template:"
msgstr "Plantilla personalitzada:"

msgid "Custom G-code:"
msgstr "Codi-G personalitzat:"

msgid "Custom G-code"
msgstr "Codi-G personalitzat"

msgid "Enter Custom G-code used on current layer:"
msgstr "Introdueix el Codi-G personalitzat utilitzat a la capa actual:"

msgid "Jump to Layer"
msgstr "Saltar a la Capa"

msgid "Jump to layer"
msgstr "Saltar a la capa"

msgid "Please enter the layer number"
msgstr "Si us plau, introdueix el número de capa"

msgid "Add Pause"
msgstr "Afegeix una Pausa"

msgid "Insert a pause command at the beginning of this layer."
msgstr "Inserir una ordre de pausa al començament d'aquesta capa."

msgid "Add Custom G-code"
msgstr "Afegir Codi-G Personalitzat"

msgid "Insert custom G-code at the beginning of this layer."
msgstr "Inserir Codi-G personalitzat al començament d'aquesta capa."

msgid "Add Custom Template"
msgstr "Afegir Plantilla Personalitzada"

msgid "Insert template custom G-code at the beginning of this layer."
msgstr ""
"Inserir la plantilla de Codi-G personalitzat al començament d'aquesta capa."

msgid "Filament "
msgstr "Filament "

msgid "Change filament at the beginning of this layer."
msgstr "Canviar el filament al principi d'aquesta capa."

msgid "Delete Pause"
msgstr "Eliminar Pausa"

msgid "Delete Custom Template"
msgstr "Suprimeix la Plantilla Personalitzada"

msgid "Edit Custom G-code"
msgstr "Editar Codi-G Personalitzat"

msgid "Delete Custom G-code"
msgstr "Eliminar Codi-G Personalitzat"

msgid "Delete Filament Change"
msgstr "Suprimir el Canvi de Filament"

msgid "No printer"
msgstr "Sense impressora"

msgid "..."
msgstr "..."

msgid "Failed to connect to the server"
msgstr "No s'ha pogut connectar al servidor"

msgid "Check the status of current system services"
msgstr "Comprovar l'estat dels serveis actuals del sistema"

msgid "code"
msgstr "codi"

msgid "Failed to connect to cloud service"
msgstr "No s'ha pogut connectar al servei al núvol"

msgid "Please click on the hyperlink above to view the cloud service status"
msgstr ""
"Feu clic a l'hipervincle anterior per veure l'estat del servei al núvol"

msgid "Failed to connect to the printer"
msgstr "No s'ha pogut connectar a la impressora"

msgid "Connection to printer failed"
msgstr "S'ha produït un error de connexió amb la impressora"

msgid "Please check the network connection of the printer and Studio."
msgstr "Comproveu la connexió de xarxa de la impressora i l'Studio."

msgid "Connecting..."
msgstr "Connectant..."

msgid "?"
msgstr "?"

msgid "/"
msgstr "/"

msgid "Empty"
msgstr "Buit"

msgid "AMS"
msgstr "AMS"

msgid "Auto Refill"
msgstr "Recàrrega automàtica"

msgid "AMS not connected"
msgstr "AMS no connectat"

msgid "Load Filament"
msgstr "Carregar Filament"

msgid "Unload Filament"
msgstr "Descarregar Filament"

msgid "Ext Spool"
msgstr "Bobina Ext"

msgid "Tips"
msgstr "Consells"

msgid "Guide"
msgstr "Guiar"

msgid "Retry"
msgstr "Reintentar"

msgid "Calibrating AMS..."
msgstr "Calibrant AMS..."

msgid "A problem occured during calibration. Click to view the solution."
msgstr ""
"S'ha produït un problema durant el calibratge. Feu clic per veure la solució."

msgid "Calibrate again"
msgstr "Calibrar de nou"

msgid "Cancel calibration"
msgstr "Cancel·la el calibratge"

msgid "Idling..."
msgstr "En espera..."

msgid "Heat the nozzle"
msgstr "Escalfar el broquet"

msgid "Cut filament"
msgstr "Tallar filament"

msgid "Pull back current filament"
msgstr "Extraieu el filament actual"

msgid "Push new filament into extruder"
msgstr "Empenyeu el nou filament cap a l'extrusora"

msgid "Purge old filament"
msgstr "Purgar el filament vell"

msgid "Feed Filament"
msgstr "Carregar Filament"

msgid "Confirm extruded"
msgstr "Confirmació d'extrussió"

msgid "Check filament location"
msgstr "Comprovar la localització del filament"

msgid "Grab new filament"
msgstr "Agafar filament nou"

msgid ""
"Choose an AMS slot then press \"Load\" or \"Unload\" button to automatically "
"load or unload filiament."
msgstr ""
"Trieu una ranura AMS i premeu el botó \"Carregar\" o \"Descarregar\" per "
"carregar o descarregar el filament automàticament."

msgid "Edit"
msgstr "Editar"

msgid ""
"All the selected objects are on the locked plate,\n"
"We can not do auto-arrange on these objects."
msgstr ""
"Tots els objectes seleccionats es troben a la placa bloquejada,\n"
"No podem fer auto-arranjaments sobre aquests objectes."

msgid "No arrangable objects are selected."
msgstr "No heu seleccionat objectes arranjables."

msgid ""
"This plate is locked,\n"
"We can not do auto-arrange on this plate."
msgstr ""
"Aquesta placa està bloquejada,\n"
"No podem fer auto-arranjaments en aquesta placa."

msgid "Arranging..."
msgstr "Organitzant..."

msgid "Arranging"
msgstr "Organitzant"

msgid "Arranging canceled."
msgstr "S'ha cancel·lat l'ordenació."

msgid ""
"Arranging is done but there are unpacked items. Reduce spacing and try again."
msgstr ""
"L'arranjament s'ha fet, però hi ha articles sense empaquetar. Reduïu "
"l'espaiat i torneu-ho a provar."

msgid "Arranging done."
msgstr "S'ha fet l'arranjament."

msgid ""
"Arrange failed. Found some exceptions when processing object geometries."
msgstr ""
"Arranjament fallit. S'han trobat algunes excepcions a l'hora de processar "
"geometries dels objectes."

#, c-format, boost-format
msgid ""
"Arrangement ignored the following objects which can't fit into a single "
"bed:\n"
"%s"
msgstr ""
"L'arranjament ignora els objectes següents que no poden cabre en un sol "
"llit:\n"
"%s"

msgid ""
"All the selected objects are on the locked plate,\n"
"We can not do auto-orient on these objects."
msgstr ""
"Tots els objectes seleccionats es troben a la placa bloquejada,\n"
"No podem fer auto-orientació sobre aquests objectes."

msgid ""
"This plate is locked,\n"
"We can not do auto-orient on this plate."
msgstr ""
"Aquesta placa està bloquejada,\n"
"No podem fer auto-orientació en aquesta placa."

msgid "Orienting..."
msgstr "Orientant..."

msgid "Orienting"
msgstr "Orientant"

msgid "Orienting canceled."
msgstr "Orientació cancel·lada."

msgid "Filling"
msgstr "Omplint"

msgid "Bed filling canceled."
msgstr "S'ha cancel·lat l'ompliment del llit."

msgid "Bed filling done."
msgstr "Ompliment del llit fet."

msgid "Searching for optimal orientation"
msgstr "Buscant una orientació òptima"

msgid "Orientation search canceled."
msgstr "S'ha cancel·lat la cerca d'orientació."

msgid "Orientation found."
msgstr "S'ha trobat l'orientació."

msgid "Logging in"
msgstr "Iniciant sessió"

msgid "Login failed"
msgstr "L'inici de sessió ha fallat"

msgid "Please check the printer network connection."
msgstr "Comproveu la connexió de xarxa de la impressora."

msgid "Abnormal print file data. Please slice again."
msgstr "Dades anormals del fitxer d'impressió. Si us plau, torneu a laminar."

msgid "Task canceled."
msgstr "Tasca cancel·lada."

msgid "Upload task timed out. Please check the network status and try again."
msgstr ""
"L'intent de càrrega ha trigat massa. Comproveu l'estat de la xarxa i torneu-"
"ho a provar."

msgid "Cloud service connection failed. Please try again."
msgstr "La connexió del servei al núvol ha fallat. Torneu-ho a provar."

msgid "Print file not found. please slice again."
msgstr "No s'ha trobat el fitxer d'impressió. Si us plau, torneu a laminar."

msgid ""
"The print file exceeds the maximum allowable size (1GB). Please simplify the "
"model and slice again."
msgstr ""
"El fitxer d'impressió supera la mida màxima permesa ( 1 GB ). Si us plau, "
"simplifiqueu el model i torneu a laminar."

msgid "Failed to send the print job. Please try again."
msgstr "No s'ha pogut enviar el treball d'impressió. Torneu-ho a provar."

msgid "Failed to upload file to ftp. Please try again."
msgstr "No s'ha pogut carregar el fitxer a ftp. Torneu-ho a provar."

msgid ""
"Check the current status of the bambu server by clicking on the link above."
msgstr ""
"Comproveu l'estat actual del servidor bambu fent clic a l'enllaç superior."

msgid ""
"The size of the print file is too large. Please adjust the file size and try "
"again."
msgstr ""
"La mida del fitxer d'impressió és massa gran. Ajusteu la mida del fitxer i "
"torneu-ho a provar."

msgid "Print file not found, Please slice it again and send it for printing."
msgstr ""
"No s'ha trobat el fitxer d'impressió, torneu-lo a laminar i imprimiu-lo."

msgid ""
"Failed to upload print file to FTP. Please check the network status and try "
"again."
msgstr ""
"No s'ha pogut carregar el fitxer d'impressió a FTP. Comproveu l'estat de la "
"xarxa i torneu-ho a provar."

msgid "Sending print job over LAN"
msgstr "Enviant el treball d'impressió a través de LAN"

msgid "Sending print job through cloud service"
msgstr "Enviant el treball d'impressió a través del servei al núvol"

msgid "Print task sending times out."
msgstr "Ha expirat el temps d'enviament de la tasca d'impressió."

msgid "Service Unavailable"
msgstr "Servei no disponible"

msgid "Unkown Error."
msgstr "Error desconegut."

msgid "Sending print configuration"
msgstr "Enviant configuració d'impressió"

#, c-format, boost-format
msgid "Successfully sent. Will automatically jump to the device page in %ss"
msgstr ""
"Enviat correctament. Saltarà automàticament a la pàgina del dispositiu en %ss"

#, c-format, boost-format
msgid "Successfully sent. Will automatically jump to the next page in %ss"
msgstr ""
"Enviat correctament. Saltarà automàticament a la pàgina següent en %s s"

msgid "An SD card needs to be inserted before printing via LAN."
msgstr "Cal inserir una targeta SD abans d'imprimir mitjançant LAN."

msgid "Sending gcode file over LAN"
msgstr "Enviant el fitxer gcode a través de LAN"

msgid "Sending gcode file to sdcard"
msgstr "Enviant el fitxer gcode a sdcard"

#, c-format, boost-format
msgid "Successfully sent. Close current page in %s s"
msgstr "Enviat correctament. Tanca la pàgina actual en %s s"

msgid "An SD card needs to be inserted before sending to printer."
msgstr "Cal inserir una targeta SD abans d'enviar a la impressora."

msgid "Importing SLA archive"
msgstr "S'està important l'arxiu SLA"

msgid ""
"The SLA archive doesn't contain any presets. Please activate some SLA "
"printer preset first before importing that SLA archive."
msgstr ""
"El fitxer SLA no conté cap perfil. Si us plau, primer activeu algun perfil "
"de la impressora SLA abans d'importar aquest fitxer SLA."

msgid "Importing canceled."
msgstr "S'ha cancel·lat la importació."

msgid "Importing done."
msgstr "S'ha fet la importació."

msgid ""
"The imported SLA archive did not contain any presets. The current SLA "
"presets were used as fallback."
msgstr ""
"El fitxer SLA importat no contenia cap perfil. Els perfils actuals de SLA "
"s'han utilitzat com a alternativa."

msgid "You cannot load SLA project with a multi-part object on the bed"
msgstr "No pots carregar un projecte SLA amb objectes multi-peça al llit"

msgid "Please check your object list before preset changing."
msgstr "Comproveu la llista d'objectes abans de canviar el perfil."

msgid "Attention!"
msgstr "Atenció!"

msgid "Downloading"
msgstr "Descarregant"

msgid "Download failed"
msgstr "Descàrrega fallida"

msgid "Cancelled"
msgstr "Cancel·lat"

msgid "Install successfully."
msgstr "Instal·lació correcta."

msgid "Installing"
msgstr "S'està instal·lant"

msgid "Install failed"
msgstr "S'ha produït un error en la instal·lació"

msgid "Portions copyright"
msgstr "Porcions del copyright"

msgid "Copyright"
msgstr "Copyright"

msgid "License"
msgstr "Llicència"

msgid "Orca Slicer is licensed under "
msgstr "Orca Slicer té llicència sota "

msgid "GNU Affero General Public License, version 3"
msgstr "GNU Affero General Public License, versió 3"

msgid ""
"Orca Slicer is based on BambuStudio by Bambulab, which is from PrusaSlicer "
"by Prusa Research.  PrusaSlicer is from Slic3r by Alessandro Ranellucci and "
"the RepRap community"
msgstr ""
"Orca Slicer es basa en BambuStudio de Bambulab, que és de PrusaSlicer de "
"Prusa Research.  PrusaSlicer és de Slic3r d'Alessandro Ranellucci i la "
"comunitat RepRap"

msgid "Libraries"
msgstr "Llibreries"

msgid ""
"This software uses open source components whose copyright and other "
"proprietary rights belong to their respective owners"
msgstr ""
"Aquest programari utilitza components de codi obert els drets d'autor i "
"altres drets de propietat els quals pertanyen als seus respectius propietaris"

#, c-format, boost-format
msgid "About %s"
msgstr "Sobre %s"

msgid "Orca Slicer "
msgstr "Orca Slicer "

msgid "OrcaSlicer is based on BambuStudio, PrusaSlicer, and SuperSlicer."
msgstr "OrcaSlicer es basa en BambuStudio, PrusaSlicer i SuperSlicer."

msgid "BambuStudio is originally based on PrusaSlicer by PrusaResearch."
msgstr "BambuStudio es basa originalment en PrusaSlicer de PrusaResearch."

msgid "PrusaSlicer is originally based on Slic3r by Alessandro Ranellucci."
msgstr "PrusaSlicer està originalment basat en Slic3r d'Alessandro Ranellucci."

msgid ""
"Slic3r was created by Alessandro Ranellucci with the help of many other "
"contributors."
msgstr ""
"Slic3r va ser creat per Alessandro Ranellucci amb l'ajuda de molts altres "
"col·laboradors."

msgid "Version"
msgstr "Versió"

msgid "AMS Materials Setting"
msgstr "Configuració de materials AMS"

msgid "Confirm"
msgstr "Confirmar"

msgid "Close"
msgstr "Tancar"

msgid "Colour"
msgstr "Color"

msgid ""
"Nozzle\n"
"Temperature"
msgstr "Temperatura del broquet( nozzle )"

msgid "max"
msgstr "màx"

msgid "min"
msgstr "mín"

#, boost-format
msgid "The input value should be greater than %1% and less than %2%"
msgstr "El valor d'entrada ha de ser superior a %1% i inferior a %2%"

msgid "SN"
msgstr "SN"

msgid "Setting AMS slot information while printing is not supported"
msgstr ""
"No es permet la configuració de la informació de les ranures AMS mentre "
"s'imprimeix"

msgid "Factors of Flow Dynamics Calibration"
msgstr "Factors de Calibratge de les Dinàmiques de Flux"

msgid "PA Profile"
msgstr "Perfil PA( Pressure Advance )"

msgid "Factor K"
msgstr "Factor K"

msgid "Factor N"
msgstr "Factor N"

msgid "Setting Virtual slot information while printing is not supported"
msgstr ""
"No es permet la configuració de la informació de les ranures virtuals mentre "
"s'imprimeix"

msgid "Are you sure you want to clear the filament information?"
msgstr "Estàs segur que vols esborrar la informació del filament?"

msgid "You need to select the material type and color first."
msgstr "Primer heu de seleccionar el tipus de material i el color."

msgid "Please input a valid value (K in 0~0.3)"
msgstr "Introduïu un valor vàlid ( K en 0 ~ 0.3 )"

msgid "Please input a valid value (K in 0~0.3, N in 0.6~2.0)"
msgstr "Introduïu un valor vàlid ( K a 0 ~ 0.3, N a 0.6 ~ 2.0 )"

msgid "Other Color"
msgstr "Un altre color"

msgid "Custom Color"
msgstr "Color Personalitzat"

msgid "Dynamic flow calibration"
msgstr "Calibratge dinàmic de flux"

msgid ""
"The nozzle temp and max volumetric speed will affect the calibration "
"results. Please fill in the same values as the actual printing. They can be "
"auto-filled by selecting a filament preset."
msgstr ""
"La temperatura del broquet i la velocitat volumètrica màxima afectaran els "
"resultats del calibratge. Si us plau, omple els mateixos valors de la "
"impressió actual. Es poden omplir automàticament seleccionant un perfil de "
"filament."

msgid "Nozzle Diameter"
msgstr "Diàmetre del broquet( nozzle )"

msgid "Bed Type"
msgstr "Tipus de llit"

msgid "Nozzle temperature"
msgstr "Temperatura del broquet( nozzle )"

msgid "Bed Temperature"
msgstr "Temperatura del llit"

msgid "Max volumetric speed"
msgstr "Velocitat volumètrica màxima"

msgid "℃"
msgstr "°C"

msgid "Bed temperature"
msgstr "Temperatura del llit"

msgid "mm³"
msgstr "mm³"

msgid "Start calibration"
msgstr "Iniciar el calibratge"

msgid "Next"
msgstr "Següent"

msgid ""
"Calibration completed. Please find the most uniform extrusion line on your "
"hot bed like the picture below, and fill the value on its left side into the "
"factor K input box."
msgstr ""
"Calibratge completat. Trobeu la línia d'extrusió més uniforme al vostre llit "
"calent com la imatge següent i ompliu el valor del seu costat esquerre al "
"quadre d'entrada del factor K."

msgid "Save"
msgstr "Desar"

msgid "Last Step"
msgstr "Últim pas"

msgid "Example"
msgstr "Exemple"

#, c-format, boost-format
msgid "Calibrating... %d%%"
msgstr "Calibrant... %d%%"

msgid "Calibration completed"
msgstr "Calibratge completat"

#, c-format, boost-format
msgid "%s does not support %s"
msgstr "%s no admet %s"

msgid "Dynamic flow Calibration"
msgstr "Calibratge dinàmic de flux"

msgid "Step"
msgstr "Pas"

msgid "AMS Slots"
msgstr "Ranures AMS"

msgid ""
"Note: Only the AMS slots loaded with the same material type can be selected."
msgstr ""
"Nota: Només es poden seleccionar les ranures AMS carregades amb el mateix "
"tipus de material."

msgid "Enable AMS"
msgstr "Habilitar AMS"

msgid "Print with filaments in the AMS"
msgstr "Imprimir amb filaments en l'AMS"

msgid "Disable AMS"
msgstr "Desactiva AMS"

msgid "Print with the filament mounted on the back of chassis"
msgstr "Imprimeix amb el filament muntat a la part posterior del xassís"

msgid "Cabin humidity"
msgstr "Humitat de la cabina"

msgid ""
"Green means that AMS humidity is normal, orange represent humidity is high, "
"red represent humidity is too high.(Hygrometer: lower the better.)"
msgstr ""
"El verd significa que la humitat AMS és normal, el taronja representa que la "
"humitat és alta, el vermell representa que la humitat és excessiva. "
"( Higròmetre: com més baix millor. )"

msgid "Desiccant status"
msgstr "Estat del dessecant"

msgid ""
"A desiccant status lower than two bars indicates that desiccant may be "
"inactive. Please change the desiccant.(The bars: higher the better.)"
msgstr ""
"Un estat del dessecant inferior a dues barres indica que el dessecant pot "
"estar inactiu. Si us plau, canvieu el dessecant. ( Les barres: com més altes "
"millor. )"

msgid ""
"Note: When the lid is open or the desiccant pack is changed, it can take "
"hours or a night to absorb the moisture. Low temperatures also slow down the "
"process. During this time, the indicator may not represent the chamber "
"accurately."
msgstr ""
"Nota: Quan la tapa està oberta o es canvia el paquet dessecant, pot trigar "
"hores o una nit a absorbir la humitat. Les baixes temperatures també "
"alenteixen el procés. Durant aquest temps, és possible que l'indicador no "
"representi la cambra amb precisió."

msgid ""
"Config which AMS slot should be used for a filament used in the print job"
msgstr ""
"Configureu quina ranura AMS s'ha d'utilitzar per a un filament utilitzat en "
"el treball d'impressió"

msgid "Filament used in this print job"
msgstr "Filament utilitzat en aquest treball d'impressió"

msgid "AMS slot used for this filament"
msgstr "Ranura AMS utilitzada per a aquest filament"

msgid "Click to select AMS slot manually"
msgstr "Feu clic per seleccionar la ranura AMS manualment"

msgid "Do not Enable AMS"
msgstr "No habilitis AMS"

msgid "Print using materials mounted on the back of the case"
msgstr "Imprimir amb materials muntats a la part posterior de la carcassa"

msgid "Print with filaments in ams"
msgstr "Imprimir amb filaments en ams"

msgid "Print with filaments mounted on the back of the chassis"
msgstr "Impressió amb filaments muntats a la part posterior del xassís"

msgid ""
"When the current material run out, the printer will continue to print in the "
"following order."
msgstr ""
"Quan s'esgoti el material actual, la impressora continuarà imprimint en "
"l'ordre següent."

msgid "Group"
msgstr "Agrupar"

msgid "The printer does not currently support auto refill."
msgstr "Actualment, la impressora no admet la recàrrega automàtica."

msgid ""
"AMS filament backup is not enabled, please enable it in the AMS settings."
msgstr ""
"La còpia de seguretat del filament AMS no està habilitada, activeu-la a la "
"configuració d'AMS."

msgid ""
"If there are two identical filaments in AMS, AMS filament backup will be "
"enabled. \n"
"(Currently supporting automatic supply of consumables with the same brand, "
"material type, and color)"
msgstr ""
"Si hi ha dos filaments idèntics en AMS, s'habilitarà la còpia de seguretat "
"del filament AMS. \n"
"( Actualment només admet el subministrament automàtic de consumibles amb la "
"mateixa marca, tipus de material i color )"

msgid "AMS Settings"
msgstr "Configuració AMS"

msgid "Insertion update"
msgstr "Actualització de la inserció"

msgid ""
"The AMS will automatically read the filament information when inserting a "
"new Bambu Lab filament. This takes about 20 seconds."
msgstr ""
"L'AMS llegirà automàticament la informació del filament en inserir un nou "
"filament de Bambu Lab. Això triga uns 20 segons."

msgid ""
"Note: if new filament is inserted during  printing, the AMS will not "
"automatically read any information until printing is completed."
msgstr ""
"Nota: si s'insereix un filament nou durant la impressió, l'AMS no llegirà "
"automàticament cap informació fins que es completi la impressió."

msgid ""
"When inserting a new filament, the AMS will not automatically read its "
"information, leaving it blank for you to enter manually."
msgstr ""
"En inserir un filament nou, l'AMS no llegirà automàticament la seva "
"informació, deixant-la en blanc perquè la introduïu manualment."

msgid "Power on update"
msgstr "Actualització d'encesa"

msgid ""
"The AMS will automatically read the information of inserted filament on "
"start-up. It will take about 1 minute.The reading process will roll filament "
"spools."
msgstr ""
"L'AMS llegirà automàticament la informació del filament inserit en iniciar-"
"se. Trigarà aproximadament 1 minut. El procés de lectura farà rodar les "
"bobines de filament."

msgid ""
"The AMS will not automatically read information from inserted filament "
"during startup and will continue to use the information recorded before the "
"last shutdown."
msgstr ""
"L'AMS no llegirà automàticament la informació del filament inserit durant "
"l'inici i continuarà utilitzant la informació registrada abans de l'última "
"aturada."

msgid "Update remaining capacity"
msgstr "Actualitzar la capacitat restant"

msgid ""
"The AMS will estimate Bambu filament's remaining capacity after the filament "
"info is updated. During printing, remaining capacity will be updated "
"automatically."
msgstr ""
"L'AMS estimarà la capacitat restant del filament de Bambu després "
"d'actualitzar la informació del filament. Durant la impressió, la capacitat "
"restant s'actualitzarà automàticament."

msgid "AMS filament backup"
msgstr "Còpia de seguretat del filament AMS"

msgid ""
"AMS will continue to another spool with the same properties of filament "
"automatically when current filament runs out"
msgstr ""
"AMS continuarà a una altra bobina amb les mateixes propietats del filament "
"automàticament quan s'esgoti el filament actual"

msgid "File"
msgstr "Fitxer"

msgid "Calibration"
msgstr "Calibratge"

msgid ""
"Failed to download the plug-in. Please check your firewall settings and vpn "
"software, check and retry."
msgstr ""
"No s'ha pogut descarregar el connector. Comproveu la configuració del "
"tallafoc i el programari VPN, comproveu-ho i torneu-ho a provar."

msgid ""
"Failed to install the plug-in. Please check whether it is blocked or deleted "
"by anti-virus software."
msgstr ""
"No s'ha pogut instal·lar el connector. Comproveu si el programari antivirus "
"l'ha bloquejat o suprimit."

msgid "click here to see more info"
msgstr "feu clic aquí per veure més informació"

msgid "Please home all axes (click "
msgstr "Si us plau, enviar a l'inici tots els eixos ( feu clic "

msgid ""
") to locate the toolhead's position. This prevents device moving beyond the "
"printable boundary and causing equipment wear."
msgstr ""
") per localitzar la posició del capçal. Això evita que el dispositiu es "
"mogui més enllà del límit imprimible i causi desgast de l'equip."

msgid "Go Home"
msgstr "Ves a l'inici"

msgid ""
"A error occurred. Maybe memory of system is not enough or it's a bug of the "
"program"
msgstr ""
"S'ha produït un error. Potser la memòria del sistema no és suficient o és un "
"error del programa"

msgid "Please save project and restart the program. "
msgstr "Deseu el projecte i reinicieu el programa. "

msgid "Processing G-Code from Previous file..."
msgstr "Processant el Codi-G del fitxer anterior..."

msgid "Slicing complete"
msgstr "Laminat completat"

msgid "Access violation"
msgstr "Violació d'accés"

msgid "Illegal instruction"
msgstr "Instrucció il·legal"

msgid "Divide by zero"
msgstr "Divisió per zero"

msgid "Overflow"
msgstr "Debordament( Overflow )"

msgid "Underflow"
msgstr "Debordament inferior( Underflow )"

msgid "Floating reserved operand"
msgstr "Operand reservat flotant"

msgid "Stack overflow"
msgstr "Desbordament de pila( Stack overflow )"

msgid "Unknown error when export G-code."
msgstr "Error desconegut en exportar el Codi-G."

#, boost-format
msgid ""
"Failed to save gcode file.\n"
"Error message: %1%.\n"
"Source file %2%."
msgstr ""
"No s'ha pogut desar el fitxer gcode.\n"
"Missatge d'error: %1%.\n"
"Fitxer origen %2%."

#, boost-format
msgid "Succeed to export G-code to %1%"
msgstr "Aconseguida l'exportació del Codi-G a %1%"

msgid "Running post-processing scripts"
msgstr "Executant scripts de postprocessament"

msgid "Copying of the temporary G-code to the output G-code failed"
msgstr "Error en copiar el Codi-G temporal al Codi-G de sortida"

#, boost-format
msgid "Scheduling upload to `%1%`. See Window -> Print Host Upload Queue"
msgstr ""
"Pujada planificada a `%1%`. Mira Finestra -> Puja a la cua del gestor "
"d'impressió"

msgid "Origin"
msgstr "Origen"

msgid "Size in X and Y of the rectangular plate."
msgstr "Grandària en X i Y de la placa rectangular."

msgid ""
"Distance of the 0,0 G-code coordinate from the front left corner of the "
"rectangle."
msgstr ""
"Distància de la coordenada 0,0 del Codi-G de 0,0 de la cantonada frontal "
"esquerra del rectangle."

msgid ""
"Diameter of the print bed. It is assumed that origin (0,0) is located in the "
"center."
msgstr ""
"Diàmetre del llit d'impressió. Se suposa que l'origen ( 0,0 ) està ubicat al "
"centre."

msgid "Rectangular"
msgstr "Rectangular"

msgid "Circular"
msgstr "Circular"

msgid "Load shape from STL..."
msgstr "Carregar forma des de l'STL..."

msgid "Settings"
msgstr "Configuració"

msgid "Texture"
msgstr "Textura"

msgid "Remove"
msgstr "Eliminar"

msgid "Not found:"
msgstr "No trobat:"

msgid "Model"
msgstr "Model"

msgid "Choose an STL file to import bed shape from:"
msgstr "Escolliu un fitxer STL per importar la forma del llit:"

msgid "Invalid file format."
msgstr "Format de fitxer invàlid."

msgid "Error! Invalid model"
msgstr "Error! Model invàlid"

msgid "The selected file contains no geometry."
msgstr "El fitxer seleccionat no conté geometria."

msgid ""
"The selected file contains several disjoint areas. This is not supported."
msgstr ""
"El fitxer seleccionat conté diverses àrees disjuntes. Això no està suportat."

msgid "Choose a file to import bed texture from (PNG/SVG):"
msgstr ""
"Escolliu un fitxer per importar la textura de la placa d'impressió ( PNG/"
"SVG ):"

msgid "Choose an STL file to import bed model from:"
msgstr "Escolliu un fitxer STL per importar el model de la placa d'impressió:"

msgid "Bed Shape"
msgstr "Forma de la placa d'impressió"

msgid ""
"Nozzle may be blocked when the temperature is out of recommended range.\n"
"Please make sure whether to use the temperature to print.\n"
"\n"
msgstr ""
"El broquet es pot bloquejar quan la temperatura està fora del rang "
"recomanat.\n"
"Assegureu-vos d'utilitzar la temperatura per imprimir.\n"
"\n"

#, c-format, boost-format
msgid ""
"Recommended nozzle temperature of this filament type is [%d, %d] degree "
"centigrade"
msgstr ""
"La temperatura recomanada del broquet d'aquest tipus de filament és de [%d, "
"%d] graus centígrads"

msgid ""
"Too small max volumetric speed.\n"
"Reset to 0.5"
msgstr ""
"Velocitat volumètrica màxima massa petita.\n"
"Restableix a 0.5"

#, c-format, boost-format
msgid ""
"Current chamber temperature is higher than the material's safe temperature,"
"it may result in material softening and clogging.The maximum safe "
"temperature for the material is %d"
msgstr ""
"La temperatura actual de la cambra és superior a la temperatura segura del "
"material, pot provocar un estovament i obstrucció del material. La "
"temperatura màxima segura per al material és %d"

msgid ""
"Too small layer height.\n"
"Reset to 0.2"
msgstr ""
"Alçada de capa massa petita.\n"
"Restableix a 0.2"

msgid ""
"Too small ironing spacing.\n"
"Reset to 0.1"
msgstr ""
"Espaiat de planxa massa petit.\n"
"Restableix a 0.1"

msgid ""
"Zero initial layer height is invalid.\n"
"\n"
"The first layer height will be reset to 0.2."
msgstr ""
"L'alçada inicial zero de la capa no és vàlida.\n"
"\n"
"L'alçada de la primera capa es restablirà a 0,2."

msgid ""
"This setting is only used for model size tunning with small value in some "
"cases.\n"
"For example, when model size has small error and hard to be assembled.\n"
"For large size tuning, please use model scale function.\n"
"\n"
"The value will be reset to 0."
msgstr ""
"Aquest ajustament només s'utilitza per a la sintonització de mida del model "
"amb valor reduït en alguns casos.\n"
"Per exemple, quan la mida del model té un error petit i difícil de muntar.\n"
"Per a l'afinació de grans dimensions, utilitzeu la funció d'escala del "
"model.\n"
"\n"
"El valor es restablirà a 0."

msgid ""
"Too large elefant foot compensation is unreasonable.\n"
"If really have serious elephant foot effect, please check other settings.\n"
"For example, whether bed temperature is too high.\n"
"\n"
"The value will be reset to 0."
msgstr ""
"Una compensació massa gran de Peu d'Elefant no és raonable.\n"
"Si realment teniu un efecte greu de Peu d'Elefant, comproveu altres "
"configuracions.\n"
"Per exemple, si la temperatura del llit és massa alta.\n"
"\n"
"El valor es restablirà a 0."

msgid ""
"Spiral mode only works when wall loops is 1, support is disabled, top shell "
"layers is 0, sparse infill density is 0 and timelapse type is traditional."
msgstr ""
"El mode espiral només funciona quan els bucles de perímetre és 1, el suport "
"està desactivat, les capes superiors de l'intèrpret d'ordres són 0, la "
"densitat de farciment escassa és 0 i el tipus timelapse és tradicional."

msgid " But machines with I3 structure will not generate timelapse videos."
msgstr " Però les màquines amb estructura I3 no generaran vídeos timelapse."

msgid ""
"Change these settings automatically? \n"
"Yes - Change these settings and enable spiral mode automatically\n"
"No  - Give up using spiral mode this time"
msgstr ""
"Canviar aquesta configuració automàticament? \n"
"Sí: canviar aquesta configuració i activar el mode d'espiral automàticament\n"
"No - Renunciar a utilitzar el mode espiral aquesta vegada"

msgid ""
"Alternate extra wall only works with ensure vertical shell thickness "
"disabled. "
msgstr ""
"El perímetre addicional alternat només funciona amb el gruix vertical de la "
"carcassa desactivat. "

msgid ""
"Change these settings automatically? \n"
"Yes - Disable ensure vertical shell thickness and enable alternate extra "
"wall\n"
"No  - Dont use alternate extra wall"
msgstr ""
"Canviar aquesta configuració automàticament? \n"
"Sí - Desactivar assegurar el gruix vertical de la carcassa i activar un "
"perímetre addicional alternat\n"
"No - No utilitzar perímetre addicional alternat"

msgid ""
"Prime tower does not work when Adaptive Layer Height or Independent Support "
"Layer Height is on.\n"
"Which do you want to keep?\n"
"YES - Keep Prime Tower\n"
"NO  - Keep Adaptive Layer Height and Independent Support Layer Height"
msgstr ""
"La Torre de Purga no funciona quan l'Alçada de Capa Adaptativa o l'alçada de "
"la capa de suport independent estan activades.\n"
"Què vols conservar?\n"
"SÍ - Mantenir la Torre de Purga\n"
"NO: Mantenir l'alçada de la capa adaptativa i l'alçada de la capa de suport "
"independent"

msgid ""
"Prime tower does not work when Adaptive Layer Height is on.\n"
"Which do you want to keep?\n"
"YES - Keep Prime Tower\n"
"NO  - Keep Adaptive Layer Height"
msgstr ""
"La Torre de Purga no funciona quan l'Alçada de Capa Adaptativa està "
"activada.\n"
"Què vols conservar?\n"
"SÍ - Mantenir la Torre de Purga\n"
"NO - Mantenir l'alçada de la capa adaptativa"

msgid ""
"Prime tower does not work when Independent Support Layer Height is on.\n"
"Which do you want to keep?\n"
"YES - Keep Prime Tower\n"
"NO  - Keep Independent Support Layer Height"
msgstr ""
"La Torre de Purga no funciona quan l'alçada de la capa de suport independent "
"està activada.\n"
"Què vols conservar?\n"
"SÍ - Mantenir la Torre de Purga\n"
"NO - Mantenir l'alçada de la capa de suport independent"

msgid ""
"While printing by Object, the extruder may collide skirt.\n"
"Thus, reset the skirt layer to 1 to avoid that."
msgstr ""
"Mentre s'imprimeix per Objecte, l'extrusora pot xocar amb la faldilla.\n"
"Per tant, restabliu la capa de faldilla a 1 per evitar-ho."

msgid "Auto bed leveling"
msgstr "Anivellament de llit automàtic"

msgid "Heatbed preheating"
msgstr "Preescalfament de llits calefactables"

msgid "Sweeping XY mech mode"
msgstr "Escombrat en XY en mode mecànic"

msgid "Changing filament"
msgstr "Canviant filament"

msgid "M400 pause"
msgstr "Pausa M400"

msgid "Paused due to filament runout"
msgstr "Pausa a causa de l'esgotament del filament"

msgid "Heating hotend"
msgstr "Escalfant broquet"

msgid "Calibrating extrusion"
msgstr "Calibrant extrusió"

msgid "Scanning bed surface"
msgstr "Escanejant superfície del llit"

msgid "Inspecting first layer"
msgstr "Inspeccionant la primera capa"

msgid "Identifying build plate type"
msgstr "Identificant el tipus de placa d'impressió"

msgid "Calibrating Micro Lidar"
msgstr "Calibrant Micro Lidar"

msgid "Homing toolhead"
msgstr "Col·locant capçal al punt d'origen"

msgid "Cleaning nozzle tip"
msgstr "Netejant punta del broquet"

msgid "Checking extruder temperature"
msgstr "Comprovant la temperatura de l'extrusora"

msgid "Printing was paused by the user"
msgstr "L'usuari ha posat en pausa la impressió"

msgid "Pause of front cover falling"
msgstr "Pausa en caure la coberta frontal"

msgid "Calibrating the micro lida"
msgstr "Calibrant el micro lidar"

msgid "Calibrating extrusion flow"
msgstr "Calibrant el flux d'extrusió"

msgid "Paused due to nozzle temperature malfunction"
msgstr "En pausa a causa d'un mal funcionament de la temperatura del broquet"

msgid "Paused due to heat bed temperature malfunction"
msgstr ""
"En pausa a causa d'un mal funcionament de la temperatura del llit de "
"calefactat"

msgid "Filament unloading"
msgstr "Descàrrega de filament"

msgid "Skip step pause"
msgstr "Omet la pausa del pas"

msgid "Filament loading"
msgstr "Càrrega de filament"

msgid "Motor noise calibration"
msgstr "Calibratge de soroll del motor"

msgid "Paused due to AMS lost"
msgstr "En pausa a causa de la pèrdua de l'AMS"

msgid "Paused due to low speed of the heat break fan"
msgstr ""
"Pausat a causa de la baixa velocitat del ventilador de dissipació de calor"

msgid "Paused due to chamber temperature control error"
msgstr "En pausa a causa d'un error de control de temperatura de la cambra"

msgid "Cooling chamber"
msgstr "Refredant cambra"

msgid "Paused by the Gcode inserted by user"
msgstr "Pausat pel Gcode inserit per l'usuari"

msgid "Motor noise showoff"
msgstr "Avaluació soroll del motor"

msgid "Nozzle filament covered detected pause"
msgstr "Pausa per detecció de broquet cobert de filament"

msgid "Cutter error pause"
msgstr "Pausa d'error de tallador"

msgid "First layer error pause"
msgstr "Pausa d'error de la primera capa"

msgid "Nozzle clog pause"
msgstr "Pausa d'obstrucció del broquet"

msgid "MC"
msgstr "MC"

msgid "MainBoard"
msgstr "Placa Base"

msgid "TH"
msgstr "TH"

msgid "XCam"
msgstr "XCam"

msgid "Unknown"
msgstr "Desconegut"

msgid "Fatal"
msgstr "Fatal"

msgid "Serious"
msgstr "Seriós"

msgid "Common"
msgstr "Comú"

msgid "Update successful."
msgstr "L'actualització s'ha realitzat correctament."

msgid "Downloading failed."
msgstr "S'ha produït un error en la descàrrega."

msgid "Verification failed."
msgstr "La verificació ha fallat."

msgid "Update failed."
msgstr "S'ha produït un error en l'actualització."

msgid ""
"The current chamber temperature or the target chamber temperature exceeds "
"45℃.In order to avoid extruder clogging,low temperature filament(PLA/PETG/"
"TPU) is not allowed to be loaded."
msgstr ""
"La temperatura actual de la cambra o la temperatura de la cambra objectiu "
"supera els 45 °C. Per evitar l'obstrucció de l'extrusora, no es permet "
"carregar filaments de baixa temperatura ( PLA / PETG / TPU )."

msgid ""
"Low temperature filament(PLA/PETG/TPU) is loaded in the extruder.In order to "
"avoid extruder clogging,it is not allowed to set the chamber temperature "
"above 45℃."
msgstr ""
"El filament de baixa temperatura ( PLA/PETG/TPU ) está carregat a "
"l'extrusor. Per evitar l'obstrucció de l'extrusora, no es permet establir la "
"temperatura de la cambra per sobre dels 45 °C."

msgid ""
"When you set the chamber temperature below 40℃, the chamber temperature "
"control will not be activated. And the target chamber temperature will "
"automatically be set to 0℃."
msgstr ""
"Quan establiu la temperatura de la cambra per sota dels 40 °C, el control de "
"temperatura de la cambra no s'activarà. I la temperatura de la cambra "
"objectiu s'establirà automàticament a 0 °C."

msgid "Failed to start printing job"
msgstr "No s'ha pogut començar a imprimir"

msgid ""
"This calibration does not support the currently selected nozzle diameter"
msgstr ""
"Aquest calibratge no admet el diàmetre del broquet seleccionat actualment"

msgid "Current flowrate cali param is invalid"
msgstr "El paràmetre de cabal actual no és vàlid"

msgid "Selected diameter and machine diameter do not match"
msgstr "El diàmetre seleccionat i el diàmetre de la màquina no coincideixen"

msgid "Failed to generate cali gcode"
msgstr "No s'ha pogut generar el gcode cali"

msgid "Calibration error"
msgstr "Error de calibratge"

msgid "TPU is not supported by AMS."
msgstr "El TPU no és compatible amb AMS."

msgid "Bambu PET-CF/PA6-CF is not supported by AMS."
msgstr "Bambu PET-CF/PA6-CF no és compatible amb AMS."

msgid ""
"Damp PVA will become flexible and get stuck inside AMS,please take care to "
"dry it before use."
msgstr ""
"El PVA humit es tornarà flexible i quedarà atrapat dins d'AMS, tingueu cura "
"d'assecar-lo abans d'utilitzar-lo."

msgid ""
"CF/GF filaments are hard and brittle, It's easy to break or get stuck in "
"AMS, please use with caution."
msgstr ""
"Els filaments CF / GF són durs i trencadissos, És fàcil trencar-se o quedar-"
"se atrapat en AMS, si us plau, utilitzeu amb precaució."

msgid "default"
msgstr "per defecte"

#, boost-format
msgid "Edit Custom G-code (%1%)"
msgstr "Editar el codi-G personalitzat (%1%)"

msgid "Built-in placeholders (Double click item to add to G-code)"
msgstr ""
"Placeholders integrats (feu doble clic a l'element per afegir-lo al codi-G)"

msgid "Search gcode placeholders"
msgstr "Cercar placeholders( Variables ) de codi-G"

msgid "Add selected placeholder to G-code"
msgstr "Afegir el placeholder( Variable ) seleccionat al codi-G"

msgid "Select placeholder"
msgstr "Seleccionar placeholder( Variable )"

msgid "[Global] Slicing State"
msgstr "[Global] Estat de laminació"

msgid "Read Only"
msgstr "Només lectura"

msgid "Read Write"
msgstr "Lectura i Escriptura"

msgid "Slicing State"
msgstr "Estat del laminació"

msgid "Print Statistics"
msgstr "Estadístiques d'impressió"

msgid "Objects Info"
msgstr "Informació dels objectes"

msgid "Dimensions"
msgstr "Dimensions"

msgid "Temperatures"
msgstr "Temperatures"

msgid "Timestamps"
msgstr "Marques de temps"

#, boost-format
msgid "Specific for %1%"
msgstr "Específic per a %1%"

msgid "Presets"
msgstr "Perfils"

msgid "Print settings"
msgstr "Configuració d'impressio"

msgid "Filament settings"
msgstr "Configuració del Filament"

msgid "SLA Materials settings"
msgstr "Configuració dels materials SLA"

msgid "Printer settings"
msgstr "Configuració de la Impressora"

msgid "parameter name"
msgstr "nom del paràmetre"

msgid "N/A"
msgstr "N/D"

#, c-format, boost-format
msgid "%s can't be percentage"
msgstr "%s no pot ser un percentatge"

#, c-format, boost-format
msgid "Value %s is out of range, continue?"
msgstr "Valor %s està fora de rang, continuar?"

msgid "Parameter validation"
msgstr "Validació de paràmetres"

msgid "Value is out of range."
msgstr "El valor introduït és fora de rang."

#, c-format, boost-format
msgid ""
"Is it %s%% or %s %s?\n"
"YES for %s%%, \n"
"NO for %s %s."
msgstr ""
"És %s%% or %s %s?\n"
"SÍ per %s%%. \n"
"NO per %s %s."

#, boost-format
msgid "Invalid format. Expected vector format: \"%1%\""
msgstr "Format no vàlid. Format vectorial esperat: \"%1%\""

msgid "Layer Height"
msgstr "Alçada de capa"

msgid "Line Width"
msgstr "Amplada de la línia"

msgid "Fan Speed"
msgstr "Velocitat del ventilador"

msgid "Temperature"
msgstr "Temperatura"

msgid "Flow"
msgstr "Fluxe"

msgid "Tool"
msgstr "Eina"

msgid "Layer Time"
msgstr "Temps de capa"

msgid "Layer Time (log)"
msgstr "Temps de capa ( log )"

msgid "Height: "
msgstr "Alçada: "

msgid "Width: "
msgstr "Amplada: "

msgid "Speed: "
msgstr "Velocitat: "

msgid "Flow: "
msgstr "Fluxe: "

msgid "Layer Time: "
msgstr "Temps de capa ( lineal ): "

msgid "Fan: "
msgstr "Ventilador: "

msgid "Temperature: "
msgstr "Temperatura: "

msgid "Loading G-codes"
msgstr "Carregant codis G"

msgid "Generating geometry vertex data"
msgstr "Generació de dades de vèrtexs de la geometria"

msgid "Generating geometry index data"
msgstr "Generació de dades d'índexs de geometria"

msgid "Statistics of All Plates"
msgstr "Estadístiques de totes les plaques"

msgid "Display"
msgstr "Pantalla"

msgid "Flushed"
msgstr "Descarregat"

msgid "Total"
msgstr "Total"

msgid "Tower"
msgstr "Torre"

msgid "Total Estimation"
msgstr "Estimació total"

msgid "Total time"
msgstr "Temps total"

msgid "Total cost"
msgstr "Cost total"

msgid "up to"
msgstr "fins a"

msgid "above"
msgstr "sobre"

msgid "from"
msgstr "des de"

msgid "Color Scheme"
msgstr "Esquema de color"

msgid "Time"
msgstr "Temps"

msgid "Percent"
msgstr "Percentatge"

msgid "Used filament"
msgstr "Filament usat"

msgid "Layer Height (mm)"
msgstr "Alçada de capa ( mm )"

msgid "Line Width (mm)"
msgstr "Amplada de línia ( mm )"

msgid "Speed (mm/s)"
msgstr "Velocitat ( mm/s )"

msgid "Fan Speed (%)"
msgstr "Velocitat Ventilador ( % )"

msgid "Temperature (°C)"
msgstr "Temperatura ( °C )"

msgid "Volumetric flow rate (mm³/s)"
msgstr "Taxa de flux volumètric ( mm³/seg )"

msgid "Travel"
msgstr "Recorregut"

msgid "Seams"
msgstr "Costures"

msgid "Retract"
msgstr "Retracció"

msgid "Unretract"
msgstr "Sense retracció"

msgid "Filament Changes"
msgstr "Canvis de filament"

msgid "Wipe"
msgstr "Netejar"

msgid "Options"
msgstr "Opcions"

msgid "travel"
msgstr "recorregut"

msgid "Extruder"
msgstr "Extrusor"

msgid "Filament change times"
msgstr "Canvis de filament"

msgid "Cost"
msgstr "Cost"

msgid "Color change"
msgstr "Canvi de color"

msgid "Print"
msgstr "Imprimir"

msgid "Printer"
msgstr "Impressora"

msgid "Custom g-code"
msgstr "Codi-G personalitzat"

msgid "ToolChange"
msgstr "Canvi d'eina"

msgid "Time Estimation"
msgstr "Estimació temporal"

msgid "Normal mode"
msgstr "Mode Normal"

msgid "Prepare time"
msgstr "Planificar el temps"

msgid "Model printing time"
msgstr "Temps d'impressió del model"

msgid "Switch to silent mode"
msgstr "Canviar al mode silenciós"

msgid "Switch to normal mode"
msgstr "Canviar al mode normal"

msgid "Variable layer height"
msgstr "Alçada de capa variable"

msgid "Adaptive"
msgstr "Adaptativa"

msgid "Quality / Speed"
msgstr "Qualitat / Velocitat"

msgid "Smooth"
msgstr "Suau"

msgid "Radius"
msgstr "Radi"

msgid "Keep min"
msgstr "Mantenir mínim"

msgid "Left mouse button:"
msgstr "Botó esquerre del ratolí:"

msgid "Add detail"
msgstr "Afegir detall"

msgid "Right mouse button:"
msgstr "Botó dret del ratolí:"

msgid "Remove detail"
msgstr "Retirar detall"

msgid "Shift + Left mouse button:"
msgstr "Maj + botó esquerre del ratolí:"

msgid "Reset to base"
msgstr "Tornar a la base"

msgid "Shift + Right mouse button:"
msgstr "Maj + botó dret del ratolí:"

msgid "Smoothing"
msgstr "Suavitzat"

msgid "Mouse wheel:"
msgstr "Roda del ratolí:"

msgid "Increase/decrease edit area"
msgstr "Incrementar/reduir àrea edició"

msgid "Sequence"
msgstr "Seqüència"

msgid "Mirror Object"
msgstr "Reflectir objecte"

msgid "Tool Move"
msgstr "Moviment d'eina"

msgid "Tool Rotate"
msgstr "Rotació d'eina"

msgid "Move Object"
msgstr "Moure objecte"

msgid "Auto Orientation options"
msgstr "Opcions d'orientació automàtica"

msgid "Enable rotation"
msgstr "Habilitar la rotació"

msgid "Optimize support interface area"
msgstr "Optimitzar l'àrea d'interfície de suport"

msgid "Orient"
msgstr "Orientar/alinear"

msgid "Arrange options"
msgstr "Opcions d'ordenació"

msgid "Spacing"
msgstr "Espaiat"

msgid "Auto rotate for arrangement"
msgstr "Gir automàtic per a l'arranjament"

msgid "Allow multiple materials on same plate"
msgstr "Permetre diversos materials en una mateixa placa"

msgid "Avoid extrusion calibration region"
msgstr "Evitar la regió de calibratge d'extrusió"

msgid "Align to Y axis"
msgstr "Alinear a l'eix Y"

msgid "Add"
msgstr "Afegir"

msgid "Add plate"
msgstr "Afegir placa"

msgid "Auto orient"
msgstr "Auto-orientació"

msgid "Arrange all objects"
msgstr "Ordenar tots els objectes"

msgid "Arrange objects on selected plates"
msgstr "Ordenar els objectes en plaques seleccionades"

msgid "Split to objects"
msgstr "Separar en objectes"

msgid "Split to parts"
msgstr "Separar en peces"

msgid "Assembly View"
msgstr "Vista de muntatge"

msgid "Select Plate"
msgstr "Seleccioneu Placar"

msgid "Assembly Return"
msgstr "Tornar a Agrupar"

msgid "return"
msgstr "tornar"

msgid "Paint Toolbar"
msgstr "Barra d'eines de pintura"

msgid "Explosion Ratio"
msgstr "Relació d'explosió"

msgid "Section View"
msgstr "Vista de secció"

msgid "Assemble Control"
msgstr "Control d'ensamblatge"

msgid "Total Volume:"
msgstr "Volum total:"

msgid "Assembly Info"
msgstr "Informació sobre l'ensamblatge"

msgid "Volume:"
msgstr "Volum:"

msgid "Size:"
msgstr "Mida:"

#, c-format, boost-format
msgid ""
"Conflicts of gcode paths have been found at layer %d, z = %.2lf mm. Please "
"separate the conflicted objects farther (%s <-> %s)."
msgstr ""
"S'han trobat conflictes de rutes gcode a la capa %d, z = %.2lf mm. Si us "
"plau, separeu els objectes conflictius més lluny ( %s <-> %s )."

msgid "An object is layed over the boundary of plate."
msgstr "Un objecte està col·locat sobre el límit de la placa."

msgid "A G-code path goes beyond the max print height."
msgstr "Una trajectòria de Codi-G va més enllà de l'alçada màxima d'impressió."

msgid "A G-code path goes beyond the boundary of plate."
msgstr "Una trajectòria de Codi-G va més enllà del límit de placa."

msgid "Only the object being edit is visible."
msgstr "Només és visible l'objecte que s'està editant."

msgid ""
"An object is laid over the boundary of plate or exceeds the height limit.\n"
"Please solve the problem by moving it totally on or off the plate, and "
"confirming that the height is within the build volume."
msgstr ""
"Un objecte està col·locat sobre el límit de la placa o supera el límit "
"d'alçada.\n"
"Resoleu el problema movent-lo totalment sobre o fora de la placa i "
"confirmant que l'alçada es troba dins del volum de construcció."

msgid "Calibration step selection"
msgstr "Selecció del pas de calibratge"

msgid "Micro lidar calibration"
msgstr "Calibratge micro lidar"

msgid "Bed leveling"
msgstr "Anivellament del llit"

msgid "Vibration compensation"
msgstr "Compensació de vibracions"

msgid "Motor noise cancellation"
msgstr "Cancel·lació de soroll del motor"

msgid "Calibration program"
msgstr "Programa de calibratge"

msgid ""
"The calibration program detects the status of your device automatically to "
"minimize deviation.\n"
"It keeps the device performing optimally."
msgstr ""
"El programa de calibratge detecta l'estat del dispositiu automàticament per "
"minimitzar la desviació.\n"
"Manté el dispositiu funcionant de manera òptima."

msgid "Calibration Flow"
msgstr "Flux de calibratge"

msgid "Start Calibration"
msgstr "Iniciar el calibratge"

msgid "Completed"
msgstr "Completat"

msgid "Calibrating"
msgstr "Calibrant"

msgid "No step selected"
msgstr "No hi ha pas seleccionat"

msgid "Auto-record Monitoring"
msgstr "Monitorització de gravació automàtica"

msgid "Go Live"
msgstr "Entra en directe"

msgid "Resolution"
msgstr "Resolució"

msgid "Enable"
msgstr "Activar"

msgid "Hostname or IP"
msgstr "Nom d'equip o IP"

msgid "Custom camera source"
msgstr "Font de la càmera personalitzada"

msgid "Show \"Live Video\" guide page."
msgstr "Mostra la pàgina de guia \"Vídeo en directe\"."

msgid "720p"
msgstr "720p"

msgid "1080p"
msgstr "1080p"

msgid "ConnectPrinter(LAN)"
msgstr "Connectar Impressora( LAN )"

msgid "Please input the printer access code:"
msgstr "Introduïu el codi d'accés a la impressora:"

msgid ""
"You can find it in \"Settings > Network > Connection code\"\n"
"on the printer, as shown in the figure:"
msgstr ""
"El podeu trobar a \"Configuració > Xarxa > Codi de connexió\"\n"
"a la impressora, tal com es mostra a la figura:"

msgid "Invalid input."
msgstr "Entrada no vàlida."

msgid "New Window"
msgstr "Finestra nova"

msgid "Open a new window"
msgstr "Obre una finestra nova"

msgid "Application is closing"
msgstr "L'aplicació s'està tancant"

msgid "Closing Application while some presets are modified."
msgstr "Tancant l'aplicació mentre s'han modificat alguns perfils."

msgid "Logging"
msgstr "Registrant"

msgid "Prepare"
msgstr "Preparació"

msgid "Preview"
msgstr "Previsualització"

msgid "Device"
msgstr "Dispositiu"

msgid "Project"
msgstr "Projecte"

msgid "Yes"
msgstr "Sí"

msgid "No"
msgstr "No"

msgid "will be closed before creating a new model. Do you want to continue?"
msgstr "es tancarà abans de crear un nou model. Vols continuar?"

msgid "Slice plate"
msgstr "Laminar placa"

msgid "Print plate"
msgstr "Imprimir placa d'impressió"

msgid "Slice all"
msgstr "Laminar-ho tot"

msgid "Export G-code file"
msgstr "Exportar el fitxer del Codi-G"

msgid "Send"
msgstr "Enviar"

msgid "Export plate sliced file"
msgstr "Exportar fitxer de la placa laminada"

msgid "Export all sliced file"
msgstr "Exportar el fitxer amb tot laminat"

msgid "Print all"
msgstr "Imprimeix-ho tot"

msgid "Send all"
msgstr "Envia-ho tot"

msgid "Keyboard Shortcuts"
msgstr "Dreceres de teclat"

msgid "Show the list of the keyboard shortcuts"
msgstr "Mostrar la llista de les dreceres de teclat"

msgid "Setup Wizard"
msgstr "Assistent per a la instal·lació"

msgid "Show Configuration Folder"
msgstr "Mostra la Carpeta Configuració"

msgid "Show Tip of the Day"
msgstr "Mostra Consell del dia"

msgid "Check for Update"
msgstr "Comprovar si hi ha actualitzacions"

msgid "Open Network Test"
msgstr "Obrir Test de Xarxa"

#, c-format, boost-format
msgid "&About %s"
msgstr "&Sobre %s"

msgid "Upload Models"
msgstr "Pujar models"

msgid "Download Models"
msgstr "Descarregar models"

msgid "Default View"
msgstr "Vista per omissió"

#. TRN To be shown in the main menu View->Top
msgid "Top"
msgstr "Superior"

msgid "Top View"
msgstr "Vista superior"

#. TRN To be shown in the main menu View->Bottom
msgid "Bottom"
msgstr "Inferior"

msgid "Bottom View"
msgstr "Vista inferior"

msgid "Front"
msgstr "Frontal"

msgid "Front View"
msgstr "Vista frontal"

msgid "Rear"
msgstr "Al darrere"

msgid "Rear View"
msgstr "Vista del darrere"

msgid "Left"
msgstr "Esquerra"

msgid "Left View"
msgstr "Vista esquerra"

msgid "Right"
msgstr "Dreta"

msgid "Right View"
msgstr "Vista dreta"

msgid "Start a new window"
msgstr "Obre una finestra nova"

msgid "New Project"
msgstr "Nou Projecte"

msgid "Start a new project"
msgstr "Començar un nou projecte"

msgid "Open a project file"
msgstr "Obrir un fitxer de projecte"

msgid "Recent projects"
msgstr "Projectes recents"

msgid "Save Project"
msgstr "Desar projecte"

msgid "Save current project to file"
msgstr "Desar el projecte actual a un fitxer"

msgid "Save Project as"
msgstr "Desa el projecte com a"

msgid "Shift+"
msgstr "Màj+"

msgid "Save current project as"
msgstr "Desar el projecte actual com"

msgid "Import 3MF/STL/STEP/SVG/OBJ/AMF"
msgstr "Importar 3MF STL/STEP/SVG/OBJ/AMF"

msgid "Load a model"
msgstr "Carregar un model"

msgid "Import Configs"
msgstr "Importar Configuracions"

msgid "Load configs"
msgstr "Carregar Configuracions"

msgid "Import"
msgstr "Importar"

msgid "Export all objects as one STL"
msgstr "Exportar tots els objectes com a un STL"

msgid "Export all objects as STLs"
msgstr "Exportar tots els objectes com a diferents STLs"

msgid "Export Generic 3MF"
msgstr "Exportar 3MF Genèric"

msgid "Export 3mf file without using some 3mf-extensions"
msgstr "Exportar el fitxer 3mf sense utilitzar algunes extensions"

msgid "Export current sliced file"
msgstr "Exportar el fitxer laminat actual"

msgid "Export all plate sliced file"
msgstr "Exportar el fitxer laminat actual"

msgid "Export G-code"
msgstr "Exportar el Codi-G"

msgid "Export current plate as G-code"
msgstr "Exportar placa actual com a Codi-G"

msgid "Export &Configs"
msgstr "Exportar &Configuracions"

msgid "Export current configuration to files"
msgstr "Exportar la configuració actual a fitxers"

msgid "Export"
msgstr "Exportar"

msgid "Quit"
msgstr "Surt"

msgid "Undo"
msgstr "Desfer"

msgid "Redo"
msgstr "Refer"

msgid "Cut selection to clipboard"
msgstr "Tallar la selecció al porta-retalls"

msgid "Copy"
msgstr "Copiar"

msgid "Copy selection to clipboard"
msgstr "Copia la selecció al porta-retalls"

msgid "Paste"
msgstr "Enganxar"

msgid "Paste clipboard"
msgstr "Enganxa el porta-retalls"

msgid "Delete selected"
msgstr "Esborra la selecció"

msgid "Deletes the current selection"
msgstr "Suprimeix la selecció actual"

msgid "Delete all"
msgstr "Eliminar tot"

msgid "Deletes all objects"
msgstr "Suprimeix tots els objectes"

msgid "Clone selected"
msgstr "Clonar el selecciona"

msgid "Clone copies of selections"
msgstr "Clonar còpies de seleccions"

msgid "Select all"
msgstr "Selecciona-ho tot"

msgid "Selects all objects"
msgstr "Selecciona tots els objectes"

msgid "Deselect all"
msgstr "Deseleccionar-ho tot"

msgid "Deselects all objects"
msgstr "Desmarca tots els objectes"

msgid "Use Perspective View"
msgstr "Utilitzar la vista de perspectiva"

msgid "Use Orthogonal View"
msgstr "Utilitzar la vista ortogonal"

msgid "Show &G-code Window"
msgstr "Mostra Finestra %Codi-G"

msgid "Show g-code window in Previce scene"
msgstr "Mostra la finestra de Codi-g a l'escena prèvia"

msgid "Show 3D Navigator"
msgstr "Mostrar el navegador 3D"

msgid "Show 3D navigator in Prepare and Preview scene"
msgstr "Mostrar el navegador 3D en Preparació i Previsualització"

msgid "Reset Window Layout"
msgstr "Restableix el disseny de la finestra"

msgid "Reset to default window layout"
msgstr "Restableix el disseny predeterminat de la finestra"

msgid "Show &Labels"
msgstr "Mostrar &Etiquetes"

msgid "Show object labels in 3D scene"
msgstr "Mostrar etiquetes d'objecte en escena 3D"

msgid "Show &Overhang"
msgstr "Mostrar %Voladís"

msgid "Show object overhang highlight in 3D scene"
msgstr "Mostra el ressaltat del voladís de l'objecte a l'escena 3D"

msgid "Preferences"
msgstr "Preferències"

msgid "View"
msgstr "Vista"

msgid "Help"
msgstr "Ajuda"

msgid "Temperature Calibration"
msgstr "Calibratge de temperatura"

msgid "Pass 1"
msgstr "Pas 1"

msgid "Flow rate test - Pass 1"
msgstr "Test de Flux - Pas 1"

msgid "Pass 2"
msgstr "Pas 2"

msgid "Flow rate test - Pass 2"
msgstr "Test de Flux - Pas 2"

msgid "Flow rate"
msgstr "Ratio de Flux"

msgid "Pressure advance"
msgstr "Avanç de Pressió Lineal( Pressure advance )"

msgid "Retraction test"
msgstr "Prova de retracció"

msgid "Orca Tolerance Test"
msgstr "Prova de tolerància d'Orca"

msgid "Max flowrate"
msgstr "Cabal màxim"

msgid "VFA"
msgstr "VFA"

msgid "More..."
msgstr "Més..."

msgid "Tutorial"
msgstr "Tutorial"

msgid "Calibration help"
msgstr "Ajuda per calibratge"

msgid "More calibrations"
msgstr "Més calibratges"

msgid "&Open G-code"
msgstr "&Obrir Codi-G"

msgid "Open a G-code file"
msgstr "Obrir un fitxer de Codi-G"

msgid "Re&load from Disk"
msgstr "Re%carregar des del disc"

msgid "Reload the plater from disk"
msgstr "Carregar la placa des del disc"

msgid "Export &Toolpaths as OBJ"
msgstr "Exportar &Trajectòries d'eina com OBJ"

msgid "Export toolpaths as OBJ"
msgstr "Exportar trajectòries d'eines com a OBJ"

msgid "Open &Studio"
msgstr "Obrir &Studio"

msgid "Open Studio"
msgstr "Obrir Studio"

msgid "&Quit"
msgstr "&Sortir"

#, c-format, boost-format
msgid "Quit %s"
msgstr "Sortir %s"

msgid "&File"
msgstr "&Arxiu"

msgid "&View"
msgstr "&Vista"

msgid "&Help"
msgstr "&Ajuda"

#, c-format, boost-format
msgid "A file exists with the same name: %s, do you want to override it."
msgstr "Existeix un fitxer amb el mateix nom: %s, el voleu sobreescriure."

#, c-format, boost-format
msgid "A config exists with the same name: %s, do you want to override it."
msgstr "Hi ha una configuració amb el mateix nom: %s, la voleu sobreescriure."

msgid "Overwrite file"
msgstr "Sobreescriure el fitxer"

msgid "Yes to All"
msgstr "Sí a Tot"

msgid "No to All"
msgstr "No a Tot"

msgid "Choose a directory"
msgstr "Trieu un directori"

#, c-format, boost-format
msgid "There is %d config exported. (Only non-system configs)"
msgid_plural "There are %d configs exported. (Only non-system configs)"
msgstr[0] ""
"Hi ha %d configuració exportada. ( Només configuracions que no siguin del "
"sistema )"
msgstr[1] ""
"Hi ha %d configuracions exportades. ( Només configuracions que no siguin del "
"sistema )"

msgid "Export result"
msgstr "Resultat de l'exportació"

msgid "Select profile to load:"
msgstr "Seleccioneu el perfil que voleu carregar:"

#, c-format, boost-format
msgid "There is %d config imported. (Only non-system and compatible configs)"
msgid_plural ""
"There are %d configs imported. (Only non-system and compatible configs)"
msgstr[0] ""
"Hi ha %d configuració importada. ( Només configuracions que no siguin del "
"sistema i compatibles )"
msgstr[1] ""
"Hi ha %d configuracions importades. ( Només configuracions que no siguin del "
"sistema i compatibles )"

msgid ""
"\n"
"Hint: Make sure you have added the corresponding printer before importing "
"the configs."
msgstr ""
"\n"
"Consell: Assegureu-vos que heu afegit la impressora corresponent abans "
"d'importar les configuracions."

msgid "Import result"
msgstr "Resultat de la importació"

msgid "File is missing"
msgstr "No es troba el fitxer"

msgid "The project is no longer available."
msgstr "El projecte ja no està disponible."

msgid "Filament Settings"
msgstr "Configuració del Filament"

msgid ""
"Do you want to synchronize your personal data from Bambu Cloud? \n"
"It contains the following information:\n"
"1. The Process presets\n"
"2. The Filament presets\n"
"3. The Printer presets"
msgstr ""
"Vols sincronitzar les teves dades personals des de Bambu Cloud? \n"
"Conté la següent informació:\n"
"1. Els perfils de Procés\n"
"2. Els perfils de Filament\n"
"3. Els perfils de la Impressora"

msgid "Synchronization"
msgstr "Sincronització"

msgid "Initialize failed (No Device)!"
msgstr "Inicialització fallida ( No hi ha dispositiu )!"

msgid "Initialize failed (Device connection not ready)!"
msgstr ""
"Inicialització fallida ( la connexió del Dispositiu no està preparada )!"

msgid "Initialize failed (No Camera Device)!"
msgstr "Inicialització fallida ( Sense Dispositiu de Càmera )!"

msgid "Printer is busy downloading, Please wait for the downloading to finish."
msgstr ""
"La impressora està ocupada descarregant, espereu que finalitzi la descàrrega."

msgid "Initialize failed (Not supported on the current printer version)!"
msgstr ""
"Inicialització fallida ( No és compatible amb la versió actual de la "
"impressora )!"

msgid "Initialize failed (Not accessible in LAN-only mode)!"
msgstr "Inicialització fallida ( no accessible en mode només LAN )!"

msgid "Initialize failed (Missing LAN ip of printer)!"
msgstr "Inicialització fallida ( Manca la IP LAN de la impressora )!"

msgid "Initializing..."
msgstr "Inicialitzant..."

#, c-format, boost-format
msgid "Initialize failed (%s)!"
msgstr "Inicialització fallida ( %s )!"

msgid "Network unreachable"
msgstr "Xarxa inaccessible"

#, c-format, boost-format
msgid "Stopped [%d]!"
msgstr "Aturat [%d]!"

msgid "Stopped."
msgstr "Aturat."

msgid "LAN Connection Failed (Failed to start liveview)"
msgstr ""
"S'ha produït un error en la connexió LAN ( no s'ha pogut iniciar la "
"visualització en directe )"

msgid ""
"Virtual Camera Tools is required for this task!\n"
"Do you want to install them?"
msgstr ""
"Virtual Camera Tools és necessari per a aquesta tasca!\n"
"Vols instal·lar-les?"

msgid "Downloading Virtual Camera Tools"
msgstr "Descarregant Virtual Camera Tools"

msgid ""
"Another virtual camera is running.\n"
"Orca Slicer supports only a single virtual camera.\n"
"Do you want to stop this virtual camera?"
msgstr ""
"Una altra Càmera Virtual està funcionant.\n"
"Orca Slicer només admet una sola Càmera Virtual.\n"
"Vols aturar aquesta Càmera Virtual?"

#, c-format, boost-format
msgid "Virtual camera initialize failed (%s)!"
msgstr "Inicialització fallida de la Càmera Virtual ( %s )!"

msgid "Information"
msgstr "Informació"

msgid "Playing..."
msgstr "Reproduint..."

#, c-format, boost-format
msgid "Load failed [%d]!"
msgstr "La càrrega ha fallat [%d]!"

msgid "Loading..."
msgstr "Carregant…"

msgid "Year"
msgstr "Any"

msgid "Month"
msgstr "Mes"

msgid "All Files"
msgstr "Tots els fitxers"

msgid "Group files by year, recent first."
msgstr "Agrupar els fitxers per any, primer els recents."

msgid "Group files by month, recent first."
msgstr "Agrupar els fitxers per mes, primer els recents."

msgid "Show all files, recent first."
msgstr "Mostrar tots els fitxers, primers els recents."

msgid "Timelapse"
msgstr "Timelapse"

msgid "Switch to timelapse files."
msgstr "Canvieu als fitxers timelapse."

msgid "Video"
msgstr "Vídeo"

msgid "Switch to video files."
msgstr "Canviar a fitxers de vídeo."

msgid "Switch to 3mf model files."
msgstr "Canviar a fitxers model 3mf."

msgid "Delete selected files from printer."
msgstr "Suprimir els fitxers seleccionats de la impressora."

msgid "Download"
msgstr "Descarregar"

msgid "Download selected files from printer."
msgstr "Baixeu els fitxers seleccionats de la impressora."

msgid "Select"
msgstr "Seleccionar"

msgid "Batch manage files."
msgstr "Gestió per lots de fitxers."

msgid "No printers."
msgstr "No hi ha cap Impressora."

#, c-format, boost-format
msgid "Connect failed [%d]!"
msgstr "Connexió fallida [%d]!"

msgid "Loading file list..."
msgstr "Carregant llista de fitxers..."

#, c-format, boost-format
msgid "No files [%d]"
msgstr "Sense fitxers [%d]"

#, c-format, boost-format
msgid "Load failed [%d]"
msgstr "Càrrega fallida [%d]"

#, c-format, boost-format
msgid "You are going to delete %u file from printer. Are you sure to continue?"
msgid_plural ""
"You are going to delete %u files from printer. Are you sure to continue?"
msgstr[0] ""
"Esteu a punt de suprimir %u fitxer de la impressora. Segur que vols "
"continuar?"
msgstr[1] ""
"Esteu a punt de suprimir %u fitxers de la impressora. Segur que vols "
"continuar?"

msgid "Delete files"
msgstr "Suprimir els fitxers"

#, c-format, boost-format
msgid "Do you want to delete the file '%s' from printer?"
msgstr "Vols esborrar el fitxer '%s' de la impressora?"

msgid "Delete file"
msgstr "Suprimir el fitxer"

msgid "Fetching model infomations ..."
msgstr "Obtenint infomacions del model ..."

msgid "Failed to fetching model infomations from printer."
msgstr "No s'ha pogut obtenir la informació del model de la impressora."

msgid "Failed to parse model infomations."
msgstr "No s'han pogut analitzar les informacions del model."

msgid ""
"The .gcode.3mf file contains no G-code data.Please slice it with Orca Slicer "
"and export a new .gcode.3mf file."
msgstr ""
"El fitxer .gcode.3mf no conté dades de Codi-G. Lamineu-lo amb Orca Slicer i "
"exporteu un nou fitxer .gcode.3mf."

#, c-format, boost-format
msgid "File '%s' was lost! Please download it again."
msgstr "L'arxiu '%s' s'ha perdut! Si us plau, descarregueu-lo de nou."

msgid "Download waiting..."
msgstr "Descàrrega en espera..."

msgid "Play"
msgstr "Reproduir"

msgid "Open Folder"
msgstr "Obrir la carpeta"

msgid "Download finished"
msgstr "Descàrrega finalitzada"

#, c-format, boost-format
msgid "Downloading %d%%..."
msgstr "Descarregant %d%%..."

msgid "Connection lost. Please retry."
msgstr "S'ha perdut la connexió. Si us plau, torna-ho a intentar."

msgid "The device cannot handle more conversations. Please retry later."
msgstr "El dispositiu no pot gestionar més dades. Torneu-ho a provar més tard."

msgid "File not exists."
msgstr "El fitxer no existeix."

msgid "File checksum error. Please retry."
msgstr "Error de checksum de fitxer. Si us plau, torna-ho a intentar."

msgid "Not supported on the current printer version."
msgstr "No és compatible amb la versió actual de la impressora."

msgid "Storage unavailable, insert SD card."
msgstr "Emmagatzematge no disponible, inseriu la targeta SD."

#, c-format, boost-format
msgid "Error code: %d"
msgstr "Codi d'error: %d"

msgid "Speed:"
msgstr "Velocitat:"

msgid "Deadzone:"
msgstr "Zona morta:"

msgid "Options:"
msgstr "Opcions:"

msgid "Zoom"
msgstr "Zoom"

msgid "Translation/Zoom"
msgstr "Trasllat/Zoom"

msgid "3Dconnexion settings"
msgstr "Configuració de connexió 3D"

msgid "Swap Y/Z axes"
msgstr "Intercanviar eixos Y/Z"

msgid "Invert X axis"
msgstr "Invertir l'eix X"

msgid "Invert Y axis"
msgstr "Invertir l'eix Y"

msgid "Invert Z axis"
msgstr "Invertir l'eix Z"

msgid "Invert Yaw axis"
msgstr "Invertir eix de Guinyada"

msgid "Invert Pitch axis"
msgstr "Invertir eix de Capcineig"

msgid "Invert Roll axis"
msgstr "Invertir eix de Balanceig"

msgid "Printing Progress"
msgstr "Progrés de la impressió"

msgid "Resume"
msgstr "Reprendre"

msgid "Stop"
msgstr "Aturar"

msgid "0"
msgstr "0"

msgid "Layer: N/A"
msgstr "Capa: N/A"

msgid "Clear"
msgstr "Buidar"

msgid ""
"You have completed printing the mall model, \n"
"but the synchronization of rating information has failed."
msgstr ""
"Heu acabat d'imprimir el model de mostra, \n"
"Però la sincronització de la informació de valoració ha fallat."

msgid "How do you like this printing file?"
msgstr "Què us sembla aquest fitxer imprimible?"

msgid ""
"(The model has already been rated. Your rating will overwrite the previous "
"rating.)"
msgstr ""
"( El model ja ha estat valorat. La vostra puntuació sobreescriurà la "
"puntuació anterior. )"

msgid "Rate"
msgstr "Taxa"

msgid "Camera"
msgstr "Càmera"

msgid "SD Card"
msgstr "Targeta SD"

msgid "Camera Setting"
msgstr "Configuració de la càmera"

msgid "Switch Camera View"
msgstr "Canviar Vista de Càmera"

msgid "Control"
msgstr "Control"

msgid "Print Options"
msgstr "Opcions d'impressió"

msgid "100%"
msgstr "100%"

msgid "Lamp"
msgstr "Llum"

msgid "Aux"
msgstr "Aux"

msgid "Cham"
msgstr "Cambra"

msgid "Bed"
msgstr "Llit"

msgid "Unload"
msgstr "Descarregar"

msgid "Debug Info"
msgstr "Informació de depuració"

msgid "No SD Card"
msgstr "Sense targeta SD"

msgid "SD Card Abnormal"
msgstr "Targeta SD anormal"

msgid "Cancel print"
msgstr "Cancel·la la impressió"

msgid "Are you sure you want to cancel this print?"
msgstr "Estàs segur que vols cancel·lar aquesta impressió?"

msgid "Downloading..."
msgstr "Descarregant..."

msgid "Cloud Slicing..."
msgstr "Laminat al núvol..."

#, c-format, boost-format
msgid "In Cloud Slicing Queue, there are %s tasks ahead."
msgstr "A la cua de laminat al núvol, hi ha %s tasques per davant."

#, c-format, boost-format
msgid "Layer: %s"
msgstr "Capa: %s"

#, c-format, boost-format
msgid "Layer: %d/%d"
msgstr "Capa: %d/%d"

msgid ""
"Please heat the nozzle to above 170 degree before loading or unloading "
"filament."
msgstr ""
"Escalfeu el broquet per sobre dels 170 graus abans de carregar o descarregar "
"el filament."

msgid "Still unload"
msgstr "Encara descarregat"

msgid "Still load"
msgstr "Encara carregat"

msgid "Please select an AMS slot before calibration"
msgstr "Seleccioneu una ranura AMS abans del calibratge"

msgid ""
"Cannot read filament info: the filament is loaded to the tool head,please "
"unload the filament and try again."
msgstr ""
"No es pot llegir la informació del filament: el filament està carregat al "
"capçal de l'eina, descarregueu el filament i torneu-ho a provar."

msgid "This only takes effect during printing"
msgstr "Això només té efecte durant la impressió"

msgid "Silent"
msgstr "Silenciós"

msgid "Standard"
msgstr "Estàndard"

msgid "Sport"
msgstr "Esportiu"

msgid "Ludicrous"
msgstr "Insensat"

msgid "Can't start this without SD card."
msgstr "No es pot iniciar sense la targeta SD."

msgid "Rate the Print Profile"
msgstr "Valora el Perfil d'Impressió"

msgid "Comment"
msgstr "Comentar"

msgid "Rate this print"
msgstr "Valorar aquesta impressió"

msgid "Add Photo"
msgstr "Afegir una foto"

msgid "Delete Photo"
msgstr "Eliminar Foto"

msgid "Submit"
msgstr "Enviar"

msgid "Please click on the star first."
msgstr "Feu clic les estrelles, primer."

msgid "InFo"
msgstr "Informació"

msgid "Get oss config failed."
msgstr "No s'ha pogut obtenir la configuració del Sistema Operatiu."

msgid "Upload Pictrues"
msgstr "Pujar Imatges"

msgid "Number of images successfully uploaded"
msgstr "Nombre d'imatges carregades correctament"

msgid " upload failed"
msgstr " la càrrega ha fallat"

msgid " upload config prase failed\n"
msgstr " error a la càrrega de configuració\n"

msgid " No corresponding storage bucket\n"
msgstr " No hi ha cub d'emmagatzematge corresponent\n"

msgid " can not be opened\n"
msgstr " no es pot obrir\n"

msgid ""
"The following issues occurred during the process of uploading images. Do you "
"want to ignore them?\n"
"\n"
msgstr ""
"S'han produït els següents problemes durant el procés de càrrega d'imatges. "
"Vols ignorar-los?\n"
"\n"

msgid "info"
msgstr "informació"

msgid "Synchronizing the printing results. Please retry a few seconds later."
msgstr ""
"Sincronitzant els resultats d'impressió. Torneu-ho a provar en uns segons."

msgid "Upload failed\n"
msgstr "S'ha produït un error en la pujada\n"

msgid "obtaining instance_id failed\n"
msgstr "error en obtenir instance_id \n"

msgid ""
"Your comment result cannot be uploaded due to some reasons. As follows:\n"
"\n"
"  error code: "
msgstr ""
"El resultat del comentari no es pot penjar per la següent raó:\n"
"\n"
"Codi d'error: "

msgid "error message: "
msgstr "missatge d'error: "

msgid ""
"\n"
"\n"
"Would you like to redirect to the webpage for rating?"
msgstr ""
"\n"
"\n"
"Voleu redirigir a la pàgina web per valorar-la?"

msgid ""
"Some of your images failed to upload. Would you like to redirect to the "
"webpage for rating?"
msgstr ""
"Algunes de les vostres imatges no s'han pogut penjar. Voleu redirigir a la "
"pàgina web per valorar-la?"

msgid "You can select up to 16 images."
msgstr "Podeu seleccionar fins a 16 imatges."

msgid ""
"At least one successful print record of this print profile is required \n"
"to give a positive rating(4 or 5stars)."
msgstr ""
"Es requereix com a mínim un registre d'impressió correcte d'aquest perfil "
"d'impressió \n"
"per donar una valoració positiva( 4 o 5 estrelles )."

msgid "Status"
msgstr "Estat"

msgid "Update"
msgstr "Actualitzar"

msgid "HMS"
msgstr "HMS"

msgid "Don't show again"
msgstr "No tornis a mostrar"

#, c-format, boost-format
msgid "%s error"
msgstr "%s error"

#, c-format, boost-format
msgid "%s has encountered an error"
msgstr "%s hi ha hagut un error"

#, c-format, boost-format
msgid "%s warning"
msgstr "%s advertència"

#, c-format, boost-format
msgid "%s has a warning"
msgstr "%s té un avís"

#, c-format, boost-format
msgid "%s info"
msgstr "%s informació"

#, c-format, boost-format
msgid "%s information"
msgstr "%s informació"

msgid "Skip"
msgstr "Omet"

msgid "3D Mouse disconnected."
msgstr "S'ha desconnectat el ratolí 3D."

msgid "Configuration can update now."
msgstr "La configuració es pot actualitzar ara."

msgid "Detail."
msgstr "Detall."

msgid "Integration was successful."
msgstr "La integració s'ha realitzat correctament."

msgid "Integration failed."
msgstr "La integració ha fallat."

msgid "Undo integration was successful."
msgstr "L'operació de desfer s'ha dut a terme amb èxit."

msgid "New network plug-in available."
msgstr "Nou plug-in de xarxa disponible."

msgid "Details"
msgstr "Detalls"

msgid "New printer config available."
msgstr "Nova configuració d'impressora disponible."

msgid "Wiki"
msgstr "Wiki"

msgid "Undo integration failed."
msgstr "L'operació de desfer ha fallat."

msgid "Exporting."
msgstr "Exportant."

msgid "Software has New version."
msgstr "El programari té una nova versió."

msgid "Goto download page."
msgstr "Aneu a la pàgina de descàrrega."

msgid "Open Folder."
msgstr "Obrir la carpeta."

msgid "Safely remove hardware."
msgstr "Traieu el maquinari de manera segura."

#, c-format, boost-format
msgid "%1$d Object has custom supports."
msgid_plural "%1$d Objects have custom supports."
msgstr[0] "%1$d Object té suports personalitzats."
msgstr[1] "%1$d Objectes tenen suports personalitzats."

#, c-format, boost-format
msgid "%1$d Object has color painting."
msgid_plural "%1$d Objects have color painting."
msgstr[0] "%1$d L'objecte té pintura en color."
msgstr[1] "%1$d Els objectes tenen pintura en color."

#, c-format, boost-format
msgid "%1$d object was loaded as a part of cut object."
msgid_plural "%1$d objects were loaded as parts of cut object"
msgstr[0] "%1$d L'objecte s'ha carregat com a part de l'objecte de tall."
msgstr[1] "%1$d Els objectes s'han carregat com a parts de l'objecte de tall"

msgid "ERROR"
msgstr "ERROR"

msgid "CANCELED"
msgstr "CANCEL·LAT"

msgid "COMPLETED"
msgstr "COMPLETAT"

msgid "Cancel upload"
msgstr "Cancel·lar càrrega"

msgid "Jump to"
msgstr "Saltar a"

msgid "Error:"
msgstr "Error:"

msgid "Warning:"
msgstr "Advertència:"

msgid "Export successfully."
msgstr "Exportació amb èxit."

msgid "Model file downloaded."
msgstr "Arxiu de model descarregat."

msgid "Serious warning:"
msgstr "Advertència greu:"

msgid " (Repair)"
msgstr " ( Reparació )"

msgid " Click here to install it."
msgstr " Feu clic aquí per instal·lar-lo."

msgid "WARNING:"
msgstr "AVÍS:"

msgid "Your model needs support ! Please make support material enable."
msgstr ""
"El teu model necessita suports! Si us plau, habiliteu el material de suport."

msgid "Gcode path overlap"
msgstr "Superposició de la trajectòria del Codi-G"

msgid "Support painting"
msgstr "Pintura de suport"

msgid "Color painting"
msgstr "Pintura en color"

msgid "Cut connectors"
msgstr "Connectors de tall"

msgid "Layers"
msgstr "Capes"

msgid "Range"
msgstr "Rang"

msgid ""
"The application cannot run normally because OpenGL version is lower than "
"2.0.\n"
msgstr ""
"L'aplicació no es pot executar amb normalitat perquè la versió d'OpenGL és "
"inferior a la 2.0.\n"

msgid "Please upgrade your graphics card driver."
msgstr "Actualitzeu el controlador de la targeta gràfica."

msgid "Unsupported OpenGL version"
msgstr "Versió OpenGL no admesa"

#, c-format, boost-format
msgid ""
"Unable to load shaders:\n"
"%s"
msgstr ""
"No es poden carregar shaders:\n"
"%s"

msgid "Error loading shaders"
msgstr "Error en carregar ombres"

msgctxt "Layers"
msgid "Top"
msgstr "Superior"

msgctxt "Layers"
msgid "Bottom"
msgstr "Inferior"

msgid "Enable AI monitoring of printing"
msgstr "Habilitar el monitoratge de la impressió per IA"

msgid "Sensitivity of pausing is"
msgstr "La sensibilitat de la pausa és"

msgid "Enable detection of build plate position"
msgstr "Activar detecció de la posició de la placa"

msgid ""
"The localization tag of build plate is detected, and printing is paused if "
"the tag is not in predefined range."
msgstr ""
"S'ha detectat l'etiqueta de localització de la placa, la impressió es posarà "
"en pausa si l'etiqueta no està en un rang perfil."

msgid "First Layer Inspection"
msgstr "Inspecció de Primera Capa"

msgid "Auto-recovery from step loss"
msgstr "Recuperació automàtica de la pèrdua de passos"

msgid "Allow Prompt Sound"
msgstr "Permet senyals acústics"

msgid "Filament Tangle Detect"
msgstr "Detecció de filament enredat"

msgid "Global"
msgstr "Global"

msgid "Objects"
msgstr "Objectes"

msgid "Advance"
msgstr "Avançat"

msgid "Compare presets"
msgstr "Comparar els perfils"

msgid "View all object's settings"
msgstr "Veure tots els paràmetres de l'objecte"

msgid "Remove current plate (if not last one)"
msgstr "Treure la placa actual ( si no és l'última )"

msgid "Auto orient objects on current plate"
msgstr "Auto-orientar objectes a la placa actual"

msgid "Arrange objects on current plate"
msgstr "Ordenar els objectes a la placa actual"

msgid "Unlock current plate"
msgstr "Desbloquejar la placa actual"

msgid "Lock current plate"
msgstr "Bloquejar la placa actual"

msgid "Edit current plate name"
msgstr "Editar el nom de la placa actual"

msgid "Customize current plate"
msgstr "Personalitzar la placa actual"

#, boost-format
msgid " plate %1%:"
msgstr " placa %1%:"

msgid "Invalid name, the following characters are not allowed:"
msgstr "Nom no vàlid, no es permeten els següents caràcters:"

msgid "Sliced Info"
msgstr "Informació de laminació"

msgid "Used Filament (m)"
msgstr "Filament Usat ( m )"

msgid "Used Filament (mm³)"
msgstr "Filament Usat ( mm³ )"

msgid "Used Filament (g)"
msgstr "Filament Usat ( g )"

msgid "Used Materials"
msgstr "Materials usats"

msgid "Estimated time"
msgstr "Temps estimat"

msgid "Filament changes"
msgstr "Canvis de filaments"

msgid "Click to edit preset"
msgstr "Feu clic per editar el perfil"

msgid "Connection"
msgstr "Connexió"

msgid "Bed type"
msgstr "Tipus de llit"

msgid "Flushing volumes"
msgstr "Volums de purga"

msgid "Add one filament"
msgstr "Afegir un filament"

msgid "Remove last filament"
msgstr "Eliminar l'últim filament"

msgid "Synchronize filament list from AMS"
msgstr "Sincronitzar la llista de filaments des d'AMS"

msgid "Set filaments to use"
msgstr "Configurar els filaments a utilitzar"

msgid "Search plate, object and part."
msgstr "Cercar placa, objecte i peça."

msgid ""
"No AMS filaments. Please select a printer in 'Device' page to load AMS info."
msgstr ""
"Sense filaments AMS. Seleccioneu una impressora a la pàgina \"Dispositiu\" "
"per carregar informació AMS."

msgid "Sync filaments with AMS"
msgstr "Sincronitzar filaments amb AMS"

msgid ""
"Sync filaments with AMS will drop all current selected filament presets and "
"colors. Do you want to continue?"
msgstr ""
"Sincronitzar filaments amb AMS eliminarà tots els perfils de filament i "
"colors. Voleu continuar?"

msgid ""
"Already did a synchronization, do you want to sync only changes or resync "
"all?"
msgstr ""
"Ja heu fet una sincronització, voleu sincronitzar només els canvis o tornar "
"a sincronitzar-los tots?"

msgid "Sync"
msgstr "Sincronitzar"

msgid "Resync"
msgstr "Resincronitzar"

msgid "There are no compatible filaments, and sync is not performed."
msgstr "No hi ha filaments compatibles i la sincronització no s'ha realitzat."

msgid ""
"There are some unknown filaments mapped to generic preset. Please update "
"Orca Slicer or restart Orca Slicer to check if there is an update to system "
"presets."
msgstr ""
"Hi ha alguns filaments desconeguts assignats al perfil genèric. Actualitzeu "
"Orca Slicer o reinicieu Orca Slicer per comprovar si hi ha una actualització "
"dels perfils del sistema."

#, boost-format
msgid "Do you want to save changes to \"%1%\"?"
msgstr "Vols desar els canvis a \"%1%\"?"

#, c-format, boost-format
msgid ""
"Successfully unmounted. The device %s(%s) can now be safely removed from the "
"computer."
msgstr ""
"Desmuntat amb èxit. El dispositiu %s ( %s ) ara es pot retirar de manera "
"segura de l'ordinador."

#, c-format, boost-format
msgid "Ejecting of device %s(%s) has failed."
msgstr "L'expulsió del dispositiu %s( %s ) ha fallat."

msgid "Previous unsaved project detected, do you want to restore it?"
msgstr "S'ha detectat un projecte anterior no desat, voleu restaurar-lo?"

msgid "Restore"
msgstr "Restaurar"

msgid ""
"The current hot bed temperature is relatively high. The nozzle may be "
"clogged when printing this filament in a closed enclosure. Please open the "
"front door and/or remove the upper glass."
msgstr ""
"La temperatura actual del llit és relativament alta. El broquet es pot "
"obstruir en imprimir aquest filament en un recinte tancat. Obriu la porta "
"principal i/o traieu el vidre superior."

msgid ""
"The nozzle hardness required by the filament is higher than the default "
"nozzle hardness of the printer. Please replace the hardened nozzle or "
"filament, otherwise, the nozzle will be attrited or damaged."
msgstr ""
"La duresa del broquet que requereix el filament és superior a la duresa del "
"broquet predeterminat de la impressora. Substituïu per un broquet endurit o "
"el filament, en cas contrari, el broquet es desgastarà o es farà malbé."

msgid ""
"Enabling traditional timelapse photography may cause surface imperfections. "
"It is recommended to change to smooth mode."
msgstr ""
"Habilitar la fotografia tradicional timelapse pot causar imperfeccions a la "
"superfície. Es recomana canviar al mode suau."

msgid "Expand sidebar"
msgstr "Expandir la barra lateral"

msgid "Collapse sidebar"
msgstr "Replegar barra lateral"

#, c-format, boost-format
msgid "Loading file: %s"
msgstr "Carregant fitxer: %s"

msgid "The 3mf is not supported by OrcaSlicer, load geometry data only."
msgstr ""
"El 3mf no és compatible amb OrcaSlicer, només carrega dades de geometria."

msgid "Load 3mf"
msgstr "Carregar 3mf"

#, c-format, boost-format
msgid ""
"The 3mf's version %s is newer than %s's version %s, Found following keys "
"unrecognized:"
msgstr ""
"La versió de 3mf %s és més nova que la versió de %s %s, S'han trobat les "
"següents claus no reconegudes:"

msgid "You'd better upgrade your software.\n"
msgstr "És millor que actualitzeu el vostre programari.\n"

msgid "Newer 3mf version"
msgstr "Nova versió 3mf"

#, c-format, boost-format
msgid ""
"The 3mf's version %s is newer than %s's version %s, Suggest to upgrade your "
"software."
msgstr ""
"La versió de 3mf %s és més nova que la versió de %s %s, es suggereix que "
"actualitzis el teu programari."

msgid "Invalid values found in the 3mf:"
msgstr "Valors no vàlids trobats en el 3mf:"

msgid "Please correct them in the param tabs"
msgstr "Corregiu-los a les pestanyes de paràmetres"

msgid "The 3mf has following modified G-codes in filament or printer presets:"
msgstr ""
"El fitxer 3mf ha realitzat les següents modificacions al Codi-G de filament "
"o impressora:"

msgid ""
"Please confirm that these modified G-codes are safe to prevent any damage to "
"the machine!"
msgstr ""
"Confirmeu que aquests Codis-G modificats són segurs per evitar danys a la "
"màquina!"

msgid "Modified G-codes"
msgstr "Codis-G modificats"

msgid "The 3mf has following customized filament or printer presets:"
msgstr ""
"El fitxer 3mf té els perfils personalitzats de filament o impressora "
"següents:"

msgid ""
"Please confirm that the G-codes within these presets are safe to prevent any "
"damage to the machine!"
msgstr ""
"Confirmeu que els Codis-G d'aquests perfils són segurs per evitar danys a la "
"màquina!"

msgid "Customized Preset"
msgstr "Perfil personalitzat"

msgid "Name of components inside step file is not UTF8 format!"
msgstr "El nom dels components dins del fitxer de passos no té format UTF8!"

msgid "The name may show garbage characters!"
msgstr "El nom pot mostrar caràcters no vàlids!"

#, boost-format
msgid "Failed loading file \"%1%\". An invalid configuration was found."
msgstr ""
"Error en carregar el fitxer \"%1%\". S'ha trobat una configuració no vàlida."

msgid "Objects with zero volume removed"
msgstr "Objectes amb volum zero eliminats"

msgid "The volume of the object is zero"
msgstr "El volum de l'objecte és zero"

#, c-format, boost-format
msgid ""
"The object from file %s is too small, and maybe in meters or inches.\n"
" Do you want to scale to millimeters?"
msgstr ""
"L'objecte del fitxer %s és massa petit, i potser en metres o polzades.\n"
" Vols escalar a mil·límetres?"

msgid "Object too small"
msgstr "Objecte massa petit"

msgid ""
"This file contains several objects positioned at multiple heights.\n"
"Instead of considering them as multiple objects, should \n"
"the file be loaded as a single object having multiple parts?"
msgstr ""
"Aquest fitxer conté diversos objectes col·locats a diverses alçades.\n"
"En lloc de considerar-los com a objectes múltiples, s'hauria de carregar\n"
"el fitxer com un sol objecte amb múltiples peces?"

msgid "Multi-part object detected"
msgstr "Objecte de múltiples peces detectat"

msgid "Load these files as a single object with multiple parts?\n"
msgstr "Carregar aquests fitxers com un sol objecte amb diverses peces?\n"

msgid "Object with multiple parts was detected"
msgstr "S'ha detectat un objecte amb múltiples peces"

msgid "The file does not contain any geometry data."
msgstr "El fitxer no conté cap dada de geometria."

msgid ""
"Your object appears to be too large, Do you want to scale it down to fit the "
"heat bed automatically?"
msgstr ""
"El teu objecte sembla ser massa gran, Vols reduir-lo per adaptar-lo "
"automàticament al llit?"

msgid "Object too large"
msgstr "Objecte massa gran"

msgid "Export STL file:"
msgstr "Exportar el fitxer STL:"

msgid "Export AMF file:"
msgstr "Exportar el fitxer AMF:"

msgid "Save file as:"
msgstr "Desa el fitxer com a:"

msgid "Export OBJ file:"
msgstr "Exportar el fitxer OBJ:"

#, c-format, boost-format
msgid ""
"The file %s already exists\n"
"Do you want to replace it?"
msgstr ""
"El fitxer %s ja existeix\n"
"Vols substituir-lo?"

msgid "Comfirm Save As"
msgstr "Confirmar Desar Com"

msgid "Delete object which is a part of cut object"
msgstr "Eliminar l'objecte que forma part de l'objecte tallat"

msgid ""
"You try to delete an object which is a part of a cut object.\n"
"This action will break a cut correspondence.\n"
"After that model consistency can't be guaranteed."
msgstr ""
"Estàs provant d'eliminar un objecte que forma part d'un objecte tallat.\n"
"Aquesta acció trencarà una correspondència de tall.\n"
"Després d'això, no es podrà garantir la coherència del model."

msgid "The selected object couldn't be split."
msgstr "L'objecte seleccionat no s'ha pogut partir."

msgid "Another export job is running."
msgstr "S'està executant un altre treball d'exportació."

msgid "Unable to replace with more than one volume"
msgstr "No es pot substituir per més d'un volum"

msgid "Error during replace"
msgstr "S'ha produït un error durant la substitució"

msgid "Replace from:"
msgstr "Substituir des de:"

msgid "Select a new file"
msgstr "Seleccioneu un fitxer nou"

msgid "File for the replace wasn't selected"
msgstr "No s'ha seleccionat el fitxer per a la substitució"

msgid "Please select a file"
msgstr "Seleccioneu un fitxer, si us plau"

msgid "Do you want to replace it"
msgstr "Voleu substituir-lo"

msgid "Message"
msgstr "Missatge"

msgid "Reload from:"
msgstr "Torna a carregar des de:"

msgid "Unable to reload:"
msgstr "No es pot tornar a carregar:"

msgid "Error during reload"
msgstr "S'ha produït un error durant la recàrrega"

msgid "Slicing"
msgstr "Laminant"

msgid "There are warnings after slicing models:"
msgstr "Hi ha advertències després de laminar els models:"

msgid "warnings"
msgstr "advertències"

msgid "Invalid data"
msgstr "Les dades no són vàlides"

msgid "Slicing Canceled"
msgstr "Laminat cancel·lat"

#, c-format, boost-format
msgid "Slicing Plate %d"
msgstr "Laminant Base %d"

msgid "Please resolve the slicing errors and publish again."
msgstr "Resoleu els errors de laminat i torneu a publicar."

msgid ""
"Network Plug-in is not detected. Network related features are unavailable."
msgstr ""
"No s'ha detectat el Plug-in de Xarxa. Les funcions relacionades amb la Xarxa "
"no estan disponibles."

msgid ""
"Preview only mode:\n"
"The loaded file contains gcode only, Can not enter the Prepare page"
msgstr ""
"Mode de previsualització\n"
"El fitxer carregat només conté Codi-G, no pot accedir a la pàgina de "
"Preparació"

msgid "You can keep the modified presets to the new project or discard them"
msgstr "Podeu mantenir els perfils modificats al projecte nou o descartar-los"

msgid "Creating a new project"
msgstr "Creant un nou projecte"

msgid "Load project"
msgstr "Carregar projecte"

msgid ""
"Failed to save the project.\n"
"Please check whether the folder exists online or if other programs open the "
"project file."
msgstr ""
"No s'ha pogut guardar el projecte.\n"
"Comproveu si la carpeta existeix en línia o si altres programes tenen obert "
"el fitxer del projecte."

msgid "Save project"
msgstr "Desar projecte"

msgid "Importing Model"
msgstr "Important Model"

msgid "prepare 3mf file..."
msgstr "preparar el fitxer 3MF..."

msgid "downloading project ..."
msgstr "descarregant projecte ..."

#, c-format, boost-format
msgid "Project downloaded %d%%"
msgstr "Projecte descarregat %d%%"

msgid ""
"Importing to Orca Slicer failed. Please download the file and manually "
"import it."
msgstr ""
"La importació a Orca Slicer ha fallat. Descarregueu el fitxer manualment i "
"importeu-lo."

msgid "Import SLA archive"
msgstr "Importar fitxer SLA"

msgid "The selected file"
msgstr "El fitxer seleccionat"

msgid "does not contain valid gcode."
msgstr "no conté Codi-G vàlid."

msgid "Error occurs while loading G-code file"
msgstr "Es produeix un error en carregar el fitxer de Codi-G"

msgid "Drop project file"
msgstr "Deixar anar el fitxer del projecte"

msgid "Please select an action"
msgstr "Si us plau, selecciona una acció"

msgid "Open as project"
msgstr "Obre com a projecte"

msgid "Import geometry only"
msgstr "Importar només la geometria"

msgid "Only one G-code file can be opened at the same time."
msgstr "Només es pot obrir un fitxer de Codi-G al mateix temps."

msgid "G-code loading"
msgstr "Càrrega del Codi-G"

msgid "G-code files can not be loaded with models together!"
msgstr "Els fitxers de Codi-G no es poden carregar amb els models junts!"

msgid "Can not add models when in preview mode!"
msgstr "No es poden afegir models en mode de previsualització!"

msgid "Add Models"
msgstr "Afegir models"

msgid "All objects will be removed, continue?"
msgstr "Tots els objectes seran eliminats, vols continuar?"

msgid "The current project has unsaved changes, save it before continue?"
msgstr ""
"El projecte actual té canvis no guardats, guardar-los abans de continuar?"

msgid "Remember my choice."
msgstr "Recordar la meva elecció."

msgid "Number of copies:"
msgstr "Nombre de còpies:"

msgid "Copies of the selected object"
msgstr "Còpies de l'objecte seleccionat"

msgid "Save G-code file as:"
msgstr "Desa el fitxer de Codi-G com a:"

msgid "Save SLA file as:"
msgstr "Desar el fitxer SLA com a:"

msgid "The provided file name is not valid."
msgstr "El nom del fitxer proporcionat no és vàlid."

msgid "The following characters are not allowed by a FAT file system:"
msgstr "El sistema de fitxers FAT no permet els caràcters següents:"

msgid "Save Sliced file as:"
msgstr "Desa el fitxer Laminat com a:"

#, c-format, boost-format
msgid ""
"The file %s has been sent to the printer's storage space and can be viewed "
"on the printer."
msgstr ""
"El fitxer %s s'ha enviat a l'emmagatzematge de la impressora i es pot "
"visualitzar a la impressora."

msgid ""
"Unable to perform boolean operation on model meshes. Only positive parts "
"will be exported."
msgstr ""
"No s'ha pogut realitzar l'operació booleana a les malles del model. Només "
"s'exportaran les parts positives."

msgid ""
"Are you sure you want to store original SVGs with their local paths into the "
"3MF file?\n"
"If you hit 'NO', all SVGs in the project will not be editable any more."
msgstr ""
"Esteu segur que voleu emmagatzemar els SVG originals amb les seves rutes "
"locals al fitxer 3MF?\n"
"Si premeu \"NO\", tots els SVG del projecte ja no es podran editar més."

msgid "Private protection"
msgstr "Protecció privada"

msgid "Is the printer ready? Is the print sheet in place, empty and clean?"
msgstr ""
"La impressora està preparada? La làmina d'impressió està al seu lloc, buida "
"i neta?"

msgid "Upload and Print"
msgstr "Enviar i imprimir"

msgid ""
"Print By Object: \n"
"Suggest to use auto-arrange to avoid collisions when printing."
msgstr ""
"Imprimir Per Objecte: \n"
"Utilitzeu l'ordenació automàtica per evitar col·lisions en imprimir."

msgid "Send G-code"
msgstr "Enviar el Codi-G"

msgid "Send to printer"
msgstr "Enviar a la impressora"

msgid "Custom supports and color painting were removed before repairing."
msgstr ""
"Els suports personalitzats i la pintura de color s'han eliminat abans de "
"reparar-los."

msgid "Optimize Rotation"
msgstr "Optimitzar Rotació"

msgid "Invalid number"
msgstr "Número no vàlid"

msgid "Plate Settings"
msgstr "Configuració de la placa"

#, boost-format
msgid "Number of currently selected parts: %1%\n"
msgstr "Nombre de peces seleccionades actualment: %1%\n"

#, boost-format
msgid "Number of currently selected objects: %1%\n"
msgstr "Nombre d'objectes seleccionats actualment: %1%\n"

#, boost-format
msgid "Part name: %1%\n"
msgstr "Nom de la peça: %1%\n"

#, boost-format
msgid "Object name: %1%\n"
msgstr "Nom de l'objecte: %1%\n"

#, boost-format
msgid "Size: %1% x %2% x %3% in\n"
msgstr "Tamany: %1% x %2% x %3% polç\n"

#, boost-format
msgid "Size: %1% x %2% x %3% mm\n"
msgstr "Tamany: %1% x %2% x %3% mm\n"

#, boost-format
msgid "Volume: %1% in³\n"
msgstr "Volum: %1% polç³\n"

#, boost-format
msgid "Volume: %1% mm³\n"
msgstr "Volum: %1% mm³\n"

#, boost-format
msgid "Triangles: %1%\n"
msgstr "Triangles: %1%\n"

msgid "Tips:"
msgstr "Consells:"

msgid ""
"\"Fix Model\" feature is currently only on Windows. Please repair the model "
"on Orca Slicer(windows) or CAD softwares."
msgstr ""
"Actualment, la funció \"Reparar el model\" només es troba a Windows. Repareu "
"el model a l'Orca Slicer ( windows ) o programes de CAD."

#, c-format, boost-format
msgid ""
"Plate% d: %s is not suggested to be used to print filament %s(%s). If you "
"still want to do this printing, please set this filament's bed temperature "
"to non zero."
msgstr ""
"Placa% d: %s no és adequada per imprimir el filament %s( %s ). Si encara "
"voleu fer aquesta impressió, configureu la temperatura del llit d'aquest "
"filament a un nombre superior a zero."

msgid "Switching the language requires application restart.\n"
msgstr "Per canviar d'idioma cal reiniciar l'aplicació.\n"

msgid "Do you want to continue?"
msgstr "Voleu continuar?"

msgid "Language selection"
msgstr "Selecció d'idiomes"

msgid "Switching application language while some presets are modified."
msgstr "Canviant l'idioma de l'aplicació mentre es modifiquen alguns perfils."

msgid "Changing application language"
msgstr "Canviant de l'idioma de l'aplicació"

msgid "Changing the region will log out your account.\n"
msgstr "Si canvieu la regió, es tancarà la sessió del vostre compte.\n"

msgid "Region selection"
msgstr "Selecció de regió"

msgid "Second"
msgstr "Segon"

msgid "Browse"
msgstr "Navega"

msgid "Choose Download Directory"
msgstr "Triar el Directori de Descàrrega"

msgid "General Settings"
msgstr "Configuració general"

msgid "Asia-Pacific"
msgstr "Àsia-Pacífic"

msgid "China"
msgstr "Xina"

msgid "Europe"
msgstr "Europa"

msgid "North America"
msgstr "Nord-America"

msgid "Others"
msgstr "Altres"

msgid "Login Region"
msgstr "Regió d'inici de sessió"

msgid "Stealth Mode"
msgstr "Mode Silenciós"

msgid "Check for stable updates only"
msgstr "Comprovar només si hi ha actualitzacions estables"

msgid "Metric"
msgstr "Mètric"

msgid "Imperial"
msgstr "Imperial"

msgid "Units"
msgstr "Unitats"

msgid "Home"
msgstr "Inici"

msgid "Default Page"
msgstr "Pàgina predeterminada"

msgid "Set the page opened on startup."
msgstr "Definiu la pàgina a obrir a l'inici."

msgid "Zoom to mouse position"
msgstr "Fer zoom a la posició del ratolí"

msgid ""
"Zoom in towards the mouse pointer's position in the 3D view, rather than the "
"2D window center."
msgstr ""
"Fer zoom cap a la posició del punter del ratolí a la vista 3D, en lloc del "
"centre de la finestra 2D."

msgid "Use free camera"
msgstr "Usar la càmera lliure"

msgid "If enabled, use free camera. If not enabled, use constrained camera."
msgstr ""
"Si està activat, fa servir la càmera lliure. Si no està activat, fa servir "
"la càmera restringida."

msgid "Show splash screen"
msgstr "Mostrar pantalla de presentació"

msgid "Show the splash screen during startup."
msgstr "Mostra la pantalla de presentació durant l'inici."

msgid "Show \"Tip of the day\" notification after start"
msgstr "Mostrar la notificació de \"Consell del dia\" després de l'inici"

msgid "If enabled, useful hints are displayed at startup."
msgstr "Si s'activa, es mostren consells útils a l'inici."

msgid "Flushing volumes: Auto-calculate everytime the color changed."
msgstr ""
"Volums de purga: calcular automàticament cada vegada que canvia el color."

msgid "If enabled, auto-calculate everytime the color changed."
msgstr ""
"Si està activat, fa els clculs automàticament cada vegada que canviï el "
"color."

msgid "Auto sync user presets(Printer/Filament/Process)"
msgstr ""
"Sincronització automàtica dels perfils de l'usuari ( Impressora/Filament/"
"Processament )"

msgid "User Sync"
msgstr "Sincronització d'usuari"

msgid "Update built-in Presets automatically."
msgstr "Actualitzar els perfils de fàbrica automàticament."

msgid "System Sync"
msgstr "Sincronitzar del Sistema"

msgid "Clear my choice on the unsaved presets."
msgstr "Esborrar la meva elecció als perfils no desats."

msgid "Associate files to OrcaSlicer"
msgstr "Associar fitxers a OrcaSlicer"

msgid "Associate .3mf files to OrcaSlicer"
msgstr "Associar .3mf fitxers a OrcaSlicer"

msgid "If enabled, sets OrcaSlicer as default application to open .3mf files"
msgstr ""
"Si està habilitat, defineix OrcaSlicer com a l'aplicació predeterminada per "
"obrir fitxers .3mf"

msgid "Associate .stl files to OrcaSlicer"
msgstr "Associar fitxers .stl a OrcaSlicer"

msgid "If enabled, sets OrcaSlicer as default application to open .stl files"
msgstr ""
"Si està habilitada, defineix OrcaSlicer com a l'aplicació predeterminada per "
"obrir fitxers .stl"

msgid "Associate .step/.stp files to OrcaSlicer"
msgstr "Associar fitxers .step/.stp a OrcaSlicer"

msgid "If enabled, sets OrcaSlicer as default application to open .step files"
msgstr ""
"Si està habilitada, defineix OrcaSlicer com a l'aplicació predeterminada per "
"obrir fitxers .step"

msgid "Maximum recent projects"
msgstr "Màxim projectes recents"

msgid "Maximum count of recent projects"
msgstr "Màxima quantitat de projectes recents"

msgid "Clear my choice on the unsaved projects."
msgstr "Esborrar la meva elecció sobre els projectes no desats."

msgid "No warnings when loading 3MF with modified G-codes"
msgstr "No hi ha avisos en carregar 3MF amb Codis-G modificats"

msgid "Auto-Backup"
msgstr "Còpia de seguretat automàtica"

msgid ""
"Backup your project periodically for restoring from the occasional crash."
msgstr ""
"Feu còpies de seguretat del vostre projecte periòdicament per restaurar en "
"cas de fallida ocasional."

msgid "every"
msgstr "cada"

msgid "The peroid of backup in seconds."
msgstr "Freqüència de còpia de seguretat en segons."

msgid "Downloads"
msgstr "Descàrregues"

msgid "Dark Mode"
msgstr "Mode fosc"

msgid "Enable Dark mode"
msgstr "Habilitar el mode fosc"

msgid "Develop mode"
msgstr "Mode de desenvolupament"

msgid "Skip AMS blacklist check"
msgstr "Omet la comprovació de la llista negra AMS"

msgid "Home page and daily tips"
msgstr "Pàgina d'inici i consells diaris"

msgid "Show home page on startup"
msgstr "Mostra la pàgina d'inici a l'inici"

msgid "Sync settings"
msgstr "Configuració de sincronització"

msgid "User sync"
msgstr "Sincronització de l'usuari"

msgid "Preset sync"
msgstr "Sincronització de perfil"

msgid "Preferences sync"
msgstr "Sincronització de preferències"

msgid "View control settings"
msgstr "Veure la configuració del control"

msgid "Rotate of view"
msgstr "Rotació de la vista"

msgid "Move of view"
msgstr "Moviment de la vista"

msgid "Zoom of view"
msgstr "Zoom de la vista"

msgid "Other"
msgstr "Altre"

msgid "Mouse wheel reverses when zooming"
msgstr "La roda del ratolí s'inverteix quan es fa zoom"

msgid "Enable SSL(MQTT)"
msgstr "Habilitar SSL ( MQTT )"

msgid "Enable SSL(FTP)"
msgstr "Habilitar SSL ( FTP )"

msgid "Internal developer mode"
msgstr "Mode de desenvolupador intern"

msgid "Log Level"
msgstr "Nivell d'enregistrament"

msgid "fatal"
msgstr "fatal"

msgid "error"
msgstr "error"

msgid "warning"
msgstr "advertència"

msgid "debug"
msgstr "depurar"

msgid "trace"
msgstr "traça"

msgid "Host Setting"
msgstr "Configuració de l'amfitrió( host )"

msgid "DEV host: api-dev.bambu-lab.com/v1"
msgstr "Amfitrió DEV: api-dev.bambu-lab.com/v1"

msgid "QA  host: api-qa.bambu-lab.com/v1"
msgstr "Amfitrió de Control de Qualitat( QA ): api-qa.bambu-lab.com/v1"

msgid "PRE host: api-pre.bambu-lab.com/v1"
msgstr "Amfitrió PRE: api-pre.bambu-lab.com/v1"

msgid "Product host"
msgstr "Amfitrió del producte"

msgid "debug save button"
msgstr "botó de desar depuració"

msgid "save debug settings"
msgstr "desar la configuració de depuració"

msgid "DEBUG settings have saved successfully!"
msgstr "La configuració de DEPURACIÓ s'ha desat correctament!"

msgid "Switch cloud environment, Please login again!"
msgstr "L'entorn del núvol ha canviat, torneu a iniciar sessió!"

msgid "System presets"
msgstr "Perfils del sistema"

msgid "User presets"
msgstr "Perfils d'usuari"

msgid "Incompatible presets"
msgstr "Perfils incompatibles"

msgid "AMS filaments"
msgstr "Filaments AMS"

msgid "Click to pick filament color"
msgstr "Feu clic per triar el color del filament"

msgid "Please choose the filament colour"
msgstr "Si us plau, tria el color del filament"

msgid "Add/Remove presets"
msgstr "Afegir o Suprimir perfils"

msgid "Edit preset"
msgstr "Editar el perfil"

msgid "Project-inside presets"
msgstr "Perfils interns del projecte"

msgid "Add/Remove filaments"
msgstr "Afegir o Suprimir filaments"

msgid "Add/Remove materials"
msgstr "Afegir o Suprimir materials"

msgid "Select/Remove printers(system presets)"
msgstr "Seleccionar/eliminar impressores ( perfils del sistema )"

msgid "Create printer"
msgstr "Crear impressora"

msgid "Incompatible"
msgstr "Incompatible"

msgid "The selected preset is null!"
msgstr "El perfil seleccionat és nul!"

msgid "Plate name"
msgstr "Nom de la placa"

msgid "Same as Global Print Sequence"
msgstr "El mateix que la Seqüència General d'Impressió"

msgid "Print sequence"
msgstr "Seqüència d'impressió"

msgid "Customize"
msgstr "Personalitzar"

msgid "First layer filament sequence"
msgstr "Seqüència d'impressió de la primera capa"

msgid "Same as Global Plate Type"
msgstr "Igual que el Tipus de Base General"

msgid "Same as Global Bed Type"
msgstr "Igual que el Tipus de Llit General"

msgid "By Layer"
msgstr "Per Capa"

msgid "By Object"
msgstr "Per Objecte"

msgid "Accept"
msgstr "Acceptar"

msgid "Log Out"
msgstr "Desconnectar-se"

msgid "Slice all plate to obtain time and filament estimation"
msgstr "Laminar tota la placa per obtenir estimació de temps i filament"

msgid "Packing project data into 3mf file"
msgstr "Empaquetar les dades del projecte en un fitxer 3mf"

msgid "Uploading 3mf"
msgstr "Pujant 3mf"

msgid "Jump to model publish web page"
msgstr "Anar a la pàgina web de publicació de models"

msgid "Note: The preparation may takes several minutes. Please be patiant."
msgstr ""
"Nota: La preparació pot trigar uns quants minuts. Si us plau, sigui pacient."

msgid "Publish"
msgstr "Publicar"

msgid "Publish was cancelled"
msgstr "La publicació ha estat cancel·lada"

msgid "Slicing Plate 1"
msgstr "Laminant Base 1"

msgid "Packing data to 3mf"
msgstr "Empaquetant dades a 3mf"

msgid "Jump to webpage"
msgstr "Anar a la pàgina web"

#, c-format, boost-format
msgid "Save %s as"
msgstr "Desar %s com a"

msgid "User Preset"
msgstr "Perfil d'usuari"

msgid "Preset Inside Project"
msgstr "Perfil intern del Projecte"

msgid "Name is invalid;"
msgstr "El nom no és vàlid;"

msgid "illegal characters:"
msgstr "caràcters no permesos:"

msgid "illegal suffix:"
msgstr "sufix no permès:"

msgid "Name is unavailable."
msgstr "El nom no està disponible."

msgid "Overwrite a system profile is not allowed"
msgstr "No es permet sobreescriure un perfil del sistema"

#, boost-format
msgid "Preset \"%1%\" already exists."
msgstr "El Perfil \"%1%\" ja existeix."

#, boost-format
msgid "Preset \"%1%\" already exists and is incompatible with current printer."
msgstr ""
"El Perfil \"%1%\" ja existeix i és incompatible amb la impressora actual."

msgid "Please note that saving action will replace this preset"
msgstr "Tingueu en compte que l'acció de desar substituirà aquest perfil"

msgid "The name is not allowed to be empty."
msgstr "No es permet que el nom estigui buit."

msgid "The name is not allowed to start with space character."
msgstr "No es permet que el nom comenci amb caràcter d'espai."

msgid "The name is not allowed to end with space character."
msgstr "No es permet que el nom acabi amb caràcter d'espai."

msgid "The name cannot be the same as a preset alias name."
msgstr "El nom no pot ser el mateix que un àlies preestablert."

msgid "Save preset"
msgstr "Desar el perfil"

msgctxt "PresetName"
msgid "Copy"
msgstr "Copiar"

#, boost-format
msgid "Printer \"%1%\" is selected with preset \"%2%\""
msgstr "La impressora \"%1%\" està seleccionada amb el perfil \"%2%\""

#, boost-format
msgid "Please choose an action with \"%1%\" preset after saving."
msgstr "Trieu una acció amb el perfil \"%1%\" després de desar."

#, boost-format
msgid "For \"%1%\", change \"%2%\" to \"%3%\" "
msgstr "Per a \"%1%\", canviar \"%2%\" per \"%3%\" "

#, boost-format
msgid "For \"%1%\", add \"%2%\" as a new preset"
msgstr "Per a \"%1%\", afegir \"%2%\" com a perfil nou"

#, boost-format
msgid "Simply switch to \"%1%\""
msgstr "Simplement canviar a \"%1%\""

msgid "Task canceled"
msgstr "Tasca cancel·lada"

msgid "(LAN)"
msgstr "( LAN )"

msgid "Search"
msgstr "Cercar"

msgid "My Device"
msgstr "El Meu Dispositiu"

msgid "Other Device"
msgstr "Un Altre Dispositiu"

msgid "Online"
msgstr "Online"

msgid "Input access code"
msgstr "Introduir el codi d'accés"

msgid "Can't find my devices?"
msgstr "No puc trobar els meus dispositius?"

msgid "Log out successful."
msgstr "Tancament de sessió correcte."

msgid "Offline"
msgstr "Offline"

msgid "Busy"
msgstr "Ocupat"

msgid "Bambu Cool Plate"
msgstr "Base Freda Bambu"

msgid "PLA Plate"
msgstr "Base PLA"

msgid "Bambu Engineering Plate"
msgstr "Base d'Enginyeria Bambu"

msgid "Bambu Smooth PEI Plate"
msgstr "Base PEI Llisa de Bambu"

msgid "High temperature Plate"
msgstr "Base d'Alta Temperatura"

msgid "Bambu Textured PEI Plate"
msgstr "Base PEI amb Textura Bambu"

msgid "Send print job to"
msgstr "Enviar treball d'impressió a"

msgid "Refresh"
msgstr "Actualitzar"

msgid "Bed Leveling"
msgstr "Anivellament del llit"

msgid "Flow Dynamics Calibration"
msgstr "Calibratge de Dinàmiques de Flux"

msgid "Click here if you can't connect to the printer"
msgstr "Feu clic aquí si no us podeu connectar a la impressora"

msgid "send completed"
msgstr "enviament completat"

msgid "Error code"
msgstr "Codi d'error"

msgid "Printer local connection failed, please try again."
msgstr "La connexió local de la impressora ha fallat, torneu-ho a provar."

msgid "No login account, only printers in LAN mode are displayed"
msgstr ""
"No hi ha compte d'inici de sessió, només es mostren impressores en mode LAN"

msgid "Connecting to server"
msgstr "Connectant amb el servidor"

msgid "Synchronizing device information"
msgstr "Sincronitzant informació del dispositiu"

msgid "Synchronizing device information time out"
msgstr ""
"Finalització del temps de sincronització de la informació del dispositiu"

msgid "Cannot send the print job when the printer is updating firmware"
msgstr ""
"No es pot enviar el treball d'impressió quan la impressora està actualitzant "
"el firmware"

msgid ""
"The printer is executing instructions. Please restart printing after it ends"
msgstr ""
"La impressora està executant instruccions. Reinicieu la impressió un cop "
"finalitzi"

msgid "The printer is busy on other print job"
msgstr "La impressora està ocupada en altres treballs d'impressió"

#, c-format, boost-format
msgid ""
"Filament %s exceeds the number of AMS slots. Please update the printer "
"firmware to support AMS slot assignment."
msgstr ""
"El filament %s supera el nombre de ranures AMS. Actualitzeu el firmware de "
"la impressora per a que admeti l'assignació de ranures AMS."

msgid ""
"Filament exceeds the number of AMS slots. Please update the printer firmware "
"to support AMS slot assignment."
msgstr ""
"El filament supera el nombre de ranures AMS. Actualitzeu el firmware de la "
"impressora per a que admeti l'assignació de ranures AMS."

msgid ""
"Filaments to AMS slots mappings have been established. You can click a "
"filament above to change its mapping AMS slot"
msgstr ""
"S'han establert mapeigs de filaments a ranures AMS. Podeu fer clic a un "
"filament de dalt per canviar la vostra assignació de ranura AMS"

msgid ""
"Please click each filament above to specify its mapping AMS slot before "
"sending the print job"
msgstr ""
"Feu clic a cada filament de dalt per especificar la vostra assignació de "
"ranura AMS abans d'enviar el treball d'impressió"

#, c-format, boost-format
msgid ""
"Filament %s does not match the filament in AMS slot %s. Please update the "
"printer firmware to support AMS slot assignment."
msgstr ""
"El filament %s no coincideix amb el filament de la ranura AMS %s. "
"Actualitzeu el firmware de la impressora per a que admeti l'assignació de "
"ranures AMS."

msgid ""
"Filament does not match the filament in AMS slot. Please update the printer "
"firmware to support AMS slot assignment."
msgstr ""
"El filament no coincideix amb el filament de la ranura AMS. Actualitzeu el "
"firmware de la impressora per a que admeti l'assignació de ranures AMS."

msgid ""
"The printer firmware only supports sequential mapping of filament => AMS "
"slot."
msgstr ""
"El firmware de la impressora només admet el mapejat seqüencial de filament "
"=> ranura AMS."

msgid "An SD card needs to be inserted before printing."
msgstr "Cal inserir una targeta SD abans d'imprimir."

msgid "The selected printer is incompatible with the chosen printer presets."
msgstr ""
"La impressora seleccionada és incompatible amb els perfils de la impressora "
"escollits."

msgid "An SD card needs to be inserted to record timelapse."
msgstr "Cal inserir una targeta SD per gravar el timelapse."

msgid ""
"Cannot send the print job to a printer whose firmware is required to get "
"updated."
msgstr ""
"No es pot enviar el treball d'impressió a una impressora el firmware de la "
"qual necessita una actualització."

msgid "Cannot send the print job for empty plate"
msgstr "No es pot enviar el treball d'impressió d'una Base Buida"

msgid "This printer does not support printing all plates"
msgstr "Aquesta impressora no admet impressió de Totes les Plaques"

msgid ""
"When enable spiral vase mode, machines with I3 structure will not generate "
"timelapse videos."
msgstr ""
"Quan s'habilita el mode Gerro Espiral, les màquines amb estructura I3 no "
"generaran vídeos timelapse."

msgid ""
"Timelapse is not supported because Print sequence is set to \"By object\"."
msgstr ""
"El timelapse no està suportat perquè la seqüència d'impressió està "
"configurada \"Per objecte\"."

msgid "Errors"
msgstr "Errors"

msgid "Please check the following:"
msgstr "Si us plau, comproveu el següent:"

msgid ""
"The printer type selected when generating G-Code is not consistent with the "
"currently selected printer. It is recommended that you use the same printer "
"type for slicing."
msgstr ""
"El tipus d'impressora seleccionat en generar el Codi-G no és coherent amb la "
"impressora seleccionada actualment. Es recomana utilitzar el mateix tipus "
"d'impressora per laminar."

msgid ""
"There are some unknown filaments in the AMS mappings. Please check whether "
"they are the required filaments. If they are okay, press \"Confirm\" to "
"start printing."
msgstr ""
"Hi ha alguns filaments desconeguts en els mapejats AMS. Comproveu si són els "
"filaments requerits. Si estan bé, premeu \"Confirmar\" per començar a "
"imprimir."

#, c-format, boost-format
msgid "nozzle in preset: %s %s"
msgstr "broquet del perfil: %s %s"

#, c-format, boost-format
msgid "nozzle memorized: %.1f %s"
msgstr "broquet memoritzat: %.1f %s"

msgid ""
"Your nozzle diameter in preset is not consistent with memorized nozzle "
"diameter. Did you change your nozzle lately?"
msgstr ""
"El diàmetre del broquet del perfil no és coherent amb el diàmetre del "
"broquet memoritzat. Has canviat el broquet recentment?"

#, c-format, boost-format
msgid "*Printing %s material with %s may cause nozzle damage"
msgstr "*El material d'impressió %s amb %s podria causar danys al broquet"

msgid ""
"Please click the confirm button if you still want to proceed with printing."
msgstr ""
"Feu clic al botó de confirmació si encara voleu continuar amb la impressió."

msgid "Hardened Steel"
msgstr "Acer Endurit"

msgid "Stainless Steel"
msgstr "Acer Inoxidable"

msgid ""
"Connecting to the printer. Unable to cancel during the connection process."
msgstr ""
"Connectant amb la impressora. No es pot cancel·lar durant el procés de "
"connexió."

msgid "Preparing print job"
msgstr "Preparant el treball d'impressió"

msgid "Abnormal print file data. Please slice again"
msgstr "Dades anormals del fitxer d'impressió. Si us plau, torneu a laminar"

msgid "The name length exceeds the limit."
msgstr "La longitud del nom supera el límit."

msgid ""
"Caution to use! Flow calibration on Textured PEI Plate may fail due to the "
"scattered surface."
msgstr ""
"Precaució d'ús! El calibratge del flux a la Base PEI amb Textura pot fallar "
"a causa de la superfície irregular."

msgid "Automatic flow calibration using Micro Lidar"
msgstr "Calibratge automàtic de flux mitjançant Micro Lidar"

msgid "Modifying the device name"
msgstr "Modificant el nom del dispositiu"

msgid "Send to Printer SD card"
msgstr "Enviar a la targeta SD de la impressora"

msgid "Cannot send the print task when the upgrade is in progress"
msgstr ""
"No es pot enviar la tasca d'impressió quan l'actualització està en curs"

msgid "An SD card needs to be inserted before send to printer SD card."
msgstr "Cal inserir una targeta SD abans d'enviar-lo a la impressora."

msgid "The printer is required to be in the same LAN as Orca Slicer."
msgstr ""
"Es requereix que la impressora estigui a la mateixa LAN que Orca Slicer."

msgid "The printer does not support sending to printer SD card."
msgstr "La impressora no admet l'enviament a la targeta SD de la impressora."

msgid "Slice ok."
msgstr "Laminat ok."

msgid "View all Daily tips"
msgstr "Veure tots els consells diaris"

msgid "Failed to create socket"
msgstr "No s'ha pogut crear el socket"

msgid "Failed to connect socket"
msgstr "No s'ha pogut connectar el socket"

msgid "Failed to publish login request"
msgstr "No s'ha pogut publicar la sol·licitud d'inici de sessió"

msgid "Get ticket from device timeout"
msgstr "Temps d'espera excedit per obtenir un ticket des del dispositiu"

msgid "Get ticket from server timeout"
msgstr "Temps d'espera excedit per obtenir un ticket des del servidor"

msgid "Failed to post ticket to server"
msgstr "No s'ha pogut enviar el ticket al servidor"

msgid "Failed to parse login report reason"
msgstr "No s'ha pogut analitzar l'informe d'inici de sessió"

msgid "Receive login report timeout"
msgstr "Excedit el temps d'espera de l'informe d'inici de sessió"

msgid "Unknown Failure"
msgstr "Falla desconeguda"

msgid "Log in printer"
msgstr "Iniciar sessió a la impressora"

msgid "Would you like to log in this printer with current account?"
msgstr "Voleu iniciar sessió en aquesta impressora amb el compte actual?"

msgid "Check the reason"
msgstr "Comprova el motiu"

msgid "Read and accept"
msgstr "Llegir i acceptar"

msgid "Terms and Conditions"
msgstr "Termes i Condicions"

msgid ""
"Thank you for purchasing a Bambu Lab device.Before using your Bambu Lab "
"device, please read the termsand conditions.By clicking to agree to use your "
"Bambu Lab device, you agree to abide by the Privacy Policyand Terms of "
"Use(collectively, the \"Terms\"). If you do not comply with or agree to the "
"Bambu Lab Privacy Policy, please do not use Bambu Lab equipment and services."
msgstr ""
"Gràcies per comprar un dispositiu Bambu Lab. Abans d'utilitzar el vostre "
"dispositiu Bambu Lab, llegiu els termes i condicions. En fer clic per "
"acceptar l'ús del vostre dispositiu Bambu Lab, accepteu complir la Política "
"de privadesa i les Condicions d'ús ( generalizant, les \"Condicions\" ). Si "
"no compleix o està d'acord amb la Política de Privacitat de Bambu Lab, si us "
"plau, no utilitzi l'equip i els serveis de Bambu Lab."

msgid "and"
msgstr "i"

msgid "Privacy Policy"
msgstr "Política de Privadesa"

msgid "We ask for your help to improve everyone's printer"
msgstr "Us demanem la vostra ajuda per millorar la impressora de tots"

msgid "Statement about User Experience Improvement Program"
msgstr "Declaració sobre el Programa de Millora de l'Experiència d'Usuari"

#, c-format, boost-format
msgid ""
"In the 3D Printing community, we learn from each other's successes and "
"failures to adjust our own slicing parameters and settings. %s follows the "
"same principle and uses machine learning to improve its performance from the "
"successes and failures of the vast number of prints by our users. We are "
"training %s to be smarter by feeding them the real-world data. If you are "
"willing, this service will access information from your error logs and usage "
"logs, which may include information described in  Privacy Policy. We will "
"not collect any Personal Data by which an individual can be identified "
"directly or indirectly, including without limitation names, addresses, "
"payment information, or phone numbers. By enabling this service, you agree "
"to these terms and the statement about Privacy Policy."
msgstr ""
"A la comunitat d'impressió 3D, aprenem dels èxits i fracassos dels altres "
"per ajustar els nostres propis paràmetres i configuracions de laminat. %s "
"segueix el mateix principi i utilitza machine learning per millorar el seu "
"rendiment a partir dels èxits i fracassos de la gran quantitat d'impressions "
"dels nostres usuaris. Estem entrenant %s a ser més intel·ligent alimentant-"
"lo de les dades del món real. Si ho desitja, aquest servei accedirà a la "
"informació dels seus registres d'errors i registres d'ús, que poden incloure "
"l'informació descrita en la Política de Privacitat. No recopilarem cap dada "
"personal mitjançant la qual es pugui identificar una persona directament o "
"indirectament, inclosos, sense limitació, noms, adreces, informació de "
"pagament o números de telèfon. En habilitar aquest servei, accepteu aquests "
"termes i la declaració sobre la Política de privadesa."

msgid "Statement on User Experience Improvement Plan"
msgstr "Declaració sobre el Pla de Millora de l'Experiència d'Usuari"

msgid "Log in successful."
msgstr "Inici sessió correcte."

msgid "Log out printer"
msgstr "Tancar sessió de la impressora"

msgid "Would you like to log out the printer?"
msgstr "Voleu tancar la sessió de la impressora?"

msgid "Please log in first."
msgstr "Si us plau, primer inicieu sessió."

msgid "There was a problem connecting to the printer. Please try again."
msgstr ""
"Hi ha hagut un problema en connectar-se a la impressora. Torneu-ho a provar."

msgid "Failed to log out."
msgstr "No s'ha pogut tancar la sessió."

#. TRN "Save current Settings"
#, c-format, boost-format
msgid "Save current %s"
msgstr "Desa l'actual %s"

msgid "Delete this preset"
msgstr "Suprimeix aquest perfil"

msgid "Search in preset"
msgstr "Cercar al perfil"

msgid "Click to reset all settings to the last saved preset."
msgstr ""
"Feu clic per restablir tots els paràmetres a l'última configuració desada."

msgid ""
"Prime tower is required for smooth timeplase. There may be flaws on the "
"model without prime tower. Are you sure you want to disable prime tower?"
msgstr ""
"La Torre de Purga és necessària per a un timelapse suau. Pot haver-hi "
"defectes en el model sense Torre de Purga. Esteu segur que voleu desactivar "
"la Torre de Purga?"

msgid ""
"Prime tower is required for smooth timelapse. There may be flaws on the "
"model without prime tower. Do you want to enable prime tower?"
msgstr ""
"La Torre de Purga és necessària per a un timelapse suau. Pot haver-hi "
"defectes en el model sense Torre de Purga. Vols habilitar la Torre de Purga?"

msgid "Still print by object?"
msgstr "Continuar imprimint per objecte?"

msgid ""
"We have added an experimental style \"Tree Slim\" that features smaller "
"support volume but weaker strength.\n"
"We recommend using it with: 0 interface layers, 0 top distance, 2 walls."
msgstr ""
"Hem afegit l'estil experimental \"Arbres Prims\" que presenta un volum de "
"suport més petit però una resistència més feble.\n"
"Recomanem utilitzar-lo amb: 0 capes d'interfície, 0 distància superior, 2 "
"perímetres."

msgid ""
"Change these settings automatically? \n"
"Yes - Change these settings automatically\n"
"No  - Do not change these settings for me"
msgstr ""
"Canviar aquesta configuració automàticament? \n"
"Sí: Canviar aquesta configuració automàticament\n"
"No - No canviar aquesta configuració"

msgid ""
"For \"Tree Strong\" and \"Tree Hybrid\" styles, we recommend the following "
"settings: at least 2 interface layers, at least 0.1mm top z distance or "
"using support materials on interface."
msgstr ""
"Per als estils \"Arbres Forts\" i \"Arbres Híbrids\", recomanem la "
"configuració següent: almenys 2 capes d'interfície, almenys 0.1 mm de "
"distància z superior o utilitzar materials de suport a la interfície."

msgid ""
"When using support material for the support interface, We recommend the "
"following settings:\n"
"0 top z distance, 0 interface spacing, concentric pattern and disable "
"independent support layer height"
msgstr ""
"Quan utilitzeu material de suport per a la interfície de suport, recomanem "
"la configuració següent:\n"
"0 distància superior Z, 0 espaiat de la interfície, patró concèntric i "
"desactivar alçada de suport independent d'alçada de capa"

msgid ""
"Enabling this option will modify the model's shape. If your print requires "
"precise dimensions or is part of an assembly, it's important to double-check "
"whether this change in geometry impacts the functionality of your print."
msgstr ""
"Si activeu aquesta opció, es modificarà la forma del model. Si la impressió "
"requereix dimensions precises o forma part d'un muntatge, és important "
"comprovar si aquest canvi de geometria afecta la funcionalitat de la "
"impressió."

msgid "Are you sure you want to enable this option?"
msgstr "Estàs segur que vols activar aquesta opció?"

msgid ""
"Layer height is too small.\n"
"It will set to min_layer_height\n"
msgstr ""
"L'alçada de la capa és massa petita.\n"
"Es posarà a min_layer_height\n"

msgid ""
"Layer height exceeds the limit in Printer Settings -> Extruder -> Layer "
"height limits ,this may cause printing quality issues."
msgstr ""
"L'alçada de la capa supera el límit a Configuració de la Impressora -> "
"Extrusora -> Límits d'alçada de la capa, això pot causar problemes de "
"qualitat d'impressió."

msgid "Adjust to the set range automatically? \n"
msgstr "Voleu ajustar el rang automàticament? \n"

msgid "Adjust"
msgstr "Ajustar"

msgid "Ignore"
msgstr "Ignorar"

msgid ""
"When recording timelapse without toolhead, it is recommended to add a "
"\"Timelapse Wipe Tower\" \n"
"by right-click the empty position of build plate and choose \"Add "
"Primitive\"->\"Timelapse Wipe Tower\"."
msgstr ""
"Quan graveu timelapse sense capçal d'impressió, es recomana afegir una "
"\"Torre de Purga Timelapse\" \n"
"fent clic amb el botó dret a una posició buida de la placa i triant \"Afegir "
"primitiva\"->\"Torre de Purga Timelapse\"."

msgid "Line width"
msgstr "Amplada de línia"

msgid "Seam"
msgstr "Costura"

msgid "Precision"
msgstr "Precisió"

msgid "Wall generator"
msgstr "Generador de perímetre"

msgid "Walls and surfaces"
msgstr "Parets i superfícies"

msgid "Bridging"
msgstr "Ponts"

msgid "Overhangs"
msgstr "Voladissos"

msgid "Walls"
msgstr "Parets"

msgid "Top/bottom shells"
msgstr "Carcasses superior/inferior"

msgid "Initial layer speed"
msgstr "Velocitat de la capa inicial"

msgid "Other layers speed"
msgstr "Velocitat d'altres capes"

msgid "Overhang speed"
msgstr "Velocitat de voladís"

msgid ""
"This is the speed for various overhang degrees. Overhang degrees are "
"expressed as a percentage of line width. 0 speed means no slowing down for "
"the overhang degree range and wall speed is used"
msgstr ""
"Aquesta és la velocitat per a diversos graus de voladís. Els graus de "
"voladís s'expressen com un percentatge de l'amplada de la línia. La "
"velocitat 0 vol dir que no hi ha alentiment per al rang de graus de voladís "
"i s'utilitza la velocitat del perímetre"

msgid "Bridge"
msgstr "Pont"

msgid "Set speed for external and internal bridges"
msgstr "Establir la velocitat dels ponts externs i interns"

msgid "Travel speed"
msgstr "Velocitat de desplaçament"

msgid "Acceleration"
msgstr "Acceleració"

msgid "Jerk(XY)"
msgstr "Sacsejada( XY )-Jerk( XY )"

msgid "Raft"
msgstr "Vora d'Adherència"

msgid "Support filament"
msgstr "Filament de suport"

msgid "Tree supports"
msgstr "Suports d'arbre"

msgid "Prime tower"
msgstr "Torre de Purga"

msgid "Special mode"
msgstr "Ajustos espcials"

msgid "G-code output"
msgstr "Codi-G de Sortida"

msgid "Post-processing Scripts"
msgstr "Scripts de postprocessament"

msgid "Notes"
msgstr "Notes"

msgid "Frequent"
msgstr "Freqüent"

#, c-format, boost-format
msgid ""
"Following line %s contains reserved keywords.\n"
"Please remove it, or will beat G-code visualization and printing time "
"estimation."
msgid_plural ""
"Following lines %s contain reserved keywords.\n"
"Please remove them, or will beat G-code visualization and printing time "
"estimation."
msgstr[0] ""
"La següent línia %s conté paraules clau reservades.\n"
"Si us plau, elimineu-la o no serà possible la visualització del Codi-G i "
"l'estimació del temps d'impressió."
msgstr[1] ""
"Les següents línies %s contenen paraules clau reservades.\n"
"Si us plau, elimineu-les o no serà possible la visualització del Codi-G i "
"l'estimació del temps d'impressió."

msgid "Reserved keywords found"
msgstr "Trobades paraules clau reservades"

msgid "Setting Overrides"
msgstr "Anul·lacions de configuració"

msgid "Retraction"
msgstr "Retracció"

msgid "Basic information"
msgstr "Informació bàsica"

msgid "Recommended nozzle temperature"
msgstr "Temperatura recomanada del broquet"

msgid "Recommended nozzle temperature range of this filament. 0 means no set"
msgstr ""
"Rang de temperatures del broquet recomanat per a aquest filament. 0 "
"significa que no es configura"

msgid "Print chamber temperature"
msgstr "Temperatura de la cambra d'impressió"

msgid "Print temperature"
msgstr "Temperatura d'impressió"

msgid "Nozzle"
msgstr "Broquet( nozzle )"

msgid "Nozzle temperature when printing"
msgstr "Temperatura del broquet en imprimir"

msgid "Cool plate"
msgstr "Base Freda"

msgid ""
"Bed temperature when cool plate is installed. Value 0 means the filament "
"does not support to print on the Cool Plate"
msgstr ""
"Temperatura del llit quan s'instal·la la Base Freda. El valor 0 significa "
"que el filament no admet imprimir a la Base Freda"

msgid "Engineering plate"
msgstr "Base d'enginyeria"

msgid ""
"Bed temperature when engineering plate is installed. Value 0 means the "
"filament does not support to print on the Engineering Plate"
msgstr ""
"Temperatura del llit quan s'instal·la la Base d'Enginyeria. El valor 0 "
"significa que el filament no admet imprimir a la Base d'Enginyeria"

msgid "Smooth PEI Plate / High Temp Plate"
msgstr "Base PEI Llisa / Base d'Alta Temperatura"

msgid ""
"Bed temperature when Smooth PEI Plate/High temperature plate is installed. "
"Value 0 means the filament does not support to print on the Smooth PEI Plate/"
"High Temp Plate"
msgstr ""
"Temperatura del llit quan s'instal·la la placa PEI Llisa/Base d'Alta "
"Temperatura. El valor 0 significa que el filament no admet imprimir a la "
"Base PEI Llisa/Base d'Alta Temperatura"

msgid "Textured PEI Plate"
msgstr "Base PEI amb Textura"

msgid ""
"Bed temperature when Textured PEI Plate is installed. Value 0 means the "
"filament does not support to print on the Textured PEI Plate"
msgstr ""
"Temperatura del llit quan s'instal·la la placa PEI amb Textura. El valor 0 "
"significa que el filament no admet imprimir a la placa PEI amb Textura"

msgid "Volumetric speed limitation"
msgstr "Limitació de la velocitat volumètrica"

msgid "Cooling"
msgstr "Refregiració"

msgid "Cooling for specific layer"
msgstr "Refrigeració per a capes específiques"

msgid "Part cooling fan"
msgstr "Ventilador de refrigeració de peces"

msgid "Min fan speed threshold"
msgstr "Llindar de velocitat mínima del ventilador"

msgid ""
"Part cooling fan speed will start to run at min speed when the estimated "
"layer time is no longer than the layer time in setting. When layer time is "
"shorter than threshold, fan speed is interpolated between the minimum and "
"maximum fan speed according to layer printing time"
msgstr ""
"La velocitat del ventilador de refrigeració de la peça començarà a funcionar "
"a la velocitat mínima quan el temps estimat de la capa no sigui superior al "
"temps de la capa configurat. Quan el temps de capa és inferior al llindar, "
"la velocitat del ventilador s'interpola entre la velocitat mínima i màxima "
"del ventilador segons el temps d'impressió de la capa"

msgid "Max fan speed threshold"
msgstr "Llindar de velocitat màxima del ventilador"

msgid ""
"Part cooling fan speed will be max when the estimated layer time is shorter "
"than the setting value"
msgstr ""
"La velocitat del ventilador de refrigeració de la peça serà màxima quan el "
"temps estimat de capa sigui inferior al valor configurat"

msgid "Auxiliary part cooling fan"
msgstr "Ventilador auxiliar de refrigeració de peces"

msgid "Exhaust fan"
msgstr "Ventiladord'extracció"

msgid "During print"
msgstr "Durant la impressió"

msgid "Complete print"
msgstr "Impressió completada"

msgid "Filament start G-code"
msgstr "Codi-G Inicial del Filament"

msgid "Filament end G-code"
msgstr "Codi-G Final del Filament"

msgid "Multimaterial"
msgstr "Multimaterial"

msgid "Wipe tower parameters"
msgstr "Paràmetres de la Torre de Purga"

msgid "Toolchange parameters with single extruder MM printers"
msgstr "Paràmetres del canvi d'eina per a impressores d'un únic extrusor MM"

msgid "Ramming settings"
msgstr "Configuració de Moldejat de punta( Ramming )"

msgid "Toolchange parameters with multi extruder MM printers"
msgstr "Paràmetres del canvi d'eina per a impressores multi-extrusor MM"

msgid "Printable space"
msgstr "Espai imprimible"

msgid "Cooling Fan"
msgstr "Ventilador de refrigeració"

msgid "Fan speed-up time"
msgstr "Temps d'acceleració del ventilador"

msgid "Extruder Clearance"
msgstr "Espai lliure de l'extrusor"

msgid "Adaptive bed mesh"
msgstr "Malla de placa adaptativa"

msgid "Accessory"
msgstr "Accessori"

msgid "Machine gcode"
msgstr "Codi-G de màquina"

msgid "Machine start G-code"
msgstr "Codi-G d'arrencada de la màquina"

msgid "Machine end G-code"
msgstr "Codi-G final de màquina"

msgid "Printing by object G-code"
msgstr "Codi-G d'impressió per objecte"

msgid "Before layer change G-code"
msgstr "Codi-G per abans d'un canvi de capa"

msgid "Layer change G-code"
msgstr "Codi-G per després d'un canvi de capa"

msgid "Time lapse G-code"
msgstr "Codi-G time lapse"

msgid "Change filament G-code"
msgstr "Codi-G de canvi de filament"

msgid "Change extrusion role G-code"
msgstr "Codi-G de canvi del rol d'extrusió"

msgid "Pause G-code"
msgstr "Codi-G de pausa"

msgid "Template Custom G-code"
msgstr "Codi-G de canvi de plantilla"

msgid "Motion ability"
msgstr "Capacitat de moviment"

msgid "Normal"
msgstr "Normal"

msgid "Speed limitation"
msgstr "Limitació de velocitat"

msgid "Acceleration limitation"
msgstr "Limitació d'acceleració"

msgid "Jerk limitation"
msgstr "Limitació de la sacsejada( Jerk )"

msgid "Single extruder multimaterial setup"
msgstr "Configuració d'extrusor únic multimaterial"

msgid "Wipe tower"
msgstr "Torre de Purga"

msgid "Single extruder multimaterial parameters"
msgstr "Paràmetres d'extrusor únic multimaterial"

msgid "Layer height limits"
msgstr "Límits d'alçada de capa"

msgid "Lift Z Enforcement"
msgstr "Forçar elevació Z"

msgid "Retraction when switching material"
msgstr "Retracció en canviar de material"

msgid ""
"The Wipe option is not available when using the Firmware Retraction mode.\n"
"\n"
"Shall I disable it in order to enable Firmware Retraction?"
msgstr ""
"L'opció Netejar no està disponible quan utilitzeu el mode Retracció de "
"firmware. El desactivo per habilitar la Retracció de firmware?"

msgid "Firmware Retraction"
msgstr "Retracció de Fimware"

msgid "Detached"
msgstr "Separat"

#, c-format, boost-format
msgid ""
"%d Filament Preset and %d Process Preset is attached to this printer. Those "
"presets would be deleted if the printer is deleted."
msgstr ""
"El perfil de Filament %d i el perfil de Procés %d estan adjunts a aquesta "
"impressora. Aquests perfils se suprimirien si se suprimeix la impressora."

msgid "Presets inherited by other presets can not be deleted!"
msgstr "Els perfils heretats per altres perfils no es poden eliminar!"

msgid "The following presets inherit this preset."
msgid_plural "The following preset inherits this preset."
msgstr[0] "Els següent perfil hereta aquesta d'aquest altre."
msgstr[1] "Els següents perfils hereten d'aquest altre."

#. TRN  Remove/Delete
#, boost-format
msgid "%1% Preset"
msgstr "%1% Perfil"

msgid "Following preset will be deleted too."
msgid_plural "Following presets will be deleted too."
msgstr[0] "El següent perfil també se suprimirà."
msgstr[1] "Els següents perfils també se suprimiran."

msgid ""
"Are you sure to delete the selected preset? \n"
"If the preset corresponds to a filament currently in use on your printer, "
"please reset the filament information for that slot."
msgstr ""
"Esteu segur que voleu suprimir el perfil seleccionat? \n"
"Si el perfil correspon a un filament que s'utilitza actualment a la "
"impressora, restabliu la informació del filament per a aquesta ranura."

#, boost-format
msgid "Are you sure to %1% the selected preset?"
msgstr "Segur que voleu %1% el perfil seleccionat?"

msgid "All"
msgstr "Tots"

msgid "Set"
msgstr "Establir"

msgid "Click to reset current value and attach to the global value."
msgstr "Feu clic per esborrar el valor actual i agafar el valor global."

msgid "Click to drop current modify and reset to saved value."
msgstr "Feu clic per ignorar la modificació actual i restablir el valor desat."

msgid "Process Settings"
msgstr "Configuració del procés"

msgid "Undef"
msgstr "No definit"

msgid "Unsaved Changes"
msgstr "Canvis no desats"

msgid "Transfer or discard changes"
msgstr "Transferir o descartar canvis"

msgid "Old Value"
msgstr "Valor antic"

msgid "New Value"
msgstr "Valor nou"

msgid "Transfer"
msgstr "Transferir"

msgid "Don't save"
msgstr "No desar"

msgid "Discard"
msgstr "Descartar"

msgid "Click the right mouse button to display the full text."
msgstr "Feu clic amb el botó dret del ratolí per mostrar el text complet."

msgid "All changes will not be saved"
msgstr "Els canvis no es desaran"

msgid "All changes will be discarded."
msgstr "Els canvis seran descartats."

msgid "Save the selected options."
msgstr "Desar les opcions seleccionades."

msgid "Keep the selected options."
msgstr "Mantenir les opcions seleccionades."

msgid "Transfer the selected options to the newly selected preset."
msgstr "Transferir les opcions seleccionades al nou perfil seleccionat."

#, boost-format
msgid ""
"Save the selected options to preset \n"
"\"%1%\"."
msgstr ""
"Desar les opcions seleccionades al perfil \n"
"\"%1%\"."

#, boost-format
msgid ""
"Transfer the selected options to the newly selected preset \n"
"\"%1%\"."
msgstr ""
"Transferir les opcions seleccionades al nou perfil seleccionat \n"
"\"%1%\"."

#, boost-format
msgid "Preset \"%1%\" contains the following unsaved changes:"
msgstr "El perfil \"%1%\" conté els següents canvis no desats:"

#, boost-format
msgid ""
"Preset \"%1%\" is not compatible with the new printer profile and it "
"contains the following unsaved changes:"
msgstr ""
"El perfil \"%1%\" no és compatible amb el nou perfil d'impressora i conté "
"els següents canvis no desats:"

#, boost-format
msgid ""
"Preset \"%1%\" is not compatible with the new process profile and it "
"contains the following unsaved changes:"
msgstr ""
"El perfil \"%1%\" no és compatible amb el nou perfil de procés i conté els "
"següents canvis no desats:"

#, boost-format
msgid ""
"You have changed some settings of preset \"%1%\". \n"
"Would you like to keep these changed settings (new value) after switching "
"preset?"
msgstr ""
"Heu canviat alguns paràmetres del perfil \"%1%\". \n"
"Voleu mantenir aquests paràmetres modificats després de canviar el perfil?"

msgid ""
"You have changed some preset settings. \n"
"Would you like to keep these changed settings (new value) after switching "
"preset?"
msgstr ""
"Heu canviat algunes opcions de configuració del perfil. \n"
"Voleu mantenir aquests paràmetres modificats després de canviar el perfil?"

msgid "Extruders count"
msgstr "Nombre d'extrusors"

msgid "General"
msgstr "General"

msgid "Capabilities"
msgstr "Capacitats"

msgid "Show all presets (including incompatible)"
msgstr "Mostra tots els perfils ( inclosos els incompatibles )"

msgid "Select presets to compare"
msgstr "Seleccioneu els perfils a comparar"

msgid ""
"You can only transfer to current active profile because it has been modified."
msgstr "Només es pot transferir al perfil actiu actual perquè s'ha modificat."

msgid ""
"Transfer the selected options from left preset to the right.\n"
"Note: New modified presets will be selected in settings tabs after close "
"this dialog."
msgstr ""
"Transferiu les opcions seleccionades des del perfil a l'esquerra cap a la "
"dreta.\n"
"Nota: Els nous perfils modificats se seleccionaran a les pestanyes de "
"configuració després de tancar aquest quadre de diàleg."

msgid "Transfer values from left to right"
msgstr "Transfereix valors d'esquerra a dreta"

msgid ""
"If enabled, this dialog can be used for transver selected values from left "
"to right preset."
msgstr ""
"Si està habilitat, aquest diàleg es pot utilitzar per transferir els valors "
"seleccionats del perfil esquerra cap a la dreta."

msgid "Add File"
msgstr "Afegir arxiu"

msgid "Set as cover"
msgstr "Establir com a coberta"

msgid "Cover"
msgstr "Coberta"

#, boost-format
msgid "The name \"%1%\" already exists."
msgstr "El nom \"%1%\" ja existeix."

msgid "Basic Info"
msgstr "Informació Bàsica"

msgid "Pictures"
msgstr "Imatges"

msgid "Bill of Materials"
msgstr "Llista de materials"

msgid "Assembly Guide"
msgstr "Guia de muntatge"

msgid "Author"
msgstr "Autor"

msgid "Model Name"
msgstr "Nom del model"

#, c-format, boost-format
msgid "%s Update"
msgstr "%s Actualització"

msgid "A new version is available"
msgstr "Una nova versió està disponible"

msgid "Configuration update"
msgstr "Actualització de la configuració"

msgid "A new configuration package available, Do you want to install it?"
msgstr "Un nou paquet de configuració està disponible, Vols instal·lar-lo?"

msgid "Description:"
msgstr "Descripció:"

msgid "Configuration incompatible"
msgstr "Configuració incompatible"

msgid "the configuration package is incompatible with current application."
msgstr "el paquet de configuració és incompatible amb l'aplicació actual."

#, c-format, boost-format
msgid ""
"The configuration package is incompatible with current application.\n"
"%s will update the configuration package, Otherwise it won't be able to start"
msgstr ""
"El paquet de configuració és incompatible amb l'aplicació actual.\n"
"%s actualitzarà el paquet de configuració, En cas contrari no podrà iniciar-"
"se"

#, c-format, boost-format
msgid "Exit %s"
msgstr "Sortir %s"

msgid "the Configuration package is incompatible with current APP."
msgstr "el paquet Configuració és incompatible amb l'aplicació actual."

msgid "Configuration updates"
msgstr "Actualitzacions de configuració"

msgid "No updates available."
msgstr "No hi ha actualitzacions disponibles."

msgid "The configuration is up to date."
msgstr "La configuració està actualitzada."

msgid "Ramming customization"
msgstr "Configuració de Moldejat de punta( Ramming )"

msgid ""
"Ramming denotes the rapid extrusion just before a tool change in a single-"
"extruder MM printer. Its purpose is to properly shape the end of the "
"unloaded filament so it does not prevent insertion of the new filament and "
"can itself be reinserted later. This phase is important and different "
"materials can require different extrusion speeds to get the good shape. For "
"this reason, the extrusion rates during ramming are adjustable.\n"
"\n"
"This is an expert-level setting, incorrect adjustment will likely lead to "
"jams, extruder wheel grinding into filament etc."
msgstr ""
"Moldejat de punta( Ramming ) es refereix a l'extrusió ràpida just abans d'un "
"canvi de filament en una impressora Multi-Material d'un sol extrusor. El seu "
"propòsit és assegurar una forma adequada per a la punta del filament que es "
"descarregarà, perquè no hi hagi problemes en inserir-ne un de nou i perquè "
"es pugui tornar a inserir aquest més tard. Aquesta fase és important i "
"diferents materials poden necessitar diferents velocitats per obtenir la "
"forma correcta. Per aquest motiu, les velocitats extrusió durant el Moldejat "
"de punta( Ramming ) són ajustables.\n"
"\n"
"Aquest és un ajustament per a experts, ajustar-lo incorrectament podria "
"produir embussos, que el pinyó de l'extrusor malmeti el filament, etc."

msgid "Total ramming time"
msgstr "Temps total de moldejat de punta( ramming )"

msgid "s"
msgstr "s"

msgid "Total rammed volume"
msgstr "Volum de moldejat de punta( ramming ) total"

msgid "Ramming line width"
msgstr "Ample de la línia de moldejat de punta( ramming )"

msgid "Ramming line spacing"
msgstr "Espai entre línies de Moldejat de punta( Ramming )"

msgid "Auto-Calc"
msgstr "Calcular Automàticament"

msgid "Re-calculate"
msgstr "Tornar a calcular"

msgid "Flushing volumes for filament change"
msgstr "Volums de purga per al canvi de filament"

msgid ""
"Orca would re-calculate your flushing volumes everytime the filaments color "
"changed. You could disable the auto-calculate in Orca Slicer > Preferences"
msgstr ""
"Orca tornarà a calcular els volums de purga cada vegada que canviï el color "
"del filament. Podeu desactivar el recàlcul automàtic a Orca Slicer > "
"Preferències"

msgid "Flushing volume (mm³) for each filament pair."
msgstr "Volum de purga ( mm³ ) per a cada parell de filaments."

#, c-format, boost-format
msgid "Suggestion: Flushing Volume in range [%d, %d]"
msgstr "Suggeriment: Volum de Purga en el rang [%d, %d]"

#, c-format, boost-format
msgid "The multiplier should be in range [%.2f, %.2f]."
msgstr "El multiplicador ha d'estar en el rang [%.2f, %.2f]."

msgid "Multiplier"
msgstr "Multiplicador"

msgid "unloaded"
msgstr "descarregat"

msgid "loaded"
msgstr "carregat"

msgid "Filament #"
msgstr "Filament #"

msgid "From"
msgstr "Des de"

msgid "To"
msgstr "A"

msgid "Bambu Network plug-in not detected."
msgstr "No s'ha detectat el Plug-In de Xarxa Bambu."

msgid "Click here to download it."
msgstr "Feu clic aquí per descarregar-lo."

msgid "Login"
msgstr "Iniciar sessió"

msgid "The configuration package is changed in previous Config Guide"
msgstr ""
"El paquet de configuració s'ha canviat a la Guia de Configuració anterior"

msgid "Configuration package changed"
msgstr "S'ha canviat el paquet de configuració"

msgid "Toolbar"
msgstr "Barra d’eines"

msgid "Objects list"
msgstr "Llista d'objectes"

msgid "Import geometry data from STL/STEP/3MF/OBJ/AMF files"
msgstr "Importar dades de geometria des de fitxers STL/STEP/3MF/OBJ/AMF"

msgid "⌘+Shift+G"
msgstr "⌘+Maj+G"

msgid "Ctrl+Shift+G"
msgstr "Ctrl+Maj+G"

msgid "Paste from clipboard"
msgstr "Enganxa des del porta-retalls"

msgid "Show/Hide 3Dconnexion devices settings dialog"
msgstr ""
"Mostrar/Amagar quadre de diàleg Configuració de Dispositius 3Dconnexion"

msgid "Switch table page"
msgstr "Canviar de pàgina de taula"

msgid "Show keyboard shortcuts list"
msgstr "Mostrar la llista de dreceres de teclat"

msgid "Global shortcuts"
msgstr "Dreceres Globals"

msgid "Rotate View"
msgstr "Rotar la vista"

msgid "Pan View"
msgstr "Vista Panoràmica"

msgid "Mouse wheel"
msgstr "Roda del ratolí"

msgid "Zoom View"
msgstr "Vista amb Zoom"

msgid "Shift+A"
msgstr "Maj+A"

msgid "Shift+R"
msgstr "Maj+R"

msgid ""
"Auto orientates selected objects or all objects.If there are selected "
"objects, it just orientates the selected ones.Otherwise, it will orientates "
"all objects in the current disk."
msgstr ""
"Orienta/alinea automàticament els objectes seleccionats o tots els objectes. "
"Si hi ha objectes seleccionats, només orientarà/alinearà els seleccionats. "
"En cas contrari, orientarà/alinearà tots els objectes de la placa actual."

msgid "Shift+Tab"
msgstr "Maj+Tab"

msgid "Collapse/Expand the sidebar"
msgstr "Replegar/Expandir barra lateral"

msgid "⌘+Any arrow"
msgstr "⌘+Qualsevol fletxa"

msgid "Movement in camera space"
msgstr "Moviment a l'espai de la càmera"

msgid "⌥+Left mouse button"
msgstr "⌥+Botó esquerre del ratolí"

msgid "Select a part"
msgstr "Seleccionar una peça"

msgid "⌘+Left mouse button"
msgstr "⌘+Botó esquerre del ratolí"

msgid "Select multiple objects"
msgstr "Seleccionar múltiples objectes"

msgid "Ctrl+Any arrow"
msgstr "Ctrl+Qualsevol fletxa"

msgid "Alt+Left mouse button"
msgstr "Alt+Botó esquerre del ratolí"

msgid "Ctrl+Left mouse button"
msgstr "Ctrl+Botó esquerre del ratolí"

msgid "Shift+Left mouse button"
msgstr "Maj+Botó esquerre del ratolí"

msgid "Select objects by rectangle"
msgstr "Seleccionar objectes per rectangle"

msgid "Arrow Up"
msgstr "Fletxa cap amunt"

msgid "Move selection 10 mm in positive Y direction"
msgstr "Moure la selecció 10 mm en direcció Y positiva"

msgid "Arrow Down"
msgstr "Fletxa cap avall"

msgid "Move selection 10 mm in negative Y direction"
msgstr "Moure la selecció 10 mm en direcció Y negativa"

msgid "Arrow Left"
msgstr "Fletxa cap a l’esquerra"

msgid "Move selection 10 mm in negative X direction"
msgstr "Moure la selecció 10 mm en direcció X negativa"

msgid "Arrow Right"
msgstr "Fletxa cap a la dreta"

msgid "Move selection 10 mm in positive X direction"
msgstr "Moure la selecció 10 mm en direcció X positiva"

msgid "Shift+Any arrow"
msgstr "Maj+Qualsevol fletxa"

msgid "Movement step set to 1 mm"
msgstr "Pas de moviment configurat a 1 mm"

msgid "keyboard 1-9: set filament for object/part"
msgstr "teclat 1-9: establir filament per a objecte/peça"

msgid "Camera view - Default"
msgstr "Vista de càmera - Predeterminada"

msgid "Camera view - Top"
msgstr "Vista de càmera - Part Superior"

msgid "Camera view - Bottom"
msgstr "Vista de càmera - Part Inferior"

msgid "Camera view - Front"
msgstr "Vista de càmera - Frontal"

msgid "Camera view - Behind"
msgstr "Vista de càmera - Darrere"

msgid "Camera Angle - Left side"
msgstr "Angle de càmera - Costat Esquerre"

msgid "Camera Angle - Right side"
msgstr "Angle de càmera - Costat Dret"

msgid "Select all objects"
msgstr "Seleccionar tots els objectes"

msgid "Gizmo move"
msgstr "Gizmo de Moviment"

msgid "Gizmo scale"
msgstr "Gizmo d'Escala"

msgid "Gizmo rotate"
msgstr "Gizmo de Rotació"

msgid "Gizmo cut"
msgstr "Gizmo de Tall"

msgid "Gizmo Place face on bed"
msgstr "Gizmo de Recolzament sobre la Cara a la placa"

msgid "Gizmo SLA support points"
msgstr "Gizmo de Punts de suport SLA"

msgid "Gizmo FDM paint-on seam"
msgstr "Eina de Pintat de costures FDM"

msgid "Gizmo Text emboss / engrave"
msgstr "Gizmo de Text en relleu / gravat"

msgid "Zoom in"
msgstr "Augmentar zoom"

msgid "Zoom out"
msgstr "Reduir zoom"

msgid "Switch between Prepare/Preview"
msgstr "Canviar entre Preparar/Previsualitzar"

msgid "Plater"
msgstr "Plataforma"

msgid "Move: press to snap by 1mm"
msgstr "Moure: Clicka per ajustar en passos d'1 mm"

msgid "⌘+Mouse wheel"
msgstr "⌘+Roda del ratolí"

msgid "Support/Color Painting: adjust pen radius"
msgstr "Suport/Pintat de color: configuració del radi de la ploma"

msgid "⌥+Mouse wheel"
msgstr "⌥+Roda del ratolí"

msgid "Support/Color Painting: adjust section position"
msgstr "Suport/Pintat de color: configuració de la posició de la secció"

msgid "Ctrl+Mouse wheel"
msgstr "Ctrl+Roda del ratolí"

msgid "Alt+Mouse wheel"
msgstr "Alt+Roda del ratolí"

msgid "Gizmo"
msgstr "Gizmo"

msgid "Set extruder number for the objects and parts"
msgstr "Establir el número d'extrusor per als objectes i les peces"

msgid "Delete objects, parts, modifiers  "
msgstr "Eliminar objectes, peces, modificadors  "

msgid "Select the object/part and press space to change the name"
msgstr "Seleccioneu l'objecte/peça i premeu espai per canviar-ne el nom"

msgid "Mouse click"
msgstr "Feu clic amb el ratolí"

msgid "Select the object/part and mouse click to change the name"
msgstr "Seleccioneu l'objecte/peça i feu clic amb el ratolí per canviar el nom"

msgid "Objects List"
msgstr "Llista d'Objectes"

msgid "Vertical slider - Move active thumb Up"
msgstr ""
"Barra de desplaçament Vertical - Mou el barra de desplaçament actiu cap Amunt"

msgid "Vertical slider - Move active thumb Down"
msgstr ""
"Barra de desplaçament Vertical - Mou el barra de desplaçament actiu cap Avall"

msgid "Horizontal slider - Move active thumb Left"
msgstr ""
"Barra de desplaçament Horitzontal - Mou el barra de desplaçament actiu cap a "
"l'Esquerra"

msgid "Horizontal slider - Move active thumb Right"
msgstr ""
"Barra de desplaçament Horitzontal - Mou la barra de desplaçament activa cap "
"a la Dreta"

msgid "On/Off one layer mode of the vertical slider"
msgstr ""
"Activar/desactivar el mode de capa única de la barra de desplaçament vertical"

msgid "On/Off g-code window"
msgstr "Activar/Desactivar finestra de Codi-G"

msgid "Move slider 5x faster"
msgstr "Moure la barra de desplaçament 5 vegades més ràpid"

msgid "Shift+Mouse wheel"
msgstr "Maj+Roda del ratolí"

msgid "Release Note"
msgstr "Notes de la versió"

#, c-format, boost-format
msgid "version %s update information :"
msgstr "informació d'actualització de la versió %s:"

msgid "Network plug-in update"
msgstr "Actualització del plugin de Xarxa"

msgid ""
"Click OK to update the Network plug-in when Orca Slicer launches next time."
msgstr ""
"Feu clic a D'acord per actualitzar el plugin de Xarxa la propera vegada que "
"s'executi Orca Slicer."

#, c-format, boost-format
msgid "A new Network plug-in(%s) available, Do you want to install it?"
msgstr "Un nou plugin de Xarxa( %s ) disponible, Vols instal·lar-lo?"

msgid "New version of Orca Slicer"
msgstr "Nova versió d'Orca Slicer"

msgid "Skip this Version"
msgstr "Omet aquesta versió"

msgid "Done"
msgstr "Fet"

msgid "Confirm and Update Nozzle"
msgstr "Confirmar i Actualitzar el broquet"

msgid "LAN Connection Failed (Sending print file)"
msgstr ""
"S'ha produït un error en la Connexió de Xarxa LAN ( Enviant un fitxer "
"d'impressió )"

msgid ""
"Step 1, please confirm Orca Slicer and your printer are in the same LAN."
msgstr ""
"Pas 1: Confirmeu que Orca Slicer i la impressora es troben a la mateixa LAN."

msgid ""
"Step 2, if the IP and Access Code below are different from the actual values "
"on your printer, please correct them."
msgstr ""
"Pas 2: Si la IP i el Codi d'Accés següent són diferents dels valors reals de "
"la impressora, corregiu-los."

msgid "IP"
msgstr "IP"

msgid "Access Code"
msgstr "Clau d'Accés"

msgid "Where to find your printer's IP and Access Code?"
msgstr "On podeu trobar la IP i el Codi d'Accés de la impressora?"

msgid "Step 3: Ping the IP address to check for packet loss and latency."
msgstr ""
"Pas 3: Feu ping a l'adreça IP per comprovar si hi ha pèrdua de paquets i "
"latència."

msgid "Test"
msgstr "Test"

msgid "IP and Access Code Verified! You may close the window"
msgstr "IP i Codi d'Accés verificats! Podeu tancar la finestra"

msgid "Connection failed, please double check IP and Access Code"
msgstr "S'ha produït un error de Connexió, comproveu la IP i el Codi d'Accés"

msgid ""
"Connection failed! If your IP and Access Code is correct, \n"
"please move to step 3 for troubleshooting network issues"
msgstr ""
"Ha fallat la connexió! Si la teva IP i el teu Codi d'Accés són correctes, \n"
"Aneu al pas 3 per resoldre problemes de xarxa"

msgid "Model:"
msgstr "Model:"

msgid "Serial:"
msgstr "Número de Sèrie:"

msgid "Version:"
msgstr "Versió:"

msgid "Update firmware"
msgstr "Actualitzar el firmware"

msgid "Printing"
msgstr "Imprimint"

msgid "Idle"
msgstr "Inactiu"

msgid "Beta version"
msgstr "Versió beta"

msgid "Latest version"
msgstr "Última versió"

msgid "Updating"
msgstr "Actualitzant"

msgid "Updating failed"
msgstr "S'ha produït un error en l'actualització"

msgid "Updating successful"
msgstr "Actualització correcta"

msgid ""
"Are you sure you want to update? This will take about 10 minutes. Do not "
"turn off the power while the printer is updating."
msgstr ""
"Segur que vols actualitzar? Trigarà uns 10 minuts. No l'apagueu mentre la "
"impressora s'actualitza."

msgid ""
"An important update was detected and needs to be run before printing can "
"continue. Do you want to update now? You can also update later from 'Upgrade "
"firmware'."
msgstr ""
"S'ha detectat una actualització important i s'ha d'executar abans que la "
"impressió pugui continuar. Vols actualitzar ara? També podeu actualitzar més "
"endavant des de \"Actualitzar el firmware\"."

msgid ""
"The firmware version is abnormal. Repairing and updating are required before "
"printing. Do you want to update now? You can also update later on printer or "
"update next time starting the studio."
msgstr ""
"La versió del firmware és anormal. Cal reparar i actualitzar abans "
"d'imprimir. Vols actualitzar ara? També pots actualitzar més endavant a la "
"impressora o actualitzar la propera vegada que iniciïs."

msgid "Extension Board"
msgstr "Targeta d'Ampliació"

msgid "Saving objects into the 3mf failed."
msgstr "El desament d'objectes al 3mf no ha funcionat."

msgid "Only Windows 10 is supported."
msgstr "Només s'admet Windows 10."

msgid "Failed to initialize the WinRT library."
msgstr "No s'ha pogut inicialitzar la biblioteca WinRT."

msgid "Exporting objects"
msgstr "Exportant objectes"

msgid "Failed loading objects."
msgstr "Error en la càrrega d'objectes."

msgid "Repairing object by Windows service"
msgstr "Reparant l'objecte pel servei de Windows"

msgid "Repair failed."
msgstr "No s'ha pogut reparar."

msgid "Loading repaired objects"
msgstr "Carregant els objectes reparats"

msgid "Exporting 3mf file failed"
msgstr "S'ha produït un error en l'exportació del fitxer 3mf"

msgid "Import 3mf file failed"
msgstr "S'ha produït un error en l'importació del fitxer 3mf"

msgid "Repaired 3mf file does not contain any object"
msgstr "El fitxer 3MF reparat no conté cap objecte"

msgid "Repaired 3mf file contains more than one object"
msgstr "El fitxer 3MF reparat conté més d'un objecte"

msgid "Repaired 3mf file does not contain any volume"
msgstr "El fitxer 3MF reparat no conté cap volum"

msgid "Repaired 3mf file contains more than one volume"
msgstr "El fitxer 3MF reparat conté més d'un volum"

msgid "Repair finished"
msgstr "Reparació finalitzada"

msgid "Repair canceled"
msgstr "Reparació cancel·lada"

#, boost-format
msgid "Copying of file %1% to %2% failed: %3%"
msgstr "La còpia del fitxer %1% a %2% ha fallat: %3%"

msgid "Need to check the unsaved changes before configuration updates."
msgstr ""
"Cal comprovar els canvis no desats abans de les actualitzacions de "
"configuració."

msgid "Configuration package: "
msgstr "Paquet de configuració: "

msgid " updated to "
msgstr " actualitzat a "

msgid "Open G-code file:"
msgstr "Obre el fitxer de Codi-G:"

msgid ""
"One object has empty initial layer and can't be printed. Please Cut the "
"bottom or enable supports."
msgstr ""
"Un objecte té la capa inicial buida i no es pot imprimir. Si us plau, talleu "
"el fons o activeu els suports."

#, boost-format
msgid "Object can't be printed for empty layer between %1% and %2%."
msgstr ""
"L'objecte no es pot imprimir degut a que hi ha una capa buida entre %1% i "
"%2%."

#, boost-format
msgid "Object: %1%"
msgstr "Objecte: %1%"

msgid ""
"Maybe parts of the object at these height are too thin, or the object has "
"faulty mesh"
msgstr ""
"Potser parts de l'objecte a aquesta alçada són massa primes, o l'objecte té "
"una malla defectuosa"

msgid "No object can be printed. Maybe too small"
msgstr "No es pot imprimir cap objecte. Potser que sigui massa petit"

msgid ""
"Failed to generate gcode for invalid custom G-code.\n"
"\n"
msgstr ""
"No s'ha pogut generar el Codi-G per un Codi-G personalitzat no vàlid.\n"
"\n"

msgid "Please check the custom G-code or use the default custom G-code."
msgstr ""
"Comproveu el Codi-G personalitzat o utilitzeu el Codi-G personalitzat "
"predeterminat."

#, boost-format
msgid "Generating G-code: layer %1%"
msgstr "Generan Codi-G: capa %1%"

msgid "Inner wall"
msgstr "Perímetre interior"

msgid "Outer wall"
msgstr "Perímetre exterior"

msgid "Overhang wall"
msgstr "Perímetre de voladís"

msgid "Sparse infill"
msgstr "Farciment poc dens"

msgid "Internal solid infill"
msgstr "Farciment sòlid intern"

msgid "Top surface"
msgstr "Farciment sòlid superior"

msgid "Bottom surface"
msgstr "Farciment sòlid inferior"

msgid "Internal Bridge"
msgstr "Pont Interior"

msgid "Gap infill"
msgstr "Ompliment de buits"

msgid "Skirt"
msgstr "Faldilla"

msgid "Support interface"
msgstr "Interfície de suport"

msgid "Support transition"
msgstr "Transició de suport"

msgid "Multiple"
msgstr "Múltiple"

#, boost-format
msgid "Failed to calculate line width of %1%. Can not get value of \"%2%\" "
msgstr ""
"No s'ha pogut calcular l'amplada de línia de %1%. No es pot obtenir valor de "
"\"%2%\" "

msgid ""
"Invalid spacing supplied to Flow::with_spacing(), check your layer height "
"and extrusion width"
msgstr ""
"Espaiat no vàlid subministrat a Flow::with_spacing(  ), comproveu l'alçada "
"de la capa i l'amplada d'extrusió"

msgid "undefined error"
msgstr "error indefinit"

msgid "too many files"
msgstr "massa arxius"

msgid "file too large"
msgstr "fitxer massa gran"

msgid "unsupported method"
msgstr "mètode no compatible"

msgid "unsupported encryption"
msgstr "encriptació no compatible"

msgid "unsupported feature"
msgstr "característica no compatible"

msgid "failed finding central directory"
msgstr "no s'ha trobat el directori central"

msgid "not a ZIP archive"
msgstr "no és un arxiu ZIP"

msgid "invalid header or corrupted"
msgstr "capçalera no vàlida o malmesa"

msgid "unsupported multidisk"
msgstr "multidisk no compatible"

msgid "decompression failed"
msgstr "la descompressió ha fallat"

msgid "compression failed"
msgstr "la compressió ha fallat"

msgid "unexpected decompressed size"
msgstr "mida de descompressió inesperada"

msgid "CRC check failed"
msgstr "Ha fallat la comprovació del CRC"

msgid "unsupported central directory size"
msgstr "mida del directori central no compatible"

msgid "allocation failed"
msgstr "assignació fallida"

msgid "file open failed"
msgstr "obertura del fitxer fallida"

msgid "file create failed"
msgstr "creació del fitxer fallida"

msgid "file write failed"
msgstr "escriptura del fitxer fallida"

msgid "file read failed"
msgstr "lectura del fitxer fallida"

msgid "file close failed"
msgstr "tancament del fitxer fallit"

msgid "file seek failed"
msgstr "cerca de ftitxer fallit"

msgid "file stat failed"
msgstr "estadística de fitxers fallida"

msgid "invalid parameter"
msgstr "paràmetre no vàlid"

msgid "invalid filename"
msgstr "el nom del fitxer no és vàlid"

msgid "buffer too small"
msgstr "buffer massa petit"

msgid "internal error"
msgstr "error intern"

msgid "file not found"
msgstr "arxiu no trobat"

msgid "archive too large"
msgstr "arxiu massa gran"

msgid "validation failed"
msgstr "ha fallat la validació"

msgid "write callback failed"
msgstr "la trucada de recuperació de l'escriptura ha fallat"

#, boost-format
msgid ""
"%1% is too close to exclusion area, there may be collisions when printing."
msgstr ""
"%1% està massa a prop de l'àrea d'exclusió, pot haver-hi col·lisions en "
"imprimir."

#, boost-format
msgid "%1% is too close to others, and collisions may be caused."
msgstr "%1% està massa a prop d'altres i es poden produir col·lisions."

#, boost-format
msgid "%1% is too tall, and collisions will be caused."
msgstr "%1% és massa alt i es provocaran col·lisions."

msgid " is too close to others, there may be collisions when printing."
msgstr " està massa a prop dels altres, pot haver-hi col·lisions en imprimir."

msgid " is too close to exclusion area, there may be collisions when printing."
msgstr ""
" està massa a prop de l'àrea d'exclusió, pot haver-hi col·lisions en "
"imprimir."

msgid "Prime Tower"
msgstr "Torre de Purga"

msgid " is too close to others, and collisions may be caused.\n"
msgstr " està massa a prop dels altres, i es poden causar col·lisions.\n"

msgid " is too close to exclusion area, and collisions will be caused.\n"
msgstr ""
" està massa a prop de la zona d'exclusió, i es provocaran col·lisions.\n"

msgid ""
"Can not print multiple filaments which have large difference of temperature "
"together. Otherwise, the extruder and nozzle may be blocked or damaged "
"during printing"
msgstr ""
"No es poden imprimir junts múltiples filaments que tinguin una gran "
"diferència de temperatura. En cas contrari, l'extrusor i el broquet es poden "
"bloquejar o danyar durant la impressió"

msgid "No extrusions under current settings."
msgstr "No hi ha extrusions a la configuració actual."

msgid ""
"Smooth mode of timelapse is not supported when \"by object\" sequence is "
"enabled."
msgstr ""
"El mode suau de timelapse no està permès quan la seqüència \"Per objecte\" "
"està habilitada."

msgid ""
"Please select \"By object\" print sequence to print multiple objects in "
"spiral vase mode."
msgstr ""
"Seleccioneu la seqüència d'impressió \"Per objecte\" per imprimir diversos "
"objectes en mode Gerro en Espiral."

msgid ""
"The spiral vase mode does not work when an object contains more than one "
"materials."
msgstr ""
"El mode Gerro en Espiral no funciona quan un objecte conté més d'un material."

#, boost-format
msgid "The object %1% exceeds the maximum build volume height."
msgstr "L'objecte %1% supera l'alçada màxima del volum de construcció."

#, boost-format
msgid ""
"While the object %1% itself fits the build volume, its last layer exceeds "
"the maximum build volume height."
msgstr ""
"Tot i que l'objecte %1% s'adapta al volum de construcció, la seva última "
"capa supera l'alçada màxima del volum de construcció."

msgid ""
"You might want to reduce the size of your model or change current print "
"settings and retry."
msgstr ""
"Potser voleu reduir la mida del model o canviar la configuració d'impressió "
"actual i tornar-ho a provar."

msgid "Variable layer height is not supported with Organic supports."
msgstr "Alçada de Capa Variable no és compatible amb suports Orgànics."

msgid ""
"Different nozzle diameters and different filament diameters is not allowed "
"when prime tower is enabled."
msgstr ""
"No es permeten diferents diàmetres de broquet i diferents diàmetres de "
"filament quan s'habilita la Torre de Purga."

msgid ""
"The Wipe Tower is currently only supported with the relative extruder "
"addressing (use_relative_e_distances=1)."
msgstr ""
"Actualment, la Torre de Purga només és compatible amb el direccionament "
"relatiu de l'extrusor ( use_relative_e_distances=1 )."

msgid ""
"Ooze prevention is currently not supported with the prime tower enabled."
msgstr ""
"Actualment, la Prevenció d'Ooze( goteig ) no és compatible amb la Torre de "
"Purga habilitada."

msgid ""
"The prime tower is currently only supported for the Marlin, RepRap/Sprinter, "
"RepRapFirmware and Repetier G-code flavors."
msgstr ""
"Actualment, la Torre de Purga només és compatible amb els tipus de Codi-G "
"Marlin, RepRap/Sprinter, RepRapFirmware i Repetier."

msgid "The prime tower is not supported in \"By object\" print."
msgstr "La Torre de Purga no està suportada en la impressió \"Per objecte\"."

msgid ""
"The prime tower is not supported when adaptive layer height is on. It "
"requires that all objects have the same layer height."
msgstr ""
"La Torre de Purga no està suportada quan l'Alçada de Capa Adaptativa està "
"activada. Requereix que tots els objectes tinguin la mateixa alçada de capa."

msgid "The prime tower requires \"support gap\" to be multiple of layer height"
msgstr ""
"La Torre de Purga requereix que el \"distància de suport\" sigui múltiple de "
"l'alçada de capa"

msgid "The prime tower requires that all objects have the same layer heights"
msgstr ""
"La Torre de Purga requereix que tots els objectes tinguin les mateixes "
"alçades de capa"

msgid ""
"The prime tower requires that all objects are printed over the same number "
"of raft layers"
msgstr ""
"La Torre de Purga requereix que tots els objectes s'imprimeixin sobre el "
"mateix nombre de capes de Vora d'Adherència"

msgid ""
"The prime tower requires that all objects are sliced with the same layer "
"heights."
msgstr ""
"La Torre de Purga requereix que tots els objectes estiguin laminats amb les "
"mateixes alçades de capa."

msgid ""
"The prime tower is only supported if all objects have the same variable "
"layer height"
msgstr ""
"La Torre de Purga només està suportat si tots els objectes tenen la mateixa "
"alçada variable de capa"

msgid "Too small line width"
msgstr "Amplada de línia massa petita"

msgid "Too large line width"
msgstr "Amplada de línia massa gran"

msgid ""
"The prime tower requires that support has the same layer height with object."
msgstr ""
"La Torre de Purga requereix que el suport tingui la mateixa alçada de capa "
"amb objecte."

msgid ""
"Organic support tree tip diameter must not be smaller than support material "
"extrusion width."
msgstr ""
"El diàmetre de la punta de l'arbre de suport orgànic no ha de ser menor que "
"l'amplada d'extrusió del material de suport."

msgid ""
"Organic support branch diameter must not be smaller than 2x support material "
"extrusion width."
msgstr ""
"El diàmetre de la branca de suport orgànic no ha de ser inferior a 2x "
"l'amplada d'extrusió del material de suport."

msgid ""
"Organic support branch diameter must not be smaller than support tree tip "
"diameter."
msgstr ""
"El diàmetre de la branca de suport orgànic no ha de ser més petit que el "
"diàmetre de la punta de l'arbre de suport."

msgid ""
"Support enforcers are used but support is not enabled. Please enable support."
msgstr ""
"S'usen suports forçats, però el suport no està habilitat. Si us plau, "
"habiliteu el suport."

msgid "Layer height cannot exceed nozzle diameter"
msgstr "L'alçada de la capa no pot superar el diàmetre del broquet"

msgid ""
"Relative extruder addressing requires resetting the extruder position at "
"each layer to prevent loss of floating point accuracy. Add \"G92 E0\" to "
"layer_gcode."
msgstr ""
"El direccionament relatiu de l'extrusor requereix restablir la posició de "
"l'extrusor a cada capa per evitar la pèrdua de precisió de coma flotant. "
"Afegiu \"G92 E0\" a layer_gcode."

msgid ""
"\"G92 E0\" was found in before_layer_gcode, which is incompatible with "
"absolute extruder addressing."
msgstr ""
"\"G92 E0\" s'ha trobat a before_layer_gcode, el qual és incompatible amb el "
"direccionament absolut d'extrusor."

msgid ""
"\"G92 E0\" was found in layer_gcode, which is incompatible with absolute "
"extruder addressing."
msgstr ""
"\"G92 E0\" s'ha trobat a layer_gcode, el qual és incompatible amb el "
"direccionament absolut d'extrusor."

#, c-format, boost-format
msgid "Plate %d: %s does not support filament %s"
msgstr "La placa %d: %s no admet el filament %s"

msgid ""
"Setting the jerk speed too low could lead to artifacts on curved surfaces"
msgstr ""
"Establir la velocitat de sacsejada( Jerk ) massa baixa podria conduir a "
"defectes en superfícies corbes"

msgid ""
"The jerk setting exceeds the printer's maximum jerk (machine_max_jerk_x/"
"machine_max_jerk_y).\n"
"Orca will automatically cap the jerk speed to ensure it doesn't surpass the "
"printer's capabilities.\n"
"You can adjust the maximum jerk setting in your printer's configuration to "
"get higher speeds."
msgstr ""
"La configuració de la sacsejada( Jerk ) supera la sacsejada màxima de la "
"impressora (machine_max_jerk_x/machine_max_jerk_y).\n"
"L'Orca limitarà automàticament la velocitat de sacsejada per assegurar-se "
"que no superi les capacitats de la impressora.\n"
"Podeu ajustar la configuració de sacsejada màxima a la configuració de la "
"impressora per obtenir velocitats més altes."

msgid ""
"The acceleration setting exceeds the printer's maximum acceleration "
"(machine_max_acceleration_extruding).\n"
"Orca will automatically cap the acceleration speed to ensure it doesn't "
"surpass the printer's capabilities.\n"
"You can adjust the machine_max_acceleration_extruding value in your "
"printer's configuration to get higher speeds."
msgstr ""
"La configuració d'acceleració supera l'acceleració màxima "
"(machine_max_acceleration_extruding).\n"
"L'Orca limitarà automàticament la velocitat d'acceleració per assegurar-se "
"que no superi les capacitats de la impressora.\n"
"Podeu ajustar el valor machine_max_acceleration_extruding a la configuració "
"de la impressora per obtenir velocitats més altes."

msgid ""
"The speed setting exceeds the printer's maximum speed (machine_max_speed_x/"
"machine_max_speed_y).\n"
"Orca will automatically cap the print speed to ensure it doesn't surpass the "
"printer's capabilities.\n"
"You can adjust the maximum speed setting in your printer's configuration to "
"get higher speeds."
msgstr ""
"La configuració de velocitat supera la velocitat màxima de la impressora "
"(machine_max_speed_x/machine_max_speed_y).\n"
"L'Orca limitarà automàticament la velocitat d'impressió per assegurar-se que "
"no superi les capacitats de la impressora.\n"
"Podeu ajustar la configuració de velocitat màxima a la configuració de la "
"impressora per obtenir velocitats més altes."

msgid "Generating skirt & brim"
msgstr "Generant Faldilla i Vora d'Adherència"

msgid "Exporting G-code"
msgstr "Exportant el Codi-G"

msgid "Generating G-code"
msgstr "Generant el Codi-G"

msgid "Failed processing of the filename_format template."
msgstr "Error en el processament de la plantilla filename_format."

msgid "Printable area"
msgstr "Àrea imprimible"

msgid "Bed exclude area"
msgstr "Zona d'exclusió de la placa"

msgid ""
"Unprintable area in XY plane. For example, X1 Series printers use the front "
"left corner to cut filament during filament change. The area is expressed as "
"polygon by points in following format: \"XxY, XxY, ...\""
msgstr ""
"Àrea no imprimible en el plànol XY. Per exemple, les impressores de la sèrie "
"X1 utilitzen la cantonada frontal esquerra per tallar el filament durant el "
"canvi de filament. L'àrea s'expressa com a polígon per punts en el format "
"següent: \"XxY, XxY, ...\""

msgid "Bed custom texture"
msgstr "Textura personalitzada de la placa"

msgid "Bed custom model"
msgstr "Model personalitzat de la placa"

msgid "Elephant foot compensation"
msgstr "Compensació de Peu d'Elefant"

msgid ""
"Shrink the initial layer on build plate to compensate for elephant foot "
"effect"
msgstr ""
"Redueix la capa inicial a la placa d'impressió per compensar l'efecte de Peu "
"d'Elefant"

msgid "Elephant foot compensation layers"
msgstr "Capes de compensació de Peu d'Elefant"

msgid ""
"The number of layers on which the elephant foot compensation will be active. "
"The first layer will be shrunk by the elephant foot compensation value, then "
"the next layers will be linearly shrunk less, up to the layer indicated by "
"this value."
msgstr ""
"El nombre de capes sobre les quals estarà activa la compensació de Peu "
"d'Elefant. La primera capa es reduirà pel valor de compensació de Peu "
"d'Elefant, després les següents capes es reduiran linealment menys, fins a "
"la capa indicada per aquest valor."

msgid "layers"
msgstr "capes"

msgid ""
"Slicing height for each layer. Smaller layer height means more accurate and "
"more printing time"
msgstr ""
"Alçada de laminat per a cada capa. Una alçada de capa més petita significa "
"més precisió i més temps d'impressió"

msgid "Printable height"
msgstr "Alçada imprimible"

msgid "Maximum printable height which is limited by mechanism of printer"
msgstr "L'alçada màxima imprimible està limitada pel mecanisme d'impressora"

msgid "Preferred orientation"
msgstr "Orientació preferida"

msgid "Automatically orient stls on the Z-axis upon initial import"
msgstr ""
"Orientar automàticament els stls a l'eix Z després de la importació inicial"

msgid "Printer preset names"
msgstr "Noms de perfils de la impressora"

msgid "Hostname, IP or URL"
msgstr "Nom d'equip, IP o URL"

msgid ""
"Orca Slicer can upload G-code files to a printer host. This field should "
"contain the hostname, IP address or URL of the printer host instance. Print "
"host behind HAProxy with basic auth enabled can be accessed by putting the "
"user name and password into the URL in the following format: https://"
"username:password@your-octopi-address/"
msgstr ""
"OrcaSlicer pot pujar fitxers G-Code a una impressora. Aquest camp hauria de "
"contenir el nom de Host, l'adreça IP o l'URL de la instància de la "
"impressora. Es pot accedir a la impressora darrere d'un proxy amb "
"l'autenticació bàsica activada per un nom d'usuari i contrasenya a la URL en "
"el format següent: https://nomusuari:contrasenya@adreça-octopi/"

msgid "Device UI"
msgstr "Interfície d'Usuari del dispositiu"

msgid ""
"Specify the URL of your device user interface if it's not same as print_host"
msgstr ""
"Especifiqueu l'URL de la interfície d'usuari del dispositiu si no és el "
"mateix que print_host"

msgid "API Key / Password"
msgstr "Clau API / Contrasenya"

msgid ""
"Orca Slicer can upload G-code files to a printer host. This field should "
"contain the API Key or the password required for authentication."
msgstr ""
"Orca Slicer pot pujar fitxers de Codi-G a una impressora. Aquest camp ha de "
"contenir la clau API o la contrasenya necessària per a l'autenticació."

msgid "Name of the printer"
msgstr "Nom de la impressora"

msgid "HTTPS CA File"
msgstr "Arxiu HTTPS CA"

msgid ""
"Custom CA certificate file can be specified for HTTPS OctoPrint connections, "
"in crt/pem format. If left blank, the default OS CA certificate repository "
"is used."
msgstr ""
"Un fitxer de certificat CA personalitzat pot ser especificat per a "
"connexions HTTPS d'OctoPrint, en format crt/pem. Si es deixa en blanc, el "
"repositori de certificats CA del SO serà usat."

msgid "User"
msgstr "Usuari"

msgid "Password"
msgstr "Contrasenya"

msgid "Ignore HTTPS certificate revocation checks"
msgstr "Ignorar les comprovacions de revocació de certificats HTTPS"

msgid ""
"Ignore HTTPS certificate revocation checks in case of missing or offline "
"distribution points. One may want to enable this option for self signed "
"certificates if connection fails."
msgstr ""
"Ignorar les comprovacions de revocació de certificats HTTPS en cas que "
"faltin punts de distribució o estiguin desconnectats. Hom pot voler "
"habilitar aquesta opció per als certificats autosignats si la connexió falla."

msgid "Names of presets related to the physical printer"
msgstr "Noms dels perfils relacionats amb la impressora física"

msgid "Authorization Type"
msgstr "Tipus d'autorització"

msgid "API key"
msgstr "Codi API"

msgid "HTTP digest"
msgstr "HTTP-Digest"

msgid "Avoid crossing wall"
msgstr "Evitar creuar perímetre"

msgid "Detour and avoid to travel across wall which may cause blob on surface"
msgstr ""
"Desviar i evitar travessar el perímetre ja que podria produir grumolls a la "
"superfície"

msgid "Avoid crossing wall - Max detour length"
msgstr "Evitar creuar el perímetre - Longitud màxima del desviament"

msgid ""
"Maximum detour distance for avoiding crossing wall. Don't detour if the "
"detour distance is large than this value. Detour length could be specified "
"either as an absolute value or as percentage (for example 50%) of a direct "
"travel path. Zero to disable"
msgstr ""
"Distància màxima de desviament per evitar creuar perímetres. No desviar si "
"la distància del desviament és major que aquest valor. La longitud del "
"desviament es pot especificar com a valor absolut o com a percentatge ( per "
"exemple, el 50% ) d'una trajectòria de desplaçament directa. Zero per "
"desactivar"

msgid "mm or %"
msgstr "mm o %"

msgid "Other layers"
msgstr "Altres capes"

msgid ""
"Bed temperature for layers except the initial one. Value 0 means the "
"filament does not support to print on the Cool Plate"
msgstr ""
"Temperatura del llit de les capes excepte la inicial. El valor 0 significa "
"que el filament no admet imprimir a una Base Freda"

msgid "°C"
msgstr "°C"

msgid ""
"Bed temperature for layers except the initial one. Value 0 means the "
"filament does not support to print on the Engineering Plate"
msgstr ""
"Temperatura del llit de les capes excepte la inicial. El valor 0 significa "
"que el filament no admet imprimir a la Base d'Enginyeria"

msgid ""
"Bed temperature for layers except the initial one. Value 0 means the "
"filament does not support to print on the High Temp Plate"
msgstr ""
"Temperatura del llit de les capes excepte la inicial. El valor 0 significa "
"que el filament no admet imprimir a la Base d'Alta Temperatura"

msgid ""
"Bed temperature for layers except the initial one. Value 0 means the "
"filament does not support to print on the Textured PEI Plate"
msgstr ""
"Temperatura del llit de les capes excepte la inicial. El valor 0 significa "
"que el filament no admet imprimir a la Base PEI amb Textura"

msgid "Initial layer"
msgstr "Capa inicial"

msgid "Initial layer bed temperature"
msgstr "Temperatura del llit en la capa inicial"

msgid ""
"Bed temperature of the initial layer. Value 0 means the filament does not "
"support to print on the Cool Plate"
msgstr ""
"Temperatura del llit en la capa inicial. El valor 0 significa que el "
"filament no admet imprimir a la Base Freda"

msgid ""
"Bed temperature of the initial layer. Value 0 means the filament does not "
"support to print on the Engineering Plate"
msgstr ""
"Temperatura del llit en la capa inicial. El valor 0 significa que el "
"filament no admet imprimir a la Base d'Enginyeria"

msgid ""
"Bed temperature of the initial layer. Value 0 means the filament does not "
"support to print on the High Temp Plate"
msgstr ""
"Temperatura del llit en la capa inicial. El valor 0 significa que el "
"filament no admet imprimir a la Base d'Alta Temperatura"

msgid ""
"Bed temperature of the initial layer. Value 0 means the filament does not "
"support to print on the Textured PEI Plate"
msgstr ""
"Temperatura del llit en la capa inicial. El valor 0 significa que el "
"filament no admet imprimir a la Base PEI amb Textura"

msgid "Bed types supported by the printer"
msgstr "Tipus de llit suportats per la impressora"

msgid "Cool Plate"
msgstr "Base Freda"

msgid "Engineering Plate"
msgstr "Base d'Enginyeria"

msgid "First layer print sequence"
msgstr "Seqüència d'impressió de primera capa"

msgid "This G-code is inserted at every layer change before lifting z"
msgstr "Aquest Codi-G s'insereix en cada canvi de capa abans d'aixecar z"

msgid "Bottom shell layers"
msgstr "Capes de la carcassa inferior"

msgid ""
"This is the number of solid layers of bottom shell, including the bottom "
"surface layer. When the thickness calculated by this value is thinner than "
"bottom shell thickness, the bottom shell layers will be increased"
msgstr ""
"Aquest és el nombre de capes sòlides de la carcassa inferior, inclosa la "
"capa superficial inferior. Quan el gruix calculat per aquest valor sigui més "
"prim que el gruix de la carcassa inferior, s'augmentaran les capes inferiors "
"de la carcassa"

msgid "Bottom shell thickness"
msgstr "Gruix mínim de la carcassa inferior"

msgid ""
"The number of bottom solid layers is increased when slicing if the thickness "
"calculated by bottom shell layers is thinner than this value. This can avoid "
"having too thin shell when layer height is small. 0 means that this setting "
"is disabled and thickness of bottom shell is absolutely determained by "
"bottom shell layers"
msgstr ""
"El nombre de capes sòlides inferiors s'incrementa en laminar si el gruix "
"calculat per les capes inferiors de la carcassa és més prim que aquest "
"valor. Això pot evitar tenir una carcassa massa fina quan l'alçada de la "
"capa és petita. 0 significa que aquest ajustament està desactivat i que el "
"gruix de la carcassa inferior està absolutament determinat per les capes "
"inferiors de la carcassa"

msgid "Apply gap fill"
msgstr "Aplicar farciment de buits"

msgid ""
"Enables gap fill for the selected surfaces. The minimum gap length that will "
"be filled can be controlled from the filter out tiny gaps option below.\n"
"\n"
"Options:\n"
"1. Everywhere: Applies gap fill to top, bottom and internal solid surfaces\n"
"2. Top and Bottom surfaces: Applies gap fill to top and bottom surfaces "
"only\n"
"3. Nowhere: Disables gap fill\n"
msgstr ""
"Habilita farciment de buits per a les superfícies seleccionades. El mínim "
"del forat que s'omplirà es pot controlar des de l'opció filtrar forats "
"petits a continuació.\n"
"\n"
"Opcions:\n"
"1. A tot arreu: aplica farciment de buits a superfícies sòlides superiors, "
"inferiors i internes\n"
"2. Superfícies superiors i inferiors: aplica farciment de buit només a "
"superfícies superiors i inferiors\n"
"3. Enlloc: desactiva el farciment de buits\n"

msgid "Everywhere"
msgstr "A tot arreu"

msgid "Top and bottom surfaces"
msgstr "Superfícies superior i inferior"

msgid "Nowhere"
msgstr "Enlloc"

msgid "Force cooling for overhang and bridge"
msgstr "Força la refrigeració per voladís i pont"

msgid ""
"Enable this option to optimize part cooling fan speed for overhang and "
"bridge to get better cooling"
msgstr ""
"Activeu aquesta opció per optimitzar la velocitat del ventilador de "
"refrigeració de peces per a Voladís i Pont i obtenir una millor refrigeració"

msgid "Fan speed for overhang"
msgstr "Velocitat del ventilador per voladís"

msgid ""
"Force part cooling fan to be this speed when printing bridge or overhang "
"wall which has large overhang degree. Forcing cooling for overhang and "
"bridge can get better quality for these part"
msgstr ""
"Forçar el ventilador de refrigeració de la peça a tenir aquesta velocitat "
"quan imprimeix un pont o un perímetre voladís que tingui un gran grau de "
"voladís. Forçar la refrigeració per voladís i pont pot millorar la qualitat "
"de les peces"

msgid "Cooling overhang threshold"
msgstr "Llindar de voladís de refrigeració"

#, c-format
msgid ""
"Force cooling fan to be specific speed when overhang degree of printed part "
"exceeds this value. Expressed as percentage which indicides how much width "
"of the line without support from lower layer. 0% means forcing cooling for "
"all outer wall no matter how much overhang degree"
msgstr ""
"Força el ventilador de refrigeració a una velocitat específica quan el grau "
"de voladís de la peça impresa excedeix aquest valor. Expressat com a "
"percentatge, indica l'amplada de la línia sense suport de la capa inferior. "
"0%% significa forçar la refrigeració de tot el perímetre exterior sense "
"importar el grau de voladís"

msgid "Bridge infill direction"
msgstr "Angle del farciment del pont"

msgid ""
"Bridging angle override. If left to zero, the bridging angle will be "
"calculated automatically. Otherwise the provided angle will be used for "
"external bridges. Use 180°for zero angle."
msgstr ""
"Sobreescriptura de l'angle de pont. Si es deixa a zero, l'angle de pont es "
"calcularà automàticament. En cas contrari, l'angle proporcionat s'utilitzarà "
"per als ponts externs. Utilitzeu 180° per a l'angle zero."

msgid "Bridge density"
msgstr "Densitat del pont"

msgid "Density of external bridges. 100% means solid bridge. Default is 100%."
msgstr ""
"Densitat dels ponts exteriors. 100% significa pont sòlid. Per defecte és del "
"100%."

msgid "Bridge flow ratio"
msgstr "Ratio de flux del pont"

msgid ""
"Decrease this value slightly(for example 0.9) to reduce the amount of "
"material for bridge, to improve sag"
msgstr ""
"Disminuïu lleugerament aquest valor ( per exemple 0,9 ) per reduir la "
"quantitat de material per al pont, per millorar l'enfonsament"

msgid "Internal bridge flow ratio"
msgstr "Ratio de flux del pont intern"

msgid ""
"This value governs the thickness of the internal bridge layer. This is the "
"first layer over sparse infill. Decrease this value slightly (for example "
"0.9) to improve surface quality over sparse infill."
msgstr ""
"Aquest valor regeix el gruix de la capa de pont intern. Aquesta és la "
"primera capa sobre el farciment poc dens. Disminuïu lleugerament aquest "
"valor ( per exemple 0,9 ) per millorar la qualitat de la superfície sobre el "
"farciment poc dens."

msgid "Top surface flow ratio"
msgstr "Ratio de flux superficial superior"

msgid ""
"This factor affects the amount of material for top solid infill. You can "
"decrease it slightly to have smooth surface finish"
msgstr ""
"Aquest factor afecta la quantitat de material per al farciment sòlid "
"superior. Podeu disminuir-lo lleugerament per tenir un acabat superficial "
"suau"

msgid "Bottom surface flow ratio"
msgstr "Ratio de flux superficial inferior"

msgid "This factor affects the amount of material for bottom solid infill"
msgstr ""
"Aquest factor afecta la quantitat de material per al farciment sòlid inferior"

msgid "Precise wall"
msgstr "Perímetre precís"

msgid ""
"Improve shell precision by adjusting outer wall spacing. This also improves "
"layer consistency.\n"
"Note: This setting will only take effect if the wall sequence is configured "
"to Inner-Outer"
msgstr ""
"Millora la precisió de la carcassa ajustant l'espaiat del perímetre més "
"exterior. Això també millora la consistència de la capa.\n"
"Nota: Aquest paràmetre només tindrà efecte si la seqüència de paret està "
"configurada a Interior-Exterior"

msgid "Only one wall on top surfaces"
msgstr "Només un perímetre a les superfícies superiors"

msgid ""
"Use only one wall on flat top surface, to give more space to the top infill "
"pattern"
msgstr ""
"Utilitzeu només un perímetre a la superfície superior plana per donar més "
"espai al patró de farciment superior"

msgid "One wall threshold"
msgstr "Llindar d'un sol perímetre"

#, no-c-format, no-boost-format
msgid ""
"If a top surface has to be printed and it's partially covered by another "
"layer, it won't be considered at a top layer where its width is below this "
"value. This can be useful to not let the 'one perimeter on top' trigger on "
"surface that should be covered only by perimeters. This value can be a mm or "
"a % of the perimeter extrusion width.\n"
"Warning: If enabled, artifacts can be created if you have some thin features "
"on the next layer, like letters. Set this setting to 0 to remove these "
"artifacts."
msgstr ""
"Si s'ha d'imprimir una superfície superior i està parcialment coberta per "
"una altra capa, no es considerarà una capa superior si la seva amplada és "
"inferior a aquest valor. Això pot ser útil per no deixar que el \"perímetre "
"a la part superior\" s'activi quan les superfícies estan pensades per ser "
"cobertes només per perímetres. Aquest valor es pot especificar en mm o com a "
"% de l'amplada d'extrusió perimetral.\n"
"Advertència: Si està activat, es poden produir artefactes si teniu alguna "
"característica fina a la capa següent, com ara lletres. Establiu aquest "
"paràmetre a 0 per eliminar aquests artefactes."

msgid "Only one wall on first layer"
msgstr "Només un perímetre a la primera capa"

msgid ""
"Use only one wall on first layer, to give more space to the bottom infill "
"pattern"
msgstr ""
"Utilitzeu només una perímetre a la primera capa per donar més espai al patró "
"de farciment inferior"

msgid "Extra perimeters on overhangs"
msgstr "Perímetres addicionals en voladissos ( Experimental )"

msgid ""
"Create additional perimeter paths over steep overhangs and areas where "
"bridges cannot be anchored. "
msgstr ""
"Crear camins perimetrals addicionals sobre voladissos pronunciats i zones on "
"no es poden ancorar ponts. "

msgid "Reverse on odd"
msgstr "Invertir en capes senars"

msgid "Overhang reversal"
msgstr "Inversió del voladís"

msgid ""
"Extrude perimeters that have a part over an overhang in the reverse "
"direction on odd layers. This alternating pattern can drastically improve "
"steep overhangs.\n"
"\n"
"This setting can also help reduce part warping due to the reduction of "
"stresses in the part walls."
msgstr ""
"Extruir perímetres que tenen una part sobre un voladís en sentit invers en "
"capes senars. Aquest patró alternatiu pot millorar dràsticament els "
"voladissos pronunciats.\n"
"\n"
"Aquest ajustament també pot ajudar a reduir la deformació( warping ) de "
"peces a causa de la reducció de les tensions a les parets de la peça."

msgid "Reverse only internal perimeters"
msgstr "Invertir només els perímetres interns"

msgid ""
"Apply the reverse perimeters logic only on internal perimeters. \n"
"\n"
"This setting greatly reduces part stresses as they are now distributed in "
"alternating directions. This should reduce part warping while also "
"maintaining external wall quality. This feature can be very useful for warp "
"prone material, like ABS/ASA, and also for elastic filaments, like TPU and "
"Silk PLA. It can also help reduce warping on floating regions over "
"supports.\n"
"\n"
"For this setting to be the most effective, it is recomended to set the "
"Reverse Threshold to 0 so that all internal walls print in alternating "
"directions on odd layers irrespective of their overhang degree."
msgstr ""
"Aplicar la lògica dels perímetres inversos només sobre perímetres interns. \n"
"\n"
"Aquest ajustament redueix considerablement les tensions de les peces, ja que "
"ara es distribueixen en direccions alternes. Això hauria de reduir la "
"deformació( warping ) de peces alhora que manté la qualitat de la paret "
"externa. Aquesta característica pot ser molt útil per a material propens al "
"warping, com ABS / ASA, i també per a filaments elàstics, com TPU i Silk "
"PLA. També pot ajudar a reduir la deformació( warping ) de les regions "
"flotants sobre els suports.\n"
"\n"
"Perquè aquest ajustament sigui més efectiu, es recomana establir el llindar "
"invers a 0 de manera que totes els perímetres interns s'imprimeixin en "
"direccions alternes en capes senars, independentment del seu grau de voladís."

msgid "Bridge counterbole holes"
<<<<<<< HEAD
msgstr ""
=======
msgstr "Pont pels forats esbocats( contraforats )"
>>>>>>> 8801c50a

msgid ""
"This option creates bridges for counterbore holes, allowing them to be "
"printed without support. Available modes include:\n"
"1. None: No bridge is created.\n"
"2. Partially Bridged: Only a part of the unsupported area will be bridged.\n"
"3. Sacrificial Layer: A full sacrificial bridge layer is created."
msgstr ""
"Aquesta opció crea ponts per a forats de contraforat, permetent imprimir-los "
"sense suport. Els modes disponibles son els següents:\n"
"1. Cap: No es crea cap pont.\n"
"2. Pont parcial: Només una part de la zona no suportada serà pontejada.\n"
"3. Capa de sacrifici: Es crea una capa de pont de sacrifici completa."

msgid "Partially bridged"
msgstr "Pont parcial"

msgid "Sacrificial layer"
msgstr "Capa de sacrifici"

msgid "Reverse threshold"
msgstr "Llindar invers"

msgid "Overhang reversal threshold"
msgstr "Llindar d'inversió en voladís"

#, no-c-format, no-boost-format
msgid ""
"Number of mm the overhang need to be for the reversal to be considered "
"useful. Can be a % of the perimeter width.\n"
"Value 0 enables reversal on every odd layers regardless."
msgstr ""
"Nombre de mm que ha de tenir el voladís perquè la inversió es consideri "
"útil. Pot ser un % o de l'amplada perimetral.\n"
"El valor 0 permet la inversió en totes les capes senars independentment."

msgid "Classic mode"
msgstr "Mode clàssic"

msgid "Enable this option to use classic mode"
msgstr "Activeu aquesta opció per utilitzar el mode clàssic"

msgid "Slow down for overhang"
msgstr "Alentir la velocitat als voladissos"

msgid "Enable this option to slow printing down for different overhang degree"
msgstr ""
"Activeu aquesta opció per alentir la impressió per a diferents graus de "
"voladís"

msgid "Slow down for curled perimeters"
msgstr "Alentir la velocitat per a perímetres corbats"

msgid ""
"Enable this option to slow printing down in areas where potential curled "
"perimeters may exist"
msgstr ""
"Activeu aquesta opció per alentir la impressió en zones on potencialment "
"poden existir perímetres corbats"

msgid "mm/s or %"
msgstr "mm/s o %"

msgid "External"
msgstr "Extern"

msgid "Speed of bridge and completely overhang wall"
msgstr "Velocitat per a ponts i perímetres completament en voladís"

msgid "mm/s"
msgstr "mm/s"

msgid "Internal"
msgstr "Intern"

msgid ""
"Speed of internal bridge. If the value is expressed as a percentage, it will "
"be calculated based on the bridge_speed. Default value is 150%."
msgstr ""
"Velocitat del pont intern. Si el valor s'expressa en percentatge, es "
"calcularà a partir de la bridge_speed. El valor predeterminat és del 150%."

msgid "Brim width"
msgstr "Ample de la Vora d'Adherència"

msgid "Distance from model to the outermost brim line"
msgstr "Distància del model a la línia de la Vora d'Adherència més exterior"

msgid "Brim type"
msgstr "Tipus de Vora d'Adherència"

msgid ""
"This controls the generation of the brim at outer and/or inner side of "
"models. Auto means the brim width is analysed and calculated automatically."
msgstr ""
"Això controla la generació de la Vora d'Adherència a la cara exterior i/o "
"interior dels models. Auto significa que l'amplada de la Vora d'Adherència "
"s'analitza i es calcula automàticament."

msgid "Brim-object gap"
msgstr "Espai entre la Vora d'Adherència i l'objecte"

msgid ""
"A gap between innermost brim line and object can make brim be removed more "
"easily"
msgstr ""
"Un espai entre la línia de la Vora d'Adherència més interna i l'objecte pot "
"fer que la Vora d'Adherència s'elimini més fàcilment"

msgid "Brim ears"
msgstr "Orelles de la Vora d'Adherència"

msgid "Only draw brim over the sharp edges of the model."
msgstr ""
"Només dibuixar la Vora d'Adherència sobre les vores afilades del model."

msgid "Brim ear max angle"
msgstr "Angle màxim de l'orella"

msgid ""
"Maximum angle to let a brim ear appear. \n"
"If set to 0, no brim will be created. \n"
"If set to ~180, brim will be created on everything but straight sections."
msgstr ""
"Angle màxim per deixar aparèixer una orella. \n"
"Si s'estableix en 0, no es crearà cap Vora d'Adherència. \n"
"Si s'estableix a ~ 180, es crearà Vora d'Adherència arreu menys en seccions "
"rectes."

msgid "Brim ear detection radius"
msgstr "Radi de detecció de l'orella"

msgid ""
"The geometry will be decimated before dectecting sharp angles. This "
"parameter indicates the minimum length of the deviation for the decimation.\n"
"0 to deactivate"
msgstr ""
"La geometria serà reduïda abans de detectar angles aguts. Aquest paràmetre "
"especifica la longitud mínima de la desviació per a la reducció.\n"
"0 per desactivar"

msgid "Compatible machine"
msgstr "Màquina compatible"

msgid "upward compatible machine"
msgstr "màquina compatible ascendent"

msgid "Compatible machine condition"
msgstr "Condició de màquina compatible"

msgid "Compatible process profiles"
msgstr "Perfils de processos compatibles"

msgid "Compatible process profiles condition"
msgstr "Condició de perfils de procés compatibles"

msgid "Print sequence, layer by layer or object by object"
msgstr "Seqüència d'impressió, capa per capa o objecte per objecte"

msgid "By layer"
msgstr "Capa"

msgid "By object"
msgstr "Objecte"

msgid "Intra-layer order"
msgstr "Ordre intracapa"

msgid "Print order within a single layer"
msgstr "Ordre d'impressió dins d'una sola capa"

msgid "As object list"
msgstr "Com a llista d'objectes"

msgid "Slow printing down for better layer cooling"
msgstr ""
"Reduir la velocitat d'impressió per millorar la refrigeració de les capes"

msgid ""
"Enable this option to slow printing speed down to make the final layer time "
"not shorter than the layer time threshold in \"Max fan speed threshold\", so "
"that layer can be cooled for longer time. This can improve the cooling "
"quality for needle and small details"
msgstr ""
"Activeu aquesta opció per reduir la velocitat d'impressió perquè el temps de "
"la capa final no sigui inferior al llindar de temps de capa a \"Llindar "
"màxim de velocitat del ventilador\", de manera que la capa es pugui refredar "
"durant més temps. Això pot millorar la qualitat de refrigeració de punxes i "
"petits detalls"

msgid "Normal printing"
msgstr "Impressió normal"

msgid ""
"The default acceleration of both normal printing and travel except initial "
"layer"
msgstr ""
"L'acceleració predeterminada tant de la impressió normal com dels viatges "
"excepte a la capa inicial"

msgid "mm/s²"
msgstr "mm/s²"

msgid "Default filament profile"
msgstr "Perfil de filament predeterminat"

msgid "Default filament profile when switch to this machine profile"
msgstr ""
"Perfil de filament predeterminat quan canvieu a aquest perfil de màquina"

msgid "Default process profile"
msgstr "Perfil de procés predeterminat"

msgid "Default process profile when switch to this machine profile"
msgstr "Perfil de procés predeterminat quan canvieu a aquest perfil de màquina"

msgid "Activate air filtration"
msgstr "Activar la filtració d'aire"

msgid "Activate for better air filtration. G-code command: M106 P3 S(0-255)"
msgstr ""
"Activar-lo per a una millor filtració de l'aire. Comanda de Codi-G: M106 P3 "
"S( 0-255 )"

msgid "Fan speed"
msgstr "Velocitat del ventilador"

msgid ""
"Speed of exhaust fan during printing.This speed will overwrite the speed in "
"filament custom gcode"
msgstr ""
"Velocitat del ventilador d'extracció durant la impressió. Aquesta velocitat "
"sobreescriurà la velocitat del Codi-G personalitzat del filament"

msgid "Speed of exhaust fan after printing completes"
msgstr "Velocitat del ventilador d'extracció després de completar la impressió"

msgid "No cooling for the first"
msgstr "Sense refrigeració per a les primeres"

msgid ""
"Close all cooling fan for the first certain layers. Cooling fan of the first "
"layer used to be closed to get better build plate adhesion"
msgstr ""
"Apagar tots el ventiladors de refrigeració per a les primeres capes. El "
"ventilador de refrigeració de la primera capa ha d'estar apagat per obtenir "
"una millor adhesió a la placa d'impressió"

msgid "Don't support bridges"
msgstr "No suportar ponts"

msgid ""
"Don't support the whole bridge area which make support very large. Bridge "
"usually can be printing directly without support if not very long"
msgstr ""
"No posar suports a tot el pont, reduint la quantitat de suports necessaris. "
"Els ponts normalment es poden imprimir directament sense suports si no són "
"molt llargs"

msgid "Thick bridges"
msgstr "Ponts gruixuts"

msgid ""
"If enabled, bridges are more reliable, can bridge longer distances, but may "
"look worse. If disabled, bridges look better but are reliable just for "
"shorter bridged distances."
msgstr ""
"Si esta activat, els ponts seran més fiables, poden abastar distàncies més "
"llargues però poden tenir pitjor aspecte. Si es desactiva, els ponts es "
"veuran millor però només seran fiables per a distàncies de pont més curtes."

msgid "Thick internal bridges"
msgstr "Ponts interiors gruixuts"

msgid ""
"If enabled, thick internal bridges will be used. It's usually recommended to "
"have this feature turned on. However, consider turning it off if you are "
"using large nozzles."
msgstr ""
"Si està habilitat, s'utilitzaran ponts interns gruixuts. Normalment es "
"recomana tenir activada aquesta funció. Tanmateix, penseu a desactivar-lo si "
"utilitzeu broquets grans."

msgid "Don't filter out small internal bridges (beta)"
msgstr "No filtrar els petits ponts interns ( beta )"

msgid ""
"This option can help reducing pillowing on top surfaces in heavily slanted "
"or curved models.\n"
"\n"
"By default, small internal bridges are filtered out and the internal solid "
"infill is printed directly over the sparse infill. This works well in most "
"cases, speeding up printing without too much compromise on top surface "
"quality. \n"
"\n"
"However, in heavily slanted or curved models especially where too low sparse "
"infill density is used, this may result in curling of the unsupported solid "
"infill, causing pillowing.\n"
"\n"
"Enabling this option will print internal bridge layer over slightly "
"unsupported internal solid infill. The options below control the amount of "
"filtering, i.e. the amount of internal bridges created.\n"
"\n"
"Disabled - Disables this option. This is the default behaviour and works "
"well in most cases.\n"
"\n"
"Limited filtering - Creates internal bridges on heavily slanted surfaces, "
"while avoiding creating uncessesary interal bridges. This works well for "
"most difficult models.\n"
"\n"
"No filtering - Creates internal bridges on every potential internal "
"overhang. This option is useful for heavily slanted top surface models. "
"However, in most cases it creates too many unecessary bridges."
msgstr ""
"Aquesta opció pot ajudar a reduir la formació de forats a les superfícies "
"superiors en models molt inclinats o corbats.\n"
"\n"
"Per defecte, es filtren petits ponts interns i el farciment sòlid intern "
"s'imprimeix directament sobre el farciment poc dens. Això funciona bé en la "
"majoria dels casos, accelerant la impressió sense comprometre massa la "
"qualitat superior de la superfície. \n"
"\n"
"No obstant això, en models molt inclinats o corbats, especialment on "
"s'utilitza una densitat de farciment massa baixa i escassa, això pot "
"resultar en l'enrotllament del farciment sòlid no suportat, causant formació "
"de forats\n"
"\n"
"Si activeu aquesta opció, s'imprimirà la capa de pont intern sobre un "
"farciment sòlid intern lleugerament sense suport. Les opcions següents "
"controlen la quantitat de filtratge, és a dir, la quantitat de ponts interns "
"creats.\n"
"\n"
"Desactivat: desactiva aquesta opció. Aquest és el comportament predeterminat "
"i funciona bé en la majoria dels casos.\n"
"\n"
"Filtratge limitat: crea ponts interns en superfícies molt inclinades, alhora "
"que evita crear ponts interns innecessaris. Això funciona bé per als models "
"més difícils.\n"
"\n"
"Sense filtratge: crea ponts interns sobre tots els voladissos interns "
"potencials. Aquesta opció és útil per a models de superfície superior molt "
"inclinats. No obstant això, en la majoria dels casos crea massa ponts "
"innecessaris."

msgid "Disabled"
msgstr "Deshabilitat"

msgid "Limited filtering"
msgstr "Filtratge limitat"

msgid "No filtering"
msgstr "Sense filtres"

msgid "Max bridge length"
msgstr "Longitud màxima del pont"

msgid ""
"Max length of bridges that don't need support. Set it to 0 if you want all "
"bridges to be supported, and set it to a very large value if you don't want "
"any bridges to be supported."
msgstr ""
"Longitud màxima del pont que no necessita suport. Establiu-lo a 0 si voleu "
"que s'admetin tots els ponts i establiu-lo a un valor molt gran si no voleu "
"que s'admeti cap pont."

msgid "End G-code"
msgstr "Codi-G Final"

msgid "End G-code when finish the whole printing"
msgstr "Codi-G Final en acabar tota la impressió"

msgid "Between Object Gcode"
msgstr "Codi-G entre Objectes"

msgid ""
"Insert Gcode between objects. This parameter will only come into effect when "
"you print your models object by object"
msgstr ""
"Inserir Codi-G entre objectes. Aquest paràmetre només s'aplicarà quan "
"imprimiu els models objecte per objecte"

msgid "End G-code when finish the printing of this filament"
msgstr "Codi-G Final en acabar la impressió d'aquest filament"

msgid "Ensure vertical shell thickness"
msgstr "Assegurar el gruix de la carcassa vertical"

msgid ""
"Add solid infill near sloping surfaces to guarantee the vertical shell "
"thickness (top+bottom solid layers)\n"
"None: No solid infill will be added anywhere. Caution: Use this option "
"carefully if your model has sloped surfaces\n"
"Critical Only: Avoid adding solid infill for walls\n"
"Moderate: Add solid infill for heavily sloping surfaces only\n"
"All: Add solid infill for all suitable sloping surfaces\n"
"Default value is All."
msgstr ""
"Afegir un farciment sòlid a prop de superfícies inclinades per garantir el "
"gruix vertical de la carcassa (capes sòlides superior + inferior)\n"
"Cap: No s'afegirà cap farciment sòlid enlloc. Precaució: utilitzeu aquesta "
"opció amb cura si el vostre model té superfícies inclinades\n"
"Només crític: Evitar afegir farciment sòlid per a parets\n"
"Moderada: Afegir farciment sòlid només per a superfícies molt inclinades\n"
"Tot: Afegir farciment sòlid per a totes les superfícies inclinades aptes\n"
"El valor per defecte és Tot."

msgid "Critical Only"
msgstr "Només Crític"

msgid "Moderate"
msgstr "Moderat"

msgid "Top surface pattern"
msgstr "Patró de superfície superior"

msgid "Line pattern of top surface infill"
msgstr "Patró de línia del farciment de la superfície superior"

msgid "Concentric"
msgstr "Concèntric"

msgid "Rectilinear"
msgstr "Rectilini"

msgid "Monotonic"
msgstr "Monotònic"

msgid "Monotonic line"
msgstr "Línia mononotònica"

msgid "Aligned Rectilinear"
msgstr "Alineat Rectilini"

msgid "Hilbert Curve"
msgstr "Corba de Hilbert"

msgid "Archimedean Chords"
msgstr "Acords d'Arquimedes"

msgid "Octagram Spiral"
msgstr "Octograma en Espiral"

msgid "Bottom surface pattern"
msgstr "Patró de superfície inferior"

msgid "Line pattern of bottom surface infill, not bridge infill"
msgstr ""
"Patró de línia del farciment de la superfície inferior, no del farciment de "
"pont"

msgid "Internal solid infill pattern"
msgstr "Patró de farciment sòlid intern"

msgid ""
"Line pattern of internal solid infill. if the detect narrow internal solid "
"infill be enabled, the concentric pattern will be used for the small area."
msgstr ""
"Patró lineal de farciment sòlid intern. Si s'habilita la detecció de "
"farciment sòlid intern estret, s'utilitzarà el patró concèntric per a l'àrea "
"petita."

msgid ""
"Line width of outer wall. If expressed as a %, it will be computed over the "
"nozzle diameter."
msgstr ""
"Amplada de línia del perímetre exterior. Si s'expressa en %, es calcularà "
"sobre el diàmetre del broquet."

msgid ""
"Speed of outer wall which is outermost and visible. It's used to be slower "
"than inner wall speed to get better quality."
msgstr ""
"Velocitat del perímetre més exterior i visible. S'utilitza per ser més lent "
"que la velocitat del perímetre interior a efecte d'obtenir una millor "
"qualitat."

msgid "Small perimeters"
msgstr "Petits perímetres"

msgid ""
"This separate setting will affect the speed of perimeters having radius <= "
"small_perimeter_threshold (usually holes). If expressed as percentage (for "
"example: 80%) it will be calculated on the outer wall speed setting above. "
"Set to zero for auto."
msgstr ""
"Aquest ajustament independent afectarà la velocitat dels perímetres amb radi "
"<= small_perimeter_threshold ( normalment orificis ). Si s'expressa com a "
"percentatge ( per exemple: 80% ) es calcula sobre l'ajustament de velocitat "
"del perímetre exterior anterior. Poseu-lo a zero per automàtic."

msgid "Small perimeters threshold"
msgstr "Llindar de perímetres petits"

msgid ""
"This sets the threshold for small perimeter length. Default threshold is 0mm"
msgstr ""
"Això estableix el llindar per a la longitud perimetral petita. El llindar "
"predeterminat és de 0mm"

msgid "Walls printing order"
msgstr "Ordre d'impressió de perímetres"

msgid ""
"Print sequence of the internal (inner) and external (outer) walls. \n"
"\n"
"Use Inner/Outer for best overhangs. This is because the overhanging walls "
"can adhere to a neighouring perimeter while printing. However, this option "
"results in slightly reduced surface quality as the external perimeter is "
"deformed by being squashed to the internal perimeter.\n"
"\n"
"Use Inner/Outer/Inner for the best external surface finish and dimensional "
"accuracy as the external wall is printed undisturbed from an internal "
"perimeter. However, overhang performance will reduce as there is no internal "
"perimeter to print the external wall against. This option requires a minimum "
"of 3 walls to be effective as it prints the internal walls from the 3rd "
"perimeter onwards first, then the external perimeter and, finally, the first "
"internal perimeter. This option is recomended against the Outer/Inner option "
"in most cases. \n"
"\n"
"Use Outer/Inner for the same external wall quality and dimensional accuracy "
"benefits of Inner/Outer/Inner option. However, the z seams will appear less "
"consistent as the first extrusion of a new layer starts on a visible "
"surface.\n"
"\n"
" "
msgstr ""
"Seqüència d'impressió dels perímetres interns ( interior ) i externs "
"( exterior ). \n"
"\n"
"Utilitzeu Interior/Exterior per obtenir els millors voladissos. Això es deu "
"al fet que els perímetres voladissos poden adherir-se a un perímetre proper "
"durant la impressió. No obstant això, aquesta opció es tradueix en una "
"qualitat superficial lleugerament reduïda, ja que el perímetre exterior es "
"deforma en ser aixafat contra el perímetre intern.\n"
"\n"
"Utilitzeu Interior/Exterior/Interior per obtenir el millor acabat "
"superficial extern i precisió dimensional, ja que el perímetre extern "
"s'imprimeix sense problemes des d'un perímetre intern. No obstant això, el "
"rendiment del voladís es reduirà, ja que no hi ha cap perímetre intern "
"contra el qual imprimir el perímetre exterior. Aquesta opció requereix un "
"mínim de 3 perímetres per ser efectiva ja que imprimeix primer els "
"perímetres interiors a partir del 3r perímetre, després el perímetre "
"exterior i, finalment, el primer perímetre intern. Aquesta opció es recomana "
"contra l'opció Exterior/Interior en la majoria dels casos. \n"
"\n"
"Utilitzeu Exterior/Interior per obtenir els mateixos avantatges de qualitat "
"de paret externa i precisió dimensional de l'opció Interior/Exterior/"
"Interior. No obstant això, les costures z semblaran menys consistents a "
"mesura que la primera extrusió d'una nova capa comenci en una superfície "
"visible.\n"
"\n"
" "

msgid "Inner/Outer"
msgstr "Interior/Exterior"

msgid "Outer/Inner"
msgstr "Exterior/Interior"

msgid "Inner/Outer/Inner"
msgstr "Interior/Exterior/Interior"

msgid "Print infill first"
msgstr "Imprimir primer el farciment"

msgid ""
"Order of wall/infill. When the tickbox is unchecked the walls are printed "
"first, which works best in most cases.\n"
"\n"
"Printing walls first may help with extreme overhangs as the walls have the "
"neighbouring infill to adhere to. However, the infill will slighly push out "
"the printed walls where it is attached to them, resulting in a worse "
"external surface finish. It can also cause the infill to shine through the "
"external surfaces of the part."
msgstr ""
"Ordre de Perímetre/Farciment. Quan es desmarca la casella, primer "
"s'imprimeixen els perímetres, cosa que funciona millor en la majoria dels "
"casos.\n"
"\n"
"Imprimir primer els perímetres pot ajudar amb voladissos extrems, ja que els "
"perímetres tenen el farciment veí al qual adherir-se. Tanmateix, el "
"farciment empenyerà lleugerament els perímetres impresos als que s'adhereix, "
"cosa que provocarà un pitjor acabat superficial extern. També pot fer que el "
"farciment brilli a les superfícies externes de la peça."

msgid "Wall loop direction"
msgstr "Direcció del bucle de perímetre"

msgid ""
"The direction which the wall loops are extruded when looking down from the "
"top.\n"
"\n"
"By default all walls are extruded in counter-clockwise, unless Reverse on "
"odd is enabled. Set this to any option other than Auto will force the wall "
"direction regardless of the Reverse on odd.\n"
"\n"
"This option will be disabled if sprial vase mode is enabled."
msgstr ""
"La direcció en què s'extrudeixen els bucles de perímetre quan es mira cap "
"avall des de la part superior.\n"
"\n"
"Per defecte, totes les parets s'extrudeixen en sentit contrari a les agulles "
"del rellotge, tret que \"Parets invertides en capes imparells\" estigui "
"habilitat. Triar una opció que no sigui Auto forçarà la direcció de la paret "
"malgrat s'habiliti \"Parets invertides en capes imparells\".\n"
"\n"
"Aquesta opció es desactivarà si el mode gerro en espiral està habilitat."

msgid "Counter clockwise"
msgstr "En sentit contrari a les agulles del rellotge"

msgid "Clockwise"
msgstr "En el sentit de les agulles del rellotge"

msgid "Height to rod"
msgstr "Alçada a la tija"

msgid ""
"Distance of the nozzle tip to the lower rod. Used for collision avoidance in "
"by-object printing."
msgstr ""
"Distància de la punta del broquet a la part baixa de la tija. S'utilitza per "
"evitar col·lisions en impressions per objecte."

msgid "Height to lid"
msgstr "Alçada a la tapa"

msgid ""
"Distance of the nozzle tip to the lid. Used for collision avoidance in by-"
"object printing."
msgstr ""
"Distància de la punta del broquet a la tapa. S'utilitza per evitar "
"col·lisions en impressions per objecte."

msgid ""
"Clearance radius around extruder. Used for collision avoidance in by-object "
"printing."
msgstr ""
"Radi d'espai lliure al voltant de l'extrusora. S'utilitza per evitar "
"col·lisions en impressió per objecte."

msgid "Bed mesh min"
msgstr "Malla de llit mínim"

msgid ""
"This option sets the min point for the allowed bed mesh area. Due to the "
"probe's XY offset, most printers are unable to probe the entire bed. To "
"ensure the probe point does not go outside the bed area, the minimum and "
"maximum points of the bed mesh should be set appropriately. OrcaSlicer "
"ensures that adaptive_bed_mesh_min/adaptive_bed_mesh_max values do not "
"exceed these min/max points. This information can usually be obtained from "
"your printer manufacturer. The default setting is (-99999, -99999), which "
"means there are no limits, thus allowing probing across the entire bed."
msgstr ""
"Aquesta opció estableix el punt mínim per a la zona de malla de llit "
"permesa. A causa del desplaçament XY de la sonda, la majoria de les "
"impressores no poden sondejar tot el llit. Per assegurar-se que el punt de "
"sonda no surti de la zona del llit, s'han d'establir adequadament els punts "
"mínims i màxims de la malla del llit. OrcaSlicer garanteix que els valors de "
"adaptive_bed_mesh_min/adaptive_bed_mesh_max no superin aquests punts mínim/"
"màxim. Normalment, aquesta informació es pot obtenir del fabricant de la "
"impressora. La configuració predeterminada és (-99999, -99999), cosa que "
"significa que no hi ha límits, el qual permet sondejar tot el llit."

msgid "Bed mesh max"
msgstr "Malla de llit màxim"

msgid ""
"This option sets the max point for the allowed bed mesh area. Due to the "
"probe's XY offset, most printers are unable to probe the entire bed. To "
"ensure the probe point does not go outside the bed area, the minimum and "
"maximum points of the bed mesh should be set appropriately. OrcaSlicer "
"ensures that adaptive_bed_mesh_min/adaptive_bed_mesh_max values do not "
"exceed these min/max points. This information can usually be obtained from "
"your printer manufacturer. The default setting is (99999, 99999), which "
"means there are no limits, thus allowing probing across the entire bed."
msgstr ""
"Aquesta opció estableix el punt màxim per a la zona de malla de llit "
"permesa. A causa del desplaçament XY de la sonda, la majoria de les "
"impressores no poden sondejar tot el llit. Per assegurar-se que el punt de "
"sonda no surti de la zona del llit, s'han d'establir adequadament els punts "
"mínims i màxims de la malla del llit. OrcaSlicer garanteix que els valors de "
"adaptive_bed_mesh_min/adaptive_bed_mesh_max no superin aquests punts mínim/"
"màxim. Normalment, aquesta informació es pot obtenir del fabricant de la "
"impressora. La configuració predeterminada és (99999, 99999), cosa que "
"significa que no hi ha límits, el qual permet sondejar tot el llit."

msgid "Probe point distance"
msgstr "Distància entre els punts de sondeig"

msgid ""
"This option sets the preferred distance between probe points (grid size) for "
"the X and Y directions, with the default being 50mm for both X and Y."
msgstr ""
"Aquesta opció estableix la distància preferida entre els punts de sondeig "
"(mida de la quadrícula ) per a les direccions X i Y, amb el valor per "
"defecte de 50 mm tant per a X com per a Y."

msgid "Mesh margin"
msgstr "Marge de malla"

msgid ""
"This option determines the additional distance by which the adaptive bed "
"mesh area should be expanded in the XY directions."
msgstr ""
"Aquesta opció determina la distància addicional per la qual s'ha d'ampliar "
"l'àrea de malla de llit adaptativa en les direccions XY."

msgid "Extruder Color"
msgstr "Color de l'extrusor"

msgid "Only used as a visual help on UI"
msgstr "Només s'utilitza com a ajuda visual a la Interfície d'Usuari"

msgid "Extruder offset"
msgstr "Separació de l'extrusor"

msgid "Flow ratio"
msgstr "Relació de flux"

msgid ""
"The material may have volumetric change after switching between molten state "
"and crystalline state. This setting changes all extrusion flow of this "
"filament in gcode proportionally. Recommended value range is between 0.95 "
"and 1.05. Maybe you can tune this value to get nice flat surface when there "
"has slight overflow or underflow"
msgstr ""
"El material pot tenir un canvi volumètric després de canviar entre estat fos "
"i estat cristal·lí. Aquest ajustament canvia proporcionalment tot el flux "
"d'extrusió d'aquest filament en Codi-G. L'interval de valors recomanat està "
"entre 0,95 i 1,05. Potser podeu ajustar aquest valor per obtenir una "
"superfície ben plana quan hi ha un lleuger excés o dèficit de flux"

msgid "Enable pressure advance"
msgstr "Activar l'Avanç de Pressió Lineal"

msgid ""
"Enable pressure advance, auto calibration result will be overwriten once "
"enabled."
msgstr ""
"Habilitar l'Avanç de Pressió Lineal, el resultat del calibratge automàtic se "
"sobreescriurà un cop activat."

msgid "Pressure advance(Klipper) AKA Linear advance factor(Marlin)"
msgstr "Avanç de Pressió Lineal( Klipper ) AKA Factor d'Avanç Lineal( Marlin )"

msgid ""
"Default line width if other line widths are set to 0. If expressed as a %, "
"it will be computed over the nozzle diameter."
msgstr ""
"Amplada de línia predeterminada si altres amplades de línia estan definides "
"com a 0. Si s'expressa en %, es calcularà sobre el diàmetre del broquet."

msgid "Keep fan always on"
msgstr "Mantenir el ventilador sempre encès"

msgid ""
"If enable this setting, part cooling fan will never be stoped and will run "
"at least at minimum speed to reduce the frequency of starting and stoping"
msgstr ""
"Si activeu aquest ajustament, el ventilador de refrigeració de peces no "
"s'aturarà mai i funcionarà almenys a una velocitat mínima per reduir la "
"freqüència d'arrencada i aturada"

msgid "Layer time"
msgstr "Temps de capa"

msgid ""
"Part cooling fan will be enabled for layers of which estimated time is "
"shorter than this value. Fan speed is interpolated between the minimum and "
"maximum fan speeds according to layer printing time"
msgstr ""
"S'habilitarà el ventilador de refrigeració de peces per a capes el temps "
"estimat de les quals sigui inferior a aquest valor. La velocitat del "
"ventilador s'interpola entre les velocitats mínima i màxima del ventilador "
"segons el temps d'impressió per capes"

msgid "Default color"
msgstr "Color predeterminat"

msgid "Default filament color"
msgstr "Color del filament predeterminat"

msgid "Filament notes"
msgstr "Notes de filament"

msgid "You can put your notes regarding the filament here."
msgstr "Podeu posar les vostres notes sobre el filament aquí."

msgid "Required nozzle HRC"
msgstr "HRC( duresa ) de Broquet obligatori"

msgid ""
"Minimum HRC of nozzle required to print the filament. Zero means no checking "
"of nozzle's HRC."
msgstr ""
"HRC( duresa ) mínim de broquet necessari per imprimir el filament. Zero "
"significa que no hi ha comprovació de l'HRC del broquet."

msgid ""
"This setting stands for how much volume of filament can be melted and "
"extruded per second. Printing speed is limited by max volumetric speed, in "
"case of too high and unreasonable speed setting. Can't be zero"
msgstr ""
"Aquest ajustament representa la quantitat de volum de filament que es pot "
"fondre i extruir per segon. La velocitat d'impressió està limitada per la "
"velocitat volumètrica màxima, en cas de configuració de velocitat massa alta "
"i poc raonable. No pot ser zero"

msgid "mm³/s"
msgstr "mm³/s"

msgid "Filament load time"
msgstr "Temps de càrrega del filament"

msgid "Time to load new filament when switch filament. For statistics only"
msgstr ""
"Temps per carregar nou filament quan canvia de filament. Només per a "
"estadístiques"

msgid "Filament unload time"
msgstr "Temps de descàrrega del filament"

msgid "Time to unload old filament when switch filament. For statistics only"
msgstr ""
"Temps per descarregar filament vell en canviar de filament. Només per a "
"estadístiques"

msgid ""
"Filament diameter is used to calculate extrusion in gcode, so it's important "
"and should be accurate"
msgstr ""
"El diàmetre del filament s'utilitza per calcular l'extrusió en Codi-G, per "
"la qual cosa és important i ha de ser precís"

msgid "Shrinkage"
msgstr "Encongiment"

#, no-c-format, no-boost-format
msgid ""
"Enter the shrinkage percentage that the filament will get after cooling (94% "
"if you measure 94mm instead of 100mm). The part will be scaled in xy to "
"compensate. Only the filament used for the perimeter is taken into account.\n"
"Be sure to allow enough space between objects, as this compensation is done "
"after the checks."
msgstr ""
"Introduïu el percentatge de contracció que obtindrà el filament després del "
"refredament ( 94% i si mesureu 94mm en lloc de 100mm ). La peça s'escalarà "
"en xy per compensar. Només es té en compte el filament utilitzat per al "
"perímetre.\n"
"Assegureu-vos de deixar prou espai entre objectes, ja que aquesta "
"compensació es fa després de les comprovacions."

msgid "Loading speed"
msgstr "Velocitat de càrrega"

msgid "Speed used for loading the filament on the wipe tower."
msgstr "Velocitat emprada per carregar el filament a la Torre de Purga."

msgid "Loading speed at the start"
msgstr "Velocitat de càrrega a l'inici"

msgid "Speed used at the very beginning of loading phase."
msgstr "Velocitat utilitzada a l'inici de la fase de càrrega."

msgid "Unloading speed"
msgstr "Velocitat de descàrrega"

msgid ""
"Speed used for unloading the filament on the wipe tower (does not affect  "
"initial part of unloading just after ramming)."
msgstr ""
"Velocitat emprada per descarregar el filament a la Torre de Purga ( no "
"afecta la fase inicial de la descàrrega, només després del Moldejat de "
"Punta( Ramming )."

msgid "Unloading speed at the start"
msgstr "Velocitat de descàrrega a l'inici"

msgid ""
"Speed used for unloading the tip of the filament immediately after ramming."
msgstr ""
"Velocitat utilitzada per descarregar la punta del filament immediatament "
"després del Moldejat de Punta( Ramming )."

msgid "Delay after unloading"
msgstr "Retard després de la descàrrega"

msgid ""
"Time to wait after the filament is unloaded. May help to get reliable "
"toolchanges with flexible materials that may need more time to shrink to "
"original dimensions."
msgstr ""
"Temps d'espera després que el filament s'ha descarregat. Pot ajudar a "
"aconseguir canvis d'eina fiables amb materials flexibles que poden "
"necessitar més temps per encongir-se a la seva mida original."

msgid "Number of cooling moves"
msgstr "Nombre de moviments de refredament"

msgid ""
"Filament is cooled by being moved back and forth in the cooling tubes. "
"Specify desired number of these moves."
msgstr ""
"El filament es refreda en ser mogut cap endavant i cap enrere als tubs de "
"refredament. Especifica el nombre que vulgueu d'aquests moviments."

msgid "Speed of the first cooling move"
msgstr "Velocitat del primer moviment de refredament"

msgid "Cooling moves are gradually accelerating beginning at this speed."
msgstr ""
"Els moviments de refredament s'acceleren gradualment començant a aquesta "
"velocitat."

msgid "Minimal purge on wipe tower"
msgstr "Purga mínima a la Torre de Purga"

msgid ""
"After a tool change, the exact position of the newly loaded filament inside "
"the nozzle may not be known, and the filament pressure is likely not yet "
"stable. Before purging the print head into an infill or a sacrificial "
"object, Orca Slicer will always prime this amount of material into the wipe "
"tower to produce successive infill or sacrificial object extrusions reliably."
msgstr ""
"Després d'un canvi d'eina, és possible que no es conegui la posició exacta "
"del filament recentment carregat dins del broquet i que la pressió del "
"filament encara no sigui estable. Abans de purgar el capçal d'impressió en "
"un farciment o un objecte de sacrifici, OrcaSlicer sempre imprimirà aquesta "
"quantitat de material a la Torre de Purga per produir successives extrusions "
"d'objectes de farciment o sacrifici de manera fiable."

msgid "Speed of the last cooling move"
msgstr "Velocitat de l'últim moviment de refredament"

msgid "Cooling moves are gradually accelerating towards this speed."
msgstr ""
"Els moviments de refredament s'acceleren gradualment cap a aquesta velocitat."

msgid ""
"Time for the printer firmware (or the Multi Material Unit 2.0) to load a new "
"filament during a tool change (when executing the T code). This time is "
"added to the total print time by the G-code time estimator."
msgstr ""
"Temps perquè el firmware de la impressora ( o la Unitat Multi Material 2.0 ) "
"carregui un filament durant un canvi d'eina ( en executar el Codi-T ). "
"Aquest temps s'afegeix al temps d'impressió total mitjançant l'estimador de "
"temps del Codi-G."

msgid "Ramming parameters"
msgstr "Paràmetres de Moldejat de Punta( Ramming )"

msgid ""
"This string is edited by RammingDialog and contains ramming specific "
"parameters."
msgstr ""
"RammingDialog processa aquesta cadena i conté paràmetres específics de "
"Moldejat de Punta( Ramming )"

msgid ""
"Time for the printer firmware (or the Multi Material Unit 2.0) to unload a "
"filament during a tool change (when executing the T code). This time is "
"added to the total print time by the G-code time estimator."
msgstr ""
"Temps perquè el firmware de la impressora ( o la Unitat Multi Material 2.0 ) "
"descarregui un filament durant un canvi d'eina ( en executar el Codi-T ). "
"Aquest temps s'afegeix al temps d'impressió total mitjançant l'estimador de "
"temps del Codi-G."

msgid "Enable ramming for multitool setups"
msgstr ""
"Habilita el Moldejat de Punta( Ramming ) per a configuracions multieina"

msgid ""
"Perform ramming when using multitool printer (i.e. when the 'Single Extruder "
"Multimaterial' in Printer Settings is unchecked). When checked, a small "
"amount of filament is rapidly extruded on the wipe tower just before the "
"toolchange. This option is only used when the wipe tower is enabled."
msgstr ""
"Realitzar el Moldejat de Punta( Ramming ) quan s'utilitzi una impressora "
"multieina ( és a dir, quan el \"Multimaterial d'un sol extrusor\" a la "
"configuració de la impressora no està marcat ). Quan està marcat, "
"s'extrusionarà ràpidament una petita quantitat de filament a la Torre de "
"Purga just abans del canvi d'eina. Aquesta opció només s'utilitza quan la "
"Torre de Purga està habilitada."

msgid "Multitool ramming volume"
msgstr "Volum de Moldejat de Punta( Ramming ) multieina"

msgid "The volume to be rammed before the toolchange."
msgstr "El volum de Moldejat de Punta( Ramming ) abans del canvi d'eina."

msgid "Multitool ramming flow"
msgstr "Flux de Moldejat de Punta( Ramming ) multieina"

msgid "Flow used for ramming the filament before the toolchange."
msgstr ""
"Flux utilitzat pel Moldejat de Punta( Ramming ) de filament abans del canvi "
"d'eina."

msgid "Density"
msgstr "Densitat"

msgid "Filament density. For statistics only"
msgstr "Densitat del filament. Només per a estadístiques"

msgid "g/cm³"
msgstr "g/cm³"

msgid "The material type of filament"
msgstr "El tipus de material del filament"

msgid "Soluble material"
msgstr "Material soluble"

msgid ""
"Soluble material is commonly used to print support and support interface"
msgstr ""
"El material soluble s'utilitza habitualment per imprimir interfície de "
"suport i suport"

msgid "Support material"
msgstr "Material de suport"

msgid ""
"Support material is commonly used to print support and support interface"
msgstr ""
"El material de suport s'utilitza habitualment per imprimir interfície de "
"suport i suport"

msgid "Softening temperature"
msgstr "Temperatura d'estovament"

msgid ""
"The material softens at this temperature, so when the bed temperature is "
"equal to or greater than it, it's highly recommended to open the front door "
"and/or remove the upper glass to avoid cloggings."
msgstr ""
"El material s'estova a aquesta temperatura, per la qual cosa quan la "
"temperatura del llit és igual o superior a ella, és molt recomanable obrir "
"la porta principal i/o treure el vidre superior per evitar obstruccions."

msgid "Price"
msgstr "Preu"

msgid "Filament price. For statistics only"
msgstr "Preu del filament. Només per a estadístiques"

msgid "money/kg"
msgstr "diners/kg"

msgid "Vendor"
msgstr "Fabricant"

msgid "Vendor of filament. For show only"
msgstr "Fabricant del filament. Només per a mostrar"

msgid "(Undefined)"
msgstr "( Indefinit )"

msgid "Infill direction"
msgstr "Angle de farciment"

msgid ""
"Angle for sparse infill pattern, which controls the start or main direction "
"of line"
msgstr ""
"Angle per a un patró de farciment poc dens, que controla l'inici o la "
"direcció principal de la línia"

msgid "Sparse infill density"
msgstr "Densitat de farciment poc dens"

#, no-c-format, no-boost-format
msgid ""
"Density of internal sparse infill, 100% turns all sparse infill into solid "
"infill and internal solid infill pattern will be used"
msgstr ""
"Densitat de farciment poc dens, converteix el 100% tu el teu farciment poc "
"dens en farciment sòlid i s'utilitzarà el patró de farciment sòlid intern"

msgid "Sparse infill pattern"
msgstr "Patró farciment poc dens"

msgid "Line pattern for internal sparse infill"
msgstr "Patró de línia per al farciment poc dens"

msgid "Grid"
msgstr "Graella"

msgid "Line"
msgstr "Lineal"

msgid "Cubic"
msgstr "Cúbic"

msgid "Tri-hexagon"
msgstr "Tri-hexàgon"

msgid "Gyroid"
msgstr "Giroide"

msgid "Honeycomb"
msgstr "Panal d'abella"

msgid "Adaptive Cubic"
msgstr "Cúbic adaptatiu"

msgid "3D Honeycomb"
msgstr "Panal d'abella 3D"

msgid "Support Cubic"
msgstr "Suport Cúbic"

msgid "Lightning"
msgstr "Llampec"

msgid "Sparse infill anchor length"
msgstr "Longitud d'ancoratge de farciment poc dens"

msgid ""
"Connect an infill line to an internal perimeter with a short segment of an "
"additional perimeter. If expressed as percentage (example: 15%) it is "
"calculated over infill extrusion width. Orca Slicer tries to connect two "
"close infill lines to a short perimeter segment. If no such perimeter "
"segment shorter than infill_anchor_max is found, the infill line is "
"connected to a perimeter segment at just one side and the length of the "
"perimeter segment taken is limited to this parameter, but no longer than "
"anchor_length_max. \n"
"Set this parameter to zero to disable anchoring perimeters connected to a "
"single infill line."
msgstr ""
"Connectar una línia de farciment a un perímetre intern amb un segment curt "
"d'un perímetre addicional. Si s'expressa en percentatge ( per exemple: 15% ) "
"es calcula sobre l'amplada d'extrusió de farciment. Orca Slicer intenta "
"connectar dues línies de farciment properes a un segment perimetral curt. Si "
"no es troba aquest segment perimetral més curt que infill_anchor_max, la "
"línia de farciment es connecta a un segment perimetral a un sol costat i la "
"longitud del segment perimetral pres es limita a aquest paràmetre, però no "
"més de anchor_length_max. \n"
"Establiu aquest paràmetre a zero per desactivar els perímetres d'ancoratge "
"connectats a una sola línia de farciment."

msgid "0 (no open anchors)"
msgstr "0 ( sense ancoratges oberts )"

msgid "1000 (unlimited)"
msgstr "1000 ( il·limitat )"

msgid "Maximum length of the infill anchor"
msgstr "Màxima longitud de l'ancoratge de farciment"

msgid ""
"Connect an infill line to an internal perimeter with a short segment of an "
"additional perimeter. If expressed as percentage (example: 15%) it is "
"calculated over infill extrusion width. Orca Slicer tries to connect two "
"close infill lines to a short perimeter segment. If no such perimeter "
"segment shorter than this parameter is found, the infill line is connected "
"to a perimeter segment at just one side and the length of the perimeter "
"segment taken is limited to infill_anchor, but no longer than this "
"parameter. \n"
"If set to 0, the old algorithm for infill connection will be used, it should "
"create the same result as with 1000 & 0."
msgstr ""
"Connectar una línia de farciment a un perímetre intern amb un segment curt "
"d'un perímetre addicional. Si s'expressa en percentatge ( per exemple: 15% ) "
"es calcula sobre l'amplada d'extrusió de farciment. Orca Slicer intenta "
"connectar dues línies de farciment properes a un segment perimetral curt. Si "
"no es troba aquest segment perimetral més curt que aquest paràmetre, la "
"línia de farciment es connecta a un segment perimetral a un sol costat i la "
"longitud del segment perimetral pres es limita a infill_anchor, però no més "
"llarga que aquest paràmetre. \n"
"Si s'estableix a 0, s'utilitzarà l'algorisme antic per a la connexió de "
"farciment, hauria de crear el mateix resultat que amb 1000 i 0."

msgid "0 (Simple connect)"
msgstr "0 ( Connexió simple )"

msgid "Acceleration of outer walls"
msgstr "Acceleració en perímetres exteriors"

msgid "Acceleration of inner walls"
msgstr "Acceleració en perímetres interiors"

msgid "Acceleration of travel moves"
msgstr "Acceleració en desplaçaments"

msgid ""
"Acceleration of top surface infill. Using a lower value may improve top "
"surface quality"
msgstr ""
"Acceleració del farciment superficial superior. L'ús d'un valor inferior pot "
"millorar la qualitat de la superfície superior"

msgid "Acceleration of outer wall. Using a lower value can improve quality"
msgstr ""
"Acceleració del perímetre exterior. L'ús d'un valor inferior pot millorar la "
"qualitat"

msgid ""
"Acceleration of bridges. If the value is expressed as a percentage (e.g. "
"50%), it will be calculated based on the outer wall acceleration."
msgstr ""
"Acceleració de ponts. Si el valor s'expressa en percentatge ( per exemple, "
"50% ), es calcularà a partir de l'acceleració del perímetre exterior."

msgid "mm/s² or %"
msgstr "mm/s o %"

msgid ""
"Acceleration of sparse infill. If the value is expressed as a percentage (e."
"g. 100%), it will be calculated based on the default acceleration."
msgstr ""
"Acceleració del farciment poc dens. Si el valor s'expressa en percentatge "
"( per exemple, 100% ), es calcularà a partir de l'acceleració predeterminada."

msgid ""
"Acceleration of internal solid infill. If the value is expressed as a "
"percentage (e.g. 100%), it will be calculated based on the default "
"acceleration."
msgstr ""
"Acceleració del farciment sòlid intern. Si el valor s'expressa en "
"percentatge ( per exemple, 100% ), es calcularà a partir de l'acceleració "
"predeterminada."

msgid ""
"Acceleration of initial layer. Using a lower value can improve build plate "
"adhesive"
msgstr ""
"Acceleració de la capa inicial. L'ús d'un valor inferior pot millorar "
"l'adherència de la placa d'impressió"

msgid "Enable accel_to_decel"
msgstr "Habilita accel_to_decel"

msgid "Klipper's max_accel_to_decel will be adjusted automatically"
msgstr "El max_accel_to_decel de Klipper s'ajustarà automàticament"

msgid "accel_to_decel"
msgstr "accel_to_decel"

#, c-format, boost-format
msgid ""
"Klipper's max_accel_to_decel will be adjusted to this %% of acceleration"
msgstr "El max_accel_to_decel de Klipper s'ajustarà a aquest %% d'acceleració"

msgid "Jerk of outer walls"
msgstr "Sacsejada( Jerk ) de perímetres exteriors"

msgid "Jerk of inner walls"
msgstr "Sacsejada( Jerk ) de perímetres interiors"

msgid "Jerk for top surface"
msgstr "Sacsejada( Jerk ) per a la superfície superior"

msgid "Jerk for infill"
msgstr "Sacsejada( Jerk ) per farciment"

msgid "Jerk for initial layer"
msgstr "Sacsejada( Jerk ) per a la capa inicial"

msgid "Jerk for travel"
msgstr "Sacsejada( Jerk ) per deplaçament"

msgid ""
"Line width of initial layer. If expressed as a %, it will be computed over "
"the nozzle diameter."
msgstr ""
"Amplada de línia de la capa inicial. Si s'expressa en %, es calcularà sobre "
"el diàmetre del broquet."

msgid "Initial layer height"
msgstr "Alçada de la capa inicial"

msgid ""
"Height of initial layer. Making initial layer height to be thick slightly "
"can improve build plate adhension"
msgstr ""
"Alçada de la capa inicial. Fer que l'alçada inicial de la capa sigui "
"gruixuda lleugerament pot millorar l'adherència de la placa d'impressió"

msgid "Speed of initial layer except the solid infill part"
msgstr "Velocitat de la capa inicial excepte la part de farciment sòlid"

msgid "Initial layer infill"
msgstr "Farciment de la capa inicial"

msgid "Speed of solid infill part of initial layer"
msgstr "Velocitat de farciment sòlid de la capa inicial"

msgid "Initial layer travel speed"
msgstr "Velocitat de desplaçament de la capa inicial"

msgid "Travel speed of initial layer"
msgstr "Velocitat de desplaçament de la capa inicial"

msgid "Number of slow layers"
msgstr "Nombre de capes lentes"

msgid ""
"The first few layers are printed slower than normal. The speed is gradually "
"increased in a linear fashion over the specified number of layers."
msgstr ""
"Les primeres capes s'imprimeixen més lentament del normal. La velocitat "
"augmenta gradualment de manera lineal sobre el nombre especificat de capes."

msgid "Initial layer nozzle temperature"
msgstr "Temperatura del broquet a la capa inicial"

msgid "Nozzle temperature to print initial layer when using this filament"
msgstr ""
"Temperatura del broquet per imprimir la capa inicial quan s'utilitza aquest "
"filament"

msgid "Full fan speed at layer"
msgstr "Velocitat màxima del ventilador a la capa"

msgid ""
"Fan speed will be ramped up linearly from zero at layer "
"\"close_fan_the_first_x_layers\" to maximum at layer "
"\"full_fan_speed_layer\". \"full_fan_speed_layer\" will be ignored if lower "
"than \"close_fan_the_first_x_layers\", in which case the fan will be running "
"at maximum allowed speed at layer \"close_fan_the_first_x_layers\" + 1."
msgstr ""
"La velocitat del ventilador augmentarà linealment de zero a la capa "
"\"close_fan_the_first_x_layers\" al màxim a la capa "
"\"full_fan_speed_layer\". S'ignorarà \"full_fan_speed_layer\" si és inferior "
"a \"close_fan_the_first_x_layers\", en aquest cas el ventilador funcionarà a "
"la velocitat màxima permesa a la capa \"close_fan_the_first_x_layers\" + 1."

msgid "Support interface fan speed"
msgstr "Velocitat del ventilador a la interfície de suport"

msgid ""
"This fan speed is enforced during all support interfaces, to be able to "
"weaken their bonding with a high fan speed.\n"
"Set to -1 to disable this override.\n"
"Can only be overriden by disable_fan_first_layers."
msgstr ""
"Aquesta velocitat del ventilador s'aplica durant totes les interfícies de "
"suport, per poder debilitar la seva unió amb una alta velocitat del "
"ventilador.\n"
"Definiu en -1 per desactivar aquesta sobreescriptura.\n"
"Només es pot anul·lar per disable_fan_first_layers."

msgid ""
"Randomly jitter while printing the wall, so that the surface has a rough "
"look. This setting controls the fuzzy position"
msgstr ""
"Tremolor( Jitter ) Aleatori mentre imprimeix el perímetre, de manera que la "
"superfície tingui un aspecte rugós. Aquest ajustament controla la posició "
"difusa"

msgid "Contour"
msgstr "Contorn"

msgid "Contour and hole"
msgstr "Contorn i forat"

msgid "All walls"
msgstr "Tots els perímetres"

msgid "Fuzzy skin thickness"
msgstr "Gruix de la Pell Difusa"

msgid ""
"The width within which to jitter. It's adversed to be below outer wall line "
"width"
msgstr ""
"L'amplada dins de la qual Tremolar( Jitter ). Es recomana que estigui per "
"sota de l'amplada de la línia del perímetre exterior"

msgid "Fuzzy skin point distance"
msgstr "Distància del punt de la Pell Difusa"

msgid ""
"The average diatance between the random points introducded on each line "
"segment"
msgstr ""
"La distància mitjana entre els punts aleatoris introduïts en cada segment de "
"línia"

msgid "Apply fuzzy skin to first layer"
msgstr "Aplicar Pell Difusa a la primera capa"

msgid "Whether to apply fuzzy skin on the first layer"
msgstr "Si s'ha d'aplicar Pell Difusa a la primera capa"

msgid "Filter out tiny gaps"
msgstr "Filtrar els buits minúsculs"

msgid "Layers and Perimeters"
msgstr "Capes i Perímetres"

msgid "Filter out gaps smaller than the threshold specified"
msgstr "Filtrar els buits més petits que el llindar especificat"

msgid ""
"Speed of gap infill. Gap usually has irregular line width and should be "
"printed more slowly"
msgstr ""
"Velocitat de farciment de buits. El buit sol tenir una amplada de línia "
"irregular i s'ha d'imprimir més lentament"

msgid "Arc fitting"
msgstr "Ajustament en Arc( Arc fitting )"

msgid ""
"Enable this to get a G-code file which has G2 and G3 moves. And the fitting "
"tolerance is same with resolution"
msgstr ""
"Habiliteu-lo per obtenir un fitxer de Codi-G que tingui moviments G2 i G3. I "
"la tolerància de curvatura és la mateixa que la resolució"

msgid "Add line number"
msgstr "Afegir número de línia"

msgid "Enable this to add line number(Nx) at the beginning of each G-Code line"
msgstr ""
"Habiliteu això per afegir el número de línia ( Nx ) al començament de cada "
"línia de Codi-G"

msgid "Scan first layer"
msgstr "Escanejar la primera capa"

msgid ""
"Enable this to enable the camera on printer to check the quality of first "
"layer"
msgstr ""
"Habiliteu-ho per permetre que la càmera de la impressora comprovi la "
"qualitat de la primera capa"

msgid "Nozzle type"
msgstr "Tipus de broquet"

msgid ""
"The metallic material of nozzle. This determines the abrasive resistance of "
"nozzle, and what kind of filament can be printed"
msgstr ""
"El material metàl·lic del broquet. Això determina la resistència abrasiva "
"del broquet i quin tipus de filament es pot imprimir"

msgid "Undefine"
msgstr "Indefinit"

msgid "Hardened steel"
msgstr "Acer endurit"

msgid "Stainless steel"
msgstr "Acer inoxidable"

msgid "Brass"
msgstr "Llautó"

msgid "Nozzle HRC"
msgstr "HRC del Broquet"

msgid ""
"The nozzle's hardness. Zero means no checking for nozzle's hardness during "
"slicing."
msgstr ""
"La duresa del broquet. Zero significa que no es comprova la duresa del "
"broquet durant el laminat."

msgid "HRC"
msgstr "HRC"

msgid "Printer structure"
msgstr "Estructura de la impressora"

msgid "The physical arrangement and components of a printing device"
msgstr "La disposició física i els components d'un dispositiu d'impressió"

msgid "CoreXY"
msgstr "CoreXY"

msgid "I3"
msgstr "I3"

msgid "Hbot"
msgstr "Hbot"

msgid "Delta"
msgstr "Delta"

msgid "Best object position"
msgstr "Millor posició de l'objecte"

msgid "Best auto arranging position in range [0,1] w.r.t. bed shape."
msgstr ""
"Millor auto posicionament dels objectes a l'interval [0,1] respecte a la "
"forma del llit."

msgid ""
"Enable this option if machine has auxiliary part cooling fan. G-code "
"command: M106 P2 S(0-255)."
msgstr ""
"Activeu aquesta opció si la màquina té ventilador auxiliar de refrigeració "
"de peces. Comanda de Codi-G: M106 P2 S ( 0-255 )."

msgid ""
"Start the fan this number of seconds earlier than its target start time (you "
"can use fractional seconds). It assumes infinite acceleration for this time "
"estimation, and will only take into account G1 and G0 moves (arc fitting is "
"unsupported).\n"
"It won't move fan comands from custom gcodes (they act as a sort of "
"'barrier').\n"
"It won't move fan comands into the start gcode if the 'only custom start "
"gcode' is activated.\n"
"Use 0 to deactivate."
msgstr ""
"Engegar el ventilador aquest nombre de segons abans de l'hora d'inici "
"programat ( podeu utilitzar segons fraccionats ). Assumeix una acceleració "
"infinita per a aquesta estimació temporal, i només tindrà en compte els "
"moviments G1 i G0 ( Ajustament en Arc( arc fitting ) no és compatible ).\n"
"No mourà comandes de ventilador des de Codis-G personalitzats ( actuen com "
"una mena de \"barrera\" ).\n"
"No mourà comandes de ventilador des de Codis-G d'inici si s'activa el 'només "
"Codi-G d'inici personalitzat'.\n"
"Utilitzeu 0 per desactivar."

msgid "Only overhangs"
msgstr "Només voladissos"

msgid "Will only take into account the delay for the cooling of overhangs."
msgstr ""
"Només es tindrà en compte el retard per al refredament dels voladissos."

msgid "Fan kick-start time"
msgstr "Temps d'arrencada del ventilador"

msgid ""
"Emit a max fan speed command for this amount of seconds before reducing to "
"target speed to kick-start the cooling fan.\n"
"This is useful for fans where a low PWM/power may be insufficient to get the "
"fan started spinning from a stop, or to get the fan up to speed faster.\n"
"Set to 0 to deactivate."
msgstr ""
"Emet una ordre de velocitat màxima del ventilador durant aquesta quantitat "
"de segons abans de reduir-la a la velocitat objectiu per engegar el "
"ventilador de refrigeració.\n"
"Això és útil per a ventiladors en que una baixa potència PWM pot ser "
"insuficient per començar a fer girar el ventilador des d'una parada o per "
"aconseguir que el ventilador s'acceleri més ràpidament.\n"
"Poseu-lo a 0 per desactivar-lo."

msgid "Time cost"
msgstr "Cost per Temps"

msgid "The printer cost per hour"
msgstr "El cost de la impressora per hora"

msgid "money/h"
msgstr "diners/h"

msgid "Support control chamber temperature"
msgstr "Admet Control de temperatura de la cambra"

msgid ""
"This option is enabled if machine support controlling chamber temperature\n"
"G-code command: M141 S(0-255)"
msgstr ""
"Aquesta opció està habilitada si la màquina admet el control de la "
"temperatura de la cambra\n"
"Comanda de Codi-G: M141 S ( 0-255 )"

msgid "Support air filtration"
msgstr "Admet filtració d'aire"

msgid ""
"Enable this if printer support air filtration\n"
"G-code command: M106 P3 S(0-255)"
msgstr ""
"Habiliteu-lo si la impressora admet la filtració d'aire\n"
"Comanda de Codi-G: M106 P3 S ( 0-255 )"

msgid "G-code flavor"
msgstr "Tipus de Codi-G"

msgid "What kind of gcode the printer is compatible with"
msgstr "Amb quin tipus de Codi-G és compatible la impressora"

msgid "Klipper"
msgstr "Klipper"

msgid "Support multi bed types"
msgstr "Admetre diversos tipus de llits"

msgid "Enable this option if you want to use multiple bed types"
msgstr "Activa aquesta opció si vols utilitzar diversos tipus de llit"

msgid "Label objects"
msgstr "Etiquetar objectes"

msgid ""
"Enable this to add comments into the G-Code labeling print moves with what "
"object they belong to, which is useful for the Octoprint CancelObject "
"plugin. This settings is NOT compatible with Single Extruder Multi Material "
"setup and Wipe into Object / Wipe into Infill."
msgstr ""
"Habilita això per afegir els comentaris al Codi-G, etiquetant moviments "
"d'impressió amb l'objecte al què pertanyen, cosa que és útil per al plugin "
"Octoprint CancelObject. Aquesta configuració NO és compatible amb la "
"configuració d'Extrusor Únic Multi Material i Netejar en Objecte / Netejar "
"en Farciment."

msgid "Exclude objects"
msgstr "Excloure objectes"

msgid "Enable this option to add EXCLUDE OBJECT command in g-code"
msgstr "Activeu aquesta opció per afegir l'ordre EXCLUDE OBJECT al Codi-G"

msgid "Verbose G-code"
msgstr "Codi-G detallat"

msgid ""
"Enable this to get a commented G-code file, with each line explained by a "
"descriptive text. If you print from SD card, the additional weight of the "
"file could make your firmware slow down."
msgstr ""
"Habiliteu-lo per obtenir un fitxer de Codi-G comentat, amb cada línia "
"explicada per un text descriptiu. Si imprimiu des d'una targeta SD, el pes "
"addicional del fitxer podria alentir el vostre firmware."

msgid "Infill combination"
msgstr "Combinació de farciment"

msgid ""
"Automatically Combine sparse infill of several layers to print together to "
"reduce time. Wall is still printed with original layer height."
msgstr ""
"Combinar automàticament el farciment poc dens de diverses capes per imprimir "
"juntes i reduir el temps. El perímetre serà impresa amb l'alçada de la capa "
"original."

msgid "Filament to print internal sparse infill."
msgstr "Filament per imprimir farciment poc dens intern."

msgid ""
"Line width of internal sparse infill. If expressed as a %, it will be "
"computed over the nozzle diameter."
msgstr ""
"Amplada de línia de farciment poc dens intern. Si s'expressa en %, es "
"calcularà sobre el diàmetre del broquet."

msgid "Infill/Wall overlap"
msgstr "Superposició de farciment/perímetre"

msgid ""
"Infill area is enlarged slightly to overlap with wall for better bonding. "
"The percentage value is relative to line width of sparse infill"
msgstr ""
"L'àrea de farciment s'amplia lleugerament per superposar-se amb el perímetre "
"per a una millor unió. El valor percentual és relatiu a l'amplada de línia "
"del farciment poc dens"

msgid "Speed of internal sparse infill"
msgstr "Velocitat de farciment poc dens intern"

msgid "Interface shells"
msgstr "Carcasses d'interfície"

msgid ""
"Force the generation of solid shells between adjacent materials/volumes. "
"Useful for multi-extruder prints with translucent materials or manual "
"soluble support material"
msgstr ""
"Forçar la generació de carcasses sòlides entre materials/volums adjacents. "
"Això és útil per a impressions de múltiples extrusores amb materials "
"translúcids o material de suport soluble manual"

msgid "Maximum width of a segmented region"
msgstr "Amplada màxima d'una regió segmentada"

msgid "Maximum width of a segmented region. Zero disables this feature."
msgstr ""
"Amplada màxima d'una regió segmentada. El zero desactiva aquesta funció."

msgid "Interlocking depth of a segmented region"
msgstr "Profunditat d'entrellaçament d'una regió segmentada"

msgid "Interlocking depth of a segmented region. Zero disables this feature."
msgstr ""
"Profunditat d'entrellaçament d'una regió segmentada. Zero desactiva aquesta "
"funció."

msgid "Ironing Type"
msgstr "Tipus de planxat"

msgid ""
"Ironing is using small flow to print on same height of surface again to make "
"flat surface more smooth. This setting controls which layer being ironed"
msgstr ""
"El planxat consisteix a utilitzar un flux petit per imprimir a la mateixa "
"alçada de superfície de nou per fer la superfície plana més llisa. Aquest "
"ajustament controla quina capa s'està planxant"

msgid "No ironing"
msgstr "Sense planxat"

msgid "Top surfaces"
msgstr "Totes les superfícies superiors"

msgid "Topmost surface"
msgstr "Només la última superfície superior"

msgid "All solid layer"
msgstr "Tota la capa sòlida"

msgid "Ironing Pattern"
msgstr "Patró de planxat"

msgid "The pattern that will be used when ironing"
msgstr "El patró que s'utilitzarà a l'hora de planxar"

msgid "Ironing flow"
msgstr "Flux de planxa"

msgid ""
"The amount of material to extrude during ironing. Relative to flow of normal "
"layer height. Too high value results in overextrusion on the surface"
msgstr ""
"La quantitat de material a extruir durant el planxat. Relatiu al flux de "
"l'alçada normal de la capa. Un valor massa alt provoca una sobreextrusió a "
"la superfície"

msgid "Ironing line spacing"
msgstr "Interlineat entre línies de planxa"

msgid "The distance between the lines of ironing"
msgstr "La distància entre les línies de planxa"

msgid "Ironing speed"
msgstr "Velocitat de planxat"

msgid "Print speed of ironing lines"
msgstr "Velocitat d'impressió de les línies de planxat"

msgid "Ironing angle"
msgstr "Angle de planxat"

msgid ""
"The angle ironing is done at. A negative number disables this function and "
"uses the default method."
msgstr ""
"El planxat angular es fa a. Un nombre negatiu desactiva aquesta funció i "
"utilitza el mètode predeterminat."

msgid "This gcode part is inserted at every layer change after lift z"
msgstr ""
"Aquesta part de Codi-G s'insereix en cada canvi de capa després de "
"l'aixecament z"

msgid "Supports silent mode"
msgstr "Admet el mode silenciós"

msgid ""
"Whether the machine supports silent mode in which machine use lower "
"acceleration to print"
msgstr ""
"Si la màquina admet el mode silenciós en el qual la màquina utilitza una "
"acceleració més baixa per imprimir"

msgid "Emit limits to G-code"
msgstr "Emissió de límits al Codi-G"

msgid "Machine limits"
msgstr "Límits de la màquina"

msgid ""
"If enabled, the machine limits will be emitted to G-code file.\n"
"This option will be ignored if the g-code flavor is set to Klipper."
msgstr ""
"Si està habilitat, els límits de la màquina s'emetran al fitxer de Codi-G.\n"
"Aquesta opció s'ignorarà si el tipus de Codi-G està definit com a Klipper."

msgid ""
"This G-code will be used as a code for the pause print. User can insert "
"pause G-code in gcode viewer"
msgstr ""
"Aquest Codi-G s'utilitzarà com a codi per a la pausa d'impressió. L'usuari "
"pot inserir el Codi-G de pausa al visualitzador de Codi-G"

msgid "This G-code will be used as a custom code"
msgstr "Aquest Codi-G s'utilitzarà com a codi personalitzat"

msgid "Small area flow compensation (beta)"
msgstr "Compensació de flux d'àrea petita( beta )"

msgid "Enable flow compensation for small infill areas"
msgstr "Activar la compensació de flux per a petites àrees de farciment"

msgid "Flow Compensation Model"
msgstr "Model de Compensació de Flux"

msgid ""
"Flow Compensation Model, used to adjust the flow for small infill areas. The "
"model is expressed as a comma separated pair of values for extrusion length "
"and flow correction factors, one per line, in the following format: "
"\"1.234,5.678\""
msgstr ""
"Model de Compensació de Flux, utilitzat per ajustar el flux per a petites "
"àrees de farciment. El model s'expressa com un parell de valors separats per "
"comes per a la longitud d'extrusió i els factors de correcció de flux, un "
"per línia, en el següent format: \"1.234,5.678\""

msgid "Maximum speed X"
msgstr "Velocitat màxima X"

msgid "Maximum speed Y"
msgstr "Velocitat màxima Y"

msgid "Maximum speed Z"
msgstr "Velocitat màxima Z"

msgid "Maximum speed E"
msgstr "Velocitat màxima E"

msgid "Maximum X speed"
msgstr "Velocitat màxima a l'eix X"

msgid "Maximum Y speed"
msgstr "Velocitat màxima a l'eix Y"

msgid "Maximum Z speed"
msgstr "Velocitat màxima a l'eix Z"

msgid "Maximum E speed"
msgstr "Velocitat màxima a l'eix E"

msgid "Maximum acceleration X"
msgstr "Màxima acceleració X"

msgid "Maximum acceleration Y"
msgstr "Màxima acceleració Y"

msgid "Maximum acceleration Z"
msgstr "Màxima acceleració Z"

msgid "Maximum acceleration E"
msgstr "Màxima acceleració E"

msgid "Maximum acceleration of the X axis"
msgstr "Màxima acceleració a l'eix X"

msgid "Maximum acceleration of the Y axis"
msgstr "Màxima acceleració a l'eix Y"

msgid "Maximum acceleration of the Z axis"
msgstr "Màxima acceleració a l'eix Z"

msgid "Maximum acceleration of the E axis"
msgstr "Màxima acceleració a l'eix E"

msgid "Maximum jerk X"
msgstr "Màxim sacsejada( Jerk ) X"

msgid "Maximum jerk Y"
msgstr "Màxim sacsejada( Jerk ) Y"

msgid "Maximum jerk Z"
msgstr "Màxim sacsejada( Jerk ) Z"

msgid "Maximum jerk E"
msgstr "Màxim sacsejada( Jerk ) E"

msgid "Maximum jerk of the X axis"
msgstr "Màxim sacsejada( Jerk ) a l'eix X"

msgid "Maximum jerk of the Y axis"
msgstr "Màxim sacsejada( Jerk ) a l'eix Y"

msgid "Maximum jerk of the Z axis"
msgstr "Màxim sacsejada( Jerk ) a l'eix Z"

msgid "Maximum jerk of the E axis"
msgstr "Màxim sacsejada( Jerk ) a l'eix E"

msgid "Minimum speed for extruding"
msgstr "Velocitat mínima d'extrusió"

msgid "Minimum speed for extruding (M205 S)"
msgstr "Velocitat mínima d'extrusió ( M205 S )"

msgid "Minimum travel speed"
msgstr "Velocitat mínima de desplaçament"

msgid "Minimum travel speed (M205 T)"
msgstr "Velocitat mínima de desplaçament ( M205 T )"

msgid "Maximum acceleration for extruding"
msgstr "Màxima acceleració d'extrusió"

msgid "Maximum acceleration for extruding (M204 P)"
msgstr "Màxima acceleració d'extrusió ( M204 P )"

msgid "Maximum acceleration for retracting"
msgstr "Màxima acceleració de retracció"

msgid "Maximum acceleration for retracting (M204 R)"
msgstr "Màxima acceleració de retracció ( M204 R )"

msgid "Maximum acceleration for travel"
msgstr "Màxima acceleració de desplaçament"

msgid "Maximum acceleration for travel (M204 T), it only applies to Marlin 2"
msgstr ""
"Màxima acceleració de desplaçament ( M204 T ), només s'aplica a Marlin 2"

msgid ""
"Part cooling fan speed may be increased when auto cooling is enabled. This "
"is the maximum speed limitation of part cooling fan"
msgstr ""
"La velocitat del ventilador de refrigeració de peça es pot augmentar quan "
"s'habilita la refrigeració automàtica. Aquesta és la limitació de velocitat "
"màxima del ventilador de refrigeració de peça"

msgid "Max"
msgstr "Màx"

msgid ""
"The largest printable layer height for extruder. Used tp limits the maximum "
"layer hight when enable adaptive layer height"
msgstr ""
"La major alçada de capa imprimible per a l'extrusor. S'utilitza per limitar "
"l'alçada màxima de la capa quan s'habilita l'Alçada de Capa Adaptativa"

msgid "Extrusion rate smoothing"
msgstr "Suavitzat de la velocitat d'extrusió"

msgid ""
"This parameter smooths out sudden extrusion rate changes that happen when "
"the printer transitions from printing a high flow (high speed/larger width) "
"extrusion to a lower flow (lower speed/smaller width) extrusion and vice "
"versa.\n"
"\n"
"It defines the maximum rate by which the extruded volumetric flow in mm3/sec "
"can change over time. Higher values mean higher extrusion rate changes are "
"allowed, resulting in faster speed transitions.\n"
"\n"
"A value of 0 disables the feature. \n"
"\n"
"For a high speed, high flow direct drive printer (like the Bambu lab or "
"Voron) this value is usually not needed. However it can provide some "
"marginal benefit in certain cases where feature speeds vary greatly. For "
"example, when there are aggressive slowdowns due to overhangs. In these "
"cases a high value of around 300-350mm3/s2 is recommended as this allows for "
"just enough smoothing to assist pressure advance achieve a smoother flow "
"transition.\n"
"\n"
"For slower printers without pressure advance, the value should be set much "
"lower. A value of 10-15mm3/s2 is a good starting point for direct drive "
"extruders and 5-10mm3/s2 for Bowden style. \n"
"\n"
"This feature is known as Pressure Equalizer in Prusa slicer.\n"
"\n"
"Note: this parameter disables arc fitting."
msgstr ""
"Aquest paràmetre suavitza els canvis sobtats de velocitat d'extrusió que es "
"produeixen quan la impressora passa d'imprimir una extrusió d'alt flux "
"( alta velocitat/amplada més gran ) a una extrusió de menor flux ( menor "
"velocitat/amplada més petita ) i viceversa.\n"
"\n"
"Defineix la velocitat màxima a la qual el flux volumètric extruït en mm3/seg "
"pot canviar amb el temps. Els valors més alts signifiquen que es permeten "
"canvis de velocitat d'extrusió més alts, cosa que resulta en transicions de "
"velocitat més ràpides.\n"
"\n"
"Un valor 0 desactiva la característica. \n"
"\n"
"Per a una impressora d'extrusió directa d'alta velocitat i alt flux ( com "
"Bambu Lab o Voron ) aquest valor normalment no és necessari. No obstant "
"això, pot proporcionar algun benefici marginal en certs casos en què les "
"velocitats de les característiques varien molt. Per exemple, quan hi ha "
"desacceleracions agressives a causa dels voladissos. En aquests casos es "
"recomana un valor elevat d'uns 300-350mm3/s2, ja que això permet un "
"suavitzat suficient per ajudar a avançar la pressió a aconseguir una "
"transició de flux més suau.\n"
"\n"
"Per a impressores més lentes sense Avanç de Pressió, el valor s'ha "
"d'establir molt més baix. Un valor de 10-15mm3/s2 és un bon punt de partida "
"per als extrusors d'extrusió directa i 5-10mm3/s2 per al tipus Bowden. \n"
"\n"
"Aquesta característica es coneix com a Equalitzador de Pressió a Prusa "
"slicer.\n"
"\n"
"Nota: aquest paràmetre desactiva l'Ajustament en Arc( arc fitting )."

msgid "mm³/s²"
msgstr "mm³/s²"

msgid "Smoothing segment length"
msgstr "Longitud del segment de suavitzat"

msgid ""
"A lower value results in smoother extrusion rate transitions. However, this "
"results in a significantly larger gcode file and more instructions for the "
"printer to process. \n"
"\n"
"Default value of 3 works well for most cases. If your printer is stuttering, "
"increase this value to reduce the number of adjustments made\n"
"\n"
"Allowed values: 1-5"
msgstr ""
"Un valor més baix dóna lloc a transicions de velocitat d'extrusió més suaus. "
"Tanmateix, això resulta en un fitxer gcode significativament més gran i més "
"instruccions per processar per a la impressora. \n"
"\n"
"El valor predeterminat a 3 funciona bé en la majoria dels casos. Si la "
"impressora s'entrebanca, augmenteu aquest valor per reduir el nombre "
"d'ajustos realitzats\n"
"\n"
"Valors permesos: 1-5"

msgid "Minimum speed for part cooling fan"
msgstr "Velocitat mínima per al ventilador de refrigeració de peces"

msgid ""
"Speed of auxiliary part cooling fan. Auxiliary fan will run at this speed "
"during printing except the first several layers which is defined by no "
"cooling layers.\n"
"Please enable auxiliary_fan in printer settings to use this feature. G-code "
"command: M106 P2 S(0-255)"
msgstr ""
"Velocitat del ventilador auxiliar de refrigeració de peces. El ventilador "
"auxiliar funcionarà a aquesta velocitat durant la impressió, excepte les "
"primeres capes que es defineixen sense capes de refrigeració.\n"
"Activeu auxiliary_fan a la configuració de la impressora per utilitzar "
"aquesta funció. Comanda de Codi-G: M106 P2 S ( 0-255 )"

msgid "Min"
msgstr "Mín"

msgid ""
"The lowest printable layer height for extruder. Used tp limits the minimum "
"layer hight when enable adaptive layer height"
msgstr ""
"L'alçada de capa imprimible més baixa per a l'extrusor. S'utilitza per "
"limitar l'alçada mínima de la capa quan s'activa l'Alçada de Capa Adaptativa"

msgid "Min print speed"
msgstr "Velocitat d'impressió mínima"

msgid ""
"The minimum printing speed that the printer will slow down to to attempt to "
"maintain the minimum layer time above, when slow down for better layer "
"cooling is enabled."
msgstr ""
"La velocitat mínima d'impressió a la qual la impressora disminuirà per "
"intentar mantenir el temps mínim de capa anterior, quan \"alentir per a un "
"millor refredament de la capa\" està habilitat."

msgid "Nozzle diameter"
msgstr "Diàmetre del broquet( nozzle )"

msgid "Diameter of nozzle"
msgstr "Diàmetre del broquet"

msgid "Configuration notes"
msgstr "Notes de configuració"

msgid ""
"You can put here your personal notes. This text will be added to the G-code "
"header comments."
msgstr ""
"Podeu posar les vostres notes personals aquí. Aquest text s'afegirà al Codi-"
"G com a comentaris."

msgid "Host Type"
msgstr "Tipus d'amfitrió( host )"

msgid ""
"Orca Slicer can upload G-code files to a printer host. This field must "
"contain the kind of the host."
msgstr ""
"Orca Slicer pot carregar fitxers de Codi-G a un amfitrió( host ) "
"d'impressora. Aquest camp ha de contenir el tipus d'amfitrió( host )."

msgid "Nozzle volume"
msgstr "Volum del broquet"

msgid "Volume of nozzle between the cutter and the end of nozzle"
msgstr "Volum del broquet entre la talladora i l'extrem del broquet"

msgid "Cooling tube position"
msgstr "Posició del tub de refrigeració"

msgid "Distance of the center-point of the cooling tube from the extruder tip."
msgstr ""
"Distància des del centre del tub de refredament a la punta de l'extrusor."

msgid "Cooling tube length"
msgstr "Longitud del tub de refredament"

msgid "Length of the cooling tube to limit space for cooling moves inside it."
msgstr ""
"Longitud del tub de refredament per limitar l'espai per a moviments de "
"refredament dins del mateix."

msgid "High extruder current on filament swap"
msgstr "Alt corrent d'extrusió durant el canvi de filament"

msgid ""
"It may be beneficial to increase the extruder motor current during the "
"filament exchange sequence to allow for rapid ramming feed rates and to "
"overcome resistance when loading a filament with an ugly shaped tip."
msgstr ""
"Pot ser beneficiós augmentar el corrent del motor de l'extrusor durant la "
"seqüència d'intercanvi de filaments per permetre velocitats d'alimentació de "
"Moldejat de Punta( Ramming ) ràpides i superar la resistència quan es "
"carrega un filament amb una punta amb forma lletja."

msgid "Filament parking position"
msgstr "Posició d'aturada de filament"

msgid ""
"Distance of the extruder tip from the position where the filament is parked "
"when unloaded. This should match the value in printer firmware."
msgstr ""
"Distància de la punta de l'extrusor des de la posició on el filament està "
"aturat quan es descarrega. Això hauria de coincidir amb el valor al firmware "
"de la impressora."

msgid "Extra loading distance"
msgstr "Distància de càrrega addicional"

msgid ""
"When set to zero, the distance the filament is moved from parking position "
"during load is exactly the same as it was moved back during unload. When "
"positive, it is loaded further,  if negative, the loading move is shorter "
"than unloading."
msgstr ""
"Quan s'estableix a zero, la distància que el filament es mou des de la "
"posició d'aturada durant la càrrega és exactament la mateixa que s'ha fet "
"servir durant la descàrrega. Quan és positiu, es carrega més lluny, si és "
"negatiu, el moviment de càrrega és més curt que el de baixada."

msgid "Start end points"
msgstr "Punts d'inici i final"

msgid "The start and end points which is from cutter area to garbage can."
msgstr ""
"Els punts d'inici i final, que és des de la zona de tall fins a la galleda "
"d'escombraries."

msgid "Reduce infill retraction"
msgstr "Reduir la retracció de farciment"

msgid ""
"Don't retract when the travel is in infill area absolutely. That means the "
"oozing can't been seen. This can reduce times of retraction for complex "
"model and save printing time, but make slicing and G-code generating slower"
msgstr ""
"No retrau quan el desplaçament està totalment a la zona de farciment. Això "
"vol dir que l'oozing( goteig ) queda amagat. Això pot reduir els temps de "
"retracció per a models complexos i estalviar temps d'impressió, però fer que "
"el laminat i la generació de Codi-G siguin més lents"

msgid "Filename format"
msgstr "Format del nom del fitxer"

msgid "User can self-define the project file name when export"
msgstr "L'usuari pot definir el nom del fitxer del projecte quan exporta"

msgid "Make overhangs printable"
msgstr "Fer voladissos imprimibles( sense suports )"

msgid "Modify the geometry to print overhangs without support material."
msgstr ""
"Modifica la geometria per imprimir voladissos sense material de suport."

msgid "Make overhangs printable - Maximum angle"
msgstr "Fer voladissos imprimibles - Angle màxim( Sense suports )"

msgid ""
"Maximum angle of overhangs to allow after making more steep overhangs "
"printable.90° will not change the model at all and allow any overhang, while "
"0 will replace all overhangs with conical material."
msgstr ""
"Angle màxim dels voladissos per fer imprimibles voladissos més "
"pronunciats.90 ° no canviarà el model en absolut i permetrà qualsevol "
"voladís, mentre que 0 substituirà tots els voladissos per material cònic."

msgid "Make overhangs printable - Hole area"
msgstr "Fer voladissos imprimibles - Zona de forats( Sense suports )"

msgid ""
"Maximum area of a hole in the base of the model before it's filled by "
"conical material.A value of 0 will fill all the holes in the model base."
msgstr ""
"Àrea màxima d'un forat a la base del model abans que s'ompli amb material "
"cònic. Un valor de 0 omplirà tots els forats de la base del model."

msgid "mm²"
msgstr "mm²"

msgid "Detect overhang wall"
msgstr "Detectar voladís de perímetre"

#, c-format, boost-format
msgid ""
"Detect the overhang percentage relative to line width and use different "
"speed to print. For 100%% overhang, bridge speed is used."
msgstr ""
"Detectar el percentatge de voladís en relació amb l'amplada de la línia i "
"utilitzar una velocitat diferent per imprimir. Per al voladís del 100%%, "
"s'utilitza la velocitat de pont."

msgid ""
"Line width of inner wall. If expressed as a %, it will be computed over the "
"nozzle diameter."
msgstr ""
"Amplada de línia del perímetre interior. Si s'expressa en %, es calcularà "
"sobre el diàmetre del broquet."

msgid "Speed of inner wall"
msgstr "Velocitat del perímetre interior"

msgid "Number of walls of every layer"
msgstr "Nombre de perímetres de cada capa"

msgid "Alternate extra wall"
msgstr "Perímetre addicional alternant"

msgid ""
"This setting adds an extra wall to every other layer. This way the infill "
"gets wedged vertically between the walls, resulting in stronger prints. \n"
"\n"
"When this option is enabled, the ensure vertical shell thickness option "
"needs to be disabled. \n"
"\n"
"Using lightning infill together with this option is not recommended as there "
"is limited infill to anchor the extra perimeters to."
msgstr ""
"Aquest ajustament afegeix un perímetre addicional a totes les altres capes. "
"D'aquesta manera, el farciment s'encaixa verticalment entre les parets, "
"donant lloc a impressions més fortes. \n"
"\n"
"Quan aquesta opció està habilitada, cal desactivar l'opció 'Assegurar el "
"gruix de la carcassa vertical'. \n"
"\n"
"No es recomana l'ús de farciment de Llampec juntament amb aquesta opció, ja "
"que hi ha un farciment limitat per ancorar els perímetres addicionals."

msgid ""
"If you want to process the output G-code through custom scripts, just list "
"their absolute paths here. Separate multiple scripts with a semicolon. "
"Scripts will be passed the absolute path to the G-code file as the first "
"argument, and they can access the Orca Slicer config settings by reading "
"environment variables."
msgstr ""
"Si voleu processar el Codi-G de sortida a través de scripts personalitzats, "
"simplement enumereu les vostres rutes absolutes aquí. Separeu diversos "
"scripts amb punt i coma. Als scripts se'ls passarà la ruta absoluta al "
"fitxer Codi-G com a primer argument, i poden accedir als paràmetres de "
"configuració d'OrcaSlicer llegint variables d'entorn."

msgid "Printer notes"
msgstr "Notes de la impressora"

msgid "You can put your notes regarding the printer here."
msgstr "Podeu posar les vostres notes sobre la impressora aquí."

msgid "Raft contact Z distance"
msgstr "Distància Z de contacte de la Vora d'Adherència"

msgid "Z gap between object and raft. Ignored for soluble interface"
msgstr ""
"Distància Z entre l'objecte i la Vora d'Adherència. S'ignorarà per a "
"interfície soluble"

msgid "Raft expansion"
msgstr "Expansió de la Vora d'Adherència"

msgid "Expand all raft layers in XY plane"
msgstr "Expandir totes les capes de Vora d'Adherència en el pla XY"

msgid "Initial layer density"
msgstr "Densitat de la primera capa"

msgid "Density of the first raft or support layer"
msgstr "Densitat de la primera Vora d'Adherència o capa de suport"

msgid "Initial layer expansion"
msgstr "Expansió de la primera capa"

msgid "Expand the first raft or support layer to improve bed plate adhesion"
msgstr ""
"Expandir la primera Vora d'Adherència o capa de suport per millorar "
"l'adherència de la placa d'impressió"

msgid "Raft layers"
msgstr "Capes de Vora d'Adherència"

msgid ""
"Object will be raised by this number of support layers. Use this function to "
"avoid wrapping when print ABS"
msgstr ""
"L'objecte serà elevat per aquest nombre de capes de suport. Utilitzar "
"aquesta funció per evitar deformacions( warping ) quan imprimiu ABS"

msgid ""
"G-code path is genereated after simplifing the contour of model to avoid too "
"much points and gcode lines in gcode file. Smaller value means higher "
"resolution and more time to slice"
msgstr ""
"La trajectòria del Codi-G es genera després de simplificar el contorn del "
"model per evitar massa punts i línies de Codi-G al fitxer gcode. Un valor "
"més petit significa una major resolució i més temps de laminació"

msgid "Travel distance threshold"
msgstr "Llindar de distància de desplaçament"

msgid ""
"Only trigger retraction when the travel distance is longer than this "
"threshold"
msgstr ""
"Només s'activa la retracció quan la distància de desplaçament és superior a "
"aquest llindar"

msgid "Retract amount before wipe"
msgstr "Quantitat de retracció abans de netejar"

msgid ""
"The length of fast retraction before wipe, relative to retraction length"
msgstr ""
"La longitud de retracció ràpida abans de la neteja, en relació amb la "
"longitud de retracció"

msgid "Retract when change layer"
msgstr "Retracció quan canvia de capa"

msgid "Force a retraction when changes layer"
msgstr "Forçar una retracció quan canvia de capa"

msgid "Retraction Length"
msgstr "Longitud de Retracció"

msgid ""
"Some amount of material in extruder is pulled back to avoid ooze during long "
"travel. Set zero to disable retraction"
msgstr ""
"Una certa quantitat de material en l'extrusora es tira cap enrere per evitar "
"l'Ooze( goteig ) durant el llarg desplaçament. Definiu zero per desactivar "
"la retracció"

msgid "Z hop when retract"
msgstr "Salt en Z quan hi ha retracció"

msgid ""
"Whenever the retraction is done, the nozzle is lifted a little to create "
"clearance between nozzle and the print. It prevents nozzle from hitting the "
"print when travel move. Using spiral line to lift z can prevent stringing"
msgstr ""
"Cade vegada que es fa una retracció, s'aixeca una mica el broquet per crear "
"espai lliure entre el broquet i la impressió. Evita que el broquet colpegi "
"la impressió en els desplaçaments. L'ús de la línia espiral per aixecar z "
"pot evitar l'aparició de fils"

msgid "Z hop lower boundary"
msgstr "Límit inferior de salt en Z"

msgid ""
"Z hop will only come into effect when Z is above this value and is below the "
"parameter: \"Z hop upper boundary\""
msgstr ""
"El salt en Z només s'aplicarà quan Z estigui per sobre d'aquest valor i "
"estigui per sota del paràmetre: \"Límit superior de salt en Z\""

msgid "Z hop upper boundary"
msgstr "Límit superior de salt en Z"

msgid ""
"If this value is positive, Z hop will only come into effect when Z is above "
"the parameter: \"Z hop lower boundary\" and is below this value"
msgstr ""
"Si aquest valor és positiu, el salt en Z només s'aplicarà quan Z estigui per "
"sobre del paràmetre: \"Límit inferior de salt en Z\" i estigui per sota "
"d'aquest valor"

msgid "Z hop type"
msgstr "Tipus de salt en Z"

msgid "Slope"
msgstr "Pendent"

msgid "Spiral"
msgstr "Espiral"

msgid "Only lift Z above"
msgstr "Només aixecar Z per sobre"

msgid ""
"If you set this to a positive value, Z lift will only take place above the "
"specified absolute Z."
msgstr ""
"Si establiu un valor positiu, Z només tindrà lloc per sobre de la Z absoluta "
"especificada."

msgid "Only lift Z below"
msgstr "Només aixecar Z per sota"

msgid ""
"If you set this to a positive value, Z lift will only take place below the "
"specified absolute Z."
msgstr ""
"Si establiu un valor positiu, Z només tindrà lloc per sota de la Z absoluta "
"especificada."

msgid "On surfaces"
msgstr "A les superfícies"

msgid ""
"Enforce Z Hop behavior. This setting is impacted by the above settings (Only "
"lift Z above/below)."
msgstr ""
"Forçar el comportament de salt en Z. Aquest ajustament es veu afectada per "
"la configuració anterior ( Només aixecar Z per sobre/per sota )."

msgid "All Surfaces"
msgstr "Totes les superfícies"

msgid "Top Only"
msgstr "Només a dalt"

msgid "Bottom Only"
msgstr "Només a baix"

msgid "Top and Bottom"
msgstr "A dalt i a baix"

msgid "Extra length on restart"
msgstr "Longitud addicional en reiniciar"

msgid ""
"When the retraction is compensated after the travel move, the extruder will "
"push this additional amount of filament. This setting is rarely needed."
msgstr ""
"Quan la retracció es compensa després d'un desplaçament, l'extrusor "
"introduirà una quantitat addicional de filament. Aquest ajustament rarament "
"es necessita."

msgid ""
"When the retraction is compensated after changing tool, the extruder will "
"push this additional amount of filament."
msgstr ""
"Quan la retracció es compensa després d'un canvi d'eina, l'extrusor "
"introduirà una quantitat addicional de filament."

msgid "Retraction Speed"
msgstr "Velocitat de retracció"

msgid "Speed of retractions"
msgstr "Velocitat de les retraccions"

msgid "Deretraction Speed"
msgstr "Velocitat de detracció"

msgid ""
"Speed for reloading filament into extruder. Zero means same speed with "
"retraction"
msgstr ""
"Velocitat de recàrrega del filament a l'extrusora. Zero significa la mateixa "
"velocitat amb la retracció"

msgid "Use firmware retraction"
msgstr "Utilitza la retracció del firmware"

msgid ""
"This experimental setting uses G10 and G11 commands to have the firmware "
"handle the retraction. This is only supported in recent Marlin."
msgstr ""
"Aquest ajustament experimental utilitza comandes G10 i G11 perquè el "
"firmware gestioni la retracció. Això només té suport en les versions més "
"recents de Marlin."

msgid "Show auto-calibration marks"
msgstr "Mostra les marques de calibratge automàtic"

msgid "Disable set remaining print time"
msgstr "Desactivar el temps d'impressió restant"

msgid "Seam position"
msgstr "Posició de la costura"

msgid "The start position to print each part of outer wall"
msgstr "La posició inicial per imprimir cada part del perímetre exterior"

msgid "Nearest"
msgstr "Més proper"

msgid "Aligned"
msgstr "Alineat"

msgid "Back"
msgstr "Darrera"

msgid "Random"
msgstr "Aleatori"

msgid "Staggered inner seams"
msgstr "Costures interiors esglaonades"

msgid ""
"This option causes the inner seams to be shifted backwards based on their "
"depth, forming a zigzag pattern."
msgstr ""
"Aquesta opció fa que les costures interiors es desplacin cap enrere en "
"funció de la seva profunditat, formant un patró en ziga-zaga."

msgid "Seam gap"
msgstr "Espai entre costures"

msgid ""
"In order to reduce the visibility of the seam in a closed loop extrusion, "
"the loop is interrupted and shortened by a specified amount.\n"
"This amount can be specified in millimeters or as a percentage of the "
"current extruder diameter. The default value for this parameter is 10%."
msgstr ""
"Per reduir la visibilitat de la costura en una extrusió de bucle tancat, el "
"bucle s'interromp i s'escurça en una quantitat especificada.\n"
"Aquesta quantitat es pot especificar en mil·límetres o en percentatge del "
"diàmetre actual de l'extrusora. El valor predeterminat d'aquest paràmetre és "
"del 10%."

msgid "Scarf joint seam (beta)"
msgstr "Unió en Bisell de costura( beta )"

msgid "Use scarf joint to minimize seam visibility and increase seam strength."
msgstr ""
"Utilitzeu Unió en Bisell per minimitzar la visibilitat de la costura i "
"augmentar la resistència de les costures."

msgid "Conditional scarf joint"
msgstr "Unió en Bisell condicional"

msgid ""
"Apply scarf joints only to smooth perimeters where traditional seams do not "
"conceal the seams at sharp corners effectively."
msgstr ""
"Aplicar Unions en Bisell només per suavitzar perímetres on les costures "
"tradicionals no ocultin eficaçment les costures a les cantonades afilades."

msgid "Conditional angle threshold"
msgstr "Llindar d'angle condicional"

msgid ""
"This option sets the threshold angle for applying a conditional scarf joint "
"seam.\n"
"If the maximum angle within the perimeter loop exceeds this value "
"(indicating the absence of sharp corners), a scarf joint seam will be used. "
"The default value is 155°."
msgstr ""
"Aquesta opció estableix l'angle llindar per aplicar una Unió en Bisell "
"condicional.\n"
"Si l'angle màxim dins del bucle perimetral supera aquest valor (que indica "
"l'absència de cantonades afilades), s'utilitzarà una Unió en Bisell. El "
"valor per defecte és de 155°."

msgid "Scarf joint speed"
msgstr "Velocitat d'Unió en Bisell"

msgid ""
"This option sets the printing speed for scarf joints. It is recommended to "
"print scarf joints at a slow speed (less than 100 mm/s).  It's also "
"advisable to enable 'Extrusion rate smoothing' if the set speed varies "
"significantly from the speed of the outer or inner walls. If the speed "
"specified here is higher than the speed of the outer or inner walls, the "
"printer will default to the slower of the two speeds. When specified as a "
"percentage (e.g., 80%), the speed is calculated based on the respective "
"outer or inner wall speed. The default value is set to 100%."
msgstr ""
"Aquesta opció estableix la velocitat d'impressió de les Unions en Bisell. Es "
"recomana imprimir Unions en Bisell a velocitat lenta (menys de 100 mm / s).  "
"També és recomanable habilitar el \"suavitzat de la velocitat d'extrusió\" "
"si la velocitat establerta varia significativament de la velocitat dels "
"perímetres exteriors o interiors. Si la velocitat especificada aquí és "
"superior a la velocitat dels perímetres exteriors o interiors, la impressora "
"predeterminarà la més lenta de les dues velocitats. Quan s'especifica com a "
"percentatge (per exemple, 80%), la velocitat es calcula en funció de la "
"velocitat del perímetre exterior o interior respectiva. El valor per defecte "
"s'estableix al 100%."

msgid "Scarf joint flow ratio"
msgstr "Relació de flux de l'Unió en Bisell"

msgid "This factor affects the amount of material for scarf joints."
msgstr ""
"Aquest factor afecta la quantitat de material per a les Unions en Bisell."

msgid "Scarf start height"
msgstr "Alçada d'inici de l'Unió en Bisell"

msgid ""
"Start height of the scarf.\n"
"This amount can be specified in millimeters or as a percentage of the "
"current layer height. The default value for this parameter is 0."
msgstr ""
"Alçada d'inici de l'Unió en Bisell.\n"
"Aquesta quantitat es pot especificar en mil·límetres o en percentatge de "
"l'alçada actual de la capa. El valor per defecte d'aquest paràmetre és 0."

msgid "Scarf around entire wall"
msgstr "Unió en Bisell al voltant de tota la paret"

msgid "The scarf extends to the entire length of the wall."
msgstr "L'Unió en Bisell s'estén a tota la longitud de la paret."

msgid "Scarf length"
msgstr "Longitud de l'Unió en Bisell"

msgid ""
"Length of the scarf. Setting this parameter to zero effectively disables the "
"scarf."
msgstr ""
"Longitud de l'Unió en Bisell. Establir aquest paràmetre a zero desactiva "
"efectivament l'Unió en Bisell."

msgid "Scarf steps"
msgstr "Passos de l'Unió en Bisell"

msgid "Minimum number of segments of each scarf."
msgstr "Nombre mínim de segments de cada Unió en Bisell."

msgid "Scarf joint for inner walls"
msgstr "Unió en Bisell per a parets interiors"

msgid "Use scarf joint for inner walls as well."
msgstr "Utilitzar també l'Unió en Bisell per a les parets interiors."

msgid "Role base wipe speed"
msgstr "Velocitat de neteja basada en l'acció"

msgid ""
"The wipe speed is determined by the speed of the current extrusion role.e.g. "
"if a wipe action is executed immediately following an outer wall extrusion, "
"the speed of the outer wall extrusion will be utilized for the wipe action."
msgstr ""
"La velocitat de neteja està determinada per la velocitat de l'acció "
"d'extrusió actual, per exemple. Si s'executa una acció de neteja "
"immediatament després d'una extrusió de perímetre exterior, s'utilitzarà la "
"velocitat d'extrusió del perímetre exterior per a l'acció de neteja."

msgid "Wipe on loops"
msgstr "Neteja en bucles"

msgid ""
"To minimize the visibility of the seam in a closed loop extrusion, a small "
"inward movement is executed before the extruder leaves the loop."
msgstr ""
"Per minimitzar la visibilitat de la costura en una extrusió de bucle tancat, "
"s'executa un petit moviment cap a l'interior abans que l'extrusora surti del "
"bucle."

msgid "Wipe before external loop"
msgstr "Netejar abans del bucle extern"

msgid ""
"To minimise visibility of potential overextrusion at the start of an "
"external perimeter when printing with Outer/Inner or Inner/Outer/Inner wall "
"print order, the deretraction is performed slightly on the inside from the "
"start of the external perimeter. That way any potential over extrusion is "
"hidden from the outside surface. \n"
"\n"
"This is useful when printing with Outer/Inner or Inner/Outer/Inner wall "
"print order as in these modes it is more likely an external perimeter is "
"printed immediately after a deretraction move."
msgstr ""
"Per minimitzar la visibilitat de la possible sobreextrusió a l'inici d'un "
"perímetre extern en imprimir amb ordre d'impressió de perímetre Exterior/"
"Interior o Interior/Exterior/Interior, la deretracció es realitza "
"lleugerament a l'interior des de l'inici del perímetre exterior. D'aquesta "
"manera, qualsevol potencial sobreextrusió queda amagat de la superfície "
"exterior. \n"
"\n"
"Això és útil quan s'imprimeix amb ordre d'impressió de perfil Exterior/"
"Interior o Interior/Exterior/Interior, ja que en aquests modes és més "
"probable que un perímetre extern s'imprimeixi immediatament després d'un "
"moviment de detracció."

msgid "Wipe speed"
msgstr "Velocitat de neteja"

msgid ""
"The wipe speed is determined by the speed setting specified in this "
"configuration.If the value is expressed as a percentage (e.g. 80%), it will "
"be calculated based on the travel speed setting above.The default value for "
"this parameter is 80%"
msgstr ""
"La velocitat de neteja està determinada per l'ajustament de velocitat "
"especificada en aquesta configuració. Si el valor s'expressa en percentatge "
"( per exemple, 80% ), es calcularà en funció de la configuració de velocitat "
"de desplaçament anterior. El valor predeterminat d'aquest paràmetre és del "
"80%"

msgid "Skirt distance"
msgstr "Distància de la faldilla"

msgid "Distance from skirt to brim or object"
msgstr "Distància de la faldilla a la Vora d'Adherència o a l'objecte"

msgid "Skirt height"
msgstr "Alçada de la faldilla"

msgid "How many layers of skirt. Usually only one layer"
msgstr "Quantes capes de faldilla. Normalment només una capa"

msgid "Skirt loops"
msgstr "Voltes de la faldilla"

msgid "Number of loops for the skirt. Zero means disabling skirt"
msgstr "Nombre devoltes per a la faldilla. Zero significa faldilla desactivada"

msgid "Skirt speed"
msgstr "Velocitat de la faldilla"

msgid "Speed of skirt, in mm/s. Zero means use default layer extrusion speed."
msgstr ""
"Velocitat de la faldilla, en mm/s. Zero significa utilitzar la velocitat "
"predeterminada d'extrusió de capa."

msgid ""
"The printing speed in exported gcode will be slowed down, when the estimated "
"layer time is shorter than this value, to get better cooling for these layers"
msgstr ""
"La velocitat d'impressió en el Codi-G exportat s'alentirà, quan el temps "
"estimat de capa sigui més curt que aquest valor, per obtenir un millor "
"refredament d'aquestes capes"

msgid "Minimum sparse infill threshold"
msgstr "Llindar mínim de farciment poc dens"

msgid ""
"Sparse infill area which is smaller than threshold value is replaced by "
"internal solid infill"
msgstr ""
"L'àrea de farciment poc dens que sigui més petita que el valor del llindar "
"serà substituït per un farciment sòlid intern"

msgid ""
"Line width of internal solid infill. If expressed as a %, it will be "
"computed over the nozzle diameter."
msgstr ""
"Amplada de línia de farciment sòlid intern. Si s'expressa en %, es calcularà "
"sobre el diàmetre del broquet."

msgid "Speed of internal solid infill, not the top and bottom surface"
msgstr ""
"Velocitat de farciment sòlid intern, no de la superfície superior i inferior"

msgid "Spiral vase"
msgstr "Gerro en Espiral"

msgid ""
"Spiralize smooths out the z moves of the outer contour. And turns a solid "
"model into a single walled print with solid bottom layers. The final "
"generated model has no seam"
msgstr ""
"L'espiralització suavitza els moviments z del contorn exterior. I converteix "
"un model sòlid en una sola impressió de perímetre amb capes inferiors "
"sòlides. El model generat final no té costura"

msgid "Smooth Spiral"
msgstr "Suavitzar l'Espiral"

msgid ""
"Smooth Spiral smoothes out X and Y moves as wellresulting in no visible seam "
"at all, even in the XY directions on walls that are not vertical"
msgstr ""
"Suavitzar l'Espiral suavitza també els moviments X i Y, de manera que no "
"s'aprecia cap costura, ni tan sols a les direccions XY en parets que no són "
"verticals"

msgid "Max XY Smoothing"
msgstr "Suavitzat màxim XY"

msgid ""
"Maximum distance to move points in XY to try to achieve a smooth spiralIf "
"expressed as a %, it will be computed over nozzle diameter"
msgstr ""
"Distància màxima per moure punts en XY per intentar aconseguir una espiral "
"suau. Si s'expressa en %, es calcularà sobre el diàmetre del broquet"

msgid ""
"If smooth or traditional mode is selected, a timelapse video will be "
"generated for each print. After each layer is printed, a snapshot is taken "
"with the chamber camera. All of these snapshots are composed into a "
"timelapse video when printing completes. If smooth mode is selected, the "
"toolhead will move to the excess chute after each layer is printed and then "
"take a snapshot. Since the melt filament may leak from the nozzle during the "
"process of taking a snapshot, prime tower is required for smooth mode to "
"wipe nozzle."
msgstr ""
"Si se selecciona el mode suau o tradicional, es generarà un vídeo timelapse "
"per a cada impressió. Després d'imprimir cada capa, es fa una instantània "
"amb la càmera de la cambra. Totes aquestes instantànies s'uneixen en un "
"vídeo timelapse quan es completa la impressió. Si se selecciona el mode "
"suau, el capçal d'impressió es mourà a la rampa d'excés després d'imprimir "
"cada capa i, a continuació, farà una instantània. Com que el filament fos "
"pot sortir del broquet durant el procés de fer una instantània, cal una "
"Torre de Purga per al mode suau per netejar el broquet."

msgid "Traditional"
msgstr "Tradicional"

msgid "Temperature variation"
msgstr "Variació de temperatura"

msgid "Start G-code"
msgstr "Codi-G inicial"

msgid "Start G-code when start the whole printing"
msgstr "Codi-G inicial quan comença tota la impressió"

msgid "Start G-code when start the printing of this filament"
msgstr "Codi-G inicial quan comença la impressió d'aquest filament"

msgid "Single Extruder Multi Material"
msgstr "Extrusor únic multimaterial"

msgid "Use single nozzle to print multi filament"
msgstr "Utilitza un sol broquet per imprimir multifilament"

msgid "Manual Filament Change"
msgstr "Canvi manual de filament"

msgid ""
"Enable this option to omit the custom Change filament G-code only at the "
"beginning of the print. The tool change command (e.g., T0) will be skipped "
"throughout the entire print. This is useful for manual multi-material "
"printing, where we use M600/PAUSE to trigger the manual filament change "
"action."
msgstr ""
"Activeu aquesta opció per ometre el Codi-G Personalitzat de Canvi de "
"Filament només al començament de la impressió. La comanda de canvi d'eina "
"( per exemple, T0 ) s'ometrà durant tota la impressió. Això és útil per a la "
"impressió manual multimaterial, on utilitzem M600/PAUSE per activar l'acció "
"de canvi manual de filament."

msgid "Purge in prime tower"
msgstr "Purgar a la Torre de Purga"

msgid "Purge remaining filament into prime tower"
msgstr "Purga el filament restant a la Torre de Purga"

msgid "Enable filament ramming"
msgstr "Habilitar Moldejat de punta( Ramming ) de filament"

msgid "No sparse layers (beta)"
msgstr "Sense capes poc denses( beta )"

msgid ""
"If enabled, the wipe tower will not be printed on layers with no "
"toolchanges. On layers with a toolchange, extruder will travel downward to "
"print the wipe tower. User is responsible for ensuring there is no collision "
"with the print."
msgstr ""
"Si està habilitat, la Torre de Purga no s'imprimeix en capes sense canvis "
"d'eina. En capes amb canvi d'eina, l'extrusor es desplaçarà cap avall per "
"imprimir la Torre de Purga. L'usuari és responsable de garantir que no hi "
"hagi col·lisió amb la impressió."

msgid "Prime all printing extruders"
msgstr "Purgar tots els extrusors d'impressió"

msgid ""
"If enabled, all printing extruders will be primed at the front edge of the "
"print bed at the start of the print."
msgstr ""
"Si està habilitat, tots els extrusors d'impressió seran purgats a la vora "
"frontal del llit d'impressió al començament de la impressió."

msgid "Slice gap closing radius"
msgstr "Radi de tancament des buits en laminar"

msgid ""
"Cracks smaller than 2x gap closing radius are being filled during the "
"triangle mesh slicing. The gap closing operation may reduce the final print "
"resolution, therefore it is advisable to keep the value reasonably low."
msgstr ""
"Les esquerdes de menys de dues vegades el radi de tancament de buits "
"s'omplen durant el laminat de la malla triangular. L'operació de tancament "
"de buits pot reduir la resolució de la impressió, per tant, és aconsellable "
"mantenir aquest valor raonablement baix."

msgid "Slicing Mode"
msgstr "Mode de laminat"

msgid ""
"Use \"Even-odd\" for 3DLabPrint airplane models. Use \"Close holes\" to "
"close all holes in the model."
msgstr ""
"Utilitzeu \"Parell-imparell\" per als models d'avió 3DLabPrint. Utilitzeu "
"\"Tancar forats\" per tancar tots els forats del model."

msgid "Regular"
msgstr "Normal"

msgid "Even-odd"
msgstr "Parell-imparell"

msgid "Close holes"
msgstr "Tancar els forats"

msgid "Z offset"
msgstr "Separació Z"

msgid ""
"This value will be added (or subtracted) from all the Z coordinates in the "
"output G-code. It is used to compensate for bad Z endstop position: for "
"example, if your endstop zero actually leaves the nozzle 0.3mm far from the "
"print bed, set this to -0.3 (or fix your endstop)."
msgstr ""
"Aquest valor serà sumat ( o restat ) de totes les coordenades Z al Codi-G de "
"sortida. S'usa per compensar una mala posició del final de carrera Z: per "
"exemple, si el teu final de carrera deixa el broquet a 0.3mm de la placa "
"d'impressió, ajusta'l a -0.3 ( o repara el final de carrera )."

msgid "Enable support"
msgstr "Habilitar suports"

msgid "Enable support generation."
msgstr "Habilitar la generació de suports."

msgid ""
"normal(auto) and tree(auto) is used to generate support automatically. If "
"normal(manual) or tree(manual) is selected, only support enforcers are "
"generated"
msgstr ""
"normal( auto ) i arbre( auto ) s'utilitzen per generar suports "
"automàticament. Si se selecciona normal( manual ) o arbre( manual ), només "
"es generen suports forçats"

msgid "normal(auto)"
msgstr "normal( auto )"

msgid "tree(auto)"
msgstr "arbre( auto )"

msgid "normal(manual)"
msgstr "normal( manual )"

msgid "tree(manual)"
msgstr "arbre( manual )"

msgid "Support/object xy distance"
msgstr "Distància suport/objecte a xy"

msgid "XY separation between an object and its support"
msgstr "Separació XY entre un objecte i el seu suport"

msgid "Pattern angle"
msgstr "Angle del patró"

msgid "Use this setting to rotate the support pattern on the horizontal plane."
msgstr ""
"Utilitzeu aquest paràmetre per rotar el patró de suport sobre el pla "
"horitzontal."

msgid "On build plate only"
msgstr "Només a la placa d'impressió"

msgid "Don't create support on model surface, only on build plate"
msgstr ""
"No crear suport a la superfície del model, només a la placa d'impressió"

msgid "Support critical regions only"
msgstr "Suports només a regions crítiques"

msgid ""
"Only create support for critical regions including sharp tail, cantilever, "
"etc."
msgstr ""
"Només crear suports a regions crítiques, incloent cua afilada, voladís, etc."

msgid "Remove small overhangs"
msgstr "Eliminar els voladissos petits"

msgid "Remove small overhangs that possibly need no supports."
msgstr "Eliminar els voladissos petits que possiblement no necessiten suports."

msgid "Top Z distance"
msgstr "Distància Z superior"

msgid "The z gap between the top support interface and object"
msgstr "La distància z entre la interfície de suport superior i l'objecte"

msgid "Bottom Z distance"
msgstr "Distància Z inferior"

msgid "The z gap between the bottom support interface and object"
msgstr "La distància z entre la interfície de suport inferior i l'objecte"

msgid "Support/raft base"
msgstr "Base del Suport/Vora d'Adherència"

msgid ""
"Filament to print support base and raft. \"Default\" means no specific "
"filament for support and current filament is used"
msgstr ""
"Filament per imprimir base del suport i Vora d'Adherència. \"Per defecte\" "
"significa que no s'utilitza cap filament específic per al suport i s'usarà "
"el filament actual"

msgid "Avoid interface filament for base"
msgstr "Evitar el filament de la interfície per a la base"

msgid ""
"Avoid using support interface filament to print support base if possible."
msgstr ""
"Evitar utilitzar filament d'interfície de suport per imprimir la base de "
"suport si és possible."

msgid ""
"Line width of support. If expressed as a %, it will be computed over the "
"nozzle diameter."
msgstr ""
"Amplada de línia de suport. Si s'expressa en %, es calcularà sobre el "
"diàmetre del broquet."

msgid "Interface use loop pattern"
msgstr "La interfície usa patró de bucle"

msgid ""
"Cover the top contact layer of the supports with loops. Disabled by default."
msgstr ""
"Cobrir la capa de contacte superior dels suports amb bucles. Desactivat per "
"defecte."

msgid "Support/raft interface"
msgstr "Interfície de Suport/Vora d'Adherència"

msgid ""
"Filament to print support interface. \"Default\" means no specific filament "
"for support interface and current filament is used"
msgstr ""
"Filament per imprimir interfície de suport. \"Per defecte\" vol dir que no "
"hi ha filament específic per a la interfície de suport i s'utilitza el "
"filament actual"

msgid "Top interface layers"
msgstr "Capes de la interfície superior"

msgid "Number of top interface layers"
msgstr "Nombre de capes d'interfície superior"

msgid "Bottom interface layers"
msgstr "Capes de la interfície inferior"

msgid "Number of bottom interface layers"
msgstr "Nombre de capes de la interfície inferior"

msgid "Same as top"
msgstr "Igual que la part superior"

msgid "Top interface spacing"
msgstr "Espai entre línies de la interfície superior"

msgid "Spacing of interface lines. Zero means solid interface"
msgstr ""
"Espaiat de les línies de la interfície. Zero significa interfície sòlida"

msgid "Bottom interface spacing"
msgstr "Espai entre línies de la interfície inferior"

msgid "Spacing of bottom interface lines. Zero means solid interface"
msgstr ""
"Espaiat de les línies inferiors de la interfície. Zero significa interfície "
"sòlida"

msgid "Speed of support interface"
msgstr "Velocitat de la interfície de suport"

msgid "Base pattern"
msgstr "Patró de la base"

msgid "Line pattern of support"
msgstr "Patró lineal del suport"

msgid "Rectilinear grid"
msgstr "Quadrícula rectilínia"

msgid "Hollow"
msgstr "Buit"

msgid "Interface pattern"
msgstr "Patró de la interfície"

msgid ""
"Line pattern of support interface. Default pattern for non-soluble support "
"interface is Rectilinear, while default pattern for soluble support "
"interface is Concentric"
msgstr ""
"Patró de línia de la interfície de suport. El patró predeterminat per a la "
"interfície de suport no soluble és Rectilini, mentre que el patró "
"predeterminat per a la interfície de suport soluble és Concèntric"

msgid "Rectilinear Interlaced"
msgstr "Entrellaçat Rectilini"

msgid "Base pattern spacing"
msgstr "Espaiat del patró base"

msgid "Spacing between support lines"
msgstr "Espaiat entre línies de suport"

msgid "Normal Support expansion"
msgstr "Expansió de Suport Normal"

msgid "Expand (+) or shrink (-) the horizontal span of normal support"
msgstr ""
"Augmentar ( + ) o disminuir ( - ) l'expansió horitzontal dels suports normals"

msgid "Speed of support"
msgstr "Velocitat del suport"

msgid ""
"Style and shape of the support. For normal support, projecting the supports "
"into a regular grid will create more stable supports (default), while snug "
"support towers will save material and reduce object scarring.\n"
"For tree support, slim and organic style will merge branches more "
"aggressively and save a lot of material (default organic), while hybrid "
"style will create similar structure to normal support under large flat "
"overhangs."
msgstr ""
"Estil i forma del suport. Per a un suport normal, projectar els suports en "
"una quadrícula normal crearà suports més estables ( per defecte ), mentre "
"que les torres de suport ajustades estalviaran material i reduiran les "
"cicatrius dels objectes.\n"
"Per al suport en arbre, els estils prim i orgànic fusionaran les branques de "
"manera més agressiva i estalviarà molt material ( orgànic per defecte ), "
"mentre que l'estil híbrid crearà una estructura similar al suport normal "
"sota grans voladissos plans."

msgid "Snug"
msgstr "Ajustat"

msgid "Tree Slim"
msgstr "Arbre Prim"

msgid "Tree Strong"
msgstr "Arbre Fort"

msgid "Tree Hybrid"
msgstr "Arbre Híbrid"

msgid "Organic"
msgstr "Orgànic"

msgid "Independent support layer height"
msgstr "Alçada de la capa de suport independent"

msgid ""
"Support layer uses layer height independent with object layer. This is to "
"support customizing z-gap and save print time.This option will be invalid "
"when the prime tower is enabled."
msgstr ""
"La capa de suport utilitza una alçada de capa independent de la capa "
"d'objecte. Això permet que la distància Z s'ajusti individualment i estalvia "
"temps d'impressió. Aquesta opció no serà vàlida quan la Torre de Purga "
"estigui habilitada."

msgid "Threshold angle"
msgstr "Pendent màxim"

msgid ""
"Support will be generated for overhangs whose slope angle is below the "
"threshold."
msgstr ""
"Es generarà un suport per a voladissos l'angle de pendent dels quals estigui "
"per sota del llindar."

msgid "Tree support branch angle"
msgstr "Angle de branca de suport en arbre"

msgid ""
"This setting determines the maximum overhang angle that t he branches of "
"tree support allowed to make.If the angle is increased, the branches can be "
"printed more horizontally, allowing them to reach farther."
msgstr ""
"Aquest ajustament determina l'angle màxim de voladís que les branques del "
"suport en arbre permeten fer. Si s'augmenta l'angle, les branques es poden "
"imprimir més horitzontalment, cosa que permet que arribin més lluny."

msgid "Preferred Branch Angle"
msgstr "Angle de branca preferit"

#. TRN PrintSettings: "Organic supports" > "Preferred Branch Angle"
msgid ""
"The preferred angle of the branches, when they do not have to avoid the "
"model. Use a lower angle to make them more vertical and more stable. Use a "
"higher angle for branches to merge faster."
msgstr ""
"L'angle preferit de les branques, quan no han d'evitar el model. Utilitzeu "
"un angle inferior per fer-los més verticals i més estables. Utilitzeu un "
"angle més alt perquè les branques es fusionin més ràpidament."

msgid "Tree support branch distance"
msgstr "Distància de la branca de suport en arbre"

msgid ""
"This setting determines the distance between neighboring tree support nodes."
msgstr ""
"Aquest ajustament determina la distància entre els nodes veïns de suport en "
"arbre."

msgid "Branch Density"
msgstr "Densitat de branques"

#. TRN PrintSettings: "Organic supports" > "Branch Density"
msgid ""
"Adjusts the density of the support structure used to generate the tips of "
"the branches. A higher value results in better overhangs but the supports "
"are harder to remove, thus it is recommended to enable top support "
"interfaces instead of a high branch density value if dense interfaces are "
"needed."
msgstr ""
"Ajusta la densitat de l'estructura de suport utilitzada per generar les "
"puntes de les branques. Un valor més alt dóna com a resultat millors "
"voladissos, però els suports són més difícils d'eliminar, per la qual cosa "
"es recomana habilitar interfícies de suport superior en lloc d'un alt valor "
"de densitat de branques si es necessiten interfícies denses."

msgid "Adaptive layer height"
msgstr "Alçada de Capa Adaptativa"

msgid ""
"Enabling this option means the height of  tree support layer except the "
"first will be automatically calculated "
msgstr ""
"Si activeu aquesta opció, l'alçada de la capa de suport en arbre, excepte la "
"primera, es calcularà automàticament "

msgid "Auto brim width"
msgstr "Amplada de la Vora d'Adherència automàtica"

msgid ""
"Enabling this option means the width of the brim for tree support will be "
"automatically calculated"
msgstr ""
"Si activeu aquesta opció, es calcularà automàticament l'amplada de la Vora "
"d'Adherència per al suport en arbre"

msgid "Tree support brim width"
msgstr "Amplada de la Vora d'Adherència del suport en arbre"

msgid "Distance from tree branch to the outermost brim line"
msgstr ""
"Distància de la branca de l'arbre a la línia de la Vora d'Adherència més "
"externa"

msgid "Tip Diameter"
msgstr "Diàmetre de la punta"

#. TRN PrintSettings: "Organic supports" > "Tip Diameter"
msgid "Branch tip diameter for organic supports."
msgstr "Diàmetre de la punta de la branca per a suports orgànics."

msgid "Tree support branch diameter"
msgstr "Diàmetre de la branca del suport en arbre"

msgid "This setting determines the initial diameter of support nodes."
msgstr "Aquest ajustament determina el diàmetre inicial dels nodes de suport."

#. TRN PrintSettings: #lmFIXME
msgid "Branch Diameter Angle"
msgstr "Angle de diàmetre de la branca"

#. TRN PrintSettings: "Organic supports" > "Branch Diameter Angle"
msgid ""
"The angle of the branches' diameter as they gradually become thicker towards "
"the bottom. An angle of 0 will cause the branches to have uniform thickness "
"over their length. A bit of an angle can increase stability of the organic "
"support."
msgstr ""
"L'angle del diàmetre de les branques a mesura que es fan més gruixudes cap a "
"la part inferior. Un angle de 0 farà que les branques tinguin un gruix "
"uniforme sobre la seva longitud. Una mica d'angle pot augmentar "
"l'estabilitat del suport orgànic."

msgid "Branch Diameter with double walls"
msgstr "Diàmetre de branca amb parets dobles"

#. TRN PrintSettings: "Organic supports" > "Branch Diameter"
msgid ""
"Branches with area larger than the area of a circle of this diameter will be "
"printed with double walls for stability. Set this value to zero for no "
"double walls."
msgstr ""
"Les branques amb una àrea més gran que l'àrea d'un cercle d'aquest diàmetre "
"s'imprimiran amb parets dobles per a millorar l'estabilitat. Establiu aquest "
"valor a zero per a cap paret doble."

msgid "Support wall loops"
msgstr "Parets al voltant del suport"

msgid "This setting specify the count of walls around support"
msgstr ""
"Aquest ajustament especifica el nombre de perímetres al voltant del suport"

msgid "Tree support with infill"
msgstr "Suport en arbre amb farciment"

msgid ""
"This setting specifies whether to add infill inside large hollows of tree "
"support"
msgstr ""
"Aquest paràmetre especifica si s'ha d'afegir farciment dins de grans buits "
"de suport en arbre"

msgid "Activate temperature control"
msgstr "Activar el control de temperatura"

msgid ""
"Enable this option for chamber temperature control. An M191 command will be "
"added before \"machine_start_gcode\"\n"
"G-code commands: M141/M191 S(0-255)"
msgstr ""
"Activeu aquesta opció per al control de temperatura de la cambra. S'afegirà "
"una comanda M191 abans de \"machine_start_gcode\"\n"
"Comandes de Codi-G: M141 / M191 S ( 0-255 )"

msgid "Chamber temperature"
msgstr "Temperatura de la cambra"

msgid ""
"Higher chamber temperature can help suppress or reduce warping and "
"potentially lead to higher interlayer bonding strength for high temperature "
"materials like ABS, ASA, PC, PA and so on.At the same time, the air "
"filtration of ABS and ASA will get worse.While for PLA, PETG, TPU, PVA and "
"other low temperature materials,the actual chamber temperature should not be "
"high to avoid cloggings, so 0 which stands for turning off is highly "
"recommended"
msgstr ""
"Una temperatura de cambra més alta pot ajudar a suprimir o reduir la "
"deformació( warping ) i potencialment conduir a una major resistència d'unió "
"entre capes per a materials d'alta temperatura com ABS, ASA, PC, PA, etc. Al "
"mateix temps, la filtració d'aire d'ABS i ASA empitjorarà. Mentre que per a "
"PLA, PETG, TPU, PVA i altres materials de baixa temperatura, la temperatura "
"real de la cambra no hauria de ser alta per evitar obstruccions, pel que 0, "
"que significa apagar, és molt recomanable"

msgid "Nozzle temperature for layers after the initial one"
msgstr "Temperatura del broquet per les capes després de l'inicial"

msgid "Detect thin wall"
msgstr "Detectar perímetres prims"

msgid ""
"Detect thin wall which can't contain two line width. And use single line to "
"print. Maybe printed not very well, because it's not closed loop"
msgstr ""
"Detecta un perímetre prim que no pugui contenir dues línies d'amplada. I "
"utilitzar una sola línia per imprimir. Potser no s'imprimeix gaire bé, "
"perquè no és de bucle tancat"

msgid ""
"This gcode is inserted when change filament, including T command to trigger "
"tool change"
msgstr ""
"Aquest Codi-G s'insereix quan canvia el filament, inclosa la comanda T per "
"activar el canvi d'eina"

msgid "This gcode is inserted when the extrusion role is changed"
msgstr "Aquest Codi-G s'insereix quan es canvia el rol d'extrusió"

msgid ""
"Line width for top surfaces. If expressed as a %, it will be computed over "
"the nozzle diameter."
msgstr ""
"Amplada de línia per a les superfícies superiors. Si s'expressa en %, es "
"calcularà sobre el diàmetre del broquet."

msgid "Speed of top surface infill which is solid"
msgstr "Velocitat del farciment de la superfície superior que és sòlida"

msgid "Top shell layers"
msgstr "Capes sòlides de la carcassa superior"

msgid ""
"This is the number of solid layers of top shell, including the top surface "
"layer. When the thickness calculated by this value is thinner than top shell "
"thickness, the top shell layers will be increased"
msgstr ""
"Aquest és el nombre de capes sòlides de la carcassa superior, inclosa la "
"capa superficial superior. Quan el gruix calculat per aquest valor sigui més "
"prim que el gruix de la carcassa superior, s'incrementaran les capes "
"superiors de la carcassa"

msgid "Top solid layers"
msgstr "Capes sòlides superiors"

msgid "Top shell thickness"
msgstr "Gruix mínim de la carcassa superior"

msgid ""
"The number of top solid layers is increased when slicing if the thickness "
"calculated by top shell layers is thinner than this value. This can avoid "
"having too thin shell when layer height is small. 0 means that this setting "
"is disabled and thickness of top shell is absolutely determained by top "
"shell layers"
msgstr ""
"El nombre de capes sòlides superiors s'incrementa en laminar si el gruix "
"calculat per les capes superiors de la carcassa és més prim que aquest "
"valor. Això pot evitar tenir una carcassa massa fina quan l'alçada de la "
"capa és petita. 0 vol dir que aquest ajustament està desactivat i que el "
"gruix de la carcassa superior està absolutament determinat per les capes de "
"la carcassa superior"

msgid "Speed of travel which is faster and without extrusion"
msgstr "Velocitat de desplaçament més ràpida i sense extrusió"

msgid "Wipe while retracting"
msgstr "Netejar durant retracció"

msgid ""
"Move nozzle along the last extrusion path when retracting to clean leaked "
"material on nozzle. This can minimize blob when print new part after travel"
msgstr ""
"Moure el broquet al llarg de l'última trajectòria d'extrusió en les "
"retraccions per netejar el material que vessi del broquet. Això pot "
"minimitzar grumolls quan s'imprimeix una peça nova després del desplaçament"

msgid "Wipe Distance"
msgstr "Distància de Neteja"

msgid ""
"Discribe how long the nozzle will move along the last path when "
"retracting. \n"
"\n"
"Depending on how long the wipe operation lasts, how fast and long the "
"extruder/filament retraction settings are, a retraction move may be needed "
"to retract the remaining filament. \n"
"\n"
"Setting a value in the retract amount before wipe setting below will perform "
"any excess retraction before the wipe, else it will be performed after."
msgstr ""
"Descriu quant de temps es mourà el broquet al llarg de l'última trajectòria "
"en les retraccions. \n"
"\n"
"Depenent de quant de temps trigui l'operació de neteja, de la rapidesa i de "
"quant de temps siguin els paràmetres de retracció de l'extrusora/filament, "
"pot ser necessari un moviment de retracció per retirar el filament "
"restant. \n"
"\n"
"Establint un valor a la quantitat de retracció abans de l'ajustament de "
"neteja següent, es realitzarà una retracció de l'excés abans de la neteja, "
"en cas contrari es realitzarà després."

msgid ""
"The wiping tower can be used to clean up the residue on the nozzle and "
"stabilize the chamber pressure inside the nozzle, in order to avoid "
"appearance defects when printing objects."
msgstr ""
"La Torre de Purga es pot utilitzar per netejar els residus al broquet i "
"estabilitzar la pressió de la cambra dins del broquet, per tal d'evitar "
"defectes d'aparença en imprimir objectes."

msgid "Purging volumes"
msgstr "Volums de purga"

msgid "Flush multiplier"
msgstr "Multiplicador de neteja"

msgid ""
"The actual flushing volumes is equal to the flush multiplier multiplied by "
"the flushing volumes in the table."
msgstr ""
"El volum de neteja real és igual al valor del multiplicador de neteja "
"multiplicat pels volums de neteja especificats a la taula."

msgid "Prime volume"
msgstr "Volum de purga"

msgid "The volume of material to prime extruder on tower."
msgstr ""
"El volum de material que l'extrusora ha de descarregar a la Torre de Purga."

msgid "Width of prime tower"
msgstr "Amplada de la Torre de Purga"

msgid "Wipe tower rotation angle"
msgstr "Angle de rotació de la Torre de Purga"

msgid "Wipe tower rotation angle with respect to x-axis."
msgstr "Angle de rotació de la Torre de Purga pel que fa a l'eix X."

msgid "Stabilization cone apex angle"
msgstr "Angle de vèrtex del con d'estabilització"

msgid ""
"Angle at the apex of the cone that is used to stabilize the wipe tower. "
"Larger angle means wider base."
msgstr ""
"Angle del vèrtex del con que s'utilitza per estabilitzar la Torre de Purga. "
"Un angle més gran significa una base més ampla."

msgid "Wipe tower purge lines spacing"
msgstr "Espaiat de les línies de la Torre de Purga"

msgid "Spacing of purge lines on the wipe tower."
msgstr "Espaiat de les línies de purga de la Torre de Purga."

msgid "Wipe tower extruder"
msgstr "Extrusor de la Torre de Purga"

msgid ""
"The extruder to use when printing perimeter of the wipe tower. Set to 0 to "
"use the one that is available (non-soluble would be preferred)."
msgstr ""
"L'extrusora a usar per imprimir el perímetre de la Torre de Purga. Establiu "
"0 per utilitzar el que estigui disponible ( no soluble, preferentment )."

msgid "Purging volumes - load/unload volumes"
msgstr "Volums de purga - volums de càrrega/descàrrega"

msgid ""
"This vector saves required volumes to change from/to each tool used on the "
"wipe tower. These values are used to simplify creation of the full purging "
"volumes below."
msgstr ""
"Aquest vector desa els volums necessaris per canviar des de/fins a cada eina "
"utilitzada a la Torre de Purga. Aquests valors es fan servir per simplificar "
"la creació dels volums totals de purga a continuació."

msgid ""
"Purging after filament change will be done inside objects' infills. This may "
"lower the amount of waste and decrease the print time. If the walls are "
"printed with transparent filament, the mixed color infill will be seen "
"outside. It will not take effect, unless the prime tower is enabled."
msgstr ""
"La purga després del canvi de filament es farà dins dels farciments dels "
"objectes. Això pot reduir la quantitat de residus i disminuir el temps "
"d'impressió. Si els perímetres estan impresos amb filament transparent, el "
"farciment de color mixt es veurà a l'exterior. No tindrà cap efecte, tret "
"que s'habiliti la Torre de Purga."

msgid ""
"Purging after filament change will be done inside objects' support. This may "
"lower the amount of waste and decrease the print time. It will not take "
"effect, unless the prime tower is enabled."
msgstr ""
"La purga després del canvi de filament es farà dins del suport dels "
"objectes. Això pot reduir la quantitat de residus i disminuir el temps "
"d'impressió. No tindrà cap efecte, tret que s'habiliti la Torre de Purga."

msgid ""
"This object will be used to purge the nozzle after a filament change to save "
"filament and decrease the print time. Colours of the objects will be mixed "
"as a result. It will not take effect, unless the prime tower is enabled."
msgstr ""
"Aquest objecte s'utilitzarà per purgar el broquet després d'un canvi de "
"filament per estalviar filament i disminuir el temps d'impressió. Com a "
"resultat, es barrejaran els colors dels objectes. No tindrà cap efecte, tret "
"que s'habiliti la Torre de Purga."

msgid "Maximal bridging distance"
msgstr "Distància màxima dels ponts"

msgid "Maximal distance between supports on sparse infill sections."
msgstr "Distància màxima entre suports a les seccions amb farciment poc dens."

msgid "X-Y hole compensation"
msgstr "Compensació de forat( contorn intern ) X-Y"

msgid ""
"Holes of object will be grown or shrunk in XY plane by the configured value. "
"Positive value makes holes bigger. Negative value makes holes smaller. This "
"function is used to adjust size slightly when the object has assembling issue"
msgstr ""
"Els forats( contorns interns ) de l'objecte creixeran o es reduiran en el "
"pla XY segons el valor configurat. Un valor positiu fa que els forats siguin "
"més grans. Un valor negatiu fa que els forats siguin més petits. Aquesta "
"funció s'utilitza per ajustar lleugerament la mida quan l'objecte té "
"problemes d'ensamblatge( encaix )"

msgid "X-Y contour compensation"
msgstr "Compensació del contorn X-Y"

msgid ""
"Contour of object will be grown or shrunk in XY plane by the configured "
"value. Positive value makes contour bigger. Negative value makes contour "
"smaller. This function is used to adjust size slightly when the object has "
"assembling issue"
msgstr ""
"El contorn( exterior ) de l'objecte creixerà o es reduirà en el pla XY "
"segons valor configurat. Un valor positiu fa que el contorn sigui més gran. "
"Un valor negatiu fa que el contorn sigui més petit. Aquesta funció "
"s'utilitza per ajustar lleugerament la mida quan l'objecte té problemes "
"d'ensamblatge( encaix )"

msgid "Convert holes to polyholes"
msgstr "Converteix forats en poliforats"

msgid ""
"Search for almost-circular holes that span more than one layer and convert "
"the geometry to polyholes. Use the nozzle size and the (biggest) diameter to "
"compute the polyhole.\n"
"See http://hydraraptor.blogspot.com/2011/02/polyholes.html"
msgstr ""
"Cerca forats gairebé circulars que abastin més d'una capa i converteix la "
"geometria en poliforats. Utilitza la mida del broquet i el diàmetre ( més "
"gran ) per calcular el poliforat.\n"
"Veure http://hydraraptor.blogspot.com/2011/02/polyholes.html"

msgid "Polyhole detection margin"
msgstr "Marge de detecció de poliforats"

#, no-c-format, no-boost-format
msgid ""
"Maximum defection of a point to the estimated radius of the circle.\n"
"As cylinders are often exported as triangles of varying size, points may not "
"be on the circle circumference. This setting allows you some leway to "
"broaden the detection.\n"
"In mm or in % of the radius."
msgstr ""
"Desviació màxima d'un punt respecte al radi estimat del cercle.\n"
"Com que els cilindres sovint s'exporten com a triangles de mida variable, "
"els punts poden no estar a la circumferència del cercle. Aquest ajustament "
"us permet un cert marge de maniobra per ampliar la detecció.\n"
"En mm o en % o del radi."

msgid "Polyhole twist"
msgstr "Gir del poliforat"

msgid "Rotate the polyhole every layer."
msgstr "Rotar el poliforat a cada capa."

msgid "G-code thumbnails"
msgstr "Mida Miniatures al Codi-G"

msgid ""
"Picture sizes to be stored into a .gcode and .sl1 / .sl1s files, in the "
"following format: \"XxY, XxY, ...\""
msgstr ""
"Mides de la imatge que s'emmagatzemarà en fitxers .gcode i .sl1 / .sl1s, en "
"el format següent: \"XxY, XxY, ...\""

msgid "Format of G-code thumbnails"
msgstr "Format de les miniatures del Codi-G"

msgid ""
"Format of G-code thumbnails: PNG for best quality, JPG for smallest size, "
"QOI for low memory firmware"
msgstr ""
"Format de les miniatures del Codi-G: PNG per a la millor qualitat, JPG per a "
"un menor tamany( pes ), QOI per a firmware de baixa memòria"

msgid "Use relative E distances"
msgstr "Utilitzar distàncies E relatives"

msgid ""
"Relative extrusion is recommended when using \"label_objects\" option.Some "
"extruders work better with this option unckecked (absolute extrusion mode). "
"Wipe tower is only compatible with relative mode. It is recommended on most "
"printers. Default is checked"
msgstr ""
"Es recomana l'extrusió relativa quan s'utilitza l'opció \"label_objects\". "
"Alguns extrusors funcionen millor amb aquesta opció sense marcar( mode "
"d'extrusió absoluta ). La Torre de Purga només és compatible amb el mode "
"relatiu. Es recomana a la majoria d'impressores. Per defecte està marcat"

msgid ""
"Classic wall generator produces walls with constant extrusion width and for "
"very thin areas is used gap-fill. Arachne engine produces walls with "
"variable extrusion width"
msgstr ""
"El generador de perímetres Clàssic produeix perímetres amb amplada "
"d'extrusió constant i per a zones molt primes s'usa el farciment de buits. "
"El motor Aràcne produeix perímetres amb amplada d'extrusió variable"

msgid "Classic"
msgstr "Clàssic"

msgid "Arachne"
msgstr "Aràcne"

msgid "Wall transition length"
msgstr "Longitud de transició de perímetre"

msgid ""
"When transitioning between different numbers of walls as the part becomes "
"thinner, a certain amount of space is allotted to split or join the wall "
"segments. It's expressed as a percentage over nozzle diameter"
msgstr ""
"Quan es fa la transició entre diferents números de perímetres a mesura que "
"la peça es fa més prima, s'assigna una certa quantitat d'espai per separar o "
"unir els segments de perímetre. S'expressa en percentatge sobre el diàmetre "
"del broquet"

msgid "Wall transitioning filter margin"
msgstr "Marge de filtre de transició de perímetre"

msgid ""
"Prevent transitioning back and forth between one extra wall and one less. "
"This margin extends the range of extrusion widths which follow to [Minimum "
"wall width - margin, 2 * Minimum wall width + margin]. Increasing this "
"margin reduces the number of transitions, which reduces the number of "
"extrusion starts/stops and travel time. However, large extrusion width "
"variation can lead to under- or overextrusion problems. It's expressed as a "
"percentage over nozzle diameter"
msgstr ""
"Evita la transició d'anada i tornada entre un perímetre addicional i un de "
"menys. Aquest marge amplia el rang d'amplades d'extrusió que segueixen a "
"[Amplada Mínima de Perímetre - marge, 2 * Amplada Mínima de Perímetre + "
"marge]. L'augment d'aquest marge redueix el nombre de transicions, cosa que "
"redueix el nombre d'arrencades/aturades d'extrusió i el temps de "
"desplaçament. No obstant això, una gran variació de l'amplada d'extrusió pot "
"provocar problemes de subextrusió o sobreextrusió. S'expressa en percentatge "
"sobre el diàmetre del broquet"

msgid "Wall transitioning threshold angle"
msgstr "Angle llindar de transició de perímetre"

msgid ""
"When to create transitions between even and odd numbers of walls. A wedge "
"shape with an angle greater than this setting will not have transitions and "
"no walls will be printed in the center to fill the remaining space. Reducing "
"this setting reduces the number and length of these center walls, but may "
"leave gaps or overextrude"
msgstr ""
"Quan crear transicions entre nombres parells i senars de perímetres. Una "
"forma en falca amb un angle més gran que aquest ajustament no tindrà "
"transicions i no s'imprimiran perímetres al centre per omplir l'espai "
"restant. La reducció d'aquest ajustament redueix el nombre i la longitud "
"d'aquests perímetres centrals, però pot deixar buits o sobreextruir"

msgid "Wall distribution count"
msgstr "Recompte de distribució de perímetres"

msgid ""
"The number of walls, counted from the center, over which the variation needs "
"to be spread. Lower values mean that the outer walls don't change in width"
msgstr ""
"El nombre de perímetres, comptats des del centre, sobre els quals cal "
"estendre la variació. Els valors més baixos signifiquen que els perímetres "
"exteriors no canvien d'amplada"

msgid "Minimum feature size"
msgstr "Mida mínima de l'element"

msgid ""
"Minimum thickness of thin features. Model features that are thinner than "
"this value will not be printed, while features thicker than the Minimum "
"feature size will be widened to the Minimum wall width. It's expressed as a "
"percentage over nozzle diameter"
msgstr ""
"Gruix mínim dels elements fins. Els elements del model que siguin més prims "
"que aquest valor no s'imprimiran, mentre que les entitats més gruixudes que "
"la mida mínima s'ampliaran a l'amplada mínima del perímetre. S'expressa en "
"percentatge sobre el diàmetre del broquet"

msgid "Minimum wall length"
msgstr "Longitud mínima del perímetre"

msgid ""
"Adjust this value to prevent short, unclosed walls from being printed, which "
"could increase print time. Higher values remove more and longer walls.\n"
"\n"
"NOTE: Bottom and top surfaces will not be affected by this value to prevent "
"visual gaps on the ouside of the model. Adjust 'One wall threshold' in the "
"Advanced settings below to adjust the sensitivity of what is considered a "
"top-surface. 'One wall threshold' is only visibile if this setting is set "
"above the default value of 0.5, or if single-wall top surfaces is enabled."
msgstr ""
"Ajusteu aquest valor per evitar que s'imprimeixin perímetres curts sense "
"tancar, cosa que podria augmentar el temps d'impressió. Els valors més alts "
"eliminen més perímetres i més llargs.\n"
"\n"
"NOTA: Les superfícies inferior i superior no es veuran afectades per aquest "
"valor per evitar buits visuals a la part exterior del model. Ajusteu "
"\"Llindar d'un sol perímetre\" a la configuració avançada següent per "
"ajustar la sensibilitat del que es considera una superfície superior. "
"L'ajustament del \"Llindar d'un sol perímetre\" només és visible si aquesta "
"opció de configuració s'estableix per sobre del valor predeterminat de 0,5 o "
"si les superfícies superiors d'un sol perímetre estan habilitades."

msgid "First layer minimum wall width"
msgstr "Amplada mínima del perímetre de la primera capa"

msgid ""
"The minimum wall width that should be used for the first layer is "
"recommended to be set to the same size as the nozzle. This adjustment is "
"expected to enhance adhesion."
msgstr ""
"Es recomana que l'amplada mínima del perímetre que s'ha d'utilitzar per a la "
"primera capa sigui de la mateixa mida que el broquet. S'espera que aquest "
"ajustament millori l'adhesió."

msgid "Minimum wall width"
msgstr "Amplada mínima del perímetre"

msgid ""
"Width of the wall that will replace thin features (according to the Minimum "
"feature size) of the model. If the Minimum wall width is thinner than the "
"thickness of the feature, the wall will become as thick as the feature "
"itself. It's expressed as a percentage over nozzle diameter"
msgstr ""
"Amplada del perímetre que substituirà als elements prims ( segons la mida "
"mínima de l'element ) del model. Si l'amplada mínima del perímetre és més "
"fina que el gruix de l'element el perímetre esdevindrà tan gruixut com el "
"propi element. S'expressa en percentatge sobre el diàmetre del broquet"

msgid "Detect narrow internal solid infill"
msgstr "Detectar de farciment sòlid intern estret"

msgid ""
"This option will auto detect narrow internal solid infill area. If enabled, "
"concentric pattern will be used for the area to speed printing up. "
"Otherwise, rectilinear pattern is used defaultly."
msgstr ""
"Aquesta opció detectarà automàticament una àrea de farciment sòlid intern "
"estret. Si està habilitat, s'utilitzarà un patró concèntric a l'àrea per "
"accelerar la impressió. En cas contrari, el patró rectilini s'utilitzará per "
"defecte."

msgid "invalid value "
msgstr "valor no vàlid "

msgid "Invalid value when spiral vase mode is enabled: "
msgstr "Valor no vàlid quan el mode Gerro en Espiral està habilitat: "

msgid "too large line width "
msgstr "amplada de línia massa gran "

msgid " not in range "
msgstr " fora de rang "

msgid "Minimum save"
msgstr "Guardat mínim"

msgid "export 3mf with minimum size."
msgstr "exportar 3MF amb la mida mínima."

msgid "No check"
msgstr "No comprovar"

msgid "Do not run any validity checks, such as gcode path conflicts check."
msgstr ""
"No executar cap comprovació de validesa, com ara la comprovació de "
"conflictes de trajectòria al Codi-G."

msgid "Ensure on bed"
msgstr "Assegurar a la placa"

msgid ""
"Lift the object above the bed when it is partially below. Disabled by default"
msgstr ""
"Aixeca l'objecte per sobre del llit quan estigui parcialment a sota. "
"Desactivat per defecte"

msgid "Orient Options"
msgstr "Opcions d'orientació"

msgid "Orient options: 0-disable, 1-enable, others-auto"
msgstr "Opcions d'orientació: 0-deshabilitar, 1-habilitar, altres-auto"

msgid "Rotation angle around the Z axis in degrees."
msgstr "Angle de rotació al voltant de l'eix Z en graus."

msgid "Rotate around Y"
msgstr "Rotar al voltant de l'eix Y"

msgid "Rotation angle around the Y axis in degrees."
msgstr "Angle de rotació al voltant de l'eix Y en graus."

msgid "Data directory"
msgstr "Directori de dades"

msgid ""
"Load and store settings at the given directory. This is useful for "
"maintaining different profiles or including configurations from a network "
"storage."
msgstr ""
"Carrega i emmagatzema configuracions al directori donat. Això és útil per "
"mantenir diferents perfils o incloure configuracions des d'un emmagatzematge "
"de xarxa."

msgid "Load custom gcode"
msgstr "Carregar Codi-G personalitzat"

msgid "Load custom gcode from json"
msgstr "Carregar el Codi-G personalitzat des de json"

msgid "Current z-hop"
msgstr "Salt-z actual"

msgid "Contains z-hop present at the beginning of the custom G-code block."
msgstr "Conté el salt-z present al principi del bloc de codi-G personalitzat."

msgid ""
"Position of the extruder at the beginning of the custom G-code block. If the "
"custom G-code travels somewhere else, it should write to this variable so "
"PrusaSlicer knows where it travels from when it gets control back."
msgstr ""
"Posició de l'extrusora al començament del bloc de codi-G personalitzat. Si "
"el codi-G personalitzat es mou a un altre lloc, s'hauria d'escriure a "
"aquesta variable perquè PrusaSlicer sàpiga des d'on es mou quan recuperi el "
"control."

msgid ""
"Retraction state at the beginning of the custom G-code block. If the custom "
"G-code moves the extruder axis, it should write to this variable so "
"PrusaSlicer deretracts correctly when it gets control back."
msgstr ""
"Estat de retracció al començament del bloc de codi-G personalitzat. Si el "
"codi-G personalitzat mou l'eix de l'extrusora, hauria d'escriure a aquesta "
"variable perquè PrusaSlicer es retiri correctament quan recuperi el control."

msgid "Extra deretraction"
msgstr "Deretracció extra"

msgid "Currently planned extra extruder priming after deretraction."
msgstr ""
"En l'actualitat es preveu un cebament addicional de l'extrusora després de "
"la deretracció."

msgid "Current extruder"
msgstr "Extrusora actual"

msgid "Zero-based index of currently used extruder."
msgstr "Índex de base zero de l'extrusora utilitzada actualment."

msgid "Current object index"
msgstr "Índex de l'objecte actual"

msgid ""
"Specific for sequential printing. Zero-based index of currently printed "
"object."
msgstr ""
"Específic per a impressió seqüencial. Índex basat en zero de l'objecte "
"imprès actualment."

msgid "Has wipe tower"
msgstr "Té torre de neteja"

msgid "Whether or not wipe tower is being generated in the print."
msgstr "Si s'està generant o no torre de neteja a la impressió."

msgid "Initial extruder"
msgstr "Extrusora inicial"

msgid ""
"Zero-based index of the first extruder used in the print. Same as "
"initial_tool."
msgstr ""
"Índex basat en zero de la primera extrusora utilitzada en la impressió. El "
"mateix que initial_tool."

msgid "Initial tool"
msgstr "Eina inicial"

msgid ""
"Zero-based index of the first extruder used in the print. Same as "
"initial_extruder."
msgstr ""
"Índex basat en zero de la primera extrusora utilitzada en la impressió. El "
"mateix que initial_extruder."

msgid "Is extruder used?"
msgstr "S'utilitza extrusora?"

msgid "Vector of bools stating whether a given extruder is used in the print."
msgstr ""
"Vector de booleans que indica si s'utilitza un extrusor donat en la "
"impressió."

msgid "Volume per extruder"
msgstr "Volum per extrusora"

msgid "Total filament volume extruded per extruder during the entire print."
msgstr ""
"Volum total de filament extruït per extrusora durant tota la impressió."

msgid "Total toolchanges"
msgstr "Nombre Total de canvis d'eina"

msgid "Number of toolchanges during the print."
msgstr "Nombre de canvis d'eina durant la impressió."

msgid "Total volume"
msgstr "Volum total"

msgid "Total volume of filament used during the entire print."
msgstr "Volum total de filament utilitzat durant tota la impressió."

msgid "Weight per extruder"
msgstr "Pes per extrusora"

msgid ""
"Weight per extruder extruded during the entire print. Calculated from "
"filament_density value in Filament Settings."
msgstr ""
"Pes per extrusora extrusionada durant tota la impressió. Calculat a partir "
"de filament_density, valor a Configuració del Filament."

msgid "Total weight"
msgstr "Pes total"

msgid ""
"Total weight of the print. Calculated from filament_density value in "
"Filament Settings."
msgstr ""
"Pes total de la impressió. Calculat a partir de filament_density valor a "
"Configuració del Filament."

msgid "Total layer count"
msgstr "Recompte total de capes"

msgid "Number of layers in the entire print."
msgstr "Nombre de capes en tota la impressió."

msgid "Number of objects"
msgstr "Nombre d'objectes"

msgid "Total number of objects in the print."
msgstr "Nombre total d'objectes de la impressió."

msgid "Number of instances"
msgstr "Nombre d'instàncies"

msgid "Total number of object instances in the print, summed over all objects."
msgstr ""
"Nombre total d'instàncies d'objectes de la impressió, sumades a tots els "
"objectes."

msgid "Scale per object"
msgstr "Escalat per objecte"

msgid ""
"Contains a string with the information about what scaling was applied to the "
"individual objects. Indexing of the objects is zero-based (first object has "
"index 0).\n"
"Example: 'x:100% y:50% z:100'."
msgstr ""
"Conté una cadena amb la informació sobre quin escalat s'ha aplicat als "
"objectes individuals. La indexació dels objectes es basa en zero (el primer "
"objecte té índex 0).\n"
"Exemple: 'x:100% y:50% z:100'."

msgid "Input filename without extension"
msgstr "Nom del fitxer d'entrada sense extensió"

msgid "Source filename of the first object, without extension."
msgstr "Nom del fitxer font del primer objecte, sense extensió."

msgid ""
"The vector has two elements: x and y coordinate of the point. Values in mm."
msgstr "El vector té dos elements: coordenades x i y del punt. Valors en mm."

msgid ""
"The vector has two elements: x and y dimension of the bounding box. Values "
"in mm."
msgstr ""
"El vector té dos elements: dimensió x i y de la caixa delimitadora. Valors "
"en mm."

msgid "First layer convex hull"
msgstr "Casc convex de la primera capa"

msgid ""
"Vector of points of the first layer convex hull. Each element has the "
"following format:'[x, y]' (x and y are floating-point numbers in mm)."
msgstr ""
"Vector de punts de la primera capa del casc convex. Cada element té el "
"següent format:'[x, y]' (x i y són nombres de coma flotant en mm)."

msgid "Bottom-left corner of first layer bounding box"
msgstr ""
"Cantonada inferior esquerra de la caixa delimitadora de la primera capa"

msgid "Top-right corner of first layer bounding box"
msgstr "Cantonada superior dreta de la caixa delimitadora de la primera capa"

msgid "Size of the first layer bounding box"
msgstr "Mida de la caixa delimitadora de la primera capa"

msgid "Bottom-left corner of print bed bounding box"
msgstr ""
"Cantonada inferior esquerra de la caixa delimitadora del llit d'impressió"

msgid "Top-right corner of print bed bounding box"
msgstr "Cantonada superior dreta de la caixa delimitadora del llit d'impressió"

msgid "Size of the print bed bounding box"
msgstr "Mida de la caixa delimitadora del llit d'impressió"

msgid "Timestamp"
msgstr "Marca de temps"

msgid "String containing current time in yyyyMMdd-hhmmss format."
msgstr "Cadena que conté l'hora actual en format yyyyMMdd-hhmmss."

msgid "Day"
msgstr "Dia"

msgid "Hour"
msgstr "Hora"

msgid "Minute"
msgstr "Minut"

msgid "Print preset name"
msgstr "Nom del perfil d'impressió"

msgid "Name of the print preset used for slicing."
msgstr "Nom del perfil d'impressió usat per laminar."

msgid "Filament preset name"
msgstr "Nom del perfil de filament"

msgid ""
"Names of the filament presets used for slicing. The variable is a vector "
"containing one name for each extruder."
msgstr ""
"Noms dels perfils de filament utilitzats per laminar. La variable és un "
"vector que conté un nom per a cada extrusora."

msgid "Printer preset name"
msgstr "Noms del perfil d'impressora"

msgid "Name of the printer preset used for slicing."
msgstr "Nom del perfil de la impressora utilitzada per laminar."

msgid "Physical printer name"
msgstr "Nom de la impressora física"

msgid "Name of the physical printer used for slicing."
msgstr "Nom de la impressora física utilitzada per laminar."

msgid "Layer number"
msgstr "Número de capa"

msgid "Index of the current layer. One-based (i.e. first layer is number 1)."
msgstr ""
"Índex de la capa actual. Basat en 1( és a dir, la primera capa és el número "
"1 )."

msgid "Layer z"
msgstr "Capa Z"

msgid ""
"Height of the current layer above the print bed, measured to the top of the "
"layer."
msgstr ""
"Alçada de la capa actual sobre el llit d'impressió, mesurada a la part "
"superior de la capa."

msgid "Maximal layer z"
msgstr "Capa màxima Z"

msgid "Height of the last layer above the print bed."
msgstr "Alçada de l'última capa sobre el llit d'impressió."

msgid "Filament extruder ID"
msgstr "Identificador de l'extrusora de filament"

msgid "The current extruder ID. The same as current_extruder."
msgstr "L'identificador actual de l'extrusora. El mateix que current_extruder."

msgid "Error in zip archive"
msgstr "Error amb el fitxer ZIP"

msgid "Generating walls"
msgstr "Generant perímetres"

msgid "Generating infill regions"
msgstr "Generant zones de farciment"

msgid "Generating infill toolpath"
msgstr "Generant la trajectòria de l'eina de farciment"

msgid "Detect overhangs for auto-lift"
msgstr "Detectar voladissos per a l'elevació automàtica"

msgid "Generating support"
msgstr "Generant suport"

msgid "Checking support necessity"
msgstr "Comprovació de la necessitat de suport"

msgid "floating regions"
msgstr "regions flotants"

msgid "floating cantilever"
msgstr "voladís flotant"

msgid "large overhangs"
msgstr "grans voladissos"

#, c-format, boost-format
msgid ""
"It seems object %s has %s. Please re-orient the object or enable support "
"generation."
msgstr ""
"Sembla que l'objecte %s té %s. Si us plau, reorienteu l'objecte o habiliteu "
"la generació de suport."

msgid "Optimizing toolpath"
msgstr "Optimitzant la trajectòria de l'eina"

msgid "Slicing mesh"
msgstr "Laminat de malla"

msgid ""
"No layers were detected. You might want to repair your STL file(s) or check "
"their size or thickness and retry.\n"
msgstr ""
"No s'han detectat capes. És possible que vulgueu reparar els fitxers STL o "
"comprovar-ne la mida o el gruix i tornar-ho a provar.\n"

msgid ""
"An object's XY size compensation will not be used because it is also color-"
"painted.\n"
"XY Size compensation can not be combined with color-painting."
msgstr ""
"No s'utilitzarà la compensació de mida XY d'un objecte perquè també està "
"pintat en colors.\n"
"La compensació de mida XY no es pot combinar amb la pintura en color."

#, c-format, boost-format
msgid "Support: generate toolpath at layer %d"
msgstr "Suport: generar trajectòria d'eina a la capa %d"

msgid "Support: detect overhangs"
msgstr "Suport: detectar voladissos"

msgid "Support: generate contact points"
msgstr "Suport: generar punts de contacte"

msgid "Support: propagate branches"
msgstr "Suport: propagar branques"

msgid "Support: draw polygons"
msgstr "Suport: dibuixar polígons"

msgid "Support: generate toolpath"
msgstr "Suport: generar trajectòria d'eina"

#, c-format, boost-format
msgid "Support: generate polygons at layer %d"
msgstr "Suport: generar polígons a la capa %d"

#, c-format, boost-format
msgid "Support: fix holes at layer %d"
msgstr "Suport: reparar forats a la capa %d"

#, c-format, boost-format
msgid "Support: propagate branches at layer %d"
msgstr "Suport: propagar branques a la capa %d"

msgid ""
"Unknown file format. Input file must have .stl, .obj, .amf(.xml) extension."
msgstr ""
"Format de fitxer desconegut. El fitxer d'entrada ha de tenir extensió .stl, ."
"obj, .amf( .xml )."

msgid "Loading of a model file failed."
msgstr "La càrrega d'un fitxer de model ha fallat."

msgid "The supplied file couldn't be read because it's empty"
msgstr "El fitxer subministrat no s'ha pogut llegir perquè està buit"

msgid "Unknown file format. Input file must have .3mf or .zip.amf extension."
msgstr ""
"Format de fitxer desconegut. El fitxer d'entrada ha de tenir extensió .3mf "
"o .zip.amf."

msgid "Canceled"
msgstr "Cancel·lat"

msgid "load_obj: failed to parse"
msgstr "load_obj: no s'ha pogut analitzar"

msgid "The file contains polygons with more than 4 vertices."
msgstr "El fitxer conté polígons amb més de 4 vèrtexs."

msgid "The file contains polygons with less than 2 vertices."
msgstr "El fitxer conté polígons amb menys de 2 vèrtexs."

msgid "The file contains invalid vertex index."
msgstr "El fitxer conté índex de vèrtex no vàlid."

msgid "This OBJ file couldn't be read because it's empty."
msgstr "Aquest fitxer OBJ no s'ha pogut llegir perquè està buit."

msgid "Flow Rate Calibration"
msgstr "Calibratge de Ratio de Flux"

msgid "Max Volumetric Speed Calibration"
msgstr "Calibratge de Velocitat Volumètrica Màxima"

msgid "Manage Result"
msgstr "Gestionar els resultats"

msgid "Manual Calibration"
msgstr "Calibratge manual"

msgid "Result can be read by human eyes."
msgstr "El resultat pot ser llegit pels ulls humans."

msgid "Auto-Calibration"
msgstr "Calibratge automàtic"

msgid "We would use Lidar to read the calibration result"
msgstr "El Micro-Lidar s'utilitzarà per llegir el resultat del calibratge"

msgid "Prev"
msgstr "Ant"

msgid "Recalibration"
msgstr "Recalibratge"

msgid "Calibrate"
msgstr "Calibrar"

msgid "Finish"
msgstr "Acabar"

msgid "How to use calibration result?"
msgstr "Com usar el resultat del calibratge?"

msgid ""
"You could change the Flow Dynamics Calibration Factor in material editing"
msgstr ""
"Podeu canviar el Factor de Calibratge de Dinàmiques de Flux en l'edició de "
"materials"

msgid ""
"The current firmware version of the printer does not support calibration.\n"
"Please upgrade the printer firmware."
msgstr ""
"La versió actual del firmware de la impressora no admet el calibratge.\n"
"Actualitzeu el firmware de la impressora."

msgid "Calibration not supported"
msgstr "No s'admet calibratge"

msgid "Error desc"
msgstr "Descripció de l'error"

msgid "Extra info"
msgstr "Informació addicional"

msgid "Flow Dynamics"
msgstr "Dinàmiques de Flux"

msgid "Flow Rate"
msgstr "Ratio de Flux"

msgid "Max Volumetric Speed"
msgstr "Velocitat Volumètrica Màxima"

msgid "Please enter the name you want to save to printer."
msgstr "Introduïu el nom que voleu assignar a la impressora."

msgid "The name cannot exceed 40 characters."
msgstr "El nom no pot superar els 40 caràcters."

#, c-format, boost-format
msgid ""
"Please input valid values:\n"
"Start value: >= %.1f\n"
"End value: <= %.1f\n"
"End value: > Start value\n"
"Value step: >= %.3f)"
msgstr ""
"Introduïu valors vàlids:\n"
"Valor inicial: >= %.1f\n"
"Valor final: <= %.1f\n"
"Valor final: > Valor inicial\n"
"Valor de pas: >= %.3f )"

msgid "The name cannot be empty."
msgstr "El nom no pot estar buit."

#, c-format, boost-format
msgid "The selected preset: %s is not found."
msgstr "El perfil seleccionat: %s no es troba."

msgid "The name cannot be the same as the system preset name."
msgstr "El nom no pot ser el mateix que el nom de perfil del sistema."

msgid "The name is the same as another existing preset name"
msgstr "El nom és el mateix que d'un altre perfil existent"

msgid "create new preset failed."
msgstr "s'ha produït un error en la creació d'un nou perfil."

msgid ""
"Are you sure to cancel the current calibration and return to the home page?"
msgstr ""
"Estàs segur de cancel·lar el calibratge actual i tornar a la pàgina d'inici?"

msgid "No Printer Connected!"
msgstr "No hi ha cap impressora connectada!"

msgid "Printer is not connected yet."
msgstr "La impressora encara no està connectada."

msgid "Please select filament to calibrate."
msgstr "Seleccioneu el filament per calibrar."

msgid "The input value size must be 3."
msgstr "El valor de mida d'entrada ha de ser 3."

msgid "Connecting to printer..."
msgstr "Connectant amb la impressora..."

msgid "The failed test result has been dropped."
msgstr "El resultat de la prova fallida ha estat descartat."

msgid "Flow Dynamics Calibration result has been saved to the printer"
msgstr ""
"El resultat del Calibratge de les Dinàmiques de Flux s'ha desat a la "
"impressora"

msgid "Internal Error"
msgstr "Error intern"

msgid "Please select at least one filament for calibration"
msgstr "Seleccioneu com a mínim un filament per al calibratge"

msgid "Flow rate calibration result has been saved to preset"
msgstr "El resultat del calibratge del Ratio de Flux s'ha desat al perfil"

msgid "Max volumetric speed calibration result has been saved to preset"
msgstr ""
"El resultat del calibratge de velocitat volumètrica màxima s'ha desat al "
"perfil"

msgid "When do you need Flow Dynamics Calibration"
msgstr "Quan necessiteu el Calibratge de les Dinàmiques de Flux"

msgid ""
"We now have added the auto-calibration for different filaments, which is "
"fully automated and the result will be saved into the printer for future "
"use. You only need to do the calibration in the following limited cases:\n"
"1. If you introduce a new filament of different brands/models or the "
"filament is damp;\n"
"2. if the nozzle is worn out or replaced with a new one;\n"
"3. If the max volumetric speed or print temperature is changed in the "
"filament setting."
msgstr ""
"Hem afegit el calibratge automàtic per a diferents filaments, el qual està "
"totalment automatitzat i el resultat es guardarà a la impressora per al seu "
"ús futur. Només cal fer el calibratge en els següents casos:\n"
"1. Si introdueixes un filament nou de diferents marques/models o el filament "
"està humit;\n"
"2. Si el broquet està desgastat o es substitueix per un de nou;\n"
"3. Si es canvia la velocitat volumètrica màxima o la temperatura d'impressió "
"a la configuració del filament."

msgid "About this calibration"
msgstr "Sobre aquest calibratge"

msgid ""
"Please find the details of Flow Dynamics Calibration from our wiki.\n"
"\n"
"Usually the calibration is unnecessary. When you start a single color/"
"material print, with the \"flow dynamics calibration\" option checked in the "
"print start menu, the printer will follow the old way, calibrate the "
"filament before the print; When you start a multi color/material print, the "
"printer will use the default compensation parameter for the filament during "
"every filament switch which will have a good result in most cases.\n"
"\n"
"Please note there are a few cases that will make the calibration result not "
"reliable: using a texture plate to do the calibration; the build plate does "
"not have good adhesion (please wash the build plate or apply gluestick!) ..."
"You can find more from our wiki.\n"
"\n"
"The calibration results have about 10 percent jitter in our test, which may "
"cause the result not exactly the same in each calibration. We are still "
"investigating the root cause to do improvements with new updates."
msgstr ""
"Consulteu els detalls del Calibratge de les Dinàmiques de Flux al nostre "
"wiki.\n"
"\n"
"Normalment el calibratge és innecessari. Quan inicieu una impressió d'un sol "
"color/material, amb l'opció \"Calibratge de les Dinàmiques de Flux\" marcada "
"al menú d'inici d'impressió, la impressora seguirà la forma antiga, "
"calibrarà el filament abans de la impressió; Quan s'inicia una impressió "
"multicolor/multimaterial, la impressora utilitzarà el paràmetre de "
"compensació predeterminat per al filament durant cada canvi de filament, el "
"qual tindrà un bon resultat en la majoria dels casos.\n"
"\n"
"Tingueu en compte que hi ha alguns casos que faran que el resultat del "
"calibratge no sigui fiable: utilitzar una placa de textura per fer el "
"calibratge; si la placa d'impressió no té una bona adherència ( renteu la "
"placa d'impressió o apliqueu adhesiu! ) ... Podeu trobar més informació a la "
"nostra wiki.\n"
"\n"
"Els resultats del calibratge tenen al voltant d'un 10 per cent de fluctuació "
"en la nostra prova, la qual cosa pot fer que el resultat no sigui exactament "
"el mateix en cada calibratge. Encara estem investigant la causa arrel per "
"fer millores amb noves actualitzacions."

msgid "When to use Flow Rate Calibration"
msgstr "Quan s'ha d'utilitzar el Calibratge del Ratio de Flux"

msgid ""
"After using Flow Dynamics Calibration, there might still be some extrusion "
"issues, such as:\n"
"1. Over-Extrusion: Excess material on your printed object, forming blobs or "
"zits, or the layers seem thicker than expected and not uniform.\n"
"2. Under-Extrusion: Very thin layers, weak infill strength, or gaps in the "
"top layer of the model, even when printing slowly.\n"
"3. Poor Surface Quality: The surface of your prints seems rough or uneven.\n"
"4. Weak Structural Integrity: Prints break easily or don't seem as sturdy as "
"they should be."
msgstr ""
"Després d'utilitzar el Calibratge de Dinàmiques de Flux, és possible que "
"encara hi hagi alguns problemes d'extrusió, com ara:\n"
"1. Sobreextrusió: Excés de material a l'objecte imprès, formant grumolls, o "
"que les capes semblin més gruixudes del que s'esperava i no uniformes.\n"
"2. Subextrusió: Capes molt fines, farciment poc resistent o buits a la capa "
"superior del model, fins i tot quan s'imprimeix lentament.\n"
"3. Mala Qualitat de la Superfície: la superfície de les impressions sembla "
"rugosa o desigual.\n"
"4. Integritat Estructural Feble: les impressions es trenquen fàcilment o no "
"semblen tan resistents com haurien de ser."

msgid ""
"In addition, Flow Rate Calibration is crucial for foaming materials like LW-"
"PLA used in RC planes. These materials expand greatly when heated, and "
"calibration provides a useful reference flow rate."
msgstr ""
"A més, el Calibratge del Ratio de Flux és crucial per als materials "
"escumosos com el LW-PLA utilitzat en avions RC. Aquests materials "
"s'expandeixen molt quan s'escalfen i el calibratge proporciona un ratio de "
"flux de referència útil."

msgid ""
"Flow Rate Calibration measures the ratio of expected to actual extrusion "
"volumes. The default setting works well in Bambu Lab printers and official "
"filaments as they were pre-calibrated and fine-tuned. For a regular "
"filament, you usually won't need to perform a Flow Rate Calibration unless "
"you still see the listed defects after you have done other calibrations. For "
"more details, please check out the wiki article."
msgstr ""
"El Calibratge del Ratio de Flux mesura la relació entre els volums "
"d'extrusió esperats i els reals. La configuració predeterminada funciona bé "
"a les impressores Bambu Lab i als filaments oficials, ja que s'han calibrat "
"prèviament i s'han ajustat amb precisió. Per a un filament normal, "
"normalment no necessitareu realitzar un Calibratge del Ratio de Flux tret "
"que encara vegeu els defectes esmentats després d'haver fet altres "
"calibratges. Per a més detalls, consulteu l'article wiki."

msgid ""
"Auto Flow Rate Calibration utilizes Bambu Lab's Micro-Lidar technology, "
"directly measuring the calibration patterns. However, please be advised that "
"the efficacy and accuracy of this method may be compromised with specific "
"types of materials. Particularly, filaments that are transparent or semi-"
"transparent, sparkling-particled, or have a high-reflective finish may not "
"be suitable for this calibration and can produce less-than-desirable "
"results.\n"
"\n"
"The calibration results may vary between each calibration or filament. We "
"are still improving the accuracy and compatibility of this calibration "
"through firmware updates over time.\n"
"\n"
"Caution: Flow Rate Calibration is an advanced process, to be attempted only "
"by those who fully understand its purpose and implications. Incorrect usage "
"can lead to sub-par prints or printer damage. Please make sure to carefully "
"read and understand the process before doing it."
msgstr ""
"El Calibratge del Ratio de Flux Automàtic utilitza la tecnologia Micro-Lidar "
"de Bambu Lab, mesurant directament els patrons de calibratge. No obstant "
"això, tingueu en compte que l'eficàcia i la precisió d'aquest mètode es "
"poden veure compromeses amb tipus específics de materials. En particular, "
"els filaments transparents o semitransparents, amb partícules brillants o "
"amb un acabat altament reflectant poden no ser adequats per a aquest "
"calibratge i poden produir resultats poc desitjables.\n"
"\n"
"Els resultats del calibratge poden variar entre cada calibratge o filament. "
"Encara estem millorant la precisió i la compatibilitat d'aquest calibratge "
"mitjançant actualitzacions de firmware al llarg del temps.\n"
"\n"
"Precaució: El Calibratge del Ratio de Flux és un procés avançat, que només "
"han d'usar aquells que entenguin completament el seu propòsit i "
"implicacions. L'ús incorrecte pot provocar impressions de qualitat inferior "
"o danys a la impressora. Assegureu-vos de llegir atentament i entendre el "
"procés abans de fer-ho."

msgid "When you need Max Volumetric Speed Calibration"
msgstr "Quan necessiti Calibratge de Velocitat Volumètrica Màxima"

msgid "Over-extrusion or under extrusion"
msgstr "Sobre extrusió o infra extrusió"

msgid "Max Volumetric Speed calibration is recommended when you print with:"
msgstr ""
"Es recomana calibrar la Velocitat Volumètrica Màxima quan s'imprimeix amb:"

msgid "material with significant thermal shrinkage/expansion, such as..."
msgstr "material amb contracció/expansió tèrmica significativa, com ara..."

msgid "materials with inaccurate filament diameter"
msgstr "materials amb diàmetre de filament inexacte"

msgid "We found the best Flow Dynamics Calibration Factor"
msgstr "Hem trobat el millor Factor de Calibratge de Dinàmiques de Flux"

msgid ""
"Part of the calibration failed! You may clean the plate and retry. The "
"failed test result would be dropped."
msgstr ""
"Part del calibratge ha fallat! Hauríeu de netejar la placa i tornar-ho a "
"intentar. El resultat fallit de la prova serà descartat."

msgid ""
"*We recommend you to add brand, materia, type, and even humidity level in "
"the Name"
msgstr ""
"*Us recomanem afegir marca, material, tipus i fins i tot nivell d'humitat al "
"Nom"

msgid "Failed"
msgstr "Ha fallat"

msgid ""
"Only one of the results with the same name will be saved. Are you sure you "
"want to overrides the other results?"
msgstr ""
"Només es desarà un dels resultats amb el mateix nom. Estàs segur que vols "
"sobreescriure els altres resultats?"

#, c-format, boost-format
msgid ""
"There is already a historical calibration result with the same name: %s. "
"Only one of the results with the same name is saved. Are you sure you want "
"to overrides the historical result?"
msgstr ""
"Ja hi ha un resultat històric de calibratge amb el mateix nom: %s. Només es "
"pot guardar un dels resultats amb el mateix nom. Estàs segur que vols "
"sobreescriure el resultat històric?"

msgid "Please find the best line on your plate"
msgstr "Busqueu la millor línia a la placa"

msgid "Please find the cornor with perfect degree of extrusion"
msgstr "Busqueu la cantonada amb un grau d'extrusió perfecte"

msgid "Input Value"
msgstr "Valor d'entrada"

msgid "Save to Filament Preset"
msgstr "Desar Perfil de Filament"

msgid "Preset"
msgstr "Perfil"

msgid "Record Factor"
msgstr "Factor de guardat"

msgid "We found the best flow ratio for you"
msgstr "Hem trobat la millor Ratio de Flux per a tú"

msgid "Flow Ratio"
msgstr "Ratio de Flux"

msgid "Please input a valid value (0.0 < flow ratio < 2.0)"
msgstr "Introduïu un valor vàlid ( 0.0 < Ratio de Flux < 2.0 )"

msgid "Please enter the name of the preset you want to save."
msgstr "Introduïu el nom del perfil que voleu desar."

msgid "Calibration1"
msgstr "Calibratge1"

msgid "Calibration2"
msgstr "Calibratge2"

msgid "Please find the best object on your plate"
msgstr "Busqueu el millor objecte a la placa"

msgid "Fill in the value above the block with smoothest top surface"
msgstr ""
"Emplenar el valor que hi ha a sobre del bloc amb la superfície superior més "
"llisa"

msgid "Skip Calibration2"
msgstr "Saltar calibratge2"

#, c-format, boost-format
msgid "flow ratio : %s "
msgstr "ratio de flux : %s "

msgid "Please choose a block with smoothest top surface"
msgstr "Trieu un bloc amb la superfície superior més llisa"

msgid "Please choose a block with smoothest top surface."
msgstr "Trieu un bloc amb la superfície superior més llisa."

msgid "Please input a valid value (0 <= Max Volumetric Speed <= 60)"
msgstr "Introduïu un valor vàlid ( 0 <= Velocitat Volumètrica Màxima <= 60 )"

msgid "Calibration Type"
msgstr "Tipus de calibratge"

msgid "Complete Calibration"
msgstr "Calibratge Complet"

msgid "Fine Calibration based on flow ratio"
msgstr "Calibratge Fi basat en la Ratio de Flux"

msgid "Title"
msgstr "Títol"

msgid ""
"A test model will be printed. Please clear the build plate and place it back "
"to the hot bed before calibration."
msgstr ""
"S'imprimirà un model de prova. Elimineu la placa d'impressió i torneu-la a "
"col·locar al llit calent abans del calibratge."

msgid "Printing Parameters"
msgstr "Paràmetres d'impressió"

msgid "- ℃"
msgstr "- °C"

msgid " ℃"
msgstr " °C"

msgid "Plate Type"
msgstr "Tipus de placa"

msgid "filament position"
msgstr "posició del filament"

msgid "External Spool"
msgstr "Bobina Externa"

msgid "Filament For Calibration"
msgstr "Filament per al Calibratge"

msgid ""
"Tips for calibration material: \n"
"- Materials that can share same hot bed temperature\n"
"- Different filament brand and family(Brand = Bambu, Family = Basic, Matte)"
msgstr ""
"Consells per al material de calibratge: \n"
"- Materials que poden compartir la mateixa temperatura de llit\n"
"- Marca i família de filaments diferents ( Marca = Bambu, Família = Bàsic, "
"Mate )"

msgid "Pattern"
msgstr "Patró"

msgid "Method"
msgstr "Mètode"

#, c-format, boost-format
msgid "%s is not compatible with %s"
msgstr "%s no és compatible amb %s"

msgid "TPU is not supported for Flow Dynamics Auto-Calibration."
msgstr ""
"TPU no és compatible amb el Calibratge Automàtic de Dinàmiques de Flux."

msgid "Connecting to printer"
msgstr "Connectant amb la impressora"

msgid "From k Value"
msgstr "Des del valor k"

msgid "To k Value"
msgstr "Al valor k"

msgid "Step value"
msgstr "Valor del pas"

msgid "0.5"
msgstr "0,5"

msgid "0.005"
msgstr "0,005"

msgid "The nozzle diameter has been synchronized from the printer Settings"
msgstr ""
"El diàmetre del broquet s'ha sincronitzat des de la configuració d'impressora"

msgid "From Volumetric Speed"
msgstr "Des de la Velocitat Volumètrica"

msgid "To Volumetric Speed"
msgstr "A la Velocitat Volumètrica"

msgid "Flow Dynamics Calibration Result"
msgstr "Resultat del Calibratge de Dinàmiques de Flux"

msgid "No History Result"
msgstr "Sense Resultats Històrics"

msgid "Success to get history result"
msgstr "Èxit per obtenir resultats històrics"

msgid "Refreshing the historical Flow Dynamics Calibration records"
msgstr ""
"Actualitzar els registres històrics de Calibratge de Dinàmiques de Flux"

msgid "Action"
msgstr "Acció"

msgid "Edit Flow Dynamics Calibration"
msgstr "Editeu el Calibratge de Dinàmiques de Flux"

msgid "Network lookup"
msgstr "Cerca de xarxa"

msgid "Address"
msgstr "Adreça"

msgid "Hostname"
msgstr "Nom d'amfitrió( host )"

msgid "Service name"
msgstr "Nom del servei"

msgid "OctoPrint version"
msgstr "Versió d'Octoprint"

msgid "Searching for devices"
msgstr "Cercant dispositius"

msgid "Finished"
msgstr "Finalitzat"

msgid "Multiple resolved IP addresses"
msgstr "Múltiples adreces IP resoltes"

#, boost-format
msgid ""
"There are several IP addresses resolving to hostname %1%.\n"
"Please select one that should be used."
msgstr ""
"Hi ha diverses adreces IP que responen al nom d'amfitrió( host ) %1%.\n"
"Seleccioneu-ne la que s'hagi d'utilitzar."

msgid "PA Calibration"
msgstr "Calibratge PA( Pressure Advance )"

msgid "DDE"
msgstr "DDE( Direct Drive Extruder )"

msgid "Bowden"
msgstr "Bowden"

msgid "Extruder type"
msgstr "Tipus d'extrusora"

msgid "PA Tower"
msgstr "Torre PA( Pressure Advance )"

msgid "PA Line"
msgstr "Línia PA( Pressure Advance )"

msgid "PA Pattern"
msgstr "Patró PA( Pressure Advance )"

msgid "Start PA: "
msgstr "Inici PA( Pressure Advance ): "

msgid "End PA: "
msgstr "Final PA( Pressure Advance ): "

msgid "PA step: "
msgstr "Pas de PA( Pressure Advance ): "

msgid "Print numbers"
msgstr "Imprimir números"

msgid ""
"Please input valid values:\n"
"Start PA: >= 0.0\n"
"End PA: > Start PA\n"
"PA step: >= 0.001)"
msgstr ""
"Introduïu valors vàlids:\n"
"Inici PA( Pressure Advance ): >= 0,0\n"
"Final PA( Pressure Advance ): > Inici PA\n"
"Pas de PA( Pressure Advance ): >= 0,001 )"

msgid "Temperature calibration"
msgstr "Calibratge de temperatura"

msgid "PLA"
msgstr "PLA"

msgid "ABS/ASA"
msgstr "ABS/ASA"

msgid "PETG"
msgstr "PETG"

msgid "TPU"
msgstr "TPU"

msgid "PA-CF"
msgstr "PA-CF"

msgid "PET-CF"
msgstr "PET-CF"

msgid "Filament type"
msgstr "Tipus de filament"

msgid "Start temp: "
msgstr "Temperatura Inicial: "

msgid "End temp: "
msgstr "Temperatura final: "

msgid "Temp step: "
msgstr "Pas de temperatura: "

msgid ""
"Please input valid values:\n"
"Start temp: <= 350\n"
"End temp: >= 170\n"
"Start temp > End temp + 5)"
msgstr ""
"Introduïu valors vàlids:\n"
"Temperatura inicial: <= 350\n"
"Temperatura final: >= 170\n"
"Temperatura inicial > Temperatura final + 5 )"

msgid "Max volumetric speed test"
msgstr "Prova de velocitat volumètrica màxima"

msgid "Start volumetric speed: "
msgstr "Velocitat volumètrica incial: "

msgid "End volumetric speed: "
msgstr "Velocitat volumètrica final: "

msgid "step: "
msgstr "pas: "

msgid ""
"Please input valid values:\n"
"start > 0 \n"
"step >= 0\n"
"end > start + step)"
msgstr ""
"Introduïu valors vàlids:\n"
"Inici > 0 \n"
"pas >= 0\n"
"final > inici + pas )"

msgid "VFA test"
msgstr "Prova VFA( Artefactes Verticals Fins )"

msgid "Start speed: "
msgstr "Velocitat d'inici: "

msgid "End speed: "
msgstr "Velocitat final: "

msgid ""
"Please input valid values:\n"
"start > 10 \n"
"step >= 0\n"
"end > start + step)"
msgstr ""
"Introduïu valors vàlids:\n"
"Inici > 10 \n"
"pas >= 0\n"
"final >inici + pas )"

msgid "Start retraction length: "
msgstr "Longitud de la retracció d'inici: "

msgid "End retraction length: "
msgstr "Longitud de la retracció final: "

msgid "mm/mm"
msgstr "mm/mm"

msgid "Send G-Code to printer host"
msgstr "Enviar el Codi-G al amfitrió( host ) d'impressió"

msgid "Upload to Printer Host with the following filename:"
msgstr "Pujar al host amb el següent nom de fitxer:"

msgid "Use forward slashes ( / ) as a directory separator if needed."
msgstr ""
"Utilitzeu barres inclinades ( / ) com a separador de directoris si cal."

msgid "Upload to storage"
msgstr "Pujar a l'emmagatzematge"

#, c-format, boost-format
msgid "Upload filename doesn't end with \"%s\". Do you wish to continue?"
msgstr "El nom del fitxer que vol pujar no acaba amb \"%s\". Voleu continuar?"

msgid "Upload"
msgstr "Pujar"

msgid "Print host upload queue"
msgstr "Cua de pujada de l'amfitrió( host ) d'impressió"

msgid "ID"
msgstr "ID"

msgid "Progress"
msgstr "Progrés"

msgid "Host"
msgstr "Amfitrió( Host )"

msgctxt "OfFile"
msgid "Size"
msgstr "Mida"

msgid "Filename"
msgstr "Nom del fitxer"

msgid "Cancel selected"
msgstr "Cancel·lar selecció"

msgid "Show error message"
msgstr "Mostra missatge d'error"

msgid "Enqueued"
msgstr "A la cua"

msgid "Uploading"
msgstr "Pujant"

msgid "Cancelling"
msgstr "Cancel·lant"

msgid "Error uploading to print host"
msgstr "Error en pujar a la impressora"

msgid "Unable to perform boolean operation on selected parts"
msgstr "No es pot realitzar una operació booleana amb les peces seleccionades"

msgid "Mesh Boolean"
msgstr "Booleà de malla"

msgid "Union"
msgstr "Unió"

msgid "Difference"
msgstr "Diferència"

msgid "Intersection"
msgstr "Intersecció"

msgid "Source Volume"
msgstr "Volum original"

msgid "Tool Volume"
msgstr "Volum de l'eina"

msgid "Subtract from"
msgstr "Restar de"

msgid "Subtract with"
msgstr "Restar amb"

msgid "selected"
msgstr "sel·leccionat"

msgid "Part 1"
msgstr "Part 1"

msgid "Part 2"
msgstr "Part 2"

msgid "Delete input"
msgstr "Esborrar entrada"

msgid "Network Test"
msgstr "Prova de Xarxa"

msgid "Start Test Multi-Thread"
msgstr "Inicia la prova Multi-Thread"

msgid "Start Test Single-Thread"
msgstr "Inicia la prova Single-Thread"

msgid "Export Log"
msgstr "Exportar Registre( Log )"

msgid "Studio Version:"
msgstr "Versió d'Studio:"

msgid "System Version:"
msgstr "Versió del Sistema:"

msgid "DNS Server:"
msgstr "Servidor DNS:"

msgid "Test BambuLab"
msgstr "Prova BambuLab"

msgid "Test BambuLab:"
msgstr "Prova BambuLab:"

msgid "Test Bing.com"
msgstr "Prova Bing.com"

msgid "Test bing.com:"
msgstr "Prova bing.com:"

msgid "Test HTTP"
msgstr "Prova HTTP"

msgid "Test HTTP Service:"
msgstr "Prova el servei HTTP:"

msgid "Test storage"
msgstr "Prova d'emmagatzematge"

msgid "Test Storage Upload:"
msgstr "Prova de càrrega d'emmagatzematge:"

msgid "Test storage upgrade"
msgstr "Prova d'actualització de l'emmagatzematge"

msgid "Test Storage Upgrade:"
msgstr "Prova d'Actualització de l'Emmagatzematge:"

msgid "Test storage download"
msgstr "Prova de descàrrega des de l'emmagatzematge"

msgid "Test Storage Download:"
msgstr "Prova de Descàrrega des de l'Emmagatzematge:"

msgid "Test plugin download"
msgstr "Prova de descàrrega de plugins"

msgid "Test Plugin Download:"
msgstr "Prova de Descàrrega de Plugins:"

msgid "Test Storage Upload"
msgstr "Prova de pujada a l'emmagatzematge"

msgid "Log Info"
msgstr "Informació del Registre"

msgid "Select filament preset"
msgstr "Seleccioneu el perfil de filament"

msgid "Create Filament"
msgstr "Crear filament"

msgid "Create Based on Current Filament"
msgstr "Crear Basat en el Filament Actual"

msgid "Copy Current Filament Preset "
msgstr "Copiar el Perfil del Filament Actual "

msgid "Basic Information"
msgstr "Informació bàsica"

msgid "Add Filament Preset under this filament"
msgstr "Afegir Perfil de Filament sota aquest filament"

msgid "We could create the filament presets for your following printer:"
msgstr ""
"Podem crear els perfils de filament per a la vostra impressora següent:"

msgid "Select Vendor"
msgstr "Seleccionar Proveïdor"

msgid "Input Custom Vendor"
msgstr "Introduir Proveïdor Personalitzat"

msgid "Can't find vendor I want"
msgstr "No trobo el proveïdor que vull"

msgid "Select Type"
msgstr "Seleccionar Tipus"

msgid "Select Filament Preset"
msgstr "Seleccionar Perfil de Filament"

msgid "Serial"
msgstr "Número de Sèrie"

msgid "e.g. Basic, Matte, Silk, Marble"
msgstr "per exemple, Bàsic, Mat, Seda, Marbre"

msgid "Filament Preset"
msgstr "Perfil de Filament"

msgid "Create"
msgstr "Crear"

msgid "Vendor is not selected, please reselect vendor."
msgstr "El proveïdor no està seleccionat, torneu a seleccionar el proveïdor."

msgid "Custom vendor is not input, please input custom vendor."
msgstr ""
"El proveïdor personalitzat no s'ha introduït, introduïu un proveïdor "
"personalitzat."

msgid ""
"\"Bambu\" or \"Generic\" can not be used as a Vendor for custom filaments."
msgstr ""
"\"Bambu\" o \"Genèric\" no es poden utilitzar com a proveïdor de filaments "
"personalitzats."

msgid "Filament type is not selected, please reselect type."
msgstr ""
"El tipus de filament no està seleccionat, torneu a seleccionar el tipus."

msgid "Filament serial is not inputed, please input serial."
msgstr ""
"No s'ha introduït el número de sèrie del filament, si us plau, introduïu-lo."

msgid ""
"There may be escape characters in the vendor or serial input of filament. "
"Please delete and re-enter."
msgstr ""
"Pot haver-hi caràcters d'escapament en el proveïdor o a la introducció del "
"número de sèrie del filament. Si us plau, suprimiu-los i torneu a introduir-"
"los."

msgid "All inputs in the custom vendor or serial are spaces. Please re-enter."
msgstr ""
"Totes les entrades de proveïdor personalitzat o de números de sèrie són "
"espais. Si us plau, torneu a introduir-los."

msgid "The vendor can not be a number. Please re-enter."
msgstr "El proveïdor no pot ser un número. Si us plau, torneu a introduir-lo."

msgid ""
"You have not selected a printer or preset yet. Please select at least one."
msgstr ""
"Encara no heu seleccionat una impressora o un perfil. Si us plau, "
"seleccioneu-ne almenys un."

msgid "Some existing presets have failed to be created, as follows:\n"
msgstr ""
"Alguns perfils existents no s'han pogut crear, com s'indica tot seguit:\n"

msgid ""
"\n"
"Do you want to rewrite it?"
msgstr ""
"\n"
"Vols reescriure'l?"

msgid ""
"We would rename the presets as \"Vendor Type Serial @printer you "
"selected\". \n"
"To add preset for more printers, Please go to printer selection"
msgstr ""
"Canviaríem el nom dels perfils seleccionats com a \"Proveïdor Tipus "
"Número_de_Sèrie @impressora\". \n"
"Per afegir perfils per a més impressores, aneu a la selecció d'impressora"

msgid "Create Printer/Nozzle"
msgstr "Crear Impressora/Broquet"

msgid "Create Printer"
msgstr "Crear impressora"

msgid "Create Nozzle for Existing Printer"
msgstr "Crear Broquet per a una Impressora Existent"

msgid "Create from Template"
msgstr "Crear des de plantilla"

msgid "Create Based on Current Printer"
msgstr "Crear Basat en la Impressora Actual"

msgid "Import Preset"
msgstr "Importar Perfil"

msgid "Create Type"
msgstr "Crea un Tipus"

msgid "The model is not fond, place reselect vendor."
msgstr "El model no s'ha trobat, torneu a triar proveïdor."

msgid "Select Model"
msgstr "Seleccionar Model"

msgid "Select Printer"
msgstr "Seleccionar Impressora"

msgid "Input Custom Model"
msgstr "Introduir Model Personalitzat"

msgid "Can't find my printer model"
msgstr "No es troba el model d'impressora"

msgid "Rectangle"
msgstr "Rectangle"

msgid "Printable Space"
msgstr "Espai Imprimible"

msgid "X"
msgstr "X"

msgid "Y"
msgstr "Y"

msgid "Hot Bed STL"
msgstr "STL del Llit"

msgid "Load stl"
msgstr "Carregar stl"

msgid "Hot Bed SVG"
msgstr "SVG del Llit"

msgid "Load svg"
msgstr "Carregar svg"

msgid "Max Print Height"
msgstr "Alçada Màxima d'Impressió"

#, c-format, boost-format
msgid "The file exceeds %d MB, please import again."
msgstr "El fitxer supera els %d MB, torneu a importar."

msgid "Exception in obtaining file size, please import again."
msgstr ""
"S'ha produït una excepció obtenint la mida del fitxer, si us plau, torneu a "
"importar-lo."

msgid "Preset path is not find, please reselect vendor."
msgstr "No es troba la ruta predeterminada, torneu a seleccionar el proveïdor."

msgid "The printer model was not found, please reselect."
msgstr "No s'ha trobat el model d'impressora, torneu a seleccionar."

msgid "The nozzle diameter is not fond, place reselect."
msgstr "El diàmetre del broquet no s'ha trobat, torneu a seleccionar-lo."

msgid "The printer preset is not fond, place reselect."
msgstr "El perfil de la impressora no s'ha trobat, torneu a seleccionar-lo."

msgid "Printer Preset"
msgstr "Perfil d'Impressora"

msgid "Filament Preset Template"
msgstr "Plantilla de Perfil de Filament"

msgid "Deselect All"
msgstr "Deseleccionar-ho tot"

msgid "Process Preset Template"
msgstr "Plantilla de Perfil de Processament"

msgid "Back Page 1"
msgstr "Tornar a la Pàgina 1"

msgid ""
"You have not yet chosen which printer preset to create based on. Please "
"choose the vendor and model of the printer"
msgstr ""
"Encara no heu triat el perfil d'impressora en la que voleu Basar la seva "
"creació. Trieu el proveïdor i el model de la impressora"

msgid ""
"You have entered an illegal input in the printable area section on the first "
"page. Please check before creating it."
msgstr ""
"Heu introduït una entrada il·legal a la secció d'àrea imprimible de la "
"primera pàgina. Comproveu-ho abans de crear-lo."

msgid "The custom printer or model is not inputed, place input."
msgstr ""
"La impressora o el model personalitzats no s'han introduït, introduïu-lo."

msgid ""
"The printer preset you created already has a preset with the same name. Do "
"you want to overwrite it?\n"
"\tYes: Overwrite the printer preset with the same name, and filament and "
"process presets with the same preset name will be recreated \n"
"and filament and process presets without the same preset name will be "
"reserve.\n"
"\tCancel: Do not create a preset, return to the creation interface."
msgstr ""
"El perfil d'impressora que heu creat ja té un perfil amb el mateix nom. Vols "
"sobreescriure'l?\n"
"\tSí: Sobreescriviu el perfil d'impressora amb el mateix nom, els perfils de "
"filament i procés amb el mateix nom de perfil es tornaran a crear \n"
"i es reservaran els perfils de filaments i processos sense el mateix nom de "
"perfil.\n"
"\tCancel·lar: No crear perfil i tornar a la interfície de creació."

msgid "You need to select at least one filament preset."
msgstr "Heu de seleccionar almenys un perfil de filament."

msgid "You need to select at least one process preset."
msgstr "Heu de seleccionar com a mínim un perfil de processament."

msgid "Create filament presets failed. As follows:\n"
msgstr ""
"S'ha produït un error en la creació de perfils de filament. Pel següent:\n"

msgid "Create process presets failed. As follows:\n"
msgstr ""
"S'ha produït un error en la creació de perfils de processament. Pel "
"següent:\n"
"\n"

msgid "Vendor is not find, please reselect."
msgstr "El proveïdor no es troba, torneu a seleccionar-ne un."

msgid "Current vendor has no models, please reselect."
msgstr "El proveïdor actual no té models, torneu a seleccionar."

msgid ""
"You have not selected the vendor and model or inputed the custom vendor and "
"model."
msgstr ""
"No heu seleccionat el proveïdor i el model o n heu introduït el proveïdor i "
"el model personalitzats."

msgid ""
"There may be escape characters in the custom printer vendor or model. Please "
"delete and re-enter."
msgstr ""
"És possible que hi hagi caràcters d'escapament al proveïdor/marca "
"d'impressora o model personalitzats. Si us plau, suprimiu-los i torneu a "
"introduir-los."

msgid ""
"All inputs in the custom printer vendor or model are spaces. Please re-enter."
msgstr ""
"Totes les entrades del proveïdor/marca o model d'impressora personalitzats "
"són espais. Si us plau, torneu a introduir-los."

msgid "Please check bed printable shape and origin input."
msgstr "Comproveu la forma imprimible del llit i l'entrada d'origen."

msgid ""
"You have not yet selected the printer to replace the nozzle, please choose."
msgstr ""
"Encara no heu seleccionat la impressora per substituir el broquet, trieu-la."

msgid "Create Printer Successful"
msgstr "Èxit Creant Impressora"

msgid "Create Filament Successful"
msgstr "Èxit Crear Filament"

msgid "Printer Created"
msgstr "Impressora Creada"

msgid "Please go to printer settings to edit your presets"
msgstr "Aneu a la configuració de la impressora per editar els perfils"

msgid "Filament Created"
msgstr "Filament Creat"

msgid ""
"Please go to filament setting to edit your presets if you need.\n"
"Please note that nozzle temperature, hot bed temperature, and maximum "
"volumetric speed have a significant impact on printing quality. Please set "
"them carefully."
msgstr ""
"Aneu a la configuració del filament per editar els perfils si ho "
"necessiteu.\n"
"Tingueu en compte que la temperatura del broquet, la temperatura del llit i "
"la velocitat volumètrica màxima tenen un impacte significatiu en la qualitat "
"d'impressió. Si us plau, configureu-los amb cura."

msgid "Printer Setting"
msgstr "Configuració de la Impressora"

msgid "Export Configs"
msgstr "Exportar Configuracions"

msgid "Printer config bundle(.orca_printer)"
msgstr "Paquet de configuració d'impressores( .orca_printer )"

msgid "Filament bundle(.orca_filament)"
msgstr "Paquet de filament( .orca_filament )"

msgid "Printer presets(.zip)"
msgstr "Perfils d'impressora( .zip )"

msgid "Filament presets(.zip)"
msgstr "Perfils de filament( .zip )"

msgid "Process presets(.zip)"
msgstr "Perfils de processament( .zip )"

msgid "initialize fail"
msgstr "error d'inicialització"

msgid "add file fail"
msgstr "error en afegir fitxer"

msgid "add bundle structure file fail"
msgstr "error en afegir un fitxer d'estructura del paquet"

msgid "finalize fail"
msgstr "error de finalització"

msgid "open zip written fail"
msgstr "error en escriure de fitxer zip"

msgid "Export successful"
msgstr "Exportació correcta"

#, c-format, boost-format
msgid ""
"The '%s' folder already exists in the current directory. Do you want to "
"clear it and rebuild it.\n"
"If not, a time suffix will be added, and you can modify the name after "
"creation."
msgstr ""
"La carpeta '%s' ja existeix al directori actual. Voleu esborrar-la i "
"sobreescriure-la?.\n"
"Si no, s'afegirà un sufix de temps i podeu modificar el nom després de la "
"creació."

msgid ""
"Printer and all the filament&&process presets that belongs to the printer. \n"
"Can be shared with others."
msgstr ""
"La Impressora i tots els perfils de filament&processament que pertanyen a la "
"impressora. \n"
"Es pot compartir amb altres persones."

msgid ""
"User's fillment preset set. \n"
"Can be shared with others."
msgstr ""
"Conjunt de perfils de filament de l'usuari. \n"
"Es pot compartir amb altres persones."

msgid ""
"Only display printer names with changes to printer, filament, and process "
"presets."
msgstr ""
"Mostrar només els noms de les impressores amb canvis als perfils "
"d'impressora, filament i processament."

msgid "Only display the filament names with changes to filament presets."
msgstr ""
"Mostrar només els noms dels filaments amb canvis en els perfils de filament."

msgid ""
"Only printer names with user printer presets will be displayed, and each "
"preset you choose will be exported as a zip."
msgstr ""
"Només es mostraran els noms de les impressores amb perfils d'impressora "
"d'usuari i cada perfil que trieu s'exportarà com a fitxer zip."

msgid ""
"Only the filament names with user filament presets will be displayed, \n"
"and all user filament presets in each filament name you select will be "
"exported as a zip."
msgstr ""
"Només es mostraran els noms dels filaments amb perfils de filament "
"d'usuari, \n"
"i tots els perfils de filament d'usuari de cada nom de filament que "
"seleccioneu s'exportaran com a zip."

msgid ""
"Only printer names with changed process presets will be displayed, \n"
"and all user process presets in each printer name you select will be "
"exported as a zip."
msgstr ""
"Només es mostraran els noms de les impressores amb perfils de processament "
"modificats, \n"
"I tots els valors perfils del procés d'usuari de cada nom d'impressora que "
"seleccioneu s'exportaran com a ZIP."

msgid "Please select at least one printer or filament."
msgstr "Seleccioneu com a mínim una impressora o filament."

msgid "Please select a type you want to export"
msgstr "Seleccioneu el tipus que voleu exportar"

msgid "Edit Filament"
msgstr "Edita el Filament"

msgid "Filament presets under this filament"
msgstr "Perfils de filament sota aquest filament"

msgid ""
"Note: If the only preset under this filament is deleted, the filament will "
"be deleted after exiting the dialog."
msgstr ""
"Nota: Si se suprimeix l'únic perfil sota aquest filament, el filament se "
"suprimirà en sortir del diàleg."

msgid "Presets inherited by other presets can not be deleted"
msgstr "Els perfils heretats per altres perfils no es poden suprimir"

msgid "The following presets inherits this preset."
msgid_plural "The following preset inherits this preset."
msgstr[0] "El següent perfil hereta d'aquest perfil."
msgstr[1] "Els següents perfils hereten d'aquest perfil."

msgid "Delete Preset"
msgstr "Suprimir Perfil"

msgid "Are you sure to delete the selected preset?"
msgstr "Esteu segur que voleu suprimir el perfil seleccionat?"

msgid "Delete preset"
msgstr "Suprimir perfil"

msgid "+ Add Preset"
msgstr "+ Afegeix perfil"

msgid "Delete Filament"
msgstr "Suprimeix el Filament"

msgid ""
"All the filament presets belong to this filament would be deleted. \n"
"If you are using this filament on your printer, please reset the filament "
"information for that slot."
msgstr ""
"Se suprimirien tots els perfils de filament que pertanyen a aquest "
"filament. \n"
"Si esteu utilitzant aquest filament a la impressora, restabliu la informació "
"del filament per a aquesta ranura."

msgid "Delete filament"
msgstr "Suprimeix el filament"

msgid "Add Preset"
msgstr "Afegir Perfil"

msgid "Add preset for new printer"
msgstr "Afegir perfil per a una impressora nova"

msgid "Copy preset from filament"
msgstr "Copiar perfil des del filament"

msgid "The filament choice not find filament preset, please reselect it"
msgstr "Perfil de filament no trobat, si us plau, seleccioneu-ne un altre"

msgid "[Delete Required]"
msgstr "[Esborrar obligatori]"

msgid "Edit Preset"
msgstr "Edita el Perfil"

msgid "For more information, please check out Wiki"
msgstr "Per obtenir més informació, consulteu la Wiki"

msgid "Collapse"
msgstr "Replegar"

msgid "Daily Tips"
msgstr "Consells diaris"

msgid "Need select printer"
msgstr "És necessari que seleccioneu una impressora"

msgid "The start, end or step is not valid value."
msgstr "L'inici, el final o el pas no tenen un valor vàlid."

msgid ""
"Unable to calibrate: maybe because the set calibration value range is too "
"large, or the step is too small"
msgstr ""
"No es pot calibrar: potser perquè l'interval de valors de calibratge "
"establert és massa gran o perquè el pas és massa petit"

msgid "Physical Printer"
msgstr "Impressora Física"

msgid "Print Host upload"
msgstr "Pujada al amfitrió( host ) d'impressió"

msgid "Could not get a valid Printer Host reference"
msgstr ""
"No s'ha pogut aconseguir una referència vàlida d'amfitrió( host ) "
"d'impressora"

msgid "Success!"
msgstr "Èxit!"

msgid "Refresh Printers"
msgstr "Refrescar Impressores"

msgid ""
"HTTPS CA file is optional. It is only needed if you use HTTPS with a self-"
"signed certificate."
msgstr ""
"El fitxer HTTPS CA és opcional. Només es necessita si uses HTTPS amb un "
"certificat autosignat."

msgid "Certificate files (*.crt, *.pem)|*.crt;*.pem|All files|*.*"
msgstr ""
"Fitxers de certificat ( *.crt, *.pem )|*.crt;*.pem|Tots els fitxers|*.*"

msgid "Open CA certificate file"
msgstr "Obrir fitxer de certificat CA"

#, c-format, boost-format
msgid ""
"On this system, %s uses HTTPS certificates from the system Certificate Store "
"or Keychain."
msgstr ""
"En aquest sistema, %s utilitza certificats HTTPS del magatzem de certificats "
"o clauer del sistema."

msgid ""
"To use a custom CA file, please import your CA file into Certificate Store / "
"Keychain."
msgstr ""
"Per utilitzar un fitxer CA personalitzat, importa el teu fitxer CA al "
"Magatzem de Certificats / Clauer."

msgid "Connection to printers connected via the print host failed."
msgstr ""
"No s'ha pogut connectar a les impressores connectades mitjançant "
"l'amfitrió( host ) d'impressió especificat."

#, c-format, boost-format
msgid "Mismatched type of print host: %s"
msgstr "Tipus d'amfitrió( host ) d'impressió no coincident: %s"

msgid "Connection to AstroBox works correctly."
msgstr "La connexió a Astrobox funciona correctament."

msgid "Could not connect to AstroBox"
msgstr "No s'ha pogut connectar a AstroBox"

msgid "Note: AstroBox version at least 1.1.0 is required."
msgstr "Nota: Es requereix com a mínim la versió d'AstroBox 1.1.0."

msgid "Connection to Duet works correctly."
msgstr "La connexió amb Duet funciona correctament."

msgid "Could not connect to Duet"
msgstr "No s'ha pogut connectar amb Duet"

msgid "Unknown error occured"
msgstr "S'ha produït un error desconegut"

msgid "Wrong password"
msgstr "Contrasenya incorrecta"

msgid "Could not get resources to create a new connection"
msgstr "No s'han pogut obtenir recursos per crear una connexió nova"

msgid "Upload not enabled on FlashAir card."
msgstr "Pujada no activada a targeta FlashAir."

msgid "Connection to FlashAir works correctly and upload is enabled."
msgstr ""
"La connexió a FlashAir funciona correctament i la pujada està habilitada."

msgid "Could not connect to FlashAir"
msgstr "No s'ha pogut connectar a FlashAir"

msgid ""
"Note: FlashAir with firmware 2.00.02 or newer and activated upload function "
"is required."
msgstr ""
"Nota: Requereix FlashAir amb firmware 2.00.02 o posterior i la funció de "
"pujada activada."

msgid "Connection to MKS works correctly."
msgstr "La connexió amb MKS funciona correctament."

msgid "Could not connect to MKS"
msgstr "No s'ha pogut connectar amb MKS"

msgid "Connection to OctoPrint works correctly."
msgstr "La connexió amb OctoPrint funciona correctament."

msgid "Could not connect to OctoPrint"
msgstr "No s'ha pogut connectar a OctoPrint"

msgid "Note: OctoPrint version at least 1.1.0 is required."
msgstr "Nota: Es requereix com a mínim la versió d'OctoPrint 1.1.0."

msgid "Connection to Prusa SL1 / SL1S works correctly."
msgstr "La connexió a Prusa SL1 / SL1S funciona correctament."

msgid "Could not connect to Prusa SLA"
msgstr "No s'ha pogut connectar amb Prusa SLA"

msgid "Connection to PrusaLink works correctly."
msgstr "La connexió amb PrusaLink funciona correctament."

msgid "Could not connect to PrusaLink"
msgstr "No s'ha pogut connectar a PrusaLink"

msgid "Storages found"
msgstr "Emmagatzematges trobats"

#. TRN %1% = storage path
#, boost-format
msgid "%1% : read only"
msgstr "%1% : només lectura"

#. TRN %1% = storage path
#, boost-format
msgid "%1% : no free space"
msgstr "%1% : no hi ha espai lliure"

#. TRN %1% = host
#, boost-format
msgid "Upload has failed. There is no suitable storage found at %1%."
msgstr "La pujada ha fallat. No s'ha trobat cap emmagatzematge adequat a %1%."

msgid "Connection to Prusa Connect works correctly."
msgstr "La connexió a Prusa Connect funciona correctament."

msgid "Could not connect to Prusa Connect"
msgstr "No s'ha pogut connectar a Prusa Connect"

msgid "Connection to Repetier works correctly."
msgstr "La connexió amb Repetier funciona correctament."

msgid "Could not connect to Repetier"
msgstr "No s'ha pogut connectar amb Repetier"

msgid "Note: Repetier version at least 0.90.0 is required."
msgstr "Nota: Cal la versió 0.90.0 de Repetier com a mínim."

#, boost-format
msgid ""
"HTTP status: %1%\n"
"Message body: \"%2%\""
msgstr ""
"Estat HTTP: %1%\n"
"Cos del missatge: \"%2%\""

#, boost-format
msgid ""
"Parsing of host response failed.\n"
"Message body: \"%1%\"\n"
"Error: \"%2%\""
msgstr ""
"L'anàlisi de resposta de l'amfitrió( host ) ha fallat.\n"
"Cos del missatge: \"%1%\"\n"
"Error: \"%2%\""

#, boost-format
msgid ""
"Enumeration of host printers failed.\n"
"Message body: \"%1%\"\n"
"Error: \"%2%\""
msgstr ""
"L'enumeració de les impressores de l'amfitrió( host ) ha fallat.\n"
"Cos del missatge: \"%1%\"\n"
"Error: \"%2%\""

#: resources/data/hints.ini: [hint:Precise wall]
msgid ""
"Precise wall\n"
"Did you know that turning on precise wall can improve precision and layer "
"consistency?"
msgstr ""
"Perímetre precís\n"
"Sabies que activar Perímetre Precís pot millorar la precisió i la "
"consistència de la capa?"

#: resources/data/hints.ini: [hint:Sandwich mode]
msgid ""
"Sandwich mode\n"
"Did you know that you can use sandwich mode (inner-outer-inner) to improve "
"precision and layer consistency if your model doesn't have very steep "
"overhangs?"
msgstr ""
"Mode Sandvitx\n"
"Sabíeu que podeu utilitzar el Mode Sandvitx (interior-exterior-interior) per "
"millorar la precisió i la consistència de la capa si el vostre model no té "
"voladissos molt pronunciats?"

#: resources/data/hints.ini: [hint:Chamber temperature]
msgid ""
"Chamber temperature\n"
"Did you know that OrcaSlicer supports chamber temperature?"
msgstr ""
"Temperatura de la cambra\n"
"Sabíeu que OrcaSlicer admet la funcionalitat Temperatura de Cambra?"

#: resources/data/hints.ini: [hint:Calibration]
msgid ""
"Calibration\n"
"Did you know that calibrating your printer can do wonders? Check out our "
"beloved calibration solution in OrcaSlicer."
msgstr ""
"Calibratge\n"
"Sabies que calibrar la teva impressora pot fer meravelles? Fes una ullada a "
"la nostra preuada solució de calibratge a OrcaSlicer."

#: resources/data/hints.ini: [hint:Auxiliary fan]
msgid ""
"Auxiliary fan\n"
"Did you know that OrcaSlicer supports Auxiliary part cooling fan?"
msgstr ""
"Ventilador auxiliar\n"
"Sabíeu que OrcaSlicer admet la funcionalitat de Ventilador Auxiliar de "
"refrigeració de peces?"

#: resources/data/hints.ini: [hint:Air filtration]
msgid ""
"Air filtration/Exhaust Fan\n"
"Did you know that OrcaSlicer can support Air filtration/Exhaust Fan?"
msgstr ""
"Filtració d'Aire/Ventilador d'Extracció\n"
"Sabíeu que OrcaSlicer admet la funcionalitat de Filtració d'Aire/Ventilador "
"d'Extracció?"

#: resources/data/hints.ini: [hint:G-code window]
msgid ""
"G-code window\n"
"You can turn on/off the G-code window by pressing the <b>C</b> key."
msgstr ""
"Finestra del Codi-G\n"
"Podeu activar/desactivar la finestra del Codi-G prement la tecla <b>C</b> ."

#: resources/data/hints.ini: [hint:Switch workspaces]
msgid ""
"Switch workspaces\n"
"You can switch between <b>Prepare</b> and <b>Preview</b> workspaces by "
"pressing the <b>Tab</b> key."
msgstr ""
"Canviar d'Espai de Treball\n"
"Podeu canviar entre els Espais de Treball <b>Preparar</b> i "
"<b>Previsualitzar</b> prement la tecla <b>de tabulació</b> ."

#: resources/data/hints.ini: [hint:How to use keyboard shortcuts]
msgid ""
"How to use keyboard shortcuts\n"
"Did you know that Orca Slicer offers a wide range of keyboard shortcuts and "
"3D scene operations."
msgstr ""
"Com utilitzar les Dreceres de Teclat\n"
"Sabíeu que Orca Slicer ofereix una àmplia gamma de dreceres de teclat i "
"operacions en escenes 3D."

#: resources/data/hints.ini: [hint:Reverse on odd]
msgid ""
"Reverse on odd\n"
"Did you know that <b>Reverse on odd</b> feature can significantly improve "
"the surface quality of your overhangs?"
msgstr ""
"Parets invertides en capes imparells\n"
"Sabíeu que la funció <b>Parets invertides en capes imparells</b> pot "
"millorar significativament la qualitat de la superficie dels voladissos?"

#: resources/data/hints.ini: [hint:Cut Tool]
msgid ""
"Cut Tool\n"
"Did you know that you can cut a model at any angle and position with the "
"cutting tool?"
msgstr ""
"Eina de tall\n"
"Sabies que pots tallar un model en qualsevol angle i posició amb l'eina de "
"tall?"

#: resources/data/hints.ini: [hint:Fix Model]
msgid ""
"Fix Model\n"
"Did you know that you can fix a corrupted 3D model to avoid a lot of slicing "
"problems on the Windows system?"
msgstr ""
"Corregir Model\n"
"Sabíeu que podeu arreglar un model 3D danyat per evitar molts problemes de "
"laminat al sistema Windows?"

#: resources/data/hints.ini: [hint:Timelapse]
msgid ""
"Timelapse\n"
"Did you know that you can generate a timelapse video during each print?"
msgstr ""
"Timelapse\n"
"Sabies que pots generar un vídeo timelapse durant cada impressió?"

#: resources/data/hints.ini: [hint:Auto-Arrange]
msgid ""
"Auto-Arrange\n"
"Did you know that you can auto-arrange all objects in your project?"
msgstr ""
"Ordenació Automàtica\n"
"Sabies que pots ordenar automàticament tots els objectes del teu projecte?"

#: resources/data/hints.ini: [hint:Auto-Orient]
msgid ""
"Auto-Orient\n"
"Did you know that you can rotate objects to an optimal orientation for "
"printing by a simple click?"
msgstr ""
"Auto-Orientació\n"
"Sabies que pots rotar objectes amb un simple clic a una orientació òptima "
"per imprimir?"

#: resources/data/hints.ini: [hint:Lay on Face]
msgid ""
"Lay on Face\n"
"Did you know that you can quickly orient a model so that one of its faces "
"sits on the print bed? Select the \"Place on face\" function or press the "
"<b>F</b> key."
msgstr ""
"Recolzar sobre la Cara\n"
"Sabíeu que podeu orientar ràpidament un model perquè una de les seves cares "
"es recolzi sobre el llit d'impressió? Seleccioneu la funció \"Recolzar sobre "
"la Cara\" o premeu la tecla <b>F</b> ."

#: resources/data/hints.ini: [hint:Object List]
msgid ""
"Object List\n"
"Did you know that you can view all objects/parts in a list and change "
"settings for each object/part?"
msgstr ""
"Llista d'objectes\n"
"Sabíeu que podeu veure tots els objectes/peces a una llista i canviar la "
"configuració de cada objecte/peça?"

#: resources/data/hints.ini: [hint:Search Functionality]
msgid ""
"Search Functionality\n"
"Did you know that you use the Search tool to quickly find a specific Orca "
"Slicer setting?"
msgstr ""
"Funcionalitat de Cerca\n"
"Sabíeu que podeu usar l'eina de Cerca per trobar ràpidament un paràmetre "
"específic d'Orca Slicer?"

#: resources/data/hints.ini: [hint:Simplify Model]
msgid ""
"Simplify Model\n"
"Did you know that you can reduce the number of triangles in a mesh using the "
"Simplify mesh feature? Right-click the model and select Simplify model."
msgstr ""
"Simplificar Model\n"
"Sabíeu que podeu reduir el nombre de triangles d'una malla mitjançant la "
"funció Simplificar la Malla? Feu clic amb el botó dret al model i "
"seleccioneu Simplificar el Model."

#: resources/data/hints.ini: [hint:Slicing Parameter Table]
msgid ""
"Slicing Parameter Table\n"
"Did you know that you can view all objects/parts on a table and change "
"settings for each object/part?"
msgstr ""
"Taula de Paràmetres de Laminació\n"
"Sabies que pots veure tots els objectes/peces a una taula i canviar la "
"configuració de cada objecte/peça?"

#: resources/data/hints.ini: [hint:Split to Objects/Parts]
msgid ""
"Split to Objects/Parts\n"
"Did you know that you can split a big object into small ones for easy "
"colorizing or printing?"
msgstr ""
"Dividir en Objectes/Peces\n"
"Sabíeu que podeu dividir un objecte gran en petits per pintar-lo o imprimir-"
"lo fàcilment?"

#: resources/data/hints.ini: [hint:Subtract a Part]
msgid ""
"Subtract a Part\n"
"Did you know that you can subtract one mesh from another using the Negative "
"part modifier? That way you can, for example, create easily resizable holes "
"directly in Orca Slicer."
msgstr ""
"Restar una Peça\n"
"Sabies que pots restar una malla a una altra utilitzant el modificador de "
"peces Negatives? D'aquesta manera, per exemple, podeu crear forats fàcilment "
"redimensionables directament a OrcaSlicer."

#: resources/data/hints.ini: [hint:STEP]
msgid ""
"STEP\n"
"Did you know that you can improve your print quality by slicing a STEP file "
"instead of an STL?\n"
"Orca Slicer supports slicing STEP files, providing smoother results than a "
"lower resolution STL. Give it a try!"
msgstr ""
"STEP\n"
"Sabíeu que podeu millorar la vostra qualitat d'impressió laminant a un "
"fitxer STEP en lloc d'un STL?\n"
"OrcaSlicer permet laminar a fitxers STEP, proporcionant resultats més fins "
"que un STL de menor resolució. Prova-ho!"

#: resources/data/hints.ini: [hint:Z seam location]
msgid ""
"Z seam location\n"
"Did you know that you can customize the location of the Z seam, and even "
"paint it on your print, to have it in a less visible location? This improves "
"the overall look of your model. Check it out!"
msgstr ""
"Ubicació de la costura Z\n"
"Sabies que pots personalitzar la ubicació de la costura Z, i fins i tot "
"pintar-la a la teva impressió, per tenir-la en un lloc menys visible? Això "
"millora l'aspecte general del vostre model. Comprova-ho!"

#: resources/data/hints.ini: [hint:Fine-tuning for flow rate]
msgid ""
"Fine-tuning for flow rate\n"
"Did you know that flow rate can be fine-tuned for even better-looking "
"prints? Depending on the material, you can improve the overall finish of the "
"printed model by doing some fine-tuning."
msgstr ""
"Ajust Fi del Ratio de Flux\n"
"Sabíeu que el Ratio de Flux es pot ajustar per a obtenir impressions encara "
"més boniques? Depenent del material, podeu millorar l'acabat general del "
"model imprès fent una mica d'ajust fi."

#: resources/data/hints.ini: [hint:Split your prints into plates]
msgid ""
"Split your prints into plates\n"
"Did you know that you can split a model that has a lot of parts into "
"individual plates ready to print? This will simplify the process of keeping "
"track of all the parts."
msgstr ""
"Partir les impressions en varies plaques\n"
"Sabíeu que podeu partir un model que tingui moltes peces en plaques "
"individuals preparades per imprimir? Això simplificarà el procés de fer un "
"seguiment de totes les peces."

#: resources/data/hints.ini: [hint:Speed up your print with Adaptive Layer
#: Height]
msgid ""
"Speed up your print with Adaptive Layer Height\n"
"Did you know that you can print a model even faster, by using the Adaptive "
"Layer Height option? Check it out!"
msgstr ""
"Accelereu la impressió amb l'Alçada de Capa Adaptativa\n"
"Sabíeu que podeu imprimir un model encara més ràpidament mitjançant l'opció "
"Alçada de Capa Adaptativa? Comprova-ho!"

#: resources/data/hints.ini: [hint:Support painting]
msgid ""
"Support painting\n"
"Did you know that you can paint the location of your supports? This feature "
"makes it easy to place the support material only on the sections of the "
"model that actually need it."
msgstr ""
"Pintura de suport\n"
"Sabies que pots pintar la ubicació dels teus suports? Aquesta característica "
"facilita la col·locació del material de suport només a les seccions del "
"model que realment el necessiten."

#: resources/data/hints.ini: [hint:Different types of supports]
msgid ""
"Different types of supports\n"
"Did you know that you can choose from multiple types of supports? Tree "
"supports work great for organic models, while saving filament and improving "
"print speed. Check them out!"
msgstr ""
"Diferents tipus de suports\n"
"Sabies que pots triar entre múltiples tipus de suports? Els suports en Arbre "
"funcionen molt bé per a models orgànics, alhora que estalvien filament i "
"milloren la velocitat d'impressió. Fes-hi un cop d'ull!"

#: resources/data/hints.ini: [hint:Printing Silk Filament]
msgid ""
"Printing Silk Filament\n"
"Did you know that Silk filament needs special consideration to print it "
"successfully? Higher temperature and lower speed are always recommended for "
"the best results."
msgstr ""
"Impressió de Filament de Seda( Silk )\n"
"Sabies que el Filament de Seda( Silk ) necessita una consideració especial "
"per imprimir-lo amb èxit? Sempre es recomana una temperatura més alta i una "
"velocitat més baixa per obtenir els millors resultats."

#: resources/data/hints.ini: [hint:Brim for better adhesion]
msgid ""
"Brim for better adhesion\n"
"Did you know that when printing models have a small contact interface with "
"the printing surface, it's recommended to use a brim?"
msgstr ""
"Vora d'Adherència per a una millor subjecció\n"
"Sabíeu que quan els models d'impressió tenen una interfície de contacte "
"petita amb la superfície d'impressió, es recomana utilitzar una Vora "
"d'Adherència?"

#: resources/data/hints.ini: [hint:Set parameters for multiple objects]
msgid ""
"Set parameters for multiple objects\n"
"Did you know that you can set slicing parameters for all selected objects at "
"one time?"
msgstr ""
"Definir paràmetres per a múltiples objectes\n"
"Sabíeu que podeu establir paràmetres de laminació per a tots els objectes "
"seleccionats alhora?"

#: resources/data/hints.ini: [hint:Stack objects]
msgid ""
"Stack objects\n"
"Did you know that you can stack objects as a whole one?"
msgstr ""
"Apilar objectes\n"
"Sabies que pots apilar objectes en un de sol?"

#: resources/data/hints.ini: [hint:Flush into support/objects/infill]
msgid ""
"Flush into support/objects/infill\n"
"Did you know that you can save the wasted filament by flushing them into "
"support/objects/infill during filament change?"
msgstr ""
"Neteja al suport/objectes/farciment\n"
"Sabies que pots estalviar filament desaprofitat purgant-lo al suport/"
"objectes/farciment durant el canvi de filament?"

#: resources/data/hints.ini: [hint:Improve strength]
msgid ""
"Improve strength\n"
"Did you know that you can use more wall loops and higher sparse infill "
"density to improve the strength of the model?"
msgstr ""
"Millorar la força\n"
"Sabíeu que podeu utilitzar més bucles de perímetre i una densitat de "
"farciment més alta per millorar la resistència del model?"

#: resources/data/hints.ini: [hint:When need to print with the printer door
#: opened]
msgid ""
"When need to print with the printer door opened\n"
"Did you know that opening the printer door can reduce the probability of "
"extruder/hotend clogging when printing lower temperature filament with a "
"higher enclosure temperature. More info about this in the Wiki."
msgstr ""
"Quan cal imprimir amb la porta de la impressora oberta\n"
"Sabíeu que obrir la porta de la impressora pot reduir la probabilitat "
"d'obstrucció de l'extrusora/broquet en imprimir filaments a baixa "
"temperatura amb una temperatura de cambra més alta. Més informació al "
"respecte a la Wiki."

#: resources/data/hints.ini: [hint:Avoid warping]
msgid ""
"Avoid warping\n"
"Did you know that when printing materials that are prone to warping such as "
"ABS, appropriately increasing the heatbed temperature can reduce the "
"probability of warping."
msgstr ""
"Evitar la deformació( warping )\n"
"Sabíeu que quan imprimiu materials propensos a deformar-se, com ara l'ABS, "
"augmentar adequadament la temperatura del llit pot reduir la probabilitat de "
"deformació."

<<<<<<< HEAD
#~ msgid ""
#~ "Add solid infill near sloping surfaces to guarantee the vertical shell "
#~ "thickness (top+bottom solid layers)"
#~ msgstr ""
#~ "Afegir farciment sòlid a prop de les superfícies inclinades per garantir "
#~ "el gruix vertical requerit ( capes sòlides superior+inferior )."
=======
#~ msgid "Resize"
#~ msgstr "Redimensionar"
>>>>>>> 8801c50a

#~ msgid " "
#~ msgstr " "

#~ msgid "The Config can not be loaded."
#~ msgstr "La Configuració no es pot carregar."

#~ msgid "The 3mf is generated by old Orca Slicer, load geometry data only."
#~ msgstr ""
#~ "El 3mf està generat amb una versió d'Orca Slicer antiga, només carrega "
#~ "dades de geometria."

#~ msgid "Configuration package updated to "
#~ msgstr "Paquet de configuració actualitzat a "

#~ msgid ""
#~ "Add solid infill near sloping surfaces to guarantee the vertical shell "
#~ "thickness (top+bottom solid layers)"
#~ msgstr ""
#~ "Afegir farciment sòlid a prop de les superfícies inclinades per garantir "
#~ "el gruix vertical requerit ( capes sòlides superior+inferior )."

#~ msgid ""
#~ "The minimum printing speed for the filament when slow down for better "
#~ "layer cooling is enabled, when printing overhangs and when feature speeds "
#~ "are not specified explicitly."
#~ msgstr ""
#~ "La velocitat mínima d'impressió del filament quan l'alentiment per a un "
#~ "millor refredament de la capa està habilitat, quan els voladissos "
#~ "d'impressió i quan les velocitats de les característiques no "
#~ "s'especifiquen explícitament."

#~ msgid "End end: "
#~ msgstr "Final: "<|MERGE_RESOLUTION|>--- conflicted
+++ resolved
@@ -9,11 +9,7 @@
 "Project-Id-Version: \n"
 "Report-Msgid-Bugs-To: \n"
 "POT-Creation-Date: 2024-03-10 23:17+0800\n"
-<<<<<<< HEAD
-"PO-Revision-Date: 2024-02-17 22:49+0100\n"
-=======
 "PO-Revision-Date: 2024-03-17 22:08+0100\n"
->>>>>>> 8801c50a
 "Last-Translator: \n"
 "Language-Team: \n"
 "Language: ca\n"
@@ -9340,11 +9336,7 @@
 "direccions alternes en capes senars, independentment del seu grau de voladís."
 
 msgid "Bridge counterbole holes"
-<<<<<<< HEAD
-msgstr ""
-=======
 msgstr "Pont pels forats esbocats( contraforats )"
->>>>>>> 8801c50a
 
 msgid ""
 "This option creates bridges for counterbore holes, allowing them to be "
@@ -15587,17 +15579,8 @@
 "augmentar adequadament la temperatura del llit pot reduir la probabilitat de "
 "deformació."
 
-<<<<<<< HEAD
-#~ msgid ""
-#~ "Add solid infill near sloping surfaces to guarantee the vertical shell "
-#~ "thickness (top+bottom solid layers)"
-#~ msgstr ""
-#~ "Afegir farciment sòlid a prop de les superfícies inclinades per garantir "
-#~ "el gruix vertical requerit ( capes sòlides superior+inferior )."
-=======
 #~ msgid "Resize"
 #~ msgstr "Redimensionar"
->>>>>>> 8801c50a
 
 #~ msgid " "
 #~ msgstr " "
