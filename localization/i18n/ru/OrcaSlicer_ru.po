# SOME DESCRIPTIVE TITLE.
# Copyright (C) YEAR THE PACKAGE'S COPYRIGHT HOLDER
# This file is distributed under the same license as the PACKAGE package.
# FIRST AUTHOR <EMAIL@ADDRESS>, YEAR.
#
msgid ""
msgstr ""
"Project-Id-Version: OrcaSlicer V2.0.0-dev Nightly Builds\n"
"Report-Msgid-Bugs-To: \n"
"POT-Creation-Date: 2024-03-02 11:40+0800\n"
"PO-Revision-Date: 2024-02-11 23:36+0700\n"
"Last-Translator: \n"
"Language-Team: \n"
"Language: ru_RU\n"
"MIME-Version: 1.0\n"
"Content-Type: text/plain; charset=UTF-8\n"
"Content-Transfer-Encoding: 8bit\n"
"Plural-Forms: nplurals=3; plural=(n%10==1 && n%100!=11 ? 0 : n%10>=2 && n"
"%10<=4 && (n%100<12 || n%100>14) ? 1 : 2);\n"
"X-Generator: Poedit 3.4.1\n"

msgid "Supports Painting"
msgstr "Рисование поддержек"

msgid "Alt + Mouse wheel"
msgstr "Alt + Колесо мыши"

msgid "Section view"
msgstr "Отсечение вида"

msgid "Reset direction"
msgstr "Сброс направления"

msgid "Ctrl + Mouse wheel"
msgstr "Ctrl + Колесо мыши"

msgid "Pen size"
msgstr "Размер кисти"

msgid "Left mouse button"
msgstr "Левая кнопка мыши"

msgid "Enforce supports"
msgstr "Принудительная поддержка"

msgid "Right mouse button"
msgstr "Правая кнопка мыши"

msgid "Block supports"
msgstr "Блокировка поддержки"

msgid "Shift + Left mouse button"
msgstr "Shift + Левая кнопка мыши"

msgid "Erase"
msgstr "Очистить"

msgid "Erase all painting"
msgstr "Очистить всё"

msgid "Highlight overhang areas"
msgstr "Выделение свеса по углу"

msgid "Gap fill"
msgstr "Заполнение пробелов"

msgid "Perform"
msgstr "Выполнить"

msgid "Gap area"
msgstr "Площадь пробела"

msgid "Tool type"
msgstr "Тип инструмента"

msgid "Smart fill angle"
msgstr "Угол для умной заливки"

msgid "On overhangs only"
msgstr "Только на свесах"

msgid "Auto support threshold angle: "
msgstr "Пороговый угол автоподдержки: "

msgid "Circle"
msgstr "Окружность"

msgid "Sphere"
msgstr "Сфера"

msgid "Fill"
msgstr "Заливка"

msgid "Gap Fill"
msgstr "Заполнение пробелов"

#, boost-format
msgid "Allows painting only on facets selected by: \"%1%\""
msgstr "Позволяет рисовать на выбранных гранях, используя: \"%1%\""

msgid "Highlight faces according to overhang angle."
msgstr "Выделение граней по углу свеса."

msgid "No auto support"
msgstr "Откл. автоподдержку"

msgid "Support Generated"
msgstr "Поддержка сгенерирована"

msgid "Gizmo-Place on Face"
msgstr "Гизмо поверхностью на стол"

msgid "Lay on face"
msgstr "Поверхностью на стол"

#, boost-format
msgid ""
"Filament count exceeds the maximum number that painting tool supports. only "
"the first %1% filaments will be available in painting tool."
msgstr ""
"Количество пластиковых нитей превышает максимальное количество "
"поддерживаемое инструментом рисования. Только первые %1% материала будут "
"доступны в инструменте для рисования."

msgid "Color Painting"
msgstr "Покраска"

msgid "Pen shape"
msgstr "Форма кисти"

msgid "Paint"
msgstr "Рисовать"

msgid "Key 1~9"
msgstr "Клавиша 1~9"

msgid "Choose filament"
msgstr "Выберите пруток"

msgid "Edge detection"
msgstr "Обнаружение граней"

msgid "Triangles"
msgstr "Треугольников"

msgid "Filaments"
msgstr "Прутки"

msgid "Brush"
msgstr "Кисть"

msgid "Smart fill"
msgstr "Умная заливка"

msgid "Bucket fill"
msgstr "Заливка"

msgid "Height range"
msgstr "Диапазон высоты слоёв"

msgid "Alt + Shift + Enter"
msgstr "Alt + Shift + Enter"

msgid "Toggle Wireframe"
msgstr "Показать/скрыть каркас"

msgid "Shortcut Key "
msgstr "Горячая клавиша "

msgid "Triangle"
msgstr "Треугольник"

msgid "Height Range"
msgstr ""
"Диапазон \n"
"высоты слоёв"

msgid "Vertical"
msgstr "Вертикальная линия"

msgid "Horizontal"
msgstr "Горизонтальная линия"

msgid "Remove painted color"
msgstr "Удаление окрашенного участка"

#, boost-format
msgid "Painted using: Filament %1%"
msgstr "Окрашено с использованием прутка %1%"

msgid "Move"
msgstr "Перемещение"

msgid "Gizmo-Move"
msgstr "Гизмо перемещения"

msgid "Rotate"
msgstr "Поворот"

msgid "Gizmo-Rotate"
msgstr "Гизмо поворота"

msgid "Optimize orientation"
msgstr "Оптимизация положения модели"

msgid "Apply"
msgstr "Применить"

msgid "Scale"
msgstr "Масштаб"

msgid "Gizmo-Scale"
msgstr "Гизмо масштаба"

msgid "Error: Please close all toolbar menus first"
msgstr "Ошибка: пожалуйста, сначала закройте все меню панели инструментов."

msgid "in"
msgstr "дюйм"

msgid "mm"
msgstr "мм"

msgid "Position"
msgstr "Позиция"

#. TRN - Input label. Be short as possible
#. Angle between Y axis and text line direction.
#. TRN - Input label. Be short as possible
msgid "Rotation"
msgstr "Вращение"

msgid "Scale ratios"
msgstr "Коэф. масштаба"

msgid "Object Operations"
msgstr "Операции с моделями"

msgid "Volume Operations"
msgstr "Булевы операции с объёмами"

msgid "Translate"
msgstr "Перемещение"

msgid "Group Operations"
msgstr "Групповые манипуляции"

msgid "Set Position"
msgstr "Задание позиции"

msgid "Set Orientation"
msgstr "Задание поворота"

msgid "Set Scale"
msgstr "Задание масштаба"

msgid "Reset Position"
msgstr "Сброс позиции"

msgid "Reset Rotation"
msgstr "Сброс вращения"

msgid "World coordinates"
msgstr "Мировая СК"

msgid "°"
msgstr "°"

#. TRN - Input label. Be short as possible
msgid "Size"
msgstr "Размер"

msgid "%"
msgstr "%"

msgid "uniform scale"
msgstr "Равномерное масштабирование"

msgid "Planar"
msgstr "Плоский"

msgid "Dovetail"
msgstr "Ласточкин хвост"

msgid "Auto"
msgstr "Автоматич."

msgid "Manual"
msgstr "Вручную"

msgid "Plug"
msgstr "Шип-паз"

msgid "Dowel"
msgstr "Штифт"

msgid "Snap"
msgstr "Клипса"

msgid "Prism"
msgstr "Призма"

msgid "Frustum"
msgstr "Усечённый конус"

msgid "Square"
msgstr "Квадрат"

msgid "Hexagon"
msgstr "Шестиугольник"

msgid "Keep orientation"
msgstr "Сохранить ориентацию"

msgid "Place on cut"
msgstr "Срезом на стол"

msgid "Flip upside down"
msgstr "Перевернуть вверх дном"

msgid "Connectors"
msgstr "Соединения"

msgid "Type"
msgstr "Тип"

msgid "Style"
msgstr "Стиль"

msgid "Shape"
msgstr "Форма"

#. TRN - Input label. Be short as possible
#. Size in emboss direction
#. TRN - Input label. Be short as possible
msgid "Depth"
msgstr "Глубина"

msgid "Groove"
msgstr "Паз"

msgid "Width"
msgstr "Ширина"

msgid "Flap Angle"
msgstr "Угол наклона"

msgid "Groove Angle"
msgstr "Угол скоса"

msgid "Part"
msgstr "Модель"

msgid "Object"
msgstr "Модель"

msgid ""
"Click to flip the cut plane\n"
"Drag to move the cut plane"
msgstr ""
"Нажмите, чтобы перевернуть секущую плоскость\n"
"Двигайте, чтобы переместить секущую плоскость"

msgid ""
"Click to flip the cut plane\n"
"Drag to move the cut plane\n"
"Right-click a part to assign it to the other side"
msgstr ""
"Нажмите, чтобы перевернуть секущую плоскость\n"
"Двигайте, чтобы переместить секущую плоскость\n"
"Правая кнопка мыши на части модели для переназначения стороны"

msgid "Move cut plane"
msgstr "Перемещение секущей плоскости"

msgid "Mode"
msgstr "Режим"

msgid "Change cut mode"
msgstr "Выбор режима секущей плоскости"

msgid "Tolerance"
msgstr "Допуск"

msgid "Drag"
msgstr "Перетащить"

msgid "Draw cut line"
msgstr "Нарисуйте линию разреза"

msgid "Left click"
msgstr "Левая кнопка мыши"

msgid "Add connector"
msgstr "Добавить соединение"

msgid "Right click"
msgstr "Правая кнопка мыши"

msgid "Remove connector"
msgstr "Удалить соединение"

msgid "Move connector"
msgstr "Переместить соединение"

msgid "Add connector to selection"
msgstr "Добавить соединение к выбранному"

msgid "Remove connector from selection"
msgstr "Удалить соединение из выбранного"

msgid "Select all connectors"
msgstr "Выбрать все соединения"

msgid "Cut"
msgstr "Разрезать"

msgid "Rotate cut plane"
msgstr "Поворот секущей плоскости"

msgid "Remove connectors"
msgstr "Удалить соединения"

msgid "Bulge"
msgstr "Выпуклость"

msgid "Bulge proportion related to radius"
msgstr "Пропорция выпуклости клипсы, связанная с радиусом"

msgid "Space"
msgstr "Пробел"

msgid "Space proportion related to radius"
msgstr "Пропорция прорези в клипсе, связанная с радиусом"

msgid "Confirm connectors"
msgstr "Подтвердить"

msgid "Cancel"
msgstr "Отмена"

msgid "Build Volume"
msgstr "Область построения"

msgid "Flip cut plane"
msgstr "Перевернуть секущую плоскость"

msgid "Groove change"
msgstr "Изменить паз"

msgid "Reset"
msgstr "Сброс"

#. TRN: This is an entry in the Undo/Redo stack. The whole line will be 'Edited: (name of whatever was edited)'.
msgid "Edited"
msgstr "Изменено"

msgid "Cut position"
msgstr "Положение секущей плоскости"

msgid "Reset cutting plane"
msgstr "Сброс позиции секущей плоскости"

msgid "Edit connectors"
msgstr "Редактировать соединения"

msgid "Add connectors"
msgstr "Добавить соединения"

msgid "Reset cut"
msgstr "Сброс"

msgid "Reset cutting plane and remove connectors"
msgstr "Сброс позиции секущей плоскости и удаление всех соединений"

msgid "Upper part"
msgstr "Верхняя часть"

msgid "Lower part"
msgstr "Нижняя часть"

msgid "Keep"
msgstr "Сохранять"

msgid "Flip"
msgstr "Перевернуть"

msgid "After cut"
msgstr "После разрезания"

msgid "Cut to parts"
msgstr "Разрезать на части"

msgid "Perform cut"
msgstr "Выполнить разрез"

msgid "Warning"
msgstr "Предупреждение"

msgid "Invalid connectors detected"
msgstr "Обнаружены недопустимые соединения"

#, c-format, boost-format
msgid "%1$d connector is out of cut contour"
msgid_plural "%1$d connectors are out of cut contour"
msgstr[0] "%1$d соединение выходит за контур модели"
msgstr[1] "%1$d соединения выходит за контур модели"
msgstr[2] "%1$d соединений выходит за контур модели"

#, c-format, boost-format
msgid "%1$d connector is out of object"
msgid_plural "%1$d connectors are out of object"
msgstr[0] "%1$d соединение находится за пределами модели"
msgstr[1] "%1$d соединения находится за пределами модели"
msgstr[2] "%1$d соединений находится за пределами модели"

msgid "Some connectors are overlapped"
msgstr "Имеются пересекающие соединения"

msgid "Select at least one object to keep after cutting."
msgstr "Выберите хотя бы одну из частей для сохранения после разреза."

msgid "Cut plane is placed out of object"
msgstr "Секущая плоскость находится за пределами модели."

msgid "Cut plane with groove is invalid"
msgstr "Текущее положение секущей плоскости с пазом недопустимо."

msgid "Connector"
msgstr "Соединение"

msgid "Cut by Plane"
msgstr "Разрез по плоскости"

msgid "non-manifold edges be caused by cut tool, do you want to fix it now?"
msgstr ""
"При работе режущего инструмента образовались открытые рёбра. Хотите починить "
"это сейчас?"

msgid "Repairing model object"
msgstr "Починка модели"

msgid "Cut by line"
msgstr "Разрез по линии"

msgid "Delete connector"
msgstr "Удалить соединение"

msgid "Mesh name"
msgstr "Имя сетки"

msgid "Detail level"
msgstr "Уровень детализации"

msgid "Decimate ratio"
msgstr "Коэффициент упрощения"

#, boost-format
msgid ""
"Processing model '%1%' with more than 1M triangles could be slow. It is "
"highly recommended to simplify the model."
msgstr ""
"Обработка модели '%1%' с более чем 1 млн. треугольников может быть "
"медленной. Настоятельно рекомендуется упростить модель."

msgid "Simplify model"
msgstr "Упростить полигональную сетку"

msgid "Simplify"
msgstr "Упрощение полигональной сетки"

msgid "Simplification is currently only allowed when a single part is selected"
msgstr "В настоящее время упрощение работает только при выборе одной модели."

msgid "Error"
msgstr "Ошибка"

msgid "Extra high"
msgstr "Очень высокая"

msgid "High"
msgstr "Высокая"

msgid "Medium"
msgstr "Средняя"

msgid "Low"
msgstr "Низкая"

msgid "Extra low"
msgstr "Очень низкая"

#, c-format, boost-format
msgid "%d triangles"
msgstr "Треугольников: %d"

msgid "Show wireframe"
msgstr "Показывать каркас"

#, boost-format
msgid "%1%"
msgstr "%1%"

msgid "Can't apply when proccess preview."
msgstr "Невозможно применить при предпросмотре."

msgid "Operation already cancelling. Please wait few seconds."
msgstr "Операция уже отменена. Пожалуйста, подождите несколько секунд."

msgid "Face recognition"
msgstr "Распознавание лицевых граней"

msgid "Perform Recognition"
msgstr "Выполнить распознавание"

msgid "Brush size"
msgstr "Размер кисти"

msgid "Brush shape"
msgstr "Форма кисти"

msgid "Enforce seam"
msgstr "Принудительный шов"

msgid "Block seam"
msgstr "Блокировка шва"

msgid "Seam painting"
msgstr "Рисование шва"

msgid "Remove selection"
msgstr "Удаление выделенного"

msgid "Entering Seam painting"
msgstr "Вход в рисование шва"

msgid "Leaving Seam painting"
msgstr "Выход из рисования шва"

msgid "Paint-on seam editing"
msgstr "Редактирование рисования шва"

#. TRN - Input label. Be short as possible
#. Select look of letter shape
msgid "Font"
msgstr "Шрифт"

msgid "Thickness"
msgstr "Толщина"

msgid "Text Gap"
msgstr ""
"Межбуквенный \n"
"интервал"

msgid "Angle"
msgstr "Угол"

msgid ""
"Embeded\n"
"depth"
msgstr ""
"Глубина\n"
"проникновения"

msgid "Input text"
msgstr "Введите текст"

msgid "Surface"
msgstr "На поверхности"

msgid "Horizontal text"
msgstr "Горизонтальный текст"

msgid "Shift + Mouse move up or dowm"
msgstr "Shift + Мышь вверх или вниз"

msgid "Rotate text"
msgstr "Поворот текста"

msgid "Text shape"
msgstr "Форма текста"

#. TRN - Title in Undo/Redo stack after rotate with text around emboss axe
msgid "Text rotate"
msgstr ""

#. TRN - Title in Undo/Redo stack after move with text along emboss axe - From surface
msgid "Text move"
msgstr ""

msgid "Set Mirror"
msgstr "Задание отражения"

msgid "Embossed text"
msgstr "Рельефный текст"

msgid "Enter emboss gizmo"
msgstr "Вход в гизмо рельефный текст"

msgid "Leave emboss gizmo"
msgstr "Выход из гизмо рельефный текст"

msgid "Embossing actions"
msgstr "Действие c рельефным текстом"

msgid "Emboss"
msgstr "Рельефный текст"

msgid "NORMAL"
msgstr "NORMAL"

msgid "SMALL"
msgstr "SMALL"

msgid "ITALIC"
msgstr "ITALIC"

msgid "SWISS"
msgstr "SWISS"

msgid "MODERN"
msgstr "MODERN"

msgid "First font"
msgstr "Первый шрифт"

msgid "Default font"
msgstr "Шрифт по умолчанию"

msgid "Advanced"
msgstr "Дополнительно"

msgid ""
"The text cannot be written using the selected font. Please try choosing a "
"different font."
msgstr ""
"Текст не может быть написан выбранным шрифтом. Пожалуйста, выберите другой "
"шрифт."

msgid "Embossed text cannot contain only white spaces."
msgstr "Рельефный текст не может содержать одни пробелы."

msgid "Text contains character glyph (represented by '?') unknown by font."
msgstr "Текст содержит символ ('?'), которого нет в шрифте."

msgid "Text input doesn't show font skew."
msgstr "Визуализация наклона шрифта в окне ввода текста не поддерживается."

msgid "Text input doesn't show font boldness."
msgstr "Визуализация толщины шрифта в окне ввода текста не поддерживается."

msgid "Text input doesn't show gap between lines."
msgstr ""
"Визуализация межстрочного интервала в окне ввода текста не поддерживается."

msgid "Too tall, diminished font height inside text input."
msgstr "Слишком высокий. Уменьшите высоту шрифта в окне ввода текста."

msgid "Too small, enlarged font height inside text input."
msgstr "Слишком маленький. Увеличьте высоту шрифта в окне ввода текста."

msgid "Text doesn't show current horizontal alignment."
msgstr "Текст не отображает текущее горизонтальное выравнивание."

msgid "Revert font changes."
msgstr "Сброс шрифта."

#, boost-format
msgid "Font \"%1%\" can't be selected."
msgstr "Шрифт \"%1%\" не может быть выбран."

msgid "Operation"
msgstr "Операция"

msgid "Join"
msgstr "Добавление"

msgid "Click to change text into object part."
msgstr "Выберите, если хотите преобразовать текст в часть модели."

msgid "You can't change a type of the last solid part of the object."
msgstr "Вы не можете изменить тип последнего твердотельного элемента модели."

msgctxt "EmbossOperation"
msgid "Cut"
msgstr "Разрезать"

msgid "Click to change part type into negative volume."
msgstr "Выберите, если хотите произвести операцию вычитания текста из модели."

msgid "Modifier"
msgstr "Модификатор"

msgid "Click to change part type into modifier."
msgstr "Выберите, если хотите изменить тип детали на Модификатор."

msgid "Change Text Type"
msgstr "Изменить тип текста"

#, boost-format
msgid "Rename style(%1%) for embossing text"
msgstr "Переименование стиля (%1%) для рельефного текста"

msgid "Name can't be empty."
msgstr "Имя не может быть пустым."

msgid "Name has to be unique."
msgstr "Имя должно быть уникальным."

msgid "OK"
msgstr "OK"

msgid "Rename style"
msgstr "Переименовать стиль"

msgid "Rename current style."
msgstr "Переименовать текущий стиль."

msgid "Can't rename temporary style."
msgstr "Невозможно переименовать временный стиль."

msgid "First Add style to list."
msgstr "Сначала добавьте стиль в список."

#, boost-format
msgid "Save %1% style"
msgstr "Сохранить стиль \"%1%\"."

msgid "No changes to save."
msgstr "Нет изменений для сохранения."

msgid "New name of style"
msgstr "Новое имя стиля"

msgid "Save as new style"
msgstr "Сохранить как новый стиль"

msgid "Only valid font can be added to style."
msgstr "Только корректный шрифт может быть добавлен в стиль."

msgid "Add style to my list."
msgstr "Добавьте стиль в мой список."

msgid "Save as new style."
msgstr "Сохранить стиль с новым именем."

msgid "Remove style"
msgstr "Удалить стиль"

msgid "Can't remove the last existing style."
msgstr "Нельзя удалить последний существующий стиль."

#, boost-format
msgid "Are you sure you want to permanently remove the \"%1%\" style?"
msgstr "Вы уверены, что хотите навсегда удалить стиль \"%1%\"?"

#, boost-format
msgid "Delete \"%1%\" style."
msgstr "Удалить стиль \"%1%\"."

#, boost-format
msgid "Can't delete \"%1%\". It is last style."
msgstr "Не удается удалить \"%1%\". Это последний стиль."

#, boost-format
msgid "Can't delete temporary style \"%1%\"."
msgstr "Невозможно удалить временный стиль \"%1%\"."

#, boost-format
msgid "Modified style \"%1%\""
msgstr "Стиль \"%1%\" изменён"

#, boost-format
msgid "Current style is \"%1%\""
msgstr "Текущий стиль \"%1%\""

#, boost-format
msgid ""
"Changing style to \"%1%\" will discard current style modification.\n"
"\n"
"Would you like to continue anyway?"
msgstr ""
"При смене стиля на \"%1%\" изменения текущего стиля будут утеряны.\n"
"\n"
"Хотите продолжить?"

msgid "Not valid style."
msgstr "Не допустимый стиль."

#, boost-format
msgid "Style \"%1%\" can't be used and will be removed from a list."
msgstr "Стиль \"%1%\" не может быть использован и будет удалён из списка."

msgid "Unset italic"
msgstr "Убрать стиль Italic"

msgid "Set italic"
msgstr "Задать стиль Italic"

msgid "Unset bold"
msgstr "Убрать стиль Bold"

msgid "Set bold"
msgstr "Задать стиль Bold"

msgid "Revert text size."
msgstr "Сброс размера шрифта."

msgid "Revert embossed depth."
msgstr "Сброс высоты рельефа шрифта."

msgid ""
"Advanced options cannot be changed for the selected font.\n"
"Select another font."
msgstr ""
"Дополнительные параметры для выбранного шрифта изменить нельзя.\n"
"Выберите другой шрифт."

msgid "Revert using of model surface."
msgstr "Сброс расположения."

msgid "Revert Transformation per glyph."
msgstr "Сброс преобразования."

msgid "Set global orientation for whole text."
msgstr "Задать глобальную ориентацию для всего текста."

msgid "Set position and orientation per glyph."
msgstr "Задать положение и ориентацию для каждого глифа."

msgctxt "Alignment"
msgid "Left"
msgstr "Слева"

msgctxt "Alignment"
msgid "Center"
msgstr "По центру"

msgctxt "Alignment"
msgid "Right"
msgstr "Справа"

msgctxt "Alignment"
msgid "Top"
msgstr "Сверху"

msgctxt "Alignment"
msgid "Middle"
msgstr "По середине"

msgctxt "Alignment"
msgid "Bottom"
msgstr "Снизу"

msgid "Revert alignment."
msgstr "Сброс выравнивания."

#. TRN EmbossGizmo: font units
msgid "points"
msgstr "пунктов"

msgid "Revert gap between characters"
msgstr "Сброс расстояния между буквами"

msgid "Distance between characters"
msgstr "Расстояние между буквами"

msgid "Revert gap between lines"
msgstr "Сброс расстояния между строк"

msgid "Distance between lines"
msgstr "Расстояние между строк"

msgid "Undo boldness"
msgstr "Сброс толщины шрифта"

msgid "Tiny / Wide glyphs"
msgstr "Тонкие/Толстые символы"

msgid "Undo letter's skew"
msgstr "Сброс наклона букв"

msgid "Italic strength ratio"
msgstr "Коэффициент наклона символов"

msgid "Undo translation"
msgstr "Сброс перемещения"

msgid "Distance of the center of the text to the model surface."
msgstr "Расстояние от центра текста до поверхности модели."

msgid "Undo rotation"
msgstr "Сброс вращения"

msgid "Rotate text Clock-wise."
msgstr "Поворот текста по часовой стрелке."

msgid "Unlock the text's rotation when moving text along the object's surface."
msgstr ""
"Разблокировать вращение текста при перемещении текста по поверхности модели."

msgid "Lock the text's rotation when moving text along the object's surface."
msgstr ""
"Заблокировать вращение текста при перемещении текста по поверхности модели."

msgid "Select from True Type Collection."
msgstr "Выберите True Type шрифт."

msgid "Set text to face camera"
msgstr "Текст лицевой стороной к камере"

msgid "Orient the text towards the camera."
msgstr "Сориентировать текст по направлению к камере."

#, boost-format
msgid ""
"Can't load exactly same font(\"%1%\"). Aplication selected a similar "
"one(\"%2%\"). You have to specify font for enable edit text."
msgstr ""
"Т.к. не удалось загрузить тот же шрифт (\"%1%\"), приложение выбрало похожий "
"шрифт (\"%2%\"). Выберите шрифт для включения редактирования текста."

msgid "No symbol"
msgstr "Нет символов"

msgid "Loading"
msgstr "Загрузка"

msgid "In queue"
msgstr "В очереди"

#. TRN - Input label. Be short as possible
#. Height of one text line - Font Ascent
msgid "Height"
msgstr "Высота"

#. TRN - Input label. Be short as possible
#. Copy surface of model on surface of the embossed text
#. TRN - Input label. Be short as possible
msgid "Use surface"
msgstr "Только на поверхности"

#. TRN - Input label. Be short as possible
#. Option to change projection on curved surface
#. for each character(glyph) in text separately
msgid "Per glyph"
msgstr "Ориентация по глифу"

#. TRN - Input label. Be short as possible
#. Align Top|Middle|Bottom and Left|Center|Right
msgid "Alignment"
msgstr "Выравнивание"

#. TRN - Input label. Be short as possible
msgid "Char gap"
msgstr "Межбуквенный интервал"

#. TRN - Input label. Be short as possible
msgid "Line gap"
msgstr "Межстрочный интервал"

#. TRN - Input label. Be short as possible
msgid "Boldness"
msgstr "Толщина шрифта"

#. TRN - Input label. Be short as possible
#. Like Font italic
msgid "Skew ratio"
msgstr "Коэффициент наклона"

#. TRN - Input label. Be short as possible
#. Distance from model surface to be able
#. move text as part fully into not flat surface
#. move text as modifier fully out of not flat surface
#. TRN - Input label. Be short as possible
msgid "From surface"
msgstr "Сдвиг от поверхности"

#. TRN - Input label. Be short as possible
#. Keep vector from bottom to top of text aligned with printer Y axis
msgid "Keep up"
msgstr "Сохранять верт. ориентацию"

#. TRN - Input label. Be short as possible.
#. Some Font file contain multiple fonts inside and
#. this is numerical selector of font inside font collections
msgid "Collection"
msgstr "Коллекция"

#. TRN - Title in Undo/Redo stack after rotate with SVG around emboss axe
msgid "SVG rotate"
msgstr ""

#. TRN - Title in Undo/Redo stack after move with SVG along emboss axe - From surface
msgid "SVG move"
msgstr ""

msgid "Enter SVG gizmo"
msgstr "Вход в гизмо SVG"

msgid "Leave SVG gizmo"
msgstr "Выход из гизмо SVG"

msgid "SVG actions"
msgstr "Действия с SVG"

msgid "SVG"
msgstr "SVG"

#, boost-format
msgid "Opacity (%1%)"
msgstr "Непрозрачность (%1%)"

#, boost-format
msgid "Color gradient (%1%)"
msgstr "Цветовой градиент (%1%)"

msgid "Undefined fill type"
msgstr "Неопределенный тип заливки"

msgid "Linear gradient"
msgstr "Линейный градиент"

msgid "Radial gradient"
msgstr "Радиальный градиент"

msgid "Open filled path"
msgstr "Открытый контур с заливкой"

msgid "Undefined stroke type"
msgstr "Неопределенный тип обводки"

msgid "Path can't be healed from selfintersection and multiple points."
msgstr ""
"Контур не может быть исправлен от проблемы самопересечения и дублирующихся "
"точек."

msgid ""
"Final shape constains selfintersection or multiple points with same "
"coordinate."
msgstr ""
"У конечной фигуры имеется самопересечение или несколько точек с одинаковыми "
"координатами."

#, boost-format
msgid "Shape is marked as invisible (%1%)."
msgstr "Фигура помечена как невидимая (%1%)."

#. TRN: The first placeholder is shape identifier, the second one is text describing the problem.
#, boost-format
msgid "Fill of shape (%1%) contains unsupported: %2%."
msgstr "Заливка фигуры (%1%) не поддерживается: %2%."

#, boost-format
msgid "Stroke of shape (%1%) is too thin (minimal width is %2% mm)."
msgstr "Обводка фигуры (%1%) слишком тонкая (минимальная толщина  %2% мм)."

#, boost-format
msgid "Stroke of shape (%1%) contains unsupported: %2%."
msgstr "Обводка фигуры (%1%) не поддерживается: %2%."

msgid "Face the camera"
msgstr "Лицевой стороной к камере"

#. TRN - Preview of filename after clear local filepath.
msgid "Unknown filename"
msgstr "Неизвестное имя файла"

#, boost-format
msgid "SVG file path is \"%1%\""
msgstr "Путь к файлу SVG \"%1%\""

msgid "Reload SVG file from disk."
msgstr "Перезагрузить SVG файл с диска."

msgid "Change file"
msgstr "Изменить файл"

msgid "Change to another .svg file"
msgstr "Выбрать другой SVG файл."

msgid "Forget the file path"
msgstr "Забыть путь к файлу"

msgid ""
"Do NOT save local path to 3MF file.\n"
"Also disables 'reload from disk' option."
msgstr ""
"Не сохранять локальный путь к 3MF файлу.\n"
"Также отключается опция «Перезагрузить с диска»."

#. TRN: An menu option to convert the SVG into an unmodifiable model part.
msgid "Bake"
msgstr "Запечь"

#. TRN: Tooltip for the menu item.
msgid "Bake into model as uneditable part"
msgstr "Запекание SVG в модель т.е. преобразование в нередактируемуюы."

msgid "Save as"
msgstr "Сохранить как"

msgid "Save SVG file"
msgstr "Сохранить SVG файл"

msgid "Save as '.svg' file"
msgstr "Сохранить как '.svg' файл."

msgid "Size in emboss direction."
msgstr "Глубина рельефа."

#. TRN: The placeholder contains a number.
#, boost-format
msgid "Scale also changes amount of curve samples (%1%)"
msgstr "Масштаб также изменяет количество выборок кривой (%1%)"

msgid "Width of SVG."
msgstr "Ширина SVG."

msgid "Height of SVG."
msgstr "Высота SVG."

msgid "Lock/unlock the aspect ratio of the SVG."
msgstr "Блокировка/разблокировка пропорции SVG."

msgid "Reset scale"
msgstr "Сброс масштаба"

msgid "Distance of the center of the SVG to the model surface."
msgstr "Расстояние от центра SVG до поверхности модели."

msgid "Reset distance"
msgstr "Сбросить расстояние"

msgid "Reset rotation"
msgstr "Сброс вращения"

msgid "Lock/unlock rotation angle when dragging above the surface."
msgstr ""
"Блокировка/разблокировка угла поворота при перетаскивании над поверхностью."

msgid "Mirror vertically"
msgstr "Зеркалировать по вертикали"

msgid "Mirror horizontally"
msgstr "Зеркалировать по горизонтали"

#. TRN: This is the name of the action that shows in undo/redo stack (changing part type from SVG to something else).
msgid "Change SVG Type"
msgstr "Изменение типа SVG"

#. TRN - Input label. Be short as possible
msgid "Mirror"
msgstr "Отразить"

msgid "Choose SVG file for emboss:"
msgstr "Выберите SVG файл для рельефа:"

#, boost-format
msgid "File does NOT exist (%1%)."
msgstr "Файл не существует (%1%)."

#, boost-format
msgid "Filename has to end with \".svg\" but you selected %1%"
msgstr "Имя файла должно заканчиваться на \".svg\", а не на %1%"

#, boost-format
msgid "Nano SVG parser can't load from file (%1%)."
msgstr "Парсер NanoSVG не может прочитать файл (%1%)."

#, boost-format
msgid "SVG file does NOT contain a single path to be embossed (%1%)."
msgstr "Файл SVG не содержит ни одного пути для рельефного текта (%1%)."

msgid "Vertex"
msgstr "Вершина"

msgid "Edge"
msgstr "Ребро"

msgid "Plane"
msgstr "Грань"

msgid "Point on edge"
msgstr "Точка на ребре"

msgid "Point on circle"
msgstr "Точка на окружности"

msgid "Point on plane"
msgstr "Точка на грани"

msgid "Center of edge"
msgstr "Центр ребра"

msgid "Center of circle"
msgstr "Центр окружности"

msgid "ShiftLeft mouse button"
msgstr "Shift + Левая кнопка мыши"

msgid "Select feature"
msgstr "Выбрать элемент"

msgid "Select point"
msgstr "Выбрать точку"

msgid "Delete"
msgstr "Удалить"

msgid "Restart selection"
msgstr "Выбрать заново"

msgid "Esc"
msgstr "Esc"

msgid "Unselect"
msgstr "Отменить выбор"

msgid "Measure"
msgstr "Измерение"

msgid "Edit to scale"
msgstr "Редактировать масштаб"

msgctxt "Verb"
msgid "Scale"
msgstr "Масштаб"

msgid "None"
msgstr "Нет"

msgid "Diameter"
msgstr "Диаметр"

msgid "Length"
msgstr "Длина"

msgid "Selection"
msgstr "Выделение"

msgid "Copy to clipboard"
msgstr "Скопировать в буфер обмена"

msgid "Perpendicular distance"
msgstr "Длина перпендикуляра"

msgid "Distance"
msgstr "Расстояние"

msgid "Direct distance"
msgstr "Длина прямой"

msgid "Distance XYZ"
msgstr "Расстояние XYZ"

msgid "Ctrl+"
msgstr "Ctrl+"

msgid "Notice"
msgstr "Примечание"

msgid "Undefined"
msgstr "Не указано"

#, boost-format
msgid "%1% was replaced with %2%"
msgstr "%1% было заменено на %2%"

msgid "The configuration may be generated by a newer version of OrcaSlicer."
msgstr "Возможно, эта конфигурация создана в более новой версии OrcaSlicer."

msgid "Some values have been replaced. Please check them:"
msgstr "Некоторые значения были заменены. Пожалуйста, проверьте их:"

msgid "Process"
msgstr "Процесс"

msgid "Filament"
msgstr "Пруток"

msgid "Machine"
msgstr "Принтер"

msgid "Configuration package was loaded, but some values were not recognized."
msgstr ""
"Пакет конфигурации был загружен, но некоторые значения не были распознаны."

#, boost-format
msgid ""
"Configuration file \"%1%\" was loaded, but some values were not recognized."
msgstr ""
"Файл конфигурации \"%1%\" был загружен, но некоторые значения не были "
"распознаны."

msgid "V"
msgstr "V"

msgid ""
"OrcaSlicer will terminate because of running out of memory.It may be a bug. "
"It will be appreciated if you report the issue to our team."
msgstr ""
"OrcaSlicer завершает работу из-за нехватки памяти. Возможно, это баг "
"программы. Будем признательны, если вы сообщите о проблеме нашей команде."

msgid "Fatal error"
msgstr "Критическая ошибка"

msgid ""
"OrcaSlicer will terminate because of a localization error. It will be "
"appreciated if you report the specific scenario this issue happened."
msgstr ""
"OrcaSlicer завершит работу из-за ошибки локализации. Будем признательны, "
"если вы сообщите о конкретном сценарии возникновения этой проблемы."

msgid "Critical error"
msgstr "Критическая ошибка"

#, boost-format
msgid "OrcaSlicer got an unhandled exception: %1%"
msgstr "Неизвестная ошибка OrcaSlicer : %1%"

msgid "Untitled"
msgstr "Без названия"

msgid "Downloading Bambu Network Plug-in"
msgstr "Загрузка сетевого плагина для принтеров Bambu"

msgid "Login information expired. Please login again."
msgstr "Срок действия данных для входа истек. Пожалуйста, авторизуйтесь снова."

msgid "Incorrect password"
msgstr "Неверный пароль"

#, c-format, boost-format
msgid "Connect %s failed! [SN:%s, code=%s]"
msgstr "Сбой подключения к %s! [Серийный №:%s, код=%s]"

msgid ""
"Orca Slicer requires the Microsoft WebView2 Runtime to operate certain "
"features.\n"
"Click Yes to install it now."
msgstr ""
"Для работы некоторых функций Orca Slicer требуется Microsoft WebView2 "
"Runtime.\n"
"Нажмите Да, чтобы установить."

msgid "WebView2 Runtime"
msgstr "WebView2 Runtime"

#, c-format, boost-format
msgid ""
"%s\n"
"Do you want to continue?"
msgstr ""
"%s\n"
"Хотите продолжить?"

msgid "Remember my choice"
msgstr "Запомнить выбор"

msgid "Loading configuration"
msgstr "Загрузка настроек"

#, c-format, boost-format
msgid "Click to download new version in default browser: %s"
msgstr ""
"Нажмите OK, чтобы загрузить последнюю версию в браузере по умолчанию: %s"

msgid "The Orca Slicer needs an upgrade"
msgstr "Orca Slice нуждается в обновлении."

msgid "This is the newest version."
msgstr "У вас стоит самая последняя версия."

msgid "Info"
msgstr "Информация"

msgid ""
"The OrcaSlicer configuration file may be corrupted and cannot be parsed.\n"
"OrcaSlicer has attempted to recreate the configuration file.\n"
"Please note, application settings will be lost, but printer profiles will "
"not be affected."
msgstr ""
"Возможно, файл конфигурации OrcaSlicer повреждён и не может быть обработан.\n"
"OrcaSlicer попытался воссоздать файл конфигурации.\n"
"Обратите внимание, что настройки приложения будут потеряны, но профили "
"принтера не будут затронуты."

msgid "Rebuild"
msgstr "Пересоздание"

msgid "Loading current presets"
msgstr "Загрузка текущих профилей"

msgid "Loading a mode view"
msgstr "Загрузка режима отображения"

msgid "Choose one file (3mf):"
msgstr "Выберите один файл (3mf):"

msgid "Choose one or more files (3mf/step/stl/svg/obj/amf/usd*/abc/ply):"
msgstr ""
"Выберите один или несколько файлов (3mf/step/stl/svg/obj/amf/usd*/abc/ply):"

msgid "Choose one or more files (3mf/step/stl/svg/obj/amf):"
msgstr "Выберите один или несколько файлов (3mf/step/stl/svg/obj/amf):"

msgid "Choose one file (gcode/3mf):"
msgstr "Выберите один файл (gcode/3mf):"

msgid "Some presets are modified."
msgstr "В некоторых профилях имеются изменения."

msgid ""
"You can keep the modifield presets to the new project, discard or save "
"changes as new presets."
msgstr ""
"Вы можете сохранить изменённые профили в новом проекте, отменить или "
"сохранить изменения в новые профили."

msgid "User logged out"
msgstr "Пользователь вышел из системы"

msgid "new or open project file is not allowed during the slicing process!"
msgstr "Создание или открытие файла проекта во время нарезки не допускается!"

msgid "Open Project"
msgstr "Открыть проект"

msgid ""
"The version of Orca Slicer is too low and needs to be updated to the latest "
"version before it can be used normally"
msgstr ""
"Слишком старая версия Orca Slicer. Для корректной работы обновите программу "
"до последней версии."

msgid "Privacy Policy Update"
msgstr "Обновление политики конфиденциальности"

msgid ""
"The number of user presets cached in the cloud has exceeded the upper limit, "
"newly created user presets can only be used locally."
msgstr ""
"Количество пользовательских профилей, кэшированных в облаке, превысило "
"установленный лимит. Новые создаваемые пользовательские профили можно будет "
"использовать только локально."

msgid "Sync user presets"
msgstr "\"Синхронизация пользовательских профилей"

msgid "Loading user preset"
msgstr "Загрузка пользовательского профиля"

msgid "Switching application language"
msgstr "Изменение языка приложения"

msgid "Select the language"
msgstr "Выбор языка"

msgid "Language"
msgstr "Язык"

msgid "*"
msgstr "*"

msgid "The uploads are still ongoing"
msgstr "Загрузки всё ещё продолжаются"

msgid "Stop them and continue anyway?"
msgstr "Остановить их и продолжить?"

msgid "Ongoing uploads"
msgstr "Текущие загрузки"

msgid "Select a G-code file:"
msgstr "Выберите файл G-кода:"

msgid "Import File"
msgstr "Импорт файла"

msgid "Choose files"
msgstr "Выберите файлы"

msgid "New Folder"
msgstr "Новая папка"

msgid "Open"
msgstr "Открыть"

msgid "Rename"
msgstr "Переименовать"

msgid "Orca Slicer GUI initialization failed"
msgstr "Ошибка инициализации графического интерфейса приложения"

#, boost-format
msgid "Fatal error, exception catched: %1%"
msgstr "Критическая ошибка, обнаружено исключение: %1%"

msgid "Quality"
msgstr "Качество"

msgid "Shell"
msgstr "Оболочка"

msgid "Infill"
msgstr "Заполнение"

msgid "Support"
msgstr "Поддержка"

msgid "Flush options"
msgstr "Параметры очистки"

msgid "Speed"
msgstr "Скорость"

msgid "Strength"
msgstr "Прочность"

msgid "Top Solid Layers"
msgstr "Верхних сплошных слоёв"

msgid "Top Minimum Shell Thickness"
msgstr "Минимальная толщина оболочки сверху"

msgid "Bottom Solid Layers"
msgstr "Нижних сплошных слоёв"

msgid "Bottom Minimum Shell Thickness"
msgstr "Минимальная толщина оболочки снизу"

msgid "Ironing"
msgstr "Разглаживание"

msgid "Fuzzy Skin"
msgstr "Нечёткая оболочка"

msgid "Extruders"
msgstr "Экструдеры"

msgid "Extrusion Width"
msgstr "Ширина экструзии"

msgid "Wipe options"
msgstr "Параметры очистки"

msgid "Bed adhension"
msgstr "Адгезия к столу"

msgid "Add part"
msgstr "Добавить элемент"

msgid "Add negative part"
msgstr "Добавить объём для вычитания"

msgid "Add modifier"
msgstr "Добавить модификатор"

msgid "Add support blocker"
msgstr "Добавить блокировщик поддержки"

msgid "Add support enforcer"
msgstr "Добавить принудительную поддержку"

msgid "Add text"
msgstr "Добавить текст"

msgid "Add negative text"
msgstr "Добавить текст для вычитания"

msgid "Add text modifier"
msgstr "Добавить текстовый модификатор"

msgid "Add SVG part"
msgstr "Добавить SVG элемент"

msgid "Add negative SVG"
msgstr "Добавить SVG для вычитания"

msgid "Add SVG modifier"
msgstr "Добавить SVG модификатор"

msgid "Select settings"
msgstr "Выберите параметры"

msgid "Hide"
msgstr "Скрыть"

msgid "Show"
msgstr "Показать"

msgid "Del"
msgstr "Del"

msgid "Delete the selected object"
msgstr "Удаление выбранных моделей"

msgid "Load..."
msgstr "Загрузить…"

msgid "Cube"
msgstr "Куб"

msgid "Cylinder"
msgstr "Цилиндр"

msgid "Cone"
msgstr "Конус"

msgid "Disc"
msgstr "Диск"

msgid "Torus"
msgstr "Тороид"

msgid "Orca Cube"
msgstr "Куб Orca Design"

msgid "3DBenchy"
msgstr "3DBenchy"

msgid "Autodesk FDM Test"
msgstr "FDM тест от Autodesk"

msgid "Voron Cube"
msgstr "Куб Voron Design"

msgid "Stanford Bunny"
msgstr "Стенфордский кролик"

msgid "Orca String Hell"
msgstr ""

msgid ""
"This model features text embossment on the top surface. For optimal results, "
"it is advisable to set the 'One Wall Threshold(min_width_top_surface)' to 0 "
"for the 'Only One Wall on Top Surfaces' to work best.\n"
"Yes - Change these settings automatically\n"
"No  - Do not change these settings for me"
msgstr ""

msgid "Text"
msgstr "Текст"

msgid "Height range Modifier"
msgstr "Модификатор диапазона высоты слоёв"

msgid "Add settings"
msgstr "Добавить настройки"

msgid "Change type"
msgstr "Изменить тип"

msgid "Set as an individual object"
msgstr "Задать как отдельную модель"

msgid "Set as individual objects"
msgstr "Задать как отдельные модели"

msgid "Fill bed with copies"
msgstr "Заполнить весь стол копиями"

msgid "Fill the remaining area of bed with copies of the selected object"
msgstr "Заполнить оставшуюся область печатного стола копиями выбранной модели."

msgid "Printable"
msgstr "Для печати"

msgid "Fix model"
msgstr "Починить модель"

msgid "Export as one STL"
msgstr "Экспорт в один STL"

msgid "Export as STLs"
msgstr "Экспорт в отдельные STL"

msgid "Reload from disk"
msgstr "Перезагрузить с диска"

msgid "Reload the selected parts from disk"
msgstr "Перезагрузить выбранные модели с диска"

msgid "Replace with STL"
msgstr "Заменить на другую STL"

msgid "Replace the selected part with new STL"
msgstr "Заменить выбранный объект другим STL файлом"

msgid "Change filament"
msgstr "Сменить пруток"

msgid "Set filament for selected items"
msgstr "Задать пруток для выбранных элементов"

msgid "Default"
msgstr "По умолчанию"

#, c-format, boost-format
msgid "Filament %d"
msgstr "Пруток %d"

msgid "active"
msgstr "активный"

msgid "Scale to build volume"
msgstr "Отмасштабировать под область печати"

msgid "Scale an object to fit the build volume"
msgstr "Отмасштабировать выбранную модель до объёма стола"

msgid "Flush Options"
msgstr "Опции очистки"

msgid "Flush into objects' infill"
msgstr "Очистка в заполнение модели"

msgid "Flush into this object"
msgstr "Очистка в модель"

msgid "Flush into objects' support"
msgstr "Очистка в поддержку"

msgid "Edit in Parameter Table"
msgstr "Редактирование таблицы параметров"

msgid "Convert from inch"
msgstr "Преобразовать размеры из дюймов"

msgid "Restore to inch"
msgstr "Восстановить размеры в дюймы"

msgid "Convert from meter"
msgstr "Преобразовать размеры из метров"

msgid "Restore to meter"
msgstr "Восстановить размеры в метры"

msgid "Assemble"
msgstr "Объединить в сборку"

msgid "Assemble the selected objects to an object with multiple parts"
msgstr ""
"Объединение выбранных объектов в модель, состоящую из несколько частей."

msgid "Assemble the selected objects to an object with single part"
msgstr "Объединение выбранных моделей в единую."

msgid "Mesh boolean"
msgstr "Булевы операции"

msgid "Mesh boolean operations including union and subtraction"
msgstr "Булевы операции с сеткой, включая объединение и вычитание"

msgid "Along X axis"
msgstr "Вдоль оси X"

msgid "Mirror along the X axis"
msgstr "Отразить модель вдоль оси X"

msgid "Along Y axis"
msgstr "Вдоль оси Y"

msgid "Mirror along the Y axis"
msgstr "Отразить модель вдоль оси Y"

msgid "Along Z axis"
msgstr "Вдоль оси Z"

msgid "Mirror along the Z axis"
msgstr "Отразить модель вдоль оси Z"

msgid "Mirror object"
msgstr "Отразить модель"

msgid "Edit text"
msgstr "Изменить текст"

msgid "Ability to change text, font, size, ..."
msgstr "Возможность изменять текст, шрифт, размер и т.д."

msgid "Edit SVG"
msgstr "Изменить SVG"

msgid "Change SVG source file, projection, size, ..."
msgstr "Изменение исходного файла SVG, проекции, размера..."

msgid "Invalidate cut info"
msgstr "Удалить информацию о разрезе"

msgid "Add Primitive"
msgstr "Добавить примитив"

msgid "Add Handy models"
msgstr "Добавьте тестовую модель"

msgid "Show Labels"
msgstr "Показать имена файлов"

msgid "To objects"
msgstr "На модели"

msgid "Split the selected object into multiple objects"
msgstr "Разделить выбранную модель на отдельные модели"

msgid "To parts"
msgstr "На части"

msgid "Split the selected object into multiple parts"
msgstr "Разделить выбранную модель на отдельные части"

msgid "Split"
msgstr "Разделить"

msgid "Split the selected object"
msgstr "Разделить выбранную модель"

msgid "Auto orientation"
msgstr "Автоориентация"

msgid "Auto orient the object to improve print quality."
msgstr "Автоориентация модели для улучшения качества печати."

msgid "Split the selected object into mutiple objects"
msgstr "Разделить выбранную модель на отдельные модели"

msgid "Split the selected object into mutiple parts"
msgstr "Разделить выбранную модель на отдельные части"

msgid "Select All"
msgstr "Выбрать всё"

msgid "select all objects on current plate"
msgstr "Выбрать все модели на текущем столе"

msgid "Delete All"
msgstr "Удалить всё"

msgid "delete all objects on current plate"
msgstr "Удаление всех моделей на текущем столе"

msgid "Arrange"
msgstr "Расставить"

msgid "arrange current plate"
msgstr "Расстановка моделей на текущем столе"

msgid "Auto Rotate"
msgstr "Автоповорот"

msgid "auto rotate current plate"
msgstr "Автоповорот моделей на текущем стола"

msgid "Delete Plate"
msgstr "Удалить стол"

msgid "Remove the selected plate"
msgstr "Удалить выбранный стол"

msgid "Clone"
msgstr "Сделать копию"

msgid "Simplify Model"
msgstr "Упростить полигональную сетку"

msgid "Center"
msgstr "По центру"

msgid "Edit Process Settings"
msgstr "Редактировать настройки процесса печати"

msgid "Edit print parameters for a single object"
msgstr "Редактировать параметры печати для одной модели"

msgid "Change Filament"
msgstr "Сменить пруток"

msgid "Set Filament for selected items"
msgstr "Задать пруток для выбранных элементов"

msgid "current"
msgstr "текущий"

msgid "Unlock"
msgstr "Разблокировать"

msgid "Lock"
msgstr "Заблокировать"

msgid "Edit Plate Name"
msgstr "Изменить имя печатной пластины"

msgid "Name"
msgstr "Имя"

msgid "Fila."
msgstr "Прут."

#, c-format, boost-format
msgid "%1$d error repaired"
msgid_plural "%1$d errors repaired"
msgstr[0] "Исправлена %1$d ошибка"
msgstr[1] "Исправлено %1$d ошибки"
msgstr[2] "Исправлено %1$d ошибок"

#, c-format, boost-format
msgid "Error: %1$d non-manifold edge."
msgid_plural "Error: %1$d non-manifold edges."
msgstr[0] "Ошибка: %1$d открытое ребро."
msgstr[1] "Ошибка: %1$d открытых ребра."
msgstr[2] "Ошибка: %1$d открытых рёбер."

msgid "Remaining errors"
msgstr "Осталось ошибок"

#, c-format, boost-format
msgid "%1$d non-manifold edge"
msgid_plural "%1$d non-manifold edges"
msgstr[0] "%1$d открытое ребро"
msgstr[1] "%1$d открытых ребра"
msgstr[2] "%1$d открытых рёбер"

msgid "Right click the icon to fix model object"
msgstr "Нажмите правой кнопкой мыши на значок, чтобы починить модель"

msgid "Right button click the icon to drop the object settings"
msgstr "Нажмите правой кнопкой мыши на значок, чтобы изменить настройки модели"

msgid "Click the icon to reset all settings of the object"
msgstr "Нажмите на значок, чтобы сбросить все настройки модели"

msgid "Right button click the icon to drop the object printable property"
msgstr ""
"Нажмите правой кнопкой мыши на значок, чтобы разрешить/запретить печать "
"модели"

msgid "Click the icon to toggle printable property of the object"
msgstr "Нажмите на значок, чтобы разрешить/запретить печать модели"

msgid "Click the icon to edit support painting of the object"
msgstr "Нажмите на значок, чтобы отредактировать рисунок поддержки этой модели"

msgid "Click the icon to edit color painting of the object"
msgstr "Нажмите на значок, чтобы изменить цвет модели"

msgid "Click the icon to shift this object to the bed"
msgstr "Нажмите на значок, чтобы переместить эту модель на стол"

msgid "Loading file"
msgstr "Загрузка файла"

msgid "Error!"
msgstr "Ошибка!"

msgid "Failed to get the model data in the current file."
msgstr "Не удалось получить данные модели из текущего файла."

msgid "Generic"
msgstr "Базовый примитив"

msgid "Add Modifier"
msgstr "Добавление модификатора"

msgid "Switch to per-object setting mode to edit modifier settings."
msgstr ""
"Переключение в режим редактирования настроек печати каждой модели для "
"изменения настроек модификатора."

msgid ""
"Switch to per-object setting mode to edit process settings of selected "
"objects."
msgstr "Переключение в режим редактирования настроек печати каждой модели."

msgid "Delete connector from object which is a part of cut"
msgstr "Удаление соединения из модели, которое является частью разреза"

msgid "Delete solid part from object which is a part of cut"
msgstr ""
"Удаление твердотельной части из модели, которая является частью разреза"

msgid "Delete negative volume from object which is a part of cut"
msgstr ""
"Удаление объёма для вычитания из модели, которая является частью разреза"

msgid ""
"To save cut correspondence you can delete all connectors from all related "
"objects."
msgstr ""
"Для сохранения информации о разрезе, вы можете удалить все соединения из "
"всех связанных объектов."

msgid ""
"This action will break a cut correspondence.\n"
"After that model consistency can't be guaranteed .\n"
"\n"
"To manipulate with solid parts or negative volumes you have to invalidate "
"cut infornation first."
msgstr ""
"Это действие приведёт к удалению информации о разрезе.\n"
"После этого согласованность модели не может быть гарантирована.\n"
"\n"
"Чтобы манипулировать с твердотельными частями или объёмами для вычитания, "
"необходимо сначала удалить информацию о сделанном разрезе."

msgid "Delete all connectors"
msgstr "Удалить все соединения"

msgid "Deleting the last solid part is not allowed."
msgstr "Удаление последней твердотельной части не допускается."

msgid "The target object contains only one part and can not be splited."
msgstr "Целевая модель едина и не может быть разделена на части."

msgid "Assembly"
msgstr "Сборка"

msgid "Cut Connectors information"
msgstr "Информация о вырезанных соединениях"

msgid "Object manipulation"
msgstr "Манипуляция над моделями"

msgid "Group manipulation"
msgstr "Групповые манипуляции"

msgid "Object Settings to modify"
msgstr "Параметры модели для изменения"

msgid "Part Settings to modify"
msgstr "Параметры элемента для изменения"

msgid "Layer range Settings to modify"
msgstr "Изменение параметров диапазона слоёв"

msgid "Part manipulation"
msgstr "Манипуляция с частями"

msgid "Instance manipulation"
msgstr "Манипуляция с копиями"

msgid "Height ranges"
msgstr "Диапазон высот слоёв"

msgid "Settings for height range"
msgstr "Настройки для диапазона высот слоёв"

msgid "Layer"
msgstr "Слой"

msgid "Selection conflicts"
msgstr "Конфликты при выборе"

msgid ""
"If first selected item is an object, the second one should also be object."
msgstr ""
"Если первый выбранный элемент является моделью, то второй также должен быть "
"моделью."

msgid ""
"If first selected item is a part, the second one should be part in the same "
"object."
msgstr ""
"Если первый выбранный элемент является частью, то второй должен быть частью "
"той же модели."

msgid "The type of the last solid object part is not to be changed."
msgstr "Вы не можете изменить тип последнего твердотельного элемента модели."

msgid "Negative Part"
msgstr "Объём для вычитания"

msgid "Support Blocker"
msgstr "Блокировщик поддержки"

msgid "Support Enforcer"
msgstr "Принудительная поддержка"

msgid "Type:"
msgstr "Тип:"

msgid "Choose part type"
msgstr "Выберите тип элемента"

msgid "Enter new name"
msgstr "Введите новое имя"

msgid "Renaming"
msgstr "Переименование"

msgid "Following model object has been repaired"
msgid_plural "Following model objects have been repaired"
msgstr[0] "Следующая часть модели успешно отремонтирована"
msgstr[1] "Следующие части модели успешно отремонтированы"
msgstr[2] "Следующие части модели успешно отремонтированы"

msgid "Failed to repair folowing model object"
msgid_plural "Failed to repair folowing model objects"
msgstr[0] "Не удалось починить следующую часть модели"
msgstr[1] "Не удалось починить следующие части модели"
msgstr[2] "Не удалось починить следующие части модели"

msgid "Repairing was canceled"
msgstr "Ремонт был отменён"

msgid "Additional process preset"
msgstr "Доп. настройки профиля процесса"

msgid "Remove parameter"
msgstr "Удалить параметр"

msgid "to"
msgstr "до"

msgid "Remove height range"
msgstr "Удаление диапазона высот слоёв"

msgid "Add height range"
msgstr "Добавление диапазон высот слоёв"

msgid "Invalid numeric."
msgstr "Неправильное числовое значение."

msgid "one cell can only be copied to one or multiple cells in the same column"
msgstr ""
"Одна ячейка может быть скопирована только в одну или несколько ячеек одного "
"и того же столбца."

msgid "multiple cells copy is not supported"
msgstr "копирование нескольких ячеек не поддерживается"

msgid "Outside"
msgstr "Вне стола"

msgid "Layer height"
msgstr "Высота слоя"

msgid "Wall loops"
msgstr "Периметров"

msgid "Infill density(%)"
msgstr "Плот. заполнения (%)"

msgid "Auto Brim"
msgstr "Автокайма"

msgid "Mouse ear"
msgstr "Мышиные ушки"

msgid "Outer brim only"
msgstr "Кайма только снаружи"

msgid "Inner brim only"
msgstr "Кайма только внутри"

msgid "Outer and inner brim"
msgstr "Кайма снаружи и внутри"

msgid "No-brim"
msgstr "Без каймы"

msgid "Outer wall speed"
msgstr "Скор. внеш. периметра"

msgid "Plate"
msgstr "Стол"

msgid "Brim"
msgstr "Кайма"

msgid "Object/Part Setting"
msgstr "Настройка для модели/частей"

msgid "Reset parameter"
msgstr "Сброс параметра"

msgid "Multicolor Print"
msgstr "Многоцветная печать"

msgid "Line Type"
msgstr "Тип линии"

msgid "More"
msgstr "Подробнее"

msgid "Open Preferences."
msgstr "Открыть настройки приложения."

msgid "Open next tip."
msgstr "Следующий совет."

msgid "Open Documentation in web browser."
msgstr "Открыть документацию в браузере."

msgid "Color"
msgstr "Цвет"

msgid "Pause"
msgstr "Пауза"

msgid "Template"
msgstr "Шаблон"

msgid "Custom"
msgstr "Пользовательский"

msgid "Pause:"
msgstr "Пауза:"

msgid "Custom Template:"
msgstr "Пользовательский шаблон:"

msgid "Custom G-code:"
msgstr "Пользовательский G-код:"

msgid "Custom G-code"
msgstr "Пользовательский G-код"

msgid "Enter Custom G-code used on current layer:"
msgstr "Введите пользовательский G-код для текущего слоя:"

msgid "Jump to Layer"
msgstr "Перейти к слою"

msgid "Jump to layer"
msgstr "Перейти к слою"

msgid "Please enter the layer number"
msgstr "Пожалуйста, введите номер слоя"

msgid "Add Pause"
msgstr "Добавить паузу"

msgid "Insert a pause command at the beginning of this layer."
msgstr "Вставить команду паузы в начале этого слоя."

msgid "Add Custom G-code"
msgstr "Добавить пользовательской G-код"

msgid "Insert custom G-code at the beginning of this layer."
msgstr "Вставить пользовательский G-код в начале этого слоя."

msgid "Add Custom Template"
msgstr "Добавить пользовательский шаблон"

msgid "Insert template custom G-code at the beginning of this layer."
msgstr "Вставить пользовательский шаблон G-кода в начале этого слоя."

msgid "Filament "
msgstr "Пруток "

msgid "Change filament at the beginning of this layer."
msgstr "Сменить пластиковую нить в начале этого слоя."

msgid "Delete Pause"
msgstr "Удалить паузу печати"

msgid "Delete Custom Template"
msgstr "Удалить пользовательский шаблон"

msgid "Edit Custom G-code"
msgstr "Изменить пользовательский G-код"

msgid "Delete Custom G-code"
msgstr "Удалить пользовательский G-код"

msgid "Delete Filament Change"
msgstr "Удалить команду смены прутка"

msgid "No printer"
msgstr "Принтер не выбран"

msgid "..."
msgstr "..."

msgid "Failed to connect to the server"
msgstr "Не удалось подключиться к серверу"

msgid "Check the status of current system services"
msgstr "Проверка состояния текущих системных служб"

msgid "code"
msgstr "код"

msgid "Failed to connect to cloud service"
msgstr "Не удалось подключиться к облачному сервису"

msgid "Please click on the hyperlink above to view the cloud service status"
msgstr ""
"Для просмотра состояния статуса сервиса нажмите на вышерасположенную ссылку"

msgid "Failed to connect to the printer"
msgstr "Не удалось подключиться к принтеру."

msgid "Connection to printer failed"
msgstr "Не удалось подключиться к принтеру"

msgid "Please check the network connection of the printer and Studio."
msgstr "Пожалуйста, проверьте сетевое подключение принтера с BambuStudio."

msgid "Connecting..."
msgstr "Подключение..."

msgid "?"
msgstr "?"

msgid "/"
msgstr "/"

msgid "Empty"
msgstr "Пусто"

msgid "AMS"
msgstr "АСПП"

msgid "Auto Refill"
msgstr "Дозаправка"

msgid "AMS not connected"
msgstr "АСПП не подключена"

msgid "Load Filament"
msgstr "Загрузить"

msgid "Unload Filament"
msgstr "Выгрузить"

msgid "Ext Spool"
msgstr "Внеш. катушка"

msgid "Tips"
msgstr "Подсказки"

msgid "Guide"
msgstr "Инстр."

msgid "Retry"
msgstr "Повтор"

msgid "Calibrating AMS..."
msgstr "Калибровка АСПП..."

msgid "A problem occured during calibration. Click to view the solution."
msgstr ""
"Во время калибровки возникла проблема. Нажмите, чтобы просмотреть решение."

msgid "Calibrate again"
msgstr "Повторить калибровку"

msgid "Cancel calibration"
msgstr "Отменить калибровку"

msgid "Idling..."
msgstr "Простой..."

msgid "Heat the nozzle"
msgstr "Нагрев сопла"

msgid "Cut filament"
msgstr "Отрезка прутка"

msgid "Pull back current filament"
msgstr "Извлечение текущего прутка"

msgid "Push new filament into extruder"
msgstr "Вставка нового прутка в экструдер"

msgid "Purge old filament"
msgstr "Очистка от старого материала"

msgid "Feed Filament"
msgstr "Подача прутка"

msgid "Confirm extruded"
msgstr "Подтверждение экструзии"

msgid "Check filament location"
msgstr "Проверка расположения прутка"

msgid "Grab new filament"
msgstr "Загрузка нового прутка"

msgid ""
"Choose an AMS slot then press \"Load\" or \"Unload\" button to automatically "
"load or unload filiament."
msgstr ""
"Выберите слот АСПП, затем нажмите кнопку «Загрузить» или «Выгрузить» для "
"автоматической загрузки или выгрузки прутка."

msgid "Edit"
msgstr "Правка"

msgid ""
"All the selected objects are on the locked plate,\n"
"We can not do auto-arrange on these objects."
msgstr ""
"Авторасстановка недоступна,\n"
"т.к. все выбранные модели находятся на заблокированном столе."

msgid "No arrangable objects are selected."
msgstr "Не выбрано моделей для расстановки."

msgid ""
"This plate is locked,\n"
"We can not do auto-arrange on this plate."
msgstr ""
"Этот стол заблокирован.\n"
"Авторасстановка на этом столе невозможна."

msgid "Arranging..."
msgstr "Расстановка..."

msgid "Arranging"
msgstr "Расстановка"

msgid "Arranging canceled."
msgstr "Расстановка отменена."

msgid ""
"Arranging is done but there are unpacked items. Reduce spacing and try again."
msgstr ""
"Расстановка завершена, но не всё уместилось на столе. Уменьшите интервал "
"расстановки и повторите попытку."

msgid "Arranging done."
msgstr "Расстановка выполнена."

msgid ""
"Arrange failed. Found some exceptions when processing object geometries."
msgstr ""
"Ошибка расстановки. Обнаружены некоторые исключения при обработке геометрии "
"моделей."

#, c-format, boost-format
msgid ""
"Arrangement ignored the following objects which can't fit into a single "
"bed:\n"
"%s"
msgstr ""
"При расстановке были проигнорированы следующие модели, которые не помещаются "
"на одном столе:\n"
"%s"

msgid ""
"All the selected objects are on the locked plate,\n"
"We can not do auto-orient on these objects."
msgstr ""
"Автоориентация недоступна,\n"
"т.к. все выбранные модели находятся на заблокированном столе."

msgid ""
"This plate is locked,\n"
"We can not do auto-orient on this plate."
msgstr ""
"Этот стол заблокирован.\n"
"Автоориентация на этом столе невозможна."

msgid "Orienting..."
msgstr "Ориентация..."

msgid "Orienting"
msgstr "Ориентация"

msgid "Orienting canceled."
msgstr "Ориентация отменена."

msgid "Filling"
msgstr "Заполнение стола"

msgid "Bed filling canceled."
msgstr "Заполнение стола отменено."

msgid "Bed filling done."
msgstr "Заполнение стола закончено."

msgid "Searching for optimal orientation"
msgstr "Поиск оптимального положения"

msgid "Orientation search canceled."
msgstr "Поиск оптимального положения отменён."

msgid "Orientation found."
msgstr "Оптимальное положения найдено."

msgid "Logging in"
msgstr "Авторизация"

msgid "Login failed"
msgstr "Ошибка авторизации"

msgid "Please check the printer network connection."
msgstr "Пожалуйста, проверьте сетевое подключение принтера."

msgid "Abnormal print file data. Please slice again."
msgstr "Неправильные данные файла печати. Пожалуйста, нарежьте ещё раз."

msgid "Task canceled."
msgstr "Задание отменено."

msgid "Upload task timed out. Please check the network status and try again."
msgstr ""
"Истекло время ожидания отправки задания. Проверьте сетевое подключение и "
"повторите попытку."

msgid "Cloud service connection failed. Please try again."
msgstr ""
"Не удалось подключиться к облачному сервису. Пожалуйста, попробуйте ещё раз."

msgid "Print file not found. please slice again."
msgstr "Файл для печати не найден, нарежьте ещё раз."

msgid ""
"The print file exceeds the maximum allowable size (1GB). Please simplify the "
"model and slice again."
msgstr ""
"Файл для печати превышает максимально допустимый размер (1 ГБ). Пожалуйста, "
"упростите модель и нарежьте ещё раз."

msgid "Failed to send the print job. Please try again."
msgstr ""
"Не удалось отправить задание на печать. Пожалуйста, попробуйте ещё раз."

msgid "Failed to upload file to ftp. Please try again."
msgstr "Не удалось загрузить файл на FTP. Пожалуйста, попробуйте ещё раз."

msgid ""
"Check the current status of the bambu server by clicking on the link above."
msgstr ""
"Проверить текущий статус сервера Bambu можно перейдя по указанной выше "
"ссылке."

msgid ""
"The size of the print file is too large. Please adjust the file size and try "
"again."
msgstr ""
"Размер файла для печати слишком велик. Пожалуйста, уменьшите размер файла и "
"повторите попытку."

msgid "Print file not found, Please slice it again and send it for printing."
msgstr ""
"Файл печати не найден. Пожалуйста, нарежьте его ещё раз и отправьте на "
"печать."

msgid ""
"Failed to upload print file to FTP. Please check the network status and try "
"again."
msgstr ""
"Не удалось загрузить файл печати на FTP. Проверьте состояние сети и "
"повторите попытку."

msgid "Sending print job over LAN"
msgstr "Отправка задания на печать по локальной сети"

msgid "Sending print job through cloud service"
msgstr "Отправка задания на печать через облачную службу"

msgid "Print task sending times out."
msgstr "Время отправки задания на печать истекло."

msgid "Service Unavailable"
msgstr "Сервис недоступен"

msgid "Unkown Error."
msgstr "Неизвестная ошибка."

msgid "Sending print configuration"
msgstr "Отправка конфигурации печати"

#, c-format, boost-format
msgid "Successfully sent. Will automatically jump to the device page in %ss"
msgstr ""
"Успешно отправлено. Автоматический переход на страницу устройства через %s с."

#, c-format, boost-format
msgid "Successfully sent. Will automatically jump to the next page in %ss"
msgstr ""
"Успешно отправлено. Автоматический переход на следующую страницу через %s с."

msgid "An SD card needs to be inserted before printing via LAN."
msgstr "Перед печатью через локальную сеть необходимо вставить SD-карту."

msgid "Sending gcode file over LAN"
msgstr "Отправка файла G-кода по локальной сети"

msgid "Sending gcode file to sdcard"
msgstr "Отправка файла G-кода на SD-карту"

#, c-format, boost-format
msgid "Successfully sent. Close current page in %s s"
msgstr "Успешно отправлено. Закрытие текущей страницы через %s с."

msgid "An SD card needs to be inserted before sending to printer."
msgstr "Перед отправкой на принтер необходимо вставить SD-карту."

msgid "Importing SLA archive"
msgstr "Импорт SLA архива"

msgid ""
"The SLA archive doesn't contain any presets. Please activate some SLA "
"printer preset first before importing that SLA archive."
msgstr ""
"Архив SLA не содержит никаких профилей. Пожалуйста, сначала активируйте "
"какой-нибудь профиль SLA принтера, прежде чем импортировать этот SLA архив."

msgid "Importing canceled."
msgstr "Импорт отменен."

msgid "Importing done."
msgstr "Импорт завершён."

msgid ""
"The imported SLA archive did not contain any presets. The current SLA "
"presets were used as fallback."
msgstr ""
"Импортированный SLA архив не содержит никаких профилей. Текущие SLA профили "
"использовались в качестве резервных."

msgid "You cannot load SLA project with a multi-part object on the bed"
msgstr "Вы не можете загрузить SLA проект с составной моделью на столе"

msgid "Please check your object list before preset changing."
msgstr "Пожалуйста, проверьте список моделей перед изменением профиля."

msgid "Attention!"
msgstr "Внимание!"

msgid "Downloading"
msgstr "Загрузка"

msgid "Download failed"
msgstr "Ошибка загрузки"

msgid "Cancelled"
msgstr "Отменено"

msgid "Install successfully."
msgstr "Установка успешно завершена."

msgid "Installing"
msgstr "Установка"

msgid "Install failed"
msgstr "Ошибка установки."

msgid "Portions copyright"
msgstr "С использованием разработок"

msgid "Copyright"
msgstr "Copyright"

msgid "License"
msgstr "Лицензии"

msgid "Orca Slicer is licensed under "
msgstr "Orca Slicer распространяется под лицензией "

msgid "GNU Affero General Public License, version 3"
msgstr "GNU Affero General Public третьей версии"

msgid ""
"Orca Slicer is based on BambuStudio by Bambulab, which is from PrusaSlicer "
"by Prusa Research.  PrusaSlicer is from Slic3r by Alessandro Ranellucci and "
"the RepRap community"
msgstr ""
"Orca Slicer основан на BambuStudio от компании Bambulab, которая взяла за "
"основу PrusaSlicer от компании Prusa Research. PrusaSlicer же основан на "
"Slic3r от Alessandro Ranellucci и разработках сообщества RepRap."

msgid "Libraries"
msgstr "Библиотеки"

msgid ""
"This software uses open source components whose copyright and other "
"proprietary rights belong to their respective owners"
msgstr ""
"В данном программном обеспечении используются компоненты с открытым исходным "
"кодом, авторские и иные права на которые принадлежат их соответствующим "
"владельцам."

#, c-format, boost-format
msgid "About %s"
msgstr "О %s"

msgid "Orca Slicer "
msgstr "Orca Slicer "

msgid "OrcaSlicer is based on BambuStudio, PrusaSlicer, and SuperSlicer."
msgstr "OrcaSlicer основан на проектах BambuStudio, PrusaSlicer и SuperSlicer."

msgid "BambuStudio is originally based on PrusaSlicer by PrusaResearch."
msgstr ""
"BambuStudio изначально основан на PrusaSlicer от компании PrusaResearch."

msgid "PrusaSlicer is originally based on Slic3r by Alessandro Ranellucci."
msgstr "PrusaSlicer основан на проекте Slic3r от Alessandro Ranellucci."

msgid ""
"Slic3r was created by Alessandro Ranellucci with the help of many other "
"contributors."
msgstr ""
"Slic3r был создан Alessandro Ranellucci совместно с многими другими "
"участниками сообщества."

msgid "Version"
msgstr "Версия"

msgid "AMS Materials Setting"
msgstr "Настройка материалов АСПП"

msgid "Confirm"
msgstr "Подтвердить"

msgid "Close"
msgstr "Закрыть"

msgid "Colour"
msgstr "Цвет"

msgid ""
"Nozzle\n"
"Temperature"
msgstr ""
"Температура\n"
"сопла"

msgid "max"
msgstr "макс."

msgid "min"
msgstr "мин."

#, boost-format
msgid "The input value should be greater than %1% and less than %2%"
msgstr "Введённое значение должно быть больше %1%, но меньше %2%."

msgid "SN"
msgstr "Серийный №"

msgid "Setting AMS slot information while printing is not supported"
msgstr "Изменение информации о слотах АСПП во время печати не поддерживается"

msgid "Factors of Flow Dynamics Calibration"
msgstr "Коэф. калиб. динам. потока"

msgid "PA Profile"
msgstr "Профиль PA"

msgid "Factor K"
msgstr "Коэф. K"

msgid "Factor N"
msgstr "Коэф. N"

msgid "Setting Virtual slot information while printing is not supported"
msgstr ""
"Настройка информации виртуального слота во время печати не поддерживается"

msgid "Are you sure you want to clear the filament information?"
msgstr "Вы уверены, что хотите удалить информацию о пластиковой нити?"

msgid "You need to select the material type and color first."
msgstr "Сначала необходимо выбрать тип материала и цвет."

msgid "Please input a valid value (K in 0~0.3)"
msgstr "Пожалуйста, введите допустимое значение (K в диапазоне 0~0.3)"

msgid "Please input a valid value (K in 0~0.3, N in 0.6~2.0)"
msgstr ""
"Пожалуйста, введите допустимое значение (K в диапазоне 0~0.3, N в диапазоне "
"0.6~2.0)"

msgid "Other Color"
msgstr "Другой цвет"

msgid "Custom Color"
msgstr "Пользовательский цвет"

msgid "Dynamic flow calibration"
msgstr "Калибровка динамики потока"

msgid ""
"The nozzle temp and max volumetric speed will affect the calibration "
"results. Please fill in the same values as the actual printing. They can be "
"auto-filled by selecting a filament preset."
msgstr ""
"Температура сопла и максимальная объёмная скорость влияют на результаты "
"калибровки. Введите те же значения, которые вы используете при фактической "
"печати. Их можно заполнить автоматически, выбрав существующий профиль "
"пластиковой нити."

msgid "Nozzle Diameter"
msgstr "Диаметр сопла"

msgid "Bed Type"
msgstr "Тип стола"

msgid "Nozzle temperature"
msgstr "Темп. сопла"

msgid "Bed Temperature"
msgstr "Температура стола"

msgid "Max volumetric speed"
msgstr "Макс. объёмная скорость"

msgid "℃"
msgstr "℃"

msgid "Bed temperature"
msgstr "Температура стола"

msgid "mm³"
msgstr "мм³"

msgid "Start calibration"
msgstr "Запуск калибровки"

msgid "Next"
msgstr "Далее"

msgid ""
"Calibration completed. Please find the most uniform extrusion line on your "
"hot bed like the picture below, and fill the value on its left side into the "
"factor K input box."
msgstr ""
"Калибровка завершена. Теперь найдите на столе наиболее равномерно "
"экструдированную линию, как показано на рисунке ниже, и введите это значение "
"в поле ввода коэффициента K."

msgid "Save"
msgstr "Сохранить"

msgid "Last Step"
msgstr "Последний шаг"

msgid "Example"
msgstr "Пример"

#, c-format, boost-format
msgid "Calibrating... %d%%"
msgstr "Калибровка... %d%%"

msgid "Calibration completed"
msgstr "Калибровка завершена"

#, c-format, boost-format
msgid "%s does not support %s"
msgstr "%s не поддерживает %s"

msgid "Dynamic flow Calibration"
msgstr "Калибровка динамики потока"

msgid "Step"
msgstr "Шаг"

msgid "AMS Slots"
msgstr "Слоты АСПП"

# ???Примечание: выбор слотов АСПП ограничен одним типом материала.
msgid ""
"Note: Only the AMS slots loaded with the same material type can be selected."
msgstr "Примечание: выбор слотов АСПП ограничен одинаковым типом материала."

msgid "Enable AMS"
msgstr "Включить АСПП"

msgid "Print with filaments in the AMS"
msgstr "Печать пластиковыми нитями из АСПП."

msgid "Disable AMS"
msgstr "Отключить АСПП"

msgid "Print with the filament mounted on the back of chassis"
msgstr "Печать материалом, установленным на задней части корпуса."

msgid "Cabin humidity"
msgstr "Влажность внутри"

msgid ""
"Green means that AMS humidity is normal, orange represent humidity is high, "
"red represent humidity is too high.(Hygrometer: lower the better.)"
msgstr ""
"Зелёный цвет означает, что влажность в системе АСПП нормальная, оранжевый - "
"высокая, красный - слишком высокая. Чем ниже значение гигрометра, тем лучше."

msgid "Desiccant status"
msgstr "Состояние влагопоглотителя"

msgid ""
"A desiccant status lower than two bars indicates that desiccant may be "
"inactive. Please change the desiccant.(The bars: higher the better.)"
msgstr ""
"Состояние влагопоглотителя (силикагеля) ниже двух делений указывает на то, "
"что он может уже не выполнять свою функцию. Пожалуйста, замените его. Чем "
"больше делений на индикаторе, тем лучше."

msgid ""
"Note: When the lid is open or the desiccant pack is changed, it can take "
"hours or a night to absorb the moisture. Low temperatures also slow down the "
"process. During this time, the indicator may not represent the chamber "
"accurately."
msgstr ""
"Примечание: при открытой крышке или заменённом влагопоглотителе, может "
"потребоваться несколько часов или ночь для поглощения влаги. Кроме того, "
"процесс может замедлиться из-за низкой температуры окружающей среды. В "
"течение этого времени значения индикатора могут быть неточными."

msgid ""
"Config which AMS slot should be used for a filament used in the print job"
msgstr ""
"Задайте слот АСПП, который должен использоваться для прутка, используемого в "
"текущем задании."

msgid "Filament used in this print job"
msgstr "Пруток используемый в этом задании"

msgid "AMS slot used for this filament"
msgstr "Слот АСПП используемый для этого прутка"

msgid "Click to select AMS slot manually"
msgstr "Нажмите, чтобы выбрать слот АСПП вручную"

msgid "Do not Enable AMS"
msgstr "Не включать АСПП"

msgid "Print using materials mounted on the back of the case"
msgstr ""
"Печать с использованием материала, установленного на задней части корпуса"

msgid "Print with filaments in ams"
msgstr ""
"Печать пластиковыми\n"
"нитями из АСПП"

msgid "Print with filaments mounted on the back of the chassis"
msgstr "Печать материалами, установленными на задней части корпуса."

msgid ""
"When the current material run out, the printer will continue to print in the "
"following order."
msgstr ""
"Когда текущий материал закончится, принтер продолжит печать в указанном "
"порядке."

msgid "Group"
msgstr "Группа"

msgid "The printer does not currently support auto refill."
msgstr "В настоящее время принтер не поддерживает функцию автодозаправки."

msgid ""
"AMS filament backup is not enabled, please enable it in the AMS settings."
msgstr ""
"Резервирование материала АСПП не включено, пожалуйста, включите его в "
"настройках АСПП."

msgid ""
"If there are two identical filaments in AMS, AMS filament backup will be "
"enabled. \n"
"(Currently supporting automatic supply of consumables with the same brand, "
"material type, and color)"
msgstr ""
"При наличии в АСПП двух одинаковых материалов включается функция "
"резервирования материала (автодозаправка). \n"
"(В настоящее время поддерживается автоматическая дозаправка материала только "
"одного производителя, типа и цвета)"

msgid "AMS Settings"
msgstr "Настройки АСПП"

msgid "Insertion update"
msgstr "Обновлять данные при вставке материала"

msgid ""
"The AMS will automatically read the filament information when inserting a "
"new Bambu Lab filament. This takes about 20 seconds."
msgstr ""
"АСПП автоматически считывает информацию о материале при установке новой "
"катушки Bambu. Это занимает около 20 секунд."

msgid ""
"Note: if new filament is inserted during  printing, the AMS will not "
"automatically read any information until printing is completed."
msgstr ""
"Примечание: если во время печати вставляется новая пластиковая нить, АСПП "
"автоматически считает информацию о ней только по завершению печати."

msgid ""
"When inserting a new filament, the AMS will not automatically read its "
"information, leaving it blank for you to enter manually."
msgstr ""
"При вставке новой пластиковой нити, АСПП не будет автоматически считывать "
"информацию о ней, оставляя поле пустым, чтобы пользователь мог ввести данные "
"о ней вручную."

msgid "Power on update"
msgstr "Обновлять данные при включении принтера"

msgid ""
"The AMS will automatically read the information of inserted filament on "
"start-up. It will take about 1 minute.The reading process will roll filament "
"spools."
msgstr ""
"При каждом включении принтера АСПП будет автоматически считывать информация "
"о вставленных материалах. Это занимает приблизительно одну минуту. В "
"процессе считывания информации о материале катушка вращается."

msgid ""
"The AMS will not automatically read information from inserted filament "
"during startup and will continue to use the information recorded before the "
"last shutdown."
msgstr ""
"При каждом включении принтера, считывание информации о вставленных "
"материалах АСПП будет отключено. Будет использоваться информация, полученная "
"перед последним выключением."

msgid "Update remaining capacity"
msgstr "Обновлять оставшуюся ёмкость катушки"

msgid ""
"The AMS will estimate Bambu filament's remaining capacity after the filament "
"info is updated. During printing, remaining capacity will be updated "
"automatically."
msgstr ""
"АСПП считывает информацию о расходном материале Bambu и рассчитывает его "
"остаточную ёмкость на катушке. Остаточная ёмкость обновляется автоматически "
"в процессе печати."

msgid "AMS filament backup"
msgstr "Резервирование материала АСПП"

msgid ""
"AMS will continue to another spool with the same properties of filament "
"automatically when current filament runs out"
msgstr ""
"АСПП автоматически переключится на другую катушку с тем же типом материала, "
"когда текущий закончится."

msgid "File"
msgstr "Файл"

msgid "Calibration"
msgstr "Калибровка"

msgid ""
"Failed to download the plug-in. Please check your firewall settings and vpn "
"software, check and retry."
msgstr ""
"Не удалось загрузить плагин. Пожалуйста, проверьте настройки брандмауэра и "
"vpn, и повторите попытку."

msgid ""
"Failed to install the plug-in. Please check whether it is blocked or deleted "
"by anti-virus software."
msgstr ""
"Не удалось установить плагин. Пожалуйста, проверьте, не заблокирован ли он "
"или не удалён антивирусом."

msgid "click here to see more info"
msgstr "нажмите здесь, чтобы увидеть больше информации"

msgid "Please home all axes (click "
msgstr "Пожалуйста, припаркуйте все оси в начало координат (нажав "

msgid ""
") to locate the toolhead's position. This prevents device moving beyond the "
"printable boundary and causing equipment wear."
msgstr ""
") для определения положения печатной головы. Это предотвращает перемещение "
"за пределы области печати и износ оборудования."

msgid "Go Home"
msgstr "На главную"

msgid ""
"A error occurred. Maybe memory of system is not enough or it's a bug of the "
"program"
msgstr ""
"Произошла ошибка. Возможно, недостаточно системной памяти или это баг "
"программы."

msgid "Please save project and restart the program. "
msgstr "Пожалуйста, сохраните проект и перезапустите программу. "

msgid "Processing G-Code from Previous file..."
msgstr "Обработка G-кода из предыдущего файла..."

msgid "Slicing complete"
msgstr "Нарезка завершена"

msgid "Access violation"
msgstr "Нарушение прав доступа"

msgid "Illegal instruction"
msgstr "Недопустимая инструкция"

msgid "Divide by zero"
msgstr "Деление на ноль не допускается"

msgid "Overflow"
msgstr "Переполнение"

msgid "Underflow"
msgstr "Ошибка обнуления"

msgid "Floating reserved operand"
msgstr "Плавающий зарезервированный операнд"

msgid "Stack overflow"
msgstr "Переполнение стека"

msgid "Unknown error when export G-code."
msgstr "Неизвестная ошибка при экспорте G-кода."

#, boost-format
msgid ""
"Failed to save gcode file.\n"
"Error message: %1%.\n"
"Source file %2%."
msgstr ""
"Не удалось сохранить файл G-кода.\n"
"Сообщение об ошибке: %1%.\n"
"Исходный файл %2%."

#, boost-format
msgid "Succeed to export G-code to %1%"
msgstr "Файл G-кода экспортирован в %1%"

msgid "Running post-processing scripts"
msgstr "Запуск скриптов постобработки"

msgid "Copying of the temporary G-code to the output G-code failed"
msgstr ""
"Не удалось скопировать временный G-код в местонахождение выходного файла G-"
"кода"

#, boost-format
msgid "Scheduling upload to `%1%`. See Window -> Print Host Upload Queue"
msgstr ""
"Планирование загрузки на `%1%`. Смотрите Окна -> Очередь загрузки на хост "
"печати"

msgid "Origin"
msgstr "Начало координат"

msgid "Size in X and Y of the rectangular plate."
msgstr "Размеры прямоугольного стола в XY координатах."

msgid ""
"Distance of the 0,0 G-code coordinate from the front left corner of the "
"rectangle."
msgstr ""
"Расстояние до точки начало координат. Отсчёт от левого переднего угла "
"прямоугольного стола."

msgid ""
"Diameter of the print bed. It is assumed that origin (0,0) is located in the "
"center."
msgstr ""
"Диаметр стола. Предполагается, что начало координат (0,0) находится в центре."

msgid "Rectangular"
msgstr "Прямоугольная"

msgid "Circular"
msgstr "Круглая"

msgid "Load shape from STL..."
msgstr "Загрузка формы стола из STL файла..."

msgid "Settings"
msgstr "Настройки"

msgid "Texture"
msgstr "Текстура"

msgid "Remove"
msgstr "Удалить"

msgid "Not found:"
msgstr "Не найдено:"

msgid "Model"
msgstr "Модели"

msgid "Choose an STL file to import bed shape from:"
msgstr "Выберите STL файл для импорта формы стола из:"

msgid "Invalid file format."
msgstr "Неверный формат файла."

msgid "Error! Invalid model"
msgstr "Ошибка! Недопустимая модель"

msgid "The selected file contains no geometry."
msgstr "Выбранный файл не содержит геометрии."

msgid ""
"The selected file contains several disjoint areas. This is not supported."
msgstr ""
"Выбранный файл содержит несколько не пересекающихся областей. Такие файлы не "
"поддерживаются."

msgid "Choose a file to import bed texture from (PNG/SVG):"
msgstr "Выберите файл для импорта текстуры стола из PNG/SVG:"

msgid "Choose an STL file to import bed model from:"
msgstr "Выберите STL файл для импорта формы стола из:"

msgid "Bed Shape"
msgstr "Форма стола"

msgid ""
"Nozzle may be blocked when the temperature is out of recommended range.\n"
"Please make sure whether to use the temperature to print.\n"
"\n"
msgstr ""
"Сопло может засориться, если температура превышает рекомендуемый диапазон.\n"
"Пожалуйста, убедитесь, что вы задали нужную температуру для печати.\n"
"\n"

#, c-format, boost-format
msgid ""
"Recommended nozzle temperature of this filament type is [%d, %d] degree "
"centigrade"
msgstr ""
"Рекомендуемая температура сопла для данного типа пластиковой нити составляет "
"[%d, %d] градусов Цельсия."

msgid ""
"Too small max volumetric speed.\n"
"Reset to 0.5"
msgstr ""
"Слишком маленькая максимальная объёмная скорость.\n"
"Сбросьте до 0,5."

#, c-format, boost-format
msgid ""
"Current chamber temperature is higher than the material's safe temperature,"
"it may result in material softening and clogging.The maximum safe "
"temperature for the material is %d"
msgstr ""
"Текущая температура в камере превышает безопасную температуру для этого "
"материала, что может привести к размягчению материала или засорению "
"экструдера. Безопасная температура текущего материала составляет %d."

msgid ""
"Too small layer height.\n"
"Reset to 0.2"
msgstr ""
"Слишком маленькая высота слоя.\n"
"Сбросьте до 0,2."

msgid ""
"Too small ironing spacing.\n"
"Reset to 0.1"
msgstr ""
"Слишком маленькое расстояние между линиями разглаживания.\n"
"Сбросьте до 0,1."

msgid ""
"Zero initial layer height is invalid.\n"
"\n"
"The first layer height will be reset to 0.2."
msgstr ""
"Нулевая высота первого слоя недопустима.\n"
"\n"
"Высота первого слоя будет сброшена до 0,2."

msgid ""
"This setting is only used for model size tunning with small value in some "
"cases.\n"
"For example, when model size has small error and hard to be assembled.\n"
"For large size tuning, please use model scale function.\n"
"\n"
"The value will be reset to 0."
msgstr ""
"Этот параметр используется только для точной корректировки размера модели в "
"определенных случаях.\n"
"Например, когда есть небольшая погрешность в размерах модели и её трудно "
"собрать.\n"
"Для более значительной корректировки размеров используйте функцию "
"масштабирования модели.\n"
"\n"
"Это значение будет сброшено на 0."

msgid ""
"Too large elefant foot compensation is unreasonable.\n"
"If really have serious elephant foot effect, please check other settings.\n"
"For example, whether bed temperature is too high.\n"
"\n"
"The value will be reset to 0."
msgstr ""
"Слишком большая компенсация слоновьей ноги нецелесообразна.\n"
"Если имеется серьёзный эффект слоновьей ноги, проверьте другие настройки "
"печати.\n"
"Например, не слишком ли высокая температура стола.\n"
"\n"
"Значение будет сброшено на 0."

msgid ""
"Spiral mode only works when wall loops is 1, support is disabled, top shell "
"layers is 0, sparse infill density is 0 and timelapse type is traditional."
msgstr ""
"Для режима печати «Спиральная ваза» необходимо чтобы соблюдались следующие "
"условия:\n"
"- одностеночный периметр\n"
"- отсутствие поддержки\n"
"- отсутствие верхних сплошных слоёв\n"
"- плотность заполнения 0%\n"
"- отключено «Обнаружение тонких стенок»\n"
"- Режим записи таймлапсов - обычный режим"

msgid " But machines with I3 structure will not generate timelapse videos."
msgstr " Но принтеры с кинематикой I3 не будут писать таймлапс."

msgid ""
"Change these settings automatically? \n"
"Yes - Change these settings and enable spiral mode automatically\n"
"No  - Give up using spiral mode this time"
msgstr ""
"Изменить эти настройки автоматически? \n"
"Да - Изменить эти настройки и включить режим «Спиральная ваза»\n"
"Нет - Отказаться от использования режима «Спиральная ваза»"

msgid ""
"Alternate extra wall only works with ensure vertical shell thickness "
"disabled. "
msgstr ""
"Альтернативный дополнительный периметр работает только при отключенной опции "
"«Обеспечивать верт. толщину оболочки». "

msgid ""
"Change these settings automatically? \n"
"Yes - Disable ensure vertical shell thickness and enable alternate extra "
"wall\n"
"No  - Dont use alternate extra wall"
msgstr ""
"Изменить эти настройки автоматически?\n"
"Да - Отключить обеспечение вертикальной толщины оболочки и включить "
"альтернативный дополнительный периметр\n"
"Нет - Отказаться от использования альтернативного дополнительного периметра"

msgid ""
"Prime tower does not work when Adaptive Layer Height or Independent Support "
"Layer Height is on.\n"
"Which do you want to keep?\n"
"YES - Keep Prime Tower\n"
"NO  - Keep Adaptive Layer Height and Independent Support Layer Height"
msgstr ""
"Черновая башня не работает, когда включена функция «Переменная высота слоёв» "
"или «Независимая высота слоя поддержки»\n"
"Что вы хотите сохранить?\n"
"ДА - Сохранить черновую башню\n"
"НЕТ - Сохранить переменную высоту слоя и независимую высоту слоя поддержки"

msgid ""
"Prime tower does not work when Adaptive Layer Height is on.\n"
"Which do you want to keep?\n"
"YES - Keep Prime Tower\n"
"NO  - Keep Adaptive Layer Height"
msgstr ""
"Черновая башня не работает, когда включена функция «Переменная высота "
"слоёв».\n"
"Что вы хотите сохранить?\n"
"Да - Сохранить черновую башню\n"
"Нет - Сохранить переменную высоту слоёв"

msgid ""
"Prime tower does not work when Independent Support Layer Height is on.\n"
"Which do you want to keep?\n"
"YES - Keep Prime Tower\n"
"NO  - Keep Independent Support Layer Height"
msgstr ""
"Черновая башня не работает, если включена функция «Независимая высота слоя "
"поддержки»\n"
"Что вы хотите сохранить?\n"
"ДА - Сохранить черновую башню\n"
"НЕТ - Сохранить независимую высоту слоя поддержки"

msgid ""
"While printing by Object, the extruder may collide skirt.\n"
"Thus, reset the skirt layer to 1 to avoid that."
msgstr ""
"При печати по очереди экструдер может столкнуться с юбкой.\n"
"Чтобы избежать этого, сбросьте значение слоёв юбки до 1."

msgid "Auto bed leveling"
msgstr "Автовыравнивание стола"

msgid "Heatbed preheating"
msgstr "Преднагрев стола"

# Режим проверки XY-механики
msgid "Sweeping XY mech mode"
msgstr "Проверка XY-механики"

msgid "Changing filament"
msgstr "Смена прутка"

msgid "M400 pause"
msgstr "M400 (пауза)"

msgid "Paused due to filament runout"
msgstr "Пауза при окончании прутка"

msgid "Heating hotend"
msgstr "Нагрев хотэнда"

msgid "Calibrating extrusion"
msgstr "Калибровка экструзии"

msgid "Scanning bed surface"
msgstr "Сканирование поверхности стола"

msgid "Inspecting first layer"
msgstr "Проверка первого слоя"

msgid "Identifying build plate type"
msgstr "Определение типа стола"

msgid "Calibrating Micro Lidar"
msgstr "Калибровка микролидаром"

msgid "Homing toolhead"
msgstr "Парковка головы"

msgid "Cleaning nozzle tip"
msgstr "Очистка кончика сопла"

msgid "Checking extruder temperature"
msgstr "Проверка температуры экструдера"

msgid "Printing was paused by the user"
msgstr "Печать приостановлена пользователем"

msgid "Pause of front cover falling"
msgstr "Пауза при падения передней крышки с головы"

msgid "Calibrating the micro lida"
msgstr "Калибровка микролидаром"

msgid "Calibrating extrusion flow"
msgstr "Калибровка потока экструзии"

msgid "Paused due to nozzle temperature malfunction"
msgstr "Пауза при неисправности температуры сопла"

msgid "Paused due to heat bed temperature malfunction"
msgstr "Пауза при неисправности температуры стола"

msgid "Filament unloading"
msgstr "Выгрузка прутка"

msgid "Skip step pause"
msgstr "Пропуск команды паузы"

msgid "Filament loading"
msgstr "Загрузка прутка"

msgid "Motor noise calibration"
msgstr "Калибровка шума двигателя"

msgid "Paused due to AMS lost"
msgstr "Печать приостановлена из-за потери связи с АСПП"

msgid "Paused due to low speed of the heat break fan"
msgstr ""
"Печать приостановлена из-за низкой скорости вращения вентилятора головы"

msgid "Paused due to chamber temperature control error"
msgstr "Печать приостановлена из-за ошибки контроля температуры в камере"

msgid "Cooling chamber"
msgstr "Охлаждение камеры"

msgid "Paused by the Gcode inserted by user"
msgstr "Печать приостановлена G-кодом, вставленным пользователем"

msgid "Motor noise showoff"
msgstr "Результат калибровки шума двигателя"

msgid "Nozzle filament covered detected pause"
msgstr "Пауза при обнаружении протечки материала"

msgid "Cutter error pause"
msgstr "Пауза при ошибке обрезки прутка"

msgid "First layer error pause"
msgstr "Пауза при ошибке на первом слое"

msgid "Nozzle clog pause"
msgstr "Пауза при засорении сопла"

msgid "MC"
msgstr "Плата управления"

msgid "MainBoard"
msgstr "Материнская плата"

msgid "TH"
msgstr "TH"

msgid "XCam"
msgstr "XCam"

msgid "Unknown"
msgstr "Неизвестно"

msgid "Fatal"
msgstr "Критическая ошибка"

msgid "Serious"
msgstr "Серьезный"

msgid "Common"
msgstr "Обычный"

msgid "Update successful."
msgstr "Обновление успешно выполнено."

msgid "Downloading failed."
msgstr "Ошибка загрузки."

msgid "Verification failed."
msgstr "Ошибка идентификации."

msgid "Update failed."
msgstr "Сбой обновления."

msgid ""
"The current chamber temperature or the target chamber temperature exceeds "
"45℃.In order to avoid extruder clogging,low temperature filament(PLA/PETG/"
"TPU) is not allowed to be loaded."
msgstr ""
"Текущая температура в камере или целевая температура в камере превышает 45℃. "
"Чтобы избежать засорения экструдера, запрещается загрузка низкотемпературной "
"печатной нити (PLA/PETG/TPU)."

msgid ""
"Low temperature filament(PLA/PETG/TPU) is loaded in the extruder.In order to "
"avoid extruder clogging,it is not allowed to set the chamber temperature "
"above 45℃."
msgstr ""
"В экструдер загружается низкотемпературная пластиковая нить (PLA/PETG/TPU). "
"Чтобы избежать засорения экструдера, запрещается устанавливать температуру в "
"камере выше 45℃."

msgid ""
"When you set the chamber temperature below 40℃, the chamber temperature "
"control will not be activated. And the target chamber temperature will "
"automatically be set to 0℃."
msgstr ""
"Если вы установили температура в камере ниже 40℃, то контроль температуры в "
"камере не запустится, а целевая температура в ней будет автоматически "
"установлена на 0℃."

msgid "Failed to start printing job"
msgstr "Не удалось запустить задание на печать."

msgid ""
"This calibration does not support the currently selected nozzle diameter"
msgstr "Данная калибровка не поддерживает выбранный диаметр сопла"

msgid "Current flowrate cali param is invalid"
msgstr "Текущая величина калибровки скорости потока недопустима"

msgid "Selected diameter and machine diameter do not match"
msgstr "Выбранный диаметр и диаметр профиля принтера не совпадают"

msgid "Failed to generate cali gcode"
msgstr "Не удалось сгенерировать калибровочный G-код"

msgid "Calibration error"
msgstr "Ошибка калибровки"

msgid "TPU is not supported by AMS."
msgstr "Печать TPU с помощью АСПП не поддерживается."

msgid "Bambu PET-CF/PA6-CF is not supported by AMS."
msgstr "Печать Bambu PET-CF/PA6-CF с помощью АСПП не поддерживается."

msgid ""
"Damp PVA will become flexible and get stuck inside AMS,please take care to "
"dry it before use."
msgstr ""
"Влажный PVA становится гибким и застревает внутри АСПП, поэтому перед "
"использованием его необходимо просушить."

msgid ""
"CF/GF filaments are hard and brittle, It's easy to break or get stuck in "
"AMS, please use with caution."
msgstr ""
"CF/GF пластиковые нити твердые и хрупкие, легко ломаются или застревают в "
"АСПП, поэтому используйте их с осторожностью."

msgid "default"
msgstr "По ум."

msgid "parameter name"
msgstr "Имя параметра"

msgid "N/A"
msgstr "Н/Д"

#, c-format, boost-format
msgid "%s can't be percentage"
msgstr "%s не может быть в процентах"

#, c-format, boost-format
msgid "Value %s is out of range, continue?"
msgstr "Значение %s вне диапазона. Продолжить?"

msgid "Parameter validation"
msgstr "Проверка корректности параметра"

msgid "Value is out of range."
msgstr "Введённое значение вне диапазона."

#, c-format, boost-format
msgid ""
"Is it %s%% or %s %s?\n"
"YES for %s%%, \n"
"NO for %s %s."
msgstr ""
"Это %s%% или %s %s?\n"
"ДА для %s%%, \n"
"НЕТ для %s %s."

#, boost-format
msgid "Invalid format. Expected vector format: \"%1%\""
msgstr "Недопустимый формат. Ожидаемый векторный формат: \"%1%\""

msgid "Layer Height"
msgstr "Высота слоя"

msgid "Line Width"
msgstr "Ширина экструзии"

msgid "Fan Speed"
msgstr "Скорость вентилятора"

msgid "Temperature"
msgstr "Температура"

msgid "Flow"
msgstr "Поток"

msgid "Tool"
msgstr "Инструмент"

msgid "Layer Time"
msgstr "Время печати слоя"

msgid "Layer Time (log)"
msgstr "Время печати слоя (log)"

msgid "Height: "
msgstr "Высота: "

msgid "Width: "
msgstr "Ширина: "

msgid "Speed: "
msgstr "Скорость: "

msgid "Flow: "
msgstr "Поток: "

msgid "Layer Time: "
msgstr "Время печати слоя: "

msgid "Fan: "
msgstr "Скорость вентилятора: "

msgid "Temperature: "
msgstr "Температура: "

msgid "Loading G-codes"
msgstr "Загрузка G-кода"

msgid "Generating geometry vertex data"
msgstr "Генерация данных индекса вершин"

msgid "Generating geometry index data"
msgstr "Генерация данных индекса геометрии"

msgid "Statistics of All Plates"
msgstr "Статистика по всем столам"

msgid "Display"
msgstr "Видимость"

msgid "Flushed"
msgstr "Очищено"

msgid "Total"
msgstr "Общее"

msgid "Tower"
msgstr "Башня"

msgid "Total Estimation"
msgstr "Общая оценка"

msgid "Total time"
msgstr "Общее время печати"

msgid "Total cost"
msgstr "Общая стоимость"

msgid "up to"
msgstr "до"

msgid "above"
msgstr "после"

msgid "from"
msgstr "с"

msgid "Color Scheme"
msgstr "Цветовая схема"

msgid "Time"
msgstr "Время"

msgid "Percent"
msgstr "%"

msgid "Used filament"
msgstr "Использ. прутка"

msgid "Layer Height (mm)"
msgstr "Высота слоя (мм)"

msgid "Line Width (mm)"
msgstr "Ширина экструзии (мм)"

msgid "Speed (mm/s)"
msgstr "Скорость (мм/с)"

msgid "Fan Speed (%)"
msgstr "Скорость вентилятора (%)"

msgid "Temperature (°C)"
msgstr "Температура (°C)"

msgid "Volumetric flow rate (mm³/s)"
msgstr "Объёмная скорость потока (мм³/с)"

msgid "Travel"
msgstr "Перемещения"

msgid "Seams"
msgstr "Швы"

msgid "Retract"
msgstr "Откат"

msgid "Unretract"
msgstr "Подача"

msgid "Filament Changes"
msgstr "Смена прутка"

msgid "Wipe"
msgstr "Очистка"

msgid "Options"
msgstr "Параметры"

msgid "travel"
msgstr "Перемещения"

msgid "Extruder"
msgstr "Экструдер"

msgid "Filament change times"
msgstr "Время смены прутка"

msgid "Cost"
msgstr "Стоимость"

msgid "Color change"
msgstr "Смена цвета"

msgid "Print"
msgstr "Печать"

msgid "Printer"
msgstr "Профиль принтера"

msgid "Print settings"
msgstr "Настройки печати"

msgid "Custom g-code"
msgstr "Пользовательский G-код"

msgid "ToolChange"
msgstr "Смена инструмента"

msgid "Time Estimation"
msgstr "Оценка времени"

msgid "Normal mode"
msgstr "Нормальный режим"

msgid "Prepare time"
msgstr "Время подготовки"

msgid "Model printing time"
msgstr "Расчётное время печати"

msgid "Switch to silent mode"
msgstr "Переключиться на бесшумный режим"

msgid "Switch to normal mode"
msgstr "Переключиться на обычный режим"

msgid "Variable layer height"
msgstr "Переменная высота слоёв"

msgid "Adaptive"
msgstr "Адаптивная"

msgid "Quality / Speed"
msgstr "Качество / Скорость"

msgid "Smooth"
msgstr "Сгладить"

msgid "Radius"
msgstr "Радиус"

msgid "Keep min"
msgstr "Сохранять минимумы"

msgid "Left mouse button:"
msgstr "Левая кнопка мыши:"

msgid "Add detail"
msgstr "Увеличить детализацию"

msgid "Right mouse button:"
msgstr "Правая кнопка мыши:"

msgid "Remove detail"
msgstr "Уменьшить детализацию"

msgid "Shift + Left mouse button:"
msgstr "Shift + Левая кнопка мыши:"

msgid "Reset to base"
msgstr "Сброс до базовой высоты слоя"

msgid "Shift + Right mouse button:"
msgstr "Shift + Правая кнопка мыши:"

msgid "Smoothing"
msgstr "Сглаживание"

msgid "Mouse wheel:"
msgstr "Колесо мыши:"

msgid "Increase/decrease edit area"
msgstr "Увелич. /уменьш. области редактирования"

msgid "Sequence"
msgstr "Последовательность"

msgid "Mirror Object"
msgstr "Отразить модель"

msgid "Tool Move"
msgstr "Инструмент перемещения"

msgid "Tool Rotate"
msgstr "Инструмент вращения"

msgid "Move Object"
msgstr "Перемещение модели"

msgid "Auto Orientation options"
msgstr "Параметры автоориентации"

msgid "Enable rotation"
msgstr "Разрешить вращение"

msgid "Optimize support interface area"
msgstr "Оптимизация области связующего слоя"

msgid "Orient"
msgstr "Ориентация"

msgid "Arrange options"
msgstr "Параметры расстановки"

msgid "Spacing"
msgstr "Интервал"

msgid "Auto rotate for arrangement"
msgstr "Разрешить вращение при расстановке"

msgid "Allow multiple materials on same plate"
msgstr "Разрешить использование нескольких материалов на одном столе"

msgid "Avoid extrusion calibration region"
msgstr "Избегать зону калибровки экструзии"

msgid "Align to Y axis"
msgstr "Выравнивать по оси Y"

msgid "Add"
msgstr "Добавить"

msgid "Add plate"
msgstr "Добавить стол"

msgid "Auto orient"
msgstr "Автоориентация"

msgid "Arrange all objects"
msgstr "Расставить все модели"

msgid "Arrange objects on selected plates"
msgstr "Расставить выбранные модели на выбранных столах"

msgid "Split to objects"
msgstr "Разделить на модели"

msgid "Split to parts"
msgstr "Разделить на части"

msgid "Assembly View"
msgstr "Сборочный вид"

msgid "Select Plate"
msgstr "Выбор печатной пластины"

msgid "Assembly Return"
msgstr "Выйти из сборки"

msgid "return"
msgstr "Назад"

msgid "Paint Toolbar"
msgstr "Панель рисования"

msgid "Explosion Ratio"
msgstr "Коэффициент разброса"

msgid "Section View"
msgstr "Отсечение вида"

msgid "Assemble Control"
msgstr "Управление сборкой"

msgid "Total Volume:"
msgstr "Общий объём:"

msgid "Assembly Info"
msgstr "Информация о сборке"

msgid "Volume:"
msgstr "Объём:"

msgid "Size:"
msgstr "Размер:"

#, c-format, boost-format
msgid ""
"Conflicts of gcode paths have been found at layer %d, z = %.2lf mm. Please "
"separate the conflicted objects farther (%s <-> %s)."
msgstr ""
"В G-коде на %d слое (z = %.2lf мм) обнаружен конфликт путей. Пожалуйста, "
"разместите конфликтующие модели дальше друг от друга (%s <-> %s)."

msgid "An object is layed over the boundary of plate."
msgstr "Модель выходить за границы печатного стола."

msgid "A G-code path goes beyond the max print height."
msgstr "Траектория G-кода выходит за пределы максимальной высоты печати."

msgid "A G-code path goes beyond the boundary of plate."
msgstr "Путь G-кода выходит за пределы области печати."

msgid "Only the object being edit is visible."
msgstr "При редактировании, те модели с которыми вы не работаете скрываются."

msgid ""
"An object is laid over the boundary of plate or exceeds the height limit.\n"
"Please solve the problem by moving it totally on or off the plate, and "
"confirming that the height is within the build volume."
msgstr ""
"Модель выходит за границы стола или превышает высоту печати.\n"
"Пожалуйста, устраните проблему, уместив всю модель в границы стола (или за "
"пределы стола) и убедитесь, что высота модели находится в пределах область "
"построения."

msgid "Calibration step selection"
msgstr "Выбор шагов калибровки"

msgid "Micro lidar calibration"
msgstr "Калибровка микролидаром"

msgid "Bed leveling"
msgstr "Выравнивание стола"

msgid "Vibration compensation"
msgstr "Компенсация вибрации"

msgid "Motor noise cancellation"
msgstr "Шумоподавление двигателя"

msgid "Calibration program"
msgstr "О программе калибровке"

msgid ""
"The calibration program detects the status of your device automatically to "
"minimize deviation.\n"
"It keeps the device performing optimally."
msgstr ""
"Программа калибровки автоматически определяет состояние вашего принтера, "
"чтобы свести к минимуму ошибки оборудования.\n"
"Это обеспечивает оптимальную работу устройства."

msgid "Calibration Flow"
msgstr "Калибровка потока"

msgid "Start Calibration"
msgstr "Запуск калибровки"

msgid "Completed"
msgstr "Завершено"

msgid "Calibrating"
msgstr "Калибровка"

msgid "No step selected"
msgstr "Шаг не задан"

msgid "Auto-record Monitoring"
msgstr "Автозапись мониторинга"

msgid "Go Live"
msgstr "Запустить трансляцию"

msgid "Resolution"
msgstr "Разрешение"

msgid "Enable"
msgstr "Включить"

msgid "Hostname or IP"
msgstr "Имя хоста или IP-адрес"

# ??? Пользовательская камера
msgid "Custom camera source"
msgstr "Источник пользовательской камеры"

msgid "Show \"Live Video\" guide page."
msgstr "Показать страницу руководства «Прямая трансляция»."

msgid "720p"
msgstr "720p"

msgid "1080p"
msgstr "1080p"

msgid "ConnectPrinter(LAN)"
msgstr "Подключение принтера (локальная сеть)"

msgid "Please input the printer access code:"
msgstr "Пожалуйста, введите код доступа к принтеру:"

msgid ""
"You can find it in \"Settings > Network > Connection code\"\n"
"on the printer, as shown in the figure:"
msgstr ""
"Вы можете найти его на принтере в разделе Настройки > Сеть > Код "
"подключения, как показано на рисунке:"

msgid "Invalid input."
msgstr "Неверный ввод."

msgid "New Window"
msgstr "Новое окно"

msgid "Open a new window"
msgstr "Открыть новое окно"

msgid "Application is closing"
msgstr "Закрытие приложения"

msgid "Closing Application while some presets are modified."
msgstr "Закрытие приложения, при имеющихся изменениях в профилях."

msgid "Logging"
msgstr "Авторизация"

msgid "Prepare"
msgstr "Подготовка"

msgid "Preview"
msgstr "Предпросмотр нарезки"

msgid "Device"
msgstr "Принтер"

msgid "Project"
msgstr "Проект"

msgid "Yes"
msgstr "Да"

msgid "No"
msgstr "Нет"

msgid "will be closed before creating a new model. Do you want to continue?"
msgstr "будет закрыт перед созданием новой модели. Хотите продолжить?"

msgid "Slice plate"
msgstr "Нарезать стол"

msgid "Print plate"
msgstr "Распечатать стол"

msgid "Slice all"
msgstr "Нарезать все столы"

msgid "Export G-code file"
msgstr "Экспорт в G-код"

msgid "Send"
msgstr "Отправить G-код стола на SD-карту"

msgid "Export plate sliced file"
msgstr "Экспорт стола в файл проекта"

msgid "Export all sliced file"
msgstr "Экспорт всех столов в файл проекта"

msgid "Print all"
msgstr "Распечатать все столы"

msgid "Send all"
msgstr "Отправить G-код всех столов на SD-карту"

msgid "Keyboard Shortcuts"
msgstr "Горячие клавиши"

msgid "Show the list of the keyboard shortcuts"
msgstr "Показать список сочетаний клавиш"

msgid "Setup Wizard"
msgstr "Мастер настройки"

msgid "Show Configuration Folder"
msgstr "Показать конфигурационную папку"

msgid "Show Tip of the Day"
msgstr "Показать полезный совет"

msgid "Check for Update"
msgstr "Проверка обновления"

msgid "Open Network Test"
msgstr "Проверка сети"

#, c-format, boost-format
msgid "&About %s"
msgstr "&O программе %s"

msgid "Upload Models"
msgstr "Отправить модели"

msgid "Download Models"
msgstr "Загрузить модели"

msgid "Default View"
msgstr "Вид по умолчанию"

#. TRN To be shown in the main menu View->Top
msgid "Top"
msgstr "Сверху"

msgid "Top View"
msgstr "Вид сверху"

#. TRN To be shown in the main menu View->Bottom
msgid "Bottom"
msgstr "Снизу"

msgid "Bottom View"
msgstr "Вид снизу"

msgid "Front"
msgstr "Спереди"

msgid "Front View"
msgstr "Вид спереди"

msgid "Rear"
msgstr "Сзади"

msgid "Rear View"
msgstr "Вид сзади"

msgid "Left"
msgstr "Слева"

msgid "Left View"
msgstr "Вид слева"

msgid "Right"
msgstr "Справа"

msgid "Right View"
msgstr "Вид справа"

msgid "Start a new window"
msgstr "Открыть новое окно"

msgid "New Project"
msgstr "Новый проект"

msgid "Start a new project"
msgstr "Начать новый проект"

msgid "Open a project file"
msgstr "Открыть файл проекта"

msgid "Recent projects"
msgstr "Недавние проекты"

msgid "Save Project"
msgstr "Сохранить проект"

msgid "Save current project to file"
msgstr "Сохранить текущий проект в файл"

msgid "Save Project as"
msgstr "Сохранить проект как"

msgid "Shift+"
msgstr "Shift+"

msgid "Save current project as"
msgstr "Сохранить текущий проект как"

msgid "Import 3MF/STL/STEP/SVG/OBJ/AMF"
msgstr "Импортировать 3MF/STL/STEP/SVG/OBJ/AMF"

msgid "Load a model"
msgstr "Загрузка модели"

msgid "Import Configs"
msgstr "Импортировать конфигурацию"

msgid "Load configs"
msgstr "Загрузка настроек"

msgid "Import"
msgstr "Импорт"

msgid "Export all objects as one STL"
msgstr "Экспорт всех моделей в один STL"

msgid "Export all objects as STLs"
msgstr "Экспорт всех моделей в отдельные STL"

msgid "Export Generic 3MF"
msgstr "Экспорт в общий 3MF"

msgid "Export 3mf file without using some 3mf-extensions"
msgstr "Экспорт в 3mf без использования 3mf-расширений"

msgid "Export current sliced file"
msgstr "Экспортировать текущий нарезанный файл"

msgid "Export all plate sliced file"
msgstr "Экспорт всех нарезанных столов в файл"

msgid "Export G-code"
msgstr "Экспорт в G-код"

msgid "Export current plate as G-code"
msgstr "Экспортировать текущие модели со стола в G-код"

msgid "Export &Configs"
msgstr "Экспорт конфигурации"

msgid "Export current configuration to files"
msgstr "Экспортировать текущую конфигурацию в файл"

msgid "Export"
msgstr "Экспорт"

msgid "Quit"
msgstr "Выйти"

msgid "Undo"
msgstr "Отмена действия"

msgid "Redo"
msgstr "Повтор действия"

msgid "Cut selection to clipboard"
msgstr "Вырезать выбранное в буфер обмена"

msgid "Copy"
msgstr "Копировать"

msgid "Copy selection to clipboard"
msgstr "Скопировать выделенное в буфер обмена"

msgid "Paste"
msgstr "Вставить"

msgid "Paste clipboard"
msgstr "Вставить из буфера обмена"

msgid "Delete selected"
msgstr "Удалить выбранное"

msgid "Deletes the current selection"
msgstr "Удалить текущие выбранные модели"

msgid "Delete all"
msgstr "Удалить всё"

msgid "Deletes all objects"
msgstr "Удалить все модели"

msgid "Clone selected"
msgstr "Копия выбранного"

msgid "Clone copies of selections"
msgstr "Сделать копию выбранного"

msgid "Select all"
msgstr "Выбрать всё"

msgid "Selects all objects"
msgstr "Выбрать все модели"

msgid "Deselect all"
msgstr "Снять выбор со всего"

msgid "Deselects all objects"
msgstr "Снять выбор со всех моделей"

msgid "Use Perspective View"
msgstr "Вид в перспективе"

msgid "Use Orthogonal View"
msgstr "Ортогональный вид"

msgid "Show &G-code Window"
msgstr "&Показать окно G-кода"

msgid "Show g-code window in Previce scene"
msgstr "Показать окно G-кода в окне предпросмотра"

msgid "Show 3D Navigator"
msgstr ""

msgid "Show 3D navigator in Prepare and Preview scene"
msgstr ""

msgid "Reset Window Layout"
msgstr "Сбросить настройки окон"

msgid "Reset to default window layout"
msgstr "Восстановить расположение окон по умолчанию"

msgid "Show &Labels"
msgstr "Показать &имена файлов"

msgid "Show object labels in 3D scene"
msgstr "Показать имена моделей в 3D-сцене"

msgid "Show &Overhang"
msgstr "Показать &нависания"

msgid "Show object overhang highlight in 3D scene"
msgstr "Подсвечивать нависания у модели в 3D-сцене"

msgid "Preferences"
msgstr "Параметры"

msgid "View"
msgstr "Вид"

msgid "Help"
msgstr "Помощь"

msgid "Temperature Calibration"
msgstr "Калибровка температуры"

msgid "Pass 1"
msgstr "Проход 1"

msgid "Flow rate test - Pass 1"
msgstr "Тест скорости потока - 1-ый проход"

msgid "Pass 2"
msgstr "Проход 2"

msgid "Flow rate test - Pass 2"
msgstr "Тест скорости потока - 2-ой проход"

msgid "Flow rate"
msgstr "Скорость потока"

msgid "Pressure advance"
msgstr "Коэф. Pressure advance"

msgid "Retraction test"
msgstr "Тест откатов"

msgid "Orca Tolerance Test"
msgstr "Тест допусков от Orca"

msgid "Max flowrate"
msgstr "Макс. скорость потока"

msgid "VFA"
msgstr "Тест на вертикальные артефакты (VFA)"

msgid "More..."
msgstr "Дополнительно..."

msgid "Tutorial"
msgstr "Руководство"

msgid "Calibration help"
msgstr "Помощь в калибровке"

msgid "More calibrations"
msgstr "Больше калибровок"

msgid "&Open G-code"
msgstr "&Открыть файл G-кода"

msgid "Open a G-code file"
msgstr "Выберите файл G-кода"

msgid "Re&load from Disk"
msgstr "Пере&загрузить с диска"

msgid "Reload the plater from disk"
msgstr "Перезагрузить стол с диска"

msgid "Export &Toolpaths as OBJ"
msgstr "Экспорт траектории &инструмента в OBJ"

msgid "Export toolpaths as OBJ"
msgstr "Экспортировать траекторию инструмента в OBJ"

msgid "Open &Studio"
msgstr "Открыть &Studio"

msgid "Open Studio"
msgstr "Открыть Studio"

msgid "&Quit"
msgstr "В&ыход"

#, c-format, boost-format
msgid "Quit %s"
msgstr "Выйти из %s"

msgid "&File"
msgstr "&Файл"

msgid "&View"
msgstr "&Вид"

msgid "&Help"
msgstr "&Помощь"

#, c-format, boost-format
msgid "A file exists with the same name: %s, do you want to override it."
msgstr "Файл с именем %s уже существует. Перезаписать его?"

#, c-format, boost-format
msgid "A config exists with the same name: %s, do you want to override it."
msgstr "Конфигурация с именем %s уже существует. Перезаписать её?"

msgid "Overwrite file"
msgstr "Перезаписать файл"

msgid "Yes to All"
msgstr "Да для всех"

msgid "No to All"
msgstr "Нет для всех"

msgid "Choose a directory"
msgstr "Выберите папку"

#, c-format, boost-format
msgid "There is %d config exported. (Only non-system configs)"
msgid_plural "There are %d configs exported. (Only non-system configs)"
msgstr[0] "Экспортирована %d конфигурация (только не системная)."
msgstr[1] "Экспортировано %d конфигурации (только не системные)."
msgstr[2] "Экспортировано %d конфигураций (только не системные)."

msgid "Export result"
msgstr "Результат экспортирования"

msgid "Select profile to load:"
msgstr "Выберите профиль для загрузки:"

#, c-format, boost-format
msgid "There is %d config imported. (Only non-system and compatible configs)"
msgid_plural ""
"There are %d configs imported. (Only non-system and compatible configs)"
msgstr[0] "Импортирована %d конфигурация (только не системная и совместимая)."
msgstr[1] "Импортировано %d конфигурации (только не системные и совместимые)."
msgstr[2] "Импортировано %d конфигураций (только не системные и совместимые)."

msgid ""
"\n"
"Hint: Make sure you have added the corresponding printer before importing "
"the configs."
msgstr ""
"\n"
"Подсказка: перед импортом конфигураций убедитесь, что вы добавили "
"соответствующий принтер."

msgid "Import result"
msgstr "Импортировать результат"

msgid "File is missing"
msgstr "Файл отсутствует"

msgid "The project is no longer available."
msgstr "Проект больше не доступен."

msgid "Filament Settings"
msgstr "Настройки прутка"

msgid ""
"Do you want to synchronize your personal data from Bambu Cloud? \n"
"It contains the following information:\n"
"1. The Process presets\n"
"2. The Filament presets\n"
"3. The Printer presets"
msgstr ""
"Вы хотите синхронизировать свои данные с Bambu Cloud? \n"
"В облаке содержится следующая информация:\n"
"1. Профили процесса\n"
"2. Профили пластиковых нитей\n"
"3. Профили принтера"

msgid "Synchronization"
msgstr "Синхронизация"

msgid "Initialize failed (No Device)!"
msgstr "Ошибка инициализации (устройство не обнаружено)!"

msgid "Initialize failed (Device connection not ready)!"
msgstr "Ошибка инициализации (подключённое устройство не готово)!"

msgid "Initialize failed (No Camera Device)!"
msgstr "Ошибка инициализации (камера не обнаружена)!"

msgid "Printer is busy downloading, Please wait for the downloading to finish."
msgstr "Принтер занят загрузкой. Дождитесь завершения загрузки."

msgid "Initialize failed (Not supported on the current printer version)!"
msgstr "Ошибка инициализации (не поддерживается в текущей версии принтера)!"

msgid "Initialize failed (Not accessible in LAN-only mode)!"
msgstr "Ошибка инициализации (Недоступно в режиме «Только LAN»)!"

msgid "Initialize failed (Missing LAN ip of printer)!"
msgstr "Ошибка инициализации (отсутствует IP-адрес принтера в локальной сети)!"

msgid "Initializing..."
msgstr "Инициализация..."

#, c-format, boost-format
msgid "Initialize failed (%s)!"
msgstr "Ошибка инициализации (%s)!"

msgid "Network unreachable"
msgstr "Сеть недоступна"

#, c-format, boost-format
msgid "Stopped [%d]!"
msgstr "Остановлено [%d]!"

msgid "Stopped."
msgstr "Остановлено."

msgid "LAN Connection Failed (Failed to start liveview)"
msgstr ""
"Сбой подключения к локальной сети (не удалось запустить просмотр в реальном "
"времени)"

msgid ""
"Virtual Camera Tools is required for this task!\n"
"Do you want to install them?"
msgstr ""
"Для этой задачи потребуется Virtual Camera Tools!\n"
"Хотите установить?"

msgid "Downloading Virtual Camera Tools"
msgstr "Загрузка Virtual Camera Tools"

msgid ""
"Another virtual camera is running.\n"
"Orca Slicer supports only a single virtual camera.\n"
"Do you want to stop this virtual camera?"
msgstr ""
"Уже работает одна виртуальная камера.\n"
"Orca Slicer поддерживает только одну виртуальную камеру.\n"
"Хотите остановить эту виртуальную камеру?"

#, c-format, boost-format
msgid "Virtual camera initialize failed (%s)!"
msgstr "Не удалось инициализировать виртуальную камеру (%s)!"

msgid "Information"
msgstr "Информация"

msgid "Playing..."
msgstr "Воспроизведение..."

#, c-format, boost-format
msgid "Load failed [%d]!"
msgstr "Ошибка загрузки [%d]!"

msgid "Loading..."
msgstr "Загрузка..."

msgid "Year"
msgstr "Год"

msgid "Month"
msgstr "Месяц"

msgid "All Files"
msgstr "Все файлы"

msgid "Group files by year, recent first."
msgstr "Группировать файлы по годам (по убыванию)"

msgid "Group files by month, recent first."
msgstr "Группировать файлы по месяцам (по убыванию)"

msgid "Show all files, recent first."
msgstr "Показать все файлы (недавние первые)"

msgid "Timelapse"
msgstr "Таймлапсы"

msgid "Switch to timelapse files."
msgstr "Переключиться на файлы таймлапсов."

msgid "Video"
msgstr "Видео"

msgid "Switch to video files."
msgstr "Переключиться на видеофайлы."

msgid "Switch to 3mf model files."
msgstr "Переключиться на файлы моделей в формате 3mf"

msgid "Delete selected files from printer."
msgstr "Удалить выбранные файлы с принтера."

msgid "Download"
msgstr "Скачать"

msgid "Download selected files from printer."
msgstr "Скачать выбранные файлы с принтера."

msgid "Select"
msgstr "Выбрать"

msgid "Batch manage files."
msgstr "Пакетное управление файлами."

msgid "No printers."
msgstr "Принтеры отсутствуют."

#, c-format, boost-format
msgid "Connect failed [%d]!"
msgstr "Ошибка подключения [%d]!"

msgid "Loading file list..."
msgstr "Загрузка списка файлов..."

#, c-format, boost-format
msgid "No files [%d]"
msgstr "Файлы отсутствуют [%d]"

#, c-format, boost-format
msgid "Load failed [%d]"
msgstr "Ошибка загрузки [%d]"

#, c-format, boost-format
msgid "You are going to delete %u file from printer. Are you sure to continue?"
msgid_plural ""
"You are going to delete %u files from printer. Are you sure to continue?"
msgstr[0] ""
"Вы собираетесь удалить %u файл с принтера. Вы уверены, что хотите это "
"сделать?"
msgstr[1] ""
"Вы собираетесь удалить %u файла с принтера. Вы уверены, что хотите это "
"сделать?"
msgstr[2] ""
"Вы собираетесь удалить %u файлов с принтера. Вы уверены, что хотите это "
"сделать?"

msgid "Delete files"
msgstr "Удалить файлы"

#, c-format, boost-format
msgid "Do you want to delete the file '%s' from printer?"
msgstr "Удалить файл '%s' с принтера?"

msgid "Delete file"
msgstr "Удалить файл"

msgid "Fetching model infomations ..."
msgstr "Извлечение информации о модели..."

msgid "Failed to fetching model infomations from printer."
msgstr "Не удалось получить информацию о модели с принтера."

msgid "Failed to parse model infomations."
msgstr "Не удалось проанализировать информацию о модели."

msgid ""
"The .gcode.3mf file contains no G-code data.Please slice it with Orca Slicer "
"and export a new .gcode.3mf file."
msgstr ""
"Файл .gcode.3mf не содержит G-кода. Пожалуйста, нарежьте его в программе "
"Orca Slicer и экспортируйте новый файл .gcode.3mf."

#, c-format, boost-format
msgid "File '%s' was lost! Please download it again."
msgstr "Файл '%s' потерян! Пожалуйста, загрузите его снова."

msgid "Download waiting..."
msgstr "Ожидание загрузки..."

msgid "Play"
msgstr "Воспроизвести"

msgid "Open Folder"
msgstr "Открыть папку"

msgid "Download finished"
msgstr "Загрузка завершена"

#, c-format, boost-format
msgid "Downloading %d%%..."
msgstr "Загрузка %d%%..."

msgid "Connection lost. Please retry."
msgstr "Соединение потеряно. Пожалуйста, повторите попытку."

msgid "The device cannot handle more conversations. Please retry later."
msgstr ""
"Устройство не может обработать больше сообщений. Пожалуйста, повторите "
"попытку позже."

msgid "File not exists."
msgstr "Файл не существует."

msgid "File checksum error. Please retry."
msgstr "Ошибка контрольной суммы файла. Повторите попытку."

msgid "Not supported on the current printer version."
msgstr "Не поддерживается в текущей версии принтера."

msgid "Storage unavailable, insert SD card."
msgstr "Накопитель недоступен, вставьте SD-карту."

#, c-format, boost-format
msgid "Error code: %d"
msgstr "Код ошибки: %d"

msgid "Speed:"
msgstr "Скорость:"

msgid "Deadzone:"
msgstr "Мёртвая зона:"

msgid "Options:"
msgstr "Опции:"

msgid "Zoom"
msgstr "Масштаб"

msgid "Translation/Zoom"
msgstr "Перемещение/Масштаб"

msgid "3Dconnexion settings"
msgstr "Настройки 3Dconnexion"

msgid "Swap Y/Z axes"
msgstr "Поменять местами оси Y/Z"

msgid "Invert X axis"
msgstr "Инвертировать ось X"

msgid "Invert Y axis"
msgstr "Инвертировать ось Y"

msgid "Invert Z axis"
msgstr "Инвертировать ось Z"

msgid "Invert Yaw axis"
msgstr "Инвертировать ось рыскания (Y)"

msgid "Invert Pitch axis"
msgstr "Инвертировать ось тангажа (X)"

msgid "Invert Roll axis"
msgstr "Инвертировать ось крена (Z)"

msgid "Printing Progress"
msgstr "Прогресс печати"

msgid "Resume"
msgstr "Продолжить"

msgid "Stop"
msgstr "Остановить"

msgid "0"
msgstr "0"

msgid "Layer: N/A"
msgstr "Слой: Н/Д"

msgid "Clear"
msgstr "Очистить"

msgid ""
"You have completed printing the mall model, \n"
"but the synchronization of rating information has failed."
msgstr ""
"Вы завершили печать модели торгового центра, \n"
"но не удалось синхронизировать информацию о рейтинге."

msgid "How do you like this printing file?"
msgstr "На сколько вы оцениваете этот напечатанный файл?"

msgid ""
"(The model has already been rated. Your rating will overwrite the previous "
"rating.)"
msgstr "(Модели уже присвоен рейтинг. Ваш рейтинг перезапишет предыдущий.)"

msgid "Rate"
msgstr "Оценка"

msgid "Camera"
msgstr "Камера"

msgid "SD Card"
msgstr "SD-карта"

msgid "Camera Setting"
msgstr "Настройки камеры"

msgid "Switch Camera View"
msgstr "Переключение позиции камеры"

msgid "Control"
msgstr "Управление"

msgid "Print Options"
msgstr "Настройки печати"

msgid "100%"
msgstr "100%"

msgid "Lamp"
msgstr "Свет"

msgid "Aux"
msgstr "Вспом."

msgid "Cham"
msgstr "Выдув"

msgid "Bed"
msgstr "Стол"

msgid "Unload"
msgstr "Выгруз."

msgid "Debug Info"
msgstr "Отладочная информация"

msgid "No SD Card"
msgstr "Отсутствует SD-карта"

msgid "SD Card Abnormal"
msgstr "Неисправность SD-карты"

msgid "Cancel print"
msgstr "Отмена печати"

msgid "Are you sure you want to cancel this print?"
msgstr "Вы уверены, что хотите отменить эту печать?"

msgid "Downloading..."
msgstr "Загрузка..."

msgid "Cloud Slicing..."
msgstr "Облачная нарезка..."

#, c-format, boost-format
msgid "In Cloud Slicing Queue, there are %s tasks ahead."
msgstr "Количество заданий в очереди на облачной нарезке: %s."

#, c-format, boost-format
msgid "Layer: %s"
msgstr "Слой: %s"

#, c-format, boost-format
msgid "Layer: %d/%d"
msgstr "Слой: %d/%d"

msgid ""
"Please heat the nozzle to above 170 degree before loading or unloading "
"filament."
msgstr ""
"Пожалуйста, перед загрузкой или выгрузкой прутка, нагрейте сопло до "
"температуры выше 170 градусов."

msgid "Still unload"
msgstr "Ещё выгружается"

msgid "Still load"
msgstr "Ещё загружается"

msgid "Please select an AMS slot before calibration"
msgstr "Пожалуйста, выберите слот АСПП перед калибровкой"

msgid ""
"Cannot read filament info: the filament is loaded to the tool head,please "
"unload the filament and try again."
msgstr ""
"Не удаётся считать информацию о пластиковой нити. Пластиковая нить загружена "
"в голову, пожалуйста, выгрузите её и повторите попытку."

msgid "This only takes effect during printing"
msgstr "Применимо только во время печати"

msgid "Silent"
msgstr "Тихий"

msgid "Standard"
msgstr "Стандартный"

msgid "Sport"
msgstr "Спортивный"

msgid "Ludicrous"
msgstr "Сумасшедший"

msgid "Can't start this without SD card."
msgstr "Невозможно запустить без SD-карты."

msgid "Rate the Print Profile"
msgstr "Оценить профиль печати"

msgid "Comment"
msgstr "Комментарий"

msgid "Rate this print"
msgstr "Оценить эту печать"

msgid "Add Photo"
msgstr "Добавить фото"

msgid "Delete Photo"
msgstr "Удалить фото"

msgid "Submit"
msgstr "Отправить"

msgid "Please click on the star first."
msgstr "Пожалуйста, сначала нажмите на звездочку."

msgid "InFo"
msgstr "Информация"

msgid "Get oss config failed."
msgstr ""
"Не удалось получить конфигурацию OSS.\n"
"\n"
"Ошибка получения конфигурации OSS."

msgid "Upload Pictrues"
msgstr "Отправка изображений"

msgid "Number of images successfully uploaded"
msgstr "Количество успешно загруженных изображений"

msgid " upload failed"
msgstr " ошибка отправки"

msgid " upload config prase failed\n"
msgstr " ошибка обработки конфигурации при отправке\n"

msgid " No corresponding storage bucket\n"
msgstr " Отсутствует хранилище данных\n"

msgid " can not be opened\n"
msgstr " не удаётся открыть\n"

msgid ""
"The following issues occurred during the process of uploading images. Do you "
"want to ignore them?\n"
"\n"
msgstr ""
"В процессе загрузки изображений возникли следующие проблемы. Игнорировать "
"их?\n"
"\n"

msgid "info"
msgstr "Информация"

msgid "Synchronizing the printing results. Please retry a few seconds later."
msgstr ""
"Синхронизация результатов печати. Повторите попытку через несколько секунд."

msgid "Upload failed\n"
msgstr "Ошибка отправки\n"

msgid "obtaining instance_id failed\n"
msgstr "не удалось получить instance_id\n"

msgid ""
"Your comment result cannot be uploaded due to some reasons. As follows:\n"
"\n"
"  error code: "
msgstr ""
"Ваш комментарий не может быть отправлен по некоторым причинам. Причины:\n"
"\n"
"Код ошибки: "

msgid "error message: "
msgstr "сообщение об ошибке: "

msgid ""
"\n"
"\n"
"Would you like to redirect to the webpage for rating?"
msgstr ""
"\n"
"\n"
"Хотите перейти на страницу для выставления оценки?"

msgid ""
"Some of your images failed to upload. Would you like to redirect to the "
"webpage for rating?"
msgstr ""
"Некоторые из ваших изображений не удалось загрузить. Хотите перейти на "
"страницу для выставления оценки?"

msgid "You can select up to 16 images."
msgstr "Допускается выбор до 16 изображений."

msgid ""
"At least one successful print record of this print profile is required \n"
"to give a positive rating(4 or 5stars)."
msgstr ""
"Для выставления положительной оценки (4 или 5 звезд) требуется хотя бы одна "
"успешная запись о печати данным профилем печати."

msgid "Status"
msgstr "Статус"

msgid "Update"
msgstr "Обновление"

msgid "HMS"
msgstr "Здоровье принтера"

msgid "Don't show again"
msgstr "Больше не показывать"

#, c-format, boost-format
msgid "%s error"
msgstr "Ошибка %s"

#, c-format, boost-format
msgid "%s has encountered an error"
msgstr "%s обнаружил ошибку"

#, c-format, boost-format
msgid "%s warning"
msgstr "Предупреждение %s"

#, c-format, boost-format
msgid "%s has a warning"
msgstr "Предупреждение %s"

#, c-format, boost-format
msgid "%s info"
msgstr "Информация %s"

#, c-format, boost-format
msgid "%s information"
msgstr "Информация %s"

msgid "Skip"
msgstr "Пропустить"

msgid "3D Mouse disconnected."
msgstr "3D-мышь отключена."

msgid "Configuration can update now."
msgstr "Конфигурация может быть обновлена сейчас."

msgid "Detail."
msgstr "Подробности."

msgid "Integration was successful."
msgstr "Интеграция прошла успешно."

msgid "Integration failed."
msgstr "Не удалось выполнить интеграцию."

msgid "Undo integration was successful."
msgstr "Отмена интеграции прошла успешно."

msgid "New network plug-in available."
msgstr "Доступно обновление сетевого плагина."

msgid "Details"
msgstr "Подробности"

msgid "New printer config available."
msgstr "Доступна новая конфигурация принтера."

msgid "Wiki"
msgstr "Вики-сайт"

msgid "Undo integration failed."
msgstr "Не удалось отменить интеграцию."

msgid "Exporting."
msgstr "Экспорт..."

msgid "Software has New version."
msgstr "Доступна новая версия приложения."

msgid "Goto download page."
msgstr "Перейти на страницу загрузки."

msgid "Open Folder."
msgstr "Открыть папку."

msgid "Safely remove hardware."
msgstr "Безопасное извлечение устройства."

#, c-format, boost-format
msgid "%1$d Object has custom supports."
msgid_plural "%1$d Objects have custom supports."
msgstr[0] "%1$d модель имеет пользовательскую поддержку."
msgstr[1] "%1$d модели имеют пользовательские поддержки."
msgstr[2] "%1$d моделей имеют пользовательские поддержки."

#, c-format, boost-format
msgid "%1$d Object has color painting."
msgid_plural "%1$d Objects have color painting."
msgstr[0] "%1$d модель окрашена."
msgstr[1] "%1$d модели окрашены."
msgstr[2] "%1$d моделей окрашено."

#, c-format, boost-format
msgid "%1$d object was loaded as a part of cut object."
msgid_plural "%1$d objects were loaded as parts of cut object"
msgstr[0] "Загружена %1$d деталь, являющаяся частью разрезанной модели."
msgstr[1] "Загружена %1$d детали, являющиеся частью разрезанной модели."
msgstr[2] "Загружена %1$d деталей, являющиеся частью разрезанной модели."

msgid "ERROR"
msgstr "ОШИБКА"

msgid "CANCELED"
msgstr "ОТМЕНЕНО"

msgid "COMPLETED"
msgstr "ЗАВЕРШЕНО"

msgid "Cancel upload"
msgstr "Отменить отправку"

msgid "Jump to"
msgstr "Перейти к"

msgid "Error:"
msgstr "Ошибка:"

msgid "Warning:"
msgstr "Предупреждение:"

msgid "Export successfully."
msgstr "Успешно экспортировано."

msgid "Model file downloaded."
msgstr "Файл модели скачан."

msgid "Serious warning:"
msgstr "Серьезное предупреждение:"

msgid " (Repair)"
msgstr " (Починить модель)"

msgid " Click here to install it."
msgstr " Нажмите здесь, чтобы установить."

msgid "WARNING:"
msgstr "ПРЕДУПРЕЖДЕНИЕ:"

msgid "Your model needs support ! Please make support material enable."
msgstr "Вашей модели необходима поддержка, включите её генерацию!"

msgid "Gcode path overlap"
msgstr "Перекрытие пути G-кода"

msgid "Support painting"
msgstr "Рисование поддержек"

msgid "Color painting"
msgstr "Покраска"

msgid "Cut connectors"
msgstr "Вырезанные соединения"

msgid "Layers"
msgstr "Слои"

msgid "Range"
msgstr "Диапазон"

msgid ""
"The application cannot run normally because OpenGL version is lower than "
"2.0.\n"
msgstr ""
"Приложение не может работать нормально, так как версия OpenGL ниже 2.0.\n"

msgid "Please upgrade your graphics card driver."
msgstr "Пожалуйста, обновите драйвер вашей видеокарты."

msgid "Unsupported OpenGL version"
msgstr "Неподдерживаемая версия OpenGL"

#, c-format, boost-format
msgid ""
"Unable to load shaders:\n"
"%s"
msgstr ""
"Не удалось загрузить шейдеры:\n"
"%s"

msgid "Error loading shaders"
msgstr "Ошибка загрузки шейдеров"

msgctxt "Layers"
msgid "Top"
msgstr "Сверху"

msgctxt "Layers"
msgid "Bottom"
msgstr "Снизу"

msgid "Enable AI monitoring of printing"
msgstr "Контроль процесса печати с помощью ИИ"

msgid "Sensitivity of pausing is"
msgstr "Чувствительность"

msgid "Enable detection of build plate position"
msgstr "Определение положения печатной пластины"

msgid ""
"The localization tag of build plate is detected, and printing is paused if "
"the tag is not in predefined range."
msgstr ""
"Функция обнаружения метки (QR-кода) печатной пластины. Печать "
"приостанавливается, если метка находится не в том месте."

msgid "First Layer Inspection"
msgstr "Проверка первого слоя"

msgid "Auto-recovery from step loss"
msgstr "Автовосстановление после потери шагов"

msgid "Allow Prompt Sound"
msgstr "Разрешить звуковые уведомления"

msgid "Filament Tangle Detect"
msgstr "Обнаружение запутывания прутка"

msgid "Global"
msgstr "Общие"

msgid "Objects"
msgstr "Модели"

msgid "Advance"
msgstr "Расширенный"

msgid "Compare presets"
msgstr "Сравнение профилей"

msgid "View all object's settings"
msgstr "Просмотр всех настроек модели"

msgid "Filament settings"
msgstr "Настройки прутка"

msgid "Printer settings"
msgstr "Настройки принтера"

msgid "Remove current plate (if not last one)"
msgstr "Удалить текущую печатную пластину (кроме последней)"

msgid "Auto orient objects on current plate"
msgstr "Автоориентация моделей на текущей печатной пластине"

msgid "Arrange objects on current plate"
msgstr "Расставить модели на текущей печатной пластине"

msgid "Unlock current plate"
msgstr "Разблокировать текущую печатную пластину"

msgid "Lock current plate"
msgstr "Заблокировать текущую печатную пластину"

msgid "Edit current plate name"
msgstr "Изменить имя текущей пластины"

msgid "Customize current plate"
msgstr "Настроить текущую печатную пластину"

#, boost-format
msgid " plate %1%:"
msgstr " печатной пластины %1%: "

msgid "Invalid name, the following characters are not allowed:"
msgstr "Недопустимое имя файла. Следующие символов не разрешены:"

msgid "Sliced Info"
msgstr "Информация о нарезке"

msgid "Used Filament (m)"
msgstr "Использовано прутка (м)"

msgid "Used Filament (mm³)"
msgstr "Использовано прутка (мм³)"

msgid "Used Filament (g)"
msgstr "Использовано прутка (г)"

msgid "Used Materials"
msgstr "Использовано материалов"

msgid "Estimated time"
msgstr "Расчётное время печати"

msgid "Filament changes"
msgstr "Смена прутка"

msgid "Click to edit preset"
msgstr "Нажмите, чтобы изменить профиль"

msgid "Connection"
msgstr "Подключиться"

msgid "Bed type"
msgstr "Тип стола"

msgid "Flushing volumes"
msgstr "Объём очистки"

msgid "Add one filament"
msgstr "Добавить пластиковую нить"

msgid "Remove last filament"
msgstr "Удалить предыдущую добавленную пластиковую нить"

msgid "Synchronize filament list from AMS"
msgstr "Синхронизировать список материалов из АСПП"

msgid "Set filaments to use"
msgstr "Выбор пластиковой нити"

msgid "Search plate, object and part."
msgstr "Поиск печатной пластины, модели или части модели."

msgid ""
"No AMS filaments. Please select a printer in 'Device' page to load AMS info."
msgstr ""
"АСПП недоступна. Пожалуйста, выберите принтер \n"
"на странице «Принтер», чтобы загрузить информацию о АСПП."

msgid "Sync filaments with AMS"
msgstr "Синхронизация прутка с АСПП"

msgid ""
"Sync filaments with AMS will drop all current selected filament presets and "
"colors. Do you want to continue?"
msgstr ""
"При синхронизации пластиковых нитей с АСПП все текущие выбранные профили "
"прутков и цвета будут сброшены. Продолжить?"

msgid ""
"Already did a synchronization, do you want to sync only changes or resync "
"all?"
msgstr ""
"Синхронизация уже выполнена. Хотите синхронизировать только изменения или "
"заново синхронизировать всё?"

msgid "Sync"
msgstr "Только изменения"

msgid "Resync"
msgstr "Всё"

msgid "There are no compatible filaments, and sync is not performed."
msgstr ""
"Синхронизация не выполнена, ввиду отсутствия совместимых пластиковых нитей."

msgid ""
"There are some unknown filaments mapped to generic preset. Please update "
"Orca Slicer or restart Orca Slicer to check if there is an update to system "
"presets."
msgstr ""
"Имеются несколько неизвестных материалов, сопоставленных с общим профилем. "
"Обновите или перезапустите Orca Slicer, чтобы проверить наличие обновлений "
"системных профилей."

#, boost-format
msgid "Do you want to save changes to \"%1%\"?"
msgstr "Вы хотите сохранить изменения в \"%1%\"?"

#, c-format, boost-format
msgid ""
"Successfully unmounted. The device %s(%s) can now be safely removed from the "
"computer."
msgstr ""
"Размонтирование прошло успешно. Теперь устройство %s(%s) может быть "
"безопасно извлечено из компьютера."

#, c-format, boost-format
msgid "Ejecting of device %s(%s) has failed."
msgstr "Не удалось извлечь устройство %s(%s)."

msgid "Previous unsaved project detected, do you want to restore it?"
msgstr "Обнаружен предыдущий несохраненный проект. Хотите восстановить его?"

msgid "Restore"
msgstr "Восстановить"

msgid ""
"The current hot bed temperature is relatively high. The nozzle may be "
"clogged when printing this filament in a closed enclosure. Please open the "
"front door and/or remove the upper glass."
msgstr ""
"Текущая температура стола довольно высока. При печати этим материалом в "
"закрытом корпусе возможно засорение сопла. Откройте переднюю дверцу и/или "
"верхнюю крышку принтера."

msgid ""
"The nozzle hardness required by the filament is higher than the default "
"nozzle hardness of the printer. Please replace the hardened nozzle or "
"filament, otherwise, the nozzle will be attrited or damaged."
msgstr ""
"Твердость сопла, установленного по умолчанию, не достаточна для печати "
"данной пластиковой нитью. Замените сопло на закаленное или смените "
"пластиковую нить. В противном случае сопло будет изношено или повреждено."

msgid ""
"Enabling traditional timelapse photography may cause surface imperfections. "
"It is recommended to change to smooth mode."
msgstr ""
"Включение обычного режима таймлапса может привести к появлению дефектов "
"поверхности, поэтому рекомендуется изменить режим на плавный."

msgid "Expand sidebar"
msgstr "Развернуть боковую панель"

msgid "Collapse sidebar"
msgstr "Свернуть боковую панель"

#, c-format, boost-format
msgid "Loading file: %s"
msgstr "Загрузка файла: %s"

msgid "The 3mf is not supported by OrcaSlicer, load geometry data only."
msgstr ""
"Этот 3mf создан не в OrcaSlicer, поэтому загрузятся только данные геометрии."

msgid "Load 3mf"
msgstr "Загрузка 3mf"

#, c-format, boost-format
msgid ""
"The 3mf's version %s is newer than %s's version %s, Found following keys "
"unrecognized:"
msgstr ""
"Версия этого формата 3mf (%s) новее текущей версии %s (%s).\n"
"Обнаружены следующие нераспознанные ключи:"

msgid "You'd better upgrade your software.\n"
msgstr "Рекомендуем вам обновить программу.\n"

msgid "Newer 3mf version"
msgstr "Новая версия 3mf"

#, c-format, boost-format
msgid ""
"The 3mf's version %s is newer than %s's version %s, Suggest to upgrade your "
"software."
msgstr ""
"Версия этого формата 3mf (%s) новее текущей версии %s (%s).\n"
"Рекомендуется обновить программу."

msgid "Invalid values found in the 3mf:"
msgstr "В файле 3mf найдены недопустимые значения:"

msgid "Please correct them in the param tabs"
msgstr "Пожалуйста, исправьте их на вкладках параметров"

msgid "The 3mf has following modified G-codes in filament or printer presets:"
msgstr ""
"В профиле прутка или принтера этого 3mf файла содержится следующий "
"модифицированный G-код:"

msgid ""
"Please confirm that these modified G-codes are safe to prevent any damage to "
"the machine!"
msgstr ""
"Пожалуйста, подтвердите, что этот модифицированный G-код безопасен во "
"избежание повреждения принтера!"

msgid "Modified G-codes"
msgstr "Модифицированный G-код"

msgid "The 3mf has following customized filament or printer presets:"
msgstr ""
"В этом 3mf файле содержаться следующие пользовательские профили прутка или "
"принтера:"

msgid ""
"Please confirm that the G-codes within these presets are safe to prevent any "
"damage to the machine!"
msgstr ""
"Во избежании повреждения принтера убедитесь, что G-код в этих профилях "
"безопасен!"

msgid "Customized Preset"
msgstr "Пользовательский профиль"

msgid "Name of components inside step file is not UTF8 format!"
msgstr "Имена компонентов внутри step файла не в формате UTF8!"

msgid "The name may show garbage characters!"
msgstr "В названии могут присутствовать ненужные символы!"

#, boost-format
msgid "Failed loading file \"%1%\". An invalid configuration was found."
msgstr ""
"Не удалось загрузить файл \"%1%\". Обнаружена недопустимая конфигурация."

msgid "Objects with zero volume removed"
msgstr "Модели с нулевым объёмом удалены"

msgid "The volume of the object is zero"
msgstr "Объём модели равен нулю"

#, c-format, boost-format
msgid ""
"The object from file %s is too small, and maybe in meters or inches.\n"
" Do you want to scale to millimeters?"
msgstr ""
"Модель из файла %s слишком мала. Возможно, её размеры \n"
"в метрах или дюймах. Внутренней единицей программы \n"
"являются миллиметры. Пересчитать размеры модели?"

msgid "Object too small"
msgstr "Модель слишком мала"

msgid ""
"This file contains several objects positioned at multiple heights.\n"
"Instead of considering them as multiple objects, should \n"
"the file be loaded as a single object having multiple parts?"
msgstr ""
"Этот файл содержит несколько моделей, находящихся на разной высоте.\n"
"Следует ли загружать файл как единую модель, состоящий из нескольких\n"
"частей (вместо того, чтобы рассматривать их как несколько моделей)?"

msgid "Multi-part object detected"
msgstr "Обнаружена модель, состоящая из нескольких частей"

msgid "Load these files as a single object with multiple parts?\n"
msgstr ""
"Загрузить эти файлы как единую модель состоящую из нескольких частей?\n"

msgid "Object with multiple parts was detected"
msgstr "Обнаружена модель, состоящая из нескольких частей"

msgid "The file does not contain any geometry data."
msgstr "Файл не содержит никаких геометрических данных."

msgid ""
"Your object appears to be too large, Do you want to scale it down to fit the "
"heat bed automatically?"
msgstr ""
"Похоже, ваша модель слишком большая. \n"
"Хотите автоматически уменьшить её масштаб, \n"
"чтобы она уместилась на столе?"

msgid "Object too large"
msgstr "Модель слишком большая"

msgid "Export STL file:"
msgstr "Экспорт в STL файл:"

msgid "Export AMF file:"
msgstr "Экспорт в AMF файл:"

msgid "Save file as:"
msgstr "Сохранить файл как:"

msgid "Export OBJ file:"
msgstr "Экспорт в OBJ файл:"

#, c-format, boost-format
msgid ""
"The file %s already exists\n"
"Do you want to replace it?"
msgstr ""
"Файл %s уже существует.\n"
"Хотите заменить его?"

msgid "Comfirm Save As"
msgstr "Подтвердить сохранение как"

msgid "Delete object which is a part of cut object"
msgstr "Удаление детали, являющейся частью разрезанной модели"

msgid ""
"You try to delete an object which is a part of a cut object.\n"
"This action will break a cut correspondence.\n"
"After that model consistency can't be guaranteed."
msgstr ""
"Вы пытаетесь удалить деталь, являющейся частью разрезанной модели. \n"
"Это действие приведёт к удалению информации о разрезе. \n"
"После этого согласованность модели не может быть гарантирована."

msgid "The selected object couldn't be split."
msgstr "Выбранная модель не может быть разделена."

msgid "Another export job is running."
msgstr "Уже идёт другой процесс экспорта."

msgid "Unable to replace with more than one volume"
msgstr "Невозможно заменить более чем одним объём"

msgid "Error during replace"
msgstr "Ошибка при выполнении замены"

msgid "Replace from:"
msgstr "Заменить из:"

msgid "Select a new file"
msgstr "Выберите новый файл"

msgid "File for the replace wasn't selected"
msgstr "Файл для замены не выбран"

msgid "Please select a file"
msgstr "Пожалуйста, выберите файл"

msgid "Do you want to replace it"
msgstr "Хотите заменить его"

msgid "Message"
msgstr "Сообщение"

msgid "Reload from:"
msgstr "Перезагрузка из:"

msgid "Unable to reload:"
msgstr "Не удалось перезагрузить:"

msgid "Error during reload"
msgstr "Ошибка во время перезагрузки"

msgid "Slicing"
msgstr "Нарезка"

msgid "There are warnings after slicing models:"
msgstr "Предупреждение о нарезке моделей:"

msgid "warnings"
msgstr "предупреждения"

msgid "Invalid data"
msgstr "Неверные данные"

msgid "Slicing Canceled"
msgstr "Нарезка отменена"

#, c-format, boost-format
msgid "Slicing Plate %d"
msgstr "Нарезка стола %d"

msgid "Please resolve the slicing errors and publish again."
msgstr "Пожалуйста, устраните ошибки нарезки и попробуйте опубликовать снова."

msgid ""
"Network Plug-in is not detected. Network related features are unavailable."
msgstr "Сетевой плагин не обнаружен. Функции, связанные с сетью, недоступны."

msgid ""
"Preview only mode:\n"
"The loaded file contains gcode only, Can not enter the Prepare page"
msgstr ""
"Режим только предпросмотра:\n"
"Загруженный файл содержит только G-код, поэтому переход на страницу "
"«Подготовка» невозможен."

msgid "You can keep the modified presets to the new project or discard them"
msgstr "Изменённые профили можно сохранить в новом проекте или отказаться."

msgid "Creating a new project"
msgstr "Создание нового проекта"

msgid "Load project"
msgstr "Загрузить проект"

msgid ""
"Failed to save the project.\n"
"Please check whether the folder exists online or if other programs open the "
"project file."
msgstr ""
"Не удалось сохранить проект.\n"
"Убедитесь, что папка существует и что файл проекта не открыт в другой "
"программе."

msgid "Save project"
msgstr "Сохранение проекта"

msgid "Importing Model"
msgstr "Импортирование модели"

msgid "prepare 3mf file..."
msgstr "подготовка 3mf файла..."

msgid "downloading project ..."
msgstr "скачивание проекта..."

#, c-format, boost-format
msgid "Project downloaded %d%%"
msgstr "Проект загружен %d%%"

msgid ""
"Importing to Orca Slicer failed. Please download the file and manually "
"import it."
msgstr ""
"Не удалось импортировать в Orca Slicer. Загрузите файл и импортируйте его "
"вручную."

msgid "Import SLA archive"
msgstr "Импорт SLA архива"

msgid "The selected file"
msgstr "В выбранном файле"

msgid "does not contain valid gcode."
msgstr "G-кода содержатся недопустимые данные."

msgid "Error occurs while loading G-code file"
msgstr "Ошибка при загрузке файла G-кода"

msgid "Drop project file"
msgstr "Операции с файлами проекта"

msgid "Please select an action"
msgstr "Пожалуйста, выберите действие с"

msgid "Open as project"
msgstr "Открыть как проект"

msgid "Import geometry only"
msgstr "Импортировать только геометрию"

msgid "Only one G-code file can be opened at the same time."
msgstr "Одновременно можно открыть только один файл G-кода."

msgid "G-code loading"
msgstr "Загрузка G-кода"

msgid "G-code files can not be loaded with models together!"
msgstr "Одновременная загрузка файла G-кода и модели невозможна!"

msgid "Can not add models when in preview mode!"
msgstr "В режиме предпросмотра добавление моделей недоступно!"

msgid "Add Models"
msgstr "Добавить модель"

msgid "All objects will be removed, continue?"
msgstr "Все модели будут удалены, продолжить?"

msgid "The current project has unsaved changes, save it before continue?"
msgstr ""
"В текущем проекте имеются несохранённые изменения. \n"
"Сохранить их перед продолжением?"

msgid "Remember my choice."
msgstr "Запомнить выбор"

msgid "Number of copies:"
msgstr "Количество копий:"

msgid "Copies of the selected object"
msgstr "Количество копий выбранной модели"

msgid "Save G-code file as:"
msgstr "Сохранить файл G-кода как:"

msgid "Save SLA file as:"
msgstr "Сохранить SLA файл как:"

msgid "The provided file name is not valid."
msgstr "Указано недопустимое имя файла."

msgid "The following characters are not allowed by a FAT file system:"
msgstr "Следующие символы не разрешены файловой системой FAT:"

msgid "Save Sliced file as:"
msgstr "Сохранить нарезанный файл как:"

#, c-format, boost-format
msgid ""
"The file %s has been sent to the printer's storage space and can be viewed "
"on the printer."
msgstr "Файл %s отправлен в память принтера и может быть просмотрен на нём."

msgid ""
"Unable to perform boolean operation on model meshes. Only positive parts "
"will be exported."
msgstr ""
"Невозможно выполнить булевы операции над сетками модели. Будут "
"экспортированы только положительные части."

msgid ""
"Are you sure you want to store original SVGs with their local paths into the "
"3MF file?\n"
"If you hit 'NO', all SVGs in the project will not be editable any more."
msgstr ""
"Вы уверены, что хотите сохранить исходные SVG файлы с их локальными путями в "
"3MF файле?\n"
"Если нажмете «НЕТ», все SVG файлы в проекте больше не будут доступны для "
"редактирования."

msgid "Private protection"
msgstr "Частная охрана"

msgid "Is the printer ready? Is the print sheet in place, empty and clean?"
msgstr "Готов ли 3D-принтер? Печатная пластина на месте, пустая и чистая?"

msgid "Upload and Print"
msgstr "Загрузить и напечатать"

msgid ""
"Print By Object: \n"
"Suggest to use auto-arrange to avoid collisions when printing."
msgstr ""
"Печать по очереди: \n"
"Рекомендуется использовать автоматическую расстановку, чтобы избежать "
"столкновений при печати."

msgid "Send G-code"
msgstr "Отправить G-код"

msgid "Send to printer"
msgstr "Отправить на принтер"

msgid "Custom supports and color painting were removed before repairing."
msgstr "Пользовательские поддержки и раскраска были удалены перед починкой."

msgid "Optimize Rotation"
msgstr "Оптимизация вращения"

msgid "Invalid number"
msgstr "Неправильное числовое значение"

msgid "Plate Settings"
msgstr "Настройки печатной пластины"

#, boost-format
msgid "Number of currently selected parts: %1%\n"
msgstr "Количество выбранных частей: %1%\n"

#, boost-format
msgid "Number of currently selected objects: %1%\n"
msgstr "Количество выбранных моделей: %1%\n"

#, boost-format
msgid "Part name: %1%\n"
msgstr "Имя части: %1%\n"

#, boost-format
msgid "Object name: %1%\n"
msgstr "Имя модели: %1%\n"

#, boost-format
msgid "Size: %1% x %2% x %3% in\n"
msgstr "Размер: %1% x %2% x %3% дюйм\n"

#, boost-format
msgid "Size: %1% x %2% x %3% mm\n"
msgstr "Размер: %1% x %2% x %3% мм\n"

#, boost-format
msgid "Volume: %1% in³\n"
msgstr "Объём: %1% дюйм³\n"

#, boost-format
msgid "Volume: %1% mm³\n"
msgstr ""
"Объём: %1% мм³\n"
"\n"

#, boost-format
msgid "Triangles: %1%\n"
msgstr "Треугольников: %1%\n"

msgid "Tips:"
msgstr "Подсказки:"

msgid ""
"\"Fix Model\" feature is currently only on Windows. Please repair the model "
"on Orca Slicer(windows) or CAD softwares."
msgstr ""
"Функция «Починить модель» в настоящее время доступна только в Windows. "
"Пожалуйста, почините модель с помощью Bambu Studio (Windows) или другой CAD "
"программой."

#, c-format, boost-format
msgid ""
"Plate% d: %s is not suggested to be used to print filament %s(%s). If you "
"still want to do this printing, please set this filament's bed temperature "
"to non zero."
msgstr ""
"Не рекомендуется использовать печатную пластину% d (%s) для печати прутком "
"%s (%s). Если вы всё же хотите сделать это, то установите температуру стола "
"для этого прутка на ненулевое значение."

msgid "Switching the language requires application restart.\n"
msgstr "Для смены языка требуется перезапуск приложения.\n"

msgid "Do you want to continue?"
msgstr "Хотите продолжить?"

msgid "Language selection"
msgstr "Выбор языка"

msgid "Switching application language while some presets are modified."
msgstr "Смена языка приложения при изменении некоторых профилей."

msgid "Changing application language"
msgstr "Изменение языка приложения"

msgid "Changing the region will log out your account.\n"
msgstr "Смена региона приведёт к выходу из вашей учётной записи.\n"

msgid "Region selection"
msgstr "Выделение области"

msgid "Second"
msgstr "секунд"

msgid "Browse"
msgstr "Обзор"

msgid "Choose Download Directory"
msgstr "Выбор папки загрузки"

msgid "General Settings"
msgstr "Общие настройки"

msgid "Asia-Pacific"
msgstr "Азиатско-Тихоокеанский"

msgid "China"
msgstr "Китай"

msgid "Europe"
msgstr "Европа"

msgid "North America"
msgstr "Северная Америка"

msgid "Others"
msgstr "Прочее"

msgid "Login Region"
msgstr "Регион входа"

msgid "Stealth Mode"
msgstr "Режим конфиденциальности (отключение телеметрии Bambulab)"

msgid "Check for stable updates only"
msgstr "Уведомлять только о стабильных версиях программы"

msgid "Metric"
msgstr "Метрическая СИ"

msgid "Imperial"
msgstr "Имперская СИ"

msgid "Units"
msgstr ""
"Единицы \n"
"измерения"

msgid "Home"
msgstr "Домашняя страница"

msgid "Default Page"
msgstr ""
"Страница \n"
"по умолчанию"

msgid "Set the page opened on startup."
msgstr "Задание страницы, открываемой при запуске приложения."

msgid "Zoom to mouse position"
msgstr "Приближать к положению курсор"

msgid ""
"Zoom in towards the mouse pointer's position in the 3D view, rather than the "
"2D window center."
msgstr ""
"Увеличивать масштаб по направлению к курсору в 3D-виде, а не к центру 2D-"
"окна."

msgid "Use free camera"
msgstr "Использовать свободную камеру"

msgid "If enabled, use free camera. If not enabled, use constrained camera."
msgstr ""
"Если включено, используется свободное вращение камеры. Если выключено, "
"используется вращение камера с ограничениями."

msgid "Show splash screen"
msgstr "Показывать окно приветствия"

msgid "Show the splash screen during startup."
msgstr "Показывать окно приветствия при запуске приложения."

msgid "Show \"Tip of the day\" notification after start"
msgstr "Показывать уведомление с полезным советом при запуске приложения"

msgid "If enabled, useful hints are displayed at startup."
msgstr ""
"Если включено, будут показываться уведомления с полезном советом при запуске "
"приложения."

msgid "Flushing volumes: Auto-calculate everytime the color changed."
msgstr "Объём очистки: автопересчёт при каждом изменении цвета."

msgid "If enabled, auto-calculate everytime the color changed."
msgstr ""
"Если включено, выполняется автоматический перерасчет объёма очистки при "
"каждом изменении цвета."

msgid "Presets"
msgstr "Профили"

msgid "Auto sync user presets(Printer/Filament/Process)"
msgstr "Автосинхронизация пользовательских профилей (принтера/прутка/процесса)"

msgid "User Sync"
msgstr "Синхронизация пользовательских данных."

msgid "Update built-in Presets automatically."
msgstr "Обновлять встроенные профили автоматически"

msgid "System Sync"
msgstr "Синхронизация системных данных."

msgid "Clear my choice on the unsaved presets."
msgstr "Очистить мой выбор от несохранённых профилей."

msgid "Associate files to OrcaSlicer"
msgstr "Сопоставление типов файлов с OrcaSlicer"

msgid "Associate .3mf files to OrcaSlicer"
msgstr "Ассоциировать файлы .3mf с OrcaSlicer"

msgid "If enabled, sets OrcaSlicer as default application to open .3mf files"
msgstr ""
"Если включено, назначает OrcaSlicer в качестве приложения по умолчанию для "
"открытия .3mf файлов."

msgid "Associate .stl files to OrcaSlicer"
msgstr "Ассоциировать файлы .stl с OrcaSlicer"

msgid "If enabled, sets OrcaSlicer as default application to open .stl files"
msgstr ""
"Если включено, назначает OrcaSlicer в качестве приложения по умолчанию для "
"открытия .stl файлов."

msgid "Associate .step/.stp files to OrcaSlicer"
msgstr "Ассоциировать файлы .step/.stp с OrcaSlicer"

msgid "If enabled, sets OrcaSlicer as default application to open .step files"
msgstr ""
"Если включено, назначает OrcaSlicer в качестве приложения по умолчанию для "
"открытия .step файлов."

msgid "Maximum recent projects"
msgstr "Максимальное количество недавних проектов"

msgid "Maximum count of recent projects"
msgstr ""
"Максимальное количество проектов, отображаемое в списке недавних проектов."

msgid "Clear my choice on the unsaved projects."
msgstr "Очистить мой выбор от несохранённых проектов."

msgid "No warnings when loading 3MF with modified G-codes"
msgstr "Отключить предупреждения при загрузке 3MF с модифицированным G-кодом"

msgid "Auto-Backup"
msgstr "Автосоздание резервной копии"

msgid ""
"Backup your project periodically for restoring from the occasional crash."
msgstr ""
"Периодическое создание резервной копии проекта для восстановления после "
"непредвиденного сбоя программы."

msgid "every"
msgstr "каждые"

msgid "The peroid of backup in seconds."
msgstr "Время резервного копирования в секундах."

msgid "Downloads"
msgstr "Загрузки"

msgid "Dark Mode"
msgstr "Тёмная тема"

msgid "Enable Dark mode"
msgstr "Включить тёмную тему"

msgid "Develop mode"
msgstr "Режим разработчика"

msgid "Skip AMS blacklist check"
msgstr "Пропуск проверки материалов в АСПП из файла чёрного списка"

msgid "Home page and daily tips"
msgstr "Домашняя страница и ежедневные советы"

msgid "Show home page on startup"
msgstr "Показывать домашнюю страницу при запуске"

msgid "Sync settings"
msgstr "Настройки синхронизации"

msgid "User sync"
msgstr "Синхронизация пользователя"

msgid "Preset sync"
msgstr "Синхронизация профилей"

msgid "Preferences sync"
msgstr "Синхронизация настроек"

msgid "View control settings"
msgstr "Просмотр настроек управления"

msgid "Rotate of view"
msgstr "Вращение камеры"

msgid "Move of view"
msgstr "Перемещение камеры"

msgid "Zoom of view"
msgstr "Масштабирование вида"

msgid "Other"
msgstr "Прочее"

msgid "Mouse wheel reverses when zooming"
msgstr "Менять направление масштабирования с помощью колеса мыши"

msgid "Enable SSL(MQTT)"
msgstr "Включить SSL(MQTT)"

msgid "Enable SSL(FTP)"
msgstr "Включить SSL(FTP)"

msgid "Internal developer mode"
msgstr "Режим внутреннего разработчика"

msgid "Log Level"
msgstr "Уровень ведения журнала"

msgid "fatal"
msgstr "критическая ошибка"

msgid "error"
msgstr "ошибка"

msgid "warning"
msgstr "предупреждение"

msgid "debug"
msgstr "отладка"

msgid "trace"
msgstr "трассировка"

msgid "Host Setting"
msgstr "Настройка хоста"

msgid "DEV host: api-dev.bambu-lab.com/v1"
msgstr "DEV host: api-dev.bambu-lab.com/v1"

msgid "QA  host: api-qa.bambu-lab.com/v1"
msgstr "QA  host: api-qa.bambu-lab.com/v1"

msgid "PRE host: api-pre.bambu-lab.com/v1"
msgstr "PRE host: api-pre.bambu-lab.com/v1"

msgid "Product host"
msgstr "Хост принтера"

msgid "debug save button"
msgstr "кнопка сохранения отладки"

msgid "save debug settings"
msgstr "Сохранить настройки отладки"

msgid "DEBUG settings have saved successfully!"
msgstr "Настройки отладки успешно сохранены!"

msgid "Switch cloud environment, Please login again!"
msgstr "Смена облачной среды, пройдите повторную аутентификацию!"

msgid "System presets"
msgstr "Системные профили"

msgid "User presets"
msgstr "Пользовательские профили"

msgid "Incompatible presets"
msgstr "Несовместимые профили"

msgid "AMS filaments"
msgstr "Прутки АСПП"

msgid "Click to pick filament color"
msgstr "Нажмите, чтобы выбрать цвет нити"

msgid "Please choose the filament colour"
msgstr "Пожалуйста, выберите цвет прутка"

msgid "Add/Remove presets"
msgstr "Добавить/удалить профиль"

msgid "Edit preset"
msgstr "Изменить профиль"

msgid "Project-inside presets"
msgstr "Внутрипроектные профили"

msgid "Add/Remove filaments"
msgstr "Добавить/удалить пруток"

msgid "Add/Remove materials"
msgstr "Добавить/удалить материал"

msgid "Select/Remove printers(system presets)"
msgstr "Выбор/удаление принтеров (системные профили)"

msgid "Create printer"
msgstr "Создать принтер"

msgid "Incompatible"
msgstr "Несовместимы"

msgid "The selected preset is null!"
msgstr "Выбранный профиль пуст!"

msgid "Plate name"
msgstr "Имя печатной пластины"

msgid "Same as Global Print Sequence"
msgstr "Аналогично глобальной последовательности печати"

msgid "Print sequence"
msgstr "Последовательность печати моделей"

msgid "Customize"
msgstr "Настроить"

msgid "First layer filament sequence"
msgstr "Последовательность прутков на первом слое"

msgid "Same as Global Plate Type"
msgstr "Аналогично глобальному типу пластины"

msgid "Same as Global Bed Type"
msgstr "Аналогично глобальному типу стола"

msgid "By Layer"
msgstr "Одновременно"

msgid "By Object"
msgstr "По очереди"

msgid "Accept"
msgstr "Принять"

msgid "Log Out"
msgstr "Выход"

msgid "Slice all plate to obtain time and filament estimation"
msgstr ""
"Нарезка всех столов для получения примерного времени печати и расчёта "
"необходимого количества материала."

msgid "Packing project data into 3mf file"
msgstr "Упаковка данных проекта в файл формата 3mf"

msgid "Uploading 3mf"
msgstr "Отправка 3mf"

msgid "Jump to model publish web page"
msgstr "Перейти на веб-страницу публикации модели"

msgid "Note: The preparation may takes several minutes. Please be patiant."
msgstr ""
"Примечание: подготовка может занять несколько минут. Пожалуйста, наберитесь "
"терпения."

msgid "Publish"
msgstr "Опубликовать"

msgid "Publish was cancelled"
msgstr "Публикация была отменена"

msgid "Slicing Plate 1"
msgstr "Нарезка стола 1"

msgid "Packing data to 3mf"
msgstr "Упаковка данных в 3mf"

msgid "Jump to webpage"
msgstr "Перейти на страницу"

#, c-format, boost-format
msgid "Save %s as"
msgstr "Сохранить %s как"

msgid "User Preset"
msgstr "Пользовательский профиль"

msgid "Preset Inside Project"
msgstr "Внутрипроектный профиль"

msgid "Name is invalid;"
msgstr "Некорректное имя;"

msgid "illegal characters:"
msgstr "недопустимые символы:"

msgid "illegal suffix:"
msgstr "недопустимый суффикс:"

msgid "Name is unavailable."
msgstr "Имя недоступно."

msgid "Overwrite a system profile is not allowed"
msgstr "Перезапись системного профиля запрещена"

#, boost-format
msgid "Preset \"%1%\" already exists."
msgstr "Профиль \"%1%\" уже существует."

#, boost-format
msgid "Preset \"%1%\" already exists and is incompatible with current printer."
msgstr "Профиль \"%1%\" уже существует и несовместим с текущим принтером."

msgid "Please note that saving action will replace this preset"
msgstr ""
"Обратите внимание, что при сохранении произойдёт замена текущего профиля."

msgid "The name is not allowed to be empty."
msgstr "Имя не может быть пустым."

msgid "The name is not allowed to start with space character."
msgstr "Имя не должно начитаться с пробела."

msgid "The name is not allowed to end with space character."
msgstr "Имя не должно заканчиваться пробелом."

msgid "The name cannot be the same as a preset alias name."
msgstr "Имя не должно совпадать с именем предустановленного профиля."

msgid "Save preset"
msgstr "Сохранить профиль"

msgctxt "PresetName"
msgid "Copy"
msgstr "Копировать"

#, boost-format
msgid "Printer \"%1%\" is selected with preset \"%2%\""
msgstr "Принтер \"%1%\" выбран с профилем \"%2%\""

#, boost-format
msgid "Please choose an action with \"%1%\" preset after saving."
msgstr "Пожалуйста, выберите действие с профилем \"%1%\" после сохранения."

#, boost-format
msgid "For \"%1%\", change \"%2%\" to \"%3%\" "
msgstr "Для \"%1%\" сменить \"%2%\" на \"%3%\" "

#, boost-format
msgid "For \"%1%\", add \"%2%\" as a new preset"
msgstr "Для \"%1%\" добавить \"%2%\" как новый шаблон"

#, boost-format
msgid "Simply switch to \"%1%\""
msgstr "Просто переключиться на \"%1%\""

msgid "Task canceled"
msgstr "Задание отменено"

msgid "(LAN)"
msgstr "(LAN)"

msgid "Search"
msgstr "Поиск"

msgid "My Device"
msgstr "Мой принтер"

msgid "Other Device"
msgstr "Другое устройство"

msgid "Online"
msgstr "В сети"

msgid "Input access code"
msgstr "Введите код доступа"

msgid "Can't find my devices?"
msgstr "Не удаётся найти свои принтеры?"

msgid "Log out successful."
msgstr "Выход выполнен успешно."

msgid "Offline"
msgstr "Не в сети"

msgid "Busy"
msgstr "Занят"

msgid "Bambu Cool Plate"
msgstr "Не нагреваемая пластина Bambu"

msgid "PLA Plate"
msgstr "PLA пластина"

msgid "Bambu Engineering Plate"
msgstr "Инженерная пластина Bambu"

msgid "Bambu Smooth PEI Plate"
msgstr "Гладкая PEI пластина Bambu"

msgid "High temperature Plate"
msgstr "Высокотемпературная пластина"

msgid "Bambu Textured PEI Plate"
msgstr "Текстурированная PEI пластина Bambu"

msgid "Send print job to"
msgstr "Отправка задания на печать"

msgid "Refresh"
msgstr "Обновить"

msgid "Bed Leveling"
msgstr ""
"Выравнивание\n"
"стола"

msgid "Flow Dynamics Calibration"
msgstr ""
"Калибровка\n"
"динамики потока"

msgid "Click here if you can't connect to the printer"
msgstr "Не удаётся подключиться к принтеру?"

msgid "send completed"
msgstr "отправка завершена"

msgid "Error code"
msgstr "Код ошибки"

msgid "Printer local connection failed, please try again."
msgstr ""
"Не удалось установить локальное соединение с принтером, попробуйте ещё раз."

msgid "No login account, only printers in LAN mode are displayed"
msgstr ""
"Без входа в учётную запись, отображаются только \n"
"принтеры в локальной сети."

msgid "Connecting to server"
msgstr "Подключение к серверу"

msgid "Synchronizing device information"
msgstr "Синхронизация информации об устройстве"

msgid "Synchronizing device information time out"
msgstr "Время синхронизации информации об устройстве истекло"

msgid "Cannot send the print job when the printer is updating firmware"
msgstr ""
"Невозможно отправить задание на печать, при обновлении прошивки принтера."

msgid ""
"The printer is executing instructions. Please restart printing after it ends"
msgstr ""
"Принтер выполняет инструкции. Пожалуйста, перезапустите печать после их "
"завершения."

msgid "The printer is busy on other print job"
msgstr "Принтер занят другим заданием"

#, c-format, boost-format
msgid ""
"Filament %s exceeds the number of AMS slots. Please update the printer "
"firmware to support AMS slot assignment."
msgstr ""
"Количество пластиковых нитей - %s, что превышает количество слотов АСПП. "
"Обновите прошивку принтера, чтобы получить поддержку функции назначения "
"слотов АСПП."

msgid ""
"Filament exceeds the number of AMS slots. Please update the printer firmware "
"to support AMS slot assignment."
msgstr ""
"Количество пластиковых нитей превышает количество слотов АСПП. Обновите "
"прошивку принтера, чтобы получить поддержку функции назначения слотов АСПП."

msgid ""
"Filaments to AMS slots mappings have been established. You can click a "
"filament above to change its mapping AMS slot"
msgstr ""
"Соответствия между материалами и слотами АСПП были установлены. Вы можете "
"нажать на пластиковую нить выше, чтобы вручную задать для неё нужный слот "
"АСПП."

msgid ""
"Please click each filament above to specify its mapping AMS slot before "
"sending the print job"
msgstr ""
"Перед отправкой задания на печать, нажмите на каждую пластиковую нить, чтобы "
"вручную задать для неё нужный слот АСПП."

#, c-format, boost-format
msgid ""
"Filament %s does not match the filament in AMS slot %s. Please update the "
"printer firmware to support AMS slot assignment."
msgstr ""
"Материал %s не соответствует материалу в слоте %s АСПП. Обновите прошивку "
"принтера, чтобы получить поддержку функции назначения слотов АСПП."

msgid ""
"Filament does not match the filament in AMS slot. Please update the printer "
"firmware to support AMS slot assignment."
msgstr ""
"Материал не соответствует материалу в слоте АСПП. Обновите прошивку "
"принтера, чтобы получить поддержку функции назначения слотов АСПП."

msgid ""
"The printer firmware only supports sequential mapping of filament => AMS "
"slot."
msgstr ""
"Текущая прошивка принтера поддерживает только последовательное сопоставление "
"пластиковых нитей => слот АСПП."

msgid "An SD card needs to be inserted before printing."
msgstr "Перед печатью необходимо вставить SD-карту."

msgid "The selected printer is incompatible with the chosen printer presets."
msgstr "Выбранный принтер несовместим с выбранными профилями принтера."

msgid "An SD card needs to be inserted to record timelapse."
msgstr "Для записи таймлапсов необходимо вставить SD-карту."

msgid ""
"Cannot send the print job to a printer whose firmware is required to get "
"updated."
msgstr ""
"Невозможно отправить задание печати на принтер, прошивка которого нуждается "
"в обновлении."

msgid "Cannot send the print job for empty plate"
msgstr "Невозможно отправить задание на печать, так как стол пуст."

msgid "This printer does not support printing all plates"
msgstr "Данный принтер не поддерживает печать на всех типах печатных пластин."

msgid ""
"When enable spiral vase mode, machines with I3 structure will not generate "
"timelapse videos."
msgstr ""
"При включении режима «Спиральная ваза» принтеры с кинематикой I3 не будут "
"писать таймлапс."

msgid ""
"Timelapse is not supported because Print sequence is set to \"By object\"."
msgstr ""
"Таймлапс не поддерживается, поскольку для последовательности печати "
"установлено значение «Печать по очереди»."

msgid "Errors"
msgstr "Ошибок"

msgid "Please check the following:"
msgstr "Пожалуйста, проверьте следующую информацию:"

msgid ""
"The printer type selected when generating G-Code is not consistent with the "
"currently selected printer. It is recommended that you use the same printer "
"type for slicing."
msgstr ""
"Выбранный профиль принтера в настройках слайсера не совпадает с фактическим "
"принтером. Для нарезки рекомендуется использовать тот же профиль принтера."

msgid ""
"There are some unknown filaments in the AMS mappings. Please check whether "
"they are the required filaments. If they are okay, press \"Confirm\" to "
"start printing."
msgstr ""
"В АСПП установлены неизвестные пластиковые нити. Убедитесь, что стоят именно "
"те, что вам нужны. Если всё в порядке, нажмите «Подтвердить», чтобы начать "
"печать."

#, c-format, boost-format
msgid "nozzle in preset: %s %s"
msgstr "сопло в профиле: %s %s"

#, c-format, boost-format
msgid "nozzle memorized: %.1f %s"
msgstr "сопло сохранённое: %.1f %s"

msgid ""
"Your nozzle diameter in preset is not consistent with memorized nozzle "
"diameter. Did you change your nozzle lately?"
msgstr ""
"Диаметр сопла в профиле не соответствует сохранённому диаметру сопла. Вы "
"недавно сменили сопло?"

#, c-format, boost-format
msgid "*Printing %s material with %s may cause nozzle damage"
msgstr "*Печать %s материалом %s может привести к повреждению сопла."

msgid ""
"Please click the confirm button if you still want to proceed with printing."
msgstr "Нажмите кнопку подтверждения, если всё ещё хотите продолжить печать."

msgid "Hardened Steel"
msgstr "Закаленная сталь"

msgid "Stainless Steel"
msgstr "Нержавеющая сталь"

msgid ""
"Connecting to the printer. Unable to cancel during the connection process."
msgstr ""
"Подключение к принтеру. Невозможно отменить во время процесса подключения."

msgid "Preparing print job"
msgstr "Подготовка задания на печать"

msgid "Abnormal print file data. Please slice again"
msgstr "Неправильные данные файла печати. Пожалуйста, нарежьте ещё раз."

msgid "The name length exceeds the limit."
msgstr "Длина имени превышает установленное ограничение."

msgid ""
"Caution to use! Flow calibration on Textured PEI Plate may fail due to the "
"scattered surface."
msgstr ""
"Внимание! Калибровка потока на текстурированной пластине с PEI покрытием "
"может быть неудачной из-за шероховатой поверхности."

msgid "Automatic flow calibration using Micro Lidar"
msgstr "Автокалибровка потока с помощью микролидара"

msgid "Modifying the device name"
msgstr "Изменение имени принтера"

msgid "Send to Printer SD card"
msgstr "Отправить на SD-карту принтера"

msgid "Cannot send the print task when the upgrade is in progress"
msgstr "Во время обновления невозможно отправить задание на печать"

msgid "An SD card needs to be inserted before send to printer SD card."
msgstr "Перед отправкой на SD-карту, сначала вставьте её в принтер."

msgid "The printer is required to be in the same LAN as Orca Slicer."
msgstr "Принтер должен находиться в одной локальной сети с Orca Slicer."

msgid "The printer does not support sending to printer SD card."
msgstr "Принтер не поддерживает отправку на SD-карту."

msgid "Slice ok."
msgstr "Нарезка завершена."

msgid "View all Daily tips"
msgstr "Посмотреть все советы"

msgid "Failed to create socket"
msgstr "Не удалось создать сокет"

msgid "Failed to connect socket"
msgstr "Не удалось подключить сокет"

msgid "Failed to publish login request"
msgstr "Не удалось опубликовать запрос на вход в систему"

msgid "Get ticket from device timeout"
msgstr "Тайм-аут при получении заявки с устройства"

msgid "Get ticket from server timeout"
msgstr "Тайм-аут получения заявки с сервера"

msgid "Failed to post ticket to server"
msgstr "Не удалось отправить заявку на сервер"

msgid "Failed to parse login report reason"
msgstr "Не удалось разобрать причину ошибки входа"

msgid "Receive login report timeout"
msgstr "Таймаут получения отчета о входе"

msgid "Unknown Failure"
msgstr "Неизвестная ошибка"

msgid "Log in printer"
msgstr "Войти в принтер"

msgid "Would you like to log in this printer with current account?"
msgstr "Войти в этот принтер с текущей учётной записью?"

msgid "Check the reason"
msgstr "Выяснить причину"

msgid "Read and accept"
msgstr "Прочитать и принять"

msgid "Terms and Conditions"
msgstr "Условия использования"

msgid ""
"Thank you for purchasing a Bambu Lab device.Before using your Bambu Lab "
"device, please read the termsand conditions.By clicking to agree to use your "
"Bambu Lab device, you agree to abide by the Privacy Policyand Terms of "
"Use(collectively, the \"Terms\"). If you do not comply with or agree to the "
"Bambu Lab Privacy Policy, please do not use Bambu Lab equipment and services."
msgstr ""
"Перед использованием устройства Bambu Lab ознакомьтесь с правилами и "
"условиями. Нажимая на кнопку \"Согласие на использование устройства Bambu Lab"
"\", вы соглашаетесь соблюдать Политику конфиденциальности и Условия "
"использования (далее - \"Условия\"). Если вы не соблюдаете или не согласны с "
"Политикой конфиденциальности Bambu Lab, пожалуйста, не пользуйтесь "
"оборудованием и услугами Bambu Lab."

msgid "and"
msgstr "и"

msgid "Privacy Policy"
msgstr "Политика конфиденциальности"

msgid "We ask for your help to improve everyone's printer"
msgstr "Мы просим вашей помощи, чтобы улучшить работу принтера"

msgid "Statement about User Experience Improvement Program"
msgstr "Заявление о программе улучшения пользовательского опыта"

#, c-format, boost-format
msgid ""
"In the 3D Printing community, we learn from each other's successes and "
"failures to adjust our own slicing parameters and settings. %s follows the "
"same principle and uses machine learning to improve its performance from the "
"successes and failures of the vast number of prints by our users. We are "
"training %s to be smarter by feeding them the real-world data. If you are "
"willing, this service will access information from your error logs and usage "
"logs, which may include information described in  Privacy Policy. We will "
"not collect any Personal Data by which an individual can be identified "
"directly or indirectly, including without limitation names, addresses, "
"payment information, or phone numbers. By enabling this service, you agree "
"to these terms and the statement about Privacy Policy."
msgstr ""
"В сообществе 3D-печатников мы учимся на успехах и неудачах друг друга, чтобы "
"корректировать свои собственные параметры и настройки нарезки. Система %s "
"работает по тому же принципу и использует машинное обучение для улучшения "
"своей работы на основе успехов и неудач огромного количества отпечатков "
"наших пользователей. Мы обучаем %s быть умнее, предоставляя ему данные из "
"реального мира. По вашему желанию эта служба получит доступ к информации из "
"журналу ошибок и журналу использования, которая может включать информацию, "
"описанную в Политике конфиденциальности. Мы не будем собирать никаких "
"персональных данных, по которым можно прямо или косвенно идентифицировать "
"физическое лицо, включая, помимо прочего, имена, адреса, платежную "
"информацию или номера телефонов. Включая данную услугу, вы соглашаетесь с "
"данными условиями и заявлением о Политике конфиденциальности."

msgid "Statement on User Experience Improvement Plan"
msgstr "Заявление о плане улучшения взаимодействия с пользователем"

msgid "Log in successful."
msgstr "Вход успешный."

msgid "Log out printer"
msgstr "Выйти из принтера"

msgid "Would you like to log out the printer?"
msgstr "Выйти из этого принтера?"

msgid "Please log in first."
msgstr "Пожалуйста, сначала авторизуйтесь."

msgid "There was a problem connecting to the printer. Please try again."
msgstr ""
"Возникла проблема с подключением к принтеру. Пожалуйста, попробуйте ещё раз."

msgid "Failed to log out."
msgstr "Не удалось выйти."

#. TRN "Save current Settings"
#, c-format, boost-format
msgid "Save current %s"
msgstr "Сохранить текущий %s"

msgid "Delete this preset"
msgstr "Удалить этот профиль"

msgid "Search in preset"
msgstr "Поиск в профиле"

msgid "Click to reset all settings to the last saved preset."
msgstr ""
"Нажмите, чтобы сбросить все настройки до последнего сохраненного профиля."

msgid ""
"Prime tower is required for smooth timeplase. There may be flaws on the "
"model without prime tower. Are you sure you want to disable prime tower?"
msgstr ""
"Для плавного таймлапса требуется черновая башня. На модели без использования "
"черновой башни могут быть дефекты. Вы уверены, что хотите отключить черновую "
"башню?"

msgid ""
"Prime tower is required for smooth timelapse. There may be flaws on the "
"model without prime tower. Do you want to enable prime tower?"
msgstr ""
"Для плавного таймлапса требуется черновая башня. На модели без использования "
"черновой башни могут быть дефекты. Вы хотите включить черновую башню?"

msgid "Still print by object?"
msgstr "Продолжить печать по очереди?"

msgid ""
"We have added an experimental style \"Tree Slim\" that features smaller "
"support volume but weaker strength.\n"
"We recommend using it with: 0 interface layers, 0 top distance, 2 walls."
msgstr ""
"Мы добавили экспериментальный стиль «Стройный (древ. поддержка)», который "
"отличается меньшим объёмом поддержки, а следовательно, и меньшей прочностью. "
"Мы рекомендуем использовать его со следующими параметрами: количество "
"связующих слоёв - 0, зазор поддержки сверху - 0, периметров - 2."

msgid ""
"Change these settings automatically? \n"
"Yes - Change these settings automatically\n"
"No  - Do not change these settings for me"
msgstr ""
"Изменить эти настройки автоматически? \n"
"Да - Изменить эти настройки автоматически\n"
"Нет - Не изменять эти настройки"

msgid ""
"For \"Tree Strong\" and \"Tree Hybrid\" styles, we recommend the following "
"settings: at least 2 interface layers, at least 0.1mm top z distance or "
"using support materials on interface."
msgstr ""
"Для стилей «Крепкий (древ. поддержка)» и «Гибридный (древ. поддержка)» \n"
"мы рекомендуем следующие параметры: \n"
"не менее 2-х связующих слоёв, \n"
"зазор поддержки сверху не менее 0,1 мм \n"
"или использование «материалов для поддержек» в качестве связующего слоя."

msgid ""
"When using support material for the support interface, We recommend the "
"following settings:\n"
"0 top z distance, 0 interface spacing, concentric pattern and disable "
"independent support layer height"
msgstr ""
"При использовании «материалов для поддержек» в качестве связующего \n"
"слоя поддержки, мы рекомендуем следующие параметры:\n"
"зазор поддержки сверху - 0, \n"
"расстояние между связующими линиями - 0, \n"
"шаблон связующего слоя - концентрический, \n"
"отключение независимой высоты слоя поддержки."

msgid ""
"Enabling this option will modify the model's shape. If your print requires "
"precise dimensions or is part of an assembly, it's important to double-check "
"whether this change in geometry impacts the functionality of your print."
msgstr ""

msgid "Are you sure you want to enable this option?"
msgstr ""

msgid ""
"Layer height is too small.\n"
"It will set to min_layer_height\n"
msgstr ""
"Высота слоя слишком мала.\n"
"Будет установлено значение min_layer_height\n"

msgid ""
"Layer height exceeds the limit in Printer Settings -> Extruder -> Layer "
"height limits ,this may cause printing quality issues."
msgstr ""
"Высота слоя не может превышать ограничения установленные в настройках "
"принтера -> Экструдер -> Ограничение высоты слоя. Это может вызвать проблемы "
"с качеством печати."

msgid "Adjust to the set range automatically? \n"
msgstr "Автоматически подстроиться под заданный в настройках диапазон?\n"

msgid "Adjust"
msgstr "Подстроиться"

msgid "Ignore"
msgstr "Игнорировать"

msgid ""
"When recording timelapse without toolhead, it is recommended to add a "
"\"Timelapse Wipe Tower\" \n"
"by right-click the empty position of build plate and choose \"Add Primitive"
"\"->\"Timelapse Wipe Tower\"."
msgstr ""
"При записи таймлапса без видимости головы рекомендуется добавить «Черновая "
"башня таймлапса». \n"
"Щёлкните правой кнопкой мыши на пустом месте стола и выберите «Добавить "
"примитив» -> «Черновая башня таймлапса»."

msgid "Line width"
msgstr "Ширина экструзии"

msgid "Seam"
msgstr "Шов"

msgid "Precision"
msgstr "Точность"

msgid "Wall generator"
msgstr "Генератор периметров"

msgid "Walls and surfaces"
msgstr "Периметры и поверхности"

msgid "Bridging"
msgstr "Мосты"

msgid "Overhangs"
msgstr "Нависания"

msgid "Walls"
msgstr "Периметры"

msgid "Top/bottom shells"
msgstr "Горизонтальные оболочки сверху/снизу"

msgid "Initial layer speed"
msgstr "Скорость печати первого слоя"

msgid "Other layers speed"
msgstr "Скорость печати других слоёв"

msgid "Overhang speed"
msgstr "Скорость печати нависаний"

msgid ""
"This is the speed for various overhang degrees. Overhang degrees are "
"expressed as a percentage of line width. 0 speed means no slowing down for "
"the overhang degree range and wall speed is used"
msgstr ""
"Скорость печати нависаний разной степени свеса. Размер этого свеса "
"выражается в процентах от ширины линии. Скорость 0 означает, что для данного "
"диапазона нависаний замедление отсутствует и используется скорость "
"периметра. Скорость для промежуточных значений рассчитывается с помощью "
"линейной интерполяции."

msgid "Bridge"
msgstr "Мосты"

msgid "Set speed for external and internal bridges"
msgstr "Скорость печати внешних и внутренних мостов."

msgid "Travel speed"
msgstr "Скорость перемещения"

msgid "Acceleration"
msgstr "Ускорение"

msgid "Jerk(XY)"
msgstr "Рывок (XY)"

msgid "Raft"
msgstr "Подложка"

msgid "Support filament"
msgstr "Пруток для поддержки"

msgid "Tree supports"
msgstr "Древовидная поддержка"

msgid "Prime tower"
msgstr "Черновая башня"

msgid "Special mode"
msgstr "Специальные режимы"

msgid "G-code output"
msgstr "Выходной G-код"

msgid "Post-processing Scripts"
msgstr "Скрипты постобработки"

msgid "Notes"
msgstr "Заметки"

msgid "Frequent"
msgstr "Частые"

#, c-format, boost-format
msgid ""
"Following line %s contains reserved keywords.\n"
"Please remove it, or will beat G-code visualization and printing time "
"estimation."
msgid_plural ""
"Following lines %s contain reserved keywords.\n"
"Please remove them, or will beat G-code visualization and printing time "
"estimation."
msgstr[0] ""
"Следующая строка %s содержит зарезервированные ключевые слова.\n"
"Пожалуйста, удалите их, иначе будет нарушена визуализация G-кода и оценка "
"времени печати."
msgstr[1] ""
"Следующие строки %s содержат зарезервированные ключевые слова.\n"
"Пожалуйста, удалите их, иначе будет нарушена визуализация G-кода и оценка "
"времени печати."
msgstr[2] ""
"Следующие строки %s содержат зарезервированные ключевые слова.\n"
"Пожалуйста, удалите их, иначе будет нарушена визуализация G-кода и оценка "
"времени печати."

msgid "Reserved keywords found"
msgstr "Найдены зарезервированные ключевые слова"

msgid "Setting Overrides"
msgstr "Переопределение параметров"

msgid "Retraction"
msgstr "Откат"

msgid "Basic information"
msgstr "Общая информация"

msgid "Recommended nozzle temperature"
msgstr "Рекомендуемая температура сопла"

msgid "Recommended nozzle temperature range of this filament. 0 means no set"
msgstr ""
"Рекомендуемый диапазон температуры сопла для данной пластиковой нити. 0 "
"значит не задано."

msgid "Print chamber temperature"
msgstr "Температура в термокамере"

msgid "Print temperature"
msgstr "Температура печати"

msgid "Nozzle"
msgstr "Сопло"

msgid "Nozzle temperature when printing"
msgstr "Температура сопла при печати"

msgid "Cool plate"
msgstr "Не нагреваемая пластина"

msgid ""
"Bed temperature when cool plate is installed. Value 0 means the filament "
"does not support to print on the Cool Plate"
msgstr ""
"Температура не подогреваемого стола. 0 означает, что пластиковая нить не "
"поддерживает печать на этой печатной пластине."

msgid "Engineering plate"
msgstr "Инженерная пластина"

msgid ""
"Bed temperature when engineering plate is installed. Value 0 means the "
"filament does not support to print on the Engineering Plate"
msgstr ""
"Температура стола при установленной инженерной печатной пластине. 0 "
"означает, что пластиковая нить не поддерживает печать на этой печатной "
"пластине."

msgid "Smooth PEI Plate / High Temp Plate"
msgstr "Гладкая PEI/высокотемпер. пластина"

msgid ""
"Bed temperature when Smooth PEI Plate/High temperature plate is installed. "
"Value 0 means the filament does not support to print on the Smooth PEI Plate/"
"High Temp Plate"
msgstr ""
"Температура стола при установленной гладкой PEI/высокотемпературный печатной "
"пластине. 0 означает, что пластиковая нить не поддерживает печать на этой "
"печатной пластине."

msgid "Textured PEI Plate"
msgstr "Текстурированная PEI пластина"

msgid ""
"Bed temperature when Textured PEI Plate is installed. Value 0 means the "
"filament does not support to print on the Textured PEI Plate"
msgstr ""
"Температура стола при установленной текстурированной пластите с PEI "
"покрытием. 0 означает, что пластиковая нить не поддерживает печать на этой "
"печатной пластине."

msgid "Volumetric speed limitation"
msgstr "Ограничение объёмной скорости"

msgid "Cooling"
msgstr "Охлаждение"

msgid "Cooling for specific layer"
msgstr "Обдув определенного слоя"

msgid "Part cooling fan"
msgstr "Вентилятор обдува модели"

msgid "Min fan speed threshold"
msgstr "Порог мин. скорости вентилятора"

msgid ""
"Part cooling fan speed will start to run at min speed when the estimated "
"layer time is no longer than the layer time in setting. When layer time is "
"shorter than threshold, fan speed is interpolated between the minimum and "
"maximum fan speed according to layer printing time"
msgstr ""
"Вентилятор для охлаждения моделей начнет работать с минимальной скоростью, "
"когда расчётное время печати слоя не превышает заданное время печати слоя. "
"Если время печати слоя меньше порогового значения, скорость вентилятора "
"интерполируется между минимальной и максимальной скоростью вентилятора в "
"зависимости от времени печати слоя."

msgid "Max fan speed threshold"
msgstr "Порог макс. скорости вентилятора"

msgid ""
"Part cooling fan speed will be max when the estimated layer time is shorter "
"than the setting value"
msgstr ""
"Скорость вентилятора для охлаждения детали будет максимальной, если "
"расчётное время печати слоя меньше установленного значения."

msgid "Auxiliary part cooling fan"
msgstr "Вспомогательный вентилятор для охлаждения моделей"

msgid "Exhaust fan"
msgstr "Вытяжной вентилятор"

msgid "During print"
msgstr "Во время печати"

msgid "Complete print"
msgstr "После завершения печати"

msgid "Filament start G-code"
msgstr "Стартовый G-код прутка"

msgid "Filament end G-code"
msgstr "Завершающий G-код прутка"

msgid "Multimaterial"
msgstr "Экструдер ММ"

msgid "Wipe tower parameters"
msgstr "Параметры черновой башни"

msgid "Toolchange parameters with single extruder MM printers"
msgstr ""
"Параметры смены инструмента в одноэкструдерных мультиматериальных принтерах"

msgid "Ramming settings"
msgstr "Настройки рэмминга"

msgid "Toolchange parameters with multi extruder MM printers"
msgstr ""
"Параметры смены инструмента в мультиэкструдерных мультиматериальных принтерах"

msgid "Printable space"
msgstr "Область печати"

msgid "Cooling Fan"
msgstr "Вентилятор обдува модели"

msgid "Fan speed-up time"
msgstr "Смещение времени запуска вентилятора"

msgid "Extruder Clearance"
msgstr "Радиус безопасной зоны экструдера"

msgid "Adaptive bed mesh"
msgstr ""

msgid "Accessory"
msgstr "Аксессуары"

msgid "Machine gcode"
msgstr "G-код принтера"

msgid "Machine start G-code"
msgstr "Стартовый G-код принтера"

msgid "Machine end G-code"
msgstr "Завершающий G-код принтера"

msgid "Printing by object G-code"
msgstr "G-код поочерёдной печати"

msgid "Before layer change G-code"
msgstr "G-код выполняемый перед сменой слоя"

msgid "Layer change G-code"
msgstr "G-код выполняемый при смене слоя"

msgid "Time lapse G-code"
msgstr "G-код таймлапса"

msgid "Change filament G-code"
msgstr "G-код выполняемый при смене прутка"

msgid "Change extrusion role G-code"
msgstr "G-код выполняемый при смене роли экструзии"

msgid "Pause G-code"
msgstr "G-код паузы печати"

msgid "Template Custom G-code"
msgstr "Пользовательский шаблон G-кода"

msgid "Motion ability"
msgstr "Ограничения принтера"

msgid "Normal"
msgstr "Обычный"

msgid "Speed limitation"
msgstr "Максимальная скорость"

msgid "Acceleration limitation"
msgstr "Ограничение ускорений"

msgid "Jerk limitation"
msgstr "Ограничение рывка"

msgid "Single extruder multimaterial setup"
msgstr "Мультиматериальный одиночный экструдер"

msgid "Wipe tower"
msgstr "Черновая башня"

msgid "Single extruder multimaterial parameters"
msgstr "Параметры мультиматериального одиночного экструдера"

msgid "Layer height limits"
msgstr "Ограничение высоты слоя"

msgid "Lift Z Enforcement"
msgstr "Принудительный подъем оси Z"

msgid "Retraction when switching material"
msgstr "Откат при смене материала"

msgid ""
"The Wipe option is not available when using the Firmware Retraction mode.\n"
"\n"
"Shall I disable it in order to enable Firmware Retraction?"
msgstr ""
"Параметр прочистки недоступен при использовании отката из прошивки.\n"
"\n"
"Отключить его для включения отката из прошивки?"

msgid "Firmware Retraction"
msgstr "Откат из прошивки"

msgid "Detached"
msgstr "Отсоединён"

#, c-format, boost-format
msgid ""
"%d Filament Preset and %d Process Preset is attached to this printer. Those "
"presets would be deleted if the printer is deleted."
msgstr ""
"К этому принтеру прикреплено: \n"
"профилей прутка -%dшт. и профилей процесса печати - %dшт. \n"
"Эти профили будут удалены при удалении принтера.\n"
"При удалении принтера эти профили так же будут удалены."

msgid "Presets inherited by other presets can not be deleted!"
msgstr "Профили, наследуемые от других профилей, не могут быть удалены!"

msgid "The following presets inherit this preset."
msgid_plural "The following preset inherits this preset."
msgstr[0] "Следующий профиль наследует этот профиль."
msgstr[1] "Следующие профили наследуют этот профиль."
msgstr[2] "Следующие профили наследуют этот профиль."

#. TRN  Remove/Delete
#, boost-format
msgid "%1% Preset"
msgstr "%1% профиль"

msgid "Following preset will be deleted too."
msgid_plural "Following presets will be deleted too."
msgstr[0] "Следующий профиль также будет удалён."
msgstr[1] "Следующие профили также будут удалены."
msgstr[2] "Следующие профили также будут удалены."

msgid ""
"Are you sure to delete the selected preset? \n"
"If the preset corresponds to a filament currently in use on your printer, "
"please reset the filament information for that slot."
msgstr ""
"Вы уверены, что хотите удалить выбранный профиль? \n"
"Если этот профиль используется в данный момент в вашем принтере, пожалуйста, "
"сбросьте информацию о прутке для этого слота."

#, boost-format
msgid "Are you sure to %1% the selected preset?"
msgstr "%1% выбранный профиль?"

msgid "All"
msgstr "Все"

msgid "Set"
msgstr "Выбор"

msgid "Click to reset current value and attach to the global value."
msgstr "Нажмите, чтобы сбросить текущее значение до глобального значения."

msgid "Click to drop current modify and reset to saved value."
msgstr "Нажмите, чтобы сбросить текущее изменение к сохраненному значению."

msgid "Process Settings"
msgstr "Настройки процесса"

msgid "Undef"
msgstr "Не задано"

msgid "Unsaved Changes"
msgstr "Несохранённые изменения"

msgid "Transfer or discard changes"
msgstr "Отклонить или сохранить изменения"

msgid "Old Value"
msgstr "Старое значение"

msgid "New Value"
msgstr "Новое значение"

msgid "Transfer"
msgstr "Перенести"

msgid "Don't save"
msgstr "Не сохранять"

msgid "Discard"
msgstr "Не сохранять"

msgid "Click the right mouse button to display the full text."
msgstr "Нажмите правой кнопкой мыши, чтобы отобразить полный текст."

msgid "All changes will not be saved"
msgstr "Все изменения не будут сохранены"

msgid "All changes will be discarded."
msgstr "Все изменения будут потеряны."

msgid "Save the selected options."
msgstr "Сохранить выбранные параметры."

msgid "Keep the selected options."
msgstr "Сохранить выбранные параметры."

msgid "Transfer the selected options to the newly selected preset."
msgstr "Перенести выбранные параметры во вновь выбранный профиль."

#, boost-format
msgid ""
"Save the selected options to preset \n"
"\"%1%\"."
msgstr ""
"Сохранить выбранные параметры в профиль \n"
"\"%1%\"."

#, boost-format
msgid ""
"Transfer the selected options to the newly selected preset \n"
"\"%1%\"."
msgstr ""
"Перенести выбранные параметры во вновь выбранный профиль \n"
"\"%1%\"."

#, boost-format
msgid "Preset \"%1%\" contains the following unsaved changes:"
msgstr "Профиль \"%1%\" имеет следующие несохранённые изменения:"

#, boost-format
msgid ""
"Preset \"%1%\" is not compatible with the new printer profile and it "
"contains the following unsaved changes:"
msgstr ""
"Профиль \"%1%\" несовместим с новым профилем принтера, и имеет следующие "
"несохранённые изменения:"

#, boost-format
msgid ""
"Preset \"%1%\" is not compatible with the new process profile and it "
"contains the following unsaved changes:"
msgstr ""
"Профиль \"%1%\" несовместим с новым профилем процесса, и имеет следующие "
"несохранённые изменения:"

#, boost-format
msgid ""
"You have changed some settings of preset \"%1%\". \n"
"Would you like to keep these changed settings (new value) after switching "
"preset?"
msgstr ""
"Вы изменили некоторые параметры профиля \"%1%\". \n"
"Хотите сохранить эти изменения (новые значения)?"

msgid ""
"You have changed some preset settings. \n"
"Would you like to keep these changed settings (new value) after switching "
"preset?"
msgstr ""
"Вы изменили некоторые параметры профиля.\n"
"Хотите сохранить эти изменения (новые значения)?"

msgid "Extruders count"
msgstr "Количество экструдеров"

msgid "General"
msgstr "Общие"

msgid "Capabilities"
msgstr "Характеристики принтера"

msgid "Show all presets (including incompatible)"
msgstr "Показать все профили (включая несовместимые)"

msgid "Select presets to compare"
msgstr "Выберите профили для сравнения"

# ???
msgid ""
"You can only transfer to current active profile because it has been modified."
msgstr ""
"Перенос в текущий активный профиль невозможен потому, что он был изменён."

msgid ""
"Transfer the selected options from left preset to the right.\n"
"Note: New modified presets will be selected in settings tabs after close "
"this dialog."
msgstr ""
"Перенос выбранных параметров из левого профиля в правый.\n"
"Примечание: новые изменённые профили будут выбраны после закрытия этого "
"диалогового окна."

msgid "Transfer values from left to right"
msgstr "Перенос значений слева направо"

msgid ""
"If enabled, this dialog can be used for transver selected values from left "
"to right preset."
msgstr ""
"Если включено, это диалоговое окно можно использовать для переноса выбранных "
"значений из левого профиля в правый."

msgid "Add File"
msgstr "Добавить файл"

msgid "Set as cover"
msgstr "Задать в качестве обложки"

msgid "Cover"
msgstr "Обложка"

#, boost-format
msgid "The name \"%1%\" already exists."
msgstr "Имя \"%1%\" уже существует."

msgid "Basic Info"
msgstr "Общая информация"

msgid "Pictures"
msgstr "Изображения"

msgid "Bill of Materials"
msgstr "Список материалов"

msgid "Assembly Guide"
msgstr "Памятка по сборке"

msgid "Author"
msgstr "Автор"

msgid "Model Name"
msgstr "Имя модели"

#, c-format, boost-format
msgid "%s Update"
msgstr "Обновление %s"

msgid "A new version is available"
msgstr "Доступна новая версия"

msgid "Configuration update"
msgstr "Обновление конфигурации"

msgid "A new configuration package available, Do you want to install it?"
msgstr "Доступен новый пакет конфигурации. Установить его?"

msgid "Description:"
msgstr "Описание:"

msgid "Configuration incompatible"
msgstr "Несовместимая конфигурация"

msgid "the configuration package is incompatible with current application."
msgstr "пакет конфигурации несовместим с текущим приложением."

#, c-format, boost-format
msgid ""
"The configuration package is incompatible with current application.\n"
"%s will update the configuration package, Otherwise it won't be able to start"
msgstr ""
"Пакет конфигурации несовместим с текущим приложением.\n"
"%s обновит пакет конфигурации, иначе он не сможет запуститься."

#, c-format, boost-format
msgid "Exit %s"
msgstr "Выход из %s"

msgid "the Configuration package is incompatible with current APP."
msgstr "пакет конфигурации несовместим с текущим приложением."

msgid "Configuration updates"
msgstr "Обновления конфигурации"

msgid "No updates available."
msgstr "Обновления отсутствуют."

msgid "The configuration is up to date."
msgstr "Текущая конфигурация не требует обновления."

msgid "Ramming customization"
msgstr "Настройки рэмминга"

msgid ""
"Ramming denotes the rapid extrusion just before a tool change in a single-"
"extruder MM printer. Its purpose is to properly shape the end of the "
"unloaded filament so it does not prevent insertion of the new filament and "
"can itself be reinserted later. This phase is important and different "
"materials can require different extrusion speeds to get the good shape. For "
"this reason, the extrusion rates during ramming are adjustable.\n"
"\n"
"This is an expert-level setting, incorrect adjustment will likely lead to "
"jams, extruder wheel grinding into filament etc."
msgstr ""
"Рэмминг (ramming, дословно утрамбовка) означает быстрое экструдирование "
"непосредственно перед сменой инструмента в одноэкструдерном "
"мультиматериальном принтере. Цель процесса состоит в том, чтобы правильно "
"сформировать конец выгружаемого прутка, чтобы он не препятствовал вставке "
"нового прутка или этого же прутка, вставленного позже. Эта фаза важна и "
"разные материалы могут потребовать разных скоростей экструзии, чтобы "
"получить хорошую форму. По этой причине скорость экструзии во время рэмминга "
"регулируется.\n"
"\n"
"Эта опция для опытных пользователей, неправильная настройка может привести к "
"замятию, протиранию прутка приводом экструдера и т.д."

msgid "Total ramming time"
msgstr "Общее время рэмминга"

msgid "s"
msgstr "с"

msgid "Total rammed volume"
msgstr "Общий объём при рэмминге"

msgid "Ramming line width"
msgstr "Ширина линии при рэмминге"

msgid "Ramming line spacing"
msgstr "Расстояние между линиями при рэмминге"

msgid "Auto-Calc"
msgstr "Авторасчёт"

msgid "Re-calculate"
msgstr "Пересчитать"

msgid "Flushing volumes for filament change"
msgstr "Объёмы очистки при смене пластиковой нити"

msgid ""
"Orca would re-calculate your flushing volumes everytime the filaments color "
"changed. You could disable the auto-calculate in Orca Slicer > Preferences"
msgstr ""
"Программа будет пересчитывать объёмы очистки каждый раз при изменении цвета "
"пластиковых нитей. Это можно отключить в меню Orca Slicer > Параметры."

msgid "Flushing volume (mm³) for each filament pair."
msgstr ""
"Объём очистки (мм³), необходимый для переключения \n"
"между двумя материалами."

#, c-format, boost-format
msgid "Suggestion: Flushing Volume in range [%d, %d]"
msgstr "Рекомендуемый объём очистки в диапазоне [%d - %d]"

#, c-format, boost-format
msgid "The multiplier should be in range [%.2f, %.2f]."
msgstr "Множитель должен находиться в диапазоне [%.2f - %.2f]."

msgid "Multiplier"
msgstr "Множитель"

msgid "unloaded"
msgstr "выгрузку"

msgid "loaded"
msgstr "загрузку"

msgid "Filament #"
msgstr "Пруток #"

msgid "From"
msgstr "С"

msgid "To"
msgstr "На"

msgid "Bambu Network plug-in not detected."
msgstr "Сетевой плагин Bambu не обнаружен."

msgid "Click here to download it."
msgstr "Нажмите здесь, чтобы загрузить его."

msgid "Login"
msgstr "Войти"

msgid "The configuration package is changed in previous Config Guide"
msgstr ""
"Пакет конфигурации был изменён при предыдущем запуске мастера настройки."

msgid "Configuration package changed"
msgstr "Пакет конфигурации изменён"

msgid "Toolbar"
msgstr "Панель инструментов"

msgid "Objects list"
msgstr "Список моделей"

msgid "Import geometry data from STL/STEP/3MF/OBJ/AMF files"
msgstr "Импорт геометрических данных из STL/STEP/3MF/OBJ/AMF файлов"

msgid "⌘+Shift+G"
msgstr "⌘+Shift+G"

msgid "Ctrl+Shift+G"
msgstr "Ctrl+Shift+G"

msgid "Paste from clipboard"
msgstr "Вставить из буфера обмена"

msgid "Show/Hide 3Dconnexion devices settings dialog"
msgstr ""
"Показать/Скрыть диалоговое окно настроек \n"
"устройств 3Dconnexion"

msgid "Switch table page"
msgstr "Переключение между вкладками"

msgid "Show keyboard shortcuts list"
msgstr "Показать список сочетаний клавиш"

msgid "Global shortcuts"
msgstr "Глобальные горячие клавиши"

msgid "Rotate View"
msgstr "Вращение камеры"

msgid "Pan View"
msgstr "Перемещение камеры"

msgid "Mouse wheel"
msgstr "Колесо мыши"

msgid "Zoom View"
msgstr "Масштабирование вида"

msgid "Shift+A"
msgstr "Shift+A"

msgid "Shift+R"
msgstr "Shift+R"

msgid ""
"Auto orientates selected objects or all objects.If there are selected "
"objects, it just orientates the selected ones.Otherwise, it will orientates "
"all objects in the current disk."
msgstr ""
"Автоориентация выбранных или всех моделей. При выбранных моделях, "
"ориентируются только они, противном случае ориентируются все модели на "
"текущем столе."

msgid "Shift+Tab"
msgstr "Shift+Tab"

msgid "Collapse/Expand the sidebar"
msgstr "Свернуть/Развернуть боковую панель"

msgid "⌘+Any arrow"
msgstr "⌘ + Любая стрелка"

msgid "Movement in camera space"
msgstr "Перемещение выбранного по отношению к камере"

msgid "⌥+Left mouse button"
msgstr "⌥ + Левая кнопка мыши"

msgid "Select a part"
msgstr "Выбор части модели"

msgid "⌘+Left mouse button"
msgstr "⌘ + Левая кнопка мыши"

msgid "Select multiple objects"
msgstr "Выбор нескольких моделей"

msgid "Ctrl+Any arrow"
msgstr "Ctrl + Любая стрелка"

msgid "Alt+Left mouse button"
msgstr "Alt + Левая кнопка мыши"

msgid "Ctrl+Left mouse button"
msgstr "Ctrl + Левая кнопка мыши"

msgid "Shift+Left mouse button"
msgstr "Shift + Левая кнопка мыши"

msgid "Select objects by rectangle"
msgstr "Выбор прямоугольником"

msgid "Arrow Up"
msgstr "Стрелка вверх"

msgid "Move selection 10 mm in positive Y direction"
msgstr "Перемещение выбранного на 10 мм по оси Y+"

msgid "Arrow Down"
msgstr "Стрелка вниз"

msgid "Move selection 10 mm in negative Y direction"
msgstr "Перемещение выбранного на 10 мм по оси Y-"

msgid "Arrow Left"
msgstr "Стрелка влево"

msgid "Move selection 10 mm in negative X direction"
msgstr "Перемещение выбранного на 10 мм по оси X-"

msgid "Arrow Right"
msgstr "Стрелка вправо"

msgid "Move selection 10 mm in positive X direction"
msgstr "Перемещение выбранного на 10 мм по оси X+"

msgid "Shift+Any arrow"
msgstr "Shift + Любая стрелка"

msgid "Movement step set to 1 mm"
msgstr "Зафиксировать шаг перемещения на 1 мм"

msgid "keyboard 1-9: set filament for object/part"
msgstr "Клавиши 1-9: задать пруток для модели/части модели"

msgid "Camera view - Default"
msgstr "Камера по умолчанию"

msgid "Camera view - Top"
msgstr "Камера сверху"

msgid "Camera view - Bottom"
msgstr "Камера снизу"

msgid "Camera view - Front"
msgstr "Камера спереди"

msgid "Camera view - Behind"
msgstr "Камера сзади"

msgid "Camera Angle - Left side"
msgstr "Камера слева"

msgid "Camera Angle - Right side"
msgstr "Камера справа"

msgid "Select all objects"
msgstr "Выбрать все модели"

msgid "Gizmo move"
msgstr "Гизмо перемещения"

msgid "Gizmo scale"
msgstr "Гизмо масштаба"

msgid "Gizmo rotate"
msgstr "Гизмо поворота"

msgid "Gizmo cut"
msgstr "Гизмо разреза"

msgid "Gizmo Place face on bed"
msgstr "Гизмо поверхностью на стол"

msgid "Gizmo SLA support points"
msgstr "Гизмо точки SLA поддержки"

msgid "Gizmo FDM paint-on seam"
msgstr "Гизмо рисования шва (FDM)"

msgid "Gizmo Text emboss / engrave"
msgstr "Гизмо рельефный текст / Гравировка"

msgid "Zoom in"
msgstr "Приблизить"

msgid "Zoom out"
msgstr "Отдалить"

msgid "Switch between Prepare/Preview"
msgstr "Переключение между окном подготовки/предпросмотр нарезки"

msgid "Plater"
msgstr "Печатная пластина"

msgid "Move: press to snap by 1mm"
msgstr "Перемещение: Фиксация перемещения на 1 мм"

msgid "⌘+Mouse wheel"
msgstr "⌘ + Колесо мыши"

msgid "Support/Color Painting: adjust pen radius"
msgstr "Рисование поддержки/Шва/Покраски: регулировка радиуса кисти"

msgid "⌥+Mouse wheel"
msgstr "⌥ + Колесо мыши"

msgid "Support/Color Painting: adjust section position"
msgstr "Рисование поддержки/Шва/Покраски: регулировка положения сечения"

msgid "Ctrl+Mouse wheel"
msgstr "Ctrl + Колесо мыши"

msgid "Alt+Mouse wheel"
msgstr "Alt + Колесо мыши"

msgid "Gizmo"
msgstr "Гизмо"

msgid "Set extruder number for the objects and parts"
msgstr "Задать номер экструдера для моделей/частей"

msgid "Delete objects, parts, modifiers  "
msgstr "Удаление моделей, частей, модификаторов "

msgid "Select the object/part and press space to change the name"
msgstr "Выберите модель/часть и нажмите пробел, чтобы изменить имя"

msgid "Mouse click"
msgstr "Щелчок мышью"

msgid "Select the object/part and mouse click to change the name"
msgstr "Выберите модель/часть и щёлкните клавишей мыши, чтобы изменить имя"

msgid "Objects List"
msgstr "Список моделей"

msgid "Vertical slider - Move active thumb Up"
msgstr "Вертикальный ползунок - Сдвинуть активный ползунок вверх"

msgid "Vertical slider - Move active thumb Down"
msgstr "Вертикальный ползунок - Сдвинуть активный ползунок вниз"

msgid "Horizontal slider - Move active thumb Left"
msgstr "Горизонтальный ползунок - Сдвинуть активный ползунок влево"

msgid "Horizontal slider - Move active thumb Right"
msgstr "Горизонтальный ползунок - Сдвинуть активный ползунок вправо"

msgid "On/Off one layer mode of the vertical slider"
msgstr ""
"Включение/Отключение функции «Режим одного слоя» у вертикального ползунка"

msgid "On/Off g-code window"
msgstr "Показать/скрыть окно отображения G-кода"

msgid "Move slider 5x faster"
msgstr "Перемещение ползунка быстрее в 5 раз"

msgid "Shift+Mouse wheel"
msgstr "Shift + Колесо мыши"

msgid "Release Note"
msgstr "Информация о версии"

#, c-format, boost-format
msgid "version %s update information :"
msgstr "Информация об обновлении версии %s:"

msgid "Network plug-in update"
msgstr "Обновление сетевого плагина"

msgid ""
"Click OK to update the Network plug-in when Orca Slicer launches next time."
msgstr ""
"Нажмите OK, чтобы обновить сетевой плагин при следующем запуске Orca Slicer."

#, c-format, boost-format
msgid "A new Network plug-in(%s) available, Do you want to install it?"
msgstr "Доступен новый сетевой плагин (%s). Хотите установить?"

msgid "New version of Orca Slicer"
msgstr "Доступна новая версия Orca Slicer"

msgid "Skip this Version"
msgstr "Пропустите эту версию"

msgid "Done"
msgstr "Готово"

msgid "Confirm and Update Nozzle"
msgstr "Подтвердить и обновить сопло"

msgid "LAN Connection Failed (Sending print file)"
msgstr "Сбой подключения к локальной сети (отправка файла на печать)"

msgid ""
"Step 1, please confirm Orca Slicer and your printer are in the same LAN."
msgstr ""
"Шаг 1. Пожалуйста, убедитесь, что Orca Slicer и ваш принтер находятся в "
"одной локальной сети."

msgid ""
"Step 2, if the IP and Access Code below are different from the actual values "
"on your printer, please correct them."
msgstr ""
"Шаг 2. Если приведенный ниже IP-адрес и код доступа отличаются от "
"фактических значений на вашем принтере, пожалуйста, исправьте их."

msgid "IP"
msgstr "IP"

msgid "Access Code"
msgstr "Код доступа"

msgid "Where to find your printer's IP and Access Code?"
msgstr "Где найти IP-адрес и код доступа к вашему принтеру?"

msgid "Step 3: Ping the IP address to check for packet loss and latency."
msgstr ""
"Шаг 3. Пропингуйте IP-адрес, чтобы проверить потерю пакетов и задержку."

msgid "Test"
msgstr "Тест"

msgid "IP and Access Code Verified! You may close the window"
msgstr "IP-адрес и код доступа подтверждены! Вы можете закрыть окно."

msgid "Connection failed, please double check IP and Access Code"
msgstr ""
"Не удалось подключиться, пожалуйста, перепроверьте IP-адрес и код доступа"

msgid ""
"Connection failed! If your IP and Access Code is correct, \n"
"please move to step 3 for troubleshooting network issues"
msgstr ""
"Не удалось подключиться! Если ваш IP-адрес и код доступа верные,\n"
"тогда перейдите к шагу 3 для устранения проблем с сетью."

msgid "Model:"
msgstr "Модель:"

msgid "Serial:"
msgstr "Серийный номер:"

msgid "Version:"
msgstr "Версия:"

msgid "Update firmware"
msgstr "Обновить прошивку"

msgid "Printing"
msgstr "Печать"

msgid "Idle"
msgstr "Простой"

msgid "Beta version"
msgstr "Бета-версия"

msgid "Latest version"
msgstr "Последняя версия"

msgid "Updating"
msgstr "Обновление"

msgid "Updating failed"
msgstr "Сбой при обновлении"

msgid "Updating successful"
msgstr "Обновление успешно выполнено"

msgid ""
"Are you sure you want to update? This will take about 10 minutes. Do not "
"turn off the power while the printer is updating."
msgstr ""
"Вы уверены, что хотите обновить? Это займёт около 10 минут. Не выключайте "
"питание во время обновления принтера."

msgid ""
"An important update was detected and needs to be run before printing can "
"continue. Do you want to update now? You can also update later from 'Upgrade "
"firmware'."
msgstr ""
"Было обнаружено важное обновление, которое необходимо установить перед "
"продолжением печати. Хотите обновиться сейчас? Обновление можно выполнить и "
"позже, нажав «Обновить прошивку»."

msgid ""
"The firmware version is abnormal. Repairing and updating are required before "
"printing. Do you want to update now? You can also update later on printer or "
"update next time starting the studio."
msgstr ""
"Ошибка в версии прошивки. Перед печатью её необходимо исправить и обновить. "
"Хотите обновить сейчас? Вы можете сделать это позже с принтера или при "
"следующем запуске программы."

msgid "Extension Board"
msgstr "Плата расширения"

msgid "Saving objects into the 3mf failed."
msgstr "Произошла ошибка при сохранении моделей в 3mf файл."

msgid "Only Windows 10 is supported."
msgstr "Поддерживается только Windows 10."

msgid "Failed to initialize the WinRT library."
msgstr "Не удалось инициализировать библиотеку WinRT."

msgid "Exporting objects"
msgstr "Экспорт моделей"

msgid "Failed loading objects."
msgstr "Ошибка загрузки модели."

msgid "Repairing object by Windows service"
msgstr "Починка модели службой Windows."

msgid "Repair failed."
msgstr "Не удалось починить модель."

msgid "Loading repaired objects"
msgstr "Загрузка отремонтированной модели."

msgid "Exporting 3mf file failed"
msgstr "Ошибка экспорта 3mf файла"

msgid "Import 3mf file failed"
msgstr "Сбой импорта 3mf файла"

msgid "Repaired 3mf file does not contain any object"
msgstr "Отремонтированный 3MF файл не содержит никаких моделей"

msgid "Repaired 3mf file contains more than one object"
msgstr "Отремонтированный 3MF файл содержит более одной модели"

msgid "Repaired 3mf file does not contain any volume"
msgstr "Отремонтированный 3MF файл не содержит объёма"

msgid "Repaired 3mf file contains more than one volume"
msgstr "Отремонтированный 3MF файл содержит более одного объёма"

msgid "Repair finished"
msgstr "Починка модели завершена."

msgid "Repair canceled"
msgstr "Починка модели отменена."

#, boost-format
msgid "Copying of file %1% to %2% failed: %3%"
msgstr "Не удалось скопировать файл %1% в %2%: %3%"

msgid "Need to check the unsaved changes before configuration updates."
msgstr ""
"Перед обновлением конфигурации необходимо проверить несохранённые изменения."

msgid "Configuration package: "
msgstr ""

msgid " updated to "
msgstr ""

msgid "Open G-code file:"
msgstr "Выберите G-код файл:"

msgid ""
"One object has empty initial layer and can't be printed. Please Cut the "
"bottom or enable supports."
msgstr ""
"Одна модель имеет пустой начальный слой и не может быть напечатана. "
"Пожалуйста, обрежьте нижнюю часть или включите поддержки."

#, boost-format
msgid "Object can't be printed for empty layer between %1% and %2%."
msgstr "Модель не может быть напечатан из-за пустого слоя между %1% и %2%."

#, boost-format
msgid "Object: %1%"
msgstr "Модель: %1%"

msgid ""
"Maybe parts of the object at these height are too thin, or the object has "
"faulty mesh"
msgstr ""
"Возможно, части модели на этой высоте слишком тонкие, или она имеет "
"дефектную сетку."

msgid "No object can be printed. Maybe too small"
msgstr "Печать моделей невозможна. Возможно, они слишком маленькие."

msgid ""
"Failed to generate gcode for invalid custom G-code.\n"
"\n"
msgstr ""
"Не удалось сгенерировать G-код из-за недопустимого пользовательского G-"
"кода.\n"

msgid "Please check the custom G-code or use the default custom G-code."
msgstr ""
"Пожалуйста, проверьте пользовательский G-код или используйте "
"пользовательский G-код по умолчанию."

#, boost-format
msgid "Generating G-code: layer %1%"
msgstr "Генерация G-кода: слой %1%"

msgid "Inner wall"
msgstr "Внутренние периметры"

msgid "Outer wall"
msgstr "Внешний периметр"

msgid "Overhang wall"
msgstr "Нависающие периметры"

msgid "Sparse infill"
msgstr "Заполнение"

msgid "Internal solid infill"
msgstr "Сплошное заполнение"

msgid "Top surface"
msgstr "Верхняя поверхность"

msgid "Bottom surface"
msgstr "Нижняя поверхность"

msgid "Internal Bridge"
msgstr "Внутренний мост"

msgid "Gap infill"
msgstr "Заполнение пробелов"

msgid "Skirt"
msgstr "Юбка"

msgid "Support interface"
msgstr "Связующий слой"

msgid "Support transition"
msgstr "Переход поддержки"

msgid "Multiple"
msgstr "Множитель"

#, boost-format
msgid "Failed to calculate line width of %1%. Can not get value of \"%2%\" "
msgstr ""
"Не удалось вычислить ширину линии %1%. Не удается получить значение \"%2%\". "

msgid ""
"Invalid spacing supplied to Flow::with_spacing(), check your layer height "
"and extrusion width"
msgstr ""
"Для Flow::with_spacing () был указан недопустимый интервал. Проверьте высоту "
"слоя и ширину экструзии."

msgid "undefined error"
msgstr "неопределённая ошибка"

msgid "too many files"
msgstr "слишком много файлов"

msgid "file too large"
msgstr "файл слишком большой"

msgid "unsupported method"
msgstr "неподдерживаемый метод"

msgid "unsupported encryption"
msgstr "неподдерживаемое шифрование"

msgid "unsupported feature"
msgstr "неподдерживаемая функция"

msgid "failed finding central directory"
msgstr "не удалось найти центральный каталог"

msgid "not a ZIP archive"
msgstr "это не ZIP архив"

msgid "invalid header or corrupted"
msgstr "неверный или поврежденный заголовок"

msgid "unsupported multidisk"
msgstr "неподдерживаемый многотомный архив"

msgid "decompression failed"
msgstr "сбой распаковки"

msgid "compression failed"
msgstr "сбой сжатия"

msgid "unexpected decompressed size"
msgstr "непредвиденный распакованный размер"

msgid "CRC check failed"
msgstr "Ошибка проверки контрольной суммы"

msgid "unsupported central directory size"
msgstr "неподдерживаемый размер центрального каталога"

msgid "allocation failed"
msgstr "распределение не удалось"

msgid "file open failed"
msgstr "ошибка открытия файла"

msgid "file create failed"
msgstr "ошибка создания файла"

msgid "file write failed"
msgstr "ошибка записи файла"

msgid "file read failed"
msgstr "ошибка чтения файла"

msgid "file close failed"
msgstr "ошибка закрытия файла"

msgid "file seek failed"
msgstr "файл не найден"

msgid "file stat failed"
msgstr "ошибка файла статистики"

msgid "invalid parameter"
msgstr "неверный параметр"

msgid "invalid filename"
msgstr "неверное имя"

msgid "buffer too small"
msgstr "буфер слишком мал"

msgid "internal error"
msgstr "внутренняя ошибка"

msgid "file not found"
msgstr "файл не найден"

msgid "archive too large"
msgstr "слишком большой архив"

msgid "validation failed"
msgstr "ошибка проверки"

msgid "write callback failed"
msgstr "ошибка записи функции обратного вызова"

#, boost-format
msgid ""
"%1% is too close to exclusion area, there may be collisions when printing."
msgstr ""
"%1% находится слишком близко к области исключения, что может привести к "
"столкновению при печати."

#, boost-format
msgid "%1% is too close to others, and collisions may be caused."
msgstr ""
"%1% находится слишком близко к другим, что может привести к столкновению."

#, boost-format
msgid "%1% is too tall, and collisions will be caused."
msgstr "Модель «%1%» слишком высокая, что может привести к столкновению."

msgid " is too close to others, there may be collisions when printing."
msgstr ""
" находится слишком близко к другим моделям, что может привести к "
"столкновению при печати."

msgid " is too close to exclusion area, there may be collisions when printing."
msgstr ""
" находится слишком близко к области исключения, что может привести к "
"столкновению при печати."

msgid "Prime Tower"
msgstr "Черновая башня"

msgid " is too close to others, and collisions may be caused.\n"
msgstr ""
" находится слишком близко к другим моделям, что может привести к "
"столкновению.\n"

msgid " is too close to exclusion area, and collisions will be caused.\n"
msgstr ""
" находится слишком близко к области исключения, что может привести к "
"столкновению.\n"

msgid ""
"Can not print multiple filaments which have large difference of temperature "
"together. Otherwise, the extruder and nozzle may be blocked or damaged "
"during printing"
msgstr ""
"Не допускается совместная печать несколькими материалами, имеющими большую "
"разницу в температуре печати. Это может привести к засорению и повреждению "
"сопла и экструдера."

msgid "No extrusions under current settings."
msgstr "При текущих настройках экструзия отсутствует."

msgid ""
"Smooth mode of timelapse is not supported when \"by object\" sequence is "
"enabled."
msgstr ""
"Плавный режим таймлапса не поддерживается, когда включена последовательность "
"печати моделей по очереди."

msgid ""
"Please select \"By object\" print sequence to print multiple objects in "
"spiral vase mode."
msgstr ""
"Выберите последовательность печати «По очереди», для поддержки печати "
"несколько моделей в режиме спиральной вазы."

msgid ""
"The spiral vase mode does not work when an object contains more than one "
"materials."
msgstr ""
"Режим «Спиральная ваза» не работает, когда модель печатается несколькими "
"материалами."

#, boost-format
msgid "The object %1% exceeds the maximum build volume height."
msgstr "Высота модели %1% превышает максимально допустимую."

#, boost-format
msgid ""
"While the object %1% itself fits the build volume, its last layer exceeds "
"the maximum build volume height."
msgstr ""
"Хотя сама модель %1% вписывается в область построения, её последний слой "
"превышает максимальную высоту области построения."

msgid ""
"You might want to reduce the size of your model or change current print "
"settings and retry."
msgstr ""
"Попробуйте уменьшить размер модели или изменить текущие настройки печати и "
"повторить попытку."

msgid "Variable layer height is not supported with Organic supports."
msgstr ""
"Функция переменной высоты слоя не совместима органическими поддержками."

msgid ""
"Different nozzle diameters and different filament diameters is not allowed "
"when prime tower is enabled."
msgstr ""
"При включении черновой башни не допускается использования разных диаметров "
"сопел и разных диаметров пластиковой нити."

msgid ""
"The Wipe Tower is currently only supported with the relative extruder "
"addressing (use_relative_e_distances=1)."
msgstr ""
"В настоящее время для режима черновой башни поддерживается только "
"относительная адресация экструдера (use_relative_e_distances=1)."

msgid ""
"Ooze prevention is currently not supported with the prime tower enabled."
msgstr ""
"Предотвращение течи материала с помощью черновой башни в настоящее время не "
"поддерживается."

msgid ""
"The prime tower is currently only supported for the Marlin, RepRap/Sprinter, "
"RepRapFirmware and Repetier G-code flavors."
msgstr ""
"В настоящее время режим черновой башни поддерживается только следующими "
"типами G-кода: Marlin, Klipper, RepRap/Sprinter, RepRapFirmware и Repetier."

msgid "The prime tower is not supported in \"By object\" print."
msgstr "Черновая башня не поддерживается при печати в режиме «По очереди»."

msgid ""
"The prime tower is not supported when adaptive layer height is on. It "
"requires that all objects have the same layer height."
msgstr ""
"Черновой башни не поддерживается, когда включена функция переменной высоты "
"слоя. Требуется, чтобы все модели имели одинаковую высоту слоя."

msgid "The prime tower requires \"support gap\" to be multiple of layer height"
msgstr ""
"Для черновой башни требуется, чтобы зазор поддержки был кратен высоте слоя."

msgid "The prime tower requires that all objects have the same layer heights"
msgstr ""
"Для использования черновой башни требуется, чтобы у всех моделей была "
"одинаковая высота слоя."

msgid ""
"The prime tower requires that all objects are printed over the same number "
"of raft layers"
msgstr ""
"Для черновой башни требуется, чтобы все модели были напечатаны на одинаковом "
"количестве слоёв подложки."

msgid ""
"The prime tower requires that all objects are sliced with the same layer "
"heights."
msgstr ""
"Для использования черновой башни требуется, чтобы все модели были нарезаны с "
"одинаковой высотой слоя."

msgid ""
"The prime tower is only supported if all objects have the same variable "
"layer height"
msgstr ""
"Для черновой башни требуется, чтобы все модели имели одинаковую переменную "
"высоту слоя."

msgid "Too small line width"
msgstr "Слишком маленькая ширина экструзии"

msgid "Too large line width"
msgstr "Слишком большая ширина экструзии"

msgid ""
"The prime tower requires that support has the same layer height with object."
msgstr ""
"Для черновой башни требуется, чтобы поддержка и модель имели одинаковую "
"высоту слоя."

msgid ""
"Organic support tree tip diameter must not be smaller than support material "
"extrusion width."
msgstr ""
"Диаметр кончика ветки органической поддержки не должен быть меньше значения "
"ширины экструзии поддержки."

msgid ""
"Organic support branch diameter must not be smaller than 2x support material "
"extrusion width."
msgstr ""
"Диаметр ветки органической поддержки должен быть хотя бы в два раза больше "
"значения ширины экструзии поддержки."

msgid ""
"Organic support branch diameter must not be smaller than support tree tip "
"diameter."
msgstr ""
"Диаметр ветвей органической поддержки должен быть больше диаметра кончика "
"ветки."

msgid ""
"Support enforcers are used but support is not enabled. Please enable support."
msgstr ""
"Используется принудительная поддержка, но её генерация не включена. "
"Пожалуйста, включите генерацию поддержки в настройках слайсера."

msgid "Layer height cannot exceed nozzle diameter"
msgstr "Высота слоя не может быть больше диаметра сопла"

msgid ""
"Relative extruder addressing requires resetting the extruder position at "
"each layer to prevent loss of floating point accuracy. Add \"G92 E0\" to "
"layer_gcode."
msgstr ""
"При относительной адресации экструдера его положение необходимо "
"корректировать на каждом слое, чтобы предотвратить потерю точности с "
"плавающей запятой. Добавьте \"G92 E0\" в G-код выполняемый при смене слоя "
"(layer_gcode)."

msgid ""
"\"G92 E0\" was found in before_layer_gcode, which is incompatible with "
"absolute extruder addressing."
msgstr ""
"В G-коде выполняемом перед сменой слоя (before_layer_gcode) была найдена "
"команда \"G92 E0\", которая несовместима с абсолютной адресацией экструдера."

msgid ""
"\"G92 E0\" was found in layer_gcode, which is incompatible with absolute "
"extruder addressing."
msgstr ""
"В G-коде выполняемом при смене слоя (layer_gcode) была найдена команда \"G92 "
"E0\", которая несовместима с абсолютной адресацией экструдера."

#, c-format, boost-format
msgid "Plate %d: %s does not support filament %s"
msgstr "Печатная пластина %d: %s не поддерживает пруток %s"

msgid ""
"Setting the jerk speed too low could lead to artifacts on curved surfaces"
msgstr ""

msgid "Generating skirt & brim"
msgstr "Генерация юбки и каймы"

msgid "Exporting G-code"
msgstr "Экспорт G-кода"

msgid "Generating G-code"
msgstr "Генерация G-кода"

msgid "Failed processing of the filename_format template."
msgstr "Ошибка обработки шаблона filename_format."

msgid "Printable area"
msgstr "Область печати"

msgid "Bed exclude area"
msgstr "Область исключения"

msgid ""
"Unprintable area in XY plane. For example, X1 Series printers use the front "
"left corner to cut filament during filament change. The area is expressed as "
"polygon by points in following format: \"XxY, XxY, ...\""
msgstr ""
"Непечатаемая область в плоскости XY. Например, в принтерах серии X1 передний "
"левый угол используется для обрезания материала при его замене. Область "
"выражается в виде многоугольника по точкам в следующем формате: \"XxY, "
"XxY, ...\""

msgid "Bed custom texture"
msgstr "Пользовательская текстура стола"

msgid "Bed custom model"
msgstr "Пользовательская модель стола"

msgid "Elephant foot compensation"
msgstr "Компенсация «слоновьей ноги»"

msgid ""
"Shrink the initial layer on build plate to compensate for elephant foot "
"effect"
msgstr ""
"Уменьшение первого слоя в плоскости XY на заданное значение, чтобы "
"компенсировать эффект слоновьей ноги."

msgid "Elephant foot compensation layers"
msgstr "Компенсирующих слоёв «слоновьей ноги»"

msgid ""
"The number of layers on which the elephant foot compensation will be active. "
"The first layer will be shrunk by the elephant foot compensation value, then "
"the next layers will be linearly shrunk less, up to the layer indicated by "
"this value."
msgstr ""
"Количество слоёв, на которые будет распространяться компенсация слоновьей "
"ноги. Первый слой будет уменьшен на величину компенсации слоновьей ноги с "
"последующим линейным уменьшением до слоя, указанного здесь."

msgid "layers"
msgstr "слой(-я)"

msgid ""
"Slicing height for each layer. Smaller layer height means more accurate and "
"more printing time"
msgstr ""
"Высота каждого слоя. Чем меньше значение, тем лучше качество, но требуется "
"больше времени для печати, и наоборот."

msgid "Printable height"
msgstr "Высота печати"

msgid "Maximum printable height which is limited by mechanism of printer"
msgstr "Максимальная высота печати, которая ограничена механикой принтера."

msgid "Preferred orientation"
msgstr "Предпочтительная ориентация"

msgid "Automatically orient stls on the Z-axis upon initial import"
msgstr "Автоориентация stl файлов по оси Z при первоначальном импорте"

msgid "Printer preset names"
msgstr "Имена профиля принтера"

msgid "Hostname, IP or URL"
msgstr "Имя хоста, IP/URL-адрес"

msgid ""
"Orca Slicer can upload G-code files to a printer host. This field should "
"contain the hostname, IP address or URL of the printer host instance. Print "
"host behind HAProxy with basic auth enabled can be accessed by putting the "
"user name and password into the URL in the following format: https://"
"username:password@your-octopi-address/"
msgstr ""
"Orca Slicer может загружать G-код файлы на хост принтера. В этом поле нужно "
"указать имя хоста, IP-адрес или URL-адрес хост-экземпляра принтера. Доступ к "
"узлу печати на основе HAProxy с включенной базовой аутентификацией можно "
"получить, указав имя пользователя и пароль в поле URL-адрес в следующем "
"формате: https://username:password@your-octopi-address/"

msgid "Device UI"
msgstr "URL-адрес хоста"

msgid ""
"Specify the URL of your device user interface if it's not same as print_host"
msgstr ""
"Укажите URL-адрес пользовательского интерфейса вашего устройства, если он не "
"совпадает с print_host"

msgid "API Key / Password"
msgstr "API-ключ/Пароль"

msgid ""
"Orca Slicer can upload G-code files to a printer host. This field should "
"contain the API Key or the password required for authentication."
msgstr ""
"Orca Slicerможет загружать файл G-кода на хост принтера. Это поле должно "
"содержать API ключ или пароль, необходимые для проверки подлинности."

msgid "Name of the printer"
msgstr "Название принтера"

msgid "HTTPS CA File"
msgstr "Файл корневого сертификата HTTPS"

msgid ""
"Custom CA certificate file can be specified for HTTPS OctoPrint connections, "
"in crt/pem format. If left blank, the default OS CA certificate repository "
"is used."
msgstr ""
"Для подключений по HTTPS к OctoPrint укажите пользовательский файл корневого "
"сертификата в формате crt/pem. Если оставить поле пустым, будет "
"использоваться хранилище сертификатов ОС по умолчанию."

msgid "User"
msgstr "Пользователь"

msgid "Password"
msgstr "Пароль"

msgid "Ignore HTTPS certificate revocation checks"
msgstr "Игнорировать проверки отзыва HTTPS сертификата"

msgid ""
"Ignore HTTPS certificate revocation checks in case of missing or offline "
"distribution points. One may want to enable this option for self signed "
"certificates if connection fails."
msgstr ""
"Игнорировать проверки отзыва HTTPS сертификата в случае его отсутствия или "
"автономности точек распространения. Можно включить эту опцию для "
"самоподписанных сертификатов в случае сбоя подключения."

msgid "Names of presets related to the physical printer"
msgstr "Имена профилей, связанных с физическим принтером"

msgid "Authorization Type"
msgstr "Тип авторизации"

msgid "API key"
msgstr "API-ключ"

msgid "HTTP digest"
msgstr "HTTP digest-авторизация"

msgid "Avoid crossing wall"
msgstr "Избегать пересечения периметров"

msgid "Detour and avoid to travel across wall which may cause blob on surface"
msgstr ""
"Объезжать и избегать пересечения периметров, для предотвращения образования "
"дефектов на поверхности модели."

msgid "Avoid crossing wall - Max detour length"
msgstr "Избегать пересечения периметров - Макс. длина обхода"

msgid ""
"Maximum detour distance for avoiding crossing wall. Don't detour if the "
"detour distance is large than this value. Detour length could be specified "
"either as an absolute value or as percentage (for example 50%) of a direct "
"travel path. Zero to disable"
msgstr ""
"Максимальное расстояние обхода сопла от модели во избежание пересечения "
"периметров при движении. Если расстояние обхода превышает это значение, то "
"для данного маршрута эта опция не применяется. Длина обхода может быть "
"задана как в абсолютном значении, так и в процентах (например, 50%) от "
"прямого пути перемещения. 0 - отключено."

msgid "mm or %"
msgstr "мм или %"

msgid "Other layers"
msgstr "Последующие слои"

msgid ""
"Bed temperature for layers except the initial one. Value 0 means the "
"filament does not support to print on the Cool Plate"
msgstr ""
"Температура стола для всех слоёв, кроме первого. 0 означает, что пластиковая "
"нить не поддерживает печать на этой печатной пластине."

msgid "°C"
msgstr "°C"

msgid ""
"Bed temperature for layers except the initial one. Value 0 means the "
"filament does not support to print on the Engineering Plate"
msgstr ""
"Температура стола для всех слоёв, кроме первого. 0 означает, что пластиковая "
"нить не поддерживает печать на этой печатной пластине."

msgid ""
"Bed temperature for layers except the initial one. Value 0 means the "
"filament does not support to print on the High Temp Plate"
msgstr ""
"Температура стола для всех слоёв, кроме первого. 0 означает, что пластиковая "
"нить не поддерживает печать на этой печатной пластине."

msgid ""
"Bed temperature for layers except the initial one. Value 0 means the "
"filament does not support to print on the Textured PEI Plate"
msgstr ""
"Температура стола для всех слоёв, кроме первого. 0 означает, что пластиковая "
"нить не поддерживает печать на этой печатной пластине."

msgid "Initial layer"
msgstr "Первый слой"

msgid "Initial layer bed temperature"
msgstr "Температура стола для первого слоя"

msgid ""
"Bed temperature of the initial layer. Value 0 means the filament does not "
"support to print on the Cool Plate"
msgstr ""
"Температура стола для первого слоя. 0 означает, что пластиковая нить не "
"поддерживает печать на этой печатной пластине."

msgid ""
"Bed temperature of the initial layer. Value 0 means the filament does not "
"support to print on the Engineering Plate"
msgstr ""
"Температура стола для первого слоя. 0 означает, что пластиковая нить не "
"поддерживает печать на этой печатной пластине."

msgid ""
"Bed temperature of the initial layer. Value 0 means the filament does not "
"support to print on the High Temp Plate"
msgstr ""
"Температура стола для первого слоя. 0 означает, что пластиковая нить не "
"поддерживает печать на этой печатной пластине."

msgid ""
"Bed temperature of the initial layer. Value 0 means the filament does not "
"support to print on the Textured PEI Plate"
msgstr ""
"Температура стола для первого слоя. 0 означает, что пластиковая нить не "
"поддерживает печать на этой печатной пластине."

msgid "Bed types supported by the printer"
msgstr "Типы столов, поддерживаемые принтером"

msgid "Cool Plate"
msgstr "Не нагреваемая пластина"

msgid "Engineering Plate"
msgstr "Инженерная пластина"

msgid "First layer print sequence"
msgstr "Последовательность печати первого слоя"

msgid "This G-code is inserted at every layer change before lifting z"
msgstr ""
"Этот G-код вставляется при каждой смене слоя, непосредственно перед "
"перемещения оси Z."

msgid "Bottom shell layers"
msgstr "Сплошных слоёв снизу"

msgid ""
"This is the number of solid layers of bottom shell, including the bottom "
"surface layer. When the thickness calculated by this value is thinner than "
"bottom shell thickness, the bottom shell layers will be increased"
msgstr ""
"Количество сплошных слоёв при печати нижней поверхности модели, включая "
"нижний поверхностный слой. Если толщина, рассчитанная с помощью этого "
"значения, меньше толщины оболочки снизу, количество слоёв оболочки снизу "
"будет увеличено."

msgid "Bottom shell thickness"
msgstr "Толщина оболочки снизу"

msgid ""
"The number of bottom solid layers is increased when slicing if the thickness "
"calculated by bottom shell layers is thinner than this value. This can avoid "
"having too thin shell when layer height is small. 0 means that this setting "
"is disabled and thickness of bottom shell is absolutely determained by "
"bottom shell layers"
msgstr ""
"Минимальная толщина оболочки снизу в мм. Если толщина оболочки, рассчитанная "
"по количеству сплошных слоёв снизу, меньше этого значения, количество "
"сплошных слоёв снизу будет автоматически увеличено при нарезке, для "
"удовлетворения минимальной толщины оболочки. Это позволяет избежать слишком "
"тонкой оболочки при небольшой высоте слоя. 0 означает, что этот параметр "
"отключён, а толщина оболочки снизу полностью задаётся количеством сплошных "
"слоёв снизу."

msgid "Apply gap fill"
msgstr "Заполнять пробелы"

msgid ""
"Enables gap fill for the selected surfaces. The minimum gap length that will "
"be filled can be controlled from the filter out tiny gaps option below.\n"
"\n"
"Options:\n"
"1. Everywhere: Applies gap fill to top, bottom and internal solid surfaces\n"
"2. Top and Bottom surfaces: Applies gap fill to top and bottom surfaces "
"only\n"
"3. Nowhere: Disables gap fill\n"
msgstr ""
"Включает заполнение пробелов для выбранных поверхностей. Минимальной длиной "
"пробела, который будет заполнен, можно управлять с помощью нижерасположенной "
"опции «Игнорировать небольшие пробелы».\n"
"Доступные режимы:\n"
"1. Везде (заполнение пробелов применяется на верхних, нижних и внутренних "
"сплошных поверхностях)\n"
"2. Верхняя и нижняя поверхности (заполнение пробелов применяется только к "
"верхней и нижней поверхностям)\n"
"3. Нигде (заполнение пробелов отключено)\n"

msgid "Everywhere"
msgstr "Везде"

msgid "Top and bottom surfaces"
msgstr "Верхняя и нижняя поверхности"

msgid "Nowhere"
msgstr "Нигде"

msgid "Force cooling for overhang and bridge"
msgstr "Принудительный обдув навесов и мостов"

msgid ""
"Enable this option to optimize part cooling fan speed for overhang and "
"bridge to get better cooling"
msgstr ""
"Включите, чтобы оптимизировать скорость вентилятора охлаждения моделей для "
"нависаний и мостов для обеспечения лучшего их охлаждения."

msgid "Fan speed for overhang"
msgstr "Скорость вентилятора на нависанияx"

msgid ""
"Force part cooling fan to be this speed when printing bridge or overhang "
"wall which has large overhang degree. Forcing cooling for overhang and "
"bridge can get better quality for these part"
msgstr ""
"Заставляет вентилятор обдува модели работать на этой скорости при печати "
"мостов или нависающих периметров, имеющих большую степень свеса. "
"Принудительное охлаждение позволяет повысить качество печати этих частей."

msgid "Cooling overhang threshold"
msgstr "Порог включения обдува на нависаниях"

#, fuzzy, c-format
msgid ""
"Force cooling fan to be specific speed when overhang degree of printed part "
"exceeds this value. Expressed as percentage which indicides how much width "
"of the line without support from lower layer. 0% means forcing cooling for "
"all outer wall no matter how much overhang degree"
msgstr ""
"Принудительное включение вентилятора обдува модели на определенную скорость, "
"если степень нависания печатаемой части превышает данное значение. "
"Выражается в процентах и показывает, насколько велика ширина периметра без "
"поддержки со стороны нижнего слоя. 0% означает принудительное охлаждение "
"всего внешнего периметра независимо от степени нависания."

msgid "Bridge infill direction"
msgstr "Угол печати мостов"

msgid ""
"Bridging angle override. If left to zero, the bridging angle will be "
"calculated automatically. Otherwise the provided angle will be used for "
"external bridges. Use 180°for zero angle."
msgstr ""
"Переопределение угла печати мостов. Если задано 0, угол печати мостов "
"рассчитывается автоматически. В противном случае заданный угол будет "
"использоваться для наружных мостов. Для нулевого угла установите 180°."

msgid "Bridge density"
msgstr "Плотность мостов"

msgid "Density of external bridges. 100% means solid bridge. Default is 100%."
msgstr ""
"Плотность наружных мостов. 100% - сплошной мост. По умолчанию задано 100%."

msgid "Bridge flow ratio"
msgstr "Коэффициент подачи пластика при печати мостов"

msgid ""
"Decrease this value slightly(for example 0.9) to reduce the amount of "
"material for bridge, to improve sag"
msgstr ""
"Параметр задаёт количество пластика, затрачиваемое для построения мостов. В "
"большинстве случаев настроек по умолчанию достаточно, тем не менее, при "
"печати некоторых моделей уменьшение параметра может сократить провисание "
"пластика при печати мостов."

msgid "Internal bridge flow ratio"
msgstr "Поток внутреннего моста"

msgid ""
"This value governs the thickness of the internal bridge layer. This is the "
"first layer over sparse infill. Decrease this value slightly (for example "
"0.9) to improve surface quality over sparse infill."
msgstr ""
"Это значение определяет толщину слоя внутреннего моста, печатаемого поверх "
"разреженного заполнения. Немного уменьшите это значение (например 0,9), "
"чтобы улучшить качество поверхности печатаемой поверх разреженного "
"заполнения."

msgid "Top surface flow ratio"
msgstr "Коэффициент потока на верхней поверхности"

msgid ""
"This factor affects the amount of material for top solid infill. You can "
"decrease it slightly to have smooth surface finish"
msgstr ""
"Этот параметр задаёт количество выдавливаемого материала для верхнего "
"сплошного слоя заполнения. Вы можете немного уменьшить его, чтобы получить "
"более гладкую поверхность."

msgid "Bottom surface flow ratio"
msgstr "Коэффициент потока на нижней поверхности"

msgid "This factor affects the amount of material for bottom solid infill"
msgstr ""
"Этот параметр задаёт количество выдавливаемого материала для нижнего "
"сплошного слоя заполнения."

msgid "Precise wall"
msgstr "Точные периметры"

msgid ""
"Improve shell precision by adjusting outer wall spacing. This also improves "
"layer consistency.\n"
"Note: This setting will only take effect if the wall sequence is configured "
"to Inner-Outer"
msgstr ""

msgid "Only one wall on top surfaces"
msgstr "Только один периметр на верхней поверхности"

msgid ""
"Use only one wall on flat top surface, to give more space to the top infill "
"pattern"
msgstr ""
"Печатать только один периметр на верхней поверхности, чтобы оставить больше "
"пространства для верхнего шаблона заполнения."

msgid "One wall threshold"
msgstr "Порог одного периметра"

#, no-c-format, no-boost-format
msgid ""
"If a top surface has to be printed and it's partially covered by another "
"layer, it won't be considered at a top layer where its width is below this "
"value. This can be useful to not let the 'one perimeter on top' trigger on "
"surface that should be covered only by perimeters. This value can be a mm or "
"a % of the perimeter extrusion width.\n"
"Warning: If enabled, artifacts can be created if you have some thin features "
"on the next layer, like letters. Set this setting to 0 to remove these "
"artifacts."
msgstr ""
"Если должна быть напечатана верхняя поверхность и частично покрыта другим "
"слоем, она не будет рассматриваться как верхний слой, ширина которого ниже "
"этого значения. Это может быть полезно, чтобы не допустить срабатывания "
"функции «Только один периметр на верхней поверхности» на поверхности, "
"которая должна быть покрыта только периметрами. Это значение может быть "
"задано в мм или % от ширины экструзии периметра.\n"
"Предупреждение: если этот параметр включён, то могут возникнуть дефекты, "
"если у вас на следующем слое имеются какие-то тонкие элементы, например, "
"буквы. Установите значение 0, чтобы избавиться от этих дефектов."

msgid "Only one wall on first layer"
msgstr "Только один периметр на первом слое"

msgid ""
"Use only one wall on first layer, to give more space to the bottom infill "
"pattern"
msgstr ""
"Печатать только один периметр на первом слое, чтобы оставить больше "
"пространства для нижнего шаблона заполнения."

msgid "Extra perimeters on overhangs"
msgstr "Дополнительные периметры на нависаниях"

msgid ""
"Create additional perimeter paths over steep overhangs and areas where "
"bridges cannot be anchored. "
msgstr ""
"Создание дополнительных дорожек по периметру над крутыми нависаниями и "
"участками, где мосты не могут быть закреплены. "

msgid "Reverse on odd"
msgstr "Реверс на нависаниях"

msgid "Overhang reversal"
msgstr "Реверс на нависаниях"

msgid ""
"Extrude perimeters that have a part over an overhang in the reverse "
"direction on odd layers. This alternating pattern can drastically improve "
"steep overhangs.\n"
"\n"
"This setting can also help reduce part warping due to the reduction of "
"stresses in the part walls."
msgstr ""
"Печать нависающих периметров в обратном направлении на нечётных слоях. Такое "
"чередование может значительно улучшить качество печати крутых нависаний.\n"
"\n"
"Эта настройка также может помочь уменьшить деформацию детали за счет "
"уменьшения напряжений в её стенках."

msgid "Reverse only internal perimeters"
msgstr "Реверс только для внутренних периметров"

msgid ""
"Apply the reverse perimeters logic only on internal perimeters. \n"
"\n"
"This setting greatly reduces part stresses as they are now distributed in "
"alternating directions. This should reduce part warping while also "
"maintaining external wall quality. This feature can be very useful for warp "
"prone material, like ABS/ASA, and also for elastic filaments, like TPU and "
"Silk PLA. It can also help reduce warping on floating regions over "
"supports.\n"
"\n"
"For this setting to be the most effective, it is recomended to set the "
"Reverse Threshold to 0 so that all internal walls print in alternating "
"directions on odd layers irrespective of their overhang degree."
msgstr ""
"Применяется логика реверса печати периметров только для внутренних "
"периметров.\n"
"\n"
"Эта настройка значительно снижает напряжения в деталях, поскольку теперь они "
"распределяются в чередующихся направлениях. Это должно уменьшить деформацию "
"детали, сохраняя при этом качество внешнего периметра. Эта функция может "
"быть очень полезна для материалов, склонных к деформации, таких как ABS/ASA, "
"а также для эластичных материалов, таких как TPU и Silk PLA. Это также может "
"помочь уменьшить деформацию нависающих над поддержкой частей.\n"
"\n"
"Чтобы эта настройка была наиболее эффективной, рекомендуется установить "
"параметр «Порог для реверса» равным 0, чтобы все внутренние периметры "
"печатались в чередующихся направлениях на нечётных слоях независимо от "
"степени их нависания."

# counterbore???
# Мост для отверстий с зенковкой
msgid "Bridge counterbole holes"
msgstr "Мост для зенкованных отверстий"

# ??? слой жертвенного моста.
msgid ""
"This option creates bridges for counterbore holes, allowing them to be "
"printed without support. Available modes include:\n"
"1. None: No bridge is created.\n"
"2. Partially Bridged: Only a part of the unsupported area will be bridged.\n"
"3. Sacrificial Layer: A full sacrificial bridge layer is created."
msgstr ""
"Эта опция создаёт мосты для отверстий с зенковкой, позволяя печатать их без "
"поддержки. \n"
"Доступные режимы:\n"
"1. Нет (т.е. отключено)\n"
"2. Частичный мост (мост будет построен только над частью неподдерживаемой "
"области)\n"
"3. Жертвенный слой (создаётся полноценный жертвенный слой моста)"

# ???Частичное пересечение, Частичное мостовое перекрытие, Частичное построене моста
msgid "Partially bridged"
msgstr "Частичный мост"

msgid "Sacrificial layer"
msgstr "Жертвенный слой"

msgid "Reverse threshold"
msgstr "Порог для реверса"

msgid "Overhang reversal threshold"
msgstr "Порог разворота на свесах"

#, no-c-format, no-boost-format
msgid ""
"Number of mm the overhang need to be for the reversal to be considered "
"useful. Can be a % of the perimeter width.\n"
"Value 0 enables reversal on every odd layers regardless."
msgstr ""
"Величина свеса периметра при которой она считается достаточной для активации "
"функции реверса печати нависаний.\n"
"Может быть задано как в процентах, так и в миллиметрах от ширины периметра."

msgid "Classic mode"
msgstr "Классический режим"

msgid "Enable this option to use classic mode"
msgstr "Включите эту опцию для использования классического режима."

msgid "Slow down for overhang"
msgstr "Замедляться при печати нависаний"

msgid "Enable this option to slow printing down for different overhang degree"
msgstr "Включение динамического управления скоростью печати нависаний."

msgid "Slow down for curled perimeters"
msgstr "Снижение скорости на изогнутых периметрах"

msgid ""
"Enable this option to slow printing down in areas where potential curled "
"perimeters may exist"
msgstr ""
"Включите эту опцию для замедления печати в тех областях, где потенциально "
"могут возникать изогнутые периметры."

msgid "mm/s or %"
msgstr "мм/с или %"

msgid "External"
msgstr "Внешние"

msgid "Speed of bridge and completely overhang wall"
msgstr "Скорость печати мостов и периметров с полным нависанием."

msgid "mm/s"
msgstr "мм/с"

msgid "Internal"
msgstr "Внутренние"

msgid ""
"Speed of internal bridge. If the value is expressed as a percentage, it will "
"be calculated based on the bridge_speed. Default value is 150%."
msgstr ""
"Скорость печати внутреннего моста. Если задано в процентах, то значение "
"вычисляться относительно bridge_speed. Значение по умолчанию равно 150%."

msgid "Brim width"
msgstr "Ширина каймы"

msgid "Distance from model to the outermost brim line"
msgstr "Расстояние от модели до внешней линии каймы."

msgid "Brim type"
msgstr "Тип каймы"

msgid ""
"This controls the generation of the brim at outer and/or inner side of "
"models. Auto means the brim width is analysed and calculated automatically."
msgstr ""
"Этот параметр управляет формированием каймы на внешней/внутренней стороне "
"моделей. Авто означает, что ширина каймы анализируется и рассчитывается "
"автоматически."

msgid "Brim-object gap"
msgstr "Смещение каймы"

msgid ""
"A gap between innermost brim line and object can make brim be removed more "
"easily"
msgstr "Смещение каймы от печатаемой модели, может облегчить её удаление."

msgid "Brim ears"
msgstr "Ушки каймы"

msgid "Only draw brim over the sharp edges of the model."
msgstr "Генерировать кайму только на острых краях модели."

msgid "Brim ear max angle"
msgstr "Максимальный угол ушек каймы"

msgid ""
"Maximum angle to let a brim ear appear. \n"
"If set to 0, no brim will be created. \n"
"If set to ~180, brim will be created on everything but straight sections."
msgstr ""
"Максимальный угол, при котором печатается ушко каймы.\n"
"При 0°, кайма не создаётся.\n"
"При ~180°, кайма будет создаваться на всех участках, кроме прямых."

msgid "Brim ear detection radius"
msgstr "Радиус обнаружения ушек каймы"

msgid ""
"The geometry will be decimated before dectecting sharp angles. This "
"parameter indicates the minimum length of the deviation for the decimation.\n"
"0 to deactivate"
msgstr ""
"Геометрия модели будет упрощена перед обнаружением острых углов. Этот "
"параметр задаёт минимальную длину отклонения для её упрощения.\n"
"Установите 0 для отключения."

msgid "Compatible machine"
msgstr "Совместимые принтеры"

msgid "upward compatible machine"
msgstr "условия для совместимых принтеров"

msgid "Compatible machine condition"
msgstr "Состояние совместимой машины"

msgid "Compatible process profiles"
msgstr "Совместимые профили процессов"

msgid "Compatible process profiles condition"
msgstr "Состояние совместимых профилей процессов"

msgid "Print sequence, layer by layer or object by object"
msgstr "Выбор последовательности печати моделей - одновременно или по очереди."

msgid "By layer"
msgstr "Одновременно"

msgid "By object"
msgstr "По очереди"

# ???Внутрислойный порядок печати
msgid "Intra-layer order"
msgstr "Порядок печати слоёв"

# ???
msgid "Print order within a single layer"
msgstr "Порядок печати в пределах одного слоя."

msgid "As object list"
msgstr "Согласно списку моделей"

msgid "Slow printing down for better layer cooling"
msgstr "Замедлять печать для лучшего охлаждения слоёв"

msgid ""
"Enable this option to slow printing speed down to make the final layer time "
"not shorter than the layer time threshold in \"Max fan speed threshold\", so "
"that layer can be cooled for longer time. This can improve the cooling "
"quality for needle and small details"
msgstr ""
"Включите эту опцию для разрешения замедления скорости печати в зависимости "
"от времени печати слоя, чтобы слой мог охлаждаться дольше. Это позволяет "
"улучшить качество охлаждения острых концов и мелких деталей."

msgid "Normal printing"
msgstr "Ускорение по умолчанию"

msgid ""
"The default acceleration of both normal printing and travel except initial "
"layer"
msgstr ""
"Ускорение по умолчанию для обычной печати и перемещения, кроме первого слоя."

msgid "mm/s²"
msgstr "мм/с²"

msgid "Default filament profile"
msgstr "Профиль прутка по умолчанию"

msgid "Default filament profile when switch to this machine profile"
msgstr ""
"Профиль пластиковой нити по умолчанию при переключении на этот профиль "
"принтера."

msgid "Default process profile"
msgstr "Профиль процесса по умолчанию"

msgid "Default process profile when switch to this machine profile"
msgstr ""
"Профиль процесса по умолчанию при переключении на этот профиль принтера."

msgid "Activate air filtration"
msgstr "Вкл. фильтрацию воздуха"

msgid "Activate for better air filtration. G-code command: M106 P3 S(0-255)"
msgstr ""
"Активировать для лучшей фильтрации воздуха. G-код команда: M106 P3 S(0-255)"

msgid "Fan speed"
msgstr "Скорость вентилятора"

<<<<<<< HEAD
msgid "Speed of exhaust fan during printing.This speed will overwrite the speed in filament custom gcode"
msgstr "Скорость вытяжного вентилятора во время печати. Эта скорость будет переопределять скорость в пользовательском стартовом G-коде материала"
=======
msgid ""
"Speed of exhuast fan during printing.This speed will overwrite the speed in "
"filament custom gcode"
msgstr ""
"Скорость вытяжного вентилятора во время печати. Эта скорость будет "
"переопределять скорость в пользовательском стартовом G-коде материала"
>>>>>>> aa518420

msgid "Speed of exhaust fan after printing completes"
msgstr "Скорость вытяжного вентилятора после завершения печати"

msgid "No cooling for the first"
msgstr "Не включать вентилятор на первых"

msgid ""
"Close all cooling fan for the first certain layers. Cooling fan of the first "
"layer used to be closed to get better build plate adhesion"
msgstr ""
"Вы можете задать положительное значение, чтобы отключить все вентиляторы "
"охлаждения модели при печати первых нескольких слоёв, чтобы не ухудшить "
"адгезию к столу."

msgid "Don't support bridges"
msgstr "Не печатать поддержки под мостами"

msgid ""
"Don't support the whole bridge area which make support very large. Bridge "
"usually can be printing directly without support if not very long"
msgstr ""
"Опция, препятствующая печати поддержки под мостами. Мост обычно можно "
"печатать без поддержки, если он не очень длинный."

msgid "Thick bridges"
msgstr "Толстые мосты"

msgid ""
"If enabled, bridges are more reliable, can bridge longer distances, but may "
"look worse. If disabled, bridges look better but are reliable just for "
"shorter bridged distances."
msgstr ""
"Если включено, мосты печатаются более надежные и на большие расстояния. Если "
"отключено, мосты выглядят лучше, но они надежны только на коротких "
"расстояниях."

msgid "Thick internal bridges"
msgstr "Толстые внутренние мосты"

msgid ""
"If enabled, thick internal bridges will be used. It's usually recommended to "
"have this feature turned on. However, consider turning it off if you are "
"using large nozzles."
msgstr ""
"Если включено, будут использоваться толстые внутренние мосты. Обычно "
"рекомендуется включить эту функцию. Однако при использовании сопел больших "
"диаметров рекомендуется отключить эту опцию."

msgid "Don't filter out small internal bridges (beta)"
msgstr "Не отфильтровать небольшие внутренние мосты (экспериментально)"

msgid ""
"This option can help reducing pillowing on top surfaces in heavily slanted "
"or curved models.\n"
"\n"
"By default, small internal bridges are filtered out and the internal solid "
"infill is printed directly over the sparse infill. This works well in most "
"cases, speeding up printing without too much compromise on top surface "
"quality. \n"
"\n"
"However, in heavily slanted or curved models especially where too low sparse "
"infill density is used, this may result in curling of the unsupported solid "
"infill, causing pillowing.\n"
"\n"
"Enabling this option will print internal bridge layer over slightly "
"unsupported internal solid infill. The options below control the amount of "
"filtering, i.e. the amount of internal bridges created.\n"
"\n"
"Disabled - Disables this option. This is the default behaviour and works "
"well in most cases.\n"
"\n"
"Limited filtering - Creates internal bridges on heavily slanted surfaces, "
"while avoiding creating uncessesary interal bridges. This works well for "
"most difficult models.\n"
"\n"
"No filtering - Creates internal bridges on every potential internal "
"overhang. This option is useful for heavily slanted top surface models. "
"However, in most cases it creates too many unecessary bridges."
msgstr ""
"Эта опция может помочь уменьшить образование эффекта «дырявой подушки» на "
"верхних сильно наклонных поверхностях или изогнутых моделях.\n"
"\n"
"По умолчанию, маленькие внутренние мосты фильтруются и внутреннее сплошное "
"заполнение печатается непосредственно поверх разреженного заполнения. В "
"большинстве случаев это хорошо работает, ускоряя печать без особого ущерба "
"для качества верхней поверхности. Однако, на сильно наклонных поверхностях "
"или изогнутых моделях, особенно при низкой плотности заполнения, это может "
"привести к скручиванию неподдерживаемого сплошного заполнения и образованию "
"эффекта «дырявой подушки».\n"
"\n"
"Включение позволит печатать слой внутреннего моста над слабо поддерживаемым "
"внутренним сплошным заполнением. Приведённые ниже параметры управляют "
"степенью фильтрации, т.е. количеством создаваемых внутренних мостов.\n"
"\n"
"Отключение - отключает эту опцию. Это задано по умолчанию и в большинстве "
"случаев работает хорошо.\n"
"\n"
"Ограниченная фильтрация - создаёт внутренние мосты на сильно наклонных "
"поверхностях, при этом избегая создания ненужных внутренних мостов. Это "
"хорошо работает на большинстве сложных моделях.\n"
"\n"
"Без фильтрации - мосты создаются над каждым потенциально внутреннем "
"нависании. Этот вариант полезен для моделей с сильно наклонной верхней "
"поверхностью. Однако в большинстве случаев этот вариант создаёт слишком "
"много ненужных мостов."

msgid "Disabled"
msgstr "Отключено"

msgid "Limited filtering"
msgstr "Ограниченная фильтрация"

msgid "No filtering"
msgstr "Без фильтрации"

msgid "Max bridge length"
msgstr "Максимальная длина моста"

msgid ""
"Max length of bridges that don't need support. Set it to 0 if you want all "
"bridges to be supported, and set it to a very large value if you don't want "
"any bridges to be supported."
msgstr ""
"Максимальная длина мостов, не нуждающихся в поддержке. Установите 0, если "
"требуется поддержка всех мостов, или очень большое значение, если поддержка "
"мостов не требуется."

msgid "End G-code"
msgstr "Завершающий G-код"

msgid "End G-code when finish the whole printing"
msgstr "Завершающий G-код при окончании всей печати."

msgid "Between Object Gcode"
msgstr "G-код выполняемый между моделями"

msgid ""
"Insert Gcode between objects. This parameter will only come into effect when "
"you print your models object by object"
msgstr ""
"G-код выполняемый между моделями. Этот код будет действовать только при "
"печати моделей «По очереди»."

msgid "End G-code when finish the printing of this filament"
msgstr "Завершающий G-код при окончании печати этой пластиковой нитью."

msgid "Ensure vertical shell thickness"
msgstr "Обеспечивать верт. толщину оболочки"

msgid ""
"Add solid infill near sloping surfaces to guarantee the vertical shell "
"thickness (top+bottom solid layers)"
msgstr ""
"Добавление сплошного заполнения вблизи наклонных поверхностей для "
"обеспечения вертикальной толщины оболочки (верхний+нижний сплошные слои)."

msgid "Further reduce solid infill on walls (beta)"
msgstr "Сокращение сплошного заполнения на периметрах (экспер.)"

# ???
msgid ""
"Further reduces any solid infill applied to walls. As there will be very "
"limited infill supporting solid surfaces, make sure that you are using "
"adequate number of walls to support the part on sloping surfaces.\n"
"\n"
"For heavily sloped surfaces this option is not suitable as it will generate "
"too thin of a top layer and should be disabled."
msgstr ""
"Ещё больше сокращает количество сплошного заполнения, наносимого на "
"периметры. Поскольку количество заполнения, поддерживающих твердые "
"поверхности, будет очень ограничено, убедитесь, что у вас достаточно "
"периметров для поддержки частей на наклонных поверхностях.\n"
"\n"
"Для поверхностей с большим уклоном эта опция не подходит, так как верхний "
"слой получится слишком тонким, и её следует отключить."

msgid "Top surface pattern"
msgstr "Шаблон заполнения верхней поверхности"

msgid "Line pattern of top surface infill"
msgstr "Шаблон заполнения верхней поверхности."

msgid "Concentric"
msgstr "Концентрический"

msgid "Rectilinear"
msgstr "Прямолинейный"

msgid "Monotonic"
msgstr "Монотонный"

msgid "Monotonic line"
msgstr "Монотонная линия"

msgid "Aligned Rectilinear"
msgstr "Выровн. прямолинейн."

msgid "Hilbert Curve"
msgstr "Кривая Гильберта"

msgid "Archimedean Chords"
msgstr "Хорды Архимеда"

msgid "Octagram Spiral"
msgstr "Спиральная октаграмма"

msgid "Bottom surface pattern"
msgstr "Шаблон заполнения нижней поверхности"

msgid "Line pattern of bottom surface infill, not bridge infill"
msgstr "Шаблон заполнения нижней поверхности, кроме мостов."

msgid "Internal solid infill pattern"
msgstr "Шаблон сплошного заполнения"

msgid ""
"Line pattern of internal solid infill. if the detect narrow internal solid "
"infill be enabled, the concentric pattern will be used for the small area."
msgstr ""
"Шаблон печати внутреннего сплошного заполнения. Если включена функция "
"«Обнаруживать узкую область сплошного заполнения», то для небольшой области "
"будет использоваться концентрический шаблон заполнения."

msgid ""
"Line width of outer wall. If expressed as a %, it will be computed over the "
"nozzle diameter."
msgstr ""
"Ширина экструзии для внешнего периметра. Если задано в процентах, то "
"значение вычисляться относительно диаметра сопла."

msgid ""
"Speed of outer wall which is outermost and visible. It's used to be slower "
"than inner wall speed to get better quality."
msgstr ""
"Скорость печати внешнего периметра (видимого). Для улучшения качества, эту "
"скорость делают ниже скорости внутренних периметров."

msgid "Small perimeters"
msgstr "Маленькие периметры"

msgid ""
"This separate setting will affect the speed of perimeters having radius <= "
"small_perimeter_threshold (usually holes). If expressed as percentage (for "
"example: 80%) it will be calculated on the outer wall speed setting above. "
"Set to zero for auto."
msgstr ""
"Этот параметр влияет на скорость печати периметров, имеющих радиус <= "
"значению порога маленьких периметров (обычно это отверстия). Если задано в "
"процентах, параметр вычисляется относительно скорости печати внешнего "
"периметра указанного выше. Установите 0 для автонастройки."

msgid "Small perimeters threshold"
msgstr "Порог маленьких периметров"

msgid ""
"This sets the threshold for small perimeter length. Default threshold is 0mm"
msgstr ""
"Пороговое значение длины маленьких периметров. Значение по умолчанию - 0 мм."

msgid "Walls printing order"
msgstr "Порядок печати периметров"

msgid ""
"Print sequence of the internal (inner) and external (outer) walls. \n"
"\n"
"Use Inner/Outer for best overhangs. This is because the overhanging walls "
"can adhere to a neighouring perimeter while printing. However, this option "
"results in slightly reduced surface quality as the external perimeter is "
"deformed by being squashed to the internal perimeter.\n"
"\n"
"Use Inner/Outer/Inner for the best external surface finish and dimensional "
"accuracy as the external wall is printed undisturbed from an internal "
"perimeter. However, overhang performance will reduce as there is no internal "
"perimeter to print the external wall against. This option requires a minimum "
"of 3 walls to be effective as it prints the internal walls from the 3rd "
"perimeter onwards first, then the external perimeter and, finally, the first "
"internal perimeter. This option is recomended against the Outer/Inner option "
"in most cases. \n"
"\n"
"Use Outer/Inner for the same external wall quality and dimensional accuracy "
"benefits of Inner/Outer/Inner option. However, the z seams will appear less "
"consistent as the first extrusion of a new layer starts on a visible "
"surface.\n"
"\n"
" "
msgstr ""
"Последовательность печати внутреннего/внешнего периметров.\n"
"\n"
"Используйте порядок печати периметров «Внутренний/Внешний» для получения "
"наилучших нависаний. Однако этот вариант приводит к небольшому снижению "
"качества внешней поверхности.\n"
"\n"
"Используйте порядок печати периметров «Внутренний/Внешний/Внутренний» для "
"получения наилучшего качества внешней поверхности и точности размеров, так "
"как внешний периметр печатается без помех со стороны внутреннего периметра. "
"Однако при этом снижается качество печати нависаний, поскольку отсутствует "
"внутренний периметр к которому прикрепляется внешний. Для этого варианта "
"требуется минимум 3 периметра, так как сначала печатаются внутренние "
"периметры, начиная с 3-го периметра, затем внешний периметр и, наконец, "
"первый внутренний периметр. В большинстве случаев этот вариант рекомендуется "
"использовать вместо варианта «Внешний/Внутренний». \n"
"\n"
"Используйте порядок печати периметров «Внешний/Внутренний», чтобы получить "
"то же качество внешних периметров и точность размеров, что и при "
"использовании варианта «Внутренний/Внешний/Внутренний». Однако, поскольку "
"первая экструзия нового слоя начинается на видимой поверхности, швы по оси Z "
"будут выглядеть менее равномерными."

msgid "Inner/Outer"
msgstr "Внутренний/Внешний"

msgid "Outer/Inner"
msgstr "Внешний/Внутренний"

msgid "Inner/Outer/Inner"
msgstr "Внутренний/Внешний/Внутренний"

msgid "Print infill first"
msgstr "Сначала печатать заполнение"

msgid ""
"Order of wall/infill. When the tickbox is unchecked the walls are printed "
"first, which works best in most cases.\n"
"\n"
"Printing walls first may help with extreme overhangs as the walls have the "
"neighbouring infill to adhere to. However, the infill will slighly push out "
"the printed walls where it is attached to them, resulting in a worse "
"external surface finish. It can also cause the infill to shine through the "
"external surfaces of the part."
msgstr ""
"Последовательность печати периметров/заполнения. Когда отключено, сначала "
"печатаются периметры, что в большинстве случаев работает лучше всего.\n"
"\n"
"Печать периметров первыми может помочь при экстремальных нависаниях, "
"поскольку периметры должны прилегать к соседнему заполнению. Однако в этом "
"случае последующее заполнение будет слегка выдавливать напечатанные "
"периметры в местах примыкания к ним, что приводит к ухудшению качества "
"внешней поверхности. Кроме того, это может приводить к тому, что заполнение "
"будет просвечиваться через внешнюю поверхность детали."

msgid "Wall loop direction"
msgstr ""

msgid ""
"The direction which the wall loops are extruded when looking down from the "
"top.\n"
"\n"
"By default all walls are extruded in counter-clockwise, unless Reverse on "
"odd is enabled. Set this to any option other than Auto will force the wall "
"direction regardless of the Reverse on odd.\n"
"\n"
"This option will be disabled if sprial vase mode is enabled."
msgstr ""

msgid "Counter clockwise"
msgstr ""

msgid "Clockwise"
msgstr ""

msgid "Height to rod"
msgstr "Высота до вала"

msgid ""
"Distance of the nozzle tip to the lower rod. Used for collision avoidance in "
"by-object printing."
msgstr ""
"Расстояние от кончика сопла до нижнего вала. Значение важно при печати "
"моделей «По очереди» для предотвращения столкновений."

msgid "Height to lid"
msgstr "Высота до крышки"

msgid ""
"Distance of the nozzle tip to the lid. Used for collision avoidance in by-"
"object printing."
msgstr ""
"Расстояние от кончика сопла до крышки. Значение важно при печати моделей «По "
"очереди» для предотвращения столкновений."

msgid ""
"Clearance radius around extruder. Used for collision avoidance in by-object "
"printing."
msgstr ""
"Безопасное расстояние вокруг экструдера. Используется для предотвращения "
"столкновений при печати отдельно стоящих моделей."

msgid "Bed mesh min"
msgstr ""

msgid ""
"This option sets the min point for the allowed bed mesh area. Due to the "
"probe's XY offset, most printers are unable to probe the entire bed. To "
"ensure the probe point does not go outside the bed area, the minimum and "
"maximum points of the bed mesh should be set appropriately. OrcaSlicer "
"ensures that adaptive_bed_mesh_min/adaptive_bed_mesh_max values do not "
"exceed these min/max points. This information can usually be obtained from "
"your printer manufacturer. The default setting is (-99999, -99999), which "
"means there are no limits, thus allowing probing across the entire bed."
msgstr ""

msgid "Bed mesh max"
msgstr ""

msgid ""
"This option sets the max point for the allowed bed mesh area. Due to the "
"probe's XY offset, most printers are unable to probe the entire bed. To "
"ensure the probe point does not go outside the bed area, the minimum and "
"maximum points of the bed mesh should be set appropriately. OrcaSlicer "
"ensures that adaptive_bed_mesh_min/adaptive_bed_mesh_max values do not "
"exceed these min/max points. This information can usually be obtained from "
"your printer manufacturer. The default setting is (99999, 99999), which "
"means there are no limits, thus allowing probing across the entire bed."
msgstr ""

msgid "Probe point distance"
msgstr ""

msgid ""
"This option sets the preferred distance between probe points (grid size) for "
"the X and Y directions, with the default being 50mm for both X and Y."
msgstr ""

msgid "Mesh margin"
msgstr ""

msgid ""
"This option determines the additional distance by which the adaptive bed "
"mesh area should be expanded in the XY directions."
msgstr ""

msgid "Extruder Color"
msgstr "Цвет экструдера"

msgid "Only used as a visual help on UI"
msgstr ""
"Используется только в качестве визуальной помощи в пользовательском "
"интерфейсе"

msgid "Extruder offset"
msgstr "Смещение экструдера по осям X/Y"

msgid "Flow ratio"
msgstr "Коэффициент потока"

msgid ""
"The material may have volumetric change after switching between molten state "
"and crystalline state. This setting changes all extrusion flow of this "
"filament in gcode proportionally. Recommended value range is between 0.95 "
"and 1.05. Maybe you can tune this value to get nice flat surface when there "
"has slight overflow or underflow"
msgstr ""
"Коэффициент пропорционального изменения величины потока подаваемого "
"пластика. Рекомендуемый диапазон значений от 0,95 до 1,05.\n"
"При небольшом переливе или недоливе на поверхности, корректировка этого "
"параметра поможет получить хорошую гладкую поверхность."

msgid "Enable pressure advance"
msgstr "Включить Pressure advance"

msgid ""
"Enable pressure advance, auto calibration result will be overwriten once "
"enabled."
msgstr ""
"Включить Pressure advance (Прогнозирование давления). Результат "
"автокалибровки будет перезаписан после включения."

msgid "Pressure advance(Klipper) AKA Linear advance factor(Marlin)"
msgstr ""
"Pressure advance (Прогнозирование давления) в прошивки Klipper, это одно и "
"то же что Linear advance в прошивке Marlin."

msgid ""
"Default line width if other line widths are set to 0. If expressed as a %, "
"it will be computed over the nozzle diameter."
msgstr ""
"Ширина экструзии по умолчанию, если какие-либо из значений ширины экструзии "
"установлены равные нулю. Если задано в процентах, то значение вычисляться "
"относительно диаметра сопла."

msgid "Keep fan always on"
msgstr "Вентилятор включён всегда"

msgid ""
"If enable this setting, part cooling fan will never be stoped and will run "
"at least at minimum speed to reduce the frequency of starting and stoping"
msgstr ""
"Если включено, вентилятор охлаждения модели никогда не будет останавливаться "
"и будет работать на минимальной скорости, чтобы сократить частоту его "
"запуска и остановки."

msgid "Layer time"
msgstr "Время слоя"

msgid ""
"Part cooling fan will be enabled for layers of which estimated time is "
"shorter than this value. Fan speed is interpolated between the minimum and "
"maximum fan speeds according to layer printing time"
msgstr ""
"Вентилятор охлаждения моделей будет включён для слоёв, расчётное время "
"которых меньше этого значения. Скорость вентилятора интерполируется между "
"минимальной и максимальной скоростями вентилятора зависимости от времени "
"печати слоя."

msgid "Default color"
msgstr "Цвет по умолчанию"

msgid "Default filament color"
msgstr "Цвет пластиковой нити по умолчанию"

msgid "Filament notes"
msgstr "Примечание о прутке"

msgid "You can put your notes regarding the filament here."
msgstr "Здесь вы можете написать свои замечания для текущей пластиковой нити."

msgid "Required nozzle HRC"
msgstr "Необходимая твёрдость сопла"

msgid ""
"Minimum HRC of nozzle required to print the filament. Zero means no checking "
"of nozzle's HRC."
msgstr ""
"Минимальная твёрдость материала сопла (HRC), необходимая для печати "
"пластиковой нитью. 0 - отключение контроля сопел на твёрдость."

msgid ""
"This setting stands for how much volume of filament can be melted and "
"extruded per second. Printing speed is limited by max volumetric speed, in "
"case of too high and unreasonable speed setting. Can't be zero"
msgstr ""
"Этот параметр определяет, какой объём материала может быть расплавлен и "
"выдавлен в секунду. Скорость печати ограничена максимальной объёмной "
"скоростью в случае слишком высокой и необоснованной установки скорости. "
"Параметр не может быть нулевым."

msgid "mm³/s"
msgstr "мм³/с"

msgid "Filament load time"
msgstr "Время загрузки прутка"

msgid "Time to load new filament when switch filament. For statistics only"
msgstr ""
"Время загрузки новой пластиковой нити при её смене. Только для статистики."

msgid "Filament unload time"
msgstr "Время выгрузки прутка"

msgid "Time to unload old filament when switch filament. For statistics only"
msgstr ""
"Время выгрузки старой пластиковой нити при её смене. Только для статистики."

msgid ""
"Filament diameter is used to calculate extrusion in gcode, so it's important "
"and should be accurate"
msgstr ""
"Диаметр пластиковой нити используется для расчёта экструзии, поэтому он "
"важен и должен быть точным"

msgid "Shrinkage"
msgstr "Усадка материала"

#, no-c-format, no-boost-format
msgid ""
"Enter the shrinkage percentage that the filament will get after cooling (94% "
"if you measure 94mm instead of 100mm). The part will be scaled in xy to "
"compensate. Only the filament used for the perimeter is taken into account.\n"
"Be sure to allow enough space between objects, as this compensation is done "
"after the checks."
msgstr ""
"Введите процент усадки пластиковой нити, которую получит она после "
"охлаждения (пишите 94%, если вы намерили 94 мм, вместо 100 мм). Для "
"компенсации усадки деталь будет отмасштабированна по оси XY. При этом "
"учитывается только пластиковая нить, используемая для печати внешнего "
"\"периметра.\n"
"Убедитесь, что между моделями достаточно места, так как эта компенсация "
"выполняется после проверок."

msgid "Loading speed"
msgstr "Скорость загрузки"

msgid "Speed used for loading the filament on the wipe tower."
msgstr "Скорость загрузки прутка при печати черновой башни."

msgid "Loading speed at the start"
msgstr "Начальная скорость загрузки"

msgid "Speed used at the very beginning of loading phase."
msgstr "Скорость в начальной фазе загрузки прутка."

msgid "Unloading speed"
msgstr "Скорость выгрузки"

msgid ""
"Speed used for unloading the filament on the wipe tower (does not affect  "
"initial part of unloading just after ramming)."
msgstr ""
"Скорость выгрузки прутка на черновую башню. (не влияет на начальную фазу "
"выгрузки сразу после рэмминга)."

msgid "Unloading speed at the start"
msgstr "Начальная скорость выгрузки"

msgid ""
"Speed used for unloading the tip of the filament immediately after ramming."
msgstr "Скорость выгрузки кончика прутка сразу после рэмминга."

msgid "Delay after unloading"
msgstr "Задержка после выгрузки"

msgid ""
"Time to wait after the filament is unloaded. May help to get reliable "
"toolchanges with flexible materials that may need more time to shrink to "
"original dimensions."
msgstr ""
"Время ожидания после выгрузки прутка. Это может помочь вам легко сменить "
"сопло при печати гибкими материалами, которым требуется больше времени, "
"чтобы вернуться к своим первоначальным размерам."

msgid "Number of cooling moves"
msgstr "Количество охлаждающих движений"

msgid ""
"Filament is cooled by being moved back and forth in the cooling tubes. "
"Specify desired number of these moves."
msgstr ""
"Пруток охлаждается в охлаждающих трубках путём перемещения назад и вперёд. "
"Укажите желаемое количество таких движений."

msgid "Speed of the first cooling move"
msgstr "Скорость первого охлаждающего движения"

msgid "Cooling moves are gradually accelerating beginning at this speed."
msgstr "Охлаждающие движения постепенно ускоряются, начиная с этой скорости."

msgid "Minimal purge on wipe tower"
msgstr "Мин. объём сброса на черновой башне"

msgid ""
"After a tool change, the exact position of the newly loaded filament inside "
"the nozzle may not be known, and the filament pressure is likely not yet "
"stable. Before purging the print head into an infill or a sacrificial "
"object, Orca Slicer will always prime this amount of material into the wipe "
"tower to produce successive infill or sacrificial object extrusions reliably."
msgstr ""
"После смены инструмента, точное положение вновь загруженного прутка внутри "
"него может быть неизвестно, и давление прутка, вероятно, ещё не стабильно. "
"Перед тем, как очистить печатающую головку в заполнение или в «жертвенную» "
"модель Orca Slicer всегда будет выдавливать это количество материала на "
"черновую башню, чтобы обеспечить надёжную печать заполнения или «жертвенной» "
"модели."

msgid "Speed of the last cooling move"
msgstr "Скорость последнего охлаждающего движения"

msgid "Cooling moves are gradually accelerating towards this speed."
msgstr "Охлаждающие движения постепенно ускоряют до этой скорости."

msgid ""
"Time for the printer firmware (or the Multi Material Unit 2.0) to load a new "
"filament during a tool change (when executing the T code). This time is "
"added to the total print time by the G-code time estimator."
msgstr ""
"Время за которое прошивка принтера (или Multi Material Unit 2.0) выгружает "
"пруток во время смены инструмента (при выполнении кода Т). Это время "
"добавляется к общему времени печати с помощью алгоритма оценки времени "
"выполнения G-кода."

msgid "Ramming parameters"
msgstr "Параметры рэмминга"

msgid ""
"This string is edited by RammingDialog and contains ramming specific "
"parameters."
msgstr ""
"Эта строка редактируется диалоговым окном рэмминга и содержит его конкретные "
"параметры."

msgid ""
"Time for the printer firmware (or the Multi Material Unit 2.0) to unload a "
"filament during a tool change (when executing the T code). This time is "
"added to the total print time by the G-code time estimator."
msgstr ""
"Время за которое прошивка принтера (или Multi Material Unit 2.0) выгружает "
"пруток во время смены инструмента (при выполнении кода Т). Это время "
"добавляется к общему времени печати с помощью алгоритма оценки времени "
"выполнения G-кода."

msgid "Enable ramming for multitool setups"
msgstr "Включить рэмминг для мультиинструментальных устройств"

msgid ""
"Perform ramming when using multitool printer (i.e. when the 'Single Extruder "
"Multimaterial' in Printer Settings is unchecked). When checked, a small "
"amount of filament is rapidly extruded on the wipe tower just before the "
"toolchange. This option is only used when the wipe tower is enabled."
msgstr ""
"Выполнять рэмминг при использовании мультиинструментального принтера (т. е. "
"когда в настройках принтера снят флажок «Мультиматериальный одиночный "
"экструдер»). При включении этой опции, небольшое количество материала быстро "
"выдавливается на черновую башню непосредственно перед сменой инструмента. "
"Эта опция используется только в том случае, если включена черновая башня."

msgid "Multitool ramming volume"
msgstr "Объём рэмминга мультиинструмента"

msgid "The volume to be rammed before the toolchange."
msgstr "Объём рэмминга перед сменой инструмента."

msgid "Multitool ramming flow"
msgstr "Поток рэмминга мультиинструмента"

msgid "Flow used for ramming the filament before the toolchange."
msgstr "Поток рэмминга пластиковой нити перед сменой инструмента."

msgid "Density"
msgstr "Плотность"

msgid "Filament density. For statistics only"
msgstr "Плотность пластиковой нити (только для статистики)"

msgid "g/cm³"
msgstr "г/см³"

msgid "The material type of filament"
msgstr "Тип материала пластиковой нити."

msgid "Soluble material"
msgstr "Растворимый материал"

msgid ""
"Soluble material is commonly used to print support and support interface"
msgstr ""
"Растворимый материал обычно используется для печати поддержки и связующего "
"слоя поддержки."

msgid "Support material"
msgstr "Поддержка"

msgid ""
"Support material is commonly used to print support and support interface"
msgstr ""
"«Материал для поддержки» обычно используется для печати поддержки и "
"связующего слоя поддержки."

msgid "Softening temperature"
msgstr "Температура размягчения"

msgid ""
"The material softens at this temperature, so when the bed temperature is "
"equal to or greater than it, it's highly recommended to open the front door "
"and/or remove the upper glass to avoid cloggings."
msgstr ""
"При этой температуре материал размягчается, поэтому, когда температура стола "
"равна или превышает её, настоятельно рекомендуется открыть переднюю дверцу и/"
"или верхнюю крышку принтера, чтобы избежать засорения сопла."

msgid "Price"
msgstr "Стоимость"

msgid "Filament price. For statistics only"
msgstr "Стоимость пластиковой нити (только для статистики)"

msgid "money/kg"
msgstr "цена/кг"

msgid "Vendor"
msgstr "Производитель"

msgid "Vendor of filament. For show only"
msgstr "Производитель пластиковой нити (только для статистики)."

msgid "(Undefined)"
msgstr "(Не указано)"

msgid "Infill direction"
msgstr "Угол печати заполнения"

msgid ""
"Angle for sparse infill pattern, which controls the start or main direction "
"of line"
msgstr ""
"Базовый угол для ориентации шаблона заполнения, который определяет начало "
"или основное направление линий."

msgid "Sparse infill density"
msgstr "Плотность заполнения"

#, no-c-format, no-boost-format
msgid ""
"Density of internal sparse infill, 100% turns all sparse infill into solid "
"infill and internal solid infill pattern will be used"
msgstr ""
"Плотность внутреннего заполнения, выраженная в процентах. 100% означает "
"сплошное заполнение."

msgid "Sparse infill pattern"
msgstr "Шаблон заполнения"

msgid "Line pattern for internal sparse infill"
msgstr "Шаблон разреженного заполнения."

msgid "Grid"
msgstr "Сетка"

msgid "Line"
msgstr "Линии"

msgid "Cubic"
msgstr "Кубический"

msgid "Tri-hexagon"
msgstr "Звёзды"

msgid "Gyroid"
msgstr "Гироидный"

msgid "Honeycomb"
msgstr "Медовые соты"

msgid "Adaptive Cubic"
msgstr "Динамический куб"

msgid "3D Honeycomb"
msgstr "3D соты"

msgid "Support Cubic"
msgstr "Динам. куб. поддержка"

msgid "Lightning"
msgstr "Молния"

msgid "Sparse infill anchor length"
msgstr "Длина привязок разреженного заполнения"

msgid ""
"Connect an infill line to an internal perimeter with a short segment of an "
"additional perimeter. If expressed as percentage (example: 15%) it is "
"calculated over infill extrusion width. Orca Slicer tries to connect two "
"close infill lines to a short perimeter segment. If no such perimeter "
"segment shorter than infill_anchor_max is found, the infill line is "
"connected to a perimeter segment at just one side and the length of the "
"perimeter segment taken is limited to this parameter, but no longer than "
"anchor_length_max. \n"
"Set this parameter to zero to disable anchoring perimeters connected to a "
"single infill line."
msgstr ""
"Соединять линию заполнения с внутренним периметром с помощью короткого "
"отрезка дополнительного периметра (привязок). Если выражено в процентах, то "
"она вычисляется по ширине экструзии заполнения. Программа пытается соединить "
"две ближайшие линии заполнения с коротким отрезком периметра. Если не "
"найдено такого отрезка периметра короче «Максимальной длины привязок "
"разреженного заполнения» (anchor_length_max), то линия заполнения "
"соединяется с отрезком периметра только с одной стороны, а длина отрезка "
"периметра ограничена этим параметром, но не больше «Максимальной длины "
"привязок разреженного заполнения» (anchor_length_max).\n"
"Установите этот параметр равным нулю для отключения привязок периметров, "
"соединённых с одной линии заполнения."

msgid "0 (no open anchors)"
msgstr "0 (нет открытых привязок)"

msgid "1000 (unlimited)"
msgstr "1000 (неограниченно)"

msgid "Maximum length of the infill anchor"
msgstr "Максимальная длина привязок разреженного заполнения"

msgid ""
"Connect an infill line to an internal perimeter with a short segment of an "
"additional perimeter. If expressed as percentage (example: 15%) it is "
"calculated over infill extrusion width. Orca Slicer tries to connect two "
"close infill lines to a short perimeter segment. If no such perimeter "
"segment shorter than this parameter is found, the infill line is connected "
"to a perimeter segment at just one side and the length of the perimeter "
"segment taken is limited to infill_anchor, but no longer than this "
"parameter. \n"
"If set to 0, the old algorithm for infill connection will be used, it should "
"create the same result as with 1000 & 0."
msgstr ""
"Соединять линию заполнения с внутренним периметром с помощью короткого "
"отрезка дополнительного периметра (привязок). Если выражено в процентах, то "
"она вычисляется по ширине экструзии заполнения. Slic3r пытается соединить "
"две ближайшие линии заполнения с коротким отрезком периметра. Если не "
"найдено такого отрезка периметра короче этого параметра, линия заполнения "
"соединяется с отрезком периметра только с одной стороны, а длина отрезка "
"периметра ограничена значением «Длина привязок разреженного "
"заполнения» (infill_anchor), но не больше этого параметра.\n"
"Если установить 0, то будет использоваться старый алгоритм для соединения "
"заполнения, который даёт такой же результат, как и при значениях 1000 и 0."

msgid "0 (Simple connect)"
msgstr "0 (без привязок)"

msgid "Acceleration of outer walls"
msgstr "Ускорение на наружных периметрах."

msgid "Acceleration of inner walls"
msgstr "Ускорение на внутренних периметрах."

msgid "Acceleration of travel moves"
msgstr "Ускорение холостого перемещения."

msgid ""
"Acceleration of top surface infill. Using a lower value may improve top "
"surface quality"
msgstr ""
"Ускорение на верхней поверхности. Использование меньшего значения может "
"улучшить качество верхней поверхности."

msgid "Acceleration of outer wall. Using a lower value can improve quality"
msgstr ""
"Ускорение на внешнем периметре. Использование более низкого значения может "
"улучшить качество."

msgid ""
"Acceleration of bridges. If the value is expressed as a percentage (e.g. "
"50%), it will be calculated based on the outer wall acceleration."
msgstr ""
"Ускорение на мостах. Если задано в процентах, то значение вычисляться "
"относительно ускорения внешнего периметра."

msgid "mm/s² or %"
msgstr "мм/с² или %"

msgid ""
"Acceleration of sparse infill. If the value is expressed as a percentage (e."
"g. 100%), it will be calculated based on the default acceleration."
msgstr ""
"Ускорение на разреженном заполнении. Если задано в процентах, то значение "
"вычисляться относительно ускорения по умолчанию."

msgid ""
"Acceleration of internal solid infill. If the value is expressed as a "
"percentage (e.g. 100%), it will be calculated based on the default "
"acceleration."
msgstr ""
"Ускорение на внутреннем сплошном заполнении. Если задано в процентах, то "
"значение вычисляться относительно ускорения по умолчанию."

msgid ""
"Acceleration of initial layer. Using a lower value can improve build plate "
"adhesive"
msgstr ""
"Ускорение на первом слое. Использование более низкого значения может "
"улучшить адгезию к столу."

msgid "Enable accel_to_decel"
msgstr "Вкл. ограничение ускорения зигзагов"

msgid "Klipper's max_accel_to_decel will be adjusted automatically"
msgstr ""
"Значение Klipper-а max_accel_to_decel (ограничение ускорения зигзагов) будет "
"скорректировано автоматически."

msgid "accel_to_decel"
msgstr "Ограничение ускорение зигзагов"

#, c-format, boost-format
msgid ""
"Klipper's max_accel_to_decel will be adjusted to this %% of acceleration"
msgstr ""
"Значение Klipper-а max_accel_to_decel (ограничение ускорения зигзагов) будет "
"скорректировано на заданный процент ускорения."

msgid "Jerk of outer walls"
msgstr "Рывок для внешних периметров."

msgid "Jerk of inner walls"
msgstr "Рывок для внутренних периметров."

msgid "Jerk for top surface"
msgstr "Рывок для верхней поверхности."

msgid "Jerk for infill"
msgstr "Рывок для заполнения."

msgid "Jerk for initial layer"
msgstr "Рывок для первого слоя."

msgid "Jerk for travel"
msgstr "Рывок при перемещении."

msgid ""
"Line width of initial layer. If expressed as a %, it will be computed over "
"the nozzle diameter."
msgstr ""
"Ширина экструзии для первого слоя. Если задано в процентах, то значение "
"вычисляться относительно диаметра сопла."

msgid "Initial layer height"
msgstr "Высота первого слоя"

msgid ""
"Height of initial layer. Making initial layer height to be thick slightly "
"can improve build plate adhension"
msgstr ""
"Высота первого слоя. Незначительное увеличение толщины первого слоя может "
"улучшить сцепление со столом."

msgid "Speed of initial layer except the solid infill part"
msgstr "Скорость печати первого слоя, кроме сплошного заполнения."

msgid "Initial layer infill"
msgstr "Заполнение первого слоя"

msgid "Speed of solid infill part of initial layer"
msgstr "Скорость печати сплошного заполнения на первом слое."

msgid "Initial layer travel speed"
msgstr "Скорость перемещения на первом слое"

msgid "Travel speed of initial layer"
msgstr "Скорость перемещения на первом слое."

msgid "Number of slow layers"
msgstr "Количество медленных слоёв"

msgid ""
"The first few layers are printed slower than normal. The speed is gradually "
"increased in a linear fashion over the specified number of layers."
msgstr ""
"Первые несколько слоёв печатаются медленнее, чем обычно. Скорость постепенно "
"линейно увеличивается в течение заданного количества слоёв."

msgid "Initial layer nozzle temperature"
msgstr "Температура сопла на первом слое"

msgid "Nozzle temperature to print initial layer when using this filament"
msgstr ""
"Температура сопла для печати первого слоя при использовании данной "
"пластиковой нити."

msgid "Full fan speed at layer"
msgstr "Полная скорость вентилятора на слое"

msgid ""
"Fan speed will be ramped up linearly from zero at layer "
"\"close_fan_the_first_x_layers\" to maximum at layer \"full_fan_speed_layer"
"\". \"full_fan_speed_layer\" will be ignored if lower than "
"\"close_fan_the_first_x_layers\", in which case the fan will be running at "
"maximum allowed speed at layer \"close_fan_the_first_x_layers\" + 1."
msgstr ""
"Скорость вентилятора будет нарастать линейно от нуля на слое "
"\"close_fan_the_first_x_layers\" до максимума на слое \"full_fan_speed_layer"
"\". Значение \"full_fan_speed_layer\" будет игнорироваться, если оно меньше "
"значения \"close_fan_the_first_x_layers\", в этом случае вентилятор будет "
"работать на максимально допустимой скорости на слое "
"\"close_fan_the_first_x_layers\" + 1."

msgid "Support interface fan speed"
msgstr "Скорость вентилятора на связующем слое"

msgid ""
"This fan speed is enforced during all support interfaces, to be able to "
"weaken their bonding with a high fan speed.\n"
"Set to -1 to disable this override.\n"
"Can only be overriden by disable_fan_first_layers."
msgstr ""
"Скорость, применяемая ко всем связующим слоях, чтобы высокой скоростью "
"вентилятора ослабить сцепление между слоями.\n"
"Установите значение -1, чтобы запретить переопределять этот параметр.\n"
"Может быть отменено только командой disable_fan_first_layers."

msgid ""
"Randomly jitter while printing the wall, so that the surface has a rough "
"look. This setting controls the fuzzy position"
msgstr ""
"Случайное дрожание сопла при печати внешнего периметра для создания эффекта "
"шероховатой поверхности. Эта настройка определяет положение нечетной "
"оболочки."

msgid "Contour"
msgstr "Внешний периметр"

msgid "Contour and hole"
msgstr "Внешний периметр и отверстия"

msgid "All walls"
msgstr "Все периметры"

msgid "Fuzzy skin thickness"
msgstr "Толщина нечёткой оболочки"

msgid ""
"The width within which to jitter. It's adversed to be below outer wall line "
"width"
msgstr ""
"Ширина, в пределах которой будет происходить дрожание. Желательно, чтобы она "
"была меньше ширины линии внешнего периметра."

msgid "Fuzzy skin point distance"
msgstr "Расстояние «дрожания» при печати нечёткой оболочки"

msgid ""
"The average diatance between the random points introducded on each line "
"segment"
msgstr ""
"Среднее расстояние между случайно вставленными точками при генерации "
"нечётной оболочки."

msgid "Apply fuzzy skin to first layer"
msgstr "Нечёткая оболочки на первом слое"

msgid "Whether to apply fuzzy skin on the first layer"
msgstr "Применять ли нечёткую оболочку к первому слою."

msgid "Filter out tiny gaps"
msgstr "Игнорировать небольшие пробелы"

msgid "Layers and Perimeters"
msgstr "Слои и периметры"

msgid "Filter out gaps smaller than the threshold specified"
msgstr "Небольшие промежутки меньше указанного порога не будут заполняться."

msgid ""
"Speed of gap infill. Gap usually has irregular line width and should be "
"printed more slowly"
msgstr ""
"Скорость заполнения пробелов. Пробелы обычно имеют неравномерную ширину "
"линии и должен печататься медленнее."

msgid "Arc fitting"
msgstr "Поддержка движения по дуге окружности"

msgid ""
"Enable this to get a G-code file which has G2 and G3 moves. And the fitting "
"tolerance is same with resolution"
msgstr ""
"Включите, если хотите использовать в G-коде команды перемещения по дуге "
"окружности G2/G3. Значение допуска траектории такое же как разрешение G-кода "
"выше."

msgid "Add line number"
msgstr "Добавить номер строки"

msgid "Enable this to add line number(Nx) at the beginning of each G-Code line"
msgstr ""
"При включении, в начало каждой строки G-кода, будет добавляться номер строки "
"(Nx)."

msgid "Scan first layer"
msgstr "Проверка первого слоя"

msgid ""
"Enable this to enable the camera on printer to check the quality of first "
"layer"
msgstr "При включении, камера принтера будет проверять качество первого слоя."

msgid "Nozzle type"
msgstr "Тип сопла"

msgid ""
"The metallic material of nozzle. This determines the abrasive resistance of "
"nozzle, and what kind of filament can be printed"
msgstr ""
"Материал сопла. Определяет абразивную стойкость сопла, а также то, каким "
"материалом можно печатать."

msgid "Undefine"
msgstr "Не задано"

msgid "Hardened steel"
msgstr "Закаленная сталь"

msgid "Stainless steel"
msgstr "Нержавеющая сталь"

msgid "Brass"
msgstr "Латунь"

msgid "Nozzle HRC"
msgstr "Твердость сопла (HRC)"

msgid ""
"The nozzle's hardness. Zero means no checking for nozzle's hardness during "
"slicing."
msgstr ""
"Твёрдость сопел. 0 - отключение контроля сопел на твёрдость во время нарезки."

msgid "HRC"
msgstr "HRC"

msgid "Printer structure"
msgstr "Кинематика принтера"

msgid "The physical arrangement and components of a printing device"
msgstr "Конструкция физического принтера"

msgid "CoreXY"
msgstr "CoreXY"

msgid "I3"
msgstr "I3"

msgid "Hbot"
msgstr "Hbot"

msgid "Delta"
msgstr "Delta"

msgid "Best object position"
msgstr "Наилучшее расположение модели"

msgid "Best auto arranging position in range [0,1] w.r.t. bed shape."
msgstr ""
"Наилучшее расположение модели при авторасстановке в диапазоне [0,1] "
"относительно формы стола."

msgid ""
"Enable this option if machine has auxiliary part cooling fan. G-code "
"command: M106 P2 S(0-255)."
msgstr ""
"Если в принтере имеет вспомогательный вентилятор для охлаждения моделей, "
"можете включить эту опцию. \n"
"G-код команда: M106 P2 S(0-255)."

msgid ""
"Start the fan this number of seconds earlier than its target start time (you "
"can use fractional seconds). It assumes infinite acceleration for this time "
"estimation, and will only take into account G1 and G0 moves (arc fitting is "
"unsupported).\n"
"It won't move fan comands from custom gcodes (they act as a sort of "
"'barrier').\n"
"It won't move fan comands into the start gcode if the 'only custom start "
"gcode' is activated.\n"
"Use 0 to deactivate."
msgstr ""
"Запуск вентилятора на указанное количество секунд раньше целевого времени "
"запуска (поддерживаются доли секунды). При этом предполагается бесконечное "
"ускорение для оценки этого времени, и учёт только перемещений G1 и G0 "
"(Поддержка движения по дуге окружности не поддерживается).\n"
"Это не приведёт к сдвигу команд вентилятора из пользовательских G-кодов (они "
"действуют как своего рода барьер).\n"
"Это не приведёт к сдвигу команд вентилятора в стартовом G-коде, если "
"активировано «только пользовательский стартовый G-код».\n"
"Установите 0 для отключения."

msgid "Only overhangs"
msgstr "Только на свесах"

msgid "Will only take into account the delay for the cooling of overhangs."
msgstr "Применять смещение времени только для охлаждения нависаний."

msgid "Fan kick-start time"
msgstr "Продолжительность принудительного запуска вентилятора"

msgid ""
"Emit a max fan speed command for this amount of seconds before reducing to "
"target speed to kick-start the cooling fan.\n"
"This is useful for fans where a low PWM/power may be insufficient to get the "
"fan started spinning from a stop, or to get the fan up to speed faster.\n"
"Set to 0 to deactivate."
msgstr ""
"Время принудительного запуска (kick-start) вентилятора на максимальной "
"скорости, после чего скорость снижается до целевой. Это необходимо для "
"вентиляторов у которых низкое значение уровня ШИМ/мощности может быть "
"недостаточен для запуска вентилятора после остановки или для более быстрого "
"увеличения скорости его вращения.\n"
"Установите 0 для отключения."

msgid "Time cost"
msgstr "Стоимость часа печати"

msgid "The printer cost per hour"
msgstr "Стоимость часа работы принтера."

msgid "money/h"
msgstr "цена/ч"

msgid "Support control chamber temperature"
msgstr "Контроль температуры в термокамере"

msgid ""
"This option is enabled if machine support controlling chamber temperature\n"
"G-code command: M141 S(0-255)"
msgstr ""
"Если принтер поддерживает контроль температуры в камере, включите эту "
"опцию.\n"
"G-код команда: M141 S(0-255)"

msgid "Support air filtration"
msgstr "Фильтрация выдуваемого воздуха"

msgid ""
"Enable this if printer support air filtration\n"
"G-code command: M106 P3 S(0-255)"
msgstr ""
"Если принтер поддерживает фильтрацию выдуваемого воздуха, включите эту "
"опцию. \n"
"G-код команда: M106 P3 S(0-255)"

msgid "G-code flavor"
msgstr "Тип G-кода"

msgid "What kind of gcode the printer is compatible with"
msgstr "Выбор типа G-кода совместимым с вашим принтером."

msgid "Klipper"
msgstr "Klipper"

msgid "Support multi bed types"
msgstr "Поддержка нескольких типов столов"

msgid "Enable this option if you want to use multiple bed types"
msgstr "Включите, если хотите использовать несколько типов столов."

msgid "Label objects"
msgstr "Название моделей"

msgid ""
"Enable this to add comments into the G-Code labeling print moves with what "
"object they belong to, which is useful for the Octoprint CancelObject "
"plugin. This settings is NOT compatible with Single Extruder Multi Material "
"setup and Wipe into Object / Wipe into Infill."
msgstr ""
"Включите эту опцию, чтобы добавить комментарии в G-код с указанием того, к "
"какой модели он принадлежит, что полезно для плагина Octoprint CancelObject. "
"Эта настройка не совместима с настройкой «Мультиматериальный одиночный "
"экструдер» и «Очистка в модель» / «Очистка в заполнение модели»."

msgid "Exclude objects"
msgstr "Исключить модели"

msgid "Enable this option to add EXCLUDE OBJECT command in g-code"
msgstr ""
"Включите эту опцию, чтобы добавить команду EXCLUDE OBJECT (исключения "
"моделей) в G-код."

msgid "Verbose G-code"
msgstr "Подробный G-код"

msgid ""
"Enable this to get a commented G-code file, with each line explained by a "
"descriptive text. If you print from SD card, the additional weight of the "
"file could make your firmware slow down."
msgstr ""
"Включите эту опцию, чтобы в каждой строке файла G-кода, присутствовал "
"комментарий с поясняющим текстом. При печати с SD-карты, скорость чтение "
"данных вашей прошивкой может снизится за счёт увеличения размера файла."

msgid "Infill combination"
msgstr "Комбинированное заполнение"

msgid ""
"Automatically Combine sparse infill of several layers to print together to "
"reduce time. Wall is still printed with original layer height."
msgstr ""
"Для сокращения времени печати есть возможность печатать заполнение не на "
"каждом слое, а на двух слоях сразу. \n"
"Периметры по-прежнему печатаются с исходной высотой слоя."

msgid "Filament to print internal sparse infill."
msgstr "Пластиковая нить для печати заполнения."

msgid ""
"Line width of internal sparse infill. If expressed as a %, it will be "
"computed over the nozzle diameter."
msgstr ""
"Ширина экструзии для заполнения. Если задано в процентах, то значение "
"вычисляться относительно диаметра сопла."

msgid "Infill/Wall overlap"
msgstr "Перекрытие линий заполнения с линиями периметра"

msgid ""
"Infill area is enlarged slightly to overlap with wall for better bonding. "
"The percentage value is relative to line width of sparse infill"
msgstr ""
"Параметр указывает на сколько процентов заполнение будет перекрываться с "
"периметром для лучшего соединения друг с другом."

msgid "Speed of internal sparse infill"
msgstr "Скорость заполнения"

msgid "Interface shells"
msgstr "Связующие оболочки"

msgid ""
"Force the generation of solid shells between adjacent materials/volumes. "
"Useful for multi-extruder prints with translucent materials or manual "
"soluble support material"
msgstr ""
"Принудительное создание замкнутых (сплошных) оболочек между смежными "
"материалами/объёмами. Полезно для многоэкструдерных принтеров при печати "
"полупрозрачными материалами или растворимой поддержкой. Помогает избежать "
"диффузию материалов."

msgid "Maximum width of a segmented region"
msgstr "Максимальная ширина сегментированной области"

msgid "Maximum width of a segmented region. Zero disables this feature."
msgstr ""
"Максимальная ширина сегментированной области. Установите 0 для отключения "
"этой функции."

msgid "Interlocking depth of a segmented region"
msgstr "Глубина взаимосвязи сегментированной области"

msgid "Interlocking depth of a segmented region. Zero disables this feature."
msgstr ""
"Глубина взаимосвязи сегментированной области. Установите 0 для отключения "
"этой функции."

msgid "Ironing Type"
msgstr "Тип разглаживания"

msgid ""
"Ironing is using small flow to print on same height of surface again to make "
"flat surface more smooth. This setting controls which layer being ironed"
msgstr ""
"При разглаживании сопло выполняет вторую фазу заполнения на том же слое (с "
"небольшим потоком), чтобы заполнить отверстия и сгладить выступающие части "
"пластика. Этот параметр контролирует, какой слой необходимо сгладить."

msgid "No ironing"
msgstr "Без разглаживания"

msgid "Top surfaces"
msgstr "Все верхние поверхности"

msgid "Topmost surface"
msgstr "Самая верхняя поверхность"

msgid "All solid layer"
msgstr "Все сплошные поверхности"

msgid "Ironing Pattern"
msgstr "Шаблон разглаживания"

msgid "The pattern that will be used when ironing"
msgstr "Шаблон по которому будет производиться разглаживание."

msgid "Ironing flow"
msgstr "Поток"

msgid ""
"The amount of material to extrude during ironing. Relative to flow of normal "
"layer height. Too high value results in overextrusion on the surface"
msgstr ""
"Количество материала, которое необходимо выдавить во время разглаживания "
"относительно потока при нормальной высоте слоя."

msgid "Ironing line spacing"
msgstr "Расстояние между линиями разглаживания"

msgid "The distance between the lines of ironing"
msgstr "Расстояние между линиями разглаживания."

msgid "Ironing speed"
msgstr "Скорость разглаживания"

msgid "Print speed of ironing lines"
msgstr "Скорость разглаживания"

msgid "Ironing angle"
msgstr "Угол разглаживания"

msgid ""
"The angle ironing is done at. A negative number disables this function and "
"uses the default method."
msgstr ""
"Выбор угла разглаживания. Отрицательное число отключает эту функцию и "
"использует метод по умолчанию."

msgid "This gcode part is inserted at every layer change after lift z"
msgstr ""
"Этот G-код вставляется при каждой смене слоя, сразу после перемещения оси Z."

msgid "Supports silent mode"
msgstr "Поддержка тихого режима"

msgid ""
"Whether the machine supports silent mode in which machine use lower "
"acceleration to print"
msgstr ""
"Поддержка тихого режима, в котором принтер использует меньшее ускорение "
"печати для уменьшения уровня шума."

msgid "Emit limits to G-code"
msgstr "Отправлять в G-код"

msgid "Machine limits"
msgstr "Ограничения принтера"

msgid ""
"If enabled, the machine limits will be emitted to G-code file.\n"
"This option will be ignored if the g-code flavor is set to Klipper."
msgstr ""
"Если включено, ограничения принтера будут передаваться в файл G-кода.\n"
"Если в качестве типа G-кода выбран Klipper опция будет игнорироваться."

msgid ""
"This G-code will be used as a code for the pause print. User can insert "
"pause G-code in gcode viewer"
msgstr ""
"Этот G-код используется для задания паузы печати. Пользователь может "
"вставить G-код паузы в просмотрщике G-кода."

msgid "This G-code will be used as a custom code"
msgstr "Этот G-код используется для пользовательского кода."

msgid "Small area flow compensation (beta)"
msgstr ""

# ???Включение компенсации потока при заполнении небольших областей.
msgid "Enable flow compensation for small infill areas"
msgstr "Включение компенсации потока для небольших областей заполнения."

msgid "Flow Compensation Model"
msgstr "Модель компенсации потока"

msgid ""
"Flow Compensation Model, used to adjust the flow for small infill areas. The "
"model is expressed as a comma separated pair of values for extrusion length "
"and flow correction factors, one per line, in the following format: "
"\"1.234,5.678\""
msgstr ""
"Модель представлена в виде разделенных запятыми пар значений, длины "
"экструзии и поправочного коэффициента потока, по одному на строку в "
"следующем формате: \"1.234,5.678\"."

msgid "Maximum speed X"
msgstr "Максимальная скорость перемещения по X"

msgid "Maximum speed Y"
msgstr "Максимальная скорость перемещения по Y"

msgid "Maximum speed Z"
msgstr "Максимальная скорость перемещения по Z"

msgid "Maximum speed E"
msgstr "Максимальная скорость подачи у экструдера (E)"

msgid "Maximum X speed"
msgstr "Максимальная скорость перемещения по X"

msgid "Maximum Y speed"
msgstr "Максимальная скорость перемещения по Y"

msgid "Maximum Z speed"
msgstr "Максимальная скорость перемещения по Z"

msgid "Maximum E speed"
msgstr "Максимальная скорость подачи у экструдера (E)"

msgid "Maximum acceleration X"
msgstr "Максимальное ускорение по X"

msgid "Maximum acceleration Y"
msgstr "Максимальное ускорение по Y"

msgid "Maximum acceleration Z"
msgstr "Максимальное ускорение по Z"

msgid "Maximum acceleration E"
msgstr "Максимальное ускорение подачи экструдера (E)"

msgid "Maximum acceleration of the X axis"
msgstr "Максимальное ускорение по оси X."

msgid "Maximum acceleration of the Y axis"
msgstr "Максимальное ускорение по оси Y."

msgid "Maximum acceleration of the Z axis"
msgstr "Максимальное ускорение по оси Z."

msgid "Maximum acceleration of the E axis"
msgstr "Максимальное ускорение подачи у экструдера (E)."

msgid "Maximum jerk X"
msgstr "Максимальный рывок по X"

msgid "Maximum jerk Y"
msgstr "Максимальный рывок по Y"

msgid "Maximum jerk Z"
msgstr "Максимальный рывок по Z"

msgid "Maximum jerk E"
msgstr "Максимальный рывок у экструдера (E)"

msgid "Maximum jerk of the X axis"
msgstr "Максимальный рывок по оси X."

msgid "Maximum jerk of the Y axis"
msgstr "Максимальный рывок по оси Y."

msgid "Maximum jerk of the Z axis"
msgstr "Максимальный рывок по оси Z."

msgid "Maximum jerk of the E axis"
msgstr "Максимальный рывок у экструдера (E)."

msgid "Minimum speed for extruding"
msgstr "Минимальная скорость перемещения при печати"

msgid "Minimum speed for extruding (M205 S)"
msgstr "Минимальная скорость перемещения при печати (M205 S)"

msgid "Minimum travel speed"
msgstr "Минимальная скорость перемещения без печати"

msgid "Minimum travel speed (M205 T)"
msgstr "Минимальная скорость перемещения без печати (M205 T)"

msgid "Maximum acceleration for extruding"
msgstr "Максимальное ускорение при печати"

msgid "Maximum acceleration for extruding (M204 P)"
msgstr "Максимальное ускорение при печати (M204 P)"

msgid "Maximum acceleration for retracting"
msgstr "Максимальное ускорение отката"

msgid "Maximum acceleration for retracting (M204 R)"
msgstr "Максимальное ускорение отката (M204 R)"

msgid "Maximum acceleration for travel"
msgstr "Максимальное ускорение при перемещении"

msgid "Maximum acceleration for travel (M204 T), it only applies to Marlin 2"
msgstr ""
"Максимальное ускорение при перемещении (M204 T), применяемое только для "
"Marlin 2"

msgid ""
"Part cooling fan speed may be increased when auto cooling is enabled. This "
"is the maximum speed limitation of part cooling fan"
msgstr ""
"Скорость вентилятора охлаждения моделей может быть увеличена, если включено "
"автоматическое охлаждение. Это максимальное ограничение скорости вентилятора "
"для охлаждения моделей."

msgid "Max"
msgstr "Макс."

msgid ""
"The largest printable layer height for extruder. Used tp limits the maximum "
"layer hight when enable adaptive layer height"
msgstr ""
"Это наибольшая высота печатаемого слоя для этого экструдера, которая "
"используется для ограничения функции «Переменная высота слоёв»."

msgid "Extrusion rate smoothing"
msgstr "Сглаживание скорости экструзии"

msgid ""
"This parameter smooths out sudden extrusion rate changes that happen when "
"the printer transitions from printing a high flow (high speed/larger width) "
"extrusion to a lower flow (lower speed/smaller width) extrusion and vice "
"versa.\n"
"\n"
"It defines the maximum rate by which the extruded volumetric flow in mm3/sec "
"can change over time. Higher values mean higher extrusion rate changes are "
"allowed, resulting in faster speed transitions.\n"
"\n"
"A value of 0 disables the feature. \n"
"\n"
"For a high speed, high flow direct drive printer (like the Bambu lab or "
"Voron) this value is usually not needed. However it can provide some "
"marginal benefit in certain cases where feature speeds vary greatly. For "
"example, when there are aggressive slowdowns due to overhangs. In these "
"cases a high value of around 300-350mm3/s2 is recommended as this allows for "
"just enough smoothing to assist pressure advance achieve a smoother flow "
"transition.\n"
"\n"
"For slower printers without pressure advance, the value should be set much "
"lower. A value of 10-15mm3/s2 is a good starting point for direct drive "
"extruders and 5-10mm3/s2 for Bowden style. \n"
"\n"
"This feature is known as Pressure Equalizer in Prusa slicer.\n"
"\n"
"Note: this parameter disables arc fitting."
msgstr ""
"Этот параметр сглаживает резкие изменения скорости экструзии, которые "
"происходят, когда принтер переходит от печати с большим расходом (высокая "
"скорость/большая ширина) к печати с меньшим расходом (меньшая скорость/"
"меньшая ширина) и наоборот.\n"
"\n"
"Параметр задаёт максимальную скорость, с которой объёмный расход "
"экструдируемого материала может изменяться с течением времени (мм³/с). Более "
"высокие значения означают, что допускаются более высокие изменения скорости "
"экструзии, что приводит к более быстрому переключению скоростей.\n"
"\n"
"Значение 0 отключает эту функцию. \n"
"\n"
"Для высокоскоростных принтеров с прямым приводом (например, Bambu lab или "
"Voron) обычно не требуется использование данного значения. Однако в "
"некоторых случаях, когда скорость печати сильно различается, это может "
"принести некоторую дополнительную пользу. Например, когда происходят резкие "
"замедления из-за нависаний. В этих случаях рекомендуется использовать "
"высокое значение, составляющее около 300-350 мм³/с², так как это "
"обеспечивает достаточное сглаживание, помогающее прогнозированию давления "
"достичь более плавного перехода потока.\n"
"\n"
"Для более медленных принтеров, не использующих прогнозирование давления "
"(pressure advance), это значение должно быть значительно ниже. Значение "
"10-15 мм³/с² является хорошей отправной точкой для экструдеров с прямым "
"приводом и 5-10 мм³/с² для боуден экструдеров.\n"
"\n"
"В Prusa Slicer эта функция известна как «Выравнивание давления» (Pressure "
"equalizer).\n"
"\n"
"Примечание: этот параметр отключает поддержку движения по дуге окружности."

msgid "mm³/s²"
msgstr "мм³/с²"

msgid "Smoothing segment length"
msgstr "Длина сглаживающего сегмента"

msgid ""
"A lower value results in smoother extrusion rate transitions. However, this "
"results in a significantly larger gcode file and more instructions for the "
"printer to process. \n"
"\n"
"Default value of 3 works well for most cases. If your printer is stuttering, "
"increase this value to reduce the number of adjustments made\n"
"\n"
"Allowed values: 1-5"
msgstr ""
"Меньшее значение приводит к более плавному изменению скорости экструзии. "
"Однако это приводит к значительному увеличению размера G-код файла и "
"увеличению количества инструкций для обработки принтером. \n"
"\n"
"Значение по умолчанию, равное 3, хорошо подходит для большинства случаев. "
"Если принтер печатает с мини-фризами, увеличьте это значение, чтобы "
"уменьшить количество выполняемых изменений.\n"
"\n"
"Допустимые значения: 1–5."

msgid "Minimum speed for part cooling fan"
msgstr "Минимальная скорость вентилятора обдува модели."

msgid ""
"Speed of auxiliary part cooling fan. Auxiliary fan will run at this speed "
"during printing except the first several layers which is defined by no "
"cooling layers.\n"
"Please enable auxiliary_fan in printer settings to use this feature. G-code "
"command: M106 P2 S(0-255)"
msgstr ""
"Скорость вращения вспомогательного вентилятора для охлаждения моделей. Он "
"всегда будет работать с этой скоростью, за исключением первых нескольких "
"слоёв, которые обычно настроены на работу без охлаждения.\n"
"Пожалуйста, включите вспомогательный вентилятор для охлаждения моделей "
"(auxiliary_fan) в настройках принтера, чтобы использовать эту функцию. \n"
"G-код команда: M106 P2 S(0-255)."

msgid "Min"
msgstr "Мин."

msgid ""
"The lowest printable layer height for extruder. Used tp limits the minimum "
"layer hight when enable adaptive layer height"
msgstr ""
"Это наименьшая высота печатаемого слоя для данного экструдера и в то же "
"время нижний предел для функции «Переменная высота слоёв»."

msgid "Min print speed"
msgstr "Минимальная скорость печати"

msgid ""
"The minimum printing speed that the printer will slow down to to attempt to "
"maintain the minimum layer time above, when slow down for better layer "
"cooling is enabled."
msgstr ""

msgid "Nozzle diameter"
msgstr "Диаметр сопла"

msgid "Diameter of nozzle"
msgstr "Диаметр сопла"

msgid "Configuration notes"
msgstr "Примечание конфигурации"

msgid ""
"You can put here your personal notes. This text will be added to the G-code "
"header comments."
msgstr ""
"Здесь вы можете написать свои замечания для текущего профиля. Этот текст "
"будет добавлен к комментариям в заголовок G-кода."

msgid "Host Type"
msgstr "Тип хоста"

msgid ""
"Orca Slicer can upload G-code files to a printer host. This field must "
"contain the kind of the host."
msgstr ""
"Orca Slicer может загружать файл G-кода на хост принтера. Это поле должно "
"содержать тип хоста."

msgid "Nozzle volume"
msgstr "Объём сопла"

msgid "Volume of nozzle between the cutter and the end of nozzle"
msgstr "Объём сопла между резцом прутка и кончиком сопла."

msgid "Cooling tube position"
msgstr "Позиция охлаждающей трубки"

msgid "Distance of the center-point of the cooling tube from the extruder tip."
msgstr ""
"Расстояние между центральной точкой охлаждающей трубки и кончиком экструдера."

msgid "Cooling tube length"
msgstr "Длина охлаждающей трубки"

msgid "Length of the cooling tube to limit space for cooling moves inside it."
msgstr ""
"Длина охлаждающей трубки для ограничения перемещения при охлаждающих "
"движениях."

msgid "High extruder current on filament swap"
msgstr "Повышение тока экструдера при замене прутка"

msgid ""
"It may be beneficial to increase the extruder motor current during the "
"filament exchange sequence to allow for rapid ramming feed rates and to "
"overcome resistance when loading a filament with an ugly shaped tip."
msgstr ""
"Это может быть полезно для увеличения тока двигателя экструдера во время "
"замены прутка, чтобы быстро увеличить скорость подачи и преодолеть "
"сопротивление при загрузке прутка с плохой формой кончика."

msgid "Filament parking position"
msgstr "Положение парковки прутка"

msgid ""
"Distance of the extruder tip from the position where the filament is parked "
"when unloaded. This should match the value in printer firmware."
msgstr ""
"Расстояние от кончика экструдера до точки, где размещается пруток при "
"выгрузке. Расстояние должно соответствовать значению в прошивке принтера."

msgid "Extra loading distance"
msgstr "Дополнительная длина загрузки"

msgid ""
"When set to zero, the distance the filament is moved from parking position "
"during load is exactly the same as it was moved back during unload. When "
"positive, it is loaded further,  if negative, the loading move is shorter "
"than unloading."
msgstr ""
"Если установлено 0, то расстояние, которое проходит пруток при перемещении "
"из положения парковки во время загрузки, точно такое же, как и при выгрузке. "
"При положительном значении, она загружается дальше; при отрицательном, ход "
"загрузки короче (по сравнению с выгрузкой)."

msgid "Start end points"
msgstr "Начальные и конечные точки"

msgid "The start and end points which is from cutter area to garbage can."
msgstr "Начальная и конечная точки от зоны обрезки до мусорного лотка."

msgid "Reduce infill retraction"
msgstr "Уменьшать отката при заполнении"

msgid ""
"Don't retract when the travel is in infill area absolutely. That means the "
"oozing can't been seen. This can reduce times of retraction for complex "
"model and save printing time, but make slicing and G-code generating slower"
msgstr ""
"Отключает откат, когда перемещения полностью совершаются в области "
"заполнения (и, таким образом, любые подтёки скорее всего будут не заметны). "
"Это поможет снизить количество откатов при печати сложной модели и "
"сэкономить время печати, но увеличит время нарезки и генерации G-кода."

msgid "Filename format"
msgstr "Формат имени файла"

msgid "User can self-define the project file name when export"
msgstr "Пользователь может сам задать имя файла проекта при экспорте."

msgid "Make overhangs printable"
msgstr "Делать нависания пригодными для печати"

msgid "Modify the geometry to print overhangs without support material."
msgstr "Изменение геометрии модели для печати нависающих части без поддержки."

msgid "Make overhangs printable - Maximum angle"
msgstr "Делать нависания пригодными для печати под максимальным углом"

msgid ""
"Maximum angle of overhangs to allow after making more steep overhangs "
"printable.90° will not change the model at all and allow any overhang, while "
"0 will replace all overhangs with conical material."
msgstr ""
"Максимальный угол нависания, получаемый после изменения геометрии крутых "
"нависаний. При 90°не происходит изменения формы модели. При 0° же, все "
"нависания заменяются материалом конической геометрии."

msgid "Make overhangs printable - Hole area"
msgstr "Делать нависания отверстий пригодными для печати"

msgid ""
"Maximum area of a hole in the base of the model before it's filled by "
"conical material.A value of 0 will fill all the holes in the model base."
msgstr ""
"Максимальная площадь отверстия в основании модели до его заполнения "
"материалом конической геометрии. При 0 все отверстия в основании модели "
"будут заполнены."

msgid "mm²"
msgstr "мм²"

msgid "Detect overhang wall"
msgstr "Определять нависающие периметры"

#, c-format, boost-format
msgid ""
"Detect the overhang percentage relative to line width and use different "
"speed to print. For 100%% overhang, bridge speed is used."
msgstr ""
"Определяет процент нависания относительно ширины линии и использует разную "
"скорость печати. Для 100%%-го свеса используется скорость печати мостов."

msgid ""
"Line width of inner wall. If expressed as a %, it will be computed over the "
"nozzle diameter."
msgstr ""
"Ширина экструзии внутренних периметров. Если задано в процентах, то значение "
"вычисляться относительно диаметра сопла."

msgid "Speed of inner wall"
msgstr "Скорость печати внутренних периметров."

msgid "Number of walls of every layer"
msgstr "Количество периметров на каждом слое модели."

msgid "Alternate extra wall"
msgstr "Чередующаяся дополнительная стенка"

msgid ""
"This setting adds an extra wall to every other layer. This way the infill "
"gets wedged vertically between the walls, resulting in stronger prints. \n"
"\n"
"When this option is enabled, the ensure vertical shell thickness option "
"needs to be disabled. \n"
"\n"
"Using lightning infill together with this option is not recommended as there "
"is limited infill to anchor the extra perimeters to."
msgstr ""
"Печать дополнительного периметра через каждый слой. Таким образом, линии "
"заполнения заключаются между этими дополнительными стенками, что приводит к "
"повышению прочности печати.\n"
"\n"
"При включении этой опции необходимо отключить опцию «Обеспечивать верт. "
"толщину оболочки».\n"
"\n"
"Использование шаблона заполнения «Молния» вместе с этой опцией не "
"рекомендуется, поскольку количество заполнения, к которому можно прикрепить "
"дополнительные периметры, ограничено."

msgid ""
"If you want to process the output G-code through custom scripts, just list "
"their absolute paths here. Separate multiple scripts with a semicolon. "
"Scripts will be passed the absolute path to the G-code file as the first "
"argument, and they can access the Orca Slicer config settings by reading "
"environment variables."
msgstr ""
"Если вы хотите обработать выходной G-код с помощью пользовательских "
"скриптов, просто перечислите здесь абсолютные пути к ним. Разделяйте скрипты "
"точкой с запятой. Скриптам будет передан абсолютный путь к файлу G-кода в "
"качестве первого аргумента, и они смогут получить доступ к настройкам "
"конфигурации Orca Slicer, читая переменные окружения."

msgid "Printer notes"
msgstr "Примечания к принтеру"

msgid "You can put your notes regarding the printer here."
msgstr "Здесь вы можете написать свои замечания о текущем принтере."

msgid "Raft contact Z distance"
msgstr "Расстояние от подложки до модели по вертикали"

msgid "Z gap between object and raft. Ignored for soluble interface"
msgstr ""
"Зазор между моделью и подложкой. Значение игнорируется при выборе "
"растворимого материала."

msgid "Raft expansion"
msgstr "Расширение подложки"

msgid "Expand all raft layers in XY plane"
msgstr "Расширение всех слоёв подложки в плоскости XY."

msgid "Initial layer density"
msgstr "Плотность первого слоя"

msgid "Density of the first raft or support layer"
msgstr "Плотность первого слоя подложки или первого слоя поддержки."

msgid "Initial layer expansion"
msgstr "Расширение первого слоя"

msgid "Expand the first raft or support layer to improve bed plate adhesion"
msgstr ""
"Расширение первого слоя подложки или поддержки в плоскости XY для улучшения "
"адгезии с материалами склонными к отлипанию и закручиванию."

msgid "Raft layers"
msgstr "Слоёв в подложке"

msgid ""
"Object will be raised by this number of support layers. Use this function to "
"avoid wrapping when print ABS"
msgstr ""
"Параметр устанавливает высоту подложки в слоях, тем самым поднимая модель на "
"заданное количество слоёв от стола. Используйте эту функцию, чтобы избежать "
"деформации при печати ABS пластиком."

msgid ""
"G-code path is genereated after simplifing the contour of model to avoid too "
"much points and gcode lines in gcode file. Smaller value means higher "
"resolution and more time to slice"
msgstr ""
"Разрешение G-кода. Путь G-кода создаётся после упрощения контура модели, "
"чтобы избежать слишком большого количества точек и линий в G-коде. Меньшее "
"значение означает более высокое разрешение и больше времени для нарезки."

msgid "Travel distance threshold"
msgstr "Порог перемещения для отката"

msgid ""
"Only trigger retraction when the travel distance is longer than this "
"threshold"
msgstr ""
"Откат будет срабатывать только в том случае, если расстояние перемещения "
"превысит этот порог."

msgid "Retract amount before wipe"
msgstr "Величина отката перед очисткой"

msgid ""
"The length of fast retraction before wipe, relative to retraction length"
msgstr ""
"Длина быстрого отката перед очисткой, выраженная в процентах от общей длины "
"отката."

msgid "Retract when change layer"
msgstr "Откат при смене слоя"

msgid "Force a retraction when changes layer"
msgstr "Эта опция включает принудительный откат при переходе со слоя на слой."

msgid "Retraction Length"
msgstr "Длина отката"

msgid ""
"Some amount of material in extruder is pulled back to avoid ooze during long "
"travel. Set zero to disable retraction"
msgstr ""
"Некоторое количество материала в экструдере откатывается назад, чтобы "
"избежать его течи при длительном перемещении. 0 - отключение отката."

msgid "Z hop when retract"
msgstr "Подъём оси Z при откате"

msgid ""
"Whenever the retraction is done, the nozzle is lifted a little to create "
"clearance between nozzle and the print. It prevents nozzle from hitting the "
"print when travel move. Using spiral line to lift z can prevent stringing"
msgstr ""
"Здесь задаётся на сколько миллиметров будет каждый раз приподниматься ось Z, "
"когда срабатывает откат. Это предотвращает задевание соплом печатаемой "
"модели при перемещении. Использование спирального типа подъёма оси Z может "
"предотвратить образование паутины."

msgid "Z hop lower boundary"
msgstr "Приподнимать ось Z только ниже"

msgid ""
"Z hop will only come into effect when Z is above this value and is below the "
"parameter: \"Z hop upper boundary\""
msgstr ""
"Если указать положительное значение, ось Z будет подниматься только ниже "
"(до) заданной здесь высоты (высота считается от стола). Таким образом вы "
"можете запретить подъём оси Z выше установленной высоты."

msgid "Z hop upper boundary"
msgstr "Приподнимать ось Z только выше"

msgid ""
"If this value is positive, Z hop will only come into effect when Z is above "
"the parameter: \"Z hop lower boundary\" and is below this value"
msgstr ""
"Если указать положительное значение, ось Z будет подниматься только выше "
"(после) заданной здесь высоты (высота считается от стола). Таким образом вы "
"можете отключить подъём оси Z при печати на первых слоях (в начале печати)."

msgid "Z hop type"
msgstr "Тип подъёма оси Z"

msgid "Slope"
msgstr "Наклонный"

msgid "Spiral"
msgstr "Спиральный"

msgid "Only lift Z above"
msgstr "Приподнимать ось Z только выше"

msgid ""
"If you set this to a positive value, Z lift will only take place above the "
"specified absolute Z."
msgstr ""
"Если указать положительное значение, ось Z будет подниматься только выше "
"(после) заданной здесь высоты (высота считается от стола). Таким образом вы "
"можете отключить подъём оси Z при печати первых слоёв."

msgid "Only lift Z below"
msgstr "Приподнимать ось Z только ниже"

msgid ""
"If you set this to a positive value, Z lift will only take place below the "
"specified absolute Z."
msgstr ""
"Если указать положительное значение, ось Z будет подниматься только ниже "
"(до) заданной здесь высоты (высота считается от стола). Таким образом вы "
"можете запретить подъём оси Z выше установленной высоты."

msgid "On surfaces"
msgstr "На поверхностях"

msgid ""
"Enforce Z Hop behavior. This setting is impacted by the above settings (Only "
"lift Z above/below)."
msgstr ""
"Принудительное поднятие оси Z. На этот параметр влияют указанные выше "
"параметры (Приподнимать ось Z только выше/ниже)."

msgid "All Surfaces"
msgstr "Все верхние поверхности"

msgid "Top Only"
msgstr "Только на верхней"

msgid "Bottom Only"
msgstr "Только на нижней"

msgid "Top and Bottom"
msgstr "На верхней и нижней"

msgid "Extra length on restart"
msgstr "Доп. длина подачи перед возобновлением печати"

msgid ""
"When the retraction is compensated after the travel move, the extruder will "
"push this additional amount of filament. This setting is rarely needed."
msgstr ""
"Дополнительная длина материала, которая будет выдавливаться после работы "
"отката и перемещения. Для увеличения длины выдавливания ставится "
"положительное значение (например 0.5 мм), для уменьшения отрицательное. Этот "
"параметр редко нуждается в правке."

msgid ""
"When the retraction is compensated after changing tool, the extruder will "
"push this additional amount of filament."
msgstr ""
"Компенсация длины выдавливаемого пластика перед возобновлением печати после "
"смены сопла."

msgid "Retraction Speed"
msgstr "Скорость извлечения при откате"

msgid "Speed of retractions"
msgstr "Скорость извлечения материала при откате."

msgid "Deretraction Speed"
msgstr "Скорость заправки при откате"

msgid ""
"Speed for reloading filament into extruder. Zero means same speed with "
"retraction"
msgstr ""
"Скорость возврата материала при откате. Если оставить 0, будет "
"использоваться та же скорость что и при извлечении."

msgid "Use firmware retraction"
msgstr "Исп. откат из прошивки"

msgid ""
"This experimental setting uses G10 and G11 commands to have the firmware "
"handle the retraction. This is only supported in recent Marlin."
msgstr ""
"Эта экспериментальная опция использует команды G10 и G11, чтобы сама "
"прошивка обрабатывала откаты. Поддерживается только в последних версиях "
"Marlin."

msgid "Show auto-calibration marks"
msgstr "Отображать на столе линии автокалибровки"

msgid "Disable set remaining print time"
msgstr "Откл. генерацию оставшегося времени печати"

msgid "Seam position"
msgstr "Позиция шва"

msgid "The start position to print each part of outer wall"
msgstr "Начальная позиция для печати каждой части внешнего периметра."

msgid "Nearest"
msgstr "Ближайшая"

msgid "Aligned"
msgstr "По краю"

msgid "Back"
msgstr "Сзади"

msgid "Random"
msgstr "Случайно"

msgid "Staggered inner seams"
msgstr "Смещение внутренних швов"

msgid ""
"This option causes the inner seams to be shifted backwards based on their "
"depth, forming a zigzag pattern."
msgstr ""
"Этот параметр заставляет внутренние швы смещаться назад в зависимости от их "
"глубины, образуя зигзагообразный рисунок."

msgid "Seam gap"
msgstr "Зазор шва"

msgid ""
"In order to reduce the visibility of the seam in a closed loop extrusion, "
"the loop is interrupted and shortened by a specified amount.\n"
"This amount can be specified in millimeters or as a percentage of the "
"current extruder diameter. The default value for this parameter is 10%."
msgstr ""
"Чтобы уменьшить видимость шва при печати замкнутого контура, контур будет "
"укорачиваться на заданную величину.\n"
"Это величина может быть указана в миллиметрах или в процентах от текущего "
"диаметра сопла. Значение по умолчанию - 10%."

msgid "Role base wipe speed"
msgstr "Скорость очистки по типу экструзии"

msgid ""
"The wipe speed is determined by the speed of the current extrusion role.e.g. "
"if a wipe action is executed immediately following an outer wall extrusion, "
"the speed of the outer wall extrusion will be utilized for the wipe action."
msgstr ""
"Скорость очистки будет определяться скоростью текущего типа экструзии, т.е "
"если операция очистки выполняется сразу после экструзии внешнего периметра, "
"то для очистки используется скорость экструзии внешнего периметра."

msgid "Wipe on loops"
msgstr "Очистка в периметры"

msgid ""
"To minimize the visibility of the seam in a closed loop extrusion, a small "
"inward movement is executed before the extruder leaves the loop."
msgstr ""
"Чтобы минимизировать видимость шва при экструзии по замкнутому контуру, "
"перед выходом экструдера из контура выполняется небольшое движение внутрь."

msgid "Wipe before external loop"
msgstr "Очистка перед печатью внешнего периметра"

msgid ""
"To minimise visibility of potential overextrusion at the start of an "
"external perimeter when printing with Outer/Inner or Inner/Outer/Inner wall "
"print order, the deretraction is performed slightly on the inside from the "
"start of the external perimeter. That way any potential over extrusion is "
"hidden from the outside surface. \n"
"\n"
"This is useful when printing with Outer/Inner or Inner/Outer/Inner wall "
"print order as in these modes it is more likely an external perimeter is "
"printed immediately after a deretraction move."
msgstr ""
"Чтобы минимизировать возможную переэкструзию в начале внешнего периметра при "
"порядке печати «Внешний/Внутренний» или «Внутренний/Внешний/Внутренний», "
"выдавливание выполняется немного внутрь от точки начала внешнего периметра. "
"Таким образом, возможная избыточная экструзия не будет видна на внешней "
"поверхности.\n"
"\n"
"Это полезно при порядке печати периметров «Внешний/Внутренний» или "
"«Внутренний/Внешний/Внутренний», так как в этих режимах внешний периметр "
"чаще всего печатается сразу после подачи."

msgid "Wipe speed"
msgstr "Скорость очистки"

msgid ""
"The wipe speed is determined by the speed setting specified in this "
"configuration.If the value is expressed as a percentage (e.g. 80%), it will "
"be calculated based on the travel speed setting above.The default value for "
"this parameter is 80%"
msgstr ""
"Скорость очистки определяется текущей настройкой. Если задано в процентах, "
"то она вычисляться относительно скорости перемещения. 80% - значение по "
"умолчанию."

msgid "Skirt distance"
msgstr "Расстояние до юбки"

msgid "Distance from skirt to brim or object"
msgstr "Расстояние между юбкой и каймой, или моделью."

msgid "Skirt height"
msgstr "Слоёв юбки"

msgid "How many layers of skirt. Usually only one layer"
msgstr "Количество слоёв юбки. Обычно только один слой."

msgid "Skirt loops"
msgstr "Юбок вокруг модели"

msgid "Number of loops for the skirt. Zero means disabling skirt"
msgstr "Количество юбок вокруг модели. 0 - отключение юбки."

msgid "Skirt speed"
msgstr "Скорость печати юбки"

msgid "Speed of skirt, in mm/s. Zero means use default layer extrusion speed."
msgstr "Скорость печати юбки (мм/с). 0 - скорость экструзии слоя по умолчанию."

msgid ""
"The printing speed in exported gcode will be slowed down, when the estimated "
"layer time is shorter than this value, to get better cooling for these layers"
msgstr ""
"Скорость печати в экспортированном G-коде будет замедлена, если расчётное "
"время печати слоя меньше этого значения, для обеспечения лучшего охлаждения "
"этих слоёв."

msgid "Minimum sparse infill threshold"
msgstr "Мин. порог разреженного заполнения"

msgid ""
"Sparse infill area which is smaller than threshold value is replaced by "
"internal solid infill"
msgstr ""
"Область с разреженным заполнением, размер которого меньше этого порогового "
"значения, заменяется сплошным заполнением."

msgid ""
"Line width of internal solid infill. If expressed as a %, it will be "
"computed over the nozzle diameter."
msgstr ""
"Ширина экструзии для внутреннего сплошного заполнения. Если задано в "
"процентах, то значение вычисляться относительно диаметра сопла."

msgid "Speed of internal solid infill, not the top and bottom surface"
msgstr ""
"Скорость печати внутреннего сплошного заполнения, за исключением верхней и "
"нижней поверхностей."

msgid "Spiral vase"
msgstr "Спиральная ваза"

msgid ""
"Spiralize smooths out the z moves of the outer contour. And turns a solid "
"model into a single walled print with solid bottom layers. The final "
"generated model has no seam"
msgstr ""
"Печать спиральных и пустотелых, а также тонкостенных моделей. Модель "
"печатается в одну стенку без верхней поверхности, заполнения и поддержки. "
"При этом сопло движется вдоль периметра непрерывно постепенно поднимаясь, "
"так получаются ровные красивые вазы без видимых швов."

msgid "Smooth Spiral"
msgstr "Сглаживать спиральные контуры"

msgid ""
"Smooth Spiral smoothes out X and Y moves as wellresulting in no visible seam "
"at all, even in the XY directions on walls that are not vertical"
msgstr ""
"Опция сглаживает перемещение по осям X и Y, в результате чего шов "
"отсутствует даже в направлении XY на невертикальных периметрах."

msgid "Max XY Smoothing"
msgstr "Макс. сглаживание по XY"

msgid ""
"Maximum distance to move points in XY to try to achieve a smooth spiralIf "
"expressed as a %, it will be computed over nozzle diameter"
msgstr ""
"Максимальное расстояние перемещения точек по XY для достижения плавной "
"спирали. Если задано в процентах, то значение вычисляться относительно "
"диаметра сопла."

msgid ""
"If smooth or traditional mode is selected, a timelapse video will be "
"generated for each print. After each layer is printed, a snapshot is taken "
"with the chamber camera. All of these snapshots are composed into a "
"timelapse video when printing completes. If smooth mode is selected, the "
"toolhead will move to the excess chute after each layer is printed and then "
"take a snapshot. Since the melt filament may leak from the nozzle during the "
"process of taking a snapshot, prime tower is required for smooth mode to "
"wipe nozzle."
msgstr ""
"Если выбран плавный или обычный режим записи, то при каждой печати будет "
"создаваться ускоренное видео печати. После печати каждого слоя встроенная "
"камера делает снимок и по её завершении все эти снимки объединяются в единое "
"ускоренное видео. Если включён плавный режим, то после печати каждого слоя "
"головка перемещается к лотку для удаления излишков, а уже затем делается "
"снимок. Очистка сопла на черновой башне обязательна, т.к. при плавном режиме "
"возможно вытекание материалы из сопла когда делается снимок."

msgid "Traditional"
msgstr "Обычный"

msgid "Temperature variation"
msgstr "Колебания температуры"

msgid "Start G-code"
msgstr "Стартовый G-код"

msgid "Start G-code when start the whole printing"
msgstr "G-код выполняемый при каждом запуске печати."

msgid "Start G-code when start the printing of this filament"
msgstr ""
"Стартовый G-код выполняемый при запуске печати с текущей пластиковой нитью."

msgid "Single Extruder Multi Material"
msgstr "Мультиматериальный одиночный экструдер"

msgid "Use single nozzle to print multi filament"
msgstr ""
"Использование одной экструзионной головы для печати несколькими видами/"
"цветами пластика."

msgid "Manual Filament Change"
msgstr "Ручная замена прутка"

msgid ""
"Enable this option to omit the custom Change filament G-code only at the "
"beginning of the print. The tool change command (e.g., T0) will be skipped "
"throughout the entire print. This is useful for manual multi-material "
"printing, where we use M600/PAUSE to trigger the manual filament change "
"action."
msgstr ""
"Включите эту опцию, если хотите пропустить пользовательский G-код смены "
"прутка только в начале печати. Команда смены инструмента (например, T0) "
"будет пропускаться на протяжении всей печати. Это полезно при ручной "
"мультиматериальной печати, где для запуска операции ручной смены прутка "
"используется команда M600."

msgid "Purge in prime tower"
msgstr "Очистка в черновую башню"

msgid "Purge remaining filament into prime tower"
msgstr "Очистка сопла от остатков материала в черновую башню"

msgid "Enable filament ramming"
msgstr "Включить рэмминг прутка"

msgid "No sparse layers (beta)"
msgstr ""

msgid ""
"If enabled, the wipe tower will not be printed on layers with no "
"toolchanges. On layers with a toolchange, extruder will travel downward to "
"print the wipe tower. User is responsible for ensuring there is no collision "
"with the print."
msgstr ""
"Если этот параметр включён, черновая башня не будет печататься на слоях где "
"не происходит смена инструмента. На слоях, где происходит смена инструмента, "
"экструдер будет опускаться вниз до верхней части черновой башни, чтобы "
"напечатать её. Эта функция помечена как экспериментальная, поэтому "
"пользователь несёт ответственность за то, чтобы не допустить столкновения "
"экструдера с напечатанным."

msgid "Prime all printing extruders"
msgstr "Подготовка всех печатающих экструдеров"

msgid ""
"If enabled, all printing extruders will be primed at the front edge of the "
"print bed at the start of the print."
msgstr ""
"Если этот параметр включён, все печатающие экструдеры в начале печати будут "
"подготавливаться на переднем крае стола."

msgid "Slice gap closing radius"
msgstr "Радиус закрытия пробелов при нарезке"

msgid ""
"Cracks smaller than 2x gap closing radius are being filled during the "
"triangle mesh slicing. The gap closing operation may reduce the final print "
"resolution, therefore it is advisable to keep the value reasonably low."
msgstr ""
"Трещины, меньше чем 2-кратный радиус закрытия пробелов, будут заполняться во "
"время нарезки треугольной сетки. Операция закрытия пробелов может привести к "
"снижению конечного разрешение печати, поэтому рекомендуется выставлять это "
"значение достаточно низким."

msgid "Slicing Mode"
msgstr "Режим нарезки"

msgid ""
"Use \"Even-odd\" for 3DLabPrint airplane models. Use \"Close holes\" to "
"close all holes in the model."
msgstr ""
"Режим нарезки «чётный-нечётный» используется для моделей самолетов с ресурса "
"3DLabPrint. А «Закрытие отверстий» для закрытия всех отверстий в модели."

msgid "Regular"
msgstr "Обычный"

msgid "Even-odd"
msgstr "Чётный-нечётный"

msgid "Close holes"
msgstr "Закрытие отверстий"

msgid "Z offset"
msgstr "Смещение координат оси Z"

msgid ""
"This value will be added (or subtracted) from all the Z coordinates in the "
"output G-code. It is used to compensate for bad Z endstop position: for "
"example, if your endstop zero actually leaves the nozzle 0.3mm far from the "
"print bed, set this to -0.3 (or fix your endstop)."
msgstr ""
"Это значение будет прибавлено (или вычтено) из всех Z координат в выходном G-"
"коде. Это, например, используется для компенсации неправильного положения "
"концевика оси Z."

msgid "Enable support"
msgstr "Включить поддержку"

msgid "Enable support generation."
msgstr "Включить генерацию поддержки."

msgid ""
"normal(auto) and tree(auto) is used to generate support automatically. If "
"normal(manual) or tree(manual) is selected, only support enforcers are "
"generated"
msgstr ""
"Тип поддержки «Обычная (авто)» и «Древовидная (авто)» используются для "
"автоматического создания поддержки. Если выбран тип поддержки «Обычная "
"(вручную)» или «Древовидная (вручную)», генерируется только принудительная "
"поддержка."

msgid "normal(auto)"
msgstr "Обычная (авто)"

msgid "tree(auto)"
msgstr "Древовидная (авто)"

msgid "normal(manual)"
msgstr "Обычная (вручную)"

msgid "tree(manual)"
msgstr "Древовидная (вручную)"

msgid "Support/object xy distance"
msgstr "Зазор между моделью и поддержкой по XY"

msgid "XY separation between an object and its support"
msgstr "Зазор между моделью и поддержкой по осям XY."

msgid "Pattern angle"
msgstr "Угол печати шаблона поддержки"

msgid "Use this setting to rotate the support pattern on the horizontal plane."
msgstr ""
"Используйте эту настройку для поворота шаблона поддержки в горизонтальной "
"плоскости."

msgid "On build plate only"
msgstr "Поддержка только от стола"

msgid "Don't create support on model surface, only on build plate"
msgstr "Создавать поддержку только от стола."

msgid "Support critical regions only"
msgstr "Поддержка только критических областей"

msgid ""
"Only create support for critical regions including sharp tail, cantilever, "
"etc."
msgstr ""
"Создание поддержек только для критических областей, включая острые концы, "
"консоли (горизонтально выступающие элементы) и т.д."

msgid "Remove small overhangs"
msgstr "Игнорировать небольшие нависания"

msgid "Remove small overhangs that possibly need no supports."
msgstr ""
"Не печатать поддержку под небольшими нависаниями, которые, как вам казалось, "
"нуждаются в них."

msgid "Top Z distance"
msgstr "Зазор поддержки сверху"

msgid "The z gap between the top support interface and object"
msgstr ""
"Вертикальное расстояние между верхней частью модели и связующим слоем "
"поддержки."

msgid "Bottom Z distance"
msgstr "Зазор поддержки снизу"

msgid "The z gap between the bottom support interface and object"
msgstr ""
"Вертикальное расстояние между нижней частью модели и связующим слоем "
"поддержки."

msgid "Support/raft base"
msgstr "Базовая поддержка/подложка"

msgid ""
"Filament to print support base and raft. \"Default\" means no specific "
"filament for support and current filament is used"
msgstr ""
"Пластиковая нить для печати базовой поддержки и подложки. Значение «По "
"умолчанию» означает, что для поддержки используется текущая пластиковая нить."

msgid "Avoid interface filament for base"
msgstr "Избегать исп. связующего прутка для тела поддержки"

msgid ""
"Avoid using support interface filament to print support base if possible."
msgstr ""
"Избегать использования прутка связующего слоя поддержки для тела поддержки."

msgid ""
"Line width of support. If expressed as a %, it will be computed over the "
"nozzle diameter."
msgstr ""
"Ширина экструзии для поддержки. Если задано в процентах, то значение "
"вычисляться относительно диаметра сопла."

msgid "Interface use loop pattern"
msgstr "Связующий слой петлями"

msgid ""
"Cover the top contact layer of the supports with loops. Disabled by default."
msgstr ""
"Печатать контактный слой связующего слоя поддержки петлями. По умолчанию "
"отключено."

msgid "Support/raft interface"
msgstr "Связующий слой поддержки/подложки"

msgid ""
"Filament to print support interface. \"Default\" means no specific filament "
"for support interface and current filament is used"
msgstr ""
"Пластиковая нить для печати связующего слоя поддержки. Значение «По "
"умолчанию» означает, что для связующего слоя поддержки используется текущая "
"пластиковая нить."

msgid "Top interface layers"
msgstr "Связующих слоёв сверху"

msgid "Number of top interface layers"
msgstr "Количество связующих слоёв сверху."

msgid "Bottom interface layers"
msgstr "Связующих слоёв снизу"

msgid "Number of bottom interface layers"
msgstr "Количество связующих слоёв снизу."

msgid "Same as top"
msgstr "Как и сверху"

msgid "Top interface spacing"
msgstr "Расстояние между линиями связующего слоя сверху"

msgid "Spacing of interface lines. Zero means solid interface"
msgstr ""
"Расстояние между линиями связующего слоя сверху. Установите 0, чтобы "
"получить сплошной слой."

msgid "Bottom interface spacing"
msgstr "Расстояние между линиями связующего слоя снизу"

msgid "Spacing of bottom interface lines. Zero means solid interface"
msgstr ""
"Расстояние между линиями связующего слоя снизу. Установите 0, чтобы получить "
"сплошной слой."

msgid "Speed of support interface"
msgstr "Скорость печати связующего слоя поддержки."

msgid "Base pattern"
msgstr "Шаблон поддержки"

msgid "Line pattern of support"
msgstr "Шаблон печати поддержки."

msgid "Rectilinear grid"
msgstr "Прямолинейная сетка"

msgid "Hollow"
msgstr "Полость"

msgid "Interface pattern"
msgstr "Шаблон связующего слоя"

msgid ""
"Line pattern of support interface. Default pattern for non-soluble support "
"interface is Rectilinear, while default pattern for soluble support "
"interface is Concentric"
msgstr ""
"Шаблон, по которому будет происходить печать связующего слоя поддержки. При "
"выборе по умолчанию, шаблон для нерастворимой связующей поддержки - "
"прямолинейный, для растворимой - концентрический."

msgid "Rectilinear Interlaced"
msgstr "Прямолинейный (чередование направлений)"

msgid "Base pattern spacing"
msgstr "Плотность поддержки"

msgid "Spacing between support lines"
msgstr "Расстояние между линиями поддержки."

msgid "Normal Support expansion"
msgstr "Горизонтальное расширение поддержки"

msgid "Expand (+) or shrink (-) the horizontal span of normal support"
msgstr ""
"Горизонтальное расширение (+) или сужение (-) базовой поддержки в плоскости "
"XY."

msgid "Speed of support"
msgstr "Скорость печати поддержки."

msgid ""
"Style and shape of the support. For normal support, projecting the supports "
"into a regular grid will create more stable supports (default), while snug "
"support towers will save material and reduce object scarring.\n"
"For tree support, slim and organic style will merge branches more "
"aggressively and save a lot of material (default organic), while hybrid "
"style will create similar structure to normal support under large flat "
"overhangs."
msgstr ""
"Стиль и форма создаваемой поддержки.\n"
"\n"
"Стиль «Сетка» создаёт более устойчивые опоры (по умолчанию). Стиль "
"«Аккуратный» экономит материал и уменьшает образование дефектов на моделях.\n"
"\n"
"Для древовидной поддержки, при стройном и органическом стиле происходит "
"более агрессивное объединение ветвей и экономия материала (по умолчанию "
"органический). В то время как гибридный стиль создаёт структуру, схожую с "
"обычную поддержкой при больших плоских нависаниях."

msgid "Snug"
msgstr "Аккуратный"

msgid "Tree Slim"
msgstr "Стройный (древ. поддержка)"

msgid "Tree Strong"
msgstr "Крепкий (древ. поддержка)"

msgid "Tree Hybrid"
msgstr "Гибридный (древ. поддержка)"

msgid "Organic"
msgstr "Органический"

msgid "Independent support layer height"
msgstr "Независимая высота слоя поддержки"

msgid ""
"Support layer uses layer height independent with object layer. This is to "
"support customizing z-gap and save print time.This option will be invalid "
"when the prime tower is enabled."
msgstr ""
"Слои поддержки будут иметь высоту слоя, отличную от высоты слоя модели. Это "
"необходимо для настройки зазора между моделью и поддержкой для экономии "
"времени печати. Опция неактивна, когда включена черновая башня."

msgid "Threshold angle"
msgstr "Пороговый угол поддержки"

msgid ""
"Support will be generated for overhangs whose slope angle is below the "
"threshold."
msgstr ""
"Для нависаний, угол наклона которых ниже заданного порогового значения, "
"будут использоваться поддержки."

msgid "Tree support branch angle"
msgstr "Угол нависания ветвей древовидной поддержки"

msgid ""
"This setting determines the maximum overhang angle that t he branches of "
"tree support allowed to make.If the angle is increased, the branches can be "
"printed more horizontally, allowing them to reach farther."
msgstr ""
"Этот параметр определяет максимальный угол нависания ветвей древовидной "
"поддержки. При увеличении угла, ветви печатаются более горизонтально, что "
"позволяет им достигать большего охвата. При указании меньшего угла, "
"поддержка будет более вертикальной и устойчивой."

msgid "Preferred Branch Angle"
msgstr "Предпочтительный угол ответвления"

#. TRN PrintSettings: "Organic supports" > "Preferred Branch Angle"
msgid ""
"The preferred angle of the branches, when they do not have to avoid the "
"model. Use a lower angle to make them more vertical and more stable. Use a "
"higher angle for branches to merge faster."
msgstr ""
"Предпочтительный угол ответвления ветвей, при котором не нужно избегать "
"модель. При указании меньшего угла поддержка будет более вертикальной и "
"устойчивой. Для получения большего охвата указывайте более высокий угол."

msgid "Tree support branch distance"
msgstr "Расстояние между ветвями древовидной поддержки"

msgid ""
"This setting determines the distance between neighboring tree support nodes."
msgstr ""
"Этот параметр определяет, насколько далеко должны друг от друга "
"располагаться ветви при касании модели."

msgid "Branch Density"
msgstr "Плотность ветвей"

#. TRN PrintSettings: "Organic supports" > "Branch Density"
msgid ""
"Adjusts the density of the support structure used to generate the tips of "
"the branches. A higher value results in better overhangs but the supports "
"are harder to remove, thus it is recommended to enable top support "
"interfaces instead of a high branch density value if dense interfaces are "
"needed."
msgstr ""
"Регулирует плотность создания ветвей в месте контакта с моделью. Большее "
"значение приводит к улучшению качества печати нависаний, но такие поддержки "
"сложнее удалять, поэтому рекомендуется вместо высокого значения плотности "
"ветвей включать связующие слои поддержки."

msgid "Adaptive layer height"
msgstr "Переменная высота слоёв"

msgid ""
"Enabling this option means the height of  tree support layer except the "
"first will be automatically calculated "
msgstr ""
"Включение автоматического расчёта высоты слоя древовидной поддержки, кроме "
"первого слоя."

msgid "Auto brim width"
msgstr "Автоширина каймы"

msgid ""
"Enabling this option means the width of the brim for tree support will be "
"automatically calculated"
msgstr ""
"Включение автоматического расчёта ширины каймы для древовидной поддержки."

msgid "Tree support brim width"
msgstr "Ширина каймы древовидной поддержки"

msgid "Distance from tree branch to the outermost brim line"
msgstr "Расстояние от древовидной поддержки до внешней линии каймы."

msgid "Tip Diameter"
msgstr "Диаметр кончика ветки"

#. TRN PrintSettings: "Organic supports" > "Tip Diameter"
msgid "Branch tip diameter for organic supports."
msgstr "Диаметр кончика ветки органической поддержки."

msgid "Tree support branch diameter"
msgstr "Диаметр ветвей древовидной поддержки"

msgid "This setting determines the initial diameter of support nodes."
msgstr ""
"Этот параметр определяет начальный диаметр ветвей, т.е. их диаметр в месте "
"контакта с моделью."

#. TRN PrintSettings: #lmFIXME
msgid "Branch Diameter Angle"
msgstr "Угол изменения диаметра ветвей"

#. TRN PrintSettings: "Organic supports" > "Branch Diameter Angle"
msgid ""
"The angle of the branches' diameter as they gradually become thicker towards "
"the bottom. An angle of 0 will cause the branches to have uniform thickness "
"over their length. A bit of an angle can increase stability of the organic "
"support."
msgstr ""
"Угол изменения диаметра ветвей по мере их постепенного утолщения к "
"основанию. Если значение угла равно 0, ветви будут иметь одинаковую толщину "
"по всей своей длине. Небольшой угол может повысить устойчивость органической "
"поддержки."

msgid "Branch Diameter with double walls"
msgstr "Диаметр ветвей с двойными стенками"

#. TRN PrintSettings: "Organic supports" > "Branch Diameter"
msgid ""
"Branches with area larger than the area of a circle of this diameter will be "
"printed with double walls for stability. Set this value to zero for no "
"double walls."
msgstr ""
"Ветви, толщина которых больше указанного диаметра, будут напечатаны с "
"двойными стенками для прочности. Установите 0, если двойные стенки у ветвей "
"не нужны."

msgid "Support wall loops"
msgstr "Периметров поддержки"

msgid "This setting specify the count of walls around support"
msgstr "Этот параметр определяет количество периметров у печатаемой поддержки."

msgid "Tree support with infill"
msgstr "Древовидная поддержка с заполнением"

msgid ""
"This setting specifies whether to add infill inside large hollows of tree "
"support"
msgstr ""
"Этот параметр определяет, следует ли заполнять большие полости внутри "
"древовидной поддержки."

msgid "Activate temperature control"
msgstr "Вкл. контроль температуры"

msgid ""
"Enable this option for chamber temperature control. An M191 command will be "
"added before \"machine_start_gcode\"\n"
"G-code commands: M141/M191 S(0-255)"
msgstr ""
"Для контроля температуры в камере принтера включите эту опцию. Команда M191 "
"будет добавлена перед стартовый G-кодом принтера (machine_start_gcode).\n"
"G-код команда: M141/M191 S(0-255)"

msgid "Chamber temperature"
msgstr "Температура термокамеры"

msgid ""
"Higher chamber temperature can help suppress or reduce warping and "
"potentially lead to higher interlayer bonding strength for high temperature "
"materials like ABS, ASA, PC, PA and so on.At the same time, the air "
"filtration of ABS and ASA will get worse.While for PLA, PETG, TPU, PVA and "
"other low temperature materials,the actual chamber temperature should not be "
"high to avoid cloggings, so 0 which stands for turning off is highly "
"recommended"
msgstr ""
"Более высокая температура в камере может помочь уменьшить или даже исключить "
"коробление материала. Так же это улучшает межслойное соединения у "
"высокотемпературных материалов, таких как ABS, ASA, PC, PA и т.д. (в то же "
"время фильтрация воздуха при печати ABS и ASA сделает её хуже). Для "
"низкотемпературных материалов, таких как PLA, PETG, TPU, PVA и т. д., "
"фактическая температура в камере не должна быть слишком высокой, чтобы "
"избежать засорения сопла, поэтому настоятельно рекомендуется установить "
"температуру в камере равной 0°C."

msgid "Nozzle temperature for layers after the initial one"
msgstr "Температура сопла при печати для слоёв после первого."

msgid "Detect thin wall"
msgstr "Обнаружение тонких стенок"

msgid ""
"Detect thin wall which can't contain two line width. And use single line to "
"print. Maybe printed not very well, because it's not closed loop"
msgstr ""
"Обнаружение тонких стенок (стенки одинарной ширины), которые можно "
"напечатать только в один проход экструдера. Возможно, будет напечатано не "
"очень хорошо, так как это не замкнутый контур."

msgid ""
"This gcode is inserted when change filament, including T command to trigger "
"tool change"
msgstr ""
"Этот G-код вставляется при смене материала, включая команду T для запуска "
"смены инструмента."

msgid "This gcode is inserted when the extrusion role is changed"
msgstr "Этот G-код вставляется при смене роли экструзии."

msgid ""
"Line width for top surfaces. If expressed as a %, it will be computed over "
"the nozzle diameter."
msgstr ""
"Ширина экструзии для верхней поверхности. Если задано в процентах, то "
"значение вычисляться относительно диаметра сопла."

msgid "Speed of top surface infill which is solid"
msgstr "Скорость печати верхних сплошных поверхностей."

msgid "Top shell layers"
msgstr "Сплошных слоёв сверху"

msgid ""
"This is the number of solid layers of top shell, including the top surface "
"layer. When the thickness calculated by this value is thinner than top shell "
"thickness, the top shell layers will be increased"
msgstr ""
"Количество сплошных слоёв при печати верхней поверхности модели. Если "
"толщина, рассчитанная с помощью этого значения, меньше толщины оболочки "
"сверху, количество сплошных слоёв сверху будет увеличено."

msgid "Top solid layers"
msgstr "Верхних сплошных слоёв"

msgid "Top shell thickness"
msgstr "Толщина оболочки сверху"

msgid ""
"The number of top solid layers is increased when slicing if the thickness "
"calculated by top shell layers is thinner than this value. This can avoid "
"having too thin shell when layer height is small. 0 means that this setting "
"is disabled and thickness of top shell is absolutely determained by top "
"shell layers"
msgstr ""
"Минимальная толщина оболочки сверху в мм. Если толщина оболочки, "
"рассчитанная по количеству сплошных слоёв сверху, меньше этого значения, "
"количество сплошных слоёв сверху будет автоматически увеличено при нарезке, "
"для удовлетворения минимальной толщины оболочки. Это позволяет избежать "
"слишком тонкой оболочки при небольшой высоте слоя. 0 означает, что этот "
"параметр отключён, а толщина оболочки сверху полностью задаётся количеством "
"сплошных слоёв снизу."

msgid "Speed of travel which is faster and without extrusion"
msgstr "Скорость перемещения экструдера при позиционировании без печати."

msgid "Wipe while retracting"
msgstr "Очистка сопла при откате"

msgid ""
"Move nozzle along the last extrusion path when retracting to clean leaked "
"material on nozzle. This can minimize blob when print new part after travel"
msgstr ""
"Позволяет соплу совершать движение очистки во время отката, перемещая его "
"вдоль последнего пути экструзии. Это может снизить появление дефектов "
"(каплей, пупырышек) при печати новой детали после перемещения."

msgid "Wipe Distance"
msgstr "Расстояние очистки"

# ???
msgid ""
"Discribe how long the nozzle will move along the last path when "
"retracting. \n"
"\n"
"Depending on how long the wipe operation lasts, how fast and long the "
"extruder/filament retraction settings are, a retraction move may be needed "
"to retract the remaining filament. \n"
"\n"
"Setting a value in the retract amount before wipe setting below will perform "
"any excess retraction before the wipe, else it will be performed after."
msgstr ""
"Задаёт расстояние перемещения, добавленное после печати последнего участка "
"пути при совершении отката.\n"
"\n"
"В зависимости от продолжительности операция очистки, заданной скорости и "
"величины отката экструдера/прутка, может потребоваться движение отката, "
"чтобы втянуть оставшийся материал. \n"
"\n"
"Установка значения в приведенном ниже параметре «Величина отката перед "
"очисткой» приведёт к выполнению дополнительного отката перед очисткой, в "
"противном случае это будет выполнено после."

msgid ""
"The wiping tower can be used to clean up the residue on the nozzle and "
"stabilize the chamber pressure inside the nozzle, in order to avoid "
"appearance defects when printing objects."
msgstr ""
"Башня очистки используется для очистки сопла от остатков материала и "
"стабилизации давления внутри сопла, чтобы избежать дефектов снаружи "
"печатаемой модели."

msgid "Purging volumes"
msgstr "Объём очистки"

msgid "Flush multiplier"
msgstr "Множитель очистки"

msgid ""
"The actual flushing volumes is equal to the flush multiplier multiplied by "
"the flushing volumes in the table."
msgstr ""
"Реальные объёмы очистки равны множителю очистки, умноженному на объёмы "
"очистки указанные в таблице."

msgid "Prime volume"
msgstr "Объём сброса на черновой башни"

msgid "The volume of material to prime extruder on tower."
msgstr ""
"Объём выдавленного материала для заправки экструдера на черновой башне."

msgid "Width of prime tower"
msgstr "Ширина черновой башни."

msgid "Wipe tower rotation angle"
msgstr "Угол поворота черновой башни"

msgid "Wipe tower rotation angle with respect to x-axis."
msgstr "Угол поворота черновой башни относительно оси X."

msgid "Stabilization cone apex angle"
msgstr "Угол вершины стабилизирующего конуса"

msgid ""
"Angle at the apex of the cone that is used to stabilize the wipe tower. "
"Larger angle means wider base."
msgstr ""
"Регулировка угла «стабилизирующего конуса», который используется для "
"предотвращения опрокидывания черновой башни. Больший угол означает более "
"широкое основание конуса."

msgid "Wipe tower purge lines spacing"
msgstr "Расстояние между линиями очистки черновой башни"

msgid "Spacing of purge lines on the wipe tower."
msgstr "Расстояние между линиями очистки на черновой башне."

msgid "Wipe tower extruder"
msgstr "Экструдер черновой башни"

msgid ""
"The extruder to use when printing perimeter of the wipe tower. Set to 0 to "
"use the one that is available (non-soluble would be preferred)."
msgstr ""
"Номер экструдера, которым печатаются периметры черновой башни. Установите 0, "
"чтобы использовать тот, который доступен (предпочтительнее нерастворимый)."

msgid "Purging volumes - load/unload volumes"
msgstr "Объём очистки - Объём загрузки/выгрузки"

msgid ""
"This vector saves required volumes to change from/to each tool used on the "
"wipe tower. These values are used to simplify creation of the full purging "
"volumes below."
msgstr ""
"Этот параметр задаёт объём материала, который будет выдавлен на черновую "
"башню для прочистки сопла при смене экструдеров/инструментов. Эти значения "
"используются для упрощения создания полноты объёмов очистки указанной ниже."

msgid ""
"Purging after filament change will be done inside objects' infills. This may "
"lower the amount of waste and decrease the print time. If the walls are "
"printed with transparent filament, the mixed color infill will be seen "
"outside. It will not take effect, unless the prime tower is enabled."
msgstr ""
"Очистка сопла после смены материала будет производиться в заполнение модели. "
"Это снижает количество отходов и сокращает время печати. Эта функция "
"работает только при включенной черновой башне."

msgid ""
"Purging after filament change will be done inside objects' support. This may "
"lower the amount of waste and decrease the print time. It will not take "
"effect, unless the prime tower is enabled."
msgstr ""
"Очистка сопла после смены материала будет производиться в поддержку модели. "
"Это снижает количество отходов и сокращает время печати. Эта функция "
"работает только при включенной черновой башне."

msgid ""
"This object will be used to purge the nozzle after a filament change to save "
"filament and decrease the print time. Colours of the objects will be mixed "
"as a result. It will not take effect, unless the prime tower is enabled."
msgstr ""
"Эта модель будет использоваться для очистки сопла после смены материала для "
"его экономии и сокращения времени печати. В результате цвета будут "
"смешиваться. Это не будет действовать, если не будет включена черновая башня."

msgid "Maximal bridging distance"
msgstr "Максимальное длина моста"

msgid "Maximal distance between supports on sparse infill sections."
msgstr ""
"Максимальное расстояние между опорами на разряженных участках заполнения."

msgid "X-Y hole compensation"
msgstr "Коррекция размеров отверстий по XY"

msgid ""
"Holes of object will be grown or shrunk in XY plane by the configured value. "
"Positive value makes holes bigger. Negative value makes holes smaller. This "
"function is used to adjust size slightly when the object has assembling issue"
msgstr ""
"Отверстия модели будут увеличены или уменьшены в плоскости XY на заданное "
"значение. Положительное значение увеличивает отверстия, отрицательное - "
"уменьшает. Эта функция используется для небольшой корректировки размера, "
"когда возникают проблемы со сборкой."

msgid "X-Y contour compensation"
msgstr "Коррекция размеров модели по XY"

msgid ""
"Contour of object will be grown or shrunk in XY plane by the configured "
"value. Positive value makes contour bigger. Negative value makes contour "
"smaller. This function is used to adjust size slightly when the object has "
"assembling issue"
msgstr ""
"Параметр отвечает за смещение границы контура печатаемой модели в плоскости "
"XY на заданное значение. Положительное значение увеличивает контур. "
"Отрицательное значение уменьшает контур. Эта функция используется для "
"небольшой корректировки размера, когда возникают проблемы со сборкой."

msgid "Convert holes to polyholes"
msgstr "Многогранные отверстия"

msgid ""
"Search for almost-circular holes that span more than one layer and convert "
"the geometry to polyholes. Use the nozzle size and the (biggest) diameter to "
"compute the polyhole.\n"
"See http://hydraraptor.blogspot.com/2011/02/polyholes.html"
msgstr ""
"Поиск цилиндрических отверстий в двух или более слоях и преобразование их "
"геометрии в многогранники. Для расчёта многогранного отверстия используется "
"размер сопла и наибольший диаметр найденного отверстия.\n"
"Подробнее на http://hydraraptor.blogspot.com/2011/02/polyholes.html"

msgid "Polyhole detection margin"
msgstr "Предел обнаружения"

#, no-c-format, no-boost-format
msgid ""
"Maximum defection of a point to the estimated radius of the circle.\n"
"As cylinders are often exported as triangles of varying size, points may not "
"be on the circle circumference. This setting allows you some leway to "
"broaden the detection.\n"
"In mm or in % of the radius."
msgstr ""
"Максимальное отклонение точки от расчётного радиуса окружности.\n"
"Поскольку цилиндры часто экспортируются в виде треугольников разного "
"размера, точки могут находиться не на окружности. Эта параметр позволяет "
"немного расширить область обнаружения.\n"
"В мм или в % от радиуса."

msgid "Polyhole twist"
msgstr "Скручивание многогранника"

msgid "Rotate the polyhole every layer."
msgstr "Вращение многогранного отверстия на каждом слое."

msgid "G-code thumbnails"
msgstr "Эскизы G-кода"

msgid ""
"Picture sizes to be stored into a .gcode and .sl1 / .sl1s files, in the "
"following format: \"XxY, XxY, ...\""
msgstr ""
"Размеры изображения, которые будут сохранены в файлах .sl1 / .sl1s в "
"следующем формате: \"XxY, XxY, ...\""

msgid "Format of G-code thumbnails"
msgstr "Формат эскизов G-кода"

msgid ""
"Format of G-code thumbnails: PNG for best quality, JPG for smallest size, "
"QOI for low memory firmware"
msgstr ""
"Формат эскизов G-кода: PNG для наилучшего качества, JPG для наименьшего "
"размера, QOI для прошивки с малым объемом памяти."

msgid "Use relative E distances"
msgstr "Исп. относительные координаты для экструдера"

msgid ""
"Relative extrusion is recommended when using \"label_objects\" option.Some "
"extruders work better with this option unckecked (absolute extrusion mode). "
"Wipe tower is only compatible with relative mode. It is recommended on most "
"printers. Default is checked"
msgstr ""
"Относительная экструзия рекомендуется при использовании опции «Название "
"моделей». Некоторые экструдеры работают лучше при отключении этой опции "
"(абсолютный режим экструзии). Черновая башня совместима только с "
"относительной экструзии. Рекомендуется включить для большинства принтеров "
"(по умолчанию включено)."

msgid ""
"Classic wall generator produces walls with constant extrusion width and for "
"very thin areas is used gap-fill. Arachne engine produces walls with "
"variable extrusion width"
msgstr ""
"Движок классического генератора периметров создаёт их с постоянной шириной "
"экструзии, а для очень тонких участков используется параметр «Заполнение "
"пробелов». Движок Arachne же создает периметры с переменной шириной "
"экструзии."

msgid "Classic"
msgstr "Классический"

msgid "Arachne"
msgstr "Arachne"

msgid "Wall transition length"
msgstr "Длина перехода к периметру"

msgid ""
"When transitioning between different numbers of walls as the part becomes "
"thinner, a certain amount of space is allotted to split or join the wall "
"segments. It's expressed as a percentage over nozzle diameter"
msgstr ""
"При переходе между разным количеством периметров по мере того, как деталь "
"становится тоньше, выделяется определенное пространство для разделения или "
"соединения линий периметров. Выражается в процентах от диаметра сопла."

msgid "Wall transitioning filter margin"
msgstr "Поле фильтра при переходе между периметрами"

msgid ""
"Prevent transitioning back and forth between one extra wall and one less. "
"This margin extends the range of extrusion widths which follow to [Minimum "
"wall width - margin, 2 * Minimum wall width + margin]. Increasing this "
"margin reduces the number of transitions, which reduces the number of "
"extrusion starts/stops and travel time. However, large extrusion width "
"variation can lead to under- or overextrusion problems. It's expressed as a "
"percentage over nozzle diameter"
msgstr ""
"Предотвращает переход туда и обратно между одним лишним периметром и одним "
"недостающим. Это поле расширяет диапазон значений ширины экструзии, который "
"определяется как [Минимальная ширина периметра - Поле, 2 * Минимальная "
"ширина периметра + Поле]. Расширение этого поля позволяет сократить "
"количество переходов, что в свою очередь позволяет сократить количество "
"запусков/остановок экструдирования и время перемещения. Однако большой "
"разброс значений ширины экструзии может привести к проблемам недо/"
"переэкструзии материала. Если задано в процентах, то расчёт производится "
"относительно диаметра сопла."

msgid "Wall transitioning threshold angle"
msgstr "Пороговый угол перехода между периметрами"

msgid ""
"When to create transitions between even and odd numbers of walls. A wedge "
"shape with an angle greater than this setting will not have transitions and "
"no walls will be printed in the center to fill the remaining space. Reducing "
"this setting reduces the number and length of these center walls, but may "
"leave gaps or overextrude"
msgstr ""
"Когда требуется создавать переходы между чётным и нечётным количеством "
"периметров. Клиновидная форма с углом, превышающим этот параметр, не будет "
"иметь переходов, и периметры не будут напечатаны в центре для заполнения "
"оставшегося пространства. Уменьшение значения этого параметра позволяет "
"сократить количество и длину этих центральных периметров, но при этом могут "
"остаться зазоры или произойти чрезмерное экструдирование."

msgid "Wall distribution count"
msgstr "Счётчик распределений по периметрам"

msgid ""
"The number of walls, counted from the center, over which the variation needs "
"to be spread. Lower values mean that the outer walls don't change in width"
msgstr ""
"Количество периметров, отсчитываемое от центра, на которые необходимо "
"распространить изменения. Более низкое значение означает, что ширина внешних "
"периметров не изменяется."

msgid "Minimum feature size"
msgstr "Минимальный размер элемента"

msgid ""
"Minimum thickness of thin features. Model features that are thinner than "
"this value will not be printed, while features thicker than the Minimum "
"feature size will be widened to the Minimum wall width. It's expressed as a "
"percentage over nozzle diameter"
msgstr ""
"Минимальная толщина тонких элементов. Элементы модели, которые тоньше этого "
"значения, не будут напечатаны, в то время как элементы, толщина которых "
"превышает «Минимальный размер элемента», будут расширены до минимальной "
"ширины периметра. Выражается в процентах от диаметра сопла."

msgid "Minimum wall length"
msgstr "Минимальная длина периметра"

msgid ""
"Adjust this value to prevent short, unclosed walls from being printed, which "
"could increase print time. Higher values remove more and longer walls.\n"
"\n"
"NOTE: Bottom and top surfaces will not be affected by this value to prevent "
"visual gaps on the ouside of the model. Adjust 'One wall threshold' in the "
"Advanced settings below to adjust the sensitivity of what is considered a "
"top-surface. 'One wall threshold' is only visibile if this setting is set "
"above the default value of 0.5, or if single-wall top surfaces is enabled."
msgstr ""
"Отрегулируйте это значение, чтобы предотвратить печать коротких незамкнутых "
"периметров, что может увеличить временя печати. Более высокие значения "
"удаляют большие и более длинные периметры.\n"
"\n"
"Примечание: нижние и верхние поверхности не будут затронуты этим значением, "
"чтобы избежать визуальных пробелов с наружной стороны модели. Настройте "
"параметр «Порог одного периметра» в расширенных настройках ниже, чтобы "
"настроить чувствительность определения верхней поверхности. «Порог одного "
"периметра» будет отображаться только в том случае, если этот параметр "
"установлен выше значения по умолчанию, равным 0,5 или если включён параметр "
"«Только один периметр на верхней поверхности»."

msgid "First layer minimum wall width"
msgstr "Минимальная ширина периметра первого слоя"

msgid ""
"The minimum wall width that should be used for the first layer is "
"recommended to be set to the same size as the nozzle. This adjustment is "
"expected to enhance adhesion."
msgstr ""
"Минимальная ширина периметра, используемая для печати первого слоя. Значение "
"рекомендуется устанавливать равным диаметру сопла. Ожидается, что такая "
"регулировка повышает адгезию."

msgid "Minimum wall width"
msgstr "Минимальная ширина периметра"

msgid ""
"Width of the wall that will replace thin features (according to the Minimum "
"feature size) of the model. If the Minimum wall width is thinner than the "
"thickness of the feature, the wall will become as thick as the feature "
"itself. It's expressed as a percentage over nozzle diameter"
msgstr ""
"Ширина периметра, которая заменит тонкие элементы (в соответствии с "
"минимальным размера элемента) модели. Если минимальная ширина периметра "
"меньше толщины элемента, толщина периметра будет приведена к толщине самого "
"элемента. Если задано в процентах, то значение вычисляться относительно "
"диаметра сопла."

msgid "Detect narrow internal solid infill"
msgstr "Обнаруживать узкую область сплошного заполнения"

msgid ""
"This option will auto detect narrow internal solid infill area. If enabled, "
"concentric pattern will be used for the area to speed printing up. "
"Otherwise, rectilinear pattern is used defaultly."
msgstr ""
"Этот параметр автоматически определяет узкую внутреннюю область сплошного "
"заполнения. Если включено, для ускорения печати будет использоваться "
"концентрический шаблон. В противном случае по умолчанию используется "
"прямолинейный шаблон."

msgid "invalid value "
msgstr "недопустимое значение "

msgid "Invalid value when spiral vase mode is enabled: "
msgstr "Недопустимое значение при включенном режиме спиральной вазы: "

msgid "too large line width "
msgstr "слишком большая ширина экструзии "

msgid " not in range "
msgstr " вне диапазона "

msgid "Minimum save"
msgstr "Минимальное сохранение"

msgid "export 3mf with minimum size."
msgstr "экспорт 3mf файла с минимальным размером."

msgid "No check"
msgstr "Без проверки"

msgid "Do not run any validity checks, such as gcode path conflicts check."
msgstr ""
"Не запускать никакие проверки валидности, такие как проверка на конфликт "
"путей в G-коде."

msgid "Ensure on bed"
msgstr "Обеспечивать размещение на столе"

msgid ""
"Lift the object above the bed when it is partially below. Disabled by default"
msgstr ""
"Поднимает модель над столом, когда она частично находится ниже его уровня. "
"По умолчанию отключено."

msgid "Orient Options"
msgstr "Параметры ориентации"

msgid "Orient options: 0-disable, 1-enable, others-auto"
msgstr ""
"Параметры ориентации: 0 - отключить, 1 - включить, другие - автоматически"

msgid "Rotation angle around the Z axis in degrees."
msgstr "Угол поворота вокруг оси Z в градусах."

msgid "Rotate around Y"
msgstr "Поворот вокруг оси Y"

msgid "Rotation angle around the Y axis in degrees."
msgstr "Угол поворота вокруг оси Y в градусах."

msgid "Data directory"
msgstr "Папка конфигурации пользователя"

msgid ""
"Load and store settings at the given directory. This is useful for "
"maintaining different profiles or including configurations from a network "
"storage."
msgstr ""
"Загрузка и сохранение настроек будет производиться в заданную папку. Это "
"полезно для сохранения различных профилей или конфигураций из сетевого "
"хранилища."

msgid "Load custom gcode"
msgstr "Загрузить пользовательский G-код"

msgid "Load custom gcode from json"
msgstr "Загрузить пользовательской G-код из json"

msgid "Current z-hop"
msgstr "Подъём оси Z"

msgid "Contains z-hop present at the beginning of the custom G-code block."
msgstr ""
"Содержит текущее значение вертикального подъём оси Z, заданное в начале "
"пользовательского G-кода."

msgid ""
"Position of the extruder at the beginning of the custom G-code block. If the "
"custom G-code travels somewhere else, it should write to this variable so "
"PrusaSlicer knows where it travels from when it gets control back."
msgstr ""
"Положение экструдера в начале пользовательского G-кода. Если "
"пользовательский G-код перемещает экструдер в другое место, то информация о "
"его новом положении должна записываться в данную переменную, чтобы "
"PrusaSlicer знал, откуда он перемещается, когда управление возвращается "
"назад."

msgid ""
"Retraction state at the beginning of the custom G-code block. If the custom "
"G-code moves the extruder axis, it should write to this variable so "
"PrusaSlicer deretracts correctly when it gets control back."
msgstr ""
"Статус отката в начале пользовательского G-кода. Если пользовательский G-код "
"перемещает ось экструдера, то информация о статусе отката должна "
"записываться в данную переменную, чтобы PrusaSlicer корректно совершал "
"подачу, при возврате контроля над процессом печати."

# # ????
msgid "Extra deretraction"
msgstr "Доп. выдавливание"

# # ????
msgid "Currently planned extra extruder priming after deretraction."
msgstr "Запланированная дополнительная предзарядка экструдера после подачи."

msgid "Current extruder"
msgstr "Текущий экструдер"

msgid "Zero-based index of currently used extruder."
msgstr "Отсчитываемый от нуля номер используемого в данный момент экструдера."

msgid "Current object index"
msgstr "Номер текущей модели"

msgid ""
"Specific for sequential printing. Zero-based index of currently printed "
"object."
msgstr ""
"Специально для последовательной печати. Отсчитываемый от нуля номер текущей "
"печатаемой модели."

msgid "Has wipe tower"
msgstr "Имеется черновая башня"

msgid "Whether or not wipe tower is being generated in the print."
msgstr "Независимо от того, генерируется ли при печати черновая башня или нет."

msgid "Initial extruder"
msgstr "Начальный экструдер"

msgid ""
"Zero-based index of the first extruder used in the print. Same as "
"initial_tool."
msgstr ""
"Отсчитываемый от нуля номер первого экструдера, используемого при печати. То "
"же самой, что и initial_tool."

msgid "Initial tool"
msgstr "Начальный инструмент"

msgid ""
"Zero-based index of the first extruder used in the print. Same as "
"initial_extruder."
msgstr ""
"Отсчитываемый от нуля номер первого экструдера, используемого при печати. То "
"же самой, что и initial_extruder."

msgid "Is extruder used?"
msgstr "Используется ли экструдер?"

msgid "Vector of bools stating whether a given extruder is used in the print."
msgstr ""
"Вектор логических значений, указывающий, используется ли данный экструдер в "
"печати."

msgid "Volume per extruder"
msgstr "Объём для каждого экструдера"

msgid "Total filament volume extruded per extruder during the entire print."
msgstr ""
"Общий объём материала, выдавленного одним экструдером в процесса всей печати."

msgid "Total toolchanges"
msgstr "Всего инструментов"

msgid "Number of toolchanges during the print."
msgstr "Число смен инструментов во время печати."

msgid "Total volume"
msgstr "Общий объём материала"

msgid "Total volume of filament used during the entire print."
msgstr "Общий объём материала, использованного в процессе всей печати."

msgid "Weight per extruder"
msgstr "Вес для каждого экструдера"

msgid ""
"Weight per extruder extruded during the entire print. Calculated from "
"filament_density value in Filament Settings."
msgstr ""
"Вес материала, выдавленного одним экструдером в процессе всей печати. "
"Рассчитывается исходя из плотности материала указанной в настройках прутка."

msgid "Total weight"
msgstr "Общий вес"

msgid ""
"Total weight of the print. Calculated from filament_density value in "
"Filament Settings."
msgstr ""
"Общий вес затраченного материала. Рассчитывается исходя из плотности "
"материала указанной в настройках прутка."

msgid "Total layer count"
msgstr "Общее количество слоёв"

msgid "Number of layers in the entire print."
msgstr "Количество слоёв всей печати."

msgid "Number of objects"
msgstr "Количество моделей"

msgid "Total number of objects in the print."
msgstr "Общее количество моделей при печати."

msgid "Number of instances"
msgstr "Количество копий"

msgid "Total number of object instances in the print, summed over all objects."
msgstr ""
"Общее количество копий моделей в печати, суммированное по всем моделям."

msgid "Scale per object"
msgstr "Масштаб для каждой модели"

msgid ""
"Contains a string with the information about what scaling was applied to the "
"individual objects. Indexing of the objects is zero-based (first object has "
"index 0).\n"
"Example: 'x:100% y:50% z:100'."
msgstr ""
"Содержит строку с информацией о том, какое масштабирование было применено к "
"отдельным моделям. Нумерация моделей начинается с нуля (первая модель имеет "
"номер 0).\n"
"Пример: 'x:100% y:50% z:100%'."

msgid "Input filename without extension"
msgstr "Имя входного файла без расширения"

msgid "Source filename of the first object, without extension."
msgstr "Имя исходного файла первой модели без расширения."

msgid ""
"The vector has two elements: x and y coordinate of the point. Values in mm."
msgstr ""
"Вектор состоит из двух элементов: координаты точки x и y. Значения заданы в "
"мм."

msgid ""
"The vector has two elements: x and y dimension of the bounding box. Values "
"in mm."
msgstr ""
"Вектор состоит из двух элементов: ширина (x-размер) и высота (y-размер) "
"ограничивающего прямоугольника. Значения заданы в мм."

msgid "First layer convex hull"
msgstr "Выпуклая оболочка первого слоя"

msgid ""
"Vector of points of the first layer convex hull. Each element has the "
"following format:'[x, y]' (x and y are floating-point numbers in mm)."
msgstr ""
"Вектор точек выпуклой оболочки первого слоя. Каждый элемент вектора имеет "
"следующий формат: '[x, y]' (Координаты x и y - числа с плавающей запятой "
"измеряемые в мм)."

msgid "Bottom-left corner of first layer bounding box"
msgstr "Нижний левый угол ограничивающего прямоугольника первого слоя"

msgid "Top-right corner of first layer bounding box"
msgstr "Верхний правый угол ограничивающего прямоугольника первого слоя"

msgid "Size of the first layer bounding box"
msgstr "Размер ограничивающего прямоугольника первого слоя"

msgid "Bottom-left corner of print bed bounding box"
msgstr "Нижний левый угол ограничивающего прямоугольника печатного стола"

msgid "Top-right corner of print bed bounding box"
msgstr "Верхний правый угол ограничивающего прямоугольника печатного стола"

msgid "Size of the print bed bounding box"
msgstr "Размер прямоугольной рамки, ограничивающей область печати"

msgid "Timestamp"
msgstr "Временная метка"

msgid "String containing current time in yyyyMMdd-hhmmss format."
msgstr "Строка, содержащая текущее время в формате yyyyMMdd-hhmmss."

msgid "Day"
msgstr "День"

msgid "Hour"
msgstr "Час"

msgid "Minute"
msgstr "Минута"

msgid "Print preset name"
msgstr "Имя профиля печати"

msgid "Name of the print preset used for slicing."
msgstr "Имя профиля печати, используемого для нарезки."

msgid "Filament preset name"
msgstr "Имя профиля прутка"

msgid ""
"Names of the filament presets used for slicing. The variable is a vector "
"containing one name for each extruder."
msgstr ""
"Имя профиля прутка, используемого для нарезки. Это переменная является "
"вектором, содержащим одно имя профиля для каждого экструдера."

msgid "Printer preset name"
msgstr "Имя профиля принтера"

msgid "Name of the printer preset used for slicing."
msgstr "Имя профиля принтера, используемого для нарезки."

msgid "Physical printer name"
msgstr "Имя физического принтера"

msgid "Name of the physical printer used for slicing."
msgstr "Имя физического принтера, используемого для нарезки."

msgid "Layer number"
msgstr "Номер слоя"

msgid "Index of the current layer. One-based (i.e. first layer is number 1)."
msgstr ""
"Номер текущего слоя отсчитываемый от единицы (т.е. первый слой имеет номер "
"1)."

msgid "Layer z"
msgstr "Высота слоя над столом"

msgid ""
"Height of the current layer above the print bed, measured to the top of the "
"layer."
msgstr ""
"Высота текущего слоя над печатным столом, измеренная до верхней части слоя."

msgid "Maximal layer z"
msgstr "Макс. высота слоя над столом"

msgid "Height of the last layer above the print bed."
msgstr "Высота последнего слоя над печатным столом."

msgid "Filament extruder ID"
msgstr "Номер текущего экструдера"

msgid "The current extruder ID. The same as current_extruder."
msgstr "Номер текущего экструдера (то же что и current_extruder.)"

msgid "Error in zip archive"
msgstr "Ошибка с zip-архивом"

msgid "Generating walls"
msgstr "Генерация периметров"

msgid "Generating infill regions"
msgstr "Генерация областей заполнения"

msgid "Generating infill toolpath"
msgstr "Генерация траектории заполнения"

msgid "Detect overhangs for auto-lift"
msgstr "Обнаружение нависаний для автоподъёма"

msgid "Generating support"
msgstr "Генерация поддержки"

msgid "Checking support necessity"
msgstr "Проверка необходимости поддержки"

msgid "floating regions"
msgstr "нависающие части"

msgid "floating cantilever"
msgstr "нависающий горизонтальный выступ (консоль)"

msgid "large overhangs"
msgstr "большая области нависания"

#, c-format, boost-format
msgid ""
"It seems object %s has %s. Please re-orient the object or enable support "
"generation."
msgstr ""
"Похоже, что у модели %s имеются замечания - %s. \n"
"Переориентируйте её или включите генерацию поддержки."

msgid "Optimizing toolpath"
msgstr "Оптимизация траектории инструмента"

msgid "Slicing mesh"
msgstr "Нарезка сетки"

msgid ""
"No layers were detected. You might want to repair your STL file(s) or check "
"their size or thickness and retry.\n"
msgstr ""
"Слоёв не обнаружено. Возможно, требуется починить STL файл(ы) или проверить "
"размер/толщину и повторить попытку.\n"

msgid ""
"An object's XY size compensation will not be used because it is also color-"
"painted.\n"
"XY Size compensation can not be combined with color-painting."
msgstr ""
"Коррекция горизонтальных размеров модели не будет действовать, поскольку для "
"этой модели была выполнена операция окрашивания.\n"
"Коррекция горизонтальных размеров модели не может использоваться в сочетании "
"с функцией раскрашивания."

#, c-format, boost-format
msgid "Support: generate toolpath at layer %d"
msgstr "Поддержка: генерация траектории инструмента на слое %d"

msgid "Support: detect overhangs"
msgstr "Поддержка: обнаружение нависаний"

msgid "Support: generate contact points"
msgstr "Поддержка: генерация точек контакта"

msgid "Support: propagate branches"
msgstr "Поддержка: построение ветвей"

msgid "Support: draw polygons"
msgstr "Поддержка: рисование полигонов"

msgid "Support: generate toolpath"
msgstr "Поддержка: генерация траектории инструмента"

#, c-format, boost-format
msgid "Support: generate polygons at layer %d"
msgstr "Поддержка: генерация полигонов на слое %d"

#, c-format, boost-format
msgid "Support: fix holes at layer %d"
msgstr "Поддержка: ремонт отверстий на слое %d"

#, c-format, boost-format
msgid "Support: propagate branches at layer %d"
msgstr "Поддержка: построение ветвей на слое %d"

msgid ""
"Unknown file format. Input file must have .stl, .obj, .amf(.xml) extension."
msgstr ""
"Неизвестный формат файла. Входной файл должен иметь расширение *.stl, *.obj, "
"*.amf(.xml)."

msgid "Loading of a model file failed."
msgstr "Не удалось загрузить файл модели."

msgid "The supplied file couldn't be read because it's empty"
msgstr "Предоставленный файл не может быть прочитан, так как он пуст."

msgid "Unknown file format. Input file must have .3mf or .zip.amf extension."
msgstr ""
"Неизвестный формат файла. Входной файл должен иметь расширение *.3mf или *."
"zip.amf."

msgid "Canceled"
msgstr "Отменено"

msgid "load_obj: failed to parse"
msgstr "load_obj: ошибка обработки"

msgid "The file contains polygons with more than 4 vertices."
msgstr "Файл содержит многоугольники с более чем 4 вершинами."

msgid "The file contains polygons with less than 2 vertices."
msgstr "Файл содержит многоугольники с менее чем 2 вершинами."

msgid "The file contains invalid vertex index."
msgstr "Файл содержит неверный количество вершин."

msgid "This OBJ file couldn't be read because it's empty."
msgstr "Этот OBJ файл не может быть прочитан, так как он пуст."

msgid "Flow Rate Calibration"
msgstr "Калибровка скорости потока"

msgid "Max Volumetric Speed Calibration"
msgstr "Калибровка макс. объёмной скорости"

msgid "Manage Result"
msgstr "Управление результатами"

msgid "Manual Calibration"
msgstr "Ручная калибровка"

msgid "Result can be read by human eyes."
msgstr "Результат калибровки может быть визуально оценен человеческим глазом."

msgid "Auto-Calibration"
msgstr "Автокалибровка"

msgid "We would use Lidar to read the calibration result"
msgstr "Для считывания результата калибровки будет использоваться лидар."

msgid "Prev"
msgstr "Назад"

msgid "Recalibration"
msgstr "Перекалибровка"

msgid "Calibrate"
msgstr "Калибровка"

msgid "Finish"
msgstr "Завершить"

msgid "How to use calibration result?"
msgstr "Как использовать результаты калибровки?"

msgid ""
"You could change the Flow Dynamics Calibration Factor in material editing"
msgstr ""
"Коэффициент калибровки динамики потока можно изменить в настройках материала."

msgid ""
"The current firmware version of the printer does not support calibration.\n"
"Please upgrade the printer firmware."
msgstr ""
"Текущая версия прошивки принтера не поддерживает калибровку.\n"
"Обновите прошивку принтера."

msgid "Calibration not supported"
msgstr "Калибровка не поддерживается"

msgid "Error desc"
msgstr "Описание ошибки"

msgid "Extra info"
msgstr "Доп. информация"

msgid "Flow Dynamics"
msgstr "Динамика потока"

msgid "Flow Rate"
msgstr "Скорость потока"

msgid "Max Volumetric Speed"
msgstr "Макс. объёмная скорость"

msgid "Please enter the name you want to save to printer."
msgstr "Введите имя, который хотите сохранить на принтере."

msgid "The name cannot exceed 40 characters."
msgstr "Максимальная длина имени 40 символов."

#, c-format, boost-format
msgid ""
"Please input valid values:\n"
"Start value: >= %.1f\n"
"End value: <= %.1f\n"
"End value: > Start value\n"
"Value step: >= %.3f)"
msgstr ""
"Введите допустимое значение:\n"
"Начальное: >= %.1f\n"
"Конечное: <= %.1f\n"
"Конечное: > Начальное\n"
"Шаг: >= %.3f)"

msgid "The name cannot be empty."
msgstr "Имя не может быть пустым."

#, c-format, boost-format
msgid "The selected preset: %s is not found."
msgstr "Выбранный пофиль %s не найден."

msgid "The name cannot be the same as the system preset name."
msgstr "Имя не должно совпадать с именем системного профиля."

msgid "The name is the same as another existing preset name"
msgstr "Имя совпадает с именем другого существующего профиля"

msgid "create new preset failed."
msgstr "не удалось создать новый профиль."

msgid ""
"Are you sure to cancel the current calibration and return to the home page?"
msgstr ""
"Вы уверены, что хотите отменить текущую калибровку и вернуться на главную "
"страницу?"

msgid "No Printer Connected!"
msgstr "Принтер не подключён!"

msgid "Printer is not connected yet."
msgstr "Принтер ещё не подключен."

msgid "Please select filament to calibrate."
msgstr "Пожалуйста, выберите пруток для калибровки."

msgid "The input value size must be 3."
msgstr "Размер входного значения должен быть равен 3."

msgid "Connecting to printer..."
msgstr "Подключение к принтеру..."

msgid "The failed test result has been dropped."
msgstr "Результат неудачного теста был удалён."

msgid "Flow Dynamics Calibration result has been saved to the printer"
msgstr "Результат калибровки динамики потока был сохранён на принтере"

msgid "Internal Error"
msgstr "Внутренняя ошибка"

msgid "Please select at least one filament for calibration"
msgstr "Выберите хотя бы один пруток для калибровки"

msgid "Flow rate calibration result has been saved to preset"
msgstr "Результат калибровки динамики потока был сохранён в профиль"

msgid "Max volumetric speed calibration result has been saved to preset"
msgstr "Результат калибровки максимальной объёмной скорости сохранен в профиль"

msgid "When do you need Flow Dynamics Calibration"
msgstr "В каких случаях необходима калибровка динамики потока"

msgid ""
"We now have added the auto-calibration for different filaments, which is "
"fully automated and the result will be saved into the printer for future "
"use. You only need to do the calibration in the following limited cases:\n"
"1. If you introduce a new filament of different brands/models or the "
"filament is damp;\n"
"2. if the nozzle is worn out or replaced with a new one;\n"
"3. If the max volumetric speed or print temperature is changed in the "
"filament setting."
msgstr ""
"Мы добавили функцию автоматической калибровки для различных материалов, "
"которая полностью автоматизирована, а результат калибровки сохраняется в "
"принтере для дальнейшего использования. Калибровка требуется только в "
"следующих ограниченных случаях:\n"
"1. При использовании нового материала другого производителя/типа или при "
"отсыревании материала;\n"
"2. При износе сопла или его замене на новое;\n"
"3. При изменении в настройках материала максимальной объёмной скорости или "
"температуры печати."

msgid "About this calibration"
msgstr "О данном виде калибровки"

msgid ""
"Please find the details of Flow Dynamics Calibration from our wiki.\n"
"\n"
"Usually the calibration is unnecessary. When you start a single color/"
"material print, with the \"flow dynamics calibration\" option checked in the "
"print start menu, the printer will follow the old way, calibrate the "
"filament before the print; When you start a multi color/material print, the "
"printer will use the default compensation parameter for the filament during "
"every filament switch which will have a good result in most cases.\n"
"\n"
"Please note there are a few cases that will make the calibration result not "
"reliable: using a texture plate to do the calibration; the build plate does "
"not have good adhesion (please wash the build plate or apply gluestick!) ..."
"You can find more from our wiki.\n"
"\n"
"The calibration results have about 10 percent jitter in our test, which may "
"cause the result not exactly the same in each calibration. We are still "
"investigating the root cause to do improvements with new updates."
msgstr ""
"Подробную информацию про калибровку динамики потока можно найти на нашем "
"вики-сайте.\n"
"\n"
"При обычных обстоятельствах калибровка не требуется. \n"
"Если при запуске печати одним цветом/материалом в меню запуска печати "
"отмечена опция «Калибровка динамики потока», то калибровка пластиковой нити "
"будет производится старым способом. \n"
"При запуске печати несколькими цветами/материалами, принтер будет "
"использовать параметр компенсации по умолчанию для материала при каждой его "
"смене, что в большинстве случаев позволяет получить хороший результат.\n"
"\n"
"Обратите внимание, что есть несколько случаев, когда результат калибровки "
"будет недостоверным. Это использование для калибровки текстурированной "
"печатной пластины и когда у печатной пластины плохая адгезия с материалом. "
"Более подробную информацию можно найти на нашем вики-сайте.\n"
"\n"
"По нашим тестам, результаты калибровки имеют погрешность примерно 10%, что "
"может приводить к разным результатам при каждой калибровке. Мы продолжаем "
"выяснять причину, чтобы улучшить ситуацию в новых обновлениях."

msgid "When to use Flow Rate Calibration"
msgstr "В каких случаях необходима калибровка скорости потока"

msgid ""
"After using Flow Dynamics Calibration, there might still be some extrusion "
"issues, such as:\n"
"1. Over-Extrusion: Excess material on your printed object, forming blobs or "
"zits, or the layers seem thicker than expected and not uniform.\n"
"2. Under-Extrusion: Very thin layers, weak infill strength, or gaps in the "
"top layer of the model, even when printing slowly.\n"
"3. Poor Surface Quality: The surface of your prints seems rough or uneven.\n"
"4. Weak Structural Integrity: Prints break easily or don't seem as sturdy as "
"they should be."
msgstr ""
"После проведения калибровки динамики потока всё ещё могут возникать "
"некоторые проблемы с экструзией, такие как:\n"
"1. Избыточная экструзия. Это приводит к образованию на модели капель или "
"сгустков, слои кажутся толще и неравномерными, чем ожидалось.\n"
"2. Недоэкструзия. Очень тонкие слои, слабая прочность заполнения или пробелы "
"на верхнем слое модели, даже при медленной печати.\n"
"3. Низкое качество поверхности. Поверхность деталей кажется шероховатой или "
"неровной.\n"
"4. Слабая конструкционная прочность. Напечатанное легко ломается или кажется "
"не таким прочным, как должно быть."

msgid ""
"In addition, Flow Rate Calibration is crucial for foaming materials like LW-"
"PLA used in RC planes. These materials expand greatly when heated, and "
"calibration provides a useful reference flow rate."
msgstr ""
"Кроме того, калибровка скорости потока крайне важна для вспенивающихся "
"материалов, таких как LW-PLA, используемых при печати деталей для "
"радиоуправляемых самолетов. Эти материалы сильно расширяются при нагревании, "
"а калибровка позволяет получить эталонную скорости потока."

msgid ""
"Flow Rate Calibration measures the ratio of expected to actual extrusion "
"volumes. The default setting works well in Bambu Lab printers and official "
"filaments as they were pre-calibrated and fine-tuned. For a regular "
"filament, you usually won't need to perform a Flow Rate Calibration unless "
"you still see the listed defects after you have done other calibrations. For "
"more details, please check out the wiki article."
msgstr ""
"Калибровка скорости потока измеряет соотношение ожидаемого и фактического "
"объёмов экструзии. На принтерах Bambu Lab с официальными материалами, "
"стандартные настройки работают хорошо, так как они были предварительно "
"откалиброваны и тщательно настроены. Для обычного материала обычно не "
"требуется выполнять калибровку скорости потока, если только после выполнения "
"других калибровок вы всё ещё видите перечисленные дефекты. Более подробную "
"информацию можно найти на нашем вики-сайте."

msgid ""
"Auto Flow Rate Calibration utilizes Bambu Lab's Micro-Lidar technology, "
"directly measuring the calibration patterns. However, please be advised that "
"the efficacy and accuracy of this method may be compromised with specific "
"types of materials. Particularly, filaments that are transparent or semi-"
"transparent, sparkling-particled, or have a high-reflective finish may not "
"be suitable for this calibration and can produce less-than-desirable "
"results.\n"
"\n"
"The calibration results may vary between each calibration or filament. We "
"are still improving the accuracy and compatibility of this calibration "
"through firmware updates over time.\n"
"\n"
"Caution: Flow Rate Calibration is an advanced process, to be attempted only "
"by those who fully understand its purpose and implications. Incorrect usage "
"can lead to sub-par prints or printer damage. Please make sure to carefully "
"read and understand the process before doing it."
msgstr ""
"Автоматическая калибровка скорости потока использует технологию микролидара "
"Bambu Lab, непосредственно измеряя калибровочные шаблоны. Однако имейте "
"ввиду, что эффективность и точность этого метода может быть снижена при "
"использовании определенных типов материалов. В частности, прозрачные или "
"полупрозрачные материалы, материалы с блестящими частицами или с "
"высокоотражающим покрытием могут не подойти для данной калибровки и привести "
"к нежелательным результатам.\n"
"\n"
"\n"
"Результаты калибровки могут различаться от калибровки к калибровке или от "
"материала к материалу. Мы продолжаем улучшать точность и совместимость этой "
"калибровки путем обновления прошивки принтера.\n"
"\n"
"Внимание: калибровка скорости потока - это сложный процесс, к которому "
"следует прибегать только тем, кто полностью понимает её назначение и "
"последствия. Неправильное использование может привести к некачественной "
"печати или повреждению принтера. Пожалуйста, внимательно прочитайте и "
"поймите суть процесса, прежде чем приступать к его выполнению."

msgid "When you need Max Volumetric Speed Calibration"
msgstr "В каких случаях необходима калибровка максимальной объемной скорости"

msgid "Over-extrusion or under extrusion"
msgstr "Избыточная или недостаточная экструзия"

msgid "Max Volumetric Speed calibration is recommended when you print with:"
msgstr ""
"Калибровка максимальной объёмной скорости рекомендуется при печати с "
"использованием:"

msgid "material with significant thermal shrinkage/expansion, such as..."
msgstr ""
"материалов со значительной термической усадкой/расширением, например..."

msgid "materials with inaccurate filament diameter"
msgstr "материалов с неточным диаметром пластиковой нити"

msgid "We found the best Flow Dynamics Calibration Factor"
msgstr "Мы нашли лучший коэффициент калибровки динамики потока"

msgid ""
"Part of the calibration failed! You may clean the plate and retry. The "
"failed test result would be dropped."
msgstr ""
"Часть калибровки выполнена неудачно! Вы можете очистить печатную пластину и "
"повторить попытку. Результат неудачного теста будет удалён."

msgid ""
"*We recommend you to add brand, materia, type, and even humidity level in "
"the Name"
msgstr ""
"*Мы рекомендуем добавить к названию материала, производителя, тип и даже "
"уровень влажности"

msgid "Failed"
msgstr "Неудачно"

msgid ""
"Only one of the results with the same name will be saved. Are you sure you "
"want to overrides the other results?"
msgstr ""
"Будет сохранен только один из результатов с таким же именем. Вы уверены, что "
"хотите перезаписать другие результаты?"

#, c-format, boost-format
msgid ""
"There is already a historical calibration result with the same name: %s. "
"Only one of the results with the same name is saved. Are you sure you want "
"to overrides the historical result?"
msgstr ""
"Результат калибровки с таким именем уже существует: %s. Будет сохранён "
"только один результат с таким же именем. Вы уверены, что хотите перезаписать "
"текущий результат?"

msgid "Please find the best line on your plate"
msgstr "Пожалуйста, найдите лучшую линию на столе"

msgid "Please find the cornor with perfect degree of extrusion"
msgstr "Пожалуйста, найдите угол с идеальной степенью экструзии"

msgid "Input Value"
msgstr "Входное значение"

msgid "Save to Filament Preset"
msgstr "Сохранить в профиль прутка"

msgid "Preset"
msgstr "Профиль"

msgid "Record Factor"
msgstr "Запись коэффициента"

msgid "We found the best flow ratio for you"
msgstr "Мы нашли для вас лучший коэффициент потока"

msgid "Flow Ratio"
msgstr "Коэффициент потока"

msgid "Please input a valid value (0.0 < flow ratio < 2.0)"
msgstr "Введите допустимое значение (0.0 < коэффициент потока < 2.0)"

msgid "Please enter the name of the preset you want to save."
msgstr "Введите имя профили, который хотите сохранить."

msgid "Calibration1"
msgstr "Калибровка 1"

msgid "Calibration2"
msgstr "Калибровка 2"

msgid "Please find the best object on your plate"
msgstr "Пожалуйста, найдите лучшую модель на своей столе"

msgid "Fill in the value above the block with smoothest top surface"
msgstr "Заполните значение над блоком с самой гладкой верхней поверхностью"

msgid "Skip Calibration2"
msgstr "Пропустить калибровку 2"

#, c-format, boost-format
msgid "flow ratio : %s "
msgstr "коэффициент потока: %s "

msgid "Please choose a block with smoothest top surface"
msgstr "Выберите блок с самой гладкой верхней поверхностью"

msgid "Please choose a block with smoothest top surface."
msgstr "Выберите блок с самой гладкой верхней поверхностью."

msgid "Please input a valid value (0 <= Max Volumetric Speed <= 60)"
msgstr "Введите допустимое значение (0 <= Макс. объёмная скорость <= 60)"

msgid "Calibration Type"
msgstr "Тип калибровки"

msgid "Complete Calibration"
msgstr "Калибровка завершена"

msgid "Fine Calibration based on flow ratio"
msgstr "Точная калибровка на основе коэффициента потока"

msgid "Title"
msgstr "Заголовок"

msgid ""
"A test model will be printed. Please clear the build plate and place it back "
"to the hot bed before calibration."
msgstr ""
"Будет напечатана тестовая модель. Перед калибровкой очистите печатную "
"пластину \n"
"и установите её обратно на нагреваемый стол."

msgid "Printing Parameters"
msgstr "Параметры печати"

msgid "- ℃"
msgstr "- ℃"

msgid " ℃"
msgstr " ℃"

msgid "Plate Type"
msgstr "Типа печатной пластины"

msgid "filament position"
msgstr "положение прутка"

msgid "External Spool"
msgstr "Внешняя катушка"

msgid "Filament For Calibration"
msgstr "Пруток для калибровки"

msgid ""
"Tips for calibration material: \n"
"- Materials that can share same hot bed temperature\n"
"- Different filament brand and family(Brand = Bambu, Family = Basic, Matte)"
msgstr ""
"Советы по выбору материала для калибровки: \n"
"- Материалы, которые имеют близкие значения температуры нагреваемого стола\n"
"- Различные марки и семейства расходных материалов (Производитель = Bambu, "
"семейство = Basic - базовый, Matte - матовый)"

msgid "Pattern"
msgstr "Шаблон"

msgid "Method"
msgstr "Метод"

#, c-format, boost-format
msgid "%s is not compatible with %s"
msgstr "%s не совместима с %s"

msgid "TPU is not supported for Flow Dynamics Auto-Calibration."
msgstr "Автоматическая калибровка динамики потока для TPU не поддерживается."

msgid "Connecting to printer"
msgstr "Подключением к принтеру"

msgid "From k Value"
msgstr "Начальный коэф. K"

msgid "To k Value"
msgstr "Конечный коэф. K"

msgid "Step value"
msgstr "Шаг"

msgid "0.5"
msgstr "0.5"

msgid "0.005"
msgstr "0.005"

msgid "The nozzle diameter has been synchronized from the printer Settings"
msgstr "Диаметр сопла был синхронизирован с настройками принтера"

msgid "From Volumetric Speed"
msgstr "От объёмной скорости"

msgid "To Volumetric Speed"
msgstr "К объёмной скорости"

msgid "Flow Dynamics Calibration Result"
msgstr "Результаты калибровки динамики потока"

msgid "No History Result"
msgstr "Журнал результатов пуст"

msgid "Success to get history result"
msgstr "История успешных результатов калибровки"

msgid "Refreshing the historical Flow Dynamics Calibration records"
msgstr "Обновление записей истории калибровки динамики потока"

msgid "Action"
msgstr "Действие"

msgid "Edit Flow Dynamics Calibration"
msgstr "Редактировать калибровку динамики потока"

msgid "Network lookup"
msgstr "Поиск по сети"

msgid "Address"
msgstr "Адрес"

msgid "Hostname"
msgstr "Имя хоста"

msgid "Service name"
msgstr "Имя службы"

msgid "OctoPrint version"
msgstr "Версия OctoPrint"

msgid "Searching for devices"
msgstr "Поиск устройств"

msgid "Finished"
msgstr "Завершено"

msgid "Multiple resolved IP addresses"
msgstr "Несколько разрешенных IP-адресов"

#, boost-format
msgid ""
"There are several IP addresses resolving to hostname %1%.\n"
"Please select one that should be used."
msgstr ""
"Существует несколько IP-адресов, соответствующих имени хоста %1%.\n"
"Пожалуйста, выберите тот, который хотите использовать."

msgid "PA Calibration"
msgstr "Калибровка PA"

msgid "DDE"
msgstr "Директ"

msgid "Bowden"
msgstr "Боуден"

msgid "Extruder type"
msgstr "Тип экструдера"

msgid "PA Tower"
msgstr "Башня"

msgid "PA Line"
msgstr "Линии"

msgid "PA Pattern"
msgstr "Шаблон"

msgid "Start PA: "
msgstr "Начальный коэффициент PA: "

msgid "End PA: "
msgstr "Конечный коэффициент PA: "

msgid "PA step: "
msgstr "Шаг коэффициента PA: "

msgid "Print numbers"
msgstr "Печатать значения коэффициентов"

msgid ""
"Please input valid values:\n"
"Start PA: >= 0.0\n"
"End PA: > Start PA\n"
"PA step: >= 0.001)"
msgstr ""
"Введите допустимые значения:\n"
"Начальный коэффициент PA: >= 0.0\n"
"Конечный коэффициент PA: > Start PA\n"
"Шаг коэффициента PA: >= 0.001)"

msgid "Temperature calibration"
msgstr "Калибровка температуры"

msgid "PLA"
msgstr "PLA"

msgid "ABS/ASA"
msgstr "ABS/ASA"

msgid "PETG"
msgstr "PETG"

msgid "TPU"
msgstr "TPU"

msgid "PA-CF"
msgstr "PA-CF"

msgid "PET-CF"
msgstr "PET-CF"

msgid "Filament type"
msgstr "Тип прутка"

msgid "Start temp: "
msgstr "Начальная температура: "

msgid "End temp: "
msgstr "Конечная температура: "

msgid "Temp step: "
msgstr "Шаг температуры: "

msgid ""
"Please input valid values:\n"
"Start temp: <= 350\n"
"End temp: >= 170\n"
"Start temp > End temp + 5)"
msgstr ""
"Введите допустимые значения:\n"
"Начальная температура: <= 350\n"
"Конечная температура: >= 180\n"
"Начальная температура > Конечная температура + 5)"

msgid "Max volumetric speed test"
msgstr "Тест макс. объёмной скорости"

msgid "Start volumetric speed: "
msgstr "Начальная объёмная скорость: "

msgid "End volumetric speed: "
msgstr "Конечная объёмная скорость: "

msgid "step: "
msgstr "Шаг изменения: "

msgid ""
"Please input valid values:\n"
"start > 0 \n"
"step >= 0\n"
"end > start + step)"
msgstr ""
"Введите допустимое значение:\n"
"Начальное > 0\n"
"Шаг >= 0\n"
"Конечное > Начальное + Шаг"

msgid "VFA test"
msgstr "Тест на вертикальные артефакты (VFA)"

msgid "Start speed: "
msgstr "Начальная скорость: "

msgid "End speed: "
msgstr "Конечная скорость: "

msgid ""
"Please input valid values:\n"
"start > 10 \n"
"step >= 0\n"
"end > start + step)"
msgstr ""
"Введите допустимое значение:\n"
"Начальное > 10\n"
"Шаг >= 0\n"
"Конечное > Начальное + Шаг"

msgid "Start retraction length: "
msgstr "Начальная длина отката: "

msgid "End retraction length: "
msgstr "Конечная длина отката: "

msgid "mm/mm"
msgstr "мм/мм"

msgid "Send G-Code to printer host"
msgstr "Отправить G-кода на хост принтера"

msgid "Upload to Printer Host with the following filename:"
msgstr "Загрузить на хост принтера со следующим именем:"

msgid "Use forward slashes ( / ) as a directory separator if needed."
msgstr "В качестве разделителя каталогов используйте косую черту ( / ).  "

msgid "Upload to storage"
msgstr "Загрузить в хранилище"

#, c-format, boost-format
msgid "Upload filename doesn't end with \"%s\". Do you wish to continue?"
msgstr "Имя загружаемого файла не заканчивается на \"%s\". Хотите продолжить?"

msgid "Upload"
msgstr "Загрузить"

msgid "Print host upload queue"
msgstr "Очередь загрузки на хост печати"

msgid "ID"
msgstr "ID"

msgid "Progress"
msgstr "Прогресс"

msgid "Host"
msgstr "Хост"

msgctxt "OfFile"
msgid "Size"
msgstr "Размер"

msgid "Filename"
msgstr "Имя файла"

msgid "Cancel selected"
msgstr "Отменить выбранное"

msgid "Show error message"
msgstr "Показать сообщение об ошибке"

msgid "Enqueued"
msgstr "Поставлено в очередь"

msgid "Uploading"
msgstr "Отправка"

msgid "Cancelling"
msgstr "Отмена"

msgid "Error uploading to print host"
msgstr "Ошибка при отправке на хост печати"

msgid "Unable to perform boolean operation on selected parts"
msgstr "Невозможно выполнить булевую операцию над выбранными элементами."

msgid "Mesh Boolean"
msgstr "Булевы операции"

msgid "Union"
msgstr "Объединение"

msgid "Difference"
msgstr "Разность"

msgid "Intersection"
msgstr "Пересечение"

msgid "Source Volume"
msgstr "Исходный объём"

msgid "Tool Volume"
msgstr ""

msgid "Subtract from"
msgstr "Главный"

msgid "Subtract with"
msgstr "Вычитаемый"

msgid "selected"
msgstr "выбрано"

msgid "Part 1"
msgstr "Элемент 1"

msgid "Part 2"
msgstr "Элемент 2"

msgid "Delete input"
msgstr "Удалить исходные"

msgid "Network Test"
msgstr "Проверка сети"

msgid "Start Test Multi-Thread"
msgstr "Запуск многопоточного теста"

msgid "Start Test Single-Thread"
msgstr "Запуск однопоточного теста"

msgid "Export Log"
msgstr "Журнал экспорта"

msgid "Studio Version:"
msgstr "Версия программы:"

msgid "System Version:"
msgstr "Версия ОС:"

msgid "DNS Server:"
msgstr "DNS-сервер:"

msgid "Test BambuLab"
msgstr "Тест BambuLab"

msgid "Test BambuLab:"
msgstr "Тест BambuLab:"

msgid "Test Bing.com"
msgstr "Тест Bing.com"

msgid "Test bing.com:"
msgstr "Тест bing.com:"

msgid "Test HTTP"
msgstr "Тест HTTP"

msgid "Test HTTP Service:"
msgstr "Тест HTTP сервера:"

msgid "Test storage"
msgstr "Тест накопителя"

msgid "Test Storage Upload:"
msgstr "Тест накопителя (отправка):"

msgid "Test storage upgrade"
msgstr "Тест накопителя (обновление)"

msgid "Test Storage Upgrade:"
msgstr "Тест накопителя (обновление):"

msgid "Test storage download"
msgstr "Тест накопителя (загрузка)"

msgid "Test Storage Download:"
msgstr "Тест накопителя (загрузка):"

msgid "Test plugin download"
msgstr "Тест загрузки плагина"

msgid "Test Plugin Download:"
msgstr "Тест загрузки плагина:"

msgid "Test Storage Upload"
msgstr "Тест накопителя (отправка)"

msgid "Log Info"
msgstr "Журнал сведений"

msgid "Select filament preset"
msgstr "Выбор профиля прутка"

msgid "Create Filament"
msgstr "Создание пластиковой нити"

msgid "Create Based on Current Filament"
msgstr "Создать на основе профиля выбранного прутка"

msgid "Copy Current Filament Preset "
msgstr "Скопировать текущий профиль прутка "

msgid "Basic Information"
msgstr "Основная информация"

msgid "Add Filament Preset under this filament"
msgstr "Добавление профиля прутка под текущий пруток"

msgid "We could create the filament presets for your following printer:"
msgstr "Мы можем создать профили прутка для ваших следующих принтеров:"

msgid "Select Vendor"
msgstr "Выбор производителя"

msgid "Input Custom Vendor"
msgstr "Введите своего производителя"

msgid "Can't find vendor I want"
msgstr "Производитель отсутствует в списке"

msgid "Select Type"
msgstr "Тип прутка"

msgid "Select Filament Preset"
msgstr "Выбор профиля прутка"

msgid "Serial"
msgstr "Серия"

msgid "e.g. Basic, Matte, Silk, Marble"
msgstr "например обычная, матовая, шёлковая, мраморная"

msgid "Filament Preset"
msgstr "Профиль прутка"

msgid "Create"
msgstr "Создать"

msgid "Vendor is not selected, please reselect vendor."
msgstr "Не выбран производитель, пожалуйста, выберите его заново."

msgid "Custom vendor is not input, please input custom vendor."
msgstr "Не задан производитель, пожалуйста, введите производителя."

msgid ""
"\"Bambu\" or \"Generic\" can not be used as a Vendor for custom filaments."
msgstr ""
"\"Bambu\" или \"Generic\" не могут быть заданы в качестве производителей для "
"пользовательский пластиковых нитей."

msgid "Filament type is not selected, please reselect type."
msgstr "Не выбран тип прутка, пожалуйста, выберите его заново."

msgid "Filament serial is not inputed, please input serial."
msgstr "Пожалуйста, введите серию прутка."

msgid ""
"There may be escape characters in the vendor or serial input of filament. "
"Please delete and re-enter."
msgstr ""
"В имени производителя или серии прутка могут присутствовать управляющие "
"символы. Пожалуйста, удалите их и введите повторно."

msgid "All inputs in the custom vendor or serial are spaces. Please re-enter."
msgstr ""
"В поле ввода производителя/серии пластиковой нити введены пробелы. \n"
"Пожалуйста, введите нормальное имя."

msgid "The vendor can not be a number. Please re-enter."
msgstr ""
"Имя производителя не может начинаться с числа. Пожалуйста, введите "
"нормальное имя."

msgid ""
"You have not selected a printer or preset yet. Please select at least one."
msgstr "Выберите хотя бы один принтер или профиль."

msgid "Some existing presets have failed to be created, as follows:\n"
msgstr ""
"При создании некоторых имеющихся профилей произошла ошибка, а именно:\n"

msgid ""
"\n"
"Do you want to rewrite it?"
msgstr ""
"\n"
"Хотите перезаписать его?"

msgid ""
"We would rename the presets as \"Vendor Type Serial @printer you selected"
"\". \n"
"To add preset for more printers, Please go to printer selection"
msgstr ""
"Мы переименуем профиль в \"Производитель Тип Серия @выбранный принтер\".\n"
"Чтобы добавить профиль для других принтеров, перейдите к выбору принтера.\""

msgid "Create Printer/Nozzle"
msgstr "Создать принтер/сопло"

msgid "Create Printer"
msgstr "Создать принтер"

msgid "Create Nozzle for Existing Printer"
msgstr "Создать сопло для выбранного принтера"

msgid "Create from Template"
msgstr "Создать из шаблона"

msgid "Create Based on Current Printer"
msgstr "Создать на основе профиля выбранного принтера"

msgid "Import Preset"
msgstr "Импорт профиля"

msgid "Create Type"
msgstr "Создать тип"

msgid "The model is not fond, place reselect vendor."
msgstr "Модель не найдена, выберите производителя."

msgid "Select Model"
msgstr "Выбор модели"

msgid "Select Printer"
msgstr "Выбор принтера"

msgid "Input Custom Model"
msgstr "Введите свою модель"

msgid "Can't find my printer model"
msgstr "Мой принтер отсутствует в списке"

msgid "Rectangle"
msgstr "Прямоугольник"

msgid "Printable Space"
msgstr "Область печати"

msgid "X"
msgstr "X"

msgid "Y"
msgstr "Y"

msgid "Hot Bed STL"
msgstr "Модель стола"

msgid "Load stl"
msgstr "Загрузить stl"

msgid "Hot Bed SVG"
msgstr "Текстура стола"

msgid "Load svg"
msgstr "Загрузить svg"

msgid "Max Print Height"
msgstr "Максимальная высота печати"

#, c-format, boost-format
msgid "The file exceeds %d MB, please import again."
msgstr ""
"Размер файла превышает %d МБ, пожалуйста, попробуйте импортировать его ещё "
"раз."

msgid "Exception in obtaining file size, please import again."
msgstr ""
"Ошибка при получении размера файла, пожалуйста, попробуйте импортировать его "
"ещё раз."

msgid "Preset path is not find, please reselect vendor."
msgstr ""
"Не найдет путь к предустановленному профилю, пожалуйста, повторно выберите "
"производителя."

msgid "The printer model was not found, please reselect."
msgstr "Модель принтера не найдена, пожалуйста, выберите заново."

msgid "The nozzle diameter is not fond, place reselect."
msgstr "Диаметр сопла не задан, пожалуйста, выберите заново."

msgid "The printer preset is not fond, place reselect."
msgstr "Профиль принтера не найдена, выберите заново."

msgid "Printer Preset"
msgstr "Профиль принтера"

msgid "Filament Preset Template"
msgstr "Шаблон профиля прутка"

msgid "Deselect All"
msgstr "Снять выбор со всего"

msgid "Process Preset Template"
msgstr "Шаблон профиля процесса"

msgid "Back Page 1"
msgstr "Вернуться на 1-ю страницу"

msgid ""
"You have not yet chosen which printer preset to create based on. Please "
"choose the vendor and model of the printer"
msgstr ""
"Вы не выбрали на базе какого профиля принтера хотите создать новый профиль "
"принтера. \n"
"Пожалуйста, выберите производителя и модель принтера."

msgid ""
"You have entered an illegal input in the printable area section on the first "
"page. Please check before creating it."
msgstr ""
"В разделе «Область печати» на первой странице введено недопустимое значение. "
"Проверьте введение значение перед созданием."

msgid "The custom printer or model is not inputed, place input."
msgstr "Пожалуйста, введите имя пользовательского принтера или модель."

msgid ""
"The printer preset you created already has a preset with the same name. Do "
"you want to overwrite it?\n"
"\tYes: Overwrite the printer preset with the same name, and filament and "
"process presets with the same preset name will be recreated \n"
"and filament and process presets without the same preset name will be "
"reserve.\n"
"\tCancel: Do not create a preset, return to the creation interface."
msgstr ""
"Профиль принтера с таким именем уже существует. Хотите перезаписать его?\n"
"\tДа: перезаписать профиль принтера. Профили прутка и процесса с теми же "
"именами будут созданы заново, а профили без имени будут зарезервированы.\n"
"\tОтмена: не создавать профиль и вернуться на экран создания."

msgid "You need to select at least one filament preset."
msgstr "Необходимо выбрать хотя бы один профиль прутка."

msgid "You need to select at least one process preset."
msgstr "Необходимо выбрать хотя бы один профиль процесса."

msgid "Create filament presets failed. As follows:\n"
msgstr "Не удалось создать профиль прутка. Причины: \n"

msgid "Create process presets failed. As follows:\n"
msgstr "Не удалось создать профиль процесса. Причины: \n"

msgid "Vendor is not find, please reselect."
msgstr "Производитель не найден, пожалуйста, выберите заново."

msgid "Current vendor has no models, please reselect."
msgstr ""
"У текущего производителя отсутствуют модели принтеров, пожалуйста, выберите "
"заново."

msgid ""
"You have not selected the vendor and model or inputed the custom vendor and "
"model."
msgstr "Вы не выбрали или не ввели производителя и модель принтера."

msgid ""
"There may be escape characters in the custom printer vendor or model. Please "
"delete and re-enter."
msgstr ""
"В имени производителя или модели пользовательского принтера могут "
"присутствовать управляющие символы. Пожалуйста, удалите их и введите "
"повторно."

msgid ""
"All inputs in the custom printer vendor or model are spaces. Please re-enter."
msgstr ""
"В поле ввода производителя/модели принтера введены пробелы. \n"
"Пожалуйста, введите нормальное имя."

msgid "Please check bed printable shape and origin input."
msgstr "Пожалуйста, проверьте правильность введённых значений области печати."

msgid ""
"You have not yet selected the printer to replace the nozzle, please choose."
msgstr "Для замены сопла сначала выберите принтер."

msgid "Create Printer Successful"
msgstr "Профиль принтера успешно создан"

msgid "Create Filament Successful"
msgstr "Профиль прутка успешно создан"

msgid "Printer Created"
msgstr "Профиль принтера создан"

msgid "Please go to printer settings to edit your presets"
msgstr "Для редактирования настроек профиля перейдите в настройки принтера!"

msgid "Filament Created"
msgstr "Профиль прутка создан"

msgid ""
"Please go to filament setting to edit your presets if you need.\n"
"Please note that nozzle temperature, hot bed temperature, and maximum "
"volumetric speed have a significant impact on printing quality. Please set "
"them carefully."
msgstr ""
"При необходимости перейдите в настройку прутка для редактирования настроек "
"профиля.\n"
"Пожалуйста, обратите внимание, что температура сопла, температура "
"нагреваемого стола и максимальная объёмная скорость существенно влияют на "
"качество печати. Пожалуйста, тщательнее подбирайте настройки."

msgid "Printer Setting"
msgstr "Настройка принтера"

msgid "Export Configs"
msgstr "Экспорт конфигураций"

msgid "Printer config bundle(.orca_printer)"
msgstr "Printer config bundle(.orca_printer) - Пакет конфигурации принтеров"

msgid "Filament bundle(.orca_filament)"
msgstr "Filament bundle(.orca_filament) - Пакет конфигурации прутка"

msgid "Printer presets(.zip)"
msgstr "Printer presets(.zip) - Профили принтера"

msgid "Filament presets(.zip)"
msgstr "Filament presets (.zip) - Профили прутков"

msgid "Process presets(.zip)"
msgstr "Process presets (.zip) - Профили процесса"

msgid "initialize fail"
msgstr "ошибка инициализации"

msgid "add file fail"
msgstr "ошибка добавления файла"

msgid "add bundle structure file fail"
msgstr "ошибка добавления файла пакета конфигурации"

msgid "finalize fail"
msgstr "Ошибка записи"

msgid "open zip written fail"
msgstr "Ошибка открытия zip-файла для записи"

msgid "Export successful"
msgstr "Успешно экспортировано!"

#, c-format, boost-format
msgid ""
"The '%s' folder already exists in the current directory. Do you want to "
"clear it and rebuild it.\n"
"If not, a time suffix will be added, and you can modify the name after "
"creation."
msgstr ""
"Файл '%s' уже существует в текущем каталоге. Хотите перезаписать его?\n"
"Если нет, то к имени будет добавлен временной суффикс."

msgid ""
"Printer and all the filament&&process presets that belongs to the printer. \n"
"Can be shared with others."
msgstr ""
"Принтер и все профили процесса относящиеся к принтеру. \n"
"Можно поделиться с другими пользователями."

msgid ""
"User's fillment preset set. \n"
"Can be shared with others."
msgstr ""
"Набор пользовательских профилей пластиковых нитей. \n"
"Можно будет поделиться с другими пользователями."

msgid ""
"Only display printer names with changes to printer, filament, and process "
"presets."
msgstr ""
"Будут отображаться только профили принтеров, пластиковых нитей и процессов, "
"которые были изменены."

msgid "Only display the filament names with changes to filament presets."
msgstr "Будут отображаться только изменённые профили пластиковых нитей."

msgid ""
"Only printer names with user printer presets will be displayed, and each "
"preset you choose will be exported as a zip."
msgstr ""
"Будут отображаться только пользовательские профили принтеров. \n"
"Каждый выбранный профиль будет экспортирован в zip-файл."

msgid ""
"Only the filament names with user filament presets will be displayed, \n"
"and all user filament presets in each filament name you select will be "
"exported as a zip."
msgstr ""
"Будут отображаться только пользовательские профили пластиковых нитей.\n"
"Все они будут экспортированы в zip-файл."

msgid ""
"Only printer names with changed process presets will be displayed, \n"
"and all user process presets in each printer name you select will be "
"exported as a zip."
msgstr ""
"Будут отображаться только профили принтеров с изменёнными профилями "
"процесса. \n"
"Все пользовательские профили процессов для каждого выбранного профиля "
"принтера будут экспортированы в zip-файл."

msgid "Please select at least one printer or filament."
msgstr "Пожалуйста, выберите хотя бы один принтер или пластиковую нить."

msgid "Please select a type you want to export"
msgstr "Пожалуйста, выберите то, что вы хотите экспортировать"

msgid "Edit Filament"
msgstr "Изменение прутка"

msgid "Filament presets under this filament"
msgstr "Профили прутка под эту пластиковую нить"

msgid ""
"Note: If the only preset under this filament is deleted, the filament will "
"be deleted after exiting the dialog."
msgstr ""
"Примечание: если удаляется единственный профиль для этого материала, \n"
"то сам материал также будет удалён после закрытия окна."

msgid "Presets inherited by other presets can not be deleted"
msgstr "Профили, наследуемые от других профилей, не могут быть удалены."

msgid "The following presets inherits this preset."
msgid_plural "The following preset inherits this preset."
msgstr[0] "Следующий профиль наследует этот профиль."
msgstr[1] "Следующие профили наследуют этот профиль."
msgstr[2] "Следующие профили наследуют этот профиль."

msgid "Delete Preset"
msgstr "Удалить профиль"

msgid "Are you sure to delete the selected preset?"
msgstr "Вы уверены, что хотите удалить выбранный профиль?"

msgid "Delete preset"
msgstr "Удалить профиль"

msgid "+ Add Preset"
msgstr "+ Добавить профиль"

msgid "Delete Filament"
msgstr "Удалить пруток"

msgid ""
"All the filament presets belong to this filament would be deleted. \n"
"If you are using this filament on your printer, please reset the filament "
"information for that slot."
msgstr ""
"Все профили прутка, относящиеся к этому материалу, будут удалены. Если вы "
"используете этот пруток в принтере, пожалуйста, сбросьте информацию о прутке "
"для этого слота."

msgid "Delete filament"
msgstr "Удаление прутка"

msgid "Add Preset"
msgstr "Добавить профиль"

msgid "Add preset for new printer"
msgstr "Добавление профиля для нового принтера"

msgid "Copy preset from filament"
msgstr "Копировать профиль из прутка"

msgid "The filament choice not find filament preset, please reselect it"
msgstr "При выборе прутка не найден профиль прутка, выберите его повторно."

msgid "[Delete Required]"
msgstr "[Необходимо удалить]"

msgid "Edit Preset"
msgstr "Изменить профиль"

msgid "For more information, please check out Wiki"
msgstr "Более подробно читайте на сайте ->  "

msgid "Collapse"
msgstr "Свернуть"

msgid "Daily Tips"
msgstr "Ежедневные советы "

msgid "Need select printer"
msgstr "Нужно выбрать принтер"

msgid "The start, end or step is not valid value."
msgstr "Недопустимое значение: начальное, конечное или шаг."

msgid ""
"Unable to calibrate: maybe because the set calibration value range is too "
"large, or the step is too small"
msgstr ""
"Невозможно выполнить калибровку: возможно, установленный диапазон значений "
"калибровки слишком велик или шаг слишком мал."

msgid "Physical Printer"
msgstr "Физический принтер"

msgid "Print Host upload"
msgstr "Загрузка на хост печати"

msgid "Could not get a valid Printer Host reference"
msgstr "Не удалось получить действительную ссылку на хост принтера"

msgid "Success!"
msgstr "Успешно!"

msgid "Refresh Printers"
msgstr "Обновить принтеры"

msgid ""
"HTTPS CA file is optional. It is only needed if you use HTTPS with a self-"
"signed certificate."
msgstr ""
"Файл корневого сертификата HTTPS не обязателен. Он необходим только при "
"использовании HTTPS с самоподписанным сертификатом."

msgid "Certificate files (*.crt, *.pem)|*.crt;*.pem|All files|*.*"
msgstr "Файлы сертификатов (*.crt, *.pem)|*.crt;*.pem|Все файлы|*.*"

msgid "Open CA certificate file"
msgstr "Открыть файл корневого сертификата"

#, c-format, boost-format
msgid ""
"On this system, %s uses HTTPS certificates from the system Certificate Store "
"or Keychain."
msgstr ""
"В этой системе %s использует HTTPS сертификаты из системного хранилища "
"сертификатов/Keychain."

msgid ""
"To use a custom CA file, please import your CA file into Certificate Store / "
"Keychain."
msgstr ""
"Чтобы использовать пользовательский файл корневого сертификата, импортируйте "
"его в хранилище сертификатов/Keychain."

msgid "Connection to printers connected via the print host failed."
msgstr "Не удалось подключиться к принтерам, подключенным через хост печати."

#, c-format, boost-format
msgid "Mismatched type of print host: %s"
msgstr "Несоответствующий тип хоста печати: %s"

msgid "Connection to AstroBox works correctly."
msgstr "Соединение с AstroBox успешно установлено."

msgid "Could not connect to AstroBox"
msgstr "Не удалось подключиться к AstroBox"

msgid "Note: AstroBox version at least 1.1.0 is required."
msgstr "Примечание: требуется версия AstroBox не ниже 1.1.0."

msgid "Connection to Duet works correctly."
msgstr "Соединение с Duet успешно установлено."

msgid "Could not connect to Duet"
msgstr "Не удалось подключиться к Duet"

msgid "Unknown error occured"
msgstr "Произошла неизвестная ошибка"

msgid "Wrong password"
msgstr "Неверный пароль"

msgid "Could not get resources to create a new connection"
msgstr "Не удалось получить ресурсы для создания нового подключения"

msgid "Upload not enabled on FlashAir card."
msgstr "Загрузка на карту FlashAir не была включена."

msgid "Connection to FlashAir works correctly and upload is enabled."
msgstr "Подключение к FlashAir работает корректно. Загрузка на карту включена."

msgid "Could not connect to FlashAir"
msgstr "Не удаётся подключиться к FlashAir"

msgid ""
"Note: FlashAir with firmware 2.00.02 or newer and activated upload function "
"is required."
msgstr ""
"Примечание: для активации функцией загрузки, требуется FlashAir с прошивкой "
"2.00.02 и выше."

msgid "Connection to MKS works correctly."
msgstr "Подключение к MKS успешно установлено."

msgid "Could not connect to MKS"
msgstr "Не удалось подключиться к MKS"

msgid "Connection to OctoPrint works correctly."
msgstr "Соединение с OctoPrint успешно установлено."

msgid "Could not connect to OctoPrint"
msgstr "Не удаётся подключиться к OctoPrint"

msgid "Note: OctoPrint version at least 1.1.0 is required."
msgstr "Примечание: требуется версия OctoPrint не ниже 1.1.0."

msgid "Connection to Prusa SL1 / SL1S works correctly."
msgstr "Подключение к Prusa SL1 / SL1S установлено."

msgid "Could not connect to Prusa SLA"
msgstr "Не удалось подключиться к Prusa SLA"

msgid "Connection to PrusaLink works correctly."
msgstr "Подключение к PrusaLink установлено."

msgid "Could not connect to PrusaLink"
msgstr "Не удалось подключиться к PrusaLink"

msgid "Storages found"
msgstr "Найденные хранилища"

#. TRN %1% = storage path
#, boost-format
msgid "%1% : read only"
msgstr "%1% : только чтение"

#. TRN %1% = storage path
#, boost-format
msgid "%1% : no free space"
msgstr "%1% : нет свободного места"

#. TRN %1% = host
#, boost-format
msgid "Upload has failed. There is no suitable storage found at %1%."
msgstr "Ошибка при отправке. Не найдено подходящего хранилища в %1%."

msgid "Connection to Prusa Connect works correctly."
msgstr "Подключение к Prusa Connect установлено."

msgid "Could not connect to Prusa Connect"
msgstr "Не удалось подключиться к Prusa Connect"

msgid "Connection to Repetier works correctly."
msgstr "Подключение к Repetier успешно установлено."

msgid "Could not connect to Repetier"
msgstr "Не удалось подключиться к Repetier"

msgid "Note: Repetier version at least 0.90.0 is required."
msgstr "Примечание: требуется версия Repetier не ниже 0.90.0."

#, boost-format
msgid ""
"HTTP status: %1%\n"
"Message body: \"%2%\""
msgstr ""
"Статус HTTP: %1%\n"
"Текст сообщения: \"%2%\""

#, boost-format
msgid ""
"Parsing of host response failed.\n"
"Message body: \"%1%\"\n"
"Error: \"%2%\""
msgstr ""
"Не удалось проанализировать ответ хоста.\n"
"Текст сообщения: \"%1%\"\n"
"Ошибка: \"%2%\""

#, boost-format
msgid ""
"Enumeration of host printers failed.\n"
"Message body: \"%1%\"\n"
"Error: \"%2%\""
msgstr ""
"Ошибка при перечислении хост-принтеров.\n"
"Текст сообщения: \"%1%\"\n"
"Ошибка: \"%2%\""

#: resources/data/hints.ini: [hint:Precise wall]
msgid ""
"Precise wall\n"
"Did you know that turning on precise wall can improve precision and layer "
"consistency?"
msgstr ""
"Точные периметры\n"
"Знаете ли вы, что включение точных периметров позволяет повысить точность и "
"однородность слоёв?"

#: resources/data/hints.ini: [hint:Sandwich mode]
msgid ""
"Sandwich mode\n"
"Did you know that you can use sandwich mode (inner-outer-inner) to improve "
"precision and layer consistency if your model doesn't have very steep "
"overhangs?"
msgstr ""
"Порядок печати периметров «Сэндвич»\n"
"Знаете ли вы, что можно использовать порядок печати периметров «Сэндвич» (т."
"е. внутренний-внешний-внутренний) для повышения точности и согласованности "
"слоёв, если у вашей модели не очень крутые нависания?"

#: resources/data/hints.ini: [hint:Chamber temperature]
msgid ""
"Chamber temperature\n"
"Did you know that OrcaSlicer supports chamber temperature?"
msgstr ""
"Температура термокамеры\n"
"Знаете ли вы, что OrcaSlicer поддерживает управление температурой в камере "
"принтера?"

#: resources/data/hints.ini: [hint:Calibration]
msgid ""
"Calibration\n"
"Did you know that calibrating your printer can do wonders? Check out our "
"beloved calibration solution in OrcaSlicer."
msgstr ""
"Калибровка\n"
"Знаете ли вы, что калибровка принтера может творить чудеса? Ознакомьтесь с "
"нашим избранными калибровками в OrcaSlicer."

#: resources/data/hints.ini: [hint:Auxiliary fan]
msgid ""
"Auxiliary fan\n"
"Did you know that OrcaSlicer supports Auxiliary part cooling fan?"
msgstr ""
"Вспомогательный вентилятор для охлаждения моделей\n"
"Знаете ли вы, что OrcaSlicer поддерживает управление вспомогательным "
"вентилятором для охлаждения моделей?"

#: resources/data/hints.ini: [hint:Air filtration]
msgid ""
"Air filtration/Exhaust Fan\n"
"Did you know that OrcaSlicer can support Air filtration/Exhaust Fan?"
msgstr ""
"Фильтрация воздуха/Вытяжной вентилятор\n"
"Знаете ли вы, что OrcaSlicer поддерживает управление фильтрацией воздуха/"
"вытяжным вентилятором?"

#: resources/data/hints.ini: [hint:G-code window]
msgid ""
"G-code window\n"
"You can turn on/off the G-code window by pressing the <b>C</b> key."
msgstr ""
"Окно G-кода\n"
"Вы можете отобразить/скрыть окно G-кода, нажав клавишу <b>C</b>."

#: resources/data/hints.ini: [hint:Switch workspaces]
msgid ""
"Switch workspaces\n"
"You can switch between <b>Prepare</b> and <b>Preview</b> workspaces by "
"pressing the <b>Tab</b> key."
msgstr ""
"Переключение между вкладками\n"
"Вы можете переключаться между вкладками <b>Подготовка</b> и <b>Предпросмотр "
"нарезки</b>, нажав клавишу <b>Tab</b>."

#: resources/data/hints.ini: [hint:How to use keyboard shortcuts]
msgid ""
"How to use keyboard shortcuts\n"
"Did you know that Orca Slicer offers a wide range of keyboard shortcuts and "
"3D scene operations."
msgstr ""
"Использование горячих клавиш\n"
"Знаете ли вы, что в Orca Slicer имеется большой список горячих клавиш для "
"облегчения и ускорения работы с программой?"

#: resources/data/hints.ini: [hint:Reverse on odd]
msgid ""
"Reverse on odd\n"
"Did you know that <b>Reverse on odd</b> feature can significantly improve "
"the surface quality of your overhangs?"
msgstr ""
"Реверс на нависаниях\n"
"Знаете ли вы, что функция <b>Реверс на нависаниях</b> может значительно "
"улучшить качество поверхности нависающий частей?"

#: resources/data/hints.ini: [hint:Cut Tool]
msgid ""
"Cut Tool\n"
"Did you know that you can cut a model at any angle and position with the "
"cutting tool?"
msgstr ""
"Режущий инструмент\n"
"Знаете ли вы, что можно разрезать модель под любым углом с помощью режущего "
"инструмента?"

#: resources/data/hints.ini: [hint:Fix Model]
msgid ""
"Fix Model\n"
"Did you know that you can fix a corrupted 3D model to avoid a lot of slicing "
"problems on the Windows system?"
msgstr ""
"Починка модели\n"
"Знаете ли вы, что можно починить повреждённую модель в системе Windows, "
"чтобы избежать множества проблем при нарезке?"

#: resources/data/hints.ini: [hint:Timelapse]
msgid ""
"Timelapse\n"
"Did you know that you can generate a timelapse video during each print?"
msgstr ""
"Таймлапсы (ускоренная видеосъёмка)\n"
"Знаете ли вы, что во время печати можно создавать таймлапсы?"

#: resources/data/hints.ini: [hint:Auto-Arrange]
msgid ""
"Auto-Arrange\n"
"Did you know that you can auto-arrange all objects in your project?"
msgstr ""
"Авторасстановка\n"
"Знаете ли вы, что можно автоматически расставить все модели на вашем столе?"

#: resources/data/hints.ini: [hint:Auto-Orient]
msgid ""
"Auto-Orient\n"
"Did you know that you can rotate objects to an optimal orientation for "
"printing by a simple click?"
msgstr ""
"Автоориентация\n"
"Знаете ли вы, что можно повернуть модели в оптимальную для печати ориентацию "
"простым щелчком мыши?"

#: resources/data/hints.ini: [hint:Lay on Face]
msgid ""
"Lay on Face\n"
"Did you know that you can quickly orient a model so that one of its faces "
"sits on the print bed? Select the \"Place on face\" function or press the "
"<b>F</b> key."
msgstr ""
"Поверхностью на стол\n"
"Знаете ли вы, что можно быстро сориентировать модель так, чтобы одна из её "
"граней лежала на столе? Используйте функцию «Поверхностью на стол» или "
"нажмите клавишу <b>F</b>."

#: resources/data/hints.ini: [hint:Object List]
msgid ""
"Object List\n"
"Did you know that you can view all objects/parts in a list and change "
"settings for each object/part?"
msgstr ""
"Список моделей\n"
"Знаете ли вы, что можно просматривать все модели/части в списке и изменять "
"настройки для каждой из них?"

#: resources/data/hints.ini: [hint:Search Functionality]
msgid ""
"Search Functionality\n"
"Did you know that you use the Search tool to quickly find a specific Orca "
"Slicer setting?"
msgstr ""
"Функция поиска\n"
"Знаете ли вы, что используя инструмент<a>Поиск</a>можно быстро найти нужную "
"вам настройку Orca Slicer?"

#: resources/data/hints.ini: [hint:Simplify Model]
msgid ""
"Simplify Model\n"
"Did you know that you can reduce the number of triangles in a mesh using the "
"Simplify mesh feature? Right-click the model and select Simplify model."
msgstr ""
"Упростить сетку модели\n"
"Знаете ли вы, что можно уменьшить количество треугольников в полигональной "
"сетке, используя функцию упрощения сетки? Щёлкните правой кнопкой мыши на "
"модели и выберите «Упростить полигональную сетку»."

#: resources/data/hints.ini: [hint:Slicing Parameter Table]
msgid ""
"Slicing Parameter Table\n"
"Did you know that you can view all objects/parts on a table and change "
"settings for each object/part?"
msgstr ""
"Таблица параметров нарезки\n"
"Знаете ли вы, что можно просмотреть все модели/части в таблице и изменить "
"параметры печати для каждой из них?"

#: resources/data/hints.ini: [hint:Split to Objects/Parts]
msgid ""
"Split to Objects/Parts\n"
"Did you know that you can split a big object into small ones for easy "
"colorizing or printing?"
msgstr ""
"Разделение на модели/части\n"
"Знаете ли вы, что можно разделить большую модель на маленькие для удобства "
"раскрашивания или печати?"

#: resources/data/hints.ini: [hint:Subtract a Part]
msgid ""
"Subtract a Part\n"
"Did you know that you can subtract one mesh from another using the Negative "
"part modifier? That way you can, for example, create easily resizable holes "
"directly in Orca Slicer."
msgstr ""
"Вычитание объёмов\n"
"Знаете ли вы, что можно вычесть одну сетку из другой с помощью модификатора "
"«Объём для вычитания»? Таким образом, например, отверстия в модели можно "
"создавать непосредственно в Orca Slicer."

#: resources/data/hints.ini: [hint:STEP]
msgid ""
"STEP\n"
"Did you know that you can improve your print quality by slicing a STEP file "
"instead of an STL?\n"
"Orca Slicer supports slicing STEP files, providing smoother results than a "
"lower resolution STL. Give it a try!"
msgstr ""
"STEP\n"
"Знаете ли вы, что можно улучшить качество печати, используя STEP файлы "
"вместо STL?\n"
"Orca Slicer поддерживает нарезку STEP файлов, что обеспечивает более точное "
"представление геометрии, чем при нарезке STL файлов."

#: resources/data/hints.ini: [hint:Z seam location]
msgid ""
"Z seam location\n"
"Did you know that you can customize the location of the Z seam, and even "
"paint it on your print, to have it in a less visible location? This improves "
"the overall look of your model. Check it out!"
msgstr ""
"Позиция шва\n"
"Знаете ли вы, что можно изменить расположение шва и даже нарисовать его на "
"модели, чтобы он был менее заметен? Это улучшает общий вид модели. "
"Попробуйте это!"

#: resources/data/hints.ini: [hint:Fine-tuning for flow rate]
msgid ""
"Fine-tuning for flow rate\n"
"Did you know that flow rate can be fine-tuned for even better-looking "
"prints? Depending on the material, you can improve the overall finish of the "
"printed model by doing some fine-tuning."
msgstr ""
"Точная настройка потока\n"
"Знаете ли вы, что поток можно точно настроить для получения ещё более "
"качественной печати? В зависимости от материала можно внести некоторые "
"корректировки, чтобы улучшить общее качество печати."

#: resources/data/hints.ini: [hint:Split your prints into plates]
msgid ""
"Split your prints into plates\n"
"Did you know that you can split a model that has a lot of parts into "
"individual plates ready to print? This will simplify the process of keeping "
"track of all the parts."
msgstr ""
"Распределение печатаемого на другие столы\n"
"Знаете ли вы, что модель, состоящую из большого количества частей, можно "
"распределить на несколько столов? Это упрощает процесс отслеживания всех "
"деталей при печати."

#: resources/data/hints.ini: [hint:Speed up your print with Adaptive Layer
#: Height]
msgid ""
"Speed up your print with Adaptive Layer Height\n"
"Did you know that you can print a model even faster, by using the Adaptive "
"Layer Height option? Check it out!"
msgstr ""
"Ускорение печати с функцией «Перем. высота слоёв»\n"
"Знаете ли вы, что можно печатать ещё быстрее, используя функцию «Переменная "
"высота слоёв». Попробуйте!"

#: resources/data/hints.ini: [hint:Support painting]
msgid ""
"Support painting\n"
"Did you know that you can paint the location of your supports? This feature "
"makes it easy to place the support material only on the sections of the "
"model that actually need it."
msgstr ""
"Рисование поддержек\n"
"Знаете ли вы, что можно прямо на модели рисовать где будет размещаться "
"принудительная поддержка, а где поддержка будет заблокирована? Используйте "
"для этого функцию «Рисование поддержек»."

#: resources/data/hints.ini: [hint:Different types of supports]
msgid ""
"Different types of supports\n"
"Did you know that you can choose from multiple types of supports? Tree "
"supports work great for organic models, while saving filament and improving "
"print speed. Check them out!"
msgstr ""
"Различные типы поддержек\n"
"Знаете ли вы, что можно выбрать один из нескольких типов поддержек? "
"Древовидная поддержка отлично подходит для органических моделей, экономя при "
"этом материал и уменьшая время печати."

#: resources/data/hints.ini: [hint:Printing Silk Filament]
msgid ""
"Printing Silk Filament\n"
"Did you know that Silk filament needs special consideration to print it "
"successfully? Higher temperature and lower speed are always recommended for "
"the best results."
msgstr ""
"Печать блестящей пластиковой нитью\n"
"Знаете ли вы, что блестящая пластиковая нить требует особого внимания для "
"успешной печати? Для достижения наилучшего результата рекомендуется более "
"высокая температура и более низкая скорость печати."

#: resources/data/hints.ini: [hint:Brim for better adhesion]
msgid ""
"Brim for better adhesion\n"
"Did you know that when printing models have a small contact interface with "
"the printing surface, it's recommended to use a brim?"
msgstr ""
"Кайма для лучшей адгезии\n"
"Знаете ли вы, что при печати модели имеющей небольшой контакт с поверхностью "
"стола, рекомендуется использовать кайму?"

#: resources/data/hints.ini: [hint:Set parameters for multiple objects]
msgid ""
"Set parameters for multiple objects\n"
"Did you know that you can set slicing parameters for all selected objects at "
"one time?"
msgstr ""
"Задание параметров для нескольких моделей\n"
"Знаете ли вы, что можно задать параметры нарезки сразу для всех выбранных "
"моделей?"

#: resources/data/hints.ini: [hint:Stack objects]
msgid ""
"Stack objects\n"
"Did you know that you can stack objects as a whole one?"
msgstr ""
"Объединение моделей\n"
"Знаете ли вы, что можно объединить несколько моделей в единую? Используйте "
"для этого команду «Объединить в сборку», выбрав несколько моделей."

#: resources/data/hints.ini: [hint:Flush into support/objects/infill]
msgid ""
"Flush into support/objects/infill\n"
"Did you know that you can save the wasted filament by flushing them into "
"support/objects/infill during filament change?"
msgstr ""
"Очистка в поддержку/модель/заполнение\n"
"Знаете ли вы, что при смене пластиковой нити, можно сохранить материал, "
"который иначе попал бы на черновую башню, сбросив его в поддержку/модель/"
"заполнение?"

#: resources/data/hints.ini: [hint:Improve strength]
msgid ""
"Improve strength\n"
"Did you know that you can use more wall loops and higher sparse infill "
"density to improve the strength of the model?"
msgstr ""
"Увеличение прочности\n"
"Знаете ли вы, что для повышения прочности модели можно увеличить количество "
"периметров и плотность заполнения?"

#: resources/data/hints.ini: [hint:When need to print with the printer door
#: opened]
msgid ""
"When need to print with the printer door opened\n"
"Did you know that opening the printer door can reduce the probability of "
"extruder/hotend clogging when printing lower temperature filament with a "
"higher enclosure temperature. More info about this in the Wiki."
msgstr ""
"Когда печатать с открытой дверцей принтера?\n"
"Знаете ли вы, что при печати низкотемпературным материалом при более высокой "
"температуре в камере, открытие дверцы принтера снижает вероятность засорения "
"экструдера/хотэнда? Более подробную информацию читайте на вики-сайте."

#: resources/data/hints.ini: [hint:Avoid warping]
msgid ""
"Avoid warping\n"
"Did you know that when printing materials that are prone to warping such as "
"ABS, appropriately increasing the heatbed temperature can reduce the "
"probability of warping."
msgstr ""
"Предотвращение коробления материала\n"
"Знаете ли вы, что при печати материалами, склонными к короблению, таких как "
"ABS, повышение температуры подогреваемого стола может снизить вероятность "
"коробления?"

#~ msgid "Text-Rotate"
#~ msgstr "Поворот текста"

#~ msgid "SVG-Rotate"
#~ msgstr "Поворот SVG"

#~ msgid "Resize"
#~ msgstr "Изменить размер"

# ??? Компенсация потока заполнения небольших областей (экспер.)
#~ msgid "Small Area Infill Flow Compensation (beta)"
#~ msgstr "Компенсация потока небольших обл. заполнения"

#~ msgid "Configuration package updated to "
#~ msgstr "Пакет конфигурации обновлён до "

#~ msgid ""
#~ "Improve shell precision by adjusting outer wall spacing. This also "
#~ "improves layer consistency."
#~ msgstr ""
#~ "Повышение точности оболочки за счет регулировки расстояния между внешними "
#~ "периметрами. Это также позволяет уменьшить расслоение слоёв."

#~ msgid "Enable Flow Compensation"
#~ msgstr "Компенсация потока"

#~ msgid ""
#~ "The minimum printing speed for the filament when slow down for better "
#~ "layer cooling is enabled, when printing overhangs and when feature speeds "
#~ "are not specified explicitly."
#~ msgstr ""
#~ "Минимальная скорость печати для текущего прутка при включенной функции "
#~ "«Замедлять печать для лучшего охлаждения слоёв» при печати нависаний и "
#~ "когда скорости элементов явно не задана."

#~ msgid "No sparse layers (EXPERIMENTAL)"
#~ msgstr "Отсутствие разреженных слоёв (экспериментально)"

#~ msgid ""
#~ "Disable generating of the M73: Set remaining print time in the final gcode"
#~ msgstr ""
#~ "Отключение генерации команды M73 - вывода оставшегося времени печати в "
#~ "конечный G-код."

#~ msgid ""
#~ "Maximum distance to move points in XY to try to achieve a smooth spiral. "
#~ "If expressed as a %, it will be computed over nozzle diameter"
#~ msgstr ""
#~ "Максимальное расстояние перемещения точек по XY для достижения плавной "
#~ "спирали. Если задано в процентах, то значение вычисляться относительно "
#~ "диаметра сопла."

#~ msgid "End end: "
#~ msgstr "Конечная температура: "

#~ msgid ""
#~ "Subtract a Part\n"
#~ "Did you know that you can subtract one mesh from another using the "
#~ "Negative part modifier? That way you can, for example, create easily "
#~ "resizable holes directly in Orca Slicer. Read more in the documentation."
#~ msgstr ""
#~ "Вычитание объёмов\n"
#~ "Знаете ли вы, что можно вычесть одну сетку из другой с помощью "
#~ "модификатора «Объём для вычитания»? Таким образом, например, отверстия в "
#~ "модели можно создавать непосредственно в Orca Slicer. Подробнее читайте в "
#~ "документации."

#~ msgid "AMS %s"
#~ msgstr "АСПП №%s"

#~ msgid "Left Preset Value"
#~ msgstr "Значение в левом профиле"

#~ msgid "Right Preset Value"
#~ msgstr "Значение в правом профиле"

#~ msgid "Undef category"
#~ msgstr "Неопределённая категория"

#~ msgid "Undef group"
#~ msgstr "Неопределённая группа"<|MERGE_RESOLUTION|>--- conflicted
+++ resolved
@@ -9481,17 +9481,12 @@
 msgid "Fan speed"
 msgstr "Скорость вентилятора"
 
-<<<<<<< HEAD
-msgid "Speed of exhaust fan during printing.This speed will overwrite the speed in filament custom gcode"
-msgstr "Скорость вытяжного вентилятора во время печати. Эта скорость будет переопределять скорость в пользовательском стартовом G-коде материала"
-=======
-msgid ""
-"Speed of exhuast fan during printing.This speed will overwrite the speed in "
+msgid ""
+"Speed of exhaust fan during printing.This speed will overwrite the speed in "
 "filament custom gcode"
 msgstr ""
 "Скорость вытяжного вентилятора во время печати. Эта скорость будет "
 "переопределять скорость в пользовательском стартовом G-коде материала"
->>>>>>> aa518420
 
 msgid "Speed of exhaust fan after printing completes"
 msgstr "Скорость вытяжного вентилятора после завершения печати"
