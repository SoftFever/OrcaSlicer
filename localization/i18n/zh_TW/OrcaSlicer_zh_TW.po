--- conflicted
+++ resolved
@@ -726,11 +726,8 @@
 msgstr "浮雕文字不能僅包含空白字元。"
 
 msgid "Text contains character glyph (represented by '?') unknown by font."
-<<<<<<< HEAD
 msgstr "文字包含字型無法識別的字形（以 '?' 表示）。"
-=======
-msgstr ""
->>>>>>> 72f324f1
+
 
 msgid "Text input doesn't show font skew."
 msgstr ""
@@ -787,11 +784,8 @@
 
 #, boost-format
 msgid "Rename style(%1%) for embossing text"
-<<<<<<< HEAD
 msgstr "重新命名浮雕文字樣式 (%1%)"
-=======
-msgstr ""
->>>>>>> 72f324f1
+
 
 msgid "Name can't be empty."
 msgstr "名稱不可空白"
@@ -5867,11 +5861,7 @@
 
 #, c-format, boost-format
 msgid "Ejecting of device %s(%s) has failed."
-<<<<<<< HEAD
 msgstr "退出設備 %s（%s）失敗。"
-=======
-msgstr ""
->>>>>>> 72f324f1
 
 msgid "Previous unsaved project detected, do you want to restore it?"
 msgstr "偵測到有未儲存的專案，是否恢復此專案？"
@@ -8196,11 +8186,7 @@
 msgstr ""
 
 msgid "Flushing volume (mm³) for each filament pair."
-<<<<<<< HEAD
 msgstr "在兩個線材間切換所需的廢料體積（mm³）"
-=======
-msgstr ""
->>>>>>> 72f324f1
 
 #, c-format, boost-format
 msgid "Suggestion: Flushing Volume in range [%d, %d]"
@@ -8549,11 +8535,7 @@
 
 #, c-format, boost-format
 msgid "A new Network plug-in(%s) available, Do you want to install it?"
-<<<<<<< HEAD
 msgstr "新版的網路插件（ %s）可用，是否要安裝？"
-=======
-msgstr ""
->>>>>>> 72f324f1
 
 msgid "New version of Orca Slicer"
 msgstr "新版本的 Orca Slicer"
@@ -10373,14 +10355,9 @@
 "enabled."
 msgstr "啟用壓力提前，一旦啟用會覆蓋自動校準的結果"
 
-<<<<<<< HEAD
 #, fuzzy
 msgid "Pressure advance(Klipper) AKA Linear advance factor(Marlin)"
 msgstr "壓力提前（Klipper）或者線性提前（Marlin）"
-=======
-msgid "Pressure advance(Klipper) AKA Linear advance factor(Marlin)"
-msgstr ""
->>>>>>> 72f324f1
 
 msgid "Enable adaptive pressure advance (beta)"
 msgstr "啟用進階壓力提前 (beta)"
@@ -12622,13 +12599,8 @@
 msgstr "開啟支撐產生。"
 
 msgid ""
-<<<<<<< HEAD
 "normal(auto) and tree(auto)is used to generate support automatically. If "
 "normal(manual)or tree(manual)is selected, only support enforcers are "
-=======
-"normal(auto) and tree(auto) is used to generate support automatically. If "
-"normal(manual) or tree(manual) is selected, only support enforcers are "
->>>>>>> 72f324f1
 "generated"
 msgstr ""
 
@@ -12789,11 +12761,7 @@
 msgstr "普通支撐延伸"
 
 msgid "Expand (+) or shrink (-) the horizontal span of normal support"
-<<<<<<< HEAD
 msgstr "在水平方向對普通支撐進行延伸（+）或收縮（-）"
-=======
-msgstr ""
->>>>>>> 72f324f1
 
 msgid "Speed of support"
 msgstr "支撐列印速度"
