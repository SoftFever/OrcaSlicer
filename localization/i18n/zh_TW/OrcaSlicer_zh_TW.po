msgid ""
msgstr ""
"Project-Id-Version: Orca Slicer\n"
"Report-Msgid-Bugs-To: \n"
<<<<<<< HEAD
"POT-Creation-Date: 2023-10-11 22:28+0800\n"
=======
"POT-Creation-Date: 2023-10-15 11:57+0800\n"
>>>>>>> ef831ab8
"PO-Revision-Date: 2023-04-01 13:21+0800\n"
"Last-Translator: Chun <ablegods@gmail.com>\n"
"Language-Team: \n"
"Language: zh_TW\n"
"MIME-Version: 1.0\n"
"Content-Type: text/plain; charset=UTF-8\n"
"Content-Transfer-Encoding: 8bit\n"
"Plural-Forms: nplurals=1; plural=0;\n"
"X-Generator: Poedit 3.2.2\n"

msgid "Supports Painting"
msgstr "支撐繪製"

msgid "Alt + Mouse wheel"
msgstr "Alt + 滑鼠滾輪"

msgid "Section view"
msgstr "剖面視圖"

msgid "Reset direction"
msgstr "重設方向"

msgid "Ctrl + Mouse wheel"
msgstr "Ctrl + 滑鼠滾輪"

msgid "Pen size"
msgstr "畫筆尺寸"

msgid "Left mouse button"
msgstr "滑鼠左鍵"

msgid "Enforce supports"
msgstr "強制支撐"

msgid "Right mouse button"
msgstr "滑鼠右鍵"

msgid "Block supports"
msgstr "遮蔽支撐"

msgid "Shift + Left mouse button"
msgstr "Shift + 滑鼠左鍵"

msgid "Erase"
msgstr "擦除"

msgid "Erase all painting"
msgstr "擦除所有繪製"

msgid "Highlight overhang areas"
msgstr "高亮懸空區域"

msgid "Gap fill"
msgstr "縫隙填充"

msgid "Perform"
msgstr "執行"

msgid "Gap area"
msgstr "間隙面積"

msgid "Tool type"
msgstr "工具類型"

msgid "Smart fill angle"
msgstr "智慧填充角度"

msgid "On overhangs only"
msgstr "僅對懸空區生效"

msgid "Auto support threshold angle: "
msgstr "自動支撐角度臨界值："

msgid "Circle"
msgstr "圓"

msgid "Sphere"
msgstr "球"

msgid "Fill"
msgstr "填充"

msgid "Gap Fill"
msgstr "縫隙填充"

#, boost-format
msgid "Allows painting only on facets selected by: \"%1%\""
msgstr "僅允許在由以下條件選取的面上進行繪製：%1%"

msgid "Highlight faces according to overhang angle."
msgstr "根據當前設定的懸空角度來高亮片面。"

msgid "No auto support"
msgstr "無自動支撐"

msgid "Support Generated"
msgstr "已產生支撐"

msgid "Lay on face"
msgstr "選擇底面"

#, boost-format
msgid ""
"Filament count exceeds the maximum number that painting tool supports. only "
"the first %1% filaments will be available in painting tool."
msgstr "線材數量超過塗色工具支援的最大值，僅前%1%個線材可在塗色工具中使用。"

msgid "Color Painting"
msgstr "塗色"

msgid "Pen shape"
msgstr "畫筆形狀"

msgid "Paint"
msgstr "繪製"

msgid "Key 1~9"
msgstr "按鍵 1~9"

msgid "Choose filament"
msgstr "選擇線材"

msgid "Edge detection"
msgstr "邊沿檢測"

msgid "Triangles"
msgstr "三角形"

msgid "Filaments"
msgstr "線材"

msgid "Brush"
msgstr "畫刷"

msgid "Smart fill"
msgstr "智慧填充"

msgid "Bucket fill"
msgstr "批次填充"

msgid "Height range"
msgstr "高度範圍"

msgid "Ctrl + Shift + Enter"
msgstr ""

msgid "Toggle Wireframe"
msgstr "顯示/隱藏線框"

msgid "Shortcut Key "
msgstr "快捷鍵 "

msgid "Triangle"
msgstr "三角形"

msgid "Height Range"
msgstr "高度範圍"

msgid "Vertical"
msgstr "垂直"

msgid "Horizontal"
msgstr "水平"

msgid "Remove painted color"
msgstr "移除已繪製的顏色"

#, boost-format
msgid "Painted using: Filament %1%"
msgstr "繪製使用：線材%1%"

msgid "Move"
msgstr "移動"

msgid "Rotate"
msgstr "旋轉"

msgid "Optimize orientation"
msgstr "最佳化方向"

msgid "Apply"
msgstr "應用"

msgid "Scale"
msgstr "縮放"

msgid "Error: Please close all toolbar menus first"
msgstr "錯誤：請先關閉所有工具欄選單"

msgid "Tool-Lay on Face"
msgstr "工具-選擇底面"

msgid "in"
msgstr "在"

msgid "mm"
msgstr "mm"

msgid "Position"
msgstr "位置"

msgid "Rotation"
msgstr "旋轉"

msgid "Scale ratios"
msgstr "縮放比例"

msgid "Object Operations"
msgstr "對象操作"

msgid "Volume Operations"
msgstr "零件操作"

msgid "Translate"
msgstr "平移"

msgid "Group Operations"
msgstr "組操作"

msgid "Set Position"
msgstr "設定位置"

msgid "Set Orientation"
msgstr "設定方向"

msgid "Set Scale"
msgstr "設定縮放"

msgid "Reset Position"
msgstr "重設位置"

msgid "Reset Rotation"
msgstr "重設旋轉"

msgid "World coordinates"
msgstr "世界坐標"

msgid "°"
msgstr "°"

msgid "Size"
msgstr "尺寸"

msgid "%"
msgstr "%"

msgid "uniform scale"
msgstr "等比例縮放"

msgid "Left click"
msgstr "左擊"

msgid "Add connector"
msgstr "新增連接件"

msgid "Right click"
msgstr "右擊"

msgid "Remove connector"
msgstr "刪除連接件"

msgid "Drag"
msgstr "拖拉"

msgid "Move connector"
msgstr "移動連接件"

msgid "Add connector to selection"
msgstr "選擇連接件"

msgid "Remove connector from selection"
msgstr "取消選擇連接件"

msgid "Select all connectors"
msgstr "選擇所有連接件"

msgid "Cut"
msgstr "剪下"

msgid "Connector"
msgstr "連接件"

msgid "Movement:"
msgstr "移動："

msgid "Movement"
msgstr "移動"

msgid "Height"
msgstr "高度"

msgid "Edit connectors"
msgstr "編輯連接件"

msgid "Add connectors"
msgstr "新增連接件"

msgid "Upper part"
msgstr "上半部分"

msgid "Lower part"
msgstr "下半部分"

msgid "Keep"
msgstr "保持"

msgid "Place on cut"
msgstr "切割面放置到熱床"

msgid "Flip"
msgstr "翻轉"

msgid "After cut"
msgstr "切割後"

msgid "Cut to parts"
msgstr "切割為零件"

msgid "Auto Segment"
msgstr "自動分割"

msgid "Perform cut"
msgstr "執行切割"

msgid "Reset"
msgstr "重設"

msgid "Connectors"
msgstr "連接件"

msgid "Type"
msgstr "類型"

msgid "Style"
msgstr "樣式"

msgid "Shape"
msgstr "形狀"

msgid "Depth ratio"
msgstr "深度"

msgid "Remove connectors"
msgstr "刪除所有連接件"

msgid "Prizm"
msgstr "稜柱"

msgid "Frustum"
msgstr "錐體"

msgid "Square"
msgstr "正方形"

msgid "Hexagon"
msgstr "六邊形"

msgid "Confirm connectors"
msgstr "確認"

msgid "Cancel"
msgstr "取消"

msgid "Warning"
msgstr "警告"

msgid "Invalid connectors detected"
msgstr "檢測到無效連接件"

msgid "connector is out of cut contour"
msgstr "個連接件超出了切割面範圍"

msgid "connectors are out of cut contour"
msgstr "個連接件超出了切割面範圍"

msgid "connector is out of object"
msgstr "個連接件穿透了模型"

msgid "connectors is out of object"
msgstr "個連接件穿透了模型"

msgid "Some connectors are overlapped"
msgstr "存在連接件相互重疊"

msgid ""
"Invalid state. \n"
"No one part is selected for keep after cut"
msgstr ""
"無效狀態。\n"
"切割後沒有選中要保留的部分"

msgid "Plug"
msgstr "插銷"

msgid "Dowel"
msgstr "銷釘"

msgid "Tolerance"
msgstr "公差"

msgid "Mesh name"
msgstr "Mesh名"

msgid "Detail level"
msgstr "細節等級"

msgid "Decimate ratio"
msgstr "簡化率"

#, boost-format
msgid ""
"Processing model '%1%' with more than 1M triangles could be slow. It is "
"highly recommended to simplify the model."
msgstr "處理超出 1M 個三角形面片的模型“%1%”可能會很慢。強烈建議簡化模型。"

msgid "Simplify model"
msgstr "簡化模型"

msgid "Simplify"
msgstr "簡化"

msgid "Simplification is currently only allowed when a single part is selected"
msgstr "僅支援對單一零件做簡化"

msgid "Error"
msgstr "錯誤"

msgid "Extra high"
msgstr "非常高"

msgid "High"
msgstr "高"

msgid "Medium"
msgstr "中"

msgid "Low"
msgstr "低"

msgid "Extra low"
msgstr "非常低"

#, c-format, boost-format
msgid "%d triangles"
msgstr "%d 個三角形"

msgid "Show wireframe"
msgstr "顯示線框"

#, boost-format
msgid "%1%"
msgstr "%1%"

msgid "Can't apply when proccess preview."
msgstr "處理預覽的過程中無法應用。"

msgid "Operation already cancelling. Please wait few seconds."
msgstr "操作已在取消中，請等待片刻。"

msgid "Face recognition"
msgstr "外觀面檢測"

msgid "Perform Recognition"
msgstr "執行檢測"

msgid "Brush size"
msgstr "畫刷尺寸"

msgid "Brush shape"
msgstr "畫刷形狀"

msgid "Enforce seam"
msgstr "新增Z縫"

msgid "Block seam"
msgstr "遮蔽Z縫"

msgid "Seam painting"
msgstr "繪製Z縫"

msgid "Remove selection"
msgstr "移除繪製"

msgid "Shift + Mouse move up or dowm"
msgstr "Shift + 滑鼠上移或下移"

msgid "Rotate text"
msgstr "旋轉文字"

msgid "Text shape"
msgstr "文字形狀"

msgid "Font"
msgstr "字體"

msgid "Thickness"
msgstr "厚度"

msgid "Input text"
msgstr "輸入文字"

msgid "Embeded"
msgstr "嵌入的"

msgid "Text Gap"
msgstr "文字間距"

msgid "Angle"
msgstr "角度"

msgid ""
"Embeded\n"
"depth"
msgstr "內嵌深度"

msgid "Surface"
msgstr "附著於曲面"

msgid "Horizontal text"
msgstr "水平文字"

msgid "Ctrl+"
msgstr "Ctrl+"

msgid "Notice"
msgstr "通知"

msgid "Undefined"
msgstr "未定義"

#, boost-format
msgid "%1% was replaced with %2%"
msgstr "%1% 已被 %2% 替換"

msgid "The configuration may be generated by a newer version of OrcaSlicer."
msgstr "此配置可能由新版本的 Orcaslicer 產生"

msgid "Some values have been replaced. Please check them:"
msgstr "部分數值已被替換，請檢查："

msgid "Process"
msgstr "列印參數"

msgid "Filament"
msgstr "線材"

msgid "Machine"
msgstr "３Ｄ列印機"

msgid "Configuration package was loaded, but some values were not recognized."
msgstr "組態檔已被載入，但部分數值未被識別。"

#, boost-format
msgid ""
"Configuration file \"%1%\" was loaded, but some values were not recognized."
msgstr "組態檔“%1%”已被載入，但部分數值未被識別。"

msgid "V"
msgstr "V"

msgid ""
"OrcaSlicer will terminate because of running out of memory.It may be a bug. "
"It will be appreciated if you report the issue to our team."
msgstr ""
"系統記憶體耗盡，OrcaSlicer 即將停止並且結束。這可能是個錯誤，希望您可以報告此"
"問題，我們將非常感激。"

msgid "Fatal error"
msgstr "致命錯誤"

msgid ""
"OrcaSlicer will terminate because of a localization error. It will be "
"appreciated if you report the specific scenario this issue happened."
msgstr ""
"遇到語系本地化錯誤，OrcaSlicer 即將停止並且結束。希望您可以報告發生此問題的具體狀"
"況，我們將非常感激。"

msgid "Critical error"
msgstr "嚴重錯誤"

#, boost-format
msgid "OrcaSlicer got an unhandled exception: %1%"
msgstr "OrcaSlicer 遭遇到一個未處理的異常：%1%"

msgid "Downloading Bambu Network Plug-in"
msgstr "正在下載Bambu網路套件"

msgid "Login information expired. Please login again."
msgstr "登入資訊已過期。請重新登入。"

msgid "Incorrect password"
msgstr "密碼不正確"

#, c-format, boost-format
msgid "Connect %s failed! [SN:%s, code=%s]"
msgstr "連接 %s 失敗。[SN:%s, code=%s]"

msgid ""
"Orca Slicer requires the Microsoft WebView2 Runtime to operate certain "
"features.\n"
"Click Yes to install it now."
msgstr ""
"Orca Slicer 需要 Microsoft WebView2 Runtime 才能操作某些功能，請點擊 Yes 進行"
"安裝。"

msgid "WebView2 Runtime"
msgstr "WebView2 Runtime"

msgid ""
"OrcaSlicer configuration file may be corrupted and is not abled to be parsed."
"Please delete the file and try again."
msgstr ""
"OrcaSlicer 組態檔可能已損壞而無法解析。請刪除此檔案並重新啟動 OrcaSlicer。"

#, c-format, boost-format
msgid ""
"%s\n"
"Do you want to continue?"
msgstr "%s 是否繼續？"

msgid "Remember my choice"
msgstr "記住我的選擇"

msgid "Loading configuration"
msgstr "正在載入組態檔"

#, c-format, boost-format
msgid "Click to download new version in default browser: %s"
msgstr "在預設瀏覽器中點擊下載最新版本: %s"

msgid "The Orca Slicer needs an upgrade"
msgstr " Orcaslicer 需要進行升級"

msgid "This is the newest version."
msgstr "已經是最新版本。"

msgid "Info"
msgstr "資訊"

msgid "Rebuild"
msgstr "重新建構"

msgid "Loading current presets"
msgstr "載入當前預設"

msgid "Loading a mode view"
msgstr "載入模式視圖"

msgid "Choose one file (3mf):"
msgstr "選擇一個檔案（3mf）："

msgid "Choose one or more files (3mf/step/stl/svg/obj/amf/usd*/abc/ply):"
msgstr "選擇一個或多個檔案 (3mf/step/stl/svg/obj/amf/usd*/abc/ply)："

msgid "Choose one or more files (3mf/step/stl/svg/obj/amf):"
msgstr "選擇一個或多個檔案（3mf/step/stl/svg/obj/amf）："

msgid "Choose one file (gcode/3mf):"
msgstr "選擇一個檔案（gcode/3mf）"

msgid "Some presets are modified."
msgstr "部分預設已被修改。"

msgid ""
"You can keep the modifield presets to the new project, discard or save "
"changes as new presets."
msgstr "您可以保留尚未儲存修改的預設應用到新項目中，或者選擇忽略。"

msgid "User logged out"
msgstr "使用者登出"

msgid "new or open project file is not allowed during the slicing process!"
msgstr "在執行切片過程中不允許新增或打開專案項目！"

msgid "Open Project"
msgstr "打開專案項目"

msgid ""
"The version of Orca Slicer is too low and needs to be updated to the latest "
"version before it can be used normally"
msgstr " Orcaslicer 版本過低，需要更新到最新版本方可正常使用"

msgid "Privacy Policy Update"
msgstr "隱私協議更新"

msgid "Loading"
msgstr "載入中"

msgid "Loading user preset"
msgstr "正在載入使用者預設"

msgid "Switching application language"
msgstr "切換應用程式語言"

msgid "Select the language"
msgstr "選擇語言"

msgid "Language"
msgstr "語言"

msgid "*"
msgstr "*"

msgid "The uploads are still ongoing"
msgstr "正在上傳任務中"

msgid "Stop them and continue anyway?"
msgstr "停止它們並且繼續？"

msgid "Ongoing uploads"
msgstr "正在進行的上傳"

msgid "Select a G-code file:"
msgstr "選擇一個 G-code 檔案："

msgid "Import File"
msgstr "匯入檔案"

msgid "Delete"
msgstr "刪除"

msgid "Choose files"
msgstr "選擇檔案"

msgid "New Folder"
msgstr "新增資料夾"

msgid "Open"
msgstr "打開"

msgid "Rename"
msgstr "重新命名"

msgid "Orca Slicer GUI initialization failed"
msgstr " Orcaslicer 圖形界面初始化失敗"

#, boost-format
msgid "Fatal error, exception catched: %1%"
msgstr "致命錯誤，捕獲到異常：%1%"

msgid "Quality"
msgstr "質量"

msgid "Shell"
msgstr "外殼"

msgid "Infill"
msgstr "填充"

msgid "Support"
msgstr "支撐"

msgid "Flush options"
msgstr "多色列印換料選項"

msgid "Speed"
msgstr "速度"

msgid "Strength"
msgstr "強度"

msgid "Top Solid Layers"
msgstr "頂部實心層"

msgid "Top Minimum Shell Thickness"
msgstr "頂部外殼最小厚度"

msgid "Bottom Solid Layers"
msgstr "底部實心層"

msgid "Bottom Minimum Shell Thickness"
msgstr "底部外殼最小厚度"

msgid "Ironing"
msgstr "熨燙"

msgid "Fuzzy Skin"
msgstr "絨毛表面"

msgid "Extruders"
msgstr "擠出機"

msgid "Extrusion Width"
msgstr "擠出寬度"

msgid "Wipe options"
msgstr "擦除選項"

msgid "Bed adhension"
msgstr "熱床黏接"

msgid "Advanced"
msgstr "高級"

msgid "Add part"
msgstr "新增部件"

msgid "Add negative part"
msgstr "新增負零件"

msgid "Add modifier"
msgstr "新增修改器"

msgid "Add support blocker"
msgstr "新增支撐遮蔽"

msgid "Add support enforcer"
msgstr "新增支撐產生器"

msgid "Select settings"
msgstr "選擇設定"

msgid "Hide"
msgstr "隱藏"

msgid "Show"
msgstr "顯示"

msgid "Del"
msgstr "刪除"

msgid "Delete the selected object"
msgstr "刪除所選物件"

msgid "Edit Text"
msgstr "編輯文字"

msgid "Load..."
msgstr "載入..."

msgid "Orca Cube"
msgstr "Orca 立方體"

msgid "3DBenchy"
msgstr "測試小船"

msgid "Autodesk FDM Test"
msgstr "Autodesk FDM 測試"

msgid "Voron Cube"
msgstr "Voron 立方體"

msgid "Cube"
msgstr "立方體"

msgid "Cylinder"
msgstr "圓柱體"

msgid "Cone"
msgstr "錐體"

msgid "Height range Modifier"
msgstr "高度範圍修改器"

msgid "Add settings"
msgstr "新增設定"

msgid "Change type"
msgstr "更改類型"

msgid "Set as an individual object"
msgstr "設定為獨立對象"

msgid "Set as individual objects"
msgstr "設定為獨立對象"

msgid "Fill bed with copies"
msgstr "鋪滿列印板"

msgid "Fill the remaining area of bed with copies of the selected object"
msgstr "用選定對象的副本鋪滿列印板的剩餘區域"

msgid "Printable"
msgstr "可列印的"

msgid "Fix model"
msgstr "修復模型"

msgid "Export as STL"
msgstr "匯出為 STL"

msgid "Reload from disk"
msgstr "從磁碟重新載入"

msgid "Reload the selected parts from disk"
msgstr "從磁碟重新載入選中的零件"

msgid "Replace with STL"
msgstr "替換為 STL"

msgid "Replace the selected part with new STL"
msgstr "用新的 STL 替換選中的零件"

msgid "Change filament"
msgstr "更換線材"

msgid "Set filament for selected items"
msgstr "設定線材為所選項目"

msgid "Default"
msgstr "預設"

#, c-format, boost-format
msgid "Filament %d"
msgstr "線材 %d"

msgid "active"
msgstr "活動的"

msgid "Scale to build volume"
msgstr "縮放到列印空間範圍大小"

msgid "Scale an object to fit the build volume"
msgstr "縮放物件以適應列印空間範圍大小"

msgid "Flush Options"
msgstr "多色打印換料選項"

msgid "Flush into objects' infill"
msgstr "將換色的廢料使用在物件的填充"

msgid "Flush into this object"
msgstr "將換色的廢料使用在這個物件"

msgid "Flush into objects' support"
msgstr "將換色的廢料使用在物件的支撐"

msgid "Edit in Parameter Table"
msgstr "在參數表格中編輯"

msgid "Convert from inch"
msgstr "從英寸轉換"

msgid "Restore to inch"
msgstr "恢復到英寸"

msgid "Convert from meter"
msgstr "從公尺轉換"

msgid "Restore to meter"
msgstr "恢復到公尺"

msgid "Assemble"
msgstr "組合"

msgid "Assemble the selected objects to an object with multiple parts"
msgstr "組合所選物件為一個多零件物件"

msgid "Assemble the selected objects to an object with single part"
msgstr "組合所選物件為一個單零件物件"

msgid "Mesh boolean"
msgstr "網格布林值操作"

msgid "Mesh boolean operations including union and subtraction"
msgstr "包括併集和差集的網格布林值運算"

msgid "Along X axis"
msgstr "沿 X 軸"

msgid "Mirror along the X axis"
msgstr "沿 X 軸鏡像"

msgid "Along Y axis"
msgstr "沿 Y 軸"

msgid "Mirror along the Y axis"
msgstr "沿 Y 軸鏡像"

msgid "Along Z axis"
msgstr "沿 Z 軸"

msgid "Mirror along the Z axis"
msgstr "沿 Z 軸鏡像"

msgid "Mirror"
msgstr "鏡像"

msgid "Mirror object"
msgstr "鏡像物件"

msgid "Invalidate cut info"
msgstr "解除切割關係"

msgid "Add Primitive"
msgstr "新增標準模型"

msgid "Show Labels"
msgstr "顯示標籤"

msgid "To objects"
msgstr "拆分到物件"

msgid "Split the selected object into multiple objects"
msgstr "拆分所選物件為多個物件"

msgid "To parts"
msgstr "到零件"

msgid "Split the selected object into multiple parts"
msgstr "拆分所選物件為多個零件"

msgid "Split"
msgstr "拆分"

msgid "Split the selected object"
msgstr "拆分所選物件"

msgid "Auto orientation"
msgstr "自動定向"

msgid "Auto orient the object to improve print quality."
msgstr "自動調整物件方向以提高列印質量。"

msgid "Split the selected object into mutiple objects"
msgstr "拆分所選物件為多個物件"

msgid "Split the selected object into mutiple parts"
msgstr "拆分所選物件為多個零件"

msgid "Select All"
msgstr "全選"

msgid "select all objects on current plate"
msgstr "全選當前盤物件"

msgid "Delete All"
msgstr "刪除所有"

msgid "delete all objects on current plate"
msgstr "刪除當前盤所有物件"

msgid "Arrange"
msgstr "自動擺放"

msgid "arrange current plate"
msgstr "在當前盤執行自動擺放"

msgid "Auto Rotate"
msgstr "自動旋轉方向"

msgid "auto rotate current plate"
msgstr "在當前盤執行自動旋轉方向"

msgid "Delete Plate"
msgstr "刪除盤"

msgid "Remove the selected plate"
msgstr "刪除所選盤"

msgid "Clone"
msgstr "複製"

msgid "Simplify Model"
msgstr "簡化模型"

msgid "Center"
msgstr "居中"

msgid "Edit Process Settings"
msgstr "編輯列印參數"

msgid "Edit print parameters for a single object"
msgstr "編輯單個物件的列印參數"

msgid "Change Filament"
msgstr "更換線材"

msgid "Set Filament for selected items"
msgstr "為所選項目設定使用的線材"

msgid "current"
msgstr "當前"

msgid "Unlock"
msgstr "解鎖"

msgid "Lock"
msgstr "鎖定"

msgid "Edit Plate Name"
msgstr "編輯盤名"

msgid "Name"
msgstr "名稱"

msgid "Fila."
msgstr "線材"

#, c-format, boost-format
msgid "%1$d error repaired"
msgid_plural "%1$d errors repaired"
msgstr[0] "%1$d個錯誤被修復"

#, c-format, boost-format
msgid "Error: %1$d non-manifold edge."
msgid_plural "Error: %1$d non-manifold edges."
msgstr[0] "錯誤: %1$d 非流形邊."

msgid "Remaining errors"
msgstr "剩餘錯誤"

#, c-format, boost-format
msgid "%1$d non-manifold edge"
msgid_plural "%1$d non-manifold edges"
msgstr[0] "%1$d 非流形邊"

msgid "Right click the icon to fix model object"
msgstr "滑鼠右鍵點擊此圖示可修復模型對象"

msgid "Right button click the icon to drop the object settings"
msgstr "滑鼠右鍵點擊此圖示以放棄對象的設定參數"

msgid "Click the icon to reset all settings of the object"
msgstr "滑鼠左鍵點擊此圖示可重設對象的所有設定參數"

msgid "Right button click the icon to drop the object printable property"
msgstr "滑鼠右鍵點擊此圖示以捨棄對象的可列印屬性"

msgid "Click the icon to toggle printable property of the object"
msgstr "滑鼠左點擊此圖示可切換這個對象的可列印屬性"

msgid "Click the icon to edit support painting of the object"
msgstr "滑鼠左鍵點擊此圖示可編輯這個對象的支撐繪製"

msgid "Click the icon to edit color painting of the object"
msgstr "滑鼠左鍵點擊此圖示可編輯這個對象的顏色繪製"

msgid "Click the icon to shift this object to the bed"
msgstr "滑鼠左鍵點擊這個圖示可將對象移動到熱床上"

msgid "Loading file"
msgstr "載入檔案中"

msgid "Error!"
msgstr "錯誤！"

msgid "Failed to get the model data in the current file."
msgstr "取得目前檔案中的模型資料失敗。"

msgid "Generic"
msgstr "通用"

msgid "Add Modifier"
msgstr "新增修改器"

msgid "Switch to per-object setting mode to edit modifier settings."
msgstr "切換到每個物件設定模式以編輯修改器的設定參數。"

msgid ""
"Switch to per-object setting mode to edit process settings of selected "
"objects."
msgstr "切換到每個物件設定模式，以編輯所選物件的列印參數"

msgid "Delete connector from object which is a part of cut"
msgstr "刪除的連接件屬於切割物件的一部分"

msgid "Delete solid part from object which is a part of cut"
msgstr "刪除的實體屬於切割物件的一部分"

msgid "Delete negative volume from object which is a part of cut"
msgstr "刪除的負體積屬於切割物件的一部分"

msgid ""
"To save cut correspondence you can delete all connectors from all related "
"objects."
msgstr "為保證切割關係，您可以將所有關聯物件的連接件一起刪除。"

msgid ""
"This action will break a cut correspondence.\n"
"After that model consistency can't be guaranteed .\n"
"\n"
"To manipulate with solid parts or negative volumes you have to invalidate "
"cut infornation first."
msgstr ""
"該行為將破壞切割關係，在此之後將無法保證模型一致性。\n"
"\n"
"如果要操作子部件或者負零件，需要先解除切割關係。"

msgid "Delete all connectors"
msgstr "刪除所有連接件"

msgid "Deleting the last solid part is not allowed."
msgstr "不允許刪除物件的最後一個實體零件。"

msgid "The target object contains only one part and can not be splited."
msgstr "目標物件僅包含一個零件，無法被拆分。"

msgid "Assembly"
msgstr "組合體"

msgid "Cut Connectors information"
msgstr "切割連接件資訊"

msgid "Object manipulation"
msgstr "操作物件"

msgid "Group manipulation"
msgstr "操作組"

msgid "Object Settings to modify"
msgstr "要修改的物件設定"

msgid "Part Settings to modify"
msgstr "要修改的零件設定"

msgid "Layer range Settings to modify"
msgstr "要修改的圖層範圍設定"

msgid "Part manipulation"
msgstr "零件操作"

msgid "Instance manipulation"
msgstr "實例操作"

msgid "Height ranges"
msgstr "高度範圍"

msgid "Settings for height range"
msgstr "高度範圍設定"

msgid "Object"
msgstr "物件"

msgid "Part"
msgstr "零件"

msgid "Layer"
msgstr "層"

msgid "Selection conflicts"
msgstr "選擇衝突"

msgid ""
"If first selected item is an object, the second one should also be object."
msgstr "如果第一個選擇的是物件，那麼第二個選擇的也必須是物件。"

msgid ""
"If first selected item is a part, the second one should be part in the same "
"object."
msgstr "如果第一個選擇的是零件，那麼第二個選擇的也必須是同一個對象中的零件。"

msgid "The type of the last solid object part is not to be changed."
msgstr "不允許修改物件中最後一個實體零件的類型。"

msgid "Negative Part"
msgstr "負零件"

msgid "Modifier"
msgstr "修改器"

msgid "Support Blocker"
msgstr "支撐去除器"

msgid "Support Enforcer"
msgstr "支撐添加器"

msgid "Type:"
msgstr "類型："

msgid "Choose part type"
msgstr "選擇零件類型"

msgid "Enter new name"
msgstr "輸入新名稱"

msgid "Renaming"
msgstr "重新命名"

msgid "Repairing model object"
msgstr "修復模型物件"

msgid "Following model object has been repaired"
msgid_plural "Following model objects have been repaired"
msgstr[0] "以下模型物件已被修復"

msgid "Failed to repair folowing model object"
msgid_plural "Failed to repair folowing model objects"
msgstr[0] "以下模型物件修復失敗"

msgid "Repairing was canceled"
msgstr "修復被取消"

msgid "Additional process preset"
msgstr "附加參數預設"

msgid "Remove parameter"
msgstr "刪除參數"

msgid "to"
msgstr "到"

msgid "Remove height range"
msgstr "移除高度範圍"

msgid "Add height range"
msgstr "新增高度範圍"

msgid "Invalid numeric."
msgstr "數值錯誤。"

msgid "one cell can only be copied to one or multiple cells in the same column"
msgstr "一個單元格僅能被複製到同一列的一個或多個單元格"

msgid "multiple cells copy is not supported"
msgstr "不支援多個單元格的複製"

msgid "Outside"
msgstr "盤外"

msgid " "
msgstr " "

msgid "Layer height"
msgstr "層高"

msgid "Wall loops"
msgstr "牆層數"

msgid "Infill density(%)"
msgstr "填充密度(%)"

msgid "Auto Brim"
msgstr "自動Brim"

msgid "Auto"
msgstr "自動"

msgid "Mouse ear"
msgstr "圓盤"

msgid "Outer brim only"
msgstr "僅外側"

msgid "Inner brim only"
msgstr "僅內側"

msgid "Outer and inner brim"
msgstr "內側和外側"

msgid "No-brim"
msgstr "無brim"

msgid "Outer wall speed"
msgstr "外牆速度"

msgid "Plate"
msgstr "盤"

msgid "Brim"
msgstr "Brim"

msgid "Object/Part Setting"
msgstr "物件/零件 設定值"

msgid "Reset parameter"
msgstr "重設參數"

msgid "Multicolor Print"
msgstr "多色列印"

msgid "Line Type"
msgstr "走線類型"

msgid "More"
msgstr "詳情"

msgid "Open Preferences."
msgstr "偏好設定"

msgid "Open next tip."
msgstr "打開下一條提示"

msgid "Open Documentation in web browser."
msgstr "在網頁瀏覽器中打開檔案。"

msgid "Pause:"
msgstr "暫停"

msgid "Custom Template:"
msgstr "自訂模板："

msgid "Custom G-code:"
msgstr "自訂 G-code："

msgid "Custom G-code"
msgstr "自訂 G-code"

msgid "Enter Custom G-code used on current layer:"
msgstr "輸入當前層上使用的自訂 G-code："

msgid "OK"
msgstr "確認"

msgid "Jump to Layer"
msgstr "轉換到層"

msgid "Jump to layer"
msgstr "轉換到層"

msgid "Please enter the layer number"
msgstr "請輸入層數"

msgid "Add Pause"
msgstr "新增暫停列印"

msgid "Insert a pause command at the beginning of this layer."
msgstr "在該層的起始位置插入暫停。"

msgid "Add Custom G-code"
msgstr "新增自訂 G-code"

msgid "Insert custom G-code at the beginning of this layer."
msgstr "在該層的起始位置插入自訂 G-code。"

msgid "Add Custom Template"
msgstr "新增自訂模板"

msgid "Insert template custom G-code at the beginning of this layer."
msgstr "在該層的起始位置插入模板自訂 G-code。"

msgid "Filament "
msgstr "線材"

msgid "Change filament at the beginning of this layer."
msgstr "在該層的起始位置更換線材。"

msgid "Delete Pause"
msgstr "刪除暫停列印"

msgid "Delete Custom Template"
msgstr "刪除自訂模板"

msgid "Edit Custom G-code"
msgstr "編輯自訂 G-code"

msgid "Delete Custom G-code"
msgstr "刪除自訂 G-code"

msgid "Delete Filament Change"
msgstr "刪除線材更換"

msgid "No printer"
msgstr "無３Ｄ列印機"

msgid "..."
msgstr "..."

msgid "Failed to connect to the server"
msgstr "無法連接伺服器"

msgid "Check cloud service status"
msgstr "檢查雲端服務狀態"

msgid "code"
msgstr "code"

msgid "Failed to connect to cloud service"
msgstr "無法連接到雲端服務"

msgid "Please click on the hyperlink above to view the cloud service status"
msgstr "請點擊上方的超連結以查看雲端服務狀態"

msgid "Failed to connect to the printer"
msgstr "無法連接３Ｄ列印機"

msgid "Connection to printer failed"
msgstr "連接３Ｄ列印機失敗"

msgid "Please check the network connection of the printer and Studio."
msgstr "請檢查３Ｄ列印機和 Bambu Studio 的網路連接"

msgid "Connecting..."
msgstr "連線中..."

msgid "?"
msgstr "?"

msgid "/"
msgstr ""

msgid "Empty"
msgstr "空"

msgid "AMS"
msgstr "AMS"

msgid "Auto Refill"
msgstr "自動補充"

msgid "AMS not connected"
msgstr "AMS 尚未連接"

msgid "Load Filament"
msgstr "進料"

msgid "Unload Filament"
msgstr "退料"

msgid "Ext Spool"
msgstr "外掛線材"

msgid "Tips"
msgstr "提示"

msgid "Guide"
msgstr "引導"

msgid "Retry"
msgstr "重試"

msgid "Calibrating AMS..."
msgstr "正在校準 AMS..."

msgid "A problem occured during calibration. Click to view the solution."
msgstr "校準過程遇到問題。點擊查看解決方案。"

msgid "Calibrate again"
msgstr "重新校準"

msgid "Cancel calibration"
msgstr "取消校準"

msgid "Idling..."
msgstr ""

msgid "Heat the nozzle"
msgstr "加熱噴嘴"

msgid "Cut filament"
msgstr "切斷線材"

msgid "Pull back current filament"
msgstr "抽回線材"

msgid "Push new filament into extruder"
msgstr "送出新的線材到擠出機"

msgid "Purge old filament"
msgstr "清除舊線材"

msgid "Feed Filament"
msgstr ""

msgid "Confirm extruded"
msgstr ""

msgid "Check filament location"
msgstr "檢查線材位置"

msgid "Grab new filament"
msgstr "咬入線材"

msgid ""
"Choose an AMS slot then press \"Load\" or \"Unload\" button to automatically "
"load or unload filiament."
msgstr "選擇 1 個 AMS 槽位，然後點擊進料/退料按鈕以自動進料/退料。"

msgid "Edit"
msgstr "編輯"

msgid ""
"All the selected objects are on the locked plate,\n"
"We can not do auto-arrange on these objects."
msgstr ""
"所有選中的物件都處於被鎖定的盤上，\n"
"無法對這些物件做自動擺盤。"

msgid "No arrangable objects are selected."
msgstr "未選擇可排列的物件象。"

msgid ""
"This plate is locked,\n"
"We can not do auto-arrange on this plate."
msgstr "該盤處於鎖定狀態，無法對其進行自動擺盤。"

msgid "Arranging..."
msgstr "自動擺放中..."

msgid ""
"Arrange failed. Found some exceptions when processing object geometries."
msgstr "自動擺放失敗，處理物件位置時遇到異常。"

msgid "Arranging"
msgstr "自動擺放"

msgid "Arranging canceled."
msgstr "已取消自動擺放。"

msgid ""
"Arranging is done but there are unpacked items. Reduce spacing and try again."
msgstr "已完成自動擺放，但是有未被擺到盤內的物件，可在減小間距後重試。"

msgid "Arranging done."
msgstr "已完成自動擺放。"

#, c-format, boost-format
msgid ""
"Arrangement ignored the following objects which can't fit into a single "
"bed:\n"
"%s"
msgstr ""
"自動擺放會忽略以下無法放入單盤的物件：\n"
"%s"

msgid ""
"All the selected objects are on the locked plate,\n"
"We can not do auto-orient on these objects."
msgstr ""
"所有選中的物件都處於被鎖定的盤上，\n"
"無法對這些對象做自動朝向。"

msgid ""
"This plate is locked,\n"
"We can not do auto-orient on this plate."
msgstr ""
"該盤處於鎖定狀態，\n"
"無法對其進行自動朝向。"

msgid "Orienting..."
msgstr "自動旋轉方向..."

msgid "Orienting"
msgstr "自動旋轉方向..."

msgid "Filling bed "
msgstr "填充熱床"

msgid "Bed filling canceled."
msgstr "填充熱床已取消。"

msgid "Bed filling done."
msgstr "填充熱床已完成。"

msgid "Error! Unable to create thread!"
msgstr "發生錯誤，無法創建執行緒。"

msgid "Exception"
msgstr "異常"

msgid "Logging in"
msgstr "登入中"

msgid "Login failed"
msgstr "登入失敗"

msgid "Please check the printer network connection."
msgstr "請檢查３Ｄ列印機的網路連接。"

msgid "Abnormal print file data. Please slice again."
msgstr "列印檔案資料異常，請重新切片"

msgid "Task canceled."
msgstr "任務已取消。"

msgid "Upload task timed out. Please check the network status and try again."
msgstr "上傳任務超時，請排查網路狀態後重試。"

msgid "Cloud service connection failed. Please try again."
msgstr "雲端服務連接失敗，請重試"

msgid "Print file not found. please slice again."
msgstr "未找到列印檔案，請重新切片。"

msgid ""
"The print file exceeds the maximum allowable size (1GB). Please simplify the "
"model and slice again."
msgstr "列印檔案超過最大允許大小（1GB），請簡化模型後重新切片。"

msgid "Failed to send the print job. Please try again."
msgstr "無法傳送列印作業，請重試。"

msgid "Failed to upload file to ftp. Please try again."
msgstr "上傳檔案至 FTP 失敗，請重試。"

msgid ""
"Check the current status of the bambu server by clicking on the link above."
msgstr "點擊上方的連結檢查 Bambu 伺服器的當前狀態。"

msgid ""
"The size of the print file is too large. Please adjust the file size and try "
"again."
msgstr "列印檔案過大，請調整檔案大小後重試。"

msgid "Print file not found, Please slice it again and send it for printing."
msgstr "未找到列印檔案，請重新切片後再傳送列印。"

msgid ""
"Failed to upload print file to FTP. Please check the network status and try "
"again."
msgstr "無法將列印檔案上傳至 FTP。請檢查網路狀態並重試。"

msgid "Sending print job over LAN"
msgstr "正在通過區域網路傳送列印作業"

msgid "Sending print job through cloud service"
msgstr "正在通過雲端服務傳送列印作業"

msgid "Service Unavailable"
msgstr "服務不可用"

msgid "Unkown Error."
msgstr "未知錯誤"

msgid "Sending print configuration"
msgstr "正在傳送列印組態"

#, c-format, boost-format
msgid "Successfully sent. Will automatically jump to the device page in %ss"
msgstr "已傳送完成，即將自動轉換到設備頁面（%s秒）"

#, c-format, boost-format
msgid "Successfully sent. Will automatically jump to the next page in %ss"
msgstr "已成功傳送。將自動轉換到%ss中的下一頁。"

msgid "An SD card needs to be inserted before printing via LAN."
msgstr "透過區域網路列印之前需要插入SD記憶卡。"

msgid "Sending gcode file over LAN"
msgstr "透過區域網路傳送 gcode 檔案"

msgid "Sending gcode file to sdcard"
msgstr "傳送 gcode 檔案到SD記憶卡"

#, c-format, boost-format
msgid "Successfully sent. Close current page in %s s"
msgstr "傳送成功。即將關閉當前頁面（%s秒）"

msgid "An SD card needs to be inserted before sending to printer."
msgstr "傳送到３Ｄ列印機前需要先插入SD記憶卡。"

msgid "Choose SLA archive:"
msgstr "選擇 SLA 存檔："

msgid "Import file"
msgstr "匯入檔案"

msgid "Import model and profile"
msgstr "匯入模型和設定檔"

msgid "Import profile only"
msgstr "僅匯入設定檔"

msgid "Import model only"
msgstr "僅匯入模型"

msgid "Accurate"
msgstr "精確的"

msgid "Balanced"
msgstr "均衡的"

msgid "Quick"
msgstr "快速的"

msgid "Importing SLA archive"
msgstr "匯入 SLA 存檔"

msgid ""
"The SLA archive doesn't contain any presets. Please activate some SLA "
"printer preset first before importing that SLA archive."
msgstr ""
"SLA 存檔不包含任何預設。在匯入該 SLA 存檔之前，請先啟用一些 SLA 印表機預設。"

msgid "Importing canceled."
msgstr "匯入已取消。"

msgid "Importing done."
msgstr "匯入完成。"

msgid ""
"The imported SLA archive did not contain any presets. The current SLA "
"presets were used as fallback."
msgstr "匯入的 SLA 存檔不包含任何預設。當前的 SLA 預設被用作備用選項。"

msgid "You cannot load SLA project with a multi-part object on the bed"
msgstr "您無法在床上載入包含多部分物件的 SLA 項目"

msgid "Please check your object list before preset changing."
msgstr "請在更改預設之前檢查您的物件清單。"

msgid "Attention!"
msgstr "注意！"

msgid "Downloading"
msgstr "下載中"

msgid "Download failed"
msgstr "下載失敗"

msgid "Cancelled"
msgstr "已取消"

msgid "Install successfully."
msgstr "安裝成功。"

msgid "Installing"
msgstr "安裝中"

msgid "Install failed"
msgstr "安裝失敗"

msgid "Portions copyright"
msgstr "部分版權"

msgid "Copyright"
msgstr "版權"

msgid "License"
msgstr "憑證"

msgid "Orca Slicer is licensed under "
msgstr " Orcaslicer 是在"

msgid "GNU Affero General Public License, version 3"
msgstr "GNU Affero 通用公共許可證，版本 3 下授權的"

msgid ""
"Orca Slicer is based on BambuStudio by Bambulab, which is from PrusaSlicer "
"by Prusa Research.  PrusaSlicer is from Slic3r by Alessandro Ranellucci and "
"the RepRap community"
msgstr ""
"Orca Slicer 是基於 Bambulab 的 BambuStudio 開發，而 BambuStudio 源自於 Prusa "
"Research 的 PrusaSlicer。PrusaSlicer 源自於 Alessandro Ranellucci 的 Slic3r "
"和 RepRap 社群"

msgid "Libraries"
msgstr "庫"

msgid ""
"This software uses open source components whose copyright and other "
"proprietary rights belong to their respective owners"
msgstr "本軟體使用開源組件，其版權和其他所有權屬於各自的所有者"

#, c-format, boost-format
msgid "About %s"
msgstr "關於 %s"

msgid "Orca Slicer "
msgstr "Orca Slicer "

msgid "OrcaSlicer is based on BambuStudio, PrusaSlicer, and SuperSlicer."
msgstr ""
"OrcaSlicer 是基於 Bambulab 的 BambuStudio, PrusaSlicer, and SuperSlicer 開發"

msgid "BambuStudio is originally based on PrusaSlicer by PrusaResearch."
msgstr "BambuStudio 最初是基於 PrusaResearch 的 PrusaSlicer。"

msgid "PrusaSlicer is originally based on Slic3r by Alessandro Ranellucci."
msgstr "PrusaSlicer 最初是基於 Alessandro Ranellucci 的 Slic3r。"

msgid ""
"Slic3r was created by Alessandro Ranellucci with the help of many other "
"contributors."
msgstr "Slic3r 由 Alessandro Ranellucci 在其他眾多貢獻者的幫助下創建。"

msgid "Version"
msgstr "版本"

msgid "AMS Materials Setting"
msgstr "AMS 線材設定"

msgid "Confirm"
msgstr "確定"

msgid "Close"
msgstr "關閉"

msgid "Colour"
msgstr "顏色"

msgid ""
"Nozzle\n"
"Temperature"
msgstr "噴嘴溫度"

msgid "max"
msgstr "最大"

msgid "min"
msgstr "最小"

#, boost-format
msgid "The input value should be greater than %1% and less than %2%"
msgstr "輸入的範圍在 %1% 和 %2% 之間"

msgid "SN"
msgstr "序號"

msgid "Setting AMS slot information while printing is not supported"
msgstr "不支援在列印時修改 AMS 槽位資訊"

msgid "Factors of Flow Dynamics Calibration"
msgstr "動態流量係數校準"

msgid "PA Profile"
msgstr "PA 配置檔"

msgid "Factor K"
msgstr "係數K"

msgid "Factor N"
msgstr "係數N"

msgid "Setting Virtual slot information while printing is not supported"
msgstr "不支援在列印時設定虛擬槽位資訊"

msgid "Are you sure you want to clear the filament information?"
msgstr "您確定要清除線材資訊嗎？"

msgid "You need to select the material type and color first."
msgstr "您需要先選擇線材類型和顏色。"

msgid "Please input a valid value (K in 0~0.5)"
msgstr "請輸入有效的數值（K值的範圍為0~0.5)"

msgid "Please input a valid value (K in 0~0.5, N in 0.6~2.0)"
msgstr "請輸入有效的數值 (K值的範圍為0~0.5, N值的範圍為0.6~2.0）"

msgid "Other Color"
msgstr "其他顏色"

msgid "Custom Color"
msgstr "自訂顏色"

msgid "Dynamic flow calibration"
msgstr "動態流量校準"

msgid ""
"The nozzle temp and max volumetric speed will affect the calibration "
"results. Please fill in the same values as the actual printing. They can be "
"auto-filled by selecting a filament preset."
msgstr ""
"噴嘴溫度和最大體積速度會影響到校準結果，請填寫與實際列印相同的數值。可通過選"
"擇已有的材料預設來自動填寫。"

msgid "Nozzle Diameter"
msgstr "噴嘴直徑"

msgid "Bed Type"
msgstr "熱床類型"

msgid "Nozzle temperature"
msgstr "噴嘴溫度"

msgid "Bed Temperature"
msgstr "熱床溫度"

msgid "Max volumetric speed"
msgstr "最大體積速度"

msgid "℃"
msgstr "℃"

msgid "Bed temperature"
msgstr "床溫"

msgid "mm³"
msgstr "mm³"

msgid "Start calibration"
msgstr "開始"

msgid "Next"
msgstr "下一步"

msgid ""
"Calibration completed. Please find the most uniform extrusion line on your "
"hot bed like the picture below, and fill the value on its left side into the "
"factor K input box."
msgstr ""
"校準完成。如下圖中的範例，請在您的熱床上找到最均勻完整的擠出線，並將其左側的"
"數值填入係數K輸入框。"

msgid "Save"
msgstr "儲存"

msgid "Last Step"
msgstr "上一步"

msgid "Example"
msgstr "範例"

#, c-format, boost-format
msgid "Calibrating... %d%%"
msgstr "校準中... %d%%"

msgid "Calibration completed"
msgstr "校準已完成"

#, c-format, boost-format
msgid "%s does not support %s"
msgstr "%s 不支援 %s"

msgid "Dynamic flow Calibration"
msgstr "動態流量校準"

msgid "Step"
msgstr "步驟"

msgid "AMS Slots"
msgstr "AMS 槽內線材"

msgid ""
"Note: Only the AMS slots loaded with the same material type can be selected."
msgstr "僅允許選擇放入同種材質線材的 AMS 槽位"

msgid "Enable AMS"
msgstr "啟用 AMS"

msgid "Print with filaments in the AMS"
msgstr "採用 AMS 裡的線材列印"

msgid "Disable AMS"
msgstr "不啟用 AMS"

msgid "Print with the filament mounted on the back of chassis"
msgstr "使用機箱背後掛載的線材列印"

msgid "Cabin humidity"
msgstr "AMS 內部濕度"

msgid ""
"Green means that AMS humidity is normal, orange represent humidity is high, "
"red represent humidity is too high.(Hygrometer: lower the better.)"
msgstr ""
"綠色表示 AMS 濕度正常，橙色表示濕度高，紅色表示濕度過高。(濕度計：越低越好。)"

msgid "Desiccant status"
msgstr "乾燥劑狀態"

msgid ""
"A desiccant status lower than two bars indicates that desiccant may be "
"inactive. Please change the desiccant.(The bars: higher the better.)"
msgstr "乾燥劑狀態低於兩格表示乾燥劑可能不活躍。請更換乾燥劑。(槓：越高越好)。"

msgid ""
"Note: When the lid is open or the desiccant pack is changed, it can take "
"hours or a night to absorb the moisture. Low temperatures also slow down the "
"process. During this time, the indicator may not represent the chamber "
"accurately."
msgstr ""
"注意：當 AMS 蓋子打開或更換乾燥劑包裝時，可能需要數小時或一晚才能吸收水分，低溫也"
"會減慢這一過程。在此期間，濕度指示的數值可能並不準確。"

msgid ""
"Config which AMS slot should be used for a filament used in the print job"
msgstr "配置列印作業中使用的線材應使用哪個 AMS 槽位"

msgid "Filament used in this print job"
msgstr "目前列印作業中使用的線材"

msgid "AMS slot used for this filament"
msgstr "目前線材對應的 AMS 槽位"

msgid "Click to select AMS slot manually"
msgstr "滑鼠左鍵點擊以手動選擇 AMS 槽位"

msgid "Do not Enable AMS"
msgstr "不使用 AMS"

msgid "Print using materials mounted on the back of the case"
msgstr "使用安裝在機箱背面的線材進行列印"

msgid "Print with filaments in ams"
msgstr "採用 AMS 裡的線材列印"

msgid "Print with filaments mounted on the back of the chassis"
msgstr "採用掛載在機箱背部的線材列印"

msgid ""
"When the current material run out, the printer will continue to print in the "
"following order."
msgstr "當目前線材耗盡時，３Ｄ列印機將按照以下順序繼續列印。"

msgid "Group"
msgstr "組"

msgid ""
"There are currently no identical spare consumables available, and automatic "
"replenishment is currently not possible. \n"
"(Currently supporting automatic supply of consumables with the same brand, "
"material type, and color)"
msgstr ""
"目前無相同的備用線材，暫時無法自動補充線材。\n"
"（目前支援品牌、線材種類、顏色相同的線材的自動補給）"

msgid "AMS Settings"
msgstr "AMS 設定"

msgid "Insertion update"
msgstr "插入線材時更新"

msgid ""
"The AMS will automatically read the filament information when inserting a "
"new Bambu Lab filament. This takes about 20 seconds."
msgstr ""
"當插入新的 Bambu Lab 線材的時候，AMS 會自動讀取線材資訊。這個過程大約需要20"
"秒。"

msgid ""
"Note: if new filament is inserted during  printing, the AMS will not "
"automatically read any information until printing is completed."
msgstr ""
"注意：如果是在列印過程中插入新的線材，AMS 會在列印作業結束後自動讀取此線材信息。"

msgid ""
"When inserting a new filament, the AMS will not automatically read its "
"information, leaving it blank for you to enter manually."
msgstr ""
"在插入一卷新線材時，AMS 將不會自動讀取線材資訊，預留一個空的線材資訊等待您手"
"動輸入。"

msgid "Power on update"
msgstr "開機時檢測"

msgid ""
"The AMS will automatically read the information of inserted filament on "
"start-up. It will take about 1 minute.The reading process will roll filament "
"spools."
msgstr ""
"每次開機時，AMS 將會自動讀取其所插入的線材資訊(讀取過程會轉動線材卷)。需要花"
"時大約1分鐘。"

msgid ""
"The AMS will not automatically read information from inserted filament "
"during startup and will continue to use the information recorded before the "
"last shutdown."
msgstr "AMS 不會在啟動時自動讀取線材資訊。它會使用上次關機前記錄的資訊。"

msgid "Update remaining capacity"
msgstr "更新剩餘容量"

msgid ""
"The AMS will estimate Bambu filament's remaining capacity after the filament "
"info is updated. During printing, remaining capacity will be updated "
"automatically."
msgstr ""
"AMS 讀取 Bambu Lab 線材資訊同時預估線材卷的剩餘線材量。在列印過程中，剩餘線材"
"量會自動更新。"

msgid "AMS filament backup"
msgstr "AMS 線材備用"

msgid ""
"AMS will continue to another spool with the same properties of filament "
"automatically when current filament runs out"
msgstr "AMS 線材耗盡後將自動切換到屬性完全相同的線材"

msgid "File"
msgstr "檔案"

msgid "Calibration"
msgstr "校準"

msgid ""
"Failed to download the plug-in. Please check your firewall settings and vpn "
"software, check and retry."
msgstr "插件下載失敗。請檢查您的防火牆設置和 VPN 軟體,檢查後重試。"

msgid ""
"Failed to install the plug-in. Please check whether it is blocked or deleted "
"by anti-virus software."
msgstr "安裝插件失敗。請檢查是否被防毒軟體阻擋或刪除。"

msgid "click here to see more info"
msgstr "點擊這裡查看更多資訊"

msgid "Please home all axes (click "
msgstr "請先執行回原點（點擊"

msgid ""
") to locate the toolhead's position. This prevents device moving beyond the "
"printable boundary and causing equipment wear."
msgstr "）操作以定位當前工具頭位置，以防止軸移動時超出邊界造成設備磨損"

msgid "Go Home"
msgstr "回原點"

msgid ""
"A error occurred. Maybe memory of system is not enough or it's a bug of the "
"program"
msgstr "發生錯誤。可能系統記憶體不足或者程式存在錯誤。"

msgid "Please save project and restart the program. "
msgstr "請儲存專案項目並重啟程式。"

msgid "Processing G-Code from Previous file..."
msgstr "從之前的檔案載入 G-Code..."

msgid "Slicing complete"
msgstr "切片完成"

msgid "Access violation"
msgstr "非法訪問"

msgid "Illegal instruction"
msgstr "非法指令"

msgid "Divide by zero"
msgstr "除零"

msgid "Overflow"
msgstr "上溢"

msgid "Underflow"
msgstr "下溢"

msgid "Floating reserved operand"
msgstr "浮點保留操作數"

msgid "Stack overflow"
msgstr "堆疊溢位"

msgid "Unknown error when export G-code."
msgstr "匯出 G-code 檔案發生未知錯誤。"

#, boost-format
msgid ""
"Failed to save gcode file.\n"
"Error message: %1%.\n"
"Source file %2%."
msgstr ""
"無法儲存 G-code 檔案。\n"
"錯誤資訊：%1%。\n"
"原始檔 %2%."

#, boost-format
msgid "Succeed to export G-code to %1%"
msgstr "成功匯出 G-code 至 %1%"

msgid "Running post-processing scripts"
msgstr "執行後處理腳本"

msgid "Copying of the temporary G-code to the output G-code failed"
msgstr "將臨時 G-Code 複製到輸出 G-Code 碼失敗"

#, boost-format
msgid "Scheduling upload to `%1%`. See Window -> Print Host Upload Queue"
msgstr "計劃上傳到 `%1%`。請參閱視窗-> 列印主機上傳隊列"

msgid "Origin"
msgstr "原點"

msgid "Diameter"
msgstr "直徑"

msgid "Size in X and Y of the rectangular plate."
msgstr "矩形框在 X 和 Y 方向的尺寸。"

msgid ""
"Distance of the 0,0 G-code coordinate from the front left corner of the "
"rectangle."
msgstr "G-code 0,0 坐標相對於矩形框左前角的距離。"

msgid ""
"Diameter of the print bed. It is assumed that origin (0,0) is located in the "
"center."
msgstr "熱床直徑。假定原點 (0,0) 位於中心。"

msgid "Rectangular"
msgstr "矩形"

msgid "Circular"
msgstr "圓"

msgid "Custom"
msgstr "自訂"

msgid "Load shape from STL..."
msgstr "從 STL 檔案載入形狀..."

msgid "Settings"
msgstr "設定"

msgid "Texture"
msgstr "紋理"

msgid "Remove"
msgstr "移除"

msgid "Not found:"
msgstr "未發現："

msgid "Model"
msgstr "模型"

msgid "Choose an STL file to import bed shape from:"
msgstr "選擇熱床形狀的 STL 檔案："

msgid "Invalid file format."
msgstr "無效的檔案格式。"

msgid "Error! Invalid model"
msgstr "錯誤！無效模型"

msgid "The selected file contains no geometry."
msgstr "所選檔案不包含任何幾何圖形。"

msgid ""
"The selected file contains several disjoint areas. This is not supported."
msgstr "所選檔案包含多個未連接的區域。不支援這種類型。"

msgid "Choose a file to import bed texture from (PNG/SVG):"
msgstr "選擇 (PNG/SVG) 檔案作為熱床紋理："

msgid "Choose an STL file to import bed model from:"
msgstr "選擇 STL 檔案來匯入床模型:"

msgid "Bed Shape"
msgstr "熱床形狀"

msgid ""
"Nozzle may be blocked when the temperature is out of recommended range.\n"
"Please make sure whether to use the temperature to print.\n"
"\n"
msgstr ""
"當溫度超過建議的範圍時，噴嘴可能會堵塞。\n"
"請確認是否使用該溫度列印\n"
"\n"

#, c-format, boost-format
msgid ""
"Recommended nozzle temperature of this filament type is [%d, %d] degree "
"centigrade"
msgstr "該線材的推薦噴嘴溫度是攝氏[%d, %d]度"

msgid ""
"Too small max volumetric speed.\n"
"Reset to 0.5"
msgstr ""
"最大體積流量設置過小\n"
"重設為0.5"

#, c-format, boost-format
msgid ""
"Current chamber temperature is higher than the material's safe temperature,"
"it may result in material softening and clogging.The maximum safe "
"temperature for the material is %d"
msgstr ""

msgid ""
"Too small layer height.\n"
"Reset to 0.2"
msgstr "層高過小。將重設為0.2"

msgid ""
"Too small ironing spacing.\n"
"Reset to 0.1"
msgstr "熨燙線距過小。將重設為0.1"

msgid ""
"Zero initial layer height is invalid.\n"
"\n"
"The first layer height will be reset to 0.2."
msgstr ""
"首層層高為無效的 0值。\n"
"將被重設為0.2。"

msgid ""
"This setting is only used for model size tunning with small value in some "
"cases.\n"
"For example, when model size has small error and hard to be assembled.\n"
"For large size tuning, please use model scale function.\n"
"\n"
"The value will be reset to 0."
msgstr ""
"這個設置僅用於在特定場景下微調模型尺寸。\n"
"例如，當模型尺寸誤差較小，難以組裝。\n"
"對於大尺寸的調整，請使用模型縮放功能。\n"
"\n"
"這個數值將被重設為0。"

msgid ""
"Too large elefant foot compensation is unreasonable.\n"
"If really have serious elephant foot effect, please check other settings.\n"
"For example, whether bed temperature is too high.\n"
"\n"
"The value will be reset to 0."
msgstr ""
"過大的象腳補償是不合理的。\n"
"如果確實有嚴重的象腳效應，請檢查其他設置。\n"
"例如，是否設置了過高的床溫。\n"
"\n"
"這個數值將被重設為0。"

msgid ""
"Spiral mode only works when wall loops is 1, support is disabled, top shell "
"layers is 0, sparse infill density is 0 and timelapse type is traditional."
msgstr ""
"花瓶模式只能在外牆層數為1，關閉支撐，頂層層數為0，稀疏填充密度為0，傳統縮時攝"
"影時有效。"

msgid " But machines with I3 structure will not generate timelapse videos."
msgstr ""

msgid ""
"Change these settings automatically? \n"
"Yes - Change these settings and enable spiral mode automatically\n"
"No  - Give up using spiral mode this time"
msgstr ""
"自動調整這些設定？\n"
"是 - 自動調整這些設定並開啟花瓶模式\n"
"否 - 暫不使用旋轉模式"

msgid ""
"Prime tower does not work when Adaptive Layer Height or Independent Support "
"Layer Height is on.\n"
"Which do you want to keep?\n"
"YES - Keep Prime Tower\n"
"NO  - Keep Adaptive Layer Height and Independent Support Layer Height"
msgstr ""
"擦拭塔不支援和自適應層高或支撐獨立層高。同時開啟\n"
"如何選擇？\n"
"是 - 選擇開啟擦拭塔\n"
"否 - 選擇保留自適應層高或支撐獨立層高"

msgid ""
"Prime tower does not work when Adaptive Layer Height is on.\n"
"Which do you want to keep?\n"
"YES - Keep Prime Tower\n"
"NO  - Keep Adaptive Layer Height"
msgstr ""
"擦拭塔不支援和自適應層高同時開啟。\n"
"如何選擇？\n"
"是 - 選擇開啟擦拭塔\n"
"否 - 選擇保留自適應層高"

msgid ""
"Prime tower does not work when Independent Support Layer Height is on.\n"
"Which do you want to keep?\n"
"YES - Keep Prime Tower\n"
"NO  - Keep Independent Support Layer Height"
msgstr ""
"擦拭塔不支援和支撐獨立層高同時開啟。\n"
"如何選擇？\n"
"是 - 選擇開啟擦拭塔\n"
"否 - 選擇保留支撐獨立層高"

#, boost-format
msgid "%1% infill pattern doesn't support 100%% density."
msgstr "%1% 填充圖案不支援 100%% 密度。"

msgid ""
"Switch to rectilinear pattern?\n"
"Yes - switch to rectilinear pattern automaticlly\n"
"No  - reset density to default non 100% value automaticlly"
msgstr ""
"切換到直線圖案？\n"
"是 - 自動切換到直線圖案\n"
"否 - 自動將密度重設為預設的非 100% 值"

msgid ""
"While printing by Object, the extruder may collide skirt.\n"
"Thus, reset the skirt layer to 1 to avoid that."
msgstr "逐件列印時，擠出機可能與裙邊碰撞。因此將裙邊的層數重設為1。"

msgid "Auto bed leveling"
msgstr "熱床自動調平"

msgid "Heatbed preheating"
msgstr "預熱熱床"

msgid "Sweeping XY mech mode"
msgstr "掃描 XY 軸機械模態"

msgid "Changing filament"
msgstr "更換線材"

msgid "M400 pause"
msgstr "M400 暫停"

msgid "Paused due to filament runout"
msgstr "線材斷料暫停"

msgid "Heating hotend"
msgstr "加熱熱端"

msgid "Calibrating extrusion"
msgstr "校準擠出補償"

msgid "Scanning bed surface"
msgstr "掃描熱床"

msgid "Inspecting first layer"
msgstr "掃描首層"

msgid "Identifying build plate type"
msgstr "識別列印板類型"

msgid "Calibrating Micro Lidar"
msgstr "校準微型雷達"

msgid "Homing toolhead"
msgstr "工具頭回到起始點"

msgid "Cleaning nozzle tip"
msgstr "清理噴嘴頭"

msgid "Checking extruder temperature"
msgstr "檢查擠出溫度"

msgid "Printing was paused by the user"
msgstr "使用者暫停列印"

msgid "Pause of front cover falling"
msgstr "工具頭前蓋掉落暫停列印"

msgid "Calibrating the micro lida"
msgstr "校準微型雷達"

msgid "Calibrating extrusion flow"
msgstr "校準擠出流量"

msgid "Paused due to nozzle temperature malfunction"
msgstr "噴最溫度異常暫停"

msgid "Paused due to heat bed temperature malfunction"
msgstr "熱床溫度異常暫停"

msgid "Filament unloading"
msgstr "退料"

msgid "Skip step pause"
msgstr ""

msgid "Filament loading"
msgstr "進料"

msgid "Motor noise calibration"
msgstr "馬達噪音校準"

msgid "Paused due to AMS lost"
msgstr ""

msgid "Paused due to low speed of the heat break fan"
msgstr ""

msgid "Paused due to chamber temperature control error"
msgstr ""

msgid "Cooling chamber"
msgstr ""

msgid "Paused by the Gcode inserted by user"
msgstr ""

msgid "Motor noise showoff"
msgstr ""

msgid "MC"
msgstr ""

msgid "MainBoard"
msgstr "主板"

msgid "TH"
msgstr ""

msgid "XCam"
msgstr ""

msgid "Unknown"
msgstr "未定義"

msgid "Fatal"
msgstr "致命"

msgid "Serious"
msgstr "嚴重"

msgid "Common"
msgstr "普通"

msgid "Update successful."
msgstr "更新成功。"

msgid "Downloading failed."
msgstr "下載失敗。"

msgid "Verification failed."
msgstr "驗證失敗。"

msgid "Update failed."
msgstr "更新失敗。"

msgid ""
"The current chamber temperature or the target chamber temperature exceeds "
"45℃.In order to avoid extruder clogging,low temperature filament(PLA/PETG/"
"TPU) is not allowed to be loaded."
msgstr ""

msgid ""
"Low temperature filament(PLA/PETG/TPU) is loaded in the extruder.In order to "
"avoid extruder clogging,it is not allowed to set the chamber temperature "
"above 45℃."
msgstr ""

msgid ""
"When you set the chamber temperature below 40℃, the chamber temperature "
"control will not be activated. And the target chamber temperature will "
"automatically be set to 0℃."
msgstr ""

msgid "Failed to start printing job"
msgstr "無法啟動列印作業"

msgid "Invalid nozzle diameter"
msgstr "無效的噴嘴口徑"

msgid "Calibration error"
msgstr "校準錯誤"

msgid "TPU is not supported by AMS."
msgstr "AMS 不支援 TPU 線材。"

msgid "Bambu PET-CF/PA6-CF is not supported by AMS."
msgstr "AMS 不支援 Bambu PET-CF/PA6-CF。"

msgid ""
"Damp PVA will become flexible and get stuck inside AMS,please take care to "
"dry it before use."
msgstr "潮濕的 PVA 會變得柔軟並黏在 AMS 內，請在使用前注意乾燥。"

msgid ""
"CF/GF filaments are hard and brittle, It's easy to break or get stuck in "
"AMS, please use with caution."
msgstr "CF/GF 線材絲又硬又脆，在 AMS 中很容易斷裂或卡住，請謹慎使用。"

msgid "default"
msgstr "預設"

msgid "parameter name"
msgstr "參數名稱"

msgid "N/A"
msgstr "N/A"

#, c-format, boost-format
msgid "%s can't be percentage"
msgstr "%s 不可以是百分比"

#, c-format, boost-format
msgid "Value %s is out of range, continue?"
msgstr "值 %s 超出範圍，是否繼續？"

msgid "Parameter validation"
msgstr "參數驗證"

msgid "Value is out of range."
msgstr "值超出範圍。"

#, c-format, boost-format
msgid ""
"Is it %s%% or %s %s?\n"
"YES for %s%%, \n"
"NO for %s %s."
msgstr ""
"%s%%還是%s %s？\n"
"是：%s%%\n"
"否：%s %s"

#, boost-format
msgid "Invalid format. Expected vector format: \"%1%\""
msgstr "無效格式，應該是\"%1%\"這種數組格式"

msgid "Layer Height"
msgstr "層高"

msgid "Line Width"
msgstr "線寬"

msgid "Fan Speed"
msgstr "風扇速度"

msgid "Temperature"
msgstr "溫度"

msgid "Flow"
msgstr "流量"

msgid "Tool"
msgstr "工具"

msgid "Layer Time"
msgstr "層時間"

msgid "Layer Time (log)"
msgstr "層時間（對數）"

msgid "Height: "
msgstr "層高: "

msgid "Width: "
msgstr "線寬: "

msgid "Speed: "
msgstr "速度: "

msgid "Flow: "
msgstr "擠出流量: "

msgid "Layer Time: "
msgstr "層時間: "

msgid "Fan: "
msgstr ""

msgid "Temperature: "
msgstr "溫度: "

msgid "Loading G-codes"
msgstr "正在載入 G-code"

msgid "Generating geometry vertex data"
msgstr "正在產生幾何頂點數據"

msgid "Generating geometry index data"
msgstr "正在產生幾何索引數據"

msgid "Statistics of All Plates"
msgstr "所有盤切片資訊"

msgid "Display"
msgstr "顯示"

msgid "Flushed"
msgstr "排出列印板"

msgid "Total"
msgstr "總計"

msgid "Total Estimation"
msgstr "總預估"

msgid "Total time"
msgstr "總時間"

msgid "Total cost"
msgstr "總成本"

msgid "up to"
msgstr "達到"

msgid "above"
msgstr "高於"

msgid "from"
msgstr "從"

msgid "Color Scheme"
msgstr "顏色方案"

msgid "Time"
msgstr "時間"

msgid "Percent"
msgstr "百分比"

msgid "Layer Height (mm)"
msgstr "層高（mm）"

msgid "Line Width (mm)"
msgstr "線寬（mm）"

msgid "Speed (mm/s)"
msgstr "速度(mm/s)"

msgid "Fan Speed (%)"
msgstr "風扇速度（%）"

msgid "Temperature (°C)"
msgstr "溫度（℃）"

msgid "Volumetric flow rate (mm³/s)"
msgstr "體積流量速度（mm³/s）"

msgid "Used filament"
msgstr "使用的線材"

msgid "Travel"
msgstr "空駛"

msgid "Seams"
msgstr "縫"

msgid "Retract"
msgstr "回抽"

msgid "Unretract"
msgstr "裝填回抽"

msgid "Filament Changes"
msgstr "線材更換"

msgid "Wipe"
msgstr "擦拭"

msgid "Options"
msgstr "選項"

msgid "travel"
msgstr "空駛"

msgid "Extruder"
msgstr "擠出機"

msgid "Filament change times"
msgstr "更換線材次數"

msgid "Cost"
msgstr "成本"

msgid "Color change"
msgstr "顏色更換"

msgid "Print"
msgstr "列印"

msgid "Pause"
msgstr "暫停"

msgid "Printer"
msgstr "３Ｄ列印機"

msgid "Print settings"
msgstr "列印設定"

msgid "Time Estimation"
msgstr "時間預估"

msgid "Normal mode"
msgstr "普通模式"

msgid "Prepare time"
msgstr "準備時間"

msgid "Model printing time"
msgstr "模型列印時間"

msgid "Switch to silent mode"
msgstr "切換到靜音模式"

msgid "Switch to normal mode"
msgstr "切換到普通模式"

msgid "Variable layer height"
msgstr "可變層高"

msgid "Adaptive"
msgstr "自適應"

msgid "Quality / Speed"
msgstr "細節/速度"

msgid "Smooth"
msgstr "平滑模式"

msgid "Radius"
msgstr "半徑"

msgid "Keep min"
msgstr "保留最小"

msgid "Left mouse button:"
msgstr "滑鼠左鍵："

msgid "Add detail"
msgstr "減小層高"

msgid "Right mouse button:"
msgstr "滑鼠右鍵："

msgid "Remove detail"
msgstr "增大層高"

msgid "Shift + Left mouse button:"
msgstr "Shift + 滑鼠左鍵："

msgid "Reset to base"
msgstr "設置到基礎層高"

msgid "Shift + Right mouse button:"
msgstr "Shift + 滑鼠右鍵："

msgid "Smoothing"
msgstr "平滑"

msgid "Mouse wheel:"
msgstr "滑鼠滾輪："

msgid "Increase/decrease edit area"
msgstr "增加/減小編輯區域"

msgid "Sequence"
msgstr "順序"

msgid "Mirror Object"
msgstr "鏡像物體"

msgid "Tool Move"
msgstr "工具移動"

msgid "Tool Rotate"
msgstr "工具旋轉"

msgid "Move Object"
msgstr "移動物件"

msgid "Auto Orientation options"
msgstr "自動朝向選項"

msgid "Enable rotation"
msgstr "開啟旋轉"

msgid "Optimize support interface area"
msgstr "最佳化接觸面面積"

# src/slic3r/GUI/GLCanvas3D.cpp:4767
msgid "Orient"
msgstr "調整朝向"

msgid "Arrange options"
msgstr "自動擺放選項"

msgid "Spacing"
msgstr "間距"

msgid "Auto rotate for arrangement"
msgstr "自動旋轉以最佳化自動擺放效果"

msgid "Allow multiple materials on same plate"
msgstr "允許同一盤中包含多種材料"

msgid "Avoid extrusion calibration region"
msgstr "避開擠出標定區域"

msgid "Align to Y axis"
msgstr ""

msgid "Add"
msgstr "新增"

msgid "Add plate"
msgstr "新增新盤"

msgid "Auto orient"
msgstr "自動朝向"

msgid "Arrange all objects"
msgstr "全域整理"

msgid "Arrange objects on selected plates"
msgstr "單盤整理"

msgid "Split to objects"
msgstr "拆分為物件"

msgid "Split to parts"
msgstr "拆分為零件"

msgid "Assembly View"
msgstr "組裝視圖"

msgid "Select Plate"
msgstr "選擇盤"

msgid "Assembly Return"
msgstr "退出組裝視圖"

msgid "return"
msgstr "返回"

msgid "Paint Toolbar"
msgstr "繪畫工具列"

msgid "Explosion Ratio"
msgstr "爆炸比例"

msgid "Section View"
msgstr "剖面視圖"

msgid "Assemble Control"
msgstr "拼裝視圖控制"

msgid "Total Volume:"
msgstr "總體積："

msgid "Assembly Info"
msgstr "裝配體資訊"

msgid "Volume:"
msgstr "體積："

msgid "Size:"
msgstr "尺寸："

#, c-format, boost-format
msgid ""
"Conflicts of gcode paths have been found at layer %d, z = %.2lf mm. Please "
"separate the conflicted objects farther (%s <-> %s)."
msgstr ""
"發現 gcode 路徑在層%d，高為%.2lf mm處的衝突。請將有衝突的對象分離得更遠(%s <-"
"> %s)。"

msgid "An object is layed over the boundary of plate."
msgstr "檢測到有對象放在盤的邊界上。"

msgid "A G-code path goes beyond the max print height."
msgstr "檢測出超出列印高度的 G-code 路徑。"

msgid "A G-code path goes beyond the boundary of plate."
msgstr "檢測超出熱床邊界的 G-code 路徑。"

msgid "Only the object being edit is visible."
msgstr "只有正在編輯的物件是可見的。"

msgid ""
"An object is laid over the boundary of plate or exceeds the height limit.\n"
"Please solve the problem by moving it totally on or off the plate, and "
"confirming that the height is within the build volume."
msgstr ""
"物件被放置在列印板的邊界上或超過高度限制。\n"
"請透過將其完全移動到列印板內或列印板外，並確認高度在列印空間範圍以內來解決問題。"

msgid "Calibration step selection"
msgstr "校準步驟選擇"

msgid "Micro lidar calibration"
msgstr "微型雷達校準"

msgid "Bed leveling"
msgstr "熱床調平"

msgid "Vibration compensation"
msgstr "共振補償"

msgid "Motor noise cancellation"
msgstr "馬達噪音消除"

msgid "Calibration program"
msgstr "校準程序"

msgid ""
"The calibration program detects the status of your device automatically to "
"minimize deviation.\n"
"It keeps the device performing optimally."
msgstr ""
"校準程序會自動檢測設備以最小化設備誤差。\n"
"它可以讓設備保持最佳性能。"

msgid "Calibration Flow"
msgstr "校準流程"

msgid "Start Calibration"
msgstr "開始校準"

msgid "No step selected"
msgstr "未選擇任何步驟"

msgid "Completed"
msgstr "已完成"

msgid "Calibrating"
msgstr "校準中"

msgid "Auto-record Monitoring"
msgstr "監控錄影"

msgid "Go Live"
msgstr "開啟直播"

msgid "Resolution"
msgstr "解析度"

msgid "Show \"Live Video\" guide page."
msgstr "顯示\"直播影片\"指南"

msgid "720p"
msgstr "720p"

msgid "1080p"
msgstr "1080p"

msgid "ConnectPrinter(LAN)"
msgstr "連接３Ｄ列印機（區域網路）"

msgid "Please input the printer access code:"
msgstr "請輸入３Ｄ列印機訪問碼："

msgid ""
"You can find it in \"Settings > Network > Connection code\"\n"
"on the printer, as shown in the figure:"
msgstr ""
"你可以在３Ｄ列印機“設置->網路->連接->訪問碼\"\n"
"查看，如下圖所示："

msgid "Invalid input."
msgstr "輸入無效"

msgid "New Window"
msgstr "新視窗"

msgid "Open a new window"
msgstr "打開新視窗"

msgid "Application is closing"
msgstr "正在關閉應用程式"

msgid "Closing Application while some presets are modified."
msgstr "正在關閉應用程式，部分預設已修改。"

msgid "Logging"
msgstr "日誌"

msgid "Prepare"
msgstr "準備"

msgid "Preview"
msgstr "預覽"

msgid "Device"
msgstr "設備"

msgid "Project"
msgstr "專案項目"

msgid "Yes"
msgstr "是"

msgid "No"
msgstr "否"

msgid "will be closed before creating a new model. Do you want to continue?"
msgstr "將會被關閉以創建新模型，是否繼續?"

msgid "Slice plate"
msgstr "切片單盤"

msgid "Print plate"
msgstr "列印單盤"

msgid "Slice all"
msgstr "切片所有盤"

msgid "Export G-code file"
msgstr "匯出 G-code 檔案"

msgid "Send"
msgstr "傳送"

msgid "Export plate sliced file"
msgstr "匯出單盤切片檔案"

msgid "Export all sliced file"
msgstr "匯出所有切片檔案"

msgid "Print all"
msgstr "列印所有盤"

msgid "Send all"
msgstr "傳送所有盤"

msgid "Keyboard Shortcuts"
msgstr "快捷鍵"

msgid "Show the list of the keyboard shortcuts"
msgstr "顯示快捷鍵列表"

msgid "Setup Wizard"
msgstr "設定精靈"

msgid "Show Configuration Folder"
msgstr "打開組態檔的檔案夾"

msgid "Show Tip of the Day"
msgstr "顯示每日小提示"

msgid "Check for Update"
msgstr "檢查新版本"

msgid "Open Network Test"
msgstr "打開網路測試"

#, c-format, boost-format
msgid "&About %s"
msgstr "關於 %s"

msgid "Upload Models"
msgstr "上傳模型"

msgid "Download Models"
msgstr "下載模型"

msgid "Default View"
msgstr "默認視圖"

#. TRN To be shown in the main menu View->Top
msgid "Top"
msgstr "頂部"

msgid "Top View"
msgstr "頂部視圖"

#. TRN To be shown in the main menu View->Bottom
msgid "Bottom"
msgstr "底部"

msgid "Bottom View"
msgstr "底部視圖"

msgid "Front"
msgstr "前面"

msgid "Front View"
msgstr "前視圖"

msgid "Rear"
msgstr "後面"

msgid "Rear View"
msgstr "後視圖"

msgid "Left"
msgstr "左面"

msgid "Left View"
msgstr "左視圖"

msgid "Right"
msgstr "右面"

msgid "Right View"
msgstr "右視圖"

msgid "Start a new window"
msgstr "打開新視窗"

msgid "New Project"
msgstr "新建專案項目"

msgid "Start a new project"
msgstr "新建一個專案項目"

msgid "Open a project file"
msgstr "打開專案項目"

msgid "Recent projects"
msgstr "最近的專案項目"

msgid "Save Project"
msgstr "儲存專案項目"

msgid "Save current project to file"
msgstr "儲存當前專案項目到檔案"

msgid "Save Project as"
msgstr "另存專案項目為"

msgid "Shift+"
msgstr ""

msgid "Save current project as"
msgstr "將目前專案項目另存為"

msgid "Import 3MF/STL/STEP/SVG/OBJ/AMF"
msgstr "匯入 3MF/STL/STEP/SVG/OBJ/AMF"

msgid "Load a model"
msgstr "載入模型"

msgid "Import Configs"
msgstr "匯入預設"

msgid "Load configs"
msgstr "載入配置"

msgid "Import"
msgstr "匯入"

msgid "Export all objects as STL"
msgstr "匯出所有對象為 STL"

msgid "Export Generic 3MF"
msgstr "匯出通用 3MF"

msgid "Export 3mf file without using some 3mf-extensions"
msgstr "匯出不含 3mf 擴展的 3mf 檔案"

msgid "Export current sliced file"
msgstr "匯出當前已切片的檔案"

msgid "Export all plate sliced file"
msgstr "匯出所有盤已切片的檔案"

msgid "Export G-code"
msgstr "匯出 G-code"

msgid "Export current plate as G-code"
msgstr "匯出當前盤的 G-code"

msgid "Export &Configs"
msgstr "匯出預設"

msgid "Export current configuration to files"
msgstr "匯出當前選擇的預設"

msgid "Export"
msgstr "匯出"

msgid "Quit"
msgstr "結束"

msgid "Undo"
msgstr "復原"

msgid "Redo"
msgstr "重做"

msgid "Cut selection to clipboard"
msgstr "剪下所選項到剪貼簿"

msgid "Copy"
msgstr "複製"

msgid "Copy selection to clipboard"
msgstr "複製所選項到剪貼簿"

msgid "Paste"
msgstr "貼上"

msgid "Paste clipboard"
msgstr "從剪貼簿貼上"

msgid "Delete selected"
msgstr "刪除所選項"

msgid "Deletes the current selection"
msgstr "刪除當前所選項"

msgid "Delete all"
msgstr "全部刪除"

msgid "Deletes all objects"
msgstr "刪除所有對象"

msgid "Clone selected"
msgstr "複製所選項"

msgid "Clone copies of selections"
msgstr "複製多份所選項"

msgid "Select all"
msgstr "選中所有"

msgid "Selects all objects"
msgstr "選中所有物件"

msgid "Deselect all"
msgstr "取消所有選中"

msgid "Deselects all objects"
msgstr "取消所有選中物件"

msgid "Use Perspective View"
msgstr "使用透視視角"

msgid "Use Orthogonal View"
msgstr "使用正交視角"

msgid "Show &Labels"
msgstr "顯示名稱"

msgid "Show object labels in 3D scene"
msgstr "在 3D 場景中顯示物件名稱"

msgid "Show &Overhang"
msgstr "顯示懸空高亮"

msgid "Show object overhang highlight in 3D scene"
msgstr "在 3D 場景中顯示懸空高亮"

msgid "Preferences"
msgstr "偏好設定"

msgid "View"
msgstr "視圖"

msgid "Help"
msgstr "幫助"

msgid "Temperature Calibration"
msgstr "溫度校準"

msgid "Pass 1"
msgstr "粗調"

msgid "Flow rate test - Pass 1"
msgstr "流量測試 - 通過 1"

msgid "Pass 2"
msgstr "細調"

msgid "Flow rate test - Pass 2"
msgstr "流量測試 - 通過 2"

msgid "Flow rate"
msgstr "流量"

msgid "Pressure advance"
msgstr "壓力提前"

msgid "Retraction test"
msgstr "回抽測試"

msgid "Orca Tolerance Test"
msgstr "Orca 誤差測試"

msgid "Max flowrate"
msgstr "最大體積流量"

msgid "VFA"
msgstr "VFA"

# SoftFever
msgid "More..."
msgstr "進階校準"

msgid "Tutorial"
msgstr "教學"

msgid "Calibration help"
msgstr "校準幫助"

msgid "More calibrations"
msgstr "更多校準"

msgid "&Open G-code"
msgstr "打開 G-code"

msgid "Open a G-code file"
msgstr "打開 G-code 檔案"

msgid "Re&load from Disk"
msgstr "從磁碟重新載入"

msgid "Reload the plater from disk"
msgstr "從磁碟重新載入平台"

msgid "Export &Toolpaths as OBJ"
msgstr ""

msgid "Export toolpaths as OBJ"
msgstr "將工具路徑匯出為OBJ格式"

msgid "Open &Studio"
msgstr ""

msgid "Open Studio"
msgstr "開啟 Studio"

msgid "&Quit"
msgstr ""

#, c-format, boost-format
msgid "Quit %s"
msgstr ""

msgid "&File"
msgstr ""

msgid "&View"
msgstr ""

msgid "&Help"
msgstr ""

#, c-format, boost-format
msgid "A file exists with the same name: %s, do you want to override it."
msgstr "有一個同名的檔案 %s。你想覆蓋它嗎？"

#, c-format, boost-format
msgid "A config exists with the same name: %s, do you want to override it."
msgstr "有一個同名的設定檔 %s。你想覆蓋它嗎？"

msgid "Overwrite file"
msgstr "覆蓋檔案"

msgid "Yes to All"
msgstr "全是"

msgid "No to All"
msgstr "全否"

msgid "Choose a directory"
msgstr "選擇目錄"

#, c-format, boost-format
msgid "There is %d config exported. (Only non-system configs)"
msgid_plural "There are %d configs exported. (Only non-system configs)"
msgstr[0] "共匯出 %d 組預設（僅包含當前使用的非系統的預設）"

msgid "Export result"
msgstr "匯出結果"

msgid "Select profile to load:"
msgstr "選擇要載入的設定檔："

#, c-format, boost-format
msgid "There is %d config imported. (Only non-system and compatible configs)"
msgid_plural ""
"There are %d configs imported. (Only non-system and compatible configs)"
msgstr[0] "共匯入 %d 組預設（僅包含非系統且與當前配置相容的預設）"

msgid "Import result"
msgstr "匯入結果"

msgid "File is missing"
msgstr "檔案遺失"

msgid "The project is no longer available."
msgstr "此項目不可用。"

msgid "Filament Settings"
msgstr "線材設置"

msgid ""
"Do you want to synchronize your personal data from Bambu Cloud? \n"
"It contains the following information:\n"
"1. The Process presets\n"
"2. The Filament presets\n"
"3. The Printer presets"
msgstr ""
"想從 Bambu 雲端同步你的個人數據嗎?\n"
"包含如下資訊:\n"
"1. 列印參數預設\n"
"2. 線材預設\n"
"3. ３Ｄ列印機預設"

msgid "Synchronization"
msgstr "同步"

msgid "Initialize failed (No Device)!"
msgstr "初始化失敗（沒有設備）！"

msgid "Initialize failed (Device connection not ready)!"
msgstr "初始化失敗（設備未連接）"

msgid "Initialize failed (No Camera Device)!"
msgstr "初始化失敗（沒有攝影機）"

msgid "Printer is busy downloading, Please wait for the downloading to finish."
msgstr "３Ｄ列印機正忙於下載，請等待下載完成。"

msgid "Loading..."
msgstr "正在載入影片……"

msgid "Initialize failed (Not supported on the current printer version)!"
msgstr "初始化失敗（當前３Ｄ列印機的版本不支援）！"

msgid "Initialize failed (Not accessible in LAN-only mode)!"
msgstr "初始化失敗（在區域網路模式中不可訪問）！"

msgid "Initialize failed (Missing LAN ip of printer)!"
msgstr "初始化失敗（未找到３Ｄ列印機的區域網路地址）！"

msgid "Initializing..."
msgstr "正在初始化……"

#, c-format, boost-format
msgid "Initialize failed (%s)!"
msgstr "初始化失敗（%s）!"

msgid "Network unreachable"
msgstr "網路不可訪問"

#, c-format, boost-format
msgid "Stopped [%d]!"
msgstr "已停止 [%d]!"

msgid "Stopped."
msgstr "已經停止。"

msgid "LAN Connection Failed (Failed to start liveview)"
msgstr "區域網路連接失敗（無法啟動直播）"

msgid ""
"Virtual Camera Tools is required for this task!\n"
"Do you want to install them?"
msgstr "該功能需要“虛擬攝影機工具包”，是否下載並安裝該工具包？"

msgid "Downloading Virtual Camera Tools"
msgstr "正在下載“虛擬攝影機工具包”"

msgid ""
"Another virtual camera is running.\n"
"Bambu Studio supports only a single virtual camera.\n"
"Do you want to stop this virtual camera?"
msgstr ""
"另一個虛擬攝影機正在工作。\n"
"Bambu Studio 同時只能支援一個虛擬攝影機。\n"
"是否停止前一個虛擬攝影機？"

#, c-format, boost-format
msgid "Virtual camera initialize failed (%s)!"
msgstr "虛擬攝影機初始化失敗(%s)！"

msgid "Information"
msgstr "資訊"

msgid "Playing..."
msgstr "正在播放中……"

#, c-format, boost-format
msgid "Load failed [%d]!"
msgstr "載入失敗 [%d]！"

msgid "Year"
msgstr "年"

msgid "Month"
msgstr "月"

msgid "All Files"
msgstr "所有檔案"

msgid "Group files by year, recent first."
msgstr "按年份分組，從最近的開始展示"

msgid "Group files by month, recent first."
msgstr "按月份分組，從最近的開始展示"

msgid "Show all files, recent first."
msgstr "顯示所有檔案，從最近的開始展示"

msgid "Timelapse"
msgstr "縮時攝影"

msgid "Switch to timelapse files."
msgstr "切換到縮時攝影檔案列表"

msgid "Video"
msgstr "錄影"

msgid "Switch to video files."
msgstr "切換到影片檔案列表"

msgid "Switch to 3mf model files."
msgstr "切換到 3MF 模型檔案。"

msgid "Delete selected files from printer."
msgstr "從３Ｄ列印機中刪除選中的檔案"

msgid "Download"
msgstr "下載"

msgid "Download selected files from printer."
msgstr "從３Ｄ列印機中下載選擇的檔案"

msgid "Select"
msgstr "選擇"

msgid "Batch manage files."
msgstr "批次管理檔案"

msgid "No printers."
msgstr "未選擇３Ｄ列印機"

#, c-format, boost-format
msgid "Connect failed [%d]!"
msgstr "連接失敗 [%d]！"

msgid "Loading file list..."
msgstr "載入檔案列表..."

#, c-format, boost-format
msgid "No files [%d]"
msgstr "檔案列表為空[%d]"

#, c-format, boost-format
msgid "Load failed [%d]"
msgstr "載入失敗 [%d]"

#, c-format, boost-format
msgid "You are going to delete %u file from printer. Are you sure to continue?"
msgid_plural ""
"You are going to delete %u files from printer. Are you sure to continue?"
msgstr[0] "您將從３Ｄ列印機中刪除%u個檔案。確定要繼續嗎？"

msgid "Delete files"
msgstr "刪除檔案"

#, c-format, boost-format
msgid "Do you want to delete the file '%s' from printer?"
msgstr "你確定要從３Ｄ列印機中刪除檔案'%s'嗎？"

msgid "Delete file"
msgstr "刪除檔案"

msgid "Fetching model infomations ..."
msgstr "正在獲取模型資訊..."

msgid "Failed to fetching model infomations from printer."
msgstr "無法從３Ｄ列印機獲取模型資訊。"

msgid "Failed to parse model infomations."
msgstr "解析模型資訊失敗。"

msgid ""
"The .gcode.3mf file contains no G-code data.Please slice it whthBambu Studio "
"and export a new .gcode.3mf file."
msgstr ""
".gcode.3mf 檔案中不包含 G-code 數據。請使用 Bambu Studio 進行切片並匯出新的."
"gcode.3mf 檔案。"

#, c-format, boost-format
msgid "File '%s' was lost! Please download it again."
msgstr "檔案 %s 遺失，請重新下載。"

msgid "Download waiting..."
msgstr "等待下載中..."

msgid "Play"
msgstr "播放"

msgid "Open Folder"
msgstr "打開資料夾"

msgid "Download finished"
msgstr "下載完成"

#, c-format, boost-format
msgid "Downloading %d%%..."
msgstr "下載中 %d%%..."

msgid "Not supported on the current printer version."
msgstr "當前３Ｄ列印機的版本不支援。"

msgid "Storage unavailable, insert SD card."
msgstr "儲存不可用，請插入SD記憶卡。"

msgid "Speed:"
msgstr "速度："

msgid "Deadzone:"
msgstr "死區："

msgid "Options:"
msgstr "選項："

msgid "Zoom"
msgstr "視角縮放"

msgid "Translation/Zoom"
msgstr "平移/縮放"

msgid "3Dconnexion settings"
msgstr "3Dconnexion設置"

msgid "Swap Y/Z axes"
msgstr "交換 Y/Z 軸"

msgid "Invert X axis"
msgstr "反轉 X 軸"

msgid "Invert Y axis"
msgstr "反轉 Y 軸"

msgid "Invert Z axis"
msgstr "反轉 Z 軸"

msgid "Invert Yaw axis"
msgstr ""

msgid "Invert Pitch axis"
msgstr ""

msgid "Invert Roll axis"
msgstr ""

msgid "Printing Progress"
msgstr "列印進度"

msgid "Resume"
msgstr "繼續"

msgid "Stop"
msgstr "停止"

msgid "0"
msgstr "0"

msgid "Layer: N/A"
msgstr "層： N/A"

msgid "Clear"
msgstr "清除"

msgid "How do you like this printing file?"
msgstr "您覺得這個列印檔案怎麼樣？"

msgid ""
"(The model has already been rated. Your rating will overwrite the previous "
"rating.)"
msgstr ""

msgid "Rate"
msgstr ""

msgid "Camera"
msgstr "攝影機"

msgid "SD Card"
msgstr "SD記憶卡"

msgid "Camera Setting"
msgstr "攝影機設置"

msgid "Control"
msgstr "控制"

msgid "Print Options"
msgstr "列印選項"

msgid "100%"
msgstr "100%"

msgid "Lamp"
msgstr "LED燈"

msgid "Aux"
msgstr "輔助"

msgid "Cham"
msgstr "機箱"

msgid "Bed"
msgstr "熱床"

msgid "Unload"
msgstr "退料"

msgid "Debug Info"
msgstr "除錯資訊"

msgid "No SD Card"
msgstr "無SD記憶卡"

msgid "SD Card Abnormal"
msgstr "SD記憶卡異常"

msgid "Cancel print"
msgstr "取消列印"

msgid "Are you sure you want to cancel this print?"
msgstr "你確定要取消這次列印嗎？"

msgid "Done"
msgstr "完成"

msgid "Downloading..."
msgstr "下載中..."

msgid "Cloud Slicing..."
msgstr "雲端切片中..."

#, c-format, boost-format
msgid "In Cloud Slicing Queue, there are %s tasks ahead."
msgstr "前面還有%s個任務在雲端切片隊列中"

#, c-format, boost-format
msgid "Layer: %s"
msgstr "層： %s"

#, c-format, boost-format
msgid "Layer: %d/%d"
msgstr "層： %d/%d"

msgid "Please heat the nozzle to above 170 degree before loading filament."
msgstr "請在進料前把噴嘴升溫到170℃"

msgid "Still unload"
msgstr "繼續退料"

msgid "Still load"
msgstr "繼續進料"

msgid "Please select an AMS slot before calibration"
msgstr "請先選擇一個 AMS 槽位後進行校準"

msgid ""
"Cannot read filament info: the filament is loaded to the tool head,please "
"unload the filament and try again."
msgstr "無法讀取線材資訊：線材已經載入到工具頭，請退出線材後再重試。"

msgid "This only takes effect during printing"
msgstr "僅在列印過程中生效"

msgid "Silent"
msgstr "靜音模式(50%)"

msgid "Standard"
msgstr "標準模式(100%)"

msgid "Sport"
msgstr "運動模式(125%)"

msgid "Ludicrous"
msgstr "狂暴模式(150%)"

msgid "Can't start this without SD card."
msgstr "沒有SD記憶卡無法開始任務"

msgid "Rate the Print Profile"
msgstr ""

msgid "Comment"
msgstr "評論"

msgid "Rate this print"
msgstr ""

msgid "Add Photo"
msgstr "新增照片"

msgid "Delete Photo"
msgstr "刪除照片"

msgid "Submit"
msgstr "送出"

msgid "Please click on the star first."
msgstr ""

msgid "InFo"
msgstr "資訊"

msgid "Get oss config failed."
msgstr ""

msgid "Upload Pictrues"
msgstr "上傳圖片"

msgid "Number of images successfully uploaded"
msgstr "成功上傳的圖片數量"

msgid " upload failed"
msgstr "上傳失敗"

msgid " upload config prase failed\n"
msgstr ""

msgid " No corresponding storage bucket\n"
msgstr ""

msgid " can not be opened\n"
msgstr ""

msgid ""
"The following issues occurred during the process of uploading images. Do you "
"want to ignore them?\n"
"\n"
msgstr ""
msgstr "在上傳圖片的過程中出現了以下問題。"
msgstr "要忽略此問題嗎？"

msgid "info"
msgstr "資訊"

msgid "Synchronizing the printing results. Please retry a few seconds later."
msgstr "正在同步列印結果。請稍後重試。"

msgid "Upload failed\n"
msgstr "上傳失敗"

msgid "obtaining instance_id failed\n"
msgstr ""

msgid ""
"Your comment result cannot be uploaded due to some reasons. As follows:\n"
"\n"
"  error code: "
msgstr ""

msgid "error message: "
msgstr "錯誤訊息:"

msgid ""
"\n"
"\n"
"Would you like to redirect to the webpage for rating?"
msgstr ""

msgid ""
"Some of your images failed to upload. Would you like to redirect to the "
"webpage for rating?"
msgstr ""

msgid "You can select up to 16 images."
msgstr "您最多可以選擇 16 張圖片。"

msgid ""
"At least one successful print record of this print profile is required \n"
"to give a positive rating(4 or 5stars)."
msgstr ""

msgid "Status"
msgstr "設備狀態"

msgid "Update"
msgstr "韌體更新"

msgid "HMS"
msgstr ""

msgid "Don't show again"
msgstr "不再顯示"

#, c-format, boost-format
msgid "%s error"
msgstr "%s 錯誤"

#, c-format, boost-format
msgid "%s has encountered an error"
msgstr "%s 遇到一個錯誤"

#, c-format, boost-format
msgid "%s warning"
msgstr "%s 警告"

#, c-format, boost-format
msgid "%s has a warning"
msgstr "%s 有一個警告"

#, c-format, boost-format
msgid "%s info"
msgstr "%s 資訊"

#, c-format, boost-format
msgid "%s information"
msgstr "%s 資訊"

msgid "Skip"
msgstr "跳過"

msgid "3D Mouse disconnected."
msgstr "3D滑鼠斷連。"

msgid "Configuration can update now."
msgstr "配置現在可以升級。"

msgid "Detail."
msgstr "詳情。"

msgid "Integration was successful."
msgstr "整合成功。"

msgid "Integration failed."
msgstr "整合失敗。"

msgid "Undo integration was successful."
msgstr "整合取消成功。"

msgid "New network plug-in available."
msgstr "新的網路插件可用。"

msgid "Details"
msgstr "細節"

msgid "Undo integration failed."
msgstr "整合取消失敗。"

msgid "Exporting."
msgstr "正在匯出。"

msgid "Software has New version."
msgstr "發現新的軟體版本。"

msgid "Goto download page."
msgstr "前往下載網站。"

msgid "Open Folder."
msgstr "打開資料夾。"

msgid "Safely remove hardware."
msgstr "安全移除硬體。"

#, c-format, boost-format
msgid "%1$d Object has custom supports."
msgid_plural "%1$d Objects have custom supports."
msgstr[0] "%1$d 模型有自訂支撐。"

#, c-format, boost-format
msgid "%1$d Object has color painting."
msgid_plural "%1$d Objects have color painting."
msgstr[0] "%1$d 物件有塗色。"

#, c-format, boost-format
msgid "%1$d object was loaded as a part of cut object."
msgid_plural "%1$d objects were loaded as parts of cut object"
msgstr[0] "%1$d 物件載入為一個切割對象的子部件"

msgid "ERROR"
msgstr "錯誤"

msgid "CANCELED"
msgstr "已取消"

msgid "COMPLETED"
msgstr "已完成"

msgid "Cancel upload"
msgstr "取消上傳"

msgid "Slice ok."
msgstr "切片完成."

msgid "Jump to"
msgstr "轉換到"

msgid "Error:"
msgstr "錯誤："

msgid "Warning:"
msgstr "警告："

msgid "Export successfully."
msgstr "匯出成功."

msgid "Model file downloaded."
msgstr "模型檔案已下載。"

msgid "Serious warning:"
msgstr "嚴重警告："

msgid " (Repair)"
msgstr "（修復）"

msgid " Click here to install it."
msgstr "點擊此處安裝"

msgid "WARNING:"
msgstr "警告："

msgid "Your model needs support ! Please make support material enable."
msgstr "你的模型需要支撐才能列印。請開啟材料支撐選項。"

msgid "Gcode path overlap"
msgstr "Gcode 路徑有重疊"

msgid "Support painting"
msgstr "支撐繪製"

msgid "Color painting"
msgstr "顏色繪製"

msgid "Cut connectors"
msgstr "切割連接件"

msgid "Layers"
msgstr "層"

msgid "Range"
msgstr "範圍"

msgid ""
"The application cannot run normally because OpenGL version is lower than "
"2.0.\n"
msgstr "應用程式無法正常運行，因為 OpenGL 的版本低於 2.0。\n"

msgid "Please upgrade your graphics card driver."
msgstr "請升級您的顯示卡驅動。"

msgid "Unsupported OpenGL version"
msgstr "不支援的 OpenGL 版本"

#, c-format, boost-format
msgid ""
"Unable to load shaders:\n"
"%s"
msgstr "無法載入 Shader: %s"

msgid "Error loading shaders"
msgstr "載入 shader 程序時發生錯誤"

msgctxt "Layers"
msgid "Top"
msgstr "頂部"

msgctxt "Layers"
msgid "Bottom"
msgstr "底部"

msgid "Enable AI monitoring of printing"
msgstr "啟用列印過程的 AI 智慧監控"

msgid "Sensitivity of pausing is"
msgstr "暫停的靈敏度為"

msgid "Enable detection of build plate position"
msgstr "啟用列印板位置檢測"

msgid ""
"The localization tag of build plate is detected, and printing is paused if "
"the tag is not in predefined range."
msgstr "檢測列印板的定位標記，如果標記不在預定義範圍內時暫停列印。"

msgid "First Layer Inspection"
msgstr "首層掃描"

msgid "Auto-recovery from step loss"
msgstr "自動從丟步中恢復"

msgid "Allow Prompt Sound"
msgstr "允許提示音效"

msgid "Global"
msgstr "全局"

msgid "Objects"
msgstr "物件"

msgid "Advance"
msgstr "高級"

msgid "Compare presets"
msgstr "比較預設"

msgid "View all object's settings"
msgstr "查看所有物件的配置"

msgid "Filament settings"
msgstr "線材設置"

msgid "Printer settings"
msgstr "３Ｄ列印機設置"

msgid "Remove current plate (if not last one)"
msgstr ""

msgid "Auto orient objects on current plate"
msgstr ""

msgid "Arrange objects on current plate"
msgstr ""

msgid "Unlock current plate"
msgstr ""

msgid "Lock current plate"
msgstr ""

msgid "Customize current plate"
msgstr ""

msgid "Untitled"
msgstr "未命名"

#, boost-format
msgid " plate %1%:"
msgstr "盤%1%："

msgid "Invalid name, the following characters are not allowed:"
msgstr "無效名稱，不允許使用以下字元："

msgid "Sliced Info"
msgstr "切片資訊"

msgid "Used Filament (m)"
msgstr "線材消耗長度 (m)"

msgid "Used Filament (mm³)"
msgstr "線材消耗體積 (mm³)"

msgid "Used Filament (g)"
msgstr "線材消耗重量(g)"

msgid "Used Materials"
msgstr "線材消耗"

msgid "Estimated time"
msgstr "預估列印時間"

msgid "Filament changes"
msgstr "線材切換"

msgid "Click to edit preset"
msgstr "滑鼠左鍵點擊編輯配置"

msgid "Connection"
msgstr "連接"

msgid "Bed type"
msgstr "熱床類型"

msgid "Flushing volumes"
msgstr "換色廢料體積"

msgid "Add one filament"
msgstr "增加一個線材"

msgid "Remove last filament"
msgstr "刪除最後一個線材"

msgid "Synchronize filament list from AMS"
msgstr "從 AMS 同步線材列表"

msgid "Set filaments to use"
msgstr "配置可選擇的線材"

msgid ""
"No AMS filaments. Please select a printer in 'Device' page to load AMS info."
msgstr "沒有發現 AMS 線材。請在“設備”頁面選擇３Ｄ列印機，將載入 AMS 資訊"

msgid "Sync filaments with AMS"
msgstr "同步到 AMS 的線材列表"

msgid ""
"Sync filaments with AMS will drop all current selected filament presets and "
"colors. Do you want to continue?"
msgstr "同步到 AMS 的線材列表將丟棄所有目前配置的線材預設、顏色。是否繼續？"

msgid ""
"Already did a synchronization, do you want to sync only changes or resync "
"all?"
msgstr "已經同步過，你希望僅同步改變的線材還是重新同步所有線材？"

msgid "Sync"
msgstr "同步"

msgid "Resync"
msgstr "重新同步"

msgid "There are no compatible filaments, and sync is not performed."
msgstr "沒有如任何相容的線材，同步操作未執行。"

msgid ""
"There are some unknown filaments mapped to generic preset. Please update "
"Orca Slicer or restart Orca Slicer to check if there is an update to system "
"presets."
msgstr ""
"有一些未知型號的線材，映射到通用預設。請更新或者重啟 Orca Slicer，以檢查系統"
"預設有沒有更新。"

#, boost-format
msgid "Do you want to save changes to \"%1%\"?"
msgstr "是否儲存修改到“%1%”？"

#, c-format, boost-format
msgid ""
"Successfully unmounted. The device %s(%s) can now be safely removed from the "
"computer."
msgstr "卸載成功。設備%s(%s)現在可能安全地從電腦移除。"

#, c-format, boost-format
msgid "Ejecting of device %s(%s) has failed."
msgstr "彈出設備%s(%s)失敗。"

msgid "Previous unsaved project detected, do you want to restore it?"
msgstr "檢測到有未儲存的專案項目，是否恢復此項目？"

msgid "Restore"
msgstr "恢復"

msgid ""
"The bed temperature exceeds filament's vitrification temperature. Please "
"open the front door of printer before printing to avoid nozzle clog."
msgstr "熱床溫度超過了線材的軟化溫度。請在列印前打開３Ｄ列印機前門以防堵頭。"

msgid ""
"The nozzle hardness required by the filament is higher than the default "
"nozzle hardness of the printer. Please replace the hardened nozzle or "
"filament, otherwise, the nozzle will be attrited or damaged."
msgstr ""
"線材所要求的噴嘴硬度高於３Ｄ列印機預設的噴嘴硬度。請更換硬化的噴嘴或列印絲，"
"否則噴嘴可能被磨損或損壞。"

msgid ""
"Enabling traditional timelapse photography may cause surface imperfections. "
"It is recommended to change to smooth mode."
msgstr ""

#, c-format, boost-format
msgid "Loading file: %s"
msgstr "載入檔案：%s"

msgid "The 3mf is not supported by OrcaSlicer, load geometry data only."
msgstr "該 3mf 檔案不是來自 Orca Slicer，將只載入幾何數據。"

msgid "Load 3mf"
msgstr "載入 3mf"

msgid "The Config can not be loaded."
msgstr "配置無法載入。"

msgid "The 3mf is generated by old Orca Slicer, load geometry data only."
msgstr "該 3mf 檔案來自舊版本的 Orca Slicer"

#, c-format, boost-format
msgid ""
"The 3mf's version %s is newer than %s's version %s, Found following keys "
"unrecognized:"
msgstr "該 3mf 的版本%s比%s的版本%s新，發現以下參數鍵值無法識別:"

msgid "You'd better upgrade your software.\n"
msgstr "建議升級您的軟體版本。\n"

msgid "Newer 3mf version"
msgstr "較新的 3mf 版本"

#, c-format, boost-format
msgid ""
"The 3mf's version %s is newer than %s's version %s, Suggest to upgrade your "
"software."
msgstr "該 3mf 的版本%s比%s的版本%s要新，建議升級你的軟體。"

msgid "Invalid values found in the 3mf:"
msgstr "在 3mf 檔案中發現無效值："

msgid "Please correct them in the param tabs"
msgstr "請在參數頁更正它們"

msgid "The 3mf is not compatible, load geometry data only!"
msgstr "該 3mf 檔案與軟體不相容，將只載入幾何數據。"

msgid "Incompatible 3mf"
msgstr "不相容的 3mf"

msgid "Name of components inside step file is not UTF8 format!"
msgstr "step 檔案中的部件名稱包含非UTF8格式的字元！"

msgid "The name may show garbage characters!"
msgstr "此名稱可能顯示亂碼字元！"

#, boost-format
msgid "Failed loading file \"%1%\". An invalid configuration was found."
msgstr "載入檔案“%1%”失敗。發現無效配置。"

msgid "Objects with zero volume removed"
msgstr "體積為零的對象已被移除"

msgid "The volume of the object is zero"
msgstr "物件的體積為零"

#, c-format, boost-format
msgid ""
"The object from file %s is too small, and maybe in meters or inches.\n"
" Do you want to scale to millimeters?"
msgstr ""
"檔案 %s 中物件的尺寸似乎是以公尺或者英寸為單位定義的。\n"
" Orcaslicer 的內部單位為毫米。是否要轉換成毫米？"

msgid "Object too small"
msgstr "物件尺寸過小"

msgid ""
"This file contains several objects positioned at multiple heights.\n"
"Instead of considering them as multiple objects, should \n"
"the file be loaded as a single object having multiple parts?"
msgstr ""
"該檔案包含多個位於不同高度的物件。\n"
"是否將檔案載入為一個由多個零件組合而成的物件，而非多個單零件的物件？"

msgid "Multi-part object detected"
msgstr "檢測到多部分物件"

msgid "Load these files as a single object with multiple parts?\n"
msgstr "將這些檔案載入為一個多零件物件？\n"

msgid "Object with multiple parts was detected"
msgstr "檢測到多零件物件"

msgid "The file does not contain any geometry data."
msgstr "此檔案不包含任何幾何數據。"

msgid ""
"Your object appears to be too large, Do you want to scale it down to fit the "
"heat bed automatically?"
msgstr "物件看起來太大，希望將物件自動縮小以適應熱床嗎？"

msgid "Object too large"
msgstr "物件太大"

msgid "Export STL file:"
msgstr "匯出 STL 檔案："

msgid "Save file as:"
msgstr "檔案另存為："

msgid "Delete object which is a part of cut object"
msgstr "刪除切割物件的一部分"

msgid ""
"You try to delete an object which is a part of a cut object.\n"
"This action will break a cut correspondence.\n"
"After that model consistency can't be guaranteed."
msgstr ""
"您正嘗試刪除切割物件的一部分，這將破壞切割對應關係，刪除之後，將無法再保證模"
"型的一致性。"

msgid "The selected object couldn't be split."
msgstr "選中的模型不可分裂。"

msgid "Another export job is running."
msgstr "有其他匯出任務正在進行中。"

msgid "Select a new file"
msgstr "選擇新檔案"

msgid "File for the replace wasn't selected"
msgstr "未選擇替換檔案"

msgid "Error during replace"
msgstr "替換時發生錯誤"

msgid "Please select a file"
msgstr "請選擇一個檔案"

msgid "Slicing"
msgstr "正在切片"

msgid "There are warnings after slicing models:"
msgstr "模型切片警告："

msgid "warnings"
msgstr "警告"

msgid "Invalid data"
msgstr "無效數據"

msgid "Slicing Canceled"
msgstr "切片已取消"

#, c-format, boost-format
msgid "Slicing Plate %d"
msgstr "正在切片盤 %d"

msgid "Please resolve the slicing errors and publish again."
msgstr "請解決切片錯誤後再重新發布。"

msgid ""
"Network Plug-in is not detected. Network related features are unavailable."
msgstr "未檢測到網路插件。網路相關功能不可用。"

msgid ""
"Preview only mode:\n"
"The loaded file contains gcode only, Can not enter the Prepare page"
msgstr ""
"僅預覽模式：\n"
"被載入的檔案僅包含 G-Code，不支援進入準備頁面"

msgid "You can keep the modified presets to the new project or discard them"
msgstr "您可以保留修改的預設到新專案項目中或者忽略這些修改"

msgid "Creating a new project"
msgstr "創建新專案項目"

msgid "Load project"
msgstr "載入專案項目"

msgid ""
"Failed to save the project.\n"
"Please check whether the folder exists online or if other programs open the "
"project file."
msgstr "儲存檔案失敗。請檢查資料夾是否存在，以及是否有其他程式打開了該專案項目檔案。"

msgid "Save project"
msgstr "儲存專案項目"

msgid "Importing Model"
msgstr "正在匯入模型"

msgid "prepare 3mf file..."
msgstr "正在準備 3mf 檔案..."

msgid "downloading project ..."
msgstr "專案項目下載中..."

#, c-format, boost-format
msgid "Project downloaded %d%%"
msgstr "專案項目已下載%d%%"

msgid ""
"Importing to Bambu Studio failed. Please download the file and manually "
"import it."
msgstr "匯入 Bambu Studio 失敗。 請下載該檔案並手動匯入。"

msgid "The selected file"
msgstr "已選擇的檔案"

msgid "does not contain valid gcode."
msgstr "不包含有效的 G-code 檔案。"

msgid "Error occurs while loading G-code file"
msgstr "載入 G-code 檔案時遇到錯誤"

msgid "Drop project file"
msgstr "專案項目檔案操作"

msgid "Please select an action"
msgstr "請選擇處理方式"

msgid "Open as project"
msgstr "作為專案項目打開"

msgid "Import geometry only"
msgstr "僅匯入模型數據"

msgid "Only one G-code file can be opened at the same time."
msgstr "只能同時打開一個 G-code 檔案。"

msgid "G-code loading"
msgstr "正在載入 G-code 檔案"

msgid "G-code files can not be loaded with models together!"
msgstr "G-code 檔案不能和模型一起載入"

msgid "Can not add models when in preview mode!"
msgstr "在預覽模式不允許增加模型"

msgid "Add Models"
msgstr "新增模型"

msgid "All objects will be removed, continue?"
msgstr "即將刪除所有物件，是否繼續？"

msgid "The current project has unsaved changes, save it before continue?"
msgstr "當前項目包含未儲存的修改，是否先儲存？"

msgid "Remember my choice."
msgstr "記住我的選擇。"

msgid "Number of copies:"
msgstr "複製數量："

msgid "Copies of the selected object"
msgstr "所選對象的複製數量"

msgid "Save G-code file as:"
msgstr "G-code 檔案另存為："

msgid "Save Sliced file as:"
msgstr "切片檔案另存為："

#, c-format, boost-format
msgid ""
"The file %s has been sent to the printer's storage space and can be viewed "
"on the printer."
msgstr "檔案%s已經傳送到３Ｄ列印機的儲存空間，可以在３Ｄ列印機上瀏覽。"

msgid ""
"Unable to perform boolean operation on model meshes. Only positive parts "
"will be exported."
msgstr "無法對模型網格執行布爾運算。只有正面部分將被導出。"

msgid "Is the printer ready? Is the print sheet in place, empty and clean?"
msgstr "３Ｄ列印機是否準備完成?"

msgid "Upload and Print"
msgstr "上傳並列印"

msgid ""
"Print By Object: \n"
"Suggest to use auto-arrange to avoid collisions when printing."
msgstr ""
"逐件列印：\n"
"建議使用自動擺盤避免列印時發生碰撞。"

msgid "Send G-code"
msgstr "傳送 G-Code"

msgid "Send to printer"
msgstr "傳送到３Ｄ列印機"

msgid "Custom supports and color painting were removed before repairing."
msgstr "自訂的支撐和塗色在模型修復之前將被清除。"

msgid "Invalid number"
msgstr "無效數字"

msgid "Plate Settings"
msgstr "盤參數設置"

#, boost-format
msgid "Number of currently selected parts: %1%\n"
msgstr "當前選擇的零件數量: %1%\n"

#, boost-format
msgid "Number of currently selected objects: %1%\n"
msgstr "當前選擇的物件數量: %1%\n"

#, boost-format
msgid "Part name: %1%\n"
msgstr "零件名字：%1%\n"

#, boost-format
msgid "Object name: %1%\n"
msgstr "物件名字：%1%\n"

#, boost-format
msgid "Size: %1% x %2% x %3% in\n"
msgstr "大小：%1% x %2% x %3% 英寸\n"

#, boost-format
msgid "Size: %1% x %2% x %3% mm\n"
msgstr "大小： %1% x %2% x %3% 毫米\n"

#, boost-format
msgid "Volume: %1% in³\n"
msgstr "體積： %1% 英寸³\n"

#, boost-format
msgid "Volume: %1% mm³\n"
msgstr "體積： %1% 毫米³\n"

#, boost-format
msgid "Triangles: %1%\n"
msgstr "三角形：%1%\n"

msgid "Tips:"
msgstr "提示："

msgid ""
"\"Fix Model\" feature is currently only on Windows. Please repair the model "
"on Orca Slicer(windows) or CAD softwares."
msgstr ""
"\"修復模型\"功能目前僅適用於 Windows。請在 Orcaslicer (windows)或 CAD 軟體上"
"修復模型。"

#, c-format, boost-format
msgid ""
"Plate% d: %s is not suggested to be used to print filament %s(%s). If you "
"still want to do this printing, please set this filament's bed temperature "
"to non zero."
msgstr ""
"熱床% d：%s不建議被用於列印%s（%s）線材。如果你依然想列印，請設置線材對應的熱"
"床溫度為非零值。"

msgid "Switching the language requires application restart.\n"
msgstr "切換語言要求重啟應用程式。\n"

msgid "Do you want to continue?"
msgstr "是否繼續？"

msgid "Language selection"
msgstr "語言選擇"

msgid "Switching application language while some presets are modified."
msgstr "在切換應用語言之前發現某些參數預設有更改。"

msgid "Changing application language"
msgstr "正在為應用程式切換語言"

msgid "Changing the region will log out your account.\n"
msgstr "修改區域會自動登出您的帳號。\n"

msgid "Region selection"
msgstr "區域選擇"

msgid "Second"
msgstr "秒"

msgid "Browse"
msgstr "瀏覽"

msgid "Choose Download Directory"
msgstr "選擇下載資料夾"

msgid "General Settings"
msgstr "通用設置"

msgid "Asia-Pacific"
msgstr "亞太"

msgid "China"
msgstr "中國"

msgid "Europe"
msgstr "歐洲"

msgid "North America"
msgstr "北美"

msgid "Others"
msgstr "其他"

msgid "Login Region"
msgstr "登入區域"

msgid "Stealth Mode"
msgstr "區域網路模式"

msgid "Metric"
msgstr "公制"

msgid "Imperial"
msgstr "英製"

msgid "Units"
msgstr "單位"

msgid "Zoom to mouse position"
msgstr "放大到滑鼠位置"

msgid ""
"Zoom in towards the mouse pointer's position in the 3D view, rather than the "
"2D window center."
msgstr "在 3D 視角放大到滑鼠位置，而不是 2D 窗口的中心。"

msgid "Use free camera"
msgstr ""

msgid "If enabled, use free camera. If not enabled, use constrained camera."
msgstr ""

msgid "Show \"Tip of the day\" notification after start"
msgstr "啟動後顯示“每日小建議”通知"

msgid "If enabled, useful hints are displayed at startup."
msgstr "如果啟用，將在啟動時顯示有用的提示。"

msgid "Show g-code window"
msgstr "顯示 g-code 視窗"

msgid "If enabled, g-code window will be displayed."
msgstr "如果啟用，將顯示 g-code 視窗。"

msgid "Presets"
msgstr "預設"

msgid "Auto sync user presets(Printer/Filament/Process)"
msgstr "同步使用者預設（３Ｄ列印機/線材/工藝）"

msgid "User Sync"
msgstr "使用者同步"

msgid "Update built-in Presets automatically."
msgstr "自動更新系統預設"

msgid "System Sync"
msgstr "系統同步"

msgid "Clear my choice on the unsaved presets."
msgstr "清除我對未儲存預設的選擇。"

msgid "Associate files to OrcaSlicer"
msgstr " Orcaslicer 檔案關聯"

msgid "Associate .3mf files to OrcaSlicer"
msgstr "使用 Orcaslicer 打開 .3mf 檔案"

msgid "If enabled, sets OrcaSlicer as default application to open .3mf files"
msgstr "開啟後，將預設使用 Orcaslicer 打開 .3mf 檔案"

msgid "Associate .stl files to OrcaSlicer"
msgstr "使用 Orcaslicer 打開 .stl 檔案"

msgid "If enabled, sets OrcaSlicer as default application to open .stl files"
msgstr "開啟後，將預設使用 Orcaslicer 打開 .stl 檔案"

msgid "Associate .step/.stp files to OrcaSlicer"
msgstr "使用 Orcaslicer 打開 .step/.stp 檔案"

msgid "If enabled, sets OrcaSlicer as default application to open .step files"
msgstr "開啟後，將預設使用 Orcaslicer 打開 .step 檔案"

msgid "Online Models"
msgstr "線上模型"

msgid "Show online staff-picked models on the home page"
msgstr "在首頁上顯示工作人員挑選的線上模型"

msgid "Maximum recent projects"
msgstr "最近專案項目的最大數量"

msgid "Maximum count of recent projects"
msgstr "近期專案項目的最大統計"

msgid "Clear my choice on the unsaved projects."
msgstr "清除我對未儲存的專案項目的選擇。"

msgid "Auto-Backup"
msgstr "自動備份"

msgid ""
"Backup your project periodically for restoring from the occasional crash."
msgstr "定期備份專案項目，以便從偶發崩潰中恢復。"

msgid "every"
msgstr ""

msgid "The peroid of backup in seconds."
msgstr "備份的週期"

msgid "Downloads"
msgstr "下載"

msgid "Dark Mode"
msgstr "深色模式"

msgid "Enable Dark mode"
msgstr "啟用深色模式"

msgid "Develop mode"
msgstr "開發者模式"

msgid "Skip AMS blacklist check"
msgstr "跳過 AMS 黑名單檢查"

msgid "Home page and daily tips"
msgstr "首頁和每日小建議"

msgid "Show home page on startup"
msgstr "啟動時顯示首頁"

msgid "Sync settings"
msgstr "同步設定"

msgid "User sync"
msgstr "使用者同步"

msgid "Preset sync"
msgstr "配置同步"

msgid "Preferences sync"
msgstr "偏好設定同步"

msgid "View control settings"
msgstr "視圖控制設置"

msgid "Rotate of view"
msgstr "旋轉視圖"

msgid "Move of view"
msgstr "移動視圖"

msgid "Zoom of view"
msgstr "縮放視圖"

msgid "Other"
msgstr "其他"

msgid "Mouse wheel reverses when zooming"
msgstr "縮放時滑鼠滾輪反轉"

msgid "Enable SSL(MQTT)"
msgstr "啟用SSL（MQTT）"

msgid "Enable SSL(FTP)"
msgstr "啟用SSL（FTP）"

msgid "Internal developer mode"
msgstr "內部開發者模式"

msgid "Log Level"
msgstr "日誌級別"

msgid "fatal"
msgstr "致命"

msgid "error"
msgstr "錯誤"

msgid "warning"
msgstr "警告"

msgid "debug"
msgstr "除錯"

msgid "trace"
msgstr "跟蹤"

msgid "Host Setting"
msgstr ""

msgid "DEV host: api-dev.bambu-lab.com/v1"
msgstr ""

msgid "QA  host: api-qa.bambu-lab.com/v1"
msgstr ""

msgid "PRE host: api-pre.bambu-lab.com/v1"
msgstr ""

msgid "Product host"
msgstr "正式環境"

msgid "debug save button"
msgstr "儲存"

msgid "save debug settings"
msgstr "儲存除錯設定"

msgid "DEBUG settings have saved successfully!"
msgstr "除錯模式生效!"

msgid "Switch cloud environment, Please login again!"
msgstr "切換雲端環境，請重新登入!"

msgid "System presets"
msgstr "系統配置"

msgid "User presets"
msgstr "使用者配置"

msgid "Incompatible presets"
msgstr "不相容的預設"

msgid "AMS filaments"
msgstr "AMS 線材"

msgid "Click to pick filament color"
msgstr "點擊設置線材顏色"

msgid "Please choose the filament colour"
msgstr "請選擇線材顏色"

msgid "Add/Remove presets"
msgstr "新增/刪除配置"

msgid "Edit preset"
msgstr "編輯預設"

msgid "Project-inside presets"
msgstr "項目預設"

msgid "Add/Remove filaments"
msgstr "新增/刪除線材"

msgid "Add/Remove materials"
msgstr "新增/刪除材料"

msgid "Add/Remove printers"
msgstr "新增/刪除３Ｄ列印機"

msgid "Incompatible"
msgstr "不相容的預設"

msgid "The selected preset is null!"
msgstr "選擇的預設為空！"

msgid "Plate name"
msgstr "盤名稱"

msgid "Same as Global Print Sequence"
msgstr "跟隨全局列印順序"

msgid "Print sequence"
msgstr "列印順序"

msgid "Customize"
msgstr "自訂"

msgid "First layer filament sequence"
msgstr "首層線材列印順序"

msgid "Same as Global Plate Type"
msgstr "跟隨全局列印板類型"

msgid "Same as Global Bed Type"
msgstr "跟隨全局熱床類型"

msgid "By Layer"
msgstr "逐層"

msgid "By Object"
msgstr "逐件"

msgid "Accept"
msgstr "接受"

msgid "Log Out"
msgstr "登出"

msgid "Slice all plate to obtain time and filament estimation"
msgstr "正在切片以獲取切片資訊和預估列印時間"

msgid "Packing project data into 3mf file"
msgstr "正在打包數據到 3mf 檔案"

msgid "Uploading 3mf"
msgstr "正在上傳 3mf "

msgid "Jump to model publish web page"
msgstr "發布頁面"

msgid "Note: The preparation may takes several minutes. Please be patiant."
msgstr "提示：發布前需要一些準備時間，請耐心等待。"

msgid "Publish"
msgstr "發布"

msgid "Publish was cancelled"
msgstr "發布已取消"

msgid "Slicing Plate 1"
msgstr "正在切片盤 1"

msgid "Packing data to 3mf"
msgstr "打包數據到3mf"

msgid "Jump to webpage"
msgstr "轉換到網頁"

#, c-format, boost-format
msgid "Save %s as"
msgstr "另存%s為"

msgid "User Preset"
msgstr "使用者預設"

msgid "Project Inside Preset"
msgstr "項目預設"

msgid "Name is invalid;"
msgstr "無效名稱；"

msgid "illegal characters:"
msgstr "非法字元："

msgid "illegal suffix:"
msgstr "非法後綴："

msgid "Name is unavailable."
msgstr "名稱不可用。"

msgid "Overwrite a system profile is not allowed"
msgstr "不允許覆蓋系統預設"

#, boost-format
msgid "Preset \"%1%\" already exists."
msgstr "預設“%1%”已存在。"

#, boost-format
msgid "Preset \"%1%\" already exists and is incompatible with current printer."
msgstr "預設“%1%”已存在，並且和當前３Ｄ列印機不相容。"

msgid "Please note that saving action will replace this preset"
msgstr "請注意這個預設會在儲存過程中被替換"

msgid "The name is not allowed to be empty."
msgstr "名稱不允許為空。"

msgid "The name is not allowed to start with space character."
msgstr "名稱不允許以空格開頭。"

msgid "The name is not allowed to end with space character."
msgstr "名稱不允許以空格結尾。"

msgid "The name cannot be the same as a preset alias name."
msgstr "名稱不能和一個預設的別名相同。"

msgid "Save preset"
msgstr "儲存預設"

msgctxt "PresetName"
msgid "Copy"
msgstr "複製"

#, boost-format
msgid "Printer \"%1%\" is selected with preset \"%2%\""
msgstr "選中３Ｄ列印機“%1%”和預設“%2%”"

#, boost-format
msgid "Please choose an action with \"%1%\" preset after saving."
msgstr "請選擇儲存後對%1%預設的操作。"

#, boost-format
msgid "For \"%1%\", change \"%2%\" to \"%3%\" "
msgstr "為“%1%，”把“%2%”更換為“%3%” "

#, boost-format
msgid "For \"%1%\", add \"%2%\" as a new preset"
msgstr "為“%1%”，增加“%2%”為一個新預設"

#, boost-format
msgid "Simply switch to \"%1%\""
msgstr "直接切換到“%1%”"

msgid "Task canceled"
msgstr "任務已取消"

msgid "(LAN)"
msgstr "（區域網路）"

msgid "My Device"
msgstr "我的設備"

msgid "Other Device"
msgstr "其他設備"

msgid "Online"
msgstr "在線"

msgid "Input access code"
msgstr "輸入訪問碼"

msgid "Can't find my devices?"
msgstr "無法找到我的設備？"

msgid "Log out successful."
msgstr "登出成功。"

msgid "Offline"
msgstr "離線"

msgid "Busy"
msgstr "忙碌"

msgid "Bambu Cool Plate"
msgstr "低溫列印熱床"

msgid "PLA Plate"
msgstr "PLA 列印板"

msgid "Bambu Engineering Plate"
msgstr "高溫工程板"

msgid "Bambu Smooth PEI Plate"
msgstr ""

msgid "High temperature Plate"
msgstr ""

msgid "Bambu Textured PEI Plate"
msgstr ""

msgid "Send print job to"
msgstr "傳送列印作業至"

msgid "Refresh"
msgstr "刷新"

msgid "Bed Leveling"
msgstr "熱床調平"

msgid "Flow Dynamics Calibration"
msgstr "動態流量校準"

msgid "Click here if you can't connect to the printer"
msgstr "如果無法連接到印表機，請按一下此處"

msgid "send completed"
msgstr "傳送完成"

msgid "Error code"
msgstr "錯誤代碼"

msgid "Check the status of current system services"
msgstr "請檢查當前系統服務狀態"

msgid "Printer local connection failed, please try again."
msgstr "３Ｄ列印機區域網路連接失敗，請重試。"

msgid "No login account, only printers in LAN mode are displayed"
msgstr "未登入帳號，僅顯示區域網路模式的３Ｄ列印機"

msgid "Connecting to server"
msgstr "正在連接伺服器..."

msgid "Synchronizing device information"
msgstr "正在同步設備資訊"

msgid "Synchronizing device information time out"
msgstr "同步設備資訊超時"

msgid "Cannot send the print job when the printer is updating firmware"
msgstr "設備升級中，無法傳送列印作業"

msgid ""
"The printer is executing instructions. Please restart printing after it ends"
msgstr "３Ｄ列印機正在執行指令，請在其結束後重新發起列印"

msgid "The printer is busy on other print job"
msgstr "３Ｄ列印機正在執行其他列印作業"

#, c-format, boost-format
msgid ""
"Filament %s exceeds the number of AMS slots. Please update the printer "
"firmware to support AMS slot assignment."
msgstr "線材編號%s超出 AMS 槽位數量，請更新３Ｄ列印機韌體以支援AMS槽位映射功能"

msgid ""
"Filament exceeds the number of AMS slots. Please update the printer firmware "
"to support AMS slot assignment."
msgstr "線材編號超出 AMS 槽位數量，請更新３Ｄ列印機韌體以支援 AMS 槽位映射功能"

msgid ""
"Filaments to AMS slots mappings have been established. You can click a "
"filament above to change its mapping AMS slot"
msgstr ""
"已自動建立 \"線材列表=>AMS 槽位\" 的映射關係。 可點擊上方具體的線材手動設置其"
"所對應的 AMS 槽位"

msgid ""
"Please click each filament above to specify its mapping AMS slot before "
"sending the print job"
msgstr "請在傳送列印前點擊上方各個線材，指定其所對應的 AMS 槽位"

#, c-format, boost-format
msgid ""
"Filament %s does not match the filament in AMS slot %s. Please update the "
"printer firmware to support AMS slot assignment."
msgstr ""
"線材編號%s和 AMS 槽位%s中的線材材質不匹配，請更新３Ｄ列印機韌體以支援 AMS 槽"
"位映射功能"

msgid ""
"Filament does not match the filament in AMS slot. Please update the printer "
"firmware to support AMS slot assignment."
msgstr ""
"材料編號和 AMS 槽位中的線材材質不匹配，請更新３Ｄ列印機韌體以支援 AMS 槽位映"
"射功能"

msgid ""
"The printer firmware only supports sequential mapping of filament => AMS "
"slot."
msgstr ""
"已自動建立 \"線材列表=>AMS 槽位\" 的映射關係。 可點擊上方具體的線材手動設置其"
"所對應的 AMS 槽位"

msgid "An SD card needs to be inserted before printing."
msgstr "請在進行列印前插入SD記憶卡"

msgid "The selected printer is incompatible with the chosen printer presets."
msgstr "所選３Ｄ列印機與選擇的３Ｄ列印機預設不相容。"

msgid "An SD card needs to be inserted to record timelapse."
msgstr "開啟縮時攝影功能需要插入SD記憶卡"

msgid ""
"Cannot send the print job to a printer whose firmware is required to get "
"updated."
msgstr "需要更新３Ｄ列印機韌體後，才能將列印作業傳送到３Ｄ列印機"

msgid "Cannot send the print job for empty plate"
msgstr "無法為空盤傳送列印作業"

msgid "This printer does not support printing all plates"
msgstr "此３Ｄ列印機類型不支援列印所有盤"

msgid ""
"When enable spiral vase mode, machines with I3 structure will not generate "
"timelapse videos."
msgstr ""
msgstr "當啟用花瓶模式時，龍門結構的機器不會產生"
msgstr "縮時攝影影片"

msgid ""
"When print by object, machines with I3 structure will not generate timelapse "
"videos."
msgstr ""
msgstr "按物件列印時，龍門結構的機器不會產生"
msgstr "縮時攝影影片"


msgid "Errors"
msgstr "錯誤"

msgid "Please check the following:"
msgstr "請檢查以下內容："

msgid ""
"The printer type selected when generating G-Code is not consistent with the "
"currently selected printer. It is recommended that you use the same printer "
"type for slicing."
msgstr ""
"產生 G-Code 時選擇的３Ｄ列印機類型與當前選擇的３Ｄ列印機不一致。建議您使用相同"
"的３Ｄ列印機類型進行切片。"

#, c-format, boost-format
msgid "%s is not supported by AMS."
msgstr "AMS 不支援 %s 。"

msgid ""
"There are some unknown filaments in the AMS mappings. Please check whether "
"they are the required filaments. If they are okay, press \"Confirm\" to "
"start printing."
msgstr ""
"AMS 映射中存在一些未知的線材。請檢查它們是否符合預期。如果符合，按“確定”以開"
"始列印作業。"

msgid ""
"Please click the confirm button if you still want to proceed with printing."
msgstr "如果您仍然想繼續列印，請滑鼠左鍵單擊“確定”按鈕。"

msgid ""
"Connecting to the printer. Unable to cancel during the connection process."
msgstr "正在連接３Ｄ列印機。連接過程中無法取消。"

msgid "Preparing print job"
msgstr "正在準備列印作業"

msgid "Abnormal print file data. Please slice again"
msgstr "列印檔案數據異常，請重新切片"

msgid "The name length exceeds the limit."
msgstr "名稱長度超過限制。"

msgid ""
"Caution to use! Flow calibration on Textured PEI Plate may fail due to the "
"scattered surface."
msgstr "小心使用！金屬紋理PEI板 上的流量校準可能會因表面散射而失敗。"

msgid "Automatic flow calibration using Micro Lidar"
msgstr "使用微型雷達進行自動流量校準"

msgid "Modifying the device name"
msgstr "修改３Ｄ列印機名稱"

msgid "Send to Printer SD card"
msgstr "傳送到３Ｄ列印機的SD記憶卡"

msgid "Cannot send the print task when the upgrade is in progress"
msgstr "設備升級中，無法傳送列印作業"

msgid "An SD card needs to be inserted before send to printer SD card."
msgstr "傳送到３Ｄ列印機需要插入SD記憶卡"

msgid "The printer is required to be in the same LAN as Bambu Studio."
msgstr "３Ｄ列印機需要與 Bambu Studio 在同一個區域網路內。"

msgid "The printer does not support sending to printer SD card."
msgstr "該３Ｄ列印機不支援傳送到３Ｄ列印機SD記憶卡。"

msgid "Failed to create socket"
msgstr "建立網路端點連線失敗"

msgid "Failed to connect socket"
msgstr "無法連線網路端點"

msgid "Failed to publish login request"
msgstr "請求登陸失敗"

msgid "Get ticket from device timeout"
msgstr ""

msgid "Get ticket from server timeout"
msgstr ""

msgid "Failed to post ticket to server"
msgstr ""

msgid "Failed to parse login report reason"
msgstr ""

msgid "Receive login report timeout"
msgstr ""

msgid "Unknown Failure"
msgstr "未知錯誤"

msgid "Log in printer"
msgstr "登入３Ｄ列印機"

msgid "Would you like to log in this printer with current account?"
msgstr "你想使用當前帳號登入這台３Ｄ列印機嗎?"

msgid "Check the reason"
msgstr "查看原因"

msgid "Read and accept"
msgstr "我已閱讀並接受"

msgid "Terms and Conditions"
msgstr "使用者協議"

msgid ""
"Thank you for purchasing a Bambu Lab device.Before using your Bambu Lab "
"device, please read the termsand conditions.By clicking to agree to use your "
"Bambu Lab device, you agree to abide by the Privacy Policyand Terms of "
"Use(collectively, the \"Terms\"). If you do not comply with or agree to the "
"Bambu Lab Privacy Policy, please do not use Bambu Lab equipment and services."
msgstr ""
"感謝您購買 Bambu Lab 設備，使用 Bambu Lab 設備前，請閱讀一下條款，單擊同意使用您"
"的 Bambu Lab 設備即表示您同意遵守隱私政策以及使用條款（統稱為“條款”）。如果您不"
"遵守或不同意 Bambu Lab 隱私政策，請不要使用 Bambu Lab 設備和服務。"

msgid "and"
msgstr "和"

msgid "Privacy Policy"
msgstr "隱私協議"

msgid "We ask for your help to improve everyone's printer"
msgstr "我們請求您的幫助來改善大家的３Ｄ列印機"

msgid "Statement about User Experience Improvement Program"
msgstr "關於使用者體驗改善計劃的聲明"

#, c-format, boost-format
msgid ""
"In the 3D Printing community, we learn from each other's successes and "
"failures to adjust our own slicing parameters and settings. %s follows the "
"same principle and uses machine learning to improve its performance from the "
"successes and failures of the vast number of prints by our users. We are "
"training %s to be smarter by feeding them the real-world data. If you are "
"willing, this service will access information from your error logs and usage "
"logs, which may include information described in  Privacy Policy. We will "
"not collect any Personal Data by which an individual can be identified "
"directly or indirectly, including without limitation names, addresses, "
"payment information, or phone numbers. By enabling this service, you agree "
"to these terms and the statement about Privacy Policy."
msgstr ""
"在3D列印社區，我們從彼此的成功和失敗中學習調整自己的切片參數和設置。%s遵循同"
"樣的原則，透過機器學習的方式從大量使用者列印的成功和失敗中獲取經驗，從而改善"
"打印性能。我們正在透過向%s提供真實世界的數據來訓練他們變得更聰明。如果您願"
"意，此服務將訪問您的錯誤日誌和使用日誌中的資訊，其中可能包括隱私政策中描述的"
"信息。我們不會收集任何可以直接或間接識別個人的個人數據，包括但不限於姓名、地"
"址、支付資訊或電話號碼。啟用此服務即表示您同意這些條款和有關隱私政策的聲明。"

msgid "Statement on User Experience Improvement Plan"
msgstr "關於使用者體驗改善計劃的聲明"

msgid "Log in successful."
msgstr "登入成功。"

msgid "Log out printer"
msgstr "登出３Ｄ列印機"

msgid "Would you like to log out the printer?"
msgstr "你想登出３Ｄ列印機嗎?"

msgid "Please log in first."
msgstr "請先登入。"

msgid "There was a problem connecting to the printer. Please try again."
msgstr "連接３Ｄ列印機時發生錯誤。 請重試。"

msgid "Failed to log out."
msgstr "登出失敗。"

#. TRN "Save current Settings"
#, c-format, boost-format
msgid "Save current %s"
msgstr "儲存當前 %s"

msgid "Delete this preset"
msgstr "刪除此預設"

msgid "Search in preset"
msgstr "在預設中搜索"

msgid "Click to reset all settings to the last saved preset."
msgstr "點擊以將所有設置還原到最後一次儲存的版本。"

msgid ""
"Prime tower is required for smooth timeplase. There may be flaws on the "
"model without prime tower. Are you sure you want to disable prime tower?"
msgstr ""
"平滑模式的縮時錄影需要擦料塔，否則列印物件上可能會有瑕疵。您確定要關閉擦料塔"
"嗎？"

msgid ""
"Prime tower is required for smooth timelapse. There may be flaws on the "
"model without prime tower. Do you want to enable prime tower?"
msgstr ""
"平滑模式的縮時錄影需要擦料塔，否則列印物件上可能會有瑕疵。您想打開擦料塔嗎？"

msgid ""
"We have added an experimental style \"Tree Slim\" that features smaller "
"support volume but weaker strength.\n"
"We recommend using it with: 0 interface layers, 0 top distance, 2 walls."
msgstr ""
"我們增加了一種實驗性的樣式 \"苗條樹\"，它的特點是支撐體積較小，但強度較弱。\n"
"因此我們推薦以下參數：接觸層數為0，頂部Z距離為0，牆層數為2。"

msgid ""
"Change these settings automatically? \n"
"Yes - Change these settings automatically\n"
"No  - Do not change these settings for me"
msgstr ""
"自動調整這些設置？\n"
"是 - 自動調整這些設置\n"
"否 - 不用為我調整這些設置"

msgid ""
"For \"Tree Strong\" and \"Tree Hybrid\" styles, we recommend the following "
"settings: at least 2 interface layers, at least 0.1mm top z distance or "
"using support materials on interface."
msgstr ""
"對於 \"強壯樹 \"和 \"混合樹 \"風格，我們推薦以下設置：至少2層界面層，至少0.1"
"毫米的頂部z距離或在界面上使用支撐線材。"

msgid ""
"When using support material for the support interface, We recommend the "
"following settings:\n"
"0 top z distance, 0 interface spacing, concentric pattern and disable "
"independent support layer height"
msgstr ""
"當使用支援界面的支援線材時，我們推薦以下設置：\n"
"0頂層z距離，0接觸層間距，同心圖案，並且禁用獨立支撐層高"

msgid ""
"When recording timelapse without toolhead, it is recommended to add a "
"\"Timelapse Wipe Tower\" \n"
"by right-click the empty position of build plate and choose \"Add Primitive"
"\"->\"Timelapse Wipe Tower\"."
msgstr ""
"在錄製無工具頭縮時錄影影片時，建議增加“縮時錄影擦料塔”\n"
"右鍵單擊列印板的空白位置，選擇“新增標準模型”->“縮時錄影擦料塔”。"

msgid "Line width"
msgstr "線寬"

msgid "Seam"
msgstr "接縫"

msgid "Precision"
msgstr "精度"

msgid "Wall generator"
msgstr "牆產生器"

msgid "Walls"
msgstr "牆"

msgid "Top/bottom shells"
msgstr "頂部/底部外殼"

msgid "Initial layer speed"
msgstr "首層速度"

msgid "Other layers speed"
msgstr "其他層速度"

msgid "Overhang speed"
msgstr "懸垂速度"

msgid ""
"This is the speed for various overhang degrees. Overhang degrees are "
"expressed as a percentage of line width. 0 speed means no slowing down for "
"the overhang degree range and wall speed is used"
msgstr ""
"不同懸垂程度的列印速度。懸垂程度使用相對於線寬的百分表示。速度為0代表這個懸垂"
"程度範圍內不降速，直接使用牆的速度"

msgid "Bridge"
msgstr "橋接"

msgid "Set speed for external and internal bridges"
msgstr ""

msgid "Travel speed"
msgstr "空駛速度"

msgid "Acceleration"
msgstr "加速度"

msgid "Jerk(XY)"
msgstr "抖動（XY軸）"

msgid "Raft"
msgstr "筏層"

msgid "Support filament"
msgstr "支撐耗材"

msgid "Tree supports"
msgstr ""

msgid "Prime tower"
msgstr "擦拭塔"

msgid "Special mode"
msgstr "特殊模式"

msgid "G-code output"
msgstr "G-code 輸出"

msgid "Post-processing Scripts"
msgstr "後處理腳本"

msgid "Notes"
msgstr "筆記備註"

msgid "Frequent"
msgstr "常用"

#, c-format, boost-format
msgid ""
"Following line %s contains reserved keywords.\n"
"Please remove it, or will beat G-code visualization and printing time "
"estimation."
msgid_plural ""
"Following lines %s contain reserved keywords.\n"
"Please remove them, or will beat G-code visualization and printing time "
"estimation."
msgstr[0] ""
"以下行%s包含保留關鍵字。\n"
"請將其移除，否則將影響G代碼可視化和列印時間估算。"

msgid "Reserved keywords found"
msgstr "檢測到保留的關鍵字"

msgid "Setting Overrides"
msgstr "參數覆蓋"

msgid "Retraction"
msgstr "回抽"

msgid "Basic information"
msgstr "基礎資訊"

msgid "Recommended nozzle temperature"
msgstr "建議噴嘴溫度"

msgid "Recommended nozzle temperature range of this filament. 0 means no set"
msgstr "該線材的建議噴嘴溫度範圍。0表示未設置"

msgid "Print temperature"
msgstr "列印溫度"

msgid "Nozzle"
msgstr "噴嘴"

msgid "Nozzle temperature when printing"
msgstr "列印時的噴嘴溫度"

msgid "Cool plate"
msgstr "低溫列印熱床"

msgid ""
"Bed temperature when cool plate is installed. Value 0 means the filament "
"does not support to print on the Cool Plate"
msgstr "安裝低溫列印熱床時的熱床溫度。0值表示這個線材不支援低溫列印熱床"

msgid "Engineering plate"
msgstr "工程材料熱床"

msgid ""
"Bed temperature when engineering plate is installed. Value 0 means the "
"filament does not support to print on the Engineering Plate"
msgstr "安裝工程材料熱床時的熱床溫度。0值表示這個線材不支援工程線材熱床"

msgid "Smooth PEI Plate / High Temp Plate"
msgstr ""

msgid ""
"Bed temperature when Smooth PEI Plate/High temperature plate is installed. "
"Value 0 means the filament does not support to print on the Smooth PEI Plate/"
"High Temp Plate"
msgstr ""

msgid "Textured PEI Plate"
msgstr "紋理PEI熱床"

msgid ""
"Bed temperature when Textured PEI Plate is installed. Value 0 means the "
"filament does not support to print on the Textured PEI Plate"
msgstr "安裝紋理PEI熱床時的熱床溫度。0值表示這個線材不支援紋理PEI熱床"

msgid "Volumetric speed limitation"
msgstr "體積速度限制"

msgid "Cooling"
msgstr "冷卻"

msgid "Cooling for specific layer"
msgstr "特定層冷卻"

msgid "Part cooling fan"
msgstr "部件冷卻風扇"

msgid "Min fan speed threshold"
msgstr "最小風扇速度臨界值"

msgid ""
"Part cooling fan speed will start to run at min speed when the estimated "
"layer time is no longer than the layer time in setting. When layer time is "
"shorter than threshold, fan speed is interpolated between the minimum and "
"maximum fan speed according to layer printing time"
msgstr ""
"當預估的層時間不大於設定的數值時，部件冷卻風扇將開始運行在最小速度。層時間小"
"於臨界值時，實際風扇轉速將根據層列印時間在最大和最小風扇速度之間插值獲得"

msgid "Max fan speed threshold"
msgstr "最大風扇速度臨界值"

msgid ""
"Part cooling fan speed will be max when the estimated layer time is shorter "
"than the setting value"
msgstr "當預計的層列印時間比設置值要短時，部件冷卻風扇轉速將達到最大值"

msgid "Auxiliary part cooling fan"
msgstr "輔助部件冷卻風扇"

msgid "Exhaust fan"
msgstr ""

msgid "During print"
msgstr "列印期間"

msgid "Complete print"
msgstr ""

msgid "Filament start G-code"
msgstr "線材起始  G-code"

msgid "Filament end G-code"
msgstr "線材結束 G-code"

msgid "Multimaterial"
msgstr "多線材"

msgid "Wipe tower parameters"
msgstr "色塔參數"

msgid "Toolchange parameters with single extruder MM printers"
msgstr ""

msgid "Ramming settings"
msgstr ""

msgid "Toolchange parameters with multi extruder MM printers"
msgstr ""

msgid "Printable space"
msgstr "可列印區域"

msgid "Cooling Fan"
msgstr "冷卻風扇"

msgid "Fan speed-up time"
msgstr "風扇反應時間"

msgid "Extruder Clearance"
msgstr "擠出機避讓空間"

msgid "Accessory"
msgstr "配件"

msgid "Machine gcode"
msgstr "３Ｄ列印機 G-code"

msgid "Machine start G-code"
msgstr "３Ｄ列印機起始 G-code"

msgid "Machine end G-code"
msgstr "３Ｄ列印機結束 G-code"

msgid "Before layer change G-code"
msgstr "換層前 G-code"

msgid "Layer change G-code"
msgstr "換層 G-code"

msgid "Time lapse G-code"
msgstr ""

msgid "Change filament G-code"
msgstr "線材更換 G-code"

msgid "Pause G-code"
msgstr "暫停 G-code"

msgid "Template Custom G-code"
msgstr "模板自訂 G-code"

msgid "Motion ability"
msgstr "移動能力"

msgid "Normal"
msgstr "普通"

msgid "Speed limitation"
msgstr "速度限制"

msgid "Acceleration limitation"
msgstr "加速度限制"

msgid "Jerk limitation"
msgstr "抖動限制"

msgid "Single extruder multimaterial setup"
msgstr "單擠出機多線材設置"

msgid "Wipe tower"
msgstr "色塔"

msgid "Single extruder multimaterial parameters"
msgstr "單擠出機多線材參數"

msgid "Layer height limits"
msgstr "層高限制"

msgid "Lift Z Enforcement"
msgstr "強化抬Z策略"

msgid "Retraction when switching material"
msgstr "切換材料時的回抽量"

msgid ""
"The Wipe option is not available when using the Firmware Retraction mode.\n"
"\n"
"Shall I disable it in order to enable Firmware Retraction?"
msgstr ""

msgid "Firmware Retraction"
msgstr "韌體回抽"

msgid "Detached"
msgstr "分離的"

msgid "Following preset will be deleted too."
msgid_plural "Following presets will be deleted too."
msgstr[0] "下列預設將被一起刪除。"

#, boost-format
msgid "Are you sure to %1% the selected preset?"
msgstr "確定要%1%所選預設嗎？"

#. TRN  Remove/Delete
#, boost-format
msgid "%1% Preset"
msgstr "%1% 預設"

msgid "All"
msgstr "所有"

msgid "Set"
msgstr "設定"

msgid "Click to reset current value and attach to the global value."
msgstr "點擊該圖示，恢復到全域的配置數值，並與全域配置同步變化。"

msgid "Click to drop current modify and reset to saved value."
msgstr "點擊該圖示，丟棄當前的修改，恢復到上次儲存的數值。"

msgid "Process Settings"
msgstr "列印參數設置"

msgid "Undef"
msgstr "未定義"

msgid "Unsaved Changes"
msgstr "未儲存的更改"

msgid "Discard or Keep changes"
msgstr "放棄或保留更改"

msgid "Old Value"
msgstr "舊值"

msgid "New Value"
msgstr "新值"

msgid "Transfer"
msgstr "遷移"

msgid "Don't save"
msgstr "不儲存"

msgid "Discard"
msgstr "放棄"

msgid "Click the right mouse button to display the full text."
msgstr "單擊滑鼠右鍵顯示全文。"

msgid "All changes will not be saved"
msgstr "所有的修改都不會被儲存"

msgid "All changes will be discarded."
msgstr "所有的修改都將被丟棄。"

msgid "Save the selected options."
msgstr "儲存所選項。"

msgid "Keep the selected options."
msgstr "保持所選項。"

msgid "Transfer the selected options to the newly selected preset."
msgstr "將所選項遷移到新的預設中。"

#, boost-format
msgid ""
"Save the selected options to preset \n"
"\"%1%\"."
msgstr ""
"儲存所選選項到預設 \n"
"\"%1%\"."

#, boost-format
msgid ""
"Transfer the selected options to the newly selected preset \n"
"\"%1%\"."
msgstr ""
"將選擇的選項轉移到新選擇的預設 \n"
"\"%1%\"."

#, boost-format
msgid "Preset \"%1%\" contains the following unsaved changes:"
msgstr "預設 \"%1%\" 包含以下未儲存的修改:"

#, boost-format
msgid ""
"Preset \"%1%\" is not compatible with the new printer profile and it "
"contains the following unsaved changes:"
msgstr "預設 \"%1%\" 與新的３Ｄ列印機預設不相容，並且包含以下未儲存的修改："

#, boost-format
msgid ""
"Preset \"%1%\" is not compatible with the new process profile and it "
"contains the following unsaved changes:"
msgstr "預設“%1%”和新的工藝預設不相容，並且它包含以下未儲存的修改："

#, boost-format
msgid ""
"You have changed some settings of preset \"%1%\". \n"
"Would you like to keep these changed settings (new value) after switching "
"preset?"
msgstr "您已經更改了預設 \"%1%\"，是否在切換後要保留這些更改的預設參數？"

msgid ""
"You have changed some preset settings. \n"
"Would you like to keep these changed settings (new value) after switching "
"preset?"
msgstr "您已經更改了預設參數，是否在切換後要保留這些更改的預設參數？"

msgid "Extruders count"
msgstr "擠出機數量"

msgid "General"
msgstr "常規"

msgid "Capabilities"
msgstr "能力"

msgid "Select presets to compare"
msgstr "選擇要比較的預設"

msgid "Show all presets (including incompatible)"
msgstr "顯示所有預設(包括不相容的)"

msgid "Add File"
msgstr "新增檔案"

msgid "Set as cover"
msgstr "設置為封面"

msgid "Cover"
msgstr "封面"

#, boost-format
msgid "The name \"%1%\" already exists."
msgstr "名字\"%1%\"已經存在。"

msgid "Basic Info"
msgstr "基本資訊"

msgid "Pictures"
msgstr "圖片"

msgid "Bill of Materials"
msgstr "物料清單"

msgid "Assembly Guide"
msgstr "組裝指南"

msgid "Author"
msgstr "作者"

msgid "Model Name"
msgstr "模型名字"

#, c-format, boost-format
msgid "%s Update"
msgstr "%s 更新"

msgid "A new version is available"
msgstr "發現新版本"

msgid "Configuration update"
msgstr "組態檔更新"

msgid "A new configuration package available, Do you want to install it?"
msgstr "新的組態檔可用，您需要安裝嗎？"

msgid "Description:"
msgstr "描述："

msgid "Configuration incompatible"
msgstr "組態檔不相容"

msgid "the configuration package is incompatible with current application."
msgstr "組態檔和當前的應用程式不相容。"

#, c-format, boost-format
msgid ""
"The configuration package is incompatible with current application.\n"
"%s will update the configuration package, Otherwise it won't be able to start"
msgstr ""
"組態檔和當前的應用程式不相容。\n"
"%s會更新配置包，否則無法正常啟動"

#, c-format, boost-format
msgid "Exit %s"
msgstr "退出 %s"

msgid "the Configuration package is incompatible with current APP."
msgstr "the Configuration package is incompatible with current APP."

msgid "Configuration updates"
msgstr "組態檔更新"

msgid "No updates available."
msgstr "沒有可用的更新。"

msgid "The configuration is up to date."
msgstr "當前組態檔已經是最新版本。"

msgid "Ramming customization"
msgstr ""

msgid ""
"Ramming denotes the rapid extrusion just before a tool change in a single-"
"extruder MM printer. Its purpose is to properly shape the end of the "
"unloaded filament so it does not prevent insertion of the new filament and "
"can itself be reinserted later. This phase is important and different "
"materials can require different extrusion speeds to get the good shape. For "
"this reason, the extrusion rates during ramming are adjustable.\n"
"\n"
"This is an expert-level setting, incorrect adjustment will likely lead to "
"jams, extruder wheel grinding into filament etc."
msgstr ""

msgid "Total ramming time"
msgstr ""

msgid "s"
msgstr "秒"

msgid "Total rammed volume"
msgstr ""

msgid "Ramming line width"
msgstr ""

msgid "Ramming line spacing"
msgstr ""

msgid "Auto-Calc"
msgstr "自動計算"

msgid "Flushing volumes for filament change"
msgstr "線材更換時產生的廢料體積"

msgid "Multiplier"
msgstr "乘數"

msgid "Flushing volume (mm³) for each filament pair."
msgstr "在兩個線材間切換所需的廢料體積（mm³）"

#, c-format, boost-format
msgid "Suggestion: Flushing Volume in range [%d, %d]"
msgstr "建議：廢料體積量設置在[%d, %d]範圍內"

#, c-format, boost-format
msgid "The multiplier should be in range [%.2f, %.2f]."
msgstr "乘數的取值範圍是[%.2f, %.2f]"

msgid "unloaded"
msgstr "退料"

msgid "loaded"
msgstr "進料"

msgid "Filament #"
msgstr "線材#"

msgid "From"
msgstr "從"

msgid "To"
msgstr "到"

msgid "Login"
msgstr "登入"

msgid "The configuration package is changed in previous Config Guide"
msgstr "參數配置包在之前的配置嚮導中發生了變更"

msgid "Configuration package changed"
msgstr "參數配置包發生變更"

msgid "Toolbar"
msgstr "工具欄"

msgid "Objects list"
msgstr "物件列表"

msgid "Import geometry data from STL/STEP/3MF/OBJ/AMF files"
msgstr "從STL/STEP/3MF/OBJ/AMF檔案中匯入幾何數據"

msgid "⌘+Shift+G"
msgstr ""

msgid "Ctrl+Shift+G"
msgstr ""

msgid "Copy to clipboard"
msgstr "複製到剪貼簿"

msgid "Paste from clipboard"
msgstr "從剪貼簿貼上"

msgid "Show/Hide 3Dconnexion devices settings dialog"
msgstr "顯示/隱藏 3Dconnexion設備的設置對話框"

msgid "Show keyboard shortcuts list"
msgstr "顯示鍵盤快捷鍵列表"

msgid "Global shortcuts"
msgstr "全域快捷鍵"

msgid "Rotate View"
msgstr "旋轉視角"

msgid "Pan View"
msgstr "移動視角"

msgid "Mouse wheel"
msgstr "滑鼠滾輪"

msgid "Zoom View"
msgstr "縮放視角"

msgid "Shift+A"
msgstr ""

msgid "Shift+R"
msgstr ""

msgid ""
"Auto orientates selected objects or all objects.If there are selected "
"objects, it just orientates the selected ones.Otherwise, it will orientates "
"all objects in the current disk."
msgstr ""
"自動調整選定零件/所有零件的方向,\n"
"有選定零件時調整選定零件的朝向,沒有選擇零件時調整當前盤所有零件的朝向"

msgid "Shift+Tab"
msgstr ""

msgid "Collapse/Expand the sidebar"
msgstr "收起/展開 側邊欄"

msgid "⌘+Any arrow"
msgstr "⌘+方向鍵"

msgid "Movement in camera space"
msgstr "沿相機視角移動對象"

msgid "⌥+Left mouse button"
msgstr "⌥+滑鼠左鍵"

msgid "Select a part"
msgstr "選擇單個零件"

msgid "⌘+Left mouse button"
msgstr "⌘+滑鼠左鍵"

msgid "Select multiple objects"
msgstr "選擇多個對象"

msgid "Ctrl+Any arrow"
msgstr "Ctrl+方向鍵"

msgid "Alt+Left mouse button"
msgstr "Alt+滑鼠左鍵"

msgid "Ctrl+Left mouse button"
msgstr "Ctrl+滑鼠左鍵"

msgid "Shift+Left mouse button"
msgstr "Shift+滑鼠左鍵"

msgid "Select objects by rectangle"
msgstr "框選多個零件"

msgid "Arrow Up"
msgstr "上箭頭"

msgid "Move selection 10 mm in positive Y direction"
msgstr "Y方向移動 10mm"

msgid "Arrow Down"
msgstr "下箭頭"

msgid "Move selection 10 mm in negative Y direction"
msgstr "Y方向移動 10mm"

msgid "Arrow Left"
msgstr "左箭頭"

msgid "Move selection 10 mm in negative X direction"
msgstr "X方向移動 10mm"

msgid "Arrow Right"
msgstr "右箭頭"

msgid "Move selection 10 mm in positive X direction"
msgstr "X方向移動 10mm"

msgid "Shift+Any arrow"
msgstr "Shift+方向鍵"

msgid "Movement step set to 1 mm"
msgstr "沿X、Y軸以1mm為步進移動對象"

msgid "Esc"
msgstr ""

msgid "keyboard 1-9: set filament for object/part"
msgstr "按鍵1-9：設置物件/零件的線材"

msgid "Camera view - Default"
msgstr "攝影機視角 - 默認"

msgid "Camera view - Top"
msgstr "攝影機視角 - 頂部"

msgid "Camera view - Bottom"
msgstr "攝影機視角 - 底部"

msgid "Camera view - Front"
msgstr "攝影機視角 - 前面"

msgid "Camera view - Behind"
msgstr "攝影機視角 - 後面"

msgid "Camera Angle - Left side"
msgstr "攝影機視角 - 左面"

msgid "Camera Angle - Right side"
msgstr "攝影機視角 - 右面"

msgid "Select all objects"
msgstr "選擇所有物件"

msgid "Gizmo move"
msgstr "線框移動"

msgid "Gizmo scale"
msgstr "線框縮放"

msgid "Gizmo rotate"
msgstr "旋轉物件"

msgid "Gizmo cut"
msgstr "剪切物件"

msgid "Gizmo Place face on bed"
msgstr "選擇底面"

msgid "Gizmo SLA support points"
msgstr "SLA 支撐點"

msgid "Gizmo FDM paint-on seam"
msgstr "FDM 塗裝接縫"

msgid "Swtich between Prepare/Prewview"
msgstr ""

msgid "Plater"
msgstr "準備"

msgid "Move: press to snap by 1mm"
msgstr "移動：以1mm為步進移動"

msgid "⌘+Mouse wheel"
msgstr "⌘+滑鼠滾輪"

msgid "Support/Color Painting: adjust pen radius"
msgstr "支撐/顏色繪製：調節畫筆半徑"

msgid "⌥+Mouse wheel"
msgstr "⌥+滑鼠滾輪"

msgid "Support/Color Painting: adjust section position"
msgstr "支撐/色彩繪製：調節剖面位置"

msgid "Ctrl+Mouse wheel"
msgstr "Ctrl+滑鼠滾輪"

msgid "Alt+Mouse wheel"
msgstr "Alt+滑鼠滾輪"

msgid "Gizmo"
msgstr ""

msgid "Set extruder number for the objects and parts"
msgstr "設置物件、零件使用的擠出機編號"

msgid "Delete objects, parts, modifiers  "
msgstr "刪除物件、零件、修改器"

msgid "Space"
msgstr "空格鍵"

msgid "Select the object/part and press space to change the name"
msgstr "選中物件、零件，按空格可修改名稱"

msgid "Mouse click"
msgstr "滑鼠點擊"

msgid "Select the object/part and mouse click to change the name"
msgstr "選中物件或零件，雙擊可修改名稱"

msgid "Objects List"
msgstr "物件列表"

msgid "Vertical slider - Move active thumb Up"
msgstr "垂直滑動條 - 向上移動一層"

msgid "Vertical slider - Move active thumb Down"
msgstr "垂直滑動條 - 向下移動一層"

msgid "Horizontal slider - Move active thumb Left"
msgstr "水平滑動條 - 向左移動一步"

msgid "Horizontal slider - Move active thumb Right"
msgstr "水平滑動條 - 向右移動一步"

msgid "On/Off one layer mode of the vertical slider"
msgstr "開啟/關閉垂直滑動條的單層模式"

msgid "On/Off g-code window"
msgstr "開啟/關閉 g-code 視窗"

msgid "Move slider 5x faster"
msgstr "5倍速移動滑動條"

msgid "Shift+Mouse wheel"
msgstr "Shift+滑鼠滾輪"

msgid "Release Note"
msgstr "更新說明"

#, c-format, boost-format
msgid "version %s update information :"
msgstr "版本 %s 更新資訊"

msgid "Network plug-in update"
msgstr "網路插件升級"

msgid ""
"Click OK to update the Network plug-in when Bambu Studio launches next time."
msgstr "按一下「確定」以在下次啟動 Bambu Studio 時更新網路插件"

#, c-format, boost-format
msgid "A new Network plug-in(%s) available, Do you want to install it?"
msgstr "新的網路插件(%s) 可用，您是否需要安裝它？"

msgid "New version of Bambu Studio"
msgstr "新版本的 Bambu Studio"

msgid "Don't remind me of this version again"
msgstr "此版本不再提示"

msgid "LAN Connection Failed (Sending print file)"
msgstr "區域網路連接失敗 (傳送列印作業)"

msgid ""
"Step 1, please confirm Bambu Studio and your printer are in the same LAN."
msgstr "第1步，請確認 Bambu Studio 和您的３Ｄ列印機在同一個區域網路上。"

msgid ""
"Step 2, if the IP and Access Code below are different from the actual values "
"on your printer, please correct them."
msgstr ""
"步驟2, 如果下面的 IP 和訪問碼與３Ｄ列印機上的實際值不同，請輸入正確的值。"

msgid "IP"
msgstr ""

msgid "Access Code"
msgstr "訪問碼"

msgid "Where to find your printer's IP and Access Code?"
msgstr "在哪裡可以找到３Ｄ列印機的 IP 和訪問碼?"

msgid "Error: IP or Access Code are not correct"
msgstr "錯誤：IP 或訪問碼不正確"

msgid "Model:"
msgstr "型號："

msgid "Serial:"
msgstr "序號："

msgid "Version:"
msgstr "版本："

msgid "Update firmware"
msgstr "更新韌體"

msgid "Printing"
msgstr "列印中"

msgid "Idle"
msgstr "空閒"

msgid "Latest version"
msgstr "最新版本"

msgid "Updating"
msgstr "更新中"

msgid "Updating failed"
msgstr "更新失敗"

msgid "Updating successful"
msgstr "更新成功"

msgid ""
"Are you sure you want to update? This will take about 10 minutes. Do not "
"turn off the power while the printer is updating."
msgstr "確定要更新嗎？更新需要大約10分鐘，更新期間請勿關閉電源。"

msgid ""
"An important update was detected and needs to be run before printing can "
"continue. Do you want to update now? You can also update later from 'Upgrade "
"firmware'."
msgstr ""
"檢測到重要更新，需要升級後才可進行列印。你想現在就開始升級嗎？你也可以稍後點"
"擊‘升級韌體’完成升級。"

msgid ""
"The firmware version is abnormal. Repairing and updating are required before "
"printing. Do you want to update now? You can also update later on printer or "
"update next time starting the studio."
msgstr ""
"目前韌體版本異常，需要進行修復升級，否則無法繼續列印。你想現在就開始升級嗎？"
"你也可以稍後在３Ｄ列印機上升級，或者下一次啟動 studio 再升級。"

msgid "Extension Board"
msgstr "擴展板"

msgid "Saving objects into the 3mf failed."
msgstr "將物件儲存到 3mf 失敗。"

msgid "Only Windows 10 is supported."
msgstr "僅支援 Windows 10。"

msgid "Failed to initialize the WinRT library."
msgstr "無法初始化 WinRT 函式庫。。"

msgid "Exporting objects"
msgstr "正在匯出物件"

msgid "Failed loading objects."
msgstr "載入物件失敗。"

msgid "Repairing object by Windows service"
msgstr "透過 Windows 服務修復物件"

msgid "Repair failed."
msgstr "修復失敗。"

msgid "Loading repaired objects"
msgstr "正在載入修復的物件。"

msgid "Exporting 3mf file failed"
msgstr "匯出 3mf 檔案失敗"

msgid "Import 3mf file failed"
msgstr "匯入 3mf 檔案失敗"

msgid "Repaired 3mf file does not contain any object"
msgstr "已修復的 3mf 檔案不包含任何物件"

msgid "Repaired 3mf file contains more than one object"
msgstr "已修復的 3mf 檔案包含了不止一個物件"

msgid "Repaired 3mf file does not contain any volume"
msgstr "修復的 3mf 檔案不包含任何零件"

msgid "Repaired 3mf file contains more than one volume"
msgstr "已修復的 3mf 檔案包含多個零件"

msgid "Repair finished"
msgstr "修復已完成"

msgid "Repair canceled"
msgstr "修復被取消"

#, boost-format
msgid "Copying of file %1% to %2% failed: %3%"
msgstr "從 %1% 拷貝檔案到 %2% 失敗：%3%"

msgid "Need to check the unsaved changes before configuration updates."
msgstr "在組態檔更新之前需要檢查未儲存的參數變更。"

msgid "Configuration package updated to "
msgstr "組態檔已更新到"

msgid "Open G-code file:"
msgstr "打開 G-code 檔案："

msgid ""
"One object has empty initial layer and can't be printed. Please Cut the "
"bottom or enable supports."
msgstr "模型出現空層無法列印。請切掉底部或打開支撐。"

#, boost-format
msgid "Object can't be printed for empty layer between %1% and %2%."
msgstr "模型在 %1% 和 %2% 之間出現空層，無法列印。"

#, boost-format
msgid "Object: %1%"
msgstr "模型：%1%"

msgid ""
"Maybe parts of the object at these height are too thin, or the object has "
"faulty mesh"
msgstr "部分模型在這些高度可能過薄，或者模型存在面片錯誤"

msgid "No object can be printed. Maybe too small"
msgstr "沒有可列印的物件。可能是因為尺寸過小。"

msgid ""
"Failed to generate gcode for invalid custom G-code.\n"
"\n"
msgstr ""
"由於錯誤的自訂 G-code，G-code 產生失敗。\n"
"\n"

msgid "Please check the custom G-code or use the default custom G-code."
msgstr "請檢查自訂 G-code，或者使用預設的。"

#, boost-format
msgid "Generating G-code: layer %1%"
msgstr "正在產生 G-code：層%1%"

msgid "Inner wall"
msgstr "內牆"

msgid "Outer wall"
msgstr "外牆"

msgid "Overhang wall"
msgstr "懸空牆"

msgid "Sparse infill"
msgstr "稀疏填充"

msgid "Internal solid infill"
msgstr "內部實心填充"

msgid "Top surface"
msgstr "頂面"

msgid "Bottom surface"
msgstr "底面"

msgid "Internal Bridge"
msgstr "內部搭橋"

msgid "Gap infill"
msgstr "填縫"

msgid "Skirt"
msgstr ""

msgid "Support interface"
msgstr "支撐面"

msgid "Support transition"
msgstr "支撐轉換層"

msgid "Multiple"
msgstr "多個"

#, boost-format
msgid "Failed to calculate line width of %1%. Can not get value of \"%2%\" "
msgstr "計算 %1% 的線寬失敗。無法獲得 \"%2%\" 的值"

msgid ""
"Invalid spacing supplied to Flow::with_spacing(), check your layer height "
"and extrusion width"
msgstr ""

msgid "undefined error"
msgstr "未定義的錯誤"

msgid "too many files"
msgstr "檔案過多"

msgid "file too large"
msgstr "檔案太大"

msgid "unsupported method"
msgstr "不支援的壓縮方法"

msgid "unsupported encryption"
msgstr "不支援的加密方式"

msgid "unsupported feature"
msgstr "不支援的功能"

msgid "failed finding central directory"
msgstr 找不到核心目錄"

msgid "not a ZIP archive"
msgstr "不是一個 zip 壓縮檔"

msgid "invalid header or corrupted"
msgstr "無效檔案頭或檔案已損壞"

msgid "unsupported multidisk"
msgstr "不支援多磁碟存檔"

msgid "decompression failed"
msgstr "解壓縮失敗或存檔已損壞"

msgid "compression failed"
msgstr "壓縮失敗"

msgid "unexpected decompressed size"
msgstr "意外的解壓縮大小"

msgid "CRC check failed"
msgstr "CRC 檢查失敗"

msgid "unsupported central directory size"
msgstr "不支援的核心目錄大小"

msgid "allocation failed"
msgstr "分配記憶體失敗"

msgid "file open failed"
msgstr "檔案開啟失敗"

msgid "file create failed"
msgstr "檔案建立失敗"

msgid "file write failed"
msgstr "檔案寫入失敗"

msgid "file read failed"
msgstr "檔案讀取失敗"

msgid "file close failed"
msgstr "檔案關閉失敗"

msgid "file seek failed"
msgstr "檔案隨機訪問失敗"

msgid "file stat failed"
msgstr "檔案統計資訊失敗"

msgid "invalid parameter"
msgstr "無效參數"

msgid "invalid filename"
msgstr "無效的檔案名"

msgid "buffer too small"
msgstr "緩衝區太小"

msgid "internal error"
msgstr "內部錯誤"

msgid "file not found"
msgstr "檔案未找到"

msgid "archive too large"
msgstr "存檔檔案太大"

msgid "validation failed"
msgstr "驗證失敗"

msgid "write callback failed"
msgstr "寫入回調失敗"

#, boost-format
msgid ""
"%1% is too close to exclusion area, there may be collisions when printing."
msgstr "%1% 離屏蔽區域太近，可能會發生碰撞。"

#, boost-format
msgid "%1% is too close to others, and collisions may be caused."
msgstr "%1% 離其它對象太近，可能會發生碰撞。"

#, boost-format
msgid "%1% is too tall, and collisions will be caused."
msgstr "%1% 太高，會發生碰撞。"

msgid " is too close to others, there may be collisions when printing."
msgstr "離其它物件太近，列印時可能會發生碰撞。"

msgid " is too close to exclusion area, there may be collisions when printing."
msgstr "離不可列印區域太近，列印時可能會發生碰撞。"

msgid "Prime Tower"
msgstr "擦拭塔"

msgid " is too close to others, and collisions may be caused.\n"
msgstr "離其它物件太近，可能會發生碰撞。\n"

msgid " is too close to exclusion area, and collisions will be caused.\n"
msgstr "離不可列印區域太近，會發生碰撞。\n"

msgid ""
"Can not print multiple filaments which have large difference of temperature "
"together. Otherwise, the extruder and nozzle may be blocked or damaged "
"during printing"
msgstr ""
"不能將溫度差異過大的線材一起列印。否則擠出機和噴嘴在列印中可能被堵塞或損壞"

msgid "No extrusions under current settings."
msgstr "根據目前設定，不會產生任何列印。"

msgid ""
"Smooth mode of timelapse is not supported when \"by object\" sequence is "
"enabled."
msgstr "平滑模式的縮時錄影不支援在逐件列印模式下使用。"

msgid ""
"Please select \"By object\" print sequence to print multiple objects in "
"spiral vase mode."
msgstr "請選擇逐件列印以支援在花瓶模式下列印多個物件。"

msgid ""
"The spiral vase mode does not work when an object contains more than one "
"materials."
msgstr "不支援在包含多個線材的列印中使用花瓶模式。"

#, boost-format
msgid "The object %1% exceeds the maximum build volume height."
msgstr ""

#, boost-format
msgid ""
"While the object %1% itself fits the build volume, its last layer exceeds "
"the maximum build volume height."
msgstr ""

msgid ""
"You might want to reduce the size of your model or change current print "
"settings and retry."
msgstr ""

msgid "Variable layer height is not supported with Organic supports."
msgstr ""

msgid "The prime tower is not supported in \"By object\" print."
msgstr "擦拭塔不支援在逐件列印模式下使用。"

msgid ""
"The prime tower is not supported when adaptive layer height is on. It "
"requires that all objects have the same layer height."
msgstr "不支援在可變層高開啟時使用擦拭塔。它要求所有物件擁有相同的層高。"

msgid "The prime tower requires \"support gap\" to be multiple of layer height"
msgstr "擦拭塔要求”支撐間隙“為層高的整數倍。"

msgid "The prime tower requires that all objects have the same layer heights"
msgstr "擦拭塔要求各個物件擁有同樣的層高。"

msgid ""
"The prime tower requires that all objects are printed over the same number "
"of raft layers"
msgstr "擦拭塔要求各個物件使用同樣的筏層數量。"

msgid ""
"The prime tower requires that all objects are sliced with the same layer "
"heights."
msgstr "擦拭塔要求各個物件擁有同樣的層高。"

msgid ""
"The prime tower is only supported if all objects have the same variable "
"layer height"
msgstr "各個物件的層高存在差異，無法啟用擦料塔"

msgid "Too small line width"
msgstr "線寬太小"

msgid "Too large line width"
msgstr "線寬太大"

msgid ""
"The prime tower requires that support has the same layer height with object."
msgstr "擦拭塔要求支撐和物件採用同樣的層高。"

msgid ""
"Organic support tree tip diameter must not be smaller than support material "
"extrusion width."
msgstr ""

msgid ""
"Organic support branch diameter must not be smaller than 2x support material "
"extrusion width."
msgstr ""

msgid ""
"Organic support branch diameter must not be smaller than support tree tip "
"diameter."
msgstr ""

msgid ""
"Support enforcers are used but support is not enabled. Please enable support."
msgstr "使用了支撐添加器但沒有打開支撐。請打開支撐。"

msgid "Layer height cannot exceed nozzle diameter"
msgstr "層高不能超過噴嘴直徑"

msgid ""
"Relative extruder addressing requires resetting the extruder position at "
"each layer to prevent loss of floating point accuracy. Add \"G92 E0\" to "
"layer_gcode."
msgstr ""

msgid ""
"\"G92 E0\" was found in before_layer_gcode, which is incompatible with "
"absolute extruder addressing."
msgstr ""

msgid ""
"\"G92 E0\" was found in layer_gcode, which is incompatible with absolute "
"extruder addressing."
msgstr ""

#, c-format, boost-format
msgid "Plate %d: %s does not support filament %s"
msgstr "盤 %d: %s 不支援線材 %s"

msgid "Generating skirt & brim"
msgstr "正在產生 skirt 和 brim"

msgid "Exporting G-code"
msgstr "正在匯出 G-code"

msgid "Generating G-code"
msgstr "正在產生 G-code"

msgid "Failed processing of the filename_format template."
msgstr "處理檔案名格式模板失敗。"

msgid "Printable area"
msgstr "可列印區域"

msgid "Bed exclude area"
msgstr "不可列印區域"

msgid ""
"Unprintable area in XY plane. For example, X1 Series printers use the front "
"left corner to cut filament during filament change. The area is expressed as "
"polygon by points in following format: \"XxY, XxY, ...\""
msgstr ""
"XY平面上的不可列印區域。例如，X1系列３Ｄ列印機在換料過程中，會使用左前角區域"
"來切斷線材。這個多邊形區域由以下格式的點表示：“XxY，XxY，…”"

msgid "Bed custom texture"
msgstr "自訂熱床紋理"

msgid "Bed custom model"
msgstr "自訂熱床模型"

msgid "Elephant foot compensation"
msgstr "象腳補償"

msgid ""
"Shrink the initial layer on build plate to compensate for elephant foot "
"effect"
msgstr "將首層收縮用於補償象腳效應"

msgid "Elephant foot compensation layers"
msgstr ""

msgid ""
"The number of layers on which the elephant foot compensation will be active. "
"The first layer will be shrunk by the elephant foot compensation value, then "
"the next layers will be linearly shrunk less, up to the layer indicated by "
"this value."
msgstr ""

msgid "layers"
msgstr "層"

msgid ""
"Slicing height for each layer. Smaller layer height means more accurate and "
"more printing time"
msgstr "每一層的切片高度。越小的層高意味著更高的精度和更長的列印時間。"

msgid "Printable height"
msgstr "可列印高度"

msgid "Maximum printable height which is limited by mechanism of printer"
msgstr "由３Ｄ列印機結構約束的最大可列印高度"

msgid "Printer preset names"
msgstr "３Ｄ列印機預設名"

msgid "Hostname, IP or URL"
msgstr "主機名，IP 或者 URL"

msgid ""
"Slic3r can upload G-code files to a printer host. This field should contain "
"the hostname, IP address or URL of the printer host instance. Print host "
"behind HAProxy with basic auth enabled can be accessed by putting the user "
"name and password into the URL in the following format: https://username:"
"password@your-octopi-address/"
msgstr ""
"Slic3r 可以將 G-code 檔案上傳到３Ｄ列印機主機。此欄位應包含３Ｄ列印機主機實例"
"的主機名、IP 位址或 URL。啟用基本身份驗證的３Ｄ列印主機可以透過將使用者名稱和密碼"
"放入以下格式的URL中來訪問：https://username:password@your-octopi-address/"

msgid "Device UI"
msgstr "設備使用者界面"

msgid ""
"Specify the URL of your device user interface if it's not same as print_host"
msgstr "如果３Ｄ列印機的設備使用者界面的 URL 不同，請在此指定。"

msgid "API Key / Password"
msgstr ""

msgid ""
"Slic3r can upload G-code files to a printer host. This field should contain "
"the API Key or the password required for authentication."
msgstr ""
"Slic3r 可以將 G-code 檔案上傳到３Ｄ列印機主機。此欄位應包含用於身份驗證的API"
"金鑰或密碼。"

msgid "Name of the printer"
msgstr "３Ｄ列印機名稱"

msgid "HTTPS CA File"
msgstr ""

msgid ""
"Custom CA certificate file can be specified for HTTPS OctoPrint connections, "
"in crt/pem format. If left blank, the default OS CA certificate repository "
"is used."
msgstr ""
"可以為 HTTPS OctoPrint 連接指定自訂 CA憑證檔案，格式為 crt/pem。如果留空，則使用"
"預設的操作系統 CA憑證儲存庫。"

msgid "User"
msgstr "使用者名稱"

msgid "Password"
msgstr "密碼"

msgid "Ignore HTTPS certificate revocation checks"
msgstr "忽略 HTTPS憑證吊銷檢查"

msgid ""
"Ignore HTTPS certificate revocation checks in case of missing or offline "
"distribution points. One may want to enable this option for self signed "
"certificates if connection fails."
msgstr ""
"在缺少或離線分發點的情況下忽略 HTTPS憑證吊銷檢查。如果連接失敗，可以啟用此選項"
"來處理自簽名憑證。"

msgid "Names of presets related to the physical printer"
msgstr "與物理３Ｄ列印機相關的預設名稱"

msgid "Authorization Type"
msgstr "授權類型"

msgid "API key"
msgstr ""

msgid "HTTP digest"
msgstr ""

msgid "Avoid crossing wall"
msgstr "避免跨越外牆"

msgid "Detour and avoid to travel across wall which may cause blob on surface"
msgstr "空駛時繞過外牆以避免在模型外觀面產生斑點"

msgid "Avoid crossing wall - Max detour length"
msgstr "避免跨越外牆-最大繞行長度"

msgid ""
"Maximum detour distance for avoiding crossing wall. Don't detour if the "
"detour distance is large than this value. Detour length could be specified "
"either as an absolute value or as percentage (for example 50%) of a direct "
"travel path. Zero to disable"
msgstr ""
"避免跨越外牆時的最大繞行距離。當繞行距離比這個數值大時，此次空駛不繞行。繞行"
"距離可表達為絕對值，或者相對直線空駛長度的百分比(例如50%)。0表示禁用"

msgid "mm or %"
msgstr "mm 或 %"

msgid "Other layers"
msgstr "其它層"

msgid ""
"Bed temperature for layers except the initial one. Value 0 means the "
"filament does not support to print on the Cool Plate"
msgstr "非首層熱床溫度。0值表示這個線材不支援低溫列印熱床"

msgid "°C"
msgstr "°C"

msgid ""
"Bed temperature for layers except the initial one. Value 0 means the "
"filament does not support to print on the Engineering Plate"
msgstr "非首層熱床溫度。0值表示這個線材不支援工程材料熱床"

msgid ""
"Bed temperature for layers except the initial one. Value 0 means the "
"filament does not support to print on the High Temp Plate"
msgstr "非首層熱床溫度。0值表示這個線材不支援高溫列印熱床"

msgid ""
"Bed temperature for layers except the initial one. Value 0 means the "
"filament does not support to print on the Textured PEI Plate"
msgstr "非首層熱床溫度。0值表示這個線材不支援紋理PEI熱床"

msgid "Initial layer"
msgstr "首層"

msgid "Initial layer bed temperature"
msgstr "首層床溫"

msgid ""
"Bed temperature of the initial layer. Value 0 means the filament does not "
"support to print on the Cool Plate"
msgstr "首層熱床溫度。0值表示這個線材不支援低溫列印熱床"

msgid ""
"Bed temperature of the initial layer. Value 0 means the filament does not "
"support to print on the Engineering Plate"
msgstr "首層熱床溫度。0值表示這個線材不支援工程材料熱床"

msgid ""
"Bed temperature of the initial layer. Value 0 means the filament does not "
"support to print on the High Temp Plate"
msgstr "首層熱床溫度。0值表示這個線材不支援高溫列印熱床"

msgid ""
"Bed temperature of the initial layer. Value 0 means the filament does not "
"support to print on the Textured PEI Plate"
msgstr "首層熱床溫度。0值表示這個線材不支援紋理PEI熱床"

msgid "Bed types supported by the printer"
msgstr "３Ｄ列印機所支援的熱床類型"

msgid "Cool Plate"
msgstr "低溫列印熱床"

msgid "Engineering Plate"
msgstr "工程材料熱床"

msgid "First layer print sequence"
msgstr ""

msgid "This G-code is inserted at every layer change before lifting z"
msgstr "在每次換層抬升z高度之前插入這段 G-code"

msgid "Bottom shell layers"
msgstr "底部殼體層數"

msgid ""
"This is the number of solid layers of bottom shell, including the bottom "
"surface layer. When the thickness calculated by this value is thinner than "
"bottom shell thickness, the bottom shell layers will be increased"
msgstr ""
"底部殼體實心層層數，包括底面。當由該層數計算的厚度小於底部殼體厚度，切片時會"
"增加底部殼體的層數"

msgid "Bottom shell thickness"
msgstr "底部殼體厚度"

msgid ""
"The number of bottom solid layers is increased when slicing if the thickness "
"calculated by bottom shell layers is thinner than this value. This can avoid "
"having too thin shell when layer height is small. 0 means that this setting "
"is disabled and thickness of bottom shell is absolutely determained by "
"bottom shell layers"
msgstr ""
"如果由底部殼體層數算出的厚度小於這個數值，那麼切片時將自動增加底部殼體層數。"
"這能夠避免當層高很小時，底部殼體過薄。0表示關閉這個設置，同時底部殼體的厚度完"
"全由底部殼體層數決定"

msgid "Force cooling for overhang and bridge"
msgstr "懸垂/橋接強制冷卻"

msgid ""
"Enable this option to optimize part cooling fan speed for overhang and "
"bridge to get better cooling"
msgstr "勾選這個選項將自動最佳化橋接和懸垂的風扇轉速以獲得更好的冷卻"

msgid "Fan speed for overhang"
msgstr "懸垂風扇速度"

msgid ""
"Force part cooling fan to be this speed when printing bridge or overhang "
"wall which has large overhang degree. Forcing cooling for overhang and "
"bridge can get better quality for these part"
msgstr ""
"當列印橋接和超過設定臨界值的懸垂時，強制部件冷卻風扇為設定的速度值。強制冷卻"
"能夠使懸垂和橋接獲得更好的列印質量"

msgid "Cooling overhang threshold"
msgstr "冷卻懸空臨界值"

#, c-format
msgid ""
"Force cooling fan to be specific speed when overhang degree of printed part "
"exceeds this value. Expressed as percentage which indicides how much width "
"of the line without support from lower layer. 0% means forcing cooling for "
"all outer wall no matter how much overhang degree"
msgstr ""
"當列印物件的懸空程度超過此值時，強制冷卻風扇達到特定速度。用百分比表示，表明"
"沒有下層支撐的線的寬度是多少。0%%意味著無論懸垂程度如何，都要對所有外壁強制冷"
"卻。"

msgid "Bridge infill direction"
msgstr "拉橋填充方向"

msgid ""
"Bridging angle override. If left to zero, the bridging angle will be "
"calculated automatically. Otherwise the provided angle will be used for "
"external bridges. Use 180°for zero angle."
msgstr ""
"搭橋角度覆蓋。如果設置為零，該角度將自動計算。否則外部的橋接將用提供的值。"
"180°表示0度。"

msgid "Bridge density"
msgstr "搭橋密度"

msgid "Density of external bridges. 100% means solid bridge. Default is 100%."
msgstr ""

msgid "Bridge flow"
msgstr "橋接流量"

msgid ""
"Decrease this value slightly(for example 0.9) to reduce the amount of "
"material for bridge, to improve sag"
msgstr "稍微減小這個數值（比如0.9）可以減小橋接的線材量，來改善下垂。"

msgid "Top surface flow ratio"
msgstr "頂部表面流量比例"

msgid ""
"This factor affects the amount of material for top solid infill. You can "
"decrease it slightly to have smooth surface finish"
msgstr "稍微減小這個數值（比如0.97）可以來改善頂面的光滑程度。"

msgid "Bottom surface flow ratio"
msgstr "底部表面流量比例"

msgid "This factor affects the amount of material for bottom solid infill"
msgstr "首層流量調整係數，預設為1.0"

msgid "Precise wall(experimental)"
msgstr "精準外牆尺寸(試驗)"

msgid ""
"Improve shell precision by adjusting outer wall spacing. This also improves "
"layer consistency."
msgstr "最佳化外牆刀路以提高外牆精度。這個最佳化同時減少層紋"

msgid "Only one wall on top surfaces"
msgstr "頂面單層牆"

msgid ""
"Use only one wall on flat top surface, to give more space to the top infill "
"pattern"
msgstr "頂面只使用單層牆，從而更多的空間能夠使用頂部填充圖案"

msgid "One wall threshold"
msgstr ""

#, c-format, boost-format
msgid ""
"If a top surface has to be printed and it's partially covered by another "
"layer, it won't be considered at a top layer where its width is below this "
"value. This can be useful to not let the 'one perimeter on top' trigger on "
"surface that should be covered only by perimeters. This value can be a mm or "
"a % of the perimeter extrusion width.\n"
"Warning: If enabled, artifacts can be created is you have some thin features "
"on the next layer, like letters. Set this setting to 0 to remove these "
"artifacts."
msgstr ""

msgid "Only one wall on first layer"
msgstr "首層僅單層牆"

msgid ""
"Use only one wall on first layer, to give more space to the bottom infill "
"pattern"
msgstr "首層只使用單層牆，從而更多的空間能夠使用底部填充圖案"

msgid "Extra perimeters on overhangs"
msgstr ""

msgid ""
"Create additional perimeter paths over steep overhangs and areas where "
"bridges cannot be anchored. "
msgstr ""

msgid "Classic mode"
msgstr "經典模式"

msgid "Enable this option to use classic mode"
msgstr ""

msgid "Slow down for overhang"
msgstr "懸垂降速"

msgid "Enable this option to slow printing down for different overhang degree"
msgstr "打開這個選項將降低不同懸垂程度的走線的列印速度"

msgid "Slow down for curled perimeters"
msgstr ""

msgid ""
"Enable this option to slow printing down in areas where potential curled "
"perimeters may exist"
msgstr ""

msgid "mm/s or %"
msgstr "mm/s 或 %"

msgid "External"
msgstr ""

msgid "Speed of bridge and completely overhang wall"
msgstr "橋接和完全懸空的外牆的列印速度"

msgid "mm/s"
msgstr "mm/s"

msgid "Internal"
msgstr ""

msgid ""
"Speed of internal bridge. If the value is expressed as a percentage, it will "
"be calculated based on the bridge_speed. Default value is 150%."
msgstr ""

msgid "Brim width"
msgstr "Brim寬度"

msgid "Distance from model to the outermost brim line"
msgstr "從模型到最外圈brim走線的距離"

msgid "Brim type"
msgstr "Brim類型"

msgid ""
"This controls the generation of the brim at outer and/or inner side of "
"models. Auto means the brim width is analysed and calculated automatically."
msgstr ""
"該參數控制在模型的外側和/或內側產生brim。自動是指自動分析和計算邊框的寬度。"

msgid "Brim-object gap"
msgstr "Brim與模型的間隙"

msgid ""
"A gap between innermost brim line and object can make brim be removed more "
"easily"
msgstr "在brim和模型之間設置間隙，能夠讓brim更容易剝離"

msgid "Brim ears"
msgstr "圓盤"

msgid "Only draw brim over the sharp edges of the model."
msgstr ""

msgid "Brim ear max angle"
msgstr "圓盤最大角度"

msgid ""
"Maximum angle to let a brim ear appear. \n"
"If set to 0, no brim will be created. \n"
"If set to ~180, brim will be created on everything but straight sections."
msgstr ""
"讓圓盤出現的最大角度。\n"
"如果設置為0，則不會創建圓盤。\n"
"如果設置為約180，除直線部分外，其他部分都會創建圓盤。"

msgid "Brim ear detection radius"
msgstr "圓盤檢測半徑"

msgid ""
"The geometry will be decimated before dectecting sharp angles. This "
"parameter indicates the minimum length of the deviation for the decimation.\n"
"0 to deactivate"
msgstr ""
"在檢測尖銳角度之前，幾何形狀將被簡化。此參數表示簡化的最小偏差長度。\n"
"設為0以停用"

msgid "Compatible machine"
msgstr "相容的機器"

msgid "upward compatible machine"
msgstr "向上相容的機器"

msgid "Compatible machine condition"
msgstr "相容的機器的條件"

msgid "Compatible process profiles"
msgstr "相容的切片配置"

msgid "Compatible process profiles condition"
msgstr "相容的切片配置的條件"

msgid "Print sequence, layer by layer or object by object"
msgstr "列印順序，逐層列印或者逐件列印"

msgid "By layer"
msgstr "逐層"

msgid "By object"
msgstr "逐件"

msgid "Slow printing down for better layer cooling"
msgstr "降低列印速度 以得到更好的冷卻"

msgid ""
"Enable this option to slow printing speed down to make the final layer time "
"not shorter than the layer time threshold in \"Max fan speed threshold\", so "
"that layer can be cooled for longer time. This can improve the cooling "
"quality for needle and small details"
msgstr ""
"勾選這個選項，將降低列印速度，使得最終的層列印時間不小於\"最大風扇速度臨界值"
"\"裡的層時間臨界值，從而使得該層獲得更久的冷卻。這能夠改善尖頂和小細節的冷卻"
"效果"

msgid "Normal printing"
msgstr "普通列印"

msgid ""
"The default acceleration of both normal printing and travel except initial "
"layer"
msgstr "除首層之外的預設的列印和空駛的加速度"

msgid "mm/s²"
msgstr "mm/s²"

msgid "Default filament profile"
msgstr "默認耗材配置"

msgid "Default filament profile when switch to this machine profile"
msgstr "該機器配置的默認耗材配置"

msgid "Default process profile"
msgstr "默認切片配置"

msgid "Default process profile when switch to this machine profile"
msgstr "該機器的默認切片配置"

msgid "Activate air filtration"
msgstr ""

msgid "Activate for better air filtration"
msgstr ""

msgid "Fan speed"
msgstr "風扇速度"

msgid ""
"Speed of exhuast fan during printing.This speed will overwrite the speed in "
"filament custom gcode"
msgstr ""

msgid "Speed of exhuast fan after printing completes"
msgstr ""

msgid "No cooling for the first"
msgstr "關閉冷卻對前"

msgid ""
"Close all cooling fan for the first certain layers. Cooling fan of the first "
"layer used to be closed to get better build plate adhesion"
msgstr ""
"對開始的一些層關閉所有的部件冷卻風扇。通常關閉首層冷卻用來獲得更好的熱床黏接"

msgid "Don't support bridges"
msgstr "不支撐橋接"

msgid ""
"Don't support the whole bridge area which make support very large. Bridge "
"usually can be printing directly without support if not very long"
msgstr ""
"不對整個橋接面進行支撐，否則支撐體會很大。不是很長的橋接通常可以無支撐直接打"
"印。"

msgid "Thick bridges"
msgstr "厚橋"

msgid ""
"If enabled, bridges are more reliable, can bridge longer distances, but may "
"look worse. If disabled, bridges look better but are reliable just for "
"shorter bridged distances."
msgstr ""
"如果啟用，橋接會更可靠，可以橋接更長的距離，但可能看起來更糟。如果關閉，橋梁"
"看起來更好，但只適用於較短的橋接距離。"

msgid "Max bridge length"
msgstr "最大橋接長度"

msgid ""
"Max length of bridges that don't need support. Set it to 0 if you want all "
"bridges to be supported, and set it to a very large value if you don't want "
"any bridges to be supported."
msgstr ""
"不需要支撐的橋接的最大長度。如果希望支援所有橋接，請將其設置為0；如果不希望支"
"持任何橋接，請將其設置為非常大的值。"

msgid "End G-code"
msgstr "結尾G-code"

msgid "End G-code when finish the whole printing"
msgstr "所有列印結束時的結尾G-code"

msgid "End G-code when finish the printing of this filament"
msgstr "結束使用該耗材列印時的結尾G-code"

msgid "Ensure vertical shell thickness"
msgstr "確保垂直外殼厚度"

msgid ""
"Add solid infill near sloping surfaces to guarantee the vertical shell "
"thickness (top+bottom solid layers)"
msgstr "在斜面表面附近增加實心填充，以保證垂直外殼厚度（頂部+底部實心層）"

msgid "Top surface pattern"
msgstr "頂面圖案"

msgid "Line pattern of top surface infill"
msgstr "頂面填充的走線圖案"

msgid "Concentric"
msgstr "同心"

msgid "Rectilinear"
msgstr "直線"

msgid "Monotonic"
msgstr "單調"

msgid "Monotonic line"
msgstr "單調線"

msgid "Aligned Rectilinear"
msgstr "直線排列"

msgid "Hilbert Curve"
msgstr "希爾伯特曲線"

msgid "Archimedean Chords"
msgstr "阿基米德和弦"

msgid "Octagram Spiral"
msgstr "八角螺旋"

msgid "Bottom surface pattern"
msgstr "底面圖案"

msgid "Line pattern of bottom surface infill, not bridge infill"
msgstr "除了橋接外的底面填充的走線圖案"

msgid "Internal solid infill pattern"
msgstr "內部實心填充圖案"

msgid ""
"Line pattern of internal solid infill. if the detect nattow internal solid "
"infill be enabled, the concentric pattern will be used for the small area."
msgstr ""
"內部實心填充的線型圖案。如果啟用了檢測狹窄的內部實心填充，將使用同心圓圖案來"
"填充小區域。"

msgid ""
"Line width of outer wall. If expressed as a %, it will be computed over the "
"nozzle diameter."
msgstr "外牆的線寬。如果以%表示，它將基於噴嘴直徑來計算"

msgid ""
"Speed of outer wall which is outermost and visible. It's used to be slower "
"than inner wall speed to get better quality."
msgstr "外牆的列印速度。它通常使用比內壁速度慢的速度，以獲得更好的質量。"

msgid "Small perimeters"
msgstr "微小部位"

msgid ""
"This separate setting will affect the speed of perimeters having radius <= "
"small_perimeter_threshold (usually holes). If expressed as percentage (for "
"example: 80%) it will be calculated on the outer wall speed setting above. "
"Set to zero for auto."
msgstr ""

msgid "Small perimeters threshold"
msgstr "微小部位周長臨界值"

msgid ""
"This sets the threshold for small perimeter length. Default threshold is 0mm"
msgstr ""

msgid "Order of inner wall/outer wall/infil"
msgstr "內牆/外牆/填充的順序"

msgid "Print sequence of inner wall, outer wall and infill. "
msgstr "內圈牆/外圈牆/填充的列印順序"

msgid "inner/outer/infill"
msgstr "內牆/外牆/填充"

msgid "outer/inner/infill"
msgstr "外牆/內牆/填充"

msgid "infill/inner/outer"
msgstr "填充/內牆/外牆"

msgid "infill/outer/inner"
msgstr "填充/外牆/內牆"

msgid "inner-outer-inner/infill"
msgstr "內牆/外牆/內牆/填充"

msgid "Height to rod"
msgstr "到橫杆高度"

msgid ""
"Distance of the nozzle tip to the lower rod. Used for collision avoidance in "
"by-object printing."
msgstr "噴嘴尖端到下方滑杆的距離。用於在逐件列印中避免碰撞。"

msgid "Height to lid"
msgstr "到頂蓋高度"

msgid ""
"Distance of the nozzle tip to the lid. Used for collision avoidance in by-"
"object printing."
msgstr "噴嘴尖端到頂蓋的距離。用於在逐件列印中避免碰撞。"

msgid ""
"Clearance radius around extruder. Used for collision avoidance in by-object "
"printing."
msgstr "擠出機四周的避讓半徑。用於在逐件列印中避免碰撞。"

msgid "Extruder Color"
msgstr "擠出機顏色"

msgid "Only used as a visual help on UI"
msgstr "只作為界面上的可視化輔助"

msgid "Extruder offset"
msgstr "擠出機偏移"

msgid "Flow ratio"
msgstr "流量比例"

msgid ""
"The material may have volumetric change after switching between molten state "
"and crystalline state. This setting changes all extrusion flow of this "
"filament in gcode proportionally. Recommended value range is between 0.95 "
"and 1.05. Maybe you can tune this value to get nice flat surface when there "
"has slight overflow or underflow"
msgstr ""
"線材經過融化後凝固可能會產生體積差異。這個設置會等比例改變所有擠出走線的擠出"
"量。推薦的範圍為 0.95 到 1.05。發現大平層模型的頂面有輕微的缺料或多料時，或許可"
"以嘗試微調這個參數。"

msgid "Enable pressure advance"
msgstr "啟用壓力提前"

msgid ""
"Enable pressure advance, auto calibration result will be overwriten once "
"enabled."
msgstr "啟用壓力提前，一旦啟用會覆蓋自動檢測的結果"

msgid "Pressure advance(Klipper) AKA Linear advance factor(Marlin)"
msgstr "壓力提前(Klipper)或者線性提前(Marlin)"

msgid ""
"Default line width if other line widths are set to 0. If expressed as a %, "
"it will be computed over the nozzle diameter."
msgstr "當線寬設置為0時走線的默認線寬。如果以%表示，它將基於噴嘴直徑來計算。"

msgid "Keep fan always on"
msgstr "保持風扇常開"

msgid ""
"If enable this setting, part cooling fan will never be stoped and will run "
"at least at minimum speed to reduce the frequency of starting and stoping"
msgstr ""
"如果勾選這個選項，部件冷卻風扇將永遠不會停止，並且會至少運行在最小風扇轉速值"
"以減少風扇的啟停頻次"

msgid "Layer time"
msgstr "層時間"

msgid ""
"Part cooling fan will be enabled for layers of which estimated time is "
"shorter than this value. Fan speed is interpolated between the minimum and "
"maximum fan speeds according to layer printing time"
msgstr ""
"當層預估列印時間小於該數值時，部件冷卻風扇將會被開啟。風扇轉速將根據層列印時"
"間在最大和最小風扇轉速之間插值獲得"

msgid "Default color"
msgstr "預設顏色"

msgid "Default filament color"
msgstr "預設線材顏色"

msgid "Color"
msgstr "顏色"

msgid "Filament notes"
msgstr ""

msgid "You can put your notes regarding the filament here."
msgstr ""

msgid "Required nozzle HRC"
msgstr "噴嘴硬度要求"

msgid ""
"Minimum HRC of nozzle required to print the filament. Zero means no checking "
"of nozzle's HRC."
msgstr "列印此線材的所需的最小噴嘴硬度。零值表示不檢查噴嘴硬度。"

msgid ""
"This setting stands for how much volume of filament can be melted and "
"extruded per second. Printing speed is limited by max volumetric speed, in "
"case of too high and unreasonable speed setting. Can't be zero"
msgstr ""
"這個設置表示在1秒內能夠融化和擠出的線材體積。列印速度會受到最大體積速度的限"
"制，防止設置過高和不合理的速度。不允許設置為0。"

msgid "mm³/s"
msgstr "mm³/s"

msgid "Filament load time"
msgstr "載入線材的時間"

msgid "Time to load new filament when switch filament. For statistics only"
msgstr "切換線材時，載入新線材所需的時間。只用於統計資訊。"

msgid "Filament unload time"
msgstr "卸載線材的時間"

msgid "Time to unload old filament when switch filament. For statistics only"
msgstr "切換線材時，卸載舊的線材所需時間。只用於統計資訊。"

msgid ""
"Filament diameter is used to calculate extrusion in gcode, so it's important "
"and should be accurate"
msgstr "線材直徑被用於計算 G-code 檔案中的擠出量。因此很重要，應盡可能精確。"

msgid "Shrinkage"
msgstr "耗材收縮率"

#, fuzzy, c-format, boost-format
msgid ""
"Enter the shrinkage percentage that the filament will get after cooling "
"(94% if you measure 94mm instead of 100mm). The part will be scaled in xy to "
"compensate. Only the filament used for the perimeter is taken into account.\n"
"Be sure to allow enough space between objects, as this compensation is done "
"after the checks."
msgstr ""
"冷卻後耗材會收縮的百分比(如果測量的長度是94mm而不是100mm，則為是收縮率為"
"94%)\n"
"補償將按比例縮放xy軸該補償僅考慮牆壁所使用的耗材\n"
"請確保物體之間有足夠的間距，因為補償是在邊界檢查之後進行"

msgid "Loading speed"
msgstr ""

msgid "Speed used for loading the filament on the wipe tower."
msgstr ""

msgid "Loading speed at the start"
msgstr ""

msgid "Speed used at the very beginning of loading phase."
msgstr ""

msgid "Unloading speed"
msgstr ""

msgid ""
"Speed used for unloading the filament on the wipe tower (does not affect  "
"initial part of unloading just after ramming)."
msgstr ""

msgid "Unloading speed at the start"
msgstr ""

msgid ""
"Speed used for unloading the tip of the filament immediately after ramming."
msgstr ""

msgid "Delay after unloading"
msgstr ""

msgid ""
"Time to wait after the filament is unloaded. May help to get reliable "
"toolchanges with flexible materials that may need more time to shrink to "
"original dimensions."
msgstr ""

msgid "Number of cooling moves"
msgstr ""

msgid ""
"Filament is cooled by being moved back and forth in the cooling tubes. "
"Specify desired number of these moves."
msgstr ""

msgid "Speed of the first cooling move"
msgstr ""

msgid "Cooling moves are gradually accelerating beginning at this speed."
msgstr ""

msgid "Minimal purge on wipe tower"
msgstr "擦拭塔上的最小清理量"

msgid ""
"After a tool change, the exact position of the newly loaded filament inside "
"the nozzle may not be known, and the filament pressure is likely not yet "
"stable. Before purging the print head into an infill or a sacrificial "
"object, Slic3r will always prime this amount of material into the wipe tower "
"to produce successive infill or sacrificial object extrusions reliably."
msgstr ""

msgid "Speed of the last cooling move"
msgstr ""

msgid "Cooling moves are gradually accelerating towards this speed."
msgstr ""

msgid ""
"Time for the printer firmware (or the Multi Material Unit 2.0) to load a new "
"filament during a tool change (when executing the T code). This time is "
"added to the total print time by the G-code time estimator."
msgstr ""

msgid "Ramming parameters"
msgstr ""

msgid ""
"This string is edited by RammingDialog and contains ramming specific "
"parameters."
msgstr ""

msgid ""
"Time for the printer firmware (or the Multi Material Unit 2.0) to unload a "
"filament during a tool change (when executing the T code). This time is "
"added to the total print time by the G-code time estimator."
msgstr ""

msgid "Enable ramming for multitool setups"
msgstr ""

msgid ""
"Perform ramming when using multitool printer (i.e. when the 'Single Extruder "
"Multimaterial' in Printer Settings is unchecked). When checked, a small "
"amount of filament is rapidly extruded on the wipe tower just before the "
"toolchange. This option is only used when the wipe tower is enabled."
msgstr ""

msgid "Multitool ramming volume"
msgstr ""

msgid "The volume to be rammed before the toolchange."
msgstr ""

msgid "Multitool ramming flow"
msgstr ""

msgid "Flow used for ramming the filament before the toolchange."
msgstr ""

msgid "Density"
msgstr "密度"

msgid "Filament density. For statistics only"
msgstr "線材的密度。只用於統計資訊。"

msgid "g/cm³"
msgstr "g/cm³"

msgid "The material type of filament"
msgstr "線材的材料類型"

msgid "Soluble material"
msgstr "可溶性材料"

msgid ""
"Soluble material is commonly used to print support and support interface"
msgstr "可溶性材料通常用於列印支撐和支撐面"

msgid "Support material"
msgstr "支撐材料"

msgid ""
"Support material is commonly used to print support and support interface"
msgstr "支撐材料通常用於列印支撐體和支撐接觸面"

msgid "Temperature of vitrificaiton"
msgstr "軟化溫度"

msgid ""
"Material becomes soft at this temperature. Thus the heatbed cannot be hotter "
"than this tempature"
msgstr "材料在這個溫度開始變軟。因此熱床溫度不能超過這個溫度。"

msgid "Price"
msgstr "價格"

msgid "Filament price. For statistics only"
msgstr "線材的價格。只用於統計資訊。"

msgid "money/kg"
msgstr "money/kg"

msgid "Vendor"
msgstr "供應商"

msgid "Vendor of filament. For show only"
msgstr "列印耗材的供應商。僅用於展示。"

msgid "(Undefined)"
msgstr "（未定義）"

msgid "Infill direction"
msgstr "填充方向"

msgid ""
"Angle for sparse infill pattern, which controls the start or main direction "
"of line"
msgstr "稀疏填充圖案的角度，決定走線的開始或整體方向。"

msgid "Sparse infill density"
msgstr "稀疏填充密度"

#, c-format
msgid "Density of internal sparse infill, 100% means solid throughout"
msgstr "稀疏填充密度, 100%% 意味著完全實心。"

msgid "Sparse infill pattern"
msgstr "稀疏填充圖案"

msgid "Line pattern for internal sparse infill"
msgstr "內部稀疏填充的走線圖案"

msgid "Grid"
msgstr "網格"

msgid "Line"
msgstr "線"

msgid "Cubic"
msgstr "立方體"

msgid "Tri-hexagon"
msgstr "內六邊形"

msgid "Gyroid"
msgstr "螺旋體"

msgid "Honeycomb"
msgstr "蜂窩"

msgid "Adaptive Cubic"
msgstr "自適應立方體"

msgid "3D Honeycomb"
msgstr "3D 蜂窩"

msgid "Support Cubic"
msgstr "支撐立方體"

msgid "Lightning"
msgstr "閃電"

msgid "Sparse infill anchor length"
msgstr "稀疏填充錨線長度"

msgid ""
"Connect an infill line to an internal perimeter with a short segment of an "
"additional perimeter. If expressed as percentage (example: 15%) it is "
"calculated over infill extrusion width. Slic3r tries to connect two close "
"infill lines to a short perimeter segment. If no such perimeter segment "
"shorter than infill_anchor_max is found, the infill line is connected to a "
"perimeter segment at just one side and the length of the perimeter segment "
"taken is limited to this parameter, but no longer than anchor_length_max. \n"
"Set this parameter to zero to disable anchoring perimeters connected to a "
"single infill line."
msgstr ""
"用附加周長的一小段將填充線連接到內部周長。如果以百分比（例如：15%）表示，則計"
"算填充拉伸寬度。OrcaSlicer 試圖將兩條緊密的填充線連接到一個短的周長段。如果找"
"不到短於“填充”和“錨點”最大值的周長線段，則填充線僅在一側連接到周長線段，並且"
"所取周長線段的長度僅限於此參數，但不超過“錨點長度”最大值。將此參數設置為零，"
"以禁用連接到單個填充線的錨點周長。"

msgid "0 (no open anchors)"
msgstr "0 (無錨線)"

msgid "1000 (unlimited)"
msgstr "1000（無限制）"

msgid "Maximum length of the infill anchor"
msgstr "填充錨線的最大長度"

msgid ""
"Connect an infill line to an internal perimeter with a short segment of an "
"additional perimeter. If expressed as percentage (example: 15%) it is "
"calculated over infill extrusion width. Slic3r tries to connect two close "
"infill lines to a short perimeter segment. If no such perimeter segment "
"shorter than this parameter is found, the infill line is connected to a "
"perimeter segment at just one side and the length of the perimeter segment "
"taken is limited to infill_anchor, but no longer than this parameter. \n"
"If set to 0, the old algorithm for infill connection will be used, it should "
"create the same result as with 1000 & 0."
msgstr ""
"用附加周長的一小段將填充線連接到內部周長。如果以百分比（例如：15%）表示，則計"
"算填充拉伸寬度。OrcaSlicer 試圖將兩條緊密的填充線連接到一個短的周長段。如果找"
"不到比此參數短的周長線段，則填充線僅在一側連接到周長線段，並且所採用的周長線"
"段的長度僅限於 infl_anchor，但不超過此參數。將此參數設置為零以禁用錨點。"

msgid "0 (Simple connect)"
msgstr ""

msgid "Acceleration of outer walls"
msgstr "外牆的加速度。它通常使用比內壁速度慢的加速度，以獲得更好的質量"

msgid "Acceleration of inner walls"
msgstr "內圈牆加速度，使用較低值可以改善質量。"

msgid "Acceleration of travel moves"
msgstr "空駛加速度"

msgid ""
"Acceleration of top surface infill. Using a lower value may improve top "
"surface quality"
msgstr "頂面填充的加速度。使用較低值可能會改善頂面質量"

msgid "Acceleration of outer wall. Using a lower value can improve quality"
msgstr "外牆加速度。使用較小的值可以提高品質。"

msgid ""
"Acceleration of bridges. If the value is expressed as a percentage (e.g. "
"50%), it will be calculated based on the outer wall acceleration."
msgstr ""

msgid "mm/s² or %"
msgstr ""

msgid ""
"Acceleration of sparse infill. If the value is expressed as a percentage (e."
"g. 100%), it will be calculated based on the default acceleration."
msgstr ""
"稀疏填充的加速度。如果該值表示為百分比（例如100%），則將根據默認加速度進行計"
"算。"

msgid ""
"Acceleration of internal solid infill. If the value is expressed as a "
"percentage (e.g. 100%), it will be calculated based on the default "
"acceleration."
msgstr ""

msgid ""
"Acceleration of initial layer. Using a lower value can improve build plate "
"adhensive"
msgstr "首層加速度。使用較低值可以改善和列印板的黏接。"

msgid "Enable accel_to_decel"
msgstr "啟用煞車速度"

msgid "Klipper's max_accel_to_decel will be adjusted automatically"
msgstr ""

msgid "accel_to_decel"
msgstr "煞車速度"

#, c-format, boost-format
msgid ""
"Klipper's max_accel_to_decel will be adjusted to this %% of acceleration"
msgstr ""

#, c-format, boost-format
msgid "%%"
msgstr ""

msgid "Jerk of outer walls"
msgstr "外牆抖動值"

msgid "Jerk of inner walls"
msgstr "內牆抖動值"

msgid "Jerk for top surface"
msgstr "頂面抖動值"

msgid "Jerk for infill"
msgstr "填充抖動"

msgid "Jerk for initial layer"
msgstr "首層抖動值"

msgid "Jerk for travel"
msgstr "空駛抖動值"

msgid ""
"Line width of initial layer. If expressed as a %, it will be computed over "
"the nozzle diameter."
msgstr "首層的線寬。如果以%表示，它將基於噴嘴直徑來計算。"

msgid "Initial layer height"
msgstr "首層層高"

msgid ""
"Height of initial layer. Making initial layer height to be thick slightly "
"can improve build plate adhension"
msgstr "首層層高"

msgid "Speed of initial layer except the solid infill part"
msgstr "首層除實心填充之外的其他部分的列印速度"

msgid "Initial layer infill"
msgstr "首層填充"

msgid "Speed of solid infill part of initial layer"
msgstr "首層實心填充的列印速度"

msgid "Initial layer travel speed"
msgstr "首層空駛速度"

msgid "Travel speed of initial layer"
msgstr "首層空駛速度"

msgid "Number of slow layers"
msgstr "慢速列印層數"

msgid ""
"The first few layers are printed slower than normal. The speed is gradually "
"increased in a linear fashion over the specified number of layers."
msgstr "減慢前幾層的列印速度。列印速度會逐漸加速到滿速"

msgid "Initial layer nozzle temperature"
msgstr "首層列印溫度"

msgid "Nozzle temperature to print initial layer when using this filament"
msgstr "列印首層時的噴嘴溫度"

msgid "Full fan speed at layer"
msgstr "滿速風扇在"

msgid ""
"Fan speed will be ramped up linearly from zero at layer "
"\"close_fan_the_first_x_layers\" to maximum at layer \"full_fan_speed_layer"
"\". \"full_fan_speed_layer\" will be ignored if lower than "
"\"close_fan_the_first_x_layers\", in which case the fan will be running at "
"maximum allowed speed at layer \"close_fan_the_first_x_layers\" + 1."
msgstr ""
"風扇速度將從“禁用第一層”的零線性上升到“全風扇速度層”的最大。如果低於“禁用風扇"
"第一層”，則“全風扇速度第一層”將被忽略，在這種情況下，風扇將在“禁用風扇第一"
"層”+1層以最大允許速度運行。"

msgid "Support interface fan speed"
msgstr "支撐接觸面風扇"

msgid ""
"This fan speed is enforced during all support interfaces, to be able to "
"weaken their bonding with a high fan speed.\n"
"Set to -1 to disable this override.\n"
"Can only be overriden by disable_fan_first_layers."
msgstr "此風扇速度在所有支撐接觸層列印期間強制執行"

msgid ""
"Randomly jitter while printing the wall, so that the surface has a rough "
"look. This setting controls the fuzzy position"
msgstr "列印外牆時隨機抖動，使外表面產生絨效果。這個設置決定適用的位置。"

msgid "None"
msgstr "無"

msgid "Contour"
msgstr "輪廓"

msgid "Contour and hole"
msgstr "輪廓和孔"

msgid "All walls"
msgstr "所有牆"

msgid "Fuzzy skin thickness"
msgstr "絨毛表面厚度"

msgid ""
"The width within which to jitter. It's adversed to be below outer wall line "
"width"
msgstr "產生絨毛的抖動的寬度。建議小於外圈牆的線寬。"

msgid "Fuzzy skin point distance"
msgstr "絨毛表面點間距"

msgid ""
"The average diatance between the random points introducded on each line "
"segment"
msgstr "產生絨毛表面時，插入的隨機點之間的平均距離"

msgid "Filter out tiny gaps"
msgstr "忽略微小間隙"

msgid "Layers and Perimeters"
msgstr "層和牆"

msgid "Filter out gaps smaller than the threshold specified"
msgstr ""

msgid ""
"Speed of gap infill. Gap usually has irregular line width and should be "
"printed more slowly"
msgstr "填縫的速度。縫隙通常有不一致的線寬，應改用較慢速度列印。"

msgid "Arc fitting"
msgstr "圓弧擬合"

msgid ""
"Enable this to get a G-code file which has G2 and G3 moves. And the fitting "
"tolerance is same with resolution"
msgstr ""
"打開這個設置，匯出的 G-code 將包含G2 G3指令。圓弧擬合的容許值和精度相同。"

msgid "Add line number"
msgstr "標註行號"

msgid "Enable this to add line number(Nx) at the beginning of each G-Code line"
msgstr "打開這個設置，G-code的每一行的開頭會增加Nx標註行號。"

msgid "Scan first layer"
msgstr "首層掃描"

msgid ""
"Enable this to enable the camera on printer to check the quality of first "
"layer"
msgstr "開啟這個設置將打開３Ｄ列印機上的攝影機用於檢查首層列印質量。"

msgid "Nozzle type"
msgstr "噴嘴類型"

msgid ""
"The metallic material of nozzle. This determines the abrasive resistance of "
"nozzle, and what kind of filament can be printed"
msgstr "噴嘴的金屬材料。這將決定噴嘴的耐磨性，以及可列印線材的種類"

msgid "Undefine"
msgstr "未定義"

msgid "Hardened steel"
msgstr "硬化鋼"

msgid "Stainless steel"
msgstr "不鏽鋼"

msgid "Brass"
msgstr "黃銅"

msgid "Nozzle HRC"
msgstr "噴嘴洛氏硬度"

msgid ""
"The nozzle's hardness. Zero means no checking for nozzle's hardness during "
"slicing."
msgstr "噴嘴硬度。零值表示在切片時不檢查噴嘴硬度。"

msgid "HRC"
msgstr "洛氏硬度"

msgid "Printer structure"
msgstr "３Ｄ列印機結構"

msgid "The physical arrangement and components of a printing device"
msgstr ""

msgid "CoreXY"
msgstr ""

msgid "I3"
msgstr ""

msgid "Hbot"
msgstr ""

msgid "Delta"
msgstr ""

msgid "Best object position"
msgstr ""

msgid "Best auto arranging position in range [0,1] w.r.t. bed shape."
msgstr ""

msgid "Enable this option if machine has auxiliary part cooling fan"
msgstr "如果機器有輔助部件冷卻風扇，勾選該選項"

msgid ""
"Start the fan this number of seconds earlier than its target start time (you "
"can use fractional seconds). It assumes infinite acceleration for this time "
"estimation, and will only take into account G1 and G0 moves (arc fitting is "
"unsupported).\n"
"It won't move fan comands from custom gcodes (they act as a sort of "
"'barrier').\n"
"It won't move fan comands into the start gcode if the 'only custom start "
"gcode' is activated.\n"
"Use 0 to deactivate."
msgstr ""
"把風扇啟動指令往前移動指定時間以補償風扇的啟動時間。目前支支援G1 G0指令\n"
"設為0以禁用此選項"

msgid "Only overhangs"
msgstr "僅懸垂"

msgid "Will only take into account the delay for the cooling of overhangs."
msgstr "僅對懸垂有效"

msgid "Fan kick-start time"
msgstr "風扇"

msgid ""
"Emit a max fan speed command for this amount of seconds before reducing to "
"target speed to kick-start the cooling fan.\n"
"This is useful for fans where a low PWM/power may be insufficient to get the "
"fan started spinning from a stop, or to get the fan up to speed faster.\n"
"Set to 0 to deactivate."
msgstr ""
"讓風扇滿速運行指定時間以幫助風扇順利啟動\n"
"設為0禁用此選項"

msgid "Time cost"
msgstr "時間成本"

msgid "The printer cost per hour"
msgstr "３Ｄ列印機每小時成本"

msgid "money/h"
msgstr ""

msgid "Support control chamber temperature"
msgstr ""

msgid ""
"This option is enabled if machine support controlling chamber temperature"
msgstr ""

msgid "Support air filtration"
msgstr ""

msgid "Enable this if printer support air filtration"
msgstr ""

msgid "G-code flavor"
msgstr "G-code 風格"

msgid "What kind of gcode the printer is compatible with"
msgstr "３Ｄ列印機相容的 G-code 風格'"

msgid "Klipper"
msgstr ""

msgid "Label objects"
msgstr "標註物件"

msgid ""
"Enable this to add comments into the G-Code labeling print moves with what "
"object they belong to, which is useful for the Octoprint CancelObject "
"plugin. This settings is NOT compatible with Single Extruder Multi Material "
"setup and Wipe into Object / Wipe into Infill."
msgstr ""

msgid "Exclude objects"
msgstr "物件排除"

msgid "Enable this option to add EXCLUDE OBJECT command in g-code"
msgstr "開啟此選項以支援物件排除"

msgid "Verbose G-code"
msgstr "詳細 G-code"

msgid ""
"Enable this to get a commented G-code file, with each line explained by a "
"descriptive text. If you print from SD card, the additional weight of the "
"file could make your firmware slow down."
msgstr ""

msgid "Infill combination"
msgstr "合併填充"

msgid ""
"Automatically Combine sparse infill of several layers to print together to "
"reduce time. Wall is still printed with original layer height."
msgstr ""
"自動合併若干層稀疏填充一起列印以可縮短時間。內外牆依然保持原始層高列印。"

msgid "Filament to print internal sparse infill."
msgstr "列印內部稀疏填充的線材"

msgid ""
"Line width of internal sparse infill. If expressed as a %, it will be "
"computed over the nozzle diameter."
msgstr "內部稀疏填充的線寬。如果以%表示，它將基於噴嘴直徑來計算。"

msgid "Infill/Wall overlap"
msgstr "填充/牆 重疊"

msgid ""
"Infill area is enlarged slightly to overlap with wall for better bonding. "
"The percentage value is relative to line width of sparse infill"
msgstr ""
"填充區域被輕微擴大，並和外牆產生重疊，進而產生更好的黏接。表示為相對稀疏填充"
"的線寬的百分比。"

msgid "Speed of internal sparse infill"
msgstr "內部稀疏填充的列印速度"

msgid "Interface shells"
msgstr "接觸面外殼"

msgid ""
"Force the generation of solid shells between adjacent materials/volumes. "
"Useful for multi-extruder prints with translucent materials or manual "
"soluble support material"
msgstr ""

msgid "Ironing Type"
msgstr "熨燙類型"

msgid ""
"Ironing is using small flow to print on same height of surface again to make "
"flat surface more smooth. This setting controls which layer being ironed"
msgstr ""
"熨燙指的是使用小流量在表面的同高度列印，進而是的平面更加光滑。這個設置用於設"
"置哪些層進行熨燙。"

msgid "No ironing"
msgstr "不熨燙"

msgid "Top surfaces"
msgstr "頂面"

msgid "Topmost surface"
msgstr "最頂面"

msgid "All solid layer"
msgstr "所有實心層"

msgid "Ironing Pattern"
msgstr "熨燙模式"

msgid "The pattern that will be used when ironing"
msgstr ""

msgid "Ironing flow"
msgstr "熨燙流量"

msgid ""
"The amount of material to extrude during ironing. Relative to flow of normal "
"layer height. Too high value results in overextrusion on the surface"
msgstr "熨燙時相對正常層高流量的材料量。過高的數值將會導致表面材料過擠出。"

msgid "Ironing line spacing"
msgstr "熨燙間距"

msgid "The distance between the lines of ironing"
msgstr "熨燙走線的間距"

msgid "Ironing speed"
msgstr "熨燙速度"

msgid "Print speed of ironing lines"
msgstr "熨燙的列印速度"

msgid "Ironing angle"
<<<<<<< HEAD
msgstr ""
=======
msgstr "熨燙角度"
>>>>>>> ef831ab8

msgid ""
"The angle ironing is done at. A negative number disables this function and "
"uses the default method."
msgstr ""

msgid "This gcode part is inserted at every layer change after lift z"
msgstr "在每次換層抬升Z高度之後插入這段 G-code。"

msgid "Supports silent mode"
msgstr "支援靜音模式"

msgid ""
"Whether the machine supports silent mode in which machine use lower "
"acceleration to print"
msgstr "機器是否支援使用低加速度列印的靜音模式。"

msgid ""
"This G-code will be used as a code for the pause print. User can insert "
"pause G-code in gcode viewer"
msgstr "該 G-code 用於暫停列印。您可以在 gcode 預覽中插入暫停 G-code"

msgid "This G-code will be used as a custom code"
msgstr "該 G-code 是訂製化指令"

msgid "Maximum speed X"
msgstr "X最大速度"

msgid "Maximum speed Y"
msgstr "Y最大速度"

msgid "Maximum speed Z"
msgstr "Z最大速度"

msgid "Maximum speed E"
msgstr "E最大速度"

msgid "Machine limits"
msgstr "機器限制"

msgid "Maximum X speed"
msgstr "X最大速度"

msgid "Maximum Y speed"
msgstr "Y最大速度"

msgid "Maximum Z speed"
msgstr "Z最大速度"

msgid "Maximum E speed"
msgstr "E最大速度"

msgid "Maximum acceleration X"
msgstr "X最大加速度"

msgid "Maximum acceleration Y"
msgstr "Y最大加速度"

msgid "Maximum acceleration Z"
msgstr "Z最大加速度"

msgid "Maximum acceleration E"
msgstr "E最大加速度"

msgid "Maximum acceleration of the X axis"
msgstr "X軸的最大加速度"

msgid "Maximum acceleration of the Y axis"
msgstr "Y軸的最大加速度"

msgid "Maximum acceleration of the Z axis"
msgstr "Z軸的最大加速度"

msgid "Maximum acceleration of the E axis"
msgstr "E軸的最大加速度"

msgid "Maximum jerk X"
msgstr "X最大抖動"

msgid "Maximum jerk Y"
msgstr "Y最大抖動"

msgid "Maximum jerk Z"
msgstr "Z最大抖動"

msgid "Maximum jerk E"
msgstr "E最大抖動"

msgid "Maximum jerk of the X axis"
msgstr "X軸最大抖動"

msgid "Maximum jerk of the Y axis"
msgstr "Y軸最大抖動"

msgid "Maximum jerk of the Z axis"
msgstr "Z軸最大抖動"

msgid "Maximum jerk of the E axis"
msgstr "E軸最大抖動"

msgid "Minimum speed for extruding"
msgstr "最小擠出速度"

msgid "Minimum speed for extruding (M205 S)"
msgstr "最小擠出速度(M205 S)"

msgid "Minimum travel speed"
msgstr "最小空駛速度"

msgid "Minimum travel speed (M205 T)"
msgstr "最小空駛速度(M205 T)"

msgid "Maximum acceleration for extruding"
msgstr "擠出最大加速度"

msgid "Maximum acceleration for extruding (M204 P)"
msgstr "擠出時的最大加速度(M204 P)"

msgid "Maximum acceleration for retracting"
msgstr "回抽最大加速度"

msgid "Maximum acceleration for retracting (M204 R)"
msgstr "回抽最大加速度(M204 R)"

msgid "Maximum acceleration for travel"
msgstr "空駛最大加速度"

msgid "Maximum acceleration for travel (M204 T), it only applies to Marlin 2"
msgstr ""

msgid ""
"Part cooling fan speed may be increased when auto cooling is enabled. This "
"is the maximum speed limitation of part cooling fan"
msgstr ""
"啟用自動冷卻時，可能會提高部件冷卻風扇的轉速。這是部件冷卻風扇的最大速度限制"

msgid "Max"
msgstr "最大"

msgid ""
"The largest printable layer height for extruder. Used tp limits the maximum "
"layer hight when enable adaptive layer height"
msgstr "擠出頭最大可列印的層高。用於限制開啟自適應層高時的最大層高。"

msgid "Extrusion rate smoothing"
msgstr ""

msgid ""
"This parameter smooths out sudden extrusion rate changes that happen when "
"the printer transitions from printing a high flow (high speed/larger width) "
"extrusion to a lower flow (lower speed/smaller width) extrusion and vice "
"versa.\n"
"\n"
"It defines the maximum rate by which the extruded volumetric flow in mm3/sec "
"can change over time. Higher values mean higher extrusion rate changes are "
"allowed, resulting in faster speed transitions.\n"
"\n"
"A value of 0 disables the feature. \n"
"\n"
"For a high speed, high flow direct drive printer (like the Bambu lab or "
"Voron) this value is usually not needed. However it can provide some "
"marginal benefit in certain cases where feature speeds vary greatly. For "
"example, when there are aggressive slowdowns due to overhangs. In these "
"cases a high value of around 300-350mm3/s2 is recommended as this allows for "
"just enough smoothing to assist pressure advance achieve a smoother flow "
"transition.\n"
"\n"
"For slower printers without pressure advance, the value should be set much "
"lower. A value of 10-15mm3/s2 is a good starting point for direct drive "
"extruders and 5-10mm3/s2 for Bowden style. \n"
"\n"
"This feature is known as Pressure Equalizer in Prusa slicer.\n"
"\n"
"Note: this parameter disables arc fitting."
msgstr ""

msgid "mm³/s²"
msgstr ""

msgid "Smoothing segment length"
msgstr ""

msgid ""
"A lower value results in smoother extrusion rate transitions. However, this "
"results in a significantly larger gcode file and more instructions for the "
"printer to process. \n"
"\n"
"Default value of 3 works well for most cases. If your printer is stuttering, "
"increase this value to reduce the number of adjustments made\n"
"\n"
"Allowed values: 1-5"
msgstr ""

msgid "Minimum speed for part cooling fan"
msgstr "部件冷卻風扇的最小轉速"

msgid ""
"Speed of auxiliary part cooling fan. Auxiliary fan will run at this speed "
"during printing except the first several layers which is defined by no "
"cooling layers"
msgstr ""
"輔助部件冷卻風扇的轉速。輔助部件冷卻風扇將一直運行在該速度，除了設置的無需冷"
"卻的前若干層"

msgid "Min"
msgstr "最小"

msgid ""
"The lowest printable layer height for extruder. Used tp limits the minimum "
"layer hight when enable adaptive layer height"
msgstr "擠出頭最小可列印的層高。用於限制開啟自適應層高時的最小層高。"

msgid "Min print speed"
msgstr "最小列印速度"

msgid "The minimum printing speed when slow down for cooling"
msgstr "自動冷卻降速的最小列印速度"

msgid "Nozzle diameter"
msgstr "噴嘴直徑"

msgid "Diameter of nozzle"
msgstr "噴嘴直徑"

msgid "Configuration notes"
msgstr ""

msgid ""
"You can put here your personal notes. This text will be added to the G-code "
"header comments."
msgstr ""

msgid "Host Type"
msgstr "主機類型"

msgid ""
"Slic3r can upload G-code files to a printer host. This field must contain "
"the kind of the host."
msgstr "Slic3r 可以將 G-code 檔案上傳到３Ｄ列印機主機。此欄位必須包含主機類型。"

msgid "Nozzle volume"
msgstr "噴嘴內腔體積"

msgid "Volume of nozzle between the cutter and the end of nozzle"
msgstr "從切刀位置到噴嘴尖端的內腔體積"

msgid "Cooling tube position"
msgstr ""

msgid "Distance of the center-point of the cooling tube from the extruder tip."
msgstr ""

msgid "Cooling tube length"
msgstr ""

msgid "Length of the cooling tube to limit space for cooling moves inside it."
msgstr ""

msgid "High extruder current on filament swap"
msgstr ""

msgid ""
"It may be beneficial to increase the extruder motor current during the "
"filament exchange sequence to allow for rapid ramming feed rates and to "
"overcome resistance when loading a filament with an ugly shaped tip."
msgstr ""

msgid "Filament parking position"
msgstr ""

msgid ""
"Distance of the extruder tip from the position where the filament is parked "
"when unloaded. This should match the value in printer firmware."
msgstr ""

msgid "Extra loading distance"
msgstr ""

msgid ""
"When set to zero, the distance the filament is moved from parking position "
"during load is exactly the same as it was moved back during unload. When "
"positive, it is loaded further,  if negative, the loading move is shorter "
"than unloading."
msgstr ""

msgid "Start end points"
msgstr "起始終止點"

msgid "The start and end points which is from cutter area to garbage can."
msgstr "從切割區域到垃圾桶的起始和結束點。"

msgid "Reduce infill retraction"
msgstr "減小填充回抽"

msgid ""
"Don't retract when the travel is in infill area absolutely. That means the "
"oozing can't been seen. This can reduce times of retraction for complex "
"model and save printing time, but make slicing and G-code generating slower"
msgstr ""
"當空駛完全在填充區域內時不觸發回抽。這意味著即使漏料也是不可見的。對於複雜模"
"型，該設置能夠減少回抽次數以及列印時長，但是會造成 G-code 產生變慢"

msgid "Enable"
msgstr "開啟"

msgid "Filename format"
msgstr "檔案名稱格式"

msgid "User can self-define the project file name when export"
msgstr "使用者可以自訂匯出項目檔案的名稱。"

msgid "Make overhang printable"
msgstr "懸垂可列印化"

msgid "Modify the geometry to print overhangs without support material."
msgstr "修改幾何形狀使得懸垂部分無需支撐材料或者搭橋列印。"

msgid "Make overhang printable maximum angle"
msgstr "懸垂可列印化的最大角度"

msgid ""
"Maximum angle of overhangs to allow after making more steep overhangs "
"printable.90° will not change the model at all and allow any overhang, while "
"0 will replace all overhangs with conical material."
msgstr ""
"在使懸垂可列印化後，允許的懸垂最大角度。90°將完全不改變模型並允許任何懸垂，而"
"0°將用圓錐形材料替換所有懸垂部分。"

msgid "Make overhang printable hole area"
msgstr "最大孔洞面積"

msgid ""
"Maximum area of a hole in the base of the model before it's filled by "
"conical material.A value of 0 will fill all the holes in the model base."
msgstr ""
"模型底部的孔洞在被圓錐形材料填充前所允許的最大面積。值為0將填充模型底部的所有"
"孔洞。"

msgid "mm²"
msgstr "mm²"

msgid "Detect overhang wall"
msgstr "識別懸空外牆"

#, c-format, boost-format
msgid ""
"Detect the overhang percentage relative to line width and use different "
"speed to print. For 100%% overhang, bridge speed is used."
msgstr ""
"檢測懸空相對於線寬的百分比，並應用不同的速度列印。100%%的懸空將使用橋接速度。"

msgid ""
"Line width of inner wall. If expressed as a %, it will be computed over the "
"nozzle diameter."
msgstr "內牆的線寬。如果以%表示，它將基於噴嘴直徑來計算。"

msgid "Speed of inner wall"
msgstr "內圈牆列印速度"

msgid "Number of walls of every layer"
msgstr "每一層的外牆"

msgid ""
"If you want to process the output G-code through custom scripts, just list "
"their absolute paths here. Separate multiple scripts with a semicolon. "
"Scripts will be passed the absolute path to the G-code file as the first "
"argument, and they can access the Slic3r config settings by reading "
"environment variables."
msgstr ""

msgid "Printer notes"
msgstr ""

msgid "You can put your notes regarding the printer here."
msgstr ""

msgid "Raft contact Z distance"
msgstr "筏層Z間距"

msgid "Z gap between object and raft. Ignored for soluble interface"
msgstr "模型和筏層之間的Z間隙"

msgid "Raft expansion"
msgstr "筏層擴展"

msgid "Expand all raft layers in XY plane"
msgstr "在XY平面擴展所有筏層"

msgid "Initial layer density"
msgstr "首層密度"

msgid "Density of the first raft or support layer"
msgstr "筏和支撐的首層密度"

msgid "Initial layer expansion"
msgstr "首層擴展"

msgid "Expand the first raft or support layer to improve bed plate adhesion"
msgstr "擴展筏和支撐的首層可以改善和熱床的黏接。"

msgid "Raft layers"
msgstr "筏層"

msgid ""
"Object will be raised by this number of support layers. Use this function to "
"avoid wrapping when print ABS"
msgstr ""
"模型會在相應層數的支撐上抬高進行列印。使用該功能通常用於列印 ABS 時翹曲。"

msgid ""
"G-code path is genereated after simplifing the contour of model to avoid too "
"much points and gcode lines in gcode file. Smaller value means higher "
"resolution and more time to slice"
msgstr ""
"為了避免 G-code 檔案中過密集的點和走線，G-code走線通常是在簡化模型的外輪廓之後"
"產生。越小的數值代表更高的解析度，同時需要更長的切片時間。"

msgid "Travel distance threshold"
msgstr "空駛距離臨界值"

msgid ""
"Only trigger retraction when the travel distance is longer than this "
"threshold"
msgstr "只在空駛距離大於該數值時觸發回抽。"

msgid "Retract amount before wipe"
msgstr "擦拭前的回抽量"

msgid ""
"The length of fast retraction before wipe, relative to retraction length"
msgstr "擦拭之前的回抽長度，用總回抽長度的百分比表示。"

msgid "Retract when change layer"
msgstr "換層時回抽"

msgid "Force a retraction when changes layer"
msgstr "強制在換層時回抽。"

msgid "Length"
msgstr "長度"

msgid "Retraction Length"
msgstr "回抽長度"

msgid ""
"Some amount of material in extruder is pulled back to avoid ooze during long "
"travel. Set zero to disable retraction"
msgstr ""
"擠出機中的一些材料會被拉回特定長度，避免空駛較長時材料滲出。設置為0表示關閉回"
"抽。"

msgid "Z hop when retract"
msgstr "回抽時抬升Z"

msgid ""
"Whenever the retraction is done, the nozzle is lifted a little to create "
"clearance between nozzle and the print. It prevents nozzle from hitting the "
"print when travel move. Using spiral line to lift z can prevent stringing"
msgstr ""
"回抽完成之後，噴嘴輕微抬升，和列印物件之間產生一定間隙。這能夠避免空駛時噴嘴"
"和列印物件剮蹭和碰撞。使用螺旋線抬升z能夠減少拉絲。"

msgid "Z hop lower boundary"
msgstr ""

msgid ""
"Z hop will only come into effect when Z is above this value and is below the "
"parameter: \"Z hop upper boundary\""
msgstr ""

msgid "Z hop upper boundary"
msgstr ""

msgid ""
"If this value is positive, Z hop will only come into effect when Z is above "
"the parameter: \"Z hop lower boundary\" and is below this value"
msgstr ""

msgid "Z hop type"
msgstr "抬Z類型"

msgid "Slope"
msgstr "梯形"

msgid "Spiral"
msgstr "螺旋"

msgid "Only lift Z above"
msgstr "僅在高度以上抬Z"

msgid ""
"If you set this to a positive value, Z lift will only take place above the "
"specified absolute Z."
msgstr ""

msgid "Only lift Z below"
msgstr "僅在高度以下抬Z"

msgid ""
"If you set this to a positive value, Z lift will only take place below the "
"specified absolute Z."
msgstr ""

msgid "On surfaces"
msgstr "僅表面抬Z"

msgid ""
"Enforce Z Hop behavior. This setting is impacted by the above settings (Only "
"lift Z above/below)."
msgstr ""

msgid "All Surfaces"
msgstr "所有表面"

msgid "Top Only"
msgstr "僅頂面"

msgid "Bottom Only"
msgstr "僅底面"

msgid "Top and Bottom"
msgstr "頂面和地面"

msgid "Extra length on restart"
msgstr "額外回填長度"

msgid ""
"When the retraction is compensated after the travel move, the extruder will "
"push this additional amount of filament. This setting is rarely needed."
msgstr ""

msgid ""
"When the retraction is compensated after changing tool, the extruder will "
"push this additional amount of filament."
msgstr ""

msgid "Retraction Speed"
msgstr "回抽速度"

msgid "Speed of retractions"
msgstr "回抽速度"

msgid "Deretraction Speed"
msgstr "裝填速度"

msgid ""
"Speed for reloading filament into extruder. Zero means same speed with "
"retraction"
msgstr "線材裝填的速度，0表示和回抽速度一致。"

msgid "Use firmware retraction"
msgstr "使用韌體回抽"

msgid ""
"This experimental setting uses G10 and G11 commands to have the firmware "
"handle the retraction. This is only supported in recent Marlin."
msgstr ""

msgid "Show auto-calibration marks"
msgstr "顯示雷達校準線"

msgid "Seam position"
msgstr "接縫位置"

msgid "The start position to print each part of outer wall"
msgstr "開始列印外牆的位置"

msgid "Nearest"
msgstr "最近"

msgid "Aligned"
msgstr "對齊"

msgid "Back"
msgstr "背面"

msgid "Random"
msgstr "隨機"

msgid "Staggered inner seams"
msgstr "交錯的內牆接縫"

msgid ""
"This option causes the inner seams to be shifted backwards based on their "
"depth, forming a zigzag pattern."
msgstr "此選項會根據內牆深度使接縫向後移動，形成鋸齒形模式。"

msgid "Seam gap"
msgstr "接縫間隔"

msgid ""
"In order to reduce the visibility of the seam in a closed loop extrusion, "
"the loop is interrupted and shortened by a specified amount.\n"
"This amount can be specified in millimeters or as a percentage of the "
"current extruder diameter. The default value for this parameter is 10%."
msgstr ""

msgid "Role base wipe speed"
msgstr "自動擦拭速度"

msgid ""
"The wipe speed is determined by the speed of the current extrusion role.e.g. "
"if a wipe action is executed immediately following an outer wall extrusion, "
"the speed of the outer wall extrusion will be utilized for the wipe action."
msgstr ""

msgid "Wipe on loops"
msgstr "閉環擦拭"

msgid ""
"To minimize the visibility of the seam in a closed loop extrusion, a small "
"inward movement is executed before the extruder leaves the loop."
msgstr ""

msgid "Wipe speed"
msgstr "擦拭速度"

msgid ""
"The wipe speed is determined by the speed setting specified in this "
"configuration.If the value is expressed as a percentage (e.g. 80%), it will "
"be calculated based on the travel speed setting above.The default value for "
"this parameter is 80%"
msgstr ""
"擦拭速度是根據此配置中指定的速度設置確定的。如果該值以百分比形式表示（例如"
"80%），則將根據上方的移動速度設置進行計算。該參數的預設值為80%。"

msgid "Skirt distance"
msgstr "Skirt距離"

msgid "Distance from skirt to brim or object"
msgstr "從skirt到模型或者brim的距離"

msgid "Skirt height"
msgstr "Skirt高度"

msgid "How many layers of skirt. Usually only one layer"
msgstr "skirt有多少層。通常只有一層"

msgid "Skirt loops"
msgstr "Skirt圈數"

msgid "Number of loops for the skirt. Zero means disabling skirt"
msgstr "skirt的圈數。0表示關閉skirt。"

msgid "Skirt speed"
msgstr ""

msgid "Speed of skirt, in mm/s. Zero means use default layer extrusion speed."
msgstr ""

msgid ""
"The printing speed in exported gcode will be slowed down, when the estimated "
"layer time is shorter than this value, to get better cooling for these layers"
msgstr ""
"當層預估列印時間小於這個數值時，列印速度將會降低，從而獲得更好的冷卻效果。"

msgid "Minimum sparse infill threshold"
msgstr "稀疏填充最小臨界值"

msgid ""
"Sparse infill area which is smaller than threshold value is replaced by "
"internal solid infill"
msgstr "小於這個臨界值的稀疏填充區域將會被內部實心填充替代。"

msgid ""
"Line width of internal solid infill. If expressed as a %, it will be "
"computed over the nozzle diameter."
msgstr "內部實心填充的線寬。如果以%表示，它將基於噴嘴直徑來計算。"

msgid "Speed of internal solid infill, not the top and bottom surface"
msgstr "內部實心填充的速度，不是頂面和底面。"

msgid "Spiral vase"
msgstr "花瓶模式"

msgid ""
"Spiralize smooths out the z moves of the outer contour. And turns a solid "
"model into a single walled print with solid bottom layers. The final "
"generated model has no seam"
msgstr ""
"沿著對象的外輪廓螺旋上升，將實體模型轉變為只有底面實心層和側面單層牆壁的打"
"印。最後產生的列印物件沒有接縫。"

msgid ""
"If smooth or traditional mode is selected, a timelapse video will be "
"generated for each print. After each layer is printed, a snapshot is taken "
"with the chamber camera. All of these snapshots are composed into a "
"timelapse video when printing completes. If smooth mode is selected, the "
"toolhead will move to the excess chute after each layer is printed and then "
"take a snapshot. Since the melt filament may leak from the nozzle during the "
"process of taking a snapshot, prime tower is required for smooth mode to "
"wipe nozzle."
msgstr ""
"如果啟用平滑模式或者傳統模式，將在每次列印時產生縮時錄影影片。列印完每層後，"
"將用內建相機拍攝快照。列印完成後，所有這些快照會組合成一個延時影片。如果啟用"
"平滑模式，列印完每層後，工具頭將移動到吐料槽，然後拍攝快照。由於平滑模式在拍"
"攝快照的過程中熔絲可能會從噴嘴中洩漏，因此需要使用擦拭塔進行噴嘴擦拭。"

msgid "Traditional"
msgstr "傳統模式"

msgid "Temperature variation"
msgstr "軟化溫度"

msgid "Start G-code"
msgstr "起始G-code"

msgid "Start G-code when start the whole printing"
msgstr "整個列印開始前的起始G-code"

msgid "Start G-code when start the printing of this filament"
msgstr "開始使用這個線材列印的起始G-code"

msgid "Single Extruder Multi Material"
msgstr "單擠出機多材料"

msgid "Use single nozzle to print multi filament"
msgstr "使用單噴嘴列印多耗材"

msgid "Purge in prime tower"
msgstr ""

msgid "Purge remaining filament into prime tower"
msgstr ""

msgid "Enable filament ramming"
msgstr ""

msgid "No sparse layers (EXPERIMENTAL)"
msgstr ""

msgid ""
"If enabled, the wipe tower will not be printed on layers with no "
"toolchanges. On layers with a toolchange, extruder will travel downward to "
"print the wipe tower. User is responsible for ensuring there is no collision "
"with the print."
msgstr ""

msgid "Prime all printing extruders"
msgstr ""

msgid ""
"If enabled, all printing extruders will be primed at the front edge of the "
"print bed at the start of the print."
msgstr ""

msgid "Slice gap closing radius"
msgstr "切片間隙閉合半徑"

msgid ""
"Cracks smaller than 2x gap closing radius are being filled during the "
"triangle mesh slicing. The gap closing operation may reduce the final print "
"resolution, therefore it is advisable to keep the value reasonably low."
msgstr ""
"在三角形網格切片過程中，小於2倍間隙閉合半徑的裂紋將被填充。間隙閉合操作可能會"
"降低最終列印解析度，因此建議降值保持在合理的較低水準"

msgid "Slicing Mode"
msgstr "切片模式"

msgid ""
"Use \"Even-odd\" for 3DLabPrint airplane models. Use \"Close holes\" to "
"close all holes in the model."
msgstr ""
"對3DLabPrint的飛機模型使用 \"奇偶\"。使用 \"閉孔 \"來關閉模型上的所有孔。"

msgid "Regular"
msgstr "常規"

msgid "Even-odd"
msgstr "奇偶"

msgid "Close holes"
msgstr "閉孔"

msgid "Enable support"
msgstr "開啟支撐"

msgid "Enable support generation."
msgstr "開啟支撐產生。"

msgid ""
"normal(auto) and tree(auto) is used to generate support automatically. If "
"normal(manual) or tree(manual) is selected, only support enforcers are "
"generated"
msgstr ""
"普通（自動）和樹狀（自動）用於自動產生支撐體。如果選擇普通（手動）或樹狀（手"
"動），僅會在支撐強制面上產生支撐。"

msgid "normal(auto)"
msgstr "普通(自動)"

msgid "tree(auto)"
msgstr "樹狀(自動)"

msgid "normal(manual)"
msgstr "普通(手動)"

msgid "tree(manual)"
msgstr "樹狀(手動)"

msgid "Support/object xy distance"
msgstr "支撐/模型xy間距"

msgid "XY separation between an object and its support"
msgstr "模型和支撐之間XY分離距離"

msgid "Pattern angle"
msgstr "模式角度"

msgid "Use this setting to rotate the support pattern on the horizontal plane."
msgstr "設置支撐圖案在水平面的旋轉角度。"

msgid "On build plate only"
msgstr "僅在列印板產生"

msgid "Don't create support on model surface, only on build plate"
msgstr "不在模型表面上產生支撐，只在熱床上產生。"

msgid "Support critical regions only"
msgstr "僅支撐關鍵區域"

msgid ""
"Only create support for critical regions including sharp tail, cantilever, "
"etc."
msgstr "僅對關鍵區域產生支撐，包括尖尾、懸臂等。"

msgid "Remove small overhangs"
msgstr "移除小懸空"

msgid "Remove small overhangs that possibly need no supports."
msgstr "移除可能並不需要支撐的小懸空。"

msgid "Top Z distance"
msgstr "頂部Z距離"

msgid "The z gap between the top support interface and object"
msgstr "支撐頂部和模型之間的z間隙"

msgid "Bottom Z distance"
msgstr "底部Z距離"

msgid "The z gap between the bottom support interface and object"
msgstr "支撐產生於模型表面時，支撐面底部和模型之間的z間隙"

msgid "Support/raft base"
msgstr "支撐/筏層主體"

msgid ""
"Filament to print support base and raft. \"Default\" means no specific "
"filament for support and current filament is used"
msgstr "列印支撐主體和筏層的線材。\"預設\"代表不指定特定的線材，並使用當前耗材"

msgid ""
"Line width of support. If expressed as a %, it will be computed over the "
"nozzle diameter."
msgstr "支撐的線寬。如果以%表示，它將基於噴嘴直徑來計算。"

msgid "Interface use loop pattern"
msgstr "接觸面採用圈形走線。"

msgid ""
"Cover the top contact layer of the supports with loops. Disabled by default."
msgstr "使用圈形走線覆蓋頂部接觸面。默認關閉。"

msgid "Support/raft interface"
msgstr "支撐/筏層界面"

msgid ""
"Filament to print support interface. \"Default\" means no specific filament "
"for support interface and current filament is used"
msgstr "列印支撐接觸面的線材。\"預設\"代表不指定特定的線材，並使用當前耗材"

msgid "Top interface layers"
msgstr "頂部接觸面層數"

msgid "Number of top interface layers"
msgstr "頂部接觸面層數"

msgid "Bottom interface layers"
msgstr "底部接觸面層數"

msgid "Top interface spacing"
msgstr "頂部接觸面線距"

msgid "Spacing of interface lines. Zero means solid interface"
msgstr "接觸面的線距。0代表實心接觸面。"

msgid "Bottom interface spacing"
msgstr "底部接觸面線距"

msgid "Spacing of bottom interface lines. Zero means solid interface"
msgstr "底部接觸面走線的線距。0表示實心接觸面。"

msgid "Speed of support interface"
msgstr "支撐面速度"

msgid "Base pattern"
msgstr "支撐主體圖案"

msgid "Line pattern of support"
msgstr "支撐走線圖案"

msgid "Rectilinear grid"
msgstr "直線網格"

msgid "Hollow"
msgstr "空心"

msgid "Interface pattern"
msgstr "支撐面圖案"

msgid ""
"Line pattern of support interface. Default pattern for non-soluble support "
"interface is Rectilinear, while default pattern for soluble support "
"interface is Concentric"
msgstr ""
"支撐接觸面的走線圖案。非可溶支撐接觸面的預設圖案為直線，可溶支撐接觸面的預設"
"圖案為同心。"

msgid "Rectilinear Interlaced"
msgstr "交疊的直線"

msgid "Base pattern spacing"
msgstr "主體圖案線距"

msgid "Spacing between support lines"
msgstr "支撐線距"

msgid "Normal Support expansion"
msgstr "普通支撐拓展"

msgid "Expand (+) or shrink (-) the horizontal span of normal support"
msgstr "在水平方向對普通支撐進行拓展（+）或收縮（-）"

msgid "Speed of support"
msgstr "支撐列印速度"

msgid ""
"Style and shape of the support. For normal support, projecting the supports "
"into a regular grid will create more stable supports (default), while snug "
"support towers will save material and reduce object scarring.\n"
"For tree support, slim and organic style will merge branches more "
"aggressively and save a lot of material (default organic), while hybrid "
"style will create similar structure to normal support under large flat "
"overhangs."
msgstr ""

msgid "Snug"
msgstr "緊貼"

msgid "Tree Slim"
msgstr "苗條樹"

msgid "Tree Strong"
msgstr "粗壯樹"

msgid "Tree Hybrid"
msgstr "混合樹"

msgid "Organic"
msgstr ""

msgid "Independent support layer height"
msgstr "支撐獨立層高"

msgid ""
"Support layer uses layer height independent with object layer. This is to "
"support customizing z-gap and save print time.This option will be invalid "
"when the prime tower is enabled."
msgstr ""
"支撐層使用與對象層獨立的層高。這是為了支援自訂z-gap並且節省列印時間。當擦料塔"
"被啟用時，這個選項將無效。"

msgid "Threshold angle"
msgstr "臨界值角度"

msgid ""
"Support will be generated for overhangs whose slope angle is below the "
"threshold."
msgstr "將會為懸垂角度低於臨界值的模型表面產生支撐。"

msgid "Tree support branch angle"
msgstr "樹狀支撐分支角度"

msgid ""
"This setting determines the maximum overhang angle that t he branches of "
"tree support allowed to make.If the angle is increased, the branches can be "
"printed more horizontally, allowing them to reach farther."
msgstr ""
"此設置確定了允許樹狀支撐的最大懸垂角度。如果角度增加，可以更水平地列印分支，"
"使它們可以到達更遠的地方。"

msgid "Preferred Branch Angle"
msgstr ""

#. TRN PrintSettings: "Organic supports" > "Preferred Branch Angle"
msgid ""
"The preferred angle of the branches, when they do not have to avoid the "
"model. Use a lower angle to make them more vertical and more stable. Use a "
"higher angle for branches to merge faster."
msgstr ""

msgid "Tree support branch distance"
msgstr "樹狀支撐分支距離"

msgid ""
"This setting determines the distance between neighboring tree support nodes."
msgstr "此設置確定了樹狀支撐的相鄰節點之間的距離。"

msgid "Branch Density"
msgstr ""

#. TRN PrintSettings: "Organic supports" > "Branch Density"
msgid ""
"Adjusts the density of the support structure used to generate the tips of "
"the branches. A higher value results in better overhangs but the supports "
"are harder to remove, thus it is recommended to enable top support "
"interfaces instead of a high branch density value if dense interfaces are "
"needed."
msgstr ""

msgid "Adaptive layer height"
msgstr "自適應層高"

msgid ""
"Enabling this option means the height of  tree support layer except the "
"first will be automatically calculated "
msgstr ""

msgid "Auto brim width"
msgstr "自動裙邊寬度"

msgid ""
"Enabling this option means the width of the brim for tree support will be "
"automatically calculated"
msgstr "啟用此選項意味著樹狀支撐的裙邊寬度將自動計算自動計算"

msgid "Tree support brim width"
msgstr "樹狀支撐裙邊寬度"

msgid "Distance from tree branch to the outermost brim line"
msgstr "從樹狀支撐分支到最外層裙邊線的距離"

msgid "Tip Diameter"
msgstr ""

#. TRN PrintSettings: "Organic supports" > "Tip Diameter"
msgid "Branch tip diameter for organic supports."
msgstr ""

msgid "Tree support branch diameter"
msgstr "樹狀支撐分支直徑"

msgid "This setting determines the initial diameter of support nodes."
msgstr "此設置確定了樹狀支撐節點的初始直徑。"

#. TRN PrintSettings: #lmFIXME
msgid "Branch Diameter Angle"
msgstr ""

#. TRN PrintSettings: "Organic supports" > "Branch Diameter Angle"
msgid ""
"The angle of the branches' diameter as they gradually become thicker towards "
"the bottom. An angle of 0 will cause the branches to have uniform thickness "
"over their length. A bit of an angle can increase stability of the organic "
"support."
msgstr ""

msgid "Branch Diameter with double walls"
msgstr ""

#. TRN PrintSettings: "Organic supports" > "Branch Diameter"
msgid ""
"Branches with area larger than the area of a circle of this diameter will be "
"printed with double walls for stability. Set this value to zero for no "
"double walls."
msgstr ""

msgid "Tree support wall loops"
msgstr "樹狀支撐外牆層數"

msgid "This setting specify the count of walls around tree support"
msgstr "樹狀支撐外牆層數"

msgid "Tree support with infill"
msgstr "樹狀支撐產生填充"

msgid ""
"This setting specifies whether to add infill inside large hollows of tree "
"support"
msgstr "這個設置決定是否為樹狀支撐內部的空腔產生填充。"

msgid "Chamber temperature"
msgstr "機箱溫度"

msgid ""
"Higher chamber temperature can help suppress or reduce warping and "
"potentially lead to higher interlayer bonding strength for high temperature "
"materials like ABS, ASA, PC, PA and so on.At the same time, the air "
"filtration of ABS and ASA will get worse.While for PLA, PETG, TPU, PVA and "
"other low temperature materials,the actual chamber temperature should not be "
"high to avoid cloggings, so 0 which stands for turning off is highly "
"recommended"
msgstr ""

msgid "Nozzle temperature for layers after the initial one"
msgstr "除首層外的其它層的噴嘴溫度"

msgid "Detect thin wall"
msgstr "檢查薄壁"

msgid ""
"Detect thin wall which can't contain two line width. And use single line to "
"print. Maybe printed not very well, because it's not closed loop"
msgstr ""
"檢查無法容納兩條走線的薄壁。使用單條走線列印。可能會打地不是很好，因為走線不"
"再閉合。"

msgid ""
"This gcode is inserted when change filament, including T command to trigger "
"tool change"
msgstr "換料時插入的G-code，包括T命令。"

msgid ""
"Line width for top surfaces. If expressed as a %, it will be computed over "
"the nozzle diameter."
msgstr "頂面的線寬。如果以%表示，它將基於噴嘴直徑來計算。"

msgid "Speed of top surface infill which is solid"
msgstr "頂面實心填充的速度"

msgid "Top shell layers"
msgstr "頂部殼體層數"

msgid ""
"This is the number of solid layers of top shell, including the top surface "
"layer. When the thickness calculated by this value is thinner than top shell "
"thickness, the top shell layers will be increased"
msgstr ""
"頂部殼體實心層層數，包括頂面。當由該層數計算的厚度小於頂部殼體厚度，切片時會"
"增加頂部殼體的層數"

msgid "Top solid layers"
msgstr "頂部殼體層數"

msgid "Top shell thickness"
msgstr "頂部殼體厚度"

msgid ""
"The number of top solid layers is increased when slicing if the thickness "
"calculated by top shell layers is thinner than this value. This can avoid "
"having too thin shell when layer height is small. 0 means that this setting "
"is disabled and thickness of top shell is absolutely determained by top "
"shell layers"
msgstr ""
"如果由頂部殼體層數算出的厚度小於這個數值，那麼切片時將自動增加頂部殼體層數。"
"這能夠避免當層高很小時，頂部殼體過薄。0表示關閉這個設置，同時頂部殼體的厚度完"
"全由頂部殼體層數決定"

msgid "Speed of travel which is faster and without extrusion"
msgstr "空駛的速度。空駛是無擠出量的快速移動。"

msgid "Wipe while retracting"
msgstr "回抽時擦拭"

msgid ""
"Move nozzle along the last extrusion path when retracting to clean leaked "
"material on nozzle. This can minimize blob when print new part after travel"
msgstr ""
"當回抽時，讓噴嘴沿著前面的走線方向繼續移動，清除掉噴嘴上的漏料。這能夠避免空"
"駛結束列印新的區域時產生斑點。"

msgid "Wipe Distance"
msgstr "擦拭距離"

msgid ""
"Discribe how long the nozzle will move along the last path when retracting"
msgstr "表示回抽時擦拭的移動距離。"

msgid ""
"The wiping tower can be used to clean up the residue on the nozzle and "
"stabilize the chamber pressure inside the nozzle, in order to avoid "
"appearance defects when printing objects."
msgstr ""
"擦拭塔可以用來清理噴嘴上的殘留料和讓噴嘴內部的腔壓達到穩定狀態，以避免列印物"
"體時出現外觀瑕疵。"

msgid "Purging volumes"
msgstr "沖刷體積"

msgid "Flush multiplier"
msgstr "沖刷量乘數"

msgid ""
"The actual flushing volumes is equal to the flush multiplier multiplied by "
"the flushing volumes in the table."
msgstr "實際沖刷量等於沖刷量乘數乘以表格單元中的沖刷量"

msgid "Prime volume"
msgstr "清理量"

msgid "The volume of material to prime extruder on tower."
msgstr "擦拭塔上的清理量"

msgid "Width"
msgstr "寬度"

msgid "Width of prime tower"
msgstr "擦拭塔寬度"

msgid "Wipe tower rotation angle"
msgstr ""

msgid "Wipe tower rotation angle with respect to x-axis."
msgstr ""

msgid "Stabilization cone apex angle"
msgstr ""

msgid ""
"Angle at the apex of the cone that is used to stabilize the wipe tower. "
"Larger angle means wider base."
msgstr ""

msgid "Wipe tower purge lines spacing"
msgstr ""

msgid "Spacing of purge lines on the wipe tower."
msgstr ""

msgid "Wipe tower extruder"
msgstr ""

msgid ""
"The extruder to use when printing perimeter of the wipe tower. Set to 0 to "
"use the one that is available (non-soluble would be preferred)."
msgstr ""

msgid "Purging volumes - load/unload volumes"
msgstr "清理量 - 加載/卸載量"

msgid ""
"This vector saves required volumes to change from/to each tool used on the "
"wipe tower. These values are used to simplify creation of the full purging "
"volumes below."
msgstr ""

msgid ""
"Purging after filament change will be done inside objects' infills. This may "
"lower the amount of waste and decrease the print time. If the walls are "
"printed with transparent filament, the mixed color infill will be seen "
"outside. It will not take effect, unless the prime tower is enabled."
msgstr ""
"換料後的過渡料會被用來列印對象的填充。這樣可以減少材料浪費和縮短列印時間，但"
"是如果對象的內外牆是採用透明材料列印的，則可以從模型外觀上看到內部的混色過渡"
"料。該功能只有在啟用料塔的時候才生效。"

msgid ""
"Purging after filament change will be done inside objects' support. This may "
"lower the amount of waste and decrease the print time. It will not take "
"effect, unless the prime tower is enabled."
msgstr ""
"換料後的過渡料會被用來列印對象的支撐。這樣可以減少材料浪費以及縮短列印時間。"
"該功能只有在啟用料塔的時候才生效。"

msgid ""
"This object will be used to purge the nozzle after a filament change to save "
"filament and decrease the print time. Colours of the objects will be mixed "
"as a result. It will not take effect, unless the prime tower is enabled."
msgstr ""
"換料後的過渡料會被用來列印這個對象。這樣可以減少材料浪費和縮短列印時間，但是"
"這個對象的外觀會是混色的。該功能只有在啟用料塔的時候才生效。"

msgid "Maximal bridging distance"
msgstr ""

msgid "Maximal distance between supports on sparse infill sections."
msgstr ""

msgid "X-Y hole compensation"
msgstr "X-Y 孔洞尺寸補償"

msgid ""
"Holes of object will be grown or shrunk in XY plane by the configured value. "
"Positive value makes holes bigger. Negative value makes holes smaller. This "
"function is used to adjust size slightly when the object has assembling issue"
msgstr ""
"垂直的孔洞的尺寸將在X-Y方向收縮或拓展特定值。正值代表擴大孔洞。負值代表縮小孔"
"洞。這個功能通常在模型有裝配問題時微調尺寸"

msgid "X-Y contour compensation"
msgstr "X-Y 外輪廓尺寸補償"

msgid ""
"Contour of object will be grown or shrunk in XY plane by the configured "
"value. Positive value makes contour bigger. Negative value makes contour "
"smaller. This function is used to adjust size slightly when the object has "
"assembling issue"
msgstr ""
"模型外輪廓的尺寸將在X-Y方向收縮或拓展特定值。正值代表擴大。負值代表縮小。這個"
"功能通常在模型有裝配問題時微調尺寸"

msgid "Convert holes to polyholes"
msgstr ""

msgid ""
"Search for almost-circular holes that span more than one layer and convert "
"the geometry to polyholes. Use the nozzle size and the (biggest) diameter to "
"compute the polyhole.\n"
"See http://hydraraptor.blogspot.com/2011/02/polyholes.html"
msgstr ""

msgid "Polyhole detection margin"
msgstr ""

#, c-format, boost-format
msgid ""
"Maximum defection of a point to the estimated radius of the circle.\n"
"As cylinders are often exported as triangles of varying size, points may not "
"be on the circle circumference. This setting allows you some leway to "
"broaden the detection.\n"
"In mm or in % of the radius."
msgstr ""

msgid "Polyhole twist"
msgstr ""

msgid "Rotate the polyhole every layer."
msgstr ""

msgid "G-code thumbnails"
msgstr "G-code縮圖尺寸"

msgid ""
"Picture sizes to be stored into a .gcode and .sl1 / .sl1s files, in the "
"following format: \"XxY, XxY, ...\""
msgstr ""

msgid "Use relative E distances"
msgstr "使用相對E距離"

msgid ""
"Relative extrusion is recommended when using \"label_objects\" option.Some "
"extruders work better with this option unckecked (absolute extrusion mode). "
"Wipe tower is only compatible with relative mode. It is always enabled on "
"BambuLab printers. Default is checked"
msgstr ""

msgid ""
"Classic wall generator produces walls with constant extrusion width and for "
"very thin areas is used gap-fill. Arachne engine produces walls with "
"variable extrusion width"
msgstr ""
"經典牆產生器產生的牆走線具有一致的擠出寬度，對狹窄區域使用填縫。Arachne引擎則"
"產生變線寬的牆走線"

msgid "Classic"
msgstr "經典"

msgid "Arachne"
msgstr "Arachne"

msgid "Wall transition length"
msgstr "牆過渡長度"

msgid ""
"When transitioning between different numbers of walls as the part becomes "
"thinner, a certain amount of space is allotted to split or join the wall "
"segments. It's expressed as a percentage over nozzle diameter"
msgstr ""
"當零件逐漸變薄導致牆的層數發生變化時，需要在過渡段分配一定的空間來分割和連接"
"牆走線。參數值表示為相對於噴嘴直徑的百分比"

msgid "Wall transitioning filter margin"
msgstr "牆過渡過濾間距"

msgid ""
"Prevent transitioning back and forth between one extra wall and one less. "
"This margin extends the range of extrusion widths which follow to [Minimum "
"wall width - margin, 2 * Minimum wall width + margin]. Increasing this "
"margin reduces the number of transitions, which reduces the number of "
"extrusion starts/stops and travel time. However, large extrusion width "
"variation can lead to under- or overextrusion problems. It's expressed as a "
"percentage over nozzle diameter"
msgstr ""
"防止特定厚度變化規律的局部在多一層牆和少一層牆之間來迴轉換。這個參數將擠壓寬"
"度的範圍擴大到[牆最小寬度-參數值, 2*牆最小寬度+參數值]。增大參數可以減少轉換"
"的次數，從而減少擠出開始/停止和空駛的時間。然而，大的擠出寬度變化會導致過擠出"
"或欠擠出的問題。參數值表示為相對於噴嘴直徑的百分比"

msgid "Wall transitioning threshold angle"
msgstr "牆過渡臨界值角度"

msgid ""
"When to create transitions between even and odd numbers of walls. A wedge "
"shape with an angle greater than this setting will not have transitions and "
"no walls will be printed in the center to fill the remaining space. Reducing "
"this setting reduces the number and length of these center walls, but may "
"leave gaps or overextrude"
msgstr ""
"何時在偶數和奇數牆層數之間創建過渡段。角度大於這個臨界值的楔形將不創建過渡"
"段，並且不會在楔形中心列印牆走線以填補剩餘空間。減小這個數值能減少中心牆走線"
"的數量和長度，但可能會導致間隙或者過擠出"

msgid "Wall distribution count"
msgstr "牆分布計數"

msgid ""
"The number of walls, counted from the center, over which the variation needs "
"to be spread. Lower values mean that the outer walls don't change in width"
msgstr ""
"從中心開始計算的牆層數，線寬變化需要分布在這些牆走線上。較低的數值意味著外牆"
"寬度更不易被改變"

msgid "Minimum feature size"
msgstr "最小特徵尺寸"

msgid ""
"Minimum thickness of thin features. Model features that are thinner than "
"this value will not be printed, while features thicker than the Minimum "
"feature size will be widened to the Minimum wall width. It's expressed as a "
"percentage over nozzle diameter"
msgstr ""
"薄壁特徵的最小厚度。比這個數值還薄的特徵將不被列印，而比最小特徵厚度還厚的特"
"征將被加寬到牆最小寬度。參數值表示為相對噴嘴直徑的百分比"

msgid "First layer minimum wall width"
msgstr ""

msgid ""
"The minimum wall width that should be used for the first layer is "
"recommended to be set to the same size as the nozzle. This adjustment is "
"expected to enhance adhesion."
msgstr ""

msgid "Minimum wall width"
msgstr "牆最小線寬"

msgid ""
"Width of the wall that will replace thin features (according to the Minimum "
"feature size) of the model. If the Minimum wall width is thinner than the "
"thickness of the feature, the wall will become as thick as the feature "
"itself. It's expressed as a percentage over nozzle diameter"
msgstr ""
"用於替換模型細小特徵（根據最小特徵尺寸）的牆線寬。如果牆最小線寬小於最小特徵"
"的厚度，則牆將變得和特徵本身一樣厚。參數值表示為相對噴嘴直徑的百分比"

msgid "Detect narrow internal solid infill"
msgstr "識別狹窄內部實心填充"

msgid ""
"This option will auto detect narrow internal solid infill area. If enabled, "
"concentric pattern will be used for the area to speed printing up. "
"Otherwise, rectilinear pattern is used defaultly."
msgstr ""
"此選項用於自動識別內部狹窄的實心填充。開啟後，將對狹窄實心區域使用同心填充加"
"快列印速度。否則使用預設的直線填充。"

msgid "invalid value "
msgstr "非法的值 "

#, c-format, boost-format
msgid " doesn't work at 100%% density "
msgstr " 填充圖案不支援 100%% 密度"

msgid "Invalid value when spiral vase mode is enabled: "
msgstr "花瓶模式下非法的值"

msgid "too large line width "
msgstr "線寬過大"

msgid " not in range "
msgstr " 不在合理的區間"

msgid "Export 3MF"
msgstr "匯出3MF"

msgid "Export project as 3MF."
msgstr "匯出項目為3MF。"

msgid "Export slicing data"
msgstr "匯出切片數據"

msgid "Export slicing data to a folder."
msgstr "匯出切片數據到目錄"

msgid "Load slicing data"
msgstr "匯入切片數據"

msgid "Load cached slicing data from directory"
msgstr "從目錄匯入快取的切片數據"

msgid "Export STL"
msgstr "匯出STL檔案"

msgid "Export the objects as multiple STL."
msgstr "將對象匯出為多個STL檔案"

msgid "Slice"
msgstr "切片"

msgid "Slice the plates: 0-all plates, i-plate i, others-invalid"
msgstr "切片平台：0-所有平台，i-第i個平台，其他-無效"

msgid "Show command help."
msgstr "顯示命令行幫助。"

msgid "UpToDate"
msgstr ""

msgid "Update the configs values of 3mf to latest."
msgstr "將3mf的配置值更新為最新值。"

msgid "Load default filaments"
msgstr "載入默認列印線材"

msgid "Load first filament as default for those not loaded"
msgstr "載入第一個列印線材為默認線材"

msgid "Minimum save"
msgstr ""

msgid "export 3mf with minimum size."
msgstr ""

msgid "mtcpp"
msgstr ""

msgid "max triangle count per plate for slicing."
msgstr "切片時每個盤的最大三角形數。"

msgid "mstpp"
msgstr ""

msgid "max slicing time per plate in seconds."
msgstr "每個盤的最大切片時間（秒）。"

msgid "No check"
msgstr "不要檢查"

msgid "Do not run any validity checks, such as gcode path conflicts check."
msgstr "不要運行任何有效性檢查，如gcode路徑衝突檢查。"

msgid "Normative check"
msgstr "規範性檢查"

msgid "Check the normative items."
msgstr "檢查規範性項目。"

msgid "Output Model Info"
msgstr "輸出模型資訊"

msgid "Output the model's information."
msgstr "輸出模型的資訊。"

msgid "Export Settings"
msgstr "匯出配置"

msgid "Export settings to a file."
msgstr "匯出配置到檔案。"

msgid "Send progress to pipe"
msgstr "將進度傳送到管道"

msgid "Send progress to pipe."
msgstr "將進度傳送到管道。"

msgid "Arrange Options"
msgstr "擺放選項"

msgid "Arrange options: 0-disable, 1-enable, others-auto"
msgstr "擺放選項：0-關閉，1-開啟，其他-自動"

msgid "Repetions count"
msgstr "重複次數"

msgid "Repetions count of the whole model"
msgstr "整個模型的重複次數"

msgid "Ensure on bed"
msgstr ""

msgid ""
"Lift the object above the bed when it is partially below. Disabled by default"
msgstr ""

msgid "Convert Unit"
msgstr "轉換單位"

msgid "Convert the units of model"
msgstr "轉換模型的單位"

msgid "Orient Options"
msgstr ""

msgid "Orient options: 0-disable, 1-enable, others-auto"
msgstr ""

msgid "Rotation angle around the Z axis in degrees."
msgstr ""

msgid "Rotate around X"
msgstr ""

msgid "Rotation angle around the X axis in degrees."
msgstr ""

msgid "Rotate around Y"
msgstr ""

msgid "Rotation angle around the Y axis in degrees."
msgstr ""

msgid "Scale the model by a float factor"
msgstr "根據因子縮放模型"

msgid "Load General Settings"
msgstr "載入通用設置"

msgid "Load process/machine settings from the specified file"
msgstr "從指定檔案載入工藝/３Ｄ列印機設置"

msgid "Load Filament Settings"
msgstr "載入線材設置"

msgid "Load filament settings from the specified file list"
msgstr "從指定檔案載入線材設置"

msgid "Skip Objects"
msgstr "零件跳過"

msgid "Skip some objects in this print"
msgstr "列印過程中跳過一些零件"

msgid "load uptodate process/machine settings when using uptodate"
msgstr "在使用最新設置時載入最新的進程/機器設置"

msgid ""
"load uptodate process/machine settings from the specified file when using "
"uptodate"
msgstr "在使用最新設置時，從指定的檔案中載入最新的進程/機器設置。"

msgid "Data directory"
msgstr ""

msgid ""
"Load and store settings at the given directory. This is useful for "
"maintaining different profiles or including configurations from a network "
"storage."
msgstr ""

msgid "Output directory"
msgstr "輸出路徑"

msgid "Output directory for the exported files."
msgstr "匯出檔案的輸出路徑。"

msgid "Debug level"
msgstr "除錯等級"

msgid ""
"Sets debug logging level. 0:fatal, 1:error, 2:warning, 3:info, 4:debug, 5:"
"trace\n"
msgstr ""
"設置除錯日誌等級。0:fatal， 1:error， 2:warning， 3:info， 4:debug， 5:"
"trace\n"

msgid "Load custom gcode"
msgstr ""

msgid "Load custom gcode from json"
msgstr ""

msgid "Error in zip archive"
msgstr "zip檔案中存在錯誤"

msgid "Generating walls"
msgstr "產生內外牆"

msgid "Generating infill regions"
msgstr "正在產生填充區域"

msgid "Generating infill toolpath"
msgstr "正在產生填充走線"

msgid "Detect overhangs for auto-lift"
msgstr "探測懸空區域為自動抬升做準備"

msgid "Generating support"
msgstr "正在產生支撐"

msgid "Checking support necessity"
msgstr "正在檢查支撐必要性"

msgid "floating regions"
msgstr "浮空區域"

msgid "floating cantilever"
msgstr "浮空懸臂"

msgid "large overhangs"
msgstr "大面積懸空"

#, c-format, boost-format
msgid ""
"It seems object %s has %s. Please re-orient the object or enable support "
"generation."
msgstr "似乎對象%s有%s。請重新調整對象的方向或啟用支援產生。"

msgid "Optimizing toolpath"
msgstr "正在最佳化走線"

msgid "Slicing mesh"
msgstr "正在切片網格"

msgid ""
"No layers were detected. You might want to repair your STL file(s) or check "
"their size or thickness and retry.\n"
msgstr ""
"沒有檢測到層。您可能需要修復STL檔案，或檢查模型尺寸、厚度等，之後再重試。\n"

msgid ""
"An object's XY size compensation will not be used because it is also color-"
"painted.\n"
"XY Size compensation can not be combined with color-painting."
msgstr ""
"對象的XY尺寸補償不會生效，因為在此對象上做過塗色操作。\n"
"XY尺寸補償不能與塗色功能一起使用。"

#, c-format, boost-format
msgid "Support: generate toolpath at layer %d"
msgstr "支撐：正在產生層%d的走線路徑"

msgid "Support: detect overhangs"
msgstr "支撐：正在檢測懸空面"

msgid "Support: generate contact points"
msgstr "支撐：正在產生接觸點"

msgid "Support: propagate branches"
msgstr "支撐：正在生長樹枝"

msgid "Support: draw polygons"
msgstr "支撐：正在產生多邊形"

msgid "Support: generate toolpath"
msgstr "支撐：正在產生走線路徑"

#, c-format, boost-format
msgid "Support: generate polygons at layer %d"
msgstr "支撐：正在產生層%d的多邊形"

#, c-format, boost-format
msgid "Support: fix holes at layer %d"
msgstr "支撐：正在修補層%d的空洞"

#, c-format, boost-format
msgid "Support: propagate branches at layer %d"
msgstr "支撐：正在生長層%d的樹枝"

msgid ""
"Unknown file format. Input file must have .stl, .obj, .amf(.xml) extension."
msgstr "未知的檔案格式。輸入檔案的副檔名必須為.stl、.obj 或 .amf（.xml）。"

msgid "Loading of a model file failed."
msgstr "載入模型檔案失敗。"

msgid "The supplied file couldn't be read because it's empty"
msgstr "無法讀取提供的檔案，因為該檔案為空。"

msgid "Unknown file format. Input file must have .3mf or .zip.amf extension."
msgstr "未知的檔案格式。輸入檔案的副檔名必須為.3mf或.zip .amf。"

msgid "Canceled"
msgstr "已取消"

msgid "load_obj: failed to parse"
msgstr "載入對象：無法分析"

msgid "The file contains polygons with more than 4 vertices."
msgstr "該檔案包含頂點超過4個的多邊形。"

msgid "The file contains polygons with less than 2 vertices."
msgstr "該檔案包含頂點少於2個的多邊形。"

msgid "The file contains invalid vertex index."
msgstr "檔案包含無效的頂點索引。"

msgid "This OBJ file couldn't be read because it's empty."
msgstr "無法讀取此OBJ檔案，因為它是空的。"

msgid "Flow Rate Calibration"
msgstr "流量比例校準"

msgid "Max Volumetric Speed Calibration"
msgstr "最大體積速度校準"

msgid "Manage Result"
msgstr "管理結果"

msgid "Manual Calibration"
msgstr "手動校準"

msgid "Result can be read by human eyes."
msgstr "結果可由人眼讀取。"

msgid "Auto-Calibration"
msgstr "自動校準"

msgid "We would use Lidar to read the calibration result"
msgstr "我們將使用雷射雷達來讀取校準結果。"

msgid "Prev"
msgstr "上一個"

msgid "Recalibration"
msgstr "重新校準"

msgid "Calibrate"
msgstr "校準"

msgid "Finish"
msgstr "完成"

msgid "Wiki"
msgstr "Wiki"

msgid "How to use calibration result?"
msgstr "如何使用校準結果？"

msgid ""
"You could change the Flow Dynamics Calibration Factor in material editing"
msgstr "您可以在線材編輯中更改流量動態校準因子。"

msgid ""
"The current firmware version of the printer does not support calibration.\n"
"Please upgrade the printer firmware."
msgstr ""
"３Ｄ列印機當前的韌體版本不支援校準。\n"
"請升級３Ｄ列印機韌體。"

msgid "Calibration not supported"
msgstr "不支援校準"

msgid "Flow Dynamics"
msgstr "動態流量"

msgid "Flow Rate"
msgstr "流量比例"

msgid "Max Volumetric Speed"
msgstr "最大容積速度"

msgid "Please enter the name you want to save to printer."
msgstr "請輸入要儲存到３Ｄ列印機的名稱。"

msgid "The name cannot exceed 40 characters."
msgstr "名稱不能超過40個字元。"

#, c-format, boost-format
msgid ""
"Please input valid values:\n"
"Start value: >= %.1f\n"
"End value: <= %.1f\n"
"End value: > Start value\n"
"Value step: >= %.3f)"
msgstr ""

msgid "The name cannot be empty."
msgstr "名稱不能為空。"

#, boost-format
msgid "The selected preset: %1% is not found."
msgstr "未找到選定的預設：%1%。"

msgid "The name cannot be the same as the system preset name."
msgstr "名稱不能與系統預設名稱相同。"

msgid "The name is the same as another existing preset name"
msgstr "該名稱與另一個現有預設名稱相同。"

msgid "create new preset failed."
msgstr "創建新預設失敗"

msgid ""
"Are you sure to cancel the current calibration and return to the home page?"
msgstr "您確定要取消當前的校準並返回首頁嗎？"

msgid "No Printer Connected!"
msgstr "沒有連接３Ｄ列印機！"

msgid "Printer is not connected yet."
msgstr "３Ｄ列印機尚未連接。"

msgid "Please select filament to calibrate."
msgstr "請選擇要校準的線材。"

msgid "The input value size must be 3."
msgstr "輸入值大小必須為3。"

msgid "Connecting to printer..."
msgstr "正在連接３Ｄ列印機..."

msgid "The failed test result has been dropped."
msgstr "測試失敗的結果已被刪除。"

msgid "Flow Dynamics Calibration result has been saved to the printer"
msgstr "動態流量校準的結果已儲存至３Ｄ列印機。"

msgid "Internal Error"
msgstr "內部錯誤"

msgid "Please select at least one filament for calibration"
msgstr "請至少選擇一種線材進行校準。"

msgid "Flow rate calibration result has been saved to preset"
msgstr "流量比例校準結果已儲存到預設"

msgid "Max volumetric speed calibration result has been saved to preset"
msgstr "最大體積速度校準結果已儲存到預設值"

msgid "When do you need Flow Dynamics Calibration"
msgstr "在什麼情況下需要進行動態流量校準"

msgid ""
"We now have added the auto-calibration for different filaments, which is "
"fully automated and the result will be saved into the printer for future "
"use. You only need to do the calibration in the following limited cases:\n"
"1. If you introduce a new filament of different brands/models or the "
"filament is damp;\n"
"2. if the nozzle is worn out or replaced with a new one;\n"
"3. If the max volumetric speed or print temperature is changed in the "
"filament setting."
msgstr ""
"我們現在已經為不同的列印線材新增了自動校準功能，該功能是完全自動化的，並且結"
"果將儲存在３Ｄ列印機中以供將來使用。您只需要在以下有限情況下進行校準：\n"
"1. 如果您引入了不同品牌/型號的新列印線材，或者列印線材受潮；\n"
"2. 如果噴嘴磨損或更換了新的噴嘴；\n"
"3. 如果您在列印線材設置中更改了最大體積速度或列印溫度。"

msgid "About this calibration"
msgstr "關於此校準"

msgid ""
"Please find the details of Flow Dynamics Calibration from our wiki.\n"
"\n"
"Usually the calibration is unnecessary. When you start a single color/"
"material print, with the \"flow dynamics calibration\" option checked in the "
"print start menu, the printer will follow the old way, calibrate the "
"filament before the print; When you start a multi color/material print, the "
"printer will use the default compensation parameter for the filament during "
"every filament switch which will have a good result in most cases.\n"
"\n"
"Please note there are a few cases that will make the calibration result not "
"reliable: using a texture plate to do the calibration; the build plate does "
"not have good adhesion (please wash the build plate or apply gluestick!) ..."
"You can find more from our wiki.\n"
"\n"
"The calibration results have about 10 percent jitter in our test, which may "
"cause the result not exactly the same in each calibration. We are still "
"investigating the root cause to do improvements with new updates."
msgstr ""
"請從我們的wiki中找到流量動態校準的詳細資訊。\n"
"\n"
"通常情況下，校準是不必要的。當您開始單色/單線材列印，並在列印開始選單中勾選"
"了“流量動態校準”選項時，３Ｄ列印機將按照舊的方式，在列印前校準絲料；當您開始"
"多色/多線材列印時，３Ｄ列印機將在每次換絲料時使用預設的補償參數，這在大多數情"
"況下會產生良好的效果。\n"
"\n"
"請注意，有幾種情況會導致校準結果不可靠：使用紋理板進行校準；建模平台黏附效果"
"不好（請清洗建模平台或塗抹膠棒）... 您可以在我們的wiki中找到更多資訊。\n"
"\n"
"在我們的測試中，校準結果有約10%的波動，這可能導致每次校準的結果略有不同。我們"
"仍在調查根本原因，並通過新的更新進行改進。"

msgid "When to use Flow Rate Calibration"
msgstr "何時使用流量率校準"

msgid ""
"After using Flow Dynamics Calibration, there might still be some extrusion "
"issues, such as:\n"
"1. Over-Extrusion: Excess material on your printed object, forming blobs or "
"zits, or the layers seem thicker than expected and not uniform.\n"
"2. Under-Extrusion: Very thin layers, weak infill strength, or gaps in the "
"top layer of the model, even when printing slowly.\n"
"3. Poor Surface Quality: The surface of your prints seems rough or uneven.\n"
"4. Weak Structural Integrity: Prints break easily or don't seem as sturdy as "
"they should be."
msgstr ""
"使用流量動態校準後，仍可能出現一些擠出問題，例如：\n"
"1. 過度擠出：列印物體上有過多的線材，形成凸起或小球，或者層次看起來比預期的厚"
"而且不均勻。\n"
"2. 不足擠出：層次非常薄，填充強度不足，或者在緩慢列印時模型頂層有缺陷。\n"
"3. 表面品質差：列印的表面看起來粗糙或不均勻。\n"
"4. 結構穩固性差：列印物件容易斷裂，或者沒有應有的穩固性。"

msgid ""
"In addition, Flow Rate Calibration is crucial for foaming materials like LW-"
"PLA used in RC planes. These materials expand greatly when heated, and "
"calibration provides a useful reference flow rate."
msgstr ""
"此外，對於像用於遙控飛機的輕質發泡PLA（LW-PLA）這樣的發泡線材，流量率校準非常"
"重要。這些線材在加熱時會大幅膨脹，而校準提供了有用的流量率參考。"

msgid ""
"Flow Rate Calibration measures the ratio of expected to actual extrusion "
"volumes. The default setting works well in Bambu Lab printers and official "
"filaments as they were pre-calibrated and fine-tuned. For a regular "
"filament, you usually won't need to perform a Flow Rate Calibration unless "
"you still see the listed defects after you have done other calibrations. For "
"more details, please check out the wiki article."
msgstr ""
"流量率校準測量預期擠出體積與實際擠出體積之間的比率。默認設置在Bambu Lab３Ｄ列"
"印機和官方線材上表現良好，因為它們已經進行了預先校準和微調。對於普通的線材，"
"通常情況下，您不需要執行流量率校準，除非在完成其他校準後仍然看到上述列出的缺"
"陷。如需更多詳細資訊，請查閱wiki文章。"

msgid ""
"Auto Flow Rate Calibration utilizes Bambu Lab's Micro-Lidar technology, "
"directly measuring the calibration patterns. However, please be advised that "
"the efficacy and accuracy of this method may be compromised with specific "
"types of materials. Particularly, filaments that are transparent or semi-"
"transparent, sparkling-particled, or have a high-reflective finish may not "
"be suitable for this calibration and can produce less-than-desirable "
"results.\n"
"\n"
"The calibration results may vary between each calibration or filament. We "
"are still improving the accuracy and compatibility of this calibration "
"through firmware updates over time.\n"
"\n"
"Caution: Flow Rate Calibration is an advanced process, to be attempted only "
"by those who fully understand its purpose and implications. Incorrect usage "
"can lead to sub-par prints or printer damage. Please make sure to carefully "
"read and understand the process before doing it."
msgstr ""
"自動流量率校準採用Bambu Lab的微型雷射雷達技術，直接測量校準圖案。然而，請注"
"意，這種方法的功效和準確性可能會因特定類型的線材而受影響。特別是透明或半透"
"明、帶有閃光顆粒或具有高反射表面的線材可能不適合這種校準，並可能產生不理想的"
"結果。\n"
"\n"
"校準結果可能因每次校準或線材的不同而有所不同。我們仍在透過韌體更新不斷提高這"
"種校準的準確性和相容性。\n"
"\n"
"注意：流量率校準是一項高級的過程，只有完全理解其目的和影響的人才應嘗試。錯誤"
"的使用可能導致列印品質不佳或損壞３Ｄ列印機。請確保在執行之前仔細閱讀和理解此"
"過程。"

msgid "When you need Max Volumetric Speed Calibration"
msgstr "當您需要最大體積速度校準時"

msgid "Over-extrusion or under extrusion"
msgstr "過度擠壓或擠壓不足"

msgid "Max Volumetric Speed calibration is recommended when you print with:"
msgstr "使用以下選項列印時，建議進行最大體積速度校準："

msgid "material with significant thermal shrinkage/expansion, such as..."
msgstr "具有顯著熱收縮/膨脹的材料，例如..."

msgid "materials with inaccurate filament diameter"
msgstr "耗材直徑不準確的線材"

msgid "We found the best Flow Dynamics Calibration Factor"
msgstr "我們找到了最佳的流量動態校準因子。"

msgid ""
"Part of the calibration failed! You may clean the plate and retry. The "
"failed test result would be dropped."
msgstr ""

msgid ""
"*We recommend you to add brand, materia, type, and even humidity level in "
"the Name"
msgstr "*我們建議您在名稱中加入品牌、材料、類型，甚至濕度水平。"

msgid "Failed"
msgstr "失敗"

msgid ""
"Only one of the results with the same name will be saved. Are you sure you "
"want to overrides the other results?"
msgstr "相同名稱的結果只會儲存一個。您確定要覆蓋其他結果嗎？"

#, c-format, boost-format
msgid ""
"There is already a historical calibration result with the same name: %s. "
"Only one of the results with the same name is saved. Are you sure you want "
"to overrides the historical result?"
msgstr ""
"已經存在一個具有相同名稱的歷史校準結果：%s。相同名稱的結果只會儲存一個。您確"
"定要覆蓋歷史結果嗎？"

msgid "Please find the best line on your plate"
msgstr "請在您的列印板上找到最佳線條"

msgid "Please find the cornor with perfect degree of extrusion"
msgstr ""

msgid "Input Value"
msgstr "輸入值"

msgid "Save to Filament Preset"
msgstr "儲存到材料預設"

msgid "Preset"
msgstr "預設"

msgid "Record Factor"
msgstr "記錄係數"

msgid "We found the best flow ratio for you"
msgstr "我們為您找到了最佳流量比"

msgid "Flow Ratio"
msgstr "流量比"

msgid "Please input a valid value (0.0 < flow ratio < 2.0)"
msgstr "請輸入一個有效值（0.0<流量比<2.0）"

msgid "Please enter the name of the preset you want to save."
msgstr "請輸入要儲存的預設的名稱。"

msgid "Calibration1"
msgstr "校準1"

msgid "Calibration2"
msgstr "校準2"

msgid "Please find the best object on your plate"
msgstr "請在你的盤裡找到最好的對象"

msgid "Fill in the value above the block with smoothest top surface"
msgstr "用最光滑的頂面填充塊上方的值"

msgid "Skip Calibration2"
msgstr "跳過校準2"

#, c-format, boost-format
msgid "flow ratio : %s "
msgstr "流量比：%s "

msgid "Please choose a block with smoothest top surface"
msgstr "請選擇頂部表面最光滑的塊"

msgid "Please choose a block with smoothest top surface."
msgstr "請選擇頂部表面最光滑的塊。"

msgid "Please input a valid value (0 <= Max Volumetric Speed <= 60)"
msgstr "請輸入一個有效值（0<=最大容積速度<=60）"

msgid "Calibration Type"
msgstr "校準類型"

msgid "Complete Calibration"
msgstr "完整校準"

msgid "Fine Calibration based on flow ratio"
msgstr "基於流量比的精細校準"

msgid "Title"
msgstr "標題"

msgid ""
"A test model will be printed. Please clear the build plate and place it back "
"to the hot bed before calibration."
msgstr "將列印一份測試模型。在校準之前，請清理列印平台並將其放回熱床上。"

msgid "Printing Parameters"
msgstr "列印參數"

msgid "- ℃"
msgstr ""

msgid " ℃"
msgstr ""

msgid "Plate Type"
msgstr "熱床類型"

msgid "filament position"
msgstr "線材位置"

msgid "External Spool"
msgstr "外部線軸"

msgid "Filament For Calibration"
msgstr "校準用耗材"

msgid ""
"Tips for calibration material: \n"
"- Materials that can share same hot bed temperature\n"
"- Different filament brand and family(Brand = Bambu, Family = Basic, Matte)"
msgstr ""
"校準材料提示：\n"
"-可以共享相同熱床溫度的材料\n"
"-不同的線材品牌和系列（Brand = Bambu, Family = Basic, Matte）"

msgid "Error desc"
msgstr "錯誤描述"

msgid "Extra info"
msgstr "額外資訊"

msgid "Pattern"
msgstr ""

msgid "Method"
msgstr "方法"

#, c-format, boost-format
msgid "%s is not compatible with %s"
msgstr "%s 與 %s 不相容"

msgid "TPU is not supported for Flow Dynamics Auto-Calibration."
msgstr "不支援TPU進行流量動態自動校準。"

msgid "Connecting to printer"
msgstr "正在連接３Ｄ列印機"

msgid "From k Value"
msgstr ""

msgid "To k Value"
msgstr ""

msgid "Step value"
msgstr ""

msgid "0.5"
msgstr ""

msgid "0.005"
msgstr ""

msgid "The nozzle diameter has been synchronized from the printer Settings"
msgstr "噴嘴直徑已從３Ｄ列印機設置同步"

msgid "From Volumetric Speed"
msgstr "從體積速度"

msgid "To Volumetric Speed"
msgstr "至體積速度"

msgid "Flow Dynamics Calibration Result"
msgstr "動態流量校準結果"

msgid "No History Result"
msgstr "無歷史結果"

msgid "Success to get history result"
msgstr "成功獲取歷史結果"

msgid "Refreshing the historical Flow Dynamics Calibration records"
msgstr "刷新歷史流量動態校準記錄"

msgid "Action"
msgstr "操作"

msgid "Edit Flow Dynamics Calibration"
msgstr "編輯動態流量校準"

msgid "Network lookup"
msgstr ""

msgid "Address"
msgstr ""

msgid "Hostname"
msgstr ""

msgid "Service name"
msgstr ""

msgid "OctoPrint version"
msgstr ""

msgid "Searching for devices"
msgstr ""

msgid "Finished"
msgstr "完成"

msgid "Multiple resolved IP addresses"
msgstr ""

#, boost-format
msgid ""
"There are several IP addresses resolving to hostname %1%.\n"
"Please select one that should be used."
msgstr ""

msgid "Unable to perform boolean operation on selected parts"
msgstr "無法對所選部件執行布爾運算"

msgid "Mesh Boolean"
msgstr "布爾運算"

msgid "Union"
msgstr "併集"

msgid "Difference"
msgstr "差集"

msgid "Intersection"
msgstr "交集"

msgid "Source Volume"
msgstr ""

msgid "Tool Volume"
msgstr ""

msgid "Subtract from"
msgstr "從中減去"

msgid "Subtract with"
msgstr "與之相減"

msgid "selected"
msgstr "已選中"

msgid "Part 1"
msgstr "零件 1"

msgid "Part 2"
msgstr "零件 2"

msgid "Delete input"
msgstr "刪除輸入"

msgid "Send G-Code to printer host"
msgstr ""

msgid "Upload to Printer Host with the following filename:"
msgstr ""

msgid "Use forward slashes ( / ) as a directory separator if needed."
msgstr ""

msgid "Upload to storage"
msgstr ""

#, c-format, boost-format
msgid "Upload filename doesn't end with \"%s\". Do you wish to continue?"
msgstr ""

msgid "Upload"
msgstr "上傳"

msgid "Print host upload queue"
msgstr "列印主機上傳隊列"

msgid "ID"
msgstr ""

msgid "Progress"
msgstr ""

msgid "Host"
msgstr "主機"

msgctxt "OfFile"
msgid "Size"
msgstr ""

msgid "Filename"
msgstr "檔案名"

msgid "Message"
msgstr ""

msgid "Cancel selected"
msgstr "取消選中"

msgid "Show error message"
msgstr "顯示錯誤資訊"

msgid "Enqueued"
msgstr "已加入隊列"

msgid "Uploading"
msgstr "正在上傳"

msgid "Cancelling"
msgstr "取消中"

msgid "Error uploading to print host"
msgstr ""

msgid "PA Calibration"
msgstr "PA校準"

msgid "DDE"
msgstr "近程擠出機"

msgid "Bowden"
msgstr "遠程擠出機"

msgid "Extruder type"
msgstr "擠出機類型"

msgid "PA Tower"
msgstr "PA塔"

msgid "PA Line"
msgstr "劃線模式"

msgid "PA Pattern"
msgstr "V形模式"

msgid "Start PA: "
msgstr "起始值"

msgid "End PA: "
msgstr "結束值"

msgid "PA step: "
msgstr "步距"

msgid "Print numbers"
msgstr "列印數字"

msgid ""
"Please input valid values:\n"
"Start PA: >= 0.0\n"
"End PA: > Start PA\n"
"PA step: >= 0.001)"
msgstr ""

msgid "Temperature calibration"
msgstr ""

msgid "PLA"
msgstr ""

msgid "ABS/ASA"
msgstr ""

msgid "PETG"
msgstr ""

msgid "TPU"
msgstr ""

msgid "PA-CF"
msgstr ""

msgid "PET-CF"
msgstr ""

msgid "Filament type"
msgstr "耗材類型"

msgid "Start temp: "
msgstr "起始溫度: "

msgid "End end: "
msgstr "結束溫度"

msgid "Temp step: "
msgstr "溫度步距"

msgid ""
"Please input valid values:\n"
"Start temp: <= 350\n"
"End temp: >= 170\n"
"Start temp > End temp + 5)"
msgstr ""

msgid "Max volumetric speed test"
msgstr "最大體積流量速度測試"

msgid "Start volumetric speed: "
msgstr "起始流量"

msgid "End volumetric speed: "
msgstr "結束流量"

msgid "step: "
msgstr "步距"

msgid ""
"Please input valid values:\n"
"start > 0 \n"
"step >= 0\n"
"end > start + step)"
msgstr ""

msgid "VFA test"
msgstr "VFA震紋測試"

msgid "Start speed: "
msgstr "起始速度"

msgid "End speed: "
msgstr "結束速度"

msgid ""
"Please input valid values:\n"
"start > 10 \n"
"step >= 0\n"
"end > start + step)"
msgstr ""

msgid "Start retraction length: "
msgstr "起始回抽長度"

msgid "End retraction length: "
msgstr "結束回抽長度"

msgid "mm/mm"
msgstr ""

msgid "Physical Printer"
msgstr "物理３Ｄ列印機"

msgid "Print Host upload"
msgstr ""

msgid "Test"
msgstr ""

msgid "Could not get a valid Printer Host reference"
msgstr ""

msgid "Success!"
msgstr ""

msgid "Refresh Printers"
msgstr ""

msgid ""
"HTTPS CA file is optional. It is only needed if you use HTTPS with a self-"
"signed certificate."
msgstr ""

msgid "Certificate files (*.crt, *.pem)|*.crt;*.pem|All files|*.*"
msgstr ""

msgid "Open CA certificate file"
msgstr ""

#, c-format, boost-format
msgid ""
"On this system, %s uses HTTPS certificates from the system Certificate Store "
"or Keychain."
msgstr ""

msgid ""
"To use a custom CA file, please import your CA file into Certificate Store / "
"Keychain."
msgstr ""

msgid "Connection to printers connected via the print host failed."
msgstr ""

msgid "The start, end or step is not valid value."
msgstr ""

msgid ""
"Unable to calibrate: maybe because the set calibration value range is too "
"large, or the step is too small"
msgstr ""

msgid "Need select printer"
msgstr ""

#: resources/data/hints.ini: [hint:3D Scene Operations]
msgid ""
"3D Scene Operations\n"
"Did you know how to control view and object/part selection with mouse and "
"touchpanel in the 3D scene?"
msgstr ""
"3D場景操作\n"
"如何在3D場景中使用滑鼠和觸摸面板進行視角控制和對象/部件選擇"

#: resources/data/hints.ini: [hint:Cut Tool]
msgid ""
"Cut Tool\n"
"Did you know that you can cut a model at any angle and position with the "
"cutting tool?"
msgstr ""
"切割工具\n"
"您知道嗎？您可以使用切割工具以任何角度和位置切割模型。"

#: resources/data/hints.ini: [hint:Fix Model]
msgid ""
"Fix Model\n"
"Did you know that you can fix a corrupted 3D model to avoid a lot of slicing "
"problems?"
msgstr ""
"修復模型\n"
"您知道嗎？您可以修復一個損壞的3D模型以避免諸多切片問題。"

#: resources/data/hints.ini: [hint:Timelapse]
msgid ""
"Timelapse\n"
"Did you know that you can generate a timelapse video during each print?"
msgstr ""
"縮時錄影\n"
"您知道嗎？您可以每次列印時產生一段縮時錄影。"

#: resources/data/hints.ini: [hint:Auto-Arrange]
msgid ""
"Auto-Arrange\n"
"Did you know that you can auto-arrange all objects in your project?"
msgstr ""
"自動擺盤\n"
"您知道嗎？您可以自動排列項目中的所有對象。"

#: resources/data/hints.ini: [hint:Auto-Orient]
msgid ""
"Auto-Orient\n"
"Did you know that you can rotate objects to an optimal orientation for "
"printing by a simple click?"
msgstr ""
"自動朝向\n"
"您知道嗎，您只需單擊滑鼠，即可將對象旋轉到適合的列印方向。"

#: resources/data/hints.ini: [hint:Lay on Face]
msgid ""
"Lay on Face\n"
"Did you know that you can quickly orient a model so that one of its faces "
"sits on the print bed? Select the \"Place on face\" function or press the "
"<b>F</b> key."
msgstr ""
"放置在臉部\n"
"您知道嗎，您可以快速指定模型的底面，使其位於列印床上。選擇“放置在臉部”功能或"
"按<b>F</b>鍵。"

#: resources/data/hints.ini: [hint:Object List]
msgid ""
"Object List\n"
"Did you know that you can view all objects/parts in a list and change "
"settings for each object/part?"
msgstr ""
"對象列表\n"
"您知道對象列表嗎？您可以在其中的查看所有對象/部件，並更改每個對象/部件的設"
"置。"

#: resources/data/hints.ini: [hint:Simplify Model]
msgid ""
"Simplify Model\n"
"Did you know that you can reduce the number of triangles in a mesh using the "
"Simplify mesh feature? Right-click the model and select Simplify model. Read "
"more in the documentation."
msgstr ""
"簡化模型\n"
"您知道嗎，您可以使用“簡化模型”功能減少模型的三角形數。在模型上單擊滑鼠右鍵，"
"然後選擇“簡化模型”。"

#: resources/data/hints.ini: [hint:Slicing Parameter Table]
msgid ""
"Slicing Parameter Table\n"
"Did you know that you can view all objects/parts on a table and change "
"settings for each object/part?"
msgstr ""
"參數表格\n"
"您知道嗎？您可以參數表格上的所有對象/部件，並更改每個對象/部件的設置。"

#: resources/data/hints.ini: [hint:Split to Objects/Parts]
msgid ""
"Split to Objects/Parts\n"
"Did you know that you can split a big object into small ones for easy "
"colorizing or printing?"
msgstr ""
"分割成對象/零件\n"
"您知道嗎，您可以把一個大對象分割成多個小對象/零件以便著色或列印。"

#: resources/data/hints.ini: [hint:Subtract a Part]
msgid ""
"Subtract a Part\n"
"Did you know that you can subtract one mesh from another using the Negative "
"part modifier? That way you can, for example, create easily resizable holes "
"directly in Orca Slicer. Read more in the documentation."
msgstr ""
"減去部分幾何體\n"
"您知道嗎，您可以使用負零件從另一個幾何體中減去另一個幾何體。例如，可以直接在 "
"Orcaslicer 中創建可輕鬆調整大小的孔。"

#: resources/data/hints.ini: [hint:STEP]
msgid ""
"STEP\n"
"Did you know that you can improve your print quality by slicing a STEP file "
"instead of an STL?\n"
"Orca Slicer supports slicing STEP files, providing smoother results than a "
"lower resolution STL. Give it a try!"
msgstr ""
"STEP檔案\n"
"您知道嗎，通過切片STEP檔案而不是STL檔案可以提高列印質量。\n"
" Orcaslicer 支援切片STEP檔案，提供比低解析度STL更平滑的結果。試試看！"

#: resources/data/hints.ini: [hint:Z seam location]
msgid ""
"Z seam location\n"
"Did you know that you can customize the location of the Z seam, and even "
"paint it on your print, to have it in a less visible location? This improves "
"the overall look of your model. Check it out!"
msgstr ""
"Z接縫位置\n"
"您知道嗎，您可以自訂Z接縫的位置，甚至可以將其繪製在列印上，使其位於不太可見的"
"位置。這樣可以改善模型的整體外觀。試試看！"

#: resources/data/hints.ini: [hint:Fine-tuning for flow rate]
msgid ""
"Fine-tuning for flow rate\n"
"Did you know that flow rate can be fine-tuned for even better-looking "
"prints? Depending on the material, you can improve the overall finish of the "
"printed model by doing some fine-tuning."
msgstr ""
"流量微調\n"
"你知道嗎，您可以微調流量，以獲得更好看的列印效果。根據材料的不同，可以通過進"
"行一些微調來提高列印模型的整體光潔度。"

#: resources/data/hints.ini: [hint:Split your prints into plates]
msgid ""
"Split your prints into plates\n"
"Did you know that you can split a model that has a lot of parts into "
"individual plates ready to print? This will simplify the process of keeping "
"track of all the parts."
msgstr ""
"分盤列印\n"
"您知道嗎，您可以把一個有很多零件的模型安排到多個獨立的分盤，然後列印出來，這"
"將簡化對所有零件的管理。"

#: resources/data/hints.ini: [hint:Speed up your print with Adaptive Layer
#: Height]
msgid ""
"Speed up your print with Adaptive Layer Height\n"
"Did you know that you can print a model even faster, by using the Adaptive "
"Layer Height option? Check it out!"
msgstr ""
"自適應層高度加速列印\n"
"您知道嗎，您可以使用“自適應層高度”選項可以更快地列印模型。試試看！"

#: resources/data/hints.ini: [hint:Support painting]
msgid ""
"Support painting\n"
"Did you know that you can paint the location of your supports? This feature "
"makes it easy to place the support material only on the sections of the "
"model that actually need it."
msgstr ""
"繪製支撐\n"
"您知道嗎，您可以手動繪製增加/隱藏支撐的位置，此功能使僅將支撐材料放置在實際需"
"要的模型截面上變得容易。"

#: resources/data/hints.ini: [hint:Different types of supports]
msgid ""
"Different types of supports\n"
"Did you know that you can choose from multiple types of supports? Tree "
"supports work great for organic models, while saving filament and improving "
"print speed. Check them out!"
msgstr ""
"支撐類型\n"
"您知道嗎，有多種可選的支撐類型，樹狀支撐非常適合人物/動物模型，同時可以節耗材"
"並提高列印速度。試試看！"

#: resources/data/hints.ini: [hint:Printing Silk Filament]
msgid ""
"Printing Silk Filament\n"
"Did you know that Silk filament needs special consideration to print it "
"successfully? Higher temperature and lower speed are always recommended for "
"the best results."
msgstr ""
"列印絲綢耗材\n"
"你知道嗎，絲綢耗材需要特別考慮才能成功列印。為了獲得最佳效果，通常建議使用較"
"高的溫度和較低的速度。"

#: resources/data/hints.ini: [hint:Brim for better adhesion]
msgid ""
"Brim for better adhesion\n"
"Did you know that when printing models have a small contact interface with "
"the printing surface, it's recommended to use a brim?"
msgstr ""
"使用Brim\n"
"您知道嗎？當模型與熱床表面的接觸面積較小時，建議使用brim以提高列印成功率。"

#: resources/data/hints.ini: [hint:Set parameters for multiple objects]
msgid ""
"Set parameters for multiple objects\n"
"Did you know that you can set slicing parameters for all selected objects at "
"one time?"
msgstr ""
"為多個對象設置參數\n"
"您知道嗎，可以同時為所有選定對象設置切片參數。"

#: resources/data/hints.ini: [hint:Stack objects]
msgid ""
"Stack objects\n"
"Did you know that you can stack objects as a whole one?"
msgstr ""
"組合物體\n"
"你知道嗎？你可以把多個對象組合為一個整體。"

#: resources/data/hints.ini: [hint:Flush into support/objects/infill]
msgid ""
"Flush into support/objects/infill\n"
"Did you know that you can save the wasted filament by flushing them into "
"support/objects/infill during filament change?"
msgstr ""
"沖刷到支援/對象/填充中\n"
"你知道嗎？你可以在換料時將它們沖入支撐/對象/填充，以節省浪費的料絲。"

#: resources/data/hints.ini: [hint:Improve strength]
msgid ""
"Improve strength\n"
"Did you know that you can use more wall loops and higher sparse infill "
"density to improve the strength of the model?"
msgstr ""
"提高強度\n"
"你知道嗎？你可以使用更多的牆層數和更高的疏散填充密度來提高模型的強度。"

#~ msgid ""
#~ "Filter out gaps smaller than the threshold specified. This setting won't "
#~ "affect top/bottom layers"
#~ msgstr "小於指定臨界值的微小間隙不填充。本設置不會對頂/底層起作用"

#~ msgid "Empty layers around bottom are replaced by nearest normal layers."
#~ msgstr "底部出現空層，已被最近的正常層替換。"

#~ msgid "The model has too many empty layers."
#~ msgstr "模型有太多空層。"

#~ msgid "Cali"
#~ msgstr "校準"

#~ msgid "Calibration of extrusion"
#~ msgstr "擠出校準"

#~ msgid "Push new filament into the extruder"
#~ msgstr "將新的線材推入擠出機"

#, c-format, boost-format
#~ msgid ""
#~ "Bed temperature of other layer is lower than bed temperature of initial "
#~ "layer for more than %d degree centigrade.\n"
#~ "This may cause model broken free from build plate during printing"
#~ msgstr ""
#~ "其它層的熱床溫度比首層熱床溫度低太多，超過了攝氏 %d 度。\n"
#~ "這可能導致列印中模型從熱床脫落"

#~ msgid ""
#~ "Bed temperature is higher than vitrification temperature of this "
#~ "filament.\n"
#~ "This may cause nozzle blocked and printing failure\n"
#~ "Please keep the printer open during the printing process to ensure air "
#~ "circulation or reduce the temperature of the hot bed"
#~ msgstr ""
#~ "熱床溫度超過了線材的軟化溫度，線材軟化可能造成噴頭堵塞。\n"
#~ "請保持３Ｄ列印機在列印過程中敞開，保證空氣流通或降低熱床溫度"

#~ msgid "Total Time Estimation"
#~ msgstr "總時間預估"

#~ msgid "Resonance frequency identification"
#~ msgstr "共振頻率辨識"

#~ msgid "Immediately score"
#~ msgstr "立即打分"

#~ msgid "Please give a score for your favorite Bambu Market model."
#~ msgstr "請為您喜歡的 Bambu 商城模型打分。"

#~ msgid "Score"
#~ msgstr "打分"

#~ msgid "Bamabu Engineering Plate"
#~ msgstr "工程列印熱床"

#~ msgid "Bamabu High Temperature Plate"
#~ msgstr "高溫列印熱床"

#~ msgid "Can't connect to the printer"
#~ msgstr "無法連接３Ｄ列印機"

#~ msgid "Recommended temperature range"
#~ msgstr "建議溫度範圍"

#~ msgid "High Temp Plate"
#~ msgstr "高溫列印熱床"

#~ msgid ""
#~ "Bed temperature when high temperature plate is installed. Value 0 means "
#~ "the filament does not support to print on the High Temp Plate"
#~ msgstr "安裝高溫列印熱床時的熱床溫度。0值表示這個線材不支援高溫列印熱床"

#~ msgid "Internal bridge support thickness"
#~ msgstr "內部橋接支撐厚度"

#~ msgid ""
#~ "If enabled, support loops will be generated under the contours of "
#~ "internal bridges.These support loops could prevent internal bridges from "
#~ "extruding over the air and improve the top surface quality, especially "
#~ "when the sparse infill density is low.This value determines the thickness "
#~ "of the support loops. 0 means disable this feature"
#~ msgstr ""
#~ "如果開啟， Orcaslicer 切片會沿著內部橋接的邊沿在其下方產生支撐輪廓。這些支"
#~ "撐輪廓可以防止懸空地列印內部橋接並提高頂面質量，特別是在填充密度較低的情況"
#~ "下。這個設置用於調整支撐輪廓的厚度，0表示關閉此特性。"

#~ msgid ""
#~ "Style and shape of the support. For normal support, projecting the "
#~ "supports into a regular grid will create more stable supports (default), "
#~ "while snug support towers will save material and reduce object scarring.\n"
#~ "For tree support, slim style will merge branches more aggressively and "
#~ "save a lot of material (default), while hybrid style will create similar "
#~ "structure to normal support under large flat overhangs."
#~ msgstr ""
#~ "支撐物的樣式和形狀。對於普通支撐，將支撐投射到一個規則的網格中，將創建更穩"
#~ "定的支撐（默認），而緊貼的支撐塔將節省材料並減少物體的瑕疵。\n"
#~ "對於樹形支撐，苗條板的風格將更積極地合併樹枝，並節省大量的材料（默認），而"
#~ "混合風格將在大的平面懸垂下創建與正常支撐類似的結構。"

#~ msgid "Target chamber temperature"
#~ msgstr "目標腔體溫度"

#~ msgid "Bed temperature difference"
#~ msgstr "熱床溫差"

#~ msgid ""
#~ "Do not recommend bed temperature of other layer to be lower than initial "
#~ "layer for more than this threshold. Too low bed temperature of other "
#~ "layer may cause the model broken free from build plate"
#~ msgstr ""
#~ "不建議其它層熱床溫度比首層的熱床溫度低於這個值。太低的其它層熱床溫度可能導"
#~ "致列印過程中模型從列印板脫落。"

#~ msgid "Orient the model"
#~ msgstr "旋轉模型"<|MERGE_RESOLUTION|>--- conflicted
+++ resolved
@@ -2,11 +2,7 @@
 msgstr ""
 "Project-Id-Version: Orca Slicer\n"
 "Report-Msgid-Bugs-To: \n"
-<<<<<<< HEAD
-"POT-Creation-Date: 2023-10-11 22:28+0800\n"
-=======
 "POT-Creation-Date: 2023-10-15 11:57+0800\n"
->>>>>>> ef831ab8
 "PO-Revision-Date: 2023-04-01 13:21+0800\n"
 "Last-Translator: Chun <ablegods@gmail.com>\n"
 "Language-Team: \n"
@@ -8487,11 +8483,7 @@
 msgstr "熨燙的列印速度"
 
 msgid "Ironing angle"
-<<<<<<< HEAD
-msgstr ""
-=======
 msgstr "熨燙角度"
->>>>>>> ef831ab8
 
 msgid ""
 "The angle ironing is done at. A negative number disables this function and "
