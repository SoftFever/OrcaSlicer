# Copyright (C) 2019 THE PACKAGE'S COPYRIGHT HOLDER
# This file is distributed under the same license as the PACKAGE package.
# FIRST Translator Jiang Yue <maze1024@gmail.com>, 2019.
# REVISED lin-ycv <victorlin@gapps.ntust.edu.tw>, 2024.
# REVISED Shuwn Hsu, <shuwn.dev@icloud.com> 2024.
# REVISED Enfeng Tsao, <hi@5idereal.cc> 2025.
#
msgid ""
msgstr ""
"Project-Id-Version: Orca Slicer\n"
"Report-Msgid-Bugs-To: \n"
"POT-Creation-Date: 2025-08-12 00:14+0800\n"
"PO-Revision-Date: 2025-03-27 19:32+0800\n"
"Last-Translator: 5idereal <hi@5idereal.cc>\n"
"Language-Team: \n"
"Language: zh_TW\n"
"MIME-Version: 1.0\n"
"Content-Type: text/plain; charset=UTF-8\n"
"Content-Transfer-Encoding: 8bit\n"
"Plural-Forms: nplurals=1; plural=0;\n"
"X-Generator: Poedit 3.5\n"

msgid "Current AMS humidity"
msgstr "目前 AMS 濕度"

msgid "Drying"
msgstr "烘乾"

msgid "Idle"
msgstr "閒置"

msgid "Humidity"
msgstr "濕度"

msgid "Temperature"
msgstr "溫度"

msgid "Left Time"
msgstr "剩餘時間"

msgid "Serial:"
msgstr "序號："

msgid "Version:"
msgstr "版本："

msgid "Latest version"
msgstr "最新版本"

msgid "Support Painting"
msgstr "支撐筆刷"

msgid "Alt + Mouse wheel"
msgstr "Alt + 滑鼠滾輪"

msgid "Section view"
msgstr "剖面圖"

msgid "Reset direction"
msgstr "重置方向"

msgid "Ctrl + Mouse wheel"
msgstr "Ctrl + 滑鼠滾輪"

msgid "Pen size"
msgstr "筆刷尺寸"

msgid "Left mouse button"
msgstr "滑鼠左鍵"

msgid "Enforce supports"
msgstr "新增支撐區"

msgid "Right mouse button"
msgstr "滑鼠右鍵"

msgid "Block supports"
msgstr "不產生支撐區"

msgid "Shift + Left mouse button"
msgstr "Shift + 滑鼠左鍵"

msgid "Erase"
msgstr "擦除"

msgid "Erase all painting"
msgstr "擦除所有自訂支撐"

msgid "Highlight overhang areas"
msgstr "突顯出懸空區域"

msgid "Gap fill"
msgstr "縫隙填充"

msgid "Perform"
msgstr "套用"

msgid "Gap area"
msgstr "間隙面積"

msgid "Tool type"
msgstr "筆刷類型"

msgid "Smart fill angle"
msgstr "智慧填充角度"

msgid "On overhangs only"
msgstr "僅對懸空區生效"

msgid "Auto support threshold angle: "
msgstr "自動支撐角度臨界值："

msgid "Circle"
msgstr "圓形"

msgid "Sphere"
msgstr "球體"

msgid "Fill"
msgstr "填充"

msgid "Gap Fill"
msgstr "縫隙填充"

#, boost-format
msgid "Allows painting only on facets selected by: \"%1%\""
msgstr "僅允許在由以下條件選擇的平面上進行繪製：「%1%」"

msgid "Highlight faces according to overhang angle."
msgstr "根據懸空角度突顯出表面。"

msgid "No auto support"
msgstr "無自動支撐"

msgid "Support Generated"
msgstr "已產生支撐"

msgid "Gizmo-Place on Face"
msgstr "Gizmo-放置在臉上"

msgid "Lay on face"
msgstr "選擇底面"

#, boost-format
msgid ""
"Filament count exceeds the maximum number that painting tool supports. Only "
"the first %1% filaments will be available in painting tool."
msgstr "線材數量超過上色工具支援的最大值，僅前 %1% 個線材可在上色工具中使用。"

msgid "Color Painting"
msgstr "上色"

msgid "Pen shape"
msgstr "筆刷形狀"

msgid "Paint"
msgstr "繪製"

msgid "Key 1~9"
msgstr "按鍵 1～9"

msgid "Choose filament"
msgstr "選擇線材"

msgid "Edge detection"
msgstr "偵測邊緣"

msgid "Triangles"
msgstr "三角形"

msgid "Filaments"
msgstr "線材"

msgid "Brush"
msgstr "筆刷"

msgid "Smart fill"
msgstr "智慧填充"

msgid "Bucket fill"
msgstr "批次填充"

msgid "Height range"
msgstr "高度範圍"

msgid "Alt + Shift + Enter"
msgstr "Alt + Shift + Enter"

msgid "Toggle Wireframe"
msgstr "顯示/隱藏線框"

msgid "Remap filaments"
msgstr "重新配置列印線材"

msgid "Remap"
msgstr "重新配置"

msgid "Cancel"
msgstr "取消"

msgid "Shortcut Key "
msgstr "快捷鍵 "

msgid "Triangle"
msgstr "三角形"

msgid "Height Range"
msgstr "高度範圍"

msgid "Vertical"
msgstr "垂直"

msgid "Horizontal"
msgstr "水平"

msgid "Remove painted color"
msgstr "移除已繪製的顏色"

#, boost-format
msgid "Painted using: Filament %1%"
msgstr "上色：線材 %1%"

msgid "Filament remapping finished."
msgstr ""

msgid "Move"
msgstr "移動"

msgid "Please select at least one object."
msgstr "請選擇至少一個物件。"

msgid "Gizmo-Move"
msgstr "Gizmo-移動"

msgid "Rotate"
msgstr "旋轉"

msgid "Gizmo-Rotate"
msgstr "Gizmo-旋轉"

msgid "Optimize orientation"
msgstr "最佳化方向"

msgid "Apply"
msgstr "套用"

msgid "Scale"
msgstr "縮放"

msgid "Gizmo-Scale"
msgstr "Gizmo 比例"

msgid "Error: Please close all toolbar menus first"
msgstr "錯誤：請先關閉所有工具欄選單"

msgid "in"
msgstr "在"

msgid "mm"
msgstr "mm"

msgid "Part selection"
msgstr "選擇零件"

msgid "Fixed step drag"
msgstr "以固定間距拖曳"

msgid "Single sided scaling"
msgstr "單側縮放"

msgid "Position"
msgstr "位置"

msgid "Rotate (relative)"
msgstr "旋轉（相對）"

msgid "Scale ratios"
msgstr "縮放比例"

msgid "Object Operations"
msgstr "物件操作"

msgid "Volume Operations"
msgstr "零件操作"

msgid "Translate"
msgstr "平移"

msgid "Group Operations"
msgstr "群組操作"

msgid "Set Orientation"
msgstr "設定方向"

msgid "Set Scale"
msgstr "設定縮放"

msgid "Reset Position"
msgstr "重設位置"

msgid "Reset Rotation"
msgstr "重設旋轉"

msgid "Object coordinates"
msgstr "物件座標"

msgid "World coordinates"
msgstr "世界座標"

msgid "Reset current rotation to the value when open the rotation tool."
msgstr "重設旋轉角度為開啟旋轉工具時的狀態。"

msgid "Rotate (absolute)"
msgstr "旋轉（絕對）"

msgid "Reset current rotation to real zeros."
msgstr "將旋轉角度歸零"

msgid "Part coordinates"
msgstr "零件座標"

#. TRN - Input label. Be short as possible
msgid "Size"
msgstr "尺寸"

msgid "uniform scale"
msgstr "等比例縮放"

msgid "Planar"
msgstr "平面"

msgid "Dovetail"
msgstr "鳩尾榫"

msgid "Auto"
msgstr "自動"

msgid "Manual"
msgstr "手動"

msgid "Plug"
msgstr "插銷"

msgid "Dowel"
msgstr "銷釘"

msgid "Snap"
msgstr "卡扣"

msgid "Prism"
msgstr "錐體"

msgid "Frustum"
msgstr "截頭圓錐"

msgid "Square"
msgstr "正方形"

msgid "Hexagon"
msgstr "六邊形"

msgid "Keep orientation"
msgstr "保持方向"

msgid "Place on cut"
msgstr "切割面貼其於列印底板"

msgid "Flip upside down"
msgstr "倒轉"

msgid "Connectors"
msgstr "連接件"

msgid "Type"
msgstr "類型"

msgid "Style"
msgstr "樣式"

msgid "Shape"
msgstr "形狀"

#. TRN - Input label. Be short as possible
#. Size in emboss direction
#. TRN - Input label. Be short as possible
msgid "Depth"
msgstr "深度"

#. TRN - Input label. Be short as possible
#. Angle between Y axis and text line direction.
#. TRN - Input label. Be short as possible
msgid "Rotation"
msgstr "旋轉"

msgid "Groove"
msgstr "凹槽"

msgid "Width"
msgstr "寬度"

msgid "Flap Angle"
msgstr "翼偏角"

msgid "Groove Angle"
msgstr "凹槽角"

msgid "Part"
msgstr "零件"

msgid "Object"
msgstr "物件"

msgid ""
"Click to flip the cut plane\n"
"Drag to move the cut plane"
msgstr ""
"點擊翻轉切割面\n"
"拖曳移動切割面"

msgid ""
"Click to flip the cut plane\n"
"Drag to move the cut plane\n"
"Right-click a part to assign it to the other side"
msgstr ""
"點擊翻轉切割平面\n"
"拖曳移動切割平面\n"
"右鍵點擊部件以將其分配到對側"

msgid "Move cut plane"
msgstr "移動切割面"

msgid "Mode"
msgstr "模式"

msgid "Change cut mode"
msgstr "變更切割模式"

msgid "Tolerance"
msgstr "公差"

msgid "Drag"
msgstr "拖拉"

msgid "Draw cut line"
msgstr "畫切割線"

msgid "Left click"
msgstr "滑鼠左鍵"

msgid "Add connector"
msgstr "新增連接件"

msgid "Right click"
msgstr "滑鼠右鍵"

msgid "Remove connector"
msgstr "刪除連接件"

msgid "Move connector"
msgstr "移動連接件"

msgid "Add connector to selection"
msgstr "選擇連接件"

msgid "Remove connector from selection"
msgstr "取消選擇連接件"

msgid "Select all connectors"
msgstr "選擇所有連接件"

msgid "Cut"
msgstr "切割"

msgid "Rotate cut plane"
msgstr "旋轉切割面"

msgid "Remove connectors"
msgstr "刪除所有連接件"

msgid "Bulge"
msgstr "凸起"

msgid "Bulge proportion related to radius"
msgstr "與半徑相關的凸起比例"

msgid "Space"
msgstr "空格鍵"

msgid "Space proportion related to radius"
msgstr "與半徑相關的空間佔比"

msgid "Confirm connectors"
msgstr "確認"

msgid "Build Volume"
msgstr "列印體積"

msgid "Flip cut plane"
msgstr "翻轉切割面"

msgid "Groove change"
msgstr "凹槽調整"

msgid "Reset"
msgstr "重設"

#. TRN: This is an entry in the Undo/Redo stack. The whole line will be 'Edited: (name of whatever was edited)'.
msgid "Edited"
msgstr "編輯"

msgid "Cut position"
msgstr "切割位置"

msgid "Reset cutting plane"
msgstr "重設切割面"

msgid "Edit connectors"
msgstr "編輯連接件"

msgid "Add connectors"
msgstr "新增連接件"

msgid "Reset cut"
msgstr "重設切割"

msgid "Reset cutting plane and remove connectors"
msgstr "重設切割面且移除連接件"

msgid "Upper part"
msgstr "上半部分"

msgid "Lower part"
msgstr "下半部分"

msgid "Keep"
msgstr "保留"

msgid "Flip"
msgstr "翻轉"

msgid "After cut"
msgstr "切割後"

msgid "Cut to parts"
msgstr "切割為零件"

msgid "Perform cut"
msgstr "執行切割"

msgid "Warning"
msgstr "警告"

msgid "Invalid connectors detected"
msgstr "偵測到無效連接件"

#, c-format, boost-format
msgid "%1$d connector is out of cut contour"
msgid_plural "%1$d connectors are out of cut contour"
msgstr[0] "有 %1$d 個連接件超出切割範圍"

#, c-format, boost-format
msgid "%1$d connector is out of object"
msgid_plural "%1$d connectors are out of object"
msgstr[0] "有 %1$d 個連接件不在物體範圍內"

msgid "Some connectors are overlapped"
msgstr "存在連接件相互重疊"

msgid "Select at least one object to keep after cutting."
msgstr "切割後保留至少一個物件。"

msgid "Cut plane is placed out of object"
msgstr "切割面在物件外"

msgid "Cut plane with groove is invalid"
msgstr "帶有凹槽的切割平面無效"

msgid "Connector"
msgstr "連接件"

msgid "Cut by Plane"
msgstr "用平面分割"

msgid "non-manifold edges be caused by cut tool, do you want to fix it now?"
msgstr "切科後產生非流形邊，是否要修復？"

msgid "Repairing model object"
msgstr "修復模型物件"

msgid "Cut by line"
msgstr "用線切割"

msgid "Delete connector"
msgstr "刪除連接件"

msgid "Mesh name"
msgstr "Mesh 名稱"

msgid "Detail level"
msgstr "細節等級"

msgid "Decimate ratio"
msgstr "簡化率"

#, boost-format
msgid ""
"Processing model '%1%' with more than 1M triangles could be slow. It is "
"highly recommended to simplify the model."
msgstr "處理超過具有 1M 個三角形的模型 '%1%' 可能會很慢。強烈建議簡化模型。"

msgid "Simplify model"
msgstr "簡化模型"

msgid "Simplify"
msgstr "簡化"

msgid "Simplification is currently only allowed when a single part is selected"
msgstr "僅支援對單一零件做簡化"

msgid "Error"
msgstr "錯誤"

msgid "Extra high"
msgstr "非常高"

msgid "High"
msgstr "高"

msgid "Medium"
msgstr "中"

msgid "Low"
msgstr "低"

msgid "Extra low"
msgstr "非常低"

#, c-format, boost-format
msgid "%d triangles"
msgstr "%d 個三角形"

msgid "Show wireframe"
msgstr "顯示線框"

msgid "Can't apply when processing preview."
msgstr "處理預覽的過程中無法套用。"

msgid "Operation already cancelling. Please wait a few seconds."
msgstr "操作已在取消中，請稍後。"

msgid "Face recognition"
msgstr "外觀面偵測"

msgid "Perform Recognition"
msgstr "執行偵測"

msgid "Brush size"
msgstr "筆刷尺寸"

msgid "Brush shape"
msgstr "筆刷形狀"

msgid "Enforce seam"
msgstr "新增 Z 縫產生區"

msgid "Block seam"
msgstr "不產生 Z 縫區"

msgid "Seam painting"
msgstr "Z 縫筆刷"

msgid "Remove selection"
msgstr "移除繪製"

msgid "Entering Seam painting"
msgstr "進入 Z 縫繪製模式"

msgid "Leaving Seam painting"
msgstr "退出 Z 縫繪製模式"

msgid "Paint-on seam editing"
msgstr "Z 縫筆刷編輯"

#. TRN - Input label. Be short as possible
#. Select look of letter shape
msgid "Font"
msgstr "字型"

msgid "Thickness"
msgstr "厚度"

msgid "Text Gap"
msgstr "文字間距"

msgid "Angle"
msgstr "角度"

msgid ""
"Embedded\n"
"depth"
msgstr "內嵌深度"

msgid "Input text"
msgstr "輸入文字"

msgid "Surface"
msgstr "附著於曲面"

msgid "Horizontal text"
msgstr "水平文字"

msgid "Shift + Mouse move up or down"
msgstr "Shift + 滑鼠上移或下移"

msgid "Rotate text"
msgstr "旋轉文字"

msgid "Text shape"
msgstr "新增文字"

#. TRN - Title in Undo/Redo stack after rotate with text around emboss axe
msgid "Text rotate"
msgstr "文字旋轉"

#. TRN - Title in Undo/Redo stack after move with text along emboss axe - From surface
msgid "Text move"
msgstr "文字移動"

msgid "Set Mirror"
msgstr "設定鏡像"

msgid "Embossed text"
msgstr "浮雕文字"

msgid "Enter emboss gizmo"
msgstr "進入浮雕工具"

msgid "Leave emboss gizmo"
msgstr "退出浮雕工具"

msgid "Embossing actions"
msgstr "浮雕操作"

msgid "Emboss"
msgstr "浮雕"

msgid "NORMAL"
msgstr "正常"

msgid "SMALL"
msgstr "小"

msgid "ITALIC"
msgstr "斜體"

msgid "SWISS"
msgstr "SWISS"

msgid "MODERN"
msgstr "MODERN"

msgid "First font"
msgstr "First font"

msgid "Default font"
msgstr "預設字型"

msgid "Advanced"
msgstr "進階"

msgid ""
"The text cannot be written using the selected font. Please try choosing a "
"different font."
msgstr "文字與字型不相容，請選擇其他的字型。"

msgid "Embossed text cannot contain only white spaces."
msgstr "浮雕文字不能僅包含空白字元。"

msgid "Text contains character glyph (represented by '?') unknown by font."
msgstr "文字包含字型無法識別的字形（以 '?' 表示）。"

msgid "Text input doesn't show font skew."
msgstr "文字輸入未呈現字體的傾斜效果。"

msgid "Text input doesn't show font boldness."
msgstr "文字輸入呈現示字體的粗體效果。"

msgid "Text input doesn't show gap between lines."
msgstr "文字輸入未呈現行距效果。"

msgid "Too tall, diminished font height inside text input."
msgstr "過高，已縮小文字輸入框內的字體高度。"

msgid "Too small, enlarged font height inside text input."
msgstr "太小，已增大文字輸入框內的字體高度。"

msgid "Text doesn't show current horizontal alignment."
msgstr "文字未呈現目前的水平對齊狀態。"

msgid "Revert font changes."
msgstr "還原字體設定變更。"

#, boost-format
msgid "Font \"%1%\" can't be selected."
msgstr "字型「%1%」無法選擇。"

msgid "Operation"
msgstr "操作"

msgid "Join"
msgstr "合併"

msgid "Click to change text into object part."
msgstr "點擊將文字轉換為物件部分。"

msgid "You can't change a type of the last solid part of the object."
msgstr "您無法變更模型最後一個實體部分的類型。"

msgctxt "EmbossOperation"
msgid "Cut"
msgstr "切割"

msgid "Click to change part type into negative volume."
msgstr "點擊將零件類型變更為負體積。"

msgid "Modifier"
msgstr "修改器"

msgid "Click to change part type into modifier."
msgstr "點擊將零件類型變更為修改器。"

msgid "Change Text Type"
msgstr "更改文字類型"

#, boost-format
msgid "Rename style (%1%) for embossing text"
msgstr "重新命名浮雕文字樣式 (%1%)"

msgid "Name can't be empty."
msgstr "名稱不可空白。"

msgid "Name has to be unique."
msgstr "名稱必須是獨特的。"

msgid "OK"
msgstr "確認"

msgid "Rename style"
msgstr "更改樣式名稱"

msgid "Rename current style."
msgstr "更改目前樣式名稱。"

msgid "Can't rename temporary style."
msgstr "無法更改臨時樣式名稱。"

msgid "First Add style to list."
msgstr "首先將樣式新增到列表中。"

#, boost-format
msgid "Save %1% style"
msgstr "儲存 %1% 的樣式"

msgid "No changes to save."
msgstr "無需保存，因為沒有變更。"

msgid "New name of style"
msgstr "新樣式名稱"

msgid "Save as new style"
msgstr "儲存為新的樣式"

msgid "Only valid font can be added to style."
msgstr "只有有效字體才能加入樣式。"

msgid "Add style to my list."
msgstr "把樣式加入我的列表。"

msgid "Save as new style."
msgstr "儲存為全新的樣式。"

msgid "Remove style"
msgstr "刪除樣式"

msgid "Can't remove the last existing style."
msgstr "無法刪除僅存的樣式。"

#, boost-format
msgid "Are you sure you want to permanently remove the \"%1%\" style?"
msgstr "您確定要永久移除「%1%」樣式嗎？"

#, boost-format
msgid "Delete \"%1%\" style."
msgstr "刪除「%1%」樣式。"

#, boost-format
msgid "Can't delete \"%1%\". It is last style."
msgstr "無法刪除「%1%」，因為它是僅存的樣式。"

#, boost-format
msgid "Can't delete temporary style \"%1%\"."
msgstr "無法刪除臨時樣式「%1%」。"

#, boost-format
msgid "Modified style \"%1%\""
msgstr "已修改樣式「%1%」"

#, boost-format
msgid "Current style is \"%1%\""
msgstr "目前樣式為「%1%」"

#, boost-format
msgid ""
"Changing style to \"%1%\" will discard current style modification.\n"
"\n"
"Would you like to continue anyway?"
msgstr ""
"將樣式更改為「%1%」會捨棄目前的樣式修改。\n"
"\n"
"您確定要繼續嗎？"

msgid "Not valid style."
msgstr "無效的樣式。"

#, boost-format
msgid "Style \"%1%\" can't be used and will be removed from a list."
msgstr "樣式「%1%」無法使用，將從列表中移除。"

msgid "Unset italic"
msgstr "取消斜體"

msgid "Set italic"
msgstr "斜體"

msgid "Unset bold"
msgstr "取消粗體"

msgid "Set bold"
msgstr "粗體"

msgid "Revert text size."
msgstr "恢復文字大小。"

msgid "Revert embossed depth."
msgstr "恢復浮雕深度。"

msgid ""
"Advanced options cannot be changed for the selected font.\n"
"Select another font."
msgstr ""
"無法更改所選字型的進階選項。\n"
"請選擇其他字型。"

msgid "Revert using of model surface."
msgstr "還原模型表面的應用設定。"

msgid "Revert Transformation per glyph."
msgstr "重置每個字形的變更設定。"

msgid "Set global orientation for whole text."
msgstr "設定整段文字的全域座標。"

msgid "Set position and orientation per glyph."
msgstr "設定每個字形的位置和方向。"

msgctxt "Alignment"
msgid "Left"
msgstr "左"

msgctxt "Alignment"
msgid "Center"
msgstr "置中"

msgctxt "Alignment"
msgid "Right"
msgstr "右"

msgctxt "Alignment"
msgid "Top"
msgstr "頂部"

msgctxt "Alignment"
msgid "Middle"
msgstr "置中"

msgctxt "Alignment"
msgid "Bottom"
msgstr "底部"

msgid "Revert alignment."
msgstr "恢復對。"

#. TRN EmbossGizmo: font units
msgid "points"
msgstr "點"

msgid "Revert gap between characters"
msgstr "恢復字元間距"

msgid "Distance between characters"
msgstr "字元間距"

msgid "Revert gap between lines"
msgstr "恢復線間距"

msgid "Distance between lines"
msgstr "線間距"

msgid "Undo boldness"
msgstr "恢復粗體"

msgid "Tiny / Wide glyphs"
msgstr "細小 / 寬大字形」"

msgid "Undo letter's skew"
msgstr "恢復文字變形"

msgid "Italic strength ratio"
msgstr "斜體效果的強度比例"

msgid "Undo translation"
msgstr "恢復移動"

msgid "Distance of the center of the text to the model surface."
msgstr "文字中心到模型表面的距離。"

msgid "Undo rotation"
msgstr "恢復旋轉"

msgid "Rotate text Clock-wise."
msgstr "文字順時針旋轉。"

msgid "Unlock the text's rotation when moving text along the object's surface."
msgstr "在沿物體表面移動文字時解鎖文字旋轉。"

msgid "Lock the text's rotation when moving text along the object's surface."
msgstr "將文字旋轉鎖定，並沿物體表面移動文字。"

msgid "Select from True Type Collection."
msgstr "從 True Type 中選擇。"

msgid "Set text to face camera"
msgstr "將文字面對相機"

msgid "Orient the text towards the camera."
msgstr "將文字朝向相機定向。"

#, boost-format
msgid "Font \"%1%\" can't be used. Please select another."
msgstr "字型 「%1%」 無法使用，請選擇其他字型。"

#, boost-format
msgid ""
"Can't load exactly same font (\"%1%\"). Application selected a similar one "
"(\"%2%\"). You have to specify font for enable edit text."
msgstr ""
"無法加載完全相同的字體「%1%」。已自動選擇相似的字體「%2%」。若要啟用文字編"
"輯，請指定字體。"

msgid "No symbol"
msgstr "沒有任何字符"

msgid "Loading"
msgstr "載入中"

msgid "In queue"
msgstr "在佇列中"

#. TRN - Input label. Be short as possible
#. Height of one text line - Font Ascent
msgid "Height"
msgstr "高度"

#. TRN - Input label. Be short as possible
#. Copy surface of model on surface of the embossed text
#. TRN - Input label. Be short as possible
msgid "Use surface"
msgstr "用面"

#. TRN - Input label. Be short as possible
#. Option to change projection on curved surface
#. for each character(glyph) in text separately
msgid "Per glyph"
msgstr "每個字形"

#. TRN - Input label. Be short as possible
#. Align Top|Middle|Bottom and Left|Center|Right
msgid "Alignment"
msgstr "對齊"

#. TRN - Input label. Be short as possible
msgid "Char gap"
msgstr "字元間距"

#. TRN - Input label. Be short as possible
msgid "Line gap"
msgstr "行間距"

#. TRN - Input label. Be short as possible
msgid "Boldness"
msgstr "粗細"

#. TRN - Input label. Be short as possible
#. Like Font italic
msgid "Skew ratio"
msgstr "傾斜比率"

#. TRN - Input label. Be short as possible
#. Distance from model surface to be able
#. move text as part fully into not flat surface
#. move text as modifier fully out of not flat surface
#. TRN - Input label. Be short as possible
msgid "From surface"
msgstr "從面"

#. TRN - Input label. Be short as possible
#. Keep vector from bottom to top of text aligned with printer Y axis
msgid "Keep up"
msgstr "保持向上"

#. TRN - Input label. Be short as possible.
#. Some Font file contain multiple fonts inside and
#. this is numerical selector of font inside font collections
msgid "Collection"
msgstr "字集"

#. TRN - Title in Undo/Redo stack after rotate with SVG around emboss axe
msgid "SVG rotate"
msgstr "SVG 旋轉"

#. TRN - Title in Undo/Redo stack after move with SVG along emboss axe - From surface
msgid "SVG move"
msgstr "SVG 移動"

msgid "Enter SVG gizmo"
msgstr "進入 SVG 工具"

msgid "Leave SVG gizmo"
msgstr "退出 SVG 工具"

msgid "SVG actions"
msgstr "SVG 操作"

msgid "SVG"
msgstr "SVG"

#, boost-format
msgid "Opacity (%1%)"
msgstr "不透明度 (%1%)"

#, boost-format
msgid "Color gradient (%1%)"
msgstr "顏色漸層 (%1%)"

msgid "Undefined fill type"
msgstr "未定義的填充類型"

msgid "Linear gradient"
msgstr "線性漸層"

msgid "Radial gradient"
msgstr "徑向漸層"

msgid "Open filled path"
msgstr "打開填充路徑"

msgid "Undefined stroke type"
msgstr "未定義的筆劃類型"

msgid "Path can't be healed from self-intersection and multiple points."
msgstr "無法修復具有自交錯和多點的路徑。"

msgid ""
"Final shape contains self-intersection or multiple points with same "
"coordinate."
msgstr "最終形狀包含自相交或多個具有相同座標的點。"

#, boost-format
msgid "Shape is marked as invisible (%1%)."
msgstr "形狀被標記為隱形 (%1%)。"

#. TRN: The first placeholder is shape identifier, the second is text describing the problem.
#, boost-format
msgid "Fill of shape (%1%) contains unsupported: %2%."
msgstr "形狀 (%1%) 的填充包含不支援的內容：%2%。"

#, boost-format
msgid "Stroke of shape (%1%) is too thin (minimal width is %2% mm)."
msgstr "形狀 (%1%) 的筆劃過細（最小寬度為 %2% 毫米）"

#, boost-format
msgid "Stroke of shape (%1%) contains unsupported: %2%."
msgstr "形狀 (%1%) 的筆劃包含不支援的內容：%2%。"

msgid "Face the camera"
msgstr "面向相機"

#. TRN - Preview of filename after clear local filepath.
msgid "Unknown filename"
msgstr "未知的檔案名稱"

#, boost-format
msgid "SVG file path is \"%1%\""
msgstr "SVG 檔案路徑為「%1%」"

msgid "Reload SVG file from disk."
msgstr "從硬碟重新載入 SVG 檔案。"

msgid "Change file"
msgstr "更換檔案"

msgid "Change to another .svg file"
msgstr "更換為另一個 .svg 檔案"

msgid "Forget the file path"
msgstr "忘記檔案路徑"

msgid ""
"Do NOT save local path to 3MF file.\n"
"Also disables 'reload from disk' option."
msgstr ""
"不要將本地路徑保存到 3MF 檔案中。\n"
"同時停用「從硬碟重新載入」選項。"

#. TRN: An menu option to convert the SVG into an unmodifiable model part.
msgid "Bake"
msgstr "固化"

#. TRN: Tooltip for the menu item.
msgid "Bake into model as uneditable part"
msgstr "固化至模型中作為不可編輯部分"

msgid "Save as"
msgstr "儲存為"

msgid "Save SVG file"
msgstr "儲存 '.svg' 檔案"

msgid "Save as '.svg' file"
msgstr "儲存為 '.svg' 檔案"

msgid "Size in emboss direction."
msgstr "浮雕方向的尺寸。"

#. TRN: The placeholder contains a number.
#, boost-format
msgid "Scale also changes amount of curve samples (%1%)"
msgstr "縮放同時會改變曲線取樣數量（%1%）。"

msgid "Width of SVG."
msgstr "SVG 寬。"

msgid "Height of SVG."
msgstr "SVG 高。"

msgid "Lock/unlock the aspect ratio of the SVG."
msgstr "鎖定/解鎖 SVG 的長寬比。"

msgid "Reset scale"
msgstr "重置比例"

msgid "Distance of the center of the SVG to the model surface."
msgstr "SVG 中心到模型表面的距離。"

msgid "Reset distance"
msgstr "重置距離"

msgid "Reset rotation"
msgstr "重置旋轉"

msgid "Lock/unlock rotation angle when dragging above the surface."
msgstr "拖曳於表面時，鎖定/解鎖旋轉角度。"

msgid "Mirror vertically"
msgstr "垂直鏡像"

msgid "Mirror horizontally"
msgstr "水平鏡像"

#. TRN: This is the name of the action that shows in undo/redo stack (changing part type from SVG to something else).
msgid "Change SVG Type"
msgstr "更改 SVG 類型"

#. TRN - Input label. Be short as possible
msgid "Mirror"
msgstr "鏡像"

msgid "Choose SVG file for emboss:"
msgstr "選擇用於浮雕的 SVG 檔案："

#, boost-format
msgid "File does NOT exist (%1%)."
msgstr "檔案不存在（%1%）。"

#, boost-format
msgid "Filename has to end with \".svg\" but you selected %1%"
msgstr "副檔名必須為「.svg」 ，但選擇的是 %1%"

#, boost-format
msgid "Nano SVG parser can't load from file (%1%)."
msgstr "Nano SVG 解析器無法載入檔案 (%1%)。"

#, boost-format
msgid "SVG file does NOT contain a single path to be embossed (%1%)."
msgstr "SVG 檔案無要浮雕的路徑 (%1%)。"

msgid "No feature"
msgstr "沒有特徵"

msgid "Vertex"
msgstr "頂點"

msgid "Edge"
msgstr "邊"

msgid "Plane"
msgstr "平面"

msgid "Point on edge"
msgstr "邊上的點"

msgid "Point on circle"
msgstr "圓上的點"

msgid "Point on plane"
msgstr "平面上的點"

msgid "Center of edge"
msgstr "邊中心"

msgid "Center of circle"
msgstr "圓中心"

msgid "Select feature"
msgstr "選擇特徵"

msgid "Select point"
msgstr "選點"

msgid "Delete"
msgstr "刪除"

msgid "Restart selection"
msgstr "重新開始選取"

msgid "Esc"
msgstr "Esc"

msgid "Cancel a feature until exit"
msgstr "在退出前取消功能"

msgid "Measure"
msgstr "測量"

msgid ""
"Please confirm explosion ratio = 1, and please select at least one object."
msgstr "請確認爆炸比例設為 1，並至少選擇一個物件"

msgid "Edit to scale"
msgstr "編輯比例"

msgctxt "Verb"
msgid "Scale all"
msgstr "全部縮放"

msgid "None"
msgstr "無"

msgid "Diameter"
msgstr "直徑"

msgid "Length"
msgstr "長度"

msgid "Selection"
msgstr "所選項目"

msgid " (Moving)"
msgstr " (移動)"

msgid ""
"Select 2 faces on objects and \n"
" make objects assemble together."
msgstr "選擇物件上的兩個面，使物件組裝在一起。"

msgid ""
"Select 2 points or circles on objects and \n"
" specify distance between them."
msgstr "選擇物件上的兩個點或圓，指定它們之間的距離。"

msgid "Face"
msgstr "面"

msgid " (Fixed)"
msgstr " (固定)"

msgid "Point"
msgstr "點"

msgid ""
"Feature 1 has been reset, \n"
"feature 2 has been feature 1"
msgstr ""
"特徵 1 已重設，\n"
"特徵 2 已變為特徵 1"

msgid "Warning: please select Plane's feature."
msgstr "警告：請選擇平面的特徵。"

msgid "Warning: please select Point's or Circle's feature."
msgstr "警告：請選擇點或圓的特徵。"

msgid "Warning: please select two different meshes."
msgstr "警告：請選擇兩個不同的網格。"

msgid "Copy to clipboard"
msgstr "複製到剪貼簿"

msgid "Perpendicular distance"
msgstr "垂直方向"

msgid "Distance"
msgstr "距離"

msgid "Direct distance"
msgstr "直接距離"

msgid "Distance XYZ"
msgstr "XYZ 距離"

msgid "Parallel"
msgstr "平行"

msgid "Center coincidence"
msgstr "中心重合"

msgid "Feature 1"
msgstr "特徵 1"

msgid "Reverse rotation"
msgstr "反向旋轉"

msgid "Rotate around center:"
msgstr "圍繞中心旋轉："

msgid "Parallel distance:"
msgstr "平行距離："

msgid "Flip by Face 2"
msgstr "通過面 2 翻轉"

msgid "Ctrl+"
msgstr "Ctrl+"

msgid "Notice"
msgstr "通知"

msgid "Undefined"
msgstr "未定義"

#, boost-format
msgid "%1% was replaced with %2%"
msgstr "%1% 已被 %2% 替換"

msgid "The configuration may be generated by a newer version of OrcaSlicer."
msgstr "此設定可能是新版本的 Orca Slicer 所產生。"

msgid "Some values have been replaced. Please check them:"
msgstr "部分數值已被更換，請檢查："

msgid "Process"
msgstr "列印參數"

msgid "Filament"
msgstr "線材"

msgid "Machine"
msgstr "列印設備"

msgid "Configuration package was loaded, but some values were not recognized."
msgstr "設定檔已被載入，但部分數值無法識別。"

#, boost-format
msgid ""
"Configuration file \"%1%\" was loaded, but some values were not recognized."
msgstr "設定檔「%1%」 已被載入，但部分數值無法識別。"

msgid "Based on PrusaSlicer and BambuStudio"
msgstr ""

msgid ""
"OrcaSlicer will terminate because of running out of memory. It may be a bug. "
"It will be appreciated if you report the issue to our team."
msgstr ""
"系統記憶體耗盡，Orca Slicer 即將停止並且結束。這可能是個錯誤，希望您可以回報"
"此問題，我們非常感激。"

msgid "Fatal error"
msgstr "致命錯誤"

msgid ""
"OrcaSlicer will terminate because of a localization error. It will be "
"appreciated if you report the specific scenario this issue happened."
msgstr ""
"遇到語系本地化錯誤，Orca Slicer 即將停止並且結束。希望您可以回報發生此問題的"
"具體狀況，我們非常感激。"

msgid "Critical error"
msgstr "嚴重錯誤"

#, boost-format
msgid "OrcaSlicer got an unhandled exception: %1%"
msgstr "Orca Slicer 遭遇到一個未處理的例外：%1%"

msgid "Untitled"
msgstr "未命名"

msgid "Downloading Bambu Network Plug-in"
msgstr "正在下載 Bambu 網路外掛程式"

msgid "Login information expired. Please login again."
msgstr "登入資訊已過期。請重新登入。"

msgid "Incorrect password"
msgstr "密碼不正確"

#, c-format, boost-format
msgid "Connect %s failed! [SN:%s, code=%s]"
msgstr "連接 %s 失敗。[SN：%s, code＝%s]"

msgid ""
"Orca Slicer requires the Microsoft WebView2 Runtime to operate certain "
"features.\n"
"Click Yes to install it now."
msgstr ""
"Orca Slicer 需要 Microsoft WebView2 Runtime 才能操作某些功能，請點擊 Yes 進行"
"安裝。"

msgid "WebView2 Runtime"
msgstr "WebView2 Runtime"

#, c-format, boost-format
msgid "Resources path does not exist or is not a directory: %s"
msgstr ""

#, c-format, boost-format
msgid ""
"%s\n"
"Do you want to continue?"
msgstr ""
"%s\n"
"是否繼續?"

msgid "Remember my choice"
msgstr "記住我的選擇"

msgid "Loading configuration"
msgstr "正在讀取設定檔"

#, c-format, boost-format
msgid "Click to download new version in default browser: %s"
msgstr "在預設瀏覽器中開啟頁面下載最新版本： %s"

msgid "The Orca Slicer needs an upgrade"
msgstr "Orca Slicer 需要進行升級"

msgid "This is the newest version."
msgstr "已經是最新版本。"

msgid "Info"
msgstr "資訊"

msgid ""
"The OrcaSlicer configuration file may be corrupted and cannot be parsed.\n"
"OrcaSlicer has attempted to recreate the configuration file.\n"
"Please note, application settings will be lost, but printer profiles will "
"not be affected."
msgstr ""
"OrcaSlicer 的組態檔案可能已損壞，無法解析。\n"
"OrcaSlicer 已嘗試重新建立組態檔案。\n"
"請注意，應用程式設定將會丟失，但機臺組態設定不會受到影響。"

msgid "Rebuild"
msgstr "重新建構"

msgid "Loading current presets"
msgstr "載入目前預設"

msgid "Loading a mode view"
msgstr "載入模式視圖"

msgid "Choose one file (3mf):"
msgstr "選擇一個檔案（3mf）"

msgid "Choose one or more files (3mf/step/stl/svg/obj/amf/usd*/abc/ply):"
msgstr "選擇一個或多個檔案（3mf/step/stl/svg/obj/amf/usd*/abc/ply）："

msgid "Choose one or more files (3mf/step/stl/svg/obj/amf):"
msgstr "選擇一個或多個檔案（3mf/step/stl/svg/obj/amf）："

msgid "Choose ZIP file"
msgstr "選擇 ZIP 檔"

msgid "Choose one file (gcode/3mf):"
msgstr "選擇一個檔案（gcode/3mf）："

msgid "Some presets are modified."
msgstr "部分預設已被修改。"

msgid ""
"You can keep the modified presets to the new project, discard or save "
"changes as new presets."
msgstr "您可以保留尚未儲存修改的預設套用到新項目中，或者選擇忽略。"

msgid "User logged out"
msgstr "使用者登出"

msgid "new or open project file is not allowed during the slicing process!"
msgstr "在執行切片過程中不允許新增或打開專案項目！"

msgid "Open Project"
msgstr "打開專案項目"

msgid ""
"The version of Orca Slicer is too low and needs to be updated to the latest "
"version before it can be used normally."
msgstr "Orca Slicer 版本過舊，需要更新到最新版本才能正常使用"

msgid "Privacy Policy Update"
msgstr "隱私協議更新"

msgid ""
"The number of user presets cached in the cloud has exceeded the upper limit, "
"newly created user presets can only be used locally."
msgstr "雲端儲存的使用者預設數量已超過上限，新的使用者預設僅能在本地使用。"

msgid "Sync user presets"
msgstr "同步使用者預設"

msgid "Loading user preset"
msgstr "正在載入使用者預設"

msgid "Switching application language"
msgstr "切換應用程式語言"

msgid "Select the language"
msgstr "選擇語言"

msgid "Language"
msgstr "語言"

msgid "*"
msgstr "*"

msgid "The uploads are still ongoing"
msgstr "正在上傳任務中"

msgid "Stop them and continue anyway?"
msgstr "停止並且繼續？"

msgid "Ongoing uploads"
msgstr "正在進行的上傳"

msgid "Select a G-code file:"
msgstr "選擇一個 G-code 檔案："

msgid ""
"Could not start URL download. Destination folder is not set. Please choose "
"destination folder in Configuration Wizard."
msgstr "無法開始 URL 下載。未設置目標資料夾。請在設定精靈中選擇目標資料夾。"

msgid "Import File"
msgstr "匯入檔案"

msgid "Choose files"
msgstr "選擇檔案"

msgid "New Folder"
msgstr "新增資料夾"

msgid "Open"
msgstr "打開"

msgid "Rename"
msgstr "重新命名"

msgid "Orca Slicer GUI initialization failed"
msgstr "Orca Slicer 圖形界面初始化失敗"

#, boost-format
msgid "Fatal error, exception caught: %1%"
msgstr "致命錯誤，遭遇到異常：%1%"

msgid "Quality"
msgstr "品質"

msgid "Shell"
msgstr "外殼"

msgid "Infill"
msgstr "填充"

msgid "Support"
msgstr "支撐"

msgid "Flush options"
msgstr "換料沖刷選項"

msgid "Speed"
msgstr "速度"

msgid "Strength"
msgstr "結構"

msgid "Top Solid Layers"
msgstr "頂部實心層"

msgid "Top Minimum Shell Thickness"
msgstr "頂部外殼最小厚度"

msgid "Top Surface Density"
msgstr ""

msgid "Bottom Solid Layers"
msgstr "底部實心層"

msgid "Bottom Minimum Shell Thickness"
msgstr "底部外殼最小厚度"

msgid "Bottom Surface Density"
msgstr ""

msgid "Ironing"
msgstr "熨燙"

msgid "Fuzzy Skin"
msgstr "絨毛表面"

msgid "Extruders"
msgstr "擠出機"

msgid "Extrusion Width"
msgstr "擠出寬度"

msgid "Wipe options"
msgstr "擦除選項"

msgid "Bed adhesion"
msgstr "熱床黏接"

msgid "Add part"
msgstr "新增零件"

msgid "Add negative part"
msgstr "新增負零件"

msgid "Add modifier"
msgstr "新增修改器"

msgid "Add support blocker"
msgstr "新增支撐遮蔽"

msgid "Add support enforcer"
msgstr "新增支撐產生器"

msgid "Add text"
msgstr "加文字"

msgid "Add negative text"
msgstr "加負文字"

msgid "Add text modifier"
msgstr "加文字修改器"

msgid "Add SVG part"
msgstr "加SVG物件"

msgid "Add negative SVG"
msgstr "加負SVG"

msgid "Add SVG modifier"
msgstr "加SVG修改器"

msgid "Select settings"
msgstr "選擇設定"

msgid "Hide"
msgstr "隱藏"

msgid "Show"
msgstr "顯示"

msgid "Del"
msgstr "刪除"

msgid "Delete the selected object"
msgstr "刪除所選物件"

msgid "Load..."
msgstr "載入..."

msgid "Cube"
msgstr "立方體"

msgid "Cylinder"
msgstr "圓柱體"

msgid "Cone"
msgstr "錐體"

msgid "Disc"
msgstr "圓盤"

msgid "Torus"
msgstr "環面"

msgid "Orca Cube"
msgstr "Orca 立方體"

msgid "Orca Tolerance Test"
msgstr "Orca 誤差測試"

msgid "3DBenchy"
msgstr "測試小船"

msgid "Autodesk FDM Test"
msgstr "Autodesk FDM 測試"

msgid "Voron Cube"
msgstr "Voron 立方體"

msgid "Stanford Bunny"
msgstr "斯坦福兔子"

msgid "Orca String Hell"
msgstr "Orca 拉絲測試"

msgid ""
"This model features text embossment on the top surface. For optimal results, "
"it is advisable to set the 'One Wall Threshold (min_width_top_surface)' to 0 "
"for the 'Only One Wall on Top Surfaces' to work best.\n"
"Yes - Change these settings automatically\n"
"No  - Do not change these settings for me"
msgstr ""
"這個模型在頂部表面具有文字浮雕效果。為了達到最佳效果，建議將「One Wall "
"Threshold（min_width_top_surface）」設為 0，以便「僅在頂部表面用一層牆壁」能"
"夠最佳運作。\n"
"是 - 自動更改這些設定\n"
"否 - 不為我更改這些設定"

msgid "Text"
msgstr "文字"

msgid "Height range Modifier"
msgstr "高度範圍修改器"

msgid "Add settings"
msgstr "新增設定"

msgid "Change type"
msgstr "更改類型"

msgid "Set as an individual object"
msgstr "設定為獨立物件"

msgid "Set as individual objects"
msgstr "設定為獨立物件"

msgid "Fill bed with copies"
msgstr "填滿列印底板"

msgid "Fill the remaining area of bed with copies of the selected object"
msgstr "複製選取物件來填滿列印底板的空白區域"

msgid "Printable"
msgstr "要列印的"

msgid "Fix model"
msgstr "修復模型"

msgid "Export as one STL"
msgstr "匯出為單一 STL"

msgid "Export as STLs"
msgstr "匯出為 STLs"

msgid "Reload from disk"
msgstr "從硬碟重新載入"

msgid "Reload the selected parts from disk"
msgstr "從硬碟重新載入選中的零件"

msgid "Replace with STL"
msgstr "替換為 STL"

msgid "Replace the selected part with new STL"
msgstr "用新的 STL 替換選中的零件"

msgid "Change filament"
msgstr "更換線材"

msgid "Set filament for selected items"
msgstr "為所選物件設定使用的線材"

msgid "Default"
msgstr "預設"

#, c-format, boost-format
msgid "Filament %d"
msgstr "線材 %d"

msgid "current"
msgstr "目前"

msgid "Scale to build volume"
msgstr "縮放到列印空間範圍大小"

msgid "Scale an object to fit the build volume"
msgstr "縮放物件以適應列印空間範圍大小"

msgid "Flush Options"
msgstr "換料沖刷選項"

msgid "Flush into objects' infill"
msgstr "將換料的廢料使用在物件的填充"

msgid "Flush into this object"
msgstr "將換料的廢料使用在這個物件"

msgid "Flush into objects' support"
msgstr "將換料的廢料使用在物件的支撐"

msgid "Edit in Parameter Table"
msgstr "在參數表格中編輯"

msgid "Convert from inches"
msgstr "從英寸轉換"

msgid "Restore to inches"
msgstr "恢復到英寸"

msgid "Convert from meters"
msgstr "從公尺轉換"

msgid "Restore to meters"
msgstr "恢復到公尺"

msgid "Assemble"
msgstr "組合"

msgid "Assemble the selected objects to an object with multiple parts"
msgstr "組合所選物件為一個多零件物件"

msgid "Assemble the selected objects to an object with single part"
msgstr "組合所選物件為一個單零件物件"

msgid "Mesh boolean"
msgstr "網格布林操作"

msgid "Mesh boolean operations including union and subtraction"
msgstr "包括併集和差集的網格布林運算"

msgid "Along X axis"
msgstr "沿 X 軸"

msgid "Mirror along the X axis"
msgstr "沿 X 軸鏡像"

msgid "Along Y axis"
msgstr "沿 Y 軸"

msgid "Mirror along the Y axis"
msgstr "沿 Y 軸鏡像"

msgid "Along Z axis"
msgstr "沿 Z 軸"

msgid "Mirror along the Z axis"
msgstr "沿 Z 軸鏡像"

msgid "Mirror object"
msgstr "鏡像物件"

msgid "Edit text"
msgstr "編輯文字"

msgid "Ability to change text, font, size, ..."
msgstr "編輯文字、字型、尺寸..."

msgid "Edit SVG"
msgstr "編輯 SVG"

msgid "Change SVG source file, projection, size, ..."
msgstr "更改 SVG 來源、投影、尺寸..."

msgid "Invalidate cut info"
msgstr "解除切割關係"

msgid "Add Primitive"
msgstr "新增標準模型"

msgid "Add Handy models"
msgstr "新增測試用模型"

msgid "Add Models"
msgstr "新增模型"

msgid "Show Labels"
msgstr "顯示標籤"

msgid "To objects"
msgstr "拆分到物件"

msgid "Split the selected object into multiple objects"
msgstr "拆分所選物件為多個物件"

msgid "To parts"
msgstr "到零件"

msgid "Split the selected object into multiple parts"
msgstr "拆分所選物件為多個零件"

msgid "Split"
msgstr "拆分"

msgid "Split the selected object"
msgstr "拆分所選物件"

msgid "Auto orientation"
msgstr "自動定向"

msgid "Auto orient the object to improve print quality."
msgstr "自動調整物件轉向以提高列印品質。"

msgid "Select All"
msgstr "全選"

msgid "select all objects on current plate"
msgstr "全選此列印板上所有物件"

msgid "Delete All"
msgstr "刪除所有"

msgid "delete all objects on current plate"
msgstr "刪除此列印板上所有物件"

msgid "Arrange"
msgstr "自動擺放"

msgid "arrange current plate"
msgstr "自動擺放此列印版"

msgid "Reload All"
msgstr "重新載入所有物件"

msgid "reload all from disk"
msgstr "從硬碟重新載入所有物件"

msgid "Auto Rotate"
msgstr "自動旋轉方向"

msgid "auto rotate current plate"
msgstr "自動旋轉此列印板上的物件方向"

msgid "Delete Plate"
msgstr "刪除列印板"

msgid "Remove the selected plate"
msgstr "刪除所選列印板"

msgid "Clone"
msgstr "複製"

msgid "Simplify Model"
msgstr "簡化模型"

msgid "Center"
msgstr "居中"

msgid "Drop"
msgstr "Drop"

msgid "Edit Process Settings"
msgstr "編輯列印參數"

msgid "Edit print parameters for a single object"
msgstr "編輯單個物件的列印參數"

msgid "Change Filament"
msgstr "更換線材"

msgid "Set Filament for selected items"
msgstr "為所選項目設定使用的線材"

msgid "Unlock"
msgstr "解鎖"

msgid "Lock"
msgstr "鎖定"

msgid "Edit Plate Name"
msgstr "編輯列印板名"

msgid "Name"
msgstr "名稱"

msgid "Fila."
msgstr "線材。"

#, c-format, boost-format
msgid "%1$d error repaired"
msgid_plural "%1$d errors repaired"
msgstr[0] "%1$d 個錯誤已修復"

#, c-format, boost-format
msgid "Error: %1$d non-manifold edge."
msgid_plural "Error: %1$d non-manifold edges."
msgstr[0] "%1$d 個非流形邊緣。"

msgid "Remaining errors"
msgstr "剩餘錯誤"

#, c-format, boost-format
msgid "%1$d non-manifold edge"
msgid_plural "%1$d non-manifold edges"
msgstr[0] "%1$d 個非流形邊緣"

msgid "Click the icon to repair model object"
msgstr "點擊圖示來修復模型"

msgid "Right button click the icon to drop the object settings"
msgstr "滑鼠右鍵點擊此圖示以放棄物件的列印設定"

msgid "Click the icon to reset all settings of the object"
msgstr "滑鼠左鍵點擊此圖示可重設物件的所有列印設定"

msgid "Right button click the icon to drop the object printable property"
msgstr "滑鼠右鍵點擊此圖示以捨棄物件的可列印屬性"

msgid "Click the icon to toggle printable property of the object"
msgstr "滑鼠左點擊此圖示可切換這個物件的可列印屬性"

msgid "Click the icon to edit support painting of the object"
msgstr "滑鼠左鍵點擊此圖示可編輯這個物件的支撐繪製"

msgid "Click the icon to edit color painting of the object"
msgstr "滑鼠左鍵點擊此圖示可編輯這個物件的顏色繪製"

msgid "Click the icon to shift this object to the bed"
msgstr "滑鼠左鍵點擊這個圖示可將物件移動到列印板上"

msgid "Loading file"
msgstr "載入檔案中"

msgid "Error!"
msgstr "錯誤！"

msgid "Failed to get the model data in the current file."
msgstr "取得目前檔案中的模型資料失敗。"

msgid "Generic"
msgstr "一般"

msgid "Add Modifier"
msgstr "新增修改器"

msgid "Switch to per-object setting mode to edit modifier settings."
msgstr "切換到各個物件設定模式以編輯修改器的設定參數。"

msgid ""
"Switch to per-object setting mode to edit process settings of selected "
"objects."
msgstr "切換到物件設定模式編輯所選物件的列印參數。"

msgid "Remove paint-on fuzzy skin"
msgstr "移除塗刷的絨毛效果"

msgid "Delete connector from object which is a part of cut"
msgstr "刪除的連接件屬於切割物件的一部分"

msgid "Delete solid part from object which is a part of cut"
msgstr "刪除的實體屬於切割物件的一部分"

msgid "Delete negative volume from object which is a part of cut"
msgstr "刪除的負體積屬於切割物件的一部分"

msgid ""
"To save cut correspondence you can delete all connectors from all related "
"objects."
msgstr "為保證切割關係，您可以將所有關聯物件的連接件一起刪除。"

msgid ""
"This action will break a cut correspondence.\n"
"After that model consistency can't be guaranteed.\n"
"\n"
"To manipulate with solid parts or negative volumes you have to invalidate "
"cut information first."
msgstr ""
"此操作將打破切割對應關係。\n"
"模型一致性可能無法再保證。\n"
"\n"
"如果要操作子零件或者負體積，需要先解除切割關係。"

msgid "Delete all connectors"
msgstr "刪除所有連接件"

msgid "Deleting the last solid part is not allowed."
msgstr "不允許刪除物件的最後一個實體零件。"

msgid "The target object contains only one part and can not be split."
msgstr "目標物件只有一個部件，無法進行拆分。"

msgid "Assembly"
msgstr "組合體"

msgid "Cut Connectors information"
msgstr "切割連接件資訊"

msgid "Object manipulation"
msgstr "物件操作"

msgid "Group manipulation"
msgstr "群組操作"

msgid "Object Settings to modify"
msgstr "要修改的物件設定"

msgid "Part Settings to modify"
msgstr "要修改的零件設定"

msgid "Layer range Settings to modify"
msgstr "要修改的圖層範圍設定"

msgid "Part manipulation"
msgstr "零件操作"

msgid "Instance manipulation"
msgstr "實例操作"

msgid "Height ranges"
msgstr "高度範圍"

msgid "Settings for height range"
msgstr "高度範圍設定"

msgid "Layer"
msgstr "層"

msgid "Selection conflicts"
msgstr "選擇衝突"

msgid ""
"If the first selected item is an object, the second should also be an object."
msgstr "如果第一個選擇的是物件，那麼第二個選擇的也必須是物件。"

msgid ""
"If the first selected item is a part, the second should be a part in the "
"same object."
msgstr "如果第一個選擇的是零件，那麼第二個選擇的也必須是同一個物件中的零件。"

msgid "The type of the last solid object part is not to be changed."
msgstr "不允許修改物件中最後一個實體零件的類型。"

msgid "Negative Part"
msgstr "負零件"

msgid "Support Blocker"
msgstr "支撐去除器"

msgid "Support Enforcer"
msgstr "支撐添加器"

msgid "Type:"
msgstr "類型："

msgid "Choose part type"
msgstr "選擇零件類型"

msgid "Enter new name"
msgstr "輸入新名稱"

msgid "Renaming"
msgstr "重新命名"

msgid "Following model object has been repaired"
msgid_plural "Following model objects have been repaired"
msgstr[0] "以下模型物件已被修復"

msgid "Failed to repair following model object"
msgid_plural "Failed to repair following model objects"
msgstr[0] "以下模型物件修復失敗"

msgid "Repairing was canceled"
msgstr "修復被取消"

msgid "Additional process preset"
msgstr "附加列印參數預設"

msgid "Remove parameter"
msgstr "刪除參數"

msgid "to"
msgstr "到"

msgid "Remove height range"
msgstr "移除高度範圍"

msgid "Add height range"
msgstr "新增高度範圍"

msgid "Invalid numeric."
msgstr "數值錯誤。"

msgid "one cell can only be copied to one or multiple cells in the same column"
msgstr "一個單元格僅能被複製到同一列的一個或多個單元格"

msgid "Copying multiple cells is not supported."
msgstr "不支援多個單元格的複製"

msgid "Outside"
msgstr "列印板外"

msgid "Layer height"
msgstr "層高"

msgid "Wall loops"
msgstr "牆層數"

msgid "Infill density(%)"
msgstr "填充密度（%）"

msgid "Auto Brim"
msgstr "自動"

msgid "Mouse ear"
msgstr "圓盤"

msgid "Painted"
msgstr "上色"

msgid "Outer brim only"
msgstr "僅外側"

msgid "Inner brim only"
msgstr "僅內側"

msgid "Outer and inner brim"
msgstr "內側和外側"

msgid "No-brim"
msgstr "無 Brim"

msgid "Outer wall speed"
msgstr "外牆速度"

msgid "Plate"
msgstr "列印板"

msgid "Brim"
msgstr "Brim"

msgid "Object/Part Setting"
msgstr "物件/零件 設定"

msgid "Reset parameter"
msgstr "重設參數"

msgid "Multicolor Print"
msgstr "多色列印"

msgid "Line Type"
msgstr "走線類型"

msgid "More"
msgstr "詳情"

msgid "Open Preferences."
msgstr "偏好設定。"

msgid "Open next tip."
msgstr "打開下一條提示。"

msgid "Open Documentation in web browser."
msgstr "在網頁瀏覽器中打開檔案。"

msgid "Color"
msgstr "顏色"

msgid "Pause"
msgstr "暫停"

msgid "Template"
msgstr "範本"

msgid "Custom"
msgstr "自訂"

msgid "Pause:"
msgstr "暫停："

msgid "Custom Template:"
msgstr "自訂範本："

msgid "Custom G-code:"
msgstr "自訂 G-code："

msgid "Custom G-code"
msgstr "自訂 G-code"

msgid "Enter Custom G-code used on current layer:"
msgstr "輸入當層使用的自訂 G-code："

msgid "Jump to Layer"
msgstr "跳至層"

msgid "Please enter the layer number"
msgstr "請輸入層數"

msgid "Add Pause"
msgstr "新增暫停列印"

msgid "Insert a pause command at the beginning of this layer."
msgstr "在該層的初始位置插入暫停。"

msgid "Add Custom G-code"
msgstr "新增自訂 G-code"

msgid "Insert custom G-code at the beginning of this layer."
msgstr "在該層的初始位置插入自訂 G-code。"

msgid "Add Custom Template"
msgstr "新增自訂範本"

msgid "Insert template custom G-code at the beginning of this layer."
msgstr "在該層的初始位置插入模板自訂 G-code。"

msgid "Filament "
msgstr "線材"

msgid "Change filament at the beginning of this layer."
msgstr "在該層的初始位置更換線材。"

msgid "Delete Pause"
msgstr "刪除暫停列印"

msgid "Delete Custom Template"
msgstr "刪除自訂範本"

msgid "Edit Custom G-code"
msgstr "編輯自訂 G-code"

msgid "Delete Custom G-code"
msgstr "刪除自訂 G-code"

msgid "Delete Filament Change"
msgstr "刪除線材更換"

msgid "No printer"
msgstr "無列印設備"

msgid "..."
msgstr "..."

msgid "Failed to connect to the server"
msgstr "無法連接伺服器"

msgid "Check the status of current system services"
msgstr "請檢查目前系統服務狀態"

msgid "code"
msgstr "code"

msgid "Failed to connect to cloud service"
msgstr "無法連接到雲端服務"

msgid "Please click on the hyperlink above to view the cloud service status"
msgstr "請點擊上方的超連結以查看雲端服務狀態"

msgid "Failed to connect to the printer"
msgstr "無法連接列印設備"

msgid "Connection to printer failed"
msgstr "連接列印設備失敗"

msgid "Please check the network connection of the printer and Orca."
msgstr "請檢查列印設備與 Orca Slicer 的網路連線。"

msgid "Connecting..."
msgstr "連線中..."

msgid "AMS"
msgstr "AMS"

msgid "Auto Refill"
msgstr "自動補充"

msgid "AMS not connected"
msgstr "AMS 尚未連接"

msgid "Load"
msgstr "匯入"

msgid "Unload"
msgstr "退料"

msgid "Ext Spool"
msgstr "外掛線材"

msgid "Tips"
msgstr "提示"

msgid "Guide"
msgstr "引導"

msgid "Retry"
msgstr "重試"

msgid "Calibrating AMS..."
msgstr "正在校正 AMS..."

msgid "A problem occurred during calibration. Click to view the solution."
msgstr "校正過程遇到問題。點擊查看解決方案。"

msgid "Calibrate again"
msgstr "重新校正"

msgid "Cancel calibration"
msgstr "取消校正"

msgid "Idling..."
msgstr "閒置..."

msgid "Heat the nozzle"
msgstr "加熱噴嘴"

msgid "Cut filament"
msgstr "切斷線材"

msgid "Pull back current filament"
msgstr "抽回線材"

msgid "Push new filament into extruder"
msgstr "送出新的線材到擠出機"

msgid "Purge old filament"
msgstr "清除舊線材"

msgid "Feed Filament"
msgstr "進料"

msgid "Confirm extruded"
msgstr "確認擠出"

msgid "Check filament location"
msgstr "檢查線材位置"

msgid "Grab new filament"
msgstr "咬入線材"

msgid ""
"Choose an AMS slot then press \"Load\" or \"Unload\" button to automatically "
"load or unload filaments."
msgstr "選擇一個 AMS 槽，然後按下『上料』或『退料』按鈕來自動加載或卸載耗材。"

msgid "Edit"
msgstr "編輯"

msgid ""
"All the selected objects are on a locked plate.\n"
"Cannot auto-arrange these objects."
msgstr ""
"選定的物件都位於鎖定的列印板上，\n"
"無法對其進行自動排列。"

msgid "No arrangeable objects are selected."
msgstr "未選擇欲排列的物件象。"

msgid ""
"This plate is locked.\n"
"Cannot auto-arrange on this plate."
msgstr "該列印板處於鎖定狀態，無法執行自動排列。"

msgid "Arranging..."
msgstr "自動擺放中..."

msgid "Arranging"
msgstr "自動擺放"

msgid "Arranging canceled."
msgstr "已取消自動擺放。"

msgid ""
"Arranging is done but there are unpacked items. Reduce spacing and try again."
msgstr "已完成自動擺放，但是有未被擺到列印板內的物件，可縮小物件間距後再重試。"

msgid "Arranging done."
msgstr "已完成自動擺放。"

msgid ""
"Arrange failed. Found some exceptions when processing object geometries."
msgstr "自動擺放失敗，處理物件位置時遇到異常。"

#, c-format, boost-format
msgid ""
"Arrangement ignored the following objects which can't fit into a single "
"bed:\n"
"%s"
msgstr ""
"自動擺放忽略了以下無法放入單一列印板的物件：\n"
"%s"

msgid ""
"All the selected objects are on a locked plate.\n"
"Cannot auto-orient these objects."
msgstr ""
"所有選中的物件都處於被鎖定的列印板上，\n"
"無法對這些物件做自動轉向。"

msgid ""
"This plate is locked.\n"
"Cannot auto-orient on this plate."
msgstr ""
"該列印板處於鎖定狀態，\n"
"無法對其進行自動轉向。"

msgid "Orienting..."
msgstr "自動旋轉方向..."

msgid "Orienting"
msgstr "自動旋轉方向"

msgid "Orienting canceled."
msgstr "自動轉向已取消。"

msgid "Filling"
msgstr "填充中"

msgid "Bed filling canceled."
msgstr "填充列印板已取消。"

msgid "Bed filling done."
msgstr "填充列印板已完成。"

msgid "Searching for optimal orientation"
msgstr "查詢最佳方向"

msgid "Orientation search canceled."
msgstr "定向搜尋已取消."

msgid "Orientation found."
msgstr "找到方向。"

msgid "Logging in"
msgstr "登入中"

msgid "Login failed"
msgstr "登入失敗"

msgid "Please check the printer network connection."
msgstr "請檢查列印設備的網路連線。"

msgid "Abnormal print file data. Please slice again."
msgstr "列印檔案資料異常，請重新切片。"

msgid "Task canceled."
msgstr "任務已取消。"

msgid "Upload task timed out. Please check the network status and try again."
msgstr "上傳任務逾時，請排查網路狀態後重試。"

msgid "Cloud service connection failed. Please try again."
msgstr "雲端服務連接失敗，請重試。"

msgid "Print file not found. Please slice again."
msgstr "未找到列印檔案，請重新切片。"

msgid ""
"The print file exceeds the maximum allowable size (1GB). Please simplify the "
"model and slice again."
msgstr "列印檔案超過最大允許大小（1GB），請簡化模型後重新切片。"

msgid "Failed to send the print job. Please try again."
msgstr "無法傳送列印作業，請重試。"

msgid "Failed to upload file to ftp. Please try again."
msgstr "上傳檔案至 FTP 失敗，請重試。"

msgid ""
"Check the current status of the bambu server by clicking on the link above."
msgstr "點擊上方的連結檢查 Bambu 伺服器的即時狀態。"

msgid ""
"The size of the print file is too large. Please adjust the file size and try "
"again."
msgstr "列印檔案過大，請調整檔案大小後重試。"

msgid "Print file not found, please slice it again and send it for printing."
msgstr "未找到列印檔案，請重新切片後再傳送列印。"

msgid ""
"Failed to upload print file to FTP. Please check the network status and try "
"again."
msgstr "無法將列印檔案上傳至 FTP。請檢查網路狀態並重試。"

msgid "Sending print job over LAN"
msgstr "正在通過區域網路傳送列印作業"

msgid "Sending print job through cloud service"
msgstr "正在通過雲端服務傳送列印作業"

msgid "Print task sending times out."
msgstr "連線逾時。"

msgid "Service Unavailable"
msgstr "暫停服務"

msgid "Unknown Error."
msgstr "未知錯誤。"

msgid "Sending print configuration"
msgstr "正在傳送列印設定"

#, c-format, boost-format
msgid "Successfully sent. Will automatically jump to the device page in %ss"
msgstr "已傳送完成，即將自動跳至設備頁面（%s秒）"

#, c-format, boost-format
msgid "Successfully sent. Will automatically jump to the next page in %ss"
msgstr "已成功傳送。將自動跳至 %ss 中的下一頁"

#, c-format, boost-format
msgid "Access code:%s IP address:%s"
msgstr "訪問代碼：%s　IP 位址：%s"

msgid "An SD card needs to be inserted before printing via LAN."
msgstr "透過區域網路列印之前需要插入 SD 記憶卡。"

#, fuzzy
msgid "Sending G-code file over LAN"
msgstr "透過區域網路傳送 gcode 檔案"

#, fuzzy
msgid "Sending G-code file to SD card"
msgstr "傳送 gcode 檔案到 SD 記憶卡"

#, c-format, boost-format
msgid "Successfully sent. Close current page in %s s"
msgstr "傳送成功。即將關閉目前頁面（%s秒）"

msgid "An SD card needs to be inserted before sending to printer."
msgstr "列印設備要先插入SD卡才能接收傳送。"

msgid "Importing SLA archive"
msgstr "匯入 SLA 存檔"

msgid ""
"The SLA archive doesn't contain any presets. Please activate some SLA "
"printer preset first before importing that SLA archive."
msgstr ""
"SLA 存檔不包含任何預設。在匯入該 SLA 存檔之前，請先啟用一些 SLA 列印設備預"
"設。"

msgid "Importing canceled."
msgstr "匯入已取消。"

msgid "Importing done."
msgstr "匯入完成。"

msgid ""
"The imported SLA archive did not contain any presets. The current SLA "
"presets were used as fallback."
msgstr "匯入的 SLA 存檔不包含任何預設。目前的 SLA 預設被用作備用選項。"

msgid "You cannot load SLA project with a multi-part object on the bed"
msgstr "您無法在列印板上載入包含多部分物件的 SLA 項目"

msgid "Please check your object list before preset changing."
msgstr "請在更改預設之前檢查您的物件清單。"

msgid "Attention!"
msgstr "注意！"

msgid "Downloading"
msgstr "下載中"

msgid "Download failed"
msgstr "下載失敗"

msgid "Canceled"
msgstr "已取消"

msgid "Installed successfully"
msgstr "安裝成功。"

msgid "Installing"
msgstr "安裝中"

msgid "Install failed"
msgstr "安裝失敗"

msgid "Portions copyright"
msgstr "部分版權"

msgid "Copyright"
msgstr "版權"

msgid "License"
msgstr "憑證"

msgid "Orca Slicer is licensed under "
msgstr "Orca Slicer 授權於"

msgid "GNU Affero General Public License, version 3"
msgstr "GNU Affero 通用公共許可證，版本 3"

msgid "Orca Slicer is based on PrusaSlicer and BambuStudio"
msgstr "Orca Slicer 基於 PrusaSlicer 與 BambuStudio"

msgid "Libraries"
msgstr "Libraries"

msgid ""
"This software uses open source components whose copyright and other "
"proprietary rights belong to their respective owners"
msgstr "本軟體採用了開源組件，其版權及相關專有權歸屬於各自的所有者"

#, c-format, boost-format
msgid "About %s"
msgstr "關於 %s"

msgid "OrcaSlicer is based on BambuStudio, PrusaSlicer, and SuperSlicer."
msgstr "Orca Slicer 是基於 BambuStudio, PrusaSlicer, 與 SuperSlicer 的開發。"

msgid "BambuStudio is originally based on PrusaSlicer by PrusaResearch."
msgstr "BambuStudio 最初是基於 PrusaResearch 的 PrusaSlicer。"

msgid "PrusaSlicer is originally based on Slic3r by Alessandro Ranellucci."
msgstr "PrusaSlicer 最初是基於 Alessandro Ranellucci 的 Slic3r。"

msgid ""
"Slic3r was created by Alessandro Ranellucci with the help of many other "
"contributors."
msgstr "Slic3r 由 Alessandro Ranellucci 在其他眾多貢獻者的幫助下建立。"

msgid "Version"
msgstr "版本"

msgid "AMS Materials Setting"
msgstr "AMS 線材設定"

msgid "Confirm"
msgstr "確定"

msgid "Close"
msgstr "關閉"

msgid ""
"Nozzle\n"
"Temperature"
msgstr ""
"噴嘴\n"
"溫度"

msgid "max"
msgstr "最大"

msgid "min"
msgstr "最小"

#, boost-format
msgid "The input value should be greater than %1% and less than %2%"
msgstr "輸入的範圍在 %1% 和 %2% 之間"

msgid "SN"
msgstr "序號"

msgid "Factors of Flow Dynamics Calibration"
msgstr "動態流量係數校正"

msgid "PA Profile"
msgstr "PA 設定檔"

msgid "Factor K"
msgstr "係數 K"

msgid "Factor N"
msgstr "係數 N"

msgid "Setting AMS slot information while printing is not supported"
msgstr "不支援在列印時修改 AMS 槽位資訊"

msgid "Setting Virtual slot information while printing is not supported"
msgstr "不支援在列印時設定虛擬槽位資訊"

msgid "Are you sure you want to clear the filament information?"
msgstr "您確定要清除線材資訊嗎？"

msgid "You need to select the material type and color first."
msgstr "您需要先選擇線材類型和顏色。"

#, c-format, boost-format
msgid "Please input a valid value (K in %.1f~%.1f)"
msgstr "請輸入有效的數值 (K於 %.1f~%.1f 之間)"

#, c-format, boost-format
msgid "Please input a valid value (K in %.1f~%.1f, N in %.1f~%.1f)"
msgstr "請輸入有效的數值 (K於 %.1f~%.1f 之間，N於 %.1f~%.1f 之間)"

msgid "Other Color"
msgstr "其他顏色"

msgid "Custom Color"
msgstr "自訂顏色"

msgid "Dynamic flow calibration"
msgstr "動態流量校正"

msgid ""
"The nozzle temp and max volumetric speed will affect the calibration "
"results. Please fill in the same values as the actual printing. They can be "
"auto-filled by selecting a filament preset."
msgstr ""
"噴嘴溫度和最大體積速度會影響到校正結果，請填寫與實際列印相同的數值。可通過選"
"擇已有的材料預設來自動填寫。"

msgid "Nozzle Diameter"
msgstr "噴嘴直徑"

msgid "Bed Type"
msgstr "列印板類型"

msgid "Nozzle temperature"
msgstr "噴嘴溫度"

msgid "Bed Temperature"
msgstr "熱床溫度"

msgid "Max volumetric speed"
msgstr "最大體積速度"

msgid "Bed temperature"
msgstr "床溫"

msgid "Start calibration"
msgstr "開始"

msgid "Next"
msgstr "下一步"

msgid ""
"Calibration completed. Please find the most uniform extrusion line on your "
"hot bed like the picture below, and fill the value on its left side into the "
"factor K input box."
msgstr ""
"校正完成。如下圖中的範例，請在您的熱床上找到最均勻完整的擠出線，並將其左側的"
"數值填入係數 K 欄位。"

msgid "Save"
msgstr "儲存"

msgid "Last Step"
msgstr "上一步"

msgid "Example"
msgstr "範例"

#, c-format, boost-format
msgid "Calibrating... %d%%"
msgstr "校正中... %d%%"

msgid "Calibration completed"
msgstr "校正已完成"

#, c-format, boost-format
msgid "%s does not support %s"
msgstr "%s 不支援 %s"

msgid "Dynamic flow Calibration"
msgstr "動態流量校正"

msgid "Step"
msgstr "步驟"

msgid "AMS Slots"
msgstr "AMS 槽內線材"

<<<<<<< HEAD
msgid "Left Ams"
msgstr "左側 Ams"

msgid "Right Ams"
msgstr "右側 Ams"
=======
msgid "Left AMS"
msgstr ""

msgid "Right AMS"
msgstr ""
>>>>>>> 783f533a

msgid ""
"Note: Only the AMS slots loaded with the same material type can be selected."
msgstr "注意：僅能選擇裝有相同材料類型的 AMS 插槽。"

msgid "Enable AMS"
msgstr "使用 AMS"

msgid "Print with filaments in the AMS"
msgstr "使用 AMS 裡的線材列印"

msgid "Disable AMS"
msgstr "停用 AMS"

msgid "Print with the filament mounted on the back of chassis"
msgstr "使用機箱背後掛載的線材列印"

msgid ""
"Please change the desiccant when it is too wet. The indicator may not "
"represent accurately in following cases: when the lid is open or the "
"desiccant pack is changed. It take hours to absorb the moisture, and low "
"temperatures also slow down the process."
msgstr ""
"當乾燥劑過濕時，請更換乾燥劑。在以下情況下，指示器可能無法準確顯示：當蓋子打"
"開或更換乾燥劑包時。吸收濕氣需要數小時，低溫會進一步減緩此過程。"

msgid ""
"Configure which AMS slot should be used for a filament used in the print job."
msgstr "設定列印作業中所使用的線材應使用哪個 AMS 槽"

msgid "Filament used in this print job"
msgstr "目前列印作業中使用的線材"

msgid "AMS slot used for this filament"
msgstr "目前線材對應的 AMS 槽位"

msgid "Click to select AMS slot manually"
msgstr "滑鼠左鍵點擊以手動選擇 AMS 槽位"

msgid "Do not Enable AMS"
msgstr "不使用 AMS"

msgid "Print using materials mounted on the back of the case"
msgstr "使用安裝在機箱背面的線材進行列印"

msgid "Print with filaments in AMS"
msgstr "使用 AMS 裡的線材列印"

msgid "Print with filaments mounted on the back of the chassis"
msgstr "使用掛在機箱背部的線材列印"

msgid ""
"When the current material run out, the printer will continue to print in the "
"following order."
msgstr "當目前線材用完時，列印設備將按照以下順序繼續列印。"

msgid "Group"
msgstr "組"

msgid "The printer does not currently support auto refill."
msgstr "此列印設備目前不支援自動補料功能。"

msgid ""
"AMS filament backup is not enabled, please enable it in the AMS settings."
msgstr "AMS 線材備份功能尚未啟用，請在 AMS 設定中開啟。"

msgid ""
"If there are two identical filaments in AMS, AMS filament backup will be "
"enabled.\n"
"(Currently supporting automatic supply of consumables with the same brand, "
"material type, and color)"
msgstr ""
"如果 AMS 中有兩個相同的線材，則會啟用 AMS 備用線材自動切換功能。\n"
"（目前支援同品牌、同材質、同顏色的線材自動切換）"

msgid "DRY"
msgstr "乾"

msgid "WET"
msgstr "濕"

msgid "AMS Settings"
msgstr "AMS 設定"

msgid "Insertion update"
msgstr "插入線材時更新"

msgid ""
"The AMS will automatically read the filament information when inserting a "
"new Bambu Lab filament. This takes about 20 seconds."
msgstr ""
"當插入新的 Bambu Lab 官方線材的時候，AMS 會自動讀取線材資訊。這個過程大約需要"
"20秒。"

msgid ""
"Note: if a new filament is inserted during printing, the AMS will not "
"automatically read any information until printing is completed."
msgstr "備註：若在列印過程中插入新的線材，AMS 會等到列印完成才會讀取線材資訊。"

msgid ""
"When inserting a new filament, the AMS will not automatically read its "
"information, leaving it blank for you to enter manually."
msgstr ""
"在插入一卷新線材時，AMS 將不會自動讀取線材資訊，預留一個空的線材資訊等待您手"
"動輸入。"

msgid "Power on update"
msgstr "開機時偵測"

msgid ""
"The AMS will automatically read the information of inserted filament on "
"start-up. It will take about 1 minute. The reading process will roll the "
"filament spools."
msgstr ""
"每次開機時，AMS 將會自動讀取有插入的線材資訊（讀取過程會轉動線卷）。需要花費"
"大約1分鐘。"

msgid ""
"The AMS will not automatically read information from inserted filament "
"during startup and will continue to use the information recorded before the "
"last shutdown."
msgstr "AMS 不會在啟動時自動讀取線材資訊。它會使用上次關機前記錄的資訊。"

msgid "Update remaining capacity"
msgstr "更新線材剩餘量"

msgid ""
"The AMS will estimate Bambu filament's remaining capacity after the filament "
"info is updated. During printing, remaining capacity will be updated "
"automatically."
msgstr ""
"AMS 會在耗材資訊更新後估算 Bambu 耗材的剩餘量，並在列印時自動更新剩餘容量。"

msgid "AMS filament backup"
msgstr "AMS 備用線材"

msgid ""
"AMS will continue to another spool with matching filament properties "
"automatically when current filament runs out."
msgstr "AMS 線材耗盡後將自動切換到屬性完全相同的線材"

msgid "Air Printing Detection"
msgstr "偵測到憑空列印"

msgid ""
"Detects clogging and filament grinding, halting printing immediately to "
"conserve time and filament."
msgstr "偵測到卡料，已暫停列印來節省時間與線材。"

msgid "File"
msgstr "檔案"

msgid "Calibration"
msgstr "校正"

msgid ""
"Failed to download the plug-in. Please check your firewall settings and vpn "
"software, check and retry."
msgstr "外掛程式下載失敗。請檢查您的防火牆設定和 VPN 軟體，檢查後重試。"

msgid ""
"Failed to install the plug-in. Please check whether it is blocked or deleted "
"by anti-virus software."
msgstr "外掛程式安裝失敗。請檢查是否被防毒軟體阻擋或刪除。"

msgid "click here to see more info"
msgstr "點擊這裡查看更多資訊"

msgid "Please home all axes (click "
msgstr "請先執行回原點（點擊"

msgid ""
") to locate the toolhead's position. This prevents device moving beyond the "
"printable boundary and causing equipment wear."
msgstr "）來定位工具頭的位置，這可防止設備移動超出可列印範圍，並避免設備磨損。"

msgid "Go Home"
msgstr "回原點"

msgid ""
"A error occurred. Maybe memory of system is not enough or it's a bug of the "
"program"
msgstr "發生錯誤。可能系統記憶體不足或者程式存在錯誤"

#, boost-format
msgid "A fatal error occurred: \"%1%\""
msgstr "發生了致命錯誤：「%1%」"

msgid "Please save project and restart the program."
msgstr "請儲存專案項目並重啟程式。"

msgid "Processing G-code from Previous file..."
msgstr "從之前的檔案載入 G-Code..."

msgid "Slicing complete"
msgstr "切片完成"

msgid "Access violation"
msgstr "非法存取"

msgid "Illegal instruction"
msgstr "非法指令"

msgid "Divide by zero"
msgstr "除零"

msgid "Overflow"
msgstr "上溢"

msgid "Underflow"
msgstr "下溢"

msgid "Floating reserved operand"
msgstr "浮點保留操作數"

msgid "Stack overflow"
msgstr "堆疊溢位"

msgid "Running post-processing scripts"
msgstr "執行後處理腳本"

msgid "Successfully executed post-processing script"
msgstr "完成執行後處理腳本"

msgid "Unknown error occurred during exporting G-code."
msgstr "匯出 G-code 期間發生未知錯誤。"

#, boost-format
msgid ""
"Copying of the temporary G-code to the output G-code failed. Maybe the SD "
"card is write locked?\n"
"Error message: %1%"
msgstr ""
"將臨時的 G-code 複製到輸出的 G-code 失敗 ，也許 SD 卡寫入被鎖定？\n"
"錯誤訊息：%1%"

#, boost-format
msgid ""
"Copying of the temporary G-code to the output G-code failed. There might be "
"problem with target device, please try exporting again or using different "
"device. The corrupted output G-code is at %1%.tmp."
msgstr ""
"將臨時 G-code 複製到輸出 G-code 時失敗。目標設備可能存在問題，請嘗試再次匯出"
"或使用不同的設備。損壞的 G-code 已輸出為 %1%.tmp。"

#, boost-format
msgid ""
"Renaming of the G-code after copying to the selected destination folder has "
"failed. Current path is %1%.tmp. Please try exporting again."
msgstr ""
"複製到選取之目標檔案夾的 G-code 重命名失敗。目前路徑為 %1%.tmp。請再試看看匯"
"出。"

#, boost-format
msgid ""
"Copying of the temporary G-code has finished but the original code at %1% "
"couldn't be opened during copy check. The output G-code is at %2%.tmp."
msgstr ""
"臨時 G-code 的複製已完成，但原始 G-code 因 %1% 在複製檢查期間無法打開。輸出 "
"G-code 為%2%.tmp。"

#, boost-format
msgid ""
"Copying of the temporary G-code has finished but the exported code couldn't "
"be opened during copy check. The output G-code is at %1%.tmp."
msgstr ""
"臨時 G-code 的複製已完成，但匯出的 G-code 無法在複製檢查過程中打開。輸出 G-"
"code 為 %1%.tmp。"

#, boost-format
msgid "G-code file exported to %1%"
msgstr "G-code 檔案已匯出為 %1%"

msgid "Unknown error when exporting G-code."
msgstr "匯出 G-code 檔案發生未知錯誤。"

#, boost-format
msgid ""
"Failed to save G-code file.\n"
"Error message: %1%.\n"
"Source file %2%."
msgstr ""
"無法儲存 G-code 檔案。\n"
"錯誤資訊：%1%。\n"
"原始檔 %2%。"

msgid "Copying of the temporary G-code to the output G-code failed"
msgstr "將臨時 G-Code 複製到輸出 G-Code 失敗"

#, boost-format
msgid "Scheduling upload to `%1%`. See Window -> Print Host Upload Queue"
msgstr "計劃上傳到 `%1%`。請參閱視窗-> 列印設備上傳佇列"

msgid "Device"
msgstr "設備"

msgid "Task Sending"
msgstr "傳送中"

msgid "Task Sent"
msgstr "傳送完成"

msgid "Edit multiple printers"
msgstr "編輯多個列印設備"

msgid "Select connected printers (0/6)"
msgstr "選擇已連線機台 (0/6)"

#, c-format, boost-format
msgid "Select Connected Printers (%d/6)"
msgstr "選擇已連線機台 (%d/6)"

#, c-format, boost-format
msgid "The maximum number of printers that can be selected is %d"
msgstr "最多可選擇 %d 台"

msgid "Offline"
msgstr "離線"

msgid "No task"
msgstr "無作業"

msgid "View"
msgstr "視角"

msgid "N/A"
msgstr "N/A"

msgid "Edit Printers"
msgstr "編輯機台"

msgid "Device Name"
msgstr "機台名稱"

msgid "Task Name"
msgstr "作業名稱"

msgid "Device Status"
msgstr "機台狀態"

msgid "Actions"
msgstr "操作"

msgid ""
"Please select the devices you would like to manage here (up to 6 devices)"
msgstr "請選擇要管理的設備（最多6台）"

msgid "Add"
msgstr "新增"

msgid "Printing"
msgstr "列印中"

msgid "Upgrading"
msgstr "升級中"

msgid "Incompatible"
msgstr "不相容的預設"

msgid "syncing"
msgstr "同步中"

msgid "Printing Finish"
msgstr "完成列印"

msgid "Printing Failed"
msgstr "列印失敗"

msgid "Printing Pause"
msgstr "列印暫停"

msgid "Prepare"
msgstr "準備"

msgid "Slicing"
msgstr "正在切片中"

msgid "Pending"
msgstr "待處理"

msgid "Sending"
msgstr "傳送中"

msgid "Sending Finish"
msgstr "傳送完成"

msgid "Sending Cancel"
msgstr "取消傳送"

msgid "Sending Failed"
msgstr "傳送失敗"

msgid "Print Success"
msgstr "列印成功"

msgid "Print Failed"
msgstr "列印失敗"

msgid "Removed"
msgstr "已移除"

msgid "Resume"
msgstr "繼續"

msgid "Stop"
msgstr "停止"

msgid "Task Status"
msgstr "狀態"

msgid "Sent Time"
msgstr "傳送時間"

msgid "There are no tasks to be sent!"
msgstr "無檔案可傳！"

msgid "No historical tasks!"
msgstr "無歷史記錄！"

msgid "Loading..."
msgstr "正在載入影片……"

msgid "No AMS"
msgstr "無 AMS"

msgid "Send to Multi-device"
msgstr "傳送給多個機台"

msgid "Preparing print job"
msgstr "正在準備列印作業"

msgid "Abnormal print file data. Please slice again"
msgstr "列印檔案資料異常，請重新切片"

msgid "There is no device available to send printing."
msgstr "沒有可用的機臺可以傳送列印。"

msgid "The number of printers in use simultaneously cannot be equal to 0."
msgstr "同時使用的列印機數量不能為 0。"

msgid "Use External Spool"
msgstr "使用外掛線盤"

msgid "Use AMS"
msgstr "使用AMS"

msgid "Select Printers"
msgstr "選擇列印設備"

msgid "AMS Status"
msgstr "AMS 狀態"

msgid "Printing Options"
msgstr "列印選項"

msgid "Bed Leveling"
msgstr "熱床調平"

msgid "Timelapse"
msgstr "縮時攝影"

msgid "Flow Dynamic Calibration"
msgstr "動態流量校正"

msgid "Send Options"
msgstr "傳送選項"

msgid "Send to"
msgstr "傳送到"

msgid ""
"printers at the same time. (It depends on how many devices can undergo "
"heating at the same time.)"
msgstr "可同時運行的列印機數量。（取決於能同時加熱的設備數量而定。）"

msgid "Wait"
msgstr "等待"

msgid ""
"minute each batch. (It depends on how long it takes to complete the heating.)"
msgstr "每批次需要的分鐘數。（具體取決於加熱完成所需的時間。）"

msgid "Send"
msgstr "傳送"

msgid "Name is invalid;"
msgstr "無效名稱；"

msgid "illegal characters:"
msgstr "非法字元："

msgid "illegal suffix:"
msgstr "非法後綴："

msgid "The name is not allowed to be empty."
msgstr "名稱不允許為空。"

msgid "The name is not allowed to start with space character."
msgstr "名稱不允許以空格開頭。"

msgid "The name is not allowed to end with space character."
msgstr "名稱不允許以空格結尾。"

msgid "The name length exceeds the limit."
msgstr "名稱長度超過限制。"

msgid "Origin"
msgstr "原點"

msgid "Size in X and Y of the rectangular plate."
msgstr "矩形框在 X 和 Y 方向的尺寸。"

msgid ""
"Distance of the 0,0 G-code coordinate from the front left corner of the "
"rectangle."
msgstr "G-code 0,0 座標相對於矩形框左前角的距離。"

msgid ""
"Diameter of the print bed. It is assumed that origin (0,0) is located in the "
"center."
msgstr "列印平臺的直徑，假設原點 (0,0) 位於中央位置。"

msgid "Rectangular"
msgstr "矩形"

msgid "Circular"
msgstr "圓"

msgid "Load shape from STL..."
msgstr "從 STL 檔案載入形狀..."

msgid "Settings"
msgstr "設定"

msgid "Texture"
msgstr "紋理"

msgid "Remove"
msgstr "移除"

msgid "Not found:"
msgstr "未發現："

msgid "Model"
msgstr "模型"

msgid "Choose an STL file to import bed shape from:"
msgstr "選擇熱床形狀的 STL 檔案："

msgid "Invalid file format."
msgstr "無效的檔案格式。"

msgid "Error! Invalid model"
msgstr "錯誤！無效模型"

msgid "The selected file contains no geometry."
msgstr "所選檔案不包含任何幾何資料。"

msgid ""
"The selected file contains several disjoint areas. This is not supported."
msgstr "所選檔案包含多個未連接的區域。不支援這種類型。"

msgid "Choose a file to import bed texture from (PNG/SVG):"
msgstr "選擇（PNG/SVG）檔案作為熱床紋理："

msgid "Choose an STL file to import bed model from:"
msgstr "選擇 STL 檔案來匯入熱床模型："

msgid "Bed Shape"
msgstr "熱床形狀"

#, fuzzy
msgid ""
"The recommended minimum temperature is less than 190°C or the recommended "
"maximum temperature is greater than 300°C.\n"
msgstr "推薦的最小溫度低於 190 度或推薦的最大溫度高於 300 度。\n"

msgid ""
"The recommended minimum temperature cannot be higher than the recommended "
"maximum temperature.\n"
msgstr "推薦的最小溫度不能高於推薦的最大溫度。\n"

msgid "Please check.\n"
msgstr "請檢查。\n"

msgid ""
"Nozzle may be blocked when the temperature is out of recommended range.\n"
"Please make sure whether to use the temperature to print.\n"
"\n"
msgstr ""
"當溫度超過建議的範圍時，噴嘴可能會堵塞。\n"
"請確認是否使用該溫度列印\n"
"\n"

#, c-format, boost-format
msgid ""
"The recommended nozzle temperature for this filament type is [%d, %d] "
"degrees Celsius."
msgstr "該線材的推薦噴嘴溫度是攝氏 [%d, %d] 度"

msgid ""
"Too small max volumetric speed.\n"
"Reset to 0.5."
msgstr ""
"最大體積速度設定過小\n"
"重設為 0.5"

#, c-format, boost-format
msgid ""
"Current chamber temperature is higher than the material's safe temperature, "
"this may result in material softening and clogging. The maximum safe "
"temperature for the material is %d"
msgstr ""
"目前列印設備內部溫度高於線材的安全溫度，可能會導致線材軟化和堵塞。線材的最高"
"安全溫度為：%d"

msgid ""
"Too small layer height.\n"
"Reset to 0.2."
msgstr ""
"層高過小。\n"
"將重設為 0.2"

msgid ""
"Too small ironing spacing.\n"
"Reset to 0.1."
msgstr ""
"熨燙線距過小。\n"
"將重設為 0.1"

msgid ""
"Zero initial layer height is invalid.\n"
"\n"
"The first layer height will be reset to 0.2."
msgstr ""
"0 為無效的首層層高值。\n"
"將被重設為 0.2。"

msgid ""
"This setting is only used for model size tunning with small value in some "
"cases.\n"
"For example, when model size has small error and hard to be assembled.\n"
"For large size tuning, please use model scale function.\n"
"\n"
"The value will be reset to 0."
msgstr ""
"此設定僅用於在特定情況下對模型尺寸進行微調。\n"
"例如，當模型尺寸存在輕微誤差且難以組裝時。\n"
"如需大幅調整尺寸，請使用模型縮放功能\n"
"。\n"
"該值將會重置為 0。"

msgid ""
"Too large elephant foot compensation is unreasonable.\n"
"If really have serious elephant foot effect, please check other settings.\n"
"For example, whether bed temperature is too high.\n"
"\n"
"The value will be reset to 0."
msgstr ""
"象腳補償設置過大是不合理的。如果確實有嚴重的象腳效應，請檢查其他設置。\n"
"例如，檢查床溫是否設定過高。\n"
"\n"
"該值將會重置為 0。"

msgid ""
"Alternate extra wall does't work well when ensure vertical shell thickness "
"is set to All."
msgstr "當確保垂直外殼厚度設為『全部』時，交錯額外牆壁效果不佳。"

msgid ""
"Change these settings automatically?\n"
"Yes - Change ensure vertical shell thickness to Moderate and enable "
"alternate extra wall\n"
"No  - Don't use alternate extra wall"
msgstr ""
"是否自動更改這些設定？\n"
"是 - 將確保垂直外殼厚度設為中等並啟用交錯額外牆壁\n"
"否 - 不使用交錯額外牆壁"

msgid ""
"Prime tower does not work when Adaptive Layer Height or Independent Support "
"Layer Height is on.\n"
"Which do you want to keep?\n"
"YES - Keep Prime Tower\n"
"NO  - Keep Adaptive Layer Height and Independent Support Layer Height"
msgstr ""
"換料塔不支援和自適應層高或獨立支撐層高。同時開啟\n"
"如何選擇？\n"
"是 - 選擇開啟換料塔\n"
"否 - 選擇保留自適應層高或獨立支撐層高"

msgid ""
"Prime tower does not work when Adaptive Layer Height is on.\n"
"Which do you want to keep?\n"
"YES - Keep Prime Tower\n"
"NO  - Keep Adaptive Layer Height"
msgstr ""
"換料塔不支援和自適應層高同時開啟。\n"
"如何選擇？\n"
"是 - 選擇開啟換料塔\n"
"否 - 選擇保留自適應層高"

msgid ""
"Prime tower does not work when Independent Support Layer Height is on.\n"
"Which do you want to keep?\n"
"YES - Keep Prime Tower\n"
"NO  - Keep Independent Support Layer Height"
msgstr ""
"換料塔不支援和獨立支撐層高同時開啟。\n"
"如何選擇？\n"
"是 - 選擇開啟換料塔\n"
"否 - 選擇保留獨立支撐層高"

msgid ""
"seam_slope_start_height need to be smaller than layer_height.\n"
"Reset to 0."
msgstr ""
"seam_slope_start_height 必須小於 layer_height。\n"
"重設為 0。"

msgid ""
"Lock depth should smaller than skin depth.\n"
"Reset to 50% of skin depth."
msgstr ""
"鎖定深度必須小於表面深度。\n"
"已重設為表面深度的 50%。"

msgid ""
"Both [Extrusion] and [Combined] modes of Fuzzy Skin require the Arachne Wall "
"Generator to be enabled."
msgstr "Fuzzy Skin 的 [擠出] 與 [結合] 模式需搭配啟用 Arachne Wall 產生器。"

msgid ""
"Change these settings automatically?\n"
"Yes - Enable Arachne Wall Generator\n"
"No  - Disable Arachne Wall Generator and set [Displacement] mode of the "
"Fuzzy Skin"
msgstr ""
"要自動調整這些設定嗎？\n"
"是 - 啟用 Arachne Wall 產生器\n"
"否 - 關閉 Arachne Wall 產生器，並將 Fuzzy Skin 設定為 [位移] 模式"

msgid ""
"Spiral mode only works when wall loops is 1, support is disabled, top shell "
"layers is 0, sparse infill density is 0 and timelapse type is traditional."
msgstr ""
"花瓶模式必須調整以下設定才能使用：外牆層數為 1、關閉支撐、頂層層數為 0、稀疏"
"填充密度為 0、縮時攝影模式為傳統。"

msgid " But machines with I3 structure will not generate timelapse videos."
msgstr " 但採用 I3 結構的機器無法產生延時影片。"

msgid ""
"Change these settings automatically?\n"
"Yes - Change these settings and enable spiral mode automatically\n"
"No  - Give up using spiral mode this time"
msgstr ""
"自動調整這些設定？\n"
"是 - 自動調整這些設定並開啟花瓶模式\n"
"否 - 不使用花瓶模式"

msgid "Auto bed leveling"
msgstr "熱床自動調平"

msgid "Heatbed preheating"
msgstr "預熱熱床"

msgid "Sweeping XY mech mode"
msgstr "掃描 XY 軸機械模態"

msgid "Changing filament"
msgstr "更換線材"

msgid "M400 pause"
msgstr "M400 暫停"

msgid "Paused due to filament runout"
msgstr "斷料暫停"

msgid "Heating hotend"
msgstr "加熱熱端"

msgid "Calibrating extrusion"
msgstr "校正擠出補償"

msgid "Scanning bed surface"
msgstr "掃描熱床"

msgid "Inspecting first layer"
msgstr "檢查首層"

msgid "Identifying build plate type"
msgstr "識別列印板類型"

msgid "Calibrating Micro Lidar"
msgstr "校正微型雷射雷達"

msgid "Homing toolhead"
msgstr "工具頭回到起始點"

msgid "Cleaning nozzle tip"
msgstr "清理噴嘴頭"

msgid "Checking extruder temperature"
msgstr "檢查擠出溫度"

msgid "Printing was paused by the user"
msgstr "使用者暫停列印"

msgid "Pause of front cover falling"
msgstr "工具頭前蓋掉落暫停列印"

msgid "Calibrating the micro lidar"
msgstr "校正微型雷射雷達"

msgid "Calibrating extrusion flow"
msgstr "校正擠出流量"

msgid "Paused due to nozzle temperature malfunction"
msgstr "暫停：噴嘴溫度異常"

msgid "Paused due to heat bed temperature malfunction"
msgstr "暫停：熱床溫度異常"

msgid "Filament unloading"
msgstr "退料中"

msgid "Skip step pause"
msgstr "丟步暫停"

msgid "Filament loading"
msgstr "進料中"

msgid "Motor noise calibration"
msgstr "電機噪音校正"

msgid "Paused due to AMS lost"
msgstr "由於 AMS 遺失而暫停"

msgid "Paused due to low speed of the heat break fan"
msgstr "暫停：散熱風扇轉速過低"

msgid "Paused due to chamber temperature control error"
msgstr "暫停：列印設備內部溫度控制錯誤"

msgid "Cooling chamber"
msgstr "列印設備內部溫度冷卻中"

msgid "Paused by the G-code inserted by user"
msgstr "使用者插入的 G-code 導致暫停"

msgid "Motor noise showoff"
msgstr "電機噪音"

msgid "Nozzle filament covered detected pause"
msgstr "檢測到噴嘴被耗材覆蓋，暫停列印"

msgid "Cutter error pause"
msgstr "刀具錯誤，暫停列印"

msgid "First layer error pause"
msgstr "第一層錯誤暫停"

msgid "Nozzle clog pause"
msgstr "噴嘴賭賽暫停"

msgid "Unknown"
msgstr "未定義"

msgid "Fatal"
msgstr "致命"

msgid "Serious"
msgstr "嚴重"

msgid "Common"
msgstr "普通"

msgid "Update successful."
msgstr "更新成功。"

msgid "Downloading failed."
msgstr "下載失敗。"

msgid "Verification failed."
msgstr "驗證失敗。"

msgid "Update failed."
msgstr "更新失敗。"

msgid ""
"The current chamber temperature or the target chamber temperature exceeds "
"45℃. In order to avoid extruder clogging, low temperature filament (PLA/PETG/"
"TPU) is not allowed to be loaded."
msgstr ""
"目前或目標機箱溫度超過 45℃。為避免擠出機堵塞，不允許裝載低溫耗材（PLA/PETG/"
"TPU）。"

msgid ""
"Low temperature filament (PLA/PETG/TPU) is loaded in the extruder. In order "
"to avoid extruder clogging, it is not allowed to set the chamber temperature "
"above 45℃."
msgstr ""
"擠出機中已裝載低溫耗材（PLA/PETG/TPU）。為避免擠出機堵塞，機箱溫度不可設定超"
"過 45℃。"

msgid ""
"When you set the chamber temperature below 40℃, the chamber temperature "
"control will not be activated, and the target chamber temperature will "
"automatically be set to 0℃."
msgstr ""
"當機箱溫度設置低於 40℃時，機箱溫度控制將不會啟動，並且目標機箱溫度將自動設為 "
"0℃。"

msgid "Failed to start print job"
msgstr "無法啟動列印作業"

msgid ""
"This calibration does not support the currently selected nozzle diameter"
msgstr "校正不支援目前選擇的噴嘴直徑"

msgid "Current flowrate cali param is invalid"
msgstr "目前流量校正參數無效"

msgid "Selected diameter and machine diameter do not match"
msgstr "所選噴嘴直徑與設備不匹配"

msgid "Failed to generate cali G-code"
msgstr "產生校正代碼失敗"

msgid "Calibration error"
msgstr "校正錯誤"

msgid "TPU is not supported by AMS."
msgstr "AMS 不支援 TPU 線材。"

msgid "Bambu PET-CF/PA6-CF is not supported by AMS."
msgstr "AMS 不支援 Bambu PET-CF/PA6-CF。"

msgid ""
"Damp PVA will become flexible and get stuck inside AMS, please take care to "
"dry it before use."
msgstr "潮濕的 PVA 會變得柔軟並黏在 AMS 內，請在使用前注意乾燥。"

msgid ""
"CF/GF filaments are hard and brittle, it's easy to break or get stuck in "
"AMS, please use with caution."
msgstr "含 CF/GF 線材又硬又脆，在 AMS 中很容易斷裂或卡住，請謹慎使用。"

msgid "default"
msgstr "預設"

#, boost-format
msgid "Edit Custom G-code (%1%)"
msgstr "編輯自訂 GOCDE（%1%）"

msgid "Built-in placeholders (Double click item to add to G-code)"
msgstr "內建占位符（雙點擊加入GCODE）"

msgid "Search G-code placeholders"
msgstr "搜尋 GCODE 內的占位符"

msgid "Add selected placeholder to G-code"
msgstr "將占位符加到GCODE"

msgid "Select placeholder"
msgstr "占位符"

msgid "[Global] Slicing State"
msgstr "[全域]切片狀態"

msgid "Read Only"
msgstr "唯讀"

msgid "Read Write"
msgstr "讀寫"

msgid "Slicing State"
msgstr "切片狀態"

msgid "Print Statistics"
msgstr "列印統計資料"

msgid "Objects Info"
msgstr "物件資訊"

msgid "Dimensions"
msgstr "尺寸"

msgid "Temperatures"
msgstr "溫度"

msgid "Timestamps"
msgstr "時間戳記"

#, boost-format
msgid "Specific for %1%"
msgstr "特定於 %1%"

msgid "Presets"
msgstr "預設"

msgid "Print settings"
msgstr "列印設定"

msgid "Filament settings"
msgstr "線材設定"

msgid "SLA Materials settings"
msgstr "SLA 材料設定"

msgid "Printer settings"
msgstr "列印設備設定"

msgid "parameter name"
msgstr "參數名稱"

#, c-format, boost-format
msgid "%s can't be a percentage"
msgstr "%s 不可以是百分比"

#, c-format, boost-format
msgid "Value %s is out of range, continue?"
msgstr "數值 %s 超出範圍，是否繼續？"

msgid "Parameter validation"
msgstr "參數驗證"

#, c-format, boost-format
msgid "Value %s is out of range. The valid range is from %d to %d."
msgstr "數值 %s 超出範圍。有效範圍是從 %d 到 %d。"

msgid "Value is out of range."
msgstr "數值超出範圍。"

#, c-format, boost-format
msgid ""
"Is it %s%% or %s %s?\n"
"YES for %s%%, \n"
"NO for %s %s."
msgstr ""
"是 %s%% 還是 %s %s？\n"
"選『是』代表 %s%%，\n"
"選『否』代表 %s %s。"

#, boost-format
msgid ""
"Invalid input format. Expected vector of dimensions in the following format: "
"\"%1%\""
msgstr "輸入格式無效。預期的向量尺寸格式應為：「%1%」"

msgid "Input value is out of range"
msgstr "輸入值超出範圍"

msgid "Some extension in the input is invalid"
msgstr "輸入的副檔名無效"

msgid "This parameter expects a valid template."
msgstr "此參數必須對應一個有效的範本"

#, boost-format
msgid "Invalid format. Expected vector format: \"%1%\""
msgstr "無效格式，應該是「%1%」這種格式"

msgid "Pick"
msgstr "選取"

msgid "Layer Height"
msgstr "層高"

msgid "Line Width"
msgstr "線寬"

msgid "Fan Speed"
msgstr "風扇速度"

msgid "Flow"
msgstr "流量"

msgid "Tool"
msgstr "工具"

msgid "Layer Time"
msgstr "層時間"

msgid "Layer Time (log)"
msgstr "層時間（對數）"

msgid "Height: "
msgstr "層高："

msgid "Width: "
msgstr "線寬："

msgid "Speed: "
msgstr "速度："

msgid "Flow: "
msgstr "擠出流量："

msgid "Layer Time: "
msgstr "層時間："

msgid "Fan: "
msgstr "風扇速度："

msgid "Temperature: "
msgstr "溫度："

msgid "Loading G-code"
msgstr "載入 G-code 中"

msgid "Generating geometry vertex data"
msgstr "正在產生幾何頂點資料"

msgid "Generating geometry index data"
msgstr "正在產生幾何索引資料"

msgid "Statistics of All Plates"
msgstr "所有列印板統計資料"

msgid "Display"
msgstr "顯示"

msgid "Flushed"
msgstr "廢料"

msgid "Tower"
msgstr "塔"

msgid "Total"
msgstr "總計"

msgid "Total Estimation"
msgstr "總預估"

msgid "Total time"
msgstr "總時間"

msgid "Total cost"
msgstr "總成本"

msgid "up to"
msgstr "達到"

msgid "above"
msgstr "高於"

msgid "from"
msgstr "從"

msgid "Time"
msgstr "時間"

msgid "Usage"
msgstr ""

msgid "Layer Height (mm)"
msgstr "層高（mm）"

msgid "Line Width (mm)"
msgstr "線寬（mm）"

msgid "Speed (mm/s)"
msgstr "速度（mm/s）"

msgid "Fan Speed (%)"
msgstr "風扇速度（%）"

msgid "Temperature (°C)"
msgstr "溫度（℃）"

msgid "Volumetric flow rate (mm³/s)"
msgstr "體積流量（mm³/s）"

msgid "Travel"
msgstr "空駛"

msgid "Seams"
msgstr "縫"

msgid "Retract"
msgstr "回抽"

msgid "Unretract"
msgstr "裝填回抽"

msgid "Filament Changes"
msgstr "線材更換"

msgid "Wipe"
msgstr "擦拭"

msgid "Options"
msgstr "選項"

msgid "travel"
msgstr "空駛"

msgid "Extruder"
msgstr "擠出機"

msgid "Filament change times"
msgstr "更換線材次數"

msgid "Cost"
msgstr "成本"

msgid "Color change"
msgstr "顏色更換"

msgid "Print"
msgstr "列印"

msgid "Printer"
msgstr "列印設備"

msgid "Tool Change"
msgstr ""

msgid "Time Estimation"
msgstr "時間預估"

msgid "Normal mode"
msgstr "普通模式"

msgid "Total Filament"
msgstr "總線材量"

msgid "Model Filament"
msgstr "模型線材量"

msgid "Prepare time"
msgstr "準備時間"

msgid "Model printing time"
msgstr "模型列印時間"

msgid "Switch to silent mode"
msgstr "切換到靜音模式"

msgid "Switch to normal mode"
msgstr "切換到普通模式"

msgid "Variable layer height"
msgstr "可變層高"

msgid "Adaptive"
msgstr "自適應"

msgid "Quality / Speed"
msgstr "細節/速度"

msgid "Smooth"
msgstr "平滑模式"

msgid "Radius"
msgstr "半徑"

msgid "Keep min"
msgstr "保留最小"

msgid "Left mouse button:"
msgstr "滑鼠左鍵："

msgid "Add detail"
msgstr "減小層高"

msgid "Right mouse button:"
msgstr "滑鼠右鍵："

msgid "Remove detail"
msgstr "增大層高"

msgid "Shift + Left mouse button:"
msgstr "Shift + 滑鼠左鍵："

msgid "Reset to base"
msgstr "設定到基礎層高"

msgid "Shift + Right mouse button:"
msgstr "Shift + 滑鼠右鍵："

msgid "Smoothing"
msgstr "平滑"

msgid "Mouse wheel:"
msgstr "滑鼠滾輪："

msgid "Increase/decrease edit area"
msgstr "增加/減小編輯區域"

msgid "Sequence"
msgstr "順序"

msgid "object selection"
msgstr ""

msgid "part selection"
msgstr ""

msgid "number keys"
msgstr ""

msgid "number keys can quickly change the color of objects"
msgstr ""

msgid "Mirror Object"
msgstr "鏡像物體"

msgid "Tool Move"
msgstr "工具 移動"

msgid "Tool Rotate"
msgstr "工具 旋轉"

msgid "Move Object"
msgstr "移動物件"

msgid "Auto Orientation options"
msgstr "自動定向選項"

msgid "Enable rotation"
msgstr "開啟旋轉"

msgid "Optimize support interface area"
msgstr "最佳化接觸面面積"

# src/slic3r/GUI/GLCanvas3D.cpp:4767
msgid "Orient"
msgstr "調整定向"

msgid "Arrange options"
msgstr "自動擺放選項"

msgid "Spacing"
msgstr "間距"

msgid "0 means auto spacing."
msgstr "0 表示自動間距。"

msgid "Auto rotate for arrangement"
msgstr "自動旋轉以最佳化自動擺放效果"

msgid "Allow multiple materials on same plate"
msgstr "允許同一列印板中包含多種材料"

msgid "Avoid extrusion calibration region"
msgstr "避開擠出校正區域"

msgid "Align to Y axis"
msgstr "與 Y 軸對齊"

msgid "Add plate"
msgstr "新增列印板"

msgid "Auto orient all/selected objects"
msgstr "自动定位所有/选定的对象"

msgid "Auto orient all objects on current plate"
msgstr "自动调整当前板上的所有对象"

msgid "Arrange all objects"
msgstr "全域整理"

msgid "Arrange objects on selected plates"
msgstr "在選定的列印板上排列物件"

msgid "Split to objects"
msgstr "拆分為物件"

msgid "Split to parts"
msgstr "拆分為零件"

msgid "Assembly View"
msgstr "組裝視角"

msgid "Select Plate"
msgstr "選擇列印板"

msgid "Slice all"
msgstr "切片所有列印板"

msgid "Failed"
msgstr "失敗"

msgid "All Plates"
msgstr ""

msgid "Stats"
msgstr ""

msgid "Assembly Return"
msgstr "退出組裝視角"

msgid "Return"
msgstr "返回"

msgid "Paint Toolbar"
msgstr "上色工具列"

msgid "Explosion Ratio"
msgstr "爆炸比例"

msgid "Section View"
msgstr "剖面視圖"

msgid "Assemble Control"
msgstr "拼裝視角控制"

msgid "Selection Mode"
msgstr ""

msgid "Total Volume:"
msgstr "總體積："

msgid "Assembly Info"
msgstr "裝配體資訊"

msgid "Volume:"
msgstr "體積："

msgid "Size:"
msgstr "尺寸："

#, fuzzy, boost-format
msgid ""
"Conflicts of G-code paths have been found at layer %d, z = %.2lf mm. Please "
"separate the conflicted objects farther (%s <-> %s)."
msgstr ""
"發現 gcode 路徑在 %d 層，高為 %.2lf mm 處的衝突。請將有衝突的物件分離得更遠"
"（%s <-> %s）。"

msgid "An object is laid over the plate boundaries."
msgstr "偵測到有物件放在列印板的邊界上。"

msgid "A G-code path goes beyond the max print height."
msgstr "偵測到超出列印高度的 G-code 路徑。"

msgid "A G-code path goes beyond the plate boundaries."
msgstr "偵測到超出熱床邊界的 G-code 路徑。"

msgid "Only the object being edited is visible."
msgstr "只有正在編輯的物件是可見的。"

msgid ""
"An object is laid over the plate boundaries or exceeds the height limit.\n"
"Please solve the problem by moving it totally on or off the plate, and "
"confirming that the height is within the build volume."
msgstr ""
"物件被放置在列印板的邊界上或超過高度限制。\n"
"請將其完全移動到列印板內或列印板外，並確認高度在列印空間範圍以內來解決問題。"

msgid "Calibration step selection"
msgstr "校正步驟選擇"

msgid "Micro lidar calibration"
msgstr "微型雷射雷達校正"

msgid "Bed leveling"
msgstr "熱床調平"

msgid "Vibration compensation"
msgstr "共振補償"

msgid "Motor noise cancellation"
msgstr "電機噪音消除"

msgid "Calibration program"
msgstr "校正程序"

msgid ""
"The calibration program detects the status of your device automatically to "
"minimize deviation.\n"
"It keeps the device performing optimally."
msgstr ""
"校正程序會自動檢測設備狀態以最小化偏差。\n"
"它確保設備保持最佳性能。"

msgid "Calibration Flow"
msgstr "校正流程"

msgid "Start Calibration"
msgstr "開始校正"

msgid "Completed"
msgstr "已完成"

msgid "Calibrating"
msgstr "校正中"

msgid "No step selected"
msgstr "未選擇任何步驟"

msgid "Auto-record Monitoring"
msgstr "監控錄影"

msgid "Go Live"
msgstr "開啟直播"

msgid "Liveview Retry"
msgstr "重新嘗試 Liveview"

msgid "Resolution"
msgstr "解析度"

msgid "Enable"
msgstr "開啟"

msgid "Hostname or IP"
msgstr "主機名稱或 IP"

msgid "Custom camera source"
msgstr "自訂相機來源"

msgid "Show \"Live Video\" guide page."
msgstr "顯示「直播影片」引導。"

msgid "Connect Printer (LAN)"
msgstr "連接列印設備（區域網路）"

msgid "Please input the printer access code:"
msgstr "請輸入列印設備訪問代碼："

msgid ""
"You can find it in \"Settings > Network > Connection code\"\n"
"on the printer, as shown in the figure:"
msgstr ""
"您可以在列印設備「設置->網路->連接->存取碼」\n"
"查看，如下圖所示："

msgid "Invalid input."
msgstr "輸入無效。"

msgid "New Window"
msgstr "新視窗"

msgid "Open a new window"
msgstr "打開新視窗"

msgid "Application is closing"
msgstr "正在關閉應用程式"

msgid "Closing Application while some presets are modified."
msgstr "正在關閉應用程式，部分預設已修改。"

msgid "Logging"
msgstr "日誌"

msgid "Preview"
msgstr "預覽"

msgid "Multi-device"
msgstr "多臺設備"

msgid "Project"
msgstr "專案項目"

msgid "Yes"
msgstr "是"

msgid "No"
msgstr "否"

msgid "will be closed before creating a new model. Do you want to continue?"
msgstr "將會被關閉以建立新模型，是否繼續？"

msgid "Slice plate"
msgstr "切片單一列印板"

msgid "Print plate"
msgstr "列印單一列印板"

msgid "Export G-code file"
msgstr "匯出 G-code 檔案"

msgid "Export plate sliced file"
msgstr "匯出單一列印板切片檔案"

msgid "Export all sliced file"
msgstr "匯出所有列印板切片檔案"

msgid "Print all"
msgstr "列印所有列印板"

msgid "Send all"
msgstr "傳送所有列印板"

msgid "Keyboard Shortcuts"
msgstr "快捷鍵"

msgid "Show the list of the keyboard shortcuts"
msgstr "顯示快捷鍵清單"

msgid "Setup Wizard"
msgstr "設定精靈"

msgid "Show Configuration Folder"
msgstr "打開設定檔的資料夾"

msgid "Show Tip of the Day"
msgstr "顯示每日小提示"

msgid "Check for Update"
msgstr "檢查新版本"

msgid "Open Network Test"
msgstr "打開網路測試"

#, c-format, boost-format
msgid "&About %s"
msgstr "關於 %s"

msgid "Upload Models"
msgstr "上傳模型"

msgid "Download Models"
msgstr "下載模型"

msgid "Default View"
msgstr "預設視圖"

#. TRN To be shown in the main menu View->Top
msgid "Top"
msgstr "頂部"

msgid "Top View"
msgstr "頂部視圖"

#. TRN To be shown in the main menu View->Bottom
msgid "Bottom"
msgstr "底部"

msgid "Bottom View"
msgstr "底部視圖"

msgid "Front"
msgstr "前面"

msgid "Front View"
msgstr "前視圖"

msgid "Rear"
msgstr "後面"

msgid "Rear View"
msgstr "後視圖"

msgid "Left"
msgstr "左面"

msgid "Left View"
msgstr "左視圖"

msgid "Right"
msgstr "右面"

msgid "Right View"
msgstr "右視圖"

msgid "Start a new window"
msgstr "打開新視窗"

msgid "New Project"
msgstr "新建專案項目"

msgid "Start a new project"
msgstr "新建一個專案項目"

msgid "Open a project file"
msgstr "打開專案項目"

msgid "Recent projects"
msgstr "最近的專案項目"

msgid "Save Project"
msgstr "儲存專案項目"

msgid "Save current project to file"
msgstr "儲存目前專案項目到檔案"

msgid "Save Project as"
msgstr "另存專案項目為"

msgid "Shift+"
msgstr "Shift+"

msgid "Save current project as"
msgstr "將目前專案項目另存為"

msgid "Import 3MF/STL/STEP/SVG/OBJ/AMF"
msgstr "匯入 3MF/STL/STEP/SVG/OBJ/AMF"

msgid "Load a model"
msgstr "載入模型"

msgid "Import Zip Archive"
msgstr "匯入壓縮檔"

msgid "Load models contained within a zip archive"
msgstr "載入壓縮檔中的模型"

msgid "Import Configs"
msgstr "匯入設定檔"

msgid "Load configs"
msgstr "載入設定檔"

msgid "Import"
msgstr "匯入"

msgid "Export all objects as one STL"
msgstr "將所有物件匯出為一個 STL 檔案"

msgid "Export all objects as STLs"
msgstr "將所有物件匯出為 STL 檔案"

msgid "Export Generic 3MF"
msgstr "匯出通用 3MF"

msgid "Export 3mf file without using some 3mf-extensions"
msgstr "匯出不含 3mf 擴展的 3mf 檔案"

msgid "Export current sliced file"
msgstr "匯出目前已切片的檔案"

msgid "Export all plate sliced file"
msgstr "匯出所有列印板已切片的檔案"

msgid "Export G-code"
msgstr "匯出 G-code"

msgid "Export current plate as G-code"
msgstr "匯出目前列印板的 G-code"

msgid "Export Preset Bundle"
msgstr "匯出設定檔組"

msgid "Export current configuration to files"
msgstr "匯出目前選擇的設定檔"

msgid "Export"
msgstr "匯出"

msgid "Quit"
msgstr "結束"

msgid "Undo"
msgstr "復原"

msgid "Redo"
msgstr "重做"

msgid "Cut selection to clipboard"
msgstr "剪下所選項目到剪貼簿"

msgid "Copy"
msgstr "複製"

msgid "Copy selection to clipboard"
msgstr "複製所選項目到剪貼簿"

msgid "Paste"
msgstr "貼上"

msgid "Paste clipboard"
msgstr "從剪貼簿貼上"

msgid "Delete selected"
msgstr "刪除所選項目"

msgid "Deletes the current selection"
msgstr "刪除目前所選項目"

msgid "Delete all"
msgstr "全部刪除"

msgid "Deletes all objects"
msgstr "刪除所有物件"

msgid "Clone selected"
msgstr "複製所選項目"

msgid "Clone copies of selections"
msgstr "複製多份所選項目"

msgid "Duplicate Current Plate"
msgstr "複製列印板"

msgid "Duplicate the current plate"
msgstr "複製目前列印板"

msgid "Select all"
msgstr "選取所有"

msgid "Selects all objects"
msgstr "選取所有物件"

msgid "Deselect all"
msgstr "取消所有選取"

msgid "Deselects all objects"
msgstr "取消所有選取物件"

msgid "Use Perspective View"
msgstr "使用透視視角"

msgid "Use Orthogonal View"
msgstr "使用正交視角"

msgid "Auto Perspective"
msgstr "自動視角調整"

msgid ""
"Automatically switch between orthographic and perspective when changing from "
"top/bottom/side views."
msgstr "在切換至上、下或側視圖時，會自動在正投影和透視視圖之間切換"

msgid "Show &G-code Window"
msgstr "顯示 G-code"

msgid "Show G-code window in Preview scene."
msgstr "在預覽分頁中顯示 G-code 視窗"

msgid "Show 3D Navigator"
msgstr "顯示 3D 導覽器"

msgid "Show 3D navigator in Prepare and Preview scene."
msgstr "在準備與預覽分頁中顯示 3D 導覽器"

msgid "Reset Window Layout"
msgstr "重設視窗配置"

msgid "Reset to default window layout"
msgstr "恢復預設視窗配置"

msgid "Show &Labels"
msgstr "顯示名稱"

msgid "Show object labels in 3D scene."
msgstr "在 3D 場景中顯示物件名稱"

msgid "Show &Overhang"
msgstr "凸顯懸空"

msgid "Show object overhang highlight in 3D scene."
msgstr "在 3D 場景中凸顯懸空"

msgid "Show Selected Outline (beta)"
msgstr "顯示選取輪廓（實驗性）"

msgid "Show outline around selected object in 3D scene."
msgstr "在 3D 場景中顯示選定物件的輪廓"

msgid "Preferences"
msgstr "偏好設定"

msgid "Help"
msgstr "幫助"

msgid "Temperature Calibration"
msgstr "溫度校正"

msgid "Pass 1"
msgstr "粗調"

msgid "Flow rate test - Pass 1"
msgstr "流量測試 - 通過 1"

msgid "Pass 2"
msgstr "細調"

msgid "Flow rate test - Pass 2"
msgstr "流量測試 - 通過 2"

msgid "YOLO (Recommended)"
msgstr "YOLO (建議)"

msgid "Orca YOLO flowrate calibration, 0.01 step"
msgstr "Orca YOLO 流量校正，0.01 步"

msgid "YOLO (perfectionist version)"
msgstr "YOLO (完美主義者模式)"

msgid "Orca YOLO flowrate calibration, 0.005 step"
msgstr "Orca YOLO 流量校正，0.005 步"

msgid "Flow rate"
msgstr "流量"

msgid "Pressure advance"
msgstr "壓力提前"

msgid "Retraction test"
msgstr "回抽測試"

msgid "Max flowrate"
msgstr "最大體積流量"

msgid "Junction Deviation"
msgstr "轉折偏移值"

msgid "Junction Deviation calibration"
msgstr "轉折偏移校正"

msgid "Cornering"
msgstr "轉角控制"

msgid "Input Shaping Frequency"
msgstr "輸入震動抑制頻率"

msgid "Input Shaping Damping/zeta factor"
msgstr "輸入震動抑制的阻尼因子（ζ 值）"

msgid "Input Shaping"
msgstr "輸入震動補償"

msgid "VFA"
msgstr "VFA"

msgid "Tutorial"
msgstr "教學"

msgid "Calibration help"
msgstr "校正幫助"

msgid "&Open G-code"
msgstr "打開 G-code"

msgid "Open a G-code file"
msgstr "打開 G-code 檔案"

msgid "Re&load from Disk"
msgstr "從硬碟重新載入"

msgid "Reload the plater from disk"
msgstr "從硬碟重新載入"

msgid "Export &Toolpaths as OBJ"
msgstr "將工具路徑匯出為 OBJ 格式"

msgid "Export toolpaths as OBJ"
msgstr "將工具路徑匯出為 OBJ 格式"

msgid "Open &Slicer"
msgstr "開啟 Studio"

msgid "Open Slicer"
msgstr "開啟 Studio"

msgid "&Quit"
msgstr "離開"

#, c-format, boost-format
msgid "Quit %s"
msgstr "離開 %s"

msgid "&File"
msgstr "檔案"

msgid "&View"
msgstr "視角"

msgid "&Help"
msgstr "幫助"

#, fuzzy, c-format, boost-format
msgid "A file exists with the same name: %s, do you want to overwrite it?"
msgstr "檔案名稱為 %s 的檔案已存在，是否要覆蓋它？"

#, fuzzy, c-format, boost-format
msgid "A config exists with the same name: %s, do you want to overwrite it?"
msgstr "已存在名稱為 %s 的設定檔，是否要覆蓋它？"

msgid "Overwrite file"
msgstr "覆蓋檔案"

msgid "Overwrite config"
msgstr "覆蓋設定檔"

msgid "Yes to All"
msgstr "全部覆蓋"

msgid "No to All"
msgstr "全部放棄"

msgid "Choose a directory"
msgstr "選擇目錄"

#, c-format, boost-format
msgid "There is %d config exported. (Only non-system configs)"
msgid_plural "There are %d configs exported. (Only non-system configs)"
msgstr[0] "共匯出 %d 組預設檔（僅包含目前使用的非系統的預設檔）"

msgid "Export result"
msgstr "匯出結果"

msgid "Select profile to load:"
msgstr "選擇要載入的設定檔："

#, c-format, boost-format
msgid "There is %d config imported. (Only non-system and compatible configs)"
msgid_plural ""
"There are %d configs imported. (Only non-system and compatible configs)"
msgstr[0] "共匯入 %d 組預設檔（僅包含非系統且與目前配置相容的預設檔）"

msgid ""
"\n"
"Hint: Make sure you have added the corresponding printer before importing "
"the configs."
msgstr ""
"\n"
"提示：在匯入設定之前，請確保已新增對應的列印設備。"

msgid "Import result"
msgstr "匯入結果"

msgid "File is missing"
msgstr "檔案遺失"

msgid "The project is no longer available."
msgstr "此項目不可用。"

msgid "Filament Settings"
msgstr "線材設定"

msgid ""
"Do you want to synchronize your personal data from Bambu Cloud?\n"
"It contains the following information:\n"
"1. The Process presets\n"
"2. The Filament presets\n"
"3. The Printer presets"
msgstr ""
"從 Bambu 雲端同步您的個人資料嗎？\n"
"包含以下資訊：\n"
"1. 列印參數設定\n"
"2. 線材設定\n"
"3. 列印設備設定"

msgid "Synchronization"
msgstr "同步"

msgid "The device cannot handle more conversations. Please retry later."
msgstr "該設備無法處理更多對話。請稍後再試。"

msgid "Player is malfunctioning. Please reinstall the system player."
msgstr "播放器故障。請重新安裝系統播放器。"

msgid "The player is not loaded, please click \"play\" button to retry."
msgstr "播放器未載入，請點擊『播放』按鈕重試。"

msgid "Please confirm if the printer is connected."
msgstr "請確認列印設備是否已連接。"

msgid ""
"The printer is currently busy downloading. Please try again after it "
"finishes."
msgstr "列印機目前正忙於下載。請待下載完成後再試一次。"

msgid "Printer camera is malfunctioning."
msgstr "列印設備攝影機故障。"

msgid "A problem occurred. Please update the printer firmware and try again."
msgstr "發生問題。請更新列印設備韌體後再試一次。"

msgid ""
"LAN Only Liveview is off. Please turn on the liveview on printer screen."
msgstr "僅 LAN 模式的 LiveView 已關閉。請在列印機螢幕上開啟 LiveView。"

msgid "Please enter the IP of printer to connect."
msgstr "請輸入列印設備的 IP 以進行連接。"

msgid "Initializing..."
msgstr "正在初始化..."

msgid "Connection Failed. Please check the network and try again"
msgstr "連線失敗。請檢查網路並重試"

msgid ""
"Please check the network and try again. You can restart or update the "
"printer if the issue persists."
msgstr "請檢查網路並重試。如果問題持續，您可以重新啟動或更新列印設備。"

msgid "The printer has been logged out and cannot connect."
msgstr "列印設備已登出，無法連接。"

msgid "Video Stopped."
msgstr "影片已停止。"

msgid "LAN Connection Failed (Failed to start liveview)"
msgstr "區域網路連接失敗（無法啟動 Liveview）"

msgid ""
"Virtual Camera Tools is required for this task!\n"
"Do you want to install them?"
msgstr ""
"執行此功能需要「虛擬攝影機工具包」！\n"
"您要安裝它們嗎？"

msgid "Downloading Virtual Camera Tools"
msgstr "正在下載虛擬攝影機工具包..."

msgid ""
"Another virtual camera is running.\n"
"Orca Slicer supports only a single virtual camera.\n"
"Do you want to stop this virtual camera?"
msgstr ""
"另一個虛擬攝影機正在工作。\n"
"Orca Slicer 同時只能支援一個虛擬攝影機。\n"
"是否停止前一個虛擬攝影機？"

#, c-format, boost-format
msgid "Virtual camera initialize failed (%s)!"
msgstr "虛擬攝影機初始化失敗（%s）！"

msgid "Network unreachable"
msgstr "網路不可存取"

msgid "Information"
msgstr "資訊"

msgid "Playing..."
msgstr "正在播放中……"

msgid "Year"
msgstr "年"

msgid "Month"
msgstr "月"

msgid "All Files"
msgstr "所有檔案"

msgid "Group files by year, recent first."
msgstr "按年份分組，從最近的開始展示。"

msgid "Group files by month, recent first."
msgstr "按月份分組，從最近的開始展示。"

msgid "Show all files, recent first."
msgstr "顯示所有檔案，從最近的開始展示。"

msgid "Switch to timelapse files."
msgstr "切換到縮時攝影檔案清單。"

msgid "Video"
msgstr "錄影"

msgid "Switch to video files."
msgstr "切換到影片檔案清單。"

msgid "Switch to 3mf model files."
msgstr "切換到 3mf 模型檔案。"

msgid "Delete selected files from printer."
msgstr "從列印設備中刪除選中的檔案。"

msgid "Download"
msgstr "下載"

msgid "Download selected files from printer."
msgstr "從列印設備中下載選中的檔案。"

msgid "Select"
msgstr "選擇"

msgid "Batch manage files."
msgstr "批次管理檔案。"

msgid "Refresh"
msgstr "刷新"

msgid "Reload file list from printer."
msgstr "從列印機重新載入檔案清單。"

msgid "No printers."
msgstr "未選擇列印設備。"

<<<<<<< HEAD
msgid ""
"Please check the network and try again, You can restart or update the "
"printer if the issue persists."
msgstr "請確認網路連線後再試一次。若問題仍然存在，建議重新啟動或更新列印設備。"

=======
>>>>>>> 783f533a
msgid "Loading file list..."
msgstr "載入檔案清單..."

msgid "No files"
msgstr "無檔案"

msgid "Load failed"
msgstr "載入失敗"

msgid ""
"Browsing file in SD card is not supported in current firmware. Please update "
"the printer firmware."
msgstr "目前韌體不支援瀏覽 SD 卡中的檔案。請更新列印機韌體。"

msgid ""
"Please check if the SD card is inserted into the printer.\n"
"If it still cannot be read, you can try formatting the SD card."
msgstr "請確認 SD 卡已正確插入印表機。如果仍無法讀取，請嘗試格式化 SD 卡。"

msgid "LAN Connection Failed (Failed to view sdcard)"
msgstr "LAN 連線失敗（無法查看 SD 卡）。"

msgid "Browsing file in SD card is not supported in LAN Only Mode."
msgstr "在僅 LAN 模式下不支援瀏覽 SD 卡中的檔案。"

#, c-format, boost-format
msgid "You are going to delete %u file from printer. Are you sure to continue?"
msgid_plural ""
"You are going to delete %u files from printer. Are you sure to continue?"
msgstr[0] "將從列印設備中刪除 %u 個檔案。確定要繼續嗎？"

msgid "Delete files"
msgstr "刪除檔案"

#, c-format, boost-format
msgid "Do you want to delete the file '%s' from printer?"
msgstr "確定要從列印設備中刪除檔案 '%s' 嗎？"

msgid "Delete file"
msgstr "刪除檔案"

msgid "Fetching model information..."
msgstr "正在取得模型資訊..."

msgid "Failed to fetch model information from printer."
msgstr "無法從列印設備取得模型資訊。"

msgid "Failed to parse model information."
msgstr "解析模型資訊失敗。"

msgid ""
"The .gcode.3mf file contains no G-code data. Please slice it with Orca "
"Slicer and export a new .gcode.3mf file."
msgstr ""
".gcode.3mf 檔案中不包含 G-code 資料。請使用 Orca Slicer 進行切片並匯出新"
"的 .gcode.3mf 檔案。"

#, c-format, boost-format
msgid "File '%s' was lost! Please download it again."
msgstr "檔案 %s 遺失，請重新下載。"

#, c-format, boost-format
msgid ""
"File: %s\n"
"Title: %s\n"
msgstr ""
"檔案：%s\n"
"標題：%s\n"

msgid "Download waiting..."
msgstr "等待下載中..."

msgid "Play"
msgstr "播放"

msgid "Open Folder"
msgstr "打開資料夾"

msgid "Download finished"
msgstr "下載完成"

#, c-format, boost-format
msgid "Downloading %d%%..."
msgstr "下載中 %d%%..."

msgid ""
"Reconnecting the printer, the operation cannot be completed immediately, "
"please try again later."
msgstr "重新連接列印機，操作無法立即完成，請稍後再試。"

msgid "File does not exist."
msgstr "檔案不存在。"

msgid "File checksum error. Please retry."
msgstr "檔案核對和錯誤。請重試。"

msgid "Not supported on the current printer version."
msgstr "目前列印設備的版本不支援。"

msgid "Storage unavailable, insert SD card."
msgstr "無儲存空間，請插入 SD 記憶卡。"

#, c-format, boost-format
msgid "Error code: %d"
msgstr "錯誤代碼：%d"

msgid "Speed:"
msgstr "速度："

msgid "Deadzone:"
msgstr "盲點區："

msgid "Options:"
msgstr "選項："

msgid "Zoom"
msgstr "視角縮放"

msgid "Translation/Zoom"
msgstr "平移/縮放"

msgid "3Dconnexion settings"
msgstr "3Dconnexion 設定"

msgid "Swap Y/Z axes"
msgstr "交換 Y/Z 軸"

msgid "Invert X axis"
msgstr "反轉 X 軸"

msgid "Invert Y axis"
msgstr "反轉 Y 軸"

msgid "Invert Z axis"
msgstr "反轉 Z 軸"

msgid "Invert Yaw axis"
msgstr "反轉偏航軸（垂直軸）"

msgid "Invert Pitch axis"
msgstr "反轉俯仰軸（橫軸）"

msgid "Invert Roll axis"
msgstr "反轉橫滾軸（縱軸）"

msgid "Printing Progress"
msgstr "列印進度"

msgid "Layer: N/A"
msgstr "層： N/A"

msgid "Clear"
msgstr "清除"

msgid ""
"You have completed printing the mall model, \n"
"but the synchronization of rating information has failed."
msgstr "已經完成了 MakeWorld 模型的列印，但評論資料同步失敗。"

msgid "How do you like this printing file?"
msgstr "您覺得這個列印檔案怎麼樣？"

msgid ""
"(The model has already been rated. Your rating will overwrite the previous "
"rating.)"
msgstr "（此模型已被評價。您的評價將覆蓋先前的評價。）"

msgid "Rate"
msgstr "速率"

msgid "Camera"
msgstr "攝影機"

msgid "Storage"
msgstr "儲存空間"

msgid "Camera Setting"
msgstr "攝影機設定"

msgid "Switch Camera View"
msgstr "切換相機視角"

msgid "Control"
msgstr "控制"

msgid "Printer Parts"
msgstr "列印設備零件"

msgid "Print Options"
msgstr "列印選項"

msgid "Lamp"
msgstr "LED 燈"

msgid "Aux"
msgstr "輔助"

msgid "Cham"
msgstr "機箱"

msgid "Bed"
msgstr "列印板"

msgid "Debug Info"
msgstr "除錯資訊"

msgid "No Storage"
msgstr "沒有可用的儲存空間"

msgid "Storage Abnormal"
msgstr "儲存狀態異常"

msgid "Cancel print"
msgstr "取消列印"

msgid "Are you sure you want to cancel this print?"
msgstr "確定要取消這次列印嗎？"

msgid "Downloading..."
msgstr "下載中..."

msgid "Cloud Slicing..."
msgstr "雲端切片中..."

#, c-format, boost-format
msgid "In Cloud Slicing Queue, there are %s tasks ahead."
msgstr "雲端切片佇列中，前面還有 %s 個檔案。"

#, c-format, boost-format
msgid "Layer: %s"
msgstr "%s 層"

#, c-format, boost-format
msgid "Layer: %d/%d"
msgstr "%d/%d 層"

#, fuzzy
msgid ""
"Please heat the nozzle to above 170°C before loading or unloading filament."
msgstr "請在上料或退料之前將噴嘴加熱至 170 度以上。"

msgid "Still unload"
msgstr "繼續退料"

msgid "Still load"
msgstr "繼續進料"

msgid "Please select an AMS slot before calibration."
msgstr "請先選擇一個 AMS 槽位後進行校正"

msgid ""
"Cannot read filament info: the filament is loaded to the tool head,please "
"unload the filament and try again."
msgstr "無法讀取線材資訊：線材已經載入到工具頭，請退出線材後再重試。"

msgid "This only takes effect during printing"
msgstr "僅在列印過程中生效"

msgid "Silent"
msgstr "靜音模式（50%）"

msgid "Standard"
msgstr "標準模式（100%）"

msgid "Sport"
msgstr "運動模式（125%）"

msgid "Ludicrous"
msgstr "狂暴模式（150%）"

msgid "Can't start this without SD card."
msgstr "沒有 SD 記憶卡無法開始。"

msgid "Rate the Print Profile"
msgstr "評價列印設定檔"

msgid "Comment"
msgstr "評論"

msgid "Rate this print"
msgstr "評價這個印刷品"

msgid "Add Photo"
msgstr "新增照片"

msgid "Delete Photo"
msgstr "刪除照片"

msgid "Submit"
msgstr "送出"

msgid "Please click on the star first."
msgstr "請先點擊星星數量。"

msgid "Get oss config failed."
msgstr "取得 oss 設定失敗。"

msgid "Upload Pictures"
msgstr "上傳圖片"

msgid "Number of images successfully uploaded"
msgstr "成功上傳的圖片數量"

msgid " upload failed"
msgstr " 上傳失敗"

msgid " upload config prase failed\n"
msgstr " 上傳設定檔失敗\n"

msgid " No corresponding storage bucket\n"
msgstr " 沒有對應的儲存區\n"

msgid " cannot be opened\n"
msgstr " 無法開啟\n"

msgid ""
"The following issues occurred during the process of uploading images. Do you "
"want to ignore them?\n"
"\n"
msgstr ""
"在上傳圖片的過程中出現了以下問題。要忽略此問題嗎？\n"
"\n"

msgid "info"
msgstr "資訊"

msgid "Synchronizing the printing results. Please retry a few seconds later."
msgstr "正在同步列印結果。請稍後重試。"

msgid "Upload failed\n"
msgstr "上傳失敗\n"

msgid "obtaining instance_id failed\n"
msgstr "取得 instance_id 失敗\n"

msgid ""
"Your comment result cannot be uploaded due to the following reasons:\n"
"\n"
"  error code: "
msgstr ""
"由於某些原因，您的評論結果無法上傳。如下：\n"
"\n"
"  錯誤代碼： "

msgid "error message: "
msgstr "錯誤訊息："

msgid ""
"\n"
"\n"
"Would you like to redirect to the webpage to give a rating?"
msgstr ""
"\n"
"\n"
"您想要跳轉到網頁給予評分嗎？"

msgid ""
"Some of your images failed to upload. Would you like to redirect to the "
"webpage to give a rating?"
msgstr "您的部分圖片上傳失敗。 要重定導向評價網頁嗎？"

msgid "You can select up to 16 images."
msgstr "您最多可以選擇 16 張圖片。"

msgid ""
"At least one successful print record of this print profile is required \n"
"to give a positive rating (4 or 5 stars)."
msgstr ""
"若要給予正面評價（4 或 5 星），\n"
"必須至少有一個此列印設定檔的成功列印記錄。"

msgid "Status"
msgstr "設備狀態"

msgid "Update"
msgstr "韌體更新"

msgid "Don't show again"
msgstr "不再顯示"

#, c-format, boost-format
msgid "%s error"
msgstr "%s 錯誤"

#, c-format, boost-format
msgid "%s has encountered an error"
msgstr "%s 遇到一個錯誤"

#, c-format, boost-format
msgid "%s warning"
msgstr "%s 警告"

#, c-format, boost-format
msgid "%s has a warning"
msgstr "%s 有一個警告"

#, c-format, boost-format
msgid "%s info"
msgstr "%s 資訊"

#, c-format, boost-format
msgid "%s information"
msgstr "%s 資訊"

msgid "Skip"
msgstr "跳過"

msgid "Newer 3mf version"
msgstr "較新的 3mf 版本"

msgid ""
"The 3mf file version is in Beta and it is newer than the current OrcaSlicer "
"version."
msgstr "該 3mf 檔案版本為測試版，並且較目前的 OrcaSlicer 版本更新。"

msgid "If you would like to try Orca Slicer Beta, you may click to"
msgstr "如果您想嘗試 Orca Slicer 測試版，可以點擊以下載到"

msgid "Download Beta Version"
msgstr "下載測試版"

msgid "The 3mf file version is newer than the current Orca Slicer version."
msgstr "該 3mf 檔案版本較目前的 Orca Slicer 版本更新。"

msgid "Update your Orca Slicer could enable all functionality in the 3mf file."
msgstr "更新您的 Orca Slicer 以啟用 3mf 檔案中的所有功能。"

msgid "Current Version: "
msgstr "目前版本："

msgid "Latest Version: "
msgstr "最新版本："

msgid "Not for now"
msgstr "現在不要"

msgid "Server Exception"
msgstr "伺服器異常"

msgid ""
"The server is unable to respond. Please click the link below to check the "
"server status."
msgstr "伺服器沒有回應，請點擊下方連結檢查伺服器狀態。"

msgid ""
"If the server is in a fault state, you can temporarily use offline printing "
"or local network printing."
msgstr "若伺服器發生故障，可以暫時改用離線列印或本地網路列印。"

msgid "How to use LAN only mode"
msgstr "如何啟用 LAN 模式"

msgid "Don't show this dialog again"
msgstr "不要再顯示此提示"

msgid "3D Mouse disconnected."
msgstr "3D 滑鼠已中斷連線。"

msgid "Configuration can update now."
msgstr "設定檔現在可以升級。"

msgid "Detail."
msgstr "詳細。"

msgid "Integration was successful."
msgstr "整合成功。"

msgid "Integration failed."
msgstr "整合失敗。"

msgid "Undo integration was successful."
msgstr "整合取消成功。"

msgid "New network plug-in available."
msgstr "網路外掛程式有可用的更新。"

msgid "Details"
msgstr "詳細"

msgid "New printer config available."
msgstr "有新的列印機設定可用。"

msgid "Wiki"
msgstr "Wiki"

msgid "Undo integration failed."
msgstr "整合取消失敗。"

msgid "Exporting."
msgstr "正在匯出。"

msgid "Software has New version."
msgstr "發現新的軟體版本。"

msgid "Goto download page."
msgstr "前往下載網站。"

msgid "Open Folder."
msgstr "打開資料夾。"

msgid "Safely remove hardware."
msgstr "安全移除硬體。"

#, c-format, boost-format
msgid "%1$d Object has custom supports."
msgid_plural "%1$d Objects have custom supports."
msgstr[0] "%1$d 物件有自訂支撐。"

#, c-format, boost-format
msgid "%1$d Object has color painting."
msgid_plural "%1$d Objects have color painting."
msgstr[0] "%1$d 物件有上色。"

#, c-format, boost-format
msgid "%1$d object was loaded as a part of cut object."
msgid_plural "%1$d objects were loaded as parts of cut object."
msgstr[0] "%1$d 物件載入為一個切割物件的子零件。"

#, c-format, boost-format
msgid "%1$d object was loaded with fuzzy skin painting."
msgid_plural "%1$d objects were loaded with fuzzy skin painting."
msgstr[0] ""

msgid "ERROR"
msgstr "錯誤"

msgid "COMPLETED"
msgstr "已完成"

msgid "CANCELED"
msgstr "已取消"

msgid "Cancel upload"
msgstr "取消上傳"

msgid "Jump to"
msgstr "跳至"

msgid "Error:"
msgstr "錯誤："

msgid "Warning:"
msgstr "警告："

msgid "Exported successfully"
msgstr "匯出成功。"

msgid "Model file downloaded."
msgstr "模型檔案已下載。"

msgid "Serious warning:"
msgstr "嚴重警告："

msgid " (Repair)"
msgstr "（修復）"

msgid " Click here to install it."
msgstr "點擊此處安裝。"

msgid "WARNING:"
msgstr "警告："

msgid "Your model needs support! Please enable support material."
msgstr "您的模型需要支撐才能列印。請開啟支撐選項。"

#, fuzzy
msgid "G-code path overlap"
msgstr "G-code 路徑有重疊"

msgid "Support painting"
msgstr "支撐繪製"

msgid "Color painting"
msgstr "上色"

msgid "Cut connectors"
msgstr "切割連接件"

msgid "Paint-on fuzzy skin"
msgstr "塗刷絨毛表面效果"

msgid "Layers"
msgstr "層"

msgid "Range"
msgstr "範圍"

msgid ""
"The application cannot run normally because OpenGL version is lower than "
"2.0.\n"
msgstr "應用程式無法正常執行，因為 OpenGL 的版本低於 2.0。\n"

msgid "Please upgrade your graphics card driver."
msgstr "請升級您的顯示卡驅動程式。"

msgid "Unsupported OpenGL version"
msgstr "不支援的 OpenGL 版本"

#, c-format, boost-format
msgid ""
"Unable to load shaders:\n"
"%s"
msgstr ""
"無法載入 Shader：\n"
"%s"

msgid "Error loading shaders"
msgstr "載入 shader 程序時發生錯誤"

msgctxt "Layers"
msgid "Top"
msgstr "頂部"

msgctxt "Layers"
msgid "Bottom"
msgstr "底部"

msgid "Enable AI monitoring of printing"
msgstr "啟用列印過程的 AI 智慧監控"

msgid "Sensitivity of pausing is"
msgstr "暫停的靈敏度為"

msgid "Enable detection of build plate position"
msgstr "啟用列印板位置偵測"

msgid ""
"The localization tag of build plate is detected, and printing is paused if "
"the tag is not in predefined range."
msgstr "偵測列印板的定位標記，如果標記不在預定義範圍內時暫停列印。"

msgid "First Layer Inspection"
msgstr "首層檢查"

msgid "Auto-recovery from step loss"
msgstr "自動從丟步中恢復"

msgid "Allow Prompt Sound"
msgstr "允許提示音效"

msgid "Filament Tangle Detect"
msgstr "線材打結偵測"

msgid "Nozzle Clumping Detection"
msgstr "噴嘴堵塞偵測"

msgid "Check if the nozzle is clumping by filament or other foreign objects."
msgstr "檢查噴嘴是否因線材或其他異物而堵塞。"

msgid "Hardened Steel"
msgstr "硬化鋼"

msgid "Stainless Steel"
msgstr "不鏽鋼"

msgid "Nozzle Type"
msgstr "噴嘴類型"

#, c-format, boost-format
msgid "%.1f"
msgstr "%.1f"

msgid "Global"
msgstr "全域"

msgid "Objects"
msgstr "物件"

msgid "Advance"
msgstr "進階"

msgid "Compare presets"
msgstr "比較設定"

msgid "View all object's settings"
msgstr "查看所有物件的設定"

msgid "Material settings"
msgstr "材料設定"

msgid "Remove current plate (if not last one)"
msgstr "刪除目前列印板（如果不是最後一個）"

msgid "Auto orient objects on current plate"
msgstr "自動轉向列印板上物件"

msgid "Arrange objects on current plate"
msgstr "自動擺放列印板上物件"

msgid "Unlock current plate"
msgstr "解鎖列印板"

msgid "Lock current plate"
msgstr "鎖定列印板"

msgid "Edit current plate name"
msgstr "編輯列印板名稱"

msgid "Move plate to the front"
msgstr "更改列印板順序至前"

msgid "Customize current plate"
msgstr "自訂列印板參數"

#, boost-format
msgid " plate %1%:"
msgstr "列印板 %1%："

msgid "Invalid name, the following characters are not allowed:"
msgstr "無效名稱，不允許使用以下字元："

msgid "Sliced Info"
msgstr "切片資訊"

msgid "Used Filament (m)"
msgstr "線材消耗長度（m）"

msgid "Used Filament (mm³)"
msgstr "線材消耗體積（mm³）"

msgid "Used Filament (g)"
msgstr "線材消耗重量（g）"

msgid "Used Materials"
msgstr "線材消耗"

msgid "Estimated time"
msgstr "預估列印時間"

msgid "Filament changes"
msgstr "線材切換"

msgid "Click to edit preset"
msgstr "點擊編輯預設檔設定"

msgid "Connection"
msgstr "連接"

msgid "Bed type"
msgstr "列印板類型"

msgid "Flushing volumes"
msgstr "廢料體積"

msgid "Add one filament"
msgstr "增加一個線材"

msgid "Remove last filament"
msgstr "刪除最後一個線材"

msgid "Synchronize filament list from AMS"
msgstr "從 AMS 同步線材清單"

msgid "Set filaments to use"
msgstr "設定可選擇的線材"

msgid "Search plate, object and part."
msgstr "搜尋列印板、物件和零件。"

msgid "Pellets"
msgstr "顆粒"

msgid ""
"No AMS filaments. Please select a printer in 'Device' page to load AMS info."
msgstr "沒有發現 AMS 線材。請在「設備」頁面選擇列印設備，載入 AMS 資訊。"

msgid "Sync filaments with AMS"
msgstr "同步到 AMS 的線材清單"

msgid ""
"Sync filaments with AMS will drop all current selected filament presets and "
"colors. Do you want to continue?"
msgstr ""
"同步 AMS 的線材資訊將會刪除所有目前設定的線材設定與顏色。確定要繼續嗎？"

msgid ""
"Already did a synchronization, do you want to sync only changes or resync "
"all?"
msgstr "已經同步過，您希望僅同步改變的線材還是重新同步所有線材？"

msgid "Sync"
msgstr "僅同步改變的"

msgid "Resync"
msgstr "重新同步所有"

msgid "There are no compatible filaments, and sync is not performed."
msgstr "沒有任何相容的線材，同步操作未執行。"

msgid ""
"There are some unknown filaments mapped to generic preset. Please update "
"Orca Slicer or restart Orca Slicer to check if there is an update to system "
"presets."
msgstr ""
"有一些未知型號的線材套用於通用預設上。請更新或者重啟 Orca Slicer，以檢查系統"
"預設檔有無更新。"

#, boost-format
msgid "Do you want to save changes to \"%1%\"?"
msgstr "是否儲存變更到「%1%」？"

#, c-format, boost-format
msgid ""
"Successfully unmounted. The device %s (%s) can now be safely removed from "
"the computer."
msgstr "卸載成功。設備 %s(%s) 現在可以安全移除。"

#, c-format, boost-format
msgid "Ejecting of device %s (%s) has failed."
msgstr ""

msgid "Previous unsaved project detected, do you want to restore it?"
msgstr "偵測到有未儲存的專案，是否恢復此專案？"

msgid "Restore"
msgstr "恢復"

msgid ""
"The current hot bed temperature is relatively high. The nozzle may be "
"clogged when printing this filament in a closed enclosure. Please open the "
"front door and/or remove the upper glass."
msgstr ""
"目前熱床溫度比較高。在封閉的列印設備中列印該線材時，噴嘴可能會堵塞。請打開前"
"門和/或拆下上部玻璃。"

msgid ""
"The nozzle hardness required by the filament is higher than the default "
"nozzle hardness of the printer. Please replace the hardened nozzle or "
"filament, otherwise, the nozzle will be attrited or damaged."
msgstr ""
"線材所要求的噴嘴硬度高於列印設備預設的噴嘴硬度。請更換硬化噴嘴或線材，否則噴"
"嘴可能被磨損或損壞。"

msgid ""
"Enabling traditional timelapse photography may cause surface imperfections. "
"It is recommended to change to smooth mode."
msgstr "使用傳統模式的縮時攝影可能會導致表面缺陷。建議改為平滑模式。"

msgid "Expand sidebar"
msgstr "展開側邊欄"

msgid "Collapse sidebar"
msgstr "折疊側邊欄"

#, c-format, boost-format
msgid "Loading file: %s"
msgstr "載入檔案：%s"

msgid "The 3mf is not supported by OrcaSlicer, load geometry data only."
msgstr "該 3mf 檔案不是來自 Orca Slicer，將只載入幾何資料。"

msgid "Load 3mf"
msgstr "載入 3mf"

#, c-format, boost-format
msgid ""
"The 3mf's version %s is newer than %s's version %s, found following "
"unrecognized keys:"
msgstr "該 3mf 的版本 %s 比 %s 的版本 %s 新，以下參數值無法識別："

msgid "You'd better upgrade your software.\n"
msgstr "建議升級您的軟體版本。\n"

#, c-format, boost-format
msgid ""
"The 3mf's version %s is newer than %s's version %s, Suggest to upgrade your "
"software."
msgstr "該 3mf 的版本 %s 比 %s 的版本 %s 要新，建議升級您的軟體。"

msgid "Invalid values found in the 3mf:"
msgstr "在 3mf 檔案中發現無效值："

msgid "Please correct them in the param tabs"
msgstr "請在參數設定頁更正它們"

msgid ""
"The 3mf has the following modified G-code in filament or printer presets:"
msgstr "該 3mf 檔案在耗材或列印機預設中具有以下修改過的 GCODE："

msgid ""
"Please confirm that all modified G-code is safe to prevent any damage to the "
"machine!"
msgstr "請確認這些修改過的 GCODE 是安全的，以防止對機器造成任何損壞！"

msgid "Modified G-code"
msgstr "已修改的 GCODE"

msgid "The 3mf has the following customized filament or printer presets:"
msgstr "該 3mf 檔案具有以下自訂的耗材或列印機預設："

msgid ""
"Please confirm that the G-code within these presets is safe to prevent any "
"damage to the machine!"
msgstr "請確認這些預設中的 G-code 是安全的，以防止對機器造成損壞！"

msgid "Customized Preset"
msgstr "自訂預設"

msgid "Name of components inside step file is not UTF8 format!"
msgstr "step 檔案內部元件的名稱不是 UTF8 格式！"

msgid "The name may show garbage characters!"
msgstr "此名稱可能顯示亂碼字元！"

msgid "Remember my choice."
msgstr "記住我的選擇。"

#, boost-format
msgid "Failed loading file \"%1%\". An invalid configuration was found."
msgstr "載入檔案「%1%」失敗。發現無效設定值。"

msgid "Objects with zero volume removed"
msgstr "體積為零的物件已被移除"

msgid "The volume of the object is zero"
msgstr "物件的體積為零"

#, c-format, boost-format
msgid ""
"The object from file %s is too small, and maybe in meters or inches.\n"
" Do you want to scale to millimeters?"
msgstr ""
"檔案 %s 中的物件太小，可能以公尺（M）或英吋（Inches）為單位。\n"
"是否要轉換成毫米（mm）？"

msgid "Object too small"
msgstr "物件尺寸過小"

msgid ""
"This file contains several objects positioned at multiple heights.\n"
"Instead of considering them as multiple objects, should \n"
"the file be loaded as a single object having multiple parts?"
msgstr ""
"該檔案包含多個位於不同高度的物件。\n"
"是否將檔案載入為一個由多個零件組合而成的物件，而非多個單零件的物件？"

msgid "Multi-part object detected"
msgstr "偵測到多部分物件"

msgid "Load these files as a single object with multiple parts?\n"
msgstr "將這些檔案載入為一個多零件物件？\n"

msgid "Object with multiple parts was detected"
msgstr "偵測到多零件物件"

msgid "The file does not contain any geometry data."
msgstr "此檔案不包含任何幾何資料。"

msgid ""
"Your object appears to be too large, do you want to scale it down to fit the "
"print bed automatically?"
msgstr "物件看起來太大，希望將物件自動縮小以適應列印板嗎？"

msgid "Object too large"
msgstr "物件太大"

msgid "Export STL file:"
msgstr "匯出 STL 檔案："

msgid "Export AMF file:"
msgstr "匯出 AMF 檔案："

msgid "Save file as:"
msgstr "檔案另存為："

msgid "Export OBJ file:"
msgstr "匯出 OBJ 檔案："

#, c-format, boost-format
msgid ""
"The file %s already exists\n"
"Do you want to replace it?"
msgstr ""
"檔案 %s 已存在\n"
"是否要覆蓋它？"

msgid "Confirm Save As"
msgstr "確認另存為"

msgid "Delete object which is a part of cut object"
msgstr "刪除切割物件的一部分"

msgid ""
"You try to delete an object which is a part of a cut object.\n"
"This action will break a cut correspondence.\n"
"After that model consistency can't be guaranteed."
msgstr ""
"您正在嘗試刪除一個屬於切割物件的部分。\n"
"此操作將破壞切割對應關係。\n"
"模型的一致性可能無法保證。"

msgid "The selected object couldn't be split."
msgstr "選中的模型不可分割。"

msgid "Another export job is running."
msgstr "有其他匯出任務正在進行中。"

msgid "Unable to replace with more than one volume"
msgstr "無法取代超過一個體積"

msgid "Error during replace"
msgstr "替換時發生錯誤"

msgid "Replace from:"
msgstr "替換自："

msgid "Select a new file"
msgstr "選擇新檔案"

msgid "File for the replace wasn't selected"
msgstr "未選擇替換檔案"

msgid "Please select a file"
msgstr "請選擇一個檔案"

msgid "Do you want to replace it"
msgstr "確定要更換它嗎"

msgid "Message"
msgstr "訊息"

msgid "Reload from:"
msgstr "重新載入自："

msgid "Unable to reload:"
msgstr "無法重新載入："

msgid "Error during reload"
msgstr "重新載入時出現錯誤"

msgid "There are warnings after slicing models:"
msgstr "模型切片警告："

msgid "warnings"
msgstr "警告"

msgid "Invalid data"
msgstr "無效資料"

msgid "Slicing Canceled"
msgstr "切片已取消"

#, c-format, boost-format
msgid "Slicing Plate %d"
msgstr "正在切片列印板 %d"

msgid "Please resolve the slicing errors and publish again."
msgstr "請解決切片錯誤後再重新發布。"

msgid ""
"Network Plug-in is not detected. Network related features are unavailable."
msgstr "未偵測到網路外掛程式。網路相關功能不可用。"

msgid ""
"Preview only mode:\n"
"The loaded file contains G-code only, cannot enter the Prepare page."
msgstr ""
"僅預覽模式：\n"
"被載入的檔案僅包含 G-Code，不支援進入準備頁面"

msgid "You can keep the modified presets to the new project or discard them"
msgstr "您可以將修改後的預設檔保留到新專案項目中或者忽略這些修改"

msgid "Creating a new project"
msgstr "建立新專案"

msgid "Load project"
msgstr "載入專案項目"

msgid ""
"Failed to save the project.\n"
"Please check whether the folder exists online or if other programs open the "
"project file."
msgstr ""
"儲存檔案失敗。請檢查資料夾是否存在，以及是否有其他程式打開了該專案項目檔案。"

msgid "Save project"
msgstr "儲存專案項目"

msgid "Importing Model"
msgstr "正在匯入模型"

msgid "prepare 3mf file..."
msgstr "正在準備 3mf 檔案..."

msgid "Download failed, unknown file format."
msgstr "下載失敗，未知的檔案格式。"

msgid "downloading project..."
msgstr "專案項目下載中..."

msgid "Download failed, File size exception."
msgstr "下載失敗，檔案大小異常。"

#, c-format, boost-format
msgid "Project downloaded %d%%"
msgstr "專案已下載 %d%%"

msgid ""
"Importing to Orca Slicer failed. Please download the file and manually "
"import it."
msgstr "匯入 Orca Slicer 失敗。 請下載該檔案並手動匯入。"

msgid "INFO:"
msgstr "資訊："

msgid ""
"No accelerations provided for calibration. Use default acceleration value "
msgstr "未提供校正所需的加速度，將使用預設加速度值 "

msgid "No speeds provided for calibration. Use default optimal speed "
msgstr "未提供校正所需的速度，將使用預設最佳速度 "

msgid "Import SLA archive"
msgstr "匯入 SLA 存檔"

msgid "The selected file"
msgstr "已選擇的檔案"

msgid "does not contain valid G-code."
msgstr "不包含有效的 G-code 檔案。"

msgid "Error occurs while loading G-code file"
msgstr "載入 G-code 檔案時遇到錯誤"

#. TRN %1% is archive path
#, boost-format
msgid "Loading of a ZIP archive on path %1% has failed."
msgstr "載入路徑 %1% 的 ZIP 檔案失敗。"

#. TRN: First argument = path to file, second argument = error description
#, boost-format
msgid "Failed to unzip file to %1%: %2%"
msgstr "無法將檔案解壓縮到 %1%：%2%"

#, boost-format
msgid "Failed to find unzipped file at %1%. Unzipping of file has failed."
msgstr "無法找到解壓縮的檔案 %1%。解壓縮檔案失敗。"

msgid "Drop project file"
msgstr "刪除專案項目"

msgid "Please select an action"
msgstr "請選擇處理方式"

msgid "Open as project"
msgstr "作為專案項目打開"

msgid "Import geometry only"
msgstr "僅匯入模型資料"

msgid "Only one G-code file can be opened at the same time."
msgstr "只能同時打開一個 G-code 檔案。"

msgid "G-code loading"
msgstr "正在載入 G-code 檔案"

msgid "G-code files cannot be loaded with models together!"
msgstr "G-code 檔案不能和模型一起載入！"

msgid "Cannot add models when in preview mode!"
msgstr "在預覽模式不允許增加模型！"

msgid "All objects will be removed, continue?"
msgstr "即將刪除所有物件，是否繼續？"

msgid "The current project has unsaved changes, save it before continue?"
msgstr "目前專案包含未儲存的修改，是否先儲存？"

msgid "Number of copies:"
msgstr "複製數量："

msgid "Copies of the selected object"
msgstr "所選物件的複製數量"

msgid "Save G-code file as:"
msgstr "G-code 檔案另存為："

msgid "Save SLA file as:"
msgstr "SLA 檔案另存為："

msgid "The provided file name is not valid."
msgstr "檔案名稱無效。"

msgid "The following characters are not allowed by a FAT file system:"
msgstr "FAT 檔案系統不允許使用以下字元："

msgid "Save Sliced file as:"
msgstr "切片檔案另存為："

#, c-format, boost-format
msgid ""
"The file %s has been sent to the printer's storage space and can be viewed "
"on the printer."
msgstr "檔案 %s 已經傳送到列印設備的儲存空間，可以在列印設備上瀏覽。"

msgid ""
"Unable to perform boolean operation on model meshes. Only positive parts "
"will be kept. You may fix the meshes and try again."
msgstr ""
"無法對模型網格執行布林運算。只有正向部分會被保留。您可以修正網格後再試一次。"

#, boost-format
msgid "Reason: part \"%1%\" is empty."
msgstr "原因：零件「%1%”」無物件。"

#, boost-format
msgid "Reason: part \"%1%\" does not bound a volume."
msgstr "原因：零件「%1%」無體積。"

#, boost-format
msgid "Reason: part \"%1%\" has self intersection."
msgstr "原因：零件「%1%」"

#, boost-format
msgid "Reason: \"%1%\" and another part have no intersection."
msgstr "原因：「%1%」與另一個零件沒有交集。"

msgid ""
"Unable to perform boolean operation on model meshes. Only positive parts "
"will be exported."
msgstr "無法對模型網格執行布林運算。只有正面部分將被導出。"

msgid ""
"Are you sure you want to store original SVGs with their local paths into the "
"3MF file?\n"
"If you hit 'NO', all SVGs in the project will not be editable any more."
msgstr ""
"您確定要將原始 SVG 檔案及其本地路徑儲存到 3MF 檔案中嗎？\n"
"如果選擇『否』，專案中的所有 SVG 將不再可編輯。"

msgid "Private protection"
msgstr "私密保護"

msgid "Is the printer ready? Is the print sheet in place, empty and clean?"
msgstr "列印設備是否準備完成？列印平台是否在正確的位置、有沒有異物、是否乾淨？"

msgid "Upload and Print"
msgstr "上傳並列印"

msgid ""
"Print By Object: \n"
"Suggest to use auto-arrange to avoid collisions when printing."
msgstr ""
"逐件列印：\n"
"建議使用自動擺放避免列印時發生碰撞。"

msgid "Send G-code"
msgstr "傳送 G-code"

msgid "Send to printer"
msgstr "傳送到列印設備"

msgid "Custom supports and color painting were removed before repairing."
msgstr "自訂的支撐和上色在模型修復之前被清除了。"

msgid "Optimize Rotation"
msgstr "最佳化旋轉"

msgid ""
"An object is laid over the boundary of plate or exceeds the height limit.\n"
"Please solve the problem by moving it totally on or off the plate, and "
"confirming that the height is within the build volume."
msgstr ""

msgid "Plate Settings"
msgstr "列印板參數設定"

#, boost-format
msgid "Number of currently selected parts: %1%\n"
msgstr "目前選擇的零件數量：%1%\n"

#, boost-format
msgid "Number of currently selected objects: %1%\n"
msgstr "目前選擇的物件數量：%1%\n"

#, boost-format
msgid "Part name: %1%\n"
msgstr "零件名字：%1%\n"

#, boost-format
msgid "Object name: %1%\n"
msgstr "物件名字：%1%\n"

#, boost-format
msgid "Size: %1% x %2% x %3% in\n"
msgstr "大小：%1% x %2% x %3% 英寸\n"

#, boost-format
msgid "Size: %1% x %2% x %3% mm\n"
msgstr "大小： %1% x %2% x %3% mm\n"

#, boost-format
msgid "Volume: %1% in³\n"
msgstr "體積： %1% 英寸³\n"

#, boost-format
msgid "Volume: %1% mm³\n"
msgstr "體積： %1% mm³\n"

#, boost-format
msgid "Triangles: %1%\n"
msgstr "三角形：%1%\n"

msgid "Tips:"
msgstr "提示："

msgid ""
"\"Fix Model\" feature is currently only on Windows. Please repair the model "
"on Orca Slicer(windows) or CAD softwares."
msgstr ""
"「模型修復」功能目前僅適用於 Windows。請在 Orca Slicer（Windows）或 CAD 軟體"
"中修復模型。"

#, c-format, boost-format
msgid ""
"Plate %d: %s is not suggested to be used to print filament %s (%s). If you "
"still want to do this print job, please set this filament's bed temperature "
"to non-zero."
msgstr ""
"列印板 %d：%s 不建議用於列印 %s（%s）線材。如果您仍想執行此列印，請將該線材的"
"熱床溫度設為非零值。"

msgid "Switching the language requires application restart.\n"
msgstr "切換語言要求重啟應用程式。\n"

msgid "Do you want to continue?"
msgstr "是否繼續？"

msgid "Language selection"
msgstr "語言選擇"

msgid "Switching application language while some presets are modified."
msgstr "在切換應用程式語言之前發現某些參數預設有更改。"

msgid "Changing application language"
msgstr "正在為應用程式切換語言"

msgid "Changing the region will log out your account.\n"
msgstr "修改區域會自動登出您的帳號。\n"

msgid "Region selection"
msgstr "區域選擇"

msgid "Second"
msgstr "秒"

msgid "Browse"
msgstr "瀏覽"

msgid "Choose Download Directory"
msgstr "選擇下載資料夾"

msgid "Associate"
msgstr "關聯"

msgid "with OrcaSlicer so that Orca can open models from"
msgstr "與 OrcaSlicer 關聯，以便 Orca 可以從中打開模型"

msgid "Current Association: "
msgstr "目前關聯："

msgid "Current Instance"
msgstr "目前實例"

msgid "Current Instance Path: "
msgstr "目前實例路徑："

msgid "General Settings"
msgstr "一般設定"

msgid "Asia-Pacific"
msgstr "亞太"

msgid "China"
msgstr "中國"

msgid "Europe"
msgstr "歐洲"

msgid "North America"
msgstr "北美"

msgid "Others"
msgstr "其他"

msgid "Login Region"
msgstr "登入區域"

msgid "Stealth Mode"
msgstr "區域網路模式"

msgid ""
"This stops the transmission of data to Bambu's cloud services. Users who "
"don't use BBL machines or use LAN mode only can safely turn on this function."
msgstr ""
"這會停止資料傳輸到 Bambu 的雲端服務。使用者如果不使用 Bambu 機台或僅使用區域"
"網路模式，可以安全地啟用此功能。"

msgid "Enable network plugin"
msgstr "啟用網路外掛程式"

msgid "Use legacy network plugin (Takes effect after restarting Orca)"
msgstr "使用舊版網路外掛（重新啟動 Orca 後生效）"

msgid ""
"Disable to use latest network plugin that supports new BambuLab firmwares."
msgstr "停用此選項將改用最新網路外掛，該外掛支援新版 BambuLab 韌體。"

msgid "Check for stable updates only"
msgstr "僅檢查穩定版更新"

msgid "Metric"
msgstr "公制"

msgid "Imperial"
msgstr "英製"

msgid "Units"
msgstr "單位"

msgid "Allow only one OrcaSlicer instance"
msgstr "僅允許一個 OrcaSlicer 程序"

msgid ""
"On OSX there is always only one instance of app running by default. However "
"it is allowed to run multiple instances of same app from the command line. "
"In such case this settings will allow only one instance."
msgstr ""
"在 OSX 上，預設情況下總是只有一個應用程式實例在執行。但是卻允許從命令視窗執行"
"同一應用程式的多個實例。當您設定了這個設定後將只允許一個實例執行。"

msgid ""
"If this is enabled, when starting OrcaSlicer and another instance of the "
"same OrcaSlicer is already running, that instance will be reactivated "
"instead."
msgstr ""
"啟用後，嘗試開起 OrcaSlicer 時若有另一個 OrcaSlicer 程序已在執行時，已在執行"
"的程序會被重新啟動。"

msgid "Home"
msgstr "首頁"

msgid "Default Page"
msgstr "預設頁面"

msgid "Set the page opened on startup."
msgstr "設定為啟動頁面。"

msgid "Touchpad"
msgstr "觸控板"

msgid "Camera style"
msgstr "相機模式"

msgid ""
"Select camera navigation style.\n"
"Default: LMB+move for rotation, RMB/MMB+move for panning.\n"
"Touchpad: Alt+move for rotation, Shift+move for panning."
msgstr ""
"選擇相機導航樣式。\n"
"預設：左鍵+移動旋轉，右鍵/中鍵+移動平移。\n"
"觸控板：Alt+移動旋轉，Shift+移動平移。"

msgid "Zoom to mouse position"
msgstr "放大到滑鼠位置"

msgid ""
"Zoom in towards the mouse pointer's position in the 3D view, rather than the "
"2D window center."
msgstr "在 3D 視圖中以滑鼠指標的位置為中心放大，而非以 2D 視窗中心放大。"

msgid "Use free camera"
msgstr "使用自由鏡頭"

msgid "If enabled, use free camera. If not enabled, use constrained camera."
msgstr "如果啟用，則使用自由鏡頭。若未啟用，則使用受限鏡頭。"

msgid "Swap pan and rotate mouse buttons"
msgstr "交换鼠标按钮的平移与旋转功能"

msgid ""
"If enabled, swaps the left and right mouse buttons pan and rotate functions."
msgstr "启用后，将左键和右键的平移与旋转功能对调"

msgid "Reverse mouse zoom"
msgstr "反轉滑鼠滾輪縮放方向"

msgid "If enabled, reverses the direction of zoom with mouse wheel."
msgstr "啟用後，改變滑鼠滾輪縮放方向。"

msgid "Orbit speed multiplier"
msgstr "視角旋轉速度倍率"

msgid "Multiplies the orbit speed for finer or coarser camera movement."
msgstr "調整視角速度，使鏡頭移動更細緻或更快速。"

msgid "Show splash screen"
msgstr "顯示啟動動畫"

msgid "Show the splash screen during startup."
msgstr "啟動時顯示啟動動畫。"

msgid "Show \"Tip of the day\" notification after start"
msgstr "啟動後顯示「每日小提示」通知"

msgid "If enabled, useful hints are displayed at startup."
msgstr "如果啟用，將在啟動時顯示有用的提示。"

msgid "Flushing volumes: Auto-calculate every time the color changed."
msgstr "廢料體積：換色時自動計算。"

msgid "If enabled, auto-calculate every time the color changed."
msgstr "啟用後，換色時自動計算。"

msgid ""
"Flushing volumes: Auto-calculate every time when the filament is changed."
msgstr "廢料體積：換料時自動計算。"

msgid "If enabled, auto-calculate every time when filament is changed"
msgstr "啟用後，換料時自動計算"

msgid "Remember printer configuration"
msgstr "記住機臺設定"

msgid ""
"If enabled, Orca will remember and switch filament/process configuration for "
"each printer automatically."
msgstr "啟用後，Orca 會記住且自動切換各機臺線材與列印設定。"

msgid "Show the step mesh parameter setting dialog."
msgstr "顯示 STEP 網格參數設定視窗。"

msgid ""
"If enabled,a parameter settings dialog will appear during STEP file import."
msgstr "啟用後，匯入 STEP 檔案時會顯示參數設定視窗。"

msgid "Multi-device Management (Take effect after restarting Orca Slicer)."
msgstr "多臺設備管理 (需重開 Orca)"

msgid ""
"With this option enabled, you can send a task to multiple devices at the "
"same time and manage multiple devices."
msgstr "啟用時可以同時傳送到並管理多個機臺。"

msgid "Auto arrange plate after cloning"
msgstr "複製後自動排列列印板"

msgid "Auto arrange plate after object cloning"
msgstr "物件複製後自動排列列印板"

msgid "Network"
msgstr "網路"

msgid "Auto sync user presets (Printer/Filament/Process)"
msgstr "自動同步使用者預設（列印設備/線材/列印品質參數）"

msgid "User Sync"
msgstr "使用者同步"

msgid "Update built-in Presets automatically."
msgstr "自動更新系統預設。"

msgid "System Sync"
msgstr "系統同步"

msgid "Clear my choice on the unsaved presets."
msgstr "清除我對未儲存預設的選擇。"

msgid "Associate files to OrcaSlicer"
msgstr "Orca Slicer 檔案關聯"

msgid "Associate .3mf files to OrcaSlicer"
msgstr "使用 Orca Slicer 打開 .3mf 檔案"

msgid "If enabled, sets OrcaSlicer as default application to open .3mf files"
msgstr "開啟後，將預設使用 Orca Slicer 打開 .3mf 檔案"

msgid "Associate .stl files to OrcaSlicer"
msgstr "使用 Orca Slicer 打開 .stl 檔案"

msgid "If enabled, sets OrcaSlicer as default application to open .stl files"
msgstr "開啟後，將預設使用 Orca Slicer 打開 .stl 檔案"

msgid "Associate .step/.stp files to OrcaSlicer"
msgstr "使用 Orca Slicer 打開 .step/.stp 檔案"

msgid "If enabled, sets OrcaSlicer as default application to open .step files"
msgstr "開啟後，將預設使用 Orca Slicer 打開 .step 檔案"

msgid "Associate web links to OrcaSlicer"
msgstr "將網頁連結關聯到 OrcaSlicer"

msgid "Associate URLs to OrcaSlicer"
msgstr "將 URL 關聯到 OrcaSlicer"

msgid "Load All"
msgstr "載入全部"

msgid "Ask When Relevant"
msgstr "必要時詢問"

msgid "Always Ask"
msgstr "總是詢問"

msgid "Load Geometry Only"
msgstr "僅載入幾何資料"

msgid "Load Behaviour"
msgstr "載入方式"

msgid "Should printer/filament/process settings be loaded when opening a .3mf?"
msgstr "開啟 .3mf 檔案時，是否需要載入印表機、線材和參數設定？"

msgid "Maximum recent projects"
msgstr "最近專案項目的最大數量"

msgid "Maximum count of recent projects"
msgstr "近期專案項目的最大統計"

msgid "Clear my choice on the unsaved projects."
msgstr "清除我對未儲存專案項目的選擇。"

msgid "No warnings when loading 3MF with modified G-code"
msgstr "載入包含修改過 G-code 的 3MF 時不顯示警告"

msgid "Auto-Backup"
msgstr "自動備份"

msgid ""
"Backup your project periodically for restoring from the occasional crash."
msgstr "定期備份專案，以便從未預期的錯誤中恢復。"

msgid "every"
msgstr "所有"

msgid "The period of backup in seconds."
msgstr "備份的週期。"

msgid "Downloads"
msgstr "下載"

msgid "Dark Mode"
msgstr "深色模式"

msgid "Enable Dark mode"
msgstr "啟用深色模式"

msgid "Develop mode"
msgstr "開發者模式"

msgid "Skip AMS blacklist check"
msgstr "跳過 AMS 黑名單檢查"

msgid "Home page and daily tips"
msgstr "首頁和每日小提示"

msgid "Show home page on startup"
msgstr "啟動時顯示首頁"

msgid "Sync settings"
msgstr "同步設定"

msgid "User sync"
msgstr "使用者同步"

msgid "Preset sync"
msgstr "預設檔同步"

msgid "Preferences sync"
msgstr "偏好設定同步"

msgid "View control settings"
msgstr "視角控制設定"

msgid "Rotate of view"
msgstr "旋轉視角"

msgid "Move of view"
msgstr "移動視角"

msgid "Zoom of view"
msgstr "縮放視角"

msgid "Other"
msgstr "其他"

msgid "Mouse wheel reverses when zooming"
msgstr "縮放時滑鼠滾輪反轉"

msgid "Enable SSL(MQTT)"
msgstr "啟用SSL（MQTT）"

msgid "Enable SSL(FTP)"
msgstr "啟用SSL（FTP）"

msgid "Internal developer mode"
msgstr "內部開發者模式"

msgid "Log Level"
msgstr "日誌級別"

msgid "fatal"
msgstr "致命"

msgid "error"
msgstr "錯誤"

msgid "warning"
msgstr "警告"

msgid "debug"
msgstr "除錯"

msgid "trace"
msgstr "跟蹤"

msgid "Host Setting"
msgstr "伺服器設定"

msgid "DEV host: api-dev.bambu-lab.com/v1"
msgstr "開發環境主機：api-dev.bambu-lab.com/v1"

msgid "QA  host: api-qa.bambu-lab.com/v1"
msgstr "測試環境主機：api-qa.bambu-lab.com/v1"

msgid "PRE host: api-pre.bambu-lab.com/v1"
msgstr "預發布環境主機：api-pre.bambu-lab.com/v1"

msgid "Product host"
msgstr "正式環境"

msgid "debug save button"
msgstr "儲存"

msgid "save debug settings"
msgstr "儲存除錯設定"

msgid "DEBUG settings have been saved successfully!"
msgstr "除錯模式生效!"

msgid "Cloud environment switched, please login again!"
msgstr "切換雲端環境，請重新登入!"

msgid "System presets"
msgstr "系統預設"

msgid "User presets"
msgstr "使用者預設"

msgid "Incompatible presets"
msgstr "不相容的預設"

msgid "AMS filaments"
msgstr "AMS 線材"

msgid "Click to select filament color"
msgstr "點擊設定線材顏色"

msgid "Please choose the filament color"
msgstr "請選擇線材顏色"

msgid "Add/Remove presets"
msgstr "新增/刪除 預設"

msgid "Edit preset"
msgstr "編輯預設"

msgid "Project-inside presets"
msgstr "項目預設"

msgid "Add/Remove filaments"
msgstr "新增/刪除線材"

msgid "Add/Remove materials"
msgstr "新增/刪除材料"

msgid "Select/Remove printers (system presets)"
msgstr "選擇/移除機台(系統預設)"

msgid "Create printer"
msgstr "建立機臺"

msgid "Empty"
msgstr "空"

msgid "The selected preset is null!"
msgstr "選擇的預設為空！"

msgid "End"
msgstr ""

msgid "Customize"
msgstr "自訂"

msgid "Other layer filament sequence"
msgstr "其他層的線材列印順序"

msgid "Please input layer value (>= 2)."
msgstr "請輸入層數值（>= 2）"

msgid "Plate name"
msgstr "列印板名稱"

msgid "Same as Global Print Sequence"
msgstr "跟隨全域列印順序"

msgid "Print sequence"
msgstr "列印順序"

msgid "Same as Global"
msgstr "跟隨全域設定"

msgid "Disable"
msgstr "停用"

msgid "Spiral vase"
msgstr "螺旋花瓶模式"

msgid "First layer filament sequence"
msgstr "首層線材列印順序"

msgid "Same as Global Plate Type"
msgstr "跟隨全域列印板設定"

msgid "Same as Global Bed Type"
msgstr "跟隨全域列印板設定"

msgid "By Layer"
msgstr "逐層"

msgid "By Object"
msgstr "逐件"

msgid "Accept"
msgstr "接受"

msgid "Log Out"
msgstr "登出"

msgid "Slice all plate to obtain time and filament estimation"
msgstr "正在切片以取得切片資訊和預估列印時間"

msgid "Packing project data into 3mf file"
msgstr "正在將專案資料打包到 3mf 檔案中"

msgid "Uploading 3mf"
msgstr "正在上傳 3mf"

msgid "Jump to model publish web page"
msgstr "發布頁面"

msgid "Note: The preparation may take several minutes. Please be patient."
msgstr "提示：發布前需要一些準備時間，請耐心等待。"

msgid "Publish"
msgstr "發布"

msgid "Publish was cancelled"
msgstr ""

msgid "Slicing Plate 1"
msgstr "正在切片列印板 1"

msgid "Packing data to 3mf"
msgstr "將資料打包至 3mf"

msgid "Jump to webpage"
msgstr "跳至網頁"

#, c-format, boost-format
msgid "Save %s as"
msgstr "另存 %s 為"

msgid "User Preset"
msgstr "使用者預設"

msgid "Preset Inside Project"
msgstr "項目預設"

msgid "Name is unavailable."
msgstr "名稱不可用。"

msgid "Overwriting a system profile is not allowed."
msgstr "不允許覆蓋系統預設"

#, boost-format
msgid "Preset \"%1%\" already exists."
msgstr "預設「%1%」已存在。"

#, boost-format
msgid ""
"Preset \"%1%\" already exists and is incompatible with the current printer."
msgstr "預設「%1%」已存在，並且和目前列印設備不相容。"

#, fuzzy
msgid "Please note that saving will overwrite this preset."
msgstr "請注意這個預設會在儲存過程中被替換"

msgid "The name cannot be the same as a preset alias name."
msgstr "名稱不能和一個預設的別名相同。"

msgid "Save preset"
msgstr "儲存預設"

msgctxt "PresetName"
msgid "Copy"
msgstr "複製"

#, boost-format
msgid "Printer \"%1%\" is selected with preset \"%2%\""
msgstr "選中的列印設備「%1%」和預設「%2%」"

#, boost-format
msgid "Please choose an action with \"%1%\" preset after saving."
msgstr "請選擇儲存後對「%1%」預設的操作。"

#, boost-format
msgid "For \"%1%\", change \"%2%\" to \"%3%\" "
msgstr "為「%1%」，把「%2%」更換為「%3%」"

#, boost-format
msgid "For \"%1%\", add \"%2%\" as a new preset"
msgstr "為「%1%」，增加「%2%」為一個新預設"

#, boost-format
msgid "Simply switch to \"%1%\""
msgstr "直接切換到「%1%」"

msgid "Task canceled"
msgstr "任務已取消"

msgid "Bambu Cool Plate"
msgstr "低溫列印版"

msgid "PLA Plate"
msgstr "PLA 列印板"

msgid "Bambu Engineering Plate"
msgstr "Bambu 工程列印熱板"

msgid "Bambu Smooth PEI Plate"
msgstr "Bambu 平滑 PEI 列印板"

msgid "High temperature Plate"
msgstr "高溫列印板"

msgid "Bambu Textured PEI Plate"
msgstr "Bambu 紋理 PEI 列印板"

msgid "Send print job to"
msgstr "傳送列印作業至"

msgid "Flow Dynamics Calibration"
msgstr "動態流量校正"

msgid "Click here if you can't connect to the printer"
msgstr "如果無法連接到列印設備，請按一下此處"

msgid "send completed"
msgstr "傳送完成"

msgid "Error code"
msgstr "錯誤代碼"

msgid "No login account, only printers in LAN mode are displayed"
msgstr "未登入帳號，僅顯示區域網路模式的列印設備"

msgid "Connecting to server"
msgstr "正在連接伺服器..."

msgid "Synchronizing device information"
msgstr "正在同步設備資訊"

msgid "Synchronizing device information time out"
msgstr "同步設備資訊逾時"

msgid "Cannot send the print job when the printer is updating firmware"
msgstr "設備升級中，無法傳送列印作業"

msgid ""
"The printer is executing instructions. Please restart printing after it ends"
msgstr "列印設備正在執行指令，請在指令結束後重新開始列印"

msgid "The printer is busy on other print job"
msgstr "列印設備正在執行其他列印作業"

#, c-format, boost-format
msgid ""
"Filament %s exceeds the number of AMS slots. Please update the printer "
"firmware to support AMS slot assignment."
msgstr ""
"線材編號 %s 超出 AMS 槽位數量，請更新列印設備韌體以支援 AMS 槽位映射功能。"

msgid ""
"Filament exceeds the number of AMS slots. Please update the printer firmware "
"to support AMS slot assignment."
msgstr "線材編號超出 AMS 槽位數量，請更新列印設備韌體以支援 AMS 槽位映射功能。"

msgid ""
"Filaments to AMS slots mappings have been established. You can click a "
"filament above to change its mapping AMS slot"
msgstr ""
"線材與 AMS 槽位的映射關係已設定完成。您可以點擊上方的線材來更改其對應的 AMS "
"槽位"

msgid ""
"Please click each filament above to specify its mapping AMS slot before "
"sending the print job"
msgstr "請在傳送列印前點擊上方各個線材，指定其所對應的 AMS 槽位"

#, c-format, boost-format
msgid ""
"Filament %s does not match the filament in AMS slot %s. Please update the "
"printer firmware to support AMS slot assignment."
msgstr ""
"線材編號 %s 和 AMS 槽位 %s 中的線材材質不相符，請更新列印設備韌體以支援 AMS "
"槽位映射功能。"

msgid ""
"Filament does not match the filament in AMS slot. Please update the printer "
"firmware to support AMS slot assignment."
msgstr ""
"材料編號和 AMS 槽位中的線材材質不相符，請更新列印設備韌體以支援 AMS 槽位映射"
"功能。"

msgid ""
"The printer firmware only supports sequential mapping of filament => AMS "
"slot."
msgstr ""
"已自動建立「線材清單 => AMS 槽位」的映射關係。 可點擊上方的線材來手動設定其所"
"對應的 AMS 槽位。"

msgid "An SD card needs to be inserted before printing."
msgstr "請在進行列印前插入 SD 記憶卡。"

#, c-format, boost-format
msgid ""
"The selected printer (%s) is incompatible with the chosen printer profile in "
"the slicer (%s)."
msgstr "選定的列印設備（%s）與切片軟體中選擇的列印設備設定檔（%s）不相容。"

msgid "An SD card needs to be inserted to record timelapse."
msgstr "使用縮時攝影功能需要插入 SD 記憶卡。"

msgid ""
"Cannot send the print job to a printer whose firmware is required to get "
"updated."
msgstr "機台需要更新韌體才能接收列印作業。"

msgid "Cannot send the print job for empty plate"
msgstr "無法傳送空的列印板"

msgid "This printer does not support printing all plates"
msgstr "此列印設備類型不支援列印所有列印板"

msgid ""
"When enable spiral vase mode, machines with I3 structure will not generate "
"timelapse videos."
msgstr "當啟用螺旋花瓶模式時，龍門結構的設備不會產生縮時攝影影片。"

msgid ""
"Timelapse is not supported because Print sequence is set to \"By object\"."
msgstr "「逐件列印」模式下不支援縮時錄影。"

msgid "Errors"
msgstr "錯誤"

msgid "Please check the following:"
msgstr "請檢查以下內容："

msgid ""
"The printer type selected when generating G-code is not consistent with the "
"currently selected printer. It is recommended that you use the same printer "
"type for slicing."
msgstr ""
"產生 G-code 時選擇的列印設備類型與目前選擇的列印設備不一致。建議您使用相同的"
"列印設備類型進行切片。"

msgid ""
"There are some unknown filaments in the AMS mappings. Please check whether "
"they are the required filaments. If they are okay, press \"Confirm\" to "
"start printing."
msgstr ""
"AMS 設定中存在一些未知的線材。請檢查是否符合所需的線材。如果符合，按『確定』"
"以開始列印作業。"

#, c-format, boost-format
msgid "nozzle in preset: %.1f %s"
msgstr ""

#, c-format, boost-format
msgid "nozzle memorized: %.1f %s"
msgstr "記錄的噴嘴：%.1f %s"

msgid ""
"Your nozzle diameter in sliced file is not consistent with memorized nozzle. "
"If you changed your nozzle lately, please go to Device > Printer Parts to "
"change settings."
msgstr ""
"切片檔案中的噴嘴直徑與記憶中的噴嘴不一致。如果您最近更換了噴嘴，請前往「設備 "
"> 列印機部件」更新設定。"

#, c-format, boost-format
msgid ""
"Printing high temperature material (%s material) with %s may cause nozzle "
"damage"
msgstr "使用 %s 列印高溫材料（%s 材料）可能會導致噴嘴損壞"

msgid "Please fix the error above, otherwise printing cannot continue."
msgstr "請排除上述錯誤，否則無法繼續列印。"

msgid ""
"Please click the confirm button if you still want to proceed with printing."
msgstr "如果您仍然想繼續列印，請滑鼠左鍵點擊『確定』按鈕。"

msgid ""
"Connecting to the printer. Unable to cancel during the connection process."
msgstr "正在連接列印設備。連接過程中無法取消。"

msgid "Input access code"
msgstr "輸入訪問代碼"

msgid ""
"Caution to use! Flow calibration on Textured PEI Plate may fail due to the "
"scattered surface."
msgstr "小心使用！紋理 PEI 板 上的流量校正可能會因表面光線散射而失敗。"

msgid "Automatic flow calibration using Micro Lidar"
msgstr "使用 Micro Lidar 進行自動流量校正"

msgid "Send to Printer SD card"
msgstr "傳送到列印設備的 SD 記憶卡"

msgid "Cannot send the print task when the upgrade is in progress"
msgstr "設備升級中，無法傳送列印作業"

msgid "The selected printer is incompatible with the chosen printer presets."
msgstr "所選列印設備與選擇的列印設備預設檔不相容。"

msgid "An SD card needs to be inserted before send to printer SD card."
msgstr "傳送到列印設備需要插入 SD 記憶卡。"

msgid "The printer is required to be in the same LAN as Orca Slicer."
msgstr "列印設備需要與 Orca Slicer 在同一個區域網路內。"

msgid "The printer does not support sending to printer SD card."
msgstr "該列印設備不支援傳送到 SD 記憶卡。"

msgid "Slice ok."
msgstr "切片完成。"

msgid "View all Daily tips"
msgstr "顯示所有每日提示"

msgid "Failed to create socket"
msgstr "建立網路端點連線失敗"

msgid "Failed to connect socket"
msgstr "無法連線網路端點"

msgid "Failed to publish login request"
msgstr "請求登陸失敗"

msgid "Get ticket from device timeout"
msgstr "從設備取得票證超時"

msgid "Get ticket from server timeout"
msgstr "從伺服器取得票證超時"

msgid "Failed to post ticket to server"
msgstr "將票證提交到伺服器失敗"

msgid "Failed to parse login report reason"
msgstr "無法解析登入回覆"

msgid "Receive login report timeout"
msgstr "接收登入回覆逾時"

msgid "Unknown Failure"
msgstr "未知錯誤"

msgid "Bind with Pin Code"
msgstr "Pin碼綁定"

msgid ""
"Please Find the Pin Code in Account page on printer screen,\n"
" and type in the Pin Code below."
msgstr ""
"請在印表設備螢幕上的帳戶頁面找到 PIN 碼，\n"
"並在下面輸入 PIN 碼。"

msgid "Can't find Pin Code?"
msgstr "找不到Pin?"

msgid "Pin Code"
msgstr "Pin"

msgid "Binding..."
msgstr "綁定..."

msgid "Please confirm on the printer screen"
msgstr "請到機台上按確認"

msgid "Log in failed. Please check the Pin Code."
msgstr "登入失敗。請檢查 Pin碼。"

msgid "Log in printer"
msgstr "登入列印設備"

msgid "Would you like to log in to this printer with the current account?"
msgstr "您想使用目前帳號登入這台列印設備嗎?"

msgid "Check the reason"
msgstr "查看原因"

msgid "Read and accept"
msgstr "閱讀並接受"

msgid "Terms and Conditions"
msgstr "使用者協議"

msgid ""
"Thank you for purchasing a Bambu Lab device. Before using your Bambu Lab "
"device, please read the terms and conditions. By clicking to agree to use "
"your Bambu Lab device, you agree to abide by the Privacy Policy and Terms of "
"Use (collectively, the \"Terms\"). If you do not comply with or agree to the "
"Bambu Lab Privacy Policy, please do not use Bambu Lab equipment and services."
msgstr ""
"感謝您購買 Bambu Lab 設備。在使用 Bambu Lab 設備之前，請先閱讀條款與條件。點"
"擊同意使用 Bambu Lab 設備，即表示您同意遵守隱私政策與使用條款（以下統稱「條"
"款」）。若您不同意或無法遵守 Bambu Lab 隱私政策，請勿使用 Bambu Lab 的設備及"
"服務。"

msgid "and"
msgstr "與"

msgid "Privacy Policy"
msgstr "隱私協議"

msgid "We ask for your help to improve everyone's printer"
msgstr "我們請求您的幫助來改善大家的列印設備"

msgid "Statement about User Experience Improvement Program"
msgstr "關於使用者體驗改善計劃的聲明"

#, c-format, boost-format
msgid ""
"In the 3D Printing community, we learn from each other's successes and "
"failures to adjust our own slicing parameters and settings. %s follows the "
"same principle and uses machine learning to improve its performance from the "
"successes and failures of the vast number of prints by our users. We are "
"training %s to be smarter by feeding them the real-world data. If you are "
"willing, this service will access information from your error logs and usage "
"logs, which may include information described in Privacy Policy. We will not "
"collect any Personal Data by which an individual can be identified directly "
"or indirectly, including without limitation names, addresses, payment "
"information, or phone numbers. By enabling this service, you agree to these "
"terms and the statement about Privacy Policy."
msgstr ""
"在 3D 列印社群中，我們通過分享彼此的成功與失敗經驗來調整切片參數與設置。%s 也"
"採用了相同的原則，利用機器學習，透過使用者的大量列印成功與失敗資料來提升其性"
"能。我們正以實際應用資料來訓練 %s，使其變得更智能。如果您願意，這項服務將存取"
"您的錯誤日誌和使用日誌，其中可能包含隱私政策中提到的相關資訊。我們不會收集任"
"何可直接或間接識別個人身份的個人資料，包括但不限於姓名、地址、支付資訊或電話"
"號碼。啟用此服務即表示您同意這些條款及隱私政策聲明。"

msgid "Statement on User Experience Improvement Plan"
msgstr "關於使用者體驗改善計劃的聲明"

msgid "Log in successful."
msgstr "登入成功。"

msgid "Log out printer"
msgstr "登出列印設備"

msgid "Would you like to log out the printer?"
msgstr "您想登出列印設備嗎?"

msgid "Please log in first."
msgstr "請先登入。"

msgid "There was a problem connecting to the printer. Please try again."
msgstr "連接列印設備時發生錯誤。 重新連接。"

msgid "Log out successful."
msgstr "登出成功。"

msgid "Failed to log out."
msgstr "登出失敗。"

#. TRN "Save current Settings"
#, c-format, boost-format
msgid "Save current %s"
msgstr "儲存目前 %s"

msgid "Delete this preset"
msgstr "刪除此預設"

msgid "Search in preset"
msgstr "在預設中搜尋"

msgid "Click to reset all settings to the last saved preset."
msgstr "點擊以將所有設定還原到最後一次儲存的版本。"

msgid ""
"A prime tower is required for smooth timelapse. There may be flaws on the "
"model without prime tower. Are you sure you want to disable prime tower?"
msgstr ""
"平滑模式的縮時錄影需要換料塔，否則列印物件上可能會有瑕疵。您是否要關閉換料"
"塔？"

msgid ""
"Enabling both precise Z height and the prime tower may cause the size of "
"prime tower to increase. Do you still want to enable?"
msgstr "同時啟用精確 Z 軸高度與換料塔功能，可能會讓換料塔變大。是否仍要啟用？"

msgid ""
"A prime tower is required for smooth timelapse. There may be flaws on the "
"model without prime tower. Do you want to enable prime tower?"
msgstr ""
"平滑模式的縮時錄影需要換料塔，否則列印物件上可能會有瑕疵。您是否要啟用換料"
"塔？"

msgid "Still print by object?"
msgstr "持續逐件列印？"

msgid ""
"When using support material for the support interface, we recommend the "
"following settings:\n"
"0 top Z distance, 0 interface spacing, interlaced rectilinear pattern and "
"disable independent support layer height"
msgstr ""

msgid ""
"Change these settings automatically?\n"
"Yes - Change these settings automatically\n"
"No  - Do not change these settings for me"
msgstr ""
"自動調整這些設定？\n"
"是 - 自動調整這些設定\n"
"否 - 不用為我調整這些設定"

msgid ""
"Enabling this option will modify the model's shape. If your print requires "
"precise dimensions or is part of an assembly, it's important to double-check "
"whether this change in geometry impacts the functionality of your print."
msgstr ""
"啟用此選項將會改變模型形狀。如果您的列印需要精準的尺寸或屬於組裝件的一部分，"
"請務必再次確認此幾何形狀的更改是否會影響您的列印。"

msgid "Are you sure you want to enable this option?"
msgstr "您確定要啟用此選項嗎？"

msgid ""
"Layer height is too small.\n"
"It will set to min_layer_height\n"
msgstr ""
"層高過薄\n"
"將改為 min_layer_height\n"

msgid ""
"Layer height exceeds the limit in Printer Settings -> Extruder -> Layer "
"height limits, this may cause printing quality issues."
msgstr ""
"層高超過了印表設備設定 -> 擠出機 -> 層高限制，這可能會導致列印品質問題。"

msgid "Adjust to the set range automatically?\n"
msgstr "是否自動調整至設定範圍？\n"

msgid "Adjust"
msgstr "調整"

msgid "Ignore"
msgstr "忽略"

msgid ""
"Experimental feature: Retracting and cutting off the filament at a greater "
"distance during filament changes to minimize flush. Although it can notably "
"reduce flush, it may also elevate the risk of nozzle clogs or other printing "
"complications."
msgstr ""
"實驗性功能：在換線過程中以更大的距離收回並切斷線材，以減少沖洗量。儘管這可以"
"顯著減少沖洗，但也可能增加噴嘴堵塞或其他列印問題的風險。"

msgid ""
"Experimental feature: Retracting and cutting off the filament at a greater "
"distance during filament changes to minimize flush. Although it can notably "
"reduce flush, it may also elevate the risk of nozzle clogs or other printing "
"complications. Please use with the latest printer firmware."
msgstr ""
"實驗性功能：在換線過程中以更大的距離收回並切斷線材，以減少沖洗量。儘管這可以"
"顯著減少沖洗，但也可能增加噴嘴堵塞或其他列印問題的風險。請搭配最新的印表機韌"
"體使用。"

msgid ""
"When recording timelapse without toolhead, it is recommended to add a "
"\"Timelapse Wipe Tower\" \n"
"by right-click the empty position of build plate and choose \"Add "
"Primitive\"->\"Timelapse Wipe Tower\"."
msgstr ""
"在錄製無工具頭縮時錄影影片時，建議新增一個「縮時錄影換料塔」\n"
"可以通過右鍵點擊構建板的空白位置，選擇『新增標準模型』->『縮時錄影換料塔』來"
"進行新增。"

msgid ""
"A copy of the current system preset will be created, which will be detached "
"from the system preset."
msgstr "將建立目前系統配置的副本，且該副本將與系統配置分離不相關聯。"

msgid ""
"The current custom preset will be detached from the parent system preset."
msgstr "目前的自訂配置將與父系統配置分離不相關聯。"

msgid "Modifications to the current profile will be saved."
msgstr "目前設定檔的修改將會保存下來。"

msgid ""
"This action is not revertible.\n"
"Do you want to proceed?"
msgstr ""
"此操作無法還原。\n"
"您確定要繼續嗎？"

msgid "Detach preset"
msgstr "解除預設"

msgid "This is a default preset."
msgstr "預設配置。"

msgid "This is a system preset."
msgstr "這是系統預設配置。"

msgid "Current preset is inherited from the default preset."
msgstr "目前的配置繼承自預設配置。"

msgid "Current preset is inherited from"
msgstr "目前的配置繼承自"

msgid "It can't be deleted or modified."
msgstr "它無法被刪除或修改。"

msgid ""
"Any modifications should be saved as a new preset inherited from this one."
msgstr "若要進行任何修改，請另存為一個新的預設配置，並繼承自此預設配置。"

msgid "To do that please specify a new name for the preset."
msgstr "為此，請為新的預設配置指定一個名稱。"

msgid "Additional information:"
msgstr "其他資訊："

msgid "vendor"
msgstr "供應商"

msgid "printer model"
msgstr "列印設備型號"

msgid "default print profile"
msgstr "預設列印設定檔"

msgid "default filament profile"
msgstr "預設線材設定檔"

msgid "default SLA material profile"
msgstr "預設 SLA 材料設定檔"

msgid "default SLA print profile"
msgstr "預設 SLA 列印設定檔"

msgid "full profile name"
msgstr "完整設定檔名稱"

msgid "symbolic profile name"
msgstr "簡易設定檔名稱"

msgid "Line width"
msgstr "線寬"

msgid "Seam"
msgstr "接縫"

msgid "Precision"
msgstr "精度"

msgid "Wall generator"
msgstr "牆產生器"

msgid "Walls and surfaces"
msgstr "牆與表面"

msgid "Bridging"
msgstr "橋接"

msgid "Overhangs"
msgstr "懸空"

msgid "Walls"
msgstr "牆"

msgid "Top/bottom shells"
msgstr "頂部/底部外殼"

msgid "Initial layer speed"
msgstr "首層速度"

msgid "Other layers speed"
msgstr "其他層速度"

msgid "Overhang speed"
msgstr "懸空列印速度"

msgid ""
"This is the speed for various overhang degrees. Overhang degrees are "
"expressed as a percentage of line width. 0 speed means no slowing down for "
"the overhang degree range and wall speed is used"
msgstr ""
"此設置是為不同懸空角度指定的速度。懸空角度以線寬的百分比表示。若速度設置為 "
"0，表示該懸空角度範圍內不會減速，將使用牆面速度"

msgid "Bridge"
msgstr "橋接"

msgid "Set speed for external and internal bridges"
msgstr "設定外部和內部橋接的速度"

msgid "Travel speed"
msgstr "空駛速度"

msgid "Acceleration"
msgstr "加速度"

msgid "Jerk(XY)"
msgstr "抖動（XY軸）"

msgid "Raft"
msgstr "筏層"

msgid "Support filament"
msgstr "支撐線材"

msgid "Support ironing"
msgstr ""

msgid "Tree supports"
msgstr "樹狀支撐"

msgid "Multimaterial"
msgstr "多線材"

msgid "Prime tower"
msgstr "換料塔"

msgid "Filament for Features"
msgstr "用於特徵的線材"

msgid "Ooze prevention"
msgstr "防止漏料"

msgid "Skirt"
msgstr "Skirt"

msgid "Special mode"
msgstr "特殊模式"

msgid "G-code output"
msgstr "G-code 輸出"

msgid "Post-processing Scripts"
msgstr "後處理腳本"

msgid "Notes"
msgstr "備註"

msgid "Frequent"
msgstr "常用"

#, c-format, boost-format
msgid ""
"Following line %s contains reserved keywords.\n"
"Please remove it, or will beat G-code visualization and printing time "
"estimation."
msgid_plural ""
"Following lines %s contain reserved keywords.\n"
"Please remove them, or will beat G-code visualization and printing time "
"estimation."
msgstr[0] ""
"以下行 %s 包含保留關鍵字。\n"
"請將其移除，否則將影響 G-code 的視覺化和列印時間估算。"

msgid "Reserved keywords found"
msgstr "偵測到保留的關鍵字"

msgid "Setting Overrides"
msgstr "參數覆蓋"

msgid "Retraction"
msgstr "回抽"

msgid "Basic information"
msgstr "基本資訊"

msgid "Recommended nozzle temperature"
msgstr "建議噴嘴溫度"

msgid "Recommended nozzle temperature range of this filament. 0 means no set"
msgstr "該線材的建議噴嘴溫度範圍。0 表示未設定"

msgid "Flow ratio and Pressure Advance"
msgstr "流量比與壓力提前"

msgid "Print chamber temperature"
msgstr "列印設備內部溫度"

msgid "Print temperature"
msgstr "列印溫度"

msgid "Nozzle"
msgstr "噴嘴"

msgid "Nozzle temperature when printing"
msgstr "列印時的噴嘴溫度"

msgid "Cool Plate (SuperTack)"
msgstr "低溫增穩列印板"

msgid ""
"Bed temperature when the Cool Plate SuperTack is installed. A value of 0 "
"means the filament does not support printing on the Cool Plate SuperTack."
msgstr ""

msgid "Cool Plate"
msgstr "低溫列印板"

msgid ""
"Bed temperature when the Cool Plate is installed. A value of 0 means the "
"filament does not support printing on the Cool Plate."
msgstr "使用低溫列印板時，熱床設定溫度其值為 0 ，表示該線材不適用於低溫列印板"

msgid "Textured Cool Plate"
msgstr "低溫紋理列印板"

msgid ""
"Bed temperature when the Textured Cool Plate is installed. A value of 0 "
"means the filament does not support printing on the Textured Cool Plate."
msgstr ""
"使用紋理低溫列印板時，熱床設定溫度其值為 0 ，表示該線材不適用於低溫紋理列印板"

msgid "Engineering Plate"
msgstr "工程列印板"

msgid ""
"Bed temperature when the Engineering Plate is installed. A value of 0 means "
"the filament does not support printing on the Engineering Plate."
msgstr "使用工程列印板時，熱床設定溫度其值為 0 ，表示該線材不適用於工程列印板"

msgid "Smooth PEI Plate / High Temp Plate"
msgstr "平滑 PEI 列印板 / 高溫列印板"

msgid ""
"Bed temperature when the Smooth PEI Plate/High Temperature Plate is "
"installed. A value of 0 means the filament does not support printing on the "
"Smooth PEI Plate/High Temp Plate."
msgstr ""
"使用平滑 PEI 列印板 / 高溫列印板時，熱床設定溫度其值為 0 ，表示該線材不適用於"
"平滑 PEI 列印板 / 高溫列印板"

msgid "Textured PEI Plate"
msgstr "紋理 PEI 列印板"

msgid ""
"Bed temperature when the Textured PEI Plate is installed. A value of 0 means "
"the filament does not support printing on the Textured PEI Plate."
msgstr ""
"使用紋理 PEI 列印板時，熱床設定溫度其值為 0 ，表示該線材不適用於紋理 PEI 列印"
"板"

msgid "Volumetric speed limitation"
msgstr "體積流量速度限制"

msgid "Cooling"
msgstr "冷卻"

msgid "Cooling for specific layer"
msgstr "特定層冷卻"

msgid "Part cooling fan"
msgstr "物件冷卻風扇"

msgid "Min fan speed threshold"
msgstr "最小風扇速度臨界值"

msgid ""
"Part cooling fan speed will start to run at min speed when the estimated "
"layer time is no longer than the layer time in setting. When layer time is "
"shorter than threshold, fan speed is interpolated between the minimum and "
"maximum fan speed according to layer printing time"
msgstr ""
"當預計的層時間小於設定的層時間時，物件冷卻風扇速度將開始以最小速度運轉。當層"
"時間小於設定值時，風扇速度將根據該層列印時間在最小和最大風扇速度之間自動調整"

msgid "Max fan speed threshold"
msgstr "最大風扇速度臨界值"

msgid ""
"Part cooling fan speed will be max when the estimated layer time is shorter "
"than the setting value"
msgstr "當預計的層列印時間比設定值要小時，物件冷卻風扇轉速將達到最大值"

msgid "Auxiliary part cooling fan"
msgstr "輔助冷卻風扇"

msgid "Exhaust fan"
msgstr "排風扇"

msgid "During print"
msgstr "列印期間"

msgid "Complete print"
msgstr "列印完成"

msgid "Filament start G-code"
msgstr "線材起始 G-code"

msgid "Filament end G-code"
msgstr "線材結束 G-code"

msgid "Wipe tower parameters"
msgstr "換料塔參數"

msgid "Tool change parameters with single extruder MM printers"
msgstr "適用於單擠出機多材料印表機的工具切換參數"

msgid "Set"
msgstr "設定"

msgid "Tool change parameters with multi extruder MM printers"
msgstr "適用於多擠出機多材料印表機的工具切換參數"

msgid "Dependencies"
msgstr "相依項目"

msgid "Compatible printers"
msgstr ""

msgid "Compatible process profiles"
msgstr "相容的切片設定"

msgid "Printable space"
msgstr "可列印區域"

#. TRN: The first argument is the parameter's name; the second argument is its value.
#, boost-format
msgid "Invalid value provided for parameter %1%: %2%"
msgstr "參數 %1% 的值無效：%2%"

msgid "G-code flavor is switched"
msgstr "G-code 格式已切換"

msgid "Cooling Fan"
msgstr "冷卻風扇"

msgid "Fan speed-up time"
msgstr "風扇反應時間"

msgid "Extruder Clearance"
msgstr "擠出機避讓空間"

msgid "Adaptive bed mesh"
msgstr "自適應熱床網格"

msgid "Accessory"
msgstr "配件"

msgid "Machine G-code"
msgstr "列印設備 G-code"

msgid "Machine start G-code"
msgstr "列印設備起始 G-code"

msgid "Machine end G-code"
msgstr "列印設備結束 G-code"

msgid "Printing by object G-code"
msgstr "按物件列印的 G-code"

msgid "Before layer change G-code"
msgstr "換層前 G-code"

msgid "Layer change G-code"
msgstr "換層 G-code"

msgid "Timelapse G-code"
msgstr "縮時錄影 G-code"

msgid "Change filament G-code"
msgstr "線材更換 G-code"

msgid "Change extrusion role G-code"
msgstr "變更擠出機任務的 G-code"

msgid "Pause G-code"
msgstr "暫停 G-code"

msgid "Template Custom G-code"
msgstr "自訂 G-code 範本"

msgid "Motion ability"
msgstr "移動能力"

msgid "Normal"
msgstr "普通"

msgid "Resonance Avoidance"
msgstr "避免共振"

msgid "Resonance Avoidance Speed"
msgstr "避免共振速度"

msgid "Speed limitation"
msgstr "速度限制"

msgid "Acceleration limitation"
msgstr "加速度限制"

msgid "Jerk limitation"
msgstr "抖動限制"

msgid "Single extruder multi-material setup"
msgstr "單擠出機多線材設定"

msgid "Number of extruders of the printer."
msgstr "機台擠出機數量。"

msgid ""
"Single Extruder Multi Material is selected, \n"
"and all extruders must have the same diameter.\n"
"Do you want to change the diameter for all extruders to first extruder "
"nozzle diameter value?"
msgstr ""
"已選擇單噴頭多材料模式，\n"
"所有噴頭的直徑必須相同。\n"
"您是否要將所有噴頭的直徑更改為第一噴頭的噴嘴直徑值？"

msgid "Nozzle diameter"
msgstr "噴嘴直徑"

msgid "Wipe tower"
msgstr "換料塔"

msgid "Single extruder multi-material parameters"
msgstr "單擠出機多線材參數"

#, c-format, boost-format
msgid "Extruder %d"
msgstr "擠出機 %d"

msgid ""
"This is a single extruder multi-material printer, diameters of all extruders "
"will be set to the new value. Do you want to proceed?"
msgstr ""
"這是一台單噴頭多材料列印機，所有噴頭的直徑將被設置為新的值。您要繼續嗎？"

msgid "Layer height limits"
msgstr "層高限制"

msgid "Z-Hop"
msgstr "Z 軸抬升"

msgid "Retraction when switching material"
msgstr "切換線材時的回抽量"

msgid ""
"The Wipe option is not available when using the Firmware Retraction mode.\n"
"\n"
"Shall I disable it in order to enable Firmware Retraction?"
msgstr ""
"當使用韌體回抽模式時，擦拭選項不可用。\n"
"\n"
"是否需要停用擦拭以啟用韌體回抽？"

msgid "Firmware Retraction"
msgstr "韌體回抽"

msgid "Detached"
msgstr "分離的"

#, c-format, boost-format
msgid ""
"%d Filament Preset and %d Process Preset is attached to this printer. Those "
"presets would be deleted if the printer is deleted."
msgstr ""
"此列印設備含有 %d 線材預設和 %d 列印參數預設。若刪除此列印設備，這些預設將被"
"刪除。"

msgid "Presets inherited by other presets cannot be deleted!"
msgstr "被其他預設繼承的預設無法刪除！"

msgid "The following presets inherit this preset."
msgid_plural "The following preset inherits this preset."
msgstr[0] "以下預設繼承了此預設。"

#. TRN  Remove/Delete
#, boost-format
msgid "%1% Preset"
msgstr "%1% 預設"

msgid "Following preset will be deleted too."
msgid_plural "Following presets will be deleted too."
msgstr[0] "以下預設將一起被刪除。"

msgid ""
"Are you sure to delete the selected preset? \n"
"If the preset corresponds to a filament currently in use on your printer, "
"please reset the filament information for that slot."
msgstr ""
"確定要刪除這個預設設定嗎？ \n"
"若該預設目前正用於列印機中的某個材料，"
"請務必重新設定該位置的材料資訊。"

#, boost-format
msgid "Are you sure to %1% the selected preset?"
msgstr "確定要 %1% 所選預設嗎？"

msgid "All"
msgstr "所有"

msgid "Click to reset current value and attach to the global value."
msgstr "點擊該圖示，恢復到全域的設定數值，並與全域設定同步變化。"

msgid "Click to drop current modify and reset to saved value."
msgstr "放棄目前的修改，恢復到上次儲存的數值。"

msgid "Process Settings"
msgstr "列印參數設定"

msgid "Undef"
msgstr "未定義"

msgid "Unsaved Changes"
msgstr "未儲存的更改"

msgid "Transfer or discard changes"
msgstr "放棄或保留更改"

msgid "Old Value"
msgstr "舊值"

msgid "New Value"
msgstr "新值"

msgid "Transfer"
msgstr "遷移"

msgid "Don't save"
msgstr "不儲存"

msgid "Discard"
msgstr "放棄"

msgid "Click the right mouse button to display the full text."
msgstr "單擊滑鼠右鍵顯示全文。"

msgid "All changes will not be saved"
msgstr "所有的修改都不會被儲存"

msgid "All changes will be discarded."
msgstr "所有的修改都將被丟棄。"

msgid "Save the selected options."
msgstr "儲存所選項目。"

msgid "Keep the selected options."
msgstr "保留所選項目。"

msgid "Transfer the selected options to the newly selected preset."
msgstr "將所選項目遷移到新的預設中。"

#, boost-format
msgid ""
"Save the selected options to preset \n"
"\"%1%\"."
msgstr ""
"將所選的選項儲存到預設\n"
"「%1%」。"

#, boost-format
msgid ""
"Transfer the selected options to the newly selected preset \n"
"\"%1%\"."
msgstr ""
"將所選的選項轉移至新選擇的預設\n"
"「%1%」。"

#, boost-format
msgid "Preset \"%1%\" contains the following unsaved changes:"
msgstr "預設「%1%」包含以下未儲存的變更："

#, boost-format
msgid ""
"Preset \"%1%\" is not compatible with the new printer profile and it "
"contains the following unsaved changes:"
msgstr "預設「%1%」與新的列印設備設定檔不相容，且包含以下未儲存的變更："

#, boost-format
msgid ""
"Preset \"%1%\" is not compatible with the new process profile and it "
"contains the following unsaved changes:"
msgstr "預設「%1%」與新的列印參數設定檔不相容，並包含以下未儲存的變更："

#, boost-format
msgid "You have changed some settings of preset \"%1%\"."
msgstr "已更改預設「%1%」的一些設定。"

msgid ""
"\n"
"You can save or discard the preset values you have modified."
msgstr ""
"\n"
"您可以儲存或放棄已修改的預設值。"

msgid ""
"\n"
"You can save or discard the preset values you have modified, or choose to "
"transfer the values you have modified to the new preset."
msgstr ""
"\n"
"您可以儲存或放棄已修改的預設值，或選擇將修改的數值轉移到新的預設值。"

msgid "You have previously modified your settings."
msgstr "您之前已經對設定進行了修改。"

msgid ""
"\n"
"You can discard the preset values you have modified, or choose to transfer "
"the modified values to the new project"
msgstr ""
"\n"
"您可以放棄已修改的預設值，或選擇將修改的數值轉移到新專案中"

msgid "Extruders count"
msgstr "擠出機數量"

msgid "General"
msgstr "一般"

msgid "Capabilities"
msgstr "能力"

msgid "Show all presets (including incompatible)"
msgstr "顯示所有預設（包括不相容的）"

msgid "Select presets to compare"
msgstr "選擇要比較的預設"

msgid ""
"You can only transfer to current active profile because it has been modified."
msgstr "因為目前的設定檔已被修改，您只能轉移到目前啟用的設定檔。"

msgid ""
"Transfer the selected options from left preset to the right.\n"
"Note: New modified presets will be selected in settings tabs after close "
"this dialog."
msgstr ""
"所選的選項從左側預設移至右側。\n"
"注意：關閉此對話框後，修改後的預設將在設置頁面中自動選取。"

msgid "Transfer values from left to right"
msgstr "將數值從左邊轉移到右邊"

msgid ""
"If enabled, this dialog can be used for transfer selected values from left "
"to right preset."
msgstr "如果啟用，則此視窗可用於將選定的數值從左邊轉移到右邊的預設值。"

msgid "Add File"
msgstr "新增檔案"

msgid "Set as cover"
msgstr "設定為封面"

msgid "Cover"
msgstr "封面"

#, boost-format
msgid "The name \"%1%\" already exists."
msgstr "「%1%」已經存在。"

msgid "Basic Info"
msgstr "基本資訊"

msgid "Pictures"
msgstr "圖片"

msgid "Bill of Materials"
msgstr "材料清單"

msgid "Assembly Guide"
msgstr "組裝說明"

msgid "Author"
msgstr "作者"

msgid "Model Name"
msgstr "模型名字"

msgid "Description:"
msgstr "描述："

#, c-format, boost-format
msgid "%s Update"
msgstr "%s 更新"

msgid "A new version is available"
msgstr "發現新版本"

msgid "Configuration update"
msgstr "設定檔更新"

msgid "A new configuration package is available. Do you want to install it?"
msgstr "有新的設定檔可用，是否要安裝？"

msgid "Configuration incompatible"
msgstr "設定檔不相容"

msgid "the configuration package is incompatible with the current application."
msgstr "設定檔和目前的應用程式不相容。"

#, c-format, boost-format
msgid ""
"The configuration package is incompatible with the current application.\n"
"%s will update the configuration package to allow the application to start."
msgstr ""
"設定檔與目前的應用程式不相容。\n"
"%s 將更新設定檔，否則應用程式將無法啟動"

#, c-format, boost-format
msgid "Exit %s"
msgstr "退出 %s"

msgid "Configuration updates"
msgstr "組態檔更新"

msgid "No updates available."
msgstr "已經是最新版本。"

msgid "The configuration is up to date."
msgstr "目前設定檔已經是最新版本。"

msgid "Obj file Import color"
msgstr "Obj 檔案匯入顏色"

msgid "Specify number of colors:"
msgstr "指定顏色數量："

#, c-format, boost-format
msgid "The color count should be in range [%d, %d]."
msgstr "顏色數量應在 [%d, %d] 範圍內。"

msgid "Recommended "
msgstr "建議 "

msgid "Current filament colors:"
msgstr "目前線材顏色："

msgid "Quick set:"
msgstr "快速設置："

msgid "Color match"
msgstr "顏色匹配"

msgid "Approximate color matching."
msgstr "近似顏色匹配。"

msgid "Append"
msgstr "追加"

msgid "Add consumable extruder after existing extruders."
msgstr "在現有擠出機後新增可用的擠出機。"

msgid "Reset mapped extruders."
msgstr "重設已映射的擠出機。"

msgid "Cluster colors"
msgstr "色彩分群"

msgid "Map Filament"
msgstr "映射線材"

msgid ""
"Note: The color has been selected, you can choose OK \n"
"to continue or manually adjust it."
msgstr ""
"注意：顏色已選擇，您可以點擊確定繼續，\n"
"或者手動進行調整。"

msgid ""
"Warning: The count of newly added and \n"
"current extruders exceeds 16."
msgstr "警告：新增的擠出機量與目前擠出機總數超過 16。"

msgid "Ramming customization"
msgstr "自訂尖端成型"

msgid ""
"Ramming denotes the rapid extrusion just before a tool change in a single-"
"extruder MM printer. Its purpose is to properly shape the end of the "
"unloaded filament so it does not prevent insertion of the new filament and "
"can itself be reinserted later. This phase is important and different "
"materials can require different extrusion speeds to get the good shape. For "
"this reason, the extrusion rates during ramming are adjustable.\n"
"\n"
"This is an expert-level setting, incorrect adjustment will likely lead to "
"jams, extruder wheel grinding into filament etc."
msgstr ""
"尖端成型是指在單擠出機多線材列印設備中換色之前的快速抽插。\n"
"其目的是使退出的線材末端正確成形，這樣就不會妨礙新線材的插入，並可以重新插"
"入。\n"
"這個階段很重要，不同的線材可能需要不同的擠出速度才能獲得良好的形狀。因此尖端"
"成型過程中的擠壓率是需要可調整的。\n"
"這是一個進階的設定，不正確的調整可能會導致堵塞、線材磨損等。"

#, boost-format
msgid "For constant flow rate, hold %1% while dragging."
msgstr "若要保持固定流速，拖曳時請按住 %1%。"

msgid "Total ramming"
msgstr "總擠出量"

msgid "Volume"
msgstr "體積"

msgid "Ramming line"
msgstr "擠出線"

msgid "Auto-Calc"
msgstr "自動計算"

msgid "Re-calculate"
msgstr "重新計算"

msgid "Flushing volumes for filament change"
msgstr "線材更換時產生的廢料體積"

msgid ""
"Orca would re-calculate your flushing volumes every time the filaments color "
"changed. You could disable the auto-calculate in Orca Slicer > Preferences"
msgstr ""
"Orca 會在每次線材顏色變更時重新計算沖洗量。您可以在 Orca Slicer 的『偏好設"
"置』中關閉自動計算功能"

msgid "Flushing volume (mm³) for each filament pair."
msgstr "在兩個線材間切換所需的廢料體積（mm³）"

#, c-format, boost-format
msgid "Suggestion: Flushing Volume in range [%d, %d]"
msgstr "建議：廢料體積量應設定在[ %d, %d ]範圍內"

#, c-format, boost-format
msgid "The multiplier should be in range [%.2f, %.2f]."
msgstr "倍數的數值範圍是[%.2f, %.2f]"

msgid "Multiplier"
msgstr "倍數"

msgid "unloaded"
msgstr "退料"

msgid "loaded"
msgstr "進料"

msgid "Filament #"
msgstr "線材#"

msgid "From"
msgstr "從"

msgid "To"
msgstr "至"

msgid ""
"Windows Media Player is required for this task! Do you want to enable "
"'Windows Media Player' for your operation system?"
msgstr ""
"執行此設置需要 Windows Media Player！您是否要啟用 Windows Media Player？"

msgid ""
"BambuSource has not correctly been registered for media playing! Press Yes "
"to re-register it. You will be promoted twice"
msgstr ""
"「BambuSource 未正確註冊為媒體播放模組！請點擊『是』進行重新註冊，過程中會有"
"兩次提示"

msgid ""
"Missing BambuSource component registered for media playing! Please re-"
"install BambuStudio or seek after-sales help."
msgstr "缺少 BambuSource 媒體播放組件！請重新安裝 BambuStudio 或聯繫售後支援。"

msgid ""
"Using a BambuSource from a different install, video play may not work "
"correctly! Press Yes to fix it."
msgstr ""
"BambuSource 來自其他安裝版本，可能導致影片播放異常！請點擊『是』進行修復。"

msgid ""
"Your system is missing H.264 codecs for GStreamer, which are required to "
"play video. (Try installing the gstreamer1.0-plugins-bad or gstreamer1.0-"
"libav packages, then restart Orca Slicer?)"
msgstr ""
"您的系統缺少 GStreamer 的 H.264 編解碼器，這是播放影片所必需的。（請嘗試安裝 "
"gstreamer1.0-plugins-bad 或 gstreamer1.0-libav 套件，然後重新啟動 Orca "
"Slicer。）"

msgid "Bambu Network plug-in not detected."
msgstr "未偵測到 Bambu 網路外掛程式。"

msgid "Click here to download it."
msgstr "點擊下載。"

msgid "Login"
msgstr "登入"

msgid "The configuration package is changed in previous Config Guide"
msgstr "設定檔在之前的設定引導過程中已改變"

msgid "Configuration package changed"
msgstr "設定檔已改變"

msgid "Toolbar"
msgstr "工具欄"

msgid "Objects list"
msgstr "物件清單"

msgid "Import geometry data from STL/STEP/3MF/OBJ/AMF files"
msgstr "從 STL/STEP/3MF/OBJ/AMF 檔案中匯入幾何模型"

msgid "⌘+Shift+G"
msgstr "⌘+Shift+G"

msgid "Ctrl+Shift+G"
msgstr "Ctrl+Shift+G"

msgid "Paste from clipboard"
msgstr "從剪貼簿貼上"

msgid "Show/Hide 3Dconnexion devices settings dialog"
msgstr "顯示/隱藏 3Dconnexion 設備的設定對話框"

msgid "Switch table page"
msgstr "切換表單頁面"

msgid "Show keyboard shortcuts list"
msgstr "顯示鍵盤快捷鍵清單"

msgid "Global shortcuts"
msgstr "全域快捷鍵"

msgid "Rotate View"
msgstr "旋轉視角"

msgid "Pan View"
msgstr "移動視角"

msgid "Mouse wheel"
msgstr "滑鼠滾輪"

msgid "Zoom View"
msgstr "縮放視角"

msgid "Shift+A"
msgstr "Shift+A"

msgid ""
"Auto orients selected objects or all objects. If there are selected objects, "
"it just orients the selected ones. Otherwise, it will orient all objects in "
"the current project."
msgstr ""
"自动调整选定零件/所有零件的方向,\n"
"有选定零件时调整选定零件的朝向,\n"
"没有选择零件时调整当项目所有零件的朝向"

msgid "Shift+Q"
msgstr "Shift+Q"

msgid "Auto orients all objects on the active plate."
msgstr "自动调整活动板上的所有物体的方向。"

msgid "Shift+Tab"
msgstr "Shift+Tab"

msgid "Collapse/Expand the sidebar"
msgstr "摺疊/展開 側邊欄"

msgid "⌘+Any arrow"
msgstr "⌘+方向鍵"

msgid "Movement in camera space"
msgstr "沿相機視角移動物件"

msgid "⌥+Left mouse button"
msgstr "⌥+滑鼠左鍵"

msgid "Select a part"
msgstr "選擇單一零件"

msgid "⌘+Left mouse button"
msgstr "⌘+滑鼠左鍵"

msgid "Select multiple objects"
msgstr "選擇多個物件"

msgid "Ctrl+Any arrow"
msgstr "Ctrl+方向鍵"

msgid "Alt+Left mouse button"
msgstr "Alt+滑鼠左鍵"

msgid "Ctrl+Left mouse button"
msgstr "Ctrl+滑鼠左鍵"

msgid "Shift+Left mouse button"
msgstr "Shift+滑鼠左鍵"

msgid "Select objects by rectangle"
msgstr "框選多個零件"

msgid "Arrow Up"
msgstr "上箭頭"

msgid "Move selection 10 mm in positive Y direction"
msgstr "Y 方向移動 10mm"

msgid "Arrow Down"
msgstr "下箭頭"

msgid "Move selection 10 mm in negative Y direction"
msgstr "Y 方向移動 10mm"

msgid "Arrow Left"
msgstr "左箭頭"

msgid "Move selection 10 mm in negative X direction"
msgstr "X 方向移動 10mm"

msgid "Arrow Right"
msgstr "右箭頭"

msgid "Move selection 10 mm in positive X direction"
msgstr "X 方向移動 10mm"

msgid "Shift+Any arrow"
msgstr "Shift+方向鍵"

msgid "Movement step set to 1 mm"
msgstr "沿 X、Y 軸以 1mm 為單位步進移動"

msgid "keyboard 1-9: set filament for object/part"
msgstr "按鍵 １～９：設定物件/零件的線材"

msgid "Camera view - Default"
msgstr "攝影機視角 - 預設"

msgid "Camera view - Top"
msgstr "攝影機視角 - 頂部"

msgid "Camera view - Bottom"
msgstr "攝影機視角 - 底部"

msgid "Camera view - Front"
msgstr "攝影機視角 - 前面"

msgid "Camera view - Behind"
msgstr "攝影機視角 - 後面"

msgid "Camera Angle - Left side"
msgstr "攝影機視角 - 左面"

msgid "Camera Angle - Right side"
msgstr "攝影機視角 - 右面"

msgid "Select all objects"
msgstr "選擇所有物件"

msgid "Gizmo move"
msgstr "線框移動"

msgid "Gizmo rotate"
msgstr "旋轉物件"

msgid "Gizmo scale"
msgstr "線框縮放"

msgid "Gizmo place face on bed"
msgstr "選擇底面"

msgid "Gizmo cut"
msgstr "切割物件"

msgid "Gizmo mesh boolean"
msgstr "線框網格布林運算"

msgid "Gizmo FDM paint-on fuzzy skin"
msgstr "Gizmo FDM 塗刷絨毛表面效果"

msgid "Gizmo SLA support points"
msgstr "SLA 支撐點"

msgid "Gizmo FDM paint-on seam"
msgstr "FDM 塗裝接縫"

msgid "Gizmo text emboss/engrave"
msgstr "浮雕/雕刻文字工具"

msgid "Gizmo measure"
msgstr "測量"

msgid "Gizmo assemble"
msgstr "組裝"

msgid "Gizmo brim ears"
msgstr "擴邊耳工具"

msgid "Zoom in"
msgstr "放大"

msgid "Zoom out"
msgstr "縮小"

msgid "Switch between Prepare/Preview"
msgstr "在準備/預覽模式之中切換"

msgid "Plater"
msgstr "準備"

msgid "Move: press to snap by 1mm"
msgstr "移動：以 1mm 為單位步進移動"

msgid "⌘+Mouse wheel"
msgstr "⌘+滑鼠滾輪"

msgid "Support/Color Painting: adjust pen radius"
msgstr "支撐/顏色繪製：調整筆刷半徑"

msgid "⌥+Mouse wheel"
msgstr "⌥+滑鼠滾輪"

msgid "Support/Color Painting: adjust section position"
msgstr "支撐/色彩繪製：調整剖面位置"

msgid "Ctrl+Mouse wheel"
msgstr "Ctrl+滑鼠滾輪"

msgid "Alt+Mouse wheel"
msgstr "Alt+滑鼠滾輪"

msgid "Gizmo"
msgstr "浮雕"

msgid "Set extruder number for the objects and parts"
msgstr "設定物件、零件使用的擠出機編號"

msgid "Delete objects, parts, modifiers"
msgstr "刪除物件、零件、修改器"

msgid "Select the object/part and press space to change the name"
msgstr "選取物件、零件，按空格可修改名稱"

msgid "Mouse click"
msgstr "滑鼠點擊"

msgid "Select the object/part and mouse click to change the name"
msgstr "選取物件或零件，雙擊可修改名稱"

msgid "Objects List"
msgstr "物件清單"

msgid "Vertical slider - Move active thumb Up"
msgstr "垂直滑動條 - 向上移動一層"

msgid "Vertical slider - Move active thumb Down"
msgstr "垂直滑動條 - 向下移動一層"

msgid "Horizontal slider - Move active thumb Left"
msgstr "水平滑動條 - 向左移動一步"

msgid "Horizontal slider - Move active thumb Right"
msgstr "水平滑動條 - 向右移動一步"

msgid "On/Off one layer mode of the vertical slider"
msgstr "開啟/關閉垂直滑動條的單層模式"

msgid "On/Off G-code window"
msgstr "開啟/關閉 G-code 視窗"

msgid "Move slider 5x faster"
msgstr "5 倍速移動滑動條"

msgid "Shift+Mouse wheel"
msgstr "Shift+滑鼠滾輪"

msgid "Horizontal slider - Move to start position"
msgstr "水平滑動條 - 移動到起始位置"

msgid "Horizontal slider - Move to last position"
msgstr "水平滑動條 - 移動到最後位置"

msgid "Release Note"
msgstr "更新說明"

#, c-format, boost-format
msgid "version %s update information:"
msgstr "版本 %s 更新資訊："

msgid "Network plug-in update"
msgstr "網路外掛程式升級"

msgid ""
"Click OK to update the Network plug-in when Orca Slicer launches next time."
msgstr "按下『確定』後，下次啟動 Orca Slicer 時會更新網路外掛程式。"

#, c-format, boost-format
msgid "A new Network plug-in (%s) is available. Do you want to install it?"
msgstr "新版的網路外掛程式（%s）可用，是否要安裝？"

msgid "New version of Orca Slicer"
msgstr "新版本的 Orca Slicer"

msgid "Skip this Version"
msgstr "跳過這個版本"

msgid "Done"
msgstr "完成"

msgid "Resume Printing"
msgstr "繼續列印"

msgid "Resume Printing (defects acceptable)"
msgstr "繼續列印 (瑕疵可接受)"

msgid "Resume Printing (problem solved)"
msgstr "繼續列印 (問題排除了)"

msgid "Stop Printing"
msgstr "停止列印"

msgid "Check Assistant"
msgstr "檢查助手"

msgid "Filament Extruded, Continue"
msgstr "線材擠出，繼續"

msgid "Not Extruded Yet, Retry"
msgstr "尚未擠出，重試"

msgid "Finished, Continue"
msgstr "完成，繼續"

msgid "Load Filament"
msgstr "進料"

msgid "Filament Loaded, Resume"
msgstr "進料完成，繼續"

msgid "View Liveview"
msgstr "預覽 Liveview"

msgid "Confirm and Update Nozzle"
msgstr "確認並更新噴嘴"

msgid "Connect the printer using IP and access code"
msgstr "透過 IP 和訪問代碼連接列印設備"

msgid ""
"Step 1. Please confirm Orca Slicer and your printer are in the same LAN."
msgstr "步驟 1. 請確保 Orca Slicer 與列印設備在同一區域網路（LAN）中。"

msgid ""
"Step 2. If the IP and Access Code below are different from the actual values "
"on your printer, please correct them."
msgstr "步驟 2. 若下方的 IP 和訪問代碼與印表機上的實際數值不符，請進行修正。"

msgid ""
"Step 3. Please obtain the device SN from the printer side; it is usually "
"found in the device information on the printer screen."
msgstr ""
"步驟 3. 請從列印設備上取得設備序號（SN），通常可在列印設備螢幕的設備資訊中查"
"看。"

msgid "IP"
msgstr "IP"

msgid "Access Code"
msgstr "訪問代碼"

msgid "Printer model"
msgstr "列印設備型號"

msgid "Printer name"
msgstr "列印設備名稱"

msgid "Where to find your printer's IP and Access Code?"
msgstr "在哪裡可以找到列印設備的 IP 和訪問代碼?"

msgid "Connect"
msgstr "連線"

msgid "Manual Setup"
msgstr "手動設定"

msgid "connecting..."
msgstr "連線中..."

msgid "Failed to connect to printer."
msgstr "無法連接到列印設備。"

msgid "Failed to publish login request."
msgstr "登入請求傳送失敗。"

msgid "The printer has already been bound."
msgstr "此印表機已綁定。"

msgid "The printer mode is incorrect, please switch to LAN Only."
msgstr "列印設備模式錯誤，請切換為 LAN Only 模式。"

msgid "Connecting to printer... The dialog will close later"
msgstr "正在連接印表機… 對話框將在稍後自動關閉"

msgid "Connection failed, please double check IP and Access Code"
msgstr "連接失敗，請再次檢查 IP 和訪問代碼"

msgid ""
"Connection failed! If your IP and Access Code is correct, \n"
"please move to step 3 for troubleshooting network issues"
msgstr ""
"連接失敗！如果 IP 和訪問代碼正確，\n"
"請進入第 3 步進行網路問題排解"

msgid "Air Pump"
msgstr "氣泵"

<<<<<<< HEAD
msgid "Laser 10w"
msgstr "10瓦 雷射"

msgid "Laser 40w"
msgstr "40瓦 雷射"
=======
msgid "Laser 10 W"
msgstr ""

msgid "Laser 40 W"
msgstr ""
>>>>>>> 783f533a

msgid "Cutting Module"
msgstr "切割模組"

msgid "Model:"
msgstr "型號："

msgid "Update firmware"
msgstr "更新韌體"

msgid "Beta version"
msgstr "Beta 版本"

msgid "Updating"
msgstr "更新中"

msgid "Update failed"
msgstr "更新失敗"

msgid "Update successful"
msgstr "更新成功"

msgid ""
"Are you sure you want to update? This will take about 10 minutes. Do not "
"turn off the power while the printer is updating."
msgstr "確定要更新嗎？更新需要大約10分鐘，更新期間請勿關閉電源。"

msgid ""
"An important update was detected and needs to be run before printing can "
"continue. Do you want to update now? You can also update later from 'Upgrade "
"firmware'."
msgstr ""
"檢測到重要更新，必須執行後才能繼續列印。您要現在更新嗎？或者稍後可在『升級韌"
"體』中完成更新。"

msgid ""
"The firmware version is abnormal. Repairing and updating are required before "
"printing. Do you want to update now? You can also update later on printer or "
"update next time starting Orca."
msgstr ""
"韌體版本異常，必須修復並更新後才能列印。您要現在更新嗎？也可以稍後在列印設備"
"上更新，或在下次啟動 Orca 時進行更新。"

msgid "Extension Board"
msgstr "擴展板"

msgid "Saving objects into the 3mf failed."
msgstr "將物件儲存到 3mf 失敗。"

msgid "Only Windows 10 is supported."
msgstr "僅支援 Windows 10。"

msgid "Failed to initialize the WinRT library."
msgstr "無法初始化 WinRT 函式庫。"

msgid "Exporting objects"
msgstr "正在匯出物件"

msgid "Failed loading objects."
msgstr "載入物件失敗。"

msgid "Repairing object by Windows service"
msgstr "透過 Windows 服務修復物件"

msgid "Repair failed."
msgstr "修復失敗。"

msgid "Loading repaired objects"
msgstr "正在載入修復的物件"

msgid "Exporting 3mf file failed"
msgstr "匯出 3mf 檔案失敗"

msgid "Import 3mf file failed"
msgstr "匯入 3mf 檔案失敗"

msgid "Repaired 3mf file does not contain any object"
msgstr "已修復的 3mf 檔案不包含任何物件"

msgid "Repaired 3mf file contains more than one object"
msgstr "已修復的 3mf 檔案包含了不止一個物件"

msgid "Repaired 3mf file does not contain any volume"
msgstr "修復的 3mf 檔案不包含任何零件"

msgid "Repaired 3mf file contains more than one volume"
msgstr "已修復的 3mf 檔案包含多個零件"

msgid "Repair finished"
msgstr "修復已完成"

msgid "Repair canceled"
msgstr "修復被取消"

#, boost-format
msgid "Copying of file %1% to %2% failed: %3%"
msgstr "從 %1% 複製檔案到 %2% 失敗：%3%"

msgid "Need to check the unsaved changes before configuration updates."
msgstr "在設定更新之前需要檢查未儲存的設定變更。"

msgid "Configuration package: "
msgstr "設定檔："

msgid " updated to "
msgstr "更新到 "

msgid "Open G-code file:"
msgstr "打開 G-code 檔案："

msgid ""
"One object has empty initial layer and can't be printed. Please Cut the "
"bottom or enable supports."
msgstr "模型出現空層無法列印。請切掉底部或打開支撐。"

#, boost-format
msgid "Object can't be printed for empty layer between %1% and %2%."
msgstr "模型在 %1% 和 %2% 之間出現空層，無法列印。"

#, boost-format
msgid "Object: %1%"
msgstr "模型：%1%"

msgid ""
"Maybe parts of the object at these height are too thin, or the object has "
"faulty mesh"
msgstr "部分模型在這些高度可能過薄，或者模型存在缺陷"

msgid "No object can be printed. Maybe too small"
msgstr "沒有可列印的物件。可能是因為尺寸過小"

msgid ""
"Your print is very close to the priming regions. Make sure there is no "
"collision."
msgstr "您的列印區域非常接近準備區域，請確認不會發生碰撞。"

msgid ""
"Failed to generate G-code for invalid custom G-code.\n"
"\n"
msgstr ""
"錯誤的自訂 G-code 導致 G-code 產生失敗。\n"
"\n"

msgid "Please check the custom G-code or use the default custom G-code."
msgstr "請檢查自訂 G-code，或者使用預設的。"

#, boost-format
msgid "Generating G-code: layer %1%"
msgstr "正在產生 G-code：第 %1% 層"

msgid "Inner wall"
msgstr "內牆"

msgid "Outer wall"
msgstr "外牆"

msgid "Overhang wall"
msgstr "懸空牆"

msgid "Sparse infill"
msgstr "稀疏填充"

msgid "Internal solid infill"
msgstr "內部實心填充"

msgid "Top surface"
msgstr "頂面"

msgid "Bottom surface"
msgstr "底面"

msgid "Internal Bridge"
msgstr "內部橋接"

msgid "Gap infill"
msgstr "填縫"

msgid "Support interface"
msgstr "支撐面"

msgid "Support transition"
msgstr "支撐轉換層"

msgid "Multiple"
msgstr "多個"

#, boost-format
msgid "Failed to calculate line width of %1%. Cannot get value of \"%2%\" "
msgstr "計算 %1% 的線寬失敗。無法獲得「%2%」的值"

msgid ""
"Invalid spacing supplied to Flow::with_spacing(), check your layer height "
"and extrusion width"
msgstr "提供給 Flow::with_spacing（）的間距無效，請檢查層高和擠出寬度"

msgid "undefined error"
msgstr "未定義的錯誤"

msgid "too many files"
msgstr "檔案過多"

msgid "file too large"
msgstr "檔案太大"

msgid "unsupported method"
msgstr "不支援的壓縮方法"

msgid "unsupported encryption"
msgstr "不支援的加密方式"

msgid "unsupported feature"
msgstr "不支援的功能"

msgid "failed finding central directory"
msgstr "找不到主目錄"

msgid "not a ZIP archive"
msgstr "不是一個 zip 壓縮檔"

msgid "invalid header or corrupted"
msgstr "無效檔案頭或檔案已損壞"

msgid "unsupported multidisk"
msgstr "不支援多硬碟儲存"

msgid "decompression failed"
msgstr "解壓縮失敗或存檔已損壞"

msgid "compression failed"
msgstr "壓縮失敗"

msgid "unexpected decompressed size"
msgstr "意外的解壓縮大小"

msgid "CRC check failed"
msgstr "CRC 檢查失敗"

msgid "unsupported central directory size"
msgstr "不支援的主目錄容量"

msgid "allocation failed"
msgstr "分配記憶體失敗"

msgid "file open failed"
msgstr "檔案開啟失敗"

msgid "file create failed"
msgstr "檔案建立失敗"

msgid "file write failed"
msgstr "檔案寫入失敗"

msgid "file read failed"
msgstr "檔案讀取失敗"

msgid "file close failed"
msgstr "檔案關閉失敗"

msgid "file seek failed"
msgstr "檔案隨機存取失敗"

msgid "file stat failed"
msgstr "檔案統計資訊失敗"

msgid "invalid parameter"
msgstr "無效參數"

msgid "invalid filename"
msgstr "無效的檔案名"

msgid "buffer too small"
msgstr "緩衝區太小"

msgid "internal error"
msgstr "內部錯誤"

msgid "file not found"
msgstr "檔案未找到"

msgid "archive too large"
msgstr "存檔檔案太大"

msgid "validation failed"
msgstr "驗證失敗"

msgid "write callback failed"
msgstr "寫入回調失敗"

#, boost-format
msgid ""
"%1% is too close to exclusion area, there may be collisions when printing."
msgstr "%1% 離淨空區域太近，可能會發生碰撞。"

#, boost-format
msgid "%1% is too close to others, and collisions may be caused."
msgstr "%1% 離其它物件太近，可能會發生碰撞。"

#, boost-format
msgid "%1% is too tall, and collisions will be caused."
msgstr "%1% 太高，會發生碰撞。"

msgid " is too close to others, there may be collisions when printing."
msgstr "離其它物件太近，列印時可能會發生碰撞。"

msgid " is too close to exclusion area, there may be collisions when printing."
msgstr "離淨空區域太近，列印時可能會發生碰撞。"

msgid "Prime Tower"
msgstr "換料塔"

msgid " is too close to others, and collisions may be caused.\n"
msgstr "離其它物件太近，可能會發生碰撞。\n"

msgid " is too close to exclusion area, and collisions will be caused.\n"
msgstr "離淨空區域太近，會發生碰撞。\n"

msgid ""
"Cannot print multiple filaments which have large difference of temperature "
"together. Otherwise, the extruder and nozzle may be blocked or damaged "
"during printing."
msgstr ""
"無法法同時列印溫度差異較大的多種線材，否則在列印過程中可能會造成擠出機或噴嘴"
"堵塞甚至損壞"

msgid "No extrusions under current settings."
msgstr "根據目前設定，不會進行任何列印。"

msgid ""
"Smooth mode of timelapse is not supported when \"by object\" sequence is "
"enabled."
msgstr "逐件列印模式下不支援使用平滑模式的縮時錄影。"

msgid ""
"Please select \"By object\" print sequence to print multiple objects in "
"spiral vase mode."
msgstr "請選擇『逐件列印』以支援在螺旋花瓶模式下列印多個物件。"

msgid ""
"The spiral vase mode does not work when an object contains more than one "
"materials."
msgstr "不支援在包含多個線材的列印中使用螺旋花瓶模式。"

#, boost-format
msgid ""
"While the object %1% itself fits the build volume, it exceeds the maximum "
"build volume height because of material shrinkage compensation."
msgstr ""
"物件 %1% 本身雖然符合構建體積，但由於材料收縮補償，導致其超出了最大構建高度限"
"制。"

#, boost-format
msgid "The object %1% exceeds the maximum build volume height."
msgstr "物件 %1% 超出了最大體積高度。"

#, boost-format
msgid ""
"While the object %1% itself fits the build volume, its last layer exceeds "
"the maximum build volume height."
msgstr "物件 %1% 本身雖符合構建體積限制，但其最後一層超出了最大構建高度。"

msgid ""
"You might want to reduce the size of your model or change current print "
"settings and retry."
msgstr "您可能想要減小模型的尺寸或更改目前的列印設定並重試。"

msgid "Variable layer height is not supported with Organic supports."
msgstr "有機樹支撐不支持可變層高。"

msgid ""
"Different nozzle diameters and different filament diameters may not work "
"well when the prime tower is enabled. It's very experimental, so please "
"proceed with caution."
msgstr ""
"當啟用換料時，不同的噴嘴直徑和線材直徑可能無法正常配合。此功能屬於實驗性階"
"段，請小心使用。"

msgid ""
"The Wipe Tower is currently only supported with the relative extruder "
"addressing (use_relative_e_distances=1)."
msgstr "換料塔目前僅支援相對擠出機定址 (use_relative_e_distances=1)。"

msgid ""
"Ooze prevention is only supported with the wipe tower when "
"'single_extruder_multi_material' is off."
msgstr ""
"『防止漏料』功能僅在 ‘single_extruder_multi_material’ 關閉時，才支援換料塔。"

msgid ""
"The prime tower is currently only supported for the Marlin, RepRap/Sprinter, "
"RepRapFirmware and Repetier G-code flavors."
msgstr ""
"換料塔功能目前僅支援 Marlin、RepRap/Sprinter、RepRapFirmware 和 Repetier 的 "
"G-code 格式。"

msgid "The prime tower is not supported in \"By object\" print."
msgstr "逐件列印模式下無法使用換料塔。"

msgid ""
"The prime tower is not supported when adaptive layer height is on. It "
"requires that all objects have the same layer height."
msgstr "可變層高開啟時無法使用換料塔。它要求所有物件擁有相同的層高。"

msgid ""
"The prime tower requires \"support gap\" to be multiple of layer height."
msgstr "換料塔要求「支撐間隙」為層高的整數倍數"

msgid "The prime tower requires that all objects have the same layer heights."
msgstr "換料塔要求各個物件擁有同樣的層高"

msgid ""
"The prime tower requires that all objects are printed over the same number "
"of raft layers."
msgstr "換料塔要求各個物件使用同樣的筏層數量"

msgid ""
"The prime tower is only supported for multiple objects if they are printed "
"with the same support_top_z_distance."
msgstr ""
"只有當多個物件使用相同的支撐頂部 Z 距離 (support_top_z_distance) 列印時，才會"
"支援換料塔"

msgid ""
"The prime tower requires that all objects are sliced with the same layer "
"heights."
msgstr "換料塔要求各個物件擁有同樣的層高。"

msgid ""
"The prime tower is only supported if all objects have the same variable "
"layer height."
msgstr "各個物件的層高存在差異，無法啟用換料塔"

msgid ""
"One or more object were assigned an extruder that the printer does not have."
msgstr "一個或多個物件被分配到的印表設備沒有擠出機"

msgid "Too small line width"
msgstr "線寬太小"

msgid "Too large line width"
msgstr "線寬太大"

msgid ""
"Printing with multiple extruders of differing nozzle diameters. If support "
"is to be printed with the current filament (support_filament == 0 or "
"support_interface_filament == 0), all nozzles have to be of the same "
"diameter."
msgstr ""
"使用不同噴嘴直徑的多個擠出機進行列印。如果支撐要使用目前的耗材列印"
"（support_filament == 0 或 support_interface_filament == 0），則所有噴嘴必須"
"具有相同的直徑。"

msgid ""
"The prime tower requires that support has the same layer height with object."
msgstr "換料塔要求支撐和物件採用同樣的層高。"

msgid ""
"Organic support tree tip diameter must not be smaller than support material "
"extrusion width."
msgstr "有機樹支撐尖端直徑不得小於支撐材料擠出寬度。"

msgid ""
"Organic support branch diameter must not be smaller than 2x support material "
"extrusion width."
msgstr "有機樹狀支撐分支直徑不得小於支撐材料擠出寬度的 2 倍。"

msgid ""
"Organic support branch diameter must not be smaller than support tree tip "
"diameter."
msgstr "有機樹狀支撐枝直徑不得小於支撐樹梢直徑。"

msgid ""
"Support enforcers are used but support is not enabled. Please enable support."
msgstr "使用支撐添加器但沒有打開支撐。請打開支撐。"

msgid "Layer height cannot exceed nozzle diameter."
msgstr "層高不能超過噴嘴直徑"

msgid ""
"Relative extruder addressing requires resetting the extruder position at "
"each layer to prevent loss of floating point accuracy. Add \"G92 E0\" to "
"layer_gcode."
msgstr ""
"相對擠出機尋址需要重置每層的擠出機位置，以防止浮點精度損失。 將「G92 E0」加入"
"到 layer_gcode。"

msgid ""
"\"G92 E0\" was found in before_layer_gcode, which is incompatible with "
"absolute extruder addressing."
msgstr ""
"在 before_layer_gcode 中發現「G92 E0」，該程式碼與絕對擠出機尋址不相容。"

msgid ""
"\"G92 E0\" was found in layer_gcode, which is incompatible with absolute "
"extruder addressing."
msgstr "在 layer_gcode 中發現「G92 E0」，它與絕對擠出機尋址不相容。"

#, c-format, boost-format
msgid "Plate %d: %s does not support filament %s"
msgstr "平台 %d：%s 不支援線材 %s"

msgid ""
"Setting the jerk speed too low could lead to artifacts on curved surfaces"
msgstr "抖動速度設置過低可能會在曲面上產生缺陷"

msgid ""
"The jerk setting exceeds the printer's maximum jerk (machine_max_jerk_x/"
"machine_max_jerk_y).\n"
"Orca will automatically cap the jerk speed to ensure it doesn't surpass the "
"printer's capabilities.\n"
"You can adjust the maximum jerk setting in your printer's configuration to "
"get higher speeds."
msgstr ""
"抖動設定已超過印表機的最大急動值（machine_max_jerk_x/machine_max_jerk_y）。\n"
"Orca 將自動限制急動速度，以確保不超出列印設備的性能範圍。\n"
"如需更高速度，您可以在列印設備配置中調整最大急動值。"

msgid ""
"Junction deviation setting exceeds the printer's maximum value "
"(machine_max_junction_deviation).\n"
"Orca will automatically cap the junction deviation to ensure it doesn't "
"surpass the printer's capabilities.\n"
"You can adjust the machine_max_junction_deviation value in your printer's "
"configuration to get higher limits."
msgstr ""

msgid ""
"The acceleration setting exceeds the printer's maximum acceleration "
"(machine_max_acceleration_extruding).\n"
"Orca will automatically cap the acceleration speed to ensure it doesn't "
"surpass the printer's capabilities.\n"
"You can adjust the machine_max_acceleration_extruding value in your "
"printer's configuration to get higher speeds."
msgstr ""
"加速度設定已超過列印設備的最大加速度值 (machine_max_acceleration_travel)。\n"
"Orca 將自動限制加速度，以確保不超出列印設備的性能範圍。\n"
"如需更高速度，您可以在列印設備配置中調整 machine_max_acceleration_extruding "
"值。"

msgid ""
"The travel acceleration setting exceeds the printer's maximum travel "
"acceleration (machine_max_acceleration_travel).\n"
"Orca will automatically cap the travel acceleration speed to ensure it "
"doesn't surpass the printer's capabilities.\n"
"You can adjust the machine_max_acceleration_travel value in your printer's "
"configuration to get higher speeds."
msgstr ""
"移動加速度設定已超過列印設備的最大移動加速度值"
"（machine_max_acceleration_travel）。\n"
"Orca 將自動限制移動加速度，以確保不超出列印設備的性能範圍。\n"
"如需更高速度，您可以在列印設備配置中調整 machine_max_acceleration_travel 值。"

msgid ""
"Filament shrinkage will not be used because filament shrinkage for the used "
"filaments differs significantly."
msgstr "線材收縮補償將被停用，因為所使用的線材之間的收縮率差異過大。"

msgid "Generating skirt & brim"
msgstr "正在產生 Skirt 和 Brim"

msgid "Exporting G-code"
msgstr "正在匯出 G-code"

msgid "Generating G-code"
msgstr "正在產生 G-code"

msgid "Failed processing of the filename_format template."
msgstr "處理檔案名稱格式範本失敗。"

msgid "Printer technology"
msgstr "列印設備技術"

msgid "Printable area"
msgstr "可列印區域"

msgid "Bed exclude area"
msgstr "熱床淨空區域"

msgid ""
"Unprintable area in XY plane. For example, X1 Series printers use the front "
"left corner to cut filament during filament change. The area is expressed as "
"polygon by points in following format: \"XxY, XxY, ...\""
msgstr ""
"XY 平面上的不可列印區域。例如，X1系列設備在換料過程中，會使用左前角區域來切斷"
"線材。這個多邊形區域由以下格式的點表示：「XxY，XxY，…」"

msgid "Bed custom texture"
msgstr "自訂列印板紋理"

msgid "Bed custom model"
msgstr "自訂列印板模型"

msgid "Elephant foot compensation"
msgstr "象腳補償"

msgid ""
"Shrinks the initial layer on build plate to compensate for elephant foot "
"effect."
msgstr "將首層收縮用於補償象腳效應"

msgid "Elephant foot compensation layers"
msgstr "象腳補償層數"

msgid ""
"The number of layers on which the elephant foot compensation will be active. "
"The first layer will be shrunk by the elephant foot compensation value, then "
"the next layers will be linearly shrunk less, up to the layer indicated by "
"this value."
msgstr ""
"象腳補償將處於活動狀態的層數。 第一層將縮小象腳補償值，然後接下來的層將線性縮"
"小，直到該值指示的層。"

msgid "layers"
msgstr "層"

msgid ""
"Slicing height for each layer. Smaller layer height means more accurate and "
"more printing time."
msgstr "每一層的切片高度。越小的層高意味著更高的精度和更長的列印時間"

msgid "Printable height"
msgstr "可列印高度"

msgid "Maximum printable height which is limited by mechanism of printer."
msgstr "受列印設備硬體限制的最大可列印高度"

msgid "Preferred orientation"
msgstr "首選方向"

msgid "Automatically orient stls on the Z axis upon initial import."
msgstr "匯入 STL 時自動對齊 Z 軸"

msgid "Printer preset names"
msgstr "列印設備預設名稱"

msgid "Use 3rd-party print host"
msgstr "啟用第三方列印主機"

msgid "Allow controlling BambuLab's printer through 3rd party print hosts."
msgstr "允許使用第三方列印主機控制 BambuLab 列印機"

msgid "Hostname, IP or URL"
msgstr "主機名，IP 或者 URL"

msgid ""
"Orca Slicer can upload G-code files to a printer host. This field should "
"contain the hostname, IP address or URL of the printer host instance. Print "
"host behind HAProxy with basic auth enabled can be accessed by putting the "
"user name and password into the URL in the following format: https://"
"username:password@your-octopi-address/"
msgstr ""
"Orca Slicer 可以將 G-code 檔案上傳到列印設備。此欄位應包含列印設備的主機名、"
"IP 位址或 URL。啟用基本身份驗證的列印設備可以透過將使用者名稱和密碼放入以下格"
"式的URL中來存取：https://username:password@your-octopi-address/"

msgid "Device UI"
msgstr "設備使用者界面"

msgid ""
"Specify the URL of your device user interface if it's not same as print_host."
msgstr "如果列印設備的使用者界面 URL 不同，請輸入在此"

msgid "API Key / Password"
msgstr "API 金鑰 / 密碼"

msgid ""
"Orca Slicer can upload G-code files to a printer host. This field should "
"contain the API Key or the password required for authentication."
msgstr ""
"Orca slicer 可以將 G-code 檔案上傳到列印設備。此欄位應包含用於身份驗證的 API "
"金鑰或密碼。"

msgid "Name of the printer."
msgstr "列印設備名稱"

msgid "HTTPS CA File"
msgstr "HTTPS CA憑證 檔"

msgid ""
"Custom CA certificate file can be specified for HTTPS OctoPrint connections, "
"in crt/pem format. If left blank, the default OS CA certificate repository "
"is used."
msgstr ""
"可以為 HTTPS OctoPrint 連接指定自訂 CA憑證 檔案，格式為 crt/pem。如果留空，則"
"使用預設的操作系統 CA憑證 儲存庫。"

msgid "User"
msgstr "使用者名稱"

msgid "Password"
msgstr "密碼"

msgid "Ignore HTTPS certificate revocation checks"
msgstr "忽略 HTTPS 憑證吊銷檢查"

msgid ""
"Ignore HTTPS certificate revocation checks in case of missing or offline "
"distribution points. One may want to enable this option for self signed "
"certificates if connection fails."
msgstr ""
"在缺少或離線的情況下忽略 HTTPS 憑證吊銷檢查。如果連接失敗，可以啟用此選項來處"
"理自簽名憑證。"

msgid "Names of presets related to the physical printer."
msgstr "與實體列印設備相關的預設名稱"

msgid "Authorization Type"
msgstr "授權類型"

msgid "API key"
msgstr "API 金鑰"

msgid "HTTP digest"
msgstr "HTTP 摘要"

msgid "Avoid crossing walls"
msgstr "避免跨越外牆"

msgid ""
"Detour to avoid traveling across walls, which may cause blobs on the surface."
msgstr "空駛時繞過外牆以避免在模型外觀表面產生斑點"

msgid "Avoid crossing walls - Max detour length"
msgstr "避免跨越外牆-最大繞行長度"

msgid ""
"Maximum detour distance for avoiding crossing wall. Don't detour if the "
"detour distance is larger than this value. Detour length could be specified "
"either as an absolute value or as percentage (for example 50%) of a direct "
"travel path. Zero to disable."
msgstr ""
"避開穿越牆體時的最大繞行距離。若繞行距離超過此設定值，則不進行繞行。繞行距離"
"可設為絕對值，或直接移動路徑的百分比（如 50%）。設為 0 以停用繞行功能"

msgid "mm or %"
msgstr "mm 或 %"

msgid "Other layers"
msgstr "其它層"

msgid ""
"Bed temperature for layers except the initial one. A value of 0 means the "
"filament does not support printing on the Cool Plate SuperTack."
msgstr ""

msgid ""
"Bed temperature for layers except the initial one. A value of 0 means the "
"filament does not support printing on the Cool Plate."
msgstr "首層之外各層的熱床溫度。值為 0 表示該線材不適用於低溫列印板"

msgid ""
"Bed temperature for layers except the initial one. A value of 0 means the "
"filament does not support printing on the Textured Cool Plate."
msgstr "首層之外各層的熱床溫度。值為 0 表示該線材不適用於低溫紋理列印板"

msgid ""
"Bed temperature for layers except the initial one. A value of 0 means the "
"filament does not support printing on the Engineering Plate."
msgstr "首層之外各層的熱床溫度。值為 0 表示該線材不適用於工程列印板"

msgid ""
"Bed temperature for layers except the initial one. A value of 0 means the "
"filament does not support printing on the High Temp Plate."
msgstr "首層之外各層的熱床溫度。值為 0 表示該線材不適用於高溫列印板"

msgid ""
"Bed temperature for layers except the initial one. A value of 0 means the "
"filament does not support printing on the Textured PEI Plate."
msgstr "首層之外各層的熱床溫度。值為 0 表示該線材不適用於紋理 PEI 列印板"

msgid "Initial layer"
msgstr "首層"

msgid "Initial layer bed temperature"
msgstr "首層床溫"

msgid ""
"Bed temperature of the initial layer. A value of 0 means the filament does "
"not support printing on the Cool Plate SuperTack."
msgstr "首層的列印床溫度。值為 0 表示該線材不適用於低溫增穩列印板"

msgid ""
"Bed temperature of the initial layer. A value of 0 means the filament does "
"not support printing on the Cool Plate."
msgstr "首層的列印床溫度。值為 0 表示該線材不適用於低溫列印板"

msgid ""
"Bed temperature of the initial layer. A value of 0 means the filament does "
"not support printing on the Textured Cool Plate."
msgstr "首層的列印床溫度。值為 0 表示該線材不適用於低溫紋理列印板"

msgid ""
"Bed temperature of the initial layer. A value of 0 means the filament does "
"not support printing on the Engineering Plate."
msgstr "首層的列印床溫度。值為 0 表示該線材不適用於工程列印板"

msgid ""
"Bed temperature of the initial layer. A value of 0 means the filament does "
"not support printing on the High Temp Plate."
msgstr "首層的列印床溫度。值為 0 表示該線材不適用於高溫列印板"

msgid ""
"Bed temperature of the initial layer. A value of 0 means the filament does "
"not support printing on the Textured PEI Plate."
msgstr "首層的列印床溫度。值為 0 表示該線材不適用於紋理 PEI 列印板"

msgid "Bed types supported by the printer."
msgstr "列印設備所支援的列印板類型"

msgid "Smooth Cool Plate"
msgstr "低溫平滑列印板"

msgid "Smooth High Temp Plate"
msgstr "高溫平滑列印板"

msgid "Default bed type"
msgstr ""

msgid ""
"Default bed type for the printer (supports both numeric and string format)."
msgstr ""

msgid "First layer print sequence"
msgstr "首層列印順序"

msgid "Other layers print sequence"
msgstr "其他層的列印順序"

msgid "The number of other layers print sequence"
msgstr "其他層列印順序的次數"

msgid "Other layers filament sequence"
msgstr "其他層線材的列印順序"

msgid "This G-code is inserted at every layer change before the Z lift."
msgstr "在每次換層抬升z高度之前插入這段 G-code"

msgid "Bottom shell layers"
msgstr "底部殼體層數"

msgid ""
"This is the number of solid layers of bottom shell, including the bottom "
"surface layer. When the thickness calculated by this value is thinner than "
"bottom shell thickness, the bottom shell layers will be increased."
msgstr ""
"底部殼體實心層層數，包括底面。當由該層數計算的厚度小於底部殼體厚度，切片時會"
"增加底部殼體的層數"

msgid "Bottom shell thickness"
msgstr "底部殼體厚度"

msgid ""
"The number of bottom solid layers is increased when slicing if the thickness "
"calculated by bottom shell layers is thinner than this value. This can avoid "
"having too thin shell when layer height is small. 0 means that this setting "
"is disabled and thickness of bottom shell is absolutely determined by bottom "
"shell layers."
msgstr ""
"如果由底部殼體層數算出的厚度小於這個數值，那麼切片時將自動增加底部殼體層數。"
"這能夠避免當層高很小時，底部殼體過薄。0 表示關閉這個設定，同時底部殼體的厚度"
"完全由底部殼體層數決定"

msgid "Apply gap fill"
msgstr "套用間隙填充"

msgid ""
"Enables gap fill for the selected solid surfaces. The minimum gap length "
"that will be filled can be controlled from the filter out tiny gaps option "
"below.\n"
"\n"
"Options:\n"
"1. Everywhere: Applies gap fill to top, bottom and internal solid surfaces "
"for maximum strength\n"
"2. Top and Bottom surfaces: Applies gap fill to top and bottom surfaces "
"only, balancing print speed, reducing potential over extrusion in the solid "
"infill and making sure the top and bottom surfaces have no pinhole gaps\n"
"3. Nowhere: Disables gap fill for all solid infill areas\n"
"\n"
"Note that if using the classic perimeter generator, gap fill may also be "
"generated between perimeters, if a full width line cannot fit between them. "
"That perimeter gap fill is not controlled by this setting.\n"
"\n"
"If you would like all gap fill, including the classic perimeter generated "
"one, removed, set the filter out tiny gaps value to a large number, like "
"999999.\n"
"\n"
"However this is not advised, as gap fill between perimeters is contributing "
"to the model's strength. For models where excessive gap fill is generated "
"between perimeters, a better option would be to switch to the arachne wall "
"generator and use this option to control whether the cosmetic top and bottom "
"surface gap fill is generated."
msgstr ""
"為選定的實心表面啟用間隙填充。您可以使用下方的『過濾微小間隙』選項來控制填充"
"的最小間隙長度。\n"
"\n"
"選項：\n"
"1. 所有區域：將間隙填充套用於頂部、底部和內部實心表面，以提升結構強度。\n"
"2. 僅頂部和底部：僅在頂部和底部表面進行間隙填充，平衡列印速度，減少實心填充中"
"的過度擠出，同時確保頂部和底部表面無針孔間隙。\n"
"3. 不填充：停用所有實心填充區域的間隙填充。\n"
"\n"
"請注意，若使用『經典』的牆產生器，當外牆之間無法容納完整寬度的線條時，間隙填"
"充仍可能產生。這類外牆間隙填充不受此設置控制。\n"
"如果希望移除所有間隙填充，包括『經典』的牆產生器間隙填充，可將『過濾微小間"
"隙』設置為較大的數字（如 999999）。\n"
"然而，不建議這麼做，因為外牆間的間隙填充能增強模型強度。若模型因外牆間隙填充"
"過多而受影響，更好的解決方案是切換到『Arachne』牆產生器，並利用此選項控制是否"
"產生頂部和底部表面的美觀間隙填充"

msgid "Everywhere"
msgstr "全部"

msgid "Top and bottom surfaces"
msgstr "頂部與底部"

msgid "Nowhere"
msgstr "無"

msgid "Force cooling for overhangs and bridges"
msgstr "強制冷卻懸垂與橋接結構"

msgid ""
"Enable this option to allow adjustment of the part cooling fan speed for "
"specifically for overhangs, internal and external bridges. Setting the fan "
"speed specifically for these features can improve overall print quality and "
"reduce warping."
msgstr ""
"啟用此選項後，可調整零件冷卻風扇的速度，專門針對懸垂結構、內部和外部橋接區"
"域。適當調整風扇速度能提升列印品質並減少變形問題。"

msgid "Overhangs and external bridges fan speed"
msgstr "懸垂與外部橋接區域的冷卻風扇速度"

msgid ""
"Use this part cooling fan speed when printing bridges or overhang walls with "
"an overhang threshold that exceeds the value set in the 'Overhangs cooling "
"threshold' parameter above. Increasing the cooling specifically for "
"overhangs and bridges can improve the overall print quality of these "
"features.\n"
"\n"
"Please note, this fan speed is clamped on the lower end by the minimum fan "
"speed threshold set above. It is also adjusted upwards up to the maximum fan "
"speed threshold when the minimum layer time threshold is not met."
msgstr ""
"當列印橋接結構或懸垂牆，且其懸垂角度超過「懸垂冷卻閾值」所設定的標準時，將適"
"用此零件冷卻風扇轉速。針對懸垂與橋接部分提高冷卻強度，有助於提升列印品質並減"
"少變形。\n"
"\n"
"請注意，此風扇轉速的最低值受限於「最小風扇轉速」設定。此外，當層列印時間未達"
"「最小層列印時間」閾值時，風扇轉速將自動增加，最高可達「最大風扇轉速」設定"
"值。"

msgid "Overhang cooling activation threshold"
msgstr "懸垂冷卻觸發閾值"

#, no-c-format, no-boost-format
msgid ""
"When the overhang exceeds this specified threshold, force the cooling fan to "
"run at the 'Overhang Fan Speed' set below. This threshold is expressed as a "
"percentage, indicating the portion of each line's width that is unsupported "
"by the layer beneath it. Setting this value to 0% forces the cooling fan to "
"run for all outer walls, regardless of the overhang degree."
msgstr ""
"當懸垂部分超過此指定的閾值時，強制冷卻風扇以「懸垂風扇速度」設定運行。此閾值"
"以百分比表示，表示每條線寬中未被下層支撐的部分。將此值設為 0% 時，無論懸垂角"
"度如何，都會強制冷卻風扇在所有外牆上運行"

msgid "External bridge infill direction"
msgstr "外部橋接結構的填充方向"

#, no-c-format, no-boost-format
msgid ""
"Bridging angle override. If left to zero, the bridging angle will be "
"calculated automatically. Otherwise the provided angle will be used for "
"external bridges. Use 180°for zero angle."
msgstr ""
"橋接角度覆蓋。如果為零，該角度將自動計算。否則外部的橋接將用提供的值。180° 表"
"示 0 度。"

msgid "Internal bridge infill direction"
msgstr "內部橋接結構的填充方向"

msgid ""
"Internal bridging angle override. If left to zero, the bridging angle will "
"be calculated automatically. Otherwise the provided angle will be used for "
"internal bridges. Use 180°for zero angle.\n"
"\n"
"It is recommended to leave it at 0 unless there is a specific model need not "
"to."
msgstr ""
"內部橋接角度覆蓋設定。若設定為 0，系統將自動計算橋接角度；若輸入特定角度，則"
"內部橋接將依此角度列印。設定 180° 可視為零角度。\n"
"\n"
"建議將此值保持為 0，除非模型有特殊需求需手動調整。"

msgid "External bridge density"
msgstr "外部橋接密度"

msgid ""
"Controls the density (spacing) of external bridge lines. 100% means solid "
"bridge. Default is 100%.\n"
"\n"
"Lower density external bridges can help improve reliability as there is more "
"space for air to circulate around the extruded bridge, improving its cooling "
"speed."
msgstr ""
"調整外部橋接線的密度（間距）。100% 代表實心橋接，預設值為 100%。\n"
"降低外部橋接的密度可提升列印穩定性，因為較大的間距讓空氣更容易流通，加速冷卻"
"效果。"

msgid "Internal bridge density"
msgstr "內部橋接密度"

msgid ""
"Controls the density (spacing) of internal bridge lines. 100% means solid "
"bridge. Default is 100%.\n"
"\n"
"Lower density internal bridges can help reduce top surface pillowing and "
"improve internal bridge reliability as there is more space for air to "
"circulate around the extruded bridge, improving its cooling speed.\n"
"\n"
"This option works particularly well when combined with the second internal "
"bridge over infill option, further improving internal bridging structure "
"before solid infill is extruded."
msgstr ""
"調整內部橋接線的密度（間距）。100% 代表實心橋接，預設值為 100%。\n"
"\n"
"降低內部橋接的密度有助於減少頂部表面的鼓起問題，並提升內部橋接的穩定性，因為"
"較大的間距讓空氣更容易流通，加速冷卻效果。\n"
"\n"
"此選項特別適用於「內部橋接覆蓋填充」功能，可進一步改善內部橋接結構，在擠出實"
"心填充前提供更穩固的支撐。"

msgid "Bridge flow ratio"
msgstr "橋接流量"

msgid ""
"Decrease this value slightly (for example 0.9) to reduce the amount of "
"material for bridge, to improve sag.\n"
"\n"
"The actual bridge flow used is calculated by multiplying this value with the "
"filament flow ratio, and if set, the object's flow ratio."
msgstr ""
"略微降低此值（例如設為 0.9）可減少橋接所需的材料量，從而改善橋接下垂的問"
"題。\n"
"\n"
"實際的橋接流量是通過此值乘以線材流量比例計算的，並且若已設置物件流量比例，該"
"比例也將被考慮在內。"

msgid "Internal bridge flow ratio"
msgstr "內部橋接流量"

msgid ""
"This value governs the thickness of the internal bridge layer. This is the "
"first layer over sparse infill. Decrease this value slightly (for example "
"0.9) to improve surface quality over sparse infill.\n"
"\n"
"The actual internal bridge flow used is calculated by multiplying this value "
"with the bridge flow ratio, the filament flow ratio, and if set, the "
"object's flow ratio."
msgstr ""
"此設定值決定內部橋接層的厚度，該層是稀疏填充上的第一層。稍微降低此值（例如設"
"為 0.9）可改善稀疏填充表面的列印品質。\n"
"\n"
"實際的內部橋接流量是由此值乘以橋接流量比例、線材流量比例計算得出，若設置了物"
"件流量比例，比例也會被納入計算。"

msgid "Top surface flow ratio"
msgstr "頂部表面流量比例"

msgid ""
"This factor affects the amount of material for top solid infill. You can "
"decrease it slightly to have smooth surface finish.\n"
"\n"
"The actual top surface flow used is calculated by multiplying this value "
"with the filament flow ratio, and if set, the object's flow ratio."
msgstr ""
"此設定值會影響頂部實心填充的材料用量。稍微降低此值可使表面更加平滑。\n"
"\n"
"實際的頂部表面流量是此值乘以線材流量比例計算得出，若已設置物件流量比例，該比"
"例也會被納入計算。"

msgid "Bottom surface flow ratio"
msgstr "底部表面流量比例"

msgid ""
"This factor affects the amount of material for bottom solid infill.\n"
"\n"
"The actual bottom solid infill flow used is calculated by multiplying this "
"value with the filament flow ratio, and if set, the object's flow ratio."
msgstr ""
"此設定值會影響底部實心填充的材料用量。\n"
"\n"
"實際的底部實心填充流量是此值乘以線材流量比例計算得出，若已設置物件流量比例，"
"該比例也會被納入計算。"

msgid "Precise wall"
msgstr "精準外牆尺寸"

msgid ""
"Improve shell precision by adjusting outer wall spacing. This also improves "
"layer consistency."
msgstr "調整外壁間距以提升外殼精度，同時改善列印層的一致性。"

msgid "Only one wall on top surfaces"
msgstr "頂面單層牆"

msgid ""
"Use only one wall on flat top surfaces, to give more space to the top infill "
"pattern."
msgstr "頂面只使用單層牆，從而更多的空間能夠使用頂部填充圖案"

msgid "One wall threshold"
msgstr "單層牆閾值"

#, no-c-format, no-boost-format
msgid ""
"If a top surface has to be printed and it's partially covered by another "
"layer, it won't be considered at a top layer where its width is below this "
"value. This can be useful to not let the 'one perimeter on top' trigger on "
"surface that should be covered only by perimeters. This value can be a mm or "
"a % of the perimeter extrusion width.\n"
"Warning: If enabled, artifacts can be created if you have some thin features "
"on the next layer, like letters. Set this setting to 0 to remove these "
"artifacts."
msgstr ""
"當需要列印頂部表面，但該表面部分被另一層覆蓋時，如果其寬度小於此設定值，則不"
"會被視為頂層。這有助於避免在需要外牆覆蓋的表面上，產生「單層牆」的情況發生。"
"此值可以設為毫米或外周擠出寬度的百分比。\n"
"警告：啟用此設定可能會在下一層具有細小特徵（如字母）時產生瑕疵。將此值設為 0 "
"可移除這些瑕疵。"

msgid "Only one wall on first layer"
msgstr "首層僅單層牆"

msgid ""
"Use only one wall on first layer, to give more space to the bottom infill "
"pattern."
msgstr "首層只使用單層牆，從而更多的空間能夠使用底部填充圖案"

msgid "Extra perimeters on overhangs"
msgstr "懸挑上的額外周長"

msgid ""
"Create additional perimeter paths over steep overhangs and areas where "
"bridges cannot be anchored."
msgstr "在陡峭的懸空和無法固定橋接的區域中增加額外的周長路徑。"

msgid "Reverse on even"
msgstr "偶數層反向"

msgid "Overhang reversal"
msgstr "懸空反向"

msgid ""
"Extrude perimeters that have a part over an overhang in the reverse "
"direction on even layers. This alternating pattern can drastically improve "
"steep overhangs.\n"
"\n"
"This setting can also help reduce part warping due to the reduction of "
"stresses in the part walls."
msgstr ""
"在偶數層上，對於有懸空部分的外圍輪廓，採用反向擠出。這種交替模式可以大幅改善"
"陡峭的懸挑。\n"
"\n"
"此設定還有助於減少因零件牆壁應力降低而導致的變形。"

msgid "Reverse only internal perimeters"
msgstr "僅在內圍輪廓反向"

msgid ""
"Apply the reverse perimeters logic only on internal perimeters.\n"
"\n"
"This setting greatly reduces part stresses as they are now distributed in "
"alternating directions. This should reduce part warping while also "
"maintaining external wall quality. This feature can be very useful for warp "
"prone material, like ABS/ASA, and also for elastic filaments, like TPU and "
"Silk PLA. It can also help reduce warping on floating regions over "
"supports.\n"
"\n"
"For this setting to be the most effective, it is recommended to set the "
"Reverse Threshold to 0 so that all internal walls print in alternating "
"directions on even layers irrespective of their overhang degree."
msgstr ""
"僅在內圍輪廓套用反向邏輯。\n"
"\n"
"此設定可顯著減少零件應力，因為應力會以交替方向分佈。這有助於減少零件翹曲，同"
"時保持外部牆面的品質。此功能對於易翹曲的材料（例如 ABS/ASA），以及彈性線材"
"（例如 TPU 和絲光 PLA）特別有用。它還可以幫助減少支撐上懸空區域的翹曲。\n"
"\n"
"為使此設定達到最佳效果，建議將反向閾值設為 0，以確保所有內圍牆體在偶數層以交"
"替方向列印，而不受懸垂角度的影響。"

msgid "Bridge counterbore holes"
msgstr "橋接沉孔"

msgid ""
"This option creates bridges for counterbore holes, allowing them to be "
"printed without support. Available modes include:\n"
"1. None: No bridge is created\n"
"2. Partially Bridged: Only a part of the unsupported area will be bridged\n"
"3. Sacrificial Layer: A full sacrificial bridge layer is created"
msgstr ""
"此選項為沉孔建立橋接，允許其在無支撐的情況下列印。可用模式包括：\n"
"1. 無：不建立任何橋接。\n"
"2. 部分橋接：僅對未支撐區域的一部分進行橋接。\n"
"3. 犧牲層：建立一層完整的犧牲橋接層。"

msgid "Partially bridged"
msgstr "部分橋接"

msgid "Sacrificial layer"
msgstr "犧牲層"

msgid "Reverse threshold"
msgstr "反轉臨界值"

msgid "Overhang reversal threshold"
msgstr "懸空反轉臨界值"

#, no-c-format, no-boost-format
msgid ""
"Number of mm the overhang need to be for the reversal to be considered "
"useful. Can be a % of the perimeter width.\n"
"Value 0 enables reversal on every even layers regardless.\n"
"When Detect overhang wall is not enabled, this option is ignored and "
"reversal happens on every even layers regardless."
msgstr ""
"懸空需要達到的 mm，才能使反轉被認為是有用的。該值可以是外牆寬度的百分比。\n"
"設為 0 時，反轉將在所有偶數層上無條件啟用。\n"
"如果未啟用『檢測懸空外牆』，此選項將被忽略，並且反轉會無條件發生在所有偶數層"
"上。"

msgid "Slow down for overhang"
msgstr "懸空處降速"

msgid "Enable this option to slow printing down for different overhang degree."
msgstr "打開這個選項將降低不同懸空程度的走線的列印速度"

msgid "Slow down for curled perimeters"
msgstr "翹邊處降速"

#, no-c-format, no-boost-format
msgid ""
"Enable this option to slow down printing in areas where perimeters may have "
"curled upwards. For example, additional slowdown will be applied when "
"printing overhangs on sharp corners like the front of the Benchy hull, "
"reducing curling which compounds over multiple layers.\n"
"\n"
"It is generally recommended to have this option switched on unless your "
"printer cooling is powerful enough or the print speed slow enough that "
"perimeter curling does not happen. If printing with a high external "
"perimeter speed, this parameter may introduce slight artifacts when slowing "
"down due to the large variance in print speeds. If you notice artifacts, "
"ensure your pressure advance is tuned correctly.\n"
"\n"
"Note: When this option is enabled, overhang perimeters are treated like "
"overhangs, meaning the overhang speed is applied even if the overhanging "
"perimeter is part of a bridge. For example, when the perimeters are 100% "
"overhanging, with no wall supporting them from underneath, the 100% overhang "
"speed will be applied."
msgstr ""
"啟用此選項以在可能發生外牆翹起的區域減慢列印速度。例如，在列印懸空的尖銳角落"
"（如 Benchy 船體前部）時，會額外減速，從而減少多層累積後的翹起。\n"
"\n"
"一般建議啟用此選項，除非您的列印設備冷卻性能足夠強大，或者列印速度足夠慢，避"
"免發生外部周邊翹起。如果使用高外部周邊列印速度，此參數可能因列印速度差異過大"
"而導致輕微瑕疵。如果您注意到瑕疵，請確保壓力補償已正確調整。\n"
"\n"
"注意：啟用此選項時，懸空外周邊會被視為懸空結構，即使該懸空外部周邊是橋接的一"
"部分，也會套用懸空速度。例如，當外牆 100% 懸空且下方無牆支撐時，將套用 100% "
"懸空速度。"

msgid "mm/s or %"
msgstr "mm/s 或 %"

msgid "External"
msgstr "外部"

msgid ""
"Speed of the externally visible bridge extrusions.\n"
"\n"
"In addition, if Slow down for curled perimeters is disabled or Classic "
"overhang mode is enabled, it will be the print speed of overhang walls that "
"are supported by less than 13%, whether they are part of a bridge or an "
"overhang."
msgstr ""
"外部可見橋接擠出的列印速度\n"
"\n"
"如果停用了『翹邊處降速』或啟用了『經典懸空模式』，則對支撐率低於 13% 的懸空牆"
"（無論是橋接的一部分還是懸空結構）將使用該列印速度。"

msgid "Internal"
msgstr "內部"

msgid ""
"Speed of internal bridges. If the value is expressed as a percentage, it "
"will be calculated based on the bridge_speed. Default value is 150%."
msgstr ""
"內部橋接速度。如果該值以百分比表示，將基於 bridge_speed 進行計算。預設值為 "
"150%。"

msgid "Brim width"
msgstr "Brim 寬度"

msgid "Distance from model to the outermost brim line."
msgstr "從模型到 Brim 最外圈的距離"

msgid "Brim type"
msgstr "Brim 類型"

msgid ""
"This controls the generation of the brim at outer and/or inner side of "
"models. Auto means the brim width is analyzed and calculated automatically."
msgstr ""
"該參數控制在模型的外側和/或內側產生 Brim 。自動是指自動分析和計算邊框的寬度。"

msgid "Brim-object gap"
msgstr "Brim 與模型的間隙"

msgid ""
"A gap between innermost brim line and object can make brim be removed more "
"easily."
msgstr "在 Brim 和模型之間設定間隙，能夠讓 Brim 更容易拆除"

msgid "Brim ears"
msgstr "耳狀 Brim"

msgid "Only draw brim over the sharp edges of the model."
msgstr "僅在模型的鋒利邊緣上產生 Brim 。"

msgid "Brim ear max angle"
msgstr "耳狀 Brim 最大角度"

msgid ""
"Maximum angle to let a brim ear appear.\n"
"If set to 0, no brim will be created.\n"
"If set to ~180, brim will be created on everything but straight sections."
msgstr ""
"讓耳狀 Brim 出現的最大角度。\n"
"如果設定為 0，則不會建立 Brim。\n"
"設定越趨近 180，除直線部分外，其他部分都會建立 Brim。"

msgid "Brim ear detection radius"
msgstr "耳狀 Brim 偵測半徑"

msgid ""
"The geometry will be decimated before detecting sharp angles. This parameter "
"indicates the minimum length of the deviation for the decimation.\n"
"0 to deactivate."
msgstr ""
"在偵測尖銳角度之前，幾何形狀將被簡化。此參數表示簡化的最小偏差長度。\n"
"設為 0 以停用"

msgid "Select printers"
msgstr ""

msgid "upward compatible machine"
msgstr "向上相容的設備"

msgid "Condition"
msgstr ""

msgid ""
"A boolean expression using the configuration values of an active printer "
"profile. If this expression evaluates to true, this profile is considered "
"compatible with the active printer profile."
msgstr ""
"使用啟用的列印設備設定值來進行布林運算的表達式。如果此表達式的結果為 true，則"
"該設定檔將被視為與目前啟用的印表機設定檔相容。"

msgid "Select profiles"
msgstr ""

msgid ""
"A boolean expression using the configuration values of an active print "
"profile. If this expression evaluates to true, this profile is considered "
"compatible with the active print profile."
msgstr ""
"使用啟用的列印設定檔值來進行布林運算的表達式。如果此表達式的結果為 true，則該"
"設定檔將被視為與目前啟用的列印設定檔相容。"

msgid "Print sequence, layer by layer or object by object."
msgstr "列印順序，逐層列印或者逐件列印"

msgid "By layer"
msgstr "逐層"

msgid "By object"
msgstr "逐件"

msgid "Intra-layer order"
msgstr "單層順序"

msgid "Print order within a single layer."
msgstr "每一層的列印順序"

msgid "As object list"
msgstr "按照物件清單排序"

msgid "Slow printing down for better layer cooling"
msgstr "降低列印速度 以得到更好的冷卻"

msgid ""
"Enable this option to slow printing speed down to make the final layer time "
"not shorter than the layer time threshold in \"Max fan speed threshold\", so "
"that layer can be cooled for longer time. This can improve the cooling "
"quality for needle and small details."
msgstr ""
"啟用此選項可降低列印速度，確保最終層的列印時間不少於「最大風扇速度臨界值」中"
"的層時間設定值，以延長冷卻時間。此功能有助於提升針狀結構和細小細節的冷卻效果"

msgid "Normal printing"
msgstr "普通列印"

msgid ""
"The default acceleration of both normal printing and travel except initial "
"layer."
msgstr "除首層之外的預設的列印和空駛的加速度"

msgid "Default filament profile"
msgstr "預設線材設定檔"

msgid "Default filament profile when switching to this machine profile."
msgstr "切換設備自動更換預設線材設定檔"

msgid "Default process profile"
msgstr "預設切片設定檔"

msgid "Default process profile when switching to this machine profile."
msgstr "切換設備自動更換預設切片設定檔"

msgid "Activate air filtration"
msgstr "開啟空氣過濾器/排風扇"

msgid "Activate for better air filtration. G-code command: M106 P3 S(0-255)"
msgstr "啟動空氣過濾器/排風扇。 G-code 指令：M106 P3 S（0-255）"

msgid "Fan speed"
msgstr "風扇速度"

msgid ""
"Speed of exhaust fan during printing. This speed will override the speed in "
"filament custom G-code."
msgstr "列印過程中排風扇的速度。此速度將覆蓋線材自訂 G-code 中的速度"

msgid "Speed of exhaust fan after printing completes."
msgstr "列印完成後排風扇的轉速"

msgid "No cooling for the first"
msgstr "前Ｎ層關閉零件風扇"

msgid ""
"Turn off all cooling fans for the first few layers. This can be used to "
"improve build plate adhesion."
msgstr ""
"對開始的一些層關閉所有的物件冷卻風扇。通常關閉首層冷卻用來獲得更好的首層黏附"

msgid "Don't support bridges"
msgstr "不支撐橋接"

msgid ""
"Don't support the whole bridge area which make support very large. Bridges "
"can usually be printed directly without support if not very long."
msgstr ""
"不對整個橋接面進行支撐，否則支撐體會很大。不是很長的橋接通常可以無支撐直接列"
"印"

msgid "Thick external bridges"
msgstr "增厚外部橋接"

msgid ""
"If enabled, bridges are more reliable, can bridge longer distances, but may "
"look worse. If disabled, bridges look better but are reliable just for "
"shorter bridged distances."
msgstr ""
"如果啟用，橋接會更可靠，可以橋接更長的距離，但可能看起來更糟。如果關閉，橋梁"
"看起來更好，但只適用於較短的橋接距離。"

msgid "Thick internal bridges"
msgstr "增厚內部橋接"

msgid ""
"If enabled, thick internal bridges will be used. It's usually recommended to "
"have this feature turned on. However, consider turning it off if you are "
"using large nozzles."
msgstr ""
"如果啟用，將使用較厚的內部橋接。通常建議開啟此功能。但如果使用較大的噴嘴，可"
"考慮關閉此選項。"

msgid "Extra bridge layers (beta)"
msgstr "額外橋接層（Beta 版）"

msgid ""
"This option enables the generation of an extra bridge layer over internal "
"and/or external bridges.\n"
"\n"
"Extra bridge layers help improve bridge appearance and reliability, as the "
"solid infill is better supported. This is especially useful in fast "
"printers, where the bridge and solid infill speeds vary greatly. The extra "
"bridge layer results in reduced pillowing on top surfaces, as well as "
"reduced separation of the external bridge layer from its surrounding "
"perimeters.\n"
"\n"
"It is generally recommended to set this to at least 'External bridge only', "
"unless specific issues with the sliced model are found.\n"
"\n"
"Options:\n"
"1. Disabled - does not generate second bridge layers. This is the default "
"and is set for compatibility purposes\n"
"2. External bridge only - generates second bridge layers for external-facing "
"bridges only. Please note that small bridges that are shorter or narrower "
"than the set number of perimeters will be skipped as they would not benefit "
"from a second bridge layer. If generated, the second bridge layer will be "
"extruded parallel to the first bridge layer to reinforce the bridge "
"strength\n"
"3. Internal bridge only - generates second bridge layers for internal "
"bridges over sparse infill only. Please note that the internal bridges count "
"towards the top shell layer count of your model. The second internal bridge "
"layer will be extruded as close to perpendicular to the first as possible. "
"If multiple regions in the same island, with varying bridge angles are "
"present, the last region of that island will be selected as the angle "
"reference\n"
"4. Apply to all - generates second bridge layers for both internal and "
"external-facing bridges\n"
msgstr ""
"此選項可在內部和/或外部橋接結構上額外產生一層橋接填充。\n"
"\n"
"額外的橋接層能改善橋接區域的外觀與穩定性，提供更佳的實心填充支撐。這對於高速"
"列印機特別有幫助，因為橋接與實心填充的列印速度可能有顯著差異。額外的橋接層還"
"能減少頂部表面的起皺現象，並降低外部橋接層與周圍輪廓分離的風險。\n"
"\n"
"一般建議將此選項設定為「僅外部橋接」，除非特定的切片模型需要其他調整。\n"
"選項說明：\n"
"1. 停用 - 不啟用第二層橋接層（預設值，確保與其他設定相容）。\n"
"2.\t僅外部橋接 - 僅對外部橋接區域新增第二層橋接層。請注意，若橋接結構過短或寬"
"度小於設定的輪廓數量，則不會產生額外橋接層，因為這樣的結構不會受益於第二層橋"
"接。如果啟用，第二層橋接層將與第一層平行擠出，以提升橋接的強度。\n"
"3. 僅內部橋接 - 僅為內部橋接區域（例如稀疏填充上的橋接部分）新增第二層橋接"
"層。請注意，內部橋接層會計入模型的頂部外殼層數。第二層內部橋接層的擠出方向會"
"盡可能接近垂直於第一層，若同一區域內存在多個橋接角度，則該區域的最後一個部分"
"將作為角度參考。\n"
"4. 套用於所有橋接區域 - 為內部與外部橋接區域都新增第二層橋接層。\n"

msgid "Disabled"
msgstr "停用"

msgid "External bridge only"
msgstr "僅外部橋接"

msgid "Internal bridge only"
msgstr "僅內部橋接"

msgid "Apply to all"
msgstr "套用於所有橋接區域"

msgid "Filter out small internal bridges"
msgstr "忽略過小的內部橋接"

msgid ""
"This option can help reduce pillowing on top surfaces in heavily slanted or "
"curved models.\n"
"By default, small internal bridges are filtered out and the internal solid "
"infill is printed directly over the sparse infill. This works well in most "
"cases, speeding up printing without too much compromise on top surface "
"quality.\n"
"However, in heavily slanted or curved models, especially where too low a "
"sparse infill density is used, this may result in curling of the unsupported "
"solid infill, causing pillowing.\n"
"Enabling limited filtering or no filtering will print internal bridge layer "
"over slightly unsupported internal solid infill. The options below control "
"the sensitivity of the filtering, i.e. they control where internal bridges "
"are created:\n"
"1. Filter - enables this option. This is the default behavior and works well "
"in most cases\n"
"2. Limited filtering - creates internal bridges on heavily slanted surfaces "
"while avoiding unnecessary bridges. This works well for most difficult "
"models\n"
"3. No filtering - creates internal bridges on every potential internal "
"overhang. This option is useful for heavily slanted top surface models; "
"however, in most cases, it creates too many unnecessary bridges"
msgstr ""
"此選項可幫助降低在高度傾斜或曲面模型上的頂部表面起皺問題。\n"
"預設情況下，小型內部橋接會被過濾掉，內部實心填充會直接列印在稀疏填充上。這種"
"方式適用於大多數情況，能提升列印速度，同時維持合理的頂部表面品質。\n"
"然而，在高度傾斜或曲面的模型上，特別是當稀疏填充密度過低時，未受支撐的實心填"
"充可能會翹曲，導致表面起皺。\n"
"啟用「有限過濾」或「不過濾」模式，將允許在部分未完全支撐的內部實心填充區域上"
"列印內部橋接層。下列選項可調整過濾的敏感度，決定哪些區域需要產生內部橋接。\n"
"選項說明：\n"
"1.\t過濾 - 預設選項，能有效過濾小型內部橋接，在大多數情況下效果良好。\n"
"2. 有限過濾 - 僅在高度傾斜的表面上建立內部橋接，同時避免產生過多無用的橋接結"
"構，適合處理較複雜的模型。\n"
"3.\t不過濾 - 在所有可能的內部懸垂區域上建立內部橋接，適用於高度傾斜的頂部表面"
"模型，但通常會產生過多不必要的橋接結構。"

msgid "Filter"
msgstr "篩選"

msgid "Limited filtering"
msgstr "局部篩選"

msgid "No filtering"
msgstr "不篩選"

msgid "Max bridge length"
msgstr "最大橋接長度"

msgid ""
"Max length of bridges that don't need support. Set it to 0 if you want all "
"bridges to be supported, and set it to a very large value if you don't want "
"any bridges to be supported."
msgstr ""
"不需要支撐的橋接最大長度。如果希望支援所有橋接，請將其設定為 0；如果不希望支"
"援任何橋接，請將其設定為非常大的值。"

msgid "End G-code"
msgstr "結尾 G-code"

msgid "End G-code when finishing the entire print."
msgstr "所有列印結束時的結尾 G-code"

msgid "Between Object G-code"
msgstr "物件分隔"

msgid ""
"Insert G-code between objects. This parameter will only come into effect "
"when you print your models object by object."
msgstr "在物件之間插入 G-code。此參數僅在逐次列印時生效"

msgid "End G-code when finishing the printing of this filament."
msgstr "使用該線材列印結束時的結尾 G-code"

msgid "Ensure vertical shell thickness"
msgstr "確保垂直外殼厚度"

msgid ""
"Add solid infill near sloping surfaces to guarantee the vertical shell "
"thickness (top+bottom solid layers)\n"
"None: No solid infill will be added anywhere. Caution: Use this option "
"carefully if your model has sloped surfaces\n"
"Critical Only: Avoid adding solid infill for walls\n"
"Moderate: Add solid infill for heavily sloping surfaces only\n"
"All: Add solid infill for all suitable sloping surfaces\n"
"Default value is All."
msgstr ""
"在傾斜面附近新增實心填充，以保證垂直外殼的厚度（頂部+底部實心層）\n"
"無：不在任何地方新增實心填充。注意：如果您的模型有傾斜表面，請謹慎使用此選"
"項\n"
"僅關鍵部位：避免為牆體新增實心填充\n"
"適中：僅為大角度傾斜的表面新增實心填充\n"
"全部：為所有適合的傾斜表面新增實心填充\n"
"預設值為 全部。"

msgid "Critical Only"
msgstr "僅關鍵部分"

msgid "Moderate"
msgstr "適度"

msgid "Top surface pattern"
msgstr "頂面圖案"

msgid "Line pattern of top surface infill."
msgstr "頂面填充的走線圖案"

msgid "Monotonic"
msgstr "單調"

msgid "Monotonic line"
msgstr "單調線"

msgid "Rectilinear"
msgstr "直線"

msgid "Aligned Rectilinear"
msgstr "直線排列"

msgid "Concentric"
msgstr "同心"

msgid "Hilbert Curve"
msgstr "希爾伯特曲線"

msgid "Archimedean Chords"
msgstr "阿基米德和弦"

msgid "Octagram Spiral"
msgstr "八角螺旋"

msgid "Bottom surface pattern"
msgstr "底面圖案"

msgid "Line pattern of bottom surface infill, not bridge infill."
msgstr "除了橋接外的底面填充的走線圖案"

msgid "Internal solid infill pattern"
msgstr "內部實心填充圖案"

msgid ""
"Line pattern of internal solid infill. if the detect narrow internal solid "
"infill be enabled, the concentric pattern will be used for the small area."
msgstr ""
"內部實心填充的線型圖案。如果啟用了偵測狹窄的內部實心填充，將使用同心圓圖案來"
"填充小區域。"

msgid ""
"Line width of outer wall. If expressed as a %, it will be computed over the "
"nozzle diameter."
msgstr "外牆的線寬。如果以 % 表示，將以噴嘴直徑為基準來計算。"

msgid ""
"Speed of outer wall which is outermost and visible. It's used to be slower "
"than inner wall speed to get better quality."
msgstr "外牆的列印速度。它通常比內壁速度慢，以獲得更好的列印品質。"

msgid "Small perimeters"
msgstr "微小部位"

msgid ""
"This separate setting will affect the speed of perimeters having radius <= "
"small_perimeter_threshold (usually holes). If expressed as percentage (for "
"example: 80%) it will be calculated on the outer wall speed setting above. "
"Set to zero for auto."
msgstr ""
"此獨立設定將影響半徑小於或等於 small_perimeter_threshold 的外牆列印速度（通常"
"指孔洞）。若設定為百分比（如 80%），將基於上述外牆速度進行計算。設定為 0 表示"
"自動調整。"

msgid "Small perimeters threshold"
msgstr "微小部位周長臨界值"

msgid ""
"This sets the threshold for small perimeter length. Default threshold is 0mm."
msgstr "這設定了微小部位周長的臨界值。 預設臨界值是 0mm"

msgid "Walls printing order"
msgstr "牆列印順序"

msgid ""
"Print sequence of the internal (inner) and external (outer) walls.\n"
"\n"
"Use Inner/Outer for best overhangs. This is because the overhanging walls "
"can adhere to a neighbouring perimeter while printing. However, this option "
"results in slightly reduced surface quality as the external perimeter is "
"deformed by being squashed to the internal perimeter.\n"
"\n"
"Use Inner/Outer/Inner for the best external surface finish and dimensional "
"accuracy as the external wall is printed undisturbed from an internal "
"perimeter. However, overhang performance will reduce as there is no internal "
"perimeter to print the external wall against. This option requires a minimum "
"of 3 walls to be effective as it prints the internal walls from the 3rd "
"perimeter onwards first, then the external perimeter and, finally, the first "
"internal perimeter. This option is recommended against the Outer/Inner "
"option in most cases.\n"
"\n"
"Use Outer/Inner for the same external wall quality and dimensional accuracy "
"benefits of Inner/Outer/Inner option. However, the z seams will appear less "
"consistent as the first extrusion of a new layer starts on a visible "
"surface.\n"
"\n"
" "
msgstr ""
"『內牆』與『外牆』牆體的列印順序。\n"
"使用『內牆/外牆』順序可獲得最佳的懸空效果。這是因為懸空牆體在列印時可以附著到"
"相鄰的牆。然而，此選項會略微降低表面品質，因為外牆被壓到內牆上而變形。\n"
"使用『內牆/外牆/內牆』順序可獲得最佳的外表面光潔度和尺寸精度，因為外牆的列印"
"不會受到內牆影響。然而，因為外牆缺少內牆的支撐，懸空性能會有所降低。此選項需"
"要至少 3 層牆才能生效，它會先從第 3 層牆開始列印內牆，接著列印外部周邊，最後"
"列印最內層的內牆。在大多數情況下，建議選擇此選項，而不是外牆/內牆的順序設"
"定。\n"
"採用『外牆/內牆』順序可以達到與『內牆/外牆/內牆』設定相同的外牆表面品質與尺寸"
"精度。然而，Z 軸接縫的均勻性會稍差，因為新層的首次擠出會在可見的表面開始。\n"
"\n"
" "

msgid "Inner/Outer"
msgstr "內牆/外牆"

msgid "Outer/Inner"
msgstr "外牆/內牆"

msgid "Inner/Outer/Inner"
msgstr "內牆/外牆/內牆"

msgid "Print infill first"
msgstr "先列印填充"

msgid ""
"Order of wall/infill. When the tickbox is unchecked the walls are printed "
"first, which works best in most cases.\n"
"\n"
"Printing infill first may help with extreme overhangs as the walls have the "
"neighbouring infill to adhere to. However, the infill will slightly push out "
"the printed walls where it is attached to them, resulting in a worse "
"external surface finish. It can also cause the infill to shine through the "
"external surfaces of the part."
msgstr ""
"牆體與填充的列印順序。當未勾選選框時，牆體會先列印，這在大多數情況下效果最"
"佳。\n"
"先列印填充可能對極端懸空有幫助，因為牆體可以附著在相鄰的填充上。然而，填充會"
"在接觸牆體處稍微推動牆體，導致外部表面光潔度下降。同時，填充還可能透過零件的"
"外表面顯現出來。"

msgid "Wall loop direction"
msgstr "牆體列印方向"

msgid ""
"The direction which the wall loops are extruded when looking down from the "
"top.\n"
"\n"
"By default all walls are extruded in counter-clockwise, unless Reverse on "
"even is enabled. Set this to any option other than Auto will force the wall "
"direction regardless of the Reverse on even.\n"
"\n"
"This option will be disabled if spiral vase mode is enabled."
msgstr ""
"從頂部俯視時，牆體迴圈的擠出方向。\n"
"\n"
"預設情況下，所有牆體以逆時針方向擠出，除非啟用了『偶數層反向』。若將此選項設"
"為非自動，則無論是否啟用『偶數層反向』，都將強制指定牆體方向。\n"
"\n"
"如果啟用了螺旋花瓶模式，該選項將被停用。"

msgid "Counter clockwise"
msgstr "逆時針"

msgid "Clockwise"
msgstr "順時針"

msgid "Height to rod"
msgstr "到橫杆高度"

msgid ""
"Distance of the nozzle tip to the lower rod. Used for collision avoidance in "
"by-object printing."
msgstr "噴嘴尖端到下方滑杆的距離。用於在逐件列印中避免碰撞。"

msgid "Height to lid"
msgstr "到頂蓋高度"

msgid ""
"Distance of the nozzle tip to the lid. Used for collision avoidance in by-"
"object printing."
msgstr "噴嘴尖端到頂蓋的距離。用於在逐件列印中避免碰撞。"

msgid ""
"Clearance radius around extruder. Used for collision avoidance in by-object "
"printing."
msgstr "擠出機四周的避讓半徑。用於在逐件列印中避免碰撞。"

msgid "Nozzle height"
msgstr "噴嘴高度"

msgid "The height of nozzle tip."
msgstr "噴嘴尖端的高度。"

msgid "Bed mesh min"
msgstr "熱床網格最小值"

msgid ""
"This option sets the min point for the allowed bed mesh area. Due to the "
"probe's XY offset, most printers are unable to probe the entire bed. To "
"ensure the probe point does not go outside the bed area, the minimum and "
"maximum points of the bed mesh should be set appropriately. OrcaSlicer "
"ensures that adaptive_bed_mesh_min/adaptive_bed_mesh_max values do not "
"exceed these min/max points. This information can usually be obtained from "
"your printer manufacturer. The default setting is (-99999, -99999), which "
"means there are no limits, thus allowing probing across the entire bed."
msgstr ""
"此選項設置允許的熱網格區域的最小值。由於探測器的 XY 偏移，大多數列印設備無法"
"探測整個熱床。為確保感測範圍不超出熱床區域，應適當設置熱床網格的最小值和最大"
"值。OrcaSlicer 會確保 adaptive_bed_mesh_min/adaptive_bed_mesh_max 的值不超出"
"這些最小值/最大值。此訊息通常可從設備製造商處取得。預設設置為 (-99999, "
"-99999)，表示無限制，允許探測整個熱床。"

msgid "Bed mesh max"
msgstr "熱床網格最大值"

msgid ""
"This option sets the max point for the allowed bed mesh area. Due to the "
"probe's XY offset, most printers are unable to probe the entire bed. To "
"ensure the probe point does not go outside the bed area, the minimum and "
"maximum points of the bed mesh should be set appropriately. OrcaSlicer "
"ensures that adaptive_bed_mesh_min/adaptive_bed_mesh_max values do not "
"exceed these min/max points. This information can usually be obtained from "
"your printer manufacturer. The default setting is (99999, 99999), which "
"means there are no limits, thus allowing probing across the entire bed."
msgstr ""
"此選項設置允許的熱網格區域的最大值。由於探測器的 XY 偏移，大多數列印設備無法"
"探測整個熱床。為確保感測範圍不超出熱床區域，應適當設置熱床網格的最小值和最大"
"值。OrcaSlicer 會確保 adaptive_bed_mesh_min/adaptive_bed_mesh_max 的值不超出"
"這些最小值/最大值。此訊息通常可從設備製造商處取得。預設設置為 (-99999, "
"-99999)，表示無限制，允許探測整個熱床。"

msgid "Probe point distance"
msgstr "探測間距"

msgid ""
"This option sets the preferred distance between probe points (grid size) for "
"the X and Y directions, with the default being 50mm for both X and Y."
msgstr ""
"此選項用於設定 X 和 Y 方向探測點之間的首選距離（網格尺寸），預設值為 X 和 Y "
"方向各為 50mm。"

msgid "Mesh margin"
msgstr "網格邊緣距離"

msgid ""
"This option determines the additional distance by which the adaptive bed "
"mesh area should be expanded in the XY directions."
msgstr "此選項決定自適應床面網格區域在 XY 方向上應該擴展的額外距離。"

msgid "Extruder Color"
msgstr "擠出機顏色"

msgid "Only used as a visual help on UI."
msgstr "作為介面上的輔助"

msgid "Extruder offset"
msgstr "擠出機偏移"

msgid "Flow ratio"
msgstr "流量比例"

msgid ""
"The material may have volumetric change after switching between molten and "
"crystalline states. This setting changes all extrusion flow of this filament "
"in G-code proportionally. The recommended value range is between 0.95 and "
"1.05. You may be able to tune this value to get a nice flat surface if there "
"is slight overflow or underflow."
msgstr ""
"線材經過融化後凝固可能會產生體積差異。這個設定會等比例改變所有擠出走線的擠出"
"量。推薦的範圍為 0.95 到 1.05。發現模型的平面有輕微的缺料或多料時，或許可以嘗"
"試微調這個參數"

msgid ""
"The material may have volumetric change after switching between molten and "
"crystalline states. This setting changes all extrusion flow of this filament "
"in G-code proportionally. The recommended value range is between 0.95 and "
"1.05. You may be able to tune this value to get a nice flat surface if there "
"is slight overflow or underflow.\n"
"\n"
"The final object flow ratio is this value multiplied by the filament flow "
"ratio."
msgstr ""
"線材經過融化後凝固可能會產生體積差異。這個設定會等比例改變所有擠出走線的擠出"
"量。推薦的範圍為 0.95 到 1.05。發現模型的平面有輕微的缺料或多料時，或許可以嘗"
"試微調這個參數。\n"
"最終物體流量比是此值與線材流量比的乘積。"

msgid "Enable pressure advance"
msgstr "啟用壓力補償"

msgid ""
"Enable pressure advance, auto calibration result will be overwritten once "
"enabled."
msgstr "啟用壓力補償功能，啟用後將覆蓋自動校正結果。"

msgid "Pressure advance (Klipper) AKA Linear advance factor (Marlin)."
msgstr "壓力補償（Klipper），也稱為線性前進係數（Marlin）"

msgid "Enable adaptive pressure advance (beta)"
msgstr "自適應壓力補償功能（Beta）"

#, no-c-format, no-boost-format
msgid ""
"With increasing print speeds (and hence increasing volumetric flow through "
"the nozzle) and increasing accelerations, it has been observed that the "
"effective PA value typically decreases. This means that a single PA value is "
"not always 100% optimal for all features and a compromise value is usually "
"used that does not cause too much bulging on features with lower flow speed "
"and accelerations while also not causing gaps on faster features.\n"
"\n"
"This feature aims to address this limitation by modeling the response of "
"your printer's extrusion system depending on the volumetric flow speed and "
"acceleration it is printing at. Internally, it generates a fitted model that "
"can extrapolate the needed pressure advance for any given volumetric flow "
"speed and acceleration, which is then emitted to the printer depending on "
"the current print conditions.\n"
"\n"
"When enabled, the pressure advance value above is overridden. However, a "
"reasonable default value above is strongly recommended to act as a fallback "
"and for when tool changing.\n"
"\n"
msgstr ""
"隨著列印速度的提高（因此噴嘴內的體積流速增加）以及加速度的增加，已觀察到有效"
"的壓力補償（PA）值通常會下降。這意味著單一的 PA 值並不總是對所有特徵都能達到"
"最佳效果，通常會使用一個折衷值，以減少在較低流速和加速度下的特徵出現過多凸"
"起，同時避免在更快的特徵中出現間隙。\n"
"\n"
"此功能旨在通過建模的方式，讓擠出系統在不同體積流速和加速度下的反應狀態來解決"
"這一限制。內部會產生一個擬合模型，可根據給定的體積流速和加速度推算出所需的壓"
"力補償值，並根據目前的列印條件將該值傳送到印表機。\n"
"\n"
"啟用後，上述的壓力補償值將被覆蓋。然而，建議設置一個合理的預設值，以作為備用"
"或擠出機更換時的回推值。\n"

msgid "Adaptive pressure advance measurements (beta)"
msgstr "自適應壓力補償測量功能（Beta）"

#, no-c-format, no-boost-format
msgid ""
"Add sets of pressure advance (PA) values, the volumetric flow speeds and "
"accelerations they were measured at, separated by a comma. One set of values "
"per line. For example\n"
"0.04,3.96,3000\n"
"0.033,3.96,10000\n"
"0.029,7.91,3000\n"
"0.026,7.91,10000\n"
"\n"
"How to calibrate:\n"
"1. Run the pressure advance test for at least 3 speeds per acceleration "
"value. It is recommended that the test is run for at least the speed of the "
"external perimeters, the speed of the internal perimeters and the fastest "
"feature print speed in your profile (usually its the sparse or solid "
"infill). Then run them for the same speeds for the slowest and fastest print "
"accelerations, and no faster than the recommended maximum acceleration as "
"given by the Klipper input shaper\n"
"2. Take note of the optimal PA value for each volumetric flow speed and "
"acceleration. You can find the flow number by selecting flow from the color "
"scheme drop down and move the horizontal slider over the PA pattern lines. "
"The number should be visible at the bottom of the page. The ideal PA value "
"should be decreasing the higher the volumetric flow is. If it is not, "
"confirm that your extruder is functioning correctly. The slower and with "
"less acceleration you print, the larger the range of acceptable PA values. "
"If no difference is visible, use the PA value from the faster test\n"
"3. Enter the triplets of PA values, Flow and Accelerations in the text box "
"here and save your filament profile"
msgstr ""
"新增壓力補償 (PA) 值、體積流速和加速度的資料集，使用逗號分隔。每行一組資料。"
"例如：\n"
"0.04,3.96,3000\n"
"0.033,3.96,10000\n"
"0.029,7.91,3000\n"
"0.026,7.91,10000\n"
"\n"
"校正方法：\n"
"1. 為每個加速度值執行至少 3 個速度的壓力補償測試。建議至少測試外牆速度、內牆"
"速度和設定檔中最快的特徵列印速度（通常是稀疏或實心填充）。然後對最慢和最快的"
"列印加速度執行相同速度的測試，但不超過 Klipper 輸入整形器建議的最大加速度。\n"
"2. 記錄每個體積流速和加速度的最佳壓力補償 (PA) 值。您可以通過從顏色方案下拉選"
"單中選擇流量，並將水平滑桿移動到 PA 測試線的圖案來找到流量數值。該數值應顯示"
"在頁面底部。理想的 PA 值應隨著體積流速的增加而減小。如果不是，請檢查您的擠出"
"機是否正常工作。當列印速度較慢且加速度較低時，可接受的 PA 值範圍會更大。如果"
"看不出差異，請採用最快測試的 PA 值。\n"
"3. 將 PA 值、流量和加速度的三組資料輸入到此文字框中，然後保存您的線材設定檔"

msgid "Enable adaptive pressure advance for overhangs (beta)"
msgstr "啟用懸挑自適應壓力提前 (beta)"

msgid ""
"Enable adaptive PA for overhangs as well as when flow changes within the "
"same feature. This is an experimental option, as if the PA profile is not "
"set accurately, it will cause uniformity issues on the external surfaces "
"before and after overhangs.\n"
msgstr ""
"啟用自適應壓力補償 (PA) 功能，用於懸空部分及同一特徵的流量變化。此功能屬於實"
"驗性選項，若 PA 設定檔不夠精確，可能會導致懸空前後外表面出現不均勻現象。\n"

msgid "Pressure advance for bridges"
msgstr "橋接的壓力補償"

msgid ""
"Pressure advance value for bridges. Set to 0 to disable.\n"
"\n"
"A lower PA value when printing bridges helps reduce the appearance of slight "
"under extrusion immediately after bridges. This is caused by the pressure "
"drop in the nozzle when printing in the air and a lower PA helps counteract "
"this."
msgstr ""
"橋接的壓力補償值。設為 0 以停用此功能。降低橋接時的壓力補償值有助於減少橋接結"
"束後立即出現的輕微欠擠出現象。這種現象是由於在空中列印時噴嘴內壓力下降引起"
"的，而降低壓力補償值有助於抵消這一影響。"

msgid ""
"Default line width if other line widths are set to 0. If expressed as a %, "
"it will be computed over the nozzle diameter."
msgstr ""
"當線寬設定為 0 時走線的預設線寬。如果以 % 表示，將以噴嘴直徑為基準來計算。"

msgid "Keep fan always on"
msgstr "保持風扇永遠開啟"

msgid ""
"Enabling this setting means that the part cooling fan will never stop "
"completely and will run at least at minimum speed to reduce the frequency of "
"starting and stopping."
msgstr ""
"如果勾選這個選項，物件冷卻風扇將不會停止，並且會以最小風扇轉速設定值運轉以減"
"少風扇的頻繁開關"

msgid "Don't slow down outer walls"
msgstr "列印外牆不減速"

#, fuzzy
msgid ""
"If enabled, this setting will ensure external perimeters are not slowed down "
"to meet the minimum layer time. This is particularly helpful in the below "
"scenarios:\n"
"1. To avoid changes in shine when printing glossy filaments\n"
"2. To avoid changes in external wall speed which may create slight wall "
"artifacts that appear like Z banding\n"
"3. To avoid printing at speeds which cause VFAs (fine artifacts) on the "
"external walls"
msgstr ""
"啟用此設定後，外牆的列印速度將不會為了滿足每層最短列印時間而減慢，這對以下情"
"況特別有用：\n"
"1.\t列印亮面耗材時，避免光澤不均的問題。\n"
"2. 避免因外牆速度變化而產生類似 Z 條紋的瑕疵。\n"
"3. 防止外牆因列印速度過快而出現 VFAs（細微表面瑕疵）。\n"
"\n"
"譯者補充：最小層時間（Minimum Layer Time）是指列印每一層所需的最短時間。如果"
"列印機以較快的速度完成一層的列印時間短於這個設定值，為了確保每層有足夠的時間"
"冷卻和固化，列印機會自動減慢速度，以延長該層的列印時間，達到最小層時間的要"
"求。這樣可以避免因冷卻不足而導致的列印缺陷，如層間附著不良或變形。"

msgid "Layer time"
msgstr "每一層列印時間"

msgid ""
"Part cooling fan will be enabled for layers of which estimated time is "
"shorter than this value. Fan speed is interpolated between the minimum and "
"maximum fan speeds according to layer printing time."
msgstr ""
"當層預估列印時間小於該數值時，物件冷卻風扇將會被開啟。風扇轉速將根據層列印時"
"間在最大和最小風扇轉速之間自動調整"

msgid "Default color"
msgstr "預設顏色"

msgid ""
"Default filament color.\n"
"Right click to reset value to system default."
msgstr ""

msgid "Filament notes"
msgstr "線材備註"

msgid "You can put your notes regarding the filament here."
msgstr "您可以將有關線材的備註存放在這裡。"

msgid "Required nozzle HRC"
msgstr "噴嘴硬度要求"

msgid ""
"Minimum HRC of nozzle required to print the filament. Zero means no checking "
"of nozzle's HRC."
msgstr "列印此線材的所需的最小噴嘴硬度。零值表示不檢查噴嘴硬度。"

msgid ""
"This setting stands for how much volume of filament can be melted and "
"extruded per second. Printing speed is limited by max volumetric speed, in "
"case of too high and unreasonable speed setting. Can't be zero."
msgstr ""
"這個設定表示每秒能夠融化和擠出的線材體積。列印速度會受限於到最大體積速度，防"
"止設定過高和不合理的速度。不允許設定為 0"

msgid "Filament load time"
msgstr "進料的時間"

msgid ""
"Time to load new filament when switch filament. It's usually applicable for "
"single-extruder multi-material machines. For tool changers or multi-tool "
"machines, it's typically 0. For statistics only."
msgstr ""
"更換耗材時加載新耗材的時間，通常適用於單噴頭多材料的列印機。對於具備擠出機切"
"換功能或多擠出機系統的設備，此值通常設為 0，僅作為統計參考"

msgid "Filament unload time"
msgstr "退料的時間"

msgid ""
"Time to unload old filament when switch filament. It's usually applicable "
"for single-extruder multi-material machines. For tool changers or multi-tool "
"machines, it's typically 0. For statistics only."
msgstr ""
"更換耗材時卸載舊耗材的時間，通常適用於單噴頭多材料的列印機。於具備擠出機切換"
"功能或多擠出機系統的設備，此值通常設為 0，僅作為統計參考"

msgid "Tool change time"
msgstr "擠出機替換時間"

msgid ""
"Time taken to switch tools. It's usually applicable for tool changers or "
"multi-tool machines. For single-extruder multi-material machines, it's "
"typically 0. For statistics only."
msgstr ""
"切換擠出機所需的時間，通常適用於具備擠出機切換功能或多擠出機系統的設備。對於"
"單噴頭多材料的列印機，此值一般設為 0，僅作為統計參考"

msgid ""
"Filament diameter is used to calculate extrusion in G-code, so it is "
"important and should be accurate."
msgstr "線材直徑被用於計算 G-code 檔案中的擠出量。因此很重要，應盡可能精確"

msgid "Pellet flow coefficient"
msgstr "顆粒材料流量係數"

msgid ""
"Pellet flow coefficient is empirically derived and allows for volume "
"calculation for pellet printers.\n"
"\n"
"Internally it is converted to filament_diameter. All other volume "
"calculations remain the same.\n"
"\n"
"filament_diameter = sqrt( (4 * pellet_flow_coefficient) / PI )"
msgstr ""
"顆粒流量係數是基於實驗資料得出的，用於計算顆粒列印機的材料體積。\n"
"在內部系統中，該係數會被轉換為耗材直徑，而其它體積計算方式則維持不變。\n"
"filament_diameter = sqrt( (4 * pellet_flow_coefficient) / PI )"

msgid "Shrinkage (XY)"
msgstr "收縮（XY）"

#, no-c-format, no-boost-format
msgid ""
"Enter the shrinkage percentage that the filament will get after cooling (94% "
"if you measure 94mm instead of 100mm). The part will be scaled in xy to "
"compensate. Only the filament used for the perimeter is taken into account.\n"
"Be sure to allow enough space between objects, as this compensation is done "
"after the checks."
msgstr ""
"輸入耗材冷卻後的收縮率百分比（例如，如果測量結果為 94mm 而非 100mm，則填寫 "
"94%）。\n"
"零件的 XY 平面將根據此設定進行縮放補償，僅計算用於列印牆的耗材量。\n"
"請確保物件間預留足夠的空間，因為此補償是在完成檢查後才執行的。"

msgid "Shrinkage (Z)"
msgstr "收縮（Z）"

#, no-c-format, no-boost-format
msgid ""
"Enter the shrinkage percentage that the filament will get after cooling (94% "
"if you measure 94mm instead of 100mm). The part will be scaled in Z to "
"compensate."
msgstr ""
"輸入耗材冷卻後的收縮百分比（例如，如果測量值為 94mm 而不是 100mm，則填寫 "
"94%）。零件的 Z 軸尺寸將被縮放以進行補償。"

msgid "Loading speed"
msgstr "進料速度"

msgid "Speed used for loading the filament on the wipe tower."
msgstr "將線材擠出到換料塔上的速度。"

msgid "Loading speed at the start"
msgstr "啟動時進料速度"

msgid "Speed used at the very beginning of loading phase."
msgstr "初始進料階段速度。"

msgid "Unloading speed"
msgstr "退料速度"

msgid ""
"Speed used for unloading the filament on the wipe tower (does not affect "
"initial part of unloading just after ramming)."
msgstr "用於在換料塔上退料速度（不影響尖端成型之後初始部分的速度）。"

msgid "Unloading speed at the start"
msgstr "退料初始速度"

msgid ""
"Speed used for unloading the tip of the filament immediately after ramming."
msgstr "線材尖端成型後立即退料的速度。"

msgid "Delay after unloading"
msgstr "退料後延遲"

msgid ""
"Time to wait after the filament is unloaded. May help to get reliable tool "
"changes with flexible materials that may need more time to shrink to "
"original dimensions."
msgstr ""
"退料後等待的時間。有助於使用柔性線材（收縮到原始尺寸需更多的時間）以獲得可靠"
"的换色。"

msgid "Number of cooling moves"
msgstr "冷卻移動次數"

msgid ""
"Filament is cooled by being moved back and forth in the cooling tubes. "
"Specify desired number of these moves."
msgstr "藉由在喉管中來回移動以冷卻線材。指定移動所需的次數。"

msgid "Stamping loading speed"
msgstr "沖壓機的載入速度"

msgid "Speed used for stamping."
msgstr "進行沖壓操作時所使用的速度。"

msgid "Stamping distance measured from the center of the cooling tube"
msgstr "沖壓距離是以冷卻管的中心作為參考點進行測量"

msgid ""
"If set to non-zero value, filament is moved toward the nozzle between the "
"individual cooling moves (\"stamping\"). This option configures how long "
"this movement should be before the filament is retracted again."
msgstr ""
"當此設定為非零值時，耗材會在每次冷卻移動（沖壓）之間向噴嘴推進。該選項用於設"
"定在耗材回抽之前的推進持續時間。"

msgid "Speed of the first cooling move"
msgstr "第一次冷卻移動的速度"

msgid "Cooling moves are gradually accelerating beginning at this speed."
msgstr "從這個速度開始冷卻移動逐漸加速。"

msgid "Minimal purge on wipe tower"
msgstr "換料塔上的最小清理量"

msgid ""
"After a tool change, the exact position of the newly loaded filament inside "
"the nozzle may not be known, and the filament pressure is likely not yet "
"stable. Before purging the print head into an infill or a sacrificial "
"object, Orca Slicer will always prime this amount of material into the wipe "
"tower to produce successive infill or sacrificial object extrusions reliably."
msgstr ""
"換色後，新載入的線材在噴嘴內的確切位置可能未知，線材壓力可能還不穩定。在沖刷"
"列印頭到填充或作為擠出廢料之前，將始終將這些的線材沖刷到換料塔中以產生連續的"
"填充或穩定的擠出廢料。"

msgid "Speed of the last cooling move"
msgstr "最後一次冷卻移動的速度"

msgid "Cooling moves are gradually accelerating towards this speed."
msgstr "冷卻移動向這個速度逐漸加速。"

msgid "Ramming parameters"
msgstr "尖端成型參數"

msgid ""
"This string is edited by RammingDialog and contains ramming specific "
"parameters."
msgstr "此內容由尖端成型欄位編輯，包含尖端成型的特定參數。"

msgid "Enable ramming for multi-tool setups"
msgstr "使用多色尖端成形設定"

msgid ""
"Perform ramming when using multi-tool printer (i.e. when the 'Single "
"Extruder Multimaterial' in Printer Settings is unchecked). When checked, a "
"small amount of filament is rapidly extruded on the wipe tower just before "
"the tool change. This option is only used when the wipe tower is enabled."
msgstr ""
"多色列印設備執行尖端成型時（即，當列印設備設定中的單擠出機多材料未選取時）。"
"選取時，在換色之前，會迅速擠出少量線材絲到換料塔上。此選項僅在啟用換料塔時使"
"用。"

msgid "Multi-tool ramming volume"
msgstr "多色尖端成型體積"

msgid "The volume to be rammed before the tool change."
msgstr "換色前尖端成型的體積。"

msgid "Multi-tool ramming flow"
msgstr "多色尖端成型流量"

msgid "Flow used for ramming the filament before the tool change."
msgstr "換色前線材尖端成型的流量。"

msgid "Density"
msgstr "密度"

msgid "Filament density. For statistics only."
msgstr "線材的密度。只用於統計資訊"

msgid "The material type of filament."
msgstr "線材的材料類型"

msgid "Soluble material"
msgstr "可溶性材料"

msgid ""
"Soluble material is commonly used to print supports and support interfaces."
msgstr "可溶性材料通常用於列印支撐和支撐面"

msgid "Support material"
msgstr "支撐材料"

msgid ""
"Support material is commonly used to print supports and support interfaces."
msgstr "支撐材料通常用於列印支撐體和支撐接觸面"

msgid "Softening temperature"
msgstr "線材軟化溫度"

msgid ""
"The material softens at this temperature, so when the bed temperature is "
"equal to or greater than this, it's highly recommended to open the front "
"door and/or remove the upper glass to avoid clogging."
msgstr ""
"線材在此溫度下容易軟化，因此當熱床床溫等於或高於該溫度時，強烈建議打開前門和/"
"或拆下上部玻璃以避免堵塞。"

msgid "Price"
msgstr "價格"

msgid "Filament price. For statistics only."
msgstr "線材的價格。只用於統計資訊"

msgid "money/kg"
msgstr "元/公斤"

msgid "Vendor"
msgstr "廠牌"

msgid "Vendor of filament. For show only."
msgstr "列印線材的廠牌。僅用於展示"

msgid "(Undefined)"
msgstr "（未定義）"

msgid "Sparse infill direction"
msgstr "稀疏填充方向"

msgid ""
"Angle for sparse infill pattern, which controls the start or main direction "
"of line."
msgstr "稀疏填充圖案的角度，決定走線的開始或整體方向"

msgid "Solid infill direction"
msgstr "實心填充方向"

msgid ""
"Angle for solid infill pattern, which controls the start or main direction "
"of line."
msgstr "實心填充圖案的角度設定，用於決定線條的起始方向或主要列印方向"

msgid "Sparse infill density"
msgstr "稀疏填充密度"

#, no-c-format, no-boost-format
msgid ""
"Density of internal sparse infill, 100% turns all sparse infill into solid "
"infill and internal solid infill pattern will be used."
msgstr ""
"設定內部稀疏填充的密度，當密度為 100% 時，所有稀疏填充將變為實心填充，並套用"
"內部實心填充的圖案"

msgid "Align infill direction to model"
msgstr ""

msgid ""
"Aligns infill and surface fill directions to follow the model's orientation "
"on the build plate. When enabled, fill directions rotate with the model to "
"maintain optimal strength characteristics."
msgstr ""

msgid "Fill Multiline"
msgstr ""

msgid ""
"Using multiple lines for the infill pattern, if supported by infill pattern."
msgstr ""

msgid "Sparse infill pattern"
msgstr "稀疏填充圖案"

msgid "Line pattern for internal sparse infill."
msgstr "內部稀疏填充的走線圖案"

msgid "Zig Zag"
msgstr ""

msgid "Cross Zag"
msgstr ""

msgid "Locked Zag"
msgstr ""

msgid "Line"
msgstr "線"

msgid "Grid"
msgstr "網格"

msgid "Tri-hexagon"
msgstr "內六邊形"

msgid "Cubic"
msgstr "立方體"

msgid "Adaptive Cubic"
msgstr "自適應立方體"

msgid "Quarter Cubic"
msgstr "四分之一立方"

msgid "Support Cubic"
msgstr "支撐立方體"

msgid "Lightning"
msgstr "閃電"

msgid "Honeycomb"
msgstr "蜂窩"

msgid "3D Honeycomb"
msgstr "3D 蜂窩"

msgid "Lateral Honeycomb"
msgstr ""

msgid "Lateral Lattice"
msgstr "2D 網格結構"

msgid "Cross Hatch"
msgstr "交叉填充"

msgid "TPMS-D"
msgstr ""

msgid "TPMS-FK"
msgstr ""

msgid "Gyroid"
msgstr "螺旋體"

msgid "Lateral lattice angle 1"
msgstr "網格結構角度 1"

msgid ""
"The angle of the first set of Lateral lattice elements in the Z direction. Zero "
"is vertical."
msgstr "Z 軸方向第一組 2D 網格結構的角度，0° 表示垂直方向。"

msgid "Lateral lattice angle 2"
msgstr "網格結構角度 2"

msgid ""
"The angle of the second set of Lateral lattice elements in the Z direction. Zero "
"is vertical."
msgstr "Z 軸方向第二組 2D 網格結構的角度，0° 表示垂直方向。"

msgid "Infill overhang angle"
msgstr ""

msgid ""
"The angle of the infill angled lines. 60° will result in a pure honeycomb."
msgstr ""

msgid "Sparse infill anchor length"
msgstr "稀疏填充錨線長度"

msgid ""
"Connect an infill line to an internal perimeter with a short segment of an "
"additional perimeter. If expressed as percentage (example: 15%) it is "
"calculated over infill extrusion width. Orca Slicer tries to connect two "
"close infill lines to a short perimeter segment. If no such perimeter "
"segment shorter than infill_anchor_max is found, the infill line is "
"connected to a perimeter segment at just one side and the length of the "
"perimeter segment taken is limited to this parameter, but no longer than "
"anchor_length_max.\n"
"Set this parameter to zero to disable anchoring perimeters connected to a "
"single infill line."
msgstr ""
"將填充線透過一小段額外的牆與內牆連接。如果以百分比形式設定（如 15%），此數值"
"是基於填充擠出寬度進行計算。Orca Slicer 會嘗試將兩條靠近的填充線連接到一段較"
"短的牆。如果沒有找到比 infill_anchor_max 更短的牆，則填充線會只連接到一側的"
"牆，且該段的長度受此參數限制，但不會超過 anchor_length_max。 \n"
"將此參數設為 0 可停用單條填充線與牆的錨接功能。"

msgid "0 (no open anchors)"
msgstr "0（無錨線）"

msgid "1000 (unlimited)"
msgstr "1000（無限制）"

msgid "Maximum length of the infill anchor"
msgstr "填充錨線的最大長度"

msgid ""
"Connect an infill line to an internal perimeter with a short segment of an "
"additional perimeter. If expressed as percentage (example: 15%) it is "
"calculated over infill extrusion width. Orca Slicer tries to connect two "
"close infill lines to a short perimeter segment. If no such perimeter "
"segment shorter than this parameter is found, the infill line is connected "
"to a perimeter segment at just one side and the length of the perimeter "
"segment taken is limited to infill_anchor, but no longer than this "
"parameter.\n"
"If set to 0, the old algorithm for infill connection will be used, it should "
"create the same result as with 1000 & 0."
msgstr ""
"將填充線透過一小段額外的牆與內牆連接。如果以百分比形式設定（如 15%），此數值"
"是基於填充擠出寬度進行計算。Orca Slicer 會嘗試將兩條靠近的填充線連接到一段較"
"短的牆。如果沒有找到短於此參數的牆，則填充線會只連接到單側牆，且該牆的長度受 "
"infill_anchor 限制，但不會超過此參數的設定值。若此參數設定為 0，將啟用舊版填"
"充連接算法，並產生與設置為 1000 和 0 相同的結果。"

msgid "0 (Simple connect)"
msgstr "0（簡單連接）"

msgid "Acceleration of outer walls."
msgstr "外牆的加速度。它通常使用比內壁速度慢的加速度，以獲得更好的列印品質"

msgid "Acceleration of inner walls."
msgstr "內牆加速度，使用較低值可以改善列印品質"

msgid "Acceleration of travel moves."
msgstr "空駛加速度"

msgid ""
"Acceleration of top surface infill. Using a lower value may improve top "
"surface quality."
msgstr "頂面填充的加速度。使用較低值可能會改善頂面列印品質"

msgid "Acceleration of outer wall. Using a lower value can improve quality."
msgstr "外牆加速度。使用較小的值可以提高列印品質"

msgid ""
"Acceleration of bridges. If the value is expressed as a percentage (e.g. "
"50%), it will be calculated based on the outer wall acceleration."
msgstr ""
"橋接加速度。 如果該值以百分比表示（例如 50%），則將根據外牆加速度進行計算。"

msgid "mm/s² or %"
msgstr "mm/s² 或 %"

msgid ""
"Acceleration of sparse infill. If the value is expressed as a percentage "
"(e.g. 100%), it will be calculated based on the default acceleration."
msgstr ""
"稀疏填充的加速度。如果該值表示為百分比（例如 100%），則將根據預設加速度進行計"
"算。"

msgid ""
"Acceleration of internal solid infill. If the value is expressed as a "
"percentage (e.g. 100%), it will be calculated based on the default "
"acceleration."
msgstr ""
"內部實心填充加速度。 如果該值以百分比表示（例如 100%），則將根據預設加速度進"
"行計算。"

msgid ""
"Acceleration of initial layer. Using a lower value can improve build plate "
"adhesion."
msgstr "首層加速度。使用較低值可以改善和列印板的黏附"

msgid "Enable accel_to_decel"
msgstr "啟用煞車速度"

msgid "Klipper's max_accel_to_decel will be adjusted automatically."
msgstr "Klipper 會依照煞車速度自動調整"

msgid "accel_to_decel"
msgstr "煞車速度"

#, c-format, boost-format
msgid ""
"Klipper's max_accel_to_decel will be adjusted to this %% of acceleration."
msgstr "Klipper 的最大煞車速度將調整為加速度的 %%"

msgid "Default jerk."
msgstr ""

msgid ""
"Marlin Firmware Junction Deviation (replaces the traditional XY Jerk setting)."
msgstr ""

msgid "Jerk of outer walls."
msgstr "外牆抖動值"

msgid "Jerk of inner walls."
msgstr "內牆抖動值"

msgid "Jerk for top surface."
msgstr "頂面抖動值"

msgid "Jerk for infill."
msgstr "填充抖動"

msgid "Jerk for initial layer."
msgstr "首層抖動值"

msgid "Jerk for travel."
msgstr "空駛抖動值"

msgid ""
"Line width of initial layer. If expressed as a %, it will be computed over "
"the nozzle diameter."
msgstr "首層的線寬。如果以 % 表示，它將以噴嘴直徑為基準來計算。"

msgid "Initial layer height"
msgstr "首層層高"

msgid ""
"Height of initial layer. Making initial layer height to be thick slightly "
"can improve build plate adhesion."
msgstr "首層層高"

msgid "Speed of initial layer except the solid infill part."
msgstr "首層除實心填充之外的其他部分的列印速度"

msgid "Initial layer infill"
msgstr "首層填充"

msgid "Speed of solid infill part of initial layer."
msgstr "首層實心填充的列印速度"

msgid "Initial layer travel speed"
msgstr "首層空駛速度"

msgid "Travel speed of initial layer."
msgstr "首層空駛速度"

msgid "Number of slow layers"
msgstr "慢速列印層數"

msgid ""
"The first few layers are printed slower than normal. The speed is gradually "
"increased in a linear fashion over the specified number of layers."
msgstr "減慢前幾層的列印速度。列印速度會逐漸加速到滿速。"

msgid "Initial layer nozzle temperature"
msgstr "首層列印溫度"

msgid "Nozzle temperature for printing initial layer when using this filament."
msgstr "列印首層時的噴嘴溫度"

msgid "Full fan speed at layer"
msgstr "滿速風扇在"

msgid ""
"Fan speed will be ramped up linearly from zero at layer "
"\"close_fan_the_first_x_layers\" to maximum at layer "
"\"full_fan_speed_layer\". \"full_fan_speed_layer\" will be ignored if lower "
"than \"close_fan_the_first_x_layers\", in which case the fan will be running "
"at maximum allowed speed at layer \"close_fan_the_first_x_layers\" + 1."
msgstr ""
"風扇速度會從第「close_fan_the_first_x_layers」層開始，從零速以線性方式逐漸增"
"加，直到第「full_fan_speed_layer」層達到最大速度。如果"
"「full_fan_speed_layer」的設定值小於「close_fan_the_first_x_layers」，則"
"「full_fan_speed_layer」會被忽略，此時風扇會在「close_fan_the_first_x_layers "
"+ 1」層以允許的最高速度運行。"

msgid "layer"
msgstr "層"

msgid "Support interface fan speed"
msgstr "支撐界面風扇速度"

msgid ""
"This part cooling fan speed is applied when printing support interfaces. "
"Setting this parameter to a higher than regular speed reduces the layer "
"binding strength between supports and the supported part, making them easier "
"to separate.\n"
"Set to -1 to disable it.\n"
"This setting is overridden by disable_fan_first_layers."
msgstr ""
"此冷卻風扇速度適用於列印支撐介面時。將此值設為高於正常速度，可減少支撐結構與"
"受支撐零件之間的黏結強度，使拆除支撐更容易。\n"
"若設為 -1，則停用此功能。\n"
"此設定會被 disable_fan_first_layers 覆寫。"

msgid "Internal bridges fan speed"
msgstr "內部橋接風扇轉速"

msgid ""
"The part cooling fan speed used for all internal bridges. Set to -1 to use "
"the overhang fan speed settings instead.\n"
"\n"
"Reducing the internal bridges fan speed, compared to your regular fan speed, "
"can help reduce part warping due to excessive cooling applied over a large "
"surface for a prolonged period of time."
msgstr ""
"此風扇轉速適用於所有內部橋接。若設為 -1，則改用懸垂風扇速度設定。\n"
"\n"
"適當降低內部橋接的風扇轉速（相較於一般風扇速度），可減少因長時間對大面積區域"
"過度冷卻而導致的零件翹曲。"

msgid "Ironing fan speed"
msgstr ""

msgid ""
"This part cooling fan speed is applied when ironing. Setting this parameter "
"to a lower than regular speed reduces possible nozzle clogging due to the "
"low volumetric flow rate, making the interface smoother.\n"
"Set to -1 to disable it."
msgstr ""

msgid ""
"Randomly jitter while printing the wall, so that the surface has a rough "
"look. This setting controls the fuzzy position."
msgstr "列印外牆時隨機抖動，使外表面產生絨毛效果。這個設定決定適用的位置"

msgid "Contour"
msgstr "輪廓"

msgid "Contour and hole"
msgstr "輪廓和孔"

msgid "All walls"
msgstr "所有牆"

msgid "Fuzzy skin thickness"
msgstr "絨毛表面厚度"

msgid ""
"The width within which to jitter. It's advised to be below outer wall line "
"width."
msgstr "產生絨毛的抖動的寬度。建議小於外圈牆的線寬"

msgid "Fuzzy skin point distance"
msgstr "絨毛表面點間距"

msgid ""
"The average distance between the random points introduced on each line "
"segment."
msgstr "產生絨毛表面時，插入的隨機點之間的平均距離"

msgid "Apply fuzzy skin to first layer"
msgstr "在第一層啟用絨毛表面"

msgid "Whether to apply fuzzy skin on the first layer."
msgstr "是否啟用絨毛表面於第一層"

msgid "Fuzzy skin generator mode"
msgstr ""

#, c-format, boost-format
msgid ""
"Fuzzy skin generation mode. Works only with Arachne!\n"
"Displacement: Сlassic mode when the pattern is formed by shifting the nozzle "
"sideways from the original path.\n"
"Extrusion: The mode when the pattern formed by the amount of extruded "
"plastic. This is the fast and straight algorithm without unnecessary nozzle "
"shake that gives a smooth pattern. But it is more useful for forming loose "
"walls in the entire they array.\n"
"Combined: Joint mode [Displacement] + [Extrusion]. The appearance of the "
"walls is similar to [Displacement] Mode, but it leaves no pores between the "
"perimeters.\n"
"\n"
"Attention! The [Extrusion] and [Combined] modes works only the "
"fuzzy_skin_thickness parameter not more than the thickness of printed "
"loop. At the same time, the width of the extrusion for a particular layer "
"should also not be below a certain level. It is usually equal 15-25%% of a "
"layer height. Therefore, the maximum fuzzy skin thickness with a perimeter "
"width of 0.4 mm and a layer height of 0.2 mm will be 0.4-(0.2*0.25)=±0.35mm! "
"If you enter a higher parameter than this, the error Flow::spacing() will "
"displayed, and the model will not be sliced. You can choose this number "
"until this error is repeated."
msgstr ""

msgid "Displacement"
msgstr ""

msgid "Extrusion"
msgstr ""

msgid "Combined"
msgstr "合併"

msgid "Fuzzy skin noise type"
msgstr "模糊表面紋理噪聲類型"

msgid ""
"Noise type to use for fuzzy skin generation:\n"
"Classic: Classic uniform random noise.\n"
"Perlin: Perlin noise, which gives a more consistent texture.\n"
"Billow: Similar to perlin noise, but clumpier.\n"
"Ridged Multifractal: Ridged noise with sharp, jagged features. Creates "
"marble-like textures.\n"
"Voronoi: Divides the surface into voronoi cells, and displaces each one by a "
"random amount. Creates a patchwork texture."
msgstr ""
"用於產生模糊表面效果的噪聲類型：\n"
"經典（Classic）：標準的均勻隨機噪聲。\n"
"柏林（Perlin）：提供更平滑且一致的紋理效果。\n"
"波狀（Billow）：類似柏林噪聲，但紋理較為團塊狀。\n"
"脊狀多重分形（Ridged Multifractal）：帶有尖銳、鋸齒狀特徵的紋理，可產生類似大"
"理石的效果。\n"
"沃羅諾伊（Voronoi）：將表面分割成多個區塊，並隨機位移，形成拼貼風格的紋理。"

msgid "Classic"
msgstr "經典"

msgid "Perlin"
msgstr "柏林"

msgid "Billow"
msgstr "波狀"

msgid "Ridged Multifractal"
msgstr "脊狀多重分形"

msgid "Voronoi"
msgstr "沃羅諾伊"

msgid "Fuzzy skin feature size"
msgstr "模糊表面紋理尺寸"

msgid ""
"The base size of the coherent noise features, in mm. Higher values will "
"result in larger features."
msgstr ""
"控制模糊紋理的基礎尺寸（單位：毫米）。數值越大，紋理特徵越明顯、範圍越大。"

msgid "Fuzzy Skin Noise Octaves"
msgstr "模糊表面紋理噪聲層級"

msgid ""
"The number of octaves of coherent noise to use. Higher values increase the "
"detail of the noise, but also increase computation time."
msgstr ""
"設定模糊紋理的噪聲層級數量。較高的值可提升紋理細節，但也會增加運算時間。"

msgid "Fuzzy skin noise persistence"
msgstr "模糊表面紋理噪聲強度衰減係數"

msgid ""
"The decay rate for higher octaves of the coherent noise. Lower values will "
"result in smoother noise."
msgstr "控制高層級噪聲細節的衰減率。數值越低，紋理會越平滑。"

msgid "Filter out tiny gaps"
msgstr "忽略微小間隙"

msgid "Layers and Perimeters"
msgstr "層和牆"

msgid ""
"Don't print gap fill with a length is smaller than the threshold specified "
"(in mm). This setting applies to top, bottom and solid infill and, if using "
"the classic perimeter generator, to wall gap fill."
msgstr ""
"若縫隙填充的長度小於設定的閾值（以 mm 計），則不列印該填充。此設定適用於頂"
"部、底部和實心填充，以及使用經典牆產生器時的牆體縫隙填充。"

msgid ""
"Speed of gap infill. Gap usually has irregular line width and should be "
"printed more slowly."
msgstr "填縫的速度。縫隙通常有不一致的線寬，應改用較慢速度列印"

msgid "Precise Z height"
msgstr "Z 軸的精確高度"

msgid ""
"Enable this to get precise z height of object after slicing. It will get the "
"precise object height by fine-tuning the layer heights of the last few "
"layers. Note that this is an experimental parameter."
msgstr ""
"啟用此選項可以在切片後確保物件的 Z 軸高度更加精確。此功能透過微調最後幾層的層"
"高來達成精確的物件高度。請注意，這是一個實驗性功能。"

msgid "Arc fitting"
msgstr "圓弧擬合"

msgid ""
"Enable this to get a G-code file which has G2 and G3 moves. The fitting "
"tolerance is same as the resolution.\n"
"\n"
"Note: For Klipper machines, this option is recommended to be disabled. "
"Klipper does not benefit from arc commands as these are split again into "
"line segments by the firmware. This results in a reduction in surface "
"quality as line segments are converted to arcs by the slicer and then back "
"to line segments by the firmware."
msgstr ""
"啟用此選項可產生包含 G2 和 G3 弧形運動的 G-code 檔案，其擬合公差與解析度一"
"致。 \n"
"\n"
"注意：對於 Klipper 控制的機器，建議關閉此功能。Klipper 無法有效利用弧形指令，"
"因為固件會將這些弧形指令重新分割為線段。這可能導致表面品質下降，因為切片器將"
"線段轉換為弧形，然後固件又將弧形還原為線段。"

msgid "Add line number"
msgstr "標註行號"

msgid ""
"Enable this to add line number(Nx) at the beginning of each G-code line."
msgstr "啟用此選項可在每行 G-Code 的開頭新增行號（Nx）"

msgid "Scan first layer"
msgstr "首層檢查"

msgid ""
"Enable this to enable the camera on printer to check the quality of first "
"layer."
msgstr "打開這個設定將使用列印設備上的鏡頭用於檢查首層列印品質"

msgid "Nozzle type"
msgstr "噴嘴類型"

msgid ""
"The metallic material of nozzle. This determines the abrasive resistance of "
"nozzle, and what kind of filament can be printed."
msgstr "噴嘴的金屬材料。這將決定噴嘴的耐磨性，以及可列印線材的種類"

msgid "Undefine"
msgstr "未定義"

msgid "Hardened steel"
msgstr "硬化鋼"

msgid "Stainless steel"
msgstr "不鏽鋼"

msgid "Brass"
msgstr "黃銅"

msgid "Nozzle HRC"
msgstr "噴嘴洛氏硬度"

msgid ""
"The nozzle's hardness. Zero means no checking for nozzle's hardness during "
"slicing."
msgstr "噴嘴硬度。零值表示在切片時不檢查噴嘴硬度。"

msgid "HRC"
msgstr "洛氏硬度"

msgid "Printer structure"
msgstr "列印設備結構"

msgid "The physical arrangement and components of a printing device."
msgstr "列印設備的實體佈置和組件"

msgid "CoreXY"
msgstr "CoreXY"

msgid "I3"
msgstr "I3"

msgid "Hbot"
msgstr "Hbot"

msgid "Delta"
msgstr "Delta"

msgid "Best object position"
msgstr "最佳物件位置"

msgid "Best auto arranging position in range [0,1] w.r.t. bed shape."
msgstr "針對列印版的形狀，範圍 [0,1] 內的最佳自動擺放位置 。"

msgid ""
"Enable this option if machine has auxiliary part cooling fan. G-code "
"command: M106 P2 S(0-255)."
msgstr ""
"如果設備有輔助物件冷卻風扇，請啟用此選項。 G-code 指令：M106 P2 S（0-255）。"

msgid ""
"Start the fan this number of seconds earlier than its target start time (you "
"can use fractional seconds). It assumes infinite acceleration for this time "
"estimation, and will only take into account G1 and G0 moves (arc fitting is "
"unsupported).\n"
"It won't move fan commands from custom G-code (they act as a sort of "
"'barrier').\n"
"It won't move fan commands into the start G-code if the 'only custom start G-"
"code' is activated.\n"
"Use 0 to deactivate."
msgstr ""
"在風扇目標啟動時間前提前設定的秒數啟動風扇（支持小數點）。此功能基於無限加速"
"假設進行時間估算，並僅考慮 G1 和 G0 指令的移動（不支援圓弧擬合）。\n"
"風扇指令不會從自定義 G-code 中轉移（它們被視為「屏障」）。\n"
"若啟用『僅使用自定義起始 G-code』，風扇指令將不會移動到起始 G-code 中。\n"
"將此值設為 0 可停用該功能。"

msgid "Only overhangs"
msgstr "僅懸空"

msgid "Will only take into account the delay for the cooling of overhangs."
msgstr "此設定僅針對懸空部分的冷卻延遲進行考量。"

msgid "Fan kick-start time"
msgstr "風扇啟動時間"

msgid ""
"Emit a max fan speed command for this amount of seconds before reducing to "
"target speed to kick-start the cooling fan.\n"
"This is useful for fans where a low PWM/power may be insufficient to get the "
"fan started spinning from a stop, or to get the fan up to speed faster.\n"
"Set to 0 to deactivate."
msgstr ""
"在風扇降速至目標速度之前，先以最大風扇速度運行指定的秒數來啟動冷卻風扇。\n"
"這對於需要較高功率才能從靜止狀態啟動，或需要更快達到運行速度的風扇非常有幫"
"助。\n"
"若設置為 0，將停用此功能。\n"
"譯者補充：風扇啟動時間通常是指風扇從靜止狀態到穩定運轉所需的時間\n"
"這個設定可以確保風扇在低轉速時順利啟動，避免因功率不足而無法正常運行。"

msgid "Time cost"
msgstr "時間成本"

msgid "The printer cost per hour."
msgstr "列印設備每小時的成本"

msgid "money/h"
msgstr "元/小時"

msgid "Support control chamber temperature"
msgstr "支援控制列印設備內部溫度"

msgid ""
"This option is enabled if machine support controlling chamber temperature\n"
"G-code command: M141 S(0-255)"
msgstr ""
"如果支援列印設備內部溫度控制，則啟用此選項\n"
"G-code 指令：M141 S（0-255）"

msgid "Support air filtration"
msgstr "支援空氣過濾"

msgid ""
"Enable this if printer support air filtration\n"
"G-code command: M106 P3 S(0-255)"
msgstr ""
"如果列印設備支援空氣過濾，請啟用此選項\n"
"G-code 指令：M106 P3 S（0-255）"

msgid "G-code flavor"
msgstr "G-code 風格"

msgid "What kind of G-code the printer is compatible with."
msgstr "列印設備相容的 G-code 樣式"

msgid "Klipper"
msgstr "Klipper"

msgid "Pellet Modded Printer"
msgstr "顆粒改裝列印機"

msgid "Enable this option if your printer uses pellets instead of filaments."
msgstr "若您的列印機使用塑料顆粒而非傳統線材，請啟用此選項"

msgid "Support multi bed types"
msgstr "支援多種熱床類型"

msgid "Enable this option if you want to use multiple bed types."
msgstr "若您需要切換使用不同的列印床類型，請啟用此選項"

msgid "Label objects"
msgstr "標註物件"

msgid ""
"Enable this to add comments into the G-code labeling print moves with what "
"object they belong to, which is useful for the Octoprint CancelObject "
"plugin. This settings is NOT compatible with Single Extruder Multi Material "
"setup and Wipe into Object / Wipe into Infill."
msgstr ""
"啟用此選項可將註解新增至 G-code 中，標記列印移動及其所屬物件，這對於 "
"Octoprint CancelObject 外掛程式非常有用。此設定與單擠出機多色設定和擦除到物"
"件/擦除到填充不相容。"

msgid "Exclude objects"
msgstr "物件排除"

msgid "Enable this option to add EXCLUDE OBJECT command in G-code."
msgstr "開啟此選項以支援物件排除"

msgid "Verbose G-code"
msgstr "詳細 G-code"

msgid ""
"Enable this to get a commented G-code file, with each line explained by a "
"descriptive text. If you print from SD card, the additional weight of the "
"file could make your firmware slow down."
msgstr ""
"啟用此選項可取得帶註釋的 G-code，其中每一行均由描述性文字進行解釋。如果您從 "
"SD 卡列印，檔案的額外容量可能會導致韌體速度變慢。"

msgid "Infill combination"
msgstr "合併填充"

msgid ""
"Automatically Combine sparse infill of several layers to print together to "
"reduce time. Wall is still printed with original layer height."
msgstr ""
"自動將多層稀疏填充合併列印，以縮短列印時間。同時，周邊仍保持原層高列印。"

msgid "Infill shift step"
msgstr ""

msgid ""
"This parameter adds a slight displacement to each layer of infill to create "
"a cross texture."
msgstr ""

msgid "Sparse infill rotatation template"
msgstr ""

msgid ""
"This parameter adds a rotation of sparse infill direction to each layer "
"according to the specified template. The template is a comma-separated list "
"of angles in degrees, e.g. '0,90'. The first angle is applied to the first "
"layer, the second angle to the second layer, and so on. If there are more "
"layers than angles, the angles will be repeated. Note that not all sparse "
"infill patterns support rotation."
msgstr ""

msgid "°"
msgstr "°"

msgid "Solid infill rotatation template"
msgstr ""

msgid ""
"This parameter adds a rotation of solid infill direction to each layer "
"according to the specified template. The template is a comma-separated list "
"of angles in degrees, e.g. '0,90'. The first angle is applied to the first "
"layer, the second angle to the second layer, and so on. If there are more "
"layers than angles, the angles will be repeated. Note that not all solid "
"infill patterns support rotation."
msgstr ""

msgid "Skeleton infill density"
msgstr ""

msgid ""
"The remaining part of the model contour after removing a certain depth from "
"the surface is called the skeleton. This parameter is used to adjust the "
"density of this section. When two regions have the same sparse infill "
"settings but different skeleton densities, their skeleton areas will develop "
"overlapping sections. Default is as same as infill density."
msgstr ""

msgid "Skin infill density"
msgstr ""

msgid ""
"The portion of the model's outer surface within a certain depth range is "
"called the skin. This parameter is used to adjust the density of this "
"section. When two regions have the same sparse infill settings but different "
"skin densities, this area will not be split into two separate regions. "
"Default is as same as infill density."
msgstr ""

msgid "Skin infill depth"
msgstr ""

msgid "The parameter sets the depth of skin."
msgstr ""

msgid "Infill lock depth"
msgstr ""

msgid "The parameter sets the overlapping depth between the interior and skin."
msgstr ""

msgid "Skin line width"
msgstr ""

msgid "Adjust the line width of the selected skin paths."
msgstr ""

msgid "Skeleton line width"
msgstr ""

msgid "Adjust the line width of the selected skeleton paths."
msgstr ""

msgid "Symmetric infill Y axis"
msgstr ""

msgid ""
"If the model has two parts that are symmetric about the Y axis, and you want "
"these parts to have symmetric textures, please click this option on one of "
"the parts."
msgstr ""

msgid "Infill combination - Max layer height"
msgstr "合併填充 - 最大層高"

msgid ""
"Maximum layer height for the combined sparse infill.\n"
"\n"
"Set it to 0 or 100% to use the nozzle diameter (for maximum reduction in "
"print time) or a value of ~80% to maximize sparse infill strength.\n"
"\n"
"The number of layers over which infill is combined is derived by dividing "
"this value with the layer height and rounded down to the nearest decimal.\n"
"\n"
"Use either absolute mm values (eg. 0.32mm for a 0.4mm nozzle) or % values "
"(eg 80%). This value must not be larger than the nozzle diameter."
msgstr ""
"設定稀疏填充合併列印最大層高。\n"
"\n"
"您可以將其設為 0 或 100% 來使用噴嘴直徑（以最大程度縮短列印時間），或者設定為"
"大約 80% 來增強稀疏填充的強度。結合的層數會根據此值與層高的比值計算，並向下取"
"整到最接近的位數。\n"
"\n"
"可以使用絕對值（例如 0.32mm，對應 0.4mm 的噴嘴）或百分比（例如 80%）。注意，"
"此值不能超過噴嘴的直徑。"

msgid "Filament to print internal sparse infill."
msgstr "列印內部稀疏填充的線材。"

msgid ""
"Line width of internal sparse infill. If expressed as a %, it will be "
"computed over the nozzle diameter."
msgstr "內部稀疏填充的線寬。如果以%表示，它將以噴嘴直徑為基準來計算。"

msgid "Infill/Wall overlap"
msgstr "填充/牆 重疊"

#, no-c-format, no-boost-format
msgid ""
"Infill area is enlarged slightly to overlap with wall for better bonding. "
"The percentage value is relative to line width of sparse infill. Set this "
"value to ~10-15% to minimize potential over extrusion and accumulation of "
"material resulting in rough top surfaces."
msgstr ""
"為了增強填充與周邊的結合，填充區域會略微擴大，與周邊產生重疊。此百分比值是基"
"於稀疏填充的線寬來計算的。建議將該值設置在 10-15% 左右，以減少過擠出或材料堆"
"積的可能性從而避免列印出粗糙的頂部表面。"

msgid "Top/Bottom solid infill/wall overlap"
msgstr "頂部/底部實心填充部分和周邊重疊區域設定"

#, no-c-format, no-boost-format
msgid ""
"Top solid infill area is enlarged slightly to overlap with wall for better "
"bonding and to minimize the appearance of pinholes where the top infill "
"meets the walls. A value of 25-30% is a good starting point, minimizing the "
"appearance of pinholes. The percentage value is relative to line width of "
"sparse infill."
msgstr ""
"頂部實心填充的區域會略微擴大，與周邊部分重疊，以增強結合效果並減少填充與周邊"
"接合處出現針孔的可能性。建議從 25-30% 的設定值開始，這通常能有效減少針孔現"
"象。此百分比值是基於稀疏填充的線寬來計算的"

msgid "Speed of internal sparse infill."
msgstr "內部稀疏填充的列印速度"

msgid "Inherits profile"
msgstr "繼承設定檔"

msgid "Name of parent profile."
msgstr "上層設定檔名稱"

msgid "Interface shells"
msgstr "接觸面外殼"

msgid ""
"Force the generation of solid shells between adjacent materials/volumes. "
"Useful for multi-extruder prints with translucent materials or manual "
"soluble support material."
msgstr ""
"強制在相鄰材料/體積之間產生實體殼。 適用於使用半透明材料或手動可溶支撐材料的"
"多擠出機列印"

msgid "Maximum width of a segmented region"
msgstr "分隔區域的最大寬度"

msgid "Maximum width of a segmented region. Zero disables this feature."
msgstr "分隔區域的最大寬度。零表示停用此功能。"

msgid "Interlocking depth of a segmented region"
msgstr "分隔區域的互鎖深度"

msgid ""
"Interlocking depth of a segmented region. It will be ignored if "
"\"mmu_segmented_region_max_width\" is zero or if "
"\"mmu_segmented_region_interlocking_depth\" is bigger than "
"\"mmu_segmented_region_max_width\". Zero disables this feature."
msgstr ""
"設定分隔區域的互鎖深度。如果「mmu_segmented_region_max_width」設定為 0，或者"
"「mmu_segmented_region_interlocking_depth」的值大於"
"「mmu_segmented_region_max_width」，此功能將被忽略。將此值設為 0 可完全關閉該"
"功能。"

msgid "Use beam interlocking"
msgstr "使用梁式互鎖"

msgid ""
"Generate interlocking beam structure at the locations where different "
"filaments touch. This improves the adhesion between filaments, especially "
"models printed in different materials."
msgstr ""
"在不同材料的耗材接觸點產生梁式互鎖結構，增強耗材之間的附著力，特別適用於不同"
"材料列印的模型。\n"
"譯者補充：此設定通常用於提升結構穩定性，透過梁式設計讓不同部分更緊密地連接在"
"一起，常見於模組化或多材料列印中。"

msgid "Interlocking beam width"
msgstr "梁式互鎖寬度"

msgid "The width of the interlocking structure beams."
msgstr "梁式互鎖結構寬度。"

msgid "Interlocking direction"
msgstr "梁式互鎖方向"

msgid "Orientation of interlock beams."
msgstr "梁式互鎖結構的排列方向。"

msgid "Interlocking beam layers"
msgstr "梁式互鎖層數"

msgid ""
"The height of the beams of the interlocking structure, measured in number of "
"layers. Less layers is stronger, but more prone to defects."
msgstr "梁式互鎖的交錯高度，以層數計算。層數越少，結構越強，但更容易出現缺陷。"

msgid "Interlocking depth"
msgstr "梁式互鎖深度"

msgid ""
"The distance from the boundary between filaments to generate interlocking "
"structure, measured in cells. Too few cells will result in poor adhesion."
msgstr ""
"互鎖結構與邊界之間的距離，以單元數做計算。若單元數過少，可能會導致附著力不"
"足。"

msgid "Interlocking boundary avoidance"
msgstr "梁式互鎖的邊界避讓"

msgid ""
"The distance from the outside of a model where interlocking structures will "
"not be generated, measured in cells."
msgstr ""
"設定模型外部距離範圍內不產生互鎖結構，此距離以單元數做計算\n"
"譯者補充：此設定用於確保互鎖結構不干擾模型的外部區域，特別適用於需要精細外觀"
"或保護特定結構的列印需求。"

msgid "Ironing Type"
msgstr "熨燙類型"

msgid ""
"Ironing is using small flow to print on same height of surface again to make "
"flat surface more smooth. This setting controls which layer being ironed"
msgstr ""
"熨燙是指使用小流量在表面相同高度再次列印，以使平面更加光滑。此設定控制哪些層"
"進行熨燙"

msgid "No ironing"
msgstr "不熨燙"

msgid "Top surfaces"
msgstr "頂面"

msgid "Topmost surface"
msgstr "最頂面"

msgid "All solid layer"
msgstr "所有實心層"

msgid "Ironing Pattern"
msgstr "熨燙模式"

msgid "The pattern that will be used when ironing."
msgstr "熨燙時將使用的圖案"

msgid "Ironing flow"
msgstr "熨燙流量"

msgid ""
"The amount of material to extrude during ironing. Relative to flow of normal "
"layer height. Too high value results in overextrusion on the surface."
msgstr "熨燙時相對正常層高流量的材料量。過高的數值將會導致表面材料過擠出"

msgid "Ironing line spacing"
msgstr "熨燙間距"

msgid "The distance between the lines of ironing."
msgstr "熨燙走線的間距"

msgid "Ironing inset"
msgstr "燙平內縮距離"

msgid ""
"The distance to keep from the edges. A value of 0 sets this to half of the "
"nozzle diameter."
msgstr "與邊緣保持的距離。設定為 0 時，距離將自動設為噴嘴直徑的一半"

msgid "Ironing speed"
msgstr "熨燙速度"

msgid "Print speed of ironing lines."
msgstr "熨燙的列印速度"

msgid "Ironing angle"
msgstr "熨燙角度"

msgid ""
"The angle ironing is done at. A negative number disables this function and "
"uses the default method."
msgstr "設定熨燙操作的角度。若設為負值，將停用此功能並改用預設的熨平方式。"

msgid "This G-code is inserted at every layer change after the Z lift."
msgstr "在每次換層抬升Z高度之後插入這段 G-code"

msgid "Supports silent mode"
msgstr "支援靜音模式"

msgid ""
"Whether the machine supports silent mode in which machine use lower "
"acceleration to print."
msgstr "設備是否支援使用低加速度列印的靜音模式"

msgid "Emit limits to G-code"
msgstr "將限制參數輸出至 G-code"

msgid "Machine limits"
msgstr "設備限制"

msgid ""
"If enabled, the machine limits will be emitted to G-code file.\n"
"This option will be ignored if the G-code flavor is set to Klipper."
msgstr ""
"啟用後，設備的限制參數將被寫入 G-code 檔案中。若 G-code 格式為 Klipper，該選"
"項將無效。"

msgid ""
"This G-code will be used as a code for the pause print. Users can insert "
"pause G-code in the G-code viewer."
msgstr ""
"這段 G-code 用於暫停列印操作。使用者可以在 G-code 預覽中手動插入暫停指令"

msgid "This G-code will be used as a custom code."
msgstr "這段 G-code 是訂製化指令"

msgid "Small area flow compensation (beta)"
msgstr "小面積流量補償（Beta）"

msgid "Enable flow compensation for small infill areas."
msgstr "啟用小面積填充區域的流量補償功能"

msgid "Flow Compensation Model"
msgstr "流量補償模型"

msgid ""
"Flow Compensation Model, used to adjust the flow for small infill areas. The "
"model is expressed as a comma separated pair of values for extrusion length "
"and flow correction factor. Each pair is on a separate line, followed by a "
"semicolon, in the following format: \"1.234, 5.678;\""
msgstr ""

msgid "Maximum speed X"
msgstr "X 最大速度"

msgid "Maximum speed Y"
msgstr "Y 最大速度"

msgid "Maximum speed Z"
msgstr "Z 最大速度"

msgid "Maximum speed E"
msgstr "E 最大速度"

msgid "Maximum X speed"
msgstr "X 最大速度"

msgid "Maximum Y speed"
msgstr "Y 最大速度"

msgid "Maximum Z speed"
msgstr "Z 最大速度"

msgid "Maximum E speed"
msgstr "E 最大速度"

msgid "Maximum acceleration X"
msgstr "X 最大加速度"

msgid "Maximum acceleration Y"
msgstr "Y 最大加速度"

msgid "Maximum acceleration Z"
msgstr "Z 最大加速度"

msgid "Maximum acceleration E"
msgstr "E 最大加速度"

msgid "Maximum acceleration of the X axis"
msgstr "X 軸的最大加速度"

msgid "Maximum acceleration of the Y axis"
msgstr "Y 軸的最大加速度"

msgid "Maximum acceleration of the Z axis"
msgstr "Z 軸的最大加速度"

msgid "Maximum acceleration of the E axis"
msgstr "E 軸的最大加速度"

msgid "Maximum jerk X"
msgstr "X 最大抖動"

msgid "Maximum jerk Y"
msgstr "Y 最大抖動"

msgid "Maximum jerk Z"
msgstr "Z 最大抖動"

msgid "Maximum jerk E"
msgstr "E 最大抖動"

msgid "Maximum jerk of the X axis"
msgstr "X 軸最大抖動"

msgid "Maximum jerk of the Y axis"
msgstr "Y 軸最大抖動"

msgid "Maximum jerk of the Z axis"
msgstr "Z 軸最大抖動"

msgid "Maximum jerk of the E axis"
msgstr "E 軸最大抖動"

msgid "Maximum Junction Deviation"
msgstr ""

msgid ""
"Maximum junction deviation (M205 J, only apply if JD > 0 for Marlin Firmware)"
msgstr ""

msgid "Minimum speed for extruding"
msgstr "最小擠出速度"

msgid "Minimum speed for extruding (M205 S)"
msgstr "最小擠出速度（M205 S）"

msgid "Minimum travel speed"
msgstr "最小空駛速度"

msgid "Minimum travel speed (M205 T)"
msgstr "最小空駛速度（M205 T）"

msgid "Maximum acceleration for extruding"
msgstr "擠出最大加速度"

msgid "Maximum acceleration for extruding (M204 P)"
msgstr "擠出時的最大加速度（M204 P）"

msgid "Maximum acceleration for retracting"
msgstr "回抽最大加速度"

msgid "Maximum acceleration for retracting (M204 R)"
msgstr "回抽最大加速度（M204 R）"

msgid "Maximum acceleration for travel"
msgstr "空駛最大加速度"

msgid "Maximum acceleration for travel (M204 T), it only applies to Marlin 2."
msgstr "最大行駛加速度（M204 T），僅適用於 Marlin 2"

msgid "Resonance avoidance"
msgstr ""

msgid ""
"By reducing the speed of the outer wall to avoid the resonance zone of the "
"printer, ringing on the surface of the model are avoided.\n"
"Please turn this option off when testing ringing."
msgstr ""

msgid "Min"
msgstr "最小"

msgid "Minimum speed of resonance avoidance."
msgstr ""

msgid "Max"
msgstr "最大"

msgid "Maximum speed of resonance avoidance."
msgstr ""

msgid ""
"Part cooling fan speed may be increased when auto cooling is enabled. This "
"is the maximum speed for the part cooling fan."
msgstr ""
"啟用自動冷卻時，可能會提高物件冷卻風扇的轉速。這是物件冷卻風扇的最大速度限制"

msgid ""
"The highest printable layer height for the extruder. Used to limit the "
"maximum layer height when enable adaptive layer height."
msgstr ""

msgid "Extrusion rate smoothing"
msgstr "平滑擠出率"

#, fuzzy
msgid ""
"This parameter smooths out sudden extrusion rate changes that happen when "
"the printer transitions from printing a high flow (high speed/larger width) "
"extrusion to a lower flow (lower speed/smaller width) extrusion and vice "
"versa.\n"
"\n"
"It defines the maximum rate by which the extruded volumetric flow in mm³/s "
"can change over time. Higher values mean higher extrusion rate changes are "
"allowed, resulting in faster speed transitions.\n"
"\n"
"A value of 0 disables the feature.\n"
"\n"
"For a high speed, high flow direct drive printer (like the Bambu lab or "
"Voron) this value is usually not needed. However it can provide some "
"marginal benefit in certain cases where feature speeds vary greatly. For "
"example, when there are aggressive slowdowns due to overhangs. In these "
"cases a high value of around 300-350 mm³/s² is recommended as this allows "
"for just enough smoothing to assist pressure advance achieve a smoother flow "
"transition.\n"
"\n"
"For slower printers without pressure advance, the value should be set much "
"lower. A value of 10-15 mm³/s² is a good starting point for direct drive "
"extruders and 5-10 mm³/s² for Bowden style.\n"
"\n"
"This feature is known as Pressure Equalizer in Prusa slicer.\n"
"\n"
"Note: this parameter disables arc fitting."
msgstr ""
"這個參數可以讓列印設備在高流量（例如高速度或較大線寬）和低流量（例如低速度或"
"較小線寬）的切換能能夠平穩過渡，避免擠出量改變得太突然而影響列印效果。"

msgid "Smoothing segment length"
msgstr "平滑段長度"

msgid ""
"A lower value results in smoother extrusion rate transitions. However, this "
"results in a significantly larger G-code file and more instructions for the "
"printer to process.\n"
"\n"
"Default value of 3 works well for most cases. If your printer is stuttering, "
"increase this value to reduce the number of adjustments made.\n"
"\n"
"Allowed values: 0.5-5"
msgstr ""
"較低的設定值能讓擠出速率變化更平滑，但會導致 G-code 檔案變大，並增加印表機的"
"運算負擔。\n"
"\n"
"預設值為 3，適用於大多數情況。如果您的印表機在列印時出現停頓或卡頓，請提高此"
"數值，以減少擠出速率的頻繁調整。\n"
"\n"
"可設定範圍：0.5-5"

msgid "Apply only on external features"
msgstr "僅套用於外部結構"

msgid ""
"Applies extrusion rate smoothing only on external perimeters and overhangs. "
"This can help reduce artefacts due to sharp speed transitions on externally "
"visible overhangs without impacting the print speed of features that will "
"not be visible to the user."
msgstr ""
"僅在外部輪廓與懸垂部分套用擠出速率平滑處理。這可減少外部可見區域因速度變化過"
"快而產生的瑕疵，而不影響內部結構的列印速度。"

msgid "Minimum speed for part cooling fan."
msgstr "物件冷卻風扇的最小轉速"

msgid ""
"Speed of auxiliary part cooling fan. Auxiliary fan will run at this speed "
"during printing except the first several layers which is defined by no "
"cooling layers.\n"
"Please enable auxiliary_fan in printer settings to use this feature. G-code "
"command: M106 P2 S(0-255)"
msgstr ""
"輔助冷卻風扇的轉速。 列印期間，輔助風扇將以該速度運行，除了設定無須冷卻的前幾"
"層除外\n"
"請在列印設備設定中啟用輔助風扇才能使用此功能。 G碼指令：M106 P2 S（0-255）"

msgid ""
"The lowest printable layer height for the extruder. Used to limit the "
"minimum layer height when enable adaptive layer height."
msgstr ""

msgid "Min print speed"
msgstr "最小列印速度"

msgid ""
"The minimum print speed to which the printer slows down to maintain the "
"minimum layer time defined above when the slowdown for better layer cooling "
"is enabled."
msgstr ""
"當啟用了為改善層冷卻而減速的功能時，這個參數設定列印設備能減速到的最低列印速"
"度，以確保達到上面設定的最短層時間。"

msgid "The diameter of nozzle."
msgstr "噴嘴直徑"

msgid "Configuration notes"
msgstr "設定備註"

msgid ""
"You can put here your personal notes. This text will be added to the G-code "
"header comments."
msgstr "您可以在這裡放置您的個人備註。 該文字將會加入 G 代碼標題註釋中。"

msgid "Host Type"
msgstr "主機類型"

msgid ""
"Orca Slicer can upload G-code files to a printer host. This field must "
"contain the kind of the host."
msgstr "Orca Slicer可以將 G-code 檔案上傳到列印設備。此欄位必須包含設備類型。"

msgid "Nozzle volume"
msgstr "噴嘴內腔體積"

msgid "Volume of nozzle between the cutter and the end of nozzle."
msgstr "噴嘴內從刀具到末端之間的體積"

msgid "Cooling tube position"
msgstr "喉管位置"

msgid "Distance of the center-point of the cooling tube from the extruder tip."
msgstr "喉管的中心點與擠出機齒尖的距離。"

msgid "Cooling tube length"
msgstr "喉管長度"

msgid "Length of the cooling tube to limit space for cooling moves inside it."
msgstr "喉管的長度，用於限制冷卻內部移動的空間。"

msgid "High extruder current on filament swap"
msgstr "更換線材擠出機大電流"

msgid ""
"It may be beneficial to increase the extruder motor current during the "
"filament exchange sequence to allow for rapid ramming feed rates and to "
"overcome resistance when loading a filament with an ugly shaped tip."
msgstr ""
"可能有益於更換線材過程中增加擠出機電流，克服進料時的阻力以加快尖端成型進料速"
"率而避免產生難看形狀的尖端。"

msgid "Filament parking position"
msgstr "線材停放位置"

msgid ""
"Distance of the extruder tip from the position where the filament is parked "
"when unloaded. This should match the value in printer firmware."
msgstr ""
"退料時，擠出機齒尖與線材停放位置的距離。這應該與列印設備韌體中的值相符合。"

msgid "Extra loading distance"
msgstr "額外進料距離"

msgid ""
"When set to zero, the distance the filament is moved from parking position "
"during load is exactly the same as it was moved back during unload. When "
"positive, it is loaded further, if negative, the loading move is shorter "
"than unloading."
msgstr ""
"當設定為零時，線材的進料移動與退料移動的距離相同。如果為正，進料比退料長。如"
"果為負，進料比退料短。"

msgid "Start end points"
msgstr "起始終止點"

msgid "The start and end points which is from cutter area to garbage can."
msgstr "從切割區域到垃圾桶的起始和結束點。"

msgid "Reduce infill retraction"
msgstr "減小填充回抽"

msgid ""
"Don't retract when the travel is in infill area absolutely. That means the "
"oozing can't been seen. This can reduce times of retraction for complex "
"model and save printing time, but make slicing and G-code generating slower."
msgstr ""
"當空駛完全在填充區域內時不觸發回抽。這意味著即使漏料也是不可見的。對於複雜模"
"型，該設定能夠減少回抽次數以及列印時長，但是會造成 G-code 產生變慢"

msgid ""
"This option will drop the temperature of the inactive extruders to prevent "
"oozing."
msgstr "這個選項會降低未使用噴頭的溫度，以防止材料滲出。"

msgid "Filename format"
msgstr "檔案名稱格式"

msgid "Users can define the project file name when exporting."
msgstr "使用者可以自訂匯出項目檔案的名稱"

msgid "Make overhangs printable"
msgstr "修改懸空成可列印"

msgid "Modify the geometry to print overhangs without support material."
msgstr "修改幾何形狀使得懸空部分無需支撐材料或者橋接列印。"

msgid "Make overhangs printable - Maximum angle"
msgstr "懸空可列印修改的最大角度"

msgid ""
"Maximum angle of overhangs to allow after making more steep overhangs "
"printable.90° will not change the model at all and allow any overhang, while "
"0 will replace all overhangs with conical material."
msgstr ""
"開啟使懸空可列印後，允許的懸空最大角度。 90° 將完全不改變模型並允許任何懸空，"
"而 0° 將用圓錐形材料替換所有懸空部分。"

msgid "Make overhangs printable - Hole area"
msgstr "最大孔洞面積"

msgid ""
"Maximum area of a hole in the base of the model before it's filled by "
"conical material. A value of 0 will fill all the holes in the model base."
msgstr ""
"模型底部的孔洞在被圓錐形材料填充前所允許的最大面積。值為 0 將填充模型底部的所"
"有孔洞。"

msgid "Detect overhang wall"
msgstr "檢測懸空外牆"

#, c-format, boost-format
msgid ""
"Detect the overhang percentage relative to line width and use different "
"speed to print. For 100%% overhang, bridge speed is used."
msgstr ""
"偵測懸空相對於線寬的百分比，並套用不同的速度列印。100%% 的懸空將使用橋接速"
"度。"

msgid "Filament to print walls."
msgstr "用於列印牆體的線材"

msgid ""
"Line width of inner wall. If expressed as a %, it will be computed over the "
"nozzle diameter."
msgstr "內牆的線寬。如果以 % 表示，它將以噴嘴直徑為基準來計算。"

msgid "Speed of inner wall."
msgstr "內圈牆列印速度"

msgid "Number of walls of every layer."
msgstr "每一層的外牆"

msgid "Alternate extra wall"
msgstr "交錯額外牆壁"

msgid ""
"This setting adds an extra wall to every other layer. This way the infill "
"gets wedged vertically between the walls, resulting in stronger prints.\n"
"\n"
"When this option is enabled, the ensure vertical shell thickness option "
"needs to be disabled.\n"
"\n"
"Using lightning infill together with this option is not recommended as there "
"is limited infill to anchor the extra perimeters to."
msgstr ""
"此設定在每隔一層新增一個額外的牆壁。這樣填充會垂直嵌入牆壁之間，從而增強列印"
"的強度。\n"
"\n"
"啟用此選項時，需要停用『確保垂直外殼厚度』選項。\n"
"\n"
"不建議將此選項與『閃電填充』一起使用，因為填充有限，無法為額外的外牆提供穩固"
"的支撐。"

msgid ""
"If you want to process the output G-code through custom scripts, just list "
"their absolute paths here. Separate multiple scripts with a semicolon. "
"Scripts will be passed the absolute path to the G-code file as the first "
"argument, and they can access the Orca Slicer config settings by reading "
"environment variables."
msgstr ""
"如果您想透過自訂腳本處理輸出的 G-code，只需在此處列出它們的絕對路徑即可。用分"
"號分隔多個腳本。腳本將傳遞 G-code 檔案的絕對路徑作為第一個參數，並且它們可以"
"透過讀取環境變數來讀取 Orca Slicer 設定。"

msgid "Printer type"
msgstr "列印設備類型"

msgid "Type of the printer."
msgstr "列印設備類型"

msgid "Printer notes"
msgstr "列印設備備註"

msgid "You can put your notes regarding the printer here."
msgstr "可以將列印設備的備註填寫在此處。"

msgid "Printer variant"
msgstr "列印機型號"

msgid "Raft contact Z distance"
msgstr "筏層 Z 間距"

msgid "Z gap between object and raft. Ignored for soluble interface."
msgstr "模型和筏層之間的Z間隙"

msgid "Raft expansion"
msgstr "筏層擴展"

msgid "Expand all raft layers in XY plane."
msgstr "在 XY 平面擴展所有筏層"

msgid "Initial layer density"
msgstr "首層密度"

msgid "Density of the first raft or support layer."
msgstr "筏和支撐的首層密度"

msgid "Initial layer expansion"
msgstr "首層擴展"

msgid "Expand the first raft or support layer to improve bed plate adhesion."
msgstr "擴展筏和支撐的首層可以改善和熱床的黏附"

msgid "Raft layers"
msgstr "筏層"

msgid ""
"Object will be raised by this number of support layers. Use this function to "
"avoid warping when printing ABS."
msgstr ""
"模型會在相應層數的支撐上抬高進行列印。使用該功能通常用於列印 ABS 時翹曲"

msgid ""
"The G-code path is generated after simplifying the contour of models to "
"avoid too many points and G-code lines. Smaller value means higher "
"resolution and more time to slice."
msgstr ""
"為了避免 G-code 檔案中過密集的點和走線，G-code走線通常是在簡化模型的外輪廓之"
"後產生。越小的數值代表更高的解析度，同時需要更長的切片時間"

msgid "Travel distance threshold"
msgstr "空駛距離臨界值"

msgid ""
"Only trigger retraction when the travel distance is longer than this "
"threshold."
msgstr "只在空駛距離大於該數值時觸發回抽"

msgid "Retract amount before wipe"
msgstr "擦拭前的回抽量"

msgid ""
"The length of fast retraction before wipe, relative to retraction length."
msgstr "擦拭之前的回抽長度，用總回抽長度的百分比表示"

msgid "Retract when change layer"
msgstr "換層時回抽"

msgid "Force a retraction when changes layer."
msgstr "強制在換層時回抽"

msgid "Retraction Length"
msgstr "回抽長度"

msgid ""
"Some amount of material in extruder is pulled back to avoid ooze during long "
"travel. Set zero to disable retraction."
msgstr ""

msgid "Long retraction when cut (beta)"
msgstr "切斷時的長回抽（實驗性功能）"

msgid ""
"Experimental feature: Retracting and cutting off the filament at a longer "
"distance during changes to minimize purge. While this reduces flush "
"significantly, it may also raise the risk of nozzle clogs or other printing "
"problems."
msgstr ""
"實驗性功能。在線材切換時，通過更長距離的回抽和切斷操作來減少沖洗量。雖然這能"
"大幅降低沖洗需求，但可能會提高噴嘴堵塞或其他列印問題的風險。"

msgid "Retraction distance when cut"
msgstr "切斷時的回抽距離"

msgid ""
"Experimental feature: Retraction length before cutting off during filament "
"change."
msgstr "實驗性功能。線材切換時切斷前的回抽距離"

msgid "Z-hop height"
msgstr "Z 抬升高度"

msgid ""
"Whenever the retraction is done, the nozzle is lifted a little to create "
"clearance between nozzle and the print. It prevents nozzle from hitting the "
"print when travel move. Using spiral lines to lift Z can prevent stringing."
msgstr ""
"回抽完成之後，噴嘴輕微抬升，和列印物件之間產生一定間隙。這能夠避免空駛時噴嘴"
"和列印物件剮蹭和碰撞。使用螺旋線抬升z能夠減少拉絲"

msgid "Z-hop lower boundary"
msgstr "Z 抬升下邊界"

msgid ""
"Z-hop will only come into effect when Z is above this value and is below the "
"parameter: \"Z-hop upper boundary\"."
msgstr ""
"只有當 Z 值高於此設定值且低於「Z 抬升上邊界」參數時，Z 抬升功能才會啟用。"

msgid "Z-hop upper boundary"
msgstr "Z 抬升上邊界"

msgid ""
"If this value is positive, Z-hop will only come into effect when Z is above "
"the parameter: \"Z-hop lower boundary\" and is below this value."
msgstr ""
"若此值為正，Z 抬升功能僅在 Z 值高於「Z 抬升下邊界」參數且低於此設定值時才會啟"
"用"

msgid "Z-hop type"
msgstr "Z 抬升類型"

msgid "Type of Z-hop."
msgstr ""

msgid "Slope"
msgstr "梯形"

msgid "Spiral"
msgstr "螺旋"

msgid "Traveling angle"
msgstr "移動角度"

msgid ""
"Traveling angle for Slope and Spiral Z-hop type. Setting it to 90° results "
"in Normal Lift."
msgstr "適用於坡度和螺旋 Z 抬升類型的移動角度。將其設為 90° 可執行正常抬升"

msgid "Only lift Z above"
msgstr "僅在高度以上抬 Z"

msgid ""
"If you set this to a positive value, Z lift will only take place above the "
"specified absolute Z."
msgstr "若將此值設定為正數，Z 抬升僅會在超過指定的絕對 Z 值時啟用。"

msgid "Only lift Z below"
msgstr "僅在 Z 值低於指定值時抬升"

msgid ""
"If you set this to a positive value, Z lift will only take place below the "
"specified absolute Z."
msgstr "若將此值設定為正數，Z 抬升僅會在低於指定的絕對 Z 值時啟用。"

msgid "On surfaces"
msgstr "僅在表面"

msgid ""
"Enforce Z-Hop behavior. This setting is impacted by the above settings (Only "
"lift Z above/below)."
msgstr ""
"強制啟用 Z 抬升行為。此功能受前述設定（僅在 Z 值高於/低於時啟用）的影響。"

msgid "All Surfaces"
msgstr "所有表面"

msgid "Top Only"
msgstr "僅在頂面"

msgid "Bottom Only"
msgstr "僅在底面"

msgid "Top and Bottom"
msgstr "頂面和地面"

msgid "Extra length on restart"
msgstr "額外回填長度"

msgid ""
"When the retraction is compensated after the travel move, the extruder will "
"push this additional amount of filament. This setting is rarely needed."
msgstr "每當空駛後回抽被補償時，擠出機將推入額外長度的線材。很少需要此設定。"

msgid ""
"When the retraction is compensated after changing tool, the extruder will "
"push this additional amount of filament."
msgstr "當換色後回抽被補償時，擠出機將推入額外長度的線材。"

msgid "Retraction Speed"
msgstr "回抽速度"

msgid "Speed for retracting filament from the nozzle."
msgstr ""

msgid "De-retraction Speed"
msgstr "裝填速度"

msgid ""
"Speed for reloading filament into the nozzle. Zero means same speed of "
"retraction."
msgstr ""

msgid "Use firmware retraction"
msgstr "使用韌體回抽"

msgid ""
"This experimental setting uses G10 and G11 commands to have the firmware "
"handle the retraction. This is only supported in recent Marlin."
msgstr ""
"此實驗性功能使用 G10 和 G11 指令，由韌體負責執行回抽操作。僅支援於最新版本的 "
"Marlin 韌體。"

msgid "Show auto-calibration marks"
msgstr "顯示雷達校正線"

msgid "Disable set remaining print time"
msgstr "停用剩餘列印時間設定"

msgid ""
"Disable generating of the M73: Set remaining print time in the final G-code."
msgstr "停用在最終 G-code 中產生 M73 指令以設定剩餘列印時間"

msgid "Seam position"
msgstr "接縫位置"

msgid "The start position to print each part of outer wall."
msgstr "Z縫(外牆銜接)的位置"

msgid "Nearest"
msgstr "最近"

msgid "Aligned"
msgstr "對齊"

msgid "Aligned back"
msgstr ""

msgid "Back"
msgstr "背面"

msgid "Random"
msgstr "隨機"

msgid "Staggered inner seams"
msgstr "交錯的內牆接縫"

msgid ""
"This option causes the inner seams to be shifted backwards based on their "
"depth, forming a zigzag pattern."
msgstr "此選項會根據內牆深度使接縫向後移動，形成鋸齒形模式。"

msgid "Seam gap"
msgstr "接縫間隔"

msgid ""
"In order to reduce the visibility of the seam in a closed loop extrusion, "
"the loop is interrupted and shortened by a specified amount.\n"
"This amount can be specified in millimeters or as a percentage of the "
"current extruder diameter. The default value for this parameter is 10%."
msgstr ""
"為了降低閉環擠出中接縫的可見度，閉環會中斷並縮短指定的長度。\n"
"此長度可設定為毫米或擠出機直徑的百分比，預設值為 10%。"

msgid "Scarf joint seam (beta)"
msgstr "斜拼接縫（Beta）"

msgid "Use scarf joint to minimize seam visibility and increase seam strength."
msgstr "採用斜拼接縫來減少接縫的可見度並提高接縫的強度。"

msgid "Conditional scarf joint"
msgstr "斜拼接縫條件"

msgid ""
"Apply scarf joints only to smooth perimeters where traditional seams do not "
"conceal the seams at sharp corners effectively."
msgstr "僅在平滑外牆使用斜拼接縫，用於傳統接縫無法在尖角處有效隱藏接縫的情況。"

msgid "Conditional angle threshold"
msgstr "角度閾值條件"

msgid ""
"This option sets the threshold angle for applying a conditional scarf joint "
"seam.\n"
"If the maximum angle within the perimeter loop exceeds this value "
"(indicating the absence of sharp corners), a scarf joint seam will be used. "
"The default value is 155°."
msgstr ""
"此選項設定斜拼接縫的角度閾值條件。當外牆迴圈內的最大角度超過該設定值（表示不"
"存在尖角）時，將套用斜接縫接縫。預設值為 155°。"

msgid "Conditional overhang threshold"
msgstr "懸空閾值條件"

#, no-c-format, no-boost-format
msgid ""
"This option determines the overhang threshold for the application of scarf "
"joint seams. If the unsupported portion of the perimeter is less than this "
"threshold, scarf joint seams will be applied. The default threshold is set "
"at 40% of the external wall's width. Due to performance considerations, the "
"degree of overhang is estimated."
msgstr ""
"此選項用於設定斜拼接縫的懸空閾值。當外牆未支撐的部分小於該閾值時，將套用斜拼"
"接縫。預設閾值為外層牆寬度的 40%。為了考慮性能，此懸空程度為估算值。"

msgid "Scarf joint speed"
msgstr "斜拼接縫速度"

msgid ""
"This option sets the printing speed for scarf joints. It is recommended to "
"print scarf joints at a slow speed (less than 100 mm/s). It's also advisable "
"to enable 'Extrusion rate smoothing' if the set speed varies significantly "
"from the speed of the outer or inner walls. If the speed specified here is "
"higher than the speed of the outer or inner walls, the printer will default "
"to the slower of the two speeds. When specified as a percentage (e.g., 80%), "
"the speed is calculated based on the respective outer or inner wall speed. "
"The default value is set to 100%."
msgstr ""
"此選項用於設定斜拼接縫的列印速度，建議以較慢的速度進行列印（小於 100 mm/s）。"
"若設定的速度與外牆或內牆速度差異較大，建議啟用『平滑擠出率』功能。若此處設定"
"的速度高於外牆或內牆速度，列印設備將自動選擇兩者中較慢的速度。當以百分比（如 "
"80%）指定時，該速度將基於外牆或內牆速度進行計算。預設值為 100%。"

msgid "Scarf joint flow ratio"
msgstr "斜拼接縫流量比"

msgid "This factor affects the amount of material for scarf joints."
msgstr "此參數會影響斜拼接縫的擠出流量。"

msgid "Scarf start height"
msgstr "斜拼接縫起始高度"

msgid ""
"Start height of the scarf.\n"
"This amount can be specified in millimeters or as a percentage of the "
"current layer height. The default value for this parameter is 0."
msgstr ""
"設定斜拼接縫的起始高度。該值可用毫米或目前層高度的百分比表示，預設值為 0。"

msgid "Scarf around entire wall"
msgstr "環繞整個牆體的斜拼接縫"

msgid "The scarf extends to the entire length of the wall."
msgstr "斜拼接縫覆蓋牆體的整個長度。"

msgid "Scarf length"
msgstr "斜拼接縫長度"

msgid ""
"Length of the scarf. Setting this parameter to zero effectively disables the "
"scarf."
msgstr "斜拼接縫的長度。若將此參數設為 0，將停用斜接功能。"

msgid "Scarf steps"
msgstr "斜拼接縫段數"

msgid "Minimum number of segments of each scarf."
msgstr "每個斜拼接縫的最小分段數量。"

msgid "Scarf joint for inner walls"
msgstr "內牆的斜接縫"

msgid "Use scarf joint for inner walls as well."
msgstr "內牆同樣使用斜接縫。"

msgid "Role base wipe speed"
msgstr "自動擦拭速度"

msgid ""
"The wipe speed is determined by the speed of the current extrusion role. "
"e.g. if a wipe action is executed immediately following an outer wall "
"extrusion, the speed of the outer wall extrusion will be utilized for the "
"wipe action."
msgstr ""
"拭的速度由目前擠出任務的速度決定。例如，若擦拭操作緊接著外牆的擠出執行，則將"
"使用外牆擠出的速度進行擦拭。"

msgid "Wipe on loops"
msgstr "閉環擦拭"

msgid ""
"To minimize the visibility of the seam in a closed loop extrusion, a small "
"inward movement is executed before the extruder leaves the loop."
msgstr ""
"為了降低閉環擠出中接縫的可見性，在擠出機退出閉環前會進行一次微小的內縮移動。"

msgid "Wipe before external loop"
msgstr "外牆迴圈前的擦拭動作"

msgid ""
"To minimize visibility of potential overextrusion at the start of an "
"external perimeter when printing with Outer/Inner or Inner/Outer/Inner wall "
"print order, the de-retraction is performed slightly on the inside from the "
"start of the external perimeter. That way any potential over extrusion is "
"hidden from the outside surface.\n"
"\n"
"This is useful when printing with Outer/Inner or Inner/Outer/Inner wall "
"print order as in these modes it is more likely an external perimeter is "
"printed immediately after a de-retraction move."
msgstr ""
"為了減少在使用『外牆/內牆』或『內牆/外牆/內牆』牆體列印順序時，外牆開始位置可"
"能出現的過擠出痕跡，回抽復位動作會稍微偏向外牆起始位置的內側執行。這樣可將可"
"能的過擠出隱藏於外牆內部。此功能對於『外牆/內牆』或『內牆/外牆/內牆』牆體列印"
"順序非常有用，因為在這些模式下，外牆往往緊接著回抽復位動作開始列印。"

msgid "Wipe speed"
msgstr "擦拭速度"

msgid ""
"The wipe speed is determined by the speed setting specified in this "
"configuration. If the value is expressed as a percentage (e.g. 80%), it will "
"be calculated based on the travel speed setting above. The default value for "
"this parameter is 80%."
msgstr ""
"擦拭速度取決於此配置中設定的速度值。若以百分比表示（例如 80%），則會根據上述"
"的移動速度設定進行計算。該參數的預設值為 80%"

msgid "Skirt distance"
msgstr "Skirt 距離"

msgid "The distance from the skirt to the brim or the object."
msgstr "從 Skirt 到模型或者 Brim 的距離"

msgid "Skirt start point"
msgstr "Skirt 起始位置"

msgid ""
"Angle from the object center to skirt start point. Zero is the most right "
"position, counter clockwise is positive angle."
msgstr ""
"物件中心至 Skirt 起始點的角度。0 度表示最右側位置，逆時針方向為正角度。"

msgid "Skirt height"
msgstr "Skirt 高度"

msgid "How many layers of skirt. Usually only one layer."
msgstr "Skirt 有多少層。通常只有一層"

msgid "Single loop after first layer"
msgstr ""

msgid ""
"Limits the skirt/draft shield loops to one wall after the first layer. This "
"is useful, on occasion, to conserve filament but may cause the draft shield/"
"skirt to warp / crack."
msgstr ""

msgid "Draft shield"
msgstr "防風罩"

msgid ""
"A draft shield is useful to protect an ABS or ASA print from warping and "
"detaching from print bed due to wind draft. It is usually needed only with "
"open frame printers, i.e. without an enclosure.\n"
"\n"
"Enabled = skirt is as tall as the highest printed object. Otherwise 'Skirt "
"height' is used.\n"
"Note: With the draft shield active, the skirt will be printed at skirt "
"distance from the object. Therefore, if brims are active it may intersect "
"with them. To avoid this, increase the skirt distance value.\n"
msgstr ""
"防風罩可有效保護 ABS 或 ASA 列印物免受氣流影響，避免翹曲或脫離列印床。通常僅"
"在開放式框架的印表機（即無外殼）中需要使用。\n"
"\n"
"啟用後，Skirt 的高度將與列印物的最高點相同。若未啟用，則使用『Skirt 高度』的"
"設定值。\n"
"注意：啟用擋風護盾時，Skirt 會按照設定的 Skirt 距離列印於物體周圍。如果同時啟"
"用了耳狀 Brim，Skirt 可能會與其重疊。為避免此問題，請增加 Skirt 距離的設定"
"值。\n"

msgid "Enabled"
msgstr "啟用"

msgid "Skirt type"
msgstr "Skirt 類型"

msgid ""
"Combined - single skirt for all objects, Per object - individual object "
"skirt."
msgstr "合併 - 所有物件共用一個 Skirt；逐件 - 每個物件使用獨立的 Skirt」"

msgid "Per object"
msgstr "逐件"

msgid "Skirt loops"
msgstr "Skirt 圈數"

msgid "Number of loops for the skirt. Zero means disabling skirt."
msgstr "Skirt 的圈數。0 表示關閉 Skirt"

msgid "Skirt speed"
msgstr "Skirt 速度"

msgid "Speed of skirt, in mm/s. Zero means use default layer extrusion speed."
msgstr "Skirt 速度，單位為 mm/秒。 0 表示使用預設層擠出速度。"

msgid "Skirt minimum extrusion length"
msgstr "Skirt 最小擠出長度"

msgid ""
"Minimum filament extrusion length in mm when printing the skirt. Zero means "
"this feature is disabled.\n"
"\n"
"Using a non-zero value is useful if the printer is set up to print without a "
"prime line.\n"
"Final number of loops is not taking into account while arranging or "
"validating objects distance. Increase loop number in such case."
msgstr ""
"列印 Skirt 時的最小擠出線材長度（單位：毫米）。設為 0 表示停用此功能。若列印"
"設備設定為不使用沖洗線材，建議設定為非零值。注意，排列或驗證物件距離時，最終"
"迴圈數不會被計算進去。如需更多迴圈，請手動增加迴圈數設定。"

msgid ""
"The printing speed in exported G-code will be slowed down when the estimated "
"layer time is shorter than this value in order to get better cooling for "
"these layers."
msgstr ""
"當預估的層列印時間低於該設定值時，導出的 G-code 中的列印速度會自動減慢，以提"
"升該層的冷卻效果"

msgid "Minimum sparse infill threshold"
msgstr "稀疏填充最小臨界值"

msgid ""
"Sparse infill area which is smaller than threshold value is replaced by "
"internal solid infill."
msgstr "小於設定閾值的稀疏填充區域將替換為內部實心填充"

msgid "Solid infill"
msgstr "實心填充"

msgid "Filament to print solid infill."
msgstr "列印實心填充所使用的線材"

msgid ""
"Line width of internal solid infill. If expressed as a %, it will be "
"computed over the nozzle diameter."
msgstr "內部實心填充的列印線寬。若以百分比表示，將根據噴嘴直徑進行計算。"

msgid "Speed of internal solid infill, not the top and bottom surface."
msgstr "內部實心填充的列印速度，不適用於頂面和底面"

msgid ""
"Spiralize smooths out the z moves of the outer contour. And turns a solid "
"model into a single walled print with solid bottom layers. The final "
"generated model has no seam."
msgstr ""
"平滑螺旋功能可平滑外輪廓的 Z 軸運動，並將實心模型轉換為具有實心底層的單壁列"
"印。產生的最終模型不會有接縫"

msgid "Smooth Spiral"
msgstr "平滑螺旋"

msgid ""
"Smooth Spiral smooths out X and Y moves as well, resulting in no visible "
"seam at all, even in the XY directions on walls that are not vertical."
msgstr ""
"平滑螺旋功能同時平滑 X 和 Y 軸的移動，確保即使在非垂直牆面上，X 和 Y 方向也不"
"會出現可見的接縫"

msgid "Max XY Smoothing"
msgstr "XY 軸最大平滑度"

#, no-c-format, no-boost-format
msgid ""
"Maximum distance to move points in XY to try to achieve a smooth spiral. If "
"expressed as a %, it will be computed over nozzle diameter."
msgstr ""
"在 XY 平面中為實現平滑螺旋所允許移動點的最大距離。若以百分比表示，將根據噴嘴"
"直徑計算"

msgid "Spiral starting flow ratio"
msgstr "螺旋起始擠出比率"

#, no-c-format, no-boost-format
msgid ""
"Sets the starting flow ratio while transitioning from the last bottom layer "
"to the spiral. Normally the spiral transition scales the flow ratio from 0% "
"to 100% during the first loop which can in some cases lead to under "
"extrusion at the start of the spiral."
msgstr ""
"設定從最後一層底部過渡到螺旋時的起始流量比率。通常，螺旋過渡會在第一圈內將流"
"量比率從 0% 逐步增加到 100%，但在某些情況下，這可能會導致螺旋開始時發生擠出不"
"足的問題。"

msgid "Spiral finishing flow ratio"
msgstr "螺旋收尾擠出比率"

#, no-c-format, no-boost-format
msgid ""
"Sets the finishing flow ratio while ending the spiral. Normally the spiral "
"transition scales the flow ratio from 100% to 0% during the last loop which "
"can in some cases lead to under extrusion at the end of the spiral."
msgstr ""
"設定螺旋結束時的最終流量比率。通常，螺旋過渡會在最後一圈內將流量比率從 100% "
"逐步減少到 0%，但在某些情況下，這可能會導致螺旋結束時發生擠出不足的問題。"

msgid ""
"If smooth or traditional mode is selected, a timelapse video will be "
"generated for each print. After each layer is printed, a snapshot is taken "
"with the chamber camera. All of these snapshots are composed into a "
"timelapse video when printing completes. If smooth mode is selected, the "
"toolhead will move to the excess chute after each layer is printed and then "
"take a snapshot. Since the melt filament may leak from the nozzle during the "
"process of taking a snapshot, prime tower is required for smooth mode to "
"wipe nozzle."
msgstr ""
"選擇平滑模式或傳統模式時，列印過程將產生縮時影片。每列印一層，相機會拍攝一張"
"照片。列印完成後，這些照片會被合成為縮時影片。如果選擇了平滑模式，擠出機會在"
"每層列印完成後移動到廢料槽拍攝一張照片。由於在拍攝過程中熔融的線材可能會從噴"
"嘴洩漏，平滑模式需要使用換料塔來清潔噴嘴。"

msgid "Traditional"
msgstr "傳統模式"

msgid "Temperature variation"
msgstr "軟化溫度"

#. TRN PrintSettings : "Ooze prevention" > "Temperature variation"
msgid ""
"Temperature difference to be applied when an extruder is not active. The "
"value is not used when 'idle_temperature' in filament settings is set to non-"
"zero value."
msgstr ""
"設定擠出機閒置時的溫差。若線材設定中的『idle_temperature』設為非零值，該參數"
"將不生效。"

msgid "Preheat time"
msgstr "預熱時間"

msgid ""
"To reduce the waiting time after tool change, Orca can preheat the next tool "
"while the current tool is still in use. This setting specifies the time in "
"seconds to preheat the next tool. Orca will insert a M104 command to preheat "
"the tool in advance."
msgstr ""
"為了縮短工具更換後的等待時間，Orca 可在目前工具使用期間提前預熱下一個工具。此"
"設定用於指定預熱下一個工具的時間（單位：秒）。Orca 將自動插入 M104 指令以提前"
"進行工具預熱。"

msgid "Preheat steps"
msgstr "預熱階段"

msgid ""
"Insert multiple preheat commands (e.g. M104.1). Only useful for Prusa XL. "
"For other printers, please set it to 1."
msgstr ""
"插入多條預熱指令（例如：M104.1）。此功能僅適用於 Prusa XL。其他列印設備請將其"
"設為 1。"

msgid "Start G-code"
msgstr "起始 G-code"

msgid "Start G-code when starting the entire print."
msgstr "整個列印開始前的起始 G-code"

msgid "Start G-code when starting the printing of this filament."
msgstr "開始使用這個線材列印的起始 G-code"

msgid "Single Extruder Multi Material"
msgstr "單擠出機多線材"

msgid "Use single nozzle to print multi filament."
msgstr "使用單噴嘴列印多線材"

msgid "Manual Filament Change"
msgstr "手動更換線材"

msgid ""
"Enable this option to omit the custom Change filament G-code only at the "
"beginning of the print. The tool change command (e.g., T0) will be skipped "
"throughout the entire print. This is useful for manual multi-material "
"printing, where we use M600/PAUSE to trigger the manual filament change "
"action."
msgstr ""
"啟用此選項後，自定義的換線 G-code 將僅在列印開始時被省略，整個列印過程中會跳"
"過工具更換指令（例如：T0）。此功能適用於手動多材料列印，允許使用 M600/PAUSE "
"指令來觸發手動換線操作。"

msgid "Purge in prime tower"
msgstr "沖刷進換料塔"

msgid "Purge remaining filament into prime tower."
msgstr "沖刷剩餘的線材進入換料塔"

msgid "Enable filament ramming"
msgstr ""

msgid "Enable filament ramming."
msgstr "啟用線材尖端成型"

msgid "No sparse layers (beta)"
msgstr "取消稀疏層（Beta）"

msgid ""
"If enabled, the wipe tower will not be printed on layers with no tool "
"changes. On layers with a tool change, extruder will travel downward to "
"print the wipe tower. User is responsible for ensuring there is no collision "
"with the print."
msgstr ""
"啟用此選項後，換料塔將不會在沒有工具更換的層中列印。在有工具更換的層中，擠出"
"機將向下移動以列印換料塔。請使用者自行確保清洗塔與列印物之間不會發生碰撞。"

msgid "Prime all printing extruders"
msgstr "所有擠出機畫線"

msgid ""
"If enabled, all printing extruders will be primed at the front edge of the "
"print bed at the start of the print."
msgstr "如果啟用，所有擠出機將在列印開始時在列印板前方畫線。"

msgid "Slice gap closing radius"
msgstr "切片間隙閉合半徑"

msgid ""
"Cracks smaller than 2x gap closing radius are being filled during the "
"triangle mesh slicing. The gap closing operation may reduce the final print "
"resolution, therefore it is advisable to keep the value reasonably low."
msgstr ""
"在三角網格切片過程中，寬度小於 2 倍間隙閉合半徑的裂縫將被填補。由於間隙閉合操"
"作可能降低列印的最終解析度，因此建議將該值設置為較低的合理範圍。"

msgid "Slicing Mode"
msgstr "切片模式"

msgid ""
"Use \"Even-odd\" for 3DLabPrint airplane models. Use \"Close holes\" to "
"close all holes in the model."
msgstr ""
"針對 3DLabPrint 飛機模型，請選擇『奇偶』模式。若需閉合模型中的所有孔洞，請啟"
"用『閉合孔洞』選項。"

msgid "Regular"
msgstr "常規"

msgid "Even-odd"
msgstr "奇偶"

msgid "Close holes"
msgstr "閉合孔洞"

msgid "Z offset"
msgstr "Z 偏移"

msgid ""
"This value will be added (or subtracted) from all the Z coordinates in the "
"output G-code. It is used to compensate for bad Z endstop position: for "
"example, if your endstop zero actually leaves the nozzle 0.3mm far from the "
"print bed, set this to -0.3 (or fix your endstop)."
msgstr ""
"此值將被加至（或減去）輸出 G-code 中的所有 Z 坐標，用於補償不準確的 Z 軸限位"
"開關位置。例如，如果限位開關的歸零導致噴嘴實際距離列印床 0.3 毫米，可將此值設"
"為 -0.3（或者調整限位開關位置）。"

msgid "Enable support"
msgstr "開啟支撐"

msgid "Enable support generation."
msgstr "開啟支撐產生。"

msgid ""
"Normal (auto) and Tree (auto) are used to generate support automatically. If "
"Normal (manual) or Tree (manual) is selected, only support enforcers are "
"generated."
msgstr ""
"選擇「普通 (自動)」或「樹狀 (自動)」時，系統將自動產生支撐結構。若選擇「普通 "
"(手動)」或「樹狀 (手動)」，則僅會產生手動設定的支撐區域"

msgid "Normal (auto)"
msgstr "普通 (自動)"

msgid "Tree (auto)"
msgstr "樹狀 (自動)"

msgid "Normal (manual)"
msgstr "普通 (手動)"

msgid "Tree (manual)"
msgstr "樹狀 (手動)"

msgid "Support/object xy distance"
msgstr "支撐/模型 XY 間距"

msgid "XY separation between an object and its support."
msgstr "模型和支撐之間 XY 的間距"

msgid "Support/object first layer gap"
msgstr "支撐/物件第一層間隙"

msgid "XY separation between an object and its support at the first layer."
msgstr "物件與支撐在第一層的 XY 方向間距。"

msgid "Pattern angle"
msgstr "支撐角度"

msgid "Use this setting to rotate the support pattern on the horizontal plane."
msgstr "設定支撐圖形在水平面的旋轉角度。"

msgid "On build plate only"
msgstr "僅在列印板產生"

msgid "Don't create support on model surface, only on build plate."
msgstr "不在模型表面上產生支撐，只在列印板上產生"

msgid "Support critical regions only"
msgstr "僅支撐關鍵區域"

msgid ""
"Only create support for critical regions including sharp tail, cantilever, "
"etc."
msgstr "僅針對關鍵區域（如尖銳尾部、懸臂等）產生支撐結構。"

msgid "Remove small overhangs"
msgstr "移除小懸空"

msgid "Remove small overhangs that possibly need no supports."
msgstr "移除可能並不需要支撐的小懸空。"

msgid "Top Z distance"
msgstr "頂部 Z 間距"

msgid "The Z gap between the top support interface and object."
msgstr "支撐頂部和模型之間的 Z 間隙"

msgid "Bottom Z distance"
msgstr "底部 Z 間距"

msgid "The Z gap between the bottom support interface and object."
msgstr "支撐產生於模型表面時，支撐面底部和模型之間的 Z 間隙"

msgid "Support/raft base"
msgstr "支撐/筏層主體"

msgid ""
"Filament to print support base and raft. \"Default\" means no specific "
"filament for support and current filament is used."
msgstr ""
"用於列印支撐基座和筏層的線材。選擇『預設』時，將使用目前列印的線材，而非特定"
"線材"

msgid "Avoid interface filament for base"
msgstr "避免介面線材用於底座"

msgid ""
"Avoid using support interface filament to print support base if possible."
msgstr "如果可能，避免使用支援介面線材來列印支援底座。"

msgid ""
"Line width of support. If expressed as a %, it will be computed over the "
"nozzle diameter."
msgstr "支撐的線寬。如果以 % 表示，它將以噴嘴直徑為基準來計算。"

msgid "Interface use loop pattern"
msgstr "接觸面採用圈形走線"

msgid ""
"Cover the top contact layer of the supports with loops. Disabled by default."
msgstr "使用圈形走線覆蓋頂部接觸面。預設關閉。"

msgid "Support/raft interface"
msgstr "支撐/筏層界面"

msgid ""
"Filament to print support interface. \"Default\" means no specific filament "
"for support interface and current filament is used."
msgstr ""
"用於列印支撐介面的線材。選擇『預設』時，將使用目前列印的線材，而非指定的特定"
"線材"

msgid "Top interface layers"
msgstr "頂部接觸面層數"

msgid "Number of top interface layers."
msgstr "頂部接觸面層數"

msgid "Bottom interface layers"
msgstr "底部接觸面層數"

msgid "Number of bottom interface layers."
msgstr "底層介面層數"

msgid "Same as top"
msgstr "與頂部相同"

msgid "Top interface spacing"
msgstr "頂部接觸面間距"

msgid ""
"Spacing of interface lines. Zero means solid interface.\n"
"Force using solid interface when support ironing is enabled."
msgstr ""

msgid "Bottom interface spacing"
msgstr "底部接觸面間距"

msgid "Spacing of bottom interface lines. Zero means solid interface."
msgstr "底部接觸面走線的線距。0 表示實心接觸面"

msgid "Speed of support interface."
msgstr "支撐面速度"

msgid "Base pattern"
msgstr "支撐主體圖案"

msgid "Line pattern of support."
msgstr "支撐走線圖案"

msgid "Rectilinear grid"
msgstr "直線網格"

msgid "Hollow"
msgstr "空心"

msgid "Interface pattern"
msgstr "支撐面圖案"

msgid ""
"Line pattern of support interface. Default pattern for non-soluble support "
"interface is Rectilinear, while default pattern for soluble support "
"interface is Concentric."
msgstr ""
"支撐接觸面的走線圖案。非可溶支撐接觸面的預設圖案為直線，可溶支撐接觸面的預設"
"圖案為同心"

msgid "Rectilinear Interlaced"
msgstr "交錯直線"

msgid "Base pattern spacing"
msgstr "主體圖案線距"

msgid "Spacing between support lines."
msgstr "支撐線距"

msgid "Normal Support expansion"
msgstr "普通支撐延伸"

msgid "Expand (+) or shrink (-) the horizontal span of normal support."
msgstr "在水平方向對普通支撐進行延伸（+）或收縮（-）"

msgid "Speed of support."
msgstr "支撐列印速度"

msgid ""
"Style and shape of the support. For normal support, projecting the supports "
"into a regular grid will create more stable supports (default), while snug "
"support towers will save material and reduce object scarring.\n"
"For tree support, slim and organic style will merge branches more "
"aggressively and save a lot of material (default organic), while hybrid "
"style will create similar structure to normal support under large flat "
"overhangs."
msgstr ""
"支撐的樣式與形狀設定。普通支撐使用網格（預設設定）可提供更穩定的支撐，而緊貼"
"型支撐可節省材料並減少對物件表面的損傷。樹狀支撐中，『有機樹』會更積極地融合"
"分支，節省大量材料（預設為有機樹）；而『混合樹』則會在較大的平坦懸空區域下生"
"成類似於普通支撐的結構。"

msgid "Default (Grid/Organic)"
msgstr "預設 (網格/有機)"

msgid "Snug"
msgstr "緊貼"

msgid "Organic"
msgstr "有機樹"

msgid "Tree Slim"
msgstr "苗條樹"

msgid "Tree Strong"
msgstr "粗壯樹"

msgid "Tree Hybrid"
msgstr "混合樹"

msgid "Independent support layer height"
msgstr "獨立支撐層高"

msgid ""
"Support layer uses layer height independent with object layer. This is to "
"support customizing z-gap and save print time. This option will be invalid "
"when the prime tower is enabled."
msgstr ""
"支撐層的層厚設定可獨立於物件層高度，允許自定義 Z 間隙並縮短列印時間。此選項在"
"啟用換料塔時將失效。"

msgid "Threshold angle"
msgstr "臨界值角度"

msgid ""
"Support will be generated for overhangs whose slope angle is below the "
"threshold."
msgstr "將會為懸空角度低於臨界值的模型表面產生支撐。"

msgid "Threshold overlap"
msgstr "閾值疊加比例"

msgid ""
"If threshold angle is zero, support will be generated for overhangs whose "
"overlap is below the threshold. The smaller this value is, the steeper the "
"overhang that can be printed without support."
msgstr ""
"當閾值角度設為 0 時，系統將為重疊比例低於該閾值的懸垂部分產生支撐。數值越小，"
"代表可以在不使用支撐的情況下列印更陡峭的懸垂結構。"

msgid "Tree support branch angle"
msgstr "樹狀支撐分支角度"

msgid ""
"This setting determines the maximum overhang angle that the branches of tree "
"support are allowed to make. If the angle is increased, the branches can be "
"printed more horizontally, allowing them to reach farther."
msgstr ""
"此設定決定樹狀支撐的最大分支角度。如果角度增加，可以更水平地列印分支，使它們"
"可以到達更遠的地方。"

msgid "Preferred Branch Angle"
msgstr "偏好樹狀分支角度"

#. TRN PrintSettings: "Organic supports" > "Preferred Branch Angle"
msgid ""
"The preferred angle of the branches, when they do not have to avoid the "
"model. Use a lower angle to make them more vertical and more stable. Use a "
"higher angle for branches to merge faster."
msgstr ""
"當樹狀分支不必避開模型時的偏好角度。使用較低的角度使它們更垂直且更穩定。使用"
"更高的角度使分支合併得更快。"

msgid "Tree support branch distance"
msgstr "樹狀支撐分支距離"

msgid ""
"This setting determines the distance between neighboring tree support nodes."
msgstr "此設定確定了樹狀支撐的相鄰節點之間的距離。"

msgid "Branch Density"
msgstr "樹狀分支密度"

#. TRN PrintSettings: "Organic supports" > "Branch Density"
msgid ""
"Adjusts the density of the support structure used to generate the tips of "
"the branches. A higher value results in better overhangs but the supports "
"are harder to remove, thus it is recommended to enable top support "
"interfaces instead of a high branch density value if dense interfaces are "
"needed."
msgstr ""
"調整支撐結構中分支末端的密度。較高的密度能提供更好的懸空支撐，但也會使支撐更"
"難移除。如果需要密集的支撐層，建議啟用頂部支撐介面，而非單純提高分支密度設"
"定。"

msgid "Adaptive layer height"
msgstr "自適應層高"

msgid ""
"Enabling this option means the height of tree support layer except the first "
"will be automatically calculated."
msgstr "啟用此選項將自動計算（除第一層外）樹狀支撐的層高"

msgid "Auto brim width"
msgstr "自動 Brim 寬度"

msgid ""
"Enabling this option means the width of the brim for tree support will be "
"automatically calculated."
msgstr "啟用此選項意味著樹狀支撐的 Brim 寬度將自動計算自動計算"

msgid "Tree support brim width"
msgstr "樹狀支撐 Brim 寬度"

msgid "Distance from tree branch to the outermost brim line."
msgstr "從樹狀支撐分支到最外層 Brim 線的距離"

msgid "Tip Diameter"
msgstr "末端直徑"

#. TRN PrintSettings: "Organic supports" > "Tip Diameter"
msgid "Branch tip diameter for organic supports."
msgstr "有機樹支撐的分支末端直徑。"

msgid "Tree support branch diameter"
msgstr "樹狀支撐分支直徑"

msgid "This setting determines the initial diameter of support nodes."
msgstr "此設定確定了樹狀支撐節點的初始直徑。"

#. TRN PrintSettings: #lmFIXME
msgid "Branch Diameter Angle"
msgstr "分支直徑角度"

#. TRN PrintSettings: "Organic supports" > "Branch Diameter Angle"
msgid ""
"The angle of the branches' diameter as they gradually become thicker towards "
"the bottom. An angle of 0 will cause the branches to have uniform thickness "
"over their length. A bit of an angle can increase stability of the organic "
"support."
msgstr ""
"分支直徑隨高度逐漸變粗的角度。若角度設為 0，分支將在整個長度上保持均勻厚度。"
"稍微調整角度可提升有機樹的穩定性。"

msgid "Support wall loops"
msgstr "支撐牆數"

msgid ""
"This setting specifies the count of support walls in the range of [0,2]. 0 "
"means auto."
msgstr "此設定指定支撐壁的數量，範圍為 [0,2]。0 表示自動調整。"

msgid "Tree support with infill"
msgstr "樹狀支撐產生填充"

msgid ""
"This setting specifies whether to add infill inside large hollows of tree "
"support."
msgstr "此設定決定是否為樹狀支撐內部的空間產生填充"

msgid "Ironing Support Interface"
msgstr ""

msgid ""
"Ironing is using small flow to print on same height of support interface "
"again to make it more smooth. This setting controls whether support "
"interface being ironed. When enabled, support interface will be extruded as "
"solid too."
msgstr ""

msgid "Support Ironing Pattern"
msgstr ""

msgid "Support Ironing flow"
msgstr ""

msgid ""
"The amount of material to extrude during ironing. Relative to flow of normal "
"support interface layer height. Too high value results in overextrusion on "
"the surface."
msgstr ""

msgid "Support Ironing line spacing"
msgstr ""

msgid "Activate temperature control"
msgstr "啟動溫度控制"

msgid ""
"Enable this option for automated chamber temperature control. This option "
"activates the emitting of an M191 command before the "
"\"machine_start_gcode\"\n"
" which sets the chamber temperature and waits until it is reached. In "
"addition, it emits an M141 command at the end of the print to turn off the "
"chamber heater, if present.\n"
"\n"
"This option relies on the firmware supporting the M191 and M141 commands "
"either via macros or natively and is usually used when an active chamber "
"heater is installed."
msgstr ""
"啟用此選項後，將自動控制機箱溫度。此功能會在執行『machine_start_gcode』之前發"
"送 M191 指令，用於設定機箱溫度並等待達到設定值。此外，在列印結束時會傳送 "
"M141 指令以關閉機箱加熱器（若設備有加熱器）。此功能需要韌體原生支援或通過宏指"
"令支援 M191 和 M141 指令，通常用於配備主動機箱加熱器的印表機。"

msgid "Chamber temperature"
msgstr "機箱溫度"

msgid ""
"For high-temperature materials like ABS, ASA, PC, and PA, a higher chamber "
"temperature can help suppress or reduce warping and potentially lead to "
"higher interlayer bonding strength. However, at the same time, a higher "
"chamber temperature will reduce the efficiency of air filtration for ABS and "
"ASA.\n"
"\n"
"For PLA, PETG, TPU, PVA, and other low-temperature materials, this option "
"should be disabled (set to 0) as the chamber temperature should be low to "
"avoid extruder clogging caused by material softening at the heat break.\n"
"\n"
"If enabled, this parameter also sets a G-code variable named "
"chamber_temperature, which can be used to pass the desired chamber "
"temperature to your print start macro, or a heat soak macro like this: "
"PRINT_START (other variables) CHAMBER_TEMP=[chamber_temperature]. This may "
"be useful if your printer does not support M141/M191 commands, or if you "
"desire to handle heat soaking in the print start macro if no active chamber "
"heater is installed."
msgstr ""
"對於 ABS、ASA、PC 和 PA 等高溫材料，較高的機箱溫度能有效抑制或減少翹曲，並可"
"能提升層間結合強度。然而，較高的機箱溫度也會降低 ABS 和 ASA 的空氣過濾效率。"
"對於 PLA、PETG、TPU、PVA 和其他低溫材料，建議將此選項停用（設為 0），因機箱溫"
"度應保持較低，以避免因材料在熱端軟化而導致擠出機堵塞。啟用此選項後，會設置一"
"個名為 chamber_temperature 的 G-code 變數，可用於將所需的機箱溫度傳遞給列印開"
"始宏，或像以下的熱浸泡宏（預熱）：PRINT_START (其他變數) "
"CHAMBER_TEMP=[chamber_temperature]。這對於不支援 M141/M191 指令的列印設備，或"
"者希望在列印開始宏中處理熱浸泡（預熱）但未安裝主動機箱加熱器的情況下非常實"
"用。"

msgid "Nozzle temperature for layers after the initial one."
msgstr "除首層外的其它層的噴嘴溫度"

msgid "Detect thin wall"
msgstr "檢查薄壁"

msgid ""
"Detect thin wall which can't contain two line width. And use single line to "
"print. Maybe printed not very well, because it's not closed loop."
msgstr ""
"檢查無法容納兩條走線的薄壁。使用單條走線列印。可能會打地不是很好，因為走線不"
"再閉合"

msgid ""
"This G-code is inserted when filament is changed, including T commands to "
"trigger tool change."
msgstr "換料時插入的 G-code，包括 T 命令"

msgid "This G-code is inserted when the extrusion role is changed."
msgstr "此 G-code 會在擠出模式切換時插入"

msgid ""
"Line width for top surfaces. If expressed as a %, it will be computed over "
"the nozzle diameter."
msgstr "頂面的線寬。如果以%表示，它將以噴嘴直徑為基準來計算。"

msgid "Speed of top surface infill which is solid."
msgstr "頂面實心填充的速度"

msgid "Top shell layers"
msgstr "頂部殼體層數"

msgid ""
"This is the number of solid layers of top shell, including the top surface "
"layer. When the thickness calculated by this value is thinner than top shell "
"thickness, the top shell layers will be increased."
msgstr ""
"頂部殼體實心層層數，包括頂面。當由該層數計算的厚度小於頂部殼體厚度，切片時會"
"增加頂部殼體的層數"

msgid "Top solid layers"
msgstr "頂部殼體層數"

msgid "Top shell thickness"
msgstr "頂部殼體厚度"

msgid ""
"The number of top solid layers is increased when slicing if the thickness "
"calculated by top shell layers is thinner than this value. This can avoid "
"having too thin shell when layer height is small. 0 means that this setting "
"is disabled and thickness of top shell is absolutely determined by top shell "
"layers."
msgstr ""
"當切片時，如果通過頂部殼層計算的厚度小於設定值，將自動增加頂部實心層的數量，"
"以避免層高較小時頂部殼層過薄。若設為 0，則停用此功能，頂部殼層厚度完全由設定"
"的頂部殼層數決定"

msgid "Top surface density"
msgstr ""

msgid ""
"Density of top surface layer. A value of 100% creates a fully solid, smooth "
"top layer. Reducing this value results in a textured top surface, according "
"to the chosen top surface pattern. A value of 0% will result in only the "
"walls on the top layer being created. Intended for aesthetic or functional "
"purposes, not to fix issues such as over-extrusion."
msgstr ""

msgid "Bottom surface density"
msgstr ""

msgid ""
"Density of the bottom surface layer. Intended for aesthetic or functional "
"purposes, not to fix issues such as over-extrusion.\n"
"WARNING: Lowering this value may negatively affect bed adhesion."
msgstr ""

msgid "Speed of travel which is faster and without extrusion."
msgstr "空駛的速度。空駛是無擠出量的快速移動"

msgid "Wipe while retracting"
msgstr "回抽時擦拭"

msgid ""
"Move nozzle along the last extrusion path when retracting to clean any "
"leaked material on the nozzle. This can minimize blobs when printing a new "
"part after traveling."
msgstr ""
"回抽時讓噴嘴沿著最後的擠出路徑移動，清理噴嘴上的洩漏材料。此功能可減少移動後"
"列印新區域時材料堆積的情況"

msgid "Wipe Distance"
msgstr "擦拭距離"

msgid ""
"Describe how long the nozzle will move along the last path when retracting.\n"
"\n"
"Depending on how long the wipe operation lasts, how fast and long the "
"extruder/filament retraction settings are, a retraction move may be needed "
"to retract the remaining filament.\n"
"\n"
"Setting a value in the retract amount before wipe setting below will perform "
"any excess retraction before the wipe, else it will be performed after."
msgstr ""
"描述在回抽時噴嘴沿最後路徑移動的距離。\n"
"\n"
"根據擦拭操作持續的時間、擠出機/線材回抽設定的速度和距離，可能需要額外的回抽來"
"收回剩餘的線材。\n"
"\n"
"在以下的『擦拭前的回抽量』設定中設置一個值，將在擦拭之前執行任何額外的回抽操"
"作；否則，將在擦拭之後執行。"

msgid ""
"The wiping tower can be used to clean up the residue on the nozzle and "
"stabilize the chamber pressure inside the nozzle, in order to avoid "
"appearance defects when printing objects."
msgstr ""
"換料塔的功能是用於清除噴嘴上的殘留物，同時穩定噴嘴內的壓力，從而避免列印物件"
"時出現外觀瑕疵。"

msgid "Purging volumes"
msgstr "沖刷體積"

msgid "Flush multiplier"
msgstr "沖刷量乘數"

msgid ""
"The actual flushing volumes is equal to the flush multiplier multiplied by "
"the flushing volumes in the table."
msgstr "實際沖刷量等於沖刷量乘數乘以表格單元中的沖刷量。"

msgid "Prime volume"
msgstr "清理量"

msgid "The volume of material to prime extruder on tower."
msgstr "換料塔上的清理量。"

msgid "Width of the prime tower."
msgstr "換料塔寬度"

msgid "Wipe tower rotation angle"
msgstr "換料塔旋轉角度"

msgid "Wipe tower rotation angle with respect to X axis."
msgstr "換料塔相對於 x 軸的旋轉角度。"

msgid "Width of the brim."
msgstr ""

msgid "Stabilization cone apex angle"
msgstr "穩定錐形頂角"

msgid ""
"Angle at the apex of the cone that is used to stabilize the wipe tower. "
"Larger angle means wider base."
msgstr "圓錐體頂點處的角度，用於穩定換料塔。 更大的角度意味著更寬的底座。"

msgid "Maximum wipe tower print speed"
msgstr "換料塔最快列印速度"

#, fuzzy
msgid ""
"The maximum print speed when purging in the wipe tower and printing the wipe "
"tower sparse layers. When purging, if the sparse infill speed or calculated "
"speed from the filament max volumetric speed is lower, the lowest will be "
"used instead.\n"
"\n"
"When printing the sparse layers, if the internal perimeter speed or "
"calculated speed from the filament max volumetric speed is lower, the lowest "
"will be used instead.\n"
"\n"
"Increasing this speed may affect the tower's stability as well as increase "
"the force with which the nozzle collides with any blobs that may have formed "
"on the wipe tower.\n"
"\n"
"Before increasing this parameter beyond the default of 90 mm/s, make sure "
"your printer can reliably bridge at the increased speeds and that ooze when "
"tool changing is well controlled.\n"
"\n"
"For the wipe tower external perimeters the internal perimeter speed is used "
"regardless of this setting."
msgstr ""
"在換料塔中和換料塔稀疏層時的最快列印速度。在列印時，如果稀疏填充速度或從線材"
"最大體積速度計算出的速度較低，則將使用較低的速度。\n"
"\n"
"在列印稀疏層時，如果內部周界速度或從線材最大體積速度計算出的速度較低，則將使"
"用較低的速度。\n"
"\n"
"提高此速度可能會影響塔的穩定性，並增加噴嘴與換料塔上斑點的碰撞力。\n"
"\n"
"在將此參數提高於預設值 90mm/s 以上之前，請確保您的印表設備能夠可靠地在更高的"
"速度下橋接，並且工具更換時的溢出能良好的被控制。\n"
"\n"
"對於換料塔外部周邊，無論此設定如何，都使用內部周邊速度。"

msgid "Wall type"
msgstr ""

msgid ""
"Wipe tower outer wall type.\n"
"1. Rectangle: The default wall type, a rectangle with fixed width and "
"height.\n"
"2. Cone: A cone with a fillet at the bottom to help stabilize the wipe "
"tower.\n"
"3. Rib: Adds four ribs to the tower wall for enhanced stability."
msgstr ""

msgid "Extra rib length"
msgstr ""

msgid ""
"Positive values can increase the size of the rib wall, while negative values "
"can reduce the size. However, the size of the rib wall can not be smaller "
"than that determined by the cleaning volume."
msgstr ""

msgid "Rib width"
msgstr ""

msgid "Fillet wall"
msgstr ""

msgid "The wall of prime tower will fillet."
msgstr ""

msgid ""
"The extruder to use when printing perimeter of the wipe tower. Set to 0 to "
"use the one that is available (non-soluble would be preferred)."
msgstr ""
"列印換料塔周長時使用的擠出機。設置為 0 將使用唯一的擠出機（盡量使用不可溶的材"
"料）。"

msgid "Purging volumes - load/unload volumes"
msgstr "清理量 - 進料/退料 量"

msgid ""
"This vector saves required volumes to change from/to each tool used on the "
"wipe tower. These values are used to simplify creation of the full purging "
"volumes below."
msgstr ""
"此資料記錄了換料塔每次切換所需的體積，並用於簡化後續完整沖洗體積的計算。"

msgid ""
"Purging after filament change will be done inside objects' infills. This may "
"lower the amount of waste and decrease the print time. If the walls are "
"printed with transparent filament, the mixed color infill will be seen "
"outside. It will not take effect, unless the prime tower is enabled."
msgstr ""
"更換線材後的沖洗動作將在物件的填充區域內進行，可減少材料浪費並縮短列印時間。"
"然而，如果牆體使用透明線材，混合色的填充可能會透過牆體被看到。此功能需啟用換"
"料塔後才會生效。"

msgid ""
"Purging after filament change will be done inside objects' support. This may "
"lower the amount of waste and decrease the print time. It will not take "
"effect, unless the prime tower is enabled."
msgstr ""
"更換線材後的沖洗動作將在物件的支撐結構內進行，可減少材料浪費並縮短列印時間。"
"然而，此功能需啟用換料塔後才會生效。"

msgid ""
"This object will be used to purge the nozzle after a filament change to save "
"filament and decrease the print time. Colors of the objects will be mixed as "
"a result. It will not take effect unless the prime tower is enabled."
msgstr ""
"此物件將用於更換線材後進行噴嘴清洗，從而節省線材並縮短列印時間。但物件的顏色"
"會因此被混合。此功能需啟用換料塔後才會生效。"

msgid "Maximal bridging distance"
msgstr "最大橋接距離"

msgid "Maximal distance between supports on sparse infill sections."
msgstr "稀疏填充截面上的支撐之間的最大距離。"

msgid "Wipe tower purge lines spacing"
msgstr "換料塔線距"

msgid "Spacing of purge lines on the wipe tower."
msgstr "換料塔上的線距。"

msgid "Extra flow for purging"
msgstr "額外換料流量"

msgid ""
"Extra flow used for the purging lines on the wipe tower. This makes the "
"purging lines thicker or narrower than they normally would be. The spacing "
"is adjusted automatically."
msgstr ""
"讓換料塔在清理時輸出額外流量。這會使列印線比正常情況更粗或更細。間距會自動調"
"整。"

msgid "Idle temperature"
msgstr "閒置溫度"

msgid ""
"Nozzle temperature when the tool is currently not used in multi-tool setups. "
"This is only used when 'Ooze prevention' is active in Print Settings. Set to "
"0 to disable."
msgstr ""
"當工具頭在多工具頭設置中未使用時的噴嘴溫度。僅在『列印設定』中啟用『防止漏"
"料』時有效。設置 0 為停用。"

msgid "X-Y hole compensation"
msgstr "X-Y 孔洞尺寸補償"

#, fuzzy
msgid ""
"Holes in objects will expand or contract in the XY plane by the configured "
"value. Positive values make holes bigger, negative values make holes "
"smaller. This function is used to adjust sizes slightly when the objects "
"have assembling issues."
msgstr ""
"垂直的孔洞的尺寸將在 XY 方向收縮或拓展特定值。正值代表擴大孔洞。負值代表縮小"
"孔洞。這個功能通常在模型有裝配問題時微調尺寸"

msgid "X-Y contour compensation"
msgstr "X-Y 外輪廓尺寸補償"

#, fuzzy
msgid ""
"Contours of objects will expand or contract in the XY plane by the "
"configured value. Positive values make contours bigger, negative values make "
"contours smaller. This function is used to adjust sizes slightly when the "
"objects have assembling issues."
msgstr ""
"模型外輪廓的尺寸將在 XY 方向收縮或拓展特定值。正值代表擴大。負值代表縮小。這"
"個功能通常在模型有裝配問題時微調尺寸"

msgid "Convert holes to polyholes"
msgstr "將圓孔轉換為多邊形孔"

msgid ""
"Search for almost-circular holes that span more than one layer and convert "
"the geometry to polyholes. Use the nozzle size and the (biggest) diameter to "
"compute the polyhole.\n"
"See http://hydraraptor.blogspot.com/2011/02/polyholes.html"
msgstr ""
"尋找橫跨多層的近似圓形孔洞，並將其幾何形狀轉換為多邊形孔。多邊形孔的計算將根"
"據噴嘴尺寸及最大直徑進行。\n"
"更多的說明請參閱：https://hydraraptor.blogspot.com/2011/02/polyholes.html"

msgid "Polyhole detection margin"
msgstr "偵測多邊形孔邊緣"

#, no-c-format, no-boost-format
msgid ""
"Maximum defection of a point to the estimated radius of the circle.\n"
"As cylinders are often exported as triangles of varying size, points may not "
"be on the circle circumference. This setting allows you some leeway to "
"broaden the detection.\n"
"In mm or in % of the radius."
msgstr ""
"點與圓估算半徑的最大偏差範圍。\n"
"由於圓柱體在匯出時通常由不同大小的三角形組成，點可能不會完全位於圓周上。此設"
"定允許一定的容差，以便擴大檢測範圍。\n"
"該值可使用毫米或半徑的百分比來表示。"

msgid "Polyhole twist"
msgstr "扭曲多邊形孔"

msgid "Rotate the polyhole every layer."
msgstr "依層旋轉多邊形孔。"

msgid "G-code thumbnails"
msgstr "G-code 縮圖"

msgid ""
"Picture sizes to be stored into a .gcode and .sl1 / .sl1s files, in the "
"following format: \"XxY, XxY, ...\""
msgstr ""
"設定將存儲於 .gcode 和 .sl1 / .sl1s 檔案中，其圖片尺寸，格式為：「XxY, "
"XxY, ...」"

msgid "Format of G-code thumbnails"
msgstr "G-code 縮圖的格式"

msgid ""
"Format of G-code thumbnails: PNG for best quality, JPG for smallest size, "
"QOI for low memory firmware."
msgstr "G-code 縮圖的格式：PNG 品質最佳，JPG 檔案最小，QOI 最低記憶體韌體"

msgid "Use relative E distances"
msgstr "使用相對 E 距離"

msgid ""
"Relative extrusion is recommended when using \"label_objects\" option. Some "
"extruders work better with this option unchecked (absolute extrusion mode). "
"Wipe tower is only compatible with relative mode. It is recommended on most "
"printers. Default is checked."
msgstr ""
"使用『label_objects』選項時，建議啟用相對擠出模式。一些擠出機在使用絕對擠出模"
"式（取消勾選）時運行效果會更好。換料塔僅支援相對擠出模式，這也是大多數列印設"
"備的建議模式。預設為啟用相對模式"

msgid ""
"Classic wall generator produces walls with constant extrusion width and for "
"very thin areas is used gap-fill. Arachne engine produces walls with "
"variable extrusion width."
msgstr ""
"經典牆產生器產生的牆走線具有一致的擠出寬度，對狹窄區域使用填縫。Arachne 引擎"
"則產生變線寬的牆走線"

msgid "Arachne"
msgstr "Arachne"

msgid "Wall transition length"
msgstr "牆過渡長度"

msgid ""
"When transitioning between different numbers of walls as the part becomes "
"thinner, a certain amount of space is allotted to split or join the wall "
"segments. It's expressed as a percentage over nozzle diameter."
msgstr ""
"當零件變薄需要切換牆體數量時，系統會分配一定空間用於分割或合併牆段。此空間以"
"噴嘴直徑的百分比表示"

msgid "Wall transitioning filter margin"
msgstr "牆過渡過濾間距"

msgid ""
"Prevent transitioning back and forth between one extra wall and one less. "
"This margin extends the range of extrusion widths which follow to [Minimum "
"wall width - margin, 2 * Minimum wall width + margin]. Increasing this "
"margin reduces the number of transitions, which reduces the number of "
"extrusion starts/stops and travel time. However, large extrusion width "
"variation can lead to under- or overextrusion problems. It's expressed as a "
"percentage over nozzle diameter."
msgstr ""
"防止牆體數量在多出一層與少一層之間頻繁切換。此邊界擴展了可接受的擠出寬度範"
"圍，範圍為 [最小牆寬 - 邊界, 2 倍最小牆寬 + 邊界]。增大邊界可以減少切換次數，"
"從而減少擠出啟停和移動時間。但過大的擠出寬度變化可能引發欠擠或過擠問題。此參"
"數以噴嘴直徑的百分比表示"

msgid "Wall transitioning threshold angle"
msgstr "牆過渡臨界值角度"

msgid ""
"When to create transitions between even and odd numbers of walls. A wedge "
"shape with an angle greater than this setting will not have transitions and "
"no walls will be printed in the center to fill the remaining space. Reducing "
"this setting reduces the number and length of these center walls, but may "
"leave gaps or overextrude."
msgstr ""
"何時在偶數和奇數牆層數之間建立過渡段。角度大於這個臨界值的楔形將不建立過渡"
"段，並且不會在楔形中心列印牆走線以填補剩餘空間。減小這個數值能減少中心牆走線"
"的數量和長度，但可能會導致間隙或者過擠出"

msgid "Wall distribution count"
msgstr "牆分布計數"

msgid ""
"The number of walls, counted from the center, over which the variation needs "
"to be spread. Lower values mean that the outer walls don't change in width."
msgstr ""
"從中心開始計算的牆層數，線寬變化需要分布在這些牆走線上。較低的數值意味著外牆"
"寬度更不易被改變"

msgid "Minimum feature size"
msgstr "最小特徵尺寸"

msgid ""
"Minimum thickness of thin features. Model features that are thinner than "
"this value will not be printed, while features thicker than than this value "
"will be widened to the minimum wall width. It's expressed as a percentage "
"over nozzle diameter."
msgstr ""

msgid "Minimum wall length"
msgstr "最短牆長"

msgid ""
"Adjust this value to prevent short, unclosed walls from being printed, which "
"could increase print time. Higher values remove more and longer walls.\n"
"\n"
"NOTE: Bottom and top surfaces will not be affected by this value to prevent "
"visual gaps on the outside of the model. Adjust 'One wall threshold' in the "
"Advanced settings below to adjust the sensitivity of what is considered a "
"top-surface. 'One wall threshold' is only visible if this setting is set "
"above the default value of 0.5, or if single-wall top surfaces is enabled."
msgstr ""
"調整此參數以避免列印短小且未封閉的牆體，這可能會延長列印時間。參數值越高，移"
"除的牆體會越多且越長。注意：為避免模型外表面出現視覺裂縫，此設定不會影響頂面"
"和底面。若需調整頂面判定的靈敏度，可修改進階設定中的『單層牆閾值』。『單層牆"
"閾值』僅在此設置超過預設值 0.5 或啟用了單層牆頂面功能時可用。"

msgid "First layer minimum wall width"
msgstr "首層牆最小線寬"

msgid ""
"The minimum wall width that should be used for the first layer is "
"recommended to be set to the same size as the nozzle. This adjustment is "
"expected to enhance adhesion."
msgstr ""
"套用於首層的牆最小線寬，建議設定與噴嘴尺寸相同。這種調整有助於增強附著力。"

msgid "Minimum wall width"
msgstr "牆最小線寬"

msgid ""
"Width of the wall that will replace thin features (according to the Minimum "
"feature size) of the model. If the Minimum wall width is thinner than the "
"thickness of the feature, the wall will become as thick as the feature "
"itself. It's expressed as a percentage over nozzle diameter."
msgstr ""
"設定替代模型中細薄特徵（依據最小特徵尺寸）的牆體寬度。若最小牆寬小於特徵厚"
"度，牆體將與特徵的厚度一致。此值以噴嘴直徑的百分比表示"

msgid "Detect narrow internal solid infill"
msgstr "識別狹窄內部實心填充"

msgid ""
"This option will auto-detect narrow internal solid infill areas. If enabled, "
"the concentric pattern will be used for the area to speed up printing. "
"Otherwise, the rectilinear pattern will be used by default."
msgstr ""
"此選項可自動檢測狹窄的內部實心填充區域。啟用後，系統會採用同心圖案以提升列印"
"速度；若未啟用，則預設使用直線圖案進行填充。"

msgid "invalid value "
msgstr "無效值"

msgid "Invalid value when spiral vase mode is enabled: "
msgstr "值於螺旋花瓶模式無效："

msgid "too large line width "
msgstr "線寬過大"

msgid " not in range "
msgstr " 不在合理的區間"

msgid "Export 3MF"
msgstr "匯出為 3MF 檔案"

msgid "Export project as 3MF."
msgstr "將專案匯出為 3MF 檔案。"

msgid "Export slicing data"
msgstr "匯出切片資料"

msgid "Export slicing data to a folder."
msgstr "將列印切片資料匯出至指定資料夾。"

msgid "Load slicing data"
msgstr "載入切片資料"

msgid "Load cached slicing data from directory."
msgstr "從資料夾載入快取的切片資料"

msgid "Export STL"
msgstr "匯出為 STL 檔案"

msgid "Export the objects as single STL."
msgstr "將所有物件匯出為單一 STL 檔案。"

msgid "Export multiple STLs"
msgstr "匯出為多個 STL 檔案"

msgid "Export the objects as multiple STLs to directory."
msgstr "將物件匯出為多個 STL 檔案至指定資料夾"

msgid "Slice"
msgstr "切片"

msgid "Slice the plates: 0-all plates, i-plate i, others-invalid"
msgstr "切片板選項：0 代表所有板，i 代表第 i 塊板，其餘則為無效輸入"

msgid "Show command help."
msgstr "顯示指令使用說明。"

msgid "UpToDate"
msgstr "保持最新狀態"

msgid "Update the configs values of 3mf to latest."
msgstr "更新 3MF 配置值至最新版本。"

msgid "downward machines check"
msgstr "相容設備檢測"

msgid ""
"check whether current machine downward compatible with the machines in the "
"list."
msgstr "檢查目前機器是否與列表中的機器向下相容"

msgid "Load default filaments"
msgstr "載入預設列印耗材"

msgid "Load first filament as default for those not loaded."
msgstr "將第一種耗材設為預設，以供未載入的項目使用"

msgid "Minimum save"
msgstr "最低保存"

msgid "export 3mf with minimum size."
msgstr "匯出最小尺寸的 3mf。"

msgid "mtcpp"
msgstr "mtcpp"

msgid "max triangle count per plate for slicing."
msgstr "每片板的最大切片三角形數量。"

msgid "mstpp"
msgstr "mstpp"

msgid "max slicing time per plate in seconds."
msgstr "每片板的最大切片時間（秒）。"

msgid "No check"
msgstr "不檢查"

msgid "Do not run any validity checks, such as G-code path conflicts check."
msgstr "不要執行任何有效性檢查，如 G-code 路徑衝突檢查。"

msgid "Normative check"
msgstr "規範符合性檢測"

msgid "Check the normative items."
msgstr "檢查符合規範的項目。"

msgid "Output Model Info"
msgstr "輸出模型資訊"

msgid "Output the model's information."
msgstr "輸出模型資訊。"

msgid "Export Settings"
msgstr "匯出設定"

msgid "Export settings to a file."
msgstr "將設定匯出至指定資料夾。"

msgid "Send progress to pipe"
msgstr "將進度傳送到 Pipe"

msgid "Send progress to pipe."
msgstr "將進度傳送到 Pipe。"

msgid "Arrange Options"
msgstr "佈局選項"

msgid "Arrange options: 0-disable, 1-enable, others-auto"
msgstr "佈局選項：0 代表停用，1 代表啟用，其他則為自動模式"

msgid "Repetition count"
msgstr "重複次數"

msgid "Repetition count of the whole model."
msgstr "整個模型的重複次數"

msgid "Ensure on bed"
msgstr "確認在列印板上"

msgid ""
"Lift the object above the bed when it is partially below. Disabled by "
"default."
msgstr "當物件部分位於列印板的下方時，將其提升到列印板的上方。預設情況下停用"

msgid ""
"Arrange the supplied models in a plate and merge them in a single model in "
"order to perform actions once."
msgstr ""
"將提供的模型排列在整個載台中，並將它們合併為一個模型，以便同時執行一次操作。"

msgid "Convert Unit"
msgstr "單位轉換"

msgid "Convert the units of model."
msgstr "變更模型的度量單位"

msgid "Orient Options"
msgstr "方向設定"

msgid "Orient options: 0-disable, 1-enable, others-auto"
msgstr "方向設定：0-關閉，1-開啟，其它-自動模式"

msgid "Rotation angle around the Z axis in degrees."
msgstr "繞 Z 軸的旋轉角度（以度為單位）。"

msgid "Rotate around X"
msgstr ""

msgid "Rotation angle around the X axis in degrees."
msgstr ""

msgid "Rotate around Y"
msgstr "繞 Y 旋轉"

msgid "Rotation angle around the Y axis in degrees."
msgstr "繞 Y 軸的旋轉角度（以度為單位）。"

msgid "Scale the model by a float factor."
msgstr "依浮點數比例縮放模型"

msgid "Load General Settings"
msgstr "載入一般設定"

msgid "Load process/machine settings from the specified file."
msgstr "從指定檔案載入參數與機器設定"

msgid "Load Filament Settings"
msgstr "載入列印耗材設定"

msgid "Load filament settings from the specified file list."
msgstr "從指定的檔案清單載入耗材設定"

msgid "Skip Objects"
msgstr "略過物件"

msgid "Skip some objects in this print."
msgstr "在本次列印中略過部分物件"

msgid "Clone Objects"
msgstr "複製物件"

msgid "Clone objects in the load list."
msgstr "複製載入清單中的物件"

msgid "Load uptodate process/machine settings when using uptodate"
msgstr ""

msgid ""
"Load uptodate process/machine settings from the specified file when using "
"uptodate."
msgstr "當使用最新版本時，從指定檔案載入最新的參數與機器設定"

msgid "Load uptodate filament settings when using uptodate"
msgstr ""

msgid ""
"Load uptodate filament settings from the specified file when using uptodate."
msgstr "當使用最新版本時，從指定檔案載入最新的列印耗材設定"

msgid "Downward machines check"
msgstr ""

msgid ""
"If enabled, check whether current machine downward compatible with the "
"machines in the list."
msgstr "若啟用，則檢查目前機器是否與列表中的機器向下相容"

msgid "downward machines settings"
msgstr ""

msgid "The machine settings list needs to do downward checking."
msgstr "機器設定清單需執行向下相容性檢測"

msgid "Load assemble list"
msgstr "載入組裝清單"

msgid "Load assemble object list from config file."
msgstr "從設定檔載入組裝物件清單"

msgid "Data directory"
msgstr "檔案目錄"

msgid ""
"Load and store settings at the given directory. This is useful for "
"maintaining different profiles or including configurations from a network "
"storage."
msgstr ""
"指定目錄用以載入或儲存設定檔。 這對於維護不同的設定檔或包含來自網路儲存的設定"
"檔非常有用。"

msgid "Output directory"
msgstr "輸出資料夾"

msgid "Output directory for the exported files."
msgstr "用於存放匯出檔案的目錄。"

msgid "Debug level"
msgstr "除錯模式等級"

msgid ""
"Sets debug logging level. 0:fatal, 1:error, 2:warning, 3:info, 4:debug, "
"5:trace\n"
msgstr ""
"設定除錯日誌級別。0：致命錯誤，1：錯誤，2：警告，3：資訊，4：除錯，5：追蹤\n"

msgid "Enable timelapse for print"
msgstr "啟用列印過程縮時錄影"

msgid "If enabled, this slicing will be considered using timelapse."
msgstr "若啟用，此次切片將使用縮時錄影模式"

msgid "Load custom G-code"
msgstr "載入自訂 G-code"

msgid "Load custom G-code from json."
msgstr "從 json 載入自訂 G-code"

msgid "Load filament IDs"
msgstr "載入耗材識別碼"

msgid "Load filament IDs for each object."
msgstr ""

msgid "Allow multiple colors on one plate"
msgstr "允許同塊板上使用多色列印"

msgid "If enabled, Arrange will allow multiple colors on one plate."
msgstr "若啟用，佈局將允許同一板上使用多色列印"

msgid "Allow rotation when arranging"
msgstr "允許在排列時進行旋轉調整"

msgid "If enabled, Arrange will allow rotation when placing objects."
msgstr "若啟用，物件排列時將允許旋轉調整"

msgid "Avoid extrusion calibrate region when arranging"
msgstr "在排列物件時避開擠出校正區域"

msgid ""
"If enabled, Arrange will avoid extrusion calibrate region when placing "
"objects."
msgstr "若啟用，物件排列時將避開擠出校正區域"

msgid "Skip modified G-code in 3mf"
msgstr "忽略 3MF 檔案內已修改的 G-code"

msgid "Skip the modified G-code in 3mf from Printer or filament Presets."
msgstr "忽略 3MF 檔案內來自印表機或耗材預設的已修改 G-code"

msgid "MakerLab name"
msgstr "MakerLab 名稱"

msgid "MakerLab name to generate this 3mf."
msgstr "產生此 3MF 檔案時所使用的 MakerLab 名稱"

msgid "MakerLab version"
msgstr "MakerLab 版本"

msgid "MakerLab version to generate this 3mf."
msgstr "產生此 3MF 檔案時所使用的 MakerLab 版本"

msgid "metadata name list"
msgstr "中繼資料名稱清單"

msgid "metadata name list added into 3mf."
msgstr "新增至 3MF 檔案的中繼資料名稱清單"

msgid "metadata value list"
msgstr "中繼資料值清單"

msgid "metadata value list added into 3mf."
msgstr "新增至 3MF 檔案的中繼資料值清單"

msgid "Allow 3mf with newer version to be sliced"
msgstr ""

msgid "Allow 3mf with newer version to be sliced."
msgstr "允許對較新版本的 3MF 進行切片處理"

msgid "Current Z-hop"
msgstr "目前 Z 抬升高度"

msgid "Contains Z-hop present at the beginning of the custom G-code block."
msgstr "包含在自定義 G-code 區塊開頭的 Z 抬升動作。"

msgid ""
"Position of the extruder at the beginning of the custom G-code block. If the "
"custom G-code travels somewhere else, it should write to this variable so "
"OrcaSlicer knows where it travels from when it gets control back."
msgstr ""
"擠出機在自定義 G-code 區塊開頭的位置。如果自定義 G-code 將擠出機移動到其他位"
"置，應將該位置記錄到此變數中，以便 OrcaSlicer 在恢復控制時了解擠出機的移動起"
"點。"

msgid ""
"Retraction state at the beginning of the custom G-code block. If the custom "
"G-code moves the extruder axis, it should write to this variable so "
"OrcaSlicer de-retracts correctly when it gets control back."
msgstr ""
"自定義 G-code 區塊開始時的回抽狀態。如果自定義 G-code 移動了擠出軸，應將該狀"
"態記錄到此變數中，以確保 OrcaSlicer 在恢復控制時能正確執行回抽恢復動作。"

msgid "Extra de-retraction"
msgstr "額外返回抽"

msgid "Currently planned extra extruder priming after de-retraction."
msgstr "目前計劃的額外擠出機加料，發生於回抽恢復後。"

msgid "Absolute E position"
msgstr "絕對擠出值"

msgid ""
"Current position of the extruder axis. Only used with absolute extruder "
"addressing."
msgstr "擠出機軸的目前位置。僅用於絕對擠出值。"

msgid "Current extruder"
msgstr "目前使用的擠出機"

msgid "Zero-based index of currently used extruder."
msgstr "目前使用的擠出機的索引，從 0 開始。"

msgid "Current object index"
msgstr "目前列印物件的索引"

msgid ""
"Specific for sequential printing. Zero-based index of currently printed "
"object."
msgstr "特定於序列列印。目前列印物件的索引，從 0 開始。"

msgid "Has wipe tower"
msgstr "有換料塔"

msgid "Whether or not wipe tower is being generated in the print."
msgstr "是否有產生換料塔。"

msgid "Initial extruder"
msgstr "初始擠出機"

msgid ""
"Zero-based index of the first extruder used in the print. Same as "
"initial_tool."
msgstr "列印中使用的第一個擠出機的索引，從 0 開始。與 initial_tool 相同。"

msgid "Initial tool"
msgstr "初始工具頭"

msgid ""
"Zero-based index of the first extruder used in the print. Same as "
"initial_extruder."
msgstr "列印中使用的第一個擠出機的索引，從 0 開始。與 initial_extruder 相同。"

msgid "Is extruder used?"
msgstr "擠出機是否被使用?"

msgid ""
"Vector of booleans stating whether a given extruder is used in the print."
msgstr "包含布林值的向量，用於指示每個擠出機是否在列印過程中被啟用。"

msgid "Has single extruder MM priming"
msgstr "單擠出機多材料預熱"

msgid "Are the extra multi-material priming regions used in this print?"
msgstr "這次列印是否使用了額外的多材料準備區域？"

msgid "Volume per extruder"
msgstr "各擠出機線材體積"

msgid "Total filament volume extruded per extruder during the entire print."
msgstr "整個列印過程中，每個噴頭擠出的線材總體積。"

msgid "Total tool changes"
msgstr "換色次數"

msgid "Number of tool changes during the print."
msgstr "列印期間工具頭變更次數。"

msgid "Total volume"
msgstr "總體積"

msgid "Total volume of filament used during the entire print."
msgstr "列印總線材體積。"

msgid "Weight per extruder"
msgstr "各擠出機擠出總重"

msgid ""
"Weight per extruder extruded during the entire print. Calculated from "
"filament_density value in Filament Settings."
msgstr "各擠出機擠出總重，依據線材密度計算。"

msgid "Total weight"
msgstr "總重"

msgid ""
"Total weight of the print. Calculated from filament_density value in "
"Filament Settings."
msgstr "列印總重，依據線材密度計算。"

msgid "Total layer count"
msgstr "總層數"

msgid "Number of layers in the entire print."
msgstr "列印總層數。"

msgid "Number of objects"
msgstr "物件數量"

msgid "Total number of objects in the print."
msgstr "列印總物件數量。"

msgid "Number of instances"
msgstr "實例數量"

msgid "Total number of object instances in the print, summed over all objects."
msgstr "列印中所有物件實例的總數，累計所有物件的數量。"

msgid "Scale per object"
msgstr "各物件縮放"

msgid ""
"Contains a string with the information about what scaling was applied to the "
"individual objects. Indexing of the objects is zero-based (first object has "
"index 0).\n"
"Example: 'x:100% y:50% z:100'."
msgstr ""
"包含各個物件所套用縮放比例資訊的字串。物件索引以 0 為起點（第一個物件的索引"
"為 0）。範例：x:100% y:50% z:100。"

msgid "Input filename without extension"
msgstr "輸入檔名（不含副檔名）"

msgid "Source filename of the first object, without extension."
msgstr "第一個物件的原始檔名（不含副檔名）"

msgid ""
"The vector has two elements: x and y coordinate of the point. Values in mm."
msgstr "這個向量包含兩個元素：點的 x 和 y 座標，單位為毫米。"

msgid ""
"The vector has two elements: x and y dimension of the bounding box. Values "
"in mm."
msgstr "這個向量包含兩個元素：邊界的 x 和 y 尺寸，單位為mm。"

msgid "First layer convex hull"
msgstr "第一層凸包"

msgid ""
"Vector of points of the first layer convex hull. Each element has the "
"following format:'[x, y]' (x and y are floating-point numbers in mm)."
msgstr ""
"第一層凸包的點向量。每個元素格式為：'[x, y]'（x 和 y 是以mm為單位的實數）。"

msgid "Bottom-left corner of first layer bounding box"
msgstr "第一層邊界左下角"

msgid "Top-right corner of first layer bounding box"
msgstr "第一層邊界右上角"

msgid "Size of the first layer bounding box"
msgstr "第一層邊界大小"

msgid "Bottom-left corner of print bed bounding box"
msgstr "列印平台邊界左下角"

msgid "Top-right corner of print bed bounding box"
msgstr "列印平台邊界右上角"

msgid "Size of the print bed bounding box"
msgstr "列印平台邊界大小"

msgid "Timestamp"
msgstr "時間戳記"

msgid "String containing current time in yyyyMMdd-hhmmss format."
msgstr "yyyyMMdd-hhmmss 格式的目前時間字串。"

msgid "Day"
msgstr "天"

msgid "Hour"
msgstr "小時"

msgid "Minute"
msgstr "分"

msgid "Print preset name"
msgstr "列印預設名稱"

msgid "Name of the print preset used for slicing."
msgstr "切片使用的列印預設名稱。"

msgid "Filament preset name"
msgstr "線材預設名稱"

msgid ""
"Names of the filament presets used for slicing. The variable is a vector "
"containing one name for each extruder."
msgstr ""
"切片使用的各個擠出機的線材預設名稱。此變數是一個向量，包含每個擠出機相對應的"
"名稱。"

msgid "Printer preset name"
msgstr "列印設備預設名稱"

msgid "Name of the printer preset used for slicing."
msgstr "用於切片的列印設備預設名稱。"

msgid "Physical printer name"
msgstr "列印設備實際名稱"

msgid "Name of the physical printer used for slicing."
msgstr "用於切片的印表設備名稱。"

msgid "Number of extruders"
msgstr "總擠出機數"

msgid ""
"Total number of extruders, regardless of whether they are used in the "
"current print."
msgstr "總擠出機數，無論是否用於列印。"

msgid "Layer number"
msgstr "層數"

msgid "Index of the current layer. One-based (i.e. first layer is number 1)."
msgstr "當層數 (第一層為一)"

msgid "Layer Z"
msgstr "層 z 高"

msgid ""
"Height of the current layer above the print bed, measured to the top of the "
"layer."
msgstr "目前這一層距離熱床的高度，從層頂開始計算。"

msgid "Maximal layer Z"
msgstr "層的最大 Z 軸高度"

msgid "Height of the last layer above the print bed."
msgstr "最後一層距列印床的高度。"

msgid "Filament extruder ID"
msgstr "線材擠出機識別碼"

msgid "The current extruder ID. The same as current_extruder."
msgstr "目前的擠出機識別碼，與 current_extruder 一致。"

msgid "Error in zip archive"
msgstr "zip 檔案中存在錯誤"

msgid "Generating walls"
msgstr "產生內外牆"

msgid "Generating infill regions"
msgstr "正在產生填充區域"

msgid "Generating infill toolpath"
msgstr "正在產生填充走線"

msgid "Detect overhangs for auto-lift"
msgstr "偵測懸空區域為自動抬升做準備"

msgid "Checking support necessity"
msgstr "正在檢查支撐必要性"

msgid "floating regions"
msgstr "浮空區域"

msgid "floating cantilever"
msgstr "浮空懸臂"

msgid "large overhangs"
msgstr "大面積懸空"

#, c-format, boost-format
msgid ""
"It seems object %s has %s. Please re-orient the object or enable support "
"generation."
msgstr "物件 %s 似乎有 %s。請重新調整物件的方向或啟用支撐。"

msgid "Generating support"
msgstr "正在產生支撐"

msgid "Optimizing toolpath"
msgstr "正在最佳化走線"

msgid "Slicing mesh"
msgstr "正在切片網格"

msgid ""
"No layers were detected. You might want to repair your STL file(s) or check "
"their size or thickness and retry.\n"
msgstr ""
"未檢測到任何列印層。請檢查您的 STL 檔案是否需要修復，或者確認其尺寸與厚度，然"
"後再重試。\n"

msgid ""
"An object's XY size compensation will not be used because it is also color-"
"painted.\n"
"XY Size compensation cannot be combined with color-painting."
msgstr ""
"物件的 XY 尺寸補償不會生效，因為在此物件上做過上色操作。\n"
"XY 尺寸補償不能與上色功能一起使用。"

msgid ""
"An object has enabled XY Size compensation which will not be used because it "
"is also fuzzy skin painted.\n"
"XY Size compensation cannot be combined with fuzzy skin painting."
msgstr ""

msgid "Object name"
msgstr ""

msgid "Support: generate contact points"
msgstr "支撐：正在產生接觸點"

msgid "Loading of a model file failed."
msgstr "載入模型檔案失敗。"

msgid "The supplied file couldn't be read because it's empty"
msgstr "無法讀取提供的檔案，因為該檔案為空"

msgid ""
"Unknown file format. Input file must have .stl, .obj, .amf(.xml) extension."
msgstr "檔案格式未知。輸入的檔案必須是 .stl、.obj 或 .amf(.xml) 格式。"

msgid "Unknown file format. Input file must have .3mf or .zip.amf extension."
msgstr "未知的檔案格式。輸入檔案的副檔名必須為 .3mf 或 .zip .amf。"

msgid "load_obj: failed to parse"
msgstr "載入物件：解析失敗"

msgid "load mtl in obj: failed to parse"
msgstr "載入物件材質：解析失敗"

msgid "The file contains polygons with more than 4 vertices."
msgstr "該檔案包含超過 4 個頂點的多邊形。"

msgid "The file contains polygons with less than 2 vertices."
msgstr "該檔案包含少於 2 個頂點的多邊形。"

msgid "The file contains invalid vertex index."
msgstr "檔案包含無效的頂點索引。"

msgid "This OBJ file couldn't be read because it's empty."
msgstr "無法讀取此 OBJ 檔案，因為它是空的。"

msgid "Flow Rate Calibration"
msgstr "流量比例校正"

msgid "Max Volumetric Speed Calibration"
msgstr "最大體積速度校正"

msgid "Manage Result"
msgstr "管理結果"

msgid "Manual Calibration"
msgstr "手動校正"

msgid "Result can be read by human eyes."
msgstr "結果可由人眼讀取。"

msgid "Auto-Calibration"
msgstr "自動校正"

msgid "We would use Lidar to read the calibration result"
msgstr "將使用雷射雷達來讀取校正結果"

msgid "Prev"
msgstr "上一個"

msgid "Recalibration"
msgstr "重新校正"

msgid "Calibrate"
msgstr "校正"

msgid "Finish"
msgstr "完成"

msgid "How to use calibration result?"
msgstr "如何使用校正結果？"

msgid ""
"You could change the Flow Dynamics Calibration Factor in material editing"
msgstr "您可以在線材編輯中更改流量動態校正因子"

msgid ""
"The current firmware version of the printer does not support calibration.\n"
"Please upgrade the printer firmware."
msgstr ""
"列印設備目前的韌體版本不支援校正。\n"
"請升級列印設備韌體。"

msgid "Calibration not supported"
msgstr "不支援校正"

msgid "Error desc"
msgstr "錯誤描述"

msgid "Extra info"
msgstr "額外資訊"

msgid "Flow Dynamics"
msgstr "動態流量"

msgid "Flow Rate"
msgstr "流量比例"

msgid "Max Volumetric Speed"
msgstr "最大體積速度"

msgid "(LAN)"
msgstr "（區域網路）"

msgid "Online"
msgstr "在線"

msgid "Busy"
msgstr "忙碌"

#, c-format, boost-format
msgid ""
"Please input valid values:\n"
"Start value: >= %.1f\n"
"End value: <= %.1f\n"
"End value: > Start value\n"
"Value step: >= %.3f"
msgstr ""
"請輸入有效值：\n"
"起始值：>= %.1f\n"
"終止值：<= %.1f\n"
"終止值：> 起始值\n"
"步距：>= %.3f）"

msgid "The name cannot be empty."
msgstr "名稱不能為空。"

#, c-format, boost-format
msgid "The selected preset: %s was not found."
msgstr "找不到所選的預設：%s。"

msgid "The name cannot be the same as the system preset name."
msgstr "名稱不能與系統預設值名稱相同。"

msgid "The name is the same as another existing preset name"
msgstr "該名稱與另一個現有預設值名稱相同"

msgid "create new preset failed."
msgstr "新增預設失敗。"

msgid ""
"Are you sure to cancel the current calibration and return to the home page?"
msgstr "您確定要取消目前的校正並返回首頁嗎？"

msgid "No Printer Connected!"
msgstr "沒有連接列印設備！"

msgid "Printer is not connected yet."
msgstr "列印設備尚未連接。"

msgid "Please select filament to calibrate."
msgstr "請選擇要校正的線材。"

msgid "The input value size must be 3."
msgstr "輸入值必須為 3。"

msgid ""
"This machine type can only hold 16 history results per nozzle. You can "
"delete the existing historical results and then start calibration. Or you "
"can continue the calibration, but you cannot create new calibration "
"historical results.\n"
"Do you still want to continue the calibration?"
msgstr ""
"此機型每個噴嘴最多只能保存 16 條歷史記錄。您可以刪除現有記錄後再開始校正，或"
"者選擇繼續校正，但無法新增新的校正記錄。您確定要繼續校正嗎？"

msgid "Connecting to printer..."
msgstr "正在連接列印設備..."

msgid "The failed test result has been dropped."
msgstr "測試失敗的結果已被刪除。"

msgid "Flow Dynamics Calibration result has been saved to the printer."
msgstr "動態流量校正的結果已儲存至列印設備"

#, c-format, boost-format
msgid ""
"There is already a historical calibration result with the same name: %s. "
"Only one of the results with the same name is saved. Are you sure you want "
"to override the historical result?"
msgstr ""
"已經有一個同名的歷史校正結果：%s。僅保存同名結果中的其中一個。確定要覆寫歷史"
"結果嗎？"

#, c-format, boost-format
msgid ""
"This machine type can only hold %d history results per nozzle. This result "
"will not be saved."
msgstr "此機型每個噴嘴只能儲存 %d 筆歷史記錄。此結果將不會被保存。"

msgid "Internal Error"
msgstr "內部錯誤"

msgid "Please select at least one filament for calibration"
msgstr "請至少選擇一種線材進行校正"

msgid "Flow rate calibration result has been saved to preset."
msgstr "流量比例校正結果已儲存到預設值"

msgid "Max volumetric speed calibration result has been saved to preset."
msgstr "最大體積速度校正結果已儲存到預設值"

msgid "When do you need Flow Dynamics Calibration"
msgstr "在什麼情況下需要進行動態流量校正"

msgid ""
"We now have added the auto-calibration for different filaments, which is "
"fully automated and the result will be saved into the printer for future "
"use. You only need to do the calibration in the following limited cases:\n"
"1. If you introduce a new filament of different brands/models or the "
"filament is damp;\n"
"2. If the nozzle is worn out or replaced with a new one;\n"
"3. If the max volumetric speed or print temperature is changed in the "
"filament setting."
msgstr ""

msgid "About this calibration"
msgstr "關於此校正"

msgid ""
"Please find the details of Flow Dynamics Calibration from our wiki.\n"
"\n"
"Usually the calibration is unnecessary. When you start a single color/"
"material print, with the \"flow dynamics calibration\" option checked in the "
"print start menu, the printer will follow the old way, calibrate the "
"filament before the print; When you start a multi color/material print, the "
"printer will use the default compensation parameter for the filament during "
"every filament switch which will have a good result in most cases.\n"
"\n"
"Please note that there are a few cases that can make the calibration results "
"unreliable, such as insufficient adhesion on the build plate. Improving "
"adhesion can be achieved by washing the build plate or applying glue. For "
"more information on this topic, please refer to our Wiki.\n"
"\n"
"The calibration results have about 10 percent jitter in our test, which may "
"cause the result not exactly the same in each calibration. We are still "
"investigating the root cause to do improvements with new updates."
msgstr ""
"請參考我們的 Wiki 頁面，了解「流體動力校正」的詳細資訊。\n"
"\n"
"通常不需要進行校正。當您啟動單色/單材質列印，並在列印開始選單中勾選『流體動力"
"校正』選項時，列印設備將按照舊方式，在列印前校正耗材。當您啟動多色/多材質列印"
"時，列印設備將在每次耗材切換時使用預設的補償參數，這在大部分情況下都能得到良"
"好的結果。\n"
"\n"
"請注意，有些情況可能會導致校正結果不可靠，例如列印板上的黏著力不足。您可以通"
"過清洗印板板或塗抹膠水來改善黏著力。有關此主題的更多資訊，請參考我們的 "
"Wiki。\n"
"\n"
"在我們的測試中，校正結果存在約 10% 的誤差，這可能導致每次校正的結果不完全相"
"同。我們仍在調查根本原因，並將在新的更新中進行改進。"

msgid "When to use Flow Rate Calibration"
msgstr "何時使用流量率校正"

msgid ""
"After using Flow Dynamics Calibration, there might still be some extrusion "
"issues, such as:\n"
"1. Over-Extrusion: Excess material on your printed object, forming blobs or "
"zits, or the layers seem thicker than expected and not uniform\n"
"2. Under-Extrusion: Very thin layers, weak infill strength, or gaps in the "
"top layer of the model, even when printing slowly\n"
"3. Poor Surface Quality: The surface of your prints seems rough or uneven\n"
"4. Weak Structural Integrity: Prints break easily or don't seem as sturdy as "
"they should be"
msgstr ""
"使用流量動態校正後，仍可能出現一些擠出問題，例如：\n"
"1. 過度擠出：列印物體上有過多的線材，形成凸起或小球，或者層次看起來比預期的厚"
"而且不均勻。\n"
"2. 不足擠出：層次非常薄，填充強度不足，或者在緩慢列印時模型頂層有缺陷。\n"
"3. 表面品質差：列印的表面看起來粗糙或不均勻。\n"
"4. 結構穩固性差：列印物件容易斷裂，或者沒有應有的穩固性。"

msgid ""
"In addition, Flow Rate Calibration is crucial for foaming materials like LW-"
"PLA used in RC planes. These materials expand greatly when heated, and "
"calibration provides a useful reference flow rate."
msgstr ""
"此外，對於像用於遙控飛機的輕質發泡 PLA（LW-PLA）這樣的發泡線材，流量率校正非"
"常重要。這些線材在加熱時會大幅膨脹，而校正提供了有用的流量率參考。"

msgid ""
"Flow Rate Calibration measures the ratio of expected to actual extrusion "
"volumes. The default setting works well in Bambu Lab printers and official "
"filaments as they were pre-calibrated and fine-tuned. For a regular "
"filament, you usually won't need to perform a Flow Rate Calibration unless "
"you still see the listed defects after you have done other calibrations. For "
"more details, please check out the wiki article."
msgstr ""
"流量率校正測量預期擠出體積與實際擠出體積之間的比率。預設設定在 Bambu Lab 列印"
"設備和官方線材上表現良好，因為它們已經進行了預先校正和微調。對於普通的線材，"
"通常情況下，您不需要執行流量率校正，除非在完成其他校正後仍然看到上述列出的缺"
"陷。如需更多詳細資訊，請查閱 wiki 文章。"

msgid ""
"Auto Flow Rate Calibration utilizes Bambu Lab's Micro-Lidar technology, "
"directly measuring the calibration patterns. However, please be advised that "
"the efficacy and accuracy of this method may be compromised with specific "
"types of materials. Particularly, filaments that are transparent or semi-"
"transparent, sparkling-particled, or have a high-reflective finish may not "
"be suitable for this calibration and can produce less-than-desirable "
"results.\n"
"\n"
"The calibration results may vary between each calibration or filament. We "
"are still improving the accuracy and compatibility of this calibration "
"through firmware updates over time.\n"
"\n"
"Caution: Flow Rate Calibration is an advanced process, to be attempted only "
"by those who fully understand its purpose and implications. Incorrect usage "
"can lead to sub-par prints or printer damage. Please make sure to carefully "
"read and understand the process before doing it."
msgstr ""
"自動流量率校正採用 Bambu Lab 的雷射雷達技術，直接測量校正圖案。然而，請注意，"
"這種方法的功效和準確性可能會因特定類型的線材而受影響。特別是透明或半透明、帶"
"有閃光顆粒或具有高反射表面的線材可能不適合這種校正，並可能產生不理想的結"
"果。\n"
"\n"
"校正結果可能因每次校正或線材的不同而有所不同。我們仍在透過韌體更新不斷提高這"
"種校正的準確性和相容性。\n"
"\n"
"注意：流量率校正是一項先進的技術，只有完全理解其目的和影響的人才應嘗試。錯誤"
"的使用可能導致列印品質不佳或損壞列印設備。請確保在執行之前仔細閱讀和理解此過"
"程。"

msgid "When you need Max Volumetric Speed Calibration"
msgstr "當您需要最大體積速度校正時"

msgid "Over-extrusion or under extrusion"
msgstr "過度擠壓或擠壓不足"

msgid "Max Volumetric Speed calibration is recommended when you print with:"
msgstr "使用以下選項列印時，建議進行最大體積速度校正："

msgid "material with significant thermal shrinkage/expansion, such as..."
msgstr "具有顯著熱收縮/膨脹的材料，例如..."

msgid "materials with inaccurate filament diameter"
msgstr "線材直徑不準確的線材"

msgid "We found the best Flow Dynamics Calibration Factor"
msgstr "我們找到了最佳的流量動態校正因子"

msgid ""
"Part of the calibration failed! You may clean the plate and retry. The "
"failed test result would be dropped."
msgstr "部分校正失敗！您可以清潔列印板並重試。 失敗的測試結果將不會儲存。"

msgid ""
"*We recommend you to add brand, materia, type, and even humidity level in "
"the Name"
msgstr "*我們建議您在名稱中加入品牌、材料、類型，甚至濕度水平"

msgid "Please enter the name you want to save to printer."
msgstr "請輸入要儲存到列印設備的名稱。"

msgid "The name cannot exceed 40 characters."
msgstr "名稱不能超過40個字元。"

msgid ""
"Only one of the results with the same name will be saved. Are you sure you "
"want to overwrite the other results?"
msgstr "同名的結果只能儲存一個，是否要覆蓋其他結果?"

msgid "Please find the best line on your plate"
msgstr "請在您的列印板上找到最佳線條"

msgid "Please find the corner with perfect degree of extrusion"
msgstr "請找到最完美的列印角度"

msgid "Input Value"
msgstr "輸入值"

msgid "Save to Filament Preset"
msgstr "儲存到材料預設"

msgid "Preset"
msgstr "預設"

msgid "Record Factor"
msgstr "記錄係數"

msgid "We found the best flow ratio for you"
msgstr "我們為您找到了最佳流量比"

msgid "Flow Ratio"
msgstr "流量比"

msgid "Please input a valid value (0.0 < flow ratio < 2.0)"
msgstr "請輸入一個有效值（0.0<流量比<2.0）"

msgid "Please enter the name of the preset you want to save."
msgstr "請輸入要儲存的預設名稱。"

msgid "Calibration1"
msgstr "校正 1"

msgid "Calibration2"
msgstr "校正 2"

msgid "Please find the best object on your plate"
msgstr "請在列印板上選擇最理想的物件"

msgid "Fill in the value above the block with smoothest top surface"
msgstr "用最光滑的頂面填充塊上方的值"

msgid "Skip Calibration2"
msgstr "跳過校正2"

#, c-format, boost-format
msgid "flow ratio : %s "
msgstr "流量比：%s "

msgid "Please choose a block with smoothest top surface."
msgstr "請選擇頂部表面最光滑的塊。"

msgid "Please input a valid value (0 <= Max Volumetric Speed <= 60)"
msgstr "請輸入一個有效值（0<=最大體積速度<=60）"

msgid "Calibration Type"
msgstr "校正類型"

msgid "Complete Calibration"
msgstr "完整校正"

msgid "Fine Calibration based on flow ratio"
msgstr "基於流量比的精細校正"

msgid "Title"
msgstr "標題"

msgid ""
"A test model will be printed. Please clear the build plate and place it back "
"to the hot bed before calibration."
msgstr "將列印一份測試模型。在校正之前，請清理列印板並將其放回熱床上。"

msgid "Printing Parameters"
msgstr "列印參數"

msgid "Plate Type"
msgstr "熱床類型"

msgid "filament position"
msgstr "線材位置"

msgid "External Spool"
msgstr "外部線軸"

msgid "Filament For Calibration"
msgstr "校正用線材"

msgid ""
"Tips for calibration material: \n"
"- Materials that can share same hot bed temperature\n"
"- Different filament brand and family (Brand = Bambu, Family = Basic, Matte)"
msgstr ""
"校正線材提示：\n"
"-可以共享相同熱床溫度的線材\n"
"-不同的線材品牌和系列（Brand = Bambu, Family = Basic, Matte）"

msgid "Pattern"
msgstr "花紋"

msgid "Method"
msgstr "方法"

#, c-format, boost-format
msgid "%s is not compatible with %s"
msgstr "%s 與 %s 不相容"

msgid "TPU is not supported for Flow Dynamics Auto-Calibration."
msgstr "不支援 TPU 進行流量動態自動校正。"

msgid ""
"Cannot print multiple filaments which have large difference of temperature "
"together. Otherwise, the extruder and nozzle may be blocked or damaged "
"during printing"
msgstr ""

msgid "Connecting to printer"
msgstr "正在連接列印設備"

msgid "From k Value"
msgstr "從 k 值"

msgid "To k Value"
msgstr "至 k 值"

msgid "Step value"
msgstr "步進值"

msgid "The nozzle diameter has been synchronized from the printer Settings"
msgstr "噴嘴直徑已從列印設備設定中同步"

msgid "From Volumetric Speed"
msgstr "從體積速度"

msgid "To Volumetric Speed"
msgstr "至體積速度"

msgid "Flow Dynamics Calibration Result"
msgstr "動態流量校正結果"

msgid "New"
msgstr "新增"

msgid "No History Result"
msgstr "無歷史結果"

msgid "Success to get history result"
msgstr "成功取得歷史結果"

msgid "Refreshing the historical Flow Dynamics Calibration records"
msgstr "重整歷史流量動態校正記錄"

msgid "Action"
msgstr "操作"

#, c-format, boost-format
msgid "This machine type can only hold %d history results per nozzle."
msgstr "此設備型號每個噴嘴僅能儲存 %d 筆歷史結果。"

msgid "Edit Flow Dynamics Calibration"
msgstr "編輯動態流量校正"

msgid "New Flow Dynamic Calibration"
msgstr "重新校正動態流量"

msgid "Ok"
msgstr "Ok"

msgid "The filament must be selected."
msgstr "必須選擇線材。"

msgid "Network lookup"
msgstr "搜尋網路"

msgid "Address"
msgstr "地址"

msgid "Hostname"
msgstr "主機名稱"

msgid "Service name"
msgstr "服務名稱"

msgid "OctoPrint version"
msgstr "OctoPrint 版本"

msgid "Searching for devices"
msgstr "正在尋找設備"

msgid "Finished"
msgstr "完成"

msgid "Multiple resolved IP addresses"
msgstr "多個解析的 IP 位址"

#, boost-format
msgid ""
"There are several IP addresses resolving to hostname %1%.\n"
"Please select one that should be used."
msgstr ""
"有多個 IP 位址解析到主機名稱 %1%。\n"
"請選擇一個要使用的 IP 位址。"

msgid "PA Calibration"
msgstr "PA 校正"

msgid "Extruder type"
msgstr "擠出機類型"

msgid "DDE"
msgstr "近程擠出機"

msgid "Bowden"
msgstr "遠程擠出機"

msgid "PA Tower"
msgstr "PA 塔"

msgid "PA Line"
msgstr "劃線模式"

msgid "PA Pattern"
msgstr "V 形模式"

msgid "Start PA: "
msgstr "起始值："

msgid "End PA: "
msgstr "結束值："

msgid "PA step: "
msgstr "步距："

msgid "Accelerations: "
msgstr "加速度: "

msgid "Speeds: "
msgstr "速度: "

msgid "Print numbers"
msgstr "列印號碼"

msgid "Comma-separated list of printing accelerations"
msgstr "列印加速度的逗號分隔清單"

msgid "Comma-separated list of printing speeds"
msgstr "列印速度的逗號分隔清單"

msgid ""
"Please input valid values:\n"
"Start PA: >= 0.0\n"
"End PA: > Start PA\n"
"PA step: >= 0.001"
msgstr ""
"請輸入有效值：\n"
"起始 PA：>= 0.0\n"
"結束 PA：> 起始PA\n"
"PA 步距：>= 0.001）"

msgid "Temperature calibration"
msgstr "溫度校正"

msgid "Filament type"
msgstr "線材類型"

msgid "PLA"
msgstr "PLA"

msgid "ABS/ASA"
msgstr "ABS/ASA"

msgid "PETG"
msgstr "PETG"

msgid "PCTG"
msgstr "PCTG"

msgid "TPU"
msgstr "TPU"

msgid "PA-CF"
msgstr "PA-CF"

msgid "PET-CF"
msgstr "PET-CF"

msgid "Start temp: "
msgstr "起始溫度： "

msgid "End temp: "
msgstr "終止溫度："

msgid "Temp step: "
msgstr "溫度步距："

msgid ""
"Please input valid values:\n"
"Start temp: <= 350\n"
"End temp: >= 170\n"
"Start temp > End temp + 5"
msgstr ""
"請輸入有效值：\n"
"起始溫度：<= 350\n"
"終止溫度：>= 170\n"
"開始溫度 > 終止溫度 + 5）"

msgid "Max volumetric speed test"
msgstr "最大體積速度測試"

msgid "Start volumetric speed: "
msgstr "起始流量："

msgid "End volumetric speed: "
msgstr "結束流量："

msgid ""
"Please input valid values:\n"
"start > 0\n"
"step >= 0\n"
"end > start + step"
msgstr ""
"請輸入有效值：\n"
"開始 > 0\n"
"步距 >= 0\n"
"結束 > 開始 + 步距）"

msgid "VFA test"
msgstr "VFA 震紋測試"

msgid "Start speed: "
msgstr "起始速度："

msgid "End speed: "
msgstr "結束速度："

msgid ""
"Please input valid values:\n"
"start > 10\n"
"step >= 0\n"
"end > start + step"
msgstr ""
"請輸入有效值：\n"
"開始 > 10\n"
"步距 >= 0\n"
"結束 > 開始 + 步距）"

msgid "Start retraction length: "
msgstr "起始回抽長度："

msgid "End retraction length: "
msgstr "結束回抽長度："

msgid "Input shaping Frequency test"
msgstr ""

msgid "Test model"
msgstr ""

msgid "Ringing Tower"
msgstr ""

msgid "Fast Tower"
msgstr ""

msgid "Start / End"
msgstr ""

msgid "Frequency settings"
msgstr ""

msgid "Damp: "
msgstr ""

msgid ""
"Recommended: Set Damp to 0.\n"
"This will use the printer's default or the last saved value."
msgstr ""

msgid ""
"Please input valid values:\n"
"(0 < FreqStart < FreqEnd < 500)"
msgstr ""

msgid "Please input a valid damping factor (0 < Damping/zeta factor <= 1)"
msgstr ""

msgid "Input shaping Damp test"
msgstr ""

msgid "Frequency"
msgstr ""

msgid "Damp"
msgstr ""

msgid "Note: Use previously calculated frequencies."
msgstr ""

msgid ""
"Please input valid values:\n"
"(0 < Freq < 500)"
msgstr ""

msgid ""
"Please input a valid damping factor (0 <= DampingStart < DampingEnd <= 1)"
msgstr ""

msgid "Junction Deviation test"
msgstr ""

msgid "Start junction deviation: "
msgstr ""

msgid "End junction deviation: "
msgstr ""

msgid "Junction Deviation settings"
msgstr ""

msgid "Note: Lower values = sharper corners but slower speeds"
msgstr ""

msgid ""
"Please input valid values:\n"
"(0 <= Junction Deviation < 1)"
msgstr ""

msgid "NOTE: High values may cause Layer shift"
msgstr ""

msgid "Send G-code to printer host"
msgstr "傳送 G-code 到列印設備"

msgid "Upload to Printer Host with the following filename:"
msgstr "使用下列檔案名稱上傳到列印設備："

msgid "Use forward slashes ( / ) as a directory separator if needed."
msgstr "如有需要，請使用正斜線（/）作為目錄分隔符。"

msgid "Upload to storage"
msgstr "上傳到儲存單位"

msgid "Switch to Device tab after upload."
msgstr "上傳後切換到設備分頁。"

#, c-format, boost-format
msgid "Upload filename doesn't end with \"%s\". Do you wish to continue?"
msgstr "上傳的檔名不是「%s」結尾。確定要繼續嗎？"

msgid "Upload"
msgstr "上傳"

msgid "Print host upload queue"
msgstr "列印主機上傳佇列"

msgid "ID"
msgstr "ID"

msgid "Progress"
msgstr "進度"

msgid "Host"
msgstr "主機"

msgctxt "OfFile"
msgid "Size"
msgstr "尺寸"

msgid "Filename"
msgstr "檔案名稱"

msgid "Cancel selected"
msgstr "取消選取"

msgid "Show error message"
msgstr "顯示錯誤資訊"

msgid "Queued"
msgstr "已加入佇列"

msgid "Uploading"
msgstr "正在上傳"

msgid "Canceling"
msgstr "取消中"

msgid "Error uploading to print host"
msgstr "上傳到列印設備時發生錯誤"

msgid ""
"The selected bed type does not match the file. Please confirm before "
"starting the print."
msgstr "選擇的床面類型與檔案不符，請在開始列印前確認。"

msgid "Time-lapse"
msgstr "縮時錄影"

msgid "Heated Bed Leveling"
msgstr "熱床調平"

msgid "Textured Build Plate (Side A)"
msgstr "紋理列印板（A面）"

msgid "Smooth Build Plate (Side B)"
msgstr "平滑列印板（A面）"

msgid "Unable to perform boolean operation on selected parts"
msgstr "無法對所選零件執行布林運算"

msgid "Mesh Boolean"
msgstr "布林運算"

msgid "Union"
msgstr "併集"

msgid "Difference"
msgstr "差集"

msgid "Intersection"
msgstr "交集"

msgid "Source Volume"
msgstr "來源體積"

msgid "Tool Volume"
msgstr "工具體積"

msgid "Subtract from"
msgstr "從中減去"

msgid "Subtract with"
msgstr "與之相減"

msgid "selected"
msgstr "已選取"

msgid "Part 1"
msgstr "零件 1"

msgid "Part 2"
msgstr "零件 2"

msgid "Delete input"
msgstr "刪除輸入"

msgid "Network Test"
msgstr "網路測試"

msgid "Start Test Multi-Thread"
msgstr "啟動多執行緒測試"

msgid "Start Test Single-Thread"
msgstr "啟動單執行緒測試"

msgid "Export Log"
msgstr "匯出記錄"

msgid "OrcaSlicer Version:"
msgstr "OrcaSlicer 版本："

msgid "System Version:"
msgstr "系統版本："

msgid "DNS Server:"
msgstr "DNS 伺服器："

msgid "Test OrcaSlicer (GitHub)"
msgstr "測試 OrcaSlicer(GitHub)"

msgid "Test OrcaSlicer (GitHub):"
msgstr "測試 OrcaSlicer(GitHub):"

msgid "Test bing.com"
msgstr "測試 Bing.com"

msgid "Test bing.com:"
msgstr "測試 bing.com："

msgid "Log Info"
msgstr "日誌資訊"

msgid "Select filament preset"
msgstr "選擇線材預設"

msgid "Create Filament"
msgstr "建立線材"

msgid "Create Based on Current Filament"
msgstr "依據目前線材建立"

msgid "Copy Current Filament Preset "
msgstr "複製目前的線材預設"

msgid "Basic Information"
msgstr "基本資訊"

msgid "Add Filament Preset under this filament"
msgstr "在此線材下新增線材預設"

msgid "We could create the filament presets for your following printer:"
msgstr "可以為您以下的列印設備建立線材預設："

msgid "Select Vendor"
msgstr "選擇廠牌"

msgid "Input Custom Vendor"
msgstr "輸入自訂廠牌"

msgid "Can't find vendor I want"
msgstr "找不到我想要的廠牌"

msgid "Select Type"
msgstr "選擇類型"

msgid "Select Filament Preset"
msgstr "選擇線材預設"

msgid "Serial"
msgstr "序號"

msgid "e.g. Basic, Matte, Silk, Marble"
msgstr "例如：基本、霧面、絲光、大理石"

msgid "Filament Preset"
msgstr "線材預設"

msgid "Create"
msgstr "建立"

msgid "Vendor is not selected, please reselect vendor."
msgstr "廠牌尚未選擇，請重新選擇廠牌。"

msgid "Custom vendor is not input, please input custom vendor."
msgstr "自訂廠牌尚未輸入，請輸入自訂廠牌。"

msgid ""
"\"Bambu\" or \"Generic\" cannot be used as a Vendor for custom filaments."
msgstr "「Bambu」或「Generic」不能作為自訂線材的廠牌名稱。"

msgid "Filament type is not selected, please reselect type."
msgstr "線材類型尚未選擇，請重新選擇類型。"

msgid "Filament serial is not entered, please enter serial."
msgstr "線材序號尚未輸入，請輸入序號。"

msgid ""
"There may be escape characters in the vendor or serial input of filament. "
"Please delete and re-enter."
msgstr "線材的廠牌或序號輸入中可能包含跳脫字元，請刪除並重新輸入。"

msgid "All inputs in the custom vendor or serial are spaces. Please re-enter."
msgstr "自訂廠牌或序號中的所有輸入都是空白，請重新輸入。"

msgid "The vendor cannot be a number. Please re-enter."
msgstr "廠牌不能為數字，請重新輸入。"

msgid ""
"You have not selected a printer or preset yet. Please select at least one."
msgstr "尚未選擇列印設備或預設，請至少選擇一個。"

#, c-format, boost-format
msgid ""
"The Filament name %s you created already exists.\n"
"If you continue creating, the preset created will be displayed with its full "
"name. Do you want to continue?"
msgstr ""
"所建立的線材名稱 %s 已經存在。\n"
"如果繼續建立，預設將顯示完整的名稱。是否要繼續？"

msgid "Some existing presets have failed to be created, as follows:\n"
msgstr "以下是一些現有的預設無法建立的原因：\n"

msgid ""
"\n"
"Do you want to rewrite it?"
msgstr ""
"\n"
"確定要覆寫嗎？"

msgid ""
"We would rename the presets as \"Vendor Type Serial @printer you "
"selected\".\n"
"To add preset for more printers, please go to printer selection"
msgstr ""
"將會將預設名稱重新命名為「廠牌 型號 序號 @選擇的列印設備」。\n"
"若要為更多列印設備新增預設，請前往列印設備選擇頁面"

msgid "Create Printer/Nozzle"
msgstr "建立列印設備/噴嘴"

msgid "Create Printer"
msgstr "建立列印設備"

msgid "Create Nozzle for Existing Printer"
msgstr "為現有列印設備建立噴嘴"

msgid "Create from Template"
msgstr "從範本建立"

msgid "Create Based on Current Printer"
msgstr "依據目前列印設備建立"

msgid "Import Preset"
msgstr "匯入預設"

msgid "Create Type"
msgstr "建立類型"

msgid "The model was not found, please reselect vendor."
msgstr "找不到該型號，請重新選擇廠牌。"

msgid "Select Model"
msgstr "選擇型號"

msgid "Select Printer"
msgstr "選擇印表機"

msgid "Input Custom Model"
msgstr "輸入自訂型號"

msgid "Can't find my printer model"
msgstr "找不到我的列印設備型號"

msgid "Rectangle"
msgstr "矩形"

msgid "Printable Space"
msgstr "可列印空間"

msgid "Hot Bed STL"
msgstr "熱床 STL"

msgid "Hot Bed SVG"
msgstr "熱床 SVG"

msgid "Max Print Height"
msgstr "最大列印高度"

#, c-format, boost-format
msgid "The file exceeds %d MB, please import again."
msgstr "檔案超過 %d MB，請重新匯入。"

msgid "Exception in obtaining file size, please import again."
msgstr "取得檔案大小時發生例外，請重新匯入。"

msgid "Preset path was not found, please reselect vendor."
msgstr "找不到預設路徑，請重新選擇廠牌。"

msgid "The printer model was not found, please reselect."
msgstr "找不到列印設備型號，請重新選擇。"

msgid "The nozzle diameter was not found, please reselect."
msgstr "找不到噴嘴直徑，請重新選擇。"

msgid "The printer preset was not found, please reselect."
msgstr "未找到列印設備預設設定，請重新選擇。"

msgid "Printer Preset"
msgstr "列印設備預設設定"

msgid "Filament Preset Template"
msgstr "線材預設設定範本"

msgid "Deselect All"
msgstr "取消全選"

msgid "Process Preset Template"
msgstr "處理預設設定範本"

msgid ""
"You have not yet chosen which printer preset to create based on. Please "
"choose the vendor and model of the printer"
msgstr "尚未選擇要基於哪個列印設備預設設定來建立，請選擇列印設備的廠牌和型號"

msgid ""
"You have entered an illegal input in the printable area section on the first "
"page. Please check before creating it."
msgstr "在第一頁的可列印區域部分輸入了無效的設定，請在建立前檢查。"

msgid "The custom printer or model is not entered, please enter it."
msgstr "未輸入自訂列印設備或型號，請輸入。"

msgid ""
"The printer preset you created already has a preset with the same name. Do "
"you want to overwrite it?\n"
"\tYes: Overwrite the printer preset with the same name, and filament and "
"process presets with the same preset name will be recreated \n"
"and filament and process presets without the same preset name will be "
"reserve.\n"
"\tCancel: Do not create a preset, return to the creation interface."
msgstr ""
"建立的列印設備預設設定已經有相同名稱的預設設定。是否要覆蓋它？\n"
"\t是：覆蓋相同名稱的列印設備預設設定，並重新建立名稱相同的線材和處理預設設"
"定，名稱不同的線材和處理預設設定將被保留。\n"
"  \t取消：不建立預設設定，返回建立界面。"

msgid "You need to select at least one filament preset."
msgstr "需要至少選擇一個線材預設設定。"

msgid "You need to select at least one process preset."
msgstr "需要至少選擇一個處理預設設定。"

msgid "Create filament presets failed. As follows:\n"
msgstr "建立線材預設設定失敗，原因如下：\n"

msgid "Create process presets failed. As follows:\n"
msgstr "建立處理預設設定失敗，原因如下：\n"

msgid "Vendor was not found, please reselect."
msgstr "未找到廠牌，請重新選擇。"

msgid "Current vendor has no models, please reselect."
msgstr "目前廠牌沒有可用的型號，請重新選擇。"

msgid ""
"You have not selected the vendor and model or entered the custom vendor and "
"model."
msgstr "您尚未選擇廠牌和型號，或未輸入自訂的廠牌和型號。"

msgid ""
"There may be escape characters in the custom printer vendor or model. Please "
"delete and re-enter."
msgstr "自訂列印設備廠牌或型號中可能包含轉義字符。請刪除後重新輸入。"

msgid ""
"All inputs in the custom printer vendor or model are spaces. Please re-enter."
msgstr "自訂列印設備廠牌或型號的所有輸入為空格。請重新輸入。"

msgid "Please check bed printable shape and origin input."
msgstr "請檢查熱床可列印區域形狀和原點設定。"

msgid ""
"You have not yet selected the printer to replace the nozzle, please choose."
msgstr "尚未選擇要更換噴嘴的列印設備，請選擇。"

msgid "Printer Created Successfully"
msgstr "列印設備建立成功"

msgid "Filament Created Successfully"
msgstr "線材建立成功"

msgid "Printer Created"
msgstr "列印設備建立完成"

msgid "Please go to printer settings to edit your presets"
msgstr "請前往列印設備設定編輯您的預設設定"

msgid "Filament Created"
msgstr "線材建立完成"

msgid ""
"Please go to filament setting to edit your presets if you need.\n"
"Please note that nozzle temperature, hot bed temperature, and maximum "
"volumetric speed has a significant impact on printing quality. Please set "
"them carefully."
msgstr ""
"如需調整，請至線材設定頁編輯您的預設。\n"
"請特別注意，噴嘴溫度、熱床溫度及最大體積速度會顯著影響列印品質，建議謹慎設"
"定。"

msgid ""
"\n"
"\n"
"Orca has detected that your user presets synchronization function is not "
"enabled, which may result in unsuccessful Filament settings on the Device "
"page.\n"
"Click \"Sync user presets\" to enable the synchronization function."
msgstr ""
"\n"
"\n"
"Orca 偵測到您的使用者預設同步功能尚未啟用，這可能導致線材設定在裝置頁面上無法"
"正常使用。\n"
"請點擊『同步使用者預設』以啟用同步功能。"

msgid "Printer Setting"
msgstr "列印設備設定"

msgid "Printer config bundle(.orca_printer)"
msgstr "列印設備設定檔 (.orca_printer)"

msgid "Filament bundle(.orca_filament)"
msgstr "線材設定檔 (.orca_filament)"

msgid "Printer presets(.zip)"
msgstr "列印設備預設設定檔 (.zip)"

msgid "Filament presets(.zip)"
msgstr "線材預設設定檔 (.zip)"

msgid "Process presets(.zip)"
msgstr "處理預設設定檔 (.zip)"

msgid "initialize fail"
msgstr "初始化失敗"

msgid "add file fail"
msgstr "新增檔案失敗"

msgid "add bundle structure file fail"
msgstr "新增捆綁結構檔案失敗"

msgid "finalize fail"
msgstr "失敗"

msgid "open zip written fail"
msgstr "打開 zip 檔案失敗"

msgid "Export successful"
msgstr "匯出成功"

#, c-format, boost-format
msgid ""
"The '%s' folder already exists in the current directory. Do you want to "
"clear it and rebuild it.\n"
"If not, a time suffix will be added, and you can modify the name after "
"creation."
msgstr ""
"目前目錄中已存在 '%s' 資料夾。您是否要清除它並重新建立？\n"
"如果不想清除，將會加上時間後綴，並且您可以在建立後修改名稱。"

#, c-format, boost-format
msgid ""
"The file: %s\n"
"may have been opened by another program.\n"
"Please close it and try again."
msgstr ""

msgid ""
"Printer and all the filament&&process presets that belongs to the printer.\n"
"Can be shared with others."
msgstr ""
"列印設備及所有屬於該列印設備的線材和處理預設設定。 \n"
"可以與他人分享。"

msgid ""
"User's filament preset set.\n"
"Can be shared with others."
msgstr ""
"使用者的線材預設設定。 \n"
"可以與他人分享。"

msgid ""
"Only display printer names with changes to printer, filament, and process "
"presets."
msgstr "僅顯示對列印設備、線材和處理預設設定有變更的列印設備名稱。"

msgid "Only display the filament names with changes to filament presets."
msgstr "僅顯示對線材預設設定有變更的線材名稱。"

msgid ""
"Only printer names with user printer presets will be displayed, and each "
"preset you choose will be exported as a zip."
msgstr ""
"只有具有使用者列印設備預設設定的列印設備名稱會顯示，您選擇的每個預設設定將以 "
"zip 檔案格式匯出。"

msgid ""
"Only the filament names with user filament presets will be displayed, \n"
"and all user filament presets in each filament name you select will be "
"exported as a zip."
msgstr ""
"只有具有使用者線材預設設定的線材名稱會顯示，\n"
"您選擇的每個線材名稱中的所有使用者線材預設設定將以 zip 檔案格式匯出。"

msgid ""
"Only printer names with changed process presets will be displayed, \n"
"and all user process presets in each printer name you select will be "
"exported as a zip."
msgstr ""
"只有具有變更過處理預設設定的列印設備名稱會顯示，\n"
"您選擇的每個列印設備名稱中的所有使用者處理預設設定將以 zip 檔案格式匯出。"

msgid "Please select at least one printer or filament."
msgstr "請至少選擇一個列印設備或線材。"

msgid "Please select a type you want to export"
msgstr "請選擇您要匯出的類型"

msgid "Failed to create temporary folder, please try Export Configs again."
msgstr "建立臨時資料夾失敗，請再次嘗試匯出配置。"

msgid "Edit Filament"
msgstr "編輯線材"

msgid "Filament presets under this filament"
msgstr "此線材下的線材預設設定"

msgid ""
"Note: If the only preset under this filament is deleted, the filament will "
"be deleted after exiting the dialog."
msgstr "注意：如果此線材下的唯一預設設定被刪除，退出對話框後該線材將被刪除。"

msgid "Presets inherited by other presets cannot be deleted"
msgstr "被其他預設設定繼承的預設設定無法刪除"

msgid "The following presets inherits this preset."
msgid_plural "The following preset inherits this preset."
msgstr[0] "以下預設設定繼承了此預設。"

msgid "Delete Preset"
msgstr "刪除預設設定"

msgid ""
"Are you sure to delete the selected preset?\n"
"If the preset corresponds to a filament currently in use on your printer, "
"please reset the filament information for that slot."
msgstr ""
"您確定要刪除所選預設嗎？\n"
"如果該預設對應的是列印設備目前使用的線材，請重置該槽位的線材資訊。"

msgid "Are you sure to delete the selected preset?"
msgstr "確定要刪除選定的預設設定嗎？"

msgid "Delete preset"
msgstr "刪除預設設定"

msgid "+ Add Preset"
msgstr "+ 新增預設設定"

msgid ""
"All the filament presets belong to this filament would be deleted.\n"
"If you are using this filament on your printer, please reset the filament "
"information for that slot."
msgstr ""
"所有屬於此線材的預設設定將被刪除。\n"
"如果您正在列印設備上使用此線材，請重新設置該插槽的線材資訊。"

msgid "Delete filament"
msgstr "刪除線材"

msgid "Add Preset"
msgstr "新增預設設定"

msgid "Add preset for new printer"
msgstr "為新列印設備新增預設設定"

msgid "Copy preset from filament"
msgstr "從線材複製預設設定"

msgid "The filament choice not find filament preset, please reselect it"
msgstr "未找到該線材的預設設定，請重新選擇"

msgid "[Delete Required]"
msgstr "「需要刪除」"

msgid "Edit Preset"
msgstr "編輯預設設定"

msgid "For more information, please check out Wiki"
msgstr "如需更多資訊，請查看 Wiki"

msgid "Collapse"
msgstr "摺疊"

msgid "Daily Tips"
msgstr "每日提示"

msgid "BigTraffic"
msgstr ""

#, c-format, boost-format
msgid "nozzle in preset: %s %s"
msgstr "預設中的噴嘴：%s %s"

msgid ""
"Your nozzle diameter in preset is not consistent with memorized nozzle "
"diameter. Did you change your nozzle lately?"
msgstr "預設的噴嘴直徑與記錄的噴嘴直徑不一致。您最近有更換噴嘴嗎？"

#, c-format, boost-format
msgid "*Printing %s material with %s may cause nozzle damage"
msgstr "*使用 %s 材料和 %s 列印可能會導致噴嘴損壞"

msgid "Need select printer"
msgstr "需要選擇列印設備"

msgid "The start, end or step is not valid value."
msgstr "開始、結束或步距不是有效值。"

msgid ""
"Unable to calibrate: maybe because the set calibration value range is too "
"large, or the step is too small"
msgstr "無法校正：可能是設定的校正值範圍太大，或步距太小"

msgid "Physical Printer"
msgstr "實體列印設備"

msgid "Print Host upload"
msgstr "列印主機上傳"

msgid "Test"
msgstr "測試"

msgid "Could not get a valid Printer Host reference"
msgstr "無法獲得有效的列印設備主機參考資料"

msgid "Success!"
msgstr "成功！"

msgid "Are you sure to log out?"
msgstr "確定要登出嗎？"

msgid "View print host webui in Device tab"
msgstr "在設備選項卡中查看列印主機的 Web UI"

msgid "Replace the BambuLab's device tab with print host webui"
msgstr "將 BambuLab 的設備選項卡替換為列印主機的 Web UI"

msgid ""
"HTTPS CA file is optional. It is only needed if you use HTTPS with a self-"
"signed certificate."
msgstr ""
"HTTPS CA 憑證檔案是可選的。 僅當您使用具有自行簽證的 HTTPS 時才需要它。"

msgid "Certificate files (*.crt, *.pem)|*.crt;*.pem|All files|*.*"
msgstr "憑證檔（*.crt, *.pem）|*.crt;*.pem|所有檔案|*.*"

msgid "Open CA certificate file"
msgstr "開啟 CA憑證檔"

#, c-format, boost-format
msgid ""
"On this system, %s uses HTTPS certificates from the system Certificate Store "
"or Keychain."
msgstr "在此系統上，%s 使用系統憑證儲存庫或鑰匙圈中的 HTTPS 憑證。"

msgid ""
"To use a custom CA file, please import your CA file into Certificate Store / "
"Keychain."
msgstr "若要使用自訂 CA 憑證檔，請將您的 CA 憑證檔匯入到憑證儲存庫/鑰匙圈中。"

msgid "Login/Test"
msgstr "登入/測試"

msgid "Connection to printers connected via the print host failed."
msgstr "經由列印主機連接的列印設備連接失敗。"

#, c-format, boost-format
msgid "Mismatched type of print host: %s"
msgstr "列印主機類型不符：%s"

msgid "Connection to AstroBox is working correctly."
msgstr "與 AstroBox 的連接工作正常。"

msgid "Could not connect to AstroBox"
msgstr "無法連接到 AstroBox"

msgid "Note: AstroBox version 1.1.0 or higher is required."
msgstr "注意：AstroBox 版本至少需要 1.1.0。"

msgid "Connection to Duet is working correctly."
msgstr "與 Duet 的連接工作正常。"

msgid "Could not connect to Duet"
msgstr "無法連接到 Duet"

msgid "Unknown error occurred"
msgstr "發生未知的錯誤"

msgid "Wrong password"
msgstr "密碼錯誤"

msgid "Could not get resources to create a new connection"
msgstr "無法取得建立新連結的資源"

msgid "Upload not enabled on FlashAir card."
msgstr "FlashAir 卡上未啟用上傳。"

msgid "Connection to FlashAir is working correctly and upload is enabled."
msgstr "與 FlashAir 的連接工作正常並啟用上傳。"

msgid "Could not connect to FlashAir"
msgstr "無法連接到 FlashAir"

msgid ""
"Note: FlashAir with firmware 2.00.02 or newer and activated upload function "
"is required."
msgstr "注意：FlashAir 需要韌體為 2.00.02 或更新版本並啟動上傳功能。"

msgid "Connection to MKS is working correctly."
msgstr "成功連接到 MKS。"

msgid "Could not connect to MKS"
msgstr "無法連接到 MKS"

msgid "Connection to OctoPrint is working correctly."
msgstr "與 OctoPrint 的連接工作正常。"

msgid "Could not connect to OctoPrint"
msgstr "無法連接到 OctoPrint"

msgid "Note: OctoPrint version 1.1.0 or higher is required."
msgstr "注意：OctoPrint 版本至少需要 1.1.0。"

msgid "Connection to Prusa SL1 / SL1S is working correctly."
msgstr "與 Prusa SL1 / SL1S 的連接工作正常。"

msgid "Could not connect to Prusa SLA"
msgstr "無法連接到 Prusa SLA"

msgid "Connection to PrusaLink is working correctly."
msgstr "與 PrusaLink 的連接工作正常。"

msgid "Could not connect to PrusaLink"
msgstr "無法連接到 PrusaLink"

msgid "Storages found"
msgstr "找到存儲空間"

#. TRN %1% = storage path
#, boost-format
msgid "%1% : read only"
msgstr "%1% : 唯讀"

#. TRN %1% = storage path
#, boost-format
msgid "%1% : no free space"
msgstr "%1%：沒有可用空間"

#. TRN %1% = host
#, boost-format
msgid "Upload has failed. There is no suitable storage found at %1%."
msgstr "上傳失敗。未找到適當的存儲位置在 %1%。"

msgid "Connection to Prusa Connect is working correctly."
msgstr "成功連接到 Prusa Connect。"

msgid "Could not connect to Prusa Connect"
msgstr "無法連接到 Prusa Connect"

msgid "Connection to Repetier is working correctly."
msgstr "與 Repetier 的連接工作正常。"

msgid "Could not connect to Repetier"
msgstr "無法連接到 Repetier"

msgid "Note: Repetier version 0.90.0 or higher is required."
msgstr "注意：Repetier 版本至少需要 0.90.0。"

#, boost-format
msgid ""
"HTTP status: %1%\n"
"Message body: \"%2%\""
msgstr ""
"HTTP 狀態：%1%\n"
"訊息內容：「%2%」"

#, boost-format
msgid ""
"Parsing of host response failed.\n"
"Message body: \"%1%\"\n"
"Error: \"%2%\""
msgstr ""
"主機溝通解析失敗。\n"
"訊息內容：「%1%」。\n"
"錯誤碼：「%2%」"

#, boost-format
msgid ""
"Enumeration of host printers failed.\n"
"Message body: \"%1%\"\n"
"Error: \"%2%\""
msgstr ""
"主機列印設備例舉失敗。\n"
"訊息內容：「%1%」\n"
"錯誤碼：「%2%」"

msgid ""
"It has a small layer height. This results in almost negligible layer lines "
"and high print quality. It is suitable for most printing cases."
msgstr ""
"它具有較小的層高，產生幾乎可以忽略不計的層線並具有較高的列印品質。適用於大多"
"數一般的列印情況。"

msgid ""
"Compared with the default profile of a 0.2 mm nozzle, it has lower speeds "
"and acceleration, and the sparse infill pattern is Gyroid. This results in "
"much higher print quality but a much longer print time."
msgstr ""
"與 0.2 毫米噴嘴的預設配置相比，該配置具有較低的速度和加速度，且稀疏填充圖案"
"為 Gyroid。因此，列印品質大幅提高，但列印時間大幅延長。"

msgid ""
"Compared with the default profile of a 0.2 mm nozzle, it has a slightly "
"bigger layer height. This results in almost negligible layer lines and "
"slightly shorter print time."
msgstr ""
"與 0.2 毫米噴嘴的預設配置相比，該配置具有略大的層高，產生幾乎可以忽略不計的層"
"線，並略微縮短列印時間。"

msgid ""
"Compared with the default profile of a 0.2 mm nozzle, it has a bigger layer "
"height. This results in slightly visible layer lines but shorter print time."
msgstr ""
"與 0.2 毫米噴嘴的預設配置相比，該配置具有較大的層高，產生略微可見的層線，但列"
"印時間較短。"

msgid ""
"Compared with the default profile of a 0.2 mm nozzle, it has a smaller layer "
"height. This results in almost invisible layer lines and higher print "
"quality but longer print time."
msgstr ""

msgid ""
"Compared with the default profile of a 0.2 mm nozzle, it has a smaller layer "
"lines, lower speeds and acceleration, and the sparse infill pattern is "
"Gyroid. This results in almost invisible layer lines and much higher print "
"quality but much longer print time."
msgstr ""
"與 0.2 毫米噴嘴的預設配置相比，該配置具有較小的層線、較低的速度和加速度，且稀"
"疏填充圖案為 Gyroid。因此，產生幾乎不可見的層線並大幅提高列印品質，但列印時間"
"會大大延長。"

msgid ""
"Compared with the default profile of a 0.2 mm nozzle, it has a smaller layer "
"height. This results in minimal layer lines and higher print quality but "
"longer print time."
msgstr ""

msgid ""
"Compared with the default profile of a 0.2 mm nozzle, it has a smaller layer "
"lines, lower speeds and acceleration, and the sparse infill pattern is "
"Gyroid. This results in minimal layer lines and much higher print quality "
"but much longer print time."
msgstr ""
"與 0.2 毫米噴嘴的預設配置相比，該配置具有較小的層線、較低的速度和加速度，且稀"
"疏填充圖案為 Gyroid。因此，產生最小的層線並大幅提高列印品質，但列印時間會大大"
"延長。"

msgid ""
"It has a normal layer height. This results in average layer lines and print "
"quality. It is suitable for most printing cases."
msgstr ""
"它具有一般的層高，產生一般的層線和列印品質。適用於大多數一般的列印情況。"

msgid ""
"Compared with the default profile of a 0.4 mm nozzle, it has more wall loops "
"and a higher sparse infill density. This results in higher print strength "
"but more filament consumption and longer print time."
msgstr ""
"與 0.4 毫米噴嘴的預設配置相比，該配置具有更多的牆壁圈層和較高的稀疏填充密度。"
"因此，列印物品的強度更高，但會增加耗材使用量並延長列印時間。"

msgid ""
"Compared with the default profile of a 0.4 mm nozzle, it has a bigger layer "
"height. This results in more apparent layer lines and lower print quality, "
"but slightly shorter print time."
msgstr ""
"與 0.4 毫米噴嘴的預設配置相比，該配置具有較大的層高，產生更明顯的層線並降低列"
"印品質，但列印時間略微縮短。"

msgid ""
"Compared with the default profile of a 0.4 mm nozzle, it has a bigger layer "
"height. This results in more apparent layer lines and lower print quality, "
"but shorter print time."
msgstr ""
"與 0.4 毫米噴嘴的預設配置相比，該配置具有較大的層高，產生更明顯的層線並降低列"
"印品質，但列印時間較短。"

msgid ""
"Compared with the default profile of a 0.4 mm nozzle, it has a smaller layer "
"height. This results in less apparent layer lines and higher print quality "
"but longer print time."
msgstr ""
"與 0.4 毫米噴嘴的預設配置相比，該配置具有較小的層高，產生較不明顯的層線並提高"
"列印品質，但列印時間較長。"

msgid ""
"Compared with the default profile of a 0.4 mm nozzle, it has a smaller layer "
"height, lower speeds and acceleration, and the sparse infill pattern is "
"Gyroid. This results in less apparent layer lines and much higher print "
"quality but much longer print time."
msgstr ""
"與 0.4 毫米噴嘴的預設配置相比，該配置具有較小的層高、較低的速度和加速度，且稀"
"疏填充圖案為 Gyroid。因此，產生較不明顯的層線，並且列印品質大幅提高，但列印時"
"間會大大延長。"

msgid ""
"Compared with the default profile of a 0.4 mm nozzle, it has a smaller layer "
"height. This results in almost negligible layer lines and higher print "
"quality but longer print time."
msgstr ""
"與 0.4 毫米噴嘴的預設配置相比，該配置具有較小的層高，產生幾乎可以忽略不計的層"
"線，並提高列印品質，但列印時間較長。"

msgid ""
"Compared with the default profile of a 0.4 mm nozzle, it has a smaller layer "
"height, lower speeds and acceleration, and the sparse infill pattern is "
"Gyroid. This results in almost negligible layer lines and much higher print "
"quality but much longer print time."
msgstr ""
"與 0.4 毫米噴嘴的預設配置相比，該配置具有較小的層高、較低的速度和加速度，且稀"
"疏填充圖案為 Gyroid。因此，產生幾乎可以忽略不計的層線，並且列印品質大幅提高，"
"但列印時間會大大延長。"

msgid ""
"Compared with the default profile of a 0.4 mm nozzle, it has a smaller layer "
"height. This results in almost negligible layer lines and longer print time."
msgstr ""
"與 0.4 毫米噴嘴的預設配置相比，該配置具有較小的層高，產生幾乎可以忽略不計的層"
"線，但列印時間較長。"

msgid ""
"It has a big layer height. This results in apparent layer lines and ordinary "
"print quality and print time."
msgstr "它具有較大的層高，產生明顯的層線，並且列印品質和列印時間屬於普通水平。"

msgid ""
"Compared with the default profile of a 0.6 mm nozzle, it has more wall loops "
"and a higher sparse infill density. This results in higher print strength "
"but more filament consumption and longer print time."
msgstr ""
"與 0.6 毫米噴嘴的預設配置相比，該配置具有更多的牆壁圈層和較高的稀疏填充密度。"
"因此，列印物品的強度更高，但會增加耗材使用量並延長列印時間。"

msgid ""
"Compared with the default profile of a 0.6 mm nozzle, it has a bigger layer "
"height. This results in more apparent layer lines and lower print quality, "
"but shorter print time in some cases."
msgstr ""
"與 0.6 毫米噴嘴的預設配置相比，該配置具有較大的層高，產生較為明顯的層線並降低"
"列印品質，但在某些情況下會縮短列印時間。"

msgid ""
"Compared with the default profile of a 0.6 mm nozzle, it has a bigger layer "
"height. This results in much more apparent layer lines and much lower print "
"quality, but shorter print time in some cases."
msgstr ""
"與 0.6 毫米噴嘴的預設配置相比，該配置具有較大的層高，產生更明顯的層線並顯著降"
"低列印品質，但在某些情況下會縮短列印時間。"

msgid ""
"Compared with the default profile of a 0.6 mm nozzle, it has a smaller layer "
"height. This results in less apparent layer lines and slight higher print "
"quality but longer print time."
msgstr ""
"與 0.6 毫米噴嘴的預設配置相比，該配置具有較小的層高，產生較不明顯的層線並略微"
"提高列印品質，但列印時間較長。"

msgid ""
"Compared with the default profile of a 0.6 mm nozzle, it has a smaller layer "
"height. This results in less apparent layer lines and higher print quality "
"but longer print time."
msgstr "它具有非常大的層高，產生明顯的層線、較低的列印品質和一般的列印時間。"

msgid ""
"It has a very big layer height. This results in very apparent layer lines, "
"low print quality and shorter print time."
msgstr ""

msgid ""
"Compared with the default profile of a 0.8 mm nozzle, it has a bigger layer "
"height. This results in very apparent layer lines and much lower print "
"quality, but shorter print time in some cases."
msgstr ""

msgid ""
"Compared with the default profile of a 0.8 mm nozzle, it has a much bigger "
"layer height. This results in extremely apparent layer lines and much lower "
"print quality, but much shorter print time in some cases."
msgstr ""

msgid ""
"Compared with the default profile of a 0.8 mm nozzle, it has a slightly "
"smaller layer height. This results in slightly less but still apparent layer "
"lines and slightly higher print quality but longer print time in some cases."
msgstr ""
"與0.8mm噴嘴的預設配置相比，該配置具有較小的層高，從而產生較少但仍明顯的層線，"
"並略微提高列印品質，但在某些情況下會延長列印時間。"

msgid ""
"Compared with the default profile of a 0.8 mm nozzle, it has a smaller layer "
"height. This results in less but still apparent layer lines and slightly "
"higher print quality but longer print time in some cases."
msgstr ""

msgid "Connected to Obico successfully!"
msgstr "成功連接到 Obico！"

msgid "Could not connect to Obico"
msgstr "無法連接到 Obico"

msgid "Connected to SimplyPrint successfully!"
msgstr "成功連接到 SimplyPrint！"

msgid "Could not connect to SimplyPrint"
msgstr "無法連接到 SimplyPrint"

msgid "Internal error"
msgstr "內部錯誤"

msgid "Unknown error"
msgstr "未知錯誤"

msgid "SimplyPrint account not linked. Go to Connect options to set it up."
msgstr "SimplyPrint 帳戶未連結。請前往連接選項進行設置。"

msgid "Serial connection to Flashforge is working correctly."
msgstr ""

msgid "Could not connect to Flashforge via serial"
msgstr ""

msgid "The provided state is not correct."
msgstr "提供的狀態不正確。"

msgid "Please give the required permissions when authorizing this application."
msgstr "授權此應用程式時，請提供所需的權限。"

msgid "Something unexpected happened when trying to log in, please try again."
msgstr "嘗試登入時發生了意外錯誤，請再試一次。"

msgid "User cancelled."
msgstr ""

msgid "Head diameter"
msgstr "頭直徑"

msgid "Max angle"
msgstr "最大角度"

msgid "Detection radius"
msgstr "偵測範圍"

msgid "Remove selected points"
msgstr "移除選定的點"

msgid "Remove all"
msgstr "刪除全部"

msgid "Auto-generate points"
msgstr "自動產生點"

msgid "Add a brim ear"
msgstr "新增邊緣支撐 (Brim)"

msgid "Delete a brim ear"
msgstr "刪除邊緣支撐 (Brim)"

msgid "Adjust head diameter"
msgstr ""

msgid "Adjust section view"
msgstr "調整截圖視角"

msgid ""
"Warning: The brim type is not set to \"painted\", the brim ears will not "
"take effect!"
msgstr "警告：邊緣類型未設置「上色」，因此邊緣支撐 (Brim) 不會生效！"

msgid "Set the brim type of this object to \"painted\""
msgstr ""

msgid " invalid brim ears"
msgstr " 無效的邊緣支撐 (Brim)"

msgid "Brim Ears"
msgstr "邊緣支撐 (Brim)"

msgid "Please select single object."
msgstr "請選擇一個物件。"

#: resources/data/hints.ini: [hint:Precise wall]
msgid ""
"Precise wall\n"
"Did you know that turning on precise wall can improve precision and layer "
"consistency?"
msgstr ""
"精確牆壁\n"
"您知道啟用精確牆壁可以提高精度和層次一致性嗎？"

#: resources/data/hints.ini: [hint:Sandwich mode]
msgid ""
"Sandwich mode\n"
"Did you know that you can use sandwich mode (inner-outer-inner) to improve "
"precision and layer consistency if your model doesn't have very steep "
"overhangs?"
msgstr ""
"三明治模式\n"
"您知道嗎？如果模型中沒有太陡峭的懸空區域，可以使用三明治模式\n"
"（內層-外層-內層）來提升精度並增強層的一致性。"

#: resources/data/hints.ini: [hint:Chamber temperature]
msgid ""
"Chamber temperature\n"
"Did you know that OrcaSlicer supports chamber temperature?"
msgstr ""
"機箱溫度\n"
"您知道 OrcaSlicer 支援機箱內溫度控制嗎？"

#: resources/data/hints.ini: [hint:Calibration]
msgid ""
"Calibration\n"
"Did you know that calibrating your printer can do wonders? Check out our "
"beloved calibration solution in OrcaSlicer."
msgstr ""
"校正\n"
"您知道校正列印設備可以帶來奇效嗎？快來看看我們在 OrcaSlicer 中的\n"
"校正解決方案。"

#: resources/data/hints.ini: [hint:Auxiliary fan]
msgid ""
"Auxiliary fan\n"
"Did you know that OrcaSlicer supports Auxiliary part cooling fan?"
msgstr ""
"輔助風扇\n"
"您知道 OrcaSlicer 支援輔助零件冷卻風扇嗎？"

#: resources/data/hints.ini: [hint:Air filtration]
msgid ""
"Air filtration/Exhaust Fan\n"
"Did you know that OrcaSlicer can support Air filtration/Exhaust Fan?"
msgstr ""
"空氣過濾/排風扇\n"
"您知道 OrcaSlicer 支援空氣過濾/排風扇嗎？"

#: resources/data/hints.ini: [hint:G-code window]
msgid ""
"G-code window\n"
"You can turn on/off the G-code window by pressing the <b>C</b> key."
msgstr ""
"G-code 視窗\n"
"您可以按 <b>C</b> 鍵開啟/關閉 G-code 視窗。"

#: resources/data/hints.ini: [hint:Switch workspaces]
msgid ""
"Switch workspaces\n"
"You can switch between <b>Prepare</b> and <b>Preview</b> workspaces by "
"pressing the <b>Tab</b> key."
msgstr ""
"切換工作區\n"
"您可以按 <b>Tab</b> 鍵在 <b>準備</b> 和 <b>預覽</b> 工作區之間切換。"

#: resources/data/hints.ini: [hint:How to use keyboard shortcuts]
msgid ""
"How to use keyboard shortcuts\n"
"Did you know that Orca Slicer offers a wide range of keyboard shortcuts and "
"3D scene operations?"
msgstr ""
"如何使用鍵盤快捷鍵\n"
"您知道嗎？ Orca Slicer 提供了廣泛的鍵盤快捷鍵和 3D 場景操作。"

#: resources/data/hints.ini: [hint:Reverse on odd]
msgid ""
"Reverse on odd\n"
"Did you know that <b>Reverse on odd</b> feature can significantly improve "
"the surface quality of your overhangs?"
msgstr ""
"奇數反向\n"
"您知道嗎？<b>奇數反向</b> 功能能大幅提升懸空結構的表面品質。"

#: resources/data/hints.ini: [hint:Cut Tool]
msgid ""
"Cut Tool\n"
"Did you know that you can cut a model at any angle and position with the "
"cutting tool?"
msgstr ""
"切割工具\n"
"您知道嗎？您可以使用切割工具以任何角度和位置切割模型。"

#: resources/data/hints.ini: [hint:Fix Model]
msgid ""
"Fix Model\n"
"Did you know that you can fix a corrupted 3D model to avoid a lot of slicing "
"problems on the Windows system?"
msgstr ""
"修復模型\n"
"您知道嗎？在 Windows 系統上修復損壞的 3D 模型，\n"
"可以有效避免許多切片時的問題。"

#: resources/data/hints.ini: [hint:Timelapse]
msgid ""
"Timelapse\n"
"Did you know that you can generate a timelapse video during each print?"
msgstr ""
"縮時錄影\n"
"您知道嗎？您可以每次列印時產生一段縮時錄影。"

#: resources/data/hints.ini: [hint:Auto-Arrange]
msgid ""
"Auto-Arrange\n"
"Did you know that you can auto-arrange all the objects in your project?"
msgstr ""
"自動擺放\n"
"您知道嗎？您可以自動擺放專案項目中的所有物件。"

#: resources/data/hints.ini: [hint:Auto-Orient]
msgid ""
"Auto-Orient\n"
"Did you know that you can rotate objects to an optimal orientation for "
"printing with a simple click?"
msgstr ""
"自動定向\n"
"您知道嗎？您只需單擊滑鼠，即可將物件旋轉到適合的列印方向。"

#: resources/data/hints.ini: [hint:Lay on Face]
msgid ""
"Lay on Face\n"
"Did you know that you can quickly orient a model so that one of its faces "
"sits on the print bed? Select the \"Place on face\" function or press the "
"<b>F</b> key."
msgstr ""
"指定列印物件底部\n"
"您知道嗎？您可以快速指定模型的底面，使其位於列印板上。\n"
"選擇「選擇底面」或按 <b>F</b> 鍵。"

#: resources/data/hints.ini: [hint:Object List]
msgid ""
"Object List\n"
"Did you know that you can view all objects/parts in a list and change "
"settings for each object/part?"
msgstr ""
"物件清單\n"
"您知道嗎？您可以在清單中檢視所有物件/部件，並為每個物件/部件\n"
"調整設定。"

#: resources/data/hints.ini: [hint:Search Functionality]
msgid ""
"Search Functionality\n"
"Did you know that you use the Search tool to quickly find a specific Orca "
"Slicer setting?"
msgstr ""
"搜尋功能\n"
"您知道嗎？使用「搜尋工具」可以快速定位特定的 Orca Slicer 設定。"

#: resources/data/hints.ini: [hint:Simplify Model]
msgid ""
"Simplify Model\n"
"Did you know that you can reduce the number of triangles in a mesh using the "
"Simplify mesh feature? Right-click the model and select Simplify model."
msgstr ""
"簡化模型\n"
"您知道嗎？透過「簡化網格」功能，您可以減少模型中的三角形數量。\n"
"只需右鍵點擊模型，然後選擇「簡化模型」。"

#: resources/data/hints.ini: [hint:Slicing Parameter Table]
msgid ""
"Slicing Parameter Table\n"
"Did you know that you can view all objects/parts on a table and change "
"settings for each object/part?"
msgstr ""
"參數表格\n"
"您知道嗎？您可以看參數表格上的所有物件/零件，並更改每個物件/零\n"
"件的設定。"

#: resources/data/hints.ini: [hint:Split to Objects/Parts]
msgid ""
"Split to Objects/Parts\n"
"Did you know that you can split a big object into small ones for easy "
"colorizing or printing?"
msgstr ""
"分割成物件/零件\n"
"您知道嗎？您可以把一個大物件分割成多個小物件/零件以便著色或\n"
"列印。"

#: resources/data/hints.ini: [hint:Subtract a Part]
msgid ""
"Subtract a Part\n"
"Did you know that you can subtract one mesh from another using the Negative "
"part modifier? That way you can, for example, create easily resizable holes "
"directly in Orca Slicer."
msgstr ""
"減去零件\n"
"您知道嗎？您可以使用「負零件修飾器」將一個網格從另一個網格中減\n"
"去。這樣，就能直接在 Orca Slicer 裡輕鬆建立尺寸可調的孔洞。"

#: resources/data/hints.ini: [hint:STEP]
msgid ""
"STEP\n"
"Did you know that you can improve your print quality by slicing a STEP file "
"instead of an STL?\n"
"Orca Slicer supports slicing STEP files, providing smoother results than a "
"lower resolution STL. Give it a try!"
msgstr ""
"STEP檔案\n"
"您知道嗎？通過切片 STEP 檔案而不是 STL 檔案可以提高列印品質。\n"
"Orca Slicer 支援切片 STEP 檔案，提供比低解析度 STL 更平滑的結果。\n"
"試試看！"

#: resources/data/hints.ini: [hint:Z seam location]
msgid ""
"Z seam location\n"
"Did you know that you can customize the location of the Z seam, and even "
"paint it on your print, to have it in a less visible location? This improves "
"the overall look of your model. Check it out!"
msgstr ""
"Z接縫位置\n"
"您知道嗎？您可以自訂Z接縫的位置，甚至可以將其繪製在列印上，使\n"
"其位於不太可見的位置。這樣可以改善模型的整體外觀。試試看！"

#: resources/data/hints.ini: [hint:Fine-tuning for flow rate]
msgid ""
"Fine-tuning for flow rate\n"
"Did you know that flow rate can be fine-tuned for even better-looking "
"prints? Depending on the material, you can improve the overall finish of the "
"printed model by doing some fine-tuning."
msgstr ""
"流量微調\n"
"您知道嗎？您可以微調流量，以獲得更好看的列印效果。根據線材的不\n"
"同，可以通過進行一些微調來提高列印模型的整體光潔度。"

#: resources/data/hints.ini: [hint:Split your prints into plates]
msgid ""
"Split your prints into plates\n"
"Did you know that you can split a model that has a lot of parts into "
"individual plates ready to print? This will simplify the process of keeping "
"track of all the parts."
msgstr ""
"分類列印\n"
"您知道嗎？您可以把一個有很多零件的模型安排到多個獨立的列印板，\n"
"然後列印出來，這將簡化對所有零件的管理。"

#: resources/data/hints.ini: [hint:Speed up your print with Adaptive Layer
#: Height]
msgid ""
"Speed up your print with Adaptive Layer Height\n"
"Did you know that you can print a model even faster, by using the Adaptive "
"Layer Height option? Check it out!"
msgstr ""
"自適應層高度加速列印\n"
"您知道嗎？您可以使用「自適應層高度」選項可以更快地列印模型。\n"
"試試看！"

#: resources/data/hints.ini: [hint:Support painting]
msgid ""
"Support painting\n"
"Did you know that you can paint the location of your supports? This feature "
"makes it easy to place the support material only on the sections of the "
"model that actually need it."
msgstr ""
"自訂支撐\n"
"您知道嗎？您可以手動繪製增加/隱藏支撐的位置，此功能使僅將支撐\n"
"材料放置在實際需要的模型截面上變得容易。"

#: resources/data/hints.ini: [hint:Different types of supports]
msgid ""
"Different types of supports\n"
"Did you know that you can choose from multiple types of supports? Tree "
"supports work great for organic models, while saving filament and improving "
"print speed. Check them out!"
msgstr ""
"支撐類型\n"
"您知道嗎？有多種可選的支撐類型，有機樹狀支撐非常適合人物/動物模型，\n"
"同時可以節線材並提高列印速度。試試看！"

#: resources/data/hints.ini: [hint:Printing Silk Filament]
msgid ""
"Printing Silk Filament\n"
"Did you know that Silk filament needs special consideration to print it "
"successfully? Higher temperature and lower speed are always recommended for "
"the best results."
msgstr ""
"列印絲綢線材\n"
"您知道嗎？絲綢線材需要特別考慮才能成功列印。為了獲得最佳效果，\n"
"通常建議使用較高的溫度和較低的速度。"

#: resources/data/hints.ini: [hint:Brim for better adhesion]
msgid ""
"Brim for better adhesion\n"
"Did you know that when printed models have a small contact interface with "
"the printing surface, it's recommended to use a brim?"
msgstr ""
"使用 Brim\n"
"您知道嗎？當模型與熱床表面的接觸面積較小時，建議使用 Brim 以提\n"
"高列印成功率。"

#: resources/data/hints.ini: [hint:Set parameters for multiple objects]
msgid ""
"Set parameters for multiple objects\n"
"Did you know that you can set slicing parameters for all selected objects at "
"once?"
msgstr ""
"為多個物件設定參數\n"
"您知道嗎？您可以同時為所有選取的物件設定切片參數。"

#: resources/data/hints.ini: [hint:Stack objects]
msgid ""
"Stack objects\n"
"Did you know that you can stack objects as a whole one?"
msgstr ""
"組合物體\n"
"您知道嗎？您可以把多個物件組合為一個整體。"

#: resources/data/hints.ini: [hint:Flush into support/objects/infill]
msgid ""
"Flush into support/objects/infill\n"
"Did you know that you can save wasted filament by flushing it into support/"
"objects/infill during filament change?"
msgstr ""
"廢料運用到支撐/物件/填充中\n"
"您知道嗎？您可以在換料時將廢料運用到支撐/物件/填充，以節省浪費\n"
"的線材。"

#: resources/data/hints.ini: [hint:Improve strength]
msgid ""
"Improve strength\n"
"Did you know that you can use more wall loops and higher sparse infill "
"density to improve the strength of the model?"
msgstr ""
"提高強度\n"
"您知道嗎？您可以使用更多的牆層數和更高的疏散填充密度來提高模型\n"
"強度。"

#: resources/data/hints.ini: [hint:When do you need to print with the printer
#: door opened]
#, fuzzy
msgid ""
"When do you need to print with the printer door opened?\n"
"Did you know that opening the printer door can reduce the probability of "
"extruder/hotend clogging when printing lower temperature filament with a "
"higher enclosure temperature? More info about this in the Wiki."
msgstr ""
"當列印時需要打開機門時\n"
"您知道嗎？在列印低溫耗材且機箱內溫度較高的情況下，打開列印\n"
"設備機門可以有效降低擠出機或噴嘴堵塞的機率。\n"
"詳情可在Wiki上查看。"

#: resources/data/hints.ini: [hint:Avoid warping]
msgid ""
"Avoid warping\n"
"Did you know that when printing materials that are prone to warping such as "
"ABS, appropriately increasing the heatbed temperature can reduce the "
"probability of warping?"
msgstr ""
"避免翹曲\n"
"您知道嗎？當列印容易翹曲的材料（如 ABS）時，適當提高熱床溫度\n"
"可以降低翹曲的機率。"

#~ msgid "Set Position"
#~ msgstr "設定位置"

#~ msgid "%"
#~ msgstr "%"

#, boost-format
#~ msgid "%1%"
#~ msgstr "%1%"

#~ msgid "Right click the icon to fix model object"
#~ msgstr "滑鼠右鍵點擊此圖示修復物件模型"

#~ msgid "The target object contains only one part and cannot be split."
#~ msgstr "目標物件僅包含一個零件，無法被拆分。"

#~ msgid "?"
#~ msgstr "?"

#~ msgid "/"
#~ msgstr "/"

#~ msgid "℃"
#~ msgstr "℃"

#~ msgid "mm³"
#~ msgstr "mm³"

#~ msgid "Color Scheme"
#~ msgstr "顏色方案"

#~ msgid "Percent"
#~ msgstr "百分比"

#~ msgid "Used filament"
#~ msgstr "使用的線材"

#~ msgid "720p"
#~ msgstr "720p"

#~ msgid "1080p"
#~ msgstr "1080p"

# SoftFever
#~ msgid "More..."
#~ msgstr "更多…"

#~ msgid "More calibrations"
#~ msgstr "更多校正"

#~ msgid "0"
#~ msgstr "0"

#~ msgid "SD Card"
#~ msgstr "SD 記憶卡"

#~ msgid "100%"
#~ msgstr "100%"

#~ msgid "No SD Card"
#~ msgstr "無 SD 記憶卡"

#~ msgid "SD Card Abnormal"
#~ msgstr "SD 記憶卡異常"

#, c-format, boost-format
#~ msgid "Ejecting of device %s(%s) has failed."
#~ msgstr "退出設備 %s（%s）失敗。"

#~ msgid "mm/s²"
#~ msgstr "mm/s²"

#~ msgid "mm/s"
#~ msgstr "mm/s"

#~ msgid ""
#~ "This option can be changed later in preferences, under 'Load Behaviour'."
#~ msgstr "可以稍後在偏好設定的「載入方式」中變更此選項。"

#~ msgid "Invalid number"
#~ msgstr "無效數字"

#~ msgid "Publish was canceled"
#~ msgstr "發布已取消"

#~ msgid "Search"
#~ msgstr "搜尋"

#~ msgid "My Device"
#~ msgstr "我的設備"

#~ msgid "Other Device"
#~ msgstr "其他設備"

#~ msgid "Can't find my devices?"
#~ msgstr "無法找到我的設備？"

#, c-format, boost-format
#~ msgid "nozzle memorized: %.2f %s"
#~ msgstr "記憶中的噴嘴：%.2f %s"

#~ msgid "Modifying the device name"
#~ msgstr "修改列印設備名稱"

#~ msgid "Bind with Access Code"
#~ msgstr "透過訪問代碼綁定"

#~ msgid ""
#~ "When using support material for the support interface, we recommend the "
#~ "following settings:\n"
#~ "0 top z distance, 0 interface spacing, interlaced rectilinear pattern and "
#~ "disable independent support layer height"
#~ msgstr ""
#~ "當使用支撐材質作為支撐界面時，我們建議使用以下設定：\n"
#~ "•頂部 Z 距離：0\n"
#~ "•接觸面間距：0\n"
#~ "•交錯直線填充模式\n"
#~ "•停用獨立支撐層高"

#~ msgid ""
#~ "Bed temperature when the Cool Plate Supertack is installed. A value of 0 "
#~ "means the filament does not support printing on the Cool Plate SuperTack."
#~ msgstr ""
#~ "使用低溫增穩列印板時，熱床設定溫度其值為 0 ，表示該線材不適用於低溫增穩列"
#~ "印板"

#~ msgid "Ramming settings"
#~ msgstr "尖端成型設定"

#~ msgid "Profile dependencies"
#~ msgstr "設定檔相依項目"

#~ msgid "the Configuration package is incompatible with the current APP."
#~ msgstr "設定檔與目前(手機應用程式)?不相容。"

#~ msgid "Total ramming time"
#~ msgstr "尖端成型總時間"

#~ msgid "s"
#~ msgstr "秒"

#~ msgid "Total rammed volume"
#~ msgstr "尖端成型總體積"

#~ msgid "Ramming line width"
#~ msgstr "尖端成型線寬"

#~ msgid "Ramming line spacing"
#~ msgstr "尖端成型線間距"

#~ msgid "Shift+R"
#~ msgstr "Shift+R"

#~ msgid "resume"
#~ msgstr "繼續"

#~ msgid "°C"
#~ msgstr "°C"

#~ msgid "Classic mode"
#~ msgstr "經典模式"

#~ msgid "Enable this option to use classic mode."
#~ msgstr "開啟此選項以使用經典模式"

#~ msgid "Compatible machine"
#~ msgstr "相容的設備"

#~ msgid "Compatible machine condition"
#~ msgstr "相容的設備條件"

#~ msgid "Compatible process profiles condition"
#~ msgstr "相容的切片設定條件"

#~ msgid "Default filament color"
#~ msgstr "預設線材顏色"

#~ msgid "Rotate solid infill direction"
#~ msgstr "旋轉實心填充方向"

#~ msgid "Rotate the solid infill direction by 90° for each layer."
#~ msgstr "每層實心填充的列印方向旋轉 90°。"

#~ msgid ""
#~ "Flow Compensation Model, used to adjust the flow for small infill areas. "
#~ "The model is expressed as a comma separated pair of values for extrusion "
#~ "length and flow correction factors, one per line, in the following "
#~ "format: \"1.234,5.678\""
#~ msgstr ""
#~ "流量補償模型，用於在小面積填充區域中調整擠出流量。模型格式為以逗號分隔的擠"
#~ "出長度和流量補償係數，每行輸入一組，格式示例如下：1.234,5.678。\n"
#~ "譯者補充：此參數允許根據不同的擠出長度動態調整流量補償，以提升小區域列印的"
#~ "精確度和品質。"

#~ msgid ""
#~ "The highest printable layer height for the extruder. Used to limit the "
#~ "maximum layer height when adaptive layer height is enabled."
#~ msgstr "擠出頭最大可列印的層高。用於限制開啟自適應層高時的最大層高"

#~ msgid "mm³/s²"
#~ msgstr "mm³/s²"

#~ msgid ""
#~ "The lowest printable layer height for the extruder. Used to limit the "
#~ "minimum layer height when adaptive layer height is enabled."
#~ msgstr "擠出頭最小可列印的層高。用於限制開啟自適應層高時的最小層高"

#~ msgid "mm²"
#~ msgstr "mm²"

#~ msgid "Retract on top layer"
#~ msgstr "頂層回抽"

#~ msgid ""
#~ "Force a retraction on top layer. Disabling could prevent clog on very "
#~ "slow patterns with small movements, like Hilbert curve."
#~ msgstr ""
#~ "在頂層強制執行回抽操作。停用此功能可能有助於避免在非常緩慢且移動距離較小的"
#~ "模式（例如希爾伯特曲線）中出現堵塞"

#~ msgid ""
#~ "Some amount of material in extruder is pulled back to avoid ooze during "
#~ "long travel. Set zero to disable retraction"
#~ msgstr ""
#~ "擠出機將材料拉回指定長度，避免空駛較長時軟化的線材滲出。設定為 0 表示關閉"
#~ "回抽"

#~ msgid "Speed of retractions."
#~ msgstr "回抽速度"

#~ msgid ""
#~ "Speed for reloading filament into extruder. Zero means same speed of "
#~ "retraction."
#~ msgstr "線材裝填的速度，0 表示和回抽速度一致"

#~ msgid "Single loop draft shield"
#~ msgstr "單圈防風罩"

#~ msgid ""
#~ "Limits the draft shield loops to one wall after the first layer. This is "
#~ "useful, on occasion, to conserve filament but may cause the draft shield "
#~ "to warp / crack."
#~ msgstr ""
#~ "將防風罩的迴圈數限制為第一層後只有一層壁。這樣做有時能節省耗材，但可能會導"
#~ "致防風罩變形或裂開。"

#~ msgid "Spacing of interface lines. Zero means solid interface."
#~ msgstr "接觸面的線距。0 代表實心接觸面"

#, fuzzy
#~ msgid ""
#~ "Minimum thickness of thin features. Model features that are thinner than "
#~ "this value will not be printed, while features thicker than this value "
#~ "will be widened to the minimum wall width. It's expressed as a percentage "
#~ "over nozzle diameter."
#~ msgstr ""
#~ "薄壁特徵的最小厚度。比這個數值還薄的特徵將不被列印，而比最小特徵厚度還厚的"
#~ "特征將被加寬到牆最小寬度。參數值表示為相對噴嘴直徑的百分比"

#~ msgid "Load uptodate process/machine settings when using uptodate."
#~ msgstr "使用最新版本時，載入最新的參數與機器設定"

#~ msgid "Load uptodate filament settings when using uptodate."
#~ msgstr "使用最新版本時，載入最新的列印耗材設定"

#~ msgid "Downward machines settings"
#~ msgstr "相容機器設定"

#~ msgid "Load filament IDs for each object"
#~ msgstr "載入每個物件的耗材識別碼"

#~ msgid ""
#~ "We now have added the auto-calibration for different filaments, which is "
#~ "fully automated and the result will be saved into the printer for future "
#~ "use. You only need to do the calibration in the following limited cases:\n"
#~ "1. If you introduce a new filament of different brands/models or the "
#~ "filament is damp\n"
#~ "2. If the nozzle is worn out or replaced with a new one\n"
#~ "3. If the max volumetric speed or print temperature is changed in the "
#~ "filament setting"
#~ msgstr ""
#~ "我們現在已經為不同的列印線材新增了自動校正功能，該功能是完全自動化的，並且"
#~ "結果將儲存在列印設備中以供將來使用。您只需要在以下有限情況下進行校正：\n"
#~ "1. 如果您引入了不同品牌/型號的新列印線材，或者列印線材受潮；\n"
#~ "2. 如果噴嘴磨損或更換了新的噴嘴；\n"
#~ "3. 如果您在列印線材設定中更改了最大體積速度或列印溫度。"

#~ msgid "step: "
#~ msgstr "步距："

#~ msgid "mm/mm"
#~ msgstr "mm/mm"

#~ msgid "Load stl"
#~ msgstr "載入 STL"

#~ msgid "Load svg"
#~ msgstr "載入 SVG"

#~ msgid "Back Page 1"
#~ msgstr "返回第一頁"

#~ msgid "Delete Filament"
#~ msgstr "刪除線材"

#~ msgid "Refresh Printers"
#~ msgstr "重新整理列印設備"

#~ msgid ""
#~ "Compared with the default profile of a 0.2 mm nozzle, it has a smaller "
#~ "layer height. This results in almost invisible layer lines and higher "
#~ "print quality but shorter print time."
#~ msgstr ""
#~ "與 0.2 毫米噴嘴的預設配置相比，該配置具有較小的層高，產生幾乎不可見的層線"
#~ "並提高列印品質，但列印時間較短。"

#~ msgid ""
#~ "Compared with the default profile of a 0.2 mm nozzle, it has a smaller "
#~ "layer height. This results in minimal layer lines and higher print "
#~ "quality, but shorter print time."
#~ msgstr ""
#~ "與 0.2 毫米噴嘴的預設配置相比，該配置具有較小的層高，產生最小的層線並提高"
#~ "列印品質，但列印時間較短。"

#~ msgid ""
#~ "It has a very big layer height. This results in very apparent layer "
#~ "lines, low print quality and general print time."
#~ msgstr ""
#~ "與0.8mm噴嘴的預設配置相比，該配置具有較大的層高，產生非常明顯的層線並顯著"
#~ "降低列印品質，但在某些情況下會縮短列印時間。"

#~ msgid ""
#~ "Compared with the default profile of a 0.8 mm nozzle, it has a bigger "
#~ "layer height. This results in very apparent layer lines and much lower "
#~ "print quality but shorter print time in some cases."
#~ msgstr ""
#~ "與0.8mm噴嘴的預設配置相比，該配置具有更大的層高，產生極為明顯的層線並顯著"
#~ "降低列印品質，但在某些情況下會大幅縮短列印時間。"

#~ msgid ""
#~ "Compared with the default profile of a 0.8 mm nozzle, it has a much "
#~ "bigger layer height. This results in extremely apparent layer lines and "
#~ "much lower print quality but much shorter print time in some cases."
#~ msgstr ""
#~ "與0.8mm噴嘴的預設配置相比，該配置具有略小的層高，產生略少但仍明顯的層線，"
#~ "並略微提高列印品質，但在某些情況下會延長列印時間。"

#~ msgid ""
#~ "Compared with the default profile of a 0.8 mm nozzle, it has a smaller "
#~ "layer height. This results in less but still apparent layer lines and "
#~ "slightly higher print quality, but longer print time in some cases."
#~ msgstr ""
#~ "與0.8mm噴嘴的預設配置相比，該配置具有較少的層高，產生較少但仍明顯的層線，"
#~ "並略微提高列印品質，但在某些情況下會延長列印時間。"

#~ msgid "Connection to Flashforge is working correctly."
#~ msgstr "成功連接到 Flashforge。"

#~ msgid "Could not connect to Flashforge"
#~ msgstr "無法連接到 Flashforge"

#~ msgid "User canceled."
#~ msgstr "使用者取消。"

#~ msgid "Set the brim type to \"painted\""
#~ msgstr "將邊緣類型設置為「上色」。"

#~ msgid ""
#~ "We have added an experimental style \"Tree Slim\" that features smaller "
#~ "support volume but weaker strength.\n"
#~ "We recommend using it with: 0 interface layers, 0 top distance, 2 walls."
#~ msgstr ""
#~ "我們新增了一種實驗性支撐樣式『苗條樹』，具有更小的支撐體積但強度較低。\n"
#~ "建議使用以下設置：0 個介面層、0 頂部距離、2 層牆。"

#~ msgid ""
#~ "For \"Tree Strong\" and \"Tree Hybrid\" styles, we recommend the "
#~ "following settings: at least 2 interface layers, at least 0.1mm top z "
#~ "distance or using support materials on interface."
#~ msgstr ""
#~ "對於「強壯樹」和「混合樹」的支撐樣式，我們推薦以下設定：至少 2 層界面層，"
#~ "至少 0.1 毫米的頂部z距離或使用專用的支撐線材。"

#~ msgid "Branch Diameter with double walls"
#~ msgstr "分支雙層牆直徑"

#~ msgid ""
#~ "Branches with area larger than the area of a circle of this diameter will "
#~ "be printed with double walls for stability. Set this value to zero for no "
#~ "double walls."
#~ msgstr ""
#~ "當分支的面積大於設定直徑圓形的面積時，將以雙層牆結構列印以增強穩定性。若設"
#~ "為 0，則不啟用雙層牆結構。"

#~ msgid "This setting specify the count of walls around support"
#~ msgstr "此設定指定支援結構的牆壁數量"

#, c-format, boost-format
#~ msgid "Support: generate toolpath at layer %d"
#~ msgstr "支撐：正在產生 %d 層的路徑"

#~ msgid "Support: detect overhangs"
#~ msgstr "支撐：正在偵測懸空面"

#~ msgid "Support: propagate branches"
#~ msgstr "支撐：正在生長樹枝"

#~ msgid "Support: draw polygons"
#~ msgstr "支撐：正在產生多邊形"

#~ msgid "Support: generate toolpath"
#~ msgstr "支撐：正在產生走線路徑"

#, c-format, boost-format
#~ msgid "Support: generate polygons at layer %d"
#~ msgstr "支撐：正在產生 %d 層的多邊形"

#, c-format, boost-format
#~ msgid "Support: fix holes at layer %d"
#~ msgstr "支撐：正在修補 %d 層的空洞"

#, c-format, boost-format
#~ msgid "Support: propagate branches at layer %d"
#~ msgstr "支撐：正在生長 %d 層的樹枝"

#, c-format, boost-format
#~ msgid ""
#~ "When the overhang exceeds this specified threshold, force the cooling fan "
#~ "to run at the 'Overhang Fan Speed' set below. This threshold is expressed "
#~ "as a percentage, indicating the portion of each line's width that is "
#~ "unsupported by the layer beneath it. Setting this value to 0%% forces the "
#~ "cooling fan to run for all outer walls, regardless of the overhang degree."
#~ msgstr ""
#~ "當懸垂超過此設定的閾值時，冷卻風扇將強制以「懸垂風扇轉速」運行。該閾值以百"
#~ "分比表示，代表每條列印線寬中未受下層支撐的比例。若將此值設為 0%%，則冷卻風"
#~ "扇將對所有外牆啟動，不論懸垂角度大小。"

#~ msgid "Orca Slicer"
#~ msgstr "Orca Slicer"

#~ msgid "Current Cabin humidity"
#~ msgstr "濕度"

#~ msgid "Stopped."
#~ msgstr "已經停止。"

#, c-format, boost-format
#~ msgid "Connect failed [%d]!"
#~ msgstr "連接失敗 [%d]！"

#~ msgid "Initialize failed (Device connection not ready)!"
#~ msgstr "初始化失敗（未連接列印設備）"

#~ msgid "Initialize failed (Storage unavailable, insert SD card.)!"
#~ msgstr "初始化失敗（存儲不可用，請插入 SD 卡）！"

#, c-format, boost-format
#~ msgid "Initialize failed (%s)!"
#~ msgstr "初始化失敗（%s）!"

#~ msgid "LAN Connection Failed (Sending print file)"
#~ msgstr "區域網路連接失敗（傳送列印檔案）"

#~ msgid ""
#~ "Step 1, please confirm Orca Slicer and your printer are in the same LAN."
#~ msgstr "第1步，請確認 Orca Slicer 和您的列印設備在同一個區域網路上。"

#~ msgid ""
#~ "Step 2, if the IP and Access Code below are different from the actual "
#~ "values on your printer, please correct them."
#~ msgstr ""
#~ "步驟2, 如果下面的 IP 和訪問代碼與列印設備上的實際值不同，請輸入正確的數值。"

#~ msgid "Step 3: Ping the IP address to check for packet loss and latency."
#~ msgstr "步驟 3：Ping 該 IP 地址以檢查封包遺失和延遲。"

#~ msgid "IP and Access Code Verified! You may close the window"
#~ msgstr "IP 和訪問代碼已驗證！可以關閉視窗"

#~ msgid "Force cooling for overhang and bridge"
#~ msgstr "懸空/橋接強制冷卻"

#~ msgid ""
#~ "Enable this option to optimize part cooling fan speed for overhang and "
#~ "bridge to get better cooling"
#~ msgstr "勾選這個選項將自動最佳化橋接和懸空的風扇轉速以獲得更好的冷卻"

#~ msgid "Fan speed for overhang"
#~ msgstr "懸空風扇速度"

#~ msgid ""
#~ "Force part cooling fan to be this speed when printing bridge or overhang "
#~ "wall which has large overhang degree. Forcing cooling for overhang and "
#~ "bridge can get better quality for these part"
#~ msgstr ""
#~ "當列印橋接和超過臨界值設定的懸空時，強制物件冷卻風扇為設定的速度數值。強制"
#~ "冷卻能夠使懸空和橋接獲得更好的列印品質"

#~ msgid "Cooling overhang threshold"
#~ msgstr "冷卻懸空臨界值"

#, c-format
#~ msgid ""
#~ "Force cooling fan to be specific speed when overhang degree of printed "
#~ "part exceeds this value. Expressed as percentage which indicates how much "
#~ "width of the line without support from lower layer. 0% means forcing "
#~ "cooling for all outer wall no matter how much overhang degree"
#~ msgstr ""
#~ "當列印部件的懸空角度超過此值時，強制冷卻風扇以特定速度運行。此值以百分比表"
#~ "示，指的是無下層支撐的線寬比例。設為 0%% 時，表示無論懸垂角度如何，冷卻風"
#~ "扇都會對所有外牆啟用強制冷卻"

#~ msgid "Bridge infill direction"
#~ msgstr "橋接填充角度"

#~ msgid "Bridge density"
#~ msgstr "橋接密度"

#~ msgid ""
#~ "Density of external bridges. 100% means solid bridge. Default is 100%."
#~ msgstr "外部橋接的密度。 100% 意味著堅固的橋樑。 預設值為 100%。"

#~ msgid ""
#~ "Improve shell precision by adjusting outer wall spacing. This also "
#~ "improves layer consistency.\n"
#~ "Note: This setting will only take effect if the wall sequence is "
#~ "configured to Inner-Outer"
#~ msgstr ""
#~ "調整外牆間距以提升外殼精度，並改善層的一致性。\n"
#~ "注意：此設定僅在牆體順序設置為由內向外時有效"

#~ msgid "Thick bridges"
#~ msgstr "厚橋"

#~ msgid "Filter out small internal bridges (beta)"
#~ msgstr "篩選掉短的內部橋接（Beta）"

#~ msgid ""
#~ "This option can help reducing pillowing on top surfaces in heavily "
#~ "slanted or curved models.\n"
#~ "\n"
#~ "By default, small internal bridges are filtered out and the internal "
#~ "solid infill is printed directly over the sparse infill. This works well "
#~ "in most cases, speeding up printing without too much compromise on top "
#~ "surface quality.\n"
#~ "\n"
#~ "However, in heavily slanted or curved models especially where too low "
#~ "sparse infill density is used, this may result in curling of the "
#~ "unsupported solid infill, causing pillowing.\n"
#~ "\n"
#~ "Disabling this option will print internal bridge layer over slightly "
#~ "unsupported internal solid infill. The options below control the amount "
#~ "of filtering, i.e. the amount of internal bridges created.\n"
#~ "\n"
#~ "Filter - enable this option. This is the default behavior and works well "
#~ "in most cases.\n"
#~ "\n"
#~ "Limited filtering - creates internal bridges on heavily slanted surfaces, "
#~ "while avoiding creating unnecessary internal bridges. This works well for "
#~ "most difficult models.\n"
#~ "\n"
#~ "No filtering - creates internal bridges on every potential internal "
#~ "overhang. This option is useful for heavily slanted top surface models. "
#~ "However, in most cases it creates too many unnecessary bridges."
#~ msgstr ""
#~ "此選項有助於減少在大幅傾斜或曲面的模型上頂部表面瑕疵。\n"
#~ "\n"
#~ "預設情況下，小型內部橋接會被篩選掉，內部實心填充會直接印刷在稀疏填充上。這"
#~ "在大多數情況下運作良好，能加速列印並且不會過度影響頂部表面品質。\n"
#~ "\n"
#~ "在大幅傾斜或曲面的模型中，特別是當使用過低的稀疏填充密度時，這可能會導致支"
#~ "撐不夠的實心填充翹曲，進而造成瑕疵。\n"
#~ "\n"
#~ "停用此選項將在稍微未支撐的內部實心填充區列印內部橋接層。以下選項控制篩選的"
#~ "程度(建立內部橋接的數量)。\n"
#~ "\n"
#~ "篩選 - 啟用此選項。這是預設行為，並且在大多數情況下運作良好。\n"
#~ "\n"
#~ "有限篩選 - 僅在大幅傾斜的表面上建立內部橋接。這對大多數困難模型來說效果良"
#~ "好。\n"
#~ "\n"
#~ "不篩選 - 在每個可能的內部懸空處建立內部橋接。這個選項對於大幅傾斜的頂部表"
#~ "面模型很有用。然而，在大多數情況下，它會建立過多不必要的橋接。"

#~ msgid ""
#~ "This fan speed is enforced during all support interfaces, to be able to "
#~ "weaken their bonding with a high fan speed.\n"
#~ "Set to -1 to disable this override.\n"
#~ "Can only be overridden by disable_fan_first_layers."
#~ msgstr ""
#~ "所有支撐界面列印期間強制風扇速度，高速可以減少支撐與物件的融合。\n"
#~ "設定為 -1 以停用。"

#~ msgid ", ver: "
#~ msgstr "，版本"<|MERGE_RESOLUTION|>--- conflicted
+++ resolved
@@ -2984,19 +2984,11 @@
 msgid "AMS Slots"
 msgstr "AMS 槽內線材"
 
-<<<<<<< HEAD
-msgid "Left Ams"
-msgstr "左側 Ams"
-
-msgid "Right Ams"
-msgstr "右側 Ams"
-=======
 msgid "Left AMS"
-msgstr ""
+msgstr "左側 AMS"
 
 msgid "Right AMS"
-msgstr ""
->>>>>>> 783f533a
+msgstr "右側 AMS"
 
 msgid ""
 "Note: Only the AMS slots loaded with the same material type can be selected."
@@ -5175,14 +5167,6 @@
 msgid "No printers."
 msgstr "未選擇列印設備。"
 
-<<<<<<< HEAD
-msgid ""
-"Please check the network and try again, You can restart or update the "
-"printer if the issue persists."
-msgstr "請確認網路連線後再試一次。若問題仍然存在，建議重新啟動或更新列印設備。"
-
-=======
->>>>>>> 783f533a
 msgid "Loading file list..."
 msgstr "載入檔案清單..."
 
@@ -8924,19 +8908,11 @@
 msgid "Air Pump"
 msgstr "氣泵"
 
-<<<<<<< HEAD
-msgid "Laser 10w"
+msgid "Laser 10 W"
 msgstr "10瓦 雷射"
 
-msgid "Laser 40w"
+msgid "Laser 40 W"
 msgstr "40瓦 雷射"
-=======
-msgid "Laser 10 W"
-msgstr ""
-
-msgid "Laser 40 W"
-msgstr ""
->>>>>>> 783f533a
 
 msgid "Cutting Module"
 msgstr "切割模組"
