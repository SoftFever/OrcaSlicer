--- conflicted
+++ resolved
@@ -2,11 +2,7 @@
 msgstr ""
 "Project-Id-Version: Orca Slicer\n"
 "Report-Msgid-Bugs-To: \n"
-<<<<<<< HEAD
-"POT-Creation-Date: 2023-10-11 22:28+0800\n"
-=======
 "POT-Creation-Date: 2023-10-24 19:49+0800\n"
->>>>>>> dcb23abb
 "PO-Revision-Date: \n"
 "Last-Translator: Heiko Liebscher <hliebschergmail.com>\n"
 "Language-Team: \n"
@@ -169,15 +165,12 @@
 msgid "Height Range"
 msgstr "Höhenreichweite"
 
-<<<<<<< HEAD
-=======
 msgid "Vertical"
 msgstr "Vertikal"
 
 msgid "Horizontal"
 msgstr "Horizontal"
 
->>>>>>> dcb23abb
 msgid "Remove painted color"
 msgstr "Gemalte Farbe entfernen"
 
@@ -5203,15 +5196,12 @@
 "Vergrößere die Ansicht in Richtung der Mauszeigerposition im 3D-Modus "
 "anstatt auf das Zentrum des 2D-Fensters."
 
-<<<<<<< HEAD
-=======
 msgid "Use free camera"
 msgstr "Freie Kamera verwenden"
 
 msgid "If enabled, use free camera. If not enabled, use constrained camera."
 msgstr "Wenn aktiviert, wird die freie Kamera verwendet."
 
->>>>>>> dcb23abb
 msgid "Show \"Tip of the day\" notification after start"
 msgstr "Benachrichtigung \"Tipp des Tages\" nach dem Start anzeigen"
 
@@ -9090,17 +9080,8 @@
 msgid "Layers and Perimeters"
 msgstr "Schichten und Perimeter"
 
-<<<<<<< HEAD
-msgid ""
-"Filter out gaps smaller than the threshold specified. This setting won't "
-"affect top/bottom layers"
-msgstr ""
-"Filtert Lücken aus, die kleiner als der festgelegte Schwellenwert sind. "
-"Diese Einstellung beeinflusst die obersten/untersten Schichten nicht"
-=======
 msgid "Filter out gaps smaller than the threshold specified"
 msgstr "Filtert Lücken aus, die kleiner als der angegebene Schwellenwert sind"
->>>>>>> dcb23abb
 
 msgid ""
 "Speed of gap infill. Gap usually has irregular line width and should be "
@@ -11483,14 +11464,6 @@
 msgid "Optimizing toolpath"
 msgstr "Optimieren des Werkzeugwegs"
 
-msgid "Empty layers around bottom are replaced by nearest normal layers."
-msgstr ""
-"Die leeren Ebenen im unteren Bereich werden durch die nächstgelegenen "
-"normalen Ebenen ersetzt."
-
-msgid "The model has too many empty layers."
-msgstr "Das Modell hat zu viele leere Ebenen."
-
 msgid "Slicing mesh"
 msgstr "Slicen des Netzes"
 
@@ -12715,8 +12688,6 @@
 "Wussten Sie, dass Sie die Festigkeit des Modells durch mehr Wandschleifen "
 "und eine höhere Dichte der Füllung verbessern können?"
 
-<<<<<<< HEAD
-=======
 #: resources/data/hints.ini: [hint:When need to print with the printer door
 #: opened]
 msgid ""
@@ -12829,7 +12800,6 @@
 #~ msgid "The model has too many empty layers."
 #~ msgstr "Das Modell hat zu viele leere Ebenen."
 
->>>>>>> dcb23abb
 #~ msgid "Cali"
 #~ msgstr "Kalibrierung"
 
