--- conflicted
+++ resolved
@@ -1,390 +1,378 @@
-*
-{
-	margin:0px;
-	padding: 0px;
-	border: 0px;
-	font-family: "system-ui", "Segoe UI", Roboto, Oxygen, Ubuntu, "Fira Sans", "Droid Sans", "Helvetica Neue", sans-sans;
-	user-select: none;
-}
-
-html
-{
-	height: 100%;
-}
-
-body
-{
-	min-width: 1280px;
-	height: 100%;
-	display:flex;
-	flex-direction: column;
-	justify-content: center;
-	align-items: center;
-	background-color: #F4F4F4;	
-	font-size: 14px;	
-	color: #595959;	
-	line-height: 24px;
-}
-
-#EmptyArea
-{
-	min-width: 1280px;
-	display: flex;
-	flex-direction: column;
-	align-items: center;
-	justify-content: center;
-	display: flex;
-}
-
-
-#WholeArea
-{
-	height:  100%;
-	position: relative;
-	overflow-y: hidden;
-	display: none;
-}
-
-.ZScrol::-webkit-scrollbar {/*滚动条整体样式*/
-    width: 8px;     /*高宽分别对应横竖滚动条的尺寸*/
-    height: 8px;
-	padding: 2px;
-}
-
-.ZScrol::-webkit-scrollbar-thumb {/*滚动条里面小方块*/
-    border-radius: 6px;
-    -webkit-box-shadow: inset 0 0 5px rgba(0,0,0,0.2);
-	box-shadow: inset 0 0 5px rgba(0,0,0,0.2);
-    background-color: #AAAAAA;
-}
-
-.ZScrol::-webkit-scrollbar-track {/*滚动条里面轨道*/
-        -webkit-box-shadow: inset 0 0 5px rgba(0,0,0,0.2);
-	    box-shadow: inset 0 0 5px rgba(0,0,0,0.2);
-        border-radius: 10px;
-        background: #EDEDED;
-}
-
-
-.TopBottomBar
-{
-	height: 24px;
-}
-
-.FloorBottomBar
-{
-	height: 100px;
-}
-
-
-/*----Basic----*/
-.Text_Title
-{
-	font-size: 16px;
-	font-weight: 700;
-	color: black;	
-}
-
-.Text_Value
-{
-	color: black;
-}
-
-.Text_Bold
-{
-	font-weight: 700;
-}
-
-.Text_TitleBoard
-{
-	border-bottom: 1px solid #DDDDDD;
-	padding: 16px  0px;
-}
-
-.Text_TitleArea div
-{
-	height: 32px;
-	line-height: 32px;
-}
-
-#Model_Name_Line
-{
-	width: 800px;
-}
-
-#ModelNameBar
-{
-	width: 100%;
-	display: flex;
-	overflow:hidden;
-	white-space: nowrap;
-	text-overflow: ellipsis;
-<<<<<<< HEAD
-}
-
-#ModelName
-{
-	overflow:hidden;
-	white-space: nowrap;
-	text-overflow: ellipsis;	
-}
-
-=======
-}
-
-#ModelName
-{
-	overflow:hidden;
-	white-space: nowrap;
-	text-overflow: ellipsis;	
-}
-
->>>>>>> 693aa8d2
-
-.Block_BKGA
-{
-	background-color: white;
-}
-
-.Block_BKGB
-{
-	background-color: #F4F4F4;
-}
-
-/*---Swiper---*/
-.swiper
-{
-    --swiper-theme-color: #ff6600;/* 设置Swiper风格 */
-    --swiper-navigation-color: #009688;/* 单独设置按钮颜色 */
-    --swiper-navigation-size: 30px;/* 设置按钮大小 */
-}
-
-/*---Left---*/
-#LeftProcessBlock
-{
-	position:fixed;
-	top: 24px;
-	width: 264px;
-	height: 120px;
-    flex-shrink: 0;
-}
-
-.LeftProcessBar
-{
-	border-left: 2px solid #DDDDDD;
-	height: 40px;
-	display: flex;
-	align-items: center;
-	cursor: pointer;
-}
-
-.LeftProcessBar img
-{
-	margin-left:18px;
-}
-
-.LeftProcessBar span
-{
-	margin-left: 20px;
-}
-
-.LeftTipIcon
-{
-	width: 20px;
-	height: 20px;
-}
-
-.ProcessBarSelected
-{
-	border-left-color:#009688;
-}
-
-.ProcessBarSelected span
-{
-	color:#009688;
-}
-
-#Info_ProcessBar.ProcessBarSelected img
-{
-	content:url("img/info_g.svg");
-}
-
-#File_ProcessBar.ProcessBarSelected img
-{
-	content:url("img/file_g.svg");
-}
-
-#Profile_ProcessBar.ProcessBarSelected img
-{
-	content:url("img/profile_g.svg");
-}
-
-
-
-/*---Right---*/
-
-/*--Basic Info--*/
-#Info_Inside_Board
-{
-	display: flex;
-	height: calc(100% - 24px);
-	overflow-y:auto;
-}
-
-.InfoBlock
-{
-	background-color: white;
-	padding: 20px 40px;
-}
-
-.InfoBlock:nth-child(n+2)
-{
-	margin-top: 8px;
-}
-
-#ModelInfoBlock
-{
-	width: 1000px;
-}
-
-#Model_Name_Area {
-	display: flex;
-	justify-content: space-between;
-	align-items: flex-end;
-}
-
-#Model_Preview_Image
-{
-	height: 480px;
-}
-
-.swiper
-{
-	margin: 24px 0px;
-}
-
-.swiper-slide
-{
-	cursor:pointer;
-	display: flex;
-	align-content: center;
-	justify-content: center;
-}
-
-.swiper-slide img
-{
-    max-width:100%;
-    max-height:100%;
-}
-
-/*---Document---*/
-#LeftEmptyBlock
-{
-
-}
-
-#Model_Desc img
-{
-	max-width:100%;
-}
-
-#Model_Accessories
-{
-}
-
-.File_Board
-{
-	background-color: #F4F4F4;
-	padding: 12px 15px;	
-}
-
-.File_Board:nth-child(n+2)
-{
-	margin-top: 16px;
-}
-
-.FileListBoard
-{
-	display: flex;
-	flex-wrap: wrap;
-}
-
-.FileItem
-{
-	width:406px;
-	background-color: white;
-	display: flex;
-	align-items: center;
-	padding: 12px 15px;
-	margin: 4px 0px;
-}
-
-.FileItem:nth-child(2n+1)
-{
-	margin-right: 16px;
-}
-
-
-.FileIcon img
-{
-	width: 36px;
-	height: 42px;
-}
-
-.ImageIcon img
-{
-	width: 36px;
-	height: 42px;
-	object-fit: cover;
-}
-
-.FileText
-{
-	width: 306px;
-	height: 40px;
-	line-height: 20px;
-	padding: 0px 16px;
-	display: flex;
-	align-items: center;
-}
-
-.FileSize
-{
-	display:none;
-}
-
-.FileName
-{
-	width: 100%;
-	overflow: hidden;
-	text-overflow: ellipsis;
-	white-space: nowrap;
-}
-
-.FileMenu
-{
-	height: 32px;
-	width: 32px;
-	display: flex;
-	cursor: pointer;
-	align-items: center;
-	justify-content: center;
-}
-
-.FileMenu img
-{
-	width: 24px;
-}
-
-
-/*---Profile---*/
-#Profile_Preview_Image
-{
-	height: 480px;
-}
-
-.viewer-button
-{
-	background-color: rgba(255,0,0,.5)!important;
-}
-
+*
+{
+	margin:0px;
+	padding: 0px;
+	border: 0px;
+	font-family: "system-ui", "Segoe UI", Roboto, Oxygen, Ubuntu, "Fira Sans", "Droid Sans", "Helvetica Neue", sans-sans;
+	user-select: none;
+}
+
+html
+{
+	height: 100%;
+}
+
+body
+{
+	min-width: 1280px;
+	height: 100%;
+	display:flex;
+	flex-direction: column;
+	justify-content: center;
+	align-items: center;
+	background-color: #F4F4F4;	
+	font-size: 14px;	
+	color: #595959;	
+	line-height: 24px;
+}
+
+#EmptyArea
+{
+	min-width: 1280px;
+	display: flex;
+	flex-direction: column;
+	align-items: center;
+	justify-content: center;
+	display: flex;
+}
+
+
+#WholeArea
+{
+	height:  100%;
+	position: relative;
+	overflow-y: hidden;
+	display: none;
+}
+
+.ZScrol::-webkit-scrollbar {/*滚动条整体样式*/
+    width: 8px;     /*高宽分别对应横竖滚动条的尺寸*/
+    height: 8px;
+	padding: 2px;
+}
+
+.ZScrol::-webkit-scrollbar-thumb {/*滚动条里面小方块*/
+    border-radius: 6px;
+    -webkit-box-shadow: inset 0 0 5px rgba(0,0,0,0.2);
+	box-shadow: inset 0 0 5px rgba(0,0,0,0.2);
+    background-color: #AAAAAA;
+}
+
+.ZScrol::-webkit-scrollbar-track {/*滚动条里面轨道*/
+        -webkit-box-shadow: inset 0 0 5px rgba(0,0,0,0.2);
+	    box-shadow: inset 0 0 5px rgba(0,0,0,0.2);
+        border-radius: 10px;
+        background: #EDEDED;
+}
+
+
+.TopBottomBar
+{
+	height: 24px;
+}
+
+.FloorBottomBar
+{
+	height: 100px;
+}
+
+
+/*----Basic----*/
+.Text_Title
+{
+	font-size: 16px;
+	font-weight: 700;
+	color: black;	
+}
+
+.Text_Value
+{
+	color: black;
+}
+
+.Text_Bold
+{
+	font-weight: 700;
+}
+
+.Text_TitleBoard
+{
+	border-bottom: 1px solid #DDDDDD;
+	padding: 16px  0px;
+}
+
+.Text_TitleArea div
+{
+	height: 32px;
+	line-height: 32px;
+}
+
+#Model_Name_Line
+{
+	width: 800px;
+}
+
+#ModelNameBar
+{
+	width: 100%;
+	display: flex;
+	overflow:hidden;
+	white-space: nowrap;
+	text-overflow: ellipsis;
+}
+
+#ModelName
+{
+	overflow:hidden;
+	white-space: nowrap;
+	text-overflow: ellipsis;	
+}
+
+
+.Block_BKGA
+{
+	background-color: white;
+}
+
+.Block_BKGB
+{
+	background-color: #F4F4F4;
+}
+
+/*---Swiper---*/
+.swiper
+{
+    --swiper-theme-color: #ff6600;/* 设置Swiper风格 */
+    --swiper-navigation-color: #009688;/* 单独设置按钮颜色 */
+    --swiper-navigation-size: 30px;/* 设置按钮大小 */
+}
+
+/*---Left---*/
+#LeftProcessBlock
+{
+	position:fixed;
+	top: 24px;
+	width: 264px;
+	height: 120px;
+    flex-shrink: 0;
+}
+
+.LeftProcessBar
+{
+	border-left: 2px solid #DDDDDD;
+	height: 40px;
+	display: flex;
+	align-items: center;
+	cursor: pointer;
+}
+
+.LeftProcessBar img
+{
+	margin-left:18px;
+}
+
+.LeftProcessBar span
+{
+	margin-left: 20px;
+}
+
+.LeftTipIcon
+{
+	width: 20px;
+	height: 20px;
+}
+
+.ProcessBarSelected
+{
+	border-left-color:#009688;
+}
+
+.ProcessBarSelected span
+{
+	color:#009688;
+}
+
+#Info_ProcessBar.ProcessBarSelected img
+{
+	content:url("img/info_g.svg");
+}
+
+#File_ProcessBar.ProcessBarSelected img
+{
+	content:url("img/file_g.svg");
+}
+
+#Profile_ProcessBar.ProcessBarSelected img
+{
+	content:url("img/profile_g.svg");
+}
+
+
+
+/*---Right---*/
+
+/*--Basic Info--*/
+#Info_Inside_Board
+{
+	display: flex;
+	height: calc(100% - 24px);
+	overflow-y:auto;
+}
+
+.InfoBlock
+{
+	background-color: white;
+	padding: 20px 40px;
+}
+
+.InfoBlock:nth-child(n+2)
+{
+	margin-top: 8px;
+}
+
+#ModelInfoBlock
+{
+	width: 1000px;
+}
+
+#Model_Name_Area {
+	display: flex;
+	justify-content: space-between;
+	align-items: flex-end;
+}
+
+#Model_Preview_Image
+{
+	height: 480px;
+}
+
+.swiper
+{
+	margin: 24px 0px;
+}
+
+.swiper-slide
+{
+	cursor:pointer;
+	display: flex;
+	align-content: center;
+	justify-content: center;
+}
+
+.swiper-slide img
+{
+    max-width:100%;
+    max-height:100%;
+}
+
+/*---Document---*/
+#LeftEmptyBlock
+{
+
+}
+
+#Model_Desc img
+{
+	max-width:100%;
+}
+
+#Model_Accessories
+{
+}
+
+.File_Board
+{
+	background-color: #F4F4F4;
+	padding: 12px 15px;	
+}
+
+.File_Board:nth-child(n+2)
+{
+	margin-top: 16px;
+}
+
+.FileListBoard
+{
+	display: flex;
+	flex-wrap: wrap;
+}
+
+.FileItem
+{
+	width:406px;
+	background-color: white;
+	display: flex;
+	align-items: center;
+	padding: 12px 15px;
+	margin: 4px 0px;
+}
+
+.FileItem:nth-child(2n+1)
+{
+	margin-right: 16px;
+}
+
+
+.FileIcon img
+{
+	width: 36px;
+	height: 42px;
+}
+
+.ImageIcon img
+{
+	width: 36px;
+	height: 42px;
+	object-fit: cover;
+}
+
+.FileText
+{
+	width: 306px;
+	height: 40px;
+	line-height: 20px;
+	padding: 0px 16px;
+	display: flex;
+	align-items: center;
+}
+
+.FileSize
+{
+	display:none;
+}
+
+.FileName
+{
+	width: 100%;
+	overflow: hidden;
+	text-overflow: ellipsis;
+	white-space: nowrap;
+}
+
+.FileMenu
+{
+	height: 32px;
+	width: 32px;
+	display: flex;
+	cursor: pointer;
+	align-items: center;
+	justify-content: center;
+}
+
+.FileMenu img
+{
+	width: 24px;
+}
+
+
+/*---Profile---*/
+#Profile_Preview_Image
+{
+	height: 480px;
+}
+
+.viewer-button
+{
+	background-color: rgba(255,0,0,.5)!important;
+}
+