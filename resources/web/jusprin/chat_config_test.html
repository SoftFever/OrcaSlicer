<html lang="zh-cn">
<head>
    <meta charset="UTF-8">
    <meta name="viewport" content="width=device-width, initial-scale=1.0">
    <title>原页面示例</title>
    <style>
        body {
            font-family: Arial, sans-serif;
            margin: 0;
            padding: 0;
            background-color: #f4f4f4;
        }
        header {
            background-color: #333;
            color: #fff;
            padding: 10px 0;
            text-align: center;
        }
        main {
            padding: 20px;
        }
        footer {
            background-color: #333;
            color: #fff;
            text-align: center;
            padding: 10px 0;
            position: fixed;
            width: 100%;
            bottom: 0;
        }
    </style>
    <script>
        function parseBoolean(value) {
            return value === 'true' || value === '1';
        }

<<<<<<< HEAD
        handleClickFetchFilaments = function() {
            sendMessageToWxWebView(JSON.stringify({
                action:  "fetch_filaments",
            }));
        }
        
=======
>>>>>>> 1d7d5f69
        function handleClickFetchPreset() {
            sendMessageToWxWebView(JSON.stringify({
                action:  "fetch_preset_bundle",
            }));

            <!--   "printer_settings_id": "Default Printer" 表示是用户没有自定义的-->
        }
        function handleClickLayoutHight() {
            var inputElement = document.getElementById("layer_height");
            var floatValue = parseFloat(inputElement.value);
            sendMessageToWxWebView(JSON.stringify({
                action:  "config_property",
                key : 'layer_height',
                type: 'TYPE_PRINT',
                value: floatValue
            }));
        }
        function handleClickFilamentSoluble() {
            var inputElement = document.getElementById("filament_soluble");
            var boolValue = parseBoolean(inputElement.value);
            sendMessageToWxWebView(JSON.stringify({
                action:  "config_property",
                key : 'filament_soluble',
                type: 'TYPE_FILAMENT',
                value: [boolValue]
            }));
        }


        function handleClick(fetch_type) {
            sendMessageToWxWebView(JSON.stringify({
                action:  "fetch_property",
                type: fetch_type,
            }))
        }

        window.onGUIMessage = function(message) {
            var pElement = document.getElementById("content");
            try {
                var jsonObject = JSON.parse(message);
                var content = JSON.stringify(jsonObject, null, 2);
                pElement.innerHTML = content;
            } catch (error) {
                pElement.innerHTML = '<span style="color: red;">Error parsing JSON: ' + error.message + '</span>';
            }
        }
        function sendMessageToWxWebView(value) {
            if (window.wx) {
                window.wx.postMessage(value);
            } else {
                alert('wx 对象不可用');
            }
        }
    </script>
</head>
<body>
    <main>
        <h2>关于我们</h2>
        <button onclick="handleClickFetchPreset()">获取Preset参数</button>
        <button onclick="handleClick('TYPE_PRINT')">获取EDITED TYPE_PRINT参数</button>
        <button onclick="handleClick('TYPE_FILAMENT')">获取EDITED TYPE_FILAMENT参数</button>
        <button onclick="handleClickFetchFilaments()">获取Filaments参数</button>
        <br><br>
        <label for="layer_height">TYPE_PRINT:layer_height:</label>
        <input type="text" id="layer_height" value="0.33"/>
        <button onclick="handleClickLayoutHight()">发送layer_height</button>
        <br><br>
        <br><br>
        <label for="filament_soluble">TYPE_FILAMENT:filament_soluble:</label>
        <input type="text" id="filament_soluble" value="true"/>
        <button onclick="handleClickFilamentSoluble()">发送filament_soluble</button>
        <br><br>
        <pre id="content">这是一个简单的HTML原页面示例。</pre>
        <br><br>
    </main>
</body>
</html><|MERGE_RESOLUTION|>--- conflicted
+++ resolved
@@ -34,15 +34,11 @@
             return value === 'true' || value === '1';
         }
 
-<<<<<<< HEAD
-        handleClickFetchFilaments = function() {
+        function handleClickFetchFilaments() {
             sendMessageToWxWebView(JSON.stringify({
                 action:  "fetch_filaments",
             }));
         }
-        
-=======
->>>>>>> 1d7d5f69
         function handleClickFetchPreset() {
             sendMessageToWxWebView(JSON.stringify({
                 action:  "fetch_preset_bundle",
