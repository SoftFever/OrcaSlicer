--- conflicted
+++ resolved
@@ -1041,13 +1041,10 @@
             "sub_path": "filament/Qidi Generic PLA Silk.json"
         },
         {
-<<<<<<< HEAD
             "name": "Qidi Generic PLA Silk @Qidi Q1 Pro 0.4 nozzle",
             "sub_path": "filament/Qidi Generic PLA Silk @Qidi Q1 Pro 0.4 nozzle.json"
         },
         {
-=======
->>>>>>> aa692b81
             "name": "Qidi Generic PVA",
             "sub_path": "filament/Qidi Generic PVA.json"
         },
