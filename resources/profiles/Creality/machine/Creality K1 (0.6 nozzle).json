--- conflicted
+++ resolved
@@ -51,12 +51,7 @@
 	"machine_end_gcode": "END_PRINT",
 	"scan_first_layer": "0",
 	"thumbnails": [
-<<<<<<< HEAD
-		"100x100",
-		"320x320"
-=======
 		"96x96",
 		"300x300"
->>>>>>> 60ab79ca
 	]
 }