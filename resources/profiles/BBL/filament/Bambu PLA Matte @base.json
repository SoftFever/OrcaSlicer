{
    "type": "filament",
    "name": "Bambu PLA Matte @base",
    "inherits": "fdm_filament_pla",
    "from": "system",
    "filament_id": "GFA01",
    "instantiation": "false",
<<<<<<< HEAD
    "filament_vendor": [
        "Bambu Lab"
    ],
=======
>>>>>>> 8ff74ea0
    "filament_cost": [
        "24.99"
    ],
    "filament_density": [
        "1.32"
    ],
    "filament_flow_ratio": [
        "0.98"
    ],
    "filament_vendor": [
        "Bambu Lab"
    ],
    "filament_start_gcode": [
        "; filament start gcode\n{if  (bed_temperature[current_extruder] >55)||(bed_temperature_initial_layer[current_extruder] >55)}M106 P3 S200\n{elsif(bed_temperature[current_extruder] >50)||(bed_temperature_initial_layer[current_extruder] >50)}M106 P3 S150\n{elsif(bed_temperature[current_extruder] >45)||(bed_temperature_initial_layer[current_extruder] >45)}M106 P3 S50\n{endif}\n\n{if activate_air_filtration[current_extruder] && support_air_filtration}\nM106 P3 S{during_print_exhaust_fan_speed_num[current_extruder]} \n{endif}"
    ]
}<|MERGE_RESOLUTION|>--- conflicted
+++ resolved
@@ -5,12 +5,6 @@
     "from": "system",
     "filament_id": "GFA01",
     "instantiation": "false",
-<<<<<<< HEAD
-    "filament_vendor": [
-        "Bambu Lab"
-    ],
-=======
->>>>>>> 8ff74ea0
     "filament_cost": [
         "24.99"
     ],
