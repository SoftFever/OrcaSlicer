--- conflicted
+++ resolved
@@ -2,15 +2,6 @@
     "type": "machine_model",
     "name": "Bambu Lab P1S",
     "nozzle_diameter": "0.4;0.2;0.6;0.8",
-<<<<<<< HEAD
-    "model_id": "C12",
-    "url": "http://www.bambulab.com/Parameters/printer_model/Bambu Lab X1.json",
-    "machine_tech": "FFF",
-    "family": "BBL-3DP",
-    "bed_model": "bbl-3dp-X1.stl",
-    "bed_texture": "bbl-3dp-logo.svg",
-    "default_materials": "Generic PLA Silk;Generic PLA;Bambu PLA Matte @BBL X1;Bambu PLA Basic @BBL X1;Bambu ABS @BBL X1C;Bambu PC @BBL X1C;Bambu Support W @BBL X1;Bambu TPU 95A @BBL X1;PolyTerra PLA @BBL X1;PolyLite PLA @BBL X1;"
-=======
     "bed_model": "bbl-3dp-X1.stl",
     "bed_texture": "bbl-3dp-logo.svg",
     "family": "BBL-3DP",
@@ -18,5 +9,4 @@
     "model_id": "C12",
     "url": "http://www.bambulab.com/Parameters/printer_model/Bambu Lab X1.json",
     "default_materials": "Bambu PLA Matte @BBL X1C;Bambu PLA Basic @BBL X1C;Bambu PLA-CF @BBL X1C;Bambu PETG Basic @BBL X1C;Bambu PETG-CF @BBL X1C;Bambu ABS @BBL X1C;Bambu PLA Silk @BBL X1C;Bambu PAHT-CF @BBL X1C;Bambu Support For PLA @BBL X1C;Bambu Support For PA/PET @BBL X1C;Generic PLA;Generic PLA High Speed @BBL X1C;Generic PETG"
->>>>>>> 693aa8d2
 }