--- conflicted
+++ resolved
@@ -2,15 +2,6 @@
     "type": "machine_model",
     "name": "Bambu Lab P1P",
     "nozzle_diameter": "0.4;0.2;0.6;0.8",
-<<<<<<< HEAD
-    "model_id": "C11",
-    "url": "http://www.bambulab.com/Parameters/printer_model/Bambu Lab X1.json",
-    "machine_tech": "FFF",
-    "family": "BBL-3DP",
-    "bed_model": "bbl-3dp-X1.stl",
-    "bed_texture": "bbl-3dp-logo.svg",
-    "default_materials": "Generic PLA @BBL P1P;Generic PLA Silk @BBL P1P;Bambu PLA Matte @BBL P1P;Bambu PLA Basic @BBL P1P;Bambu ABS @BBL P1P;Bambu PC @BBL P1P;Bambu Support W @BBL P1P;Bambu TPU 95A @BBL P1P;PolyTerra PLA @BBL P1P;PolyLite PLA @BBL P1P;"
-=======
     "bed_model": "bbl-3dp-X1.stl",
     "bed_texture": "bbl-3dp-logo.svg",
     "family": "BBL-3DP",
@@ -18,5 +9,4 @@
     "model_id": "C11",
     "url": "http://www.bambulab.com/Parameters/printer_model/Bambu Lab X1.json",
     "default_materials": "Bambu PLA Matte @BBL P1P;Bambu PLA Basic @BBL P1P;Bambu PLA-CF @BBL P1P;Bambu PETG Basic @BBL X1C;Bambu PETG-CF @BBL P1P;Bambu ABS @BBL P1P;Bambu PLA Silk @BBL P1P;Bambu PAHT-CF @BBL P1P;Bambu Support For PA/PET @BBL P1P;Bambu Support For PLA @BBL P1P;Generic PLA @BBL P1P;Generic PLA High Speed @BBL P1P;Generic PETG @BBL P1P"
->>>>>>> 693aa8d2
 }