--- conflicted
+++ resolved
@@ -1,11 +1,7 @@
 {
     "name": "Bambulab",
     "url": "http://www.bambulab.com/Parameters/vendor/BBL.json",
-<<<<<<< HEAD
-    "version": "01.07.00.30",
-=======
-    "version": "01.08.00.04",
->>>>>>> 693aa8d2
+    "version": "01.08.00.06",
     "force_update": "0",
     "description": "the initial version of BBL configurations",
     "machine_model_list": [
@@ -180,13 +176,10 @@
             "sub_path": "process/0.30mm Strength @BBL A1M 0.6 nozzle.json"
         },
         {
-<<<<<<< HEAD
-=======
             "name": "0.30mm Strength @BBL P1P 0.6 nozzle",
             "sub_path": "process/0.30mm Strength @BBL P1P 0.6 nozzle.json"
         },
         {
->>>>>>> 693aa8d2
             "name": "0.12mm Fine @BBL X1C",
             "sub_path": "process/0.12mm Fine @BBL X1C.json"
         },
@@ -209,7 +202,6 @@
         {
             "name": "0.16mm Optimal @BBL A1M",
             "sub_path": "process/0.16mm Optimal @BBL A1M.json"
-<<<<<<< HEAD
         },
         {
             "name": "0.20mm Standard @BBL X1C",
@@ -250,47 +242,6 @@
         {
             "name": "0.28mm Extra Draft @BBL A1M",
             "sub_path": "process/0.28mm Extra Draft @BBL A1M.json"
-=======
-        },
-        {
-            "name": "0.20mm Standard @BBL X1C",
-            "sub_path": "process/0.20mm Standard @BBL X1C.json"
-        },
-        {
-            "name": "0.20mm Strength @BBL X1C",
-            "sub_path": "process/0.20mm Strength @BBL X1C.json"
-        },
-        {
-            "name": "0.20mm Standard @BBL P1P",
-            "sub_path": "process/0.20mm Standard @BBL P1P.json"
-        },
-        {
-            "name": "0.20mm Strength @BBL P1P",
-            "sub_path": "process/0.20mm Strength @BBL P1P.json"
-        },
-        {
-            "name": "0.24mm Draft @BBL X1C",
-            "sub_path": "process/0.24mm Draft @BBL X1C.json"
-        },
-        {
-            "name": "0.24mm Draft @BBL P1P",
-            "sub_path": "process/0.24mm Draft @BBL P1P.json"
-        },
-        {
-            "name": "0.24mm Draft @BBL A1M",
-            "sub_path": "process/0.24mm Draft @BBL A1M.json"
-        },
-        {
-            "name": "0.28mm Extra Draft @BBL X1C",
-            "sub_path": "process/0.28mm Extra Draft @BBL X1C.json"
-        },
-        {
-            "name": "0.28mm Extra Draft @BBL P1P",
-            "sub_path": "process/0.28mm Extra Draft @BBL P1P.json"
-        },
-        {
-            "name": "0.28mm Extra Draft @BBL A1M",
-            "sub_path": "process/0.28mm Extra Draft @BBL A1M.json"
         },
         {
             "name": "0.06mm Standard @BBL X1C 0.2 nozzle",
@@ -299,24 +250,22 @@
         {
             "name": "0.06mm Fine @BBL A1M 0.2 nozzle",
             "sub_path": "process/0.06mm Fine @BBL A1M 0.2 nozzle.json"
->>>>>>> 693aa8d2
         },
         {
             "name": "0.06mm Fine @BBL P1P 0.2 nozzle",
             "sub_path": "process/0.06mm Fine @BBL P1P 0.2 nozzle.json"
         },
         {
-            "name": "0.06mm Fine @BBL A1M 0.2 nozzle",
-            "sub_path": "process/0.06mm Fine @BBL A1M 0.2 nozzle.json"
-        },
-        {
             "name": "0.08mm Standard @BBL X1C 0.2 nozzle",
             "sub_path": "process/0.08mm Standard @BBL X1C 0.2 nozzle.json"
         },
         {
             "name": "0.08mm Optimal @BBL A1M 0.2 nozzle",
             "sub_path": "process/0.08mm Optimal @BBL A1M 0.2 nozzle.json"
-<<<<<<< HEAD
+        },
+        {
+            "name": "0.08mm Optimal @BBL P1P 0.2 nozzle",
+            "sub_path": "process/0.08mm Optimal @BBL P1P 0.2 nozzle.json"
         },
         {
             "name": "0.12mm Standard @BBL X1C 0.2 nozzle",
@@ -327,42 +276,20 @@
             "sub_path": "process/0.12mm Draft @BBL A1M 0.2 nozzle.json"
         },
         {
+            "name": "0.12mm Draft @BBL P1P 0.2 nozzle",
+            "sub_path": "process/0.12mm Draft @BBL P1P 0.2 nozzle.json"
+        },
+        {
             "name": "0.14mm Standard @BBL X1C 0.2 nozzle",
             "sub_path": "process/0.14mm Standard @BBL X1C 0.2 nozzle.json"
         },
         {
             "name": "0.14mm Extra Draft @BBL A1M 0.2 nozzle",
             "sub_path": "process/0.14mm Extra Draft @BBL A1M 0.2 nozzle.json"
-=======
-        },
-        {
-            "name": "0.08mm Optimal @BBL P1P 0.2 nozzle",
-            "sub_path": "process/0.08mm Optimal @BBL P1P 0.2 nozzle.json"
-        },
-        {
-            "name": "0.12mm Standard @BBL X1C 0.2 nozzle",
-            "sub_path": "process/0.12mm Standard @BBL X1C 0.2 nozzle.json"
-        },
-        {
-            "name": "0.12mm Draft @BBL A1M 0.2 nozzle",
-            "sub_path": "process/0.12mm Draft @BBL A1M 0.2 nozzle.json"
-        },
-        {
-            "name": "0.12mm Draft @BBL P1P 0.2 nozzle",
-            "sub_path": "process/0.12mm Draft @BBL P1P 0.2 nozzle.json"
-        },
-        {
-            "name": "0.14mm Standard @BBL X1C 0.2 nozzle",
-            "sub_path": "process/0.14mm Standard @BBL X1C 0.2 nozzle.json"
-        },
-        {
-            "name": "0.14mm Extra Draft @BBL A1M 0.2 nozzle",
-            "sub_path": "process/0.14mm Extra Draft @BBL A1M 0.2 nozzle.json"
         },
         {
             "name": "0.14mm Extra Draft @BBL P1P 0.2 nozzle",
             "sub_path": "process/0.14mm Extra Draft @BBL P1P 0.2 nozzle.json"
->>>>>>> 693aa8d2
         },
         {
             "name": "0.18mm Standard @BBL X1C 0.6 nozzle",
@@ -371,7 +298,10 @@
         {
             "name": "0.18mm Fine @BBL A1M 0.6 nozzle",
             "sub_path": "process/0.18mm Fine @BBL A1M 0.6 nozzle.json"
-<<<<<<< HEAD
+        },
+        {
+            "name": "0.18mm Fine @BBL P1P 0.6 nozzle",
+            "sub_path": "process/0.18mm Fine @BBL P1P 0.6 nozzle.json"
         },
         {
             "name": "0.24mm Standard @BBL X1C 0.6 nozzle",
@@ -382,6 +312,10 @@
             "sub_path": "process/0.24mm Optimal @BBL A1M 0.6 nozzle.json"
         },
         {
+            "name": "0.24mm Optimal @BBL P1P 0.6 nozzle",
+            "sub_path": "process/0.24mm Optimal @BBL P1P 0.6 nozzle.json"
+        },
+        {
             "name": "0.36mm Standard @BBL X1C 0.6 nozzle",
             "sub_path": "process/0.36mm Standard @BBL X1C 0.6 nozzle.json"
         },
@@ -390,54 +324,20 @@
             "sub_path": "process/0.36mm Draft @BBL A1M 0.6 nozzle.json"
         },
         {
+            "name": "0.36mm Draft @BBL P1P 0.6 nozzle",
+            "sub_path": "process/0.36mm Draft @BBL P1P 0.6 nozzle.json"
+        },
+        {
             "name": "0.42mm Standard @BBL X1C 0.6 nozzle",
             "sub_path": "process/0.42mm Standard @BBL X1C 0.6 nozzle.json"
         },
         {
             "name": "0.42mm Extra Draft @BBL A1M 0.6 nozzle",
             "sub_path": "process/0.42mm Extra Draft @BBL A1M 0.6 nozzle.json"
-=======
-        },
-        {
-            "name": "0.18mm Fine @BBL P1P 0.6 nozzle",
-            "sub_path": "process/0.18mm Fine @BBL P1P 0.6 nozzle.json"
-        },
-        {
-            "name": "0.24mm Standard @BBL X1C 0.6 nozzle",
-            "sub_path": "process/0.24mm Standard @BBL X1C 0.6 nozzle.json"
-        },
-        {
-            "name": "0.24mm Optimal @BBL A1M 0.6 nozzle",
-            "sub_path": "process/0.24mm Optimal @BBL A1M 0.6 nozzle.json"
-        },
-        {
-            "name": "0.24mm Optimal @BBL P1P 0.6 nozzle",
-            "sub_path": "process/0.24mm Optimal @BBL P1P 0.6 nozzle.json"
-        },
-        {
-            "name": "0.36mm Standard @BBL X1C 0.6 nozzle",
-            "sub_path": "process/0.36mm Standard @BBL X1C 0.6 nozzle.json"
-        },
-        {
-            "name": "0.36mm Draft @BBL A1M 0.6 nozzle",
-            "sub_path": "process/0.36mm Draft @BBL A1M 0.6 nozzle.json"
-        },
-        {
-            "name": "0.36mm Draft @BBL P1P 0.6 nozzle",
-            "sub_path": "process/0.36mm Draft @BBL P1P 0.6 nozzle.json"
-        },
-        {
-            "name": "0.42mm Standard @BBL X1C 0.6 nozzle",
-            "sub_path": "process/0.42mm Standard @BBL X1C 0.6 nozzle.json"
-        },
-        {
-            "name": "0.42mm Extra Draft @BBL A1M 0.6 nozzle",
-            "sub_path": "process/0.42mm Extra Draft @BBL A1M 0.6 nozzle.json"
         },
         {
             "name": "0.42mm Extra Draft @BBL P1P 0.6 nozzle",
             "sub_path": "process/0.42mm Extra Draft @BBL P1P 0.6 nozzle.json"
->>>>>>> 693aa8d2
         },
         {
             "name": "0.24mm Standard @BBL X1C 0.8 nozzle",
@@ -448,13 +348,10 @@
             "sub_path": "process/0.24mm Fine @BBL A1M 0.8 nozzle.json"
         },
         {
-<<<<<<< HEAD
-=======
             "name": "0.24mm Fine @BBL P1P 0.8 nozzle",
             "sub_path": "process/0.24mm Fine @BBL P1P 0.8 nozzle.json"
         },
         {
->>>>>>> 693aa8d2
             "name": "0.32mm Standard @BBL X1C 0.8 nozzle",
             "sub_path": "process/0.32mm Standard @BBL X1C 0.8 nozzle.json"
         },
@@ -463,13 +360,10 @@
             "sub_path": "process/0.32mm Optimal @BBL A1M 0.8 nozzle.json"
         },
         {
-<<<<<<< HEAD
-=======
             "name": "0.32mm Optimal @BBL P1P 0.8 nozzle",
             "sub_path": "process/0.32mm Optimal @BBL P1P 0.8 nozzle.json"
         },
         {
->>>>>>> 693aa8d2
             "name": "0.48mm Standard @BBL X1C 0.8 nozzle",
             "sub_path": "process/0.48mm Standard @BBL X1C 0.8 nozzle.json"
         },
@@ -478,13 +372,10 @@
             "sub_path": "process/0.48mm Draft @BBL A1M 0.8 nozzle.json"
         },
         {
-<<<<<<< HEAD
-=======
             "name": "0.48mm Draft @BBL P1P 0.8 nozzle",
             "sub_path": "process/0.48mm Draft @BBL P1P 0.8 nozzle.json"
         },
         {
->>>>>>> 693aa8d2
             "name": "0.56mm Standard @BBL X1C 0.8 nozzle",
             "sub_path": "process/0.56mm Standard @BBL X1C 0.8 nozzle.json"
         },
@@ -493,13 +384,10 @@
             "sub_path": "process/0.56mm Extra Draft @BBL A1M 0.8 nozzle.json"
         },
         {
-<<<<<<< HEAD
-=======
             "name": "0.56mm Extra Draft @BBL P1P 0.8 nozzle",
             "sub_path": "process/0.56mm Extra Draft @BBL P1P 0.8 nozzle.json"
         },
         {
->>>>>>> 693aa8d2
             "name": "0.10mm Standard @BBL A1M 0.2 nozzle",
             "sub_path": "process/0.10mm Standard @BBL A1M 0.2 nozzle.json"
         },
@@ -654,13 +542,10 @@
             "sub_path": "filament/Generic PLA High Speed @base.json"
         },
         {
-<<<<<<< HEAD
-=======
             "name": "Bambu PLA Glow @base",
             "sub_path": "filament/Bambu PLA Glow @base.json"
         },
         {
->>>>>>> 693aa8d2
             "name": "Bambu TPU 95A @base",
             "sub_path": "filament/Bambu TPU 95A @base.json"
         },
@@ -673,6 +558,10 @@
             "sub_path": "filament/P1P/Generic TPU @BBL P1P.json"
         },
         {
+            "name": "Bambu TPU 95A HF @base",
+            "sub_path": "filament/Bambu TPU 95A HF @base.json"
+        },
+        {
             "name": "Bambu PETG Basic @base",
             "sub_path": "filament/Bambu PETG Basic @base.json"
         },
@@ -1221,8 +1110,6 @@
             "sub_path": "filament/Generic PLA High Speed @BBL A1M.json"
         },
         {
-<<<<<<< HEAD
-=======
             "name": "Bambu PLA Glow @BBL X1C",
             "sub_path": "filament/Bambu PLA Glow @BBL X1C.json"
         },
@@ -1239,7 +1126,6 @@
             "sub_path": "filament/Bambu PLA Glow @BBL X1.json"
         },
         {
->>>>>>> 693aa8d2
             "name": "Bambu TPU 95A @BBL X1C",
             "sub_path": "filament/Bambu TPU 95A @BBL X1C.json"
         },
@@ -1260,6 +1146,30 @@
             "sub_path": "filament/Generic TPU @BBL A1M.json"
         },
         {
+            "name": "Bambu TPU 95A HF @BBL X1C",
+            "sub_path": "filament/Bambu TPU 95A HF @BBL X1C.json"
+        },
+        {
+            "name": "Bambu TPU 95A HF @BBL X1",
+            "sub_path": "filament/Bambu TPU 95A HF @BBL X1.json"
+        },
+        {
+            "name": "Bambu TPU 95A HF @BBL P1P",
+            "sub_path": "filament/Bambu TPU 95A HF @BBL P1P.json"
+        },
+        {
+            "name": "Bambu TPU 95A HF @BBL P1S",
+            "sub_path": "filament/Bambu TPU 95A HF @BBL P1S.json"
+        },
+        {
+            "name": "Bambu TPU 95A HF @BBL X1E",
+            "sub_path": "filament/Bambu TPU 95A HF @BBL X1E.json"
+        },
+        {
+            "name": "Bambu TPU 95A HF @BBL A1M",
+            "sub_path": "filament/Bambu TPU 95A HF @BBL A1M.json"
+        },
+        {
             "name": "Bambu PETG Basic @BBL X1C",
             "sub_path": "filament/Bambu PETG Basic @BBL X1C.json"
         },
@@ -1632,8 +1542,6 @@
             "sub_path": "filament/Generic PLA High Speed @BBL A1M 0.2 nozzle.json"
         },
         {
-<<<<<<< HEAD
-=======
             "name": "Bambu PLA Glow @BBL X1C 0.2 nozzle",
             "sub_path": "filament/Bambu PLA Glow @BBL X1C 0.2 nozzle.json"
         },
@@ -1650,7 +1558,6 @@
             "sub_path": "filament/Bambu PLA Glow @BBL X1 0.2 nozzle.json"
         },
         {
->>>>>>> 693aa8d2
             "name": "Bambu PETG Basic @BBL A1M 0.4 nozzle",
             "sub_path": "filament/Bambu PETG Basic @BBL A1M 0.4 nozzle.json"
         },
