{
    "name": "Lulzbot",
    "url": "https://ohai.lulzbot.com/group/taz-6/",
<<<<<<< HEAD
    "version": "02.03.00.03",
=======
    "version":  "02.03.00.03",
>>>>>>> 44b6a6a6
    "force_update": "0",
    "description": "Lulzbot configurations",
    "machine_model_list": [
        {
            "name": "Lulzbot Taz 6",
            "sub_path": "machine/Lulzbot Taz 6.json"
        },
        {
            "name": "Lulzbot Taz 4 or 5",
            "sub_path": "machine/Lulzbot Taz 4 or 5.json"
        },
        {
            "name": "Lulzbot Taz Pro Dual",
            "sub_path": "machine/Lulzbot Taz Pro Dual.json"
        },
        {
            "name": "Lulzbot Taz Pro S",
            "sub_path": "machine/Lulzbot Taz Pro S.json"
        }
    ],
    "process_list": [
        {
            "name": "fdm_process_common",
            "sub_path": "process/fdm_process_common.json"
        },
        {
            "name": "0.25mm Standard @Lulzbot Taz 6",
            "sub_path": "process/0.25mm Standard @Lulzbot Taz 6.json"
        },
        {
            "name": "0.18mm High Detail @Lulzbot Taz 6",
            "sub_path": "process/0.18mm High Detail @Lulzbot Taz 6.json"
        },
        {
            "name": "0.25mm Standard @Lulzbot Taz Pro Dual",
            "sub_path": "process/0.25mm Standard @Lulzbot Taz Pro Dual.json"
        },
        {
            "name": "0.18mm High Detail @Lulzbot Taz Pro Dual",
            "sub_path": "process/0.18mm High Detail @Lulzbot Taz Pro Dual.json"
        },
		{
			"name": "0.25mm Standard @Lulzbot Taz Pro S",
            "sub_path": "process/0.25mm Standard @Lulzbot Taz Pro S.json"
        },
        {
            "name": "0.18mm High Detail @Lulzbot Taz Pro S",
            "sub_path": "process/0.18mm High Detail @Lulzbot Taz Pro S.json"
        },
        {
            "name": "0.25mm Standard @Lulzbot Taz 4 or 5",
            "sub_path": "process/0.25mm Standard @Lulzbot Taz 4 or 5.json"
        },
        {
            "name": "0.18mm High Detail @Lulzbot Taz 4 or 5",
            "sub_path": "process/0.18mm High Detail @Lulzbot Taz 4 or 5.json"
        }
    ],
    "filament_list": [
        {
            "name": "Lulzbot 2.85mm ABS",
            "sub_path": "filament/Lulzbot 2.85mm ABS.json"
        },
        {
            "name": "Lulzbot 2.85mm PETG",
            "sub_path": "filament/Lulzbot 2.85mm PETG.json"
        },
        {
            "name": "Lulzbot 2.85mm PLA",
            "sub_path": "filament/Lulzbot 2.85mm PLA.json"
        }
    ],
    "machine_list": [
        {
            "name": "fdm_machine_common",
            "sub_path": "machine/fdm_machine_common.json"
        },
        {
            "name": "Lulzbot Taz 6 0.5 nozzle",
            "sub_path": "machine/Lulzbot Taz 6 0.5 nozzle.json"
        },
        {
            "name": "Lulzbot Taz Pro Common",
            "sub_path": "machine/Lulzbot Taz Pro Common.json"
        },
        {
            "name": "Lulzbot Taz Pro Dual 0.5 nozzle",
            "sub_path": "machine/Lulzbot Taz Pro Dual 0.5 nozzle.json"
        },
        {
            "name": "Lulzbot Taz Pro S 0.5 nozzle",
            "sub_path": "machine/Lulzbot Taz Pro S 0.5 nozzle.json"
        },
        {
            "name": "Lulzbot Taz 4 or 5 0.5 nozzle",
            "sub_path": "machine/Lulzbot Taz 4 or 5 0.5 nozzle.json"
        }
    ]
}
<|MERGE_RESOLUTION|>--- conflicted
+++ resolved
@@ -1,107 +1,103 @@
-{
-    "name": "Lulzbot",
-    "url": "https://ohai.lulzbot.com/group/taz-6/",
-<<<<<<< HEAD
-    "version": "02.03.00.03",
-=======
-    "version":  "02.03.00.03",
->>>>>>> 44b6a6a6
-    "force_update": "0",
-    "description": "Lulzbot configurations",
-    "machine_model_list": [
-        {
-            "name": "Lulzbot Taz 6",
-            "sub_path": "machine/Lulzbot Taz 6.json"
-        },
-        {
-            "name": "Lulzbot Taz 4 or 5",
-            "sub_path": "machine/Lulzbot Taz 4 or 5.json"
-        },
-        {
-            "name": "Lulzbot Taz Pro Dual",
-            "sub_path": "machine/Lulzbot Taz Pro Dual.json"
-        },
-        {
-            "name": "Lulzbot Taz Pro S",
-            "sub_path": "machine/Lulzbot Taz Pro S.json"
-        }
-    ],
-    "process_list": [
-        {
-            "name": "fdm_process_common",
-            "sub_path": "process/fdm_process_common.json"
-        },
-        {
-            "name": "0.25mm Standard @Lulzbot Taz 6",
-            "sub_path": "process/0.25mm Standard @Lulzbot Taz 6.json"
-        },
-        {
-            "name": "0.18mm High Detail @Lulzbot Taz 6",
-            "sub_path": "process/0.18mm High Detail @Lulzbot Taz 6.json"
-        },
-        {
-            "name": "0.25mm Standard @Lulzbot Taz Pro Dual",
-            "sub_path": "process/0.25mm Standard @Lulzbot Taz Pro Dual.json"
-        },
-        {
-            "name": "0.18mm High Detail @Lulzbot Taz Pro Dual",
-            "sub_path": "process/0.18mm High Detail @Lulzbot Taz Pro Dual.json"
-        },
-		{
-			"name": "0.25mm Standard @Lulzbot Taz Pro S",
-            "sub_path": "process/0.25mm Standard @Lulzbot Taz Pro S.json"
-        },
-        {
-            "name": "0.18mm High Detail @Lulzbot Taz Pro S",
-            "sub_path": "process/0.18mm High Detail @Lulzbot Taz Pro S.json"
-        },
-        {
-            "name": "0.25mm Standard @Lulzbot Taz 4 or 5",
-            "sub_path": "process/0.25mm Standard @Lulzbot Taz 4 or 5.json"
-        },
-        {
-            "name": "0.18mm High Detail @Lulzbot Taz 4 or 5",
-            "sub_path": "process/0.18mm High Detail @Lulzbot Taz 4 or 5.json"
-        }
-    ],
-    "filament_list": [
-        {
-            "name": "Lulzbot 2.85mm ABS",
-            "sub_path": "filament/Lulzbot 2.85mm ABS.json"
-        },
-        {
-            "name": "Lulzbot 2.85mm PETG",
-            "sub_path": "filament/Lulzbot 2.85mm PETG.json"
-        },
-        {
-            "name": "Lulzbot 2.85mm PLA",
-            "sub_path": "filament/Lulzbot 2.85mm PLA.json"
-        }
-    ],
-    "machine_list": [
-        {
-            "name": "fdm_machine_common",
-            "sub_path": "machine/fdm_machine_common.json"
-        },
-        {
-            "name": "Lulzbot Taz 6 0.5 nozzle",
-            "sub_path": "machine/Lulzbot Taz 6 0.5 nozzle.json"
-        },
-        {
-            "name": "Lulzbot Taz Pro Common",
-            "sub_path": "machine/Lulzbot Taz Pro Common.json"
-        },
-        {
-            "name": "Lulzbot Taz Pro Dual 0.5 nozzle",
-            "sub_path": "machine/Lulzbot Taz Pro Dual 0.5 nozzle.json"
-        },
-        {
-            "name": "Lulzbot Taz Pro S 0.5 nozzle",
-            "sub_path": "machine/Lulzbot Taz Pro S 0.5 nozzle.json"
-        },
-        {
-            "name": "Lulzbot Taz 4 or 5 0.5 nozzle",
-            "sub_path": "machine/Lulzbot Taz 4 or 5 0.5 nozzle.json"
-        }
-    ]
-}
+{
+    "name": "Lulzbot",
+    "url": "https://ohai.lulzbot.com/group/taz-6/",
+    "version":  "02.03.00.03",
+    "force_update": "0",
+    "description": "Lulzbot configurations",
+    "machine_model_list": [
+        {
+            "name": "Lulzbot Taz 6",
+            "sub_path": "machine/Lulzbot Taz 6.json"
+        },
+        {
+            "name": "Lulzbot Taz 4 or 5",
+            "sub_path": "machine/Lulzbot Taz 4 or 5.json"
+        },
+        {
+            "name": "Lulzbot Taz Pro Dual",
+            "sub_path": "machine/Lulzbot Taz Pro Dual.json"
+        },
+        {
+            "name": "Lulzbot Taz Pro S",
+            "sub_path": "machine/Lulzbot Taz Pro S.json"
+        }
+    ],
+    "process_list": [
+        {
+            "name": "fdm_process_common",
+            "sub_path": "process/fdm_process_common.json"
+        },
+        {
+            "name": "0.25mm Standard @Lulzbot Taz 6",
+            "sub_path": "process/0.25mm Standard @Lulzbot Taz 6.json"
+        },
+        {
+            "name": "0.18mm High Detail @Lulzbot Taz 6",
+            "sub_path": "process/0.18mm High Detail @Lulzbot Taz 6.json"
+        },
+        {
+            "name": "0.25mm Standard @Lulzbot Taz Pro Dual",
+            "sub_path": "process/0.25mm Standard @Lulzbot Taz Pro Dual.json"
+        },
+        {
+            "name": "0.18mm High Detail @Lulzbot Taz Pro Dual",
+            "sub_path": "process/0.18mm High Detail @Lulzbot Taz Pro Dual.json"
+        },
+		{
+			"name": "0.25mm Standard @Lulzbot Taz Pro S",
+            "sub_path": "process/0.25mm Standard @Lulzbot Taz Pro S.json"
+        },
+        {
+            "name": "0.18mm High Detail @Lulzbot Taz Pro S",
+            "sub_path": "process/0.18mm High Detail @Lulzbot Taz Pro S.json"
+        },
+        {
+            "name": "0.25mm Standard @Lulzbot Taz 4 or 5",
+            "sub_path": "process/0.25mm Standard @Lulzbot Taz 4 or 5.json"
+        },
+        {
+            "name": "0.18mm High Detail @Lulzbot Taz 4 or 5",
+            "sub_path": "process/0.18mm High Detail @Lulzbot Taz 4 or 5.json"
+        }
+    ],
+    "filament_list": [
+        {
+            "name": "Lulzbot 2.85mm ABS",
+            "sub_path": "filament/Lulzbot 2.85mm ABS.json"
+        },
+        {
+            "name": "Lulzbot 2.85mm PETG",
+            "sub_path": "filament/Lulzbot 2.85mm PETG.json"
+        },
+        {
+            "name": "Lulzbot 2.85mm PLA",
+            "sub_path": "filament/Lulzbot 2.85mm PLA.json"
+        }
+    ],
+    "machine_list": [
+        {
+            "name": "fdm_machine_common",
+            "sub_path": "machine/fdm_machine_common.json"
+        },
+        {
+            "name": "Lulzbot Taz 6 0.5 nozzle",
+            "sub_path": "machine/Lulzbot Taz 6 0.5 nozzle.json"
+        },
+        {
+            "name": "Lulzbot Taz Pro Common",
+            "sub_path": "machine/Lulzbot Taz Pro Common.json"
+        },
+        {
+            "name": "Lulzbot Taz Pro Dual 0.5 nozzle",
+            "sub_path": "machine/Lulzbot Taz Pro Dual 0.5 nozzle.json"
+        },
+        {
+            "name": "Lulzbot Taz Pro S 0.5 nozzle",
+            "sub_path": "machine/Lulzbot Taz Pro S 0.5 nozzle.json"
+        },
+        {
+            "name": "Lulzbot Taz 4 or 5 0.5 nozzle",
+            "sub_path": "machine/Lulzbot Taz 4 or 5 0.5 nozzle.json"
+        }
+    ]
+}