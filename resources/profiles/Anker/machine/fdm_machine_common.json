--- conflicted
+++ resolved
@@ -52,17 +52,10 @@
         "3"
     ],
     "machine_max_jerk_x": [
-<<<<<<< HEAD
         "12"
     ],
     "machine_max_jerk_y": [
         "12"
-=======
-        "8"
-    ],
-    "machine_max_jerk_y": [
-        "8"
->>>>>>> 41d1b0d3
     ],
     "machine_max_jerk_z": [
         "0.3"
