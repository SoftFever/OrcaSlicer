{
    "name": "Wanhao France",
<<<<<<< HEAD
    "version": "02.03.01.01",
=======
    "version": "02.03.01.10",
>>>>>>> 7736b310
    "force_update": "0",
    "description": "Wanhao France D12 configurations",
    "machine_model_list": [
        {
            "name": "D12 230 PRO M2 DIRECT",
            "sub_path": "machine/D12 230 PRO M2 DIRECT.json"
        },
        {
            "name": "D12 230 PRO M2 MONO DUAL",
            "sub_path": "machine/D12 230 PRO M2 MONO DUAL.json"
        },
        {
            "name": "D12 230 PRO M2 MONO DUAL PoopTool",
            "sub_path": "machine/D12 230 PRO M2 MONO DUAL PoopTool.json"
        },
        {
            "name": "D12 230 PRO SMARTPAD DIRECT",
            "sub_path": "machine/D12 230 PRO SMARTPAD DIRECT.json"
        },
        {
            "name": "D12 230 PRO SMARTPAD MONO DUAL",
            "sub_path": "machine/D12 230 PRO SMARTPAD MONO DUAL.json"
        },
        {
            "name": "D12 230 PRO SMARTPAD MONO DUAL PoopTool",
            "sub_path": "machine/D12 230 PRO SMARTPAD MONO DUAL PoopTool.json"
        },
        {
            "name": "D12 300 PRO M2 DIRECT",
            "sub_path": "machine/D12 300 PRO M2 DIRECT.json"
        },
        {
            "name": "D12 300 PRO M2 MONO DUAL",
            "sub_path": "machine/D12 300 PRO M2 MONO DUAL.json"
        },
        {
            "name": "D12 300 PRO M2 MONO DUAL PoopTool",
            "sub_path": "machine/D12 300 PRO M2 MONO DUAL PoopTool.json"
        },
        {
            "name": "D12 300 PRO SMARTPAD DIRECT",
            "sub_path": "machine/D12 300 PRO SMARTPAD DIRECT.json"
        },
        {
            "name": "D12 300 PRO SMARTPAD MONO DUAL",
            "sub_path": "machine/D12 300 PRO SMARTPAD MONO DUAL.json"
        },
        {
            "name": "D12 300 PRO SMARTPAD MONO DUAL PoopTool",
            "sub_path": "machine/D12 300 PRO SMARTPAD MONO DUAL PoopTool.json"
        },
        {
            "name": "D12 500 PRO M2 DIRECT",
            "sub_path": "machine/D12 500 PRO M2 DIRECT.json"
        },
        {
            "name": "D12 500 PRO M2 MONO DUAL",
            "sub_path": "machine/D12 500 PRO M2 MONO DUAL.json"
        },
        {
            "name": "D12 500 PRO M2 MONO DUAL PoopTool",
            "sub_path": "machine/D12 500 PRO M2 MONO DUAL PoopTool.json"
        },
        {
            "name": "D12 500 PRO SMARTPAD DIRECT",
            "sub_path": "machine/D12 500 PRO SMARTPAD DIRECT.json"
        },
        {
            "name": "D12 500 PRO SMARTPAD MONO DUAL",
            "sub_path": "machine/D12 500 PRO SMARTPAD MONO DUAL.json"
        },
        {
            "name": "D12 500 PRO SMARTPAD MONO DUAL PoopTool",
            "sub_path": "machine/D12 500 PRO SMARTPAD MONO DUAL PoopTool.json"
        }
    ],
    "process_list": [
        {
            "name": "fdm_process_common",
            "sub_path": "process/fdm_process_common.json"
        },
        {
            "name": "0.10mm Standard @Wanhao-D12-230",
            "sub_path": "process/0.10mm Standard @Wanhao-D12-230.json"
        },
        {
            "name": "0.10mm Standard @Wanhao-D12-300",
            "sub_path": "process/0.10mm Standard @Wanhao-D12-300.json"
        },
        {
            "name": "0.10mm Standard @Wanhao-D12-500",
            "sub_path": "process/0.10mm Standard @Wanhao-D12-500.json"
        },
        {
            "name": "0.15mm Standard @Wanhao-D12-230",
            "sub_path": "process/0.15mm Standard @Wanhao-D12-230.json"
        },
        {
            "name": "0.15mm Standard @Wanhao-D12-300",
            "sub_path": "process/0.15mm Standard @Wanhao-D12-300.json"
        },
        {
            "name": "0.15mm Standard @Wanhao-D12-500",
            "sub_path": "process/0.15mm Standard @Wanhao-D12-500.json"
        },
        {
            "name": "0.20mm Standard @Wanhao-D12-230",
            "sub_path": "process/0.20mm Standard @Wanhao-D12-230.json"
        },
        {
            "name": "0.20mm Standard @Wanhao-D12-230 PoopTool",
            "sub_path": "process/0.20mm Standard @Wanhao-D12-230 PoopTool.json"
        },
        {
            "name": "0.20mm Standard @Wanhao-D12-300",
            "sub_path": "process/0.20mm Standard @Wanhao-D12-300.json"
        },
        {
            "name": "0.20mm Standard @Wanhao-D12-300 PoopTool",
            "sub_path": "process/0.20mm Standard @Wanhao-D12-300 PoopTool.json"
        },
        {
            "name": "0.20mm Standard @Wanhao-D12-500",
            "sub_path": "process/0.20mm Standard @Wanhao-D12-500.json"
        },
        {
            "name": "0.20mm Standard @Wanhao-D12-500 PoopTool",
            "sub_path": "process/0.20mm Standard @Wanhao-D12-500 PoopTool.json"
        },
        {
            "name": "0.24mm Standard @Wanhao-D12-230",
            "sub_path": "process/0.24mm Standard @Wanhao-D12-230.json"
        },
        {
            "name": "0.24mm Standard @Wanhao-D12-300",
            "sub_path": "process/0.24mm Standard @Wanhao-D12-300.json"
        },
        {
            "name": "0.24mm Standard @Wanhao-D12-500",
            "sub_path": "process/0.24mm Standard @Wanhao-D12-500.json"
        }
    ],
    "filament_list": [
        {
            "name": "fdm_filament_common",
            "sub_path": "filament/fdm_filament_common.json"
        },
        {
            "name": "fdm_filament_abs",
            "sub_path": "filament/fdm_filament_abs.json"
        },
        {
            "name": "fdm_filament_asa",
            "sub_path": "filament/fdm_filament_asa.json"
        },
        {
            "name": "fdm_filament_pa",
            "sub_path": "filament/fdm_filament_pa.json"
        },
        {
            "name": "fdm_filament_pc",
            "sub_path": "filament/fdm_filament_pc.json"
        },
        {
            "name": "fdm_filament_pet",
            "sub_path": "filament/fdm_filament_pet.json"
        },
        {
            "name": "fdm_filament_pla",
            "sub_path": "filament/fdm_filament_pla.json"
        },
        {
            "name": "fdm_filament_tpu",
            "sub_path": "filament/fdm_filament_tpu.json"
        },
        {
            "name": "Yumi Generic PETG",
            "sub_path": "filament/Yumi Generic PETG.json"
        },
        {
            "name": "Yumi Generic PLA",
            "sub_path": "filament/Yumi Generic PLA.json"
        },
        {
            "name": "YUMI PETG",
            "sub_path": "filament/YUMI PETG.json"
        },
        {
            "name": "YUMI PLA Bowden",
            "sub_path": "filament/YUMI PLA Bowden.json"
        },
        {
            "name": "YUMI PLA Direct Drive",
            "sub_path": "filament/YUMI PLA Direct Drive.json"
        }
    ],
    "machine_list": [
        {
            "name": "fdm_machine_common",
            "sub_path": "machine/fdm_machine_common.json"
        },
        {
            "name": "D12 230 PRO M2 DIRECT 0.4 nozzle",
            "sub_path": "machine/D12 230 PRO M2 DIRECT 0.4 nozzle.json"
        },
        {
            "name": "D12 230 PRO M2 MONO DUAL 0.4 nozzle",
            "sub_path": "machine/D12 230 PRO M2 MONO DUAL 0.4 nozzle.json"
        },
        {
            "name": "D12 230 PRO M2 MONO DUAL 0.4 nozzle PoopTool",
            "sub_path": "machine/D12 230 PRO M2 MONO DUAL 0.4 nozzle PoopTool.json"
        },
        {
            "name": "D12 230 PRO SMARTPAD DIRECT 0.4 nozzle",
            "sub_path": "machine/D12 230 PRO SMARTPAD DIRECT 0.4 nozzle.json"
        },
        {
            "name": "D12 230 PRO SMARTPAD MONO DUAL 0.4 nozzle",
            "sub_path": "machine/D12 230 PRO SMARTPAD MONO DUAL 0.4 nozzle.json"
        },
        {
            "name": "D12 230 PRO SMARTPAD MONO DUAL 0.4 nozzle PoopTool",
            "sub_path": "machine/D12 230 PRO SMARTPAD MONO DUAL 0.4 nozzle PoopTool.json"
        },
        {
            "name": "D12 300 PRO M2 DIRECT 0.4 nozzle",
            "sub_path": "machine/D12 300 PRO M2 DIRECT 0.4 nozzle.json"
        },
        {
            "name": "D12 300 PRO M2 MONO DUAL 0.4 nozzle",
            "sub_path": "machine/D12 300 PRO M2 MONO DUAL 0.4 nozzle.json"
        },
        {
            "name": "D12 300 PRO M2 MONO DUAL PoopTool 0.4 nozzle",
            "sub_path": "machine/D12 300 PRO M2 MONO DUAL PoopTool 0.4 nozzle.json"
        },
        {
            "name": "D12 300 PRO SMARTPAD DIRECT 0.4 nozzle",
            "sub_path": "machine/D12 300 PRO SMARTPAD DIRECT 0.4 nozzle.json"
        },
        {
            "name": "D12 300 PRO SMARTPAD MONO DUAL 0.4 nozzle",
            "sub_path": "machine/D12 300 PRO SMARTPAD MONO DUAL 0.4 nozzle.json"
        },
        {
            "name": "D12 300 PRO SMARTPAD MONO DUAL PoopTool 0.4 nozzle",
            "sub_path": "machine/D12 300 PRO SMARTPAD MONO DUAL PoopTool 0.4 nozzle.json"
        },
        {
            "name": "D12 500 PRO M2 DIRECT 0.4 nozzle",
            "sub_path": "machine/D12 500 PRO M2 DIRECT 0.4 nozzle.json"
        },
        {
            "name": "D12 500 PRO M2 MONO DUAL 0.4 nozzle",
            "sub_path": "machine/D12 500 PRO M2 MONO DUAL 0.4 nozzle.json"
        },
        {
            "name": "D12 500 PRO M2 MONO DUAL PoopTool 0.4 nozzle",
            "sub_path": "machine/D12 500 PRO M2 MONO DUAL PoopTool 0.4 nozzle.json"
        },
        {
            "name": "D12 500 PRO SMARTPAD DIRECT 0.4 nozzle",
            "sub_path": "machine/D12 500 PRO SMARTPAD DIRECT 0.4 nozzle.json"
        },
        {
            "name": "D12 500 PRO SMARTPAD MONO DUAL 0.4 nozzle",
            "sub_path": "machine/D12 500 PRO SMARTPAD MONO DUAL 0.4 nozzle.json"
        },
        {
            "name": "D12 500 PRO SMARTPAD MONO DUAL PoopTool 0.4 nozzle",
            "sub_path": "machine/D12 500 PRO SMARTPAD MONO DUAL PoopTool 0.4 nozzle.json"
        }
    ]
}<|MERGE_RESOLUTION|>--- conflicted
+++ resolved
@@ -1,10 +1,6 @@
 {
     "name": "Wanhao France",
-<<<<<<< HEAD
-    "version": "02.03.01.01",
-=======
     "version": "02.03.01.10",
->>>>>>> 7736b310
     "force_update": "0",
     "description": "Wanhao France D12 configurations",
     "machine_model_list": [
