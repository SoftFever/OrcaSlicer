{
    "name": "Creality",
<<<<<<< HEAD
    "version": "02.03.01.11",
=======
    "version": "02.03.01.20",
>>>>>>> 339636b9
    "force_update": "0",
    "description": "Creality configurations",
    "machine_model_list": [
        {
            "name": "Creality CR-10 Max",
            "sub_path": "machine/Creality CR-10 Max.json"
        },
        {
            "name": "Creality CR-10 SE",
            "sub_path": "machine/Creality CR-10 SE.json"
        },
        {
            "name": "Creality CR-10 V2",
            "sub_path": "machine/Creality CR-10 V2.json"
        },
        {
            "name": "Creality CR-10 V3",
            "sub_path": "machine/Creality CR-10 V3.json"
        },
        {
            "name": "Creality CR-6 Max",
            "sub_path": "machine/Creality CR-6 Max.json"
        },
        {
            "name": "Creality CR-6 SE",
            "sub_path": "machine/Creality CR-6 SE.json"
        },
        {
            "name": "Creality CR-M4",
            "sub_path": "machine/Creality CR-M4.json"
        },
        {
            "name": "Creality Ender-3",
            "sub_path": "machine/Creality Ender-3.json"
        },
        {
            "name": "Creality Ender-3 Pro",
            "sub_path": "machine/Creality Ender-3 Pro.json"
        },
        {
            "name": "Creality Ender-3 S1",
            "sub_path": "machine/Creality Ender-3 S1.json"
        },
        {
            "name": "Creality Ender-3 S1 Plus",
            "sub_path": "machine/Creality Ender-3 S1 Plus.json"
        },
        {
            "name": "Creality Ender-3 S1 Pro",
            "sub_path": "machine/Creality Ender-3 S1 Pro.json"
        },
        {
            "name": "Creality Ender-3 V2",
            "sub_path": "machine/Creality Ender-3 V2.json"
        },
        {
            "name": "Creality Ender-3 V2 Neo",
            "sub_path": "machine/Creality Ender-3 V2 Neo.json"
        },
        {
            "name": "Creality Ender-3 V3",
            "sub_path": "machine/Creality Ender-3 V3.json"
        },
        {
            "name": "Creality Ender-3 V3 KE",
            "sub_path": "machine/Creality Ender-3 V3 KE.json"
        },
        {
            "name": "Creality Ender-3 V3 Plus",
            "sub_path": "machine/Creality Ender-3 V3 Plus.json"
        },
        {
            "name": "Creality Ender-3 V3 SE",
            "sub_path": "machine/Creality Ender-3 V3 SE.json"
        },
        {
            "name": "Creality Ender-5",
            "sub_path": "machine/Creality Ender-5.json"
        },
        {
            "name": "Creality Ender-5 Max",
            "sub_path": "machine/Creality Ender-5 Max.json"
        },
        {
            "name": "Creality Ender-5 Plus",
            "sub_path": "machine/Creality Ender-5 Plus.json"
        },
        {
            "name": "Creality Ender-5 Pro (2019)",
            "sub_path": "machine/Creality Ender-5 Pro (2019).json"
        },
        {
            "name": "Creality Ender-5 S1",
            "sub_path": "machine/Creality Ender-5 S1.json"
        },
        {
            "name": "Creality Ender-5S",
            "sub_path": "machine/Creality Ender-5S.json"
        },
        {
            "name": "Creality Ender-6",
            "sub_path": "machine/Creality Ender-6.json"
        },
        {
            "name": "Creality Hi",
            "sub_path": "machine/Creality Hi.json"
        },
        {
            "name": "Creality K1",
            "sub_path": "machine/Creality K1.json"
        },
        {
            "name": "Creality K1 Max",
            "sub_path": "machine/Creality K1 Max.json"
        },
        {
            "name": "Creality K1 SE",
            "sub_path": "machine/Creality K1 SE.json"
        },
        {
            "name": "Creality K1C",
            "sub_path": "machine/Creality K1C.json"
        },
        {
            "name": "Creality K2 Plus",
            "sub_path": "machine/Creality K2 Plus.json"
        },
        {
            "name": "Creality Sermoon V1",
            "sub_path": "machine/Creality Sermoon V1.json"
        }
    ],
    "process_list": [
        {
            "name": "fdm_process_common",
            "sub_path": "process/fdm_process_common.json"
        },
        {
            "name": "fdm_process_creality_common",
            "sub_path": "process/fdm_process_creality_common.json"
        },
        {
            "name": "0.08mm SuperDetail @Creality CR-6 0.2",
            "sub_path": "process/0.08mm SuperDetail @Creality CR-6 0.2.json"
        },
        {
            "name": "0.10mm HighDetail @Creality 0.4 CR-6 0.4",
            "sub_path": "process/0.10mm HighDetail @Creality CR-6 0.4.json"
        },
        {
            "name": "0.10mm HighDetail @Creality CR-M4",
            "sub_path": "process/0.10mm HighDetail @Creality CR-M4.json"
        },
        {
            "name": "0.12mm Detail @Creality 0.4 CR-6",
            "sub_path": "process/0.12mm Detail @Creality CR-6 0.4.json"
        },
        {
            "name": "0.12mm Detail @Creality CR-6 0.2",
            "sub_path": "process/0.12mm Detail @Creality CR-6 0.2.json"
        },
        {
            "name": "0.12mm Fine @Creality CR10Max",
            "sub_path": "process/0.12mm Fine @Creality CR10Max.json"
        },
        {
            "name": "0.12mm Fine @Creality Ender3 0.2",
            "sub_path": "process/0.12mm Fine @Creality Ender3 0.2.json"
        },
        {
            "name": "0.12mm Fine @Creality Ender3 0.4",
            "sub_path": "process/0.12mm Fine @Creality Ender3 0.4.json"
        },
        {
            "name": "0.12mm Fine @Creality Ender3 0.6",
            "sub_path": "process/0.12mm Fine @Creality Ender3 0.6.json"
        },
        {
            "name": "0.12mm Fine @Creality Ender3 0.8",
            "sub_path": "process/0.12mm Fine @Creality Ender3 0.8.json"
        },
        {
            "name": "0.12mm Fine @Creality Ender3 Pro 0.2",
            "sub_path": "process/0.12mm Fine @Creality Ender3 Pro 0.2.json"
        },
        {
            "name": "0.12mm Fine @Creality Ender3 Pro 0.4",
            "sub_path": "process/0.12mm Fine @Creality Ender3 Pro 0.4.json"
        },
        {
            "name": "0.12mm Fine @Creality Ender3 Pro 0.6",
            "sub_path": "process/0.12mm Fine @Creality Ender3 Pro 0.6.json"
        },
        {
            "name": "0.12mm Fine @Creality Ender3 Pro 0.8",
            "sub_path": "process/0.12mm Fine @Creality Ender3 Pro 0.8.json"
        },
        {
            "name": "0.12mm Fine @Creality Ender3V2",
            "sub_path": "process/0.12mm Fine @Creality Ender3V2.json"
        },
        {
            "name": "0.12mm Fine @Creality Ender3V2Neo",
            "sub_path": "process/0.12mm Fine @Creality Ender3V2Neo.json"
        },
        {
            "name": "0.12mm Fine @Creality Ender3V3SE 0.2",
            "sub_path": "process/0.12mm Fine @Creality Ender3V3SE 0.2.json"
        },
        {
            "name": "0.12mm Fine @Creality Ender3V3SE 0.4",
            "sub_path": "process/0.12mm Fine @Creality Ender3V3SE 0.4.json"
        },
        {
            "name": "0.12mm Fine @Creality Ender3V3SE 0.6",
            "sub_path": "process/0.12mm Fine @Creality Ender3V3SE 0.6.json"
        },
        {
            "name": "0.12mm Fine @Creality Ender3V3SE 0.8",
            "sub_path": "process/0.12mm Fine @Creality Ender3V3SE 0.8.json"
        },
        {
            "name": "0.12mm Fine @Creality Ender5Pro (2019)",
            "sub_path": "process/0.12mm Fine @Creality Ender5Pro (2019).json"
        },
        {
            "name": "0.15mm Detail @Creality CR-M4",
            "sub_path": "process/0.15mm Detail @Creality CR-M4.json"
        },
        {
            "name": "0.15mm Optimal @Creality CR10Max",
            "sub_path": "process/0.15mm Optimal @Creality CR10Max.json"
        },
        {
            "name": "0.15mm Optimal @Creality Ender3V2",
            "sub_path": "process/0.15mm Optimal @Creality Ender3V2.json"
        },
        {
            "name": "0.15mm Optimal @Creality Ender5Pro (2019)",
            "sub_path": "process/0.15mm Optimal @Creality Ender5Pro (2019).json"
        },
        {
            "name": "0.16mm Optimal @Creality CR-6 0.2",
            "sub_path": "process/0.16mm Optimal @Creality CR-6 0.2.json"
        },
        {
            "name": "0.16mm Optimal @Creality CR-6 0.4",
            "sub_path": "process/0.16mm Optimal @Creality CR-6 0.4.json"
        },
        {
            "name": "0.16mm Optimal @Creality CR-6 0.6",
            "sub_path": "process/0.16mm Optimal @Creality CR-6 0.6.json"
        },
        {
            "name": "0.16mm Optimal @Creality CR10V2",
            "sub_path": "process/0.16mm Optimal @Creality CR10V2.json"
        },
        {
            "name": "0.16mm Optimal @Creality Ender3 0.2",
            "sub_path": "process/0.16mm Optimal @Creality Ender3 0.2.json"
        },
        {
            "name": "0.16mm Optimal @Creality Ender3 0.4",
            "sub_path": "process/0.16mm Optimal @Creality Ender3 0.4.json"
        },
        {
            "name": "0.16mm Optimal @Creality Ender3 0.6",
            "sub_path": "process/0.16mm Optimal @Creality Ender3 0.6.json"
        },
        {
            "name": "0.16mm Optimal @Creality Ender3 0.8",
            "sub_path": "process/0.16mm Optimal @Creality Ender3 0.8.json"
        },
        {
            "name": "0.16mm Optimal @Creality Ender3 Pro 0.2",
            "sub_path": "process/0.16mm Optimal @Creality Ender3 Pro 0.2.json"
        },
        {
            "name": "0.16mm Optimal @Creality Ender3 Pro 0.4",
            "sub_path": "process/0.16mm Optimal @Creality Ender3 Pro 0.4.json"
        },
        {
            "name": "0.16mm Optimal @Creality Ender3 Pro 0.6",
            "sub_path": "process/0.16mm Optimal @Creality Ender3 Pro 0.6.json"
        },
        {
            "name": "0.16mm Optimal @Creality Ender3 Pro 0.8",
            "sub_path": "process/0.16mm Optimal @Creality Ender3 Pro 0.8.json"
        },
        {
            "name": "0.16mm Optimal @Creality Ender3S1",
            "sub_path": "process/0.16mm Optimal @Creality Ender3S1.json"
        },
        {
            "name": "0.16mm Optimal @Creality Ender3S1Plus 0.2",
            "sub_path": "process/0.16mm Optimal @Creality Ender3S1Plus 0.2.json"
        },
        {
            "name": "0.16mm Optimal @Creality Ender3S1Plus 0.4",
            "sub_path": "process/0.16mm Optimal @Creality Ender3S1Plus 0.4.json"
        },
        {
            "name": "0.16mm Optimal @Creality Ender3S1Plus 0.6",
            "sub_path": "process/0.16mm Optimal @Creality Ender3S1Plus 0.6.json"
        },
        {
            "name": "0.16mm Optimal @Creality Ender3S1Plus 0.8",
            "sub_path": "process/0.16mm Optimal @Creality Ender3S1Plus 0.8.json"
        },
        {
            "name": "0.16mm Optimal @Creality Ender3S1Pro",
            "sub_path": "process/0.16mm Optimal @Creality Ender3S1Pro.json"
        },
        {
            "name": "0.16mm Optimal @Creality Ender3V2Neo",
            "sub_path": "process/0.16mm Optimal @Creality Ender3V2Neo.json"
        },
        {
            "name": "0.16mm Optimal @Creality Ender3V3SE 0.2",
            "sub_path": "process/0.16mm Optimal @Creality Ender3V3SE 0.2.json"
        },
        {
            "name": "0.16mm Optimal @Creality Ender3V3SE 0.4",
            "sub_path": "process/0.16mm Optimal @Creality Ender3V3SE 0.4.json"
        },
        {
            "name": "0.16mm Optimal @Creality Ender3V3SE 0.6",
            "sub_path": "process/0.16mm Optimal @Creality Ender3V3SE 0.6.json"
        },
        {
            "name": "0.16mm Optimal @Creality Ender3V3SE 0.8",
            "sub_path": "process/0.16mm Optimal @Creality Ender3V3SE 0.8.json"
        },
        {
            "name": "0.16mm Optimal @Creality Ender5",
            "sub_path": "process/0.16mm Optimal @Creality Ender5.json"
        },
        {
            "name": "0.16mm Optimal @Creality Ender5Plus",
            "sub_path": "process/0.16mm Optimal @Creality Ender5Plus.json"
        },
        {
            "name": "0.16mm Optimal @Creality Ender5S",
            "sub_path": "process/0.16mm Optimal @Creality Ender5S.json"
        },
        {
            "name": "0.16mm Optimal @Creality Ender5S1",
            "sub_path": "process/0.16mm Optimal @Creality Ender5S1.json"
        },
        {
            "name": "0.16mm Optimal @Creality Ender6",
            "sub_path": "process/0.16mm Optimal @Creality Ender6.json"
        },
        {
            "name": "0.16mm Optimal @Creality Sermoon V1",
            "sub_path": "process/0.16mm Optimal @Creality Sermoon V1.json"
        },
        {
            "name": "0.20mm Standard @Creality CR-6 0.4",
            "sub_path": "process/0.20mm Standard @Creality CR-6 0.4.json"
        },
        {
            "name": "0.20mm Standard @Creality CR-6 0.6",
            "sub_path": "process/0.20mm Standard @Creality CR-6 0.6.json"
        },
        {
            "name": "0.20mm Standard @Creality CR-M4",
            "sub_path": "process/0.20mm Standard @Creality CR-M4.json"
        },
        {
            "name": "0.20mm Standard @Creality CR10Max",
            "sub_path": "process/0.20mm Standard @Creality CR10Max.json"
        },
        {
            "name": "0.20mm Standard @Creality CR10V2",
            "sub_path": "process/0.20mm Standard @Creality CR10V2.json"
        },
        {
            "name": "0.20mm Standard @Creality CR10V3 0.4",
            "sub_path": "process/0.20mm Standard @Creality CR10V3 0.4.json"
        },
        {
            "name": "0.20mm Standard @Creality CR10V3 0.6",
            "sub_path": "process/0.20mm Standard @Creality CR10V3 0.6.json"
        },
        {
            "name": "0.20mm Standard @Creality Ender3",
            "sub_path": "process/0.20mm Standard @Creality Ender3.json"
        },
        {
            "name": "0.20mm Standard @Creality Ender3 0.2",
            "sub_path": "process/0.20mm Standard @Creality Ender3 0.2.json"
        },
        {
            "name": "0.20mm Standard @Creality Ender3 0.4",
            "sub_path": "process/0.20mm Standard @Creality Ender3 0.4.json"
        },
        {
            "name": "0.20mm Standard @Creality Ender3 0.6",
            "sub_path": "process/0.20mm Standard @Creality Ender3 0.6.json"
        },
        {
            "name": "0.20mm Standard @Creality Ender3 0.8",
            "sub_path": "process/0.20mm Standard @Creality Ender3 0.8.json"
        },
        {
            "name": "0.20mm Standard @Creality Ender3 Pro 0.2",
            "sub_path": "process/0.20mm Standard @Creality Ender3 Pro 0.2.json"
        },
        {
            "name": "0.20mm Standard @Creality Ender3 Pro 0.4",
            "sub_path": "process/0.20mm Standard @Creality Ender3 Pro 0.4.json"
        },
        {
            "name": "0.20mm Standard @Creality Ender3 Pro 0.6",
            "sub_path": "process/0.20mm Standard @Creality Ender3 Pro 0.6.json"
        },
        {
            "name": "0.20mm Standard @Creality Ender3 Pro 0.8",
            "sub_path": "process/0.20mm Standard @Creality Ender3 Pro 0.8.json"
        },
        {
            "name": "0.20mm Standard @Creality Ender3S1",
            "sub_path": "process/0.20mm Standard @Creality Ender3S1.json"
        },
        {
            "name": "0.20mm Standard @Creality Ender3S1Plus 0.2",
            "sub_path": "process/0.20mm Standard @Creality Ender3S1Plus 0.2.json"
        },
        {
            "name": "0.20mm Standard @Creality Ender3S1Plus 0.4",
            "sub_path": "process/0.20mm Standard @Creality Ender3S1Plus 0.4.json"
        },
        {
            "name": "0.20mm Standard @Creality Ender3S1Plus 0.6",
            "sub_path": "process/0.20mm Standard @Creality Ender3S1Plus 0.6.json"
        },
        {
            "name": "0.20mm Standard @Creality Ender3S1Plus 0.8",
            "sub_path": "process/0.20mm Standard @Creality Ender3S1Plus 0.8.json"
        },
        {
            "name": "0.20mm Standard @Creality Ender3S1Pro",
            "sub_path": "process/0.20mm Standard @Creality Ender3S1Pro.json"
        },
        {
            "name": "0.20mm Standard @Creality Ender3V2",
            "sub_path": "process/0.20mm Standard @Creality Ender3V2.json"
        },
        {
            "name": "0.20mm Standard @Creality Ender3V2Neo",
            "sub_path": "process/0.20mm Standard @Creality Ender3V2Neo.json"
        },
        {
            "name": "0.20mm Standard @Creality Ender3V3SE 0.2",
            "sub_path": "process/0.20mm Standard @Creality Ender3V3SE 0.2.json"
        },
        {
            "name": "0.20mm Standard @Creality Ender3V3SE 0.4",
            "sub_path": "process/0.20mm Standard @Creality Ender3V3SE 0.4.json"
        },
        {
            "name": "0.20mm Standard @Creality Ender3V3SE 0.6",
            "sub_path": "process/0.20mm Standard @Creality Ender3V3SE 0.6.json"
        },
        {
            "name": "0.20mm Standard @Creality Ender3V3SE 0.8",
            "sub_path": "process/0.20mm Standard @Creality Ender3V3SE 0.8.json"
        },
        {
            "name": "0.20mm Standard @Creality Ender5",
            "sub_path": "process/0.20mm Standard @Creality Ender5.json"
        },
        {
            "name": "0.20mm Standard @Creality Ender5Plus",
            "sub_path": "process/0.20mm Standard @Creality Ender5Plus.json"
        },
        {
            "name": "0.20mm Standard @Creality Ender5Pro (2019)",
            "sub_path": "process/0.20mm Standard @Creality Ender5Pro (2019).json"
        },
        {
            "name": "0.20mm Standard @Creality Ender5S",
            "sub_path": "process/0.20mm Standard @Creality Ender5S.json"
        },
        {
            "name": "0.20mm Standard @Creality Ender5S1",
            "sub_path": "process/0.20mm Standard @Creality Ender5S1.json"
        },
        {
            "name": "0.20mm Standard @Creality Ender6",
            "sub_path": "process/0.20mm Standard @Creality Ender6.json"
        },
        {
            "name": "0.20mm Standard @Creality Sermoon V1",
            "sub_path": "process/0.20mm Standard @Creality Sermoon V1.json"
        },
        {
            "name": "0.24mm Draft @Creality CR-6 0.4",
            "sub_path": "process/0.24mm Draft @Creality CR-6 0.4.json"
        },
        {
            "name": "0.24mm Draft @Creality CR-6 0.6",
            "sub_path": "process/0.24mm Draft @Creality CR-6 0.6.json"
        },
        {
            "name": "0.24mm Draft @Creality CR10Max",
            "sub_path": "process/0.24mm Draft @Creality CR10Max.json"
        },
        {
            "name": "0.24mm Draft @Creality Ender3 0.2",
            "sub_path": "process/0.24mm Draft @Creality Ender3 0.2.json"
        },
        {
            "name": "0.24mm Draft @Creality Ender3 0.4",
            "sub_path": "process/0.24mm Draft @Creality Ender3 0.4.json"
        },
        {
            "name": "0.24mm Draft @Creality Ender3 0.6",
            "sub_path": "process/0.24mm Draft @Creality Ender3 0.6.json"
        },
        {
            "name": "0.24mm Draft @Creality Ender3 0.8",
            "sub_path": "process/0.24mm Draft @Creality Ender3 0.8.json"
        },
        {
            "name": "0.24mm Draft @Creality Ender3 Pro 0.2",
            "sub_path": "process/0.24mm Draft @Creality Ender3 Pro 0.2.json"
        },
        {
            "name": "0.24mm Draft @Creality Ender3 Pro 0.4",
            "sub_path": "process/0.24mm Draft @Creality Ender3 Pro 0.4.json"
        },
        {
            "name": "0.24mm Draft @Creality Ender3 Pro 0.6",
            "sub_path": "process/0.24mm Draft @Creality Ender3 Pro 0.6.json"
        },
        {
            "name": "0.24mm Draft @Creality Ender3 Pro 0.8",
            "sub_path": "process/0.24mm Draft @Creality Ender3 Pro 0.8.json"
        },
        {
            "name": "0.24mm Draft @Creality Ender3S1Plus 0.2",
            "sub_path": "process/0.24mm Draft @Creality Ender3S1Plus 0.2.json"
        },
        {
            "name": "0.24mm Draft @Creality Ender3S1Plus 0.4",
            "sub_path": "process/0.24mm Draft @Creality Ender3S1Plus 0.4.json"
        },
        {
            "name": "0.24mm Draft @Creality Ender3S1Plus 0.6",
            "sub_path": "process/0.24mm Draft @Creality Ender3S1Plus 0.6.json"
        },
        {
            "name": "0.24mm Draft @Creality Ender3S1Plus 0.8",
            "sub_path": "process/0.24mm Draft @Creality Ender3S1Plus 0.8.json"
        },
        {
            "name": "0.24mm Draft @Creality Ender3V2",
            "sub_path": "process/0.24mm Draft @Creality Ender3V2.json"
        },
        {
            "name": "0.24mm Draft @Creality Ender3V2Neo",
            "sub_path": "process/0.24mm Draft @Creality Ender3V2Neo.json"
        },
        {
            "name": "0.24mm Draft @Creality Ender3V3SE 0.2",
            "sub_path": "process/0.24mm Draft @Creality Ender3V3SE 0.2.json"
        },
        {
            "name": "0.24mm Draft @Creality Ender3V3SE 0.4",
            "sub_path": "process/0.24mm Draft @Creality Ender3V3SE 0.4.json"
        },
        {
            "name": "0.24mm Draft @Creality Ender3V3SE 0.6",
            "sub_path": "process/0.24mm Draft @Creality Ender3V3SE 0.6.json"
        },
        {
            "name": "0.24mm Draft @Creality Ender3V3SE 0.8",
            "sub_path": "process/0.24mm Draft @Creality Ender3V3SE 0.8.json"
        },
        {
            "name": "0.24mm Draft @Creality Ender5Pro (2019)",
            "sub_path": "process/0.24mm Draft @Creality Ender5Pro (2019).json"
        },
        {
            "name": "0.24mm Optimal @Creality CR-6 0.8",
            "sub_path": "process/0.24mm Optimal @Creality CR-6 0.8.json"
        },
        {
            "name": "0.28mm Draft @Creality Ender3 0.2",
            "sub_path": "process/0.28mm SuperDraft @Creality Ender3 0.2.json"
        },
        {
            "name": "0.28mm Draft @Creality Ender3 0.4",
            "sub_path": "process/0.28mm SuperDraft @Creality Ender3 0.4.json"
        },
        {
            "name": "0.28mm Draft @Creality Ender3 0.6",
            "sub_path": "process/0.28mm SuperDraft @Creality Ender3 0.6.json"
        },
        {
            "name": "0.28mm Draft @Creality Ender3 0.8",
            "sub_path": "process/0.28mm SuperDraft @Creality Ender3 0.8.json"
        },
        {
            "name": "0.28mm Draft @Creality Ender3 Pro 0.2",
            "sub_path": "process/0.28mm SuperDraft @Creality Ender3 Pro 0.2.json"
        },
        {
            "name": "0.28mm Draft @Creality Ender3 Pro 0.4",
            "sub_path": "process/0.28mm SuperDraft @Creality Ender3 Pro 0.4.json"
        },
        {
            "name": "0.28mm Draft @Creality Ender3 Pro 0.6",
            "sub_path": "process/0.28mm SuperDraft @Creality Ender3 Pro 0.6.json"
        },
        {
            "name": "0.28mm Draft @Creality Ender3 Pro 0.8",
            "sub_path": "process/0.28mm SuperDraft @Creality Ender3 Pro 0.8.json"
        },
        {
            "name": "0.28mm Standard @Creality Sermoon V1",
            "sub_path": "process/0.28mm Standard @Creality Sermoon V1.json"
        },
        {
            "name": "0.28mm SuperDraft @Creality CR-6 0.4",
            "sub_path": "process/0.28mm SuperDraft @Creality CR-6 0.4.json"
        },
        {
            "name": "0.28mm SuperDraft @Creality CR-6 0.6",
            "sub_path": "process/0.28mm SuperDraft @Creality CR-6 0.6.json"
        },
        {
            "name": "0.32mm Chunky @Creality CR-6 0.6",
            "sub_path": "process/0.32mm Chunky @Creality CR-6 0.6.json"
        },
        {
            "name": "0.32mm Standard @Creality CR-6 0.8",
            "sub_path": "process/0.32mm Standard @Creality CR-6 0.8.json"
        },
        {
            "name": "0.36mm SuperChunky @Creality CR-6 0.6",
            "sub_path": "process/0.36mm SuperChunky @Creality CR-6 0.6.json"
        },
        {
            "name": "0.40mm Draft @Creality CR-6 0.8",
            "sub_path": "process/0.40mm Draft @Creality CR-6 0.8.json"
        },
        {
            "name": "0.44mm SuperExtraChunky @Creality CR-6 0.6",
            "sub_path": "process/0.44mm SuperExtraChunky @Creality CR-6 0.6.json"
        },
        {
            "name": "0.48mm Chunky @Creality CR-6 0.8",
            "sub_path": "process/0.48mm Chunky @Creality CR-6 0.8.json"
        },
        {
            "name": "0.48mm Draft @Creality CR-6 0.8",
            "sub_path": "process/0.48mm Draft @Creality CR-6 0.8.json"
        },
        {
            "name": "0.56mm SuperChunky @Creality CR-6 0.8",
            "sub_path": "process/0.56mm SuperChunky @Creality CR-6 0.8.json"
        },
        {
            "name": "fdm_process_common_klipper",
            "sub_path": "process/fdm_process_common_klipper.json"
        },
        {
            "name": "fdm_process_creality_common_0_2",
            "sub_path": "process/fdm_process_creality_common_0_2.json"
        },
        {
            "name": "fdm_process_creality_common_0_25",
            "sub_path": "process/fdm_process_creality_common_0_25.json"
        },
        {
            "name": "fdm_process_creality_common_0_3",
            "sub_path": "process/fdm_process_creality_common_0_3.json"
        },
        {
            "name": "fdm_process_creality_common_0_5",
            "sub_path": "process/fdm_process_creality_common_0_5.json"
        },
        {
            "name": "fdm_process_creality_common_0_6",
            "sub_path": "process/fdm_process_creality_common_0_6.json"
        },
        {
            "name": "fdm_process_creality_common_0_8",
            "sub_path": "process/fdm_process_creality_common_0_8.json"
        },
        {
            "name": "fdm_process_creality_common_1_0",
            "sub_path": "process/fdm_process_creality_common_1_0.json"
        },
        {
            "name": "0.08mm SuperDetail @Creality Hi",
            "sub_path": "process/0.08mm SuperDetail @Creality Hi 0.4 nozzle.json"
        },
        {
            "name": "0.08mm SuperDetail @Creality K2 Plus 0.2 nozzle",
            "sub_path": "process/0.08mm SuperDetail @Creality K2 Plus 0.2 nozzle.json"
        },
        {
            "name": "0.08mm SuperDetail @Creality K2 Plus 0.4 nozzle",
            "sub_path": "process/0.08mm SuperDetail @Creality K2 Plus 0.4 nozzle.json"
        },
        {
            "name": "0.10mm HighDetail @Creality K2 Plus 0.2 nozzle",
            "sub_path": "process/0.10mm HighDetail @Creality K2 Plus 0.2 nozzle.json"
        },
        {
            "name": "0.12mm Detail @Creality K2 Plus 0.2 nozzle",
            "sub_path": "process/0.12mm Detail @Creality K2 Plus 0.2 nozzle.json"
        },
        {
            "name": "0.12mm Detail @Creality K2 Plus 0.4 nozzle",
            "sub_path": "process/0.12mm Detail @Creality K2 Plus 0.4 nozzle.json"
        },
        {
            "name": "0.12mm Fine @Creality CR10SE 0.2",
            "sub_path": "process/0.12mm Fine @Creality CR10SE 0.2.json"
        },
        {
            "name": "0.12mm Fine @Creality CR10SE 0.4",
            "sub_path": "process/0.12mm Fine @Creality CR10SE 0.4.json"
        },
        {
            "name": "0.12mm Fine @Creality CR10SE 0.6",
            "sub_path": "process/0.12mm Fine @Creality CR10SE 0.6.json"
        },
        {
            "name": "0.12mm Fine @Creality CR10SE 0.8",
            "sub_path": "process/0.12mm Fine @Creality CR10SE 0.8.json"
        },
        {
            "name": "0.12mm Fine @Creality Ender-3 V3",
            "sub_path": "process/0.12mm Fine @Creality Ender3V3 0.4 nozzle.json"
        },
        {
            "name": "0.12mm Fine @Creality Ender-3 V3 Plus",
            "sub_path": "process/0.12mm Fine @Creality Ender3V3Plus 0.4 nozzle.json"
        },
        {
            "name": "0.12mm Fine @Creality Ender3V3KE",
            "sub_path": "process/0.12mm Fine @Creality Ender3V3KE.json"
        },
        {
            "name": "0.12mm Fine @Creality Hi",
            "sub_path": "process/0.12mm Fine @Creality Hi 0.4 nozzle.json"
        },
        {
            "name": "0.12mm Fine @Creality K1 (0.4 nozzle)",
            "sub_path": "process/0.12mm Fine @Creality K1 (0.4 nozzle).json"
        },
        {
            "name": "0.12mm Fine @Creality K1 SE",
            "sub_path": "process/0.12mm Fine @Creality K1 SE 0.4 nozzle.json"
        },
        {
            "name": "0.12mm Fine @Creality K1C",
            "sub_path": "process/0.12mm Fine @Creality K1C 0.4 nozzle.json"
        },
        {
            "name": "0.12mm Fine @Creality K1Max (0.4 nozzle)",
            "sub_path": "process/0.12mm Fine @Creality K1Max (0.4 nozzle).json"
        },
        {
            "name": "0.14mm Optimal @Creality K2 Plus 0.2 nozzle",
            "sub_path": "process/0.14mm Optimal @Creality K2 Plus 0.2 nozzle.json"
        },
        {
            "name": "0.16mm Optimal @Creality CR10SE 0.2",
            "sub_path": "process/0.16mm Optimal @Creality CR10SE 0.2.json"
        },
        {
            "name": "0.16mm Optimal @Creality CR10SE 0.4",
            "sub_path": "process/0.16mm Optimal @Creality CR10SE 0.4.json"
        },
        {
            "name": "0.16mm Optimal @Creality CR10SE 0.6",
            "sub_path": "process/0.16mm Optimal @Creality CR10SE 0.6.json"
        },
        {
            "name": "0.16mm Optimal @Creality CR10SE 0.8",
            "sub_path": "process/0.16mm Optimal @Creality CR10SE 0.8.json"
        },
        {
            "name": "0.16mm Optimal @Creality Ender-3 V3",
            "sub_path": "process/0.16mm Optimal @Creality Ender3V3 0.4 nozzle.json"
        },
        {
            "name": "0.16mm Optimal @Creality Ender-3 V3 Plus",
            "sub_path": "process/0.16mm Optimal @Creality Ender3V3Plus 0.4 nozzle.json"
        },
        {
            "name": "0.16mm Optimal @Creality Ender3V3KE",
            "sub_path": "process/0.16mm Optimal @Creality Ender3V3KE.json"
        },
        {
            "name": "0.16mm Optimal @Creality Hi",
            "sub_path": "process/0.16mm Optimal @Creality Hi 0.4 nozzle.json"
        },
        {
            "name": "0.16mm Optimal @Creality K1 (0.4 nozzle)",
            "sub_path": "process/0.16mm Optimal @Creality K1 (0.4 nozzle).json"
        },
        {
            "name": "0.16mm Optimal @Creality K1 SE",
            "sub_path": "process/0.16mm Optimal @Creality K1 SE 0.4 nozzle.json"
        },
        {
            "name": "0.16mm Optimal @Creality K1C",
            "sub_path": "process/0.16mm Optimal @Creality K1C 0.4 nozzle.json"
        },
        {
            "name": "0.16mm Optimal @Creality K1Max (0.4 nozzle)",
            "sub_path": "process/0.16mm Optimal @Creality K1Max (0.4 nozzle).json"
        },
        {
            "name": "0.16mm Optimal @Creality K2 Plus 0.4 nozzle",
            "sub_path": "process/0.16mm Optimal @Creality K2 Plus 0.4 nozzle.json"
        },
        {
            "name": "0.18mm Detail @Creality K2 Plus 0.6 nozzle",
            "sub_path": "process/0.18mm Detail @Creality K2 Plus 0.6 nozzle.json"
        },
        {
            "name": "0.20mm Standard @Creality CR10SE 0.2",
            "sub_path": "process/0.20mm Standard @Creality CR10SE 0.2.json"
        },
        {
            "name": "0.20mm Standard @Creality CR10SE 0.4",
            "sub_path": "process/0.20mm Standard @Creality CR10SE 0.4.json"
        },
        {
            "name": "0.20mm Standard @Creality CR10SE 0.6",
            "sub_path": "process/0.20mm Standard @Creality CR10SE 0.6.json"
        },
        {
            "name": "0.20mm Standard @Creality CR10SE 0.8",
            "sub_path": "process/0.20mm Standard @Creality CR10SE 0.8.json"
        },
        {
            "name": "0.20mm Standard @Creality Ender-3 V3",
            "sub_path": "process/0.20mm Standard @Creality Ender3V3 0.4 nozzle.json"
        },
        {
            "name": "0.20mm Standard @Creality Ender-3 V3 Plus",
            "sub_path": "process/0.20mm Standard @Creality Ender3V3Plus 0.4 nozzle.json"
        },
        {
            "name": "0.20mm Standard @Creality Ender-5 Max 0.4mm nozzle",
            "sub_path": "process/0.20mm Standard @Creality Ender-5 Max 0.4mm nozzle.json"
        },
        {
            "name": "0.20mm Standard @Creality Ender3V3KE",
            "sub_path": "process/0.20mm Standard @Creality Ender3V3KE.json"
        },
        {
            "name": "0.20mm Standard @Creality Hi",
            "sub_path": "process/0.20mm Standard @Creality Hi 0.4 nozzle.json"
        },
        {
            "name": "0.20mm Standard @Creality K1 (0.4 nozzle)",
            "sub_path": "process/0.20mm Standard @Creality K1 (0.4 nozzle).json"
        },
        {
            "name": "0.20mm Standard @Creality K1 SE",
            "sub_path": "process/0.20mm Standard @Creality K1 SE 0.4.json"
        },
        {
            "name": "0.20mm Standard @Creality K1C",
            "sub_path": "process/0.20mm Standard @Creality K1C 0.4 nozzle.json"
        },
        {
            "name": "0.20mm Standard @Creality K1Max (0.4 nozzle)",
            "sub_path": "process/0.20mm Standard @Creality K1Max (0.4 nozzle).json"
        },
        {
            "name": "0.20mm Standard @Creality K2 Plus 0.4 nozzle",
            "sub_path": "process/0.20mm Standard @Creality K2 Plus 0.4 nozzle.json"
        },
        {
            "name": "0.20mm Ultrafast @Creality Ender-5 Max 0.4mm nozzle",
            "sub_path": "process/0.20mm Ultrafast @Creality Ender-5 Max 0.4mm nozzle.json"
        },
        {
            "name": "0.24mm Detail @Creality K2 Plus 0.8 nozzle",
            "sub_path": "process/0.24mm Detail @Creality K2 Plus 0.8 nozzle.json"
        },
        {
            "name": "0.24mm Draft @Creality CR10SE 0.2",
            "sub_path": "process/0.24mm Draft @Creality CR10SE 0.2.json"
        },
        {
            "name": "0.24mm Draft @Creality CR10SE 0.4",
            "sub_path": "process/0.24mm Draft @Creality CR10SE 0.4.json"
        },
        {
            "name": "0.24mm Draft @Creality CR10SE 0.6",
            "sub_path": "process/0.24mm Draft @Creality CR10SE 0.6.json"
        },
        {
            "name": "0.24mm Draft @Creality CR10SE 0.8",
            "sub_path": "process/0.24mm Draft @Creality CR10SE 0.8.json"
        },
        {
            "name": "0.24mm Draft @Creality Ender-3 V3",
            "sub_path": "process/0.24mm Draft @Creality Ender3V3 0.4 nozzle.json"
        },
        {
            "name": "0.24mm Draft @Creality Ender-3 V3 Plus",
            "sub_path": "process/0.24mm Draft @Creality Ender3V3Plus 0.4 nozzle.json"
        },
        {
            "name": "0.24mm Draft @Creality Ender3V3KE",
            "sub_path": "process/0.24mm Draft @Creality Ender3V3KE.json"
        },
        {
            "name": "0.24mm Draft @Creality Hi",
            "sub_path": "process/0.24mm Draft @Creality Hi 0.4 nozzle.json"
        },
        {
            "name": "0.24mm Draft @Creality K1 (0.4 nozzle)",
            "sub_path": "process/0.24mm Draft @Creality K1 (0.4 nozzle).json"
        },
        {
            "name": "0.24mm Draft @Creality K1 SE",
            "sub_path": "process/0.24mm Draft @Creality K1 SE 0.4 nozzle.json"
        },
        {
            "name": "0.24mm Draft @Creality K1C",
            "sub_path": "process/0.24mm Draft @Creality K1C 0.4 nozzle.json"
        },
        {
            "name": "0.24mm Draft @Creality K1Max (0.4 nozzle)",
            "sub_path": "process/0.24mm Draft @Creality K1Max (0.4 nozzle).json"
        },
        {
            "name": "0.24mm Draft @Creality K2 Plus 0.4 nozzle",
            "sub_path": "process/0.24mm Draft @Creality K2 Plus 0.4 nozzle.json"
        },
        {
            "name": "0.24mm Optimal @Creality Ender-3 V3",
            "sub_path": "process/0.24mm Optimal @Creality Ender3V3 0.6 nozzle.json"
        },
        {
            "name": "0.24mm Optimal @Creality Ender-3 V3 Plus",
            "sub_path": "process/0.24mm Optimal @Creality Ender3V3Plus 0.6 nozzle.json"
        },
        {
            "name": "0.24mm Optimal @Creality Hi",
            "sub_path": "process/0.24mm Optimal @Creality Hi 0.6 nozzle.json"
        },
        {
            "name": "0.24mm Optimal @Creality K1 (0.6 nozzle)",
            "sub_path": "process/0.24mm Optimal @Creality K1 (0.6 nozzle).json"
        },
        {
            "name": "0.24mm Optimal @Creality K1C",
            "sub_path": "process/0.24mm Optimal @Creality K1C 0.6 nozzle.json"
        },
        {
            "name": "0.24mm Optimal @Creality K1Max (0.6 nozzle)",
            "sub_path": "process/0.24mm Optimal @Creality K1Max (0.6 nozzle).json"
        },
        {
            "name": "0.24mm Optimal @Creality K2 Plus 0.6 nozzle",
            "sub_path": "process/0.24mm Optimal @Creality K2 Plus 0.6 nozzle.json"
        },
        {
            "name": "0.28mm SuperDraft @Creality K2 Plus 0.4 nozzle",
            "sub_path": "process/0.28mm SuperDraft @Creality K2 Plus 0.4 nozzle.json"
        },
        {
            "name": "0.30mm Standard @Creality Ender-3 V3",
            "sub_path": "process/0.30mm Standard @Creality Ender3V3 0.6 nozzle.json"
        },
        {
            "name": "0.30mm Standard @Creality Ender-3 V3 Plus",
            "sub_path": "process/0.30mm Standard @Creality Ender3V3Plus 0.6 nozzle.json"
        },
        {
            "name": "0.30mm Standard @Creality Hi",
            "sub_path": "process/0.30mm Standard @Creality Hi 0.6 nozzle.json"
        },
        {
            "name": "0.30mm Standard @Creality K1 (0.6 nozzle)",
            "sub_path": "process/0.30mm Standard @Creality K1 (0.6 nozzle).json"
        },
        {
            "name": "0.30mm Standard @Creality K1C",
            "sub_path": "process/0.30mm Standard @Creality K1C 0.6 nozzle.json"
        },
        {
            "name": "0.30mm Standard @Creality K1Max (0.6 nozzle)",
            "sub_path": "process/0.30mm Standard @Creality K1Max (0.6 nozzle).json"
        },
        {
            "name": "0.30mm Standard @Creality K2 Plus 0.6 nozzle",
            "sub_path": "process/0.30mm Standard @Creality K2 Plus 0.6 nozzle.json"
        },
        {
            "name": "0.32mm Optimal @Creality K1 (0.8 nozzle)",
            "sub_path": "process/0.32mm Optimal @Creality K1 (0.8 nozzle).json"
        },
        {
            "name": "0.32mm Optimal @Creality K1C",
            "sub_path": "process/0.32mm Optimal @Creality K1C 0.8 nozzle.json"
        },
        {
            "name": "0.32mm Optimal @Creality K1Max (0.8 nozzle)",
            "sub_path": "process/0.32mm Optimal @Creality K1Max (0.8 nozzle).json"
        },
        {
            "name": "0.32mm Optimal @Creality K2 Plus 0.8 nozzle",
            "sub_path": "process/0.32mm Optimal @Creality K2 Plus 0.8 nozzle.json"
        },
        {
            "name": "0.36mm Draft @Creality Ender-3 V3",
            "sub_path": "process/0.36mm Draft @Creality Ender3V3 0.6 nozzle.json"
        },
        {
            "name": "0.36mm Draft @Creality Ender-3 V3 Plus",
            "sub_path": "process/0.36mm Draft @Creality Ender3V3Plus 0.6 nozzle.json"
        },
        {
            "name": "0.36mm Draft @Creality Hi",
            "sub_path": "process/0.36mm Draft @Creality Hi 0.6 nozzle.json"
        },
        {
            "name": "0.36mm Draft @Creality K1 (0.6 nozzle)",
            "sub_path": "process/0.36mm Draft @Creality K1 (0.6 nozzle).json"
        },
        {
            "name": "0.36mm Draft @Creality K1C",
            "sub_path": "process/0.36mm Draft @Creality K1C 0.6 nozzle.json"
        },
        {
            "name": "0.36mm Draft @Creality K1Max (0.6 nozzle)",
            "sub_path": "process/0.36mm Draft @Creality K1Max (0.6 nozzle).json"
        },
        {
            "name": "0.36mm Draft @Creality K2 Plus 0.6 nozzle",
            "sub_path": "process/0.36mm Draft @Creality K2 Plus 0.6 nozzle.json"
        },
        {
            "name": "0.40mm Standard @Creality K1 (0.8 nozzle)",
            "sub_path": "process/0.40mm Standard @Creality K1 (0.8 nozzle).json"
        },
        {
            "name": "0.40mm Standard @Creality K1C",
            "sub_path": "process/0.40mm Standard @Creality K1C 0.8 nozzle.json"
        },
        {
            "name": "0.40mm Standard @Creality K1Max (0.8 nozzle)",
            "sub_path": "process/0.40mm Standard @Creality K1Max (0.8 nozzle).json"
        },
        {
            "name": "0.40mm Standard @Creality K2 Plus 0.8 nozzle",
            "sub_path": "process/0.40mm Standard @Creality K2 Plus 0.8 nozzle.json"
        },
        {
            "name": "0.42mm SuperDraft @Creality K2 Plus 0.6 nozzle",
            "sub_path": "process/0.42mm SuperDraft @Creality K2 Plus 0.6 nozzle.json"
        },
        {
            "name": "0.48mm Draft @Creality K1 (0.8 nozzle)",
            "sub_path": "process/0.48mm Draft @Creality K1 (0.8 nozzle).json"
        },
        {
            "name": "0.48mm Draft @Creality K1C",
            "sub_path": "process/0.48mm Draft @Creality K1C 0.8 nozzle.json"
        },
        {
            "name": "0.48mm Draft @Creality K1Max (0.8 nozzle)",
            "sub_path": "process/0.48mm Draft @Creality K1Max (0.8 nozzle).json"
        },
        {
            "name": "0.48mm Draft @Creality K2 Plus 0.8 nozzle",
            "sub_path": "process/0.48mm Draft @Creality K2 Plus 0.8 nozzle.json"
        },
        {
            "name": "0.56mm SuperDraft @Creality K2 Plus 0.8 nozzle",
            "sub_path": "process/0.56mm SuperDraft @Creality K2 Plus 0.8 nozzle.json"
        },
        {
            "name": "0.08mm SuperDetail @Creality Ender5Pro (2019) 0.2",
            "sub_path": "process/0.08mm SuperDetail @Creality Ender5Pro (2019) 0.2.json"
        },
        {
            "name": "0.10mm HighDetail @Creality Ender5Pro (2019) 0.2",
            "sub_path": "process/0.10mm HighDetail @Creality Ender5Pro (2019) 0.2.json"
        },
        {
            "name": "0.12mm Detail @Creality Ender5Pro (2019) 0.2",
            "sub_path": "process/0.12mm Detail @Creality Ender5Pro (2019) 0.2.json"
        },
        {
            "name": "0.16mm Optimal @Creality Ender5Pro (2019) 0.2",
            "sub_path": "process/0.16mm Optimal @Creality Ender5Pro (2019) 0.2.json"
        },
        {
            "name": "0.08mm SuperDetail @Creality Ender5Pro (2019) 0.25",
            "sub_path": "process/0.08mm SuperDetail @Creality Ender5Pro (2019) 0.25.json"
        },
        {
            "name": "0.10mm HighDetail @Creality Ender5Pro (2019) 0.25",
            "sub_path": "process/0.10mm HighDetail @Creality Ender5Pro (2019) 0.25.json"
        },
        {
            "name": "0.12mm Detail @Creality Ender5Pro (2019) 0.25",
            "sub_path": "process/0.12mm Detail @Creality Ender5Pro (2019) 0.25.json"
        },
        {
            "name": "0.16mm Optimal @Creality Ender5Pro (2019) 0.25",
            "sub_path": "process/0.16mm Optimal @Creality Ender5Pro (2019) 0.25.json"
        },
        {
            "name": "0.20mm Standard @Creality Ender5Pro (2019) 0.25",
            "sub_path": "process/0.20mm Standard @Creality Ender5Pro (2019) 0.25.json"
        },
        {
            "name": "0.08mm SuperDetail @Creality Ender5Pro (2019) 0.3",
            "sub_path": "process/0.08mm SuperDetail @Creality Ender5Pro (2019) 0.3.json"
        },
        {
            "name": "0.10mm HighDetail @Creality Ender5Pro (2019) 0.3",
            "sub_path": "process/0.10mm HighDetail @Creality Ender5Pro (2019) 0.3.json"
        },
        {
            "name": "0.12mm Detail @Creality Ender5Pro (2019) 0.3",
            "sub_path": "process/0.12mm Detail @Creality Ender5Pro (2019) 0.3.json"
        },
        {
            "name": "0.16mm Optimal @Creality Ender5Pro (2019) 0.3",
            "sub_path": "process/0.16mm Optimal @Creality Ender5Pro (2019) 0.3.json"
        },
        {
            "name": "0.20mm Standard @Creality Ender5Pro (2019) 0.3",
            "sub_path": "process/0.20mm Standard @Creality Ender5Pro (2019) 0.3.json"
        },
        {
            "name": "0.24mm Draft @Creality Ender5Pro (2019) 0.3",
            "sub_path": "process/0.24mm Draft @Creality Ender5Pro (2019) 0.3.json"
        },
        {
            "name": "0.12mm Detail @Creality Ender5Pro (2019) 0.5",
            "sub_path": "process/0.12mm Detail @Creality Ender5Pro (2019) 0.5.json"
        },
        {
            "name": "0.16mm Optimal @Creality Ender5Pro (2019) 0.5",
            "sub_path": "process/0.16mm Optimal @Creality Ender5Pro (2019) 0.5.json"
        },
        {
            "name": "0.20mm Standard @Creality Ender5Pro (2019) 0.5",
            "sub_path": "process/0.20mm Standard @Creality Ender5Pro (2019) 0.5.json"
        },
        {
            "name": "0.24mm Draft @Creality Ender5Pro (2019) 0.5",
            "sub_path": "process/0.24mm Draft @Creality Ender5Pro (2019) 0.5.json"
        },
        {
            "name": "0.28mm SuperDraft @Creality Ender5Pro (2019) 0.5",
            "sub_path": "process/0.28mm SuperDraft @Creality Ender5Pro (2019) 0.5.json"
        },
        {
            "name": "0.36mm Chunky @Creality Ender5Pro (2019) 0.5",
            "sub_path": "process/0.36mm Chunky @Creality Ender5Pro (2019) 0.5.json"
        },
        {
            "name": "0.16mm Optimal @Creality Ender5Pro (2019) 0.6",
            "sub_path": "process/0.16mm Optimal @Creality Ender5Pro (2019) 0.6.json"
        },
        {
            "name": "0.20mm Standard @Creality Ender5Pro (2019) 0.6",
            "sub_path": "process/0.20mm Standard @Creality Ender5Pro (2019) 0.6.json"
        },
        {
            "name": "0.24mm Draft @Creality Ender5Pro (2019) 0.6",
            "sub_path": "process/0.24mm Draft @Creality Ender5Pro (2019) 0.6.json"
        },
        {
            "name": "0.28mm SuperDraft @Creality Ender5Pro (2019) 0.6",
            "sub_path": "process/0.28mm SuperDraft @Creality Ender5Pro (2019) 0.6.json"
        },
        {
            "name": "0.36mm Chunky @Creality Ender5Pro (2019) 0.6",
            "sub_path": "process/0.36mm Chunky @Creality Ender5Pro (2019) 0.6.json"
        },
        {
            "name": "0.20mm Standard @Creality Ender5Pro (2019) 0.8",
            "sub_path": "process/0.20mm Standard @Creality Ender5Pro (2019) 0.8.json"
        },
        {
            "name": "0.24mm Draft @Creality Ender5Pro (2019) 0.8",
            "sub_path": "process/0.24mm Draft @Creality Ender5Pro (2019) 0.8.json"
        },
        {
            "name": "0.28mm SuperDraft @Creality Ender5Pro (2019) 0.8",
            "sub_path": "process/0.28mm SuperDraft @Creality Ender5Pro (2019) 0.8.json"
        },
        {
            "name": "0.36mm Chunky @Creality Ender5Pro (2019) 0.8",
            "sub_path": "process/0.36mm Chunky @Creality Ender5Pro (2019) 0.8.json"
        },
        {
            "name": "0.28mm SuperDraft @Creality Ender5Pro (2019) 1.0",
            "sub_path": "process/0.28mm SuperDraft @Creality Ender5Pro (2019) 1.0.json"
        },
        {
            "name": "0.36mm Chunky @Creality Ender5Pro (2019) 1.0",
            "sub_path": "process/0.36mm Chunky @Creality Ender5Pro (2019) 1.0.json"
        }
    ],
    "filament_list": [
        {
            "name": "fdm_filament_common",
            "sub_path": "filament/fdm_filament_common.json"
        },
        {
            "name": "Creality Generic ABS @Ender-5Max-all",
            "sub_path": "filament/Creality Generic ABS @Ender-5Max-all.json"
        },
        {
            "name": "Creality Generic ASA @Ender-5Max-all",
            "sub_path": "filament/Creality Generic ASA @Ender-5Max-all.json"
        },
        {
            "name": "Creality Generic PA @Ender-5Max-all",
            "sub_path": "filament/Creality Generic PA @Ender-5Max-all.json"
        },
        {
            "name": "Creality Generic PETG @Ender-5Max-all",
            "sub_path": "filament/Creality Generic PETG @Ender-5Max-all.json"
        },
        {
            "name": "Creality Generic PLA @Ender-5Max-all",
            "sub_path": "filament/Creality Generic PLA @Ender-5Max-all.json"
        },
        {
            "name": "Creality Generic TPU @Ender-5Max-all",
            "sub_path": "filament/Creality Generic TPU @Ender-5Max-all.json"
        },
        {
            "name": "Creality Hyper ABS @Ender-5Max-all",
            "sub_path": "filament/Creality Hyper ABS @Ender-5Max-all.json"
        },
        {
            "name": "Creality Hyper PLA @Ender-5Max-all",
            "sub_path": "filament/Creality Hyper PLA @Ender-5Max-all.json"
        },
        {
            "name": "Creality Hyper PLA-CF @Ender-5Max-all",
            "sub_path": "filament/Creality Hyper PLA-CF @Ender-5Max-all.json"
        },
        {
            "name": "Creality Silk PLA @Ender-5Max-all",
            "sub_path": "filament/Creality Silk PLA @Ender-5Max-all.json"
        },
        {
            "name": "fdm_filament_abs",
            "sub_path": "filament/fdm_filament_abs.json"
        },
        {
            "name": "fdm_filament_asa",
            "sub_path": "filament/fdm_filament_asa.json"
        },
        {
            "name": "fdm_filament_pa",
            "sub_path": "filament/fdm_filament_pa.json"
        },
        {
            "name": "fdm_filament_pc",
            "sub_path": "filament/fdm_filament_pc.json"
        },
        {
            "name": "fdm_filament_pet",
            "sub_path": "filament/fdm_filament_pet.json"
        },
        {
            "name": "fdm_filament_pla",
            "sub_path": "filament/fdm_filament_pla.json"
        },
        {
            "name": "fdm_filament_tpu",
            "sub_path": "filament/fdm_filament_tpu.json"
        },
        {
            "name": "Creality Generic ABS",
            "sub_path": "filament/Creality Generic ABS.json"
        },
        {
            "name": "Creality Generic ASA",
            "sub_path": "filament/Creality Generic ASA.json"
        },
        {
            "name": "Creality Generic PA-CF",
            "sub_path": "filament/Creality Generic PA-CF.json"
        },
        {
            "name": "Creality Generic PC",
            "sub_path": "filament/Creality Generic PC.json"
        },
        {
            "name": "Creality Generic PETG",
            "sub_path": "filament/Creality Generic PETG.json"
        },
        {
            "name": "Creality Generic PLA",
            "sub_path": "filament/Creality Generic PLA.json"
        },
        {
            "name": "Creality Generic PLA-CF",
            "sub_path": "filament/Creality Generic PLA-CF.json"
        },
        {
            "name": "Creality HF Generic PLA",
            "sub_path": "filament/Creality HF Generic PLA.json"
        },
        {
            "name": "Creality HF Generic Speed PLA",
            "sub_path": "filament/Creality HF Generic Speed PLA.json"
        },
        {
            "name": "Creality Generic TPU",
            "sub_path": "filament/Creality Generic TPU.json"
        },
        {
            "name": "Creality Generic ABS @Ender-3V3-all",
            "sub_path": "filament/Creality Generic ABS @Ender-3V3-all.json"
        },
        {
            "name": "Creality Generic ABS @Hi-all",
            "sub_path": "filament/Creality Generic ABS @Hi-all.json"
        },
        {
            "name": "Creality Generic ABS @K1-all",
            "sub_path": "filament/Creality Generic ABS @K1-all.json"
        },
        {
            "name": "Creality Generic ABS @K2-all",
            "sub_path": "filament/Creality Generic ABS @K2-all.json"
        },
        {
            "name": "Creality Generic ASA @Ender-3V3-all",
            "sub_path": "filament/Creality Generic ASA @Ender-3V3-all.json"
        },
        {
            "name": "Creality Generic ASA @Hi-all",
            "sub_path": "filament/Creality Generic ASA @Hi-all.json"
        },
        {
            "name": "Creality Generic ASA @K1-all",
            "sub_path": "filament/Creality Generic ASA @K1-all.json"
        },
        {
            "name": "Creality Generic ASA @K2-all",
            "sub_path": "filament/Creality Generic ASA @K2-all.json"
        },
        {
            "name": "Creality Generic PA-CF @Ender-3V3-all",
            "sub_path": "filament/Creality Generic PA-CF @Ender-3V3-all.json"
        },
        {
            "name": "Creality Generic PA-CF @K1-all",
            "sub_path": "filament/Creality Generic PA-CF @K1-all.json"
        },
        {
            "name": "Creality Generic PA-CF @K2-all",
            "sub_path": "filament/Creality Generic PA-CF @K2-all.json"
        },
        {
            "name": "Creality Generic PC @K1-all",
            "sub_path": "filament/Creality Generic PC @K1-all.json"
        },
        {
            "name": "Creality Generic PETG @Ender-3V3-all",
            "sub_path": "filament/Creality Generic PETG @Ender-3V3-all.json"
        },
        {
            "name": "Creality Generic PETG @Hi-all",
            "sub_path": "filament/Creality Generic PETG @Hi-all.json"
        },
        {
            "name": "Creality Generic PETG @K1-all",
            "sub_path": "filament/Creality Generic PETG @K1-all.json"
        },
        {
            "name": "Creality Generic PETG @K2-all",
            "sub_path": "filament/Creality Generic PETG @K2-all.json"
        },
        {
            "name": "Creality Generic PLA @Ender-3V3-all",
            "sub_path": "filament/Creality Generic PLA @Ender-3V3-all.json"
        },
        {
            "name": "Creality Generic PLA @Hi-all",
            "sub_path": "filament/Creality Generic PLA @Hi-all.json"
        },
        {
            "name": "Creality Generic PLA @K1-all",
            "sub_path": "filament/Creality Generic PLA @K1-all.json"
        },
        {
            "name": "Creality Generic PLA @K2-all",
            "sub_path": "filament/Creality Generic PLA @K2-all.json"
        },
        {
            "name": "Creality Generic PLA-CF @Hi-all",
            "sub_path": "filament/Creality Generic PLA-CF @Hi-all.json"
        },
        {
            "name": "Creality Generic PLA-CF @K1-all",
            "sub_path": "filament/Creality Generic PLA-CF @K1-all.json"
        },
        {
            "name": "Creality Generic PLA-CF @K2-all",
            "sub_path": "filament/Creality Generic PLA-CF @K2-all.json"
        },
        {
            "name": "Creality Generic TPU @Ender-3V3-all",
            "sub_path": "filament/Creality Generic TPU @Ender-3V3-all.json"
        },
        {
            "name": "Creality Generic TPU @Hi-all",
            "sub_path": "filament/Creality Generic TPU @Hi-all.json"
        },
        {
            "name": "Creality Generic TPU @K1-all",
            "sub_path": "filament/Creality Generic TPU @K1-all.json"
        },
        {
            "name": "Creality Generic TPU @K2-all",
            "sub_path": "filament/Creality Generic TPU @K2-all.json"
        },
        {
            "name": "Creality Generic ASA-CF @Hi-all",
            "sub_path": "filament/Creality Generic ASA-CF @Hi-all.json"
        },
        {
            "name": "Creality Generic PETG-CF @Hi-all",
            "sub_path": "filament/Creality Generic PETG-CF @Hi-all.json"
        },
        {
            "name": "Creality Generic PLA High Speed @Ender-3V3-all",
            "sub_path": "filament/Creality Generic PLA High Speed @Ender-3V3-all.json"
        },
        {
            "name": "Creality Generic PLA Matte @Ender-3V3-all",
            "sub_path": "filament/Creality Generic PLA Matte @Ender-3V3-all.json"
        },
        {
            "name": "Creality Generic PLA Silk @Ender-3V3-all",
            "sub_path": "filament/Creality Generic PLA Silk @Ender-3V3-all.json"
        },
        {
            "name": "Creality Generic PLA High Speed @Hi-all",
            "sub_path": "filament/Creality Generic PLA High Speed @Hi-all.json"
        },
        {
            "name": "Creality Generic PLA Matte @Hi-all",
            "sub_path": "filament/Creality Generic PLA Matte @Hi-all.json"
        },
        {
            "name": "Creality Generic PLA Silk @Hi-all",
            "sub_path": "filament/Creality Generic PLA Silk @Hi-all.json"
        },
        {
            "name": "Creality Generic PLA Wood @Hi-all",
            "sub_path": "filament/Creality Generic PLA Wood @Hi-all.json"
        },
        {
            "name": "Creality Generic PLA High Speed @K1-all",
            "sub_path": "filament/Creality Generic PLA High Speed @K1-all.json"
        },
        {
            "name": "Creality Generic PLA Matte @K1-all",
            "sub_path": "filament/Creality Generic PLA Matte @K1-all.json"
        },
        {
            "name": "Creality Generic PLA Silk @K1-all",
            "sub_path": "filament/Creality Generic PLA Silk @K1-all.json"
        },
        {
            "name": "Creality Generic PLA High Speed @K2-all",
            "sub_path": "filament/Creality Generic PLA High Speed @K2-all.json"
        },
        {
            "name": "Creality Generic PLA Matte @K2-all",
            "sub_path": "filament/Creality Generic PLA Matte @K2-all.json"
        },
        {
            "name": "Creality Generic PLA Silk @K2-all",
            "sub_path": "filament/Creality Generic PLA Silk @K2-all.json"
        }
    ],
    "machine_list": [
        {
            "name": "fdm_machine_common",
            "sub_path": "machine/fdm_machine_common.json"
        },
        {
            "name": "fdm_creality_common",
            "sub_path": "machine/fdm_creality_common.json"
        },
        {
            "name": "Creality CR-10 Max 0.4 nozzle",
            "sub_path": "machine/Creality CR-10 Max 0.4 nozzle.json"
        },
        {
            "name": "Creality CR-10 SE 0.2 nozzle",
            "sub_path": "machine/Creality CR-10 SE 0.2 nozzle.json"
        },
        {
            "name": "Creality CR-10 SE 0.4 nozzle",
            "sub_path": "machine/Creality CR-10 SE 0.4 nozzle.json"
        },
        {
            "name": "Creality CR-10 SE 0.6 nozzle",
            "sub_path": "machine/Creality CR-10 SE 0.6 nozzle.json"
        },
        {
            "name": "Creality CR-10 SE 0.8 nozzle",
            "sub_path": "machine/Creality CR-10 SE 0.8 nozzle.json"
        },
        {
            "name": "Creality CR-10 V2 0.4 nozzle",
            "sub_path": "machine/Creality CR-10 V2 0.4 nozzle.json"
        },
        {
            "name": "Creality CR-10 V3 0.4 nozzle",
            "sub_path": "machine/Creality CR-10 V3 0.4 nozzle.json"
        },
        {
            "name": "Creality CR-10 V3 0.6 nozzle",
            "sub_path": "machine/Creality CR-10 V3 0.6 nozzle.json"
        },
        {
            "name": "Creality CR-6 Max 0.2 nozzle",
            "sub_path": "machine/Creality CR-6 Max 0.2 nozzle.json"
        },
        {
            "name": "Creality CR-6 Max 0.4 nozzle",
            "sub_path": "machine/Creality CR-6 Max 0.4 nozzle.json"
        },
        {
            "name": "Creality CR-6 Max 0.6 nozzle",
            "sub_path": "machine/Creality CR-6 Max 0.6 nozzle.json"
        },
        {
            "name": "Creality CR-6 Max 0.8 nozzle",
            "sub_path": "machine/Creality CR-6 Max 0.8 nozzle.json"
        },
        {
            "name": "Creality CR-6 SE 0.2 nozzle",
            "sub_path": "machine/Creality CR-6 SE 0.2 nozzle.json"
        },
        {
            "name": "Creality CR-6 SE 0.4 nozzle",
            "sub_path": "machine/Creality CR-6 SE 0.4 nozzle.json"
        },
        {
            "name": "Creality CR-6 SE 0.6 nozzle",
            "sub_path": "machine/Creality CR-6 SE 0.6 nozzle.json"
        },
        {
            "name": "Creality CR-6 SE 0.8 nozzle",
            "sub_path": "machine/Creality CR-6 SE 0.8 nozzle.json"
        },
        {
            "name": "Creality CR-M4 0.4 nozzle",
            "sub_path": "machine/Creality CR-M4 0.4 nozzle.json"
        },
        {
            "name": "Creality Ender-3 0.2 nozzle",
            "sub_path": "machine/Creality Ender-3 0.2 nozzle.json"
        },
        {
            "name": "Creality Ender-3 0.4 nozzle",
            "sub_path": "machine/Creality Ender-3 0.4 nozzle.json"
        },
        {
            "name": "Creality Ender-3 0.6 nozzle",
            "sub_path": "machine/Creality Ender-3 0.6 nozzle.json"
        },
        {
            "name": "Creality Ender-3 0.8 nozzle",
            "sub_path": "machine/Creality Ender-3 0.8 nozzle.json"
        },
        {
            "name": "Creality Ender-3 Pro 0.2 nozzle",
            "sub_path": "machine/Creality Ender-3 Pro 0.2 nozzle.json"
        },
        {
            "name": "Creality Ender-3 Pro 0.4 nozzle",
            "sub_path": "machine/Creality Ender-3 Pro 0.4 nozzle.json"
        },
        {
            "name": "Creality Ender-3 Pro 0.6 nozzle",
            "sub_path": "machine/Creality Ender-3 Pro 0.6 nozzle.json"
        },
        {
            "name": "Creality Ender-3 Pro 0.8 nozzle",
            "sub_path": "machine/Creality Ender-3 Pro 0.8 nozzle.json"
        },
        {
            "name": "Creality Ender-3 S1 0.4 nozzle",
            "sub_path": "machine/Creality Ender-3 S1 0.4 nozzle.json"
        },
        {
            "name": "Creality Ender-3 S1 Plus 0.2 nozzle",
            "sub_path": "machine/Creality Ender-3 S1 Plus 0.2 nozzle.json"
        },
        {
            "name": "Creality Ender-3 S1 Plus 0.4 nozzle",
            "sub_path": "machine/Creality Ender-3 S1 Plus 0.4 nozzle.json"
        },
        {
            "name": "Creality Ender-3 S1 Plus 0.6 nozzle",
            "sub_path": "machine/Creality Ender-3 S1 Plus 0.6 nozzle.json"
        },
        {
            "name": "Creality Ender-3 S1 Plus 0.8 nozzle",
            "sub_path": "machine/Creality Ender-3 S1 Plus 0.8 nozzle.json"
        },
        {
            "name": "Creality Ender-3 S1 Pro 0.4 nozzle",
            "sub_path": "machine/Creality Ender-3 S1 Pro 0.4 nozzle.json"
        },
        {
            "name": "Creality Ender-3 V2 0.4 nozzle",
            "sub_path": "machine/Creality Ender-3 V2 0.4 nozzle.json"
        },
        {
            "name": "Creality Ender-3 V2 Neo 0.4 nozzle",
            "sub_path": "machine/Creality Ender-3 V2 Neo 0.4 nozzle.json"
        },
        {
            "name": "Creality Ender-3 V3 0.4 nozzle",
            "sub_path": "machine/Creality Ender-3 V3 0.4 nozzle.json"
        },
        {
            "name": "Creality Ender-3 V3 0.6 nozzle",
            "sub_path": "machine/Creality Ender-3 V3 0.6 nozzle.json"
        },
        {
            "name": "Creality Ender-3 V3 KE 0.2 nozzle",
            "sub_path": "machine/Creality Ender-3 V3 KE 0.2 nozzle.json"
        },
        {
            "name": "Creality Ender-3 V3 KE 0.4 nozzle",
            "sub_path": "machine/Creality Ender-3 V3 KE 0.4 nozzle.json"
        },
        {
            "name": "Creality Ender-3 V3 KE 0.6 nozzle",
            "sub_path": "machine/Creality Ender-3 V3 KE 0.6 nozzle.json"
        },
        {
            "name": "Creality Ender-3 V3 KE 0.8 nozzle",
            "sub_path": "machine/Creality Ender-3 V3 KE 0.8 nozzle.json"
        },
        {
            "name": "Creality Ender-3 V3 Plus 0.4 nozzle",
            "sub_path": "machine/Creality Ender-3 V3 Plus 0.4 nozzle.json"
        },
        {
            "name": "Creality Ender-3 V3 Plus 0.6 nozzle",
            "sub_path": "machine/Creality Ender-3 V3 Plus 0.6 nozzle.json"
        },
        {
            "name": "Creality Ender-3 V3 SE 0.2 nozzle",
            "sub_path": "machine/Creality Ender-3 V3 SE 0.2 nozzle.json"
        },
        {
            "name": "Creality Ender-3 V3 SE 0.4 nozzle",
            "sub_path": "machine/Creality Ender-3 V3 SE 0.4 nozzle.json"
        },
        {
            "name": "Creality Ender-3 V3 SE 0.6 nozzle",
            "sub_path": "machine/Creality Ender-3 V3 SE 0.6 nozzle.json"
        },
        {
            "name": "Creality Ender-3 V3 SE 0.8 nozzle",
            "sub_path": "machine/Creality Ender-3 V3 SE 0.8 nozzle.json"
        },
        {
            "name": "Creality Ender-5 0.4 nozzle",
            "sub_path": "machine/Creality Ender-5 0.4 nozzle.json"
        },
        {
            "name": "Creality Ender-5 Max 0.4 nozzle",
            "sub_path": "machine/Creality Ender-5 Max 0.4 nozzle.json"
        },
        {
            "name": "Creality Ender-5 Plus 0.4 nozzle",
            "sub_path": "machine/Creality Ender-5 Plus 0.4 nozzle.json"
        },
        {
            "name": "Creality Ender-5 Pro (2019) 0.2 nozzle",
            "sub_path": "machine/Creality Ender-5 Pro (2019) 0.2 nozzle.json"
        },
        {
            "name": "Creality Ender-5 Pro (2019) 0.25 nozzle",
            "sub_path": "machine/Creality Ender-5 Pro (2019) 0.25 nozzle.json"
        },
        {
            "name": "Creality Ender-5 Pro (2019) 0.3 nozzle",
            "sub_path": "machine/Creality Ender-5 Pro (2019) 0.3 nozzle.json"
        },
        {
            "name": "Creality Ender-5 Pro (2019) 0.4 nozzle",
            "sub_path": "machine/Creality Ender-5 Pro (2019) 0.4 nozzle.json"
        },
        {
            "name": "Creality Ender-5 Pro (2019) 0.5 nozzle",
            "sub_path": "machine/Creality Ender-5 Pro (2019) 0.5 nozzle.json"
        },
        {
            "name": "Creality Ender-5 Pro (2019) 0.6 nozzle",
            "sub_path": "machine/Creality Ender-5 Pro (2019) 0.6 nozzle.json"
        },
        {
            "name": "Creality Ender-5 Pro (2019) 0.8 nozzle",
            "sub_path": "machine/Creality Ender-5 Pro (2019) 0.8 nozzle.json"
        },
        {
            "name": "Creality Ender-5 Pro (2019) 1.0 nozzle",
            "sub_path": "machine/Creality Ender-5 Pro (2019) 1.0 nozzle.json"
        },
        {
            "name": "Creality Ender-5 S1 0.4 nozzle",
            "sub_path": "machine/Creality Ender-5 S1 0.4 nozzle.json"
        },
        {
            "name": "Creality Ender-5S 0.4 nozzle",
            "sub_path": "machine/Creality Ender-5S 0.4 nozzle.json"
        },
        {
            "name": "Creality Ender-6 0.4 nozzle",
            "sub_path": "machine/Creality Ender-6 0.4 nozzle.json"
        },
        {
            "name": "Creality Hi 0.4 nozzle",
            "sub_path": "machine/Creality Hi 0.4 nozzle.json"
        },
        {
            "name": "Creality Hi 0.6 nozzle",
            "sub_path": "machine/Creality Hi 0.6 nozzle.json"
        },
        {
            "name": "Creality K1 (0.4 nozzle)",
            "sub_path": "machine/Creality K1 (0.4 nozzle).json"
        },
        {
            "name": "Creality K1 (0.6 nozzle)",
            "sub_path": "machine/Creality K1 (0.6 nozzle).json"
        },
        {
            "name": "Creality K1 (0.8 nozzle)",
            "sub_path": "machine/Creality K1 (0.8 nozzle).json"
        },
        {
            "name": "Creality K1 Max (0.4 nozzle)",
            "sub_path": "machine/Creality K1 Max (0.4 nozzle).json"
        },
        {
            "name": "Creality K1 Max (0.6 nozzle)",
            "sub_path": "machine/Creality K1 Max (0.6 nozzle).json"
        },
        {
            "name": "Creality K1 Max (0.8 nozzle)",
            "sub_path": "machine/Creality K1 Max (0.8 nozzle).json"
        },
        {
            "name": "Creality K1 SE 0.4 nozzle",
            "sub_path": "machine/Creality K1 SE 0.4 nozzle.json"
        },
        {
            "name": "Creality K1C 0.4 nozzle",
            "sub_path": "machine/Creality K1C 0.4 nozzle.json"
        },
        {
            "name": "Creality K1C 0.6 nozzle",
            "sub_path": "machine/Creality K1C 0.6 nozzle.json"
        },
        {
            "name": "Creality K1C 0.8 nozzle",
            "sub_path": "machine/Creality K1C 0.8 nozzle.json"
        },
        {
            "name": "Creality K2 Plus 0.2 nozzle",
            "sub_path": "machine/Creality K2 Plus 0.2 nozzle.json"
        },
        {
            "name": "Creality K2 Plus 0.4 nozzle",
            "sub_path": "machine/Creality K2 Plus 0.4 nozzle.json"
        },
        {
            "name": "Creality K2 Plus 0.6 nozzle",
            "sub_path": "machine/Creality K2 Plus 0.6 nozzle.json"
        },
        {
            "name": "Creality K2 Plus 0.8 nozzle",
            "sub_path": "machine/Creality K2 Plus 0.8 nozzle.json"
        },
        {
            "name": "Creality Sermoon V1 0.4 nozzle",
            "sub_path": "machine/Creality Sermoon V1 0.4 nozzle.json"
        }
    ]
}<|MERGE_RESOLUTION|>--- conflicted
+++ resolved
@@ -1,10 +1,6 @@
 {
     "name": "Creality",
-<<<<<<< HEAD
-    "version": "02.03.01.11",
-=======
     "version": "02.03.01.20",
->>>>>>> 339636b9
     "force_update": "0",
     "description": "Creality configurations",
     "machine_model_list": [
