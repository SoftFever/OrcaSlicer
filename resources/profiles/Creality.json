{
	"name": "Creality",
	"version": "01.07.00.00",
	"force_update": "0",
	"description": "Creality configurations",
	"machine_model_list": [
		{
			"name": "Creality CR-10 V2",
			"sub_path": "machine/Creality CR-10 V2.json"
		},
		{
			"name": "Creality CR-10 Max",
			"sub_path": "machine/Creality CR-10 Max.json"
		},
		{
			"name": "Creality CR-6 SE",
			"sub_path": "machine/Creality CR-6 SE.json"
		},
		{
			"name": "Creality CR-6 Max",
			"sub_path": "machine/Creality CR-6 Max.json"
		},
		{
			"name": "Creality Ender-3 V2",
			"sub_path": "machine/Creality Ender-3 V2.json"
		},
		{
			"name": "Creality Ender-3 S1",
			"sub_path": "machine/Creality Ender-3 S1.json"
		},
		{
			"name": "Creality Ender-3",
			"sub_path": "machine/Creality Ender-3.json"
		},
		{
			"name": "Creality Ender-3 S1 Pro",
			"sub_path": "machine/Creality Ender-3 S1 Pro.json"
		},
		{
			"name": "Creality Ender-5",
			"sub_path": "machine/Creality Ender-5.json"
		},
		{
			"name": "Creality Ender-5 Plus",
			"sub_path": "machine/Creality Ender-5 Plus.json"
		},
		{
			"name": "Creality Ender-5 Pro (2019)",
			"sub_path": "machine/Creality Ender-5 Pro (2019).json"
		},
		{
			"name": "Creality Ender-5S",
			"sub_path": "machine/Creality Ender-5S.json"
		},
		{
			"name": "Creality Ender-5 S1",
			"sub_path": "machine/Creality Ender-5 S1.json"
		},
		{
			"name": "Creality Ender-6",
			"sub_path": "machine/Creality Ender-6.json"
		},
<<<<<<< HEAD
=======
		{
			"name": "Creality K1 Max",
			"sub_path": "machine/Creality K1 Max.json"
		},
>>>>>>> 4161b6cf
		{
			"name": "Creality K1",
			"sub_path": "machine/Creality K1.json"
		},
		{
			"name": "Creality K1 Max",
			"sub_path": "machine/Creality K1 Max.json"
		}
	],
	"process_list": [
		{
			"name": "fdm_process_common",
			"sub_path": "process/fdm_process_common.json"
		},
		{
			"name": "fdm_process_creality_common",
			"sub_path": "process/fdm_process_creality_common.json"
		},
		{
			"name": "0.08mm SuperDetail @Creality CR-6 0.2",
			"sub_path": "process/0.08mm SuperDetail @Creality CR-6 0.2.json"
		},
		{
			"name": "0.10mm HighDetail @Creality CR-6 0.4.json",
			"sub_path": "process/0.10mm HighDetail @Creality CR-6 0.4.json"
		},
		{
			"name": "0.12mm Fine @Creality CR10Max",
			"sub_path": "process/0.12mm Fine @Creality CR10Max.json"
		},
		{
			"name": "0.12mm Detail @Creality CR-6 0.2",
			"sub_path": "process/0.12mm Detail @Creality CR-6 0.2.json"
		},
		{
			"name": "0.12mm Detail @Creality CR-6 0.4",
			"sub_path": "process/0.12mm Detail @Creality CR-6 0.4.json"
		},
		{
			"name": "0.12mm Fine @Creality Ender3V2",
			"sub_path": "process/0.12mm Fine @Creality Ender3V2.json"
		},
		{
			"name": "0.12mm Fine @Creality Ender5Pro (2019)",
			"sub_path": "process/0.12mm Fine @Creality Ender5Pro (2019).json"
		},
		{
			"name": "0.16mm Optimal @Creality CR10V2",
			"sub_path": "process/0.16mm Optimal @Creality CR10V2.json"
		},
		{
			"name": "0.15mm Optimal @Creality CR10Max",
			"sub_path": "process/0.15mm Optimal @Creality CR10Max.json"
		},
		{
			"name": "0.15mm Optimal @Creality Ender3V2",
			"sub_path": "process/0.15mm Optimal @Creality Ender3V2.json"
		},
		{
			"name": "0.16mm Optimal @Creality Ender3S1",
			"sub_path": "process/0.16mm Optimal @Creality Ender3S1.json"
		},
		{
			"name": "0.16mm Optimal @Creality Ender3S1Pro",
			"sub_path": "process/0.16mm Optimal @Creality Ender3S1Pro.json"
		},
		{
			"name": "0.16mm Optimal @Creality Ender5",
			"sub_path": "process/0.16mm Optimal @Creality Ender5.json"
		},
		{
			"name": "0.16mm Optimal @Creality Ender5Plus",
			"sub_path": "process/0.16mm Optimal @Creality Ender5Plus.json"
		},
		{
			"name": "0.15mm Optimal @Creality Ender5Pro (2019)",
			"sub_path": "process/0.15mm Optimal @Creality Ender5Pro (2019).json"
		},
		{
			"name": "0.16mm Optimal @Creality Ender5S",
			"sub_path": "process/0.16mm Optimal @Creality Ender5S.json"
		},
		{
			"name": "0.16mm Optimal @Creality Ender5S1",
			"sub_path": "process/0.16mm Optimal @Creality Ender5S1.json"
		},
		{
			"name": "0.16mm Optimal @Creality Ender6",
			"sub_path": "process/0.16mm Optimal @Creality Ender6.json"
		},
		{
			"name": "0.16mm Optimal @Creality K1 (0.4 nozzle)",
			"sub_path": "process/0.16mm Optimal @Creality K1 (0.4 nozzle).json"
		},
		{
			"name": "0.16mm Optimal @Creality K1Max (0.4 nozzle)",
			"sub_path": "process/0.16mm Optimal @Creality K1Max (0.4 nozzle).json"
		},
		{
			"name": "0.20mm Standard @Creality CR10V2",
			"sub_path": "process/0.20mm Standard @Creality CR10V2.json"
		},
		{
			"name": "0.20mm Standard @Creality CR10Max",
			"sub_path": "process/0.20mm Standard @Creality CR10Max.json"
		},
		{
<<<<<<< HEAD
			"name": "0.20mm Standard @Creality CR-6 0.4",
			"sub_path": "process/0.20mm Standard @Creality CR-6 0.4.json"
		},
		{
			"name": "0.20mm Standard @Creality CR-6 0.6",
			"sub_path": "process/0.20mm Standard @Creality CR-6 0.6.json"
=======
			"name": "0.20mm Standard @Creality Ender3",
			"sub_path": "process/0.20mm Standard @Creality Ender3.json"
>>>>>>> 4161b6cf
		},
		{
			"name": "0.20mm Standard @Creality Ender3V2",
			"sub_path": "process/0.20mm Standard @Creality Ender3V2.json"
		},
		{
			"name": "0.20mm Standard @Creality Ender3S1",
			"sub_path": "process/0.20mm Standard @Creality Ender3S1.json"
		},
		{
			"name": "0.20mm Standard @Creality Ender3S1Pro",
			"sub_path": "process/0.20mm Standard @Creality Ender3S1Pro.json"
		},
		{
			"name": "0.20mm Standard @Creality Ender5",
			"sub_path": "process/0.20mm Standard @Creality Ender5.json"
		},
		{
			"name": "0.20mm Standard @Creality Ender5Plus",
			"sub_path": "process/0.20mm Standard @Creality Ender5Plus.json"
		},
		{
			"name": "0.20mm Standard @Creality Ender5Pro (2019)",
			"sub_path": "process/0.20mm Standard @Creality Ender5Pro (2019).json"
		},
		{
			"name": "0.20mm Standard @Creality Ender5S",
			"sub_path": "process/0.20mm Standard @Creality Ender5S.json"
		},
		{
			"name": "0.20mm Standard @Creality Ender5S1",
			"sub_path": "process/0.20mm Standard @Creality Ender5S1.json"
		},
		{
			"name": "0.20mm Standard @Creality Ender6",
			"sub_path": "process/0.20mm Standard @Creality Ender6.json"
		},
		{
			"name": "0.20mm Standard @Creality K1 (0.4 nozzle)",
			"sub_path": "process/0.20mm Standard @Creality K1 (0.4 nozzle).json"
		},
		{
			"name": "0.20mm Standard @Creality K1Max (0.4 nozzle)",
			"sub_path": "process/0.20mm Standard @Creality K1Max (0.4 nozzle).json"
		},
		{
			"name": "0.24mm Draft @Creality CR10Max",
			"sub_path": "process/0.24mm Draft @Creality CR10Max.json"
		},
		{
			"name": "0.24mm Draft @Creality CR-6 0.4",
			"sub_path": "process/0.24mm Draft @Creality CR-6 0.4.json"
		},
		{
			"name": "0.24mm Draft @Creality CR-6 0.6",
			"sub_path": "process/0.24mm Draft @Creality CR-6 0.6.json"
		},
		{
			"name": "0.24mm Optimal @Creality CR-6 0.8",
			"sub_path": "process/0.24mm Optimal @Creality CR-6 0.8.json"
		},
		{
			"name": "0.24mm Draft @Creality Ender3V2",
			"sub_path": "process/0.24mm Draft @Creality Ender3V2.json"
		},
		{
			"name": "0.24mm Draft @Creality Ender5Pro (2019)",
			"sub_path": "process/0.24mm Draft @Creality Ender5Pro (2019).json"
		},
		{
			"name": "0.28mm SuperDraft @Creality CR-6 0.4",
			"sub_path": "process/0.28mm SuperDraft @Creality CR-6 0.4.json"
		},
		{
			"name": "0.28mm SuperDraft @Creality CR-6 0.6",
			"sub_path": "process/0.28mm SuperDraft @Creality CR-6 0.6.json"
		},
		{
			"name": "0.32mm Chunky @Creality CR-6 0.6",
			"sub_path": "process/0.32mm Chunky @Creality CR-6 0.6.json"
		},
		{
			"name": "0.32mm Standard @Creality CR-6 0.8",
			"sub_path": "process/0.32mm Standard @Creality CR-6 0.8.json"
		},
		{
			"name": "0.36mm SuperChunky @Creality CR-6 0.6",
			"sub_path": "process/0.36mm SuperChunky @Creality CR-6 0.6.json"
		},
		{
			"name": "0.40mm Draft @Creality CR-6 0.8",
			"sub_path": "process/0.40mm Draft @Creality CR-6 0.8.json"
		},
		{
			"name": "0.44mm SuperExtraChunky @Creality CR-6 0.6",
			"sub_path": "process/0.44mm SuperExtraChunky @Creality CR-6 0.6.json"
		},
		{
			"name": "0.48mm Chunky @Creality CR-6 0.8",
			"sub_path": "process/0.48mm Chunky @Creality CR-6 0.8.json"
		},
		{
			"name": "0.48mm Draft @Creality CR-6 0.8",
			"sub_path": "process/0.48mm Draft @Creality CR-6 0.8.json"
		},
		{
			"name": "0.56mm SuperChunky @Creality CR-6 0.8",
			"sub_path": "process/0.56mm SuperChunky @Creality CR-6 0.8.json"
		},
		{
			"name": "0.24mm Optimal @Creality K1 (0.6 nozzle)",
			"sub_path": "process/0.24mm Optimal @Creality K1 (0.6 nozzle).json"
		},
		{
			"name": "0.24mm Optimal @Creality K1Max (0.6 nozzle)",
			"sub_path": "process/0.24mm Optimal @Creality K1Max (0.6 nozzle).json"
		},
		{
			"name": "0.24mm Draft @Creality K1 (0.4 nozzle)",
			"sub_path": "process/0.24mm Draft @Creality K1 (0.4 nozzle).json"
		},
		{
			"name": "0.24mm Draft @Creality K1Max (0.4 nozzle)",
			"sub_path": "process/0.24mm Draft @Creality K1Max (0.4 nozzle).json"
		},
		{
			"name": "0.30mm Standard @Creality K1 (0.6 nozzle)",
			"sub_path": "process/0.30mm Standard @Creality K1 (0.6 nozzle).json"
		},
		{
			"name": "0.30mm Standard @Creality K1Max (0.6 nozzle)",
			"sub_path": "process/0.30mm Standard @Creality K1Max (0.6 nozzle).json"
		},
		{
			"name": "0.32mm Optimal @Creality K1 (0.8 nozzle)",
			"sub_path": "process/0.32mm Optimal @Creality K1 (0.8 nozzle).json"
		},
		{
			"name": "0.32mm Optimal @Creality K1Max (0.8 nozzle)",
			"sub_path": "process/0.32mm Optimal @Creality K1Max (0.8 nozzle).json"
		},
		{
			"name": "0.36mm Draft @Creality K1 (0.6 nozzle)",
			"sub_path": "process/0.36mm Draft @Creality K1 (0.6 nozzle).json"
		},
		{
			"name": "0.36mm Draft @Creality K1Max (0.6 nozzle)",
			"sub_path": "process/0.36mm Draft @Creality K1Max (0.6 nozzle).json"
		},
		{
			"name": "0.40mm Standard @Creality K1 (0.8 nozzle)",
			"sub_path": "process/0.40mm Standard @Creality K1 (0.8 nozzle).json"
		},
		{
			"name": "0.40mm Standard @Creality K1Max (0.8 nozzle)",
			"sub_path": "process/0.40mm Standard @Creality K1Max (0.8 nozzle).json"
		},
		{
			"name": "0.48mm Draft @Creality K1 (0.8 nozzle)",
			"sub_path": "process/0.48mm Draft @Creality K1 (0.8 nozzle).json"
		},
		{
			"name": "0.48mm Draft @Creality K1Max (0.8 nozzle)",
			"sub_path": "process/0.48mm Draft @Creality K1Max (0.8 nozzle).json"
		}
	],
	"filament_list": [
		{
			"name": "fdm_filament_common",
			"sub_path": "filament/fdm_filament_common.json"
		},
		{
			"name": "fdm_filament_pla",
			"sub_path": "filament/fdm_filament_pla.json"
		},
		{
			"name": "fdm_filament_pet",
			"sub_path": "filament/fdm_filament_pet.json"
		},
		{
			"name": "fdm_filament_abs",
			"sub_path": "filament/fdm_filament_abs.json"
		},
		{
			"name": "Creality Generic PLA",
			"sub_path": "filament/Creality Generic PLA.json"
		},
		{
			"name": "Creality Generic PETG",
			"sub_path": "filament/Creality Generic PETG.json"
		},
		{
			"name": "Creality Generic ABS",
			"sub_path": "filament/Creality Generic ABS.json"
		}
	],
	"machine_list": [
		{
			"name": "fdm_machine_common",
			"sub_path": "machine/fdm_machine_common.json"
		},
		{
			"name": "fdm_creality_common",
			"sub_path": "machine/fdm_creality_common.json"
		},
		{
			"name": "Creality CR-10 V2 0.4 nozzle",
			"sub_path": "machine/Creality CR-10 V2 0.4 nozzle.json"
		},
		{
			"name": "Creality CR-10 Max 0.4 nozzle",
			"sub_path": "machine/Creality CR-10 Max 0.4 nozzle.json"
		},
		{
			"name": "Creality Ender-6 0.4 nozzle",
			"sub_path": "machine/Creality Ender-6 0.4 nozzle.json"
		},
		{
			"name": "Creality CR-6 SE 0.2 nozzle",
			"sub_path": "machine/Creality CR-6 SE 0.2 nozzle.json"
		},
		{
			"name": "Creality CR-6 SE 0.4 nozzle",
			"sub_path": "machine/Creality CR-6 SE 0.4 nozzle.json"
		},
		{
			"name": "Creality CR-6 SE 0.6 nozzle",
			"sub_path": "machine/Creality CR-6 SE 0.6 nozzle.json"
		},
		{
			"name": "Creality CR-6 SE 0.8 nozzle",
			"sub_path": "machine/Creality CR-6 SE 0.8 nozzle.json"
		},
		{
			"name": "Creality CR-6 Max 0.2 nozzle",
			"sub_path": "machine/Creality CR-6 Max 0.2 nozzle.json"
		},
		{
			"name": "Creality CR-6 Max 0.4 nozzle",
			"sub_path": "machine/Creality CR-6 Max 0.4 nozzle.json"
		},
		{
			"name": "Creality CR-6 Max 0.6 nozzle",
			"sub_path": "machine/Creality CR-6 Max 0.6 nozzle.json"
		},
		{
			"name": "Creality CR-6 Max 0.8 nozzle",
			"sub_path": "machine/Creality CR-6 Max 0.8 nozzle.json"
		},
		{
			"name": "Creality Ender-3 V2 0.4 nozzle",
			"sub_path": "machine/Creality Ender-3 V2 0.4 nozzle.json"
		},
		{
			"name": "Creality Ender-3 0.4 nozzle",
			"sub_path": "machine/Creality Ender-3 0.4 nozzle.json"
		},
		{
			"name": "Creality Ender-3 S1 0.4 nozzle",
			"sub_path": "machine/Creality Ender-3 S1 0.4 nozzle.json"
		},
		{
			"name": "Creality Ender-3 S1 Pro 0.4 nozzle",
			"sub_path": "machine/Creality Ender-3 S1 Pro 0.4 nozzle.json"
		},
		{
			"name": "Creality Ender-5 0.4 nozzle",
			"sub_path": "machine/Creality Ender-5 0.4 nozzle.json"
		},
		{
			"name": "Creality Ender-5 Plus 0.4 nozzle",
			"sub_path": "machine/Creality Ender-5 Plus 0.4 nozzle.json"
		},
		{
			"name": "Creality Ender-5 Pro (2019) 0.4 nozzle",
			"sub_path": "machine/Creality Ender-5 Pro (2019) 0.4 nozzle.json"
		},
		{
			"name": "Creality Ender-5S 0.4 nozzle",
			"sub_path": "machine/Creality Ender-5S 0.4 nozzle.json"
		},
		{
			"name": "Creality Ender-5 S1 0.4 nozzle",
			"sub_path": "machine/Creality Ender-5 S1 0.4 nozzle.json"
		},
		{
			"name": "Creality K1 (0.4 nozzle)",
			"sub_path": "machine/Creality K1 (0.4 nozzle).json"
		},
		{
			"name": "Creality K1 (0.6 nozzle)",
			"sub_path": "machine/Creality K1 (0.6 nozzle).json"
		},
		{
			"name": "Creality K1 (0.8 nozzle)",
			"sub_path": "machine/Creality K1 (0.8 nozzle).json"
		},
		{
			"name": "Creality K1 Max (0.4 nozzle)",
			"sub_path": "machine/Creality K1 Max (0.4 nozzle).json"
		},
		{
			"name": "Creality K1 Max (0.6 nozzle)",
			"sub_path": "machine/Creality K1 Max (0.6 nozzle).json"
		},
		{
			"name": "Creality K1 Max (0.8 nozzle)",
			"sub_path": "machine/Creality K1 Max (0.8 nozzle).json"
		}
	]
}<|MERGE_RESOLUTION|>--- conflicted
+++ resolved
@@ -60,13 +60,6 @@
 			"name": "Creality Ender-6",
 			"sub_path": "machine/Creality Ender-6.json"
 		},
-<<<<<<< HEAD
-=======
-		{
-			"name": "Creality K1 Max",
-			"sub_path": "machine/Creality K1 Max.json"
-		},
->>>>>>> 4161b6cf
 		{
 			"name": "Creality K1",
 			"sub_path": "machine/Creality K1.json"
@@ -174,17 +167,16 @@
 			"sub_path": "process/0.20mm Standard @Creality CR10Max.json"
 		},
 		{
-<<<<<<< HEAD
 			"name": "0.20mm Standard @Creality CR-6 0.4",
 			"sub_path": "process/0.20mm Standard @Creality CR-6 0.4.json"
 		},
 		{
 			"name": "0.20mm Standard @Creality CR-6 0.6",
 			"sub_path": "process/0.20mm Standard @Creality CR-6 0.6.json"
-=======
+    },
+    {
 			"name": "0.20mm Standard @Creality Ender3",
 			"sub_path": "process/0.20mm Standard @Creality Ender3.json"
->>>>>>> 4161b6cf
 		},
 		{
 			"name": "0.20mm Standard @Creality Ender3V2",
