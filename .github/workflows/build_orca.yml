on:
    workflow_call:
      inputs:
        cache-key:
          required: true
          type: string
        cache-path:
          required: true
          type: string
        os:
          required: true
          type: string
        arch:
          required: false
          type: string

jobs:
  build_orca:
    name: Build OrcaSlicer
    runs-on: ${{ inputs.os }}
    env:
      date:
      ver:
      ver_pure:
      ORCA_UPDATER_SIG_KEY: ${{ secrets.ORCA_UPDATER_SIG_KEY }}

    steps:
      - name: Checkout
        uses: actions/checkout@v6
        with:
          lfs: 'true'

      - name: load cached deps
        uses: actions/cache@v4
        with:
          path: ${{ inputs.cache-path }}
          key: ${{ inputs.cache-key }}
          fail-on-cache-miss: true

      - uses: lukka/get-cmake@latest
        with:
          cmakeVersion: "~3.28.0"  # use most recent 3.28.x version
          
      - name: Get the version and date on Ubuntu and macOS
        if: inputs.os != 'windows-latest'
        run: |
          ver_pure=$(grep 'set(SoftFever_VERSION' version.inc | cut -d '"' -f2)
          if [[ "${{ github.event_name }}" == "pull_request" ]]; then
            ver="PR-${{ github.event.number }}"
            git_commit_hash="${{ github.event.pull_request.head.sha }}"
          else
            ver=V$ver_pure
            git_commit_hash=""
          fi
          echo "ver=$ver" >> $GITHUB_ENV
          echo "ver_pure=$ver_pure" >> $GITHUB_ENV
          echo "date=$(date +'%Y%m%d')" >> $GITHUB_ENV
          echo "git_commit_hash=$git_commit_hash" >> $GITHUB_ENV
        shell: bash

      - name: Get the version and date on Windows
        if: inputs.os == 'windows-latest'
        run: |
          $date = Get-Date -Format 'yyyyMMdd'
          $ref = "${{ github.ref }}"
          $eventName = "${{ github.event_name }}"
          $prNumber = "${{ github.event.number }}"

          if ($eventName -eq 'pull_request') {
              $ver = "PR" + $prNumber
              $git_commit_hash = "${{ github.event.pull_request.head.sha }}"
          } else {
              $versionContent = Get-Content version.inc -Raw
              if ($versionContent -match 'set\(SoftFever_VERSION "(.*?)"\)') {
                  $ver = $matches[1]
              }
              $ver = "V$ver"
              $git_commit_hash = ""
          }

          echo "ver=$ver" | Out-File -Append -FilePath $env:GITHUB_ENV -Encoding utf8
          echo "date=$date" | Out-File -Append -FilePath $env:GITHUB_ENV -Encoding utf8
          echo "git_commit_hash=$git_commit_hash" | Out-File -Append -FilePath $env:GITHUB_ENV -Encoding utf8
          echo "date: ${{ env.date }} version: ${{ env.ver }}"
        shell: pwsh

#   Mac
      - name: Install tools mac
        if: inputs.os == 'macos-14'
        run: |
          brew install libtool
          brew list
          mkdir -p ${{ github.workspace }}/deps/build

      - name: Free disk space
        if: inputs.os == 'macos-14'
        run: |
          df -hI /dev/disk3s1s1
          sudo find /Applications -maxdepth 1 -type d -name "Xcode_*.app" ! -name "Xcode_15.4.app" -exec rm -rf {} +
          sudo rm -rf ~/Library/Developer/CoreSimulator/Caches/*
          df -hI /dev/disk3s1s1

      - name: Build slicer mac
        if: inputs.os == 'macos-14'
        working-directory: ${{ github.workspace }}
        run: |
          ./build_release_macos.sh -s -n -x -a universal -t 10.15 -1

 # Thanks to RaySajuuk, it's working now
      - name: Sign app and notary
        if: github.repository == 'OrcaSlicer/OrcaSlicer' && (github.ref == 'refs/heads/main' || startsWith(github.ref, 'refs/heads/release/')) && inputs.os == 'macos-14'
        working-directory: ${{ github.workspace }}
        env:
          BUILD_CERTIFICATE_BASE64: ${{ secrets.BUILD_CERTIFICATE_BASE64 }}
          P12_PASSWORD: ${{ secrets.P12_PASSWORD }}
          KEYCHAIN_PASSWORD: ${{ secrets.KEYCHAIN_PASSWORD }}
          CERTIFICATE_ID: ${{ secrets.MACOS_CERTIFICATE_ID }}
        run: |
          CERTIFICATE_PATH=$RUNNER_TEMP/build_certificate.p12
          KEYCHAIN_PATH=$RUNNER_TEMP/app-signing.keychain-db
          echo -n "$BUILD_CERTIFICATE_BASE64" | base64 --decode --output $CERTIFICATE_PATH
          security create-keychain -p $KEYCHAIN_PASSWORD $KEYCHAIN_PATH
          security set-keychain-settings -lut 21600 $KEYCHAIN_PATH
          security unlock-keychain -p $KEYCHAIN_PASSWORD $KEYCHAIN_PATH
          security import $CERTIFICATE_PATH -P $P12_PASSWORD -A -t cert -f pkcs12 -k $KEYCHAIN_PATH
          security list-keychain -d user -s $KEYCHAIN_PATH
          security set-key-partition-list -S apple-tool:,apple:,codesign: -s -k $P12_PASSWORD $KEYCHAIN_PATH
          codesign --deep --force --verbose --options runtime --timestamp --entitlements ${{ github.workspace }}/scripts/disable_validation.entitlements --sign "$CERTIFICATE_ID" ${{ github.workspace }}/build/universal/OrcaSlicer/OrcaSlicer.app
          # Sign OrcaSlicer_profile_validator.app if it exists
          if [ -f "${{ github.workspace }}/build/universal/OrcaSlicer/OrcaSlicer_profile_validator.app/Contents/MacOS/OrcaSlicer_profile_validator" ]; then
            codesign --deep --force --verbose --options runtime --timestamp --entitlements ${{ github.workspace }}/scripts/disable_validation.entitlements --sign "$CERTIFICATE_ID" ${{ github.workspace }}/build/universal/OrcaSlicer/OrcaSlicer_profile_validator.app
          fi
          
          # Create main OrcaSlicer DMG without the profile validator helper
          mkdir -p ${{ github.workspace }}/build/universal/OrcaSlicer_dmg
          rm -rf ${{ github.workspace }}/build/universal/OrcaSlicer_dmg/*
          cp -R ${{ github.workspace }}/build/universal/OrcaSlicer/OrcaSlicer.app ${{ github.workspace }}/build/universal/OrcaSlicer_dmg/
          ln -sfn /Applications ${{ github.workspace }}/build/universal/OrcaSlicer_dmg/Applications
          hdiutil create -volname "OrcaSlicer" -srcfolder ${{ github.workspace }}/build/universal/OrcaSlicer_dmg -ov -format UDZO OrcaSlicer_Mac_universal_${{ env.ver }}.dmg
          codesign --deep --force --verbose --options runtime --timestamp --entitlements ${{ github.workspace }}/scripts/disable_validation.entitlements --sign "$CERTIFICATE_ID" OrcaSlicer_Mac_universal_${{ env.ver }}.dmg
          
          # Create separate OrcaSlicer_profile_validator DMG if the app exists
          if [ -f "${{ github.workspace }}/build/universal/OrcaSlicer/OrcaSlicer_profile_validator.app/Contents/MacOS/OrcaSlicer_profile_validator" ]; then
            mkdir -p ${{ github.workspace }}/build/universal/OrcaSlicer_profile_validator_dmg
            rm -rf ${{ github.workspace }}/build/universal/OrcaSlicer_profile_validator_dmg/*
            cp -R ${{ github.workspace }}/build/universal/OrcaSlicer/OrcaSlicer_profile_validator.app ${{ github.workspace }}/build/universal/OrcaSlicer_profile_validator_dmg/
            ln -sfn /Applications ${{ github.workspace }}/build/universal/OrcaSlicer_profile_validator_dmg/Applications
            hdiutil create -volname "OrcaSlicer Profile Validator" -srcfolder ${{ github.workspace }}/build/universal/OrcaSlicer_profile_validator_dmg -ov -format UDZO OrcaSlicer_profile_validator_Mac_universal_${{ env.ver }}.dmg
            codesign --deep --force --verbose --options runtime --timestamp --entitlements ${{ github.workspace }}/scripts/disable_validation.entitlements --sign "$CERTIFICATE_ID" OrcaSlicer_profile_validator_Mac_universal_${{ env.ver }}.dmg
          fi
          
          # Notarize main DMG
          xcrun notarytool store-credentials "notarytool-profile" --apple-id "${{ secrets.APPLE_DEV_ACCOUNT }}" --team-id "${{ secrets.TEAM_ID }}" --password "${{ secrets.APP_PWD }}"
          xcrun notarytool submit "OrcaSlicer_Mac_universal_${{ env.ver }}.dmg" --keychain-profile "notarytool-profile" --wait
          xcrun stapler staple OrcaSlicer_Mac_universal_${{ env.ver }}.dmg
          
          # Notarize profile validator DMG if it exists
          if [ -f "OrcaSlicer_profile_validator_Mac_universal_${{ env.ver }}.dmg" ]; then
            xcrun notarytool submit "OrcaSlicer_profile_validator_Mac_universal_${{ env.ver }}.dmg" --keychain-profile "notarytool-profile" --wait
            xcrun stapler staple OrcaSlicer_profile_validator_Mac_universal_${{ env.ver }}.dmg
          fi

      - name: Create DMG without notary
        if: github.ref != 'refs/heads/main' && inputs.os == 'macos-14'
        working-directory: ${{ github.workspace }}
        run: |
          mkdir -p ${{ github.workspace }}/build/universal/OrcaSlicer_dmg
          rm -rf ${{ github.workspace }}/build/universal/OrcaSlicer_dmg/*
          cp -R ${{ github.workspace }}/build/universal/OrcaSlicer/OrcaSlicer.app ${{ github.workspace }}/build/universal/OrcaSlicer_dmg/
          ln -sfn /Applications ${{ github.workspace }}/build/universal/OrcaSlicer_dmg/Applications
          hdiutil create -volname "OrcaSlicer" -srcfolder ${{ github.workspace }}/build/universal/OrcaSlicer_dmg -ov -format UDZO OrcaSlicer_Mac_universal_${{ env.ver }}.dmg
          
          # Create separate OrcaSlicer_profile_validator DMG if the app exists
          if [ -f "${{ github.workspace }}/build/universal/OrcaSlicer/OrcaSlicer_profile_validator.app/Contents/MacOS/OrcaSlicer_profile_validator" ]; then
            mkdir -p ${{ github.workspace }}/build/universal/OrcaSlicer_profile_validator_dmg
            rm -rf ${{ github.workspace }}/build/universal/OrcaSlicer_profile_validator_dmg/*
            cp -R ${{ github.workspace }}/build/universal/OrcaSlicer/OrcaSlicer_profile_validator.app ${{ github.workspace }}/build/universal/OrcaSlicer_profile_validator_dmg/
            ln -sfn /Applications ${{ github.workspace }}/build/universal/OrcaSlicer_profile_validator_dmg/Applications
            hdiutil create -volname "OrcaSlicer Profile Validator" -srcfolder ${{ github.workspace }}/build/universal/OrcaSlicer_profile_validator_dmg -ov -format UDZO OrcaSlicer_profile_validator_Mac_universal_${{ env.ver }}.dmg
          fi

      - name: Upload artifacts mac
        if: inputs.os == 'macos-14'
        uses: actions/upload-artifact@v5
        with:
          name: OrcaSlicer_Mac_universal_${{ env.ver }}
          path: ${{ github.workspace }}/OrcaSlicer_Mac_universal_${{ env.ver }}.dmg

      - name: Upload OrcaSlicer_profile_validator DMG mac
        if: inputs.os == 'macos-14'
        uses: actions/upload-artifact@v5
        with:
          name: OrcaSlicer_profile_validator_Mac_universal_DMG_${{ env.ver }}
          path: ${{ github.workspace }}/OrcaSlicer_profile_validator_Mac_universal_${{ env.ver }}.dmg
          if-no-files-found: ignore

      - name: Deploy Mac release
        if: github.repository == 'OrcaSlicer/OrcaSlicer' && github.ref == 'refs/heads/main' && inputs.os == 'macos-14'
        uses: WebFreak001/deploy-nightly@v3.2.0
        with:
          upload_url: https://uploads.github.com/repos/OrcaSlicer/OrcaSlicer/releases/137995723/assets{?name,label}
          release_id: 137995723
          asset_path: ${{ github.workspace }}/OrcaSlicer_Mac_universal_${{ env.ver }}.dmg
          asset_name: OrcaSlicer_Mac_universal_nightly.dmg
          asset_content_type: application/octet-stream
          max_releases: 1 # optional, if there are more releases than this matching the asset_name, the oldest ones are going to be deleted

      - name: Deploy Mac OrcaSlicer_profile_validator DMG release
        if: github.repository == 'OrcaSlicer/OrcaSlicer' && github.ref == 'refs/heads/main' && inputs.os == 'macos-14'
        uses: WebFreak001/deploy-nightly@v3.2.0
        with:
          upload_url: https://uploads.github.com/repos/OrcaSlicer/OrcaSlicer/releases/137995723/assets{?name,label}
          release_id: 137995723
          asset_path: ${{ github.workspace }}/OrcaSlicer_profile_validator_Mac_universal_${{ env.ver }}.dmg
          asset_name: OrcaSlicer_profile_validator_Mac_universal_nightly.dmg
          asset_content_type: application/octet-stream
          max_releases: 1

# Windows
      - name: setup MSVC
        if: inputs.os == 'windows-latest'
        uses: microsoft/setup-msbuild@v2

      - name: Install nsis
        if: inputs.os == 'windows-latest'
        run: |
          dir "C:/Program Files (x86)/Windows Kits/10/Include"
          choco install nsis

      - name: Build slicer Win
        if: inputs.os == 'windows-latest'
        working-directory: ${{ github.workspace }}
        env:
          WindowsSdkDir: 'C:\Program Files (x86)\Windows Kits\10\'
          WindowsSDKVersion: '10.0.26100.0\'
<<<<<<< HEAD
        run: .\build_win.bat -s
=======
        run: .\build_release_vs.bat slicer
>>>>>>> e32dbd38

      - name: Create installer Win
        if: inputs.os == 'windows-latest'
        working-directory: ${{ github.workspace }}/build
        run: |
          cpack -G NSIS

      - name: Pack app
        if: inputs.os == 'windows-latest'
        working-directory: ${{ github.workspace }}/build
        shell: cmd
        run: '"C:/Program Files/7-Zip/7z.exe" a -tzip OrcaSlicer_Windows_${{ env.ver }}_portable.zip ${{ github.workspace }}/build/OrcaSlicer'

      - name: Pack PDB
        if: inputs.os == 'windows-latest'
        working-directory: ${{ github.workspace }}/build/src/Release
        shell: cmd
        run: '"C:/Program Files/7-Zip/7z.exe" a -m0=lzma2 -mx9 Debug_PDB_${{ env.ver }}_for_developers_only.7z  *.pdb'

      - name: Upload artifacts Win zip
        if: inputs.os == 'windows-latest'
        uses: actions/upload-artifact@v5
        with:
          name: OrcaSlicer_Windows_${{ env.ver }}_portable
          path: ${{ github.workspace }}/build/OrcaSlicer

      - name: Upload artifacts Win installer
        if: inputs.os == 'windows-latest'
        uses: actions/upload-artifact@v5
        with:
          name: OrcaSlicer_Windows_${{ env.ver }}
          path: ${{ github.workspace }}/build/OrcaSlicer*.exe

      - name: Upload artifacts Win PDB
        if: inputs.os == 'windows-latest'
        uses: actions/upload-artifact@v5
        with:
          name: PDB
          path: ${{ github.workspace }}/build/src/Release/Debug_PDB_${{ env.ver }}_for_developers_only.7z

      - name: Upload OrcaSlicer_profile_validator Win
        if: inputs.os == 'windows-latest'
        uses: actions/upload-artifact@v5
        with:
          name: OrcaSlicer_profile_validator_Windows_${{ env.ver }}
          path: ${{ github.workspace }}/build/src/Release/OrcaSlicer_profile_validator.exe

      - name: Deploy Windows release portable
        if: github.repository == 'OrcaSlicer/OrcaSlicer' && github.ref == 'refs/heads/main' && inputs.os == 'windows-latest'
        uses: WebFreak001/deploy-nightly@v3.2.0
        with:
          upload_url: https://uploads.github.com/repos/OrcaSlicer/OrcaSlicer/releases/137995723/assets{?name,label}
          release_id: 137995723
          asset_path: ${{ github.workspace }}/build/OrcaSlicer_Windows_${{ env.ver }}_portable.zip
          asset_name: OrcaSlicer_Windows_nightly_portable.zip
          asset_content_type: application/x-zip-compressed
          max_releases: 1

      - name: Deploy Windows release installer
        if: github.repository == 'OrcaSlicer/OrcaSlicer' && github.ref == 'refs/heads/main' && inputs.os == 'windows-latest'
        uses: WebFreak001/deploy-nightly@v3.2.0
        with:
          upload_url: https://uploads.github.com/repos/OrcaSlicer/OrcaSlicer/releases/137995723/assets{?name,label}
          release_id: 137995723
          asset_path: ${{ github.workspace }}/build/OrcaSlicer_Windows_Installer_${{ env.ver }}.exe
          asset_name: OrcaSlicer_Windows_Installer_nightly.exe
          asset_content_type: application/x-msdownload
          max_releases: 1

      - name: Deploy Windows OrcaSlicer_profile_validator release
        if: github.repository == 'OrcaSlicer/OrcaSlicer' && github.ref == 'refs/heads/main' && inputs.os == 'windows-latest'
        uses: WebFreak001/deploy-nightly@v3.2.0
        with:
          upload_url: https://uploads.github.com/repos/OrcaSlicer/OrcaSlicer/releases/137995723/assets{?name,label}
          release_id: 137995723
          asset_path: ${{ github.workspace }}/build/src/Release/OrcaSlicer_profile_validator.exe
          asset_name: OrcaSlicer_profile_validator_Windows_nightly.exe
          asset_content_type: application/x-msdownload
          max_releases: 1

# Ubuntu
      - name: Apt-Install Dependencies
        if: inputs.os == 'ubuntu-24.04'
        uses: ./.github/actions/apt-install-deps

        # Tests must built at the same time as the slicer;
        # if you untangle them feel free to separate them here too
      - name: Build slicer and tests
        if: inputs.os == 'ubuntu-20.04' || inputs.os == 'ubuntu-24.04'
        shell: bash
        env:
          ubuntu-ver-str: ${{ (inputs.os == 'ubuntu-24.04' && '_Ubuntu2404') || '' }}
        run: |
          ./build_linux.sh -istr
          mv -n ./build/OrcaSlicer_Linux_V${{ env.ver_pure }}.AppImage ./build/OrcaSlicer_Linux_AppImage${{ env.ubuntu-ver-str }}_${{ env.ver }}.AppImage
          chmod +x ./build/OrcaSlicer_Linux_AppImage${{ env.ubuntu-ver-str }}_${{ env.ver }}.AppImage
          tar -cvpf build_tests.tar build/tests

        # Use tar because upload-artifacts won't always preserve directory structure
        # and doesn't preserve file permissions
      - name: Upload Test Artifact
        if: inputs.os == 'ubuntu-24.04'
        uses: actions/upload-artifact@v5
        with:
          name: ${{ github.sha }}-tests
          overwrite: true
          path: build_tests.tar
          retention-days: 5
          if-no-files-found: error

      - name: Build orca_custom_preset_tests
        if: github.ref == 'refs/heads/main' && inputs.os == 'ubuntu-24.04'
        working-directory: ${{ github.workspace }}/build/src/Release
        shell: bash
        run: |
          ./OrcaSlicer_profile_validator -p ${{ github.workspace }}/resources/profiles -g 1
          cd ${{ github.workspace }}/resources/profiles
          zip -r orca_custom_preset_tests.zip user/

      - name: Upload artifacts Ubuntu
        if: ${{ ! env.ACT && inputs.os == 'ubuntu-20.04' || inputs.os == 'ubuntu-24.04' }}
        env:
          ubuntu-ver: ${{ (inputs.os == 'ubuntu-20.04' && '2004') || (inputs.os == 'ubuntu-24.04' && '2404') || '' }}
          ubuntu-ver-str: ${{ (inputs.os == 'ubuntu-24.04' && '_Ubuntu2404') || '' }}
        uses: actions/upload-artifact@v5
        with:
          name: OrcaSlicer_Linux_ubuntu_${{ env.ubuntu-ver }}_${{ env.ver }}
          path: './build/OrcaSlicer_Linux_AppImage${{ env.ubuntu-ver-str }}_${{ env.ver }}.AppImage'

      - name: Upload OrcaSlicer_profile_validator Ubuntu
        if: ${{ ! env.ACT && inputs.os == 'ubuntu-20.04' || inputs.os == 'ubuntu-24.04' }}
        env:
          ubuntu-ver: ${{ (inputs.os == 'ubuntu-20.04' && '2004') || (inputs.os == 'ubuntu-24.04' && '2404') || '' }}
        uses: actions/upload-artifact@v5
        with:
          name: OrcaSlicer_profile_validator_Linux_ubuntu_${{ env.ubuntu-ver }}_${{ env.ver }}
          path: './build/src/Release/OrcaSlicer_profile_validator'

      - name: Deploy Ubuntu release
        if: ${{ github.repository == 'OrcaSlicer/OrcaSlicer' && ! env.ACT && github.ref == 'refs/heads/main' && (inputs.os == 'ubuntu-20.04' || inputs.os == 'ubuntu-24.04') }}
        env:
          ubuntu-ver-str: ${{ (inputs.os == 'ubuntu-24.04' && '_Ubuntu2404') || '' }}
        uses: WebFreak001/deploy-nightly@v3.2.0
        with:
          upload_url: https://uploads.github.com/repos/OrcaSlicer/OrcaSlicer/releases/137995723/assets{?name,label}
          release_id: 137995723
          asset_path: ./build/OrcaSlicer_Linux_AppImage${{ env.ubuntu-ver-str }}_${{ env.ver }}.AppImage
          asset_name: OrcaSlicer_Linux_AppImage${{ env.ubuntu-ver-str }}_nightly.AppImage
          asset_content_type: application/octet-stream
          max_releases: 1 # optional, if there are more releases than this matching the asset_name, the oldest ones are going to be deleted
      - name: Deploy Ubuntu release
        if: ${{ github.repository == 'OrcaSlicer/OrcaSlicer' && ! env.ACT && github.ref == 'refs/heads/main' && inputs.os == 'ubuntu-24.04' }}
        uses: rickstaa/action-create-tag@v1
        with:
          tag: "nightly-builds"
          tag_exists_error: false
          force_push_tag: true
          message: "nightly-builds"

      - name: Deploy Ubuntu OrcaSlicer_profile_validator release
        if: ${{ github.repository == 'OrcaSlicer/OrcaSlicer' && ! env.ACT && github.ref == 'refs/heads/main' && (inputs.os == 'ubuntu-20.04' || inputs.os == 'ubuntu-24.04') }}
        env:
          ubuntu-ver-str: ${{ (inputs.os == 'ubuntu-24.04' && '_Ubuntu2404') || '' }}
        uses: WebFreak001/deploy-nightly@v3.2.0
        with:
          upload_url: https://uploads.github.com/repos/OrcaSlicer/OrcaSlicer/releases/137995723/assets{?name,label}
          release_id: 137995723
          asset_path: ./build/src/Release/OrcaSlicer_profile_validator
          asset_name: OrcaSlicer_profile_validator_Linux${{ env.ubuntu-ver-str }}_nightly
          asset_content_type: application/octet-stream
          max_releases: 1

      - name: Deploy orca_custom_preset_tests
        if: ${{ github.repository == 'OrcaSlicer/OrcaSlicer' && ! env.ACT && github.ref == 'refs/heads/main' && inputs.os == 'ubuntu-24.04' }}
        uses: WebFreak001/deploy-nightly@v3.2.0
        with:
          upload_url: https://uploads.github.com/repos/OrcaSlicer/OrcaSlicer/releases/137995723/assets{?name,label}
          release_id: 137995723
          asset_path: ${{ github.workspace }}/resources/profiles/orca_custom_preset_tests.zip
          asset_name: orca_custom_preset_tests.zip
          asset_content_type: application/octet-stream
          max_releases: 1<|MERGE_RESOLUTION|>--- conflicted
+++ resolved
@@ -233,11 +233,7 @@
         env:
           WindowsSdkDir: 'C:\Program Files (x86)\Windows Kits\10\'
           WindowsSDKVersion: '10.0.26100.0\'
-<<<<<<< HEAD
         run: .\build_win.bat -s
-=======
-        run: .\build_release_vs.bat slicer
->>>>>>> e32dbd38
 
       - name: Create installer Win
         if: inputs.os == 'windows-latest'
