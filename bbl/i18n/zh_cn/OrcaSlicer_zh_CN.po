# Copyright (C) 2019 THE PACKAGE'S COPYRIGHT HOLDER
# This file is distributed under the same license as the PACKAGE package.
# FIRST Translator Jiang Yue <maze1024@gmail.com>, 2019.
#
msgid ""
msgstr ""
"Project-Id-Version: Slic3rPE\n"
"Report-Msgid-Bugs-To: \n"
<<<<<<< HEAD
"POT-Creation-Date: 2023-04-26 22:21+0800\n"
=======
"POT-Creation-Date: 2023-04-29 15:00+0800\n"
>>>>>>> 2b00228c
"PO-Revision-Date: 2023-04-01 13:21+0800\n"
"Last-Translator: Jiang Yue <maze1024@gmail.com>\n"
"Language-Team: \n"
"Language: zh_CN\n"
"MIME-Version: 1.0\n"
"Content-Type: text/plain; charset=UTF-8\n"
"Content-Transfer-Encoding: 8bit\n"
"Plural-Forms: nplurals=1; plural=0;\n"
"X-Generator: Poedit 3.2.2\n"

msgid "Physical Printer"
msgstr "物理打印机"

msgid ""
"HTTPS CA file is optional. It is only needed if you use HTTPS with a self-"
"signed certificate."
msgstr ""

msgid ""
"On this system, %s uses HTTPS certificates from the system Certificate Store "
"or Keychain."
msgstr ""

msgid ""
"To use a custom CA file, please import your CA file into Certificate Store / "
"Keychain."
msgstr ""

msgid "Send to print"
msgstr ""

msgid "Upload"
msgstr ""

msgid "Upload and Print"
msgstr ""

msgid "Use forward slashes ( / ) as a directory separator if needed."
msgstr ""

msgid "Supports Painting"
msgstr "支撑绘制"

msgid "Alt + Mouse wheel"
msgstr "Alt + 鼠标滚轮"

msgid "Section view"
msgstr "剖面视图"

msgid "Reset direction"
msgstr "重置方向"

msgid "Ctrl + Mouse wheel"
msgstr "Ctrl + 鼠标滚轮"

msgid "Pen size"
msgstr "画笔尺寸"

msgid "Left mouse button"
msgstr "鼠标左键"

msgid "Enforce supports"
msgstr "强制支撑"

msgid "Right mouse button"
msgstr "鼠标右键"

msgid "Block supports"
msgstr "屏蔽支撑"

msgid "Shift + Left mouse button"
msgstr "Shift + 鼠标左键"

msgid "Erase"
msgstr "擦除"

msgid "Erase all painting"
msgstr "擦除所有绘制"

msgid "Highlight overhang areas"
msgstr "高亮悬空区域"

msgid "Gap fill"
msgstr "缝隙填充"

msgid "Perform"
msgstr "执行"

msgid "Gap area"
msgstr "间隙面积"

msgid "Tool type"
msgstr "工具类型"

msgid "Smart fill angle"
msgstr "智能填充角度"

msgid "On overhangs only"
msgstr "仅对悬空区生效"

msgid "Auto support threshold angle: "
msgstr "自动支撑角度阈值："

msgid "Circle"
msgstr "圆"

msgid "Sphere"
msgstr "球"

msgid "Fill"
msgstr "填充"

msgid "Gap Fill"
msgstr "缝隙填充"

#, boost-format
msgid "Allows painting only on facets selected by: \"%1%\""
msgstr "绘制仅对由%1%选中的面片生效"

msgid "Highlight faces according to overhang angle."
msgstr "根据当前设置的悬空角度来高亮片面。"

msgid "No auto support"
msgstr "无自动支撑"

msgid "Support Generated"
msgstr "已生成支撑"

msgid "Lay on face"
msgstr "选择底面"

#, boost-format
msgid ""
"Filament count exceeds the maximum number that painting tool supports. only "
"the first %1% filaments will be available in painting tool."
msgstr ""
"耗材丝数量超过涂色工具支持的最大值，仅前%1%个耗材丝可在涂色工具中使用。"

msgid "Color Painting"
msgstr "涂色"

msgid "Pen shape"
msgstr "画笔形状"

msgid "Paint"
msgstr "绘制"

msgid "Key 1~9"
msgstr "按键 1~9"

msgid "Choose filament"
msgstr "选择耗材丝"

msgid "Edge detection"
msgstr "边沿检测"

msgid "Triangles"
msgstr "三角形"

msgid "Filaments"
msgstr "耗材丝"

msgid "Brush"
msgstr "画刷"

msgid "Smart fill"
msgstr "智能填充"

msgid "Bucket fill"
msgstr "批量填充"

msgid "Height range"
msgstr "高度范围"

msgid "Ctrl + Shift + Enter"
msgstr ""

msgid "Toggle Wireframe"
msgstr "显示/隐藏线框"

msgid "Shortcut Key "
msgstr "快捷键 "

msgid "Triangle"
msgstr "三角形"

msgid "Height Range"
msgstr "高度范围"

msgid "Remove painted color"
msgstr "移除已绘制的颜色"

#, boost-format
msgid "Painted using: Filament %1%"
msgstr "绘制使用：耗材丝%1%"

msgid "Move"
msgstr "移动"

msgid "Rotate"
msgstr "旋转"

msgid "Optimize orientation"
msgstr "优化朝向"

msgid "Apply"
msgstr "应用"

msgid "Scale"
msgstr "缩放"

msgid "Error: Please close all toolbar menus first"
msgstr "错误：请先关闭所有工具栏菜单"

msgid "Tool-Lay on Face"
msgstr "工具-选择底面"

msgid "in"
msgstr "在"

msgid "mm"
msgstr "mm"

msgid "Position"
msgstr "位置"

msgid "Rotation"
msgstr "旋转"

msgid "Scale ratios"
msgstr "缩放比例"

msgid "Object Operations"
msgstr "对象操作"

msgid "Volume Operations"
msgstr "零件操作"

msgid "Translate"
msgstr "平移"

msgid "Group Operations"
msgstr "组操作"

msgid "Set Position"
msgstr "设置位置"

msgid "Set Orientation"
msgstr "设置方向"

msgid "Set Scale"
msgstr "设置缩放"

msgid "Reset Position"
msgstr "重置位置"

msgid "Reset Rotation"
msgstr "重置旋转"

msgid "World coordinates"
msgstr "世界坐标"

msgid "°"
msgstr "°"

msgid "Size"
msgstr "大小"

msgid "%"
msgstr "%"

msgid "uniform scale"
msgstr "等比例缩放"

msgid "Left click"
msgstr ""

msgid "Add connector"
msgstr ""

msgid "Right click"
msgstr ""

msgid "Remove connector"
msgstr ""

msgid "Drag"
msgstr ""

msgid "Move connector"
msgstr ""

msgid "Add connector to selection"
msgstr ""

msgid "Remove connector from selection"
msgstr ""

msgid "Select all connectors"
msgstr ""

msgid "Cut"
msgstr "剪切"

msgid "Connector"
msgstr ""

msgid "Movement:"
msgstr "移动："

msgid "Movement"
msgstr "移动"

msgid "Height"
msgstr "高度"

msgid "Edit connectors"
msgstr ""

msgid "Add connectors"
msgstr ""

msgid "Upper part"
msgstr ""

msgid "Lower part"
msgstr ""

msgid "Keep"
msgstr "保持"

msgid "Place on cut"
msgstr ""

msgid "Flip"
msgstr ""

msgid "After cut"
msgstr ""

msgid "Cut to parts"
msgstr "切割为零件"

msgid "Auto Segment"
msgstr "自动分割"

msgid "Perform cut"
msgstr "执行切割"

msgid "Reset"
msgstr "重置"

msgid "Connectors"
msgstr ""

msgid "Type"
msgstr "类型"

msgid "Style"
msgstr "样式"

msgid "Shape"
msgstr "形状"

msgid "Depth ratio"
msgstr ""

msgid "Remove connectors"
msgstr ""

msgid "Prizm"
msgstr ""

msgid "Frustum"
msgstr ""

msgid "Square"
msgstr ""

msgid "Hexagon"
msgstr ""

msgid "Confirm connectors"
msgstr ""

msgid "Cancel"
msgstr "取消"

msgid "Warning"
msgstr "警告"

msgid "Invalid connectors detected"
msgstr ""

msgid "connector is out of cut contour"
msgstr ""

msgid "connectors are out of cut contour"
msgstr ""

msgid "connector is out of object"
msgstr ""

msgid "connectors is out of object"
msgstr ""

msgid "Some connectors are overlapped"
msgstr ""

msgid ""
"Invalid state. \n"
"No one part is selected for keep after cut"
msgstr ""

msgid "Plug"
msgstr ""

msgid "Dowel"
msgstr ""

msgid "Tolerance"
msgstr ""

msgid "Mesh name"
msgstr "Mesh名"

msgid "Detail level"
msgstr "细节等级"

msgid "Decimate ratio"
msgstr "简化率"

#, boost-format
msgid ""
"Processing model '%1%' with more than 1M triangles could be slow. It is "
"highly recommended to simplify the model."
msgstr "处理超出1M个三角形面片的模型“%1%”可能会很慢。强烈建议简化模型。"

msgid "Simplify model"
msgstr "简化模型"

msgid "Simplify"
msgstr "简化"

msgid "Simplification is currently only allowed when a single part is selected"
msgstr "仅支持对单个零件做简化"

msgid "Error"
msgstr "错误"

msgid "Extra high"
msgstr "非常高"

msgid "High"
msgstr "高"

msgid "Medium"
msgstr "中"

msgid "Low"
msgstr "低"

msgid "Extra low"
msgstr "非常低"

#, c-format, boost-format
msgid "%d triangles"
msgstr "%d 个三角形"

msgid "Show wireframe"
msgstr "显示线框"

#, boost-format
msgid "%1%"
msgstr "%1%"

msgid "Can't apply when proccess preview."
msgstr "处理预览的过程中无法应用。"

msgid "Operation already cancelling. Please wait few seconds."
msgstr "操作已在取消中，请等待片刻。"

msgid "Face recognition"
msgstr "外观面检测"

msgid "Perform Recognition"
msgstr "执行检测"

msgid "Brush size"
msgstr "画刷尺寸"

msgid "Brush shape"
msgstr "画刷形状"

msgid "Enforce seam"
msgstr "添加Z缝"

msgid "Block seam"
msgstr "屏蔽Z缝"

msgid "Seam painting"
msgstr "Z缝绘制"

msgid "Remove selection"
msgstr "移除绘制"

msgid "Shift + Mouse move up or dowm"
msgstr ""

msgid "Rotate text"
msgstr ""

msgid "Text shape"
msgstr "文本形状"

msgid "Font"
msgstr "字体"

msgid "Thickness"
msgstr "厚度"

msgid "Input text"
msgstr "输入文本"

msgid "Embeded"
msgstr ""

msgid "Text Gap"
msgstr ""

msgid "Angle"
msgstr ""

msgid ""
"Embeded\n"
"depth"
msgstr ""

msgid "Surface"
msgstr ""

msgid "Horizontal text"
msgstr ""

msgid "Ctrl+"
msgstr ""

msgid "Notice"
msgstr "通知"

msgid "Undefined"
msgstr "未定义"

#, boost-format
msgid "%1% was replaced with %2%"
msgstr "%1%已被%2%替换"

msgid "The configuration may be generated by a newer version of OrcaSlicer."
msgstr "此配置可能由新版本的逆戟鲸生成"

msgid "Some values have been replaced. Please check them:"
msgstr "部分数值已被替换，请检查："

msgid "Process"
msgstr "工艺"

msgid "Filament"
msgstr "耗材丝"

msgid "Machine"
msgstr "打印机"

msgid "Configuration package was loaded, but some values were not recognized."
msgstr "配置包已被加载，但部分数值未被识别。"

#, boost-format
msgid ""
"Configuration file \"%1%\" was loaded, but some values were not recognized."
msgstr "配置文件“%1%”已被加载，但部分数值未被识别。"

msgid "V"
msgstr "V"

msgid ""
"OrcaSlicer will terminate because of running out of memory.It may be a bug. "
"It will be appreciated if you report the issue to our team."
msgstr ""

msgid "Fatal error"
msgstr "致命错误"

msgid ""
"OrcaSlicer will terminate because of a localization error. It will be "
"appreciated if you report the specific scenario this issue happened."
msgstr ""

msgid "Critical error"
msgstr "严重错误"

#, boost-format
msgid "OrcaSlicer got an unhandled exception: %1%"
msgstr ""

msgid "Downloading Bambu Network Plug-in"
msgstr "正在下载Bambu网络插件"

msgid "Incorrect password"
msgstr "访问码不正确"

#, c-format, boost-format
msgid "Connect %s failed! [SN:%s, code=%s]"
msgstr "连接 %s 失败。[SN:%s, code=%s]"

msgid ""
"OrcaSlicer configuration file may be corrupted and is not abled to be parsed."
"Please delete the file and try again."
msgstr ""

#, c-format, boost-format
msgid ""
"%s\n"
"Do you want to continue?"
msgstr "%s 是否继续？"

msgid "Remember my choice"
msgstr "记住我的选择"

msgid "Loading configuration"
msgstr "正在加载配置"

#, c-format, boost-format
msgid "Click to download new version in default browser: %s"
msgstr "在默认浏览器中点击下载最新版本: %s"

msgid "The Orca Slicer needs an upgrade"
msgstr "逆戟鲸需要进行升级"

msgid "This is the newest version."
msgstr "已经是最新版本。"

msgid "Info"
msgstr "信息"

msgid "Rebuild"
msgstr "重新构建"

msgid "Loading current presets"
msgstr "加载当前预设"

msgid "Loading a mode view"
msgstr "加载模式视图"

msgid "Choose one file (3mf):"
msgstr "选择一个文件（3mf）："

msgid "Choose one or more files (3mf/step/stl/svg/obj/amf):"
msgstr "选择一个或多个文件（3mf/step/stl/svg/obj/amf）："

msgid "Choose one file (gcode/3mf):"
msgstr ""

msgid "Some presets are modified."
msgstr "预设已被修改。"

msgid ""
"You can keep the modifield presets to the new project, discard or save "
"changes as new presets."
msgstr "您可以保留未保存修改的预设应用到新项目中，或者选择忽略。"

msgid "User logged out"
msgstr "用户登出"

msgid "new or open project file is not allowed during the slicing process!"
msgstr "在切片过程不允许新建或打开项目文件！"

msgid "Open Project"
msgstr "打开项目"

msgid ""
"The version of Bambu studio is too low and needs to be updated to the latest "
"version before it can be used normally"
msgstr "逆戟鲸版本过低，需要更新到最新版本方可正常使用"

msgid "Login information expired. Please login again."
msgstr "登录信息过期。请重新登录。"

msgid "Privacy Policy Update"
msgstr ""

msgid "Loading"
msgstr "载入中"

msgid "Loading user preset"
msgstr "正在加载用户预设"

msgid "Switching application language"
msgstr "切换应用程序语言"

msgid "Select the language"
msgstr "选择语言"

msgid "Language"
msgstr "语言"

msgid "*"
msgstr "*"

msgid "The uploads are still ongoing"
msgstr "上传任务依然在继续"

msgid "Stop them and continue anyway?"
msgstr "停止它们并且继续？"

msgid "Ongoing uploads"
msgstr "正在进行的上传"

msgid "Select a G-code file:"
msgstr "选择一个G-code文件："

msgid "Import File"
msgstr ""

msgid "Delete"
msgstr "删除"

msgid "Choose files"
msgstr "选择文件"

msgid "New Folder"
msgstr ""

msgid "Open"
msgstr "打开"

msgid "Rename"
msgstr "重命名"

msgid "Orca Slicer GUI initialization failed"
msgstr "逆戟鲸图形界面初始化失败"

#, boost-format
msgid "Fatal error, exception catched: %1%"
msgstr "致命错误，捕获到异常：%1%"

msgid "Quality"
msgstr "质量"

msgid "Shell"
msgstr "外壳"

msgid "Infill"
msgstr "填充"

msgid "Support"
msgstr "支撑"

msgid "Flush options"
msgstr "换料冲刷选项"

msgid "Speed"
msgstr "速度"

msgid "Strength"
msgstr "强度"

msgid "Top Solid Layers"
msgstr "顶部实心层"

msgid "Top Minimum Shell Thickness"
msgstr "顶部外壳最小厚度"

msgid "Bottom Solid Layers"
msgstr "底部实心层"

msgid "Bottom Minimum Shell Thickness"
msgstr "底部外壳最小厚度"

msgid "Ironing"
msgstr "熨烫"

msgid "Fuzzy Skin"
msgstr "绒毛表面"

msgid "Extruders"
msgstr "挤出机"

msgid "Extrusion Width"
msgstr "挤出宽度"

msgid "Wipe options"
msgstr "擦除选项"

msgid "Bed adhension"
msgstr "热床粘接"

msgid "Advanced"
msgstr "高级"

msgid "Add part"
msgstr "添加部件"

msgid "Add negative part"
msgstr "添加负零件"

msgid "Add modifier"
msgstr "添加修改器"

msgid "Add support blocker"
msgstr "添加支撑屏蔽"

msgid "Add support enforcer"
msgstr "添加支撑生成器"

msgid "Select settings"
msgstr "选择设置"

msgid "Hide"
msgstr ""

msgid "Show"
msgstr ""

msgid "Del"
msgstr ""

msgid "Delete the selected object"
msgstr "删除所选对象"

msgid "Edit Text"
msgstr ""

msgid "Load..."
msgstr "加载..."

msgid "Orca Cube"
msgstr ""

msgid "3DBenchy"
msgstr ""

msgid "Autodesk FDM Test"
msgstr ""

msgid "Voron Cube"
msgstr ""

msgid "Cube"
msgstr "立方体"

msgid "Cylinder"
msgstr "圆柱体"

msgid "Cone"
msgstr "锥体"

msgid "Height range Modifier"
msgstr "高度范围修改器"

msgid "Add settings"
msgstr "添加设置"

msgid "Change type"
msgstr "更改类型"

msgid "Set as an individual object"
msgstr "设置为独立对象"

msgid "Set as individual objects"
msgstr "设置为独立对象"

msgid "Printable"
msgstr "可打印的"

msgid "Fix model"
msgstr "修复模型"

msgid "Export as STL"
msgstr "导出为 STL"

msgid "Reload from disk"
msgstr "从磁盘重新加载"

msgid "Reload the selected parts from disk"
msgstr "从磁盘重新加载选中的零件"

msgid "Replace with STL"
msgstr "替换为STL"

msgid "Replace the selected part with new STL"
msgstr "用新的STL替换选中的零件"

msgid "Change filament"
msgstr "更换耗材丝"

msgid "Set filament for selected items"
msgstr "设置所选项的耗材丝"

msgid "Default"
msgstr "缺省"

#, c-format, boost-format
msgid "Filament %d"
msgstr "耗材丝%d"

msgid "active"
msgstr "活动的"

msgid "Scale to build volume"
msgstr "缩放到构建空间大小"

msgid "Scale an object to fit the build volume"
msgstr "缩放对象以适应构建空间大小"

msgid "Flush Options"
msgstr "换料冲刷选项"

msgid "Flush into objects' infill"
msgstr "冲刷到对象的填充"

msgid "Flush into this object"
msgstr "冲刷到这个对象"

msgid "Flush into objects' support"
msgstr "冲刷到对象的支撑"

msgid "Edit in Parameter Table"
msgstr "在参数表格中编辑"

msgid "Convert from inch"
msgstr "从英寸转换"

msgid "Restore to inch"
msgstr "恢复到英寸"

msgid "Convert from meter"
msgstr "从米转换"

msgid "Restore to meter"
msgstr "恢复到米"

msgid "Assemble"
msgstr "组合"

msgid "Assemble the selected objects to an object with multiple parts"
msgstr "组合所选对象为一个多零件对象"

msgid "Assemble the selected objects to an object with single part"
msgstr "组合所选对象为一个单零件对象"

msgid "Assemble the selected parts to a single part"
msgstr "组合所选零件为单个零件"

msgid "Along X axis"
msgstr "沿 X 轴"

msgid "Mirror along the X axis"
msgstr "沿X轴镜像"

msgid "Along Y axis"
msgstr "沿 Y 轴"

msgid "Mirror along the Y axis"
msgstr "沿Y轴镜像"

msgid "Along Z axis"
msgstr "沿 Z 轴"

msgid "Mirror along the Z axis"
msgstr "沿Z轴镜像"

msgid "Mirror"
msgstr "镜像"

msgid "Mirror object"
msgstr "镜像对象"

msgid "Invalidate cut info"
msgstr ""

msgid "Add Primitive"
msgstr "添加标准模型"

msgid "Show Labels"
msgstr "显示标签"

msgid "To objects"
msgstr "拆分到对象"

msgid "Split the selected object into multiple objects"
msgstr "拆分所选对象为多个对象"

msgid "To parts"
msgstr "到零件"

msgid "Split the selected object into multiple parts"
msgstr "拆分所选对象为多个零件"

msgid "Split"
msgstr "拆分"

msgid "Split the selected object"
msgstr "拆分所选对象"

msgid "Auto orientation"
msgstr "自动朝向"

msgid "Auto orient the object to improve print quality."
msgstr "自动调整对象朝向以提高打印质量。"

msgid "Split the selected object into mutiple objects"
msgstr "拆分所选对象为多个对象"

msgid "Split the selected object into mutiple parts"
msgstr "拆分所选对象为多个零件"

msgid "Select All"
msgstr "全选"

msgid "select all objects on current plate"
msgstr "全选当前盘对象"

msgid "Delete All"
msgstr "删除所有"

msgid "delete all objects on current plate"
msgstr "删除当前盘所有对象"

msgid "Arrange"
msgstr "自动摆放"

msgid "arrange current plate"
msgstr "在当前盘执行自动摆放"

msgid "Auto Rotate"
msgstr "自动朝向"

msgid "auto rotate current plate"
msgstr "在当前盘执行自动朝向"

msgid "Delete Plate"
msgstr ""

msgid "Remove the selected plate"
msgstr "删除所选盘"

msgid "Clone"
msgstr "克隆"

msgid "Simplify Model"
msgstr "简化模型"

msgid "Center"
msgstr "居中"

msgid "Edit Process Settings"
msgstr "编辑工艺参数"

msgid "Edit print parameters for a single object"
msgstr "编辑单个对象的打印参数"

msgid "Change Filament"
msgstr "更换耗材丝"

msgid "Set Filament for selected items"
msgstr "设置所选项的耗材丝"

msgid "current"
msgstr "当前"

msgid "Set Unprintable"
msgstr "设置不可打印"

msgid "Set Printable"
msgstr "设置可打印"

msgid "Unlock"
msgstr "解锁"

msgid "Lock"
msgstr "锁定"

msgid "Name"
msgstr "名称"

msgid "Fila."
msgstr "耗材丝"

#, c-format, boost-format
msgid "%1$d error repaired"
msgid_plural "%1$d errors repaired"
msgstr[0] "%1$d个错误被修复"

#, c-format, boost-format
msgid "Error: %1$d non-manifold edge."
msgid_plural "Error: %1$d non-manifold edges."
msgstr[0] "错误: %1$d 非流形边."

msgid "Remaining errors"
msgstr "剩余错误"

#, c-format, boost-format
msgid "%1$d non-manifold edge"
msgid_plural "%1$d non-manifold edges"
msgstr[0] "%1$d 非流形边"

msgid "Right click the icon to fix model object"
msgstr "右键点击此图标可修复模型对象"

msgid "Right button click the icon to drop the object settings"
msgstr "右键点击此图标以舍弃对象的设置"

msgid "Click the icon to reset all settings of the object"
msgstr "点击此图标可重置对象的所有设置"

msgid "Right button click the icon to drop the object printable property"
msgstr "右键点击此图标以舍弃对象的可打印属性"

msgid "Click the icon to toggle printable property of the object"
msgstr "点击此图标可切换这个对象的可打印属性"

msgid "Click the icon to edit support painting of the object"
msgstr "点击此图标可编辑这个对象的支撑绘制"

msgid "Click the icon to edit color painting of the object"
msgstr "点击此图标可编辑这个对象的颜色绘制"

msgid "Click the icon to shift this object to the bed"
msgstr ""

msgid "Loading file"
msgstr "载入文件中"

msgid "Error!"
msgstr "错误！"

msgid "Generic"
msgstr "通用"

msgid "Add Modifier"
msgstr "添加修改器"

msgid "Switch to per-object setting mode to edit modifier settings."
msgstr "切换到对象模式以编辑修改器的设置。"

msgid ""
"Switch to per-object setting mode to edit process settings of selected "
"objects."
msgstr "切换到对象设置模式，以编辑所选对象的工艺参数"

msgid "Delete connector from object which is a part of cut"
msgstr ""

msgid "Delete solid part from object which is a part of cut"
msgstr ""

msgid "Delete negative volume from object which is a part of cut"
msgstr ""

msgid ""
"To save cut correspondence you can delete all connectors from all related "
"objects."
msgstr ""

msgid ""
"This action will break a cut correspondence.\n"
"After that model consistency can't be guaranteed .\n"
"\n"
"To manipulate with solid parts or negative volumes you have to invalidate "
"cut infornation first."
msgstr ""

msgid "Delete all connectors"
msgstr ""

msgid "Deleting the last solid part is not allowed."
msgstr "不允许删除对象的最后一个实体零件。"

msgid "The target object contains only one part and can not be splited."
msgstr "目标对象仅包含一个零件，无法被拆分。"

msgid "Assembly"
msgstr "组合体"

msgid "Cut Connectors information"
msgstr ""

msgid "Object manipulation"
msgstr "操作对象"

msgid "Group manipulation"
msgstr "操作组"

msgid "Object Settings to modify"
msgstr "要修改的对象设置"

msgid "Part Settings to modify"
msgstr "要修改的零件设置"

msgid "Layer range Settings to modify"
msgstr "要修改的图层范围设置"

msgid "Part manipulation"
msgstr "零件操作"

msgid "Instance manipulation"
msgstr "实例操作"

msgid "Height ranges"
msgstr "高度范围"

msgid "Settings for height range"
msgstr "高度范围设置"

msgid "Object"
msgstr "对象"

msgid "Part"
msgstr "零件"

msgid "Layer"
msgstr "层"

msgid "Selection conflicts"
msgstr "选择冲突"

msgid ""
"If first selected item is an object, the second one should also be object."
msgstr "如果第一个选择的是对象，那么第二个选择的也必须是对象。"

msgid ""
"If first selected item is a part, the second one should be part in the same "
"object."
msgstr "如果第一个选择的是零件，那么第二个选择的也必须是同一个对象中的零件。"

msgid "The type of the last solid object part is not to be changed."
msgstr "不允许修改对象中最后一个实体零件的类型。"

msgid "Negative Part"
msgstr "负零件"

msgid "Modifier"
msgstr "修改器  Modifier"

msgid "Support Blocker"
msgstr "支撑去除器"

msgid "Support Enforcer"
msgstr "支撑添加器"

msgid "Type:"
msgstr "类型："

msgid "Choose part type"
msgstr "选择零件类型"

msgid "Enter new name"
msgstr "输入新名称"

msgid "Renaming"
msgstr "重命名"

msgid "Repairing model object"
msgstr "修复模型对象"

msgid "Following model object has been repaired"
msgid_plural "Following model objects have been repaired"
msgstr[0] "以下模型对象已被修复"

msgid "Failed to repair folowing model object"
msgid_plural "Failed to repair folowing model objects"
msgstr[0] "以下模型对象修复失败"

msgid "Repairing was canceled"
msgstr "修复被取消"

msgid "Additional process preset"
msgstr "附加工艺预设"

msgid "Remove parameter"
msgstr "删除参数"

msgid "one cell can only be copied to one or multiple cells in the same column"
msgstr "一个单元格仅能被复制到同一列的一个或多个单元格"

msgid "multiple cells copy is not supported"
msgstr "不支持多个单元格的复制"

msgid "Outside"
msgstr "盘外"

msgid "Auto"
msgstr "自动"

msgid "Manual"
msgstr "手动"

msgid "No-brim"
msgstr "无brim"

msgid " "
msgstr " "

msgid "Layer height"
msgstr "层高"

msgid "Wall loops"
msgstr "墙层数"

msgid "Infill density(%)"
msgstr "填充密度(%)"

msgid "Auto Brim"
msgstr "自动Brim"

msgid "Outer wall speed"
msgstr "外墙速度"

msgid "Plate"
msgstr "盘"

msgid "Brim"
msgstr "Brim"

msgid "Object/Part Setting"
msgstr "对象/零件设置"

msgid "Reset parameter"
msgstr "重置参数"

msgid "Multicolor Print"
msgstr "多色打印"

msgid "Line Type"
msgstr "走线类型"

msgid "More"
msgstr "详情"

msgid "Open Preferences."
msgstr "打开首选项"

msgid "Open next tip."
msgstr "打开下一条提示"

msgid "Open Documentation in web browser."
msgstr "在web浏览器中打开文档。"

msgid "Pause:"
msgstr ""

msgid "Custom Template:"
msgstr ""

msgid "Custom G-code:"
msgstr ""

msgid "Custom G-code"
msgstr "自定义 G-code"

msgid "Enter Custom G-code used on current layer:"
msgstr "输入当前层上使用的自定义G-code："

msgid "OK"
msgstr "确认"

msgid "Jump to Layer"
msgstr "跳转到层"

msgid "Jump to layer"
msgstr "跳转到层"

msgid "Please enter the layer number"
msgstr "请输入层数"

msgid "Add Pause"
msgstr "添加暂停打印"

msgid "Insert a pause command at the beginning of this layer."
msgstr ""

msgid "Add Custom G-code"
msgstr "添加自定义G-code"

msgid "Insert custom G-code at the beginning of this layer."
msgstr ""

msgid "Add Custom Template"
msgstr "添加自定义模板"

msgid "Insert template custom G-code at the beginning of this layer."
msgstr ""

msgid "Filament "
msgstr "耗材丝"

msgid "Change filament at the beginning of this layer."
msgstr ""

msgid "Delete Pause"
msgstr ""

msgid "Delete Custom Template"
msgstr ""

msgid "Edit Custom G-code"
msgstr ""

msgid "Delete Custom G-code"
msgstr ""

msgid "Delete Filament Change"
msgstr ""

msgid "No printer"
msgstr "无打印机"

msgid "..."
msgstr ""

msgid "?"
msgstr "?"

msgid "Empty"
msgstr "空"

msgid "AMS"
msgstr "AMS"

msgid "Ams filament backup"
msgstr ""

msgid "AMS not connected"
msgstr "AMS 未连接"

msgid "Cali"
msgstr "标定"

msgid "Calibration of extrusion"
msgstr "挤出标定"

msgid "Load Filament"
msgstr "进料"

msgid "Unload Filament"
msgstr "退料"

msgid "Ext Spool"
msgstr "外挂料卷"

msgid "Tips"
msgstr "提示"

msgid "Guide"
msgstr "引导"

msgid "Retry"
msgstr "重试"

msgid "Calibrating AMS..."
msgstr "正在校准AMS..."

msgid "A problem occured during calibration. Click to view the solution."
msgstr "校准过程遇到问题。点击查看解决方案。"

msgid "Calibrate again"
msgstr "重新校准"

msgid "Cancel calibration"
msgstr "取消校准"

msgid "Heat the nozzle"
msgstr "加热喷嘴"

msgid "Cut filament"
msgstr "切断耗材丝"

msgid "Pull back current filament"
msgstr "抽回耗材丝"

msgid "Push new filament into extruder"
msgstr "送出新的耗材丝到挤出机"

msgid "Purge old filament"
msgstr "冲刷旧耗材丝"

msgid "Feed new filament from external spool"
msgstr ""

msgid "Confirm whether the filament has been extruded"
msgstr ""

msgid ""
"Choose an AMS slot then press \"Load\" or \"Unload\" button to automatically "
"load or unload filiament."
msgstr "选择1个AMS槽位，然后点击进料/退料按钮以自动进料/退料。"

msgid "Edit"
msgstr "编辑"

msgid ""
"All the selected objects are on the locked plate,\n"
"We can not do auto-arrange on these objects."
msgstr ""
"所有选中的对象都处于被锁定的盘上，\n"
"无法对这些对象做自动摆盘。"

msgid "No arrangable objects are selected."
msgstr "没有可摆盘的对象被选中。"

msgid ""
"This plate is locked,\n"
"We can not do auto-arrange on this plate."
msgstr "该盘处于锁定状态，无法对其进行自动摆盘。"

msgid "Arranging..."
msgstr "自动摆放中..."

msgid ""
"Arrange failed. Found some exceptions when processing object geometries."
msgstr "自动摆放失败，处理对象几何数据时遇到异常。"

msgid "Arranging"
msgstr "自动摆放"

msgid "Arranging canceled."
msgstr "已取消自动摆放。"

msgid ""
"Arranging is done but there are unpacked items. Reduce spacing and try again."
msgstr "已完成自动摆放，但是有未被摆到盘内的项，可在减小间距后重试。"

msgid "Arranging done."
msgstr "已完成自动摆放。"

#, c-format, boost-format
msgid ""
"Arrangement ignored the following objects which can't fit into a single "
"bed:\n"
"%s"
msgstr ""
"自动摆放会忽略以下无法放入单盘的零件：\n"
"%s"

msgid ""
"All the selected objects are on the locked plate,\n"
"We can not do auto-orient on these objects."
msgstr ""
"所有选中的对象都处于被锁定的盘上，\n"
"无法对这些对象做自动朝向。"

msgid ""
"This plate is locked,\n"
"We can not do auto-orient on this plate."
msgstr ""
"该盘处于锁定状态，\n"
"无法对其进行自动朝向。"

msgid "Orienting..."
msgstr "自动朝向中..."

msgid "Orienting"
msgstr "自动朝向中..."

msgid "Error! Unable to create thread!"
msgstr "发生错误，无法创建线程。"

msgid "Exception"
msgstr "异常"

msgid "Logging in"
msgstr "登录中"

msgid "Login failed"
msgstr "登录失败"

msgid "The region parameter is incorrrect"
msgstr "区域设置不正确"

msgid "Failure of printer login"
msgstr "登录设备失败"

msgid "Failed to get ticket"
msgstr "获取Ticket失败"

msgid "User authorization timeout"
msgstr "用户鉴权超时"

msgid "Failure of bind"
msgstr "设备登录失败"

msgid "Unknown Failure"
msgstr "发生错误"

msgid "Please check the printer network connection."
msgstr "请检查打印机的网络连接。"

msgid "Abnormal print file data. Please slice again"
msgstr "打印文件数据异常，请重新切片"

msgid "Task canceled"
msgstr "任务已取消"

msgid "Upload task timed out. Please check the network problem and try again"
msgstr "上传任务超时，请排查网络问题后重试"

msgid "Cloud service connection failed. Please try again."
msgstr "云服务连接失败，请重试"

msgid "Print file not found, please slice again"
msgstr "未找到打印文件，请重新切片"

msgid ""
"The print file exceeds the maximum allowable size (1GB). Please simplify the "
"model and slice again"
msgstr "打印文件超过最大允许大小（1GB），请简化模型后重新切片"

msgid "Failed uploading print file"
msgstr "打印任务上传失败"

msgid "Wrong Access code"
msgstr "访问码错误"

msgid "Sending print job over LAN"
msgstr "正在通过局域网发送打印任务"

msgid "Sending print job through cloud service"
msgstr "正在通过云端服务发送打印任务"

msgid "Service Unavailable"
msgstr "服务不可用"

msgid "Unkown Error."
msgstr "未知错误"

msgid "Sending print configuration"
msgstr "正在发送打印配置"

#, c-format, boost-format
msgid "Successfully sent. Will automatically jump to the device page in %ss"
msgstr "已发送完成，即将自动跳转到设备页面（%s秒）"

msgid "An SD card needs to be inserted before printing via LAN."
msgstr "需要插入SD卡后方可发送局域网打印"

msgid "Failed to send the print job. Please try again."
msgstr "无法发送打印任务，请重试。"

msgid "Send to Printer failed. Please try again."
msgstr "发送到打印机失败。请重试。"

msgid "No space left on Printer SD card"
msgstr ""

msgid "Sending gcode file over LAN"
msgstr "通过局域网发送gcode文件"

msgid "Sending gcode file through cloud service"
msgstr "通过云服务发送gcode文件"

msgid "Sending gcode file to sdcard"
msgstr "发送gcode文件到sd卡"

#, c-format, boost-format
msgid "Successfully sent. Close current page in %s s"
msgstr "成功发送。即将关闭当前页面（%s秒）"

msgid "An SD card needs to be inserted before sending to printer."
msgstr "需要插入SD卡后方可发送到打印机。"

msgid "Please log out and login to the printer again."
msgstr "请先退出登录然后再重新登录打印机。"

msgid "Choose SLA archive:"
msgstr ""

msgid "Import file"
msgstr ""

msgid "Import model and profile"
msgstr ""

msgid "Import profile only"
msgstr ""

msgid "Import model only"
msgstr ""

msgid "Accurate"
msgstr ""

msgid "Balanced"
msgstr ""

msgid "Quick"
msgstr ""

msgid "Importing SLA archive"
msgstr ""

msgid ""
"The SLA archive doesn't contain any presets. Please activate some SLA "
"printer preset first before importing that SLA archive."
msgstr ""

msgid "Importing canceled."
msgstr ""

msgid "Importing done."
msgstr ""

msgid ""
"The imported SLA archive did not contain any presets. The current SLA "
"presets were used as fallback."
msgstr ""

msgid "You cannot load SLA project with a multi-part object on the bed"
msgstr ""

msgid "Please check your object list before preset changing."
msgstr "请在预设更改之前检查对象列表。"

msgid "Attention!"
msgstr "注意！"

msgid "Downloading"
msgstr "下载中"

msgid "Download failed"
msgstr "下载失败"

msgid "Cancelled"
msgstr "已取消"

msgid "Install successfully."
msgstr "安装成功。"

msgid "Installing"
msgstr "安装中"

msgid "Install failed"
msgstr "安装失败"

msgid "Portions copyright"
msgstr "部分版权"

msgid "Copyright"
msgstr "版权"

msgid "License"
msgstr "许可证"

msgid "Orca Slicer is licensed under "
msgstr "逆戟鲸是在"

msgid "GNU Affero General Public License, version 3"
msgstr "GNU Affero 通用公共许可证，版本 3下授权的"

msgid ""
"Orca Slicer is based on BambuStudio by Bambulab, which is from PrusaSlicer "
"by Prusa Research.  PrusaSlicer is from Slic3r by Alessandro Ranellucci and "
"the RepRap community"
msgstr ""

msgid "Libraries"
msgstr "库"

msgid ""
"This software uses open source components whose copyright and other "
"proprietary rights belong to their respective owners"
msgstr "本软件使用开源组件，其版权和其他所有权属于各自的所有者"

#, c-format, boost-format
msgid "About %s"
msgstr "关于 %s"

msgid "Orca Slicer "
msgstr ""

msgid "OrcaSlicer is based on BambuStudio, PrusaSlicer, and SuperSlicer."
msgstr ""

msgid "BambuStudio is originally based on PrusaSlicer by PrusaResearch."
msgstr ""

msgid "PrusaSlicer is originally based on Slic3r by Alessandro Ranellucci."
msgstr "PrusaSlicer最初是基于Alessandro Ranellucci的Slic3r。"

msgid ""
"Slic3r was created by Alessandro Ranellucci with the help of many other "
"contributors."
msgstr "Slic3r由Alessandro Ranellucci在其他众多贡献者的帮助下创建。"

msgid "Version"
msgstr "版本"

msgid "AMS Materials Setting"
msgstr "AMS 材料设置"

msgid "Confirm"
msgstr "确定"

msgid "Close"
msgstr "关闭"

msgid "Colour"
msgstr "颜色"

msgid ""
"Nozzle\n"
"Temperature"
msgstr "挤出头温度"

msgid "max"
msgstr "最大"

msgid "min"
msgstr "最小"

#, boost-format
msgid "The input value should be greater than %1% and less than %2%"
msgstr "输入的范围在 %1% 和 %2% 之间"

msgid "SN"
msgstr "序列号"

msgid "Setting AMS slot information while printing is not supported"
msgstr "不支持在打印时修改AMS槽位信息"

msgid "Factors of dynamic flow cali"
msgstr "动态流量标定系数"

msgid "Factor K"
msgstr "系数K"

msgid "Factor N"
msgstr "系数N"

msgid "Setting Virtual slot information while printing is not supported"
msgstr ""

msgid "Are you sure you want to clear the filament information?"
msgstr ""

msgid "Please input a valid value (K in 0~0.5)"
msgstr "请输入有效的数值（K的范围为0~0.5)"

msgid "Please input a valid value (K in 0~0.5, N in 0.6~2.0)"
msgstr "请输入有效的数值 (K的范围为0~0.5, N的范围为0.6~2.0）"

msgid "You need to select the material type and color first."
msgstr ""

msgid "Other color"
msgstr ""

msgid "Dynamic flow calibration"
msgstr "动态流量标定"

msgid ""
"The nozzle temp and max volumetric speed will affect the calibration "
"results. Please fill in the same values as the actual printing. They can be "
"auto-filled by selecting a filament preset."
msgstr ""
"喷嘴温度和最大体积速度会影响到标定结果，请填写与实际打印相同的数值。可通过选"
"择已有的材料预设来自动填写。"

msgid "Nozzle Diameter"
msgstr "喷嘴直径"

msgid "Bed Type"
msgstr "热床类型"

msgid "Nozzle temperature"
msgstr "喷嘴温度"

msgid "Bed Temperature"
msgstr "热床温度"

msgid "Max volumetric speed"
msgstr "最大体积速度"

msgid "℃"
msgstr ""

msgid "Bed temperature"
msgstr "床温"

msgid "mm³"
msgstr "mm³"

msgid "Start calibration"
msgstr "开始"

msgid "Next"
msgstr "下一步"

msgid ""
"Calibration completed. Please find the most uniform extrusion line on your "
"hot bed like the picture below, and fill the value on its left side into the "
"factor K input box."
msgstr ""
"标定完成。如下图中的示例，请在您的热床上找到最均匀的挤出线，并将其左侧的数值"
"填入系数K输入框。"

msgid "Save"
msgstr "保存"

msgid "Last Step"
msgstr "上一步"

msgid "Example"
msgstr "示例"

#, c-format, boost-format
msgid "Calibrating... %d%%"
msgstr "标定中... %d%%"

msgid "Calibration completed"
msgstr "标定已完成"

#, c-format, boost-format
msgid "%s does not support %s"
msgstr "%s 不支持 %s"

msgid "Dynamic flow Calibration"
msgstr "动态流量标定"

msgid "Step"
msgstr "步骤"

msgid "AMS Slots"
msgstr "AMS舱内材料"

msgid ""
"Note: Only the AMS slots loaded with the same material type can be selected."
msgstr "仅允许选择放入同种材质耗材丝的AMS槽位"

msgid "Enable AMS"
msgstr "启用AMS"

msgid "Print with filaments in the AMS"
msgstr "采用AMS里的材料打印"

msgid "Disable AMS"
msgstr "不启用AMS"

msgid "Print with the filament mounted on the back of chassis"
msgstr "使用机箱背后挂载的材料打印"

msgid "Cabin humidity"
msgstr "机舱湿度"

msgid ""
"Green means that AMS humidity is normal, orange represent humidity is high, "
"red represent humidity is too high.(Hygrometer: lower the better.)"
msgstr ""

msgid "Desiccant status"
msgstr "干燥机状态"

msgid ""
"A desiccant status lower than two bars indicates that desiccant may be "
"inactive. Please change the desiccant.(The bars: higher the better.)"
msgstr ""

msgid ""
"Note: When the lid is open or the desiccant pack is changed, it can take "
"hours or a night to absorb the moisture. Low temperatures also slow down the "
"process. During this time, the indicator may not represent the chamber "
"accurately."
msgstr ""
"注意： 打开盖子或更换干燥剂包时，可能需要数小时或一夜才能吸收水分。低温环境会"
"减慢这个过程。在此期间，指示器可能无法准确代表腔室。"

msgid ""
"Config which AMS slot should be used for a filament used in the print job"
msgstr "配置当前打印任务应使用哪个AMS槽位"

msgid "Filament used in this print job"
msgstr "当前打印打印使用的料丝"

msgid "AMS slot used for this filament"
msgstr "当前料丝对应的AMS槽位"

msgid "Click to select AMS slot manually"
msgstr "点击以手动选择AMS槽位"

msgid "Do not Enable AMS"
msgstr "不启用AMS"

msgid "Print using materials mounted on the back of the case"
msgstr "使用机箱背后挂载的材料打印"

msgid "Print with filaments in ams"
msgstr "使用AMS里的材料打印"

msgid "Print with filaments mounted on the back of the chassis"
msgstr "使用机箱背后挂载的材料打印"

msgid "Filaments replace"
msgstr ""

msgid "Group"
msgstr ""

msgid "AMS Settings"
msgstr "AMS 设置"

msgid "Insertion update"
msgstr "插入料时更新"

msgid ""
"The AMS will automatically read the filament information when inserting a "
"new Bambu Lab filament. This takes about 20 seconds."
msgstr ""
"当插入新的Bambu Lab耗材丝的时候，AMS会自动读取耗材丝信息。这个过程大约需要20"
"秒。"

msgid ""
"Note: if new filament is inserted during  printing, the AMS will not "
"automatically read any information until printing is completed."
msgstr ""
"注意：如果是在打印过程中插入新的耗材丝，AMS会在打印结束后自动读取此耗材丝信"
"息。"

msgid ""
"When inserting a new filament, the AMS will not automatically read its "
"information, leaving it blank for you to enter manually."
msgstr ""
"在插入一卷新料时，AMS将不会自动读取料卷信息，预留一个空的料卷信息等待您手动输"
"入。"

msgid "Power on update"
msgstr "开机时检测"

msgid ""
"The AMS will automatically read the information of inserted filament on "
"start-up. It will take about 1 minute.The reading process will roll filament "
"spools."
msgstr ""
"每次开机时，AMS将会自动读取其所插入的耗材信息(读取过程会转料卷)。需要花时大约"
"1分钟。"

msgid ""
"The AMS will not automatically read information from inserted filament "
"during startup and will continue to use the information recorded before the "
"last shutdown."
msgstr "AMS不会在启动时自动读取耗材丝信息。它会使用上次关机前记录的信息。"

msgid "Update remaining capacity"
msgstr "更新剩余容量"

msgid ""
"The AMS will estimate Bambu filament's remaining capacity after the filament "
"info is updated. During printing, remaining capacity will be updated "
"automatically."
msgstr ""
"AMS读取Bambu Lab耗材丝信息同时推算料卷的剩余容量。在打印过程中，剩余容量会自"
"动更新。"

msgid "AMS filament backup"
msgstr ""

msgid ""
"AMS will continue to another spool with the same properties of filament "
"automatically when current filament runs out"
msgstr "AMS料材丝耗尽后将自动切换到属性完全相同的耗材丝"

msgid "File"
msgstr "文件"

msgid "Calibration"
msgstr "校准"

msgid ""
"Failed to download the plug-in. Please check your firewall settings and vpn "
"software, check and retry."
msgstr "插件下载失败。请检查您的防火墙设置和vpn软件,检查后重试。"

msgid ""
"Failed to install the plug-in. Please check whether it is blocked or deleted "
"by anti-virus software."
msgstr "安装插件失败。请检查是否被杀毒软件屏蔽或删除。"

msgid "click here to see more info"
msgstr "点击这里查看更多信息"

msgid "Please home all axes (click "
msgstr "请先执行回原点（点击"

msgid ""
") to locate the toolhead's position. This prevents device moving beyond the "
"printable boundary and causing equipment wear."
msgstr "）操作以定位当前工具头位置，以防止轴移动时超出边界造成设备磨损"

msgid "Go Home"
msgstr "回原点"

msgid ""
"A error occurred. Maybe memory of system is not enough or it's a bug of the "
"program"
msgstr "发生错误。可能系统内存不足或者程序存在bug。"

msgid "Please save project and restart the program. "
msgstr "请保存项目并重启程序。"

msgid "Processing G-Code from Previous file..."
msgstr "从之前的文件加载G代码..."

msgid "Slicing complete"
msgstr "切片完成"

msgid "Access violation"
msgstr "非法访问"

msgid "Illegal instruction"
msgstr "非法指令"

msgid "Divide by zero"
msgstr "除零"

msgid "Overflow"
msgstr "上溢"

msgid "Underflow"
msgstr "下溢"

msgid "Floating reserved operand"
msgstr "浮点保留操作数"

msgid "Stack overflow"
msgstr "栈溢出"

msgid "Unknown error when export G-code."
msgstr "导出G-code文件发生未知错误。"

#, boost-format
msgid ""
"Failed to save gcode file.\n"
"Error message: %1%.\n"
"Source file %2%."
msgstr ""
"无法保存Gcode文件。\n"
"错误信息：%1%。\n"
"源文件 %2%."

#, boost-format
msgid "Succeed to export G-code to %1%"
msgstr "成功导出G-code至 %1%"

msgid "Running post-processing scripts"
msgstr "运行后处理脚本"

msgid "Copying of the temporary G-code to the output G-code failed"
msgstr "将临时 G 代码复制到输出 G 代码失败"

#, boost-format
msgid "Scheduling upload to `%1%`. See Window -> Print Host Upload Queue"
msgstr "计划上传到 `%1%`。请参阅窗口-> 打印主机上传队列"

msgid "Origin"
msgstr "原点"

msgid "Diameter"
msgstr "直径"

msgid "Size in X and Y of the rectangular plate."
msgstr "矩形框在X和Y方向的尺寸。"

msgid ""
"Distance of the 0,0 G-code coordinate from the front left corner of the "
"rectangle."
msgstr "G-code 0,0 坐标相对于矩形框左前角的距离。"

msgid ""
"Diameter of the print bed. It is assumed that origin (0,0) is located in the "
"center."
msgstr "热床直径。假定原点 (0,0) 位于中心。"

msgid "Rectangular"
msgstr "矩形"

msgid "Circular"
msgstr "圆"

msgid "Custom"
msgstr "自定义"

msgid "Load shape from STL..."
msgstr "从STL文件加载形状..."

msgid "Settings"
msgstr "设置"

msgid "Texture"
msgstr "纹理"

msgid "Remove"
msgstr "移除"

msgid "Not found:"
msgstr "未发现："

msgid "Model"
msgstr "模型"

msgid "Choose an STL file to import bed shape from:"
msgstr "选择热床形状的 STL 文件："

msgid "Invalid file format."
msgstr "无效的文件格式。"

msgid "Error! Invalid model"
msgstr "错误！无效模型"

msgid "The selected file contains no geometry."
msgstr "所选文件不包含任何几何数据。"

msgid ""
"The selected file contains several disjoint areas. This is not supported."
msgstr "所选文件包含多个未连接的区域。不支持这种类型。"

msgid "Choose a file to import bed texture from (PNG/SVG):"
msgstr "选择 (PNG/SVG) 文件作为热床纹理："

msgid "Choose an STL file to import bed model from:"
msgstr "选择 STL 文件来导入床模型:"

msgid "Bed Shape"
msgstr "热床形状"

msgid ""
"Nozzle may be blocked when the temperature is out of recommended range.\n"
"Please make sure whether to use the temperature to print.\n"
"\n"
msgstr ""
"当温度超过建议的范围时，喷嘴可能会堵塞。\n"
"请确认是否使用该温度打印\n"
"\n"

#, c-format, boost-format
msgid ""
"Recommended nozzle temperature of this filament type is [%d, %d] degree "
"centigrade"
msgstr "该耗材的推荐喷嘴温度是[%d, %d]摄氏度"

#, c-format, boost-format
msgid ""
"Bed temperature of other layer is lower than bed temperature of initial "
"layer for more than %d degree centigrade.\n"
"This may cause model broken free from build plate during printing"
msgstr ""
"其它层的热床温度比首层热床温度低太多，超过了%d 摄氏度。\n"
"这可能导致打印中模型从热床脱落"

msgid ""
"Bed temperature is higher than vitrification temperature of this filament.\n"
"This may cause nozzle blocked and printing failure\n"
"Please keep the printer open during the printing process to ensure air "
"circulation or reduce the temperature of the hot bed"
msgstr ""
"热床温度超过了耗材丝的软化温度，材料软化可能造成喷头堵塞。\n"
"请保持打印机在打印过程中敞开，保证空气流通或降低热床温度"

msgid ""
"Too small max volumetric speed.\n"
"Reset to 0.5"
msgstr ""
"最大体积流量设置过小\n"
"重置为0.5"

msgid ""
"Too small layer height.\n"
"Reset to 0.2"
msgstr "层高过小。将重置为0.2"

msgid ""
"Too small ironing spacing.\n"
"Reset to 0.1"
msgstr "熨烫线距过小。将重置为0.1"

msgid ""
"Zero initial layer height is invalid.\n"
"\n"
"The first layer height will be reset to 0.2."
msgstr ""
"首层层高为无效的0值。\n"
"将被重置为0.2。"

msgid ""
"This setting is only used for model size tunning with small value in some "
"cases.\n"
"For example, when model size has small error and hard to be assembled.\n"
"For large size tuning, please use model scale function.\n"
"\n"
"The value will be reset to 0."
msgstr ""
"这个设置仅用于在特定场景下微调模型尺寸。\n"
"例如，当模型尺寸有小误差，难以装配。\n"
"对于大尺寸的调整，请使用模型缩放功能。\n"
"\n"
"这个数值将被重置为0。"

msgid ""
"Too large elefant foot compensation is unreasonable.\n"
"If really have serious elephant foot effect, please check other settings.\n"
"For example, whether bed temperature is too high.\n"
"\n"
"The value will be reset to 0."
msgstr ""
"过大的象脚补偿是不合理的。\n"
"如果确实有严重的象脚效应，请检查其他设置。\n"
"例如，是否设置了过高的床温。\n"
"\n"
"这个数值将被重置为0。"

msgid ""
"Spiral mode only works when wall loops is 1, support is disabled, top shell "
"layers is 0, sparse infill density is 0 and timelapse type is traditional."
msgstr ""

msgid ""
"Change these settings automatically? \n"
"Yes - Change these settings and enable spiral mode automatically\n"
"No  - Give up using spiral mode this time"
msgstr ""
"自动调整这些设置？\n"
"是 - 自动调整这些设置并开启旋转模式\n"
"否 - 暂不使用旋转模式"

msgid ""
"Prime tower does not work when Adaptive Layer Height or Independent Support "
"Layer Height is on.\n"
"Which do you want to keep?\n"
"YES - Keep Prime Tower\n"
"NO  - Keep Adaptive Layer Height and Independent Support Layer Height"
msgstr ""
"擦拭塔不支持和自适应层高或支撑独立层高。同时开启\n"
"如何选择？\n"
"是 - 选择开启擦拭塔\n"
"否 - 选择保留自适应层高或支撑独立层高"

msgid ""
"Prime tower does not work when Adaptive Layer Height is on.\n"
"Which do you want to keep?\n"
"YES - Keep Prime Tower\n"
"NO  - Keep Adaptive Layer Height"
msgstr ""
"擦拭塔不支持和自适应层高同时开启。\n"
"如何选择？\n"
"是 - 选择开启擦拭塔\n"
"否 - 选择保留自适应层高"

msgid ""
"Prime tower does not work when Independent Support Layer Height is on.\n"
"Which do you want to keep?\n"
"YES - Keep Prime Tower\n"
"NO  - Keep Independent Support Layer Height"
msgstr ""
"擦拭塔不支持和支撑独立层高同时开启。\n"
"如何选择？\n"
"是 - 选择开启擦拭塔\n"
"否 - 选择保留支撑独立层高"

#, boost-format
msgid "%1% infill pattern doesn't support 100%% density."
msgstr "%1% 填充图案不支持 100%% 密度。"

msgid ""
"Switch to rectilinear pattern?\n"
"Yes - switch to rectilinear pattern automaticlly\n"
"No  - reset density to default non 100% value automaticlly"
msgstr ""

msgid ""
"While printing by Object, the extruder may collide skirt.\n"
"Thus, reset the skirt layer to 1 to avoid that."
msgstr ""

msgid "Auto bed leveling"
msgstr "自动热床调平"

msgid "Heatbed preheating"
msgstr "预加热热床"

msgid "Sweeping XY mech mode"
msgstr "扫描XY轴机械模态"

msgid "Changing filament"
msgstr "换料"

msgid "M400 pause"
msgstr "M400暂停"

msgid "Paused due to filament runout"
msgstr "断料暂停"

msgid "Heating hotend"
msgstr "加热热端"

msgid "Calibrating extrusion"
msgstr "标定挤出补偿"

msgid "Scanning bed surface"
msgstr "扫描热床"

msgid "Inspecting first layer"
msgstr "扫描首层"

msgid "Identifying build plate type"
msgstr "识别构建板类型"

msgid "Calibrating Micro Lidar"
msgstr "标定轮廓仪外参"

msgid "Homing toolhead"
msgstr "工具头回到起始点"

msgid "Cleaning nozzle tip"
msgstr "清理喷嘴头"

msgid "Checking extruder temperature"
msgstr "检查挤出温度"

msgid "Printing was paused by the user"
msgstr "用户暂停"

msgid "Pause of front cover falling"
msgstr "工具头前盖掉落暂停"

msgid "Calibrating the micro lida"
msgstr "轮廓仪激光标定"

msgid "Calibrating extrusion flow"
msgstr "挤出绝对流量标定"

msgid "Paused due to nozzle temperature malfunction"
msgstr "热端温控异常暂停"

msgid "Paused due to heat bed temperature malfunction"
msgstr "热床温控异常暂停"

msgid "MC"
msgstr ""

msgid "MainBoard"
msgstr "主板"

msgid "TH"
msgstr ""

msgid "XCam"
msgstr ""

msgid "Unknown"
msgstr "未定义"

msgid "Fatal"
msgstr "致命"

msgid "Serious"
msgstr "严重"

msgid "Common"
msgstr ""

msgid "Update successful."
msgstr "更新成功。"

msgid "Downloading failed."
msgstr "下载失败。"

msgid "Verification failed."
msgstr "验证失败。"

msgid "Update failed."
msgstr "更新失败。"

msgid "Failed to start printing job"
msgstr "发起打印任务失败"

msgid "default"
msgstr "缺省"

msgid "parameter name"
msgstr "参数名称"

msgid "N/A"
msgstr "N/A"

msgid "Invalid numeric."
msgstr "数值错误。"

#, c-format, boost-format
msgid "%s can't be percentage"
msgstr "%s 不可以是百分比"

#, c-format, boost-format
msgid "Value %s is out of range, continue?"
msgstr "值 %s 越界，是否继续？"

msgid "Parameter validation"
msgstr "参数验证"

msgid "Value is out of range."
msgstr "值越界。"

#, c-format, boost-format
msgid ""
"Is it %s%% or %s %s?\n"
"YES for %s%%, \n"
"NO for %s %s."
msgstr ""
"%s%%还是%s %s？\n"
"是：%s%%\n"
"否：%s %s"

#, boost-format
msgid "Invalid format. Expected vector format: \"%1%\""
msgstr "无效格式，应该是\"%1%\"这种数组格式"

msgid "Layer Height"
msgstr "层高"

msgid "Line Width"
msgstr "线宽"

msgid "Fan Speed"
msgstr "风扇速度"

msgid "Temperature"
msgstr "温度"

msgid "Flow"
msgstr "流量"

msgid "Tool"
msgstr "工具"

msgid "Layer Time"
msgstr "层时间"

msgid "Layer Time (log)"
msgstr "层时间（对数）"

msgid "Height: "
msgstr "层高: "

msgid "Width: "
msgstr "线宽: "

msgid "Speed: "
msgstr "速度: "

msgid "Flow: "
msgstr "挤出流量: "

msgid "Layer Time: "
msgstr "层时间: "

msgid "Fan Speed: "
msgstr "风扇速度: "

msgid "Temperature: "
msgstr "温度: "

msgid "Loading G-codes"
msgstr "正在加载G-code"

msgid "Generating geometry vertex data"
msgstr "正在生成几何顶点数据"

msgid "Generating geometry index data"
msgstr "正在生成几何索引数据"

msgid "Statistics of All Plates"
msgstr ""

msgid "Display"
msgstr "显示"

msgid "Flushed"
msgstr "冲刷"

msgid "Total"
msgstr "总计"

msgid "Total Time Estimation"
msgstr ""

msgid "Total time"
msgstr "总时间"

msgid "up to"
msgstr "达到"

msgid "above"
msgstr "高于"

msgid "from"
msgstr "从"

msgid "to"
msgstr "到"

msgid "Color Scheme"
msgstr "颜色方案"

msgid "Time"
msgstr "时间"

msgid "Percent"
msgstr "百分比"

msgid "Layer Height (mm)"
msgstr "层高（mm）"

msgid "Line Width (mm)"
msgstr "线宽（mm）"

msgid "Speed (mm/s)"
msgstr "速度(mm/s)"

msgid "Fan Speed (%)"
msgstr "风扇速度（%）"

msgid "Temperature (°C)"
msgstr "温度（℃）"

msgid "Volumetric flow rate (mm³/s)"
msgstr "体积流量速度（mm³/s）"

msgid "Used filament"
msgstr "使用的耗材丝"

msgid "Travel"
msgstr "空驶"

msgid "Seams"
msgstr "缝"

msgid "Retract"
msgstr "回抽"

msgid "Unretract"
msgstr "装填回抽"

msgid "Filament Changes"
msgstr "耗材丝更换"

msgid "Wipe"
msgstr "擦拭"

msgid "Options"
msgstr "选项"

msgid "travel"
msgstr "空驶"

msgid "Extruder"
msgstr "挤出机"

msgid "Filament change times"
msgstr "换料次数"

msgid "Cost"
msgstr "成本"

msgid "Color change"
msgstr "颜色更换"

msgid "Print"
msgstr "打印"

msgid "Pause"
msgstr "暂停"

msgid "Printer"
msgstr "打印机"

msgid "Print settings"
msgstr "打印设置"

msgid "Total Estimation"
msgstr "总预估"

msgid "Time Estimation"
msgstr "时间预估"

msgid "Normal mode"
msgstr "普通模式"

msgid "Prepare time"
msgstr "准备时间"

msgid "Model printing time"
msgstr "模型打印时间"

msgid "Switch to silent mode"
msgstr "切换到静音模式"

msgid "Switch to normal mode"
msgstr "切换到普通模式"

msgid "Variable layer height"
msgstr "可变层高"

msgid "Adaptive"
msgstr "自适应"

msgid "Quality / Speed"
msgstr "细节/速度"

msgid "Smooth"
msgstr "平滑模式"

msgid "Radius"
msgstr "半径"

msgid "Keep min"
msgstr "保留最小"

msgid "Left mouse button:"
msgstr "鼠标左键："

msgid "Add detail"
msgstr "减小层高"

msgid "Right mouse button:"
msgstr "鼠标右键："

msgid "Remove detail"
msgstr "增大层高"

msgid "Shift + Left mouse button:"
msgstr "Shift + 鼠标左键："

msgid "Reset to base"
msgstr "设置到基础层高"

msgid "Shift + Right mouse button:"
msgstr "Shift + 鼠标右键："

msgid "Smoothing"
msgstr "平滑"

msgid "Mouse wheel:"
msgstr "鼠标滚轮："

msgid "Increase/decrease edit area"
msgstr "增加/减小编辑区域"

msgid "Sequence"
msgstr "顺序"

msgid "Mirror Object"
msgstr "镜像物体"

msgid "Tool Move"
msgstr "工具 移动"

msgid "Tool Rotate"
msgstr "工具 旋转"

msgid "Move Object"
msgstr "移动对象"

msgid "Auto Orientation options"
msgstr "自动朝向选项"

msgid "Enable rotation"
msgstr "开启旋转"

msgid "Optimize support interface area"
msgstr "优化接触面面积"

# src/slic3r/GUI/GLCanvas3D.cpp:4767
msgid "Orient"
msgstr "调整朝向"

msgid "Arrange options"
msgstr "自动摆放选项"

msgid "Spacing"
msgstr "间距"

msgid "Auto rotate for arrangement"
msgstr "自动旋转以优化自动摆放效果"

msgid "Allow multiple materials on same plate"
msgstr "允许同一盘中包含多种材料"

msgid "Avoid extrusion calibration region"
msgstr "避开挤出标定区域"

msgid "Add"
msgstr "添加"

msgid "Add plate"
msgstr "添加新盘"

msgid "Auto orient"
msgstr "自动朝向"

msgid "Arrange all objects"
msgstr "全局整理"

msgid "Arrange objects on selected plates"
msgstr "单盘整理"

msgid "Split to objects"
msgstr "拆分为对象"

msgid "Split to parts"
msgstr "拆分为零件"

msgid "Assembly View"
msgstr "装配体视图"

msgid "Select Plate"
msgstr "选择盘"

msgid "Assembly Return"
msgstr "退出装配体视图"

msgid "return"
msgstr "返回"

msgid "Paint Toolbar"
msgstr "上色工具条"

msgid "Explosion Ratio"
msgstr "爆炸比例"

msgid "Section View"
msgstr "剖面视图"

msgid "Assemble Control"
msgstr ""

msgid "Total Volume:"
msgstr "总体积："

msgid "Assembly Info"
msgstr "装配体信息"

msgid "Volume:"
msgstr "体积："

msgid "Size:"
msgstr "尺寸："

#, c-format, boost-format
msgid ""
"Conflicts of gcode paths have been found at layer %d, z = %.2lf mm. Please "
"separate the conflicted objects farther (%s <-> %s)."
msgstr ""

msgid "An object is layed over the boundary of plate."
msgstr "检测到有对象放在盘的边界上。"

msgid "A G-code path goes beyond the boundary of plate."
msgstr "检测超出热床边界的G-code路径。"

msgid "Only the object being edit is visible."
msgstr "只有正在编辑的对象是可见的。"

msgid ""
"An object is laid over the boundary of plate or exceeds the height limit.\n"
"Please solve the problem by moving it totally on or off the plate, and "
"confirming that the height is within the build volume."
msgstr ""
"对象被放置在构建板的边界上或超过高度限制。\n"
"请通过将其完全移动到构建板内或构建板外，并确认高度在构建空间以内来解决问题。"

msgid "Jump to"
msgstr "跳转到"

msgid "ERROR:"
msgstr "错误："

msgid "Calibration step selection"
msgstr "校准步骤选择"

msgid "Micro lidar calibration"
msgstr "微激光雷达校准"

msgid "Bed leveling"
msgstr "热床调平"

msgid "Resonance frequency identification"
msgstr "共振频率辨识"

msgid "Calibration program"
msgstr "校准程序"

msgid ""
"The calibration program detects the status of your device automatically to "
"minimize deviation.\n"
"It keeps the device performing optimally."
msgstr ""
"校准程序会自动检测设备以最小化设备误差。\n"
"它可以让设备保持最佳性能。"

msgid "Calibration Flow"
msgstr "校准流程"

msgid "Start Calibration"
msgstr "开始校准"

msgid "Completed"
msgstr "已完成"

msgid "Calibrating"
msgstr "校准中"

msgid "Auto-record Monitoring"
msgstr "监控录像"

msgid "Go Live"
msgstr "开启直播"

msgid "Resolution"
msgstr "分辨率"

msgid "Show \"Live Video\" guide page."
msgstr "显示\"直播视频流\"指南"

msgid "720p"
msgstr ""

msgid "1080p"
msgstr ""

msgid "ConnectPrinter(LAN)"
msgstr "连接打印机（局域网）"

msgid "Please input the printer access code:"
msgstr "请输入打印机访问码："

msgid ""
"You can find it in \"Settings > Network > Connection code\"\n"
"on the printer, as shown in the figure:"
msgstr ""
"你可以在打印机“设置->网络->连接->访问码\"\n"
"查看，如下图所示："

msgid "Invalid input."
msgstr "非法输入"

msgid "New Window"
msgstr "新窗口"

msgid "Open a new window"
msgstr "打开新窗口"

msgid "Application is closing"
msgstr "正在关闭应用程序"

msgid "Closing Application while some presets are modified."
msgstr "正在关闭应用程序，部分预设已修改。"

msgid "Logging"
msgstr "日志"

msgid "Prepare"
msgstr "准备"

msgid "Preview"
msgstr "预览"

msgid "Device"
msgstr "设备"

msgid "Project"
msgstr "项目"

msgid "Yes"
msgstr "是"

msgid "No"
msgstr "否"

msgid "will be closed before creating a new model. Do you want to continue?"
msgstr ""

msgid "Slice plate"
msgstr "切片单盘"

msgid "Print plate"
msgstr "打印单盘"

msgid "Slice all"
msgstr "切片所有盘"

msgid "Export G-code file"
msgstr "导出G-code文件"

msgid "Send"
msgstr "发送"

msgid "Export plate sliced file"
msgstr "导出单盘切片文件"

msgid "Export all sliced file"
msgstr "导出所有切片文件"

msgid "Print all"
msgstr "打印所有盘"

msgid "Send all"
msgstr "发送所有盘"

msgid "Keyboard Shortcuts"
msgstr "快捷键"

msgid "Show the list of the keyboard shortcuts"
msgstr "显示快捷键列表"

msgid "Setup Wizard"
msgstr "配置向导"

msgid "Show Configuration Folder"
msgstr "打开配置文件夹"

msgid "Show Tip of the Day"
msgstr "展示每日小贴士"

msgid "Check for Update"
msgstr "检查新版本"

msgid "Open Network Test"
msgstr "打开网络测试"

#, c-format, boost-format
msgid "&About %s"
msgstr "关于 %s"

msgid "Upload Models"
msgstr "上传模型"

msgid "Download Models"
msgstr "下载模型"

msgid "Default View"
msgstr "默认视图"

#. TRN To be shown in the main menu View->Top
msgid "Top"
msgstr "顶部"

msgid "Top View"
msgstr "顶部视图"

#. TRN To be shown in the main menu View->Bottom
msgid "Bottom"
msgstr "底部"

msgid "Bottom View"
msgstr "底部视图"

msgid "Front"
msgstr "前面"

msgid "Front View"
msgstr "前视图"

msgid "Rear"
msgstr "后面"

msgid "Rear View"
msgstr "后视图"

msgid "Left"
msgstr "左面"

msgid "Left View"
msgstr "左视图"

msgid "Right"
msgstr "右面"

msgid "Right View"
msgstr "右视图"

msgid "Start a new window"
msgstr "打开新窗口"

msgid "New Project"
msgstr "新建项目"

msgid "Start a new project"
msgstr "新建一个项目"

msgid "Open a project file"
msgstr "打开项目文件"

msgid "Recent projects"
msgstr "最近的项目"

msgid "Save Project"
msgstr "保存项目"

msgid "Save current project to file"
msgstr "保存当前项目到文件"

msgid "Save Project as"
msgstr "项目另存为"

msgid "Shift+"
msgstr ""

msgid "Save current project as"
msgstr "项目另存为"

msgid "Import 3MF/STL/STEP/SVG/OBJ/AMF"
msgstr "导入 3MF/STL/STEP/SVG/OBJ/AMF"

msgid "Load a model"
msgstr "加载模型"

msgid "Import Configs"
msgstr "导入预设"

msgid "Load configs"
msgstr "加载配置"

msgid "Import"
msgstr "导入"

msgid "Export all objects as STL"
msgstr "导出所有对象为STL"

msgid "Export Generic 3MF"
msgstr "导出通用 3MF"

msgid "Export 3mf file without using some 3mf-extensions"
msgstr "导出不含 3mf 扩展的 3mf 文件"

msgid "Export current sliced file"
msgstr "导出当前已切片的文件"

msgid "Export all plate sliced file"
msgstr "导出所有盘已切片的文件"

msgid "Export G-code"
msgstr "导出 G-code"

msgid "Export current plate as G-code"
msgstr "导出当前盘的G-code"

msgid "Export &Configs"
msgstr "导出预设"

msgid "Export current configuration to files"
msgstr "导出当前选择的预设"

msgid "Export"
msgstr "导出"

msgid "Quit"
msgstr "退出程序"

msgid "Undo"
msgstr "撤销"

msgid "Redo"
msgstr "重做"

msgid "Cut selection to clipboard"
msgstr "剪切所选项到剪贴板"

msgid "Copy"
msgstr "复制"

msgid "Copy selection to clipboard"
msgstr "复制所选项到剪贴板"

msgid "Paste"
msgstr "粘贴"

msgid "Paste clipboard"
msgstr "从剪贴板粘贴"

msgid "Delete selected"
msgstr "删除所选项"

msgid "Deletes the current selection"
msgstr "删除当前所选项"

msgid "Delete all"
msgstr "全部删除"

msgid "Deletes all objects"
msgstr "删除所有对象"

msgid "Clone selected"
msgstr "克隆所选项"

msgid "Clone copies of selections"
msgstr "克隆多份所选项"

msgid "Select all"
msgstr "选中所有"

msgid "Selects all objects"
msgstr "选中所有对象"

msgid "Deselect all"
msgstr "取消所有选中"

msgid "Deselects all objects"
msgstr "取消所有选中"

msgid "Use Perspective View"
msgstr "使用透视视角"

msgid "Use Orthogonal View"
msgstr "使用正交视角"

msgid "Show &Labels"
msgstr "显示名称"

msgid "Show object labels in 3D scene"
msgstr "在3D场景中显示对象名称"

msgid "Preferences"
msgstr "偏好设置"

msgid "View"
msgstr "视图"

msgid "Help"
msgstr "帮助"

msgid "Temperature Calibration"
msgstr "温度校准"

msgid "Pass 1"
msgstr "粗调"

msgid "Flow rate test - Pass 1"
msgstr ""

msgid "Pass 2"
msgstr "细调"

msgid "Flow rate test - Pass 2"
msgstr ""

msgid "Flow rate"
msgstr "流量"

msgid "Pressure advance"
msgstr "压力提前"

msgid "Max flowrate"
msgstr "最大体积流量"

msgid "VFA"
msgstr ""

# SoftFever
msgid "More..."
msgstr "进阶校准"

msgid "Tutorial"
msgstr "教程"

msgid "Calibration help"
msgstr ""

msgid "More calibrations"
msgstr ""

msgid "3D Models"
msgstr "3D模型"

msgid "&Open G-code"
msgstr "打开G-code"

msgid "Open a G-code file"
msgstr "打开G-code 文件"

msgid "Re&load from Disk"
msgstr ""

msgid "Reload the plater from disk"
msgstr ""

msgid "Export &Toolpaths as OBJ"
msgstr ""

msgid "Export toolpaths as OBJ"
msgstr ""

msgid "Open &Studio"
msgstr ""

msgid "Open Studio"
msgstr ""

msgid "&Quit"
msgstr ""

#, c-format, boost-format
msgid "Quit %s"
msgstr ""

msgid "&File"
msgstr ""

msgid "&View"
msgstr ""

msgid "&Help"
msgstr ""

#, c-format, boost-format
msgid "A file exists with the same name: %s, do you want to override it."
msgstr ""

#, c-format, boost-format
msgid "A config exists with the same name: %s, do you want to override it."
msgstr ""

msgid "Overwrite file"
msgstr "覆盖文件"

msgid "Yes to All"
msgstr "全是"

msgid "No to All"
msgstr "全否"

msgid "Choose a directory"
msgstr "选择目录"

#, c-format, boost-format
msgid "There is %d config exported. (Only non-system configs)"
msgid_plural "There are %d configs exported. (Only non-system configs)"
msgstr[0] "共导出 %d 组预设（仅包含当前使用的非系统的预设）"

msgid "Export result"
msgstr "导出结果"

msgid "Select profile to load:"
msgstr ""

#, c-format, boost-format
msgid "There is %d config imported. (Only non-system and compatible configs)"
msgid_plural ""
"There are %d configs imported. (Only non-system and compatible configs)"
msgstr[0] "共导入 %d 组预设（仅包含非系统且与当前配置兼容的预设）"

msgid "Import result"
msgstr "导入结果"

msgid "File is missing"
msgstr "文件丢失"

msgid "The project is no longer available."
msgstr "此项目不可用。"

msgid "Filament Settings"
msgstr "打印丝设置"

msgid ""
"Do you want to synchronize your personal data from Bambu Cloud? \n"
"It contains the following information:\n"
"1. The Process presets\n"
"2. The Filament presets\n"
"3. The Printer presets"
msgstr ""
"想从Bambu 云同步你的个人数据吗?\n"
"包含如下信息:\n"
"1. 工艺预设\n"
"2. 打印丝预设\n"
"3. 打印机预设"

msgid "Synchronization"
msgstr "同步"

msgid "Initialize failed (No Device)!"
msgstr "初始化失败（没有设备）！"

msgid "Initialize failed (No Camera Device)!"
msgstr "初始化失败（没有摄像头）"

msgid "Initializing..."
msgstr "正在初始化……"

msgid "Loading..."
msgstr "正在加载视频……"

msgid "Initialize failed (Not supported with LAN-only mode)!"
msgstr "初始化失败（不支持局域网模式的视频连接）"

msgid "Initialize failed (Not accessible in LAN-only mode)!"
msgstr "初始化失败（在局域网模式中不可访问）！"

msgid "Printer is busy downloading, Please wait for the downloading to finish."
msgstr "打印机正忙于下载，请等待下载完成。"

msgid "Initialize failed (Missing LAN ip of printer)!"
msgstr "初始化失败（未找到打印机的局域网地址）！"

msgid "Initialize failed (Not supported by printer)!"
msgstr "初始化失败（打印机不支持该功能）！"

#, c-format, boost-format
msgid "Initialize failed (%s)!"
msgstr "初始化失败（%s）!"

msgid "Network unreachable"
msgstr "网络不可访问"

#, c-format, boost-format
msgid "Stopped [%d]!"
msgstr "已停止 [%d]!"

msgid "Stopped."
msgstr "已经停止。"

msgid "LAN Connection Failed (Failed to start liveview)"
msgstr "LAN连接失败 (无法启动liveview)"

msgid ""
"Virtual Camera Tools is required for this task!\n"
"Do you want to install them?"
msgstr "该功能需要“虚拟摄像头工具包”，是否下载并安装该工具包？"

msgid "Downloading Virtual Camera Tools"
msgstr "正在下载“虚拟摄像头工具包”"

msgid ""
"Another virtual camera is running.\n"
"Bambu Studio supports only a single virtual camera.\n"
"Do you want to stop this virtual camera?"
msgstr ""

#, c-format, boost-format
msgid "Virtual camera initialize failed (%s)!"
msgstr "虚拟摄像头初始化失败(%s)！"

msgid "Information"
msgstr "信息"

msgid "Playing..."
msgstr "正在播放中……"

#, c-format, boost-format
msgid "Load failed [%d]!"
msgstr "加载失败 [%d]！"

msgid "Year"
msgstr "年"

msgid "Month"
msgstr "月"

msgid "All Files"
msgstr "所有文件"

msgid "Group files by year, recent first."
msgstr "按年份分组，从最近的开始展示"

msgid "Group files by month, recent first."
msgstr "按月份分组，从最近的开始展示"

msgid "Show all files, recent first."
msgstr "显示所有文件，从最近的开始展示"

msgid "Timelapse"
msgstr "延时摄影"

msgid "Switch to timelapse files."
msgstr "切换到延时摄影文件列表"

msgid "Video"
msgstr "录像"

msgid "Switch to video files."
msgstr "切换到视频文件列表"

msgid "Delete selected files from printer."
msgstr "从打印机中输出选中的文件"

msgid "Download"
msgstr "下载"

msgid "Download selected files from printer."
msgstr "从打印机中下载选择的文件"

msgid "Select"
msgstr "选择"

msgid "Batch manage files."
msgstr "批量管理文件"

msgid "No printers."
msgstr "未选择打印机"

msgid "Not supported by this model of printer!"
msgstr "该型号的打印机不支持该功能！"

msgid "Connecting..."
msgstr "连接中..."

#, c-format, boost-format
msgid "Connect failed [%d]!"
msgstr "连接失败 [%d]！"

msgid "Loading file list..."
msgstr "加载文件列表..."

msgid "No files"
msgstr "文件列表为空"

msgid "Not accessible in LAN-only mode!"
msgstr "在局域网模式中不可访问！"

msgid "Missing LAN ip of printer!"
msgstr "未找到打印机的局域网地址！"

#, c-format, boost-format
msgid "You are going to delete %u files. Are you sure to continue?"
msgstr ""

msgid "Delete files"
msgstr ""

#, c-format, boost-format
msgid "File '%s' was lost! Please download it again."
msgstr "文件%s丢失，请重新下载。"

msgid "Download waiting..."
msgstr "等待下载中..."

msgid "Play"
msgstr "播放"

msgid "Open Folder"
msgstr "打开目录"

msgid "Download finished"
msgstr "下载完成"

#, c-format, boost-format
msgid "Downloading %d%%..."
msgstr "下载中 %d%%..."

msgid "Speed:"
msgstr "速度："

msgid "Deadzone:"
msgstr "死区："

msgid "Options:"
msgstr "选项："

msgid "Zoom"
msgstr "视角缩放"

msgid "Translation/Zoom"
msgstr "平移/缩放"

msgid "3Dconnexion settings"
msgstr "3Dconnexion设置"

msgid "Swap Y/Z axes"
msgstr "交换Y/Z轴"

msgid "Camera"
msgstr "摄像机"

msgid "SD Card"
msgstr "SD卡"

msgid "Camera Setting"
msgstr "相机设置"

msgid "Printing Progress"
msgstr "打印进度"

msgid "Resume"
msgstr "继续"

msgid "Stop"
msgstr "停止"

msgid "0"
msgstr ""

msgid "Layer: N/A"
msgstr ""

msgid "Clear"
msgstr ""

msgid "Control"
msgstr "控制"

msgid "Print Options"
msgstr "打印选项"

msgid "100%"
msgstr "100%"

msgid "Lamp"
msgstr "LED灯"

msgid "Aux"
msgstr "辅助"

msgid "Cham"
msgstr "机箱"

msgid "Bed"
msgstr "热床"

msgid "Unload"
msgstr "退料"

msgid "Debug Info"
msgstr "调试信息"

msgid "No SD Card"
msgstr "无SD卡"

msgid "SD Card Abnormal"
msgstr "SD卡异常"

msgid "Printing List"
msgstr "项目切片"

msgid "Cancel print"
msgstr "取消打印"

msgid "Are you sure you want to cancel this print?"
msgstr "你确定要取消这次打印吗？"

#, c-format, boost-format
msgid ""
"Disconnected from printer [%s] due to LAN mode disabled.Please reconnect the "
"printer by logging in with your user account."
msgstr ""
"由于LAN模式被禁用，已与打印机[%s]断开连接。请使用您的用户帐户登录以重新连接打"
"印机。"

#, c-format, boost-format
msgid ""
"Disconnected from printer [%s] due to LAN mode enabled.Please reconnect the "
"printer by inputting Access Code which can be gotten from printer screen."
msgstr ""
"由于启用了LAN模式，已与打印机[%s]断开连接。请通过输入访问码重新连接打印机，访"
"问码可从打印机屏幕上获取。"

msgid "Downloading..."
msgstr "下载中..."

msgid "Cloud Slicing..."
msgstr "云切片中..."

#, c-format, boost-format
msgid "In Cloud Slicing Queue, there are %s tasks ahead."
msgstr ""

#, c-format, boost-format
msgid "Layer: %s"
msgstr ""

#, c-format, boost-format
msgid "Layer: %d/%d"
msgstr ""

msgid "Please heat the nozzle to above 170 degree before loading filament."
msgstr "请在进料前把喷嘴升温到170℃"

msgid "Still unload"
msgstr "继续退料"

msgid "Still load"
msgstr "继续进料"

msgid "Please select an AMS slot before calibration"
msgstr "请在标定前选择一个AMS槽位"

msgid ""
"Cannot read filament info: the filament is loaded to the tool head,please "
"unload the filament and try again."
msgstr "无法读取耗材丝信息：耗材丝已经加载到工具头，请退出耗材丝后再重试。"

msgid "This only takes effect during printing"
msgstr "仅在打印过程中生效"

msgid "Silent"
msgstr "静音"

msgid "Standard"
msgstr "标准"

msgid "Sport"
msgstr "运动"

msgid "Ludicrous"
msgstr "狂暴"

msgid "Can't start this without SD card."
msgstr "没有SD卡无法开始任务"

msgid "Failed to connect to the server"
msgstr "无法连接服务器"

msgid "Status"
msgstr "设备状态"

msgid "Media"
msgstr "视频文件"

msgid "Update"
msgstr "固件更新"

msgid "HMS"
msgstr ""

msgid "Failed to connect to the printer"
msgstr "无法连接打印机"

msgid "Don't show again"
msgstr "不再显示"

#, c-format, boost-format
msgid "%s error"
msgstr "%s 错误"

#, c-format, boost-format
msgid "%s has encountered an error"
msgstr "%s 遇到一个错误"

#, c-format, boost-format
msgid "%s warning"
msgstr "%s 警告"

#, c-format, boost-format
msgid "%s has a warning"
msgstr "%s 有一个警告"

#, c-format, boost-format
msgid "%s info"
msgstr "%s 信息"

#, c-format, boost-format
msgid "%s information"
msgstr "%s 信息"

msgid "Skip"
msgstr "跳过"

msgid "3D Mouse disconnected."
msgstr "3D鼠标断连。"

msgid "Configuration can update now."
msgstr "配置现在可以升级。"

msgid "Detail."
msgstr "详情。"

msgid "Integration was successful."
msgstr "集成成功。"

msgid "Integration failed."
msgstr "集成失败。"

msgid "Undo integration was successful."
msgstr "集成取消成功。"

msgid "New network plug-in available."
msgstr "新的网络插件可用。"

msgid "Details"
msgstr "详情"

msgid "Undo integration failed."
msgstr "集成取消失败。"

msgid "Exporting."
msgstr "正在导出。"

msgid "Software has New version."
msgstr "发现新的软件版本。"

msgid "Goto download page."
msgstr "前往下载网站。"

msgid "Open Folder."
msgstr "打开目录。"

msgid "Safely remove hardware."
msgstr ""

#, c-format, boost-format
msgid "%1$d Object has custom supports."
msgid_plural "%1$d Objects have custom supports."
msgstr[0] "%1$d 模型有自定义支撑。"

#, c-format, boost-format
msgid "%1$d Object has color painting."
msgid_plural "%1$d Objects have color painting."
msgstr[0] "%1$d对象有涂色。"

#, c-format, boost-format
msgid "%1$d object was loaded as a part of cut object."
msgid_plural "%1$d objects were loaded as parts of cut object"
msgstr[0] ""

msgid "ERROR"
msgstr ""

msgid "CANCELED"
msgstr ""

msgid "COMPLETED"
msgstr ""

msgid "Cancel upload"
msgstr "取消上传"

msgid "Slice ok."
msgstr "切片完成."

msgid "Error:"
msgstr "错误："

msgid "Warning:"
msgstr "警告："

msgid "Export successfully."
msgstr "导出成功."

msgid " (Repair)"
msgstr "（修复）"

msgid " Click here to install it."
msgstr "点击此处安装"

msgid "WARNING:"
msgstr "警告："

msgid "Your model needs support ! Please make support material enable."
msgstr "你的模型需要支撑才能打印。请开启材料支撑选项。"

msgid "Gcode path overlap"
msgstr "Gcode路径有重叠"

msgid "Support painting"
msgstr "支撑绘制"

msgid "Color painting"
msgstr "颜色绘制"

msgid "Cut connectors"
msgstr ""

msgid "Layers"
msgstr "层"

msgid "Range"
msgstr "范围"

msgid ""
"The application cannot run normally because OpenGL version is lower than "
"2.0.\n"
msgstr "应用程序无法正常运行，因为OpenGL的版本低于2.0。\n"

msgid "Please upgrade your graphics card driver."
msgstr "请升级您的显卡驱动。"

msgid "Unsupported OpenGL version"
msgstr "不支持的OpenGL版本"

#, c-format, boost-format
msgid ""
"Unable to load shaders:\n"
"%s"
msgstr "无法加载Shader: %s"

msgid "Error loading shaders"
msgstr "加载shader程序时发生错误"

msgctxt "Layers"
msgid "Top"
msgstr "顶部"

msgctxt "Layers"
msgid "Bottom"
msgstr "底部"

msgid "Enable AI monitoring of printing"
msgstr "启用打印过程的AI监控"

msgid "Sensitivity of pausing is"
msgstr "暂停的灵敏度为"

msgid "Enable detection of build plate position"
msgstr "启用构建板位置检测"

msgid ""
"The localization tag of build plate is detected, and printing is paused if "
"the tag is not in predefined range."
msgstr "检测构建板的定位标记，如果标记不在预定义范围内时暂停打印。"

msgid "First Layer Inspection"
msgstr "首层扫描"

msgid "Auto-recovery from step loss"
msgstr "自动从丢步中恢复"

msgid "Global"
msgstr "全局"

msgid "Objects"
msgstr "对象"

msgid "Advance"
msgstr "高级"

msgid "Compare presets"
msgstr "比较预设"

msgid "View all object's settings"
msgstr "查看所有对象的配置"

msgid "Filament settings"
msgstr "耗材丝设置"

msgid "Printer settings"
msgstr "打印机设置"

msgid "Untitled"
msgstr "未命名"

#, boost-format
msgid " plate %1%:"
msgstr "盘%1%："

msgid "Invalid name, the following characters are not allowed:"
msgstr "无效名称，不允许使用以下字符："

msgid "Sliced Info"
msgstr "切片你信息"

msgid "Used Filament (m)"
msgstr "耗材丝消耗长度 (m)"

msgid "Used Filament (mm³)"
msgstr "耗材丝消耗体积 (mm³)"

msgid "Used Filament (g)"
msgstr "耗材丝消耗重量(g)"

msgid "Used Materials"
msgstr "材料消耗"

msgid "Estimated time"
msgstr "预估打印时间"

msgid "Filament changes"
msgstr "材料切换"

msgid "Click to edit preset"
msgstr "点击编辑配置"

msgid "Connection"
msgstr "连接"

msgid "Bed type"
msgstr "热床类型"

msgid "Flushing volumes"
msgstr "冲刷体积"

msgid "Add one filament"
msgstr "增加一个材料"

msgid "Remove last filament"
msgstr "删除最后一个材料"

msgid "Synchronize filament list from AMS"
msgstr "从AMS同步材料列表"

msgid "Set filaments to use"
msgstr "配置可选择的材料"

msgid ""
"No AMS filaments. Please select a printer in 'Device' page to load AMS info."
msgstr "没有发现AMS材料。请在“设备”页面选择打印机，将加载 AMS 信息"

msgid "Sync filaments with AMS"
msgstr "同步到 AMS 的材料列表"

msgid ""
"Sync filaments with AMS will drop all current selected filament presets and "
"colors. Do you want to continue?"
msgstr "同步到 AMS 的材料列表将丢弃所有当前配置的材料预设、颜色。是否继续？"

msgid ""
"Already did a synchronization, do you want to sync only changes or resync "
"all?"
msgstr ""

msgid "Sync"
msgstr "同步"

msgid "Resync"
msgstr ""

msgid "There are no compatible filaments, and sync is not performed."
msgstr "没有如任何兼容的材料，同步操作未执行。"

msgid ""
"There are some unknown filaments mapped to generic preset. Please update "
"Orca Slicer or restart Orca Slicer to check if there is an update to system "
"presets."
msgstr ""
"有一些未知型号的材料，映射到通用预设。请更新或者重启 Orca Slicer，以检查系统"
"预设有没有更新。"

#, boost-format
msgid "Do you want to save changes to \"%1%\"?"
msgstr "是否保存修改到“%1%”？"

#, c-format, boost-format
msgid ""
"Successfully unmounted. The device %s(%s) can now be safely removed from the "
"computer."
msgstr "卸载成功。设备%s(%s)现在可能安全地从电脑移除。"

#, c-format, boost-format
msgid "Ejecting of device %s(%s) has failed."
msgstr "弹出设备%s(%s)失败。"

msgid "Previous unsaved project detected, do you want to restore it?"
msgstr "检测到有未保存的项目，是否恢复此项目？"

msgid "Restore"
msgstr "恢复"

msgid ""
"The bed temperature exceeds filament's vitrification temperature. Please "
"open the front door of printer before printing to avoid nozzle clog."
msgstr "热床温度超过了材料的软化温度。请在打印前打开打印机前门以防堵头。"

msgid ""
"The nozzle hardness required by the filament is higher than the default "
"nozzle hardness of the printer. Please replace the hardened nozzle or "
"filament, otherwise, the nozzle will be attrited or damaged."
msgstr ""
"打印丝所要求的喷嘴硬度高于打印机默认的喷嘴硬度。请更换硬化的喷嘴或打印丝，否"
"则喷嘴可能被磨损或损坏。"

#, c-format, boost-format
msgid "Loading file: %s"
msgstr "加载文件：%s"

msgid "The 3mf is not from Bambu Lab, load geometry data only."
msgstr "该3mf文件不是来自Bambu Lab，将只加载几何数据。"

msgid "Load 3mf"
msgstr "加载3mf"

msgid "The Config can not be loaded."
msgstr "配置无法加载。"

msgid "The 3mf is generated by old Orca Slicer, load geometry data only."
msgstr "该3mf文件来自旧版本的Bambu Lab，将只加载几何数据。"

#, c-format, boost-format
msgid ""
"The 3mf's version %s is newer than %s's version %s, Found following keys "
"unrecognized:"
msgstr ""

msgid "You'd better upgrade your software.\n"
msgstr "建议升级您的软件版本。\n"

msgid "Newer 3mf version"
msgstr "较新的3mf版本"

#, c-format, boost-format
msgid ""
"The 3mf's version %s is newer than %s's version %s, Suggest to upgrade your "
"software."
msgstr ""

msgid "Invalid values found in the 3mf:"
msgstr ""

msgid "Please correct them in the param tabs"
msgstr ""

msgid "The 3mf is not compatible, load geometry data only!"
msgstr "该3mf文件与软件不兼容，将只加载几何数据。"

msgid "Incompatible 3mf"
msgstr "不兼容的3mf"

msgid "Name of components inside step file is not UTF8 format!"
msgstr "step 文件中的部件名称包含非UTF8格式的字符！"

msgid "The name may show garbage characters!"
msgstr "此名称可能显示乱码字符！"

#, boost-format
msgid "Failed loading file \"%1%\". An invalid configuration was found."
msgstr "加载文件“%1%”失败。发现无效配置。"

msgid "Objects with zero volume removed"
msgstr "体积为零的对象已被移除"

msgid "The volume of the object is zero"
msgstr "对象的体积为零"

#, c-format, boost-format
msgid ""
"The object from file %s is too small, and maybe in meters or inches.\n"
" Do you want to scale to millimeters?"
msgstr ""
"文件 %s 中对象的尺寸似乎是以米或者英寸为单位定义的。\n"
"逆戟鲸的内部单位为毫米。是否要转换成毫米？"

msgid "Object too small"
msgstr "对象尺寸过小"

msgid ""
"This file contains several objects positioned at multiple heights.\n"
"Instead of considering them as multiple objects, should \n"
"the file be loaded as a single object having multiple parts?"
msgstr ""
"该文件包含多个位于不同高度的对象。\n"
"是否将文件加载为一个由多个零件组合而成的对象，而非多个单零件的对象？"

msgid "Multi-part object detected"
msgstr "检测到多部分对象"

msgid "Load these files as a single object with multiple parts?\n"
msgstr "将这些文件加载为一个多零件对象？\n"

msgid "Object with multiple parts was detected"
msgstr "检测到多零件对象"

msgid "The file does not contain any geometry data."
msgstr "此文件不包含任何几何数据。"

msgid ""
"Your object appears to be too large, Do you want to scale it down to fit the "
"heat bed automatically?"
msgstr "对象看起来太大，希望将对象自动缩小以适应热床吗？"

msgid "Object too large"
msgstr "对象太大"

msgid "Export STL file:"
msgstr "导出 STL 文件："

msgid "Save file as:"
msgstr "文件另存为："

msgid "Delete object which is a part of cut object"
msgstr ""

msgid ""
"You try to delete an object which is a part of a cut object.\n"
"This action will break a cut correspondence.\n"
"After that model consistency can't be guaranteed."
msgstr ""

msgid "The selected object couldn't be split."
msgstr "选中的模型不可分裂。"

msgid "Another export job is running."
msgstr "有其他导出任务正在进行中。"

msgid "Select a new file"
msgstr "选择新文件"

msgid "File for the replace wasn't selected"
msgstr "未选择替换文件"

msgid "Error during replace"
msgstr "替换时发生错误"

msgid "Please select a file"
msgstr "请选择一个文件"

msgid "Slicing"
msgstr "正在切片"

msgid "There are warnings after slicing models:"
msgstr "模型切片警告："

msgid "warnings"
msgstr "警告"

msgid "Invalid data"
msgstr "无效数据"

msgid "Slicing Canceled"
msgstr "切片已取消"

#, c-format, boost-format
msgid "Slicing Plate %d"
msgstr "正在切片盘%d"

msgid "Please resolve the slicing errors and publish again."
msgstr "请解决切片错误后再重新发布。"

msgid ""
"Network Plug-in is not detected. Network related features are unavailable."
msgstr "未检测到网络插件。网络相关功能不可用。"

msgid ""
"Preview only mode:\n"
"The loaded file contains gcode only, Can not enter the Prepare page"
msgstr ""
"仅预览模式：\n"
"被加载的文件仅包含G-Code，不支持进入准备页面"

msgid "You can keep the modified presets to the new project or discard them"
msgstr "您可以保留修改的预设到新项目中或者忽略这些修改"

msgid "Creating a new project"
msgstr "创建新项目"

msgid "Load project"
msgstr "加载项目"

msgid ""
"Failed to save the project.\n"
"Please check whether the folder exists online or if other programs open the "
"project file."
msgstr "保存文件失败。请检查目录是否存在，以及是否有其他程序打开了该项目文件。"

msgid "Save project"
msgstr "保存项目"

msgid "Importing Model"
msgstr "正在导入模型"

msgid "prepare 3mf file..."
msgstr "正在准备3mf文件..."

msgid "downloading project ..."
msgstr "项目下载中..."

#, c-format, boost-format
msgid "Project downloaded %d%%"
msgstr "项目已下载%d%%"

msgid "The selected file"
msgstr "已选择的文件"

msgid "does not contain valid gcode."
msgstr "不包含有效的G-code文件。"

msgid "Error occurs while loading G-code file"
msgstr "加载G-code文件时遇到错误"

msgid "Drop project file"
msgstr "项目文件操作"

msgid "Please select an action"
msgstr "请选择处理方式"

msgid "Open as project"
msgstr "按项目打开"

msgid "Import geometry only"
msgstr "仅导入模型数据"

msgid "Only one G-code file can be opened at the same time."
msgstr "只能同时打开一个G-code文件。"

msgid "G-code loading"
msgstr "正在加载G-code文件"

msgid "G-code files can not be loaded with models together!"
msgstr "G-code文件不能和模型一起加载"

msgid "Can not add models when in preview mode!"
msgstr "在预览模式不允许添加模型"

msgid "Add Models"
msgstr "添加模型"

msgid "All objects will be removed, continue?"
msgstr "即将删除所有对象，是否继续？"

msgid "The current project has unsaved changes, save it before continue?"
msgstr "当前项目包含未保存的修改，是否先保存？"

msgid "Remember my choice."
msgstr ""

msgid "Number of copies:"
msgstr "克隆数量："

msgid "Copies of the selected object"
msgstr "所选对象的克隆数量"

msgid "Save G-code file as:"
msgstr "G-code文件另存为："

msgid "Save Sliced file as:"
msgstr "切片文件另存为："

#, c-format, boost-format
msgid ""
"The file %s has been sent to the printer's storage space and can be viewed "
"on the printer."
msgstr "文件%s已经发送到打印机的存储空间，可以在打印机上浏览。"

msgid ""
"Print By Object: \n"
"Suggest to use auto-arrange to avoid collisions when printing."
msgstr ""
"逐件打印：\n"
"建议使用自动摆盘避免打印时发生碰撞。"

msgid "Send G-code"
msgstr "发送 G 代码"

msgid "Send to printer"
msgstr "发送到打印机"

msgid "Custom supports and color painting were removed before repairing."
msgstr "自定义的支撑和涂色在模型修复之前将被清除。"

msgid "Invalid number"
msgstr "无效数字"

msgid "Plate Settings"
msgstr ""

#, boost-format
msgid "Part name: %1%\n"
msgstr "零件名字：%1%\n"

#, boost-format
msgid "Object name: %1%\n"
msgstr "对象名字：%1%\n"

#, boost-format
msgid "Size: %1% x %2% x %3% in\n"
msgstr "大小：%1% x %2% x %3% 英寸\n"

#, boost-format
msgid "Size: %1% x %2% x %3% mm\n"
msgstr "大小： %1% x %2% x %3% 毫米\n"

#, boost-format
msgid "Volume: %1% in³\n"
msgstr "体积： %1% 英寸³\n"

#, boost-format
msgid "Volume: %1% mm³\n"
msgstr "体积： %1% 毫米³\n"

#, boost-format
msgid "Triangles: %1%\n"
msgstr "三角形：%1%\n"

msgid "Tips:"
msgstr "提示："

msgid ""
"\"Fix Model\" feature is currently only on Windows. Please repair the model "
"on Orca Slicer(windows) or CAD softwares."
msgstr ""
"\"修复模型\"功能目前仅适用于Windows。请在逆戟鲸(windows)或CAD软件上修复模型。"

#, c-format, boost-format
msgid ""
"Plate% d: %s is not suggested to be used to print filament %s(%s). If you "
"still want to do this printing, please set this filament's bed temperature "
"to non zero."
msgstr ""

msgid "Switching the language requires application restart.\n"
msgstr "切换语言要求重启应用程序。\n"

msgid "Do you want to continue?"
msgstr "是否继续？"

msgid "Language selection"
msgstr "语言选择"

msgid "Switching application language while some presets are modified."
msgstr "在切换应用语言之前发现某些参数预设有更改。"

msgid "Changing application language"
msgstr "正在为应用程序切换语言"

msgid "Changing the region will log out your account.\n"
msgstr "修改区域会自动登出您的账号。\n"

msgid "Region selection"
msgstr "区域选择"

msgid "Second"
msgstr "秒"

msgid "Browse"
msgstr "浏览"

msgid "Choose Download Directory"
msgstr "选择下载文件夹"

msgid "General Settings"
msgstr "通用设置"

msgid "Asia-Pacific"
msgstr "亚太"

msgid "China"
msgstr "中国"

msgid "Europe"
msgstr "欧洲"

msgid "North America"
msgstr "北美"

msgid "Others"
msgstr "其他"

msgid "Login Region"
msgstr "登录区域"

msgid "Metric"
msgstr "公制"

msgid "Imperial"
msgstr "英制"

msgid "Units"
msgstr "单位"

msgid "Zoom to mouse position"
msgstr ""

msgid ""
"Zoom in towards the mouse pointer's position in the 3D view, rather than the "
"2D window center."
msgstr ""

msgid "Show \"Tip of the day\" notification after start"
msgstr "启动后显示“每日小贴士”通知"

msgid "If enabled, useful hints are displayed at startup."
msgstr "如果启用，将在启动时显示有用的提示。"

msgid "Show g-code window"
msgstr "显示g-code窗口"

msgid "If enabled, g-code window will be displayed."
msgstr "如果启用，将显示g-code窗口。"

msgid "Presets"
msgstr ""

msgid "Auto sync user presets(Printer/Filament/Process)"
msgstr "同步用户预设（打印机/耗材丝/工艺）"

msgid "User Sync"
msgstr "用户同步"

msgid "Update built-in Presets automatically."
msgstr ""

msgid "System Sync"
msgstr ""

msgid "Clear my choice on the unsaved presets."
msgstr ""

msgid "Associate files to OrcaSlicer"
msgstr "逆戟鲸文件关联"

msgid "Associate .3mf files to OrcaSlicer"
msgstr "使用逆戟鲸打开.3mf文件"

msgid "If enabled, sets OrcaSlicer as default application to open .3mf files"
msgstr "开启后，将缺省使用逆戟鲸打开.3mf文件"

msgid "Associate .stl files to OrcaSlicer"
msgstr "使用逆戟鲸打开.stl文件"

msgid "If enabled, sets OrcaSlicer as default application to open .stl files"
msgstr "开启后，将缺省使用逆戟鲸打开.stl文件"

msgid "Associate .step/.stp files to OrcaSlicer"
msgstr "使用逆戟鲸打开.step/.stp文件"

msgid "If enabled, sets OrcaSlicer as default application to open .step files"
msgstr "开启后，将缺省使用逆戟鲸打开.step文件"

msgid "Maximum recent projects"
msgstr ""

msgid "Maximum count of recent projects"
msgstr ""

msgid "Clear my choice on the unsaved projects."
msgstr ""

msgid "Auto-Backup"
msgstr "自动备份"

msgid ""
"Backup your project periodically for restoring from the occasional crash."
msgstr ""

msgid "every"
msgstr ""

msgid "The peroid of backup in seconds."
msgstr ""

msgid "Downloads"
msgstr "下载"

msgid "Dark Mode"
msgstr "深色模式"

msgid "Enable Dark mode"
msgstr "启用深色模式"

msgid "Home page and daily tips"
msgstr "首页和每日小贴士"

msgid "Show home page on startup"
msgstr "启动时显示主页"

msgid "Sync settings"
msgstr "同步设置"

msgid "User sync"
msgstr "用户同步"

msgid "Preset sync"
msgstr "配置同步"

msgid "Preferences sync"
msgstr "首选项同步"

msgid "View control settings"
msgstr "视图控制设置"

msgid "Rotate of view"
msgstr "旋转视图"

msgid "Move of view"
msgstr "移动视图"

msgid "Zoom of view"
msgstr "缩放视图"

msgid "Other"
msgstr "其他"

msgid "Mouse wheel reverses when zooming"
msgstr "缩放时鼠标滚轮反转"

msgid "Develop mode"
msgstr "开发者模式"

msgid "Dump video"
msgstr "下载视频"

msgid "Log Level"
msgstr ""

msgid "fatal"
msgstr ""

msgid "error"
msgstr ""

msgid "warning"
msgstr ""

msgid "info"
msgstr ""

msgid "debug"
msgstr ""

msgid "trace"
msgstr ""

msgid "Host Setting"
msgstr ""

msgid "DEV host: api-dev.bambu-lab.com/v1"
msgstr ""

msgid "QA  host: api-qa.bambu-lab.com/v1"
msgstr ""

msgid "PRE host: api-pre.bambu-lab.com/v1"
msgstr ""

msgid "Product host"
msgstr "正式环境"

msgid "debug save button"
msgstr "保存"

msgid "save debug settings"
msgstr "保存调试设置"

msgid "DEBUG settings have saved successfully!"
msgstr "DEBUG模式生效!"

msgid "Switch cloud environment, Please login again!"
msgstr "切换云环境，请重新登录!"

msgid "System presets"
msgstr "系统配置"

msgid "User presets"
msgstr "用户配置"

msgid "Incompatible presets"
msgstr "不兼容的预设"

msgid "AMS filaments"
msgstr "AMS 打印丝"

msgid "Click to pick filament color"
msgstr "点击设置材料颜色"

msgid "Please choose the filament colour"
msgstr ""

msgid "Add/Remove presets"
msgstr "添加/删除配置"

msgid "Edit preset"
msgstr "编辑预设"

msgid "Project-inside presets"
msgstr "项目预设"

msgid "Add/Remove filaments"
msgstr "添加/删除材料"

msgid "Add/Remove materials"
msgstr "添加/删除材料"

msgid "Add/Remove printers"
msgstr "添加/删除打印机"

msgid "Same as Global Print Sequence"
msgstr ""

msgid "Print sequence"
msgstr "打印顺序"

msgid "Plate name"
msgstr "盘名称"

msgid "Same as Global Bed Type"
msgstr "跟随全局热床类型"

msgid "Cool Plate"
msgstr "低温打印热床"

msgid "Engineering Plate"
msgstr "工程材料热床"

msgid "High Temp Plate"
msgstr "高温打印热床"

msgid "Textured PEI Plate"
msgstr "纹理PEI热床"

msgid "By Layer"
msgstr ""

msgid "By Object"
msgstr ""

msgid "Accept"
msgstr ""

msgid "Log Out"
msgstr ""

msgid "Slice all plate to obtain time and filament estimation"
msgstr "正在切片以获取切片信息和预估打印时间"

msgid "Packing project data into 3mf file"
msgstr "正在打包数据到3mf文件"

msgid "Uploading 3mf"
msgstr "正在上传3mf"

msgid "Jump to model publish web page"
msgstr "跳转到发布页面"

msgid "Note: The preparation may takes several minutes. Please be patiant."
msgstr "提示：发布前需要一些准备时间，请耐心等待。"

msgid "Publish"
msgstr "发布"

msgid "Publish was cancelled"
msgstr "发布已取消"

msgid "Slicing Plate 1"
msgstr "正在切片盘 1"

msgid "Packing data to 3mf"
msgstr "打包数据到3mf"

msgid "Jump to webpage"
msgstr "跳转到网页"

#, c-format, boost-format
msgid "Save %s as"
msgstr "另存%s为"

msgid "User Preset"
msgstr "用户预设"

msgid "Project Inside Preset"
msgstr "项目预设"

msgid "Name is invalid;"
msgstr "无效名称；"

msgid "illegal characters:"
msgstr "非法字符："

msgid "illegal suffix:"
msgstr "非法后缀："

msgid "Name is unavailable."
msgstr "名称不可用。"

msgid "Overwrite a system profile is not allowed"
msgstr "不允许覆盖系统预设"

#, boost-format
msgid "Preset \"%1%\" already exists."
msgstr "预设“%1%”已存在。"

#, boost-format
msgid "Preset \"%1%\" already exists and is incompatible with current printer."
msgstr "预设“%1%”已存在，并且和当前打印机不兼容。"

msgid "Please note that saving action will replace this preset"
msgstr "请注意这个预设会在保存过程中被替换"

msgid "The name is not allowed to be empty."
msgstr "名称不允许为空。"

msgid "The name is not allowed to start with space character."
msgstr "名称不允许以空格开头。"

msgid "The name is not allowed to end with space character."
msgstr "名称不允许以空格结尾。"

msgid "The name cannot be the same as a preset alias name."
msgstr "名称不能和一个预设的别名相同。"

msgid "Save preset"
msgstr "保存预设"

msgctxt "PresetName"
msgid "Copy"
msgstr "拷贝"

#, boost-format
msgid "Printer \"%1%\" is selected with preset \"%2%\""
msgstr "选中打印机“%1%”和预设“%2%”"

#, boost-format
msgid "Please choose an action with \"%1%\" preset after saving."
msgstr "请选择保存后对%1%预设的操作。"

#, boost-format
msgid "For \"%1%\", change \"%2%\" to \"%3%\" "
msgstr "为“%1%，”把“%2%”更换为“%3%” "

#, boost-format
msgid "For \"%1%\", add \"%2%\" as a new preset"
msgstr "为“%1%”，添加“%2%”为一个新预设"

#, boost-format
msgid "Simply switch to \"%1%\""
msgstr "直接切换到“%1%”"

msgid "Online"
msgstr "在线"

msgid "Offline"
msgstr "离线"

msgid "(LAN)"
msgstr ""

msgid "My Device"
msgstr "我的设备"

msgid "Other Device"
msgstr "其他设备"

msgid "Input access code"
msgstr "输入访问码"

msgid "Can't find my devices?"
msgstr "无法找到我的设备？"

msgid "Log out successful."
msgstr "登出成功。"

msgid "Busy"
msgstr "忙碌"

msgid "Bambu Cool Plate"
msgstr "低温打印热床"

msgid "Bamabu Engineering Plate"
msgstr "工程打印热床"

msgid "Bamabu High Temperature Plate"
msgstr "高温打印热床"

msgid "Send print job to"
msgstr "发送打印任务至"

msgid "Refresh"
msgstr "刷新"

msgid "Bed Leveling"
msgstr "热床调平"

msgid "Flow Calibration"
msgstr "流量校准"

msgid "send completed"
msgstr "发送完成"

msgid "No login account, only printers in LAN mode are displayed"
msgstr "未登录账号，仅显示局域网模式的打印机"

msgid "Connecting to server"
msgstr "正在连接服务器..."

msgid "Synchronizing device information"
msgstr "正在同步设备信息"

msgid "Synchronizing device information time out"
msgstr "同步设备信息超时"

msgid "Cannot send the print job when the printer is updating firmware"
msgstr "设备升级中，无法发送打印任务"

msgid ""
"The printer is executing instructions. Please restart printing after it ends"
msgstr "打印机正在执行指令，请在其结束后重新发起打印"

msgid "The printer is busy on other print job"
msgstr "打印机正在执行其他打印任务"

#, c-format, boost-format
msgid ""
"Filament %s exceeds the number of AMS slots. Please update the printer "
"firmware to support AMS slot assignment."
msgstr "材料编号%s超出AMS槽位数量，请更新打印机固件以支持AMS槽位映射功能"

msgid ""
"Filament exceeds the number of AMS slots. Please update the printer firmware "
"to support AMS slot assignment."
msgstr "材料编号超出AMS槽位数量，请更新打印机固件以支持AMS槽位映射功能"

msgid ""
"Filaments to AMS slots mappings have been established. You can click a "
"filament above to change its mapping AMS slot"
msgstr ""
"已自动建立 \"耗材丝列表=>AMS槽位\" 的映射关系。 可点击上方具体的耗材丝手动设"
"置其所对应的AMS槽位"

msgid ""
"Please click each filament above to specify its mapping AMS slot before "
"sending the print job"
msgstr "请在发送打印前点击上方各个耗材丝，指定其所对应的AMS槽位"

#, c-format, boost-format
msgid ""
"Filament %s does not match the filament in AMS slot %s. Please update the "
"printer firmware to support AMS slot assignment."
msgstr ""
"材料编号%s和AMS槽位%s中的耗材丝材质不匹配，请更新打印机固件以支持AMS槽位映射"
"功能"

msgid ""
"Filament does not match the filament in AMS slot. Please update the printer "
"firmware to support AMS slot assignment."
msgstr ""
"材料编号和AMS槽位中的耗材丝材质不匹配，请更新打印机固件以支持AMS槽位映射功能"

msgid ""
"The printer firmware only supports sequential mapping of filament => AMS "
"slot."
msgstr ""
"已自动建立 \"耗材丝列表=>AMS槽位\" 的映射关系。 可点击上方具体的耗材丝手动设"
"置其所对应的AMS槽位"

msgid "An SD card needs to be inserted before printing."
msgstr "请在发起打印前插入SD卡"

msgid "An SD card needs to be inserted to record timelapse."
msgstr "开启延迟摄影功能需要插入SD卡"

msgid ""
"Cannot send the print job to a printer whose firmware is required to get "
"updated."
msgstr "需要更新打印机固件后，才能将打印任务发送到打印机"

msgid "Cannot send the print job for empty plate"
msgstr "无法为空盘发送打印任务"

msgid "This printer does not support printing all plates"
msgstr "此打印机类型不支持打印所有盘"

msgid "Errors"
msgstr "错误"

msgid "Please check the following:"
msgstr ""

msgid ""
"The printer type selected when generating G-Code is not consistent with the "
"currently selected printer. It is recommended that you use the same printer "
"type for slicing."
msgstr ""

#, c-format, boost-format
msgid "%s is not supported by AMS."
msgstr ""

msgid ""
"There are some unknown filaments in the AMS mappings. Please check whether "
"they are the required filaments. If they are okay, press \"Confirm\" to "
"start printing."
msgstr ""
"AMS映射中存在一些未知的耗材。请检查它们是否符合预期。如果符合，按“确定”以开始"
"打印任务。"

msgid ""
"Please click the confirm button if you still want to proceed with printing."
msgstr ""

msgid "Preparing print job"
msgstr "正在准备打印任务"

msgid "Modifying the device name"
msgstr "修改打印机名称"

msgid "Send to Printer SD card"
msgstr "发送到打印机的SD卡"

msgid "Cannot send the print task when the upgrade is in progress"
msgstr "设备升级中，无法发送打印任务"

msgid "An SD card needs to be inserted before send to printer SD card."
msgstr ""

msgid "The printer is required to be in the same LAN as Orca Slicer."
msgstr "打印机需要与逆戟鲸在同一个局域网内。"

msgid "The printer does not support sending to printer SD card."
msgstr "该打印机不支持发送到打印机SD卡。"

msgid "Log in printer"
msgstr "登录打印机"

msgid "Would you like to log in this printer with current account?"
msgstr "你想使用当前账号登录这台打印机吗?"

msgid "Log in successful."
msgstr "登录成功。"

msgid "Log out printer"
msgstr "登出打印机"

msgid "Would you like to log out the printer?"
msgstr "你想登出打印机吗?"

msgid "Please log in first."
msgstr "请先登录。"

msgid "There was a problem connecting to the printer. Please try again."
msgstr "连接打印机时发生错误。 请重试。"

msgid "Failed to log out."
msgstr "登出失败。"

#. TRN "Save current Settings"
#, c-format, boost-format
msgid "Save current %s"
msgstr "保存当前 %s"

msgid "Delete this preset"
msgstr "删除此预设"

msgid "Search in preset"
msgstr "在预设中搜索"

msgid "Click to reset all settings to the last saved preset."
msgstr "点击以将所有设置还原到最后一次保存的版本。"

msgid ""
"Prime tower is required for smooth timeplase. There may be flaws on the "
"model without prime tower. Are you sure you want to disable prime tower?"
msgstr ""
"平滑模式的延时摄影需要擦料塔，否则打印件上可能会有瑕疵。您确定要关闭擦料塔"
"吗？"

msgid ""
"Prime tower is required for smooth timelapse. There may be flaws on the "
"model without prime tower. Do you want to enable prime tower?"
msgstr ""
"平滑模式的延时摄影需要擦料塔，否则打印件上可能会有瑕疵。您想打开擦料塔吗？"

msgid ""
"We have added an experimental style \"Tree Slim\" that features smaller "
"support volume but weaker strength.\n"
"We recommend using it with: 0 interface layers, 0 top distance, 2 walls."
msgstr ""

msgid ""
"Change these settings automatically? \n"
"Yes - Change these settings automatically\n"
"No  - Do not change these settings for me"
msgstr ""
"自动调整这些设置？\n"
"是 - 自动调整这些设置\n"
"否 - 不用为我调整这些设置"

msgid ""
"For \"Tree Strong\" and \"Tree Hybrid\" styles, we recommend the following "
"settings: at least 2 interface layers, at least 0.1mm top z distance or "
"using support materials on interface."
msgstr ""

msgid ""
"When using support material for the support interface, We recommend the "
"following settings:\n"
"0 top z distance, 0 interface spacing, concentric pattern and disable "
"independent support layer height"
msgstr ""

msgid ""
"When recording timelapse without toolhead, it is recommended to add a "
"\"Timelapse Wipe Tower\" \n"
"by right-click the empty position of build plate and choose \"Add Primitive"
"\"->\"Timelapse Wipe Tower\"."
msgstr ""

msgid "Line width"
msgstr "线宽"

msgid "Seam"
msgstr "接缝"

msgid "Precision"
msgstr "精度"

msgid "Wall generator"
msgstr "墙生成器"

msgid "Walls"
msgstr "墙"

msgid "Top/bottom shells"
msgstr "顶部/底部外壳"

msgid "Initial layer speed"
msgstr "首层速度"

msgid "Other layers speed"
msgstr "其他层速度"

msgid "Overhang speed"
msgstr "悬垂速度"

msgid ""
"This is the speed for various overhang degrees. Overhang degrees are "
"expressed as a percentage of line width. 0 speed means no slowing down for "
"the overhang degree range and wall speed is used"
msgstr ""
"不同悬垂程度的打印速度。悬垂程度使用相对于线宽的百分表示。速度为0代表这个悬垂"
"程度范围内不降速，直接使用墙的速度"

msgid "Travel speed"
msgstr "空驶速度"

msgid "Acceleration"
msgstr "加速度"

msgid "Jerk(XY)"
msgstr "抖动（XY）"

msgid "Raft"
msgstr "筏层"

msgid "Support filament"
msgstr "支撑耗材"

msgid "Prime tower"
msgstr "擦拭塔"

msgid "Special mode"
msgstr "特殊模式"

msgid "G-code output"
msgstr "G-code 输出"

msgid "Post-processing Scripts"
msgstr "后处理脚本"

msgid "Post-processing scripts"
msgstr ""

msgid "Frequent"
msgstr "常用"

#, c-format, boost-format
msgid ""
"Following line %s contains reserved keywords.\n"
"Please remove it, or will beat G-code visualization and printing time "
"estimation."
msgid_plural ""
"Following lines %s contain reserved keywords.\n"
"Please remove them, or will beat G-code visualization and printing time "
"estimation."
msgstr[0] ""
"以下行%s包含保留关键字。\n"
"请将其移除，否则将影响G代码可视化和打印时间估算。"

msgid "Reserved keywords found"
msgstr "检测到保留的关键字"

msgid "Setting Overrides"
msgstr "参数覆盖"

msgid "Retraction"
msgstr "回抽"

msgid "Basic information"
msgstr "基础信息"

msgid "Recommended nozzle temperature"
msgstr "建议喷嘴温度"

msgid "Recommended nozzle temperature range of this filament. 0 means no set"
msgstr "该材料的建议喷嘴温度范围。0表示未设置"

msgid "Recommended temperature range"
msgstr "建议温度范围"

msgid "Print temperature"
msgstr "打印温度"

msgid "Chamber temperature"
msgstr "机箱温度"

msgid "Nozzle"
msgstr "喷嘴"

msgid "Nozzle temperature when printing"
msgstr "打印时的喷嘴温度"

msgid "Cool plate"
msgstr "低温打印热床"

msgid ""
"Bed temperature when cool plate is installed. Value 0 means the filament "
"does not support to print on the Cool Plate"
msgstr "安装低温打印热床时的热床温度。0值表示这个耗材丝不支持低温打印热床"

msgid "Engineering plate"
msgstr "工程材料热床"

msgid ""
"Bed temperature when engineering plate is installed. Value 0 means the "
"filament does not support to print on the Engineering Plate"
msgstr "安装工程材料热床时的热床温度。0值表示这个耗材丝不支持工程材料热床"

msgid ""
"Bed temperature when high temperature plate is installed. Value 0 means the "
"filament does not support to print on the High Temp Plate"
msgstr "安装高温打印热床时的热床温度。0值表示这个耗材丝不支持高温打印热床"

msgid ""
"Bed temperature when Textured PEI Plate is installed. Value 0 means the "
"filament does not support to print on the Textured PEI Plate"
msgstr "安装纹理PEI热床时的热床温度。0值表示这个耗材丝不支持纹理PEI热床"

msgid "Volumetric speed limitation"
msgstr "体积速度限制"

msgid "Cooling"
msgstr "冷却"

msgid "Cooling for specific layer"
msgstr "特定层冷却"

msgid "Part cooling fan"
msgstr "部件冷却风扇"

msgid "Min fan speed threshold"
msgstr "最小风扇速度阈值"

msgid ""
"Part cooling fan speed will start to run at min speed when the estimated "
"layer time is no longer than the layer time in setting. When layer time is "
"shorter than threshold, fan speed is interpolated between the minimum and "
"maximum fan speed according to layer printing time"
msgstr ""
"当预估的层时间不大于设定的数值时，部件冷却风扇将开始运行在最小速度。层时间小"
"于阈值时，实际风扇转速将根据层打印时间在最大和最小风扇速度之间插值获得"

msgid "Max fan speed threshold"
msgstr "最大风扇速度阈值"

msgid ""
"Part cooling fan speed will be max when the estimated layer time is shorter "
"than the setting value"
msgstr "当预计的层打印时间比设置值要短时，部件冷却风扇转速将达到最大值"

msgid "Auxiliary part cooling fan"
msgstr "辅助部件冷却风扇"

msgid "Filament start G-code"
msgstr "耗材丝起始G-code"

msgid "Filament end G-code"
msgstr "耗材丝结束G-code"

msgid "Printable space"
msgstr "可打印区域"

msgid "Extruder Clearance"
msgstr "挤出机避让空间"

msgid "Accessory"
msgstr "配件"

msgid "Machine gcode"
msgstr "打印机G-code"

msgid "Machine start G-code"
msgstr "打印机起始G-code"

msgid "Machine end G-code"
msgstr "打印机结束G-code"

msgid "Before layer change G-code"
msgstr "换层前G-code"

msgid "Layer change G-code"
msgstr "换层G-code"

msgid "Change filament G-code"
msgstr "耗材丝更换G-code"

msgid "Pause G-code"
msgstr "暂停 G-code"

msgid "Template Custom G-code"
msgstr "模板自定义G-code"

msgid "Motion ability"
msgstr "移动能力"

msgid "Normal"
msgstr "普通"

msgid "Speed limitation"
msgstr "速度限制"

msgid "Acceleration limitation"
msgstr "加速度限制"

msgid "Jerk limitation"
msgstr "抖动限制"

msgid "Layer height limits"
msgstr "层高限制"

msgid "Retraction when switching material"
msgstr "切换材料时的回抽量"

msgid ""
"The Wipe option is not available when using the Firmware Retraction mode.\n"
"\n"
"Shall I disable it in order to enable Firmware Retraction?"
msgstr ""

msgid "Firmware Retraction"
msgstr "固件回抽"

msgid "Detached"
msgstr "分离的"

msgid "Following preset will be deleted too."
msgid_plural "Following presets will be deleted too."
msgstr[0] "下列预设将被一起删除。"

#, boost-format
msgid "Are you sure to %1% the selected preset?"
msgstr "确定要%1%所选预设吗？"

#. TRN  Remove/Delete
#, boost-format
msgid "%1% Preset"
msgstr "%1% 预设"

msgid "All"
msgstr "所有"

msgid "Set"
msgstr "设置"

msgid "Click to reset current value and attach to the global value."
msgstr "点击该图标，恢复到全局的配置数值，并与全局配置同步变化。"

msgid "Click to drop current modify and reset to saved value."
msgstr "点击该图标，丢弃当前的修改，恢复到上次保存的数值。"

msgid "Process Settings"
msgstr "工艺设置"

msgid "Undef"
msgstr "未定义"

msgid "Unsaved Changes"
msgstr "未保存的更改"

msgid "Discard or Keep changes"
msgstr "放弃或保留更改"

msgid "Old Value"
msgstr "旧值"

msgid "New Value"
msgstr "新值"

msgid "Transfer"
msgstr "迁移"

msgid "Don't save"
msgstr "不保存"

msgid "Discard"
msgstr "放弃"

msgid "Click the right mouse button to display the full text."
msgstr "单击鼠标右键显示全文。"

msgid "All changes will not be saved"
msgstr "所有的修改都不会被保存"

msgid "All changes will be discarded."
msgstr "所有的修改都将被丢弃。"

msgid "Save the selected options."
msgstr "保存所选项。"

msgid "Keep the selected options."
msgstr "保持所选项。"

msgid "Transfer the selected options to the newly selected preset."
msgstr "将所选项迁移到新的预设中。"

#, boost-format
msgid ""
"Save the selected options to preset \n"
"\"%1%\"."
msgstr ""
"保存所选选项到预设 \n"
"\"%1%\"."

#, boost-format
msgid ""
"Transfer the selected options to the newly selected preset \n"
"\"%1%\"."
msgstr ""
"将选择的选项转移到新选择的预设 \n"
"\"%1%\"."

#, boost-format
msgid "Preset \"%1%\" contains the following unsaved changes:"
msgstr "预设 \"%1%\" 包含以下未保存的修改:"

#, boost-format
msgid ""
"Preset \"%1%\" is not compatible with the new printer profile and it "
"contains the following unsaved changes:"
msgstr "预设 \"%1%\" 与新的打印机预设不兼容，并且包含以下未保存的修改："

#, boost-format
msgid ""
"Preset \"%1%\" is not compatible with the new process profile and it "
"contains the following unsaved changes:"
msgstr "预设“%1%”和新的工艺预设不兼容，并且它包含以下未保存的修改："

#, boost-format
msgid ""
"You have changed some settings of preset \"%1%\". \n"
"Would you like to keep these changed settings (new value) after switching "
"preset?"
msgstr "您已经更改了预设 \"%1%\"，是否在切换后要保留这些更改的预设参数？"

msgid ""
"You have changed some preset settings. \n"
"Would you like to keep these changed settings (new value) after switching "
"preset?"
msgstr "您已经更改了预设参数，是否在切换后要保留这些更改的预设参数？"

msgid "Extruders count"
msgstr "挤出机数量"

msgid "General"
msgstr "常规"

msgid "Capabilities"
msgstr "能力"

msgid "Select presets to compare"
msgstr ""

msgid "Show all presets (including incompatible)"
msgstr "显示所有预设(包括不兼容的)"

msgid "Add File"
msgstr "添加文件"

msgid "Set as cover"
msgstr "设置为封面"

msgid "Cover"
msgstr "封面"

#, boost-format
msgid "The name \"%1%\" already exists."
msgstr "名字\"%1%\"已经存在。"

msgid "Basic Info"
msgstr "基本信息"

msgid "Pictures"
msgstr "图片"

msgid "Bill of Materials"
msgstr "物料清单"

msgid "Assembly Guide"
msgstr "组装指南"

msgid "Author"
msgstr "作者"

msgid "Model Name"
msgstr "模型名字"

#, c-format, boost-format
msgid "%s Update"
msgstr "%s 更新"

msgid "A new version is available"
msgstr "发现新版本"

msgid "Configuration update"
msgstr "配置更新"

msgid "A new configuration package available, Do you want to install it?"
msgstr "新的配置包可用，您需要安装吗？"

msgid "Description:"
msgstr "描述："

msgid "Configuration incompatible"
msgstr "配置不兼容"

msgid "the configuration package is incompatible with current application."
msgstr "配置包和当前的应用程序不兼容。"

#, c-format, boost-format
msgid ""
"The configuration package is incompatible with current application.\n"
"%s will update the configuration package, Otherwise it won't be able to start"
msgstr ""
"配置包和当前的应用程序不兼容。\n"
"%s会更新配置包，否则无法正常启动"

#, c-format, boost-format
msgid "Exit %s"
msgstr "退出 %s"

msgid "the Configuration package is incompatible with current APP."
msgstr "the Configuration package is incompatible with current APP."

msgid "Configuration updates"
msgstr "配置更新"

msgid "No updates available."
msgstr "没有可用的更新。"

msgid "The configuration is up to date."
msgstr "当前配置已经是最新版本。"

msgid "Auto-Calc"
msgstr "自动计算"

msgid "Flushing volumes for filament change"
msgstr "耗材丝更换时的冲刷体积"

msgid "Multiplier"
msgstr "乘数"

msgid "Flushing volume (mm³) for each filament pair."
msgstr "在两个耗材丝间切换所需的冲刷量（mm³）"

#, c-format, boost-format
msgid "Suggestion: Flushing Volume in range [%d, %d]"
msgstr ""

#, c-format, boost-format
msgid "The multiplier should be in range [%.2f, %.2f]."
msgstr "乘数的取值范围是[%.2f, %.2f]"

msgid "unloaded"
msgstr "卸载"

msgid "loaded"
msgstr "装载"

msgid "Filament #"
msgstr "耗材丝#"

msgid "From"
msgstr "从"

msgid "To"
msgstr "到"

msgid "Login"
msgstr "登录"

msgid "The configuration package is changed in previous Config Guide"
msgstr "参数配置包在之前的配置向导中发生了变更"

msgid "Configuration package changed"
msgstr "参数配置包发生变更"

msgid "Toolbar"
msgstr "工具栏"

msgid "Objects list"
msgstr "对象列表"

msgid "Import geometry data from STL/STEP/3MF/OBJ/AMF files"
msgstr ""

msgid "⌘+Shift+G"
msgstr ""

msgid "Ctrl+Shift+G"
msgstr ""

msgid "Copy to clipboard"
msgstr "复制到剪贴板"

msgid "Paste from clipboard"
msgstr "从剪切板粘贴"

msgid "Show/Hide 3Dconnexion devices settings dialog"
msgstr "显示/隐藏 3Dconnexion设备的设置对话框"

msgid "Show keyboard shortcuts list"
msgstr "显示键盘快捷键列表"

msgid "Global shortcuts"
msgstr "全局快捷键"

msgid "Rotate View"
msgstr "旋转视角"

msgid "Pan View"
msgstr "移动视角"

msgid "Mouse wheel"
msgstr "鼠标滚轮"

msgid "Zoom View"
msgstr "缩放视角"

msgid "Shift+A"
msgstr ""

msgid "Shift+R"
msgstr ""

msgid ""
"Auto orientates selected objects or all objects.If there are selected "
"objects, it just orientates the selected ones.Otherwise, it will orientates "
"all objects in the current disk."
msgstr ""
"自动调整选定零件/所有零件的方向,\n"
"有选定零件时调整选定零件的朝向,没有选择零件时调整当前盘所有零件的朝向"

msgid "Shift+Tab"
msgstr ""

msgid "Collapse/Expand the sidebar"
msgstr "收起/展开 侧边栏"

msgid "⌘+Any arrow"
msgstr "⌘+方向键"

msgid "Movement in camera space"
msgstr "沿相机视角移动对象"

msgid "⌥+Left mouse button"
msgstr "⌥+鼠标左键"

msgid "Select a part"
msgstr "选择单个零件"

msgid "⌘+Left mouse button"
msgstr "⌘+鼠标左键"

msgid "Select multiple objects"
msgstr "选择多个对象"

msgid "Ctrl+Any arrow"
msgstr "Ctrl+方向键"

msgid "Alt+Left mouse button"
msgstr "Alt+鼠标左键"

msgid "Ctrl+Left mouse button"
msgstr "Ctrl+鼠标左键"

msgid "Shift+Left mouse button"
msgstr "Shift+鼠标左键"

msgid "Select objects by rectangle"
msgstr "框选多个零件"

msgid "Arrow Up"
msgstr "上箭头"

msgid "Move selection 10 mm in positive Y direction"
msgstr "Y方向移动 10mm"

msgid "Arrow Down"
msgstr "下箭头"

msgid "Move selection 10 mm in negative Y direction"
msgstr "Y方向移动 10mm"

msgid "Arrow Left"
msgstr "左箭头"

msgid "Move selection 10 mm in negative X direction"
msgstr "X方向移动 10mm"

msgid "Arrow Right"
msgstr "右箭头"

msgid "Move selection 10 mm in positive X direction"
msgstr "X方向移动 10mm"

msgid "Shift+Any arrow"
msgstr "Shift+方向键"

msgid "Movement step set to 1 mm"
msgstr "沿X、Y轴以1mm为步进移动对象"

msgid "Esc"
msgstr ""

msgid "keyboard 1-9: set filament for object/part"
msgstr "按键1-9：设置对象/零件的耗材丝"

msgid "Camera view - Default"
msgstr "摄像机视角 - 默认"

msgid "Camera view - Top"
msgstr "摄像机视角 - 顶部"

msgid "Camera view - Bottom"
msgstr "摄像机视角 - 底部"

msgid "Camera view - Front"
msgstr "摄像机视角 - 前面"

msgid "Camera view - Behind"
msgstr "摄像机视角 - 后面"

msgid "Camera Angle - Left side"
msgstr "摄像机视角 - 左面"

msgid "Camera Angle - Right side"
msgstr "摄像机视角 - 右面"

msgid "Select all objects"
msgstr "选择所有对象"

msgid "Gizmo move"
msgstr "线框移动"

msgid "Gizmo scale"
msgstr "线框缩放"

msgid "Gizmo rotate"
msgstr "旋转物件"

msgid "Gizmo cut"
msgstr "剪切物件"

msgid "Gizmo Place face on bed"
msgstr "选择底面"

msgid "Gizmo SLA support points"
msgstr "SLA支撑点"

msgid "Gizmo FDM paint-on seam"
msgstr "FDM涂装接缝"

msgid "Swtich between Prepare/Prewview"
msgstr ""

msgid "Plater"
msgstr "准备"

msgid "Move: press to snap by 1mm"
msgstr "移动：以1mm为步进移动"

msgid "⌘+Mouse wheel"
msgstr "⌘+鼠标滚轮"

msgid "Support/Color Painting: adjust pen radius"
msgstr "支撑/颜色绘制：调节画笔半径"

msgid "⌥+Mouse wheel"
msgstr "⌥+鼠标滚轮"

msgid "Support/Color Painting: adjust section position"
msgstr "支撑/色彩绘制：调节剖面位置"

msgid "Ctrl+Mouse wheel"
msgstr "Ctrl+鼠标滚轮"

msgid "Alt+Mouse wheel"
msgstr "Alt+鼠标滚轮"

msgid "Gizmo"
msgstr ""

msgid "Set extruder number for the objects and parts"
msgstr "设置对象、零件使用的挤出机编号"

msgid "Delete objects, parts, modifiers  "
msgstr "删除对象、零件、修改器"

msgid "Space"
msgstr "空格键"

msgid "Select the object/part and press space to change the name"
msgstr "选中对象、零件，按空格可修改名称"

msgid "Mouse click"
msgstr "鼠标点击"

msgid "Select the object/part and mouse click to change the name"
msgstr "选中对象、零件，双击零件名可修改名称"

msgid "Objects List"
msgstr "对象列表"

msgid "Vertical slider - Move active thumb Up"
msgstr "垂直滑动条 - 向上移动一层"

msgid "Vertical slider - Move active thumb Down"
msgstr "垂直滑动条 - 向下移动一层"

msgid "Horizontal slider - Move active thumb Left"
msgstr "水平滑动条 - 向左移动一步"

msgid "Horizontal slider - Move active thumb Right"
msgstr "水平滑动条 - 向右移动一步"

msgid "On/Off one layer mode of the vertical slider"
msgstr "开启/关闭垂直滑动条的单层模式"

msgid "On/Off g-code window"
msgstr ""

msgid "Move slider 5x faster"
msgstr "5倍速移动滑动条"

msgid "Shift+Mouse wheel"
msgstr "Shift+鼠标滚轮"

msgid "Release Note"
msgstr "更新说明"

#, c-format, boost-format
msgid "version %s update information :"
msgstr "版本 %s 更新信息"

msgid "Network plug-in update"
msgstr "网络插件升级"

msgid ""
"Click OK to update the Network plug-in when Orca Slicer launches next time."
msgstr "点击OK将在逆戟鲸下次启动之后自动升级网络插件"

#, c-format, boost-format
msgid "A new Network plug-in(%s) available, Do you want to install it?"
msgstr "新的网络插件(%s) 可用，您是否需要安装它？"

msgid "New version of Orca Slicer"
msgstr "新版本的逆戟鲸"

msgid "Don't remind me of this version again"
msgstr "此版本不再提示"

msgid "Done"
msgstr ""

msgid "LAN Connection Failed (Sending print file)"
msgstr "LAN连接失败 (发送打印文件)"

msgid ""
"Step 1, please confirm Orca Slicer and your printer are in the same LAN."
msgstr "步骤1, 请确认逆戟鲸和您的打印机在同一局域网中。"

msgid ""
"Step 2, if the IP and Access Code below are different from the actual values "
"on your printer, please correct them."
msgstr "步骤2, 如果下面的IP和访问码与打印机上的实际值不同，请输入正确的值。"

msgid "IP"
msgstr ""

msgid "Access Code"
msgstr "访问码"

msgid "Where to find your printer's IP and Access Code?"
msgstr "在哪里可以找到打印机的IP和访问码?"

msgid "Error: IP or Access Code are not correct"
msgstr "错误：IP或访问码不正确"

msgid "Model:"
msgstr "型号："

msgid "Serial:"
msgstr "序列号："

msgid "Version:"
msgstr "版本："

msgid "Update firmware"
msgstr "更新固件"

msgid "Printing"
msgstr "打印中"

msgid "Idle"
msgstr "空闲"

msgid "Latest version"
msgstr "最新版本"

msgid "Updating"
msgstr "更新中"

msgid "Updating failed"
msgstr "更新失败"

msgid "Updating successful"
msgstr "更新成功"

msgid ""
"Are you sure you want to update? This will take about 10 minutes. Do not "
"turn off the power while the printer is updating."
msgstr "确定要更新吗？更新需要大约10分钟，在此期间请勿关闭电源。"

msgid ""
"An important update was detected and needs to be run before printing can "
"continue. Do you want to update now? You can also update later from 'Upgrade "
"firmware'."
msgstr ""
"检测到重要更新，需要升级后才可进行打印。你想现在就开始升级吗？你也可以稍后点"
"击‘升级固件’完成升级。"

msgid ""
"The firmware version is abnormal. Repairing and updating are required before "
"printing. Do you want to update now? You can also update later on printer or "
"update next time starting the studio."
msgstr ""
"当前固件版本异常，需要进行修复升级，否则无法继续打印。你想现在就开始升级吗？"
"你也可以稍后在打印机上升级，或者下一次启动studio再升级。"

msgid "Extension Board"
msgstr "扩展板"

msgid "Saving objects into the 3mf failed."
msgstr "保存对象到3mf失败。"

msgid "Only Windows 10 is supported."
msgstr "仅支持Windows 10。"

msgid "Failed to initialize the WinRT library."
msgstr "初始化WinRT库失败。"

msgid "Exporting objects"
msgstr "正在导出对象"

msgid "Failed loading objects."
msgstr "加载对象失败。"

msgid "Repairing object by Windows service"
msgstr "通过Windows服务修复对象"

msgid "Repair failed."
msgstr "修复失败。"

msgid "Loading repaired objects"
msgstr "正在加载修复的对象。"

msgid "Exporting 3mf file failed"
msgstr "导出3mf失败"

msgid "Import 3mf file failed"
msgstr "导入3mf失败"

msgid "Repaired 3mf file does not contain any object"
msgstr "已修复的3mf文件不包含任何对象"

msgid "Repaired 3mf file contains more than one object"
msgstr "已修复的3mf文件包含了不止一个对象"

msgid "Repaired 3mf file does not contain any volume"
msgstr "修复的3mf文件不包含任何零件"

msgid "Repaired 3mf file contains more than one volume"
msgstr "已修复的3mf文件包含多个零件"

msgid "Repair finished"
msgstr "修复已完成"

msgid "Repair canceled"
msgstr "修复被取消"

#, boost-format
msgid "Copying of file %1% to %2% failed: %3%"
msgstr "从%1%拷贝文件到%2%失败：%3%"

msgid "Need to check the unsaved changes before configuration updates."
msgstr "需要在配置更新之前检查没有保存的参数修改。"

msgid "Configuration package updated to "
msgstr "配置包已更新到"

msgid "Open G-code file:"
msgstr "打开G-code文件："

msgid ""
"One object has empty initial layer and can't be printed. Please Cut the "
"bottom or enable supports."
msgstr "模型出现空层无法打印。请切掉底部或打开支撑。"

#, boost-format
msgid "Object can't be printed for empty layer between %1% and %2%."
msgstr "模型在%1%和%2%之间出现空层，无法打印。"

#, boost-format
msgid "Object: %1%"
msgstr "模型：%1%"

msgid ""
"Maybe parts of the object at these height are too thin, or the object has "
"faulty mesh"
msgstr "部分模型在这些高度可能过薄，或者模型存在面片错误"

msgid "No object can be printed. Maybe too small"
msgstr "没有可打印的对象。可能是因为尺寸过小。"

msgid ""
"Failed to generate gcode for invalid custom G-code.\n"
"\n"
msgstr ""
"由于错误的自定义G-code，G-code生成失败。\n"
"\n"

msgid "Please check the custom G-code or use the default custom G-code."
msgstr "请检查自定义G-code，或者使用默认的。"

#, boost-format
msgid "Generating G-code: layer %1%"
msgstr "正在生成G-code：层%1%"

msgid "Inner wall"
msgstr "内墙"

msgid "Outer wall"
msgstr "外墙"

msgid "Overhang wall"
msgstr "悬空墙"

msgid "Sparse infill"
msgstr "稀疏填充"

msgid "Internal solid infill"
msgstr "内部实心填充"

msgid "Top surface"
msgstr "顶面"

msgid "Bottom surface"
msgstr "底面"

msgid "Bridge"
msgstr "桥接"

msgid "Gap infill"
msgstr "填缝"

msgid "Support interface"
msgstr "支撑面"

msgid "Support transition"
msgstr "支撑转换层"

msgid "Multiple"
msgstr "多个"

#, boost-format
msgid "Failed to calculate line width of %1%. Can not get value of \"%2%\" "
msgstr "计算 %1%的线宽失败。无法获得 \"%2%\" 的值"

msgid "undefined error"
msgstr "未定义错误"

msgid "too many files"
msgstr "文件过多"

msgid "file too large"
msgstr "文件太大"

msgid "unsupported method"
msgstr "不支持的压缩方法"

msgid "unsupported encryption"
msgstr "不支持的加密方式"

msgid "unsupported feature"
msgstr "不支持的功能"

msgid "failed finding central directory"
msgstr "查找中心目录失败"

msgid "not a ZIP archive"
msgstr "不是一个zip压缩包"

msgid "invalid header or corrupted"
msgstr "无效文件头或文件已损坏"

msgid "unsupported multidisk"
msgstr "不支持多磁盘存档"

msgid "decompression failed"
msgstr "解压缩失败或存档已损坏"

msgid "compression failed"
msgstr "压缩失败"

msgid "unexpected decompressed size"
msgstr "意外的解压缩大小"

msgid "CRC check failed"
msgstr "CRC检查失败"

msgid "unsupported central directory size"
msgstr "不支持的中央目录大小"

msgid "allocation failed"
msgstr "分配内存失败"

msgid "file open failed"
msgstr "文件打开失败"

msgid "file create failed"
msgstr "文件创建失败"

msgid "file write failed"
msgstr "文件写入失败"

msgid "file read failed"
msgstr "文件读取失败"

msgid "file close failed"
msgstr "文件关闭失败"

msgid "file seek failed"
msgstr "文件随机访问失败"

msgid "file stat failed"
msgstr "文件统计信息失败"

msgid "invalid parameter"
msgstr "无效参数"

msgid "invalid filename"
msgstr "无效的文件名"

msgid "buffer too small"
msgstr "缓冲区太小"

msgid "internal error"
msgstr "内部错误"

msgid "file not found"
msgstr "文件未找到"

msgid "archive too large"
msgstr "存档文件太大"

msgid "validation failed"
msgstr "验证失败"

msgid "write callback failed"
msgstr "写入回调失败"

#, boost-format
msgid ""
"%1% is too close to exclusion area, there may be collisions when printing."
msgstr "%1%离屏蔽区域太近，可能会发生碰撞。"

#, boost-format
msgid "%1% is too close to others, and collisions may be caused."
msgstr "%1%离其它对象太近，可能会发生碰撞。"

#, boost-format
msgid "%1% is too tall, and collisions will be caused."
msgstr "%1%太高，会发生碰撞。"

msgid " is too close to others, there may be collisions when printing."
msgstr "离其它对象太近，打印时可能会发生碰撞。"

msgid " is too close to exclusion area, there may be collisions when printing."
msgstr "离不可打印区域太近，打印时可能会发生碰撞。"

msgid "Prime Tower"
msgstr "擦拭塔"

msgid " is too close to others, and collisions may be caused.\n"
msgstr "离其它对象太近，可能会发生碰撞。\n"

msgid " is too close to exclusion area, and collisions will be caused.\n"
msgstr "离不可打印区域太近，会发生碰撞。\n"

msgid ""
"Can not print multiple filaments which have large difference of temperature "
"together. Otherwise, the extruder and nozzle may be blocked or damaged "
"during printing"
msgstr ""
"不能将温度差异过大的材料一起打印。否则挤出机和喷嘴在打印中可能被堵塞或损坏"

msgid "No extrusions under current settings."
msgstr "根据当前设置，不会生成任何打印。"

msgid ""
"Smooth mode of timelapse is not supported when \"by object\" sequence is "
"enabled."
msgstr "平滑模式的延时摄影不支持在逐件打印模式下使用。"

msgid ""
"Please select \"By object\" print sequence to print multiple objects in "
"spiral vase mode."
msgstr "请选择逐件打印以支持在旋转花瓶模式下打印多个对象。"

msgid ""
"The spiral vase mode does not work when an object contains more than one "
"materials."
msgstr "不支持在包含多个材料的打印中使用旋转花瓶模式。"

msgid "The prime tower is not supported in \"By object\" print."
msgstr "擦拭塔不支持在逐件打印模式下使用。"

msgid ""
"The prime tower is not supported when adaptive layer height is on. It "
"requires that all objects have the same layer height."
msgstr "不支持在可变层高开启时使用擦拭塔。它要求所有对象拥有相同的层高。"

msgid "The prime tower requires \"support gap\" to be multiple of layer height"
msgstr "擦拭塔要求”支撑间隙“为层高的整数倍。"

msgid "The prime tower requires that all objects have the same layer heights"
msgstr "擦拭塔要求各个对象拥有同样的层高。"

msgid ""
"The prime tower requires that all objects are printed over the same number "
"of raft layers"
msgstr "擦拭塔要求各个对象使用同样的筏层数量。"

msgid ""
"The prime tower requires that all objects are sliced with the same layer "
"heights."
msgstr "擦拭塔要求各个对象拥有同样的层高。"

msgid ""
"The prime tower is only supported if all objects have the same variable "
"layer height"
msgstr "各个对象的层高存在差异，无法启用擦料塔"

msgid "Too small line width"
msgstr "线宽太小"

msgid "Too large line width"
msgstr "线宽太大"

msgid ""
"The prime tower requires that support has the same layer height with object."
msgstr "擦拭塔要求支撑和对象采用同样的层高。"

msgid ""
"Support enforcers are used but support is not enabled. Please enable support."
msgstr "使用了支撑添加器但没有打开支撑。请打开支撑。"

msgid "Layer height cannot exceed nozzle diameter"
msgstr "层高不能超过喷嘴直径"

#, c-format, boost-format
msgid "Plate %d: %s does not support filament %s"
msgstr "盘 %d: %s 不支持耗材丝 %s"

msgid "Generating skirt & brim"
msgstr "正在生成skirt和brim"

msgid "Exporting G-code"
msgstr "正在导出G-code"

msgid "Generating G-code"
msgstr "正在生成G-code"

msgid "Failed processing of the filename_format template."
msgstr "处理文件名格式模板失败。"

msgid "Printable area"
msgstr "可打印区域"

msgid "Bed exclude area"
msgstr "不可打印区域"

msgid ""
"Unprintable area in XY plane. For example, X1 Series printers use the front "
"left corner to cut filament during filament change. The area is expressed as "
"polygon by points in following format: \"XxY, XxY, ...\""
msgstr ""
"XY平面上的不可打印区域。例如，X1系列打印机在换料过程中，会使用左前角区域来切"
"断耗材丝。这个多边形区域由以下格式的点表示：“XxY，XxY，…”"

msgid "Bed custom texture"
msgstr "自定义热床纹理"

msgid "Bed custom model"
msgstr "自定义热床模型"

msgid "Elephant foot compensation"
msgstr "象脚补偿"

msgid ""
"Shrink the initial layer on build plate to compensate for elephant foot "
"effect"
msgstr "将首层收缩用于补偿象脚效应"

msgid ""
"Slicing height for each layer. Smaller layer height means more accurate and "
"more printing time"
msgstr "每一层的切片高度。越小的层高意味着更高的精度和更长的打印时间。"

msgid "Printable height"
msgstr "可打印高度"

msgid "Maximum printable height which is limited by mechanism of printer"
msgstr "由打印机结构约束的最大可打印高度"

msgid "Printer preset names"
msgstr "打印机预设名"

msgid "Hostname, IP or URL"
msgstr "主机名，IP或者URL"

msgid ""
"Slic3r can upload G-code files to a printer host. This field should contain "
"the hostname, IP address or URL of the printer host instance. Print host "
"behind HAProxy with basic auth enabled can be accessed by putting the user "
"name and password into the URL in the following format: https://username:"
"password@your-octopi-address/"
msgstr ""

msgid "Device UI"
msgstr "设备用户界面"

msgid ""
"Specify the URL of your device user interface if it's not same as print_host"
msgstr "如果打印机的设备用户界面的URL不同，请在此指定。"

msgid "API Key / Password"
msgstr ""

msgid ""
"Slic3r can upload G-code files to a printer host. This field should contain "
"the API Key or the password required for authentication."
msgstr ""

msgid "Name of the printer"
msgstr "打印机名称"

msgid "HTTPS CA File"
msgstr ""

msgid ""
"Custom CA certificate file can be specified for HTTPS OctoPrint connections, "
"in crt/pem format. If left blank, the default OS CA certificate repository "
"is used."
msgstr ""

msgid "User"
msgstr "用户名"

msgid "Password"
msgstr "密码"

msgid "Ignore HTTPS certificate revocation checks"
msgstr ""

msgid ""
"Ignore HTTPS certificate revocation checks in case of missing or offline "
"distribution points. One may want to enable this option for self signed "
"certificates if connection fails."
msgstr ""

msgid "Names of presets related to the physical printer"
msgstr ""

msgid "Authorization Type"
msgstr ""

msgid "API key"
msgstr ""

msgid "HTTP digest"
msgstr ""

msgid "Avoid crossing wall"
msgstr "避免跨越外墙"

msgid "Detour and avoid to travel across wall which may cause blob on surface"
msgstr "空驶时绕过外墙以避免在模型外观面产生斑点"

msgid "Avoid crossing wall - Max detour length"
msgstr "避免跨越外墙-最大绕行长度"

msgid ""
"Maximum detour distance for avoiding crossing wall. Don't detour if the "
"detour distance is large than this value. Detour length could be specified "
"either as an absolute value or as percentage (for example 50%) of a direct "
"travel path. Zero to disable"
msgstr ""
"避免跨越外墙时的最大绕行距离。当绕行距离比这个数值大时，此次空驶不绕行。绕行"
"距离可表达为绝对值，或者相对直线空驶长度的百分比(例如50%)。0表示禁用"

msgid "mm or %"
msgstr "mm 或 %"

msgid "Other layers"
msgstr "其它层"

msgid ""
"Bed temperature for layers except the initial one. Value 0 means the "
"filament does not support to print on the Cool Plate"
msgstr "非首层热床温度。0值表示这个耗材丝不支持低温打印热床"

msgid "°C"
msgstr "°C"

msgid ""
"Bed temperature for layers except the initial one. Value 0 means the "
"filament does not support to print on the Engineering Plate"
msgstr "非首层热床温度。0值表示这个耗材丝不支持工程材料热床"

msgid ""
"Bed temperature for layers except the initial one. Value 0 means the "
"filament does not support to print on the High Temp Plate"
msgstr "非首层热床温度。0值表示这个耗材丝不支持高温打印热床"

msgid ""
"Bed temperature for layers except the initial one. Value 0 means the "
"filament does not support to print on the Textured PEI Plate"
msgstr "非首层热床温度。0值表示这个耗材丝不支持纹理PEI热床"

msgid "Initial layer"
msgstr "首层"

msgid "Initial layer bed temperature"
msgstr "首层床温"

msgid ""
"Bed temperature of the initial layer. Value 0 means the filament does not "
"support to print on the Cool Plate"
msgstr "首层热床温度。0值表示这个耗材丝不支持低温打印热床"

msgid ""
"Bed temperature of the initial layer. Value 0 means the filament does not "
"support to print on the Engineering Plate"
msgstr "首层热床温度。0值表示这个耗材丝不支持工程材料热床"

msgid ""
"Bed temperature of the initial layer. Value 0 means the filament does not "
"support to print on the High Temp Plate"
msgstr "首层热床温度。0值表示这个耗材丝不支持高温打印热床"

msgid ""
"Bed temperature of the initial layer. Value 0 means the filament does not "
"support to print on the Textured PEI Plate"
msgstr "首层热床温度。0值表示这个耗材丝不支持纹理PEI热床"

msgid "Bed types supported by the printer"
msgstr "打印机所支持的热床类型"

msgid "This G-code is inserted at every layer change before lifting z"
msgstr "在每次换层抬升z高度之前插入这段G-code"

msgid "Bottom shell layers"
msgstr "底部壳体层数"

msgid ""
"This is the number of solid layers of bottom shell, including the bottom "
"surface layer. When the thickness calculated by this value is thinner than "
"bottom shell thickness, the bottom shell layers will be increased"
msgstr ""
"底部壳体实心层层数，包括底面。当由该层数计算的厚度小于底部壳体厚度，切片时会"
"增加底部壳体的层数"

msgid "Bottom shell thickness"
msgstr "底部壳体厚度"

msgid ""
"The number of bottom solid layers is increased when slicing if the thickness "
"calculated by bottom shell layers is thinner than this value. This can avoid "
"having too thin shell when layer height is small. 0 means that this setting "
"is disabled and thickness of bottom shell is absolutely determained by "
"bottom shell layers"
msgstr ""
"如果由底部壳体层数算出的厚度小于这个数值，那么切片时将自动增加底部壳体层数。"
"这能够避免当层高很小时，底部壳体过薄。0表示关闭这个设置，同时底部壳体的厚度完"
"全由底部壳体层数决定"

msgid "Force cooling for overhang and bridge"
msgstr "悬垂/桥接强制冷却"

msgid ""
"Enable this option to optimize part cooling fan speed for overhang and "
"bridge to get better cooling"
msgstr "勾选这个选项将自动优化桥接和悬垂的风扇转速以获得更好的冷却"

msgid "Fan speed for overhang"
msgstr "悬垂风扇速度"

msgid ""
"Force part cooling fan to be this speed when printing bridge or overhang "
"wall which has large overhang degree. Forcing cooling for overhang and "
"bridge can get better quality for these part"
msgstr ""
"当打印桥接和超过设定阈值的悬垂时，强制部件冷却风扇为设定的速度值。强制冷却能"
"够使悬垂和桥接获得更好的打印质量"

msgid "Cooling overhang threshold"
msgstr "冷却悬空阈值"

#, c-format
msgid ""
"Force cooling fan to be specific speed when overhang degree of printed part "
"exceeds this value. Expressed as percentage which indicides how much width "
"of the line without support from lower layer. 0% means forcing cooling for "
"all outer wall no matter how much overhang degree"
msgstr ""
"当打印件的悬空程度超过此值时，强制冷却风扇达到特定速度。用百分比表示，表明没"
"有下层支撑的线的宽度是多少。0%%意味着无论悬垂程度如何，都要对所有外壁强制冷"
"却。"

msgid "Bridge direction"
msgstr "桥接方向"

msgid ""
"Bridging angle override. If left to zero, the bridging angle will be "
"calculated automatically. Otherwise the provided angle will be used for "
"external bridges. Use 180°for zero angle."
msgstr ""
"搭桥角度覆盖。如果设置为零，该角度将自动计算。否则外部的桥接将用提供的值。"
"180°表示0度。"

msgid "Bridge density"
msgstr "搭桥密度"

msgid "Density of external bridges. 100% means solid bridge. Default is 100%."
msgstr ""

msgid "Bridge flow"
msgstr "桥接流量"

msgid ""
"Decrease this value slightly(for example 0.9) to reduce the amount of "
"material for bridge, to improve sag"
msgstr "稍微减小这个数值（比如0.9）可以减小桥接的材料量，来改善下垂。"

msgid "Top surface flow ratio"
msgstr "顶面流量"

msgid ""
"This factor affects the amount of material for top solid infill. You can "
"decrease it slightly to have smooth surface finish"
msgstr "稍微减小这个数值（比如0.97）可以来改善顶面的光滑程度。"

msgid "Bottom surface flow ratio"
msgstr "首层流量"

msgid "This factor affects the amount of material for bottom solid infill"
msgstr "首层流量调整系数，默认为1.0"

msgid "Precise wall(experimental)"
msgstr "精准外墙尺寸(试验)"

msgid ""
"Improve shell precision by adjusting outer wall spacing. This also improves "
"layer consistency."
msgstr "优化外墙刀路以提高外墙精度。这个优化同时减少层纹"

msgid "Only one wall on top surfaces"
msgstr "顶面单层墙"

msgid ""
"Use only one wall on flat top surface, to give more space to the top infill "
"pattern"
msgstr "顶面只使用单层墙，从而更多的空间能够使用顶部填充图案"

msgid "Only one wall on first layer"
msgstr "首层单层墙"

msgid ""
"Use only one wall on first layer, to give more space to the bottom infill "
"pattern"
msgstr "首层只使用单层墙，从而更多的空间能够使用底部填充图案"

msgid "Classic mode"
msgstr "经典模式"

msgid "Enable this option to use classic mode"
msgstr ""

msgid "Slow down for overhang"
msgstr "悬垂降速"

msgid "Enable this option to slow printing down for different overhang degree"
msgstr "打开这个选项将降低不同悬垂程度的走线的打印速度"

msgid "mm/s"
msgstr "mm/s"

msgid "Speed of bridge and completely overhang wall"
msgstr "桥接和完全悬空的外墙的打印速度"

msgid "Brim width"
msgstr "Brim宽度"

msgid "Distance from model to the outermost brim line"
msgstr "从模型到最外圈brim走线的距离"

msgid "Brim type"
msgstr "Brim类型"

msgid ""
"This controls the generation of the brim at outer and/or inner side of "
"models. Auto means the brim width is analysed and calculated automatically."
msgstr ""

msgid "outer_only"
msgstr "仅外侧"

msgid "Inner brim only"
msgstr "仅内侧"

msgid "Outer and inner brim"
msgstr "内侧和外侧"

msgid "Brim-object gap"
msgstr "Brim与模型的间隙"

msgid ""
"A gap between innermost brim line and object can make brim be removed more "
"easily"
msgstr "在brim和模型之间设置间隙，能够让brim更容易剥离"

msgid "Compatible machine"
msgstr "兼容的机器"

msgid "upward compatible machine"
msgstr ""

msgid "Compatible machine condition"
msgstr "兼容的机器的条件"

msgid "Compatible process profiles"
msgstr "兼容的切片配置"

msgid "Compatible process profiles condition"
msgstr "兼容的切片配置的条件"

msgid "Print sequence, layer by layer or object by object"
msgstr "打印顺序，逐层打印或者逐件打印"

msgid "By layer"
msgstr "逐层"

msgid "By object"
msgstr "逐件"

msgid "Slow printing down for better layer cooling"
msgstr "降低打印速度 以得到更好的冷却"

msgid ""
"Enable this option to slow printing speed down to make the final layer time "
"not shorter than the layer time threshold in \"Max fan speed threshold\", so "
"that layer can be cooled for longer time. This can improve the cooling "
"quality for needle and small details"
msgstr ""
"勾选这个选项，将降低打印速度，使得最终的层打印时间不小于\"最大风扇速度阈值"
"\"里的层时间阈值，从而使得该层获得更久的冷却。这能够改善尖顶和小细节的冷却效"
"果"

msgid "Normal printing"
msgstr "普通打印"

msgid ""
"The default acceleration of both normal printing and travel except initial "
"layer"
msgstr "除首层之外的默认的打印和空驶的加速度"

msgid "mm/s²"
msgstr "mm/s²"

msgid "Default filament profile"
msgstr "默认耗材配置"

msgid "Default filament profile when switch to this machine profile"
msgstr "该机器配置的默认耗材配置"

msgid "Default process profile"
msgstr "默认切片配置"

msgid "Default process profile when switch to this machine profile"
msgstr "该机器的默认切片配置"

msgid "No cooling for the first"
msgstr "关闭冷却对前"

msgid ""
"Close all cooling fan for the first certain layers. Cooling fan of the first "
"layer used to be closed to get better build plate adhesion"
msgstr ""
"对开始的一些层关闭所有的部件冷却风扇。通常关闭首层冷却用来获得更好的热床粘接"

msgid "layers"
msgstr "层"

msgid "Don't support bridges"
msgstr "不支撑桥接"

msgid ""
"Don't support the whole bridge area which make support very large. Bridge "
"usually can be printing directly without support if not very long"
msgstr ""
"不对整个桥接面进行支撑，否则支撑体会很大。不是很长的桥接通常可以无支撑直接打"
"印。"

msgid "Thick bridges"
msgstr "厚桥"

msgid ""
"If enabled, bridges are more reliable, can bridge longer distances, but may "
"look worse. If disabled, bridges look better but are reliable just for "
"shorter bridged distances."
msgstr ""
"如果启用，桥接会更可靠，可以桥接更长的距离，但可能看起来更糟。如果关闭，桥梁"
"看起来更好，但只适用于较短的桥接距离。"

msgid "Max bridge length"
msgstr "最大桥接长度"

msgid ""
"Max length of bridges that don't need support. Set it to 0 if you want all "
"bridges to be supported, and set it to a very large value if you don't want "
"any bridges to be supported."
msgstr ""
"不需要支撑的桥接的最大长度。如果希望支持所有桥接，请将其设置为0；如果不希望支"
"持任何桥接，请将其设置为非常大的值。"

msgid "End G-code"
msgstr "结尾G-code"

msgid "End G-code when finish the whole printing"
msgstr "所有打印结束时的结尾G-code"

msgid "End G-code when finish the printing of this filament"
msgstr "结束使用该耗材打印时的结尾G-code"

msgid "Ensure vertical shell thickness"
msgstr "确保垂直外壳厚度"

msgid ""
"Add solid infill near sloping surfaces to guarantee the vertical shell "
"thickness (top+bottom solid layers)"
msgstr "在斜面表面附近添加实心填充，以保证垂直外壳厚度（顶部+底部实心层）"

msgid "Internal bridge support thickness"
msgstr "内部桥接支撑厚度"

msgid ""
"If enabled, Studio will generate support loops under the contours of "
"internal bridges.These support loops could prevent internal bridges from "
"extruding over the air and improve the top surface quality, especially when "
"the sparse infill density is low.This value determines the thickness of the "
"support loops. 0 means disable this feature"
msgstr ""
"如果开启，Studio会沿着内部桥接的边沿在其下方生成支撑轮廓。这些支撑轮廓可以防"
"止悬空地打印内部桥接并提高顶面质量，特别是在填充密度较低的情况下。这个设置用"
"于调整支撑轮廓的厚度，0表示关闭此特性。"

msgid "Top surface pattern"
msgstr "顶面图案"

msgid "Line pattern of top surface infill"
msgstr "顶面填充的走线图案"

msgid "Concentric"
msgstr "同心"

msgid "Rectilinear"
msgstr "直线"

msgid "Monotonic"
msgstr "单调"

msgid "Monotonic line"
msgstr "单调线"

msgid "Aligned Rectilinear"
msgstr "直线排列"

msgid "Hilbert Curve"
msgstr "希尔伯特曲线"

msgid "Archimedean Chords"
msgstr "阿基米德和弦"

msgid "Octagram Spiral"
msgstr "八角螺旋"

msgid "Bottom surface pattern"
msgstr "底面图案"

msgid "Line pattern of bottom surface infill, not bridge infill"
msgstr "除了桥接外的底面填充的走线图案"

msgid "Line width of outer wall"
msgstr "外墙的线宽"

msgid ""
"Speed of outer wall which is outermost and visible. It's used to be slower "
"than inner wall speed to get better quality."
msgstr "外墙的打印速度。它通常使用比内壁速度慢的速度，以获得更好的质量。"

msgid "Small perimeters"
msgstr "微小部位"

msgid ""
"This separate setting will affect the speed of perimeters having radius <= "
"small_perimeter_threshold (usually holes). If expressed as percentage (for "
"example: 80%) it will be calculated on the outer wall speed setting above. "
"Set to zero for auto."
msgstr ""

msgid "mm/s or %"
msgstr "mm/s 或 %"

msgid "Small perimeters threshold"
msgstr "微小部位周长阈值"

msgid ""
"This sets the threshold for small perimeter length. Default threshold is 0mm"
msgstr ""

msgid "Order of inner wall/outer wall/infil"
msgstr "内墙/外墙/填充的顺序"

msgid "Print sequence of inner wall, outer wall and infill. "
msgstr "内圈墙/外圈墙/填充的打印顺序"

msgid "inner/outer/infill"
msgstr "内墙/外墙/填充"

msgid "outer/inner/infill"
msgstr "外墙/内墙/填充"

msgid "infill/inner/outer"
msgstr "填充/内墙/外墙"

msgid "infill/outer/inner"
msgstr "填充/外墙/内墙"

msgid "inner-outer-inner/infill"
msgstr "内墙/外墙/内墙/填充"

msgid "Height to rod"
msgstr "到横杆高度"

msgid ""
"Distance of the nozzle tip to the lower rod. Used for collision avoidance in "
"by-object printing."
msgstr "喷嘴尖端到下方滑杆的距离。用于在逐件打印中避免碰撞。"

msgid "Height to lid"
msgstr "到顶盖高度"

msgid ""
"Distance of the nozzle tip to the lid. Used for collision avoidance in by-"
"object printing."
msgstr "喷嘴尖端到顶盖的距离。用于在逐件打印中避免碰撞。"

msgid ""
"Clearance radius around extruder. Used for collision avoidance in by-object "
"printing."
msgstr "挤出机四周的避让半径。用于在逐件打印中避免碰撞。"

msgid "Extruder Color"
msgstr "挤出机颜色"

msgid "Only used as a visual help on UI"
msgstr "只作为界面上的可视化辅助"

msgid "Extruder offset"
msgstr "挤出机偏移"

msgid "Flow ratio"
msgstr "流量比例"

msgid ""
"The material may have volumetric change after switching between molten state "
"and crystalline state. This setting changes all extrusion flow of this "
"filament in gcode proportionally. Recommended value range is between 0.95 "
"and 1.05. Maybe you can tune this value to get nice flat surface when there "
"has slight overflow or underflow"
msgstr ""
"材料经过融化后凝固可能会产生体积差异。这个设置会等比例改变所有挤出走线的挤出"
"量。推荐的范围为0.95到1.05。发现大平层模型的顶面有轻微的缺料或多料时，或许可"
"以尝试微调这个参数。"

msgid "Enable pressure advance"
msgstr "启用压力提前"

msgid ""
"Enable pressure advance, auto calibration result will be overwriten once "
"enabled."
msgstr "启用压力提前，一旦启用会覆盖自动检测的结果"

msgid "Pressure advance(Klipper) AKA Linear advance factor(Marlin)"
msgstr "压力提前(Klipper)或者线性提前(Marlin)"

msgid "Default line width if some line width is set to be zero"
msgstr "当线宽设置为0时走线的默认线宽"

msgid "Keep fan always on"
msgstr "保持风扇常开"

msgid ""
"If enable this setting, part cooling fan will never be stoped and will run "
"at least at minimum speed to reduce the frequency of starting and stoping"
msgstr ""
"如果勾选这个选项，部件冷却风扇将永远不会停止，并且会至少运行在最小风扇转速值"
"以减少风扇的启停频次"

msgid "Layer time"
msgstr "层时间"

msgid ""
"Part cooling fan will be enabled for layers of which estimated time is "
"shorter than this value. Fan speed is interpolated between the minimum and "
"maximum fan speeds according to layer printing time"
msgstr ""
"当层预估打印时间小于该数值时，部件冷却风扇将会被开启。风扇转速将根据层打印时"
"间在最大和最小风扇转速之间插值获得"

msgid "s"
msgstr "秒"

msgid "Default color"
msgstr "缺省颜色"

msgid "Default filament color"
msgstr "缺省材料颜色"

msgid "Color"
msgstr "颜色"

msgid "Required nozzle HRC"
msgstr "喷嘴硬度要求"

msgid ""
"Minimum HRC of nozzle required to print the filament. Zero means no checking "
"of nozzle's HRC."
msgstr "打印此材料的所需的最小喷嘴硬度。零值表示不检查喷嘴硬度。"

msgid ""
"This setting stands for how much volume of filament can be melted and "
"extruded per second. Printing speed is limited by max volumetric speed, in "
"case of too high and unreasonable speed setting. Can't be zero"
msgstr ""
"这个设置表示在1秒内能够融化和挤出的耗材丝体积。打印速度会受到最大体积速度的限"
"制，防止设置过高和不合理的速度。不允许设置为0。"

msgid "mm³/s"
msgstr "mm³/s"

msgid "Minimal purge on wipe tower"
msgstr "擦拭塔上的最小清理量"

msgid ""
"After a tool change, the exact position of the newly loaded filament inside "
"the nozzle may not be known, and the filament pressure is likely not yet "
"stable. Before purging the print head into an infill or a sacrificial "
"object, Slic3r will always prime this amount of material into the wipe tower "
"to produce successive infill or sacrificial object extrusions reliably."
msgstr ""

msgid "Filament load time"
msgstr "加载耗材丝的时间"

msgid "Time to load new filament when switch filament. For statistics only"
msgstr "切换耗材丝时，加载新耗材丝所需的时间。只用于统计信息。"

msgid "Filament unload time"
msgstr "卸载耗材丝的时间"

msgid "Time to unload old filament when switch filament. For statistics only"
msgstr "切换耗材丝时，卸载旧的耗材丝所需时间。只用于统计信息。"

msgid ""
"Filament diameter is used to calculate extrusion in gcode, so it's important "
"and should be accurate"
msgstr "耗材丝直径被用于计算G-code文件中的挤出量。因此很重要，应尽可能精确。"

msgid "Shrinkage"
msgstr "耗材收缩率"

#, fuzzy, c-format, boost-format
msgid ""
"Enter the shrinkage percentage that the filament will get after cooling "
"(94% if you measure 94mm instead of 100mm). The part will be scaled in xy to "
"compensate. Only the filament used for the perimeter is taken into account.\n"
"Be sure to allow enough space between objects, as this compensation is done "
"after the checks."
msgstr ""
"冷却后耗材会收缩的百分比(如果测量的长度是94mm而不是100mm，则为是收缩率为"
"94%)\n"
"补偿将按比例缩放xy轴该补偿仅考虑墙壁所使用的耗材\n"
"请确保物体之间有足够的间距，因为补偿是在边界检查之后进行"

msgid "Density"
msgstr "密度"

msgid "Filament density. For statistics only"
msgstr "耗材丝的密度。只用于统计信息。"

msgid "g/cm³"
msgstr "g/cm³"

msgid "The material type of filament"
msgstr "耗材丝的材料类型"

msgid "Soluble material"
msgstr "可溶性材料"

msgid ""
"Soluble material is commonly used to print support and support interface"
msgstr "可溶性材料通常用于打印支撑和支撑面"

msgid "Support material"
msgstr "支撑材料"

msgid ""
"Support material is commonly used to print support and support interface"
msgstr "支撑材料通常用于打印支撑体和支撑接触面"

msgid "Temperature of vitrificaiton"
msgstr "软化温度"

msgid ""
"Material becomes soft at this temperature. Thus the heatbed cannot be hotter "
"than this tempature"
msgstr "材料在这个温度开始变软。因此热床温度不能超过这个温度。"

msgid "Price"
msgstr "价格"

msgid "Filament price. For statistics only"
msgstr "耗材丝的价格。只用于统计信息。"

msgid "money/kg"
msgstr "money/kg"

msgid "(Undefined)"
msgstr "（未定义）"

msgid "Infill direction"
msgstr "填充方向"

msgid ""
"Angle for sparse infill pattern, which controls the start or main direction "
"of line"
msgstr "稀疏填充图案的角度，决定走线的开始或整体方向。"

msgid "Bridge infill direction"
msgstr "拉桥填充方向"

msgid ""
"Angle for bridge infill pattern, which controls the start or main direction "
"of line"
msgstr ""

msgid "Sparse infill density"
msgstr "稀疏填充密度"

#, c-format
msgid "Density of internal sparse infill, 100% means solid throughout"
msgstr "稀疏填充密度, 100%% 意味着完全实心。"

msgid "Sparse infill pattern"
msgstr "稀疏填充图案"

msgid "Line pattern for internal sparse infill"
msgstr "内部稀疏填充的走线图案"

msgid "Grid"
msgstr "网格"

msgid "Line"
msgstr "线"

msgid "Cubic"
msgstr "立方体"

msgid "Tri-hexagon"
msgstr "内六边形"

msgid "Gyroid"
msgstr "螺旋体"

msgid "Honeycomb"
msgstr "蜂窝"

msgid "Adaptive Cubic"
msgstr "自适应立方体"

msgid "3D Honeycomb"
msgstr "3D 蜂窝"

msgid "Support Cubic"
msgstr "支撑立方体"

msgid "Lightning"
msgstr "闪电"

msgid "Acceleration of outer walls"
msgstr "外墙的加速度。它通常使用比内壁速度慢的加速度，以获得更好的质量"

msgid "Acceleration of inner walls"
msgstr "内圈墙加速度，使用较低值可以改善质量。"

msgid "Acceleration of travel moves"
msgstr "空驶加速度"

msgid ""
"Acceleration of top surface infill. Using a lower value may improve top "
"surface quality"
msgstr "顶面填充的加速度。使用较低值可能会改善顶面质量"

msgid "Acceleration of outer wall. Using a lower value can improve quality"
msgstr "外墙加速度。使用较小的值可以提高质量。"

msgid ""
"Acceleration of bridges. If the value is expressed as a percentage (e.g. "
"50%), it will be calculated based on the outer wall acceleration."
msgstr ""

msgid "mm/s² or %"
msgstr ""

msgid ""
"Acceleration of sparse infill. If the value is expressed as a percentage (e."
"g. 100%), it will be calculated based on the default acceleration."
msgstr ""

msgid ""
"Acceleration of internal solid infill. If the value is expressed as a "
"percentage (e.g. 100%), it will be calculated based on the default "
"acceleration."
msgstr ""

msgid ""
"Acceleration of initial layer. Using a lower value can improve build plate "
"adhensive"
msgstr "首层加速度。使用较低值可以改善和构建板的粘接。"

msgid "Enable accel_to_decel"
msgstr "启用制动速度"

msgid "Klipper's max_accel_to_decel will be adjusted automatically"
msgstr ""

msgid "accel_to_decel"
msgstr "制动速度"

#, c-format, boost-format
msgid "Klipper's max_accel_to_decel will be adjusted to this % of acceleration"
msgstr ""

msgid "Jerk of outer walls"
msgstr "外墙抖动值"

msgid "Jerk of inner walls"
msgstr "内墙抖动值"

msgid "Jerk for top surface"
msgstr "顶面抖动值"

msgid "Jerk for infill"
msgstr "填充抖动"

msgid "Jerk for initial layer"
msgstr "首层抖动值"

msgid "Jerk for travel"
msgstr "空驶抖动值"

msgid "Line width of initial layer"
msgstr "首层的线宽"

msgid "Initial layer height"
msgstr "首层层高"

msgid ""
"Height of initial layer. Making initial layer height to be thick slightly "
"can improve build plate adhension"
msgstr "首层层高"

msgid "Speed of initial layer except the solid infill part"
msgstr "首层除实心填充之外的其他部分的打印速度"

msgid "Initial layer infill"
msgstr "首层填充"

msgid "Speed of solid infill part of initial layer"
msgstr "首层实心填充的打印速度"

msgid "Initial layer travel speed"
msgstr "首层空驶速度"

msgid "Travel speed of initial layer"
msgstr "首层空驶速度"

msgid "Initial layer nozzle temperature"
msgstr "首层打印温度"

msgid "Nozzle temperature to print initial layer when using this filament"
msgstr "打印首层时的喷嘴温度"

msgid "Full fan speed at layer"
msgstr "满速风扇在"

msgid ""
"Randomly jitter while printing the wall, so that the surface has a rough "
"look. This setting controls the fuzzy position"
msgstr "打印外墙时随机抖动，使外表面产生绒效果。这个设置决定适用的位置。"

msgid "None"
msgstr "无"

msgid "Contour"
msgstr ""

msgid "Contour and hole"
msgstr ""

msgid "All walls"
msgstr "所有墙"

msgid "Fuzzy skin thickness"
msgstr "绒毛表面厚度"

msgid ""
"The width within which to jitter. It's adversed to be below outer wall line "
"width"
msgstr "产生绒毛的抖动的宽度。建议小于外圈墙的线宽。"

msgid "Fuzzy skin point distance"
msgstr "绒毛表面点间距"

msgid ""
"The average diatance between the random points introducded on each line "
"segment"
msgstr "产生绒毛表面时，插入的随机点之间的平均距离"

msgid "Filter out tiny gaps"
msgstr "忽略微小间隙"

msgid "Layers and Perimeters"
msgstr "层和墙"

msgid ""
"Filter out gaps smaller than the threshold specified. This setting won't "
"affact top/bottom layers"
msgstr "小于指定阈值的微小间隙不填充。本设置不会对顶/底层起作用"

msgid ""
"Speed of gap infill. Gap usually has irregular line width and should be "
"printed more slowly"
msgstr "填缝的速度。缝隙通常有不一致的线宽，应改用较慢速度打印。"

msgid "Arc fitting"
msgstr "圆弧拟合"

msgid ""
"Enable this to get a G-code file which has G2 and G3 moves. And the fitting "
"tolerance is same with resolution"
msgstr ""
"打开这个设置，导出的G-code将包含G2 G3指令。圆弧拟合的容许值和精度相同。"

msgid "Add line number"
msgstr "标注行号"

msgid "Enable this to add line number(Nx) at the beginning of each G-Code line"
msgstr "打开这个设置，G-code的每一行的开头会增加Nx标注行号。"

msgid "Scan first layer"
msgstr "首层扫描"

msgid ""
"Enable this to enable the camera on printer to check the quality of first "
"layer"
msgstr "开启这个设置将打开打印机上的摄像头用于检查首层打印质量。"

msgid "Nozzle type"
msgstr "喷嘴类型"

msgid ""
"The metallic material of nozzle. This determines the abrasive resistance of "
"nozzle, and what kind of filament can be printed"
msgstr "喷嘴的金属材料。这将决定喷嘴的耐磨性，以及可打印材料的种类"

msgid "Undefine"
msgstr "未定义"

msgid "Hardened steel"
msgstr "硬化钢"

msgid "Stainless steel"
msgstr "不锈钢"

msgid "Brass"
msgstr "黄铜"

msgid "Nozzle HRC"
msgstr "喷嘴洛氏硬度"

msgid ""
"The nozzle's hardness. Zero means no checking for nozzle's hardness during "
"slicing."
msgstr "喷嘴硬度。零值表示在切片时不检查喷嘴硬度。"

msgid "HRC"
msgstr "洛氏硬度"

msgid "Enable this option if machine has auxiliary part cooling fan"
msgstr "如果机器有辅助部件冷却风扇，勾选该选项"

msgid "G-code flavor"
msgstr "G-code风格"

msgid "What kind of gcode the printer is compatible with"
msgstr "打印机兼容的G-code风格'"

msgid "Klipper"
msgstr ""

msgid "Label objects"
msgstr "标注模型"

msgid ""
"Enable this to add comments into the G-Code labeling print moves with what "
"object they belong to, which is useful for the Octoprint CancelObject "
"plugin. This settings is NOT compatible with Single Extruder Multi Material "
"setup and Wipe into Object / Wipe into Infill."
msgstr ""

msgid "Exclude objects"
msgstr "对象排除"

msgid "Enable this option to add EXCLUDE OBJECT command in g-code"
msgstr "开启此选项以支持对象排除"

msgid "Verbose G-code"
msgstr "注释G-code"

msgid ""
"Enable this to get a commented G-code file, with each line explained by a "
"descriptive text. If you print from SD card, the additional weight of the "
"file could make your firmware slow down."
msgstr ""

msgid "Infill combination"
msgstr "合并填充"

msgid ""
"Automatically Combine sparse infill of several layers to print together to "
"reduce time. Wall is still printed with original layer height."
msgstr ""
"自动合并若干层稀疏填充一起打印以可缩短时间。内外墙依然保持原始层高打印。"

msgid "Filament to print internal sparse infill."
msgstr "打印内部稀疏填充的耗材丝"

msgid "Line width of internal sparse infill"
msgstr "内部稀疏填充的线宽"

msgid "Infill/Wall overlap"
msgstr "填充/墙 重叠"

msgid ""
"Infill area is enlarged slightly to overlap with wall for better bonding. "
"The percentage value is relative to line width of sparse infill"
msgstr ""
"填充区域被轻微扩大，并和外墙产生重叠，进而产生更好的粘接。表示为相对稀疏填充"
"的线宽的百分比。"

msgid "Speed of internal sparse infill"
msgstr "内部稀疏填充的打印速度"

msgid "Interface shells"
msgstr "接触面外壳"

msgid ""
"Force the generation of solid shells between adjacent materials/volumes. "
"Useful for multi-extruder prints with translucent materials or manual "
"soluble support material"
msgstr ""

msgid "Ironing Type"
msgstr "熨烫类型"

msgid ""
"Ironing is using small flow to print on same height of surface again to make "
"flat surface more smooth. This setting controls which layer being ironed"
msgstr ""
"熨烫指的是使用小流量在表面的同高度打印，进而是的平面更加光滑。这个设置用于设"
"置哪些层进行熨烫。"

msgid "No ironing"
msgstr "不熨烫"

msgid "Top surfaces"
msgstr "顶面"

msgid "Topmost surface"
msgstr "最顶面"

msgid "All solid layer"
msgstr "所有实心层"

msgid "Ironing flow"
msgstr "熨烫流量"

msgid ""
"The amount of material to extrude during ironing. Relative to flow of normal "
"layer height. Too high value results in overextrusion on the surface"
msgstr "熨烫时相对正常层高流量的材料量。过高的数值将会导致表面材料过挤出。"

msgid "Ironing line spacing"
msgstr "熨烫间距"

msgid "The distance between the lines of ironing"
msgstr "熨烫走线的间距"

msgid "Ironing speed"
msgstr "熨烫速度"

msgid "Print speed of ironing lines"
msgstr "熨烫的打印速度"

msgid "This gcode part is inserted at every layer change after lift z"
msgstr "在每次换层抬升Z高度之后插入这段G-code。"

msgid "Supports silent mode"
msgstr "支持静音模式"

msgid ""
"Whether the machine supports silent mode in which machine use lower "
"acceleration to print"
msgstr "机器是否支持使用低加速度打印的静音模式。"

msgid ""
"This G-code will be used as a code for the pause print. User can insert "
"pause G-code in gcode viewer"
msgstr "该G-code用于暂停打印。您可以在gcode预览中插入暂停G-code"

msgid "This G-code will be used as a custom code"
msgstr "该G-code是定制化指令"

msgid "Maximum speed X"
msgstr "X最大速度"

msgid "Maximum speed Y"
msgstr "Y最大速度"

msgid "Maximum speed Z"
msgstr "Z最大速度"

msgid "Maximum speed E"
msgstr "E最大速度"

msgid "Machine limits"
msgstr "机器限制"

msgid "Maximum X speed"
msgstr "X最大速度"

msgid "Maximum Y speed"
msgstr "Y最大速度"

msgid "Maximum Z speed"
msgstr "Z最大速度"

msgid "Maximum E speed"
msgstr "E最大速度"

msgid "Maximum acceleration X"
msgstr "X最大加速度"

msgid "Maximum acceleration Y"
msgstr "Y最大加速度"

msgid "Maximum acceleration Z"
msgstr "Z最大加速度"

msgid "Maximum acceleration E"
msgstr "E最大加速度"

msgid "Maximum acceleration of the X axis"
msgstr "X轴的最大加速度"

msgid "Maximum acceleration of the Y axis"
msgstr "Y轴的最大加速度"

msgid "Maximum acceleration of the Z axis"
msgstr "Z轴的最大加速度"

msgid "Maximum acceleration of the E axis"
msgstr "E轴的最大加速度"

msgid "Maximum jerk X"
msgstr "X最大抖动"

msgid "Maximum jerk Y"
msgstr "Y最大抖动"

msgid "Maximum jerk Z"
msgstr "Z最大抖动"

msgid "Maximum jerk E"
msgstr "E最大抖动"

msgid "Maximum jerk of the X axis"
msgstr "X轴最大抖动"

msgid "Maximum jerk of the Y axis"
msgstr "Y轴最大抖动"

msgid "Maximum jerk of the Z axis"
msgstr "Z轴最大抖动"

msgid "Maximum jerk of the E axis"
msgstr "E轴最大抖动"

msgid "Minimum speed for extruding"
msgstr "最小挤出速度"

msgid "Minimum speed for extruding (M205 S)"
msgstr "最小挤出速度(M205 S)"

msgid "Minimum travel speed"
msgstr "最小空驶速度"

msgid "Minimum travel speed (M205 T)"
msgstr "最小空驶速度(M205 T)"

msgid "Maximum acceleration for extruding"
msgstr "挤出最大加速度"

msgid "Maximum acceleration for extruding (M204 P)"
msgstr "挤出时的最大加速度(M204 P)"

msgid "Maximum acceleration for retracting"
msgstr "回抽最大加速度"

msgid "Maximum acceleration for retracting (M204 R)"
msgstr "回抽最大加速度(M204 R)"

msgid "Maximum acceleration for travel"
msgstr "空驶最大加速度"

msgid "Maximum acceleration for travel (M204 T)"
msgstr "空驶最大加速度(M204 T)"

msgid "Fan speed"
msgstr "风扇速度"

msgid ""
"Part cooling fan speed may be increased when auto cooling is enabled. This "
"is the maximum speed limitation of part cooling fan"
msgstr ""
"启用自动冷却时，可能会提高部件冷却风扇的转速。这是部件冷却风扇的最大速度限制"

msgid "Max"
msgstr "最大"

msgid ""
"The largest printable layer height for extruder. Used tp limits the maximum "
"layer hight when enable adaptive layer height"
msgstr "挤出头最大可打印的层高。用于限制开启自适应层高时的最大层高。"

msgid "Minimum speed for part cooling fan"
msgstr "部件冷却风扇的最小转速"

msgid ""
"Speed of auxiliary part cooling fan. Auxiliary fan will run at this speed "
"during printing except the first several layers which is defined by no "
"cooling layers"
msgstr ""
"辅助部件冷却风扇的转速。辅助部件冷却风扇将一直运行在该速度，除了设置的无需冷"
"却的前若干层"

msgid "Min"
msgstr "最小"

msgid ""
"The lowest printable layer height for extruder. Used tp limits the minimum "
"layer hight when enable adaptive layer height"
msgstr "挤出头最小可打印的层高。用于限制开启自适应层高时的最小层高。"

msgid "Min print speed"
msgstr "最小打印速度"

msgid "The minimum printing speed when slow down for cooling"
msgstr "自动冷却降速的最小打印速度"

msgid "Nozzle diameter"
msgstr "喷嘴直径"

msgid "Diameter of nozzle"
msgstr "喷嘴直径"

msgid "Host Type"
msgstr ""

msgid ""
"Slic3r can upload G-code files to a printer host. This field must contain "
"the kind of the host."
msgstr ""

msgid "Nozzle volume"
msgstr "喷嘴内腔体积"

msgid "Volume of nozzle between the cutter and the end of nozzle"
msgstr "从切刀位置到喷嘴尖端的内腔体积"

msgid "Start end points"
msgstr ""

msgid "The start and end points which is from cutter area to garbage can."
msgstr ""

msgid "Reduce infill retraction"
msgstr "减小填充回抽"

msgid ""
"Don't retract when the travel is in infill area absolutely. That means the "
"oozing can't been seen. This can reduce times of retraction for complex "
"model and save printing time, but make slicing and G-code generating slower"
msgstr ""
"当空驶完全在填充区域内时不触发回抽。这意味着即使漏料也是不可见的。对于复杂模"
"型，该设置能够减少回抽次数以及打印时长，但是会造成G-code生成变慢"

msgid "Enable"
msgstr "开启"

msgid "Filename format"
msgstr "文件名格式"

msgid "User can self-define the project file name when export"
msgstr "用户可以自定义导出项目文件的名称。"

msgid "Detect overhang wall"
msgstr "识别悬空外墙"

#, c-format, boost-format
msgid ""
"Detect the overhang percentage relative to line width and use different "
"speed to print. For 100%% overhang, bridge speed is used."
msgstr ""
"检测悬空相对于线宽的百分比，并应用不同的速度打印。100%%的悬空将使用桥接速度。"

msgid "Line width of inner wall"
msgstr "内墙的线宽"

msgid "Speed of inner wall"
msgstr "内圈墙打印速度"

msgid "Number of walls of every layer"
msgstr "每一层的外墙"

msgid ""
"If you want to process the output G-code through custom scripts, just list "
"their absolute paths here. Separate multiple scripts with a semicolon. "
"Scripts will be passed the absolute path to the G-code file as the first "
"argument, and they can access the Slic3r config settings by reading "
"environment variables."
msgstr ""

msgid "Raft contact Z distance"
msgstr "筏层Z间距"

msgid "Z gap between object and raft. Ignored for soluble interface"
msgstr "模型和筏层之间的Z间隙"

msgid "Raft expansion"
msgstr "筏层扩展"

msgid "Expand all raft layers in XY plane"
msgstr "在XY平面扩展所有筏层"

msgid "Initial layer density"
msgstr "首层密度"

msgid "Density of the first raft or support layer"
msgstr "筏和支撑的首层密度"

msgid "Initial layer expansion"
msgstr "首层扩展"

msgid "Expand the first raft or support layer to improve bed plate adhesion"
msgstr "扩展筏和支撑的首层可以改善和热床的粘接。"

msgid "Raft layers"
msgstr "筏层"

msgid ""
"Object will be raised by this number of support layers. Use this function to "
"avoid wrapping when print ABS"
msgstr ""
"模型会在相应层数的支撑上抬高进行打印。使用该功能通常用于打印ABS时翘曲。"

msgid ""
"G-code path is genereated after simplifing the contour of model to avoid too "
"much points and gcode lines in gcode file. Smaller value means higher "
"resolution and more time to slice"
msgstr ""
"为了避免G-code文件中过密集的点和走线，G-code走线通常是在简化模型的外轮廓之后"
"生成。越小的数值代表更高的分辨率，同时需要更长的切片时间。"

msgid "Travel distance threshold"
msgstr "空驶距离阈值"

msgid ""
"Only trigger retraction when the travel distance is longer than this "
"threshold"
msgstr "只在空驶距离大于该数值时触发回抽。"

msgid "Retract amount before wipe"
msgstr "擦拭前的回抽量"

msgid ""
"The length of fast retraction before wipe, relative to retraction length"
msgstr "擦拭之前的回抽长度，用总回抽长度的百分比表示。"

msgid "Retract when change layer"
msgstr "换层时回抽"

msgid "Force a retraction when changes layer"
msgstr "强制在换层时回抽。"

msgid "Length"
msgstr "长度"

msgid "Retraction Length"
msgstr "回抽长度"

msgid ""
"Some amount of material in extruder is pulled back to avoid ooze during long "
"travel. Set zero to disable retraction"
msgstr ""
"挤出机中的一些材料会被拉回特定长度，避免空驶较长时材料渗出。设置为0表示关闭回"
"抽。"

msgid "Z hop when retract"
msgstr "回抽时抬升Z"

msgid ""
"Whenever the retraction is done, the nozzle is lifted a little to create "
"clearance between nozzle and the print. It prevents nozzle from hitting the "
"print when travel move. Using spiral line to lift z can prevent stringing"
msgstr ""
"回抽完成之后，喷嘴轻微抬升，和打印件之间产生一定间隙。这能够避免空驶时喷嘴和"
"打印件剐蹭和碰撞。使用螺旋线抬升z能够减少拉丝。"

msgid "Z hop type"
msgstr "抬Z类型"

msgid "Slope"
msgstr "梯形"

msgid "Spiral"
msgstr "螺旋"

msgid "Extra length on restart"
msgstr "额外回填长度"

msgid ""
"When the retraction is compensated after the travel move, the extruder will "
"push this additional amount of filament. This setting is rarely needed."
msgstr ""

msgid ""
"When the retraction is compensated after changing tool, the extruder will "
"push this additional amount of filament."
msgstr ""

msgid "Retraction Speed"
msgstr "回抽速度"

msgid "Speed of retractions"
msgstr "回抽速度"

msgid "Deretraction Speed"
msgstr "装填速度"

msgid ""
"Speed for reloading filament into extruder. Zero means same speed with "
"retraction"
msgstr "耗材丝装填的速度，0表示和回抽速度一致。"

msgid "Use firmware retraction"
msgstr "使用固件回抽"

msgid ""
"This experimental setting uses G10 and G11 commands to have the firmware "
"handle the retraction. This is only supported in recent Marlin."
msgstr ""

msgid "Show auto-calibration marks"
msgstr "显示雷达标定线"

msgid "Seam position"
msgstr "接缝位置"

msgid "The start position to print each part of outer wall"
msgstr "开始打印外墙的位置"

msgid "Nearest"
msgstr "最近"

msgid "Aligned"
msgstr "对齐"

msgid "Back"
msgstr "背面"

msgid "Random"
msgstr "随机"

msgid "Seam gap"
msgstr "接缝留空"

msgid ""
"In order to reduce the visibility of the seam in a closed loop extrusion, "
"the loop is interrupted and shortened by a specified amount.\n"
"his amount can be specified in millimeters or as a percentage of the current "
"extruder diameter. The default value for this parameter is 15%."
msgstr ""

msgid "Role base wipe speed"
msgstr "自动擦拭速度"

msgid ""
"The wipe speed is determined by the speed of the current extrusion role.e.g. "
"if a wipe action is executed immediately following an outer wall extrusion, "
"the speed of the outer wall extrusion will be utilized for the wipe action."
msgstr ""

msgid "Wipe on loops"
msgstr "闭环擦拭"

msgid ""
"To minimize the visibility of the seam in a closed loop extrusion, a small "
"inward movement is executed before the extruder leaves the loop."
msgstr ""

msgid "Wipe speed"
msgstr "擦拭速度"

msgid ""
"The wipe speed is determined by the speed setting specified in this "
"configuration.If the value is expressed as a percentage (e.g. 80%), it will "
"be calculated based on the travel speed setting above.The default value for "
"this parameter is 80%"
msgstr ""

msgid "Skirt distance"
msgstr "Skirt距离"

msgid "Distance from skirt to brim or object"
msgstr "从skirt到模型或者brim的距离"

msgid "Skirt height"
msgstr "Skirt高度"

msgid "How many layers of skirt. Usually only one layer"
msgstr "skirt有多少层。通常只有一层"

msgid "Skirt loops"
msgstr "Skirt圈数"

msgid "Number of loops for the skirt. Zero means disabling skirt"
msgstr "skirt的圈数。0表示关闭skirt。"

msgid ""
"The printing speed in exported gcode will be slowed down, when the estimated "
"layer time is shorter than this value, to get better cooling for these layers"
msgstr ""
"当层预估打印时间小于这个数值时，打印速度将会降低，从而获得更好的冷却效果。"

msgid "Minimum sparse infill threshold"
msgstr "稀疏填充最小阈值"

msgid ""
"Sparse infill area which is smaller than threshold value is replaced by "
"internal solid infill"
msgstr "小于这个阈值的稀疏填充区域将会被内部实心填充替代。"

msgid "mm²"
msgstr "mm²"

msgid "Line width of internal solid infill"
msgstr "内部实心填充的线宽"

msgid "Speed of internal solid infill, not the top and bottom surface"
msgstr "内部实心填充的速度，不是顶面和底面。"

msgid "Spiral vase"
msgstr "旋转花瓶"

msgid ""
"Spiralize smooths out the z moves of the outer contour. And turns a solid "
"model into a single walled print with solid bottom layers. The final "
"generated model has no seam"
msgstr ""
"沿着对象的外轮廓螺旋上升，将实体模型转变为只有底面实心层和侧面单层墙壁的打"
"印。最后生成的打印件没有接缝。"

msgid ""
"If smooth or traditional mode is selected, a timelapse video will be "
"generated for each print. After each layer is printed, a snapshot is taken "
"with the chamber camera. All of these snapshots are composed into a "
"timelapse video when printing completes. If smooth mode is selected, the "
"toolhead will move to the excess chute after each layer is printed and then "
"take a snapshot. Since the melt filament may leak from the nozzle during the "
"process of taking a snapshot, prime tower is required for smooth mode to "
"wipe nozzle."
msgstr ""
"如果启用平滑模式或者传统模式，将在每次打印时生成延时摄影视频。打印完每层后，"
"将用内置相机拍摄快照。打印完成后，所有这些快照会组合成一个延时视频。如果启用"
"平滑模式，打印完每层后，工具头将移动到吐料槽，然后拍摄快照。由于平滑模式在拍"
"摄快照的过程中熔丝可能会从喷嘴中泄漏，因此需要使用擦拭塔进行喷嘴擦拭。"

msgid "Traditional"
msgstr "传统模式"

msgid "Temperature variation"
msgstr "软化温度"

msgid "Start G-code"
msgstr "起始G-code"

msgid "Start G-code when start the whole printing"
msgstr "整个打印开始前的起始G-code"

msgid "Start G-code when start the printing of this filament"
msgstr "开始使用这个耗材丝打印的起始G-code"

msgid "Slice gap closing radius"
msgstr "切片间隙闭合半径"

msgid ""
"Cracks smaller than 2x gap closing radius are being filled during the "
"triangle mesh slicing. The gap closing operation may reduce the final print "
"resolution, therefore it is advisable to keep the value reasonably low."
msgstr ""
"在三角形网格切片过程中，小于2倍间隙闭合半径的裂纹将被填充。间隙闭合操作可能会"
"降低最终打印分辨率，因此建议降值保持在合理的较低水平"

msgid "Slicing Mode"
msgstr "切片模式"

msgid ""
"Use \"Even-odd\" for 3DLabPrint airplane models. Use \"Close holes\" to "
"close all holes in the model."
msgstr ""
"对3DLabPrint的飞机模型使用 \"奇偶\"。使用 \"闭孔 \"来关闭模型上的所有孔。"

msgid "Regular"
msgstr "常规"

msgid "Even-odd"
msgstr "奇偶"

msgid "Close holes"
msgstr "闭孔"

msgid "Enable support"
msgstr "开启支撑"

msgid "Enable support generation."
msgstr "开启支撑生成。"

msgid ""
"normal(auto) and tree(auto) is used to generate support automatically. If "
"normal(manual) or tree(manual) is selected, only support enforcers are "
"generated"
msgstr ""
"普通（自动）和树状（自动）用于自动生成支撑体。如果选择普通（手动）或树状（手"
"动），仅会在支撑强制面上生成支撑。"

msgid "normal(auto)"
msgstr "普通(自动)"

msgid "tree(auto)"
msgstr "树状(自动)"

msgid "normal(manual)"
msgstr "普通(手动)"

msgid "tree(manual)"
msgstr "树状(手动)"

msgid "Support/object xy distance"
msgstr "支撑/模型xy间距"

msgid "XY separation between an object and its support"
msgstr "模型和支撑之间XY分离距离"

msgid "Pattern angle"
msgstr "模式角度"

msgid "Use this setting to rotate the support pattern on the horizontal plane."
msgstr "设置支撑图案在水平面的旋转角度。"

msgid "On build plate only"
msgstr "仅在构建板生成"

msgid "Don't create support on model surface, only on build plate"
msgstr "不在模型表面上生成支撑，只在热床上生成。"

msgid "Support critical regions only"
msgstr "仅支撑关键区域"

msgid ""
"Only create support for critical regions including sharp tail, cantilever, "
"etc."
msgstr "仅对关键区域生成支撑，包括尖尾、悬臂等。"

msgid "Top Z distance"
msgstr "顶部Z距离"

msgid "The z gap between the top support interface and object"
msgstr "支撑顶部和模型之间的z间隙"

msgid "Bottom Z distance"
msgstr "底部Z距离"

msgid "The z gap between the bottom support interface and object"
msgstr "支撑生成于模型表面时，支撑面底部和模型之间的z间隙"

msgid "Support/raft base"
msgstr ""

msgid ""
"Filament to print support base and raft. \"Default\" means no specific "
"filament for support and current filament is used"
msgstr ""
"打印支撑主体和筏层的耗材丝。\"缺省\"代表不指定特定的耗材丝，并使用当前耗材"

msgid "Line width of support"
msgstr "支撑的线宽"

msgid "Interface use loop pattern"
msgstr "接触面采用圈形走线。"

msgid ""
"Cover the top contact layer of the supports with loops. Disabled by default."
msgstr "使用圈形走线覆盖顶部接触面。默认关闭。"

msgid "Support/raft interface"
msgstr ""

msgid ""
"Filament to print support interface. \"Default\" means no specific filament "
"for support interface and current filament is used"
msgstr "打印支撑接触面的耗材丝。\"缺省\"代表不指定特定的耗材丝，并使用当前耗材"

msgid "Top interface layers"
msgstr "顶部接触面层数"

msgid "Number of top interface layers"
msgstr "顶部接触面层数"

msgid "Bottom interface layers"
msgstr "底部接触面层数"

msgid "Top interface spacing"
msgstr "顶部接触面线距"

msgid "Spacing of interface lines. Zero means solid interface"
msgstr "接触面的线距。0代表实心接触面。"

msgid "Bottom interface spacing"
msgstr "底部接触面线距"

msgid "Spacing of bottom interface lines. Zero means solid interface"
msgstr "底部接触面走线的线距。0表示实心接触面。"

msgid "Speed of support interface"
msgstr "支撑面速度"

msgid "Base pattern"
msgstr "支撑主体图案"

msgid "Line pattern of support"
msgstr "支撑走线图案"

msgid "Rectilinear grid"
msgstr "直线网格"

msgid "Hollow"
msgstr "空心"

msgid "Interface pattern"
msgstr "支撑面图案"

msgid ""
"Line pattern of support interface. Default pattern for non-soluble support "
"interface is Rectilinear, while default pattern for soluble support "
"interface is Concentric"
msgstr ""
"支撑接触面的走线图案。非可溶支撑接触面的缺省图案为直线，可溶支撑接触面的缺省"
"图案为同心。"

msgid "Rectilinear Interlaced"
msgstr ""

msgid "Base pattern spacing"
msgstr "主体图案线距"

msgid "Spacing between support lines"
msgstr "支撑线距"

msgid "Normal Support expansion"
msgstr "普通支撑拓展"

msgid "Expand (+) or shrink (-) the horizontal span of normal support"
msgstr "在水平方向对普通支撑进行拓展（+）或收缩（-）"

msgid "Speed of support"
msgstr "支撑打印速度"

msgid ""
"Style and shape of the support. For normal support, projecting the supports "
"into a regular grid will create more stable supports (default), while snug "
"support towers will save material and reduce object scarring.\n"
"For tree support, slim style will merge branches more aggressively and save "
"a lot of material (default), while hybrid style will create similar "
"structure to normal support under large flat overhangs."
msgstr ""

msgid "Snug"
msgstr "紧贴"

msgid "Tree Slim"
msgstr "苗条树"

msgid "Tree Strong"
msgstr "粗壮树"

msgid "Tree Hybrid"
msgstr "混合树"

msgid "Independent support layer height"
msgstr "支撑独立层高"

msgid ""
"Support layer uses layer height independent with object layer. This is to "
"support customizing z-gap and save print time.This option will be invalid "
"when the prime tower is enabled."
msgstr ""

msgid "Threshold angle"
msgstr "阈值角度"

msgid ""
"Support will be generated for overhangs whose slope angle is below the "
"threshold."
msgstr "将会为悬垂角度低于阈值的模型表面生成支撑。"

msgid "Tree support branch angle"
msgstr "树状支撑分支角度"

msgid ""
"This setting determines the maximum overhang angle that t he branches of "
"tree support allowed to make.If the angle is increased, the branches can be "
"printed more horizontally, allowing them to reach farther."
msgstr ""
"此设置确定了允许树状支撑的最大悬垂角度。如果角度增加，可以更水平地打印分支，"
"使它们可以到达更远的地方。"

msgid "Tree support branch distance"
msgstr "树状支撑分支距离"

msgid ""
"This setting determines the distance between neighboring tree support nodes."
msgstr "此设置确定了树状支撑的相邻节点之间的距离。"

msgid "Adaptive layer height"
msgstr "自适应层高"

msgid ""
"Enabling this option means the height of  tree support layer except the "
"first will be automatically calculated "
msgstr ""

msgid "Auto brim width"
msgstr "自动裙边宽度"

msgid ""
"Enabling this option means the width of the brim for tree support will be "
"automatically calculated"
msgstr "启用此选项意味着树状支撑的裙边宽度将自动计算自动计算"

msgid "Tree support brim width"
msgstr "树状支撑裙边宽度"

msgid "Distance from tree branch to the outermost brim line"
msgstr "从树状支撑分支到最外层裙边线的距离"

msgid "Tree support branch diameter"
msgstr "树状支撑分支直径"

msgid "This setting determines the initial diameter of support nodes."
msgstr "此设置确定了树状支撑节点的初始直径。"

msgid "Tree support wall loops"
msgstr "树状支撑外墙层数"

msgid "This setting specify the count of walls around tree support"
msgstr "树状支撑外墙层数"

msgid "Tree support with infill"
msgstr "树状支撑生成填充"

msgid ""
"This setting specifies whether to add infill inside large hollows of tree "
"support"
msgstr "这个设置决定是否为树状支撑内部的空腔生成填充。"

msgid "Target chamber temperature"
msgstr ""

msgid "Nozzle temperature for layers after the initial one"
msgstr "除首层外的其它层的喷嘴温度"

msgid "Bed temperature difference"
msgstr "热床温差"

msgid ""
"Do not recommend bed temperature of other layer to be lower than initial "
"layer for more than this threshold. Too low bed temperature of other layer "
"may cause the model broken free from build plate"
msgstr ""

msgid "Detect thin wall"
msgstr "检查薄壁"

msgid ""
"Detect thin wall which can't contain two line width. And use single line to "
"print. Maybe printed not very well, because it's not closed loop"
msgstr ""
"检查无法容纳两条走线的薄壁。使用单条走线打印。可能会打地不是很好，因为走线不"
"再闭合。"

msgid ""
"This gcode is inserted when change filament, including T command to trigger "
"tool change"
msgstr "换料时插入的G-code，包括T命令。"

msgid "Line width for top surfaces"
msgstr "顶面的线宽"

msgid "Speed of top surface infill which is solid"
msgstr "顶面实心填充的速度"

msgid "Top shell layers"
msgstr "顶部壳体层数"

msgid ""
"This is the number of solid layers of top shell, including the top surface "
"layer. When the thickness calculated by this value is thinner than top shell "
"thickness, the top shell layers will be increased"
msgstr ""
"顶部壳体实心层层数，包括顶面。当由该层数计算的厚度小于顶部壳体厚度，切片时会"
"增加顶部壳体的层数"

msgid "Top solid layers"
msgstr "顶部壳体层数"

msgid "Top shell thickness"
msgstr "顶部壳体厚度"

msgid ""
"The number of top solid layers is increased when slicing if the thickness "
"calculated by top shell layers is thinner than this value. This can avoid "
"having too thin shell when layer height is small. 0 means that this setting "
"is disabled and thickness of top shell is absolutely determained by top "
"shell layers"
msgstr ""
"如果由顶部壳体层数算出的厚度小于这个数值，那么切片时将自动增加顶部壳体层数。"
"这能够避免当层高很小时，顶部壳体过薄。0表示关闭这个设置，同时顶部壳体的厚度完"
"全由顶部壳体层数决定"

msgid "Speed of travel which is faster and without extrusion"
msgstr "空驶的速度。空驶是无挤出量的快速移动。"

msgid "Wipe while retracting"
msgstr "回抽时擦拭"

msgid ""
"Move nozzle along the last extrusion path when retracting to clean leaked "
"material on nozzle. This can minimize blob when print new part after travel"
msgstr ""
"当回抽时，让喷嘴沿着前面的走线方向继续移动，清除掉喷嘴上的漏料。这能够避免空"
"驶结束打印新的区域时产生斑点。"

msgid "Wipe Distance"
msgstr "擦拭距离"

msgid ""
"Discribe how long the nozzle will move along the last path when retracting"
msgstr "表示回抽时擦拭的移动距离。"

msgid ""
"The wiping tower can be used to clean up the residue on the nozzle and "
"stabilize the chamber pressure inside the nozzle, in order to avoid "
"appearance defects when printing objects."
msgstr ""

msgid "Purging volumes"
msgstr "冲刷体积"

msgid "Flush multiplier"
msgstr "冲刷量乘数"

msgid ""
"The actual flushing volumes is equal to the flush multiplier multiplied by "
"the flushing volumes in the table."
msgstr "实际冲刷量等于冲刷量乘数乘以表格单元中的冲刷量"

msgid "Prime volume"
msgstr "清理量"

msgid "The volume of material to prime extruder on tower."
msgstr "擦拭塔上的清理量"

msgid "Width"
msgstr "宽度"

msgid "Width of prime tower"
msgstr "擦拭塔宽度"

msgid ""
"Purging after filament change will be done inside objects' infills. This may "
"lower the amount of waste and decrease the print time. If the walls are "
"printed with transparent filament, the mixed color infill will be seen "
"outside. It will not take effect, unless the prime tower is enabled."
msgstr ""
"换料后的过渡料会被用来打印对象的填充。这样可以减少材料浪费和缩短打印时间，但"
"是如果对象的内外墙是采用透明材料打印的，则可以从模型外观上看到内部的混色过渡"
"料。该功能只有在启用料塔的时候才生效。"

msgid ""
"Purging after filament change will be done inside objects' support. This may "
"lower the amount of waste and decrease the print time. It will not take "
"effect, unless the prime tower is enabled."
msgstr ""
"换料后的过渡料会被用来打印对象的支撑。这样可以减少材料浪费以及缩短打印时间。"
"该功能只有在启用料塔的时候才生效。"

msgid ""
"This object will be used to purge the nozzle after a filament change to save "
"filament and decrease the print time. Colours of the objects will be mixed "
"as a result. It will not take effect, unless the prime tower is enabled."
msgstr ""
"换料后的过渡料会被用来打印这个对象。这样可以减少材料浪费和缩短打印时间，但是"
"这个对象的外观会是混色的。该功能只有在启用料塔的时候才生效。"

msgid "X-Y hole compensation"
msgstr "X-Y 孔洞尺寸补偿"

msgid ""
"Holes of object will be grown or shrunk in XY plane by the configured value. "
"Positive value makes holes bigger. Negative value makes holes smaller. This "
"function is used to adjust size slightly when the object has assembling issue"
msgstr ""
"垂直的孔洞的尺寸将在X-Y方向收缩或拓展特定值。正值代表扩大孔洞。负值代表缩小孔"
"洞。这个功能通常在模型有装配问题时微调尺寸"

msgid "X-Y contour compensation"
msgstr "X-Y 外轮廓尺寸补偿"

msgid ""
"Contour of object will be grown or shrunk in XY plane by the configured "
"value. Positive value makes contour bigger. Negative value makes contour "
"smaller. This function is used to adjust size slightly when the object has "
"assembling issue"
msgstr ""
"模型外轮廓的尺寸将在X-Y方向收缩或拓展特定值。正值代表扩大。负值代表缩小。这个"
"功能通常在模型有装配问题时微调尺寸"

msgid "G-code thumbnails"
msgstr "G-code缩略图尺寸"

msgid ""
"Picture sizes to be stored into a .gcode and .sl1 / .sl1s files, in the "
"following format: \"XxY, XxY, ...\""
msgstr ""

msgid "Use relative E distances"
msgstr "使用相对E距离"

msgid ""
"Relative extrusion is recommended when using \"label_objects\" option.Some "
"extruders work better with this option unckecked (absolute extrusion mode). "
"Wipe tower is only compatible with relative mode. It is always enabled on "
"BambuLab printers. Default is checked"
msgstr ""

msgid ""
"Classic wall generator produces walls with constant extrusion width and for "
"very thin areas is used gap-fill. Arachne engine produces walls with "
"variable extrusion width"
msgstr ""
"经典墙生成器产生的墙走线具有一致的挤出宽度，对狭窄区域使用填缝。Arachne引擎则"
"产生变线宽的墙走线"

msgid "Classic"
msgstr "经典"

msgid "Arachne"
msgstr "Arachne"

msgid "Wall transition length"
msgstr "墙过渡长度"

msgid ""
"When transitioning between different numbers of walls as the part becomes "
"thinner, a certain amount of space is allotted to split or join the wall "
"segments. It's expressed as a percentage over nozzle diameter"
msgstr ""
"当零件逐渐变薄导致墙的层数发生变化时，需要在过渡段分配一定的空间来分割和连接"
"墙走线。参数值表示为相对于喷嘴直径的百分比"

msgid "Wall transitioning filter margin"
msgstr "墙过渡过滤间距"

msgid ""
"Prevent transitioning back and forth between one extra wall and one less. "
"This margin extends the range of extrusion widths which follow to [Minimum "
"wall width - margin, 2 * Minimum wall width + margin]. Increasing this "
"margin reduces the number of transitions, which reduces the number of "
"extrusion starts/stops and travel time. However, large extrusion width "
"variation can lead to under- or overextrusion problems. It's expressed as a "
"percentage over nozzle diameter"
msgstr ""
"防止特定厚度变化规律的局部在多一层墙和少一层墙之间来回转换。这个参数将挤压宽"
"度的范围扩大到[墙最小宽度-参数值, 2*墙最小宽度+参数值]。增大参数可以减少转换"
"的次数，从而减少挤出开始/停止和空驶的时间。然而，大的挤出宽度变化会导致过挤出"
"或欠挤出的问题。参数值表示为相对于喷嘴直径的百分比"

msgid "Wall transitioning threshold angle"
msgstr "墙过渡阈值角度"

msgid ""
"When to create transitions between even and odd numbers of walls. A wedge "
"shape with an angle greater than this setting will not have transitions and "
"no walls will be printed in the center to fill the remaining space. Reducing "
"this setting reduces the number and length of these center walls, but may "
"leave gaps or overextrude"
msgstr ""
"何时在偶数和奇数墙层数之间创建过渡段。角度大于这个阈值的楔形将不创建过渡段，"
"并且不会在楔形中心打印墙走线以填补剩余空间。减小这个数值能减少中心墙走线的数"
"量和长度，但可能会导致间隙或者过挤出"

msgid "Wall distribution count"
msgstr "墙分布计数"

msgid ""
"The number of walls, counted from the center, over which the variation needs "
"to be spread. Lower values mean that the outer walls don't change in width"
msgstr ""
"从中心开始计算的墙层数，线宽变化需要分布在这些墙走线上。较低的数值意味着外墙"
"宽度更不易被改变"

msgid "Minimum feature size"
msgstr "最小特征尺寸"

msgid ""
"Minimum thickness of thin features. Model features that are thinner than "
"this value will not be printed, while features thicker than the Minimum "
"feature size will be widened to the Minimum wall width. It's expressed as a "
"percentage over nozzle diameter"
msgstr ""
"薄壁特征的最小厚度。比这个数值还薄的特征将不被打印，而比最小特征厚度还厚的特"
"征将被加宽到墙最小宽度。参数值表示为相对喷嘴直径的百分比"

msgid "Minimum wall width"
msgstr "墙最小线宽"

msgid ""
"Width of the wall that will replace thin features (according to the Minimum "
"feature size) of the model. If the Minimum wall width is thinner than the "
"thickness of the feature, the wall will become as thick as the feature "
"itself. It's expressed as a percentage over nozzle diameter"
msgstr ""
"用于替换模型细小特征（根据最小特征尺寸）的墙线宽。如果墙最小线宽小于最小特征"
"的厚度，则墙将变得和特征本身一样厚。参数值表示为相对喷嘴直径的百分比"

msgid "Detect narrow internal solid infill"
msgstr "识别狭窄内部实心填充"

msgid ""
"This option will auto detect narrow internal solid infill area. If enabled, "
"concentric pattern will be used for the area to speed printing up. "
"Otherwise, rectilinear pattern is used defaultly."
msgstr ""
"此选项用于自动识别内部狭窄的实心填充。开启后，将对狭窄实心区域使用同心填充加"
"快打印速度。否则使用默认的直线填充。"

msgid "invalid value "
msgstr ""

#, c-format, boost-format
msgid " doesn't work at 100%% density "
msgstr ""

msgid "Invalid value when spiral vase mode is enabled: "
msgstr ""

msgid "too large line width "
msgstr ""

msgid " not in range "
msgstr ""

msgid "Export 3MF"
msgstr "导出3MF"

msgid "Export project as 3MF."
msgstr "导出项目为3MF。"

msgid "Export slicing data"
msgstr "导出切片数据"

msgid "Export slicing data to a folder."
msgstr "导出切片数据到目录"

msgid "Load slicing data"
msgstr ""

msgid "Load cached slicing data from directory"
msgstr ""

msgid "Slice"
msgstr "切片"

msgid "Slice the plates: 0-all plates, i-plate i, others-invalid"
msgstr ""

msgid "Show command help."
msgstr "显示命令行帮助。"

msgid "UpToDate"
msgstr ""

msgid "Update the configs values of 3mf to latest."
msgstr ""

msgid "mtcpp"
msgstr ""

msgid "max triangle count per plate for slicing."
msgstr ""

msgid "mstpp"
msgstr ""

msgid "max slicing time per plate in seconds."
msgstr ""

msgid "No check"
msgstr ""

msgid "Do not run any validity checks, such as gcode path conflicts check."
msgstr ""

msgid "Normative check"
msgstr ""

msgid "Check the normative items."
msgstr ""

msgid "Output Model Info"
msgstr "输出模型信息"

msgid "Output the model's information."
msgstr "输出模型的信息。"

msgid "Export Settings"
msgstr "导出配置"

msgid "Export settings to a file."
msgstr "导出配置到文件。"

msgid "Send progress to pipe"
msgstr ""

msgid "Send progress to pipe."
msgstr ""

msgid "Arrange Options"
msgstr "摆放选项"

msgid "Arrange options: 0-disable, 1-enable, others-auto"
msgstr "摆放选项：0-关闭，1-开启，其他-自动"

msgid "Convert Unit"
msgstr "转换单位"

msgid "Convert the units of model"
msgstr "转换模型的单位"

msgid "Orient the model"
msgstr "旋转模型"

msgid "Scale the model by a float factor"
msgstr "根据因子缩放模型"

msgid "Load General Settings"
msgstr "加载通用设置"

msgid "Load process/machine settings from the specified file"
msgstr "从指定文件加载工艺/打印机设置"

msgid "Load Filament Settings"
msgstr "加载耗材丝设置"

msgid "Load filament settings from the specified file list"
msgstr "从指定文件加载耗材丝设置"

msgid "Skip Objects"
msgstr ""

msgid "Skip some objects in this print"
msgstr ""

msgid "Data directory"
msgstr ""

msgid ""
"Load and store settings at the given directory. This is useful for "
"maintaining different profiles or including configurations from a network "
"storage."
msgstr ""

msgid "Output directory"
msgstr "输出路径"

msgid "Output directory for the exported files."
msgstr "导出文件的输出路径。"

msgid "Debug level"
msgstr "调试等级"

msgid ""
"Sets debug logging level. 0:fatal, 1:error, 2:warning, 3:info, 4:debug, 5:"
"trace\n"
msgstr ""
"设置调试日志等级。0:fatal， 1:error， 2:warning， 3:info， 4:debug， 5:"
"trace\n"

msgid "Error in zip archive"
msgstr "zip文件中存在错误"

msgid "Generating walls"
msgstr "生成内外墙"

msgid "Generating infill regions"
msgstr "正在生成填充区域"

msgid "Generating infill toolpath"
msgstr "正在生成填充走线"

msgid "Detect overhangs for auto-lift"
msgstr ""

msgid "Generating support"
msgstr "正在生成支撑"

msgid "Checking support necessity"
msgstr "正在检查支撑必要性"

msgid "floating regions"
msgstr ""

msgid "floating cantilever"
msgstr ""

msgid "large overhangs"
msgstr ""

#, c-format, boost-format
msgid ""
"It seems object %s has %s. Please re-orient the object or enable support "
"generation."
msgstr ""

msgid "Optimizing toolpath"
msgstr "正在优化走线"

msgid "Empty layers around bottom are replaced by nearest normal layers."
msgstr "底部出现空层，已被最近的正常层替换。"

msgid "The model has too many empty layers."
msgstr "模型有太多空层。"

msgid "Slicing mesh"
msgstr "正在切片网格"

msgid ""
"No layers were detected. You might want to repair your STL file(s) or check "
"their size or thickness and retry.\n"
msgstr ""

msgid ""
"An object's XY size compensation will not be used because it is also color-"
"painted.\n"
"XY Size compensation can not be combined with color-painting."
msgstr ""

#, c-format, boost-format
msgid "Support: generate toolpath at layer %d"
msgstr "支撑：正在生成层%d的走线路径"

msgid "Support: detect overhangs"
msgstr "支撑：正在检测悬空面"

msgid "Support: generate contact points"
msgstr "支撑：正在生成接触点"

msgid "Support: propagate branches"
msgstr "支撑：正在生长树枝"

msgid "Support: draw polygons"
msgstr "支撑：正在生成多边形"

msgid "Support: generate toolpath"
msgstr "支撑：正在生成走线路径"

#, c-format, boost-format
msgid "Support: generate polygons at layer %d"
msgstr "支撑：正在生成层%d的多边形"

#, c-format, boost-format
msgid "Support: fix holes at layer %d"
msgstr "支撑：正在修补层%d的空洞"

#, c-format, boost-format
msgid "Support: propagate branches at layer %d"
msgstr "支撑：正在生长层%d的树枝"

msgid "PA Calibration"
msgstr "PA校准"

msgid "DDE"
msgstr "近程挤出机"

msgid "Bowden"
msgstr "远程挤出机"

msgid "Extruder type"
msgstr "挤出机类型"

msgid "PA Tower"
msgstr "PA塔"

msgid "PA Line"
msgstr "PA划线"

msgid "Method"
msgstr "测试方法"

msgid "Start PA: "
msgstr "起始PA值"

msgid "End PA: "
msgstr "结束PA值"

msgid "PA step: "
msgstr "PA步距"

msgid "Print numbers"
msgstr "打印数字"

msgid ""
"Please input valid values:\n"
"Start PA: >= 0.0\n"
"End PA: > Start PA\n"
"PA step: >= 0.001)"
msgstr ""

msgid "Temperature calibration"
msgstr "温度校准"

msgid "PLA"
msgstr ""

msgid "ABS/ASA"
msgstr ""

msgid "PETG"
msgstr ""

msgid "TPU"
msgstr ""

msgid "PA-CF"
msgstr ""

msgid "PET-CF"
msgstr ""

msgid "Filament type"
msgstr "耗材类型"

msgid "Start temp: "
msgstr "起始温度: "

msgid "End end: "
msgstr "结束温度"

msgid "Temp step: "
msgstr "温度步距"

msgid ""
"Please input valid values:\n"
"Start temp: <= 350\n"
"End temp: >= 180\n"
"Start temp > End temp + 5)"
msgstr ""

msgid "Max volumetric speed test"
msgstr "最大体积流量速度测试"

msgid "Start volumetric speed: "
msgstr "起始流量"

msgid "End volumetric speed: "
msgstr "结束流量"

msgid "step: "
msgstr "流量步距"

msgid ""
"Please input valid values:\n"
"start > 0 step >= 0\n"
"end > start + step)"
msgstr ""

msgid "VFA test"
msgstr "VFA震纹测试"

msgid "Start speed: "
msgstr "起始速度"

msgid "End speed: "
msgstr "结束速度"

msgid ""
"Please input valid values:\n"
"start > 10 step >= 0\n"
"end > start + step)"
msgstr ""

#: resources/data/hints.ini: [hint:3D Scene Operations]
msgid ""
"3D Scene Operations\n"
"Did you know how to control view and object/part selection with mouse and "
"touchpanel in the 3D scene?"
msgstr ""
"3D场景操作\n"
"如何在3D场景中使用鼠标和触摸面板进行视角控制和对象/部件选择"

#: resources/data/hints.ini: [hint:Cut Tool]
msgid ""
"Cut Tool\n"
"Did you know that you can cut a model at any angle and position with the "
"cutting tool?"
msgstr ""
"切割工具\n"
"您知道吗？您可以使用切割工具以任何角度和位置切割模型。"

#: resources/data/hints.ini: [hint:Fix Model]
msgid ""
"Fix Model\n"
"Did you know that you can fix a corrupted 3D model to avoid a lot of slicing "
"problems?"
msgstr ""
"修复模型\n"
"您知道吗？您可以修复一个损坏的3D模型以避免诸多切片问题。"

#: resources/data/hints.ini: [hint:Timelapse]
msgid ""
"Timelapse\n"
"Did you know that you can generate a timelapse video during each print?"
msgstr ""
"延时摄影\n"
"您知道吗？您可以每次打印时生成一段延时摄影。"

#: resources/data/hints.ini: [hint:Auto-Arrange]
msgid ""
"Auto-Arrange\n"
"Did you know that you can auto-arrange all objects in your project?"
msgstr ""
"自动摆盘\n"
"您知道吗？您可以自动排列项目中的所有对象。"

#: resources/data/hints.ini: [hint:Auto-Orient]
msgid ""
"Auto-Orient\n"
"Did you know that you can rotate objects to an optimal orientation for "
"printing by a simple click?"
msgstr ""
"自动朝向\n"
"您知道吗，您只需单击鼠标，即可将对象旋转到适合的打印方向。"

#: resources/data/hints.ini: [hint:Lay on Face]
msgid ""
"Lay on Face\n"
"Did you know that you can quickly orient a model so that one of its faces "
"sits on the print bed? Select the \"Place on face\" function or press the "
"<b>F</b> key."
msgstr ""
"放置在面部\n"
"您知道吗，您可以快速指定模型的底面，使其位于打印床上。选择“放置在面部”功能或"
"按<b>F</b>键。"

#: resources/data/hints.ini: [hint:Object List]
msgid ""
"Object List\n"
"Did you know that you can view all objects/parts in a list and change "
"settings for each object/part?"
msgstr ""
"对象列表\n"
"您知道对象列表吗？您可以在其中的查看所有对象/部件，并更改每个对象/部件的设"
"置。"

#: resources/data/hints.ini: [hint:Simplify Model]
msgid ""
"Simplify Model\n"
"Did you know that you can reduce the number of triangles in a mesh using the "
"Simplify mesh feature? Right-click the model and select Simplify model. Read "
"more in the documentation."
msgstr ""
"简化模型\n"
"您知道吗，您可以使用“简化模型”功能减少模型的三角形数。在模型上单击鼠标右键，"
"然后选择“简化模型”。"

#: resources/data/hints.ini: [hint:Slicing Parameter Table]
msgid ""
"Slicing Parameter Table\n"
"Did you know that you can view all objects/parts on a table and change "
"settings for each object/part?"
msgstr ""
"参数表格\n"
"您知道吗？您可以参数表格上的所有对象/部件，并更改每个对象/部件的设置。"

#: resources/data/hints.ini: [hint:Split to Objects/Parts]
msgid ""
"Split to Objects/Parts\n"
"Did you know that you can split a big object into small ones for easy "
"colorizing or printing?"
msgstr ""
"分割成对象/零件\n"
"您知道吗，您可以把一个大对象分割成多个小对象/零件以便着色或打印。"

#: resources/data/hints.ini: [hint:Subtract a Part]
msgid ""
"Subtract a Part\n"
"Did you know that you can subtract one mesh from another using the Negative "
"part modifier? That way you can, for example, create easily resizable holes "
"directly in Orca Slicer. Read more in the documentation."
msgstr ""
"减去部分几何体\n"
"您知道吗，您可以使用负零件从另一个几何体中减去另一个几何体。例如，可以直接在"
"逆戟鲸中创建可轻松调整大小的孔。"

#: resources/data/hints.ini: [hint:STEP]
msgid ""
"STEP\n"
"Did you know that you can improve your print quality by slicing a STEP file "
"instead of an STL?\n"
"Orca Slicer supports slicing STEP files, providing smoother results than a "
"lower resolution STL. Give it a try!"
msgstr ""
"STEP文件\n"
"您知道吗，通过切片STEP文件而不是STL文件可以提高打印质量。\n"
"逆戟鲸支持切片STEP文件，提供比低分辨率STL更平滑的结果。试试看！"

#: resources/data/hints.ini: [hint:Z seam location]
msgid ""
"Z seam location\n"
"Did you know that you can customize the location of the Z seam, and even "
"paint it on your print, to have it in a less visible location? This improves "
"the overall look of your model. Check it out!"
msgstr ""
"Z接缝位置\n"
"您知道吗，您可以自定义Z接缝的位置，甚至可以将其绘制在打印上，使其位于不太可见"
"的位置。这样可以改善模型的整体外观。试试看！"

#: resources/data/hints.ini: [hint:Fine-tuning for flow rate]
msgid ""
"Fine-tuning for flow rate\n"
"Did you know that flow rate can be fine-tuned for even better-looking "
"prints? Depending on the material, you can improve the overall finish of the "
"printed model by doing some fine-tuning."
msgstr ""
"流量微调\n"
"你知道吗，您可以微调流量，以获得更好看的打印效果。根据材料的不同，可以通过进"
"行一些微调来提高打印模型的整体光洁度。"

#: resources/data/hints.ini: [hint:Split your prints into plates]
msgid ""
"Split your prints into plates\n"
"Did you know that you can split a model that has a lot of parts into "
"individual plates ready to print? This will simplify the process of keeping "
"track of all the parts."
msgstr ""
"分盘打印\n"
"您知道吗，您可以把一个有很多零件的模型安排到多个独立的分盘，然后打印出来，这"
"将简化对所有零件的管理。"

#: resources/data/hints.ini: [hint:Speed up your print with Adaptive Layer
#: Height]
msgid ""
"Speed up your print with Adaptive Layer Height\n"
"Did you know that you can print a model even faster, by using the Adaptive "
"Layer Height option? Check it out!"
msgstr ""
"自适应层高度加速打印\n"
"您知道吗，您可以使用“自适应层高度”选项可以更快地打印模型。试试看！"

#: resources/data/hints.ini: [hint:Support painting]
msgid ""
"Support painting\n"
"Did you know that you can paint the location of your supports? This feature "
"makes it easy to place the support material only on the sections of the "
"model that actually need it."
msgstr ""
"绘制支撑\n"
"您知道吗，您可以手动绘制添加/屏蔽支撑的位置，此功能使仅将支撑材料放置在实际需"
"要的模型截面上变得容易。"

#: resources/data/hints.ini: [hint:Different types of supports]
msgid ""
"Different types of supports\n"
"Did you know that you can choose from multiple types of supports? Tree "
"supports work great for organic models, while saving filament and improving "
"print speed. Check them out!"
msgstr ""
"支撑类型\n"
"您知道吗，有多种可选的支撑类型，树状支撑非常适合人物/动物模型，同时可以节耗材"
"并提高打印速度。试试看！"

#: resources/data/hints.ini: [hint:Printing Silk Filament]
msgid ""
"Printing Silk Filament\n"
"Did you know that Silk filament needs special consideration to print it "
"successfully? Higher temperature and lower speed are always recommended for "
"the best results."
msgstr ""
"打印丝绸耗材\n"
"你知道吗，丝绸耗材需要特别考虑才能成功打印。为了获得最佳效果，通常建议使用较"
"高的温度和较低的速度。"

#: resources/data/hints.ini: [hint:Brim for better adhesion]
msgid ""
"Brim for better adhesion\n"
"Did you know that when printing models have a small contact interface with "
"the printing surface, it's recommended to use a brim?"
msgstr ""
"使用Brim\n"
"您知道吗？当模型与热床表面的接触面积较小时，建议使用brim以提高打印成功率。"

#: resources/data/hints.ini: [hint:Set parameters for multiple objects]
msgid ""
"Set parameters for multiple objects\n"
"Did you know that you can set slicing parameters for all selected objects at "
"one time?"
msgstr ""
"为多个对象设置参数\n"
"您知道吗，可以同时为所有选定对象设置切片参数。"

#: resources/data/hints.ini: [hint:Stack objects]
msgid ""
"Stack objects\n"
"Did you know that you can stack objects as a whole one?"
msgstr ""
"组合物体\n"
"你知道吗？你可以把多个对象组合为一个整体。"

#: resources/data/hints.ini: [hint:Flush into support/objects/infill]
msgid ""
"Flush into support/objects/infill\n"
"Did you know that you can save the wasted filament by flushing them into "
"support/objects/infill during filament change?"
msgstr ""
"冲刷到支持/对象/填充中\n"
"你知道吗？你可以在换料时将它们冲入支撑/对象/填充，以节省浪费的料丝。"

#: resources/data/hints.ini: [hint:Improve strength]
msgid ""
"Improve strength\n"
"Did you know that you can use more wall loops and higher sparse infill "
"density to improve the strength of the model?"
msgstr ""
"提高强度\n"
"你知道吗？你可以使用更多的墙层数和更高的疏散填充密度来提高模型的强度。"

<<<<<<< HEAD
=======
#~ msgid "Physical Printer"
#~ msgstr "物理打印机"

#~ msgid "Keep upper part"
#~ msgstr "保留上半部分"

#~ msgid "Keep lower part"
#~ msgstr "保留下半部分"

#~ msgid "Start"
#~ msgstr "首层"

#~ msgid "Failed uploading print file. Please enter ip address again."
#~ msgstr "上传打印文件失败。请重新输入IP地址。"

#~ msgid "AMS auto switch filament"
#~ msgstr "AMS自动续料"

#~ msgid ""
#~ "Spiral mode only works when wall loops is 1, support is disabled, top "
#~ "shell layers is 0, sparse infill density is 0 and timelapse type is "
#~ "traditional"
#~ msgstr ""
#~ "旋转模式只能在外墙层数为1，关闭支撑，顶层层数为0，稀疏填充密度为0，传统延"
#~ "时摄影时有效"

#~ msgid "Arachne engine doesn't work with classic overhang speed mode.\n"
#~ msgstr "Arachne墙壁生成器和旧版悬垂降速冲突\n"

#~ msgid ""
#~ "Turn off classic mode automatically? \n"
#~ "Yes - Enable arachne with classic mode off\n"
#~ "No  - Give up using arachne this time"
#~ msgstr ""
#~ "自动切换到新版悬垂降速？\n"
#~ "确认 - 启动Arachne和新版悬垂降速\n"
#~ "取消 - 取消本次操作"

#~ msgid "AMS settings are not supported for external spool"
#~ msgstr "外挂料卷不支持AMS 设置"

#~ msgid "Backup"
#~ msgstr "备份"

#~ msgid "Backup interval"
#~ msgstr "备份间隔时长"

#~ msgid ""
#~ "Please check the following infomation and click Confirm to continue "
#~ "sending print:"
#~ msgstr "请检查以下信息，并点击确认继续发送打印："

#, c-format, boost-format
#~ msgid "The %s filament is too soft to be used with the AMS"
#~ msgstr "%s耗材太软，无法与AMS一起使用"

#~ msgid ""
#~ "The P1P printer does not support smooth timelapse, use traditional "
#~ "timelapse instead."
#~ msgstr "P1P打印机不支持平滑模式的延时摄影，请改用传统模式。"

#~ msgid "Support base"
#~ msgstr "支撑主体"

#~ msgid ""
#~ "Support layer uses layer height independent with object layer. This is to "
#~ "support customizing z-gap and save print time."
#~ msgstr ""
#~ "支撑使用不同于对象的层高。这样可以支持自定义Z方向间隙并节省打印时间。"

#~ msgid ""
#~ "Print a tower to prime material in nozzle after switching to a new "
#~ "material."
#~ msgstr "切换耗材丝时，打印擦拭塔来让准配好喷嘴里材料。"

#, c-format, boost-format
#~ msgid ""
#~ "It seems object %s has completely floating regions. Please re-orient the "
#~ "object or enable support generation."
#~ msgstr "似乎对象%s有完全浮空的区域。请调整朝向或打开支撑生成。"

#, c-format, boost-format
#~ msgid ""
#~ "It seems object %s has large overhangs. Please enable support generation."
#~ msgstr "似乎对象%s有很大面积的悬垂面。请打开支撑生成。"

>>>>>>> 2b00228c
#~ msgid "Max Radius"
#~ msgstr "最大半径"

#~ msgid ""
#~ "Max clearance radius around extruder. Used for collision avoidance in by-"
#~ "object printing."
#~ msgstr "挤出机四周的最大避让半径。用于在逐件打印中避免碰撞。"

#~ msgid "NormalLift"
#~ msgstr "直接抬Z"

#~ msgid "SpiralLift"
#~ msgstr "螺旋抬Z"

#~ msgid ""
#~ "The configuration may be generated by a newer version of BambuStudio."
#~ msgstr "此配置可能由新版本的逆戟鲸生成。"

#~ msgid ""
#~ "BambuStudio will terminate because of running out of memory.It may be a "
#~ "bug. It will be appreciated if you report the issue to our team."
#~ msgstr ""
#~ "系统内存耗尽，逆戟鲸即将终止运行。这可能是个缺陷，希望您可以报告此问题，我"
#~ "们将非常感激。"

#~ msgid ""
#~ "BambuStudio will terminate because of a localization error. It will be "
#~ "appreciated if you report the specific scenario this issue happened."
#~ msgstr ""
#~ "遇到本地化错误，逆戟鲸即将终止运行。希望您可以报告发生此问题的具体场景，我"
#~ "们将非常感激。"

#, boost-format
#~ msgid "BambuStudio got an unhandled exception: %1%"
#~ msgstr "逆戟鲸捕捉到一个未处理的异常：%1%"

#~ msgid ""
#~ "BambuStudio configuration file may be corrupted and is not abled to be "
#~ "parsed.Please delete the file and try again."
#~ msgstr "逆戟鲸配置文件可能已损坏而无法解析。请删除此文件并重新启动逆戟鲸。"

#~ msgid "Loading user presets..."
#~ msgstr "正在加载用户预设..."

#~ msgid ""
#~ "Orca Slicer is based on PrusaSlicer by Prusa Research, which is from "
#~ "Slic3r by Alessandro Ranellucci and the RepRap community"
#~ msgstr ""
#~ "逆戟鲸是基于拓竹的BambuStudio和Prusa Research的PrusaSlicer开发的，而"
#~ "PrusaSlicer是基于来自Alessandro Ranellucci和RepRap社区的Slic3r开发的"

#~ msgid ""
#~ "Orca Slicer is based on PrusaSlicer by PrusaResearch and SuperSlicer by "
#~ "Merill(supermerill)."
#~ msgstr ""
#~ "逆戟鲸是以PrusaResearch的PrusaSlicer和Merill(supermerill)的SuperSlicer为基"
#~ "础的。"

#~ msgid "Orca Slicer also referenced some ideas from Cura by Ultimaker."
#~ msgstr "逆戟鲸还参考了Ultimaker的Cura中的一些想法。"

#~ msgid ""
#~ "There many parts of the software that come from community contributions, "
#~ "so we're unable to list them one-by-one, and instead, they'll be "
#~ "attributed in the corresponding code comments."
#~ msgstr ""
#~ "软件中有很多部分来自于社区贡献，因此我们不便逐一列出他们，作为替代，他们将"
#~ "在相应的代码注释中被介绍。"

#~ msgid ""
#~ "Green means that AMS humidity is normal, orange represent humidity is "
#~ "high, red represent humidity is too high.(Hygrometer: lower the better, "
#~ "The bars: higher the better)"
#~ msgstr "绿色表示 AMS 湿度正常，橙色和红色表示湿度过高（湿度条越低越好）"

#~ msgid ""
#~ "A desiccant status lower than two bars indicates that desiccant may be "
#~ "inactive. Please change the desiccant. (Higher is better)"
#~ msgstr ""
#~ "干燥剂状态低于两格表示干燥剂可能不活跃。请更换干燥剂。(格数越高越好)"

#~ msgid ""
#~ " will be closed before creating a new model. Do you want to continue?"
#~ msgstr "将会被关闭以创建新模型。是否继续？"

#~ msgid ""
#~ "Another virtual camera is running.\n"
#~ "Orca Slicer supports only a single virtual camera.\n"
#~ "Do you want to stop this virtual camera?"
#~ msgstr ""
#~ "另一个虚拟摄像头正在工作。\n"
#~ "Orca Slicer 同时只能支持一个虚拟摄像头。\n"
#~ "是否停止前一个虚拟摄像头？"

#~ msgid "Clean"
#~ msgstr "清除"

#~ msgid "Export G-Code."
#~ msgstr "导出G-Code."

#~ msgid "Export."
#~ msgstr "导出。"

#~ msgid "Select Bed Type"
#~ msgstr "选择热床类型"

#, c-format, boost-format
#~ msgid "Plate %d: %s does not support filament %s (%s)."
#~ msgstr "盘 %d: %s 不支持耗材丝 %s(%s)."

#~ msgid "Actual Volume = Flushing Volume * Multiplier"
#~ msgstr "实际冲刷量 = 冲刷体积 * 乘数"

#, c-format, boost-format
#~ msgid "Suggestion: Actual Volume in range [%d, %d]"
#~ msgstr "建议：实际冲刷量设置在[%d, %d]范围内"

#~ msgid "Import geometry data from STL/STEP/3MF/OBJ/AMF files."
#~ msgstr "从STL/STEP/3MF/OBJ/AMF文件中导入几何数据"

#, boost-format
#~ msgid "Copying directory %1% to %2% failed: %3%"
#~ msgstr "从%1%拷贝目录到%2%失败：%3%"

#~ msgid ""
#~ "This controls brim position including outer side of models, inner side of "
#~ "holes or both. Auto means both the brim position and brim width is "
#~ "analysed and calculated automatically"
#~ msgstr ""
#~ "设置brim生成位置，包括模型往外的外侧,模型的孔的内侧和内外侧都生成。选择自"
#~ "动意味着brim的位置和宽度都会自动分析计算生成。"

#~ msgid "Internal Version"
#~ msgstr "内部版本"

#~ msgid "Choose one file (gcode/.gco/.g/.ngc/ngc):"
#~ msgstr "选择一个文件（gcode/.gco/.g/.ngc/ngc）："

#~ msgid ""
#~ "Too large layer height.\n"
#~ "Reset to 0.2"
#~ msgstr "层高过大。将重置为0.2"

#~ msgid ""
#~ "Disable overhang slowing down automatically? \n"
#~ "Yes - Enable arachne and disable overhang slowing down\n"
#~ "No  - Give up using arachne this time"
#~ msgstr ""
#~ "自动关闭悬垂降速？\n"
#~ "是 - 使用arachne并关闭悬垂降速\n"
#~ "否 - 此次放弃使用arachne"

#~ msgid "Line method - DDE"
#~ msgstr "划线方法 - 近程"

#~ msgid "Line method - Bowden"
#~ msgstr "划线方法 - 远程"

#~ msgid "Tower method - DDE"
#~ msgstr "打印塔方法 - 近程"

#~ msgid "Tower method - Bowden"
#~ msgstr "打印塔方法 - 远程"

#~ msgid "Pressure/Linear Advance"
#~ msgstr "压力提前"

#~ msgid "Step 1. please confirm Orca Slicer and your printer are in same LAN."
#~ msgstr "步骤1. 请确认逆戟鲸和您的打印机在同一局域网中。"

#~ msgid ""
#~ "Step 2. if the IP and Access Code below are different from the actual "
#~ "values on your printer,please correct them."
#~ msgstr "步骤2. 如果下面的IP和访问码与打印机上的实际值不同，请更正它们。"

#~ msgid "Unable to connect printer"
#~ msgstr "无法连接打印机"

#~ msgid ""
#~ "Failed to connect to the printer through LAN. Please enter the correct "
#~ "printer IP address and access code."
#~ msgstr "无法通过局域网连接打印机，请输入正确的IP地址和访问码。"

#~ msgid ""
#~ "Note : The location of IP and access code on the machine is as follows :"
#~ msgstr "提示: IP地址和访问码在机器上的位置如下:"

#~ msgid "NO AMS"
#~ msgstr "无AMS"

#~ msgid ""
#~ "Calibration completed. Please select the factors according to the left "
#~ "figure and fill them in the input boxes."
#~ msgstr "标定完成。请按照左图展示的方式选择流量补偿系数，并填写到输入框中。"

#~ msgid ""
#~ "Cannot detect the LAN IP address of %s. Are %s and Orca Slicer in the "
#~ "same LAN?"
#~ msgstr ""
#~ "无法检测到打印机%s 在局域网中的的IP地址。%s 和 逆戟鲸在同一个局域网内吗？"

#~ msgid "Click the pencil icon to edit the filament."
#~ msgstr "点击铅笔图标编辑耗材丝。"

#~ msgid ""
#~ "Arachne engine only works when overhang slowing down is disabled.\n"
#~ "This may cause decline in the quality of overhang surface when print "
#~ "fastly\n"
#~ msgstr ""
#~ "Arachne引擎只在关闭悬垂降速时起作用。\n"
#~ "这可能会导致高速打印时悬垂表面质量的下降\n"

#~ msgid ""
#~ "Switch to rectilinear pattern?\n"
#~ "Yes - switch to rectilinear pattern automaticlly\n"
#~ "No  - reset density to default non 100% value automaticlly\n"
#~ msgstr ""
#~ "切换到直线图案？\n"
#~ "是 - 自动切换到直线图案\n"
#~ "否 - 自动重置为非100%填充密度\n"

#~ msgid ""
#~ "Do you want to synchronize your personal data from Bambu Cloud? \n"
#~ "It contains the following information:\n"
#~ "1. The Process presets\n"
#~ "2. The Filament presets\n"
#~ "3. The Printer presets\n"
#~ msgstr ""
#~ "想从Bambu 云同步你的个人数据吗?\n"
#~ "包含如下信息:\n"
#~ "1. 工艺预设\n"
#~ "2. 打印丝预设\n"
#~ "3. 打印机预设\n"

#~ msgid ""
#~ "The 3mf's version %s is newer than %s's version %s, Found following keys "
#~ "unrecognized:\n"
#~ msgstr "该3mf的版本%s比%s的版本%s新，发现以下参数键值无法识别；\n"

#~ msgid ""
#~ "The 3mf's version %s is newer than %s's version %s, Suggest to upgrade "
#~ "your software.\n"
#~ msgstr "该3mf文件的版本%s 比%s的版本%s更新，建议升级您的软件。\n"

#~ msgid "Plate %d: %s does not support filament %s (%s).\n"
#~ msgstr "盘%d：%s不支持耗材丝%s (%s)。\n"

#~ msgid ""
#~ "Please check the following infomation and click Confirm to continue "
#~ "sending print:\n"
#~ msgstr "请检查以下信息，点击确认后继续发送打印：\n"

#~ msgid ""
#~ "The printer type used to generate G-code is not the same type as the "
#~ "currently selected physical printer. It is recommend to re-slice by "
#~ "selecting the same printer type.\n"
#~ msgstr ""
#~ "用于生成G-code的打印机类型与当前选定的物理打印机类型不同，建议选择相同的打"
#~ "印机类型重新切片。\n"

#~ msgid ""
#~ "We have added an experimental style \"Tree Slim\" that features smaller "
#~ "support volume but weaker strength.\n"
#~ "We recommand using it with: 0 interface layers, 0 top distance, 2 walls."
#~ msgstr ""
#~ "我们加入一个新的实验性风格\\\"苗条树\\\"，它使用更少的支撑体积，但强度可能"
#~ "较弱。\n"
#~ "\"因此我们推荐以下参数：接触层数为0，顶部Z距离为0，墙层数为2。"

#~ msgid ""
#~ "When using support material for the support interface, We recommand the "
#~ "following settings:\n"
#~ "0 top distance, 0 interface spacing, concentric pattern."
#~ msgstr ""
#~ "当使用支撑材料作为支撑面，我们推荐以下设置：\n"
#~ "顶部Z距离为0， 支撑面线距为0，接触面图案为同。"

#~ msgid ""
#~ "When recording timelapse without toolhead, it is recommended to add a "
#~ "\"Timelapse Wipe Tower\" \n"
#~ "by right-click the empty position of build plate and choose \"Add "
#~ "Primitive\"->\"Timelapse Wipe Tower\".\n"
#~ msgstr ""
#~ "在录制无工具头延时摄影视频时，建议添加“延时摄影擦料塔”\n"
#~ "右键单击构建板的空白位置，选择“添加标准模型”->“延时摄影擦料塔”。\n"

#~ msgid " is too close to others, there may be collisions when printing.\n"
#~ msgstr "到其他对象的距离太近了，可能在打印过程中发生碰撞。\n"

#~ msgid ""
#~ " is too close to exclusion area, there may be collisions when printing.\n"
#~ msgstr "到屏蔽区域的距离太近了，可能在打印过程中发生碰撞。\n"

#~ msgid "Plate %d: %s does not support filament %s\n"
#~ msgstr "盘%d: %s 不支持耗材丝 %s\n"

#~ msgid ""
#~ "Do not recommand bed temperature of other layer to be lower than initial "
#~ "layer for more than this threshold. Too low bed temperature of other "
#~ "layer may cause the model broken free from build plate"
#~ msgstr ""
#~ "不建议其它层热床温度比首层的热床温度低于这个值。太低的其它层热床温度可能导"
#~ "致打印过程中模型从构建板脱落"

#~ msgid ""
#~ "normal(auto) and tree(auto) is used to generate support automatically. If "
#~ "normal or tree is selected, only support enforcers are generated"
#~ msgstr ""
#~ "普通（自动）和树状（自动）用于自动生成支撑体。如果选择普通或树状，仅会在支"
#~ "撑强制面上生成支撑。"

#~ msgid "hybrid(auto)"
#~ msgstr "混合(自动)"

#~ msgid ""
#~ "Filament to print support and raft. \"Default\" means no specific "
#~ "filament for support and current filament is used"
#~ msgstr ""
#~ "打印支撑和筏层的耗材丝。\"缺省\"代表不指定特定的耗材丝，并使用当前耗材"

#~ msgid ""
#~ "Spiral mode only works when wall loops is 1, \n"
#~ "support is disabled, top shell layers is 0 and sparse infill density is "
#~ "0\n"
#~ msgstr ""
#~ "旋转模式只能在外墙层数为1，关闭支撑，顶层层数为0，稀疏填充密度为0时有"
#~ "效。\n"

#~ msgid ""
#~ "When sparse infill density is low, the internal solid infill or internal "
#~ "bridge may have no archor at the end of line. This cause falling and bad "
#~ "quality when printing internal solid infill. When enable this feature, "
#~ "loop paths will be added to the sparse fill of the lower layers for "
#~ "specific thickness, so that better archor can be provided for internal "
#~ "bridge. 0 means disable this feature"
#~ msgstr ""
#~ "当稀疏填充密度很低时，内部实心填充或内部桥接可能在走线转角处没有铆接。这导"
#~ "致内部实心填充打印失败或者打印质量差。开启这个设置时，将会在低层的稀疏填充"
#~ "中打印指定厚度的环形走线，为内部桥接提供更好的铆接。0值代表关闭该功能。"

#~ msgid ""
#~ "If enabled, Studio will generate support loops under the contours of "
#~ "internal bridges.These support loops could prevent internal bridges from "
#~ "extruding over the air and improve the top surface quality, expecially "
#~ "with a low infill density.This value determins the thickness of the "
#~ "support loops."
#~ msgstr ""
#~ "如果开启，Studio沿着内部桥接的边缘在其下方生成支撑轮廓。这些支撑轮廓可以防"
#~ "止悬空打印内部桥接并提高顶面质量，特别是在填充密度较低的情况下。这个设置用"
#~ "于调整支撑轮廓的厚度。"

#~ msgid "Choose one or more files (3mf/step/stl/obj/amf):"
#~ msgstr "选择一个或多个文件（3mf/step/stl/obj/amf）："

#~ msgid "Finish"
#~ msgstr "完成"

#~ msgid "Import 3MF/STL/STEP/OBJ/AMF"
#~ msgstr "导入 3MF/STL/STEP/OBJ/AMF"

#~ msgid "Virtual Camera"
#~ msgstr "虚拟摄像头"

#~ msgid "Part Cooling"
#~ msgstr "部件冷却"

#~ msgid "Aux Cooling"
#~ msgstr "辅助冷却"

#~ msgid "Same as global bed type"
#~ msgstr "跟随全局热床类型设置"

#~ msgid ""
#~ "Filament to print support and skirt. 0 means no specific filament for "
#~ "support and current filament is used"
#~ msgstr "打印支撑和skirt的耗材丝。0代表不指定特定的耗材丝，并使用当前耗材"

#~ msgid ""
#~ "Filament to print support interface. 0 means no specific filament for "
#~ "support interface and current filament is used"
#~ msgstr "打印支撑接触面的耗材丝。0代表不指定特定的耗材丝，并使用当前耗材"

#~ msgid "Repair"
#~ msgstr "修复"

#~ msgid "Repair the model's meshes if it is non-manifold mesh"
#~ msgstr "修复模型网格"

#~ msgid "Heat the nozzle to target temperature"
#~ msgstr "加热喷嘴"

#~ msgid "Show 'Streaming Video' guide page."
#~ msgstr "展示 'Streaming Video' 引导页"

#~ msgid ""
#~ "Successfully sent. Will automatically jump to the device page in %s s"
#~ msgstr "已发送完成，即将自动跳转到设备页面（%s秒）"

#~ msgid ""
#~ "AMS switches to the same type of filament automatically when the current "
#~ "filament runs out."
#~ msgstr "AMS料材耗尽后将自动切换相同类型的料材。"

#~ msgid "Monitoring Recording"
#~ msgstr "监控录像"

#~ msgid ""
#~ "Failed to save the project.\n"
#~ "Please check whether the project file is opened by other programs."
#~ msgstr ""
#~ "保存项目失败。\n"
#~ "请检查项目文件是否被其他程序打开。"

#~ msgid "Go to layer"
#~ msgstr "跳转到层"

#~ msgid "Layer number"
#~ msgstr "层数"

#~ msgid "Edit Object Process"
#~ msgstr "编辑对象工艺"

#~ msgid "Switch to per-object setting mode to edit object process."
#~ msgstr "切换到对象模式以编辑对象的工艺。"

#~ msgid ""
#~ "The flush volume is less than the minimum value and will be automatically "
#~ "set to the minimum value."
#~ msgstr "冲刷体积小于最小值，将被自动设置为最小值"

#~ msgid "Perimeter transitioning threshold angle"
#~ msgstr "墙过渡阈值角度"

#~ msgid "Perimeter distribution count"
#~ msgstr "墙分布计数"

#~ msgid "Send to Printer"
#~ msgstr "发送到打印机"

#~ msgid ""
#~ "Virtual camera is started.\n"
#~ "Press 'OK' to navigate the guide page of 'Streaming video of Bambu "
#~ "Printer'."
#~ msgstr ""
#~ "虚拟摄像头已经启动。点击“确认”打开相关帮助页面：'Streaming video of Bambu "
#~ "Printer'。"

#~ msgid "Entering Seam painting"
#~ msgstr "进入Z缝绘制"

#~ msgid "Leaving Seam painting"
#~ msgstr "退出Z缝绘制"

#~ msgid "Paint-on seam editing"
#~ msgstr "编辑手绘填缝"

#~ msgid "Export ok."
#~ msgstr "导出成功."

#~ msgid "Plate %d: %s does not support filament %s.\n"
#~ msgstr "盘%d：%s不支持耗材丝%s\n"

#~ msgid "Not supported."
#~ msgstr "不支持"

#~ msgid "Spaghetti and Excess Chute Pileup Detection"
#~ msgstr "炒面与堆料检查"

#~ msgid "Stop printing when Spaghetti or Excess Chute Pileup is detected"
#~ msgstr "当发生炒面或废料口堆料时停止打印"

#~ msgid "Sync material list from AMS"
#~ msgstr "同步到 AMS 的材料列表"

#~ msgid "Filament N XX"
#~ msgstr "打印丝 N XX"

#~ msgid "Color Print"
#~ msgstr "彩色打印"

#~ msgid "Comsumption"
#~ msgstr "消耗"

#~ msgid "Filament 1"
#~ msgstr "耗材丝 1"

#~ msgid "Flushed filament"
#~ msgstr "换料冲刷消耗"

#~ msgid "Initialize failed (Not supported without remote video tunnel)!"
#~ msgstr "初始化失败（不支持远程视频连接）"

#~ msgid ""
#~ "Enabling this option means the height of every layer except the first "
#~ "will be automatically calculated during slicing according to the slope of "
#~ "the model’s surface.\n"
#~ "Note that this option only takes effect if no prime tower is generated in "
#~ "current plate."
#~ msgstr ""
#~ "开启这个选项，程序会在切片的过程中根据模型表面的倾斜度自动计算每层的层高，"
#~ "首层除外。\n"
#~ "注意这个选项仅在当前盘不存在擦拭塔的情况下生效。"

#~ msgid "normal"
#~ msgstr "普通"

#~ msgid "tree"
#~ msgstr "树状"

#~ msgid " Object:"
#~ msgstr " 对象："

#~ msgid "Please check the following infomation:\n"
#~ msgstr "请确认以下信息后发送打印：\n"

#~ msgid ""
#~ "You have changed some preset settings. \n"
#~ "Would you like to keep these changed settings after switching preset?"
#~ msgstr ""
#~ "您有一些修改过的设置。\n"
#~ "切换预设后，是否要保留这些更改过的设置？"

#~ msgid "Export sliced file"
#~ msgstr "导出切片文件"

#~ msgid "Export Sliced File"
#~ msgstr "导出切片文件"

#~ msgid "Add Custom Printer"
#~ msgstr "添加自定义打印机"

#~ msgid "Show Log"
#~ msgstr "显示日志"

#~ msgid "Export current Sliced file"
#~ msgstr "导出当前已切片的文件"

#~ msgid "Publish Project"
#~ msgstr "发布项目"

#~ msgid ""
#~ "Force cooling fan to be specific speed when overhang degree of printed "
#~ "part exceeds this value. Expressed as percentage which indicides how much "
#~ "width of the line without support from lower layer"
#~ msgstr ""
#~ "当打印部分的悬垂程度超出设定值，强制冷却风扇为设置的速度。悬垂程度表示为未"
#~ "被低层支撑的部分占线宽的百分比"

#~ msgid ""
#~ "Distance of the nozzle tip to the lower rod. Used as input of auto-"
#~ "arranging to avoid collision when printing by object"
#~ msgstr "挤出头尖端到下方滑杆的距离。用于逐件打印的自动摆盘"

#~ msgid ""
#~ "Distance of the nozzle tip to the lid. Used as input of auto-arranging to "
#~ "avoid collision when printing by object"
#~ msgstr "挤出头尖端到顶盖的距离。用于逐件打印的自动摆盘。"

#~ msgid ""
#~ "Clearance radius around extruder. Used as input of auto-arranging to "
#~ "avoid collision when printing by object"
#~ msgstr "挤出机的避让半径。用于逐件打印的自动摆盘"

#~ msgid "Send and Print"
#~ msgstr "发送并打印"

#~ msgid "Can't connect to the printer"
#~ msgstr "无法连接打印机"

#~ msgid "Upgrade firmware"
#~ msgstr "升级固件"

#~ msgid "Upgrading"
#~ msgstr "升级中"

#~ msgid "Upgrading failed"
#~ msgstr "升级失败"

#~ msgid "Upgrading successful"
#~ msgstr "升级成功"

#~ msgid "Show &Wireframe"
#~ msgstr "显示线框"

#~ msgid "Show wireframes in 3D scene"
#~ msgstr "在3D场景中显示线框"

#~ msgid "Erase painting"
#~ msgstr "擦除绘制"

#~ msgid "Set pen size"
#~ msgstr "设置画笔大小"

#~ msgid "Rotation:"
#~ msgstr "旋转："

#~ msgid "Height:"
#~ msgstr "高度："

#~ msgid "Initialize failed [%d]!"
#~ msgstr "初始化失败 [%d]！"

#~ msgid "Management"
#~ msgstr "管理"

#~ msgid "Choose save directory"
#~ msgstr "选择保存目录"

#~ msgid "preparing, export 3mf failed!"
#~ msgstr "正在准备中，导出 3mf 失败！"

#~ msgid ""
#~ "Prime tower is required by timeplase. Are you sure you want to disable "
#~ "both of them?"
#~ msgstr "延时摄影需要使用擦拭塔，是否同时禁用？"

#~ msgid ""
#~ "Prime tower is required by timelapse. Do you want to enable both of them?"
#~ msgstr "延时摄影需要使用擦拭塔，是否同时启用？"

#~ msgid ""
#~ "%1% is too close to exclusion area, there will be collisions when "
#~ "printing."
#~ msgstr "%1%离不可打印区域太近，会造成打印时出现碰撞。"

#~ msgid ""
#~ "\n"
#~ "%1% is too close to exclusion area, there will be collisions when "
#~ "printing."
#~ msgstr ""
#~ "\n"
#~ "%1%离不可打印区域太近，会造成打印时出现碰撞。"

#~ msgid " is too close to others, there will be collisions when printing.\n"
#~ msgstr "离其它对象太近，会造成打印时出现碰撞。\n"

#~ msgid ""
#~ " is too close to exclusion area, there will be collisions when printing.\n"
#~ msgstr "离不可打印区域太近，会造成打印时出现碰撞。\n"

#~ msgid "Avoid crossing wall when travel"
#~ msgstr "空驶时避免跨越外墙"

#~ msgid "Max travel detour distance"
#~ msgstr "最大绕行距离"

#~ msgid ""
#~ "Maximum detour distance for avoiding crossing wall. Don't detour if the "
#~ "detour distance is large than this value"
#~ msgstr ""
#~ "避免跨越外墙时的最大绕行距离。如果绕行距离大于这个阈值，则不再绕行。"

#~ msgid ""
#~ "Height of the clearance cylinder around extruder. Used as input of auto-"
#~ "arrange to avoid collision when print object by object"
#~ msgstr "挤出机的净空高度。作为自动摆放的输入信息，避免逐件打印时发生碰撞。"

#~ msgid ""
#~ "Clearance radius around extruder. Used as input of auto-arrange to avoid "
#~ "collision when print object by object"
#~ msgstr "挤出机的净空半径。作为自动摆放的输入信息，避免逐件打印时发生碰撞。"

#~ msgid "Error at line %1%:\n"
#~ msgstr "错误在行%1%：\n"

#~ msgid "Reduce Triangles"
#~ msgstr "简化三角形"

#~ msgid "Spaghetti Detection"
#~ msgstr "炒面检测"

#~ msgid "Stop printing when spaghetti detected"
#~ msgstr "当发生炒面时停止打印"

#~ msgid ""
#~ "Switch to zig-zag pattern?\n"
#~ "Yes - switch to zig-zag pattern automaticlly\n"
#~ "No  - reset density to default non 100% value automaticlly\n"
#~ msgstr ""
#~ "切换到锯齿图案？\n"
#~ "是 - 自动切换到锯齿图案\n"
#~ "否 - 自动重置为非100%填充密度\n"

#~ msgid "Extruder position"
#~ msgstr "挤出机位置"

#~ msgid "Zig zag"
#~ msgstr "锯齿"

#~ msgid ""
#~ "Bed temperature is higher than vitrification temperature of this "
#~ "filament.\n"
#~ "This may cause nozzle blocked and printing failure"
#~ msgstr ""
#~ "热床温度已高于这个耗材的软化温度。\n"
#~ "这可能导致堵头和打印失败"

#~ msgid "Waiting"
#~ msgstr "等待中"

#~ msgid "Failed"
#~ msgstr "失败"

#~ msgid "Finished"
#~ msgstr "完成"

#~ msgid "Home"
#~ msgstr "首页"

#~ msgid "Per object edit"
#~ msgstr "编辑单个对象"

#~ msgid "Inner wall speed"
#~ msgstr "内墙速度"

#~ msgid "Clipping of view"
#~ msgstr "剪切视图"

#~ msgid "the 3mf is not compatible, load geometry data only!"
#~ msgstr "该3mf文件不兼容，仅加载几何数据！"

#~ msgid "Save configuration as:"
#~ msgstr "预设另存为："

#~ msgid "Line type"
#~ msgstr "走线类型"

#~ msgid "Abort"
#~ msgstr "终止"

#~ msgid "Designer"
#~ msgstr "设计师"

#~ msgid "Report"
#~ msgstr "报告"

#~ msgid "0%"
#~ msgstr "0%"

#~ msgid "Timelapse Wipe Tower"
#~ msgstr "延时摄影擦料塔"

#~ msgid "Device:"
#~ msgstr "设备："

#~ msgid "Translation"
#~ msgstr "翻译"

#~ msgid ""
#~ "It seems object %s needs support to print. Please enable support "
#~ "generation."
#~ msgstr "对象“%s”可能需要添加支撑才能打印。建议开启支撑生成。"

#~ msgid ""
#~ "The model has overlapping or self-intersecting facets. I tried to repair "
#~ "it, however you might want to check the results or repair the input file "
#~ "and retry."
#~ msgstr ""
#~ "模型有重叠或自交的面片。已尝试修复，请检查结果是否正确，或修复输入文件后重"
#~ "试。"

#~ msgid ""
#~ "Auto orientates selected objects or all objects.If there are selected "
#~ "objects, it just orientates the selected ones.Otherwise, it will "
#~ "orientates all objects in the project."
#~ msgstr ""
#~ "自动调整选定零件/所有零件的方向,\n"
#~ "有选定零件时调整选定零件的朝向,没有选择零件时调整所有零件的朝向"

#~ msgid "The Config is not compatible and can not be loaded."
#~ msgstr "该配置不兼容，无法被加载。"

#~ msgid "default value"
#~ msgstr "默认值"

#~ msgid ""
#~ "The filament index exceeds the AMS's slot count and cannot send the print "
#~ "job."
#~ msgstr ""
#~ "打印机固件仅支持材料=>AMS槽位的顺序映射。材料编号超过AMS的槽位数量，无法发"
#~ "送打印任务。"

#~ msgid "Timelapse without toolhead"
#~ msgstr "无工具头延时摄影"

#~ msgid "Downloading Bambu Network plug-in"
#~ msgstr "正在下载Bambu网络插件"

#~ msgid "Creating"
#~ msgstr "正在创建"

#~ msgid "Uploading"
#~ msgstr "正在上传"

#~ msgid "Sending"
#~ msgstr "发送中"

#~ msgid "Please fill report first."
#~ msgstr "请先填写报告。"

#~ msgid "Unable to create zip file"
#~ msgstr "无法创建zip压缩文件"

#~ msgid "Printer firmware does not support material = >ams slot mapping."
#~ msgstr "打印机固件不支持材料=>AMS槽位映射"

#~ msgid "Filaments Selection"
#~ msgstr "材料选择"

#~ msgid "Printer Selection"
#~ msgstr "打印机选择"

#~ msgid "Auto arrange"
#~ msgstr "自动摆盘"

#~ msgid "Spiral mode"
#~ msgstr "旋转模式"

#~ msgid ""
#~ "Unprintable area in XY plane. For example, X1 Series printers use the "
#~ "front left corner to cut filament in multi-material printing. The area is "
#~ "expressed as polygon by points in following format: \"XxY, XxY, ...\""
#~ msgstr ""
#~ "XY平面上的不可打印区域。例如，X1系列打印机在换料过程中，会使用左前角区域来"
#~ "切断耗材丝。这个多边形区域由以下格式的点表示：“XxY，XxY，…”"

#~ msgid "Connect %s[SN:%s] failed!"
#~ msgstr "连接 %s[SN:%s]失败."

#~ msgid "Fragment area"
#~ msgstr "碎片面积阈值"

#~ msgid "Clear all"
#~ msgstr "清除所有"

#~ msgid "Monitoring"
#~ msgstr "实时视频"

#~ msgid "Record monitor video"
#~ msgstr "录制监控视频"

#~ msgid "Fragment filter"
#~ msgstr "碎片过滤器"

#~ msgid "Fragment Filter"
#~ msgstr "碎片过滤器"

#~ msgid "Position:"
#~ msgstr "位置："

#~ msgid "Updating Bambu Network plug-in"
#~ msgstr "正在更新Bambu网络插件"

#~ msgid ""
#~ "An object is layed over the boundary of plate.\n"
#~ "Please solve the problem by moving it totally inside or outside plate."
#~ msgstr ""
#~ "检测到有对象放置在盘的边界。\n"
#~ "请把它整体移动到盘内或盘外以解决此问题。"

#~ msgid "Show Model Mesh(TODO)"
#~ msgstr "显示模型网格"

#~ msgid "Display triangles of models"
#~ msgstr "显示模型面片"

#~ msgid "Show Model Shadow(TODO)"
#~ msgstr "显示模型阴影"

#~ msgid "Display shadow of objects"
#~ msgstr "显示对象阴影"

#~ msgid "Show Printable Box(TODO)"
#~ msgstr "显示打印区边界"

#~ msgid "Display printable box"
#~ msgstr "显示打印区边界"

#~ msgid ""
#~ "Do you want to synchronize your personal data from Bambu Cloud? \n"
#~ "It ontains the following information:\n"
#~ "1. The Process presets\n"
#~ "2. The Filament presets\n"
#~ "3. The Printer presets\n"
#~ msgstr ""
#~ "想从Bambu 云同步你的个人数据吗?\n"
#~ "包含如下信息:\n"
#~ "1. 工艺预设\n"
#~ "2. 打印丝预设\n"
#~ "3. 打印机预设\n"

#~ msgid "Fix model through cloud"
#~ msgstr "通过云端修复模型"

#~ msgid "Fix model locally"
#~ msgstr "本地修复模型"

#~ msgid "Module"
#~ msgstr "模块"

#~ msgid ""
#~ "Heat the nozzle to target \n"
#~ "temperature"
#~ msgstr "加热喷嘴到目标温度"

#~ msgid ""
#~ "Push new filament \n"
#~ "into extruder"
#~ msgstr "送出新的耗材丝到挤出机"

#~ msgid "Successfully sent.Will automatically jump to the device page in %s s"
#~ msgstr "已发送完成，即将自动跳转到设备页面 (%s 秒）"

#~ msgid ""
#~ "Do you want to synchronize your personal data from Bambu Cloud? \n"
#~ "Contains the following information:\n"
#~ "1. The Process presets\n"
#~ "2. The Filament presets\n"
#~ "3. The Printer presets\n"
#~ msgstr ""
#~ "是否从Bambu云同步您的个人数据？\n"
#~ "包含以下信息：\n"
#~ "1. 工艺预设\n"
#~ "2. 耗材丝预设\n"
#~ "3. 打印机预设\n"

#~ msgid "Please upgrade your printer first"
#~ msgstr "请先升级打印机固件"

#~ msgid "Swith cloud environment, Please login again!"
#~ msgstr "切换云环境，请重新登录!"

#~ msgid ""
#~ "The firmware versions of printer and AMS are too low.Please update to the "
#~ "latest version before sending the print job"
#~ msgstr "打印机和AMS固件版本过低，请更新到最新版本方可发送打印"

#~ msgid "Output file"
#~ msgstr "输出文件"

#~ msgid ""
#~ "Don't retract when the travel is in infill area absolutely. That means "
#~ "the oozing can't been seen"
#~ msgstr "当完全在填充区域内部空驶时不会抽，即便渗出滴料也是不可见的。"

#~ msgid "sdfsadf Any arrow"
#~ msgstr "方向键"

#~ msgid "Any arrow"
#~ msgstr "方向键"

#~ msgid "Ctrl + Left mouse button"
#~ msgstr "Ctrl + 鼠标左键"

#~ msgid "Shift + Any arrow"
#~ msgstr "Shift + 方向键"

#~ msgid "Ctrl + Any arrow"
#~ msgstr "Ctrl + 方向键"

#~ msgid "Shift + Mouse wheel"
#~ msgstr "Shift + 鼠标滚轮"

#~ msgid "User pause"
#~ msgstr "用户暂停"

#~ msgid "Pause(toolhead shell off)"
#~ msgstr "工具头前盖掉落暂停"

#~ msgid "In the calibration of laser scanner"
#~ msgstr "轮廓仪激光标定"

#~ msgid "In the calibration of extrusion flow"
#~ msgstr "挤出绝对流量标定"

#~ msgid "Pause(hotend temperature error)"
#~ msgstr "热端温控异常暂停"

#~ msgid "Pause(heated bed temperature error)"
#~ msgstr "热床温控异常暂停"

#~ msgid "Beginner's Tutorial"
#~ msgstr "新手引导"

#~ msgid "Render statistics debugging box"
#~ msgstr "渲染统计数据调试框"

#~ msgid "Pause(hotend temperature error"
#~ msgstr "热端温控异常暂停"

#~ msgid "Pause(heated bed temperature error"
#~ msgstr "热床温控异常暂停"

#~ msgid "The bed is auto leveling"
#~ msgstr "热床正在自动调平"

#~ msgid "The hot bed is preheating"
#~ msgstr "热床正在预加热"

#~ msgid "Frequncy sweeping"
#~ msgstr "机器正在进行扫频"

#~ msgid "Change the filament"
#~ msgstr "更改材料"

#~ msgid "Pause(M400)"
#~ msgstr "暂停（M400）"

#~ msgid "Pause(Lack of filament)"
#~ msgstr "缺料暂停"

#~ msgid "The nozzle is preheating"
#~ msgstr "喷头正在预加热"

#~ msgid "Extruder compensation scanning"
#~ msgstr "正在进行挤出补偿扫描"

#~ msgid "Bed surface scanning"
#~ msgstr "正在进行热床表面扫描"

#~ msgid "First layer scanning"
#~ msgstr "正在进行首层扫描"

#~ msgid "In the calibration of extrinsic parameters"
#~ msgstr "轮廓仪外参标定中"

#~ msgid "In the calibration of temperature protection"
#~ msgstr "挤出头温度保护标定"

#~ msgid "Silent Mode"
#~ msgstr "静音模式"

#~ msgid "Show Edges(TODO)"
#~ msgstr "显示模型边缘"

#~ msgid "Show Edges"
#~ msgstr "显示模型边缘"

#~ msgid "Associate .step files to OrcaSlicer"
#~ msgstr "使用逆戟鲸打开.step文件"

#~ msgid "Vibration Calibration"
#~ msgstr "振动校准"

#~ msgid "Please select a printer first."
#~ msgstr "请先选择一台打印机。"

#~ msgid ""
#~ "The printer is updating firmware. Please send it after the update is "
#~ "completed"
#~ msgstr "打印机正在更新固件，请在更新完成后发送"

#~ msgid "Enable spaghetti detector"
#~ msgstr "炒面检测"

#~ msgid "Enable the camera on printer to check spaghetti"
#~ msgstr "开启打印机的摄像头检查是否发生炒面。"

#~ msgid ""
#~ "The calibration program detects the status of your device automatically "
#~ "to minimize deviation.\n"
#~ " It keeps the device performing optimally."
#~ msgstr ""
#~ "校准程序会自动检测设备以最小化设备误差。\n"
#~ "它可以让设备保持最佳性能。"

#~ msgid ""
#~ "The calibration program detects the status of your device automatically "
#~ "to minimize deviation. It keeps the device performing optimally."
#~ msgstr "校准程序会自动检测设备以最小化设备误差。它可以让设备保持最佳性能。"

#~ msgid "Reading printer info timed out"
#~ msgstr "读取打印机信息超时"

#~ msgid "Per Object Setting"
#~ msgstr "对象设置"

#~ msgid "Reset All"
#~ msgstr "重置所有"

#~ msgid "Waiting for login"
#~ msgstr "正在登录中"

#~ msgid "Internal error, no gcode file to upload."
#~ msgstr "内部错误，没有可上传的gcode文件"

#~ msgid "Print job was cancelled."
#~ msgstr "打印任务已取消。"

#~ msgid "Failed to create the print job. Please try agian."
#~ msgstr "无法创建打印任务，请重试。"

#~ msgid "Failed to upload the print job. Please try agian."
#~ msgstr "未能上传打印任务，请重试。"

#~ msgid "Uploading print job timed out. Please try again."
#~ msgstr "上传打印任务超时，请重试。"

#~ msgid "Sending print task timed out. Please try again."
#~ msgstr "发送打印任务超时，请重试。"

#~ msgid "Try to upload project over lan"
#~ msgstr "尝试通过局域网上传项目"

#~ msgid "Try to send project over cloud"
#~ msgstr "尝试通过云服务发送项目"

#~ msgid "Ams Mappling failed, please select filament"
#~ msgstr "AMS 映射失败，请手动选择打印丝"

#~ msgid "Plese select the filament in ams"
#~ msgstr "请手动选择打印丝"

#~ msgid "The printer is being updated. Please try again after the update."
#~ msgstr "打印机正在更新。 请更新后重试。"

#~ msgid "Exporting 3mf..."
#~ msgstr "正在导出3mf..."

#~ msgid "Internal error."
#~ msgstr "内部错误。"

#~ msgid "Exporting 3mf failed, please slice again."
#~ msgstr "导出3mf失败，请重新切片。"

#~ msgid "No printer available"
#~ msgstr "没有可用的打印机"

#~ msgid "Current printer is busy"
#~ msgstr "当前打印机正忙"

#~ msgid "Current printer is printing now"
#~ msgstr "当前打印机正在打印中"

#~ msgid "YES"
#~ msgstr "是"

#~ msgid "NO"
#~ msgstr "否"

#~ msgid "Reading printer information..."
#~ msgstr "正在读取打印机信息"

#~ msgid ""
#~ "Do you want to synchronize your personal data from Bambu Cloud? \n"
#~ "Contains the following information:\n"
#~ "1. The Process presets\n"
#~ "2. The Filament presets\n"
#~ "3. The Machine presets\n"
#~ msgstr ""
#~ "想从Bambu 云同步你的个人数据吗?\n"
#~ "包含如下信息:\n"
#~ "1. 工艺预设\n"
#~ "2. 打印丝预设\n"
#~ "3. 打印机预设\n"

#~ msgid "Machine Control"
#~ msgstr "控制"

#~ msgid "General settings"
#~ msgstr "常规设置"

#~ msgid "Bed temperature when cool plate is installed"
#~ msgstr "安装低温打印热床时的热床温度"

#~ msgid "Bed temperature when engineering plate is installed"
#~ msgstr "安装工程材料热床时的热床温度"

#~ msgid "Bed temperature when high temperature plate is installed"
#~ msgstr "安装高温打印热床时的热床温度"

#~ msgid "Record Timelapse"
#~ msgstr "录制Timelapse"

#~ msgid "bed temperature for layers except the initial one"
#~ msgstr "除了首层之外的热床温度"

#~ msgid "Bed temperature of the initial layer"
#~ msgstr "首层床温"

#~ msgid "Tiny patch filter"
#~ msgstr "碎片过滤器"

#~ msgid "Filter tiny patch"
#~ msgstr "滤除碎片"

#~ msgid "Try to send project over lan"
#~ msgstr "尝试通过局域网发送项目"

#~ msgid "Filament Retraction"
#~ msgstr "材料回抽"

#~ msgid "%1% is too close to others, there will be collisions when printing."
#~ msgstr "%1%离其它对象太近，会造成打印时出现碰撞。"

#~ msgid ""
#~ "\n"
#~ "%1% is too close to others, there will be collisions when printing."
#~ msgstr ""
#~ "\n"
#~ "%1%离其它对象太近，会造成打印时出现碰撞。"

#~ msgid "%1% is too tall, there will be collisions when printing."
#~ msgstr "%1%的高度过高，会造成打印时出现碰撞。"

#~ msgid ""
#~ "\n"
#~ "%1% is too tall, there will be collisions when printing."
#~ msgstr ""
#~ "\n"
#~ "%1%的高度过高，会造成打印时出现碰撞。"

#~ msgid "Login with your Account"
#~ msgstr "使用您的账号登录"

#~ msgid "Logout"
#~ msgstr "登出"

#~ msgid "Publish Model/Profile"
#~ msgstr "发布模型/配置"

#~ msgid "Please slice all plates before upload"
#~ msgstr "请在上传之前将所有盘切片"

#~ msgid "Chinese (Simplified)"
#~ msgstr "中文(简体)"

#~ msgid ""
#~ "Purging after filament change will be done inside objects' infills. This "
#~ "may lower the amount of waste"
#~ msgstr "换料后的过渡料将被挤出到对象的填充中。这样可以减少材料的浪费"

#~ msgid "GUI"
#~ msgstr "界面"

#~ msgid "Shortcuts"
#~ msgstr "快捷键"

#~ msgid "Smart"
#~ msgstr "自动"

#~ msgid "Total Size:"
#~ msgstr "总尺寸："

#~ msgid "Show daily tips"
#~ msgstr "显示每日小贴士"

#~ msgid "Choose Filaments"
#~ msgstr "选择耗材丝"

#~ msgid "Bind Dialog"
#~ msgstr "绑定对话框"

#~ msgid "Temperature and Axis Control"
#~ msgstr "温度和轴移动控制"

#~ msgid "Current printer is busy. Please select another one."
#~ msgstr "当前打印机正忙，请选择另一台打印机。"

#~ msgid "Orca Slicer initialization failed"
#~ msgstr "逆戟鲸初始化失败"

#~ msgid "Object %s has zero size and can't be arranged."
#~ msgstr "对象%s的尺寸为0，无法被自动摆放。"

#~ msgid "Import project failed, Please try again!"
#~ msgstr "加载项目失败，请重试！"

#~ msgid "Failed to publish your project. Please try agian!"
#~ msgstr "项目发布失败。请重试！"

#~ msgid "Preparing to upload your project..."
#~ msgstr "正在准备上传项目..."

#~ msgid "Uploading..."
#~ msgstr "上传中"

#~ msgid "Upload has been canceled."
#~ msgstr "上传已被取消。"

#~ msgid "Failed to publish. Please try again!"
#~ msgstr "发布失败，请重试！"

#~ msgid "Uploading is timed out. Please try again!"
#~ msgstr "上传已超时，请重试！"

#~ msgid "Design id is empty."
#~ msgstr "获取设计id失败。"

#~ msgid "Unable to get system certificate."
#~ msgstr "无法获取系统证书。"

#~ msgid "use system SSL certificate: %1%"
#~ msgstr "使用系统的SSL证书：%1%"

#~ msgid "CURL initialization failed. See the log for additional details."
#~ msgstr "CURL初始化失败。查看日志以获取详细信息。"

#~ msgid "print project cancelled."
#~ msgstr "打印任务已取消。"

#~ msgid "Creating a print job..."
#~ msgstr "创建打印任务..."

#~ msgid "Uploading the print job..."
#~ msgstr "上传打印任务..."

#~ msgid "Wait for the job to be sent."
#~ msgstr "等待任务发送完成。"

#~ msgid "The print job has been sent to your printer."
#~ msgstr "打印任务已发送至打印机。"

#~ msgid "Invalid plate index %d"
#~ msgstr "无效的盘索引 %d"

#~ msgid "Plate %d"
#~ msgstr "盘 %d"

#~ msgid "Start printing..."
#~ msgstr "开始打印..."

#~ msgid "Process %1% / 100"
#~ msgstr "处理 %1% / 100"

#~ msgid "Auto brim"
#~ msgstr "自动brim"

#~ msgid "No brim"
#~ msgstr "无"

#~ msgid "Outer brim only"
#~ msgstr "仅外侧"

#~ msgid "X/Y Axis"
#~ msgstr "X/Y 轴"

#~ msgid ""
#~ "Nozzle may be blocked when the temperature is out of recommanded range.\n"
#~ "Please make sure whether to use the temperature to print.\n"
#~ "\n"
#~ msgstr ""
#~ "当温度超出推荐范围时，喷嘴可能堵塞。\n"
#~ "请检查是否使用该温度打印。\n"

#~ msgid ""
#~ "Recommanded nozzle temperature of this filament type is [%d, %d] degree "
#~ "centigrade"
#~ msgstr "该类型材料的建议喷嘴温度是[%d, %d]摄氏度"

#~ msgid "Load"
#~ msgstr "上料"

#~ msgid "Recommanded temperature range"
#~ msgstr "建议温度范围"

#~ msgid "Bed temperature of different bed type when printing"
#~ msgstr "打印时不同类型热床的温度"

#~ msgid "Bed temperature for layers except the initial one"
#~ msgstr "打印除首层外的其它层时的床温"

#~ msgid "BBL private bed temperature"
#~ msgstr "BBL自定义床温"

#~ msgid "Use BBL private temperature gcode instead of standard M140/M190"
#~ msgstr "使用BBL自定义的私有温度控制G代码替代标准的M140/M190。"

#~ msgid ""
#~ "Processing model '%1%' with more than 1M triangles could be slow. It is "
#~ "highly recommended to reduce the amount of triangles."
#~ msgstr ""
#~ "处理超出1M个三角形面片的模型“%1%”可能会很慢。强烈建议减少模型的三角形面片"
#~ "数量。"

#~ msgid "The bed is auto leveling..."
#~ msgstr "热床正在自动调平..."

#~ msgid "The hot bed is preheating..."
#~ msgstr "热床预热中..."

#~ msgid "Frequncy sweeping..."
#~ msgstr "机械模态扫频中..."

#~ msgid "Change the filament..."
#~ msgstr "换料中..."

#~ msgid "The nozzle is preheating..."
#~ msgstr "热端预热中..."

#~ msgid "Extruder compensation scanning..."
#~ msgstr "挤出补偿扫描中..."

#~ msgid "Bed surface scanning..."
#~ msgstr "床面扫描中..."

#~ msgid "First layer scanning..."
#~ msgstr "首层扫描中..."

#~ msgid "Bed surface is auto identifying..."
#~ msgstr "床面类型识别中..."

#~ msgid "The tool head is homing..."
#~ msgstr "工具头回中"

#~ msgid "Nozzle cleaning..."
#~ msgstr "挤出头端面清理中..."

#~ msgid "First layer"
#~ msgstr "首层"

#~ msgid "Material for support"
#~ msgstr "支撑材料"

#~ msgid "Filament to print support and skirt."
#~ msgstr "打印支撑和skirt的耗材丝"

#~ msgid "Filament to print support interface"
#~ msgstr "打印支撑接触面的耗材丝"

#~ msgid "Import STL/OBJ/AMF/3MF without config, keep plater"
#~ msgstr "导入STL/OBJ/AMF/3MF"

#~ msgid "Overall"
#~ msgstr "全局"

#~ msgid "Build plate"
#~ msgstr "构建板"

#~ msgid "Object list"
#~ msgstr "对象列表"

#~ msgid "Camera view. - Default"
#~ msgstr "摄像机视角 - 默认"

#~ msgid "Camera view. - Top"
#~ msgstr "摄像机视角 - 顶部"

#~ msgid "Camera view. - Bottom"
#~ msgstr "摄像机视角 - 底部"

#~ msgid "Camera view. - Front"
#~ msgstr "摄像机视角 - 前面"

#~ msgid "Camera view. - Behind"
#~ msgstr "摄像机视角 - 后面"

#~ msgid "Camera Angle. - Left side"
#~ msgstr "摄像机视角 - 左面"

#~ msgid "Camera Angle. - Right side"
#~ msgstr "摄像机视角 - 右面"

#~ msgid "1-9 Set part consumable wire"
#~ msgstr "1-9 设置零件耗材丝"

#~ msgid "overall_shortcuts"
#~ msgstr "全局快捷键"

#~ msgid "Arrange all parts"
#~ msgstr "全局整理"

#~ msgid ""
#~ "Automatically adjust the orientation of selected parts/all parts,\n"
#~ "            When there are selected parts - adjust selected parts "
#~ "orientation,\n"
#~ "            When no part is selected - adjust the orientation of all parts"
#~ msgstr ""
#~ "自动调整选定零件/所有零件的方向,有选定零件时-调整选定零件的朝向,没有选择零"
#~ "件时-调整所有零件的朝向"

#~ msgid "Select multiple parts"
#~ msgstr "选择多个零件"

#~ msgid "Box selection of multiple parts"
#~ msgstr "框选多个零件"

#~ msgid "Gizmo move: Press to snap by 1mm"
#~ msgstr "Gizmo 移动:按下1mm"

#~ msgid "Gizmo/Supports/Gizmo Color/Painting: Adjust brush radius"
#~ msgstr "调节画笔半径"

#~ msgid "Gizmo/Supports/Gizmo Color/Painting:Position of regulated section"
#~ msgstr "调节剖面位置"

#~ msgid "Unhandled exception: %1%"
#~ msgstr "未处理的异常：%1%"

#~ msgid "AMS Control"
#~ msgstr "AMS 控制"

#~ msgid "Printing..."
#~ msgstr "打印中..."

#~ msgid "Objects being edited are not visible."
#~ msgstr "正在编辑的对象是不可见的。"

#~ msgid "%d%% uploaded..."
#~ msgstr "已上传 %d%%"

#~ msgid "Set to cover"
#~ msgstr "设置为封面"

#~ msgid "No errors"
#~ msgstr "无错误"

#~ msgid "Auxiliary"
#~ msgstr "附件"

#~ msgid "Eject drive"
#~ msgstr "弹出设备"

#~ msgid "Triangles: %1%, "
#~ msgstr "三角形数： %1%, "

#~ msgid "The bed type that correspond to the following temperatures"
#~ msgstr "与下列温度对应的热床类型"

#~ msgid "%1$d open edge"
#~ msgid_plural "%1$d open edges"
#~ msgstr[0] "%1$d条非闭合边"

#~ msgid ""
#~ "Custom supports, seams and color painting were removed after repairing."
#~ msgstr "修复后自定义支撑、接缝、上色配置会被删除。"

#~ msgid "No objects to export."
#~ msgstr "没有可导出的对象。"

#~ msgid "Event"
#~ msgstr "事件"

#~ msgid "Remaining time"
#~ msgstr "剩余时间"

#~ msgid "Duration"
#~ msgstr "持续时间"

#~ msgid ""
#~ "Part cooling fan speed will start to run at min speed when the estimated "
#~ "layer time is no longer than the layer time in setting"
#~ msgstr "当预估的层时间不大于设定的数值时，部件冷却风扇将开始运行在最小速度"

#~ msgid "Auxiliary part cooling fan speed"
#~ msgstr "辅助部件冷却风扇的转速"

#~ msgid "Max fan speed"
#~ msgstr "最大风扇转速"

#~ msgid "Min fan speed"
#~ msgstr "最小风扇转速"

#~ msgid "Part cooling fan speed for overhang"
#~ msgstr "悬垂风扇转速"

#~ msgid "Fan settings"
#~ msgstr "风扇设置"

#~ msgid "Max fan speed and min fan speed"
#~ msgstr "最大和最小风扇转速"

#~ msgid "Cooling thresholds"
#~ msgstr "冷却阈值"

#~ msgid "Overhang fan speed"
#~ msgstr "冷却悬空风扇转速"

#~ msgid "Fan speed when printing bridge and overhang wall"
#~ msgstr "打印桥接和悬空墙的风扇转速"

#~ msgid ""
#~ "Force cooling fan speed to be overhang_fan_speed when overhang degree of "
#~ "printed part exceeds this value. Expressed as percentage which indicides "
#~ "how many width of the line without support from lower layer"
#~ msgstr ""
#~ "当打印部分的走线悬空程度超过这个值时，强制冷却风扇的转速为“冷却悬空风扇转"
#~ "速”。悬空程度使用无低层支撑部分的宽度相对线宽的百分比表示。"

#~ msgid "Enable auto cooling"
#~ msgstr "开启自动冷却"

#~ msgid ""
#~ "Enable auto cooling to adjust printing speed and fan speed according to "
#~ "layer printing time automatically"
#~ msgstr ""
#~ "开启自动冷却后，风扇转速和打印速度都会根据每一层的预估打印时间自动调整。"

#~ msgid "Disable fan for the first"
#~ msgstr "关闭风扇对开始的"

#~ msgid ""
#~ "Close cooling fan for the first certain layers. We usually close fan for "
#~ "the initial layer to get better build plate adhesion"
#~ msgstr ""
#~ "对开始的一些层关闭冷却风扇。通常关闭首层的冷却风扇来获得更好的热床粘接。"

#~ msgid ""
#~ "Starting fan from stop state usually costs lots's of time. If enable this "
#~ "setting, fan will never be stoped and will run at least at minimum speed "
#~ "to reduce the frequency of starting and stoping"
#~ msgstr ""
#~ "风扇的启停需要消耗较长时间。如果打开这个设置，那么风扇就不会停下。至少维持"
#~ "在最小转速运行，来避免频繁启停。"

#~ msgid "Enable fan if layer print time is below"
#~ msgstr "开启风扇当层时间小于"

#~ msgid ""
#~ "Cooling fan will be enabled for layers of which estimated time is shorter "
#~ "than this value. Fan speed is interpolated between the minimum and "
#~ "maximum fan speeds according to layer printing time"
#~ msgstr ""
#~ "当层预估打印时间小于这个阈值时，冷却风扇将被开启。风扇转速会根据层时间的长"
#~ "短做线性插值。"

#~ msgid "Auxiliary fan"
#~ msgstr "辅助风扇"

#~ msgid "Enable this option if machine has auxiliary fan"
#~ msgstr "当机器有辅助风扇时打开这个选项"

#~ msgid "Maximum fan speed for cooling"
#~ msgstr "冷却风扇最大速度"

#~ msgid "Minimum fan speed for cooling"
#~ msgstr "冷却风扇最小转速"

#~ msgid "Additional cooling fan speed"
#~ msgstr "增强冷却风扇转速"

#~ msgid "Speed of additional cooling fan"
#~ msgstr "增强冷却风扇转速"

#~ msgid "Slow down if layer print time is below"
#~ msgstr "降速当层时间小于"

#~ msgid " plate %1% :"
#~ msgstr "盘%1%:"

#~ msgid ""
#~ "Speed for different overhang degree. Overhang degree is expressed as "
#~ "percentage of line width"
#~ msgstr "不同悬垂程度的打印速度。悬垂程度使用相对于线宽的百分表示"

#~ msgid "Log in Printer"
#~ msgstr "登录打印机"

#~ msgid "Log out failed."
#~ msgstr "登出失败。"

#~ msgid "Would you like to log in the current account from this printer?"
#~ msgstr "你想使用当前账号登录打印机吗?"

#~ msgid "Log in success."
#~ msgstr "登录成功。"

#~ msgid "Log out Printer"
#~ msgstr "登出打印机"

#~ msgid "Would you like to log out the current account from this printer?"
#~ msgstr "你想使用当前账号登出打印机吗?"

#~ msgid "Log out success."
#~ msgstr "登出成功。"

#~ msgid "Invalid printer. Please select a printer."
#~ msgstr "无效的打印机。 请选择一台打印机。"

#~ msgid "Plese select an action"
#~ msgstr "请选择处理方式"

#~ msgid "Click the pencil icon to edit the filament"
#~ msgstr "点击铅笔图标编辑耗材丝"

#~ msgid "Send Task to"
#~ msgstr "发送任务至"

#~ msgid "Selected a printer"
#~ msgstr "选择打印机"

#~ msgid "Please select a printer first!"
#~ msgstr "请先选择打印机!"

#~ msgid "Please fill report first!"
#~ msgstr "请先填写报告！"

#~ msgid "Extrusion width value is too low."
#~ msgstr "挤出宽度太小。"

#~ msgid "Extrusion width value is too high."
#~ msgstr "挤出宽度太大。"

#~ msgid ""
#~ "Line width of outer wall. It's relative to nozzle diameter if expressed "
#~ "as percentage"
#~ msgstr "外墙的线宽。如果表示为百分数，则基数为喷嘴直径。"

#~ msgid ""
#~ "Line width of initial layer. It's relative to nozzle diameter if "
#~ "expressed as percentage"
#~ msgstr "首层的线宽。如果表示为百分数，则基数为喷嘴直径。"

#~ msgid ""
#~ "Line width of internal sparse infill. It's relative to nozzle diameter if "
#~ "expressed as percentage"
#~ msgstr "内部稀疏填充的线宽。如果表示为百分数，则基数为喷嘴直径。"

#~ msgid ""
#~ "Line width of inner wall. It's relative to nozzle diameter if expressed "
#~ "as percentage"
#~ msgstr "内圈墙的线宽。如果表示为百分数，则基数为喷嘴直径。"

#~ msgid ""
#~ "Line width of internal solid infill. It's relative to nozzle diameter if "
#~ "expressed as percentage"
#~ msgstr "内部实心填充的线宽。如果表示为百分数，则基数为喷嘴直径。"

#~ msgid ""
#~ "Used to set line width for support. It's relative to nozzle diameter if "
#~ "expressed as percentage"
#~ msgstr "支撑的线宽。如果表示为百分比，则基数为喷嘴直径。"

#~ msgid ""
#~ "Used to set line width for support transition. It's relative to nozzle "
#~ "diameter if expressed as percentage"
#~ msgstr "支撑面转换层的线宽。如果表示为百分比，则基数为喷嘴直径。"

#~ msgid ""
#~ "Speed for printing support transition layers in which support infill "
#~ "direction is changed"
#~ msgstr "打印支撑转换层的速度，支撑填充的方向会在此层发生变化。"

#~ msgid ""
#~ "Used to set line width for top surfaces. It's relative to nozzle diameter "
#~ "if expressed as percentage"
#~ msgstr "顶面填充的线宽。如果用百分比表示，则基数为喷嘴直径。"

#~ msgid "Slicing plate %1%"
#~ msgstr "正在切片盘 %1%"

#~ msgid "Slicing Plate %1% "
#~ msgstr "正在切片盘 %1% "

#~ msgid "Slicing Plate %1%"
#~ msgstr "正在切片盘 %1%"

#~ msgid "Generating G-code: layer %d"
#~ msgstr "正在生成G-code：层 %d"

#~ msgid "Generating G-code: layer "
#~ msgstr "正在生成G-code：层 "

#~ msgid "Generating infills"
#~ msgstr "正在生成填充"

#~ msgid "Generating infill"
#~ msgstr "生成填充"

#~ msgid "Optimize extrusion path"
#~ msgstr "优化挤出走线"

#~ msgid ""
#~ "The number of solid layers of top shell, including top surface layer. "
#~ "When the thickness calculated by this value is thinner than top shell "
#~ "thickness, the top shell layers number will be increased when slicing"
#~ msgstr ""
#~ "顶部壳体实心层层数，包括顶面。当由该层数计算的厚度小于顶部壳体厚度时，在切"
#~ "片时会增加顶部壳体的层数。"

#~ msgid ""
#~ "The number of solid layers of bottom shell, including bottom surface "
#~ "layer. When the thickness calculated by this value is thinner than bottom "
#~ "shell thickness, the bottom shell layers number will be increased when "
#~ "slicing."
#~ msgstr ""
#~ "底部壳体实心层层数，包括底面。当由该层数计算的厚度小于底部壳体厚度时，在切"
#~ "片时会增加底部壳体的层数。"

#~ msgid ""
#~ "The number of bottom solid layers is increased when slicing if the "
#~ "thickness calculated by bottom_shell_layers is thinner than this value. "
#~ "This can avoid too thin shell when layer height is small"
#~ msgstr ""
#~ "如果由底部壳体实心层层数确定的厚度小于底部壳体厚度，那么切片时将增加底部壳"
#~ "体实心层层数。这样可以避免层高过小时产生过薄的壳体。"

#~ msgid ""
#~ "The number of top solid layers is increased when slicing if the thickness "
#~ "calculated by top_shell_layers is thinner than this value. This can avoid "
#~ "too thin shell when layer height is small"
#~ msgstr ""
#~ "如果有顶部壳体层数算出的厚度小于这个数值，那么切片时将自动增加顶部壳体层"
#~ "数。这能够避免当层高很小时，顶部壳体过薄。"

#~ msgid "Merge"
#~ msgstr "合并"

#~ msgid "Merge the selected objects to an object with multiple parts"
#~ msgstr "合并所选对象为一个多零件对象"

#~ msgid "Merge the selected objects to an object with single part"
#~ msgstr "合并所选对象为一个单零件对象"

#~ msgid "Merge the selected parts to a single part"
#~ msgstr "合并所选零件为单个零件"

#~ msgid "Merged"
#~ msgstr "已合并"

#~ msgid "Internal Error. design id is empty."
#~ msgstr "内部错误。获取design id失败。"

#~ msgid "Internal Error. Exporting 3mf failed, please slice again."
#~ msgstr "内部错误。导出3mf失败，请重新切片。"

#~ msgid ""
#~ "Detect the overhang percentage relative to line width and use different "
#~ "speed to print. For 100%% overhang, bridge speed is used"
#~ msgstr ""
#~ "检测悬空相对于线宽的百分比，并应用不同的速度打印。100%%的悬空将使用桥接速"
#~ "度"

#~ msgid "print project cancelled"
#~ msgstr "打印项目取消"

#~ msgid "Failed to create the printing task. Please try again"
#~ msgstr "无法创建打印任务。请再试一次"

#~ msgid "Failed to upload the printing task. Please try again"
#~ msgstr "无法上传打印任务。请再试一次"

#~ msgid "Uploading printing task timed out. Please try again"
#~ msgstr "上传打印任务超时。请再试一次"

#~ msgid "Failed to send the printing task. Please try again"
#~ msgstr "无法发送打印任务。请再试一次"

#~ msgid "Sending the printing task has timed out. Please try again"
#~ msgstr "发送打印任务已超时。请再试一次"

#~ msgid "Creating a print project..."
#~ msgstr "创建打印项目..."

#~ msgid "Uploading the print task..."
#~ msgstr "上传打印任务中..."

#~ msgid "The printing project is being sent..."
#~ msgstr "正在发送打印项目..."

#~ msgid "The printing task was sent successfully"
#~ msgstr "打印任务已成功发送"

#~ msgid "Upgrade"
#~ msgstr "升级"

#~ msgid "Filament N"
#~ msgstr "耗材丝 N"

#~ msgid "Unable to connect server"
#~ msgstr "无法连接到服务器"

#~ msgid "Unable to get printer status"
#~ msgstr "无法获取打印机状态"

#~ msgid "Tip: Click the button to edit your filament"
#~ msgstr "提示：点击此按钮以编辑耗材丝"

#~ msgid ""
#~ "Before loading, please make sure the filament is pushed into toolhead."
#~ msgstr "加载前，请确保耗材丝已送入到工具头内。"

#~ msgid "Remove frequency sweep gcode"
#~ msgstr "跳过扫频"

#~ msgid "Enable this to skip frequency sweep when start printing"
#~ msgstr "打开这个设置将跳过开始打印时的扫频阶段。"

#~ msgid "Remove bed leveling gcode"
#~ msgstr "跳过调平"

#~ msgid "Enable this to skip bed leveling when start printing"
#~ msgstr "打开这个设置将跳过开始打印时的调平阶段。"

#~ msgid "Remove extrusion calibration gcode"
#~ msgstr "跳过挤出标定"

#~ msgid "Enable this to skip extrusion calibration when start printing"
#~ msgstr "打开这个设置将跳过开始打印时的挤出标定。"

#~ msgid "Monitor"
#~ msgstr "打印机"

#~ msgid "Modifications to the preset have been saved"
#~ msgid_plural "Modifications to the presets have been saved"
#~ msgstr[0] "对预设的修改已被保存"

#~ msgid "All modifications will be discarded for new project."
#~ msgstr "在新项目中所有修改都会被丢弃。"

#~ msgid ""
#~ "Do you want to synchronize your personal data from Bambu Cloud? \n"
#~ "Contains the following information:\n"
#~ "1. The Process presets;\n"
#~ "2. The Filament presets;\n"
#~ "3. The Machine presets;\n"
#~ msgstr ""
#~ "是否从Bambu 云端同步您的用户数据？\n"
#~ "包含以下信息：\n"
#~ "1. 工艺预设；\n"
#~ "2. 打印丝预设；\n"
#~ "3. 打印机预设；\n"

#~ msgid "Current bed type do not support filament "
#~ msgstr "当前热床不支持耗材丝"

#~ msgid "Load from disk"
#~ msgstr "从硬盘加载"

#~ msgid "Import presets only"
#~ msgstr "仅导入预设"

#~ msgid "Slice the models."
#~ msgstr "对模型切片。"

#~ msgid ""
#~ "All the selected objects are on the locked plate,\n"
#~ "We can not do auto-arrange on these objects!"
#~ msgstr ""
#~ "所有选中的对象都处于被锁定的盘上，\n"
#~ "无法对这些对象做自动摆盘。"

#~ msgid ""
#~ "Arrange failed. Found some exceptions when processing object Geometries"
#~ msgstr "自动摆放失败，处理对象几何数据时遇到异常。"

#~ msgid ""
#~ "Arranging is done but there are unpacked items! Reduce spacing and try "
#~ "again!"
#~ msgstr "已完成自动摆放，但是有未被摆到盘内的项，可在减小间距后重试。"

#~ msgid "The Config is not compatible, can not load!"
#~ msgstr "该配置不兼容，无法被加载"

#~ msgid "One object has empty initial layer and can't be printed."
#~ msgstr "模型出现空层无法打印。"

#~ msgid ""
#~ "Prime Tower is too close to others, there will be collisions when "
#~ "printing."
#~ msgstr "擦拭塔和其他对象挨得太近，会造成打印时出现碰撞。"

#~ msgid "Cancel Calibration"
#~ msgstr "取消校准"

#~ msgid "Overhang"
#~ msgstr "悬垂"

#~ msgid ""
#~ "Nozzle may be blocked when the temperature is out of recommanded range.\n"
#~ "Please make sure whether to use the temperature to print"
#~ msgstr ""
#~ "当喷嘴温度高于推荐温度范围，打印时可能会发生堵塞。\n"
#~ "请确认是否使用该温度打印"

#~ msgid ""
#~ "Bed temperature of other layer is lower too much than bed temperature of "
#~ "initial layer. \n"
#~ "This may cause model broken free from build plate during printing. \n"
#~ "Please check the bed temperature and make sure whether to use the value"
#~ msgstr ""
#~ "其它层热床温度比首层热床温度低太多。\n"
#~ "这可能导致打印中模型从构建板脱落。\n"
#~ "请检查热床温度并确认是否用相应数值"

#~ msgid "Nozzle temperature range"
#~ msgstr "喷嘴温度范围"

#~ msgid "Recommanded nozzle temperature range"
#~ msgstr "建议喷嘴温度范围"

#~ msgid "Highest"
#~ msgstr "最高"

#~ msgid ""
#~ "The lowest recommanded nozzle temperature when print with this filament"
#~ msgstr "使用该材料打印时建议的喷嘴温度的最低值"

#~ msgid "Lowest"
#~ msgstr "最低"

#~ msgid ""
#~ "The highest recommanded nozzle temperature when print with this filament"
#~ msgstr "使用该材料打印时建议的喷嘴温度的最高值"

#~ msgid "Gizmo-Move"
#~ msgstr "Gizmo-移动"

#~ msgid "Gizmo-Scale"
#~ msgstr "缩放工具"

#~ msgid "Gizmo-Rotate"
#~ msgstr "Gizmo-旋转"

#~ msgid "Bmabu Cool Plate"
#~ msgstr "低温打印热床"

#~ msgid "Bmabu Engineering Plate"
#~ msgstr "工程材料热床"

#~ msgid "Bmabu High Temperature Plate"
#~ msgstr "高温打印热床"

#~ msgid "Bed style"
#~ msgstr "热床类型"

#~ msgid "current printer is busy! please select another!"
#~ msgstr "当前打印机繁忙! 请选择另一个!"

#~ msgid ""
#~ "This plate is locked,\n"
#~ "We can not do auto-arrange on this plate!"
#~ msgstr ""
#~ "该盘处于锁定状态，\n"
#~ "无法对其进行自动摆盘"

#~ msgid "Object %s has zero size and can't be arranged!"
#~ msgstr "对象%s的尺寸为0，无法被自动摆放。"

#~ msgid ""
#~ "Arrange failed! Found some exceptions when processing object Geometries"
#~ msgstr "自动摆放失败，处理对象几何数据时遇到异常。"

#~ msgid ""
#~ "All the selected objects are on the locked plate,\n"
#~ "We can not do auto-orient on these objects!"
#~ msgstr ""
#~ "所有选中的对象都处于被锁定的盘上，\n"
#~ "无法对这些对象做自动朝向。"

#~ msgid ""
#~ "This plate is locked,\n"
#~ "We can not do auto-orient on this plate!"
#~ msgstr ""
#~ "该盘处于锁定状态，\n"
#~ "无法对其进行自动朝向"

#~ msgid "Choose the position"
#~ msgstr "选择AMS料仓"

#~ msgid "Click the load below"
#~ msgstr "点击加载"

#~ msgid "Heat the extruder"
#~ msgstr "热端升温"

#~ msgid "Complete"
#~ msgstr "完成"

#~ msgid "Feed"
#~ msgstr "上料"

#~ msgid "Ams Settings"
#~ msgstr "AMS 设置"

#~ msgid "Whether to synchronize cloud user data?\n"
#~ msgstr "是否同步您的云端数据？\n"

#~ msgid "Ensure"
#~ msgstr "确认"

#~ msgid "Box"
#~ msgstr "盒子"

#~ msgid "Click the icon to reset printable property of the object"
#~ msgstr "点击此图标可重置对象的可打印属性"

#~ msgid ""
#~ "Holes of object will be grown or shrunk in XY plane by the configured "
#~ "value. Negative value makes holes bigger. Positive value makes holes "
#~ "smaller. This function is used to adjust size when the object has "
#~ "assembling issue"
#~ msgstr ""
#~ "模型的孔洞会在XY平面上被拓展或者收缩特定值。负值代表扩大孔洞。正值代表收缩"
#~ "孔洞。此功能一般用于调整有装配问题的模型。"

#~ msgid ""
#~ "Contour of object will be grown or shrunk in XY plane by the configured "
#~ "value. Positive value makes contour bigger. Negative value makes contour "
#~ "smaller. This function is used to adjust size when the object has "
#~ "assembling issue"
#~ msgstr ""
#~ "模型的外轮廓会在XY平面上被拓展或者收缩特定值。正值代表扩大。负值代表收缩。"
#~ "此功能一般用于调整有装配问题的模型。"

#~ msgid "To click download new version in default browser: %s"
#~ msgstr "在浏览器中下载最新版本: %s"

#~ msgid "click download new version in default browser: %s"
#~ msgstr "在浏览器中下载最新版本: %s"

#~ msgid "New Version of BambuStudio"
#~ msgstr "新版本的逆戟鲸"

#~ msgid "Switching Presets: Unsaved Changes"
#~ msgstr "切换预设:未保存的更改"

#~ msgid "Save the selected options to preset \"%1%\"."
#~ msgstr "保存所选项到预设\"%1%\"。"

#~ msgid "Transfer the selected options to the newly selected preset \"%1%\"."
#~ msgstr "将所选项迁移到新的预设 \"%1%\"。"

#~ msgid "The following preset was modified"
#~ msgid_plural "The following presets were modified"
#~ msgstr[0] "修改了以下预设"

#~ msgid "Explosion"
#~ msgstr "爆炸图"

#~ msgid "Ratio"
#~ msgstr "比例"

#~ msgid "Show daily tip on startup"
#~ msgstr "启动时显示每日小贴士"

#~ msgid "The selected plate is empty."
#~ msgstr "所选盘是空的。"

#~ msgid ""
#~ "XY separation between an object and its support. It's relative to outer "
#~ "wall line width if expressed as percentage"
#~ msgstr "模型和支撑之间的XY间距。如果表示为百分数，则基数为外圈墙的线宽。"

#~ msgid ""
#~ "Failed to save gcode file\n"
#~ "Error message: %1%"
#~ msgstr "保存G-code文件失败，错误信息：%1%"

#~ msgid "Please login first!"
#~ msgstr "请先登录账户！"

#~ msgid "From height"
#~ msgstr "从高度"

#~ msgid "To height"
#~ msgstr "到高度"

#~ msgid "Remove height range"
#~ msgstr "移除高度范围"

#~ msgid "Add height range"
#~ msgstr "添加高度范围"

#~ msgid "Local coordinates"
#~ msgstr "本地坐标"

#~ msgid "Object name"
#~ msgstr "对象名称"

#~ msgid "Set Mirror"
#~ msgstr "设置镜像"

#~ msgid "Drop to bed"
#~ msgstr "放到床上"

#~ msgid "Reset rotation"
#~ msgstr "重置旋转"

#~ msgid "Reset scale"
#~ msgstr "重置缩放"

#~ msgid "Inches"
#~ msgstr "英寸"

#~ msgid ""
#~ "Non-uniform scaling is only supported for single object/part selection"
#~ msgstr "不等比例缩放仅支持在选中单个对象/零件时进行"

#~ msgid ""
#~ "Speed of outer wall which is outermost and visible. It's expressed as "
#~ "percentage relative to inner wall speed. It's used to be slower than "
#~ "inner wall speed to get better quality"
#~ msgstr ""
#~ "可见的最外圈的墙的打印速度。表示为相对于内层墙速度的百分数。通常设置比内墙"
#~ "速度慢一些进而获得更好的质量。"

#~ msgid ""
#~ "The number of solid layers of bottom shell, including bottom surface "
#~ "layer. When the thickness calculated by this value is thinner than "
#~ "bottom_shell_thickness, the top shell layers number will be increased "
#~ "when slicing"
#~ msgstr ""
#~ "底部壳体实心层的层数，包括底面。如果由这个层数确定的厚度小于底部壳体厚度"
#~ "时，切片时将增加底部层数"

#~ msgid "Filament to print support, raft and skirt"
#~ msgstr "打印支撑，筏层和skirt时使用的耗材丝"

#~ msgid ""
#~ "Zero tree support branch distance is invalid.\n"
#~ "Reset to 1"
#~ msgstr "树状支撑分支间距不可为0。将重置为1"

#~ msgid ""
#~ "Zero tree support branch diameter is invalid.\n"
#~ "Reset to 5"
#~ msgstr "树状支撑分支直径不可为0。将重置为5"

#~ msgid ""
#~ "Zero tree support collision resolution is invalid.\n"
#~ "Reset to 0.2"
#~ msgstr "树状支撑碰撞分辨率不可为0。将重置为0.2"

#~ msgid "Add..."
#~ msgstr "添加..."

#~ msgid "Project Slicing: "
#~ msgstr "项目切片："

#~ msgid "Single Plate Slicing: "
#~ msgstr "单盘切片："

#~ msgid "Upload and publish your project"
#~ msgstr "上传和发布项目"

#~ msgid "preparing your project"
#~ msgstr "正在准备您的项目"

#~ msgid "uploading..."
#~ msgstr "上传中..."

#~ msgid "Precise of control"
#~ msgstr "精确控制"

#~ msgid "Add support for sharp tails"
#~ msgstr "支撑尖尾"

#~ msgid "Remove support for small overhangs"
#~ msgstr "不支持小悬空"

#~ msgid ""
#~ "Enable this option and height of every layer except initial one will be "
#~ "automatically calculated when slicing according to the slope of model "
#~ "surface"
#~ msgstr ""
#~ "打开这个选项，切片时将根据模型表面的斜率自动计算除首层外的其它层的层高"

#~ msgid "Max print speed"
#~ msgstr "最大打印速度"

#~ msgid "Small walls"
#~ msgstr "细小外墙"

#~ msgid "Wall around the support"
#~ msgstr "支撑外壁"

#~ msgid ""
#~ "If enabled, bridges may look worse but can cover longer distance. If "
#~ "disabled, bridges look better but just for shorter distance."
#~ msgstr ""
#~ "如果开启，桥接表面质量会变差但是能跨越更长的距离。如果关闭，桥接表面质量看"
#~ "起来更好但是可跨越的距离会变短。"

#~ msgid "Tool-Scale"
#~ msgstr "工具-缩放"

#~ msgid "Tool-MoveRotate"
#~ msgstr "工具-移动和旋转"

#~ msgid "Move and Rotate"
#~ msgstr "移动和旋转"

#~ msgid "Show Daily Tips"
#~ msgstr "显示每日小贴士"

#~ msgid "New User Login"
#~ msgstr "新用户登录"

#~ msgid "login"
#~ msgstr "登陆"

#~ msgid "Value is out of range, continue?"
#~ msgstr "值越界，是否继续？"

#~ msgid "Open %s"
#~ msgstr "打开%s"

#~ msgid "Check for Configuration Updates"
#~ msgstr "检查配置更新"

#~ msgid "Check for configuration updates"
#~ msgstr "检查配置更新"

#~ msgid "Application preferences"
#~ msgstr "应用程序偏好选项"

#~ msgid "Simple"
#~ msgstr "简单"

#~ msgid "Simple Mode"
#~ msgstr "简单模式"

#~ msgid "Advanced Mode"
#~ msgstr "高级模式"

#~ msgid "Mode"
#~ msgstr "模式"

#~ msgid "%s Mode"
#~ msgstr "%s模式"

#~ msgid "Restart application"
#~ msgstr "重启应用程序"

#~ msgid "Choose language"
#~ msgstr "选择语言"

#~ msgid "Configuration"
#~ msgstr "配置"

#~ msgid "Enter copies number:"
#~ msgstr "输入拷贝数量："

#~ msgid "Enter copies Number"
#~ msgstr "输入拷贝数量"

#~ msgid "Run %s"
#~ msgstr "运行 %s"

#~ msgid "Switch Language"
#~ msgstr "切换语言"

#~ msgid ""
#~ "Speed of outer wall which is outermost and visible. It's relative to "
#~ "inner wall speed if expressed as percentage"
#~ msgstr "最外墙的速度。如果表示为百分数，则基数为内墙的速度"

#~ msgid ""
#~ "Speed of internal solid infill, not the top and bottom surface. It's "
#~ "relative to sparse infill speed if it's percentage"
#~ msgstr ""
#~ "内部实心填充的打印速度，不是顶面和底面填充。如果表示为百分数，则基数为稀疏"
#~ "填充的打印速度"

#~ msgid ""
#~ "Speed of support interface. It's relative to support speed if expressed "
#~ "as percentage"
#~ msgstr "支撑接触面打印速度。如果表示为百分比，则基数为支撑速度"

#~ msgid ""
#~ "Speed for printing support transition layers in which support infill "
#~ "direction is changed.If expressed as percentage (for example 50%) it will "
#~ "be calculated over support speed."
#~ msgstr ""
#~ "支撑转换层（填充方向变化时）的打印速度。如果表示为百分比，则基数为支撑打印"
#~ "速度。"

#~ msgid ""
#~ "Speed of top surface infill which is solid. It's relative to internal "
#~ "solid infill speed if it's percentage"
#~ msgstr ""
#~ "顶部表面实心填充的打印速度。如果表示为百分比，则基数为内部实心填充的速度"

#~ msgid ""
#~ "Switching the language will trigger the application restart.\n"
#~ "Please confirm to switch?"
#~ msgstr "切换语言需要重启软件，确认切换吗？"

#~ msgid "Currency"
#~ msgstr "货币"

#~ msgid "Software has new version."
#~ msgstr "软件有新版本。"

#~ msgid ""
#~ "The application requires OpenGL 2.0 capable graphics driver to run "
#~ "correctly, \n"
#~ "current OpenGL version %s, render %s, vendor %s."
#~ msgstr ""
#~ "应用程序需要OpenGL 2.0 图形化驱动。当前OpenGL 版本 %s, render %s, vendor "
#~ "%s."

#~ msgid "Repairing objects by the Netfabb service"
#~ msgstr "通过Netfabb服务修复对象。"

#~ msgid ""
#~ "Support will be generated for overhangs whose slope angle is below the "
#~ "threshold. Zero means automatic detection"
#~ msgstr "将会为悬垂角度低于阈值的模型表面生成支撑。零值表示自动检测。"

#~ msgid ""
#~ "The number of solid layers of top shell, including top surface layer. "
#~ "When the thickness calculated by this value is thinner than "
#~ "top_shell_thickness, the top shell layers number will be increased when "
#~ "slicing"
#~ msgstr ""
#~ "顶部壳体实心层层数，包括顶面。当由该层数计算的厚度小于顶部壳体厚度时，在切"
#~ "片时会增加顶部壳体层数"

#~ msgid "Configuration update is available."
#~ msgstr "检测到可用的配置更新。"

#~ msgid "See more."
#~ msgstr "查看详情。"

#~ msgid "Slicing finished."
#~ msgstr "切片完成。"

#~ msgid "Exporting finished."
#~ msgstr "导出完成。"

#~ msgid "System Information"
#~ msgstr "系统信息"

#~ msgid "Blacklisted libraries loaded into OrcaSlicer process:"
#~ msgstr "已加载黑名单库到逆戟鲸进程中:"

#~ msgid "Feature vectorization is supported:"
#~ msgstr "支持特征向量化:"

#~ msgid "Copy to Clipboard"
#~ msgstr "拷贝到剪切板"

#~ msgid "Printing by object G-code"
#~ msgstr "逐件打印G-code"

#~ msgid "This G-code is inserted between objects when print object by object"
#~ msgstr "在逐件打印时模型之间切换时插入这段G-code"

#~ msgid ""
#~ "This setting limits how much volume of filament can be milted and "
#~ "extruded per second. Printing speed is limited by max volumetric speed, "
#~ "in case of too high and unreasonable speed setting. Zero means no limit"
#~ msgstr "这个设置限制了耗材丝在1秒内可以被融化和挤出的最大体积。打印速度"

#~ msgid "Select a gcode file:"
#~ msgstr "选择GCode文件："

#~ msgid "Set as an individual objects"
#~ msgstr "设置为独立对象"

#~ msgid ""
#~ "Arranging is done but there are unpacked items! Reduce spacing or "
#~ "bed_shrink and try again!"
#~ msgstr ""
#~ "已完成自动摆放，但有一些无法摆放的组件！请减小间距或热床收缩参数再尝试！"

#~ msgid "Show daily tips(TODO)"
#~ msgstr "显示每日小贴士"

#~ msgid "%1$d Object has custom seam."
#~ msgid_plural "%1$d Objects have custom seam."
#~ msgstr[0] "%1$d 模型有自定义接缝。"

#~ msgid "%1$d Object has multimaterial painting."
#~ msgid_plural "%1$d Objects have multimaterial painting."
#~ msgstr[0] "%1$d 模型有多材料绘制。"

#~ msgid "%1$d Object has partial sinking."
#~ msgid_plural "%1$d Objects have partial sinking."
#~ msgstr[0] "%1$d 模型有局部下沉。"

#~ msgid ""
#~ "It seems your model needs support to print! Please enable support "
#~ "material."
#~ msgstr "可能需要为您的模型添加支撑以确保成功打印！"

#~ msgid "Paint-on supports"
#~ msgstr "绘制支撑"

#~ msgid "Multimaterial painting"
#~ msgstr "多材料涂色"

#~ msgid "Project Downloaded %d%%"
#~ msgstr "项目已下载 %d%%"

#~ msgid "Error while loading G-code file"
#~ msgstr "加载G-code文件时发生错误"

#~ msgid "Save SLA file as:"
#~ msgstr "SLA 文件另存为："

#~ msgid "Home page and Daily Tips"
#~ msgstr "主页和每日提示"

#~ msgid "Stealth"
#~ msgstr "隐身"

#~ msgid "Material Settings"
#~ msgstr "材料设置"

#~ msgid ""
#~ "Preset \"%1%\" is not compatible with the new print profile and it "
#~ "contains the following unsaved changes:"
#~ msgstr "预设 \"%1%\" 与新的工艺预设不兼容，并且包含以下未保存的修改:"

#~ msgid ""
#~ "The configuration package is incompatible with current APP.\n"
#~ "%s will update the configuration package, Otherwise it won't be able to "
#~ "start"
#~ msgstr ""
#~ "该配置包与当前软件不兼容。\n"
#~ "%s 将更新配置包，否则软件无法运行"

#~ msgid "Flushing volumes for fialment change"
#~ msgstr "换料冲刷量"

#~ msgid "Saving objects into the 3MF failed."
#~ msgstr "保存对象到3MF失败。"

#~ msgid ""
#~ "To manually specify the system certificate store, set the %1% environment "
#~ "variable to the correct CA and restart the application"
#~ msgstr "设置%1%环境变量到正确的"

#~ msgid "First layer bed temperature"
#~ msgstr "首层床温"

#~ msgid "First layer density"
#~ msgstr "首层密度"

#~ msgid "First layer expansion"
#~ msgstr "首层扩展"

#~ msgid ""
#~ "Support layer uses layer height independent with object layer. This is to "
#~ "support custom support gap,but may cause extra extruder switches if "
#~ "support is specified as different extruder with object"
#~ msgstr ""
#~ "支撑使用独立于对象的层高。这样就可以支持任意支撑间隙，但是可能会造成额外的"
#~ "材料"

#~ msgid "Purging volumes - load/unload volumes"
#~ msgstr "清理量 - 加载/卸载量"

#~ msgid "Purging volumes - matrix"
#~ msgstr "清理量 - 矩阵"

#~ msgid "Visualize an already sliced and saved G-code"
#~ msgstr "显示已切片保存的G-code文件"

#~ msgid "Support material Generated"
#~ msgstr "已生成支撑"

#~ msgid "Split triangles"
#~ msgstr "分割三角形"

#~ msgid "Remove all selection"
#~ msgstr "移除所有绘制"

#~ msgid "Paints all facets inside, regardless of their orientation."
#~ msgstr "绘制所有处于球体内部的面片，无论它们的方向是怎样的。"

#~ msgid "Ignores facets facing away from the camera."
#~ msgstr "忽略背对相机视角的面片。"

#~ msgid ""
#~ "License agreements of all following programs (libraries) are part of "
#~ "application license agreement"
#~ msgstr "所有以下程序(库)的许可协议是应用程序许可协议的一部分"

#~ msgid "is licensed under the"
#~ msgstr "根据"

#~ msgid ""
#~ "Contributions by Henrik Brix Andersen, Nicolas Dandrimont, Mark Hindess, "
#~ "Petr Ledvina, Joseph Lenox, Y. Sapir, Mike Sheldrake, Vojtech Bubnik and "
#~ "numerous others."
#~ msgstr ""
#~ "Henrik Brix Andersen, Nicolas Dandrimont, Mark Hindess, Petr Ledvina, "
#~ "Joseph Lenox, Y. Sapir, Mike Sheldrake, Vojtech Bubnik 等人的贡献。"

#~ msgid ""
#~ "Zero initial layer height is invalid.\n"
#~ "\n"
#~ "The first layer height will be reset to 0.01."
#~ msgstr "首层层高不能为0。将重置为0.01。"

#~ msgid "nozzle"
#~ msgstr "喷嘴"

#~ msgid "Alternate nozzles:"
#~ msgstr "备用喷嘴："

#~ msgid "All standard"
#~ msgstr "所有标准"

#~ msgid "Welcome to the %s Configuration Assistant"
#~ msgstr "欢迎访问 %s 配置助手"

#~ msgid "Welcome to the %s Configuration Wizard"
#~ msgstr "欢迎访问 %s 配置向导"

#~ msgid "Welcome"
#~ msgstr "欢迎"

#~ msgid ""
#~ "Hello, welcome to %s! This %s helps you with the initial configuration; "
#~ "just a few settings and you will be ready to print."
#~ msgstr ""
#~ "您好，欢迎来到 %s！此 %s 可帮助您进行初始配置，只需进行几项设置就可以打印"
#~ "了。"

#~ msgid "%s Family"
#~ msgstr "%s 系列"

#~ msgid "filament"
#~ msgstr "丝"

#~ msgid "SLA material"
#~ msgstr "SLA 材料"

#~ msgid "Custom Printer Setup"
#~ msgstr "自定义打印机设置"

#~ msgid "Custom Printer"
#~ msgstr "自定义打印机"

#~ msgid "Define a custom printer profile"
#~ msgstr "定义自定义打印机配置文件"

#~ msgid "Custom profile name:"
#~ msgstr "自定义配置文件名称："

#~ msgid "Other Vendors"
#~ msgstr "其他供应商"

#~ msgid "Invalid numeric input."
#~ msgstr "无效的数字输入。"

#~ msgid "Filament and Nozzle Diameters"
#~ msgstr "耗材丝和喷嘴直径"

#~ msgid "Print Diameters"
#~ msgstr "打印直径"

#~ msgid "Enter the diameter of your printer's hot end nozzle."
#~ msgstr "输入打印机热端喷嘴的直径。"

#~ msgid "Nozzle Diameter:"
#~ msgstr "喷嘴直径："

#~ msgid "Enter the diameter of your filament."
#~ msgstr "输入耗材丝的直径。"

#~ msgid ""
#~ "Good precision is required, so use a caliper and do multiple measurements "
#~ "along the filament, then compute the average."
#~ msgstr ""
#~ "需要良好的精度, 因此请使用游标卡尺, 沿耗材丝进行多次测量, 然后计算平均值。"

#~ msgid "Filament Diameter:"
#~ msgstr "耗材丝直径:"

#~ msgid "Temperatures"
#~ msgstr "温度"

#~ msgid "A rule of thumb is 160 to 230 °C for PLA, and 215 to 250 °C for ABS."
#~ msgstr "根据经验, PLA 为160至 230°C, ABS 为215至250°C。"

#~ msgid "Extrusion Temperature:"
#~ msgstr "挤出温度："

#~ msgid ""
#~ "Enter the bed temperature needed for getting your filament to stick to "
#~ "your heated bed."
#~ msgstr "输入让你的耗材粘在热床上所需的床温。"

#~ msgid ""
#~ "A rule of thumb is 60 °C for PLA and 110 °C for ABS. Leave zero if you "
#~ "have no heated bed."
#~ msgstr "根据经验, PLA 为 60°C, ABS 为 110°C. 如果没有加热床, 请保留零。"

#~ msgid "Bed Temperature:"
#~ msgstr "热床温度:"

#~ msgid "Select all standard printers"
#~ msgstr "选择所有标准打印机"

#~ msgid "< &Back"
#~ msgstr "< &返回"

#~ msgid "&Next >"
#~ msgstr "&继续 >"

#~ msgid "&Finish"
#~ msgstr "&结束"

#~ msgid "Configuration Assistant"
#~ msgstr "配置助手"

#~ msgid "Configuration &Assistant"
#~ msgstr "配置 &助手"

#~ msgid "Configuration Wizard"
#~ msgstr "配置向导"

#~ msgid "Configuration &Wizard"
#~ msgstr "配置 &向导"

#~ msgid "Upload and publish your design"
#~ msgstr "上传/发布 作品"

#~ msgid "preparing your designs"
#~ msgstr "正在准备您的作品"

#~ msgid "preparing your designs, reqeust project id..."
#~ msgstr "正在准备您的作品，项目创建失败！"

#~ msgid "the Configuration package is imcompatible with current APP."
#~ msgstr "该配置包与当前软件不兼容"

#~ msgid "Experimental option for adding support material for sharp tails"
#~ msgstr "实验性选项，对尖尾加支撑"

#~ msgid ""
#~ "Experimental option for removing support material for small overhangs"
#~ msgstr "实验性选项，不支持小悬空"

#~ msgid ""
#~ "Use this setting to rotate the support material pattern on the horizontal "
#~ "plane."
#~ msgstr "使用这个设置将支撑模式在水平面旋转特定角度。"

#~ msgid "Compare this preset with some another"
#~ msgstr "配置集对比"

#~ msgid "Wipe tower parameters"
#~ msgstr "色塔参数"

#~ msgid "New printer preset selected"
#~ msgstr "选择了新的配置集"

#~ msgid "Bridges fan speed"
#~ msgstr "桥接风扇速度"

#~ msgid "Bed Shape and Size"
#~ msgstr "热床形状和大小"

#~ msgid "Set the shape of your printer's bed."
#~ msgstr "设置打印机热床的形状。"

#~ msgid "One layer mode"
#~ msgstr "一层模式"

#~ msgid "Extruder %d"
#~ msgstr "挤出机 %d"

#~ msgid "An object outside the print area was detected."
#~ msgstr "检测到有对象位于打印区域外。"

#~ msgid "A toolpath outside the print area was detected."
#~ msgstr "检测到有零件位于打印区域外。"

#~ msgid "SLA supports outside the print area were detected."
#~ msgstr "检测到SLA支撑位于打印区域外。"

#~ msgid "Some objects are not visible during editing."
#~ msgstr "一些对象在编辑过程不可见。"

#~ msgid ""
#~ "An object outside the print area was detected.\n"
#~ "Resolve the current problem to continue slicing."
#~ msgstr ""
#~ "检测到有对象位于打印区域外。\n"
#~ "解决此问题以继续切片。"

#~ msgid "Rotate lower part upwards"
#~ msgstr "旋转下部向上"

#~ msgid "Add supports"
#~ msgstr "增加支撑"

#~ msgid "Scale factors"
#~ msgstr "缩放比例因子"

#~ msgid "Could not arrange model objects! Some geometries may be invalid."
#~ msgstr "无法排列模型对象！某些几何图形可能无效。"

#~ msgid "(Re)slice"
#~ msgstr "重新切片"

#~ msgid "Search"
#~ msgstr "搜索"

#~ msgid "Select Plater Tab"
#~ msgstr "选择 构建板 选项卡"

#~ msgid "Select Print Settings Tab"
#~ msgstr "选择 打印设置 选项卡"

#~ msgid "Select Filament Settings Tab"
#~ msgstr "选择 耗材设置 选项卡"

#~ msgid "Select Printer Settings Tab"
#~ msgstr "选择 打印机设置 选项卡"

#~ msgid "Switch to 3D"
#~ msgstr "切换到3D"

#~ msgid "Switch to Preview"
#~ msgstr "切换到预览"

#~ msgid "Print host upload queue"
#~ msgstr "打印主机上传队列"

#~ msgid "Camera view"
#~ msgstr "摄像机视图"

#~ msgid "Arrange selection"
#~ msgstr "整理选中的"

#~ msgid "Add Instance of the selected object"
#~ msgstr "添加所选对象的实例"

#~ msgid "Remove Instance of the selected object"
#~ msgstr "删除所选对象的实例"

#~ msgid "Show &Configuration Folder"
#~ msgstr "打开配置文件夹"

#~ msgid "Report Bug(TODO)"
#~ msgstr "Bug报告"

#~ msgid "Report a bug of BambuStudio"
#~ msgstr "报告逆戟鲸的Bug"

#~ msgid "Open BambuStudio"
#~ msgstr "打开逆戟鲸"

#~ msgid "Export AMF file:"
#~ msgstr "导出 AMF 文件："

#~ msgid "Export OBJ file:"
#~ msgstr "导出 OBJ 文件："

#~ msgid "Replace from:"
#~ msgstr "替换："

#~ msgid "Unable to replace with more than one volume"
#~ msgstr "超过1个零件，无法替换"

#~ msgid "Do you want to replace it"
#~ msgstr "您是否要替换"

#~ msgid "Reload from:"
#~ msgstr "重新加载："

#~ msgid "Unable to reload:"
#~ msgstr "无法重新加载："

#~ msgid "Error during reload"
#~ msgstr "重新加载时发生错误："

#~ msgid "The provided file name is not valid."
#~ msgstr "无效的文件名。"

#~ msgid "The following characters are not allowed by a FAT file system:"
#~ msgstr "不允许使用以下字符："

#~ msgid "Skirt Loops"
#~ msgstr "Skirt圈数"

#~ msgid ""
#~ "Number of bottom interface layers. -1 means same with use top interface "
#~ "layers"
#~ msgstr "底部接触面层数，-1代表和顶部相同"

#~ msgid "Same as top"
#~ msgstr "和顶部相同"

#~ msgid "Choose one file (3mf/amf):"
#~ msgstr "选择一个文件（3mf/amf）"

#~ msgid "G-code Viewer"
#~ msgstr "G-code Viewer"

#~ msgid "Open G-code Viewer"
#~ msgstr "打开G-code Viewer"

#~ msgid "Open a new BambuStudio"
#~ msgstr "打开逆戟鲸"

#~ msgid "Open new G-code Viewer"
#~ msgstr "打开逆戟鲸"

#~ msgid "Goto Download page."
#~ msgstr "前往下载页面。"

#~ msgid "WARN:"
#~ msgstr "警告："

#~ msgid "Your model needs support ! Please enable support material."
#~ msgstr "此次模型需要开启支撑！建议打开材料支撑选项。"

#~ msgid "Drag and drop G-code file"
#~ msgstr "拖拽或丢弃G-code文件"

#~ msgid "Skirt/Brim"
#~ msgstr "裙边/侧裙"

#~ msgid "Mixed"
#~ msgstr "混合"

#~ msgid "Printer technology"
#~ msgstr "打印机类型"

#~ msgid "Between objects G-code"
#~ msgstr "逐件打印G-code"

#~ msgid "Bridges"
#~ msgstr "桥接"

#~ msgid "Sparse infill anchor length"
#~ msgstr "稀疏填充锚线长度"

#~ msgid "0 (no open anchors)"
#~ msgstr "0 (无锚线)"

#~ msgid "5 mm"
#~ msgstr "5 mm"

#~ msgid "10 mm"
#~ msgstr "10 mm"

#~ msgid "1000 (unlimited)"
#~ msgstr "1000（无限制）"

#~ msgid "Maximum length of the infill anchor"
#~ msgstr "填充锚线的最大长度"

#~ msgid "0 (not anchored)"
#~ msgstr "0（无）"

#~ msgid "Name of parent profile"
#~ msgstr "父配置名称"

#~ msgid "After layer change G-code"
#~ msgstr "换层后G-code"

#~ msgid "Perimeter"
#~ msgstr "外墙"

#~ msgid "Filament to print walls"
#~ msgstr "打印外墙的耗材丝"

#~ msgid "Printer type"
#~ msgstr "打印机类型"

#~ msgid "Type of the printer"
#~ msgstr "打印机类型"

#~ msgid "Printer variant"
#~ msgstr "打印机变种"

#~ msgid "Retract on layer change"
#~ msgstr "换层时回抽"

#~ msgid "Retraction Length (Toolchange)"
#~ msgstr "回抽长度(更换工具头)"

#~ msgid "Disabled"
#~ msgstr "关闭"

#~ msgid "Limited"
#~ msgstr "限制"

#~ msgid "Enabled"
#~ msgstr "打开"

#~ msgid "Solid infill"
#~ msgstr "实心填充"

#~ msgid "Filament to print solid infill."
#~ msgstr "打印实心填充的耗材丝"

#~ msgid "Solid layers"
#~ msgstr "实心层数"

#~ msgid "Number of solid layers to generate on top and bottom surfaces."
#~ msgstr "顶部和底部壳体的实心层数"

#~ msgid "Minimum thickness of a top / bottom shell"
#~ msgstr "顶部和底部壳体的最小厚度"

#~ msgid "Single Extruder Multi Material"
#~ msgstr "单挤出机多材料"

#~ msgid "Use single nozzle to print multi filament"
#~ msgstr "使用单喷嘴打印多耗材"

#~ msgid "Bottom contact Z distance"
#~ msgstr "底部Z距离"

#~ msgid "Enforce support for the first"
#~ msgstr "强制支撑前"

#~ msgid "Enforce support for the first n layers"
#~ msgstr "强制前若干层生成支撑"

#~ msgid "Closing radius"
#~ msgstr "闭合半径"

#~ msgid "Z travel"
#~ msgstr "Z 旅行"

#~ msgid ""
#~ "Speed of vertical travel along z axis. This is typically lower because "
#~ "build plate or gantry is hard to be moved. Zero means using travel speed "
#~ "directly in gcode, but will be limited by printer's ability when run gcode"
#~ msgstr ""
#~ "Z方向垂直旅行的速度。一般这个数值更小一下，因为热床或者机架更难移动。0代表"
#~ "直接使用旅行速度"

#~ msgid "Changing of an application language"
#~ msgstr "更改应用程序语言"

#~ msgid "has zero size and can't be arranged!"
#~ msgstr "大小为0因此无法摆放！"

#~ msgid "Filling bed "
#~ msgstr "填充热床"

#~ msgid "Searching for optimal orientation..."
#~ msgstr "搜索最佳方向..."

#~ msgid "Orientation search canceled."
#~ msgstr "方向搜索已取消。"

#~ msgid "Orientation found."
#~ msgstr "找到方向。"

#~ msgid "Searching for optimal orientation"
#~ msgstr "搜索最佳方向"

#~ msgid "Feature type"
#~ msgstr "功能类型"

#~ msgid "Height (mm)"
#~ msgstr "高度（mm）"

#~ msgid "Width (mm)"
#~ msgstr "宽度 (mm)"

#~ msgid ""
#~ "Wipe tower does not work when Adaptive Layer Height or Independent "
#~ "Support Layer Height is on.\n"
#~ "Which do you want to keep?\n"
#~ "YES - Keep Wipe Tower\n"
#~ "NO  - Keep Adaptive Layer Height and Independent Support Layer Height"
#~ msgstr ""
#~ "擦拭塔不支持和自适应层高或支撑独立层高。同时开启\n"
#~ "如何选择？\n"
#~ "是 - 选择开启擦拭塔\n"
#~ "否 - 选择保留自适应层高或支撑独立层高"

#~ msgid ""
#~ "Wipe tower does not work when Adaptive Layer Height is on.\n"
#~ "Which do you want to keep?\n"
#~ "YES - Keep Wipe Tower\n"
#~ "NO  - Keep Adaptive Layer Height"
#~ msgstr ""
#~ "擦拭塔不支持和自适应层高同时开启。\n"
#~ "如何选择？\n"
#~ "是 - 选择开启擦拭塔\n"
#~ "否 - 选择保留自适应层高"

#~ msgid ""
#~ "Wipe tower does not work when Independent Support Layer Height is on.\n"
#~ "Which do you want to keep?\n"
#~ "YES - Keep Wipe Tower\n"
#~ "NO  - Keep Independent Support Layer Height"
#~ msgstr ""
#~ "擦拭塔不支持和支撑独立层高同时开启。\n"
#~ "如何选择？\n"
#~ "是 - 选择开启擦拭塔\n"
#~ "否 - 选择保留支撑独立层高"

#~ msgid "No object can be printed, maybe too small"
#~ msgstr "没有可打印的模型，可能尺寸过小。"

#~ msgid ""
#~ "%s has encountered an error. It was likely caused by running out of "
#~ "memory. If you are sure you have enough RAM on your system, this may also "
#~ "be a bug and we would be glad if you reported it."
#~ msgstr ""
#~ "%s 遇到错误。这可能是由于内存不足造成的。如果您确定您的系统上有足够的内"
#~ "存，这可能也是一个软件错误，欢迎你向我们提交问题报告。"

#~ msgid "Masked SLA file exported to %1%"
#~ msgstr "已将 贴面过 SLA 文件导出到 %1%"

#~ msgid "G-code file exported to %1%"
#~ msgstr "G 代码文件导出到 %1%"

#~ msgid "Filament start gcode"
#~ msgstr "材料相关的起始 G-code"

#~ msgid "Filament end gcode"
#~ msgstr "材料相关的结束 G-code"

#~ msgid "Start gcode"
#~ msgstr "起始  G-code"

#~ msgid "End gcode"
#~ msgstr "结束 G-code"

#~ msgid "Layer change gcode"
#~ msgstr "改变层 G-code"

#~ msgid "Tool change gcode"
#~ msgstr "切换工具 G-code"

#~ msgid "Printing by object gcode"
#~ msgstr "逐件打印 G-code"

#~ msgid "Wipe tower"
#~ msgstr "色塔"

#~ msgid "First layer height"
#~ msgstr "第一层高度"

#~ msgid "choose a directory"
#~ msgstr "选择文件夹"

#~ msgid "Print speed override"
#~ msgstr "覆盖打印速度"

#~ msgid "Dependencies"
#~ msgstr "依赖"

#~ msgid "Profile dependencies"
#~ msgstr "配置依赖"

#~ msgid "full profile name"
#~ msgstr "配置全称"

#~ msgid "symbolic profile name"
#~ msgstr "配置名昵称"

#~ msgid "Firmware"
#~ msgstr "固件"

#~ msgid "Supports"
#~ msgstr "支撑"

#~ msgid "Pad"
#~ msgstr "垫"

#~ msgid "Hollowing"
#~ msgstr "掏空"

#~ msgid ""
#~ "The configuration is incompatible with current APP.\n"
#~ "%s will update the configuration package, Otherwise it won't be able to "
#~ "start"
#~ msgstr ""
#~ "该配置与当前软件不兼容。\n"
#~ "%s 将更新配置包"

#~ msgid "reset##rotation"
#~ msgstr "重置##旋转"

#~ msgid "Scale:"
#~ msgstr "缩放："

#~ msgid "reset##scale"
#~ msgstr "重置##缩放"

#~ msgid "reset##size"
#~ msgstr "重置##尺寸"

#~ msgid "request project id failed!"
#~ msgstr "项目创建失败"

#~ msgid "Import Model"
#~ msgstr "导入项目"

#~ msgid ""
#~ "Preselects faces by overhang angle. It is possible to restrict paintable "
#~ "facets to only preselected faces when the option \"%1%\" is enabled."
#~ msgstr ""
#~ "根据悬空角度预选悬空面片。如果开启了选项%1%，会限制画刷的只能涂抹这些预选"
#~ "的悬空面片。"

#~ msgid "Support threshold angle: "
#~ msgstr "支撑角度阈值："

#~ msgid "Highlight overhang by angle"
#~ msgstr "高亮悬空区域"

#~ msgid "Enforce"
#~ msgstr "添加"

#~ msgid "Overhang Threshold Angle"
#~ msgstr "悬空角度阈值"

#~ msgid "Paints facets according to the chosen painting brush."
#~ msgstr "根据选择的话刷在面片上绘制。"

#~ msgid ""
#~ "Paints neighboring facets whose relative angle is less or equal to set "
#~ "angle."
#~ msgstr "绘制一组连续面片，满足相邻面片之间的相对角度小于等于设定的阈值。"

#~ msgid "Paints only one facet."
#~ msgstr "仅绘制单个面片。"

#~ msgid "Splits bigger facets into smaller ones while the object is painted."
#~ msgstr "在绘制对象时，把大面片分裂成多个小面片。"

#~ msgid "Support Preview"
#~ msgstr "支撑预览"

#~ msgid " Generating ... "
#~ msgstr "生成中 ..."

#~ msgid " Close Preview  "
#~ msgstr " 关闭预览 "

#~ msgid "Select what kind of support do you need"
#~ msgstr "选择支撑类型"

#~ msgid "Support on build plate only"
#~ msgstr "仅从热床生成支撑"

#~ msgid "For support enforcers only"
#~ msgstr "仅从强制支撑生成"

#~ msgid "Everywhere"
#~ msgstr "任意"

#~ msgid ""
#~ "This flag enables the brim that will be printed around each object on the "
#~ "first layer."
#~ msgstr "启用此设置会在在模型打印第一层时生成裙边。"

#~ msgid "Filament change flushing"
#~ msgstr "换料冲刷量"

#~ msgid "Below object"
#~ msgstr "模型底部"

#~ msgid "Around object"
#~ msgstr "模型周围"

#~ msgid "Firmware Type"
#~ msgstr "固件类型"

#~ msgid "Choose the type of firmware used by your printer."
#~ msgstr "选择打印机使用的固件类型。"

#~ msgid "Select by rectangle"
#~ msgstr "框选"

#~ msgid "Unselect by rectangle"
#~ msgstr "框选取消"

#~ msgid "Reset selection"
#~ msgstr "重置选择"

#~ msgid "Simplify %1%"
#~ msgstr "简化 %1%"

#~ msgid "Rename Object"
#~ msgstr "重命名对象"

#~ msgid "Rename Part"
#~ msgstr "重命名零件"

#~ msgid "Object parts order changed"
#~ msgstr "对象中的零件顺序已改变"

#~ msgid "Object order changed"
#~ msgstr "对象顺序已改变"

#~ msgid "Layer setting added"
#~ msgstr "层设置已添加"

#~ msgid "Part setting added"
#~ msgstr "零件设置已添加"

#~ msgid "Object setting added"
#~ msgstr "对象设置已添加"

#~ msgid "Height range settings added"
#~ msgstr "高度范围设置已填加"

#~ msgid "Part settings added"
#~ msgstr "零件设置已填加"

#~ msgid "Object settings added"
#~ msgstr "对象设置已填加"

#~ msgid "Load Part"
#~ msgstr "加载部件"

#~ msgid "Load Modifier"
#~ msgstr "加载修改器"

#~ msgid "Add primitive"
#~ msgstr "添加元件"

#~ msgid "Remove support painting"
#~ msgstr "移除支撑绘制"

#~ msgid "Remove color painting"
#~ msgstr "移除颜色绘制"

#~ msgid "Delete Settings"
#~ msgstr "删除设置"

#~ msgid "Delete part"
#~ msgstr "删除零件"

#~ msgid "Merge parts to an object"
#~ msgstr "合并零件为一个对象"

#~ msgid "Add layers"
#~ msgstr "添加层"

#~ msgid "Remove selected from list"
#~ msgstr "从列表中移除所选项"

#~ msgid "Add selected to list"
#~ msgstr "添加所选项到列表"

#~ msgid "Change part type"
#~ msgstr "更换零件类型"

#~ msgid "Instances to Separated Objects"
#~ msgstr "分隔对象的实例"

#~ msgid "Change Filaments"
#~ msgstr "更换耗材丝"

#~ msgid "Additional Settings"
#~ msgstr "其他设置"

#~ msgid "Delete Option %s"
#~ msgstr "删除选项 %s"

#~ msgid "Change Option %s"
#~ msgstr "更改选项 %s"

#~ msgid "NOTE:"
#~ msgstr "注意："

#~ msgid "Retractions"
#~ msgstr "回抽"

#~ msgid "Shells"
#~ msgstr "壳"

#~ msgid "ERROR: not enough resources to execute a new job."
#~ msgstr "错误:没有足够的资源来执行新作业。"

#~ msgid ""
#~ "Switching the language will trigger application restart.\n"
#~ "You will lose content of the plater."
#~ msgstr ""
#~ "切换语言将触发应用程序重新启动。\n"
#~ "您将丢失未保存的内容。"

#~ msgid "Do you want to proceed?"
#~ msgstr "是否继续？"

#~ msgid "Convert from imperial units"
#~ msgstr "从英制转换"

#~ msgid "Revert conversion from imperial units"
#~ msgstr "还原英制转换"

#~ msgid "Convert from meters"
#~ msgstr "从单位米转换"

#~ msgid "Revert conversion from meters"
#~ msgstr "还原单位米转换"

#~ msgid "Are you sure to delete \"%1%\" printer?"
#~ msgstr "确定要删除打印机“%1%”？"

#~ msgid "Delete Physical Printer"
#~ msgstr "删除打印机"

#~ msgid "Add physical printer"
#~ msgstr "添加打印机"

#~ msgid "Edit physical printer"
#~ msgstr "编辑打印机"

#~ msgid "Delete physical printer"
#~ msgstr "删除打印机"

#~ msgid "Fialment Change - Purging volume adjustment"
#~ msgstr "材料更换 - 冲刷体积调整"

#~ msgid ""
#~ "Here you can adjust required purging volume (mm³) for any given pair of "
#~ "filaments."
#~ msgstr "您可以在此为任意两个耗材丝调整所需的冲刷体积（mm³）"

#~ msgid "Fiament changed to"
#~ msgstr "耗材丝切换到"

#~ msgid ""
#~ "Total purging volume is calculated by summing two values below, depending "
#~ "on which filaments are loaded/unloaded."
#~ msgstr "总冲刷量通过累加两个数值得到，依赖于被加载/卸载的耗材丝。"

#~ msgid "Volume to purge (mm³) when the filament is being"
#~ msgstr "冲刷体积 (mm³) 当耗材丝被"

#~ msgid ""
#~ "Switching to simple settings will discard changes done in the advanced "
#~ "mode!\n"
#~ "\n"
#~ "Do you want to proceed?"
#~ msgstr ""
#~ "切换到简单模式会丢弃在高级模式中进行的修改！\n"
#~ "是否继续？"

#~ msgid "Please choose an action with \"%1%\" preset after saving?"
#~ msgstr "请选择保存“%1%”后的操作"

#~ msgid "The supplied name is not valid;"
#~ msgstr "提供的名称无效；"

#~ msgid "the following suffix is not allowed:"
#~ msgstr "不允许以下后缀："

#~ msgid "The supplied name is not available."
#~ msgstr "提供的名称不可用。"

#~ msgid "Cannot overwrite a system profile."
#~ msgstr "无法覆盖系统设置。"

#~ msgid "Preset with name \"%1%\" already exists."
#~ msgstr "名为 \"%1%\" 的预设已存在。"

#~ msgid ""
#~ "Preset with name \"%1%\" already exists and is incompatible with selected "
#~ "printer."
#~ msgstr "名为 \"%1%\" 的预设已存在。而且它和所选的打印机不兼容。"

#~ msgid "Note: This preset will be replaced after saving"
#~ msgstr "注意：这个预设会在保存后被替换"

#~ msgid "The name cannot be empty."
#~ msgstr "名称不能为空。"

#~ msgid "The name cannot start with space character."
#~ msgstr "名称不能以空格开头。"

#~ msgid "The name cannot end with space character."
#~ msgstr "名称不能以空格结尾。"

#~ msgid ""
#~ "You have selected physical printer \"%1%\" \n"
#~ "with related printer preset \"%2%\""
#~ msgstr ""
#~ "您已选择物理打印机 “%1%”\n"
#~ "以及相关的打印机预设“%2%”"

#~ msgid "What would you like to do with \"%1%\" preset after saving?"
#~ msgstr "在保存预设%1%后，您希望对它做什么操作？"

#~ msgid "Change \"%1%\" to \"%2%\" for this physical printer \"%3%\""
#~ msgstr "为这台物理打印机%3%，从“%1%”改变到“%2%”"

#~ msgid "Add \"%1%\" as a next preset for the the physical printer \"%2%\""
#~ msgstr "为这台物理打印%2%，把“%1%”增加为下一个预设"

#~ msgid "Just switch to \"%1%\" preset"
#~ msgstr "仅切换到预设“%1%”"

#~ msgid "Choose one file (3MF/AMF):"
#~ msgstr "选择一个文件 (3MF/AMF):"

#~ msgid ""
#~ "Select coordinate space, in which the transformation will be performed."
#~ msgstr "选择坐标空间，将在其中执行转换。"

#~ msgid "Toggle %c axis mirroring"
#~ msgstr "切换 %c 轴镜像"

#~ msgid ""
#~ "You cannot use non-uniform scaling mode for multiple objects/parts "
#~ "selection"
#~ msgstr "不能对多个对象/零件选择使用非均匀缩放模式"

#~ msgid ""
#~ "The currently manipulated object is tilted (rotation angles are not "
#~ "multiples of 90°).\n"
#~ "Non-uniform scaling of tilted objects is only possible in the World "
#~ "coordinate system,\n"
#~ "once the rotation is embedded into the object coordinates."
#~ msgstr ""
#~ "当前操作的对象是倾斜的(旋转角度不是 90° 的倍数)。\n"
#~ "倾斜对象的非均匀缩放只能将旋转嵌入到对象的坐标中后,\n"
#~ "在世界坐标系中进行。"

#~ msgid ""
#~ "This operation is irreversible.\n"
#~ "Do you want to proceed?"
#~ msgstr ""
#~ "此操作是不可逆的。\n"
#~ "是否要继续？"

#~ msgid "Seq."
#~ msgstr "顺序"

#~ msgid "Switch to Settings"
#~ msgstr "切换顶部设置标签"

#~ msgid "Print Settings Tab"
#~ msgstr "打印设置标签"

#~ msgid "Filament Settings Tab"
#~ msgstr "打印丝设置标签"

#~ msgid "Material Settings Tab"
#~ msgstr "材料设置标签"

#~ msgid "Printer Settings Tab"
#~ msgstr "打印机设置标签"

#~ msgid "Undo History"
#~ msgstr "撤销历史操作"

#~ msgid "Redo History"
#~ msgstr "重做历史操作"

#~ msgid "Undo %1$d Action"
#~ msgid_plural "Undo %1$d Actions"
#~ msgstr[0] "撤消 %1$d 操作"

#~ msgid "Redo %1$d Action"
#~ msgid_plural "Redo %1$d Actions"
#~ msgstr[0] "重做 %1$d 操作"

#~ msgid "Press %1%left mouse button to enter the exact value"
#~ msgstr "按%1%鼠标左键输入精确数值"

#~ msgid "Enable rotations (slow)"
#~ msgstr "开启旋转（慢）"

#~ msgid "Click right mouse button to show auto-orientation options"
#~ msgstr "点击鼠标右键显示自动朝向的选项"

#~ msgid "Click right mouse button to show arrangement options"
#~ msgstr "点击鼠标右键显示自动整理的选项"

#~ msgid "Slice project"
#~ msgstr "切片项目"

#~ msgid "Slice Select"
#~ msgstr "切片选项"

#~ msgid "Print whole project"
#~ msgstr "打印整个项目"

#~ msgid "print one plate"
#~ msgstr "打印单盘"

#~ msgid "Print Select"
#~ msgstr "打印选项"

#~ msgid "Assemble View"
#~ msgstr "拼装视图"

#~ msgid "Click right mouse button to open/close History"
#~ msgstr "点击鼠标右键打开/关闭历史"

#~ msgid "Next Undo action: %1%"
#~ msgstr "下一个撤消操作： %1%"

#~ msgid "Next Redo action: %1%"
#~ msgstr "下一个重做操作： %1%"

#~ msgid "Assemble Return"
#~ msgstr "退出拼装视图"

#~ msgid "total Volume:"
#~ msgstr "总体积："

#~ msgid "Assemble Info"
#~ msgstr "拼装体信息"

#~ msgid "total Size:"
#~ msgstr "总尺寸："

#~ msgid "Selection-Add from rectangle"
#~ msgstr "从矩形选择-添加"

#~ msgid "Selection-Remove from rectangle"
#~ msgstr "从矩形中选择-删除"

#~ msgid "Place on face"
#~ msgstr "放置在平面"

#~ msgid ""
#~ "Your printer has more extruders than the multi-material painting gizmo "
#~ "supports. For this reason, only the first %1% extruders will be able to "
#~ "be used for painting."
#~ msgstr ""
#~ "打印机上的材料个数超出了多材料涂色工具支持的上限。因此，仅前%1%个材料会被"
#~ "用作涂色。"

#~ msgid "First color"
#~ msgstr "第一个颜色"

#~ msgid "Second color"
#~ msgstr "第二个颜色"

#~ msgid "Painted using: Extruder %1%"
#~ msgstr "绘制使用：耗材丝 %1%"

#~ msgid ""
#~ "ERROR: Please close all manipulators available from the left toolbar first"
#~ msgstr "错误：请先关闭工具栏中所有的操作工具"

#~ msgid "Gizmo-MoveRotate"
#~ msgstr "移动旋转工具"

#~ msgid "Gizmo-Place on Face"
#~ msgstr "选择底面"

#~ msgid ""
#~ "You are currently editing SLA support points. Please, apply or discard "
#~ "your changes first."
#~ msgstr "您正在编辑SLA支撑点。请先应用或舍弃您的修改。"

#~ msgid "Entering Paint-on supports!"
#~ msgstr "开始支撑绘制！"

#~ msgid "Entering Seam painting!"
#~ msgstr "开始Z缝绘制！"

#~ msgid "Leaving Paint-on supports"
#~ msgstr "推出支撑绘制"

#~ msgid "Instance Operations"
#~ msgstr "实例操作"

#~ msgid "%1% was substituted with %2%"
#~ msgstr "%1% 被替换为了 %2%"

#~ msgid ""
#~ "Most likely the configuration was produced by a newer version of "
#~ "BambuStudio or by some OrcaSlicer fork."
#~ msgstr "这个配置很可能是从更新的逆戟鲸版本生成的。"

#~ msgid "The following values were substituted:"
#~ msgstr "以下数值被替换了："

#~ msgid "Review the substitutions and adjust them if needed."
#~ msgstr "检查这些替换，如果需要请修改它们。"

#~ msgid "SLA print settings"
#~ msgstr "SLA 打印设置"

#~ msgid ""
#~ "Configuration bundle was loaded, however some configuration values were "
#~ "not recognized."
#~ msgstr "已加载配置集，但部分设置值未被识别。"

#~ msgid ""
#~ "Configuration file \"%1%\" was loaded, however some configuration values "
#~ "were not recognized."
#~ msgstr "配置文件 \"%1%\" 已被加载，但是存在一些未识别的配置项。"

#~ msgid ""
#~ "%s has encountered an error. It was likely caused by running out of "
#~ "memory. If you are sure you have enough RAM on your system, this may also "
#~ "be a bug and we would be glad if you reported it.\n"
#~ "\n"
#~ "The application will now terminate."
#~ msgstr ""
#~ "%s 遇到错误。这可能是由于内存不足造成的。如果您确定您的系统上有足够的内"
#~ "存，这可能也是一个软件错误，欢迎你向我们提交问题报告。\n"
#~ "\n"
#~ "应用程序现在将终止。"

#~ msgid ""
#~ "BambuStudio has encountered a localization error. Please report to "
#~ "BambuStudio team, what language was active and in which scenario this "
#~ "issue happened. Thank you.\n"
#~ "\n"
#~ "The application will now terminate."
#~ msgstr ""
#~ "逆戟鲸遇到一个翻译错误。请报告给BmbuStudio团队，正在激活的是什么语言以及在"
#~ "什么场景下发生的这个问题。谢谢。\n"
#~ "\n"
#~ "应用程序将会终止。"

#~ msgid "Internal error: %1%"
#~ msgstr "内部错误：%1%"

#~ msgid ""
#~ "Error parsing OrcaSlicer config file, it is probably corrupted. Try to "
#~ "manually delete the file to recover from the error. Your user profiles "
#~ "will not be affected."
#~ msgstr ""
#~ "解析BambStudio配置文件时遇到错误，它可能已损坏。请尝试手动删除此文件以便从"
#~ "错误中恢复。你的用户配置不会收到影响。"

#~ msgid ""
#~ "Error parsing BambuGCodeViewer config file, it is probably corrupted. Try "
#~ "to manually delete the file to recover from the error."
#~ msgstr ""
#~ "解析BambStudio配置文件时遇到错误，它可能已损坏。请尝试手动删除此文件以便从"
#~ "错误中恢复。"

#~ msgid "You are opening %1% version %2%."
#~ msgstr "您正在打开 %1% 版本 %2%。"

#~ msgid ""
#~ "The active configuration was created by <b>%1% %2%</b>,\n"
#~ "while a newer configuration was found in <b>%3%</b>\n"
#~ "created by <b>%1% %4%</b>.\n"
#~ "\n"
#~ "Shall the newer configuration be imported?\n"
#~ "If so, your active configuration will be backed up before importing the "
#~ "new configuration."
#~ msgstr ""
#~ "当前使用的配置创建于 <b>%1% %2%</b>,\n"
#~ "但在 <b>%3%</b> 中发现了更新的配置\n"
#~ "创建于 <b>%1% %4%</b>.\n"
#~ "\n"
#~ "是否导入更新的配置?\n"
#~ "如果是，您的当前配置会在导入新配置之前被备份。"

#~ msgid ""
#~ "An existing configuration was found in <b>%3%</b>\n"
#~ "created by <b>%1% %2%</b>.\n"
#~ "\n"
#~ "Shall this configuration be imported?"
#~ msgstr ""
#~ "在 <b>%3%</b> 中找到一个现存的配置\n"
#~ "创建于 <b>%1% %2%</b>.\n"
#~ "\n"
#~ "是否导入这个配置?"

#~ msgid "Don't import"
#~ msgstr "不导入"

#~ msgid ""
#~ "You are running a 32 bit build of OrcaSlicer on 64-bit Windows.\n"
#~ "32 bit build of OrcaSlicer will likely not be able to utilize all the RAM "
#~ "available in the system.\n"
#~ "Please download and install a 64 bit build of OrcaSlicer from https://www."
#~ "Bambu3d.cz/Bambuslicer/.\n"
#~ "Do you wish to continue?"
#~ msgstr ""
#~ "您正在64位Windows上运行32位版本的逆戟鲸。\n"
#~ "32位版本的逆戟鲸可能无法使用系统中的全部内存。\n"
#~ "请从https://www.Bambu3d.cz/Bambuslicer下载并安装64位版本的逆戟鲸。\n"
#~ "是否继续？"

#~ msgid "Preparing settings tabs"
#~ msgstr "正在准备设置页"

#~ msgid ""
#~ "You have the following presets with saved options for \"Print Host upload"
#~ "\""
#~ msgstr "您的以下预设中包含未保存的选项“打印主机上传”"

#~ msgid ""
#~ "But since this version of OrcaSlicer we don't show this information in "
#~ "Printer Settings anymore.\n"
#~ "Settings will be available in physical printers settings."
#~ msgstr ""
#~ "但是从这个逆戟鲸版本开始，我们不再在打印机设置中显示这个信息了。\n"
#~ "设置会被放置于物理打印机设置中。"

#~ msgid ""
#~ "By default new Printer devices will be named as \"Printer N\" during its "
#~ "creation.\n"
#~ "Note: This name can be changed later from the physical printers settings"
#~ msgstr ""
#~ "新的打印机设备会在创建时被缺省命名为“打印机 N”。\n"
#~ "注意：这个名称可以后续在物理打印机设置中修改"

#~ msgid "Recreating"
#~ msgstr "重造"

#~ msgid "Loading of current presets"
#~ msgstr "加载当前预设"

#~ msgid "Loading of a mode view"
#~ msgstr "加载模式视图"

#~ msgid "Choose one or more files (STL/STEP/OBJ/AMF/3MF):"
#~ msgstr "选择一个或多个文件（STL/STEP/OBJ/AMF/3MF）"

#~ msgid "Choose one file (GCODE/.GCO/.G/.ngc/NGC):"
#~ msgstr "选择一个文件（GCODE/.GCO）"

#~ msgid "modified"
#~ msgstr "修改"

#~ msgid "&Configuration Snapshots"
#~ msgstr "&配置快照"

#~ msgid "Inspect / activate configuration snapshots"
#~ msgstr "检查/激活配置快照"

#~ msgid "Take Configuration &Snapshot"
#~ msgstr "保存配置 &快照"

#~ msgid "Capture a configuration snapshot"
#~ msgstr "捕获配置快照"

#~ msgid "Desktop Integration"
#~ msgstr "桌面集成"

#~ msgid "Simple View Mode"
#~ msgstr "简单界面模式"

#~ msgid "Advanced View Mode"
#~ msgstr "高级界面模式"

#~ msgid "%s View Mode"
#~ msgstr "%s 视图模式"

#~ msgid "Flash Printer &Firmware"
#~ msgstr "烧录打印机固件"

#~ msgid "Upload a firmware image into an Arduino based printer"
#~ msgstr "将固件镜像上传到基于 arduino 的打印机"

#~ msgid "Taking a configuration snapshot"
#~ msgstr "进行配置快照"

#~ msgid ""
#~ "Some presets are modified and the unsaved changes will not be captured by "
#~ "the configuration snapshot."
#~ msgstr "一些预设已被修改，未保存的修改将不会被配置快照捕捉。"

#~ msgid "Snapshot name"
#~ msgstr "快照名称"

#~ msgid "The preset modifications are successfully saved"
#~ msgid_plural "The presets modifications are successfully saved"
#~ msgstr[0] "预设的修改已被保存"

#~ msgid "For new project all modifications will be reseted"
#~ msgstr "对新项目，所有修改都被重置"

#~ msgid "It's impossible to print multi-part object(s) with SLA technology."
#~ msgstr "无法使用 SLA 技术打印多部分对象。"

#~ msgid "Configuration is editing from ConfigWizard"
#~ msgstr "正在从配置向导里编辑配置"

#~ msgid "Pad and Support"
#~ msgstr "垫和支撑"

#~ msgid "Add negative volume"
#~ msgstr "增加负零件"

#~ msgid "Select showing settings"
#~ msgstr "选择显示设置"

#~ msgid "Remove the selected object"
#~ msgstr "删除所选对象"

#~ msgid "Slab"
#~ msgstr "板坯"

#~ msgid "Set as a Separated Object"
#~ msgstr "设置为独立的对象"

#~ msgid "Set as a Separated Objects"
#~ msgstr "设置为独立的对象"

#~ msgid "Fix through the Netfabb"
#~ msgstr "通过Netfabb修复"

#~ msgid "Change extruder"
#~ msgstr "更换挤出机"

#~ msgid "Set extruder for selected items"
#~ msgstr "为选定的项设置挤出机"

#~ msgid "Scale to print volume"
#~ msgstr "缩放打印体积"

#~ msgid "Scale the selected object to fit the print volume"
#~ msgstr "缩放所选对象以适合可打印体积"

#~ msgid "Merge objects to the one multipart object"
#~ msgstr "合并多个对象为一个多零件对象"

#~ msgid "Merge objects to the one single object"
#~ msgstr "合并多个对象为一个单零件对象"

#~ msgid "Merge parts to the one single part"
#~ msgstr "合并多个零件为单个零件"

#~ msgid "Mirror the selected object along the X axis"
#~ msgstr "沿 X 轴镜像所选对象"

#~ msgid "Mirror the selected object along the Y axis"
#~ msgstr "沿 Y 轴镜像所选对象"

#~ msgid "Mirror the selected object along the Z axis"
#~ msgstr "沿 Z 轴镜像所选对象"

#~ msgid "Mirror the selected object"
#~ msgstr "镜像所选对象"

#~ msgid "Add Shape"
#~ msgstr "添加形状"

#~ msgid "Split the selected object into individual objects"
#~ msgstr "拆分所选对象位多个独立对象"

#~ msgid "Split the selected object into individual parts"
#~ msgstr "拆分所选对象为多个独立零件"

#~ msgid "Optimize the rotation of the object for better print results."
#~ msgstr "优化对象的旋转，以取得更好的打印效果。"

#~ msgid "Input Clone Number"
#~ msgstr "输入克隆数量"

#~ msgid "Edit each object print parameters"
#~ msgstr "编辑每个对象的工艺参数"

#~ msgid "Start at height"
#~ msgstr "开始高度"

#~ msgid "Stop at height"
#~ msgstr "停止高度"

#~ msgid "Remove layer range"
#~ msgstr "移除图层范围"

#~ msgid "Add layer range"
#~ msgstr "添加图层范围"

#~ msgid "No errors detected"
#~ msgstr "未检测到错误"

#~ msgid "Auto-repaired %1$d error"
#~ msgid_plural "Auto-repaired %1$d errors"
#~ msgstr[0] "已自动修复 %1$d 个错误"

#~ msgid "%1$d degenerate facet"
#~ msgid_plural "%1$d degenerate facets"
#~ msgstr[0] "%1$d 个退化面片"

#~ msgid "%1$d edge fixed"
#~ msgid_plural "%1$d edges fixed"
#~ msgstr[0] "%1$d 条边已修复"

#~ msgid "%1$d facet removed"
#~ msgid_plural "%1$d facets removed"
#~ msgstr[0] "%1$d 个面已移除"

#~ msgid "%1$d facet reversed"
#~ msgid_plural "%1$d facets reversed"
#~ msgstr[0] "%1$d 个面已反向"

#~ msgid "%1$d backward edge"
#~ msgid_plural "%1$d backward edges"
#~ msgstr[0] "%1$d 条朝后的边"

#~ msgid "Right button click the icon to fix STL through Netfabb"
#~ msgstr "右按钮单击图标, 通过 Netfabb 修复 STL"

#~ msgid "Click the icon to drop the object settings"
#~ msgstr "点击此图标以舍弃对象的设置"

#~ msgid "Click the icon to drop the object printable property"
#~ msgstr "点击此图标以舍弃对象的可打印属性"

#~ msgid "Rename Sub-object"
#~ msgstr "重命名子对象"

#~ msgid "Volumes in Object reordered"
#~ msgstr "重新排序的对象中的空间"

#~ msgid "Object reordered"
#~ msgstr "对象重新排序"

#~ msgid "Add Settings for Layers"
#~ msgstr "添加图层设置"

#~ msgid "Add Settings for Sub-object"
#~ msgstr "添加子对象的设置"

#~ msgid "Add Settings for Object"
#~ msgstr "添加对象的设置"

#~ msgid "Add Settings Bundle for Height range"
#~ msgstr "为高度范围添加配置组"

#~ msgid "Add Settings Bundle for Sub-object"
#~ msgstr "为子对象添加配置组"

#~ msgid "Add Settings Bundle for Object"
#~ msgstr "为对象添加配置组"

#~ msgid "Add Generic Subobject"
#~ msgstr "添加通用子对象"

#~ msgid "Add Shape from Gallery"
#~ msgstr "从仓库添加形状"

#~ msgid "Add Shapes from Gallery"
#~ msgstr "从仓库添加形状"

#~ msgid "Remove paint-on supports"
#~ msgstr "移除支撑绘制"

#~ msgid "Remove paint-on seam"
#~ msgstr "移除Z缝绘制"

#~ msgid "Remove Multi Material painting"
#~ msgstr "移除多材料绘制"

#~ msgid "Shift objects to bed"
#~ msgstr "移动对象到热床"

#~ msgid "Delete All Instances from Object"
#~ msgstr "从对象中删除所有实例"

#~ msgid "Delete Height Range"
#~ msgstr "删除高度范围"

#~ msgid "From Object List You can't delete the last solid part from object."
#~ msgstr "从对象列表中无法从对象中删除最后一个实体零件。"

#~ msgid "Delete Subobject"
#~ msgstr "删除子对象"

#~ msgid "Last instance of an object cannot be deleted."
#~ msgstr "无法删除对象的最后一个实例。"

#~ msgid "Delete Instance"
#~ msgstr "删除实例"

#~ msgid ""
#~ "The selected object couldn't be split because it contains only one part."
#~ msgstr "无法拆分所选对象，因为它仅包含一个部件。"

#~ msgid "Split to Parts"
#~ msgstr "拆分为零件"

#~ msgid "Merge all parts to the one single object"
#~ msgstr "合并所有零件为一个对象"

#~ msgid "Add Layers"
#~ msgstr "添加图层"

#~ msgid "Delete Selected Item"
#~ msgstr "删除所选项目"

#~ msgid "Delete Selected"
#~ msgstr "删除所选"

#~ msgid "Add Height Range"
#~ msgstr "添加高度范围"

#~ msgid ""
#~ "Cannot insert a new layer range after the current layer range.\n"
#~ "The next layer range is too thin to be split to two\n"
#~ "without violating the minimum layer height."
#~ msgstr ""
#~ "无法在当前图层范围之后插入新的图层范围。\n"
#~ "下一个图层范围太小，以至于受到最小层高的限制而无法分裂成两个。"

#~ msgid ""
#~ "Cannot insert a new layer range between the current and the next layer "
#~ "range.\n"
#~ "The gap between the current layer range and the next layer range\n"
#~ "is thinner than the minimum layer height allowed."
#~ msgstr ""
#~ "无法在当前图层范围和下一个图层范围的中间插入新的图层范围。\n"
#~ "当前图层范围和下一个图层范围之间的间隙小于允许的最小层高。"

#~ msgid ""
#~ "Cannot insert a new layer range after the current layer range.\n"
#~ "Current layer range overlaps with the next layer range."
#~ msgstr ""
#~ "无法在当前图层范围之后插入新的图层范围。\n"
#~ "当前图层范围和下一个图层范围有重叠。"

#~ msgid "Edit Height Range"
#~ msgstr "编辑高度范围"

#~ msgid "Selection-Remove from list!"
#~ msgstr "选择-从列表中去除！"

#~ msgid "Selection-Add from list!"
#~ msgstr "选择-添加到列表！"

#~ msgid "Object or Instance"
#~ msgstr "对象或实例"

#~ msgid "Unsupported selection"
#~ msgstr "不支持的选择"

#~ msgid "You started your selection with %s Item."
#~ msgstr "你从 %s 项开始选择。"

#~ msgid "In this mode you can select only other %s Items%s"
#~ msgstr "在此模式下，您只能选择其他 %s 项%s"

#~ msgid "of a current Object"
#~ msgstr "当前对象的"

#~ msgid "You can't change a type of the last solid part of the object."
#~ msgstr "不能更改对象的最后一个实体部分的类型。"

#~ msgid "Negative Volume"
#~ msgstr "负零件"

#~ msgid "Select type of part"
#~ msgstr "选择零件类型"

#~ msgid "Change Part Type"
#~ msgstr "更改零件类型"

#~ msgid "Repairing model"
#~ msgstr "修复模型"

#~ msgid "Fix through NetFabb"
#~ msgstr "通过NetFabb修复"

#~ msgid "Fixing through NetFabb"
#~ msgstr "正在使用NetFabb修复"

#~ msgid "The following model was repaired successfully"
#~ msgid_plural "The following models were repaired successfully"
#~ msgstr[0] "以下模型已被成功修复"

#~ msgid "Folowing model repair failed"
#~ msgid_plural "Folowing models repair failed"
#~ msgstr[0] "以下模型修复失败"

#~ msgid "Set Printable group"
#~ msgstr "设置可打印组"

#~ msgid "Set Unprintable group"
#~ msgstr "设置不可打印组"

#~ msgid "Set Printable Instance"
#~ msgstr "设置可打印实例"

#~ msgid "Set Unprintable Instance"
#~ msgstr "设置不可打印的实例"

#~ msgid "Higher print quality versus higher print speed."
#~ msgstr "高精度 vs 高速度。"

#~ msgid "Variable layer height - Manual edit"
#~ msgstr "可变层高 - 手动编辑"

#~ msgid "Variable layer height - Reset"
#~ msgstr "可变层高 - 重置"

#~ msgid "Variable layer height - Adaptive"
#~ msgstr "可变层高 - 自适应"

#~ msgid "Variable layer height - Smooth all"
#~ msgstr "可变层高 - 平滑"

#~ msgid "Remove variable layer height"
#~ msgstr "移除可变层高"

#~ msgid "%s doesn't support percentage"
#~ msgstr "%s 不支持百分比"

#~ msgid "Input value is out of range"
#~ msgstr "输入值超出范围外"

#~ msgid ""
#~ "Do you mean %s%% instead of %s %s?\n"
#~ "Select YES if you want to change this value to %s%%, \n"
#~ "or NO if you are sure that %s %s is a correct value."
#~ msgstr ""
#~ "您指的是 %s%% 而不是 %s %s？\n"
#~ "如果要将此值更改为 %s%%,请选择\"是\",\n"
#~ "或 否,如果您确定 %s %s 是一个正确的值。"

#~ msgid "Switch to the %s mode"
#~ msgstr "切换到%s模式"

#~ msgid "Current mode is %s"
#~ msgstr "当前模式是%s"

#~ msgctxt "Mode"
#~ msgid "Advanced"
#~ msgstr "高级"

#~ msgid "Quick Add Settings (%s)"
#~ msgstr "快速添加设置 （%s）"

#~ msgid "Add instance"
#~ msgstr "添加实例"

#~ msgid "Add one more instance of the selected object"
#~ msgstr "再添加一个选定对象的实例"

#~ msgid "Remove instance"
#~ msgstr "删除实例"

#~ msgid "Remove one instance of the selected object"
#~ msgstr "删除所选对象的一个实例"

#~ msgid "Set number of instances"
#~ msgstr "设置实例数"

#~ msgid "Change the number of instances of the selected object"
#~ msgstr "更改所选对象的实例数"

#~ msgid "Start the application"
#~ msgstr "启动应用程序"<|MERGE_RESOLUTION|>--- conflicted
+++ resolved
@@ -6,11 +6,7 @@
 msgstr ""
 "Project-Id-Version: Slic3rPE\n"
 "Report-Msgid-Bugs-To: \n"
-<<<<<<< HEAD
-"POT-Creation-Date: 2023-04-26 22:21+0800\n"
-=======
 "POT-Creation-Date: 2023-04-29 15:00+0800\n"
->>>>>>> 2b00228c
 "PO-Revision-Date: 2023-04-01 13:21+0800\n"
 "Last-Translator: Jiang Yue <maze1024@gmail.com>\n"
 "Language-Team: \n"
@@ -9117,8 +9113,6 @@
 "提高强度\n"
 "你知道吗？你可以使用更多的墙层数和更高的疏散填充密度来提高模型的强度。"
 
-<<<<<<< HEAD
-=======
 #~ msgid "Physical Printer"
 #~ msgstr "物理打印机"
 
@@ -9205,7 +9199,6 @@
 #~ "It seems object %s has large overhangs. Please enable support generation."
 #~ msgstr "似乎对象%s有很大面积的悬垂面。请打开支撑生成。"
 
->>>>>>> 2b00228c
 #~ msgid "Max Radius"
 #~ msgstr "最大半径"
 
