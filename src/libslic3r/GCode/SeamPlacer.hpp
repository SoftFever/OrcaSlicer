#ifndef libslic3r_SeamPlacer_hpp_
#define libslic3r_SeamPlacer_hpp_

#include <optional>
#include <vector>
#include <memory>
#include <atomic>

#include "libslic3r/libslic3r.h"
#include "libslic3r/ExtrusionEntity.hpp"
#include "libslic3r/Polygon.hpp"
#include "libslic3r/PrintConfig.hpp"
#include "libslic3r/BoundingBox.hpp"
#include "libslic3r/AABBTreeIndirect.hpp"
#include "libslic3r/KDTreeIndirect.hpp"

namespace Slic3r {

class PrintObject;
class ExtrusionLoop;
class Print;
class Layer;

namespace EdgeGrid {
class Grid;
}

namespace SeamPlacerImpl {


struct GlobalModelInfo;
struct SeamComparator;

enum class EnforcedBlockedSeamPoint {
  Blocked = 0,
  Neutral = 1,
  Enforced = 2,
};

// struct representing single perimeter loop
struct Perimeter {
  size_t start_index{};
  size_t end_index{}; //inclusive!
  size_t seam_index{};
  float flow_width{};

  // During alignment, a final position may be stored here. In that case, finalized is set to true.
  // Note that final seam position is not limited to points of the perimeter loop. In theory it can be any position
  // Random position also uses this flexibility to set final seam point position
  bool finalized = false;
  Vec3f final_seam_position = Vec3f::Zero();
};

//Struct over which all processing of perimeters is done. For each perimeter point, its respective candidate is created,
// then all the needed attributes are computed and finally, for each perimeter one point is chosen as seam.
// This seam position can be then further aligned
struct SeamCandidate {
  SeamCandidate(const Vec3f &pos, Perimeter &perimeter,
                float local_ccw_angle,
                EnforcedBlockedSeamPoint type) :
                                                 position(pos), perimeter(perimeter), visibility(0.0f), overhang(0.0f), embedded_distance(0.0f), local_ccw_angle(
                                                                                                                                                     local_ccw_angle), type(type), central_enforcer(false) {
  }
  const Vec3f position;
  // pointer to Perimeter loop of this point. It is shared across all points of the loop
  Perimeter &perimeter;
  float visibility;
  float overhang;
  // distance inside the merged layer regions, for detecting perimeter points which are hidden indside the print (e.g. multimaterial join)
  // Negative sign means inside the print, comes from EdgeGrid structure
  float embedded_distance;
  float local_ccw_angle;
  EnforcedBlockedSeamPoint type;
  bool central_enforcer; //marks this candidate as central point of enforced segment on the perimeter - important for alignment
};

struct SeamCandidateCoordinateFunctor {
  SeamCandidateCoordinateFunctor(const std::vector<SeamCandidate> &seam_candidates) :
                                                                                      seam_candidates(seam_candidates) {
  }
  const std::vector<SeamCandidate> &seam_candidates;
  float operator()(size_t index, size_t dim) const {
    return seam_candidates[index].position[dim];
  }
};
} // namespace SeamPlacerImpl

struct PrintObjectSeamData
{
  using SeamCandidatesTree = KDTreeIndirect<3, float, SeamPlacerImpl::SeamCandidateCoordinateFunctor>;

  struct LayerSeams
  {
    Slic3r::deque<SeamPlacerImpl::Perimeter> perimeters;
    std::vector<SeamPlacerImpl::SeamCandidate> points;
    std::unique_ptr<SeamCandidatesTree> points_tree;
  };
  // Map of PrintObjects (PO) -> vector of layers of PO -> vector of perimeter
  std::vector<LayerSeams> layers;
  // Map of PrintObjects (PO) -> vector of layers of PO -> unique_ptr to KD
  // tree of all points of the given layer

  void clear()
  {
    layers.clear();
  }
};

class SeamPlacer {
public:
<<<<<<< HEAD
  // Number of samples generated on the mesh. There are sqr_rays_per_sample_point*sqr_rays_per_sample_point rays casted from each samples
  static constexpr size_t raycasting_visibility_samples_count = 30000;
  static constexpr size_t fast_decimation_triangle_count_target = 16000;
  //square of number of rays per sample point
  static constexpr size_t sqr_rays_per_sample_point = 5;
=======
    // Number of samples generated on the mesh. There are sqr_rays_per_sample_point*sqr_rays_per_sample_point rays casted from each samples
    static constexpr size_t raycasting_visibility_samples_count = 30000;
    static constexpr size_t fast_decimation_triangle_count_target = 16000;
    //square of number of rays per sample point
    static constexpr size_t sqr_rays_per_sample_point = 5;
>>>>>>> 693aa8d2

  // snapping angle - angles larger than this value will be snapped to during seam painting
  static constexpr float sharp_angle_snapping_threshold = 55.0f * float(PI) / 180.0f;
  // overhang angle for seam placement that still yields good results, in degrees, measured from vertical direction
  static constexpr float overhang_angle_threshold = 50.0f * float(PI) / 180.0f;

  // determines angle importance compared to visibility ( neutral value is 1.0f. )
  static constexpr float angle_importance_aligned = 0.6f;
  static constexpr float angle_importance_nearest = 1.0f; // use much higher angle importance for nearest mode, to combat the visibility info noise

  // For long polygon sides, if they are close to the custom seam drawings, they are oversampled with this step size
  static constexpr float enforcer_oversampling_distance = 0.2f;

  // When searching for seam clusters for alignment:
  // following value describes, how much worse score can point have and still be picked into seam cluster instead of original seam point on the same layer
  static constexpr float seam_align_score_tolerance = 0.3f;
  // seam_align_tolerable_dist_factor - how far to search for seam from current position, final dist is seam_align_tolerable_dist_factor * flow_width
  static constexpr float seam_align_tolerable_dist_factor = 4.0f;
  // minimum number of seams needed in cluster to make alignment happen
  static constexpr size_t seam_align_minimum_string_seams = 6;
  // millimeters covered by spline; determines number of splines for the given string
  static constexpr size_t seam_align_mm_per_segment = 4.0f;

  //The following data structures hold all perimeter points for all PrintObject.
  std::unordered_map<const PrintObject*, PrintObjectSeamData> m_seam_per_object;

  void init(const Print &print, std::function<void(void)> throw_if_canceled_func);

  void place_seam(const Layer *layer, ExtrusionLoop &loop, bool external_first, const Point &last_pos) const;

private:
  void gather_seam_candidates(const PrintObject *po, const SeamPlacerImpl::GlobalModelInfo &global_model_info);
  void calculate_candidates_visibility(const PrintObject *po,
                                       const SeamPlacerImpl::GlobalModelInfo &global_model_info);
  void calculate_overhangs_and_layer_embedding(const PrintObject *po);
  void align_seam_points(const PrintObject *po, const SeamPlacerImpl::SeamComparator &comparator);
  std::vector<std::pair<size_t, size_t>> find_seam_string(const PrintObject *po,
                                                          std::pair<size_t, size_t> start_seam,
                                                          const SeamPlacerImpl::SeamComparator &comparator) const;
  std::optional<std::pair<size_t, size_t>> find_next_seam_in_layer(
      const std::vector<PrintObjectSeamData::LayerSeams> &layers,
      const Vec3f& projected_position,
      const size_t layer_idx, const float max_distance,
      const SeamPlacerImpl::SeamComparator &comparator) const;
};

} // namespace Slic3r

#endif // libslic3r_SeamPlacer_hpp_<|MERGE_RESOLUTION|>--- conflicted
+++ resolved
@@ -27,144 +27,139 @@
 
 namespace SeamPlacerImpl {
 
+// ************  FOR BACKPORT COMPATIBILITY ONLY ***************
+// Angle from v1 to v2, returning double atan2(y, x) normalized to <-PI, PI>.
+template<typename Derived, typename Derived2> inline double angle(const Eigen::MatrixBase<Derived> &v1, const Eigen::MatrixBase<Derived2> &v2)
+{
+    static_assert(Derived::IsVectorAtCompileTime && int(Derived::SizeAtCompileTime) == 2, "angle(): first parameter is not a 2D vector");
+    static_assert(Derived2::IsVectorAtCompileTime && int(Derived2::SizeAtCompileTime) == 2, "angle(): second parameter is not a 2D vector");
+    auto v1d = v1.template cast<double>();
+    auto v2d = v2.template cast<double>();
+    return atan2(cross2(v1d, v2d), v1d.dot(v2d));
+}
+// ***************************
 
 struct GlobalModelInfo;
 struct SeamComparator;
 
 enum class EnforcedBlockedSeamPoint {
-  Blocked = 0,
-  Neutral = 1,
-  Enforced = 2,
+    Blocked  = 0,
+    Neutral  = 1,
+    Enforced = 2,
 };
 
 // struct representing single perimeter loop
-struct Perimeter {
-  size_t start_index{};
-  size_t end_index{}; //inclusive!
-  size_t seam_index{};
-  float flow_width{};
+struct Perimeter
+{
+    size_t start_index{};
+    size_t end_index{}; // inclusive!
+    size_t seam_index{};
+    float  flow_width{};
 
-  // During alignment, a final position may be stored here. In that case, finalized is set to true.
-  // Note that final seam position is not limited to points of the perimeter loop. In theory it can be any position
-  // Random position also uses this flexibility to set final seam point position
-  bool finalized = false;
-  Vec3f final_seam_position = Vec3f::Zero();
+    // During alignment, a final position may be stored here. In that case, finalized is set to true.
+    // Note that final seam position is not limited to points of the perimeter loop. In theory it can be any position
+    // Random position also uses this flexibility to set final seam point position
+    bool  finalized           = false;
+    Vec3f final_seam_position = Vec3f::Zero();
 };
 
-//Struct over which all processing of perimeters is done. For each perimeter point, its respective candidate is created,
+// Struct over which all processing of perimeters is done. For each perimeter point, its respective candidate is created,
 // then all the needed attributes are computed and finally, for each perimeter one point is chosen as seam.
 // This seam position can be then further aligned
-struct SeamCandidate {
-  SeamCandidate(const Vec3f &pos, Perimeter &perimeter,
-                float local_ccw_angle,
-                EnforcedBlockedSeamPoint type) :
-                                                 position(pos), perimeter(perimeter), visibility(0.0f), overhang(0.0f), embedded_distance(0.0f), local_ccw_angle(
-                                                                                                                                                     local_ccw_angle), type(type), central_enforcer(false) {
-  }
-  const Vec3f position;
-  // pointer to Perimeter loop of this point. It is shared across all points of the loop
-  Perimeter &perimeter;
-  float visibility;
-  float overhang;
-  // distance inside the merged layer regions, for detecting perimeter points which are hidden indside the print (e.g. multimaterial join)
-  // Negative sign means inside the print, comes from EdgeGrid structure
-  float embedded_distance;
-  float local_ccw_angle;
-  EnforcedBlockedSeamPoint type;
-  bool central_enforcer; //marks this candidate as central point of enforced segment on the perimeter - important for alignment
+struct SeamCandidate
+{
+    SeamCandidate(const Vec3f &pos, Perimeter &perimeter, float local_ccw_angle, EnforcedBlockedSeamPoint type)
+        : position(pos), perimeter(perimeter), visibility(0.0f), overhang(0.0f), embedded_distance(0.0f), local_ccw_angle(local_ccw_angle), type(type), central_enforcer(false)
+    {}
+    const Vec3f position;
+    // pointer to Perimeter loop of this point. It is shared across all points of the loop
+    Perimeter &perimeter;
+    float      visibility;
+    float      overhang;
+    // distance inside the merged layer regions, for detecting perimeter points which are hidden indside the print (e.g. multimaterial join)
+    // Negative sign means inside the print, comes from EdgeGrid structure
+    float                    embedded_distance;
+    float                    local_ccw_angle;
+    EnforcedBlockedSeamPoint type;
+    bool                     central_enforcer; // marks this candidate as central point of enforced segment on the perimeter - important for alignment
 };
 
-struct SeamCandidateCoordinateFunctor {
-  SeamCandidateCoordinateFunctor(const std::vector<SeamCandidate> &seam_candidates) :
-                                                                                      seam_candidates(seam_candidates) {
-  }
-  const std::vector<SeamCandidate> &seam_candidates;
-  float operator()(size_t index, size_t dim) const {
-    return seam_candidates[index].position[dim];
-  }
+struct SeamCandidateCoordinateFunctor
+{
+    SeamCandidateCoordinateFunctor(const std::vector<SeamCandidate> &seam_candidates) : seam_candidates(seam_candidates) {}
+    const std::vector<SeamCandidate> &seam_candidates;
+    float                             operator()(size_t index, size_t dim) const { return seam_candidates[index].position[dim]; }
 };
 } // namespace SeamPlacerImpl
 
 struct PrintObjectSeamData
 {
-  using SeamCandidatesTree = KDTreeIndirect<3, float, SeamPlacerImpl::SeamCandidateCoordinateFunctor>;
+    using SeamCandidatesTree = KDTreeIndirect<3, float, SeamPlacerImpl::SeamCandidateCoordinateFunctor>;
 
-  struct LayerSeams
-  {
-    Slic3r::deque<SeamPlacerImpl::Perimeter> perimeters;
-    std::vector<SeamPlacerImpl::SeamCandidate> points;
-    std::unique_ptr<SeamCandidatesTree> points_tree;
-  };
-  // Map of PrintObjects (PO) -> vector of layers of PO -> vector of perimeter
-  std::vector<LayerSeams> layers;
-  // Map of PrintObjects (PO) -> vector of layers of PO -> unique_ptr to KD
-  // tree of all points of the given layer
+    struct LayerSeams
+    {
+        Slic3r::deque<SeamPlacerImpl::Perimeter>   perimeters;
+        std::vector<SeamPlacerImpl::SeamCandidate> points;
+        std::unique_ptr<SeamCandidatesTree>        points_tree;
+    };
+    // Map of PrintObjects (PO) -> vector of layers of PO -> vector of perimeter
+    std::vector<LayerSeams> layers;
+    // Map of PrintObjects (PO) -> vector of layers of PO -> unique_ptr to KD
+    // tree of all points of the given layer
 
-  void clear()
-  {
-    layers.clear();
-  }
+    void clear() { layers.clear(); }
 };
 
-class SeamPlacer {
+class SeamPlacer
+{
 public:
-<<<<<<< HEAD
-  // Number of samples generated on the mesh. There are sqr_rays_per_sample_point*sqr_rays_per_sample_point rays casted from each samples
-  static constexpr size_t raycasting_visibility_samples_count = 30000;
-  static constexpr size_t fast_decimation_triangle_count_target = 16000;
-  //square of number of rays per sample point
-  static constexpr size_t sqr_rays_per_sample_point = 5;
-=======
     // Number of samples generated on the mesh. There are sqr_rays_per_sample_point*sqr_rays_per_sample_point rays casted from each samples
     static constexpr size_t raycasting_visibility_samples_count = 30000;
     static constexpr size_t fast_decimation_triangle_count_target = 16000;
     //square of number of rays per sample point
     static constexpr size_t sqr_rays_per_sample_point = 5;
->>>>>>> 693aa8d2
 
-  // snapping angle - angles larger than this value will be snapped to during seam painting
-  static constexpr float sharp_angle_snapping_threshold = 55.0f * float(PI) / 180.0f;
-  // overhang angle for seam placement that still yields good results, in degrees, measured from vertical direction
-  static constexpr float overhang_angle_threshold = 50.0f * float(PI) / 180.0f;
+    // snapping angle - angles larger than this value will be snapped to during seam painting
+    static constexpr float sharp_angle_snapping_threshold = 55.0f * float(PI) / 180.0f;
+    // overhang angle for seam placement that still yields good results, in degrees, measured from vertical direction
+    //BBS
+    static constexpr float overhang_angle_threshold = 45.0f * float(PI) / 180.0f;
 
-  // determines angle importance compared to visibility ( neutral value is 1.0f. )
-  static constexpr float angle_importance_aligned = 0.6f;
-  static constexpr float angle_importance_nearest = 1.0f; // use much higher angle importance for nearest mode, to combat the visibility info noise
+    // determines angle importance compared to visibility ( neutral value is 1.0f. )
+    static constexpr float angle_importance_aligned = 0.6f;
+    static constexpr float angle_importance_nearest = 1.0f; // use much higher angle importance for nearest mode, to combat the visibility info noise
 
-  // For long polygon sides, if they are close to the custom seam drawings, they are oversampled with this step size
-  static constexpr float enforcer_oversampling_distance = 0.2f;
+    // For long polygon sides, if they are close to the custom seam drawings, they are oversampled with this step size
+    static constexpr float enforcer_oversampling_distance = 0.2f;
 
-  // When searching for seam clusters for alignment:
-  // following value describes, how much worse score can point have and still be picked into seam cluster instead of original seam point on the same layer
-  static constexpr float seam_align_score_tolerance = 0.3f;
-  // seam_align_tolerable_dist_factor - how far to search for seam from current position, final dist is seam_align_tolerable_dist_factor * flow_width
-  static constexpr float seam_align_tolerable_dist_factor = 4.0f;
-  // minimum number of seams needed in cluster to make alignment happen
-  static constexpr size_t seam_align_minimum_string_seams = 6;
-  // millimeters covered by spline; determines number of splines for the given string
-  static constexpr size_t seam_align_mm_per_segment = 4.0f;
+    // When searching for seam clusters for alignment:
+    // following value describes, how much worse score can point have and still be picked into seam cluster instead of original seam point on the same layer
+    static constexpr float seam_align_score_tolerance = 0.3f;
+    // seam_align_tolerable_dist_factor - how far to search for seam from current position, final dist is seam_align_tolerable_dist_factor * flow_width
+    static constexpr float seam_align_tolerable_dist_factor = 4.0f;
+    // minimum number of seams needed in cluster to make alignment happen
+    static constexpr size_t seam_align_minimum_string_seams = 6;
+    // millimeters covered by spline; determines number of splines for the given string
+    static constexpr size_t seam_align_mm_per_segment = 4.0f;
 
-  //The following data structures hold all perimeter points for all PrintObject.
-  std::unordered_map<const PrintObject*, PrintObjectSeamData> m_seam_per_object;
+    // The following data structures hold all perimeter points for all PrintObject.
+    std::unordered_map<const PrintObject *, PrintObjectSeamData> m_seam_per_object;
 
-  void init(const Print &print, std::function<void(void)> throw_if_canceled_func);
+    void init(const Print &print, std::function<void(void)> throw_if_canceled_func);
 
-  void place_seam(const Layer *layer, ExtrusionLoop &loop, bool external_first, const Point &last_pos) const;
+    void place_seam(const Layer *layer, ExtrusionLoop &loop, bool external_first, const Point &last_pos) const;
 
 private:
-  void gather_seam_candidates(const PrintObject *po, const SeamPlacerImpl::GlobalModelInfo &global_model_info);
-  void calculate_candidates_visibility(const PrintObject *po,
-                                       const SeamPlacerImpl::GlobalModelInfo &global_model_info);
-  void calculate_overhangs_and_layer_embedding(const PrintObject *po);
-  void align_seam_points(const PrintObject *po, const SeamPlacerImpl::SeamComparator &comparator);
-  std::vector<std::pair<size_t, size_t>> find_seam_string(const PrintObject *po,
-                                                          std::pair<size_t, size_t> start_seam,
-                                                          const SeamPlacerImpl::SeamComparator &comparator) const;
-  std::optional<std::pair<size_t, size_t>> find_next_seam_in_layer(
-      const std::vector<PrintObjectSeamData::LayerSeams> &layers,
-      const Vec3f& projected_position,
-      const size_t layer_idx, const float max_distance,
-      const SeamPlacerImpl::SeamComparator &comparator) const;
+    void gather_seam_candidates(const PrintObject *po, const SeamPlacerImpl::GlobalModelInfo &global_model_info, const SeamPosition configured_seam_preference);
+    void calculate_candidates_visibility(const PrintObject *po, const SeamPlacerImpl::GlobalModelInfo &global_model_info);
+    void calculate_overhangs_and_layer_embedding(const PrintObject *po);
+    void align_seam_points(const PrintObject *po, const SeamPlacerImpl::SeamComparator &comparator);
+    std::vector<std::pair<size_t, size_t>> find_seam_string(const PrintObject *po, std::pair<size_t, size_t> start_seam, const SeamPlacerImpl::SeamComparator &comparator) const;
+    std::optional<std::pair<size_t, size_t>> find_next_seam_in_layer(const std::vector<PrintObjectSeamData::LayerSeams> &layers,
+                                                                     const Vec3f &                                       projected_position,
+                                                                     const size_t                                        layer_idx,
+                                                                     const float                                         max_distance,
+                                                                     const SeamPlacerImpl::SeamComparator &              comparator) const;
 };
 
 } // namespace Slic3r
