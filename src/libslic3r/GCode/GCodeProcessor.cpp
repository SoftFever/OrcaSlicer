#include "ExtrusionEntity.hpp"
#include "GCodeWriter.hpp"
#include "PrintConfig.hpp"
#include "libslic3r/libslic3r.h"
#include "libslic3r/Utils.hpp"
#include "libslic3r/Print.hpp"
#include "libslic3r/ClipperUtils.hpp"
#include "libslic3r/LocalesUtils.hpp"
#include "libslic3r/format.hpp"
#include "GCodeProcessor.hpp"

#include <boost/log/trivial.hpp>
#include <boost/algorithm/string/predicate.hpp>
#include <boost/algorithm/string/split.hpp>
#include <boost/nowide/fstream.hpp>
#include <boost/nowide/cstdio.hpp>
#include <boost/filesystem/path.hpp>

#include <fast_float/fast_float.h>

#include <float.h>
#include <assert.h>
#include <regex>
#include <charconv>
#include <string>
#include <system_error>

#if __has_include(<charconv>)
    #include <charconv>
    #include <utility>
#endif

#include <chrono>

#include "Geometry/ArcWelder.hpp"

static const float DEFAULT_TOOLPATH_WIDTH = 0.4f;
static const float DEFAULT_TOOLPATH_HEIGHT = 0.2f;

static const float INCHES_TO_MM = 25.4f;
static const float MMMIN_TO_MMSEC = 1.0f / 60.0f;
static const float DRAW_ARC_TOLERANCE = 0.0125f;            //0.0125mm tolerance for drawing arc

static const float DEFAULT_ACCELERATION = 1500.0f; // Prusa Firmware 1_75mm_MK2
static const float DEFAULT_RETRACT_ACCELERATION = 1500.0f; // Prusa Firmware 1_75mm_MK2
static const float DEFAULT_TRAVEL_ACCELERATION = 1250.0f;

static const size_t MIN_EXTRUDERS_COUNT = 5;
static const float DEFAULT_FILAMENT_DIAMETER = 1.75f;
static const int   DEFAULT_FILAMENT_HRC = 0;
static const float DEFAULT_FILAMENT_DENSITY = 1.245f;
static const float DEFAULT_FILAMENT_COST = 29.99f;
static const int   DEFAULT_FILAMENT_VITRIFICATION_TEMPERATURE = 0;
static const Slic3r::Vec3f DEFAULT_EXTRUDER_OFFSET = Slic3r::Vec3f::Zero();

namespace Slic3r {

const std::vector<std::string> GCodeProcessor::Reserved_Tags = {
    " FEATURE: ",
    " WIPE_START",
    " WIPE_END",
    " LAYER_HEIGHT: ",
    " LINE_WIDTH: ",
    " CHANGE_LAYER",
    " COLOR_CHANGE",
    " PAUSE_PRINTING",
    " CUSTOM_GCODE",
    "_GP_FIRST_LINE_M73_PLACEHOLDER",
    "_GP_LAST_LINE_M73_PLACEHOLDER",
    "_GP_ESTIMATED_PRINTING_TIME_PLACEHOLDER",
    "_GP_TOTAL_LAYER_NUMBER_PLACEHOLDER",
    " MANUAL_TOOL_CHANGE ",
    "_DURING_PRINT_EXHAUST_FAN",
    " WIPE_TOWER_START",
    " WIPE_TOWER_END",
    " PA_CHANGE:"
};

const std::vector<std::string> GCodeProcessor::Reserved_Tags_compatible = {
    "TYPE:",
    "WIPE_START",
    "WIPE_END",
    "HEIGHT:",
    "WIDTH:",
    "LAYER_CHANGE",
    "COLOR_CHANGE",
    "PAUSE_PRINT",
    "CUSTOM_GCODE",
    "_GP_FIRST_LINE_M73_PLACEHOLDER",
    "_GP_LAST_LINE_M73_PLACEHOLDER",
    "_GP_ESTIMATED_PRINTING_TIME_PLACEHOLDER",
    "_GP_TOTAL_LAYER_NUMBER_PLACEHOLDER",
    " MANUAL_TOOL_CHANGE ",
    "_DURING_PRINT_EXHAUST_FAN",
    " WIPE_TOWER_START",
    " WIPE_TOWER_END",
    " PA_CHANGE:"
};


const std::string GCodeProcessor::Flush_Start_Tag = " FLUSH_START";
const std::string GCodeProcessor::Flush_End_Tag = " FLUSH_END";
const std::string GCodeProcessor::VFlush_Start_Tag = " VFLUSH_START";
const std::string GCodeProcessor::VFlush_End_Tag  = " VFLUSH_END";

//Orca: External device purge tag
const std::string GCodeProcessor::External_Purge_Tag = " EXTERNAL_PURGE";

const float GCodeProcessor::Wipe_Width = 0.05f;
const float GCodeProcessor::Wipe_Height = 0.05f;

bool GCodeProcessor::s_IsBBLPrinter = true;

static void set_option_value(ConfigOptionFloats& option, size_t id, float value)
{
    if (id < option.values.size())
        option.values[id] = static_cast<double>(value);
};

static float get_option_value(const ConfigOptionFloats& option, size_t id)
{
    return option.values.empty() ? 0.0f :
        ((id < option.values.size()) ? static_cast<float>(option.values[id]) : static_cast<float>(option.values.back()));
}

static float estimated_acceleration_distance(float initial_rate, float target_rate, float acceleration)
{
    return (acceleration == 0.0f) ? 0.0f : (sqr(target_rate) - sqr(initial_rate)) / (2.0f * acceleration);
}

static float intersection_distance(float initial_rate, float final_rate, float acceleration, float distance)
{
    return (acceleration == 0.0f) ? 0.0f : (2.0f * acceleration * distance - sqr(initial_rate) + sqr(final_rate)) / (4.0f * acceleration);
}

static float speed_from_distance(float initial_feedrate, float distance, float acceleration)
{
    // to avoid invalid negative numbers due to numerical errors
    const float value = std::max(0.0f, sqr(initial_feedrate) + 2.0f * acceleration * distance);
    return ::sqrt(value);
}

// Calculates the maximum allowable speed at this point when you must be able to reach target_velocity using the
// acceleration within the allotted distance.
static float max_allowable_speed(float acceleration, float target_velocity, float distance)
{
    // to avoid invalid negative numbers due to numerical errors
    const float value = std::max(0.0f, sqr(target_velocity) - 2.0f * acceleration * distance);
    return std::sqrt(value);
}

static float acceleration_time_from_distance(float initial_feedrate, float distance, float acceleration)
{
    return (acceleration != 0.0f) ? (speed_from_distance(initial_feedrate, distance, acceleration) - initial_feedrate) / acceleration : 0.0f;
}

static int get_object_label_id(const std::string_view comment_1)
{
    std::string      comment(comment_1);
    auto pos = comment.find(":");
    std::string num_str = comment.substr(pos + 1);
    int id = -1;
    try {
        id = stoi(num_str);
    }
    catch (const std::exception &) {}
    return id;
}

static float get_z_height(const std::string_view comment_1)
{
    std::string comment(comment_1);
    auto pos = comment.find(":");
    std::string num_str = comment.substr(pos + 1);
    float print_z = 0.0f;
    try {
        print_z = stof(num_str);
    } catch (const std::exception &) {}
    return print_z;
}

CommandProcessor::CommandProcessor()
{
    root = std::make_unique<TrieNode>();
}

void CommandProcessor::register_command(const std::string& str, command_handler_t handler, bool early_quit)
{
    TrieNode* node = root.get();
    for (char ch : str) {
        auto iter = node->children.find(ch);
        if (iter == node->children.end()) {
            std::unique_ptr<TrieNode> new_node = std::make_unique<TrieNode>();
            auto raw_ptr = new_node.get();
            node->children[ch] = std::move(new_node);
            node = raw_ptr;
        }
        else {
            node = iter->second.get();
        }
    }
    if (node->handler != nullptr) {
        assert(false);// duplicated command
    }
    node->handler = handler;
    node->early_quit = early_quit;
}

bool CommandProcessor::process_comand(std::string_view cmd, const GCodeReader::GCodeLine& line)
{
    TrieNode* node = root.get();
    for (char ch : cmd) {
        if (node->early_quit && node->handler) {
            node->handler(line);
            return true;
        }
        auto iter = node->children.find(ch);
        if (iter == node->children.end()) {
            return false;
        }
        node = iter->second.get();
    }
    if (!node || !node->handler)
        return false;
    node->handler(line);
    return true;
}

void GCodeProcessor::CachedPosition::reset()
{
    std::fill(position.begin(), position.end(), FLT_MAX);
    feedrate = FLT_MAX;
}

void GCodeProcessor::CpColor::reset()
{
    counter = 0;
    current = 0;
}

float GCodeProcessor::Trapezoid::acceleration_time(float entry_feedrate, float acceleration) const
{
    return acceleration_time_from_distance(entry_feedrate, acceleration_distance(), acceleration);
}

float GCodeProcessor::Trapezoid::deceleration_time(float distance, float acceleration) const
{
    return acceleration_time_from_distance(cruise_feedrate, deceleration_distance(distance), -acceleration);
}

void GCodeProcessor::TimeBlock::calculate_trapezoid()
{
    float accelerate_distance = std::max(0.0f, estimated_acceleration_distance(feedrate_profile.entry, feedrate_profile.cruise, acceleration));
    const float decelerate_distance = std::max(0.0f, estimated_acceleration_distance(feedrate_profile.cruise, feedrate_profile.exit, -acceleration));
    float cruise_distance = distance - accelerate_distance - decelerate_distance;

    // Not enough space to reach the nominal feedrate.
    // This means no cruising, and we'll have to use intersection_distance() to calculate when to abort acceleration
    // and start braking in order to reach the exit_feedrate exactly at the end of this block.
    if (cruise_distance < 0.0f) {
        accelerate_distance = std::clamp(intersection_distance(feedrate_profile.entry, feedrate_profile.exit, acceleration, distance), 0.0f, distance);
        cruise_distance = 0.0f;
        trapezoid.cruise_feedrate = speed_from_distance(feedrate_profile.entry, accelerate_distance, acceleration);
    }
    else
        trapezoid.cruise_feedrate = feedrate_profile.cruise;

    trapezoid.accelerate_until = accelerate_distance;
    trapezoid.decelerate_after = accelerate_distance + cruise_distance;
}

void GCodeProcessor::TimeMachine::State::reset()
{
    feedrate = 0.0f;
    safe_feedrate = 0.0f;
    axis_feedrate = { 0.0f, 0.0f, 0.0f, 0.0f };
    abs_axis_feedrate = { 0.0f, 0.0f, 0.0f, 0.0f };
    //BBS
    enter_direction = { 0.0f, 0.0f, 0.0f };
    exit_direction = { 0.0f, 0.0f, 0.0f };
}

void GCodeProcessor::TimeMachine::CustomGCodeTime::reset()
{
    needed = false;
    cache = 0.0f;
    times = std::vector<std::pair<CustomGCode::Type, float>>();
}

void GCodeProcessor::TimeMachine::reset()
{
    enabled = false;
    acceleration = 0.0f;
    max_acceleration = 0.0f;
    retract_acceleration = 0.0f;
    max_retract_acceleration = 0.0f;
    travel_acceleration = 0.0f;
    max_travel_acceleration = 0.0f;
    extrude_factor_override_percentage = 1.0f;
    time = 0.0f;
    stop_times = std::vector<StopTime>();
    curr.reset();
    prev.reset();
    gcode_time.reset();
    blocks = std::vector<TimeBlock>();
    g1_times_cache = std::vector<G1LinesCacheItem>();
    first_layer_time = 0.0f;
    prepare_time = 0.0f;
}

static void planner_forward_pass_kernel(const GCodeProcessor::TimeBlock& prev, GCodeProcessor::TimeBlock& curr)
{
    //
    // C:\prusa\firmware\Prusa-Firmware-Buddy\lib\Marlin\Marlin\src\module\planner.cpp
    // Line 954
    //
    // If the previous block is an acceleration block, too short to complete the full speed
    // change, adjust the entry speed accordingly. Entry speeds have already been reset,
    // maximized, and reverse-planned. If nominal length is set, max junction speed is
    // guaranteed to be reached. No need to recheck.
    if (!prev.flags.nominal_length && prev.feedrate_profile.entry < curr.feedrate_profile.entry) {
        // Compute the maximum allowable speed
        const float new_entry_speed = max_allowable_speed(-prev.acceleration, prev.feedrate_profile.entry, prev.distance);
        // If true, current block is full-acceleration and we can move the planned pointer forward.
        if (new_entry_speed < curr.feedrate_profile.entry) {
            // Always <= max_entry_speed_sqr. Backward pass sets this.
            curr.feedrate_profile.entry = new_entry_speed;
            curr.flags.recalculate = true;
        }
    }
}

static void planner_reverse_pass_kernel(GCodeProcessor::TimeBlock& curr, const GCodeProcessor::TimeBlock& next)
{
    //
    // C:\prusa\firmware\Prusa-Firmware-Buddy\lib\Marlin\Marlin\src\module\planner.cpp
    // Line 857
    //
    // If entry speed is already at the maximum entry speed, and there was no change of speed
    // in the next block, there is no need to recheck. Block is cruising and there is no need to
    // compute anything for this block,
    // If not, block entry speed needs to be recalculated to ensure maximum possible planned speed.
    const float max_entry_speed = curr.max_entry_speed;
    // Compute maximum entry speed decelerating over the current block from its exit speed.
    // If not at the maximum entry speed, or the previous block entry speed changed
    if (curr.feedrate_profile.entry != max_entry_speed || next.flags.recalculate) {
        // If nominal length true, max junction speed is guaranteed to be reached.
        // If a block can de/ac-celerate from nominal speed to zero within the length of the block, then
        // the current block and next block junction speeds are guaranteed to always be at their maximum
        // junction speeds in deceleration and acceleration, respectively. This is due to how the current
        // block nominal speed limits both the current and next maximum junction speeds. Hence, in both
        // the reverse and forward planners, the corresponding block junction speed will always be at the
        // the maximum junction speed and may always be ignored for any speed reduction checks.
        const float new_entry_speed = curr.flags.nominal_length ? max_entry_speed :
            std::min(max_entry_speed, max_allowable_speed(-curr.acceleration, next.feedrate_profile.entry, curr.distance));
        if (curr.feedrate_profile.entry != new_entry_speed) {
            // Just Set the new entry speed.
            curr.feedrate_profile.entry = new_entry_speed;
            curr.flags.recalculate = true;
        }
    }
}

static void recalculate_trapezoids(std::vector<GCodeProcessor::TimeBlock>& blocks)
{
    GCodeProcessor::TimeBlock* curr = nullptr;
    GCodeProcessor::TimeBlock* next = nullptr;

    for (size_t i = 0; i < blocks.size(); ++i) {
      GCodeProcessor::TimeBlock& b = blocks[i];

        curr = next;
        next = &b;

        if (curr != nullptr) {
            // Recalculate if current block entry or exit junction speed has changed.
            if (curr->flags.recalculate || next->flags.recalculate) {
                // NOTE: Entry and exit factors always > 0 by all previous logic operations.
                curr->feedrate_profile.exit = next->feedrate_profile.entry;
                curr->calculate_trapezoid();
                curr->flags.recalculate = false; // Reset current only to ensure next trapezoid is computed
            }
        }
    }

    // Last/newest block in buffer. Always recalculated.
    if (next != nullptr) {
        next->feedrate_profile.exit = next->safe_feedrate;
        next->calculate_trapezoid();
        next->flags.recalculate = false;
    }
}

void GCodeProcessor::TimeMachine::calculate_time(GCodeProcessorResult& result, PrintEstimatedStatistics::ETimeMode mode, size_t keep_last_n_blocks, float additional_time)
{
    if (!enabled || blocks.size() < 2)
        return;

    assert(keep_last_n_blocks <= blocks.size());

    // reverse_pass
    for (int i = static_cast<int>(blocks.size()) - 1; i > 0; --i) {
        planner_reverse_pass_kernel(blocks[i - 1], blocks[i]);
    }

    // forward_pass
    for (size_t i = 0; i + 1 < blocks.size(); ++i) {
        planner_forward_pass_kernel(blocks[i], blocks[i + 1]);
    }

    recalculate_trapezoids(blocks);

    const size_t n_blocks_process = blocks.size() - keep_last_n_blocks;
    for (size_t i = 0; i < n_blocks_process; ++i) {
        const TimeBlock& block = blocks[i];
        float block_time = block.time();
        if (i == 0)
            block_time += additional_time;

        time += double(block_time);
        result.moves[block.move_id].time[static_cast<size_t>(mode)] = block_time;
        gcode_time.cache += block_time;
        //BBS
        if (block.flags.prepare_stage)
            prepare_time += block_time;

        if (block.layer_id == 1)
            first_layer_time += block_time;

        // detect actual speed moves required to render toolpaths using actual speed
        if (mode == PrintEstimatedStatistics::ETimeMode::Normal) {
            GCodeProcessorResult::MoveVertex& curr_move = result.moves[block.move_id];
            if (curr_move.type != EMoveType::Extrude &&
                curr_move.type != EMoveType::Travel &&
                curr_move.type != EMoveType::Wipe)
              continue;

            assert(curr_move.actual_feedrate == 0.0f);

            GCodeProcessorResult::MoveVertex& prev_move = result.moves[block.move_id - 1];
            const bool interpolate = (prev_move.type == curr_move.type);
            if (!interpolate &&
                prev_move.type != EMoveType::Extrude &&
                prev_move.type != EMoveType::Travel &&
                prev_move.type != EMoveType::Wipe)
                prev_move.actual_feedrate = block.feedrate_profile.entry;

            if (EPSILON < block.trapezoid.accelerate_until && block.trapezoid.accelerate_until < block.distance - EPSILON) {
                const float t = block.trapezoid.accelerate_until / block.distance;
                const Vec3f position = lerp(prev_move.position, curr_move.position, t);
                if ((position - prev_move.position).norm() > EPSILON &&
                    (position - curr_move.position).norm() > EPSILON) {
                    const float delta_extruder = interpolate ? lerp(prev_move.delta_extruder, curr_move.delta_extruder, t) : curr_move.delta_extruder;
                    const float feedrate = interpolate ? lerp(prev_move.feedrate, curr_move.feedrate, t) : curr_move.feedrate;
                    const float width = interpolate ? lerp(prev_move.width, curr_move.width, t) : curr_move.width;
                    const float height = interpolate ? lerp(prev_move.height, curr_move.height, t) : curr_move.height;
                    // ORCA: Fix issue with flow rate changes being visualized incorrectly
                    const float mm3_per_mm = curr_move.mm3_per_mm;
                    const float fan_speed = interpolate ? lerp(prev_move.fan_speed, curr_move.fan_speed, t) : curr_move.fan_speed;
                    const float temperature = interpolate ? lerp(prev_move.temperature, curr_move.temperature, t) : curr_move.temperature;
                    actual_speed_moves.push_back({
                        block.move_id,
                        position,
                        block.trapezoid.cruise_feedrate,
                        delta_extruder,
                        feedrate,
                        width,
                        height,
                        mm3_per_mm,
                        fan_speed,
                        temperature
                    });
                }
            }

            const bool has_deceleration = block.trapezoid.deceleration_distance(block.distance) > EPSILON;
            if (has_deceleration && block.trapezoid.decelerate_after > block.trapezoid.accelerate_until + EPSILON) {
                const float t = block.trapezoid.decelerate_after / block.distance;
                const Vec3f position = lerp(prev_move.position, curr_move.position, t);
                if ((position - prev_move.position).norm() > EPSILON &&
                    (position - curr_move.position).norm() > EPSILON) {
                    const float delta_extruder = interpolate ? lerp(prev_move.delta_extruder, curr_move.delta_extruder, t) : curr_move.delta_extruder;
                    const float feedrate = interpolate ? lerp(prev_move.feedrate, curr_move.feedrate, t) : curr_move.feedrate;
                    const float width = interpolate ? lerp(prev_move.width, curr_move.width, t) : curr_move.width;
                    const float height = interpolate ? lerp(prev_move.height, curr_move.height, t) : curr_move.height;
                    // ORCA: Fix issue with flow rate changes being visualized incorrectly
                    const float mm3_per_mm = curr_move.mm3_per_mm;
                    const float fan_speed = interpolate ? lerp(prev_move.fan_speed, curr_move.fan_speed, t) : curr_move.fan_speed;
                    const float temperature = interpolate ? lerp(prev_move.temperature, curr_move.temperature, t) : curr_move.temperature;
                    actual_speed_moves.push_back({
                        block.move_id,
                        position,
                        block.trapezoid.cruise_feedrate,
                        delta_extruder,
                        feedrate,
                        width,
                        height,
                        mm3_per_mm,
                        fan_speed,
                        temperature
                    });
                }
            }

            const bool is_cruise_only = block.trapezoid.is_cruise_only(block.distance);
            actual_speed_moves.push_back({
                block.move_id,
                std::nullopt,
                (is_cruise_only || !has_deceleration) ? block.trapezoid.cruise_feedrate : block.feedrate_profile.exit,
                std::nullopt,
                std::nullopt,
                std::nullopt,
                std::nullopt,
                std::nullopt,
                std::nullopt,
                std::nullopt
            });
        }
        g1_times_cache.push_back({ block.g1_line_id, block.remaining_internal_g1_lines, float(time) });
        // update times for remaining time to printer stop placeholders
        auto it_stop_time = std::lower_bound(stop_times.begin(), stop_times.end(), block.g1_line_id,
            [](const StopTime& t, unsigned int value) { return t.g1_line_id < value; });
        if (it_stop_time != stop_times.end() && it_stop_time->g1_line_id == block.g1_line_id)
            it_stop_time->elapsed_time = float(time);
    }

    if (keep_last_n_blocks) {
        blocks.erase(blocks.begin(), blocks.begin() + n_blocks_process);

        // Ensure that the new first block's entry speed will be preserved to prevent discontinuity
        // between the erased blocks' exit speed and the new first block's entry speed.
        // Otherwise, the first block's entry speed could be recalculated on the next pass without
        // considering that there are no more blocks before this first block. This could lead
        // to discontinuity between the exit speed (of already processed blocks) and the entry
        // speed of the first block.
        TimeBlock &first_block = blocks.front();
        first_block.max_entry_speed = first_block.feedrate_profile.entry;
    } else {
        blocks.clear();
    }
}

void GCodeProcessor::TimeProcessor::reset()
{
    extruder_unloaded = true;
    machine_envelope_processing_enabled = false;
    machine_limits = MachineEnvelopeConfig();
    filament_load_times = 0.0f;
    filament_unload_times = 0.0f;
    machine_tool_change_time = 0.0f;


    for (size_t i = 0; i < static_cast<size_t>(PrintEstimatedStatistics::ETimeMode::Count); ++i) {
        machines[i].reset();
    }
    machines[static_cast<size_t>(PrintEstimatedStatistics::ETimeMode::Normal)].enabled = true;
}

#if __has_include(<charconv>)
    template <typename T, typename = void>
    struct is_from_chars_convertible : std::false_type {};
    template <typename T>
    struct is_from_chars_convertible<T, std::void_t<decltype(std::from_chars(std::declval<const char*>(), std::declval<const char*>(), std::declval<T&>()))>> : std::true_type {};
#endif

// Returns true if the number was parsed correctly into out and the number spanned the whole input string.
template<typename T>
[[nodiscard]] static inline bool parse_number(const std::string_view sv, T &out)
{
    // https://www.bfilipek.com/2019/07/detect-overload-from-chars.html#example-stdfromchars
#if __has_include(<charconv>)
    // Visual Studio 19 supports from_chars all right.
    // OSX compiler that we use only implements std::from_chars just for ints.
    // GCC that we compile on does not provide <charconv> at all.
    if constexpr (is_from_chars_convertible<T>::value) {
        auto str_end = sv.data() + sv.size();
        auto [end_ptr, error_code] = std::from_chars(sv.data(), str_end, out);
        return error_code == std::errc() && end_ptr == str_end;
    }
    else
#endif
    {
        // Legacy conversion, which is costly due to having to make a copy of the string before conversion.
        try {
            assert(sv.size() < 1024);
            assert(sv.data() != nullptr);
            std::string str { sv };
            size_t read = 0;
            if constexpr (std::is_same_v<T, int>)
                out = std::stoi(str, &read);
            else if constexpr (std::is_same_v<T, long>)
                out = std::stol(str, &read);
            else if constexpr (std::is_same_v<T, float>)
                out = string_to_double_decimal_point(str, &read);
            else if constexpr (std::is_same_v<T, double>)
                out = string_to_double_decimal_point(str, &read);
            return str.size() == read;
        } catch (...) {
            return false;
        }
    }
}

// Helper class to modify and export gcode to file
class ExportLines
{
public:
    struct Backtrace
    {
        float time{60.0f};
        int   steps{10};
        float time_step() const { return time / float(steps); }
    };

    enum class EWriteType { BySize, ByTime };

private:
    static void update_lines_ends_and_out_file_pos(const std::string& out_string, std::vector<size_t>& lines_ends, size_t* out_file_pos)
    {
        for (size_t i = 0; i < out_string.size(); ++i) {
            if (out_string[i] == '\n')
                lines_ends.emplace_back((out_file_pos != nullptr) ? *out_file_pos + i + 1 : i + 1);
        }
        if (out_file_pos != nullptr)
            *out_file_pos += out_string.size();
    }

    struct LineData
    {
        std::string                                                                        line;
        std::array<float, static_cast<size_t>(PrintEstimatedStatistics::ETimeMode::Count)> times{0.0f, 0.0f};
    };

    enum ETimeMode {
        Normal  = static_cast<int>(PrintEstimatedStatistics::ETimeMode::Normal),
        Stealth = static_cast<int>(PrintEstimatedStatistics::ETimeMode::Stealth)
    };

#ifndef NDEBUG
    class Statistics
    {
        ExportLines& m_parent;
        size_t       m_max_size{0};
        size_t       m_lines_count{0};
        size_t       m_max_lines_count{0};

    public:
        explicit Statistics(ExportLines& parent) : m_parent(parent) {}

        void add_line(size_t line_size)
        {
            ++m_lines_count;
            m_max_size        = std::max(m_max_size, m_parent.get_size() + line_size);
            m_max_lines_count = std::max(m_max_lines_count, m_lines_count);
        }

        void remove_line() { --m_lines_count; }
        void remove_all_lines() { m_lines_count = 0; }
    };

    Statistics m_statistics;
#endif // NDEBUG

    EWriteType m_write_type{EWriteType::BySize};
    // Time machines containing g1 times cache
    const std::array<GCodeProcessor::TimeMachine, static_cast<size_t>(PrintEstimatedStatistics::ETimeMode::Count)>& m_machines;
    // Current time
    std::array<float, static_cast<size_t>(PrintEstimatedStatistics::ETimeMode::Count)> m_times{0.0f, 0.0f};
    // Current size in bytes
    size_t m_size{0};

    // gcode lines cache
    std::deque<LineData> m_lines;
    size_t               m_added_lines_counter{0};
    // map of gcode line ids from original to final
    // used to update m_result.moves[].gcode_id
    std::vector<std::pair<size_t, size_t>> m_gcode_lines_map;

    size_t m_times_cache_id{0};
    size_t m_out_file_pos{0};

public:
    ExportLines(EWriteType type, const std::array<GCodeProcessor::TimeMachine, static_cast<size_t>(PrintEstimatedStatistics::ETimeMode::Count)>& machines)
#ifndef NDEBUG
        : m_statistics(*this)
        , m_write_type(type)
        , m_machines(machines){}
#else
        : m_write_type(type), m_machines(machines)
    {}
#endif // NDEBUG

        // return: number of internal G1 lines (from G2/G3 splitting) processed
        unsigned int update(const std::string& line, size_t lines_counter, size_t g1_lines_counter)
    {
        unsigned int ret = 0;
        m_gcode_lines_map.push_back({lines_counter, 0});

        if (GCodeReader::GCodeLine::cmd_is(line, "G0") || GCodeReader::GCodeLine::cmd_is(line, "G1") ||
            GCodeReader::GCodeLine::cmd_is(line, "G2") || GCodeReader::GCodeLine::cmd_is(line, "G3") ||
            GCodeReader::GCodeLine::cmd_is(line, "G28"))
            ++g1_lines_counter;
        else
            return ret;

        auto init_it = m_machines[Normal].g1_times_cache.begin() + m_times_cache_id;
        auto it      = init_it;
        while (it != m_machines[Normal].g1_times_cache.end() && it->id < g1_lines_counter) {
            ++it;
            ++m_times_cache_id;
        }

        if (it == m_machines[Normal].g1_times_cache.end() || it->id > g1_lines_counter)
            return ret;

        // search for internal G1 lines
        if (GCodeReader::GCodeLine::cmd_is(line, "G2") || GCodeReader::GCodeLine::cmd_is(line, "G3")) {
            while (it != m_machines[Normal].g1_times_cache.end() && it->remaining_internal_g1_lines > 0) {
                ++it;
                ++m_times_cache_id;
                ++g1_lines_counter;
                ++ret;
            }
        }

        if (it != m_machines[Normal].g1_times_cache.end() && it->id == g1_lines_counter) {
            m_times[Normal] = it->elapsed_time;
            if (!m_machines[Stealth].g1_times_cache.empty())
                m_times[Stealth] = (m_machines[Stealth].g1_times_cache.begin() +
                                    std::distance(m_machines[Normal].g1_times_cache.begin(), it))
                                       ->elapsed_time;
        }

        return ret;
    }

    // add the given gcode line to the cache
    void append_line(const std::string& line, const bool ignore_from_move = false)
    {
        if (line.empty())
            return;

        m_lines.push_back({line, m_times});
#ifndef NDEBUG
        m_statistics.add_line(line.length());
#endif // NDEBUG
        m_size += line.length();
        ++m_added_lines_counter;
        if (!ignore_from_move) {
            assert(!m_gcode_lines_map.empty());
            m_gcode_lines_map.back().second = m_added_lines_counter;
        }
    }

    // Insert the gcode lines required by the command cmd by backtracing into the cache
    void insert_lines(const Backtrace&                                                    backtrace,
                      const std::string&                                                  cmd,
                      std::function<std::string(unsigned int, const std::vector<float>&)> line_inserter,
                      std::function<std::string(const std::string&)>                      line_replacer)
    {
        // Orca: find start pos by seaching G28/G29/PRINT_START/START_PRINT commands
        auto is_start_pos = [](const std::string& curr_cmd) {
            return boost::iequals(curr_cmd, "G28") || boost::iequals(curr_cmd, "G29") || boost::iequals(curr_cmd, "PRINT_START") ||
                   boost::iequals(curr_cmd, "START_PRINT");
        };
        assert(!m_lines.empty());
        const float time_step           = backtrace.time_step();
        size_t      rev_it_dist         = 0;    // distance from the end of the cache of the starting point of the backtrace
        float       last_time_insertion = 0.0f; // used to avoid inserting two lines at the same time
        for (int i = 0; i < backtrace.steps; ++i) {
            const float backtrace_time_i = (i + 1) * time_step;
            const float time_threshold_i = m_times[Normal] - backtrace_time_i;
            auto        rev_it           = m_lines.rbegin() + rev_it_dist;
            auto        start_rev_it     = rev_it;

            std::string curr_cmd = GCodeReader::GCodeLine::extract_cmd(rev_it->line);
            // backtrace into the cache to find the place where to insert the line
            while (rev_it != m_lines.rend() && rev_it->times[Normal] > time_threshold_i && curr_cmd != cmd && !is_start_pos(curr_cmd)) {
                rev_it->line = line_replacer(rev_it->line);
                ++rev_it;
                if (rev_it != m_lines.rend())
                    curr_cmd = GCodeReader::GCodeLine::extract_cmd(rev_it->line);
            }

            // we met the previous evenience of cmd, or the start position, stop inserting lines
            if (rev_it != m_lines.rend() && (curr_cmd == cmd || is_start_pos(curr_cmd)))
                break;

            // insert the line for the current step
            if (rev_it != m_lines.rend() && rev_it != start_rev_it && rev_it->times[Normal] != last_time_insertion) {
                last_time_insertion = rev_it->times[Normal];
                std::vector<float> time_diffs;
                time_diffs.push_back(m_times[Normal] - last_time_insertion);
                if (!m_machines[Stealth].g1_times_cache.empty())
                    time_diffs.push_back(m_times[Stealth] - rev_it->times[Stealth]);
                const std::string out_line = line_inserter(i + 1, time_diffs);
                rev_it_dist                = std::distance(m_lines.rbegin(), rev_it) + 1;
                m_lines.insert(rev_it.base(), {out_line, rev_it->times});
#ifndef NDEBUG
                m_statistics.add_line(out_line.length());
#endif // NDEBUG
                m_size += out_line.length();
                // synchronize gcode lines map
                for (auto map_it = m_gcode_lines_map.rbegin(); map_it != m_gcode_lines_map.rbegin() + rev_it_dist - 1; ++map_it) {
                    ++map_it->second;
                }

                ++m_added_lines_counter;
            }
        }
    }

    // write to file:
    // m_write_type == EWriteType::ByTime - all lines older than m_time - backtrace_time
    // m_write_type == EWriteType::BySize - all lines if current size is greater than 65535 bytes
    void write(FilePtr& out, float backtrace_time, GCodeProcessorResult& result, const std::string& out_path)
    {
        if (m_lines.empty())
            return;

        // collect lines to write into a single string
        std::string out_string;
        if (!m_lines.empty()) {
            if (m_write_type == EWriteType::ByTime) {
                while (m_lines.front().times[Normal] < m_times[Normal] - backtrace_time) {
                    const LineData& data = m_lines.front();
                    out_string += data.line;
                    m_size -= data.line.length();
                    m_lines.pop_front();
#ifndef NDEBUG
                    m_statistics.remove_line();
#endif // NDEBUG
                }
            } else {
                if (m_size > 65535) {
                    while (!m_lines.empty()) {
                        out_string += m_lines.front().line;
                        m_lines.pop_front();
                    }
                    m_size = 0;
#ifndef NDEBUG
                    m_statistics.remove_all_lines();
#endif // NDEBUG
                }
            }
        }

        {
            write_to_file(out, out_string, result, out_path);
            update_lines_ends_and_out_file_pos(out_string, result.lines_ends, &m_out_file_pos);
        }
    }

    // flush the current content of the cache to file
    void flush(FilePtr& out, GCodeProcessorResult& result, const std::string& out_path)
    {
        // collect lines to flush into a single string
        std::string out_string;
        while (!m_lines.empty()) {
            out_string += m_lines.front().line;
            m_lines.pop_front();
        }
        m_size = 0;
#ifndef NDEBUG
        m_statistics.remove_all_lines();
#endif // NDEBUG

        {
            write_to_file(out, out_string, result, out_path);
            update_lines_ends_and_out_file_pos(out_string, result.lines_ends, &m_out_file_pos);
        }
    }

    void synchronize_moves(GCodeProcessorResult& result) const
    {
        auto it = m_gcode_lines_map.begin();
        for (GCodeProcessorResult::MoveVertex& move : result.moves) {
            while (it != m_gcode_lines_map.end() && it->first < move.gcode_id) {
                ++it;
            }
            if (it != m_gcode_lines_map.end() && it->first == move.gcode_id)
                move.gcode_id = it->second;
        }
    }

    size_t get_size() const { return m_size; }

private:
    void write_to_file(FilePtr& out, const std::string& out_string, GCodeProcessorResult& result, const std::string& out_path)
    {
        if (!out_string.empty()) {
            if (true) {
                fwrite((const void*) out_string.c_str(), 1, out_string.length(), out.f);
                if (ferror(out.f)) {
                    out.close();
                    boost::nowide::remove(out_path.c_str());
                    throw Slic3r::RuntimeError("GCode processor post process export failed.\nIs the disk full?");
                }
            }
        }
    }
};

void GCodeProcessor::run_post_process()
{
    FilePtr in{ boost::nowide::fopen(m_result.filename.c_str(), "rb") };
    if (in.f == nullptr)
        throw Slic3r::RuntimeError(std::string("GCode processor post process export failed.\nCannot open file for reading.\n"));

    // temporary file to contain modified gcode
    std::string out_path = m_result.filename + ".postprocess";
    FilePtr out{ boost::nowide::fopen(out_path.c_str(), "wb") };
    if (out.f == nullptr)
        throw Slic3r::RuntimeError(std::string("GCode processor post process export failed.\nCannot open file for writing.\n"));

    std::vector<double> filament_mm(m_result.filaments_count, 0.0);
    std::vector<double> filament_cm3(m_result.filaments_count, 0.0);
    std::vector<double> filament_g(m_result.filaments_count, 0.0);
    std::vector<double> filament_cost(m_result.filaments_count, 0.0);

    double filament_total_g = 0.0;
    double filament_total_cost = 0.0;

    for (const auto& [id, volume] : m_result.print_statistics.total_volumes_per_extruder) {
        filament_mm[id] = volume / (static_cast<double>(M_PI) * sqr(0.5 * m_result.filament_diameters[id]));
        filament_cm3[id] = volume * 0.001;
        filament_g[id] = filament_cm3[id] * double(m_result.filament_densities[id]);
        filament_cost[id] = filament_g[id] * double(m_result.filament_costs[id]) * 0.001;
        filament_total_g += filament_g[id];
        filament_total_cost += filament_cost[id];
    }

    double total_g_wipe_tower = m_print->print_statistics().total_wipe_tower_filament;


    auto time_in_minutes = [](float time_in_seconds) {
        assert(time_in_seconds >= 0.f);
        return int((time_in_seconds + 0.5f) / 60.0f);
    };

    auto time_in_last_minute = [](float time_in_seconds) {
        assert(time_in_seconds <= 60.0f);
        return time_in_seconds / 60.0f;
    };

    auto format_line_M73_main = [this](const std::string& mask, int percent, int time) {
        if(this->m_disable_m73)
            return std::string("");

        char line_M73[64];
        sprintf(line_M73, mask.c_str(),
            std::to_string(percent).c_str(),
            std::to_string(time).c_str());
        return std::string(line_M73);
    };

    auto format_line_M73_stop_int = [this](const std::string& mask, int time) {
        if (this->m_disable_m73)
            return std::string("");
        char line_M73[64];
        sprintf(line_M73, mask.c_str(), std::to_string(time).c_str());
        return std::string(line_M73);
    };

    auto format_line_exhaust_fan_control = [](const std::string& mask,int fan_index,int percent) {
        char line_fan[64] = { 0 };
        sprintf(line_fan,mask.c_str(),
            std::to_string(fan_index).c_str(),
            std::to_string(int((percent/100.0)*255)).c_str());
        return std::string(line_fan);
    };

    auto format_time_float = [](float time) {
        return Slic3r::float_to_string_decimal_point(time, 2);
    };

    auto format_line_M73_stop_float = [format_time_float](const std::string& mask, float time) {
        char line_M73[64];
        sprintf(line_M73, mask.c_str(), format_time_float(time).c_str());
        return std::string(line_M73);
    };

    std::string gcode_line;
    size_t g1_lines_counter = 0;
    // keeps track of last exported pair <percent, remaining time>
    std::array<std::pair<int, int>, static_cast<size_t>(PrintEstimatedStatistics::ETimeMode::Count)> last_exported_main;
    for (size_t i = 0; i < static_cast<size_t>(PrintEstimatedStatistics::ETimeMode::Count); ++i) {
        last_exported_main[i] = { 0, time_in_minutes(m_time_processor.machines[i].time) };
    }

    // keeps track of last exported remaining time to next printer stop
    std::array<int, static_cast<size_t>(PrintEstimatedStatistics::ETimeMode::Count)> last_exported_stop;
    for (size_t i = 0; i < static_cast<size_t>(PrintEstimatedStatistics::ETimeMode::Count); ++i) {
        last_exported_stop[i] = time_in_minutes(m_time_processor.machines[i].time);
    }

    ExportLines export_line(m_result.backtrace_enabled ? ExportLines::EWriteType::ByTime : ExportLines::EWriteType::BySize,
        m_time_processor.machines);

    // replace placeholder lines with the proper final value
    // gcode_line is in/out parameter, to reduce expensive memory allocation
    auto process_placeholders = [&](std::string& gcode_line) {
        bool processed = false;

        // remove trailing '\n'
        auto line = std::string_view(gcode_line).substr(0, gcode_line.length() - 1);

        if (line.length() > 1) {
            line = line.substr(1);
            if (line == reserved_tag(ETags::First_Line_M73_Placeholder) || line == reserved_tag(ETags::Last_Line_M73_Placeholder)) {
                for (size_t i = 0; i < static_cast<size_t>(PrintEstimatedStatistics::ETimeMode::Count); ++i) {
                    const TimeMachine& machine = m_time_processor.machines[i];
                    if (machine.enabled) {
                        // export pair <percent, remaining time>
                        export_line.append_line(format_line_M73_main(machine.line_m73_main_mask.c_str(),
                            (line == reserved_tag(ETags::First_Line_M73_Placeholder)) ? 0 : 100,
                            (line == reserved_tag(ETags::First_Line_M73_Placeholder)) ? time_in_minutes(machine.time) : 0));
                        processed = true;

                        // export remaining time to next printer stop
                        if (line == reserved_tag(ETags::First_Line_M73_Placeholder) && !machine.stop_times.empty()) {
                            const int to_export_stop = time_in_minutes(machine.stop_times.front().elapsed_time);
                            export_line.append_line(format_line_M73_stop_int(machine.line_m73_stop_mask.c_str(), to_export_stop));
                            last_exported_stop[i] = to_export_stop;
                        }
                    }
                }
            } else if (line == reserved_tag(ETags::Estimated_Printing_Time_Placeholder)) {
                for (size_t i = 0; i < static_cast<size_t>(PrintEstimatedStatistics::ETimeMode::Count); ++i) {
                    const TimeMachine&                  machine = m_time_processor.machines[i];
                    PrintEstimatedStatistics::ETimeMode mode    = static_cast<PrintEstimatedStatistics::ETimeMode>(i);
                    if (mode == PrintEstimatedStatistics::ETimeMode::Normal || machine.enabled) {
                        char buf[128];
                        if (!s_IsBBLPrinter)
                            // Orca: compatibility with klipper_estimator
                            sprintf(buf, "; estimated printing time (%s mode) = %s\n",
                                    (mode == PrintEstimatedStatistics::ETimeMode::Normal) ? "normal" : "silent",
                                    get_time_dhms(machine.time).c_str());
                        else {
                            sprintf(buf, "; model printing time: %s; total estimated time: %s\n",
                                    get_time_dhms(machine.time - machine.prepare_time).c_str(), get_time_dhms(machine.time).c_str());
                        }
                        export_line.append_line(buf);
                    }
                }
                for (size_t i = 0; i < static_cast<size_t>(PrintEstimatedStatistics::ETimeMode::Count); ++i) {
                    const TimeMachine&                  machine = m_time_processor.machines[i];
                    PrintEstimatedStatistics::ETimeMode mode    = static_cast<PrintEstimatedStatistics::ETimeMode>(i);
                    if (mode == PrintEstimatedStatistics::ETimeMode::Normal || machine.enabled) {
                        char buf[128];
                        sprintf(buf, "; estimated first layer printing time (%s mode) = %s\n",
                                (mode == PrintEstimatedStatistics::ETimeMode::Normal) ? "normal" : "silent",
                                get_time_dhms(machine.prepare_time).c_str());
                        export_line.append_line(buf);
                        processed = true;
                    }
                }
            }
            // Orca: write total layer number, this is used by Bambu printers only as of now
            else if (line == reserved_tag(ETags::Total_Layer_Number_Placeholder)) {
                char buf[128];
                sprintf(buf, "; total layer number: %u\n", m_layer_id);
                export_line.append_line(buf);
                processed = true;
            }
        }

        return processed;
    };

    auto process_used_filament = [&](std::string& gcode_line) {
        // Prefilter for parsing speed.
        if (gcode_line.size() < 8 || gcode_line[0] != ';' || gcode_line[1] != ' ')
            return false;
        if (const char c = gcode_line[2]; c != 'f' && c != 't')
            return false;
        auto process_tag = [](std::string& gcode_line, const std::string_view tag, const std::vector<double>& values) {
            if (boost::algorithm::starts_with(gcode_line, tag)) {
                gcode_line = tag;
                char buf[1024];
                for (size_t i = 0; i < values.size(); ++i) {
                    sprintf(buf, i == values.size() - 1 ? " %.2lf\n" : " %.2lf,", values[i]);
                    gcode_line += buf;
                }
                return true;
            }
            return false;
        };

        bool ret = false;
        ret |= process_tag(gcode_line, PrintStatistics::FilamentUsedMmMask, filament_mm);
        ret |= process_tag(gcode_line, PrintStatistics::FilamentUsedGMask, filament_g);
        ret |= process_tag(gcode_line, PrintStatistics::TotalFilamentUsedGMask, { filament_total_g });
        ret |= process_tag(gcode_line, PrintStatistics::FilamentUsedCm3Mask, filament_cm3);
        ret |= process_tag(gcode_line, PrintStatistics::FilamentCostMask, filament_cost);
        ret |= process_tag(gcode_line, PrintStatistics::TotalFilamentCostMask, { filament_total_cost });
        return ret;
    };

    // check for temporary lines
    auto is_temporary_decoration = [](const std::string_view gcode_line) {
        // remove trailing '\n'
        assert(! gcode_line.empty());
        assert(gcode_line.back() == '\n');

        // return true for decorations which are used in processing the gcode but that should not be exported into the final gcode
        // i.e.:
        // bool ret = gcode_line.substr(0, gcode_line.length() - 1) == ";" + Layer_Change_Tag;
        // ...
        // return ret;
        return false;
    };

    // Iterators for the normal and silent cached time estimate entry recently processed, used by process_line_G1.
    auto g1_times_cache_it = Slic3r::reserve_vector<std::vector<TimeMachine::G1LinesCacheItem>::const_iterator>(m_time_processor.machines.size());
    for (const auto& machine : m_time_processor.machines)
        g1_times_cache_it.emplace_back(machine.g1_times_cache.begin());

    // add lines M73 to exported gcode
    auto process_line_move = [
        // Lambdas, mostly for string formatting, all with an empty capture block.
        time_in_minutes, format_time_float, format_line_M73_main, format_line_M73_stop_int, format_line_M73_stop_float, time_in_last_minute,format_line_exhaust_fan_control,
        &self = std::as_const(m_time_processor),
        // Caches, to be modified
        &g1_times_cache_it, &last_exported_main, &last_exported_stop,
        // String output
        &export_line]
        (const size_t g1_lines_counter) {
        for (size_t i = 0; i < static_cast<size_t>(PrintEstimatedStatistics::ETimeMode::Count); ++i) {
            const TimeMachine& machine = self.machines[i];
            if (machine.enabled) {
                // export pair <percent, remaining time>
                // Skip all machine.g1_times_cache below g1_lines_counter.
                auto& it = g1_times_cache_it[i];
                while (it != machine.g1_times_cache.end() && it->id < g1_lines_counter)
                    ++it;
                if (it != machine.g1_times_cache.end() && it->id == g1_lines_counter) {
                    std::pair<int, int> to_export_main = { int(100.0f * it->elapsed_time / machine.time),
                                                            time_in_minutes(machine.time - it->elapsed_time) };

                    if (last_exported_main[i] != to_export_main) {
                        export_line.append_line(format_line_M73_main(machine.line_m73_main_mask.c_str(),
                            to_export_main.first, to_export_main.second), true);
                        last_exported_main[i] = to_export_main;
                    }
                    // export remaining time to next printer stop
                    auto it_stop = std::upper_bound(machine.stop_times.begin(), machine.stop_times.end(), it->elapsed_time,
                        [](float value, const TimeMachine::StopTime& t) { return value < t.elapsed_time; });
                    if (it_stop != machine.stop_times.end()) {
                        int to_export_stop = time_in_minutes(it_stop->elapsed_time - it->elapsed_time);
                        if (last_exported_stop[i] != to_export_stop) {
                            if (to_export_stop > 0) {
                                if (last_exported_stop[i] != to_export_stop) {
                                    export_line.append_line(format_line_M73_stop_int(machine.line_m73_stop_mask.c_str(), to_export_stop), true);
                                    last_exported_stop[i] = to_export_stop;
                                }
                            }
                            else {
                                bool is_last = false;
                                auto next_it = it + 1;
                                is_last |= (next_it == machine.g1_times_cache.end());

                                if (next_it != machine.g1_times_cache.end()) {
                                    auto next_it_stop = std::upper_bound(machine.stop_times.begin(), machine.stop_times.end(), next_it->elapsed_time,
                                        [](float value, const TimeMachine::StopTime& t) { return value < t.elapsed_time; });
                                    is_last |= (next_it_stop != it_stop);

                                    std::string time_float_str = format_time_float(time_in_last_minute(it_stop->elapsed_time - it->elapsed_time));
                                    std::string next_time_float_str = format_time_float(time_in_last_minute(it_stop->elapsed_time - next_it->elapsed_time));
                                    is_last |= (string_to_double_decimal_point(time_float_str) > 0. && string_to_double_decimal_point(next_time_float_str) == 0.);
                                }

                                if (is_last) {
                                    if (std::distance(machine.stop_times.begin(), it_stop) == static_cast<ptrdiff_t>(machine.stop_times.size() - 1))
                                        export_line.append_line(format_line_M73_stop_int(machine.line_m73_stop_mask.c_str(), to_export_stop), true);
                                    else
                                        export_line.append_line(format_line_M73_stop_float(machine.line_m73_stop_mask.c_str(), time_in_last_minute(it_stop->elapsed_time - it->elapsed_time)), true);

                                    last_exported_stop[i] = to_export_stop;
                                }
                            }
                        }
                    }
                }
            }
        }
    };

    // add lines M104 to exported gcode
    auto process_line_T = [this, &export_line](const std::string& gcode_line, const size_t g1_lines_counter, const ExportLines::Backtrace& backtrace) {
        const std::string cmd = GCodeReader::GCodeLine::extract_cmd(gcode_line);

        int tool_number = -1;
        if (!parse_number(std::string_view(cmd).substr(1), tool_number)){
            // invalid T<n> command, such as the "TIMELAPSE_TAKE_FRAME" gcode, just ignore
            return;
        }
        if (cmd.size() >= 2) {
            if (tool_number != -1) {
                if (tool_number < 0 || (int)m_filament_nozzle_temp.size() <= tool_number) {
                    // found an invalid value, clamp it to a valid one
                    tool_number = std::clamp<int>(0, m_filament_nozzle_temp.size() - 1, tool_number);
                    // emit warning
                    std::string warning = "GCode Post-Processor encountered an invalid toolchange, maybe from a custom gcode:";
                    warning += "\n> ";
                    warning += gcode_line;
                    warning += "Generated M104 lines may be incorrect.";
                    BOOST_LOG_TRIVIAL(error) << warning;
                    // Orca todo
                    if (m_print != nullptr)
                        m_print->active_step_add_warning(PrintStateBase::WarningLevel::CRITICAL, warning);
                }
                export_line.insert_lines(
                    backtrace, cmd,
                    // line inserter
                    [tool_number, this](unsigned int id, const std::vector<float>& time_diffs) {
                        const int temperature = int(m_layer_id != 1 ? m_filament_nozzle_temp[tool_number] :
                                                                    m_filament_nozzle_temp_first_layer[tool_number]);
                        // Orca: M104.1 for XL printers, I can't find the documentation for this so I copied the C++ comments from
                        // Prusa-Firmware-Buddy here
                        /**
                        * M104.1: Early Set Hotend Temperature (preheat, and with stealth mode support)
                        *
                        * This GCode is used to tell the XL printer the time estimate when a tool will be used next,
                        * so that the printer can start preheating the tool in advance.
                        *
                        * ## Parameters
                        * - `P` - <number> - time in seconds till the temperature S is required (in standard mode)
                        * - `Q` - <number> - time in seconds till the temperature S is required (in stealth mode)
                        * The rest is same as M104
                        */
                        if (this->m_is_XL_printer) {
                            std::string out = "M104.1 T" + std::to_string(tool_number);
                            if (time_diffs.size() > 0)
                                out += " P" + std::to_string(int(std::round(time_diffs[0])));
                            if (time_diffs.size() > 1)
                                out += " Q" + std::to_string(int(std::round(time_diffs[1])));
                            out += " S" + std::to_string(temperature) + "\n";
                            return out;
                        } else {
                            const int real_tool = tool_number < m_physical_extruder_map.size() ? m_physical_extruder_map[tool_number] : tool_number;
                            std::string comment = "preheat T" + std::to_string(real_tool) +
                                                " time: " + std::to_string((int) std::round(time_diffs[0])) + "s";
                            return GCodeWriter::set_temperature(temperature, this->m_flavor, false, real_tool, comment);
                        }
                    },
                    // line replacer
                    [this, tool_number](const std::string& line) {
                        if (GCodeReader::GCodeLine::cmd_is(line, "M104")) {
                            GCodeReader::GCodeLine gline;
                            GCodeReader reader;
                            reader.parse_line(line, [&gline](GCodeReader& reader, const GCodeReader::GCodeLine& l) { gline = l; });

                            float val;
                            if (gline.has_value('T', val) && gline.raw().find("cooldown") != std::string::npos) {
                                if (static_cast<int>(val) == (tool_number < m_physical_extruder_map.size() ? m_physical_extruder_map[tool_number] : tool_number))
                                    return std::string("; removed M104\n");
                            }
                        }
                        return line;
                    }
                );
            }
        }
    };

    m_result.lines_ends.clear();
    // m_result.lines_ends.emplace_back(std::vector<size_t>());

    unsigned int line_id = 0;
    // Backtrace data for Tx gcode lines
    const ExportLines::Backtrace backtrace_T = { m_preheat_time, m_preheat_steps };
    // In case there are multiple sources of backtracing, keeps track of the longest backtrack time needed
    // to flush the backtrace cache accordingly
    float max_backtrace_time = 120.0f;

    {
        // Read the input stream 64kB at a time, extract lines and process them.
        std::vector<char> buffer(65536 * 10, 0);
        // Line buffer.
        assert(gcode_line.empty());
        for (;;) {
            size_t cnt_read = ::fread(buffer.data(), 1, buffer.size(), in.f);
            if (::ferror(in.f))
                throw Slic3r::RuntimeError(std::string("GCode processor post process export failed.\nError while reading from file.\n"));
            bool eof       = cnt_read == 0;
            auto it        = buffer.begin();
            auto it_bufend = buffer.begin() + cnt_read;
            while (it != it_bufend || (eof && ! gcode_line.empty())) {
                // Find end of line.
                bool eol    = false;
                auto it_end = it;
                for (; it_end != it_bufend && ! (eol = *it_end == '\r' || *it_end == '\n'); ++ it_end) ;
                // End of line is indicated also if end of file was reached.
                eol |= eof && it_end == it_bufend;
                gcode_line.insert(gcode_line.end(), it, it_end);

                it = it_end;
                // append EOL.
                if (it != it_bufend && *it == '\r') {
                    gcode_line += *it++;
                }
                if (it != it_bufend && *it == '\n') {
                    gcode_line += *it++;
                }

                if (eol) {
                    ++line_id;
                    const unsigned int internal_g1_lines_counter = export_line.update(gcode_line, line_id, g1_lines_counter);
                    // replace placeholder lines
                    bool processed = process_placeholders(gcode_line);
                    if (processed)
                        gcode_line.clear();
                    if (!processed)
                        processed = process_used_filament(gcode_line);
                    if (!processed && !is_temporary_decoration(gcode_line)) {
                        if (GCodeReader::GCodeLine::cmd_is(gcode_line, "G0") || GCodeReader::GCodeLine::cmd_is(gcode_line, "G1")) {
                            export_line.append_line(gcode_line);
                            // add lines M73 where needed
                            process_line_move(g1_lines_counter++);
                            gcode_line.clear();
                        }
                        else if (GCodeReader::GCodeLine::cmd_is(gcode_line, "G2") || GCodeReader::GCodeLine::cmd_is(gcode_line, "G3")) {
                            export_line.append_line(gcode_line);
                            // add lines M73 where needed
                            process_line_move(g1_lines_counter + internal_g1_lines_counter);
                            g1_lines_counter += (1 + internal_g1_lines_counter);
                            gcode_line.clear();
                        }
                        else if (GCodeReader::GCodeLine::cmd_is(gcode_line, "G28")) {
                            ++g1_lines_counter;
                        }
                        else if (m_result.backtrace_enabled && GCodeReader::GCodeLine::cmd_starts_with(gcode_line, "T")) {
                            // add lines M104 where needed
                            process_line_T(gcode_line, g1_lines_counter, backtrace_T);
                            max_backtrace_time = std::max(max_backtrace_time, backtrace_T.time);
                        }
                    }

                    if (!gcode_line.empty())
                        export_line.append_line(gcode_line);
                    export_line.write(out, 1.1f * max_backtrace_time, m_result, out_path);
                    gcode_line.clear();
                }
            }
            if (eof)
                break;
        }
    }

    export_line.flush(out, m_result, out_path);

    out.close();
    in.close();

    const std::string result_filename = m_result.filename;
    export_line.synchronize_moves(m_result);

    if (rename_file(out_path, result_filename))
        throw Slic3r::RuntimeError(std::string("Failed to rename the output G-code file from ") + out_path + " to " + result_filename + '\n' +
            "Is " + out_path + " locked?" + '\n');
}

void GCodeProcessor::UsedFilaments::reset()
{
    color_change_cache = 0.0f;
    volumes_per_color_change = std::vector<double>();

    model_extrude_cache = 0.0f;
    model_volumes_per_filament.clear();

    flush_per_filament.clear();

    role_cache = 0.0f;
    filaments_per_role.clear();

    wipe_tower_cache = 0.0f;
    wipe_tower_volumes_per_filament.clear();

    support_volume_cache = 0.0f;
    support_volumes_per_filament.clear();

    total_volume_cache = 0.0f;
    total_volumes_per_filament.clear();
}

void GCodeProcessor::UsedFilaments::increase_support_caches(double extruded_volume)
{
    support_volume_cache += extruded_volume;
    role_cache += extruded_volume;
    total_volume_cache += extruded_volume;
}

void GCodeProcessor::UsedFilaments::increase_model_caches(double extruded_volume)
{
    color_change_cache += extruded_volume;
    model_extrude_cache += extruded_volume;
    role_cache += extruded_volume;
    total_volume_cache += extruded_volume;
}

void GCodeProcessor::UsedFilaments::increase_wipe_tower_caches(double extruded_volume)
{
    wipe_tower_cache += extruded_volume;
    role_cache += extruded_volume;
    total_volume_cache += extruded_volume;
}

void GCodeProcessor::UsedFilaments::process_color_change_cache()
{
    if (color_change_cache != 0.0f) {
        volumes_per_color_change.push_back(color_change_cache);
        color_change_cache = 0.0f;
    }
}


void GCodeProcessor::UsedFilaments::process_total_volume_cache(GCodeProcessor* processor)
{
    size_t active_filament_id = processor->get_filament_id();
    if (total_volume_cache!= 0.0f) {
        if (total_volumes_per_filament.find(active_filament_id) != total_volumes_per_filament.end())
            total_volumes_per_filament[active_filament_id] += total_volume_cache;
        else
            total_volumes_per_filament[active_filament_id] = total_volume_cache;
        total_volume_cache = 0.0f;
    }
}

void GCodeProcessor::UsedFilaments::process_model_cache(GCodeProcessor* processor)
{
    size_t active_filament_id = processor->get_filament_id();
    if (model_extrude_cache != 0.0f) {
        if (model_volumes_per_filament.find(active_filament_id) != model_volumes_per_filament.end())
            model_volumes_per_filament[active_filament_id] += model_extrude_cache;
        else
            model_volumes_per_filament[active_filament_id] = model_extrude_cache;
        model_extrude_cache = 0.0f;
    }
}

void GCodeProcessor::UsedFilaments::process_wipe_tower_cache(GCodeProcessor* processor)
{
    size_t active_filament_id = processor->get_filament_id();
    if (wipe_tower_cache != 0.0f) {
        if (wipe_tower_volumes_per_filament.find(active_filament_id) != wipe_tower_volumes_per_filament.end())
            wipe_tower_volumes_per_filament[active_filament_id] += wipe_tower_cache;
        else
            wipe_tower_volumes_per_filament[active_filament_id] = wipe_tower_cache;
        wipe_tower_cache = 0.0f;
    }
}

void GCodeProcessor::UsedFilaments::process_support_cache(GCodeProcessor* processor)
{
    size_t active_filament_id = processor->get_filament_id();
    if (support_volume_cache != 0.0f){
        if (support_volumes_per_filament.find(active_filament_id) != support_volumes_per_filament.end())
            support_volumes_per_filament[active_filament_id] += support_volume_cache;
        else
            support_volumes_per_filament[active_filament_id] = support_volume_cache;
        support_volume_cache = 0.0f;
    }
}

void GCodeProcessor::UsedFilaments::update_flush_per_filament(size_t filament_id, float flush_volume)
{
    if (flush_volume != 0.f) {
        if (flush_per_filament.find(filament_id) != flush_per_filament.end())
            flush_per_filament[filament_id] += flush_volume;
        else
            flush_per_filament[filament_id] = flush_volume;

        if (total_volumes_per_filament.find(filament_id) != total_volumes_per_filament.end())
            total_volumes_per_filament[filament_id] += flush_volume;
        else
            total_volumes_per_filament[filament_id] = flush_volume;
    }
}

void GCodeProcessor::UsedFilaments::process_role_cache(GCodeProcessor* processor)
{
    if (role_cache != 0.0f) {
        std::pair<double, double> filament = { 0.0f, 0.0f };

        double s = PI * sqr(0.5 * processor->m_result.filament_diameters[processor->get_filament_id()]);
        filament.first = role_cache / s * 0.001;
        filament.second = role_cache * processor->m_result.filament_densities[processor->get_filament_id()] * 0.001;

        ExtrusionRole active_role = processor->m_extrusion_role;
        if (filaments_per_role.find(active_role) != filaments_per_role.end()) {
            filaments_per_role[active_role].first += filament.first;
            filaments_per_role[active_role].second += filament.second;
        }
        else
            filaments_per_role[active_role] = filament;
        role_cache = 0.0f;
    }
}

void GCodeProcessor::UsedFilaments::process_caches(GCodeProcessor* processor)
{
    process_color_change_cache();
    process_model_cache(processor);
    process_role_cache(processor);
    process_wipe_tower_cache(processor);
    process_support_cache(processor);
    process_total_volume_cache(processor);
}

void GCodeProcessorResult::reset() {
    //BBS: add mutex for protection of gcode result
    lock();

    moves.clear();
    lines_ends.clear();
    printable_area = Pointfs();
    //BBS: add bed exclude area
    bed_exclude_area = Pointfs();
    wrapping_exclude_area = Pointfs();
    //BBS: add toolpath_outside
    toolpath_outside = false;
    //BBS: add label_object_enabled
    label_object_enabled = false;
    long_retraction_when_cut = false;
    timelapse_warning_code = 0;
    printable_height = 0.0f;
    settings_ids.reset();
    filaments_count = 0;
    backtrace_enabled = false;
    extruder_colors = std::vector<std::string>();
    filament_diameters = std::vector<float>(MIN_EXTRUDERS_COUNT, DEFAULT_FILAMENT_DIAMETER);
    required_nozzle_HRC = std::vector<int>(MIN_EXTRUDERS_COUNT, DEFAULT_FILAMENT_HRC);
    filament_densities = std::vector<float>(MIN_EXTRUDERS_COUNT, DEFAULT_FILAMENT_DENSITY);
    filament_costs = std::vector<float>(MIN_EXTRUDERS_COUNT, DEFAULT_FILAMENT_COST);
    custom_gcode_per_print_z = std::vector<CustomGCode::Item>();
    spiral_vase_mode = false;
    layer_filaments.clear();
    filament_change_count_map.clear();
    warnings.clear();

    //BBS: add mutex for protection of gcode result
    unlock();
    //BBS: add logs
    BOOST_LOG_TRIVIAL(info) << __FUNCTION__ << boost::format(" %1%: this=%2% reset finished")%__LINE__%this;
}

const std::vector<std::pair<GCodeProcessor::EProducer, std::string>> GCodeProcessor::Producers = {
    //BBS: OrcaSlicer is also "bambu". Otherwise the time estimation didn't work.
    //FIXME: Workaround and should be handled when do removing-bambu
    { EProducer::OrcaSlicer, SLIC3R_APP_NAME },
    { EProducer::OrcaSlicer, "generated by OrcaSlicer" },
    { EProducer::OrcaSlicer, "generated by BambuStudio" },
    { EProducer::OrcaSlicer, "BambuStudio" }
    //{ EProducer::Slic3rPE,    "generated by Slic3r Bambu Edition" },
    //{ EProducer::Slic3r,      "generated by Slic3r" },
    //{ EProducer::SuperSlicer, "generated by SuperSlicer" },
    //{ EProducer::Cura,        "Cura_SteamEngine" },
    //{ EProducer::Simplify3D,  "G-Code generated by Simplify3D(R)" },
    //{ EProducer::CraftWare,   "CraftWare" },
    //{ EProducer::ideaMaker,   "ideaMaker" },
    //{ EProducer::KissSlicer,  "KISSlicer" }
};

unsigned int GCodeProcessor::s_result_id = 0;

bool GCodeProcessor::contains_reserved_tag(const std::string& gcode, std::string& found_tag)
{
    bool ret = false;

    GCodeReader parser;
    auto& _tags = s_IsBBLPrinter ? Reserved_Tags : Reserved_Tags_compatible;
    parser.parse_buffer(gcode, [&ret, &found_tag, _tags](GCodeReader& parser, const GCodeReader::GCodeLine& line) {
        std::string comment = line.raw();
        if (comment.length() > 2 && comment.front() == ';') {
            comment = comment.substr(1);
            for (const std::string& s : _tags) {
                if (boost::starts_with(comment, s)) {
                    ret = true;
                    found_tag = comment;
                    parser.quit_parsing();
                    return;
                }
            }
        }
        });

    return ret;
}

bool GCodeProcessor::contains_reserved_tags(const std::string& gcode, unsigned int max_count, std::vector<std::string>& found_tag)
{
    max_count = std::max(max_count, 1U);

    bool ret = false;

    CNumericLocalesSetter locales_setter;

    GCodeReader parser;
    auto& _tags = s_IsBBLPrinter ? Reserved_Tags : Reserved_Tags_compatible;
    parser.parse_buffer(gcode, [&ret, &found_tag, max_count, _tags](GCodeReader& parser, const GCodeReader::GCodeLine& line) {
        std::string comment = line.raw();
        if (comment.length() > 2 && comment.front() == ';') {
            comment = comment.substr(1);
            for (const std::string& s : _tags) {
                if (boost::starts_with(comment, s)) {
                    ret = true;
                    found_tag.push_back(comment);
                    if (found_tag.size() == max_count) {
                        parser.quit_parsing();
                        return;
                    }
                }
            }
        }
        });

    return ret;
}

GCodeProcessor::GCodeProcessor()
: m_options_z_corrector(m_result)
{
    reset();
    m_time_processor.machines[static_cast<size_t>(PrintEstimatedStatistics::ETimeMode::Normal)].line_m73_main_mask = "M73 P%s R%s\n";
    m_time_processor.machines[static_cast<size_t>(PrintEstimatedStatistics::ETimeMode::Normal)].line_m73_stop_mask = "M73 C%s\n";
    m_time_processor.machines[static_cast<size_t>(PrintEstimatedStatistics::ETimeMode::Stealth)].line_m73_main_mask = "M73 Q%s S%s\n";
    m_time_processor.machines[static_cast<size_t>(PrintEstimatedStatistics::ETimeMode::Stealth)].line_m73_stop_mask = "M73 D%s\n";

    register_commands();
}

void GCodeProcessor::register_commands()
{
    // !!! registered command must be upper case
    std::unordered_map<std::string, CommandProcessor::command_handler_t> command_handler_list = {
        {"G0", [this](const GCodeReader::GCodeLine& line) { process_G0(line); }}, // Move
        {"G1", [this](const GCodeReader::GCodeLine& line) { process_G1(line); }}, // Move
        {"G2", [this](const GCodeReader::GCodeLine& line) { process_G2_G3(line, true); }}, // Move
        {"G3", [this](const GCodeReader::GCodeLine& line) { process_G2_G3(line, false); }}, // Move
        {"G4", [this](const GCodeReader::GCodeLine& line) { process_G4(line); }}, // Delay

        {"G10", [this](const GCodeReader::GCodeLine& line) { process_G10(line); }}, // Retract
        {"G11", [this](const GCodeReader::GCodeLine& line) { process_G11(line); }}, // Unretract

        {"G20", [this](const GCodeReader::GCodeLine& line) { process_G20(line); }}, // Set Units to Inches
        {"G21", [this](const GCodeReader::GCodeLine& line) { process_G21(line); }}, // Set Units to Millimeters
        {"G22", [this](const GCodeReader::GCodeLine& line) { process_G22(line); }}, // Firmware controlled retract
        {"G23", [this](const GCodeReader::GCodeLine& line) { process_G23(line); }}, // Firmware controlled unretract
        {"G28", [this](const GCodeReader::GCodeLine& line) { process_G28(line); }}, // Move to origin
        {"G29", [this](const GCodeReader::GCodeLine& line) { process_G29(line); }},

        {"G90", [this](const GCodeReader::GCodeLine& line) { process_G90(line); }}, // Set to Absolute Positioning
        {"G91", [this](const GCodeReader::GCodeLine& line) { process_G91(line); }}, // Set to Relative Positioning
        {"G92", [this](const GCodeReader::GCodeLine& line) { process_G92(line); }}, // Set Position

        {"M1", [this](const GCodeReader::GCodeLine& line) { process_M1(line); }}, // Sleep or Conditional stop

        {"M82", [this](const GCodeReader::GCodeLine& line) { process_M82(line); }}, // Set extruder to absolute mode
        {"M83", [this](const GCodeReader::GCodeLine& line) { process_M83(line); }}, // Set extruder to relative mode

        {"M104", [this](const GCodeReader::GCodeLine& line) { process_M104(line); }}, // Set extruder temperature
        {"M106", [this](const GCodeReader::GCodeLine& line) { process_M106(line); }}, // Set fan speed
        {"M107", [this](const GCodeReader::GCodeLine& line) { process_M107(line); }}, // Disable fan
        {"M108", [this](const GCodeReader::GCodeLine& line) { process_M108(line); }}, // Set tool (Sailfish)
        {"M109", [this](const GCodeReader::GCodeLine& line) { process_M109(line); }}, // Set extruder temperature and wait

        {"M132", [this](const GCodeReader::GCodeLine& line) { process_M132(line); }}, // Recall stored home offsets
        {"M135", [this](const GCodeReader::GCodeLine& line) { process_M135(line); }}, // Set tool (MakerWare)

        {"M140", [this](const GCodeReader::GCodeLine& line) { process_M140(line); }}, // Set bed temperature
        {"M190", [this](const GCodeReader::GCodeLine& line) { process_M190(line); }}, // Wait bed temperature
        {"M191", [this](const GCodeReader::GCodeLine& line) { process_M191(line); }}, // Wait chamber temperature

        {"M201", [this](const GCodeReader::GCodeLine& line) { process_M201(line); }}, // Set max printing acceleration
        {"M203", [this](const GCodeReader::GCodeLine& line) { process_M203(line); }}, // Set maximum feedrate
        {"M204", [this](const GCodeReader::GCodeLine& line) { process_M204(line); }}, // Set default acceleration
        {"M205", [this](const GCodeReader::GCodeLine& line) { process_M205(line); }}, // Advanced settings
        {"M221", [this](const GCodeReader::GCodeLine& line) { process_M221(line); }}, // Set extrude factor override percentage

        {"M400", [this](const GCodeReader::GCodeLine& line) { process_M400(line); }}, // BBS delay
        {"M401", [this](const GCodeReader::GCodeLine& line) { process_M401(line); }}, // Repetier: Store x, y and z position
        {"M402", [this](const GCodeReader::GCodeLine& line) { process_M402(line); }}, // Repetier: Go to stored position
        {"M566", [this](const GCodeReader::GCodeLine& line) { process_M566(line); }}, // Set allowable instantaneous speed change
        {"M702", [this](const GCodeReader::GCodeLine& line) { process_M702(line); }}, // Unload the current filament into the MK3 MMU2 unit at the end of print.
        {"M1020", [this](const GCodeReader::GCodeLine& line) { process_M1020(line); }}, // Select Tool

        {"T", [this](const GCodeReader::GCodeLine& line) { process_T(line); }}, // Select Tool
        {"SYNC", [this](const GCodeReader::GCodeLine& line) { process_SYNC(line); }}, // SYNC TIME

        {"VG1", [this](const GCodeReader::GCodeLine& line) { process_VG1(line); }},
        {"VM104", [this](const GCodeReader::GCodeLine& line) { process_VM104(line); }},
        {"VM109", [this](const GCodeReader::GCodeLine& line) { process_VM109(line); }},
        {"M622", [this](const GCodeReader::GCodeLine& line) { process_M622(line);}},
        {"M623", [this](const GCodeReader::GCodeLine& line) { process_M623(line);}}
    };

    std::unordered_set<std::string>early_quit_commands = {
        "T"
    };

    auto to_lowercase = [](std::string str)->std::string {
        std::transform(str.begin(), str.end(), str.begin(), [](unsigned char c) {
            return std::tolower(c);
            });
        return str;
        };

    for (auto elem : command_handler_list) {
        auto& uppercase_cmd = elem.first;
        auto& handler = elem.second;
        bool early_quit = early_quit_commands.count(uppercase_cmd) > 0;
        m_command_processor.register_command(uppercase_cmd, handler,early_quit);
        if (auto lowercase_cmd = to_lowercase(uppercase_cmd); lowercase_cmd != uppercase_cmd)
            m_command_processor.register_command(lowercase_cmd, handler,early_quit);
    }
}

bool GCodeProcessor::check_multi_extruder_gcode_valid(const int                         extruder_size,
                                                      const Pointfs                     plate_printable_area,
                                                      const double                      plate_printable_height,
                                                      const Pointfs                     wrapping_exclude_area,
                                                      const std::vector<Polygons>      &unprintable_areas,
                                                      const std::vector<double>        &printable_heights,
                                                      const std::vector<int>           &filament_map,
                                                      const std::vector<std::set<int>> &unprintable_filament_types)
{
    m_result.limit_filament_maps.clear();
    m_result.gcode_check_result.reset();// including both single extruder machine printable area check result and multi extruder result
    Polygon plate_printable_poly = Polygon::new_scale(plate_printable_area);
    Polygon wrapping_exclude_poly = Polygon::new_scale(wrapping_exclude_area);

    m_result.limit_filament_maps.resize(filament_map.size(), 0);

    auto to_2d = [](const Vec3d &pos) -> Point {
        Point ps(scale_(pos.x()), scale_(pos.y()));
        return ps;
    };

    struct GCodePosInfo
    {
        Points pos;
        Points pos_custom;
        float  max_print_z;
        float  max_print_z_custom;
    };
    std::map<int, std::map<int, GCodePosInfo>> gcode_path_pos; // object_id, filament_id, pos
    for (const GCodeProcessorResult::MoveVertex &move : m_result.moves) {
        // sometimes, the start line extrude was outside the edge of plate a little, this is allowed, so do not include into the gcode_path_pos
        if (move.type == EMoveType::Extrude /* && move.extrusion_role != ExtrusionRole::erFlush || move.type == EMoveType::Travel*/)
            if (move.extrusion_role == ExtrusionRole::erCustom) {
                /*if (move.is_arc_move_with_interpolation_points()) {
                    for (int i = 0; i < move.interpolation_points.size(); i++) {
                        gcode_path_pos[move.object_label_id][int(move.extruder_id)].pos_custom.emplace_back(to_2d(move.interpolation_points[i].cast<double>()));
                    }
                } else {*/
                    gcode_path_pos[move.object_label_id][int(move.extruder_id)].pos_custom.emplace_back(to_2d(move.position.cast<double>()));
                //}
                gcode_path_pos[move.object_label_id][int(move.extruder_id)].max_print_z_custom =
                    std::max(gcode_path_pos[move.object_label_id][int(move.extruder_id)].max_print_z_custom, move.print_z);
            } else {
                /*if (move.is_arc_move_with_interpolation_points()) {
                    for (int i = 0; i < move.interpolation_points.size(); i++) {
                        gcode_path_pos[move.object_label_id][int(move.extruder_id)].pos.emplace_back(to_2d(move.interpolation_points[i].cast<double>()));
                    }
                } else {*/
                    gcode_path_pos[move.object_label_id][int(move.extruder_id)].pos.emplace_back(to_2d(move.position.cast<double>()));
                //}
                gcode_path_pos[move.object_label_id][int(move.extruder_id)].max_print_z = std::max(gcode_path_pos[move.object_label_id][int(move.extruder_id)].max_print_z,
                                                                                                   move.print_z);
            }
    }

    bool valid = true;
    Point plate_offset = Point(scale_(m_x_offset), scale_(m_y_offset));
    plate_printable_poly.translate(plate_offset);
    //wrapping_exclude_poly.translate(plate_offset);
    BoundingBox plate_printable_bbox = plate_printable_poly.bounding_box();
    if (plate_printable_poly.is_valid()) {
        plate_printable_bbox.offset(scale_(2.0)); // Expand the range to provide a tolerance
    } else
        plate_printable_bbox.defined = false; //when this is used, the printable area config was missing, something wrong

    for (auto obj_iter = gcode_path_pos.begin(); obj_iter != gcode_path_pos.end(); ++obj_iter) {
        int                                object_label_id = obj_iter->first;
        const std::map<int, GCodePosInfo> &path_pos        = obj_iter->second;
        for (auto iter = path_pos.begin(); iter != path_pos.end(); ++iter) {
            int extruder_id = filament_map[iter->first] - 1;
            Points iter_points;//temp points
            iter_points.insert(iter_points.end(), iter->second.pos.begin(), iter->second.pos.end());// put object/wipetower extrude position in
            Polygon     path_poly(iter_points);
            if (path_poly.empty()) continue;
            BoundingBox bbox = path_poly.bounding_box();
            if (plate_printable_bbox.defined) {
                if (!plate_printable_bbox.contains(bbox)) { // out of the bed area
                    m_result.gcode_check_result.error_code |= (1<<2);
                    std::pair<int, int> filament_to_object_id;
                    filament_to_object_id.first  = iter->first;
                    filament_to_object_id.second = object_label_id;
                    m_result.gcode_check_result.print_area_error_infos[extruder_id].push_back(filament_to_object_id);
                    valid = false;
                }
            }
            if ( iter->second.max_print_z > plate_printable_height ) { //over height
                m_result.gcode_check_result.error_code |= (1 << 3);
                std::pair<int, int> filament_to_object_id;
                filament_to_object_id.first  = iter->first;
                filament_to_object_id.second = object_label_id;
                m_result.gcode_check_result.print_height_error_infos[extruder_id].push_back(filament_to_object_id);
                valid = false;
            }
            // if (wrapping_exclude_poly.is_valid()) {
            //     if (wrapping_exclude_poly.bounding_box().overlap(bbox)) { // get into the wrapping area
            //         m_result.gcode_check_result.error_code |= (1 << 4);
            //         std::pair<int, int> filament_to_object_id;
            //         filament_to_object_id.first  = iter->first;
            //         filament_to_object_id.second = object_label_id;
            //         m_result.gcode_check_result.print_area_error_infos[extruder_id].push_back(filament_to_object_id);
            //         valid = false;
            //     }
            // }

            if (extruder_size > 1) {// in multi extruder condition
                /*//iter_points.insert(iter_points.end(), iter->second.pos_custom.begin(), iter->second.pos_custom.end()); // put custom extrude position in
                //Polygon     path_poly_custom(iter_points);
                //BoundingBox bbox_custom = path_poly_custom.bounding_box();
                //bbox_custom.offset(-scale_(1.0)); // Narrow the range to provide a tolerance for the custom gcode
                //bbox.merge(bbox_custom);          // merge the custom gcode pos with other pos*/
                // check printable area
                // Simplified use bounding_box, Accurate calculation is not efficient
                if ((extruder_id < unprintable_areas.size()) && !unprintable_areas[extruder_id].empty())
                    for (Polygon poly : unprintable_areas[extruder_id]) {
                        poly.translate(plate_offset);
                        if (poly.bounding_box().overlap(bbox)) {
                            m_result.gcode_check_result.error_code |= 1;
                            std::pair<int, int>         filament_to_object_id;
                            filament_to_object_id.first = iter->first;
                            filament_to_object_id.second = object_label_id;
                            m_result.gcode_check_result.print_area_error_infos[extruder_id].push_back(filament_to_object_id);
                            valid = false;
                        }
                    }

                // check printable height
                if ((extruder_id < printable_heights.size()) && (iter->second.max_print_z > printable_heights[extruder_id])) {
                    m_result.gcode_check_result.error_code |= (1 << 1);
                    std::pair<int, int> filament_to_object_id;
                    filament_to_object_id.first  = iter->first;
                    filament_to_object_id.second = object_label_id;
                    m_result.gcode_check_result.print_height_error_infos[extruder_id].push_back(filament_to_object_id);
                    m_result.limit_filament_maps[iter->first] |= (1 << extruder_id);
                    valid = false;
                }

                for (int i = 0; i < unprintable_areas.size(); ++i) {
                    for (Polygon poly : unprintable_areas[i]) {
                        poly.translate(plate_offset);
                        if (!poly.bounding_box().overlap(bbox)) continue;

                        m_result.limit_filament_maps[iter->first] |= (1 << i);
                    }
                }
            }
        }
    }

    // apply unprintable filament type result
    for (int extruder_id = 0; extruder_id < unprintable_filament_types.size(); ++extruder_id) {
        const std::set<int> &filament_ids = unprintable_filament_types[extruder_id];
        for (int filament_id : filament_ids) {
            m_result.limit_filament_maps[filament_id] |= (1 << extruder_id);
        }
    };

    return valid;
}

void GCodeProcessor::apply_config(const PrintConfig& config)
{
    m_parser.apply_config(config);

    m_flavor = config.gcode_flavor;

    m_single_extruder_multi_material = config.single_extruder_multi_material;

    size_t filament_count = config.filament_diameter.values.size();
    m_result.filaments_count = filament_count;

    // Orca:
    m_is_XL_printer = is_XL_printer(config);
    m_preheat_time = config.preheat_time;
    m_preheat_steps = config.preheat_steps;
    // sanity check
    if(m_preheat_steps < 1)
        m_preheat_steps = 1;
    m_result.backtrace_enabled = m_preheat_time > 0 && (m_is_XL_printer || (!m_single_extruder_multi_material && filament_count > 1));

    assert(config.nozzle_volume.size() == config.nozzle_diameter.size());
    m_nozzle_volume.resize(config.nozzle_volume.size());
    for (size_t idx = 0; idx < config.nozzle_volume.size(); ++idx)
        m_nozzle_volume[idx] = config.nozzle_volume.values[idx];

    m_physical_extruder_map = config.physical_extruder_map.values;

    m_extruder_offsets.resize(filament_count);
    m_extruder_colors.resize(filament_count);
    m_result.filament_diameters.resize(filament_count);
    m_result.required_nozzle_HRC.resize(filament_count);
    m_result.filament_densities.resize(filament_count);
    m_result.filament_vitrification_temperature.resize(filament_count);
    m_result.filament_costs.resize(filament_count);
    m_extruder_temps.resize(filament_count);
    m_filament_nozzle_temp.resize(filament_count);
    m_filament_nozzle_temp_first_layer.resize(filament_count);
    m_result.nozzle_hrc = static_cast<int>(config.nozzle_hrc.getInt());
    std::vector<NozzleType>(config.nozzle_type.size()).swap(m_result.nozzle_type);
    for (size_t idx = 0; idx < m_result.nozzle_type.size(); ++idx) {
        m_result.nozzle_type[idx] = NozzleType(config.nozzle_type.values[idx]);
    }

    std::vector<int> filament_map = config.filament_map.values; // 1 based idxs
    // if filament map has wrong length, set filament to master extruder_id
    filament_map.resize(filament_count, config.master_extruder_id.value);

    for (size_t i = 0; i < filament_count; ++ i) {
        m_extruder_offsets[i] = to_3d(config.extruder_offset.get_at(filament_map[i] - 1).cast<float>().eval(), 0.f);
        m_extruder_colors[i]            = static_cast<unsigned char>(i);
        m_filament_nozzle_temp_first_layer[i] = static_cast<int>(config.nozzle_temperature_initial_layer.get_at(i));
        m_filament_nozzle_temp[i]      = static_cast<int>(config.nozzle_temperature.get_at(i));
        if (m_filament_nozzle_temp[i] == 0) {
            // This means the value should be ignored and first layer temp should be used.
            m_filament_nozzle_temp[i] = m_filament_nozzle_temp_first_layer[i];
        }
        m_result.filament_diameters[i]  = static_cast<float>(config.filament_diameter.get_at(i));
        m_result.required_nozzle_HRC[i] = static_cast<int>(config.required_nozzle_HRC.get_at(i));
        m_result.filament_densities[i]  = static_cast<float>(config.filament_density.get_at(i));
        m_result.filament_vitrification_temperature[i] = static_cast<float>(config.temperature_vitrification.get_at(i));
        m_result.filament_costs[i]      = static_cast<float>(config.filament_cost.get_at(i));
    }

    if (m_flavor == gcfMarlinLegacy || m_flavor == gcfMarlinFirmware || m_flavor == gcfKlipper || m_flavor == gcfRepRapFirmware) {
        m_time_processor.machine_limits = reinterpret_cast<const MachineEnvelopeConfig&>(config);
        if (m_flavor == gcfMarlinLegacy || m_flavor == gcfKlipper) {
            // Legacy Marlin does not have separate travel acceleration, it uses the 'extruding' value instead.
            m_time_processor.machine_limits.machine_max_acceleration_travel = m_time_processor.machine_limits.machine_max_acceleration_extruding;
        }
        if (m_flavor == gcfRepRapFirmware) {
            // RRF does not support setting min feedrates. Set them to zero.
            m_time_processor.machine_limits.machine_min_travel_rate.values.assign(m_time_processor.machine_limits.machine_min_travel_rate.size(), 0.);
            m_time_processor.machine_limits.machine_min_extruding_rate.values.assign(m_time_processor.machine_limits.machine_min_extruding_rate.size(), 0.);
        }
    }

    // Filament load / unload times are not specific to a firmware flavor. Let anybody use it if they find it useful.
    // As of now the fields are shown at the UI dialog in the same combo box as the ramming values, so they
    // are considered to be active for the single extruder multi-material printers only.
    m_time_processor.filament_load_times = static_cast<float>(config.machine_load_filament_time.value);
    m_time_processor.filament_unload_times = static_cast<float>(config.machine_unload_filament_time.value);
    m_time_processor.machine_tool_change_time = static_cast<float>(config.machine_tool_change_time.value);

    for (size_t i = 0; i < static_cast<size_t>(PrintEstimatedStatistics::ETimeMode::Count); ++i) {
        float max_acceleration = get_option_value(m_time_processor.machine_limits.machine_max_acceleration_extruding, i);
        m_time_processor.machines[i].max_acceleration = max_acceleration;
        m_time_processor.machines[i].acceleration     = (max_acceleration > 0.0f) ? max_acceleration : DEFAULT_ACCELERATION;
        float max_retract_acceleration = get_option_value(m_time_processor.machine_limits.machine_max_acceleration_retracting, i);
        m_time_processor.machines[i].max_retract_acceleration = max_retract_acceleration;
        m_time_processor.machines[i].retract_acceleration     = (max_retract_acceleration > 0.0f) ? max_retract_acceleration :
                                                                                                    DEFAULT_RETRACT_ACCELERATION;
        float max_travel_acceleration = get_option_value(m_time_processor.machine_limits.machine_max_acceleration_travel, i);
        if (!GCodeWriter::supports_separate_travel_acceleration(config.gcode_flavor.value)){
            max_travel_acceleration = 0;
        }
        m_time_processor.machines[i].max_travel_acceleration = max_travel_acceleration;
        m_time_processor.machines[i].travel_acceleration     = (max_travel_acceleration > 0.0f) ? max_travel_acceleration :
                                                                                                  DEFAULT_TRAVEL_ACCELERATION;
    }

    m_disable_m73 = config.disable_m73;

    const ConfigOptionFloat* initial_layer_print_height = config.option<ConfigOptionFloat>("initial_layer_print_height");
    if (initial_layer_print_height != nullptr)
        m_first_layer_height = std::abs(initial_layer_print_height->value);

    m_result.printable_height = config.printable_height;

    auto filament_maps = config.option<ConfigOptionInts>("filament_map");
    if (filament_maps != nullptr) {
        m_filament_maps = filament_maps->values;
        std::transform(m_filament_maps.begin(), m_filament_maps.end(), m_filament_maps.begin(), [](int value) {return value - 1; });
    }

    const ConfigOptionBool* spiral_vase = config.option<ConfigOptionBool>("spiral_mode");
    if (spiral_vase != nullptr) {
        m_detect_layer_based_on_tag = spiral_vase->value;
        m_result.spiral_vase_mode = spiral_vase->value;
    }

    const ConfigOptionBool* has_scarf_joint_seam = config.option<ConfigOptionBool>("has_scarf_joint_seam");
    if (has_scarf_joint_seam != nullptr)
        m_detect_layer_based_on_tag = m_detect_layer_based_on_tag || has_scarf_joint_seam->value;

    const ConfigOptionBool* manual_filament_change = config.option<ConfigOptionBool>("manual_filament_change");
    if (manual_filament_change != nullptr)
        m_manual_filament_change = manual_filament_change->value;

    const ConfigOptionFloat* z_offset = config.option<ConfigOptionFloat>("z_offset");
    if (z_offset != nullptr)
        m_z_offset = z_offset->value;

}

void GCodeProcessor::apply_config(const DynamicPrintConfig& config)
{
    m_parser.apply_config(config);

    //BBS
    const ConfigOptionFloatsNullable* nozzle_volume = config.option<ConfigOptionFloatsNullable>("nozzle_volume");
    if (nozzle_volume != nullptr) {
        m_nozzle_volume.resize(nozzle_volume->size(), 0);
        for (size_t idx = 0; idx < nozzle_volume->size(); ++idx)
            m_nozzle_volume[idx] = nozzle_volume->values[idx];
    }

    const ConfigOptionInt *nozzle_HRC = config.option<ConfigOptionInt>("nozzle_hrc");
    if (nozzle_HRC != nullptr) m_result.nozzle_hrc = nozzle_HRC->value;

    const ConfigOptionInts* physical_extruder_map = config.option<ConfigOptionInts>("physical_extruder_map");
    if (physical_extruder_map != nullptr) {
        m_physical_extruder_map = physical_extruder_map->values;
    }

    const ConfigOptionEnumsGenericNullable* nozzle_type = config.option<ConfigOptionEnumsGenericNullable>("nozzle_type");
    if (nozzle_type != nullptr) {
        m_result.nozzle_type.resize(nozzle_type->size());
        for (size_t idx = 0; idx < nozzle_type->values.size(); ++idx) {
            m_result.nozzle_type[idx] = NozzleType(nozzle_type->values[idx]);
        }
    }

    const ConfigOptionEnum<GCodeFlavor>* gcode_flavor = config.option<ConfigOptionEnum<GCodeFlavor>>("gcode_flavor");
    if (gcode_flavor != nullptr)
        m_flavor = gcode_flavor->value;

    const ConfigOptionPoints* printable_area = config.option<ConfigOptionPoints>("printable_area");
    if (printable_area != nullptr)
        m_result.printable_area = make_counter_clockwise(printable_area->values);

    //BBS: add bed_exclude_area
    const ConfigOptionPoints* bed_exclude_area = config.option<ConfigOptionPoints>("bed_exclude_area");
    if (bed_exclude_area != nullptr)
        m_result.bed_exclude_area = bed_exclude_area->values;

    const ConfigOptionPoints* wrapping_exclude_area = config.option<ConfigOptionPoints>("wrapping_exclude_area");
    if (wrapping_exclude_area != nullptr)
        m_result.wrapping_exclude_area = wrapping_exclude_area->values;

    const ConfigOptionString* print_settings_id = config.option<ConfigOptionString>("print_settings_id");
    if (print_settings_id != nullptr)
        m_result.settings_ids.print = print_settings_id->value;

    const ConfigOptionStrings* filament_settings_id = config.option<ConfigOptionStrings>("filament_settings_id");
    if (filament_settings_id != nullptr)
        m_result.settings_ids.filament = filament_settings_id->values;

    const ConfigOptionString* printer_settings_id = config.option<ConfigOptionString>("printer_settings_id");
    if (printer_settings_id != nullptr)
        m_result.settings_ids.printer = printer_settings_id->value;

    // BBS
    m_result.filaments_count = config.option<ConfigOptionFloats>("filament_diameter")->values.size();

    const ConfigOptionFloats* filament_diameters = config.option<ConfigOptionFloats>("filament_diameter");
    if (filament_diameters != nullptr) {
        m_result.filament_diameters.clear();
        m_result.filament_diameters.resize(filament_diameters->values.size());
        for (size_t i = 0; i < filament_diameters->values.size(); ++i) {
            m_result.filament_diameters[i] = static_cast<float>(filament_diameters->values[i]);
        }
    }

    if (m_result.filament_diameters.size() < m_result.filaments_count) {
        for (size_t i = m_result.filament_diameters.size(); i < m_result.filaments_count; ++i) {
            m_result.filament_diameters.emplace_back(DEFAULT_FILAMENT_DIAMETER);
        }
    }

    const ConfigOptionInts *filament_HRC = config.option<ConfigOptionInts>("required_nozzle_HRC");
    if (filament_HRC != nullptr) {
        m_result.required_nozzle_HRC.clear();
        m_result.required_nozzle_HRC.resize(filament_HRC->values.size());
        for (size_t i = 0; i < filament_HRC->values.size(); ++i) { m_result.required_nozzle_HRC[i] = static_cast<float>(filament_HRC->values[i]); }
    }

    if (m_result.required_nozzle_HRC.size() < m_result.filaments_count) {
        for (size_t i = m_result.required_nozzle_HRC.size(); i < m_result.filaments_count; ++i) { m_result.required_nozzle_HRC.emplace_back(DEFAULT_FILAMENT_HRC);
        }
    }

    const ConfigOptionFloats* filament_densities = config.option<ConfigOptionFloats>("filament_density");
    if (filament_densities != nullptr) {
        m_result.filament_densities.clear();
        m_result.filament_densities.resize(filament_densities->values.size());
        for (size_t i = 0; i < filament_densities->values.size(); ++i) {
            m_result.filament_densities[i] = static_cast<float>(filament_densities->values[i]);
        }
    }

    if (m_result.filament_densities.size() < m_result.filaments_count) {
        for (size_t i = m_result.filament_densities.size(); i < m_result.filaments_count; ++i) {
            m_result.filament_densities.emplace_back(DEFAULT_FILAMENT_DENSITY);
        }
    }

    auto filament_maps = config.option<ConfigOptionInts>("filament_map");
    if (filament_maps != nullptr) {
        m_filament_maps = filament_maps->values;
        std::transform(m_filament_maps.begin(), m_filament_maps.end(), m_filament_maps.begin(), [](int value) {return value - 1; });
    }

    //BBS
    const ConfigOptionFloats* filament_costs = config.option<ConfigOptionFloats>("filament_cost");
    if (filament_costs != nullptr) {
        m_result.filament_costs.clear();
        m_result.filament_costs.resize(filament_costs->values.size());
        for (size_t i = 0; i < filament_costs->values.size(); ++i)
            m_result.filament_costs[i]=static_cast<float>(filament_costs->values[i]);
    }
    for (size_t i = m_result.filament_costs.size(); i < m_result.filaments_count; ++i) {
        m_result.filament_costs.emplace_back(DEFAULT_FILAMENT_COST);
    }

    //BBS
    const ConfigOptionInts* filament_vitrification_temperature = config.option<ConfigOptionInts>("temperature_vitrification");
    if (filament_vitrification_temperature != nullptr) {
        m_result.filament_vitrification_temperature.clear();
        m_result.filament_vitrification_temperature.resize(filament_vitrification_temperature->values.size());
        for (size_t i = 0; i < filament_vitrification_temperature->values.size(); ++i) {
            m_result.filament_vitrification_temperature[i] = static_cast<int>(filament_vitrification_temperature->values[i]);
        }
    }
    if (m_result.filament_vitrification_temperature.size() < m_result.filaments_count) {
        for (size_t i = m_result.filament_vitrification_temperature.size(); i < m_result.filaments_count; ++i) {
            m_result.filament_vitrification_temperature.emplace_back(DEFAULT_FILAMENT_VITRIFICATION_TEMPERATURE);
        }
    }

    const ConfigOptionPoints* extruder_offset = config.option<ConfigOptionPoints>("extruder_offset");
    const ConfigOptionBool* single_extruder_multi_material = config.option<ConfigOptionBool>("single_extruder_multi_material");
    if (extruder_offset != nullptr) {
        //BBS: for single extruder multi material, only use the offset of first extruder
        if (single_extruder_multi_material != nullptr && single_extruder_multi_material->getBool()) {
            Vec2f offset = extruder_offset->values[0].cast<float>();
            m_extruder_offsets.resize(m_result.filaments_count);
            for (size_t i = 0; i < m_result.filaments_count; ++i) {
                m_extruder_offsets[i] = { offset(0), offset(1), 0.0f };
            }
        }
        else {
            m_extruder_offsets.resize(extruder_offset->values.size());
            for (size_t i = 0; i < extruder_offset->values.size(); ++i) {
                Vec2f offset = extruder_offset->values[i].cast<float>();
                m_extruder_offsets[i] = { offset(0), offset(1), 0.0f };
            }
        }
    }

    if (m_extruder_offsets.size() < m_result.filaments_count) {
        for (size_t i = m_extruder_offsets.size(); i < m_result.filaments_count; ++i) {
            m_extruder_offsets.emplace_back(DEFAULT_EXTRUDER_OFFSET);
        }
    }

    // BBS
    const ConfigOptionStrings* filament_colour = config.option<ConfigOptionStrings>("filament_colour");
    if (filament_colour != nullptr && filament_colour->values.size() == m_result.extruder_colors.size()) {
        for (size_t i = 0; i < m_result.extruder_colors.size(); ++i) {
            if (m_result.extruder_colors[i].empty())
                m_result.extruder_colors[i] = filament_colour->values[i];
        }
    }

    if (m_result.extruder_colors.size() < m_result.filaments_count) {
        for (size_t i = m_result.extruder_colors.size(); i < m_result.filaments_count; ++i) {
            m_result.extruder_colors.emplace_back(std::string());
        }
    }

    // replace missing values with default
    for (size_t i = 0; i < m_result.extruder_colors.size(); ++i) {
        if (m_result.extruder_colors[i].empty())
            m_result.extruder_colors[i] = "#FF8000";
    }

    m_extruder_colors.resize(m_result.extruder_colors.size());
    for (size_t i = 0; i < m_result.extruder_colors.size(); ++i) {
        m_extruder_colors[i] = static_cast<unsigned char>(i);
    }

    m_extruder_temps.resize(m_result.filaments_count);

    const ConfigOptionFloat* machine_load_filament_time = config.option<ConfigOptionFloat>("machine_load_filament_time");
    if (machine_load_filament_time != nullptr)
        m_time_processor.filament_load_times = static_cast<float>(machine_load_filament_time->value);

    const ConfigOptionFloat* machine_unload_filament_time = config.option<ConfigOptionFloat>("machine_unload_filament_time");
    if (machine_unload_filament_time != nullptr)
        m_time_processor.filament_unload_times = static_cast<float>(machine_unload_filament_time->value);

    const ConfigOptionFloat* machine_tool_change_time = config.option<ConfigOptionFloat>("machine_tool_change_time");
    if (machine_tool_change_time != nullptr)
        m_time_processor.machine_tool_change_time = static_cast<float>(machine_tool_change_time->value);

    if (m_flavor == gcfMarlinLegacy || m_flavor == gcfMarlinFirmware || m_flavor == gcfKlipper) {
        const ConfigOptionFloats* machine_max_acceleration_x = config.option<ConfigOptionFloats>("machine_max_acceleration_x");
        if (machine_max_acceleration_x != nullptr)
            m_time_processor.machine_limits.machine_max_acceleration_x.values = machine_max_acceleration_x->values;

        const ConfigOptionFloats* machine_max_acceleration_y = config.option<ConfigOptionFloats>("machine_max_acceleration_y");
        if (machine_max_acceleration_y != nullptr)
            m_time_processor.machine_limits.machine_max_acceleration_y.values = machine_max_acceleration_y->values;

        const ConfigOptionFloats* machine_max_acceleration_z = config.option<ConfigOptionFloats>("machine_max_acceleration_z");
        if (machine_max_acceleration_z != nullptr)
            m_time_processor.machine_limits.machine_max_acceleration_z.values = machine_max_acceleration_z->values;

        const ConfigOptionFloats* machine_max_acceleration_e = config.option<ConfigOptionFloats>("machine_max_acceleration_e");
        if (machine_max_acceleration_e != nullptr)
            m_time_processor.machine_limits.machine_max_acceleration_e.values = machine_max_acceleration_e->values;

        const ConfigOptionFloats* machine_max_speed_x = config.option<ConfigOptionFloats>("machine_max_speed_x");
        if (machine_max_speed_x != nullptr)
            m_time_processor.machine_limits.machine_max_speed_x.values = machine_max_speed_x->values;

        const ConfigOptionFloats* machine_max_speed_y = config.option<ConfigOptionFloats>("machine_max_speed_y");
        if (machine_max_speed_y != nullptr)
            m_time_processor.machine_limits.machine_max_speed_y.values = machine_max_speed_y->values;

        const ConfigOptionFloats* machine_max_speed_z = config.option<ConfigOptionFloats>("machine_max_speed_z");
        if (machine_max_speed_z != nullptr)
            m_time_processor.machine_limits.machine_max_speed_z.values = machine_max_speed_z->values;

        const ConfigOptionFloats* machine_max_speed_e = config.option<ConfigOptionFloats>("machine_max_speed_e");
        if (machine_max_speed_e != nullptr)
            m_time_processor.machine_limits.machine_max_speed_e.values = machine_max_speed_e->values;

        const ConfigOptionFloats* machine_max_jerk_x = config.option<ConfigOptionFloats>("machine_max_jerk_x");
        if (machine_max_jerk_x != nullptr)
            m_time_processor.machine_limits.machine_max_jerk_x.values = machine_max_jerk_x->values;

        const ConfigOptionFloats* machine_max_jerk_y = config.option<ConfigOptionFloats>("machine_max_jerk_y");
        if (machine_max_jerk_y != nullptr)
            m_time_processor.machine_limits.machine_max_jerk_y.values = machine_max_jerk_y->values;

        const ConfigOptionFloats* machine_max_jerk_z = config.option<ConfigOptionFloats>("machine_max_jerk_z");
        if (machine_max_jerk_z != nullptr)
            m_time_processor.machine_limits.machine_max_jerk_z.values = machine_max_jerk_z->values;

        const ConfigOptionFloats* machine_max_jerk_e = config.option<ConfigOptionFloats>("machine_max_jerk_e");
        if (machine_max_jerk_e != nullptr)
            m_time_processor.machine_limits.machine_max_jerk_e.values = machine_max_jerk_e->values;

          const ConfigOptionFloats* machine_max_junction_deviation = config.option<ConfigOptionFloats>("machine_max_junction_deviation");
        if (machine_max_junction_deviation != nullptr)
              m_time_processor.machine_limits.machine_max_junction_deviation.values = machine_max_junction_deviation->values;

        const ConfigOptionFloats* machine_max_acceleration_extruding = config.option<ConfigOptionFloats>("machine_max_acceleration_extruding");
        if (machine_max_acceleration_extruding != nullptr)
            m_time_processor.machine_limits.machine_max_acceleration_extruding.values = machine_max_acceleration_extruding->values;

        const ConfigOptionFloats* machine_max_acceleration_retracting = config.option<ConfigOptionFloats>("machine_max_acceleration_retracting");
        if (machine_max_acceleration_retracting != nullptr)
            m_time_processor.machine_limits.machine_max_acceleration_retracting.values = machine_max_acceleration_retracting->values;


        // Legacy Marlin does not have separate travel acceleration, it uses the 'extruding' value instead.
        const ConfigOptionFloats* machine_max_acceleration_travel = config.option<ConfigOptionFloats>(m_flavor == gcfMarlinLegacy || m_flavor == gcfKlipper
                                                                                                    ? "machine_max_acceleration_extruding"
                                                                                                    : "machine_max_acceleration_travel");
        if (machine_max_acceleration_travel != nullptr)
            m_time_processor.machine_limits.machine_max_acceleration_travel.values = machine_max_acceleration_travel->values;


        const ConfigOptionFloats* machine_min_extruding_rate = config.option<ConfigOptionFloats>("machine_min_extruding_rate");
        if (machine_min_extruding_rate != nullptr)
            m_time_processor.machine_limits.machine_min_extruding_rate.values = machine_min_extruding_rate->values;

        const ConfigOptionFloats* machine_min_travel_rate = config.option<ConfigOptionFloats>("machine_min_travel_rate");
        if (machine_min_travel_rate != nullptr)
            m_time_processor.machine_limits.machine_min_travel_rate.values = machine_min_travel_rate->values;
    }

    for (size_t i = 0; i < static_cast<size_t>(PrintEstimatedStatistics::ETimeMode::Count); ++i) {
        float max_acceleration = get_option_value(m_time_processor.machine_limits.machine_max_acceleration_extruding, i);
        m_time_processor.machines[i].max_acceleration = max_acceleration;
        m_time_processor.machines[i].acceleration     = (max_acceleration > 0.0f) ? max_acceleration : DEFAULT_ACCELERATION;
        float max_retract_acceleration = get_option_value(m_time_processor.machine_limits.machine_max_acceleration_retracting, i);
        m_time_processor.machines[i].max_retract_acceleration = max_retract_acceleration;
        m_time_processor.machines[i].retract_acceleration     = (max_retract_acceleration > 0.0f) ? max_retract_acceleration :
                                                                                                    DEFAULT_RETRACT_ACCELERATION;
        float max_travel_acceleration = get_option_value(m_time_processor.machine_limits.machine_max_acceleration_travel, i);
        m_time_processor.machines[i].max_travel_acceleration = max_travel_acceleration;
        m_time_processor.machines[i].travel_acceleration     = (max_travel_acceleration > 0.0f) ? max_travel_acceleration :
                                                                                                  DEFAULT_TRAVEL_ACCELERATION;
    }

    if (m_flavor == gcfMarlinLegacy || m_flavor == gcfMarlinFirmware) {
        const ConfigOptionBool* silent_mode = config.option<ConfigOptionBool>("silent_mode");
        if (silent_mode != nullptr) {
            if (silent_mode->value && m_time_processor.machine_limits.machine_max_acceleration_x.values.size() > 1)
                enable_stealth_time_estimator(true);
        }
    }

    const ConfigOptionFloat* initial_layer_print_height = config.option<ConfigOptionFloat>("initial_layer_print_height");
    if (initial_layer_print_height != nullptr)
        m_first_layer_height = std::abs(initial_layer_print_height->value);

    const ConfigOptionFloat* printable_height = config.option<ConfigOptionFloat>("printable_height");
    if (printable_height != nullptr)
        m_result.printable_height = printable_height->value;

    const ConfigOptionBool* spiral_vase = config.option<ConfigOptionBool>("spiral_mode");
    if (spiral_vase != nullptr) {
        m_detect_layer_based_on_tag = spiral_vase->value;
        m_result.spiral_vase_mode = spiral_vase->value;
    }

    const ConfigOptionBool* has_scarf_joint_seam = config.option<ConfigOptionBool>("has_scarf_joint_seam");
    if (has_scarf_joint_seam != nullptr)
        m_detect_layer_based_on_tag = m_detect_layer_based_on_tag || has_scarf_joint_seam->value;

    const ConfigOptionEnumGeneric *bed_type = config.option<ConfigOptionEnumGeneric>("curr_bed_type");
    if (bed_type != nullptr)
        m_result.bed_type = (BedType)bed_type->value;


    const ConfigOptionFloat* z_offset = config.option<ConfigOptionFloat>("z_offset");
    if (z_offset != nullptr)
        m_z_offset = z_offset->value;
}

void GCodeProcessor::enable_stealth_time_estimator(bool enabled)
{
    m_time_processor.machines[static_cast<size_t>(PrintEstimatedStatistics::ETimeMode::Stealth)].enabled = enabled;
}

void GCodeProcessor::reset()
{
    m_units = EUnits::Millimeters;
    m_global_positioning_type = EPositioningType::Absolute;
    m_e_local_positioning_type = EPositioningType::Absolute;
    m_extruder_offsets = std::vector<Vec3f>(MIN_EXTRUDERS_COUNT, Vec3f::Zero());
    m_flavor = gcfRepRapSprinter;
    m_nozzle_volume = std::vector<float>(MAXIMUM_EXTRUDER_NUMBER, 0.f);

    m_start_position = { 0.0f, 0.0f, 0.0f, 0.0f };
    m_end_position = { 0.0f, 0.0f, 0.0f, 0.0f };
    m_origin = { 0.0f, 0.0f, 0.0f, 0.0f };
    m_cached_position.reset();
    m_wiping = false;
    m_flushing = false;
    m_virtual_flushing = false;
    m_wipe_tower = false;
    m_remaining_volume = std::vector<float>(MAXIMUM_EXTRUDER_NUMBER, 0.f);

    m_line_id = 0;
    m_last_line_id = 0;
    m_feedrate = 0.0f;
    m_width = 0.0f;
    m_height = 0.0f;
    m_forced_width = 0.0f;
    m_forced_height = 0.0f;
    m_mm3_per_mm = 0.0f;
    m_travel_dist = 0.0f;
    m_fan_speed = 0.0f;
    m_z_offset = 0.0f;

    m_extrusion_role = erNone;

    m_filament_id = std::vector<unsigned char>(MAXIMUM_EXTRUDER_NUMBER, static_cast<unsigned char>(-1));
    m_last_filament_id = std::vector<unsigned char>(MAXIMUM_EXTRUDER_NUMBER, static_cast<unsigned char>(-1));
    m_extruder_id = static_cast<unsigned char>(-1);
    m_extruder_colors.resize(MIN_EXTRUDERS_COUNT);
    for (size_t i = 0; i < MIN_EXTRUDERS_COUNT; ++i) {
        m_extruder_colors[i] = static_cast<unsigned char>(i);
    }
    m_extruder_temps.resize(MIN_EXTRUDERS_COUNT);
    for (size_t i = 0; i < MIN_EXTRUDERS_COUNT; ++i) {
        m_extruder_temps[i] = 0.0f;
    }

    m_physical_extruder_map.clear();

    m_highest_bed_temp = 0;

    m_extruded_last_z = 0.0f;
    m_zero_layer_height = 0.0f;
    m_first_layer_height = 0.0f;
    m_processing_start_custom_gcode = false;
    m_g1_line_id = 0;
    m_layer_id = 0;
    m_cp_color.reset();

    m_producer = EProducer::Unknown;

    m_time_processor.reset();
    m_used_filaments.reset();

    m_result.reset();
    m_result.id = ++s_result_id;

    m_last_default_color_id = 0;

    m_options_z_corrector.reset();

    m_detect_layer_based_on_tag = false;

    m_seams_count = 0;
    m_preheat_time = 0.f;
    m_preheat_steps = 1;
}

static inline const char* skip_whitespaces(const char *begin, const char *end) {
    for (; begin != end && (*begin == ' ' || *begin == '\t'); ++ begin);
    return begin;
}

static inline const char* remove_eols(const char *begin, const char *end) {
    for (; begin != end && (*(end - 1) == '\r' || *(end - 1) == '\n'); -- end);
    return end;
}

DynamicConfig GCodeProcessor::export_config_for_render() const
{
    DynamicConfig config;
    config.set_key_value("filament_colour", new ConfigOptionStrings(m_parser.get_config().filament_colour.values));
    config.set_key_value("filament_is_support", new ConfigOptionBools(m_parser.get_config().filament_is_support.values));
    config.set_key_value("filament_type", new ConfigOptionStrings(m_parser.get_config().filament_type.values));
    config.set_key_value("filament_map", new ConfigOptionInts(m_parser.get_config().filament_map.values));
    return config;
}

// Load a G-code into a stand-alone G-code viewer.
// throws CanceledException through print->throw_if_canceled() (sent by the caller as callback).
void GCodeProcessor::process_file(const std::string& filename, std::function<void()> cancel_callback)
{
    CNumericLocalesSetter locales_setter;

    // pre-processing
    // parse the gcode file to detect its producer
    {
        m_parser.parse_file_raw(filename, [this](GCodeReader& reader, const char *begin, const char *end) {
            begin = skip_whitespaces(begin, end);
            if (begin != end && *begin == ';') {
                // Comment.
                begin = skip_whitespaces(++ begin, end);
                end   = remove_eols(begin, end);
                if (begin != end) {
                    if (m_producer == EProducer::Unknown) {
                        if (detect_producer(std::string_view(begin, end - begin))) {
                            m_parser.quit_parsing();
                        }
                    } else if (std::string(begin, end).find("CONFIG_BLOCK_END") != std::string::npos) {
                        m_parser.quit_parsing();
                    }
                }
            }
        });
        m_parser.reset();

        // if the gcode was produced by OrcaSlicer,
        // extract the config from it
        if (m_producer == EProducer::OrcaSlicer || m_producer == EProducer::Slic3rPE || m_producer == EProducer::Slic3r) {
            DynamicPrintConfig config;
            config.apply(FullPrintConfig::defaults());
            // Silently substitute unknown values by new ones for loading configurations from OrcaSlicer's own G-code.
            // Showing substitution log or errors may make sense, but we are not really reading many values from the G-code config,
            // thus a probability of incorrect substitution is low and the G-code viewer is a consumer-only anyways.
            config.load_from_gcode_file(filename, ForwardCompatibilitySubstitutionRule::EnableSilent);

            // Get the correct printer vendor based on the `printer_model` field
            auto printer_model_opt = config.opt<ConfigOptionString>("printer_model");
            if (printer_model_opt && !printer_model_opt->value.empty()) {
                // TODO: Orca hack, proper vendor check?
                GCodeProcessor::s_IsBBLPrinter = boost::starts_with(printer_model_opt->value, "Bambu Lab");
            }

            ConfigOptionStrings *filament_color = config.opt<ConfigOptionStrings>("filament_colour");
            ConfigOptionInts    *filament_map   = config.opt<ConfigOptionInts>("filament_map", true);
            if (filament_color && filament_color->size() != filament_map->size()) {
                filament_map->values.resize(filament_color->size(), 1);
            }

            apply_config(config);
        }
        else if (m_producer == EProducer::Simplify3D)
            apply_config_simplify3d(filename);
        else if (m_producer == EProducer::SuperSlicer)
            apply_config_superslicer(filename);
    }

    // process gcode
    m_result.filename = filename;
    m_result.id = ++s_result_id;
    initialize_result_moves();
    size_t parse_line_callback_cntr = 10000;
    m_parser.parse_file(filename, [this, cancel_callback, &parse_line_callback_cntr](GCodeReader& reader, const GCodeReader::GCodeLine& line) {
        if (-- parse_line_callback_cntr == 0) {
            // Don't call the cancel_callback() too often, do it every at every 10000'th line.
            parse_line_callback_cntr = 10000;
            if (cancel_callback)
                cancel_callback();
        }
        this->process_gcode_line(line, true);
    }, m_result.lines_ends);

    // Don't post-process the G-code to update time stamps.
    this->finalize(false);
}

void GCodeProcessor::initialize(const std::string& filename)
{
    assert(is_decimal_separator_point());

    // process gcode
    m_result.filename = filename;
    m_result.id = ++s_result_id;
}

void GCodeProcessor::process_buffer(const std::string &buffer)
{
    //FIXME maybe cache GCodeLine gline to be over multiple parse_buffer() invocations.
    m_parser.parse_buffer(buffer, [this](GCodeReader&, const GCodeReader::GCodeLine& line) {
        this->process_gcode_line(line, false);
    });
}

void GCodeProcessor::finalize(bool post_process)
{
    m_result.z_offset = m_z_offset;

    // update width/height of wipe moves
    for (GCodeProcessorResult::MoveVertex& move : m_result.moves) {
        if (move.type == EMoveType::Wipe) {
            move.width = Wipe_Width;
            move.height = Wipe_Height;
        }
    }

    calculate_time(m_result);

    // process the time blocks
    for (size_t i = 0; i < static_cast<size_t>(PrintEstimatedStatistics::ETimeMode::Count); ++i) {
        TimeMachine& machine = m_time_processor.machines[i];
        TimeMachine::CustomGCodeTime& gcode_time = machine.gcode_time;
        if (gcode_time.needed && gcode_time.cache != 0.0f)
            gcode_time.times.push_back({ CustomGCode::ColorChange, gcode_time.cache });
    }

    m_used_filaments.process_caches(this);

    update_estimated_times_stats();
<<<<<<< HEAD
=======
    auto time_mode = m_result.print_statistics.modes[static_cast<size_t>(PrintEstimatedStatistics::ETimeMode::Normal)];

    auto it = std::find_if(time_mode.roles_times.begin(), time_mode.roles_times.end(), [](const std::pair<ExtrusionRole, float>& item) { return erCustom == item.first; });
    auto prepare_time = (it != time_mode.roles_times.end()) ? it->second : 0.0f;

    std::vector<float>& layer_times = m_result.print_statistics.modes[static_cast<size_t>(PrintEstimatedStatistics::ETimeMode::Normal)].layers_times;
    m_result.initial_layer_time     = layer_times.size() > 0 ? std::max(float(0.0), layer_times[0] - prepare_time) : 0;

    //update times for results
    for (size_t i = 0; i < m_result.moves.size(); i++) {
        //field layer_duration contains the layer id for the move in which the layer_duration has to be set.
        size_t layer_id = size_t(m_result.moves[i].layer_duration);
        if (layer_times.size() > layer_id - 1 && layer_id > 0)
            m_result.moves[i].layer_duration = layer_id == 1 ? std::max(0.f,layer_times[layer_id - 1] - prepare_time) : layer_times[layer_id - 1];
        else
            m_result.moves[i].layer_duration = 0;
    }
>>>>>>> aa5350a6

    if (post_process){
        run_post_process();
    }
    //BBS: update slice warning
    update_slice_warnings();
}

float GCodeProcessor::get_time(PrintEstimatedStatistics::ETimeMode mode) const
{
    return (mode < PrintEstimatedStatistics::ETimeMode::Count) ? float(m_time_processor.machines[static_cast<size_t>(mode)].time) : 0.0f;
}

float GCodeProcessor::get_prepare_time(PrintEstimatedStatistics::ETimeMode mode) const
{
    return (mode < PrintEstimatedStatistics::ETimeMode::Count) ? m_time_processor.machines[static_cast<size_t>(mode)].prepare_time : 0.0f;
}

std::string GCodeProcessor::get_time_dhm(PrintEstimatedStatistics::ETimeMode mode) const
{
    return (mode < PrintEstimatedStatistics::ETimeMode::Count) ? short_time(get_time_dhms(float(m_time_processor.machines[static_cast<size_t>(mode)].time))) : std::string("N/A");
}

std::vector<std::pair<CustomGCode::Type, std::pair<float, float>>> GCodeProcessor::get_custom_gcode_times(PrintEstimatedStatistics::ETimeMode mode, bool include_remaining) const
{
    std::vector<std::pair<CustomGCode::Type, std::pair<float, float>>> ret;
    if (mode < PrintEstimatedStatistics::ETimeMode::Count) {
        const TimeMachine& machine = m_time_processor.machines[static_cast<size_t>(mode)];
        float total_time = 0.0f;
        for (const auto& [type, time] : machine.gcode_time.times) {
            float remaining = include_remaining ? machine.time - total_time : 0.0f;
            ret.push_back({ type, { time, remaining } });
            total_time += time;
        }
    }
    return ret;
}

ConfigSubstitutions load_from_superslicer_gcode_file(const std::string& filename, DynamicPrintConfig& config, ForwardCompatibilitySubstitutionRule compatibility_rule)
{
    // for reference, see: ConfigBase::load_from_gcode_file()

    boost::nowide::ifstream ifs(filename);

    auto                      header_end_pos = ifs.tellg();
    ConfigSubstitutionContext substitutions_ctxt(compatibility_rule);
    size_t                    key_value_pairs = 0;

    ifs.seekg(0, ifs.end);
    auto file_length = ifs.tellg();
    auto data_length = std::min<std::fstream::pos_type>(65535, file_length - header_end_pos);
    ifs.seekg(file_length - data_length, ifs.beg);
    std::vector<char> data(size_t(data_length) + 1, 0);
    ifs.read(data.data(), data_length);
    ifs.close();
    key_value_pairs = ConfigBase::load_from_gcode_string_legacy(config, data.data(), substitutions_ctxt);

    if (key_value_pairs < 80)
        throw Slic3r::RuntimeError(format("Suspiciously low number of configuration values extracted from %1%: %2%", filename, key_value_pairs));

    return std::move(substitutions_ctxt.substitutions);
}

void GCodeProcessor::apply_config_superslicer(const std::string& filename)
{
    DynamicPrintConfig config;
    config.apply(FullPrintConfig::defaults());
    load_from_superslicer_gcode_file(filename, config, ForwardCompatibilitySubstitutionRule::EnableSilent);
    apply_config(config);
}

float GCodeProcessor::get_first_layer_time(PrintEstimatedStatistics::ETimeMode mode) const
{
    return (mode < PrintEstimatedStatistics::ETimeMode::Count) ? m_time_processor.machines[static_cast<size_t>(mode)].first_layer_time : 0.0f;
}

void GCodeProcessor::apply_config_simplify3d(const std::string& filename)
{
    struct BedSize
    {
        double x{ 0.0 };
        double y{ 0.0 };

        bool is_defined() const { return x > 0.0 && y > 0.0; }
    };

    BedSize bed_size;
    bool    producer_detected = false;

    m_parser.parse_file_raw(filename, [this, &bed_size, &producer_detected](GCodeReader& reader, const char* begin, const char* end) {

        auto extract_double = [](const std::string_view cmt, const std::string& key, double& out) {
            size_t pos = cmt.find(key);
            if (pos != cmt.npos) {
                pos = cmt.find(',', pos);
                if (pos != cmt.npos) {
                    out = string_to_double_decimal_point(cmt.substr(pos+1));
                    return true;
                }
            }
            return false;
        };

        auto extract_floats = [](const std::string_view cmt, const std::string& key, std::vector<float>& out) {
            size_t pos = cmt.find(key);
            if (pos != cmt.npos) {
                pos = cmt.find(',', pos);
                if (pos != cmt.npos) {
                    const std::string_view data_str = cmt.substr(pos + 1);
                    std::vector<std::string> values_str;
                    boost::split(values_str, data_str, boost::is_any_of("|,"), boost::token_compress_on);
                    for (const std::string& s : values_str) {
                        out.emplace_back(static_cast<float>(string_to_double_decimal_point(s)));
                    }
                    return true;
                }
            }
            return false;
        };

        begin = skip_whitespaces(begin, end);
        end   = remove_eols(begin, end);
        if (begin != end) {
            if (*begin == ';') {
                // Comment.
                begin = skip_whitespaces(++ begin, end);
                if (begin != end) {
                    std::string_view comment(begin, end - begin);
                    if (producer_detected) {
                        if (bed_size.x == 0.0 && comment.find("strokeXoverride") != comment.npos)
                            extract_double(comment, "strokeXoverride", bed_size.x);
                        else if (bed_size.y == 0.0 && comment.find("strokeYoverride") != comment.npos)
                            extract_double(comment, "strokeYoverride", bed_size.y);
                        else if (comment.find("filamentDiameters") != comment.npos) {
                            m_result.filament_diameters.clear();
                            extract_floats(comment, "filamentDiameters", m_result.filament_diameters);
                        } else if (comment.find("filamentDensities") != comment.npos) {
                            m_result.filament_densities.clear();
                            extract_floats(comment, "filamentDensities", m_result.filament_densities);
                        } else if (comment.find("extruderDiameter") != comment.npos) {
                            std::vector<float> extruder_diameters;
                            extract_floats(comment, "extruderDiameter", extruder_diameters);
                            m_result.filaments_count = extruder_diameters.size();
                        }
                    } else if (boost::starts_with(comment, "G-Code generated by Simplify3D(R)"))
                        producer_detected = true;
                }
            } else {
                // Some non-empty G-code line detected, stop parsing config comments.
                reader.quit_parsing();
            }
        }
    });

    if (m_result.filaments_count == 0)
        m_result.filaments_count = std::max<size_t>(1, std::min(m_result.filament_diameters.size(), m_result.filament_densities.size()));

    if (bed_size.is_defined()) {
        m_result.printable_area = {
            { 0.0, 0.0 },
            { bed_size.x, 0.0 },
            { bed_size.x, bed_size.y },
            { 0.0, bed_size.y }
        };
    }
}

void GCodeProcessor::process_gcode_line(const GCodeReader::GCodeLine& line, bool producers_enabled)
{
/* std::cout << line.raw() << std::endl; */

    ++m_line_id;

    // update start position
    m_start_position = m_end_position;

    const std::string_view cmd = line.cmd();
    if (m_flavor == gcfKlipper)
    {
        if (boost::iequals(cmd, "SET_VELOCITY_LIMIT"))
        {
            process_SET_VELOCITY_LIMIT(line);
            return;
        }
    }

    if (cmd.length() > 1) {
        // process command lines
        m_command_processor.process_comand(cmd, line);
    }
    else {
        const std::string &comment = line.raw();
        if (comment.length() > 2 && comment.front() == ';')
        {
            std::string comment_content = comment.substr(1); // only format like ";V{cmd}" is valid
            if (comment_content[0] == 'V' || comment_content[0] == 'v') {
                GCodeReader reader;
                GCodeReader::GCodeLine new_line;
                reader.parse_line(comment_content, [&new_line](const auto& greader, const auto& gline) {
                    new_line = gline;
                    });
                m_command_processor.process_comand(new_line.cmd(), new_line);
            }
            else {
                // Process tags embedded into comments. Tag comments always start at the start of a line
                // with a comment and continue with a tag without any whitespace separator.
                process_tags(comment_content, producers_enabled);
            }
        }
    }
}

int GCodeProcessor::get_gcode_last_filament(const std::string& gcode_str)
{
    int str_size = gcode_str.size();
    int start_index = 0;
    int end_index = 0;
    int out_filament = -1;
    while (end_index < str_size) {
        if (gcode_str[end_index] != '\n') {
            end_index++;
            continue;
        }

        if (end_index > start_index) {
            std::string line_str = gcode_str.substr(start_index, end_index - start_index);
            line_str.erase(0, line_str.find_first_not_of(" "));
            line_str.erase(line_str.find_last_not_of(" ") + 1);
            if (line_str.empty() || line_str[0] != 'T') {
                start_index = end_index + 1;
                end_index = start_index;
                continue;
            }

            int out = -1;
            if (parse_number(line_str.substr(1), out) && out >= 0 && out < 255)
                out_filament = out;
        }

        start_index = end_index + 1;
        end_index = start_index;
    }

    return out_filament;
}

//BBS: get last z position from gcode
bool GCodeProcessor::get_last_z_from_gcode(const std::string& gcode_str, double& z)
{
    int str_size = gcode_str.size();
    int start_index = 0;
    int end_index = 0;
    bool is_z_changed = false;
    while (end_index < str_size) {
        //find a full line
        if (gcode_str[end_index] != '\n') {
            end_index++;
            continue;
        }
        //parse the line
        if (end_index > start_index) {
            std::string line_str = gcode_str.substr(start_index, end_index - start_index);
            line_str.erase(0, line_str.find_first_not_of(" "));
            line_str.erase(line_str.find_last_not_of(";") + 1);
            line_str.erase(line_str.find_last_not_of(" ") + 1);

            //command which may have z movement
            if (line_str.size() > 4 && (line_str.find("G0 ") == 0
                                       || line_str.find("G1 ") == 0
                                       || line_str.find("G2 ") == 0
                                       || line_str.find("G3 ") == 0))
            {
                auto z_pos = line_str.find(" Z");
                double temp_z = 0;
                if (z_pos != line_str.npos
                    && z_pos + 2 < line_str.size()) {
                    // Try to parse the numeric value.
                    std::string z_sub = line_str.substr(z_pos + 2);
                    char* c = &z_sub[0];
                    char* end = c + sizeof(z_sub.c_str());

                    auto is_end_of_word = [](char c) {
                        return c == ' ' || c == '\t' || c == '\r' || c == '\n' || c == 0 || c == ';';
                    };

                    auto [pend, ec] = fast_float::from_chars(c, end, temp_z);
                    if (pend != c && is_end_of_word(*pend)) {
                        // The axis value has been parsed correctly.
                        z = temp_z;
                        is_z_changed = true;
                    }
                }
            }
        }
        //loop to handle next line
        start_index = end_index + 1;
        end_index = start_index;
    }
    return is_z_changed;
}

bool GCodeProcessor::get_last_position_from_gcode(const std::string &gcode_str, Vec3f &pos)
{
    int  str_size     = gcode_str.size();
    int  start_index  = 0;
    int  end_index    = 0;
    bool is_z_changed = false;
    while (end_index < str_size) {
        // find a full line
        if (gcode_str[end_index] != '\n') {
            end_index++;
            continue;
        }
        // parse the line
        if (end_index > start_index) {
            std::string line_str = gcode_str.substr(start_index, end_index - start_index);
            line_str.erase(0, line_str.find_first_not_of(" "));
            line_str.erase(line_str.find_last_not_of(";") + 1);
            line_str.erase(line_str.find_last_not_of(" ") + 1);

            // command which may have z movement
            if (line_str.size() > 5 && (line_str.find("G0 ") == 0 || line_str.find("G1 ") == 0 || line_str.find("G2 ") == 0 || line_str.find("G3 ") == 0)) {
                {
                    float &x      = pos.x();
                    auto   z_pos  = line_str.find(" X");
                    float  temp_z = 0;
                    if (z_pos != line_str.npos && z_pos + 2 < line_str.size()) {
                        // Try to parse the numeric value.
                        std::string z_sub = line_str.substr(z_pos + 2);
                        char       *c     = &z_sub[0];
                        char       *end   = c + sizeof(z_sub.c_str());

                        auto is_end_of_word = [](char c) { return c == ' ' || c == '\t' || c == '\r' || c == '\n' || c == 0 || c == ';'; };

                        auto [pend, ec] = fast_float::from_chars(c, end, temp_z);
                        if (pend != c && is_end_of_word(*pend)) {
                            // The axis value has been parsed correctly.
                            x            = temp_z;
                            is_z_changed = true;
                        }
                    }
                }

                {
                    float &y      = pos.y();
                    auto   z_pos  = line_str.find(" Y");
                    float  temp_z = 0;
                    if (z_pos != line_str.npos && z_pos + 2 < line_str.size()) {
                        // Try to parse the numeric value.
                        std::string z_sub = line_str.substr(z_pos + 2);
                        char       *c     = &z_sub[0];
                        char       *end   = c + sizeof(z_sub.c_str());

                        auto is_end_of_word = [](char c) { return c == ' ' || c == '\t' || c == '\r' || c == '\n' || c == 0 || c == ';'; };

                        auto [pend, ec] = fast_float::from_chars(c, end, temp_z);
                        if (pend != c && is_end_of_word(*pend)) {
                            // The axis value has been parsed correctly.
                            y            = temp_z;
                            is_z_changed = true;
                        }
                    }
                }

                {
                    float &z      = pos.z();
                    auto   z_pos  = line_str.find(" Z");
                    float  temp_z = 0;
                    if (z_pos != line_str.npos && z_pos + 2 < line_str.size()) {
                        // Try to parse the numeric value.
                        std::string z_sub = line_str.substr(z_pos + 2);
                        char       *c     = &z_sub[0];
                        char       *end   = c + sizeof(z_sub.c_str());

                        auto is_end_of_word = [](char c) { return c == ' ' || c == '\t' || c == '\r' || c == '\n' || c == 0 || c == ';'; };

                        auto [pend, ec] = fast_float::from_chars(c, end, temp_z);
                        if (pend != c && is_end_of_word(*pend)) {
                            // The axis value has been parsed correctly.
                            z            = temp_z;
                            is_z_changed = true;
                        }
                    }
                }
            }
        }
        // loop to handle next line
        start_index = end_index + 1;
        end_index   = start_index;
    }
    return is_z_changed;
}

void GCodeProcessor::process_tags(const std::string_view comment, bool producers_enabled)
{
    // producers tags
    if (producers_enabled && process_producers_tags(comment))
        return;

    // extrusion role tag
    if (boost::starts_with(comment, reserved_tag(ETags::Role))) {
        set_extrusion_role(ExtrusionEntity::string_to_role(comment.substr(reserved_tag(ETags::Role).length())));
        if (m_extrusion_role == erExternalPerimeter)
            m_seams_detector.activate(true);
        m_processing_start_custom_gcode = (m_extrusion_role == erCustom && m_g1_line_id == 0);
        return;
    }

    // ; OBJECT_ID  start
    if (boost::starts_with(comment, " start printing object")) {
        m_object_label_id = get_object_label_id(comment);
        return;
    }

    // ; OBJECT_ID  end
    if (boost::starts_with(comment, " stop printing object")) {
        m_object_label_id = -1;
        return;
    }

    // ; Z_HEIGHT:
    if (boost::starts_with(comment, " Z_HEIGHT:")) {
        m_print_z = get_z_height(comment);
        return;
    }

    // wipe start tag
    if (boost::starts_with(comment, reserved_tag(ETags::Wipe_Start))) {
        m_wiping = true;
        return;
    }

    // wipe end tag
    if (boost::starts_with(comment, reserved_tag(ETags::Wipe_End))) {
        m_wiping = false;
        return;
    }

    if (boost::starts_with(comment, reserved_tag(ETags::Wipe_Tower_Start))) {
        m_wipe_tower = true;
        return;
    }

    if (boost::starts_with(comment, reserved_tag(ETags::Wipe_Tower_End))) {
        m_wipe_tower = false;
        m_used_filaments.process_wipe_tower_cache(this);
        return;
    }

    //BBS: flush start tag
    if (boost::starts_with(comment, GCodeProcessor::Flush_Start_Tag)) {
        m_flushing = true;
        return;
    }

    //BBS: flush end tag
    if (boost::starts_with(comment, GCodeProcessor::Flush_End_Tag)) {
        m_flushing = false;
        return;
    }

    if (boost::starts_with(comment, GCodeProcessor::VFlush_Start_Tag)) {
        m_virtual_flushing = true;
        return;
    }

    if (boost::starts_with(comment, GCodeProcessor::VFlush_End_Tag)) {
        m_virtual_flushing = false;
        return;
    }

    // Orca: Integrate filament consumption for purging performed to an external device and controlled via macros
    // (eg. Happy Hare) in the filament consumption stats.
    if (boost::starts_with(comment, GCodeProcessor::External_Purge_Tag)) {
        std::regex numberRegex(R"(\d+\.\d+)");
        std::smatch match;
        std::string line(comment);
        if (std::regex_search(line, match, numberRegex)) {
            int filament_id = get_filament_id();
            float filament_diameter = (static_cast<size_t>(filament_id) < m_result.filament_diameters.size()) ?  m_result.filament_diameters[filament_id] : m_result.filament_diameters.back();
            float filament_radius = 0.5f * filament_diameter;
            float area_filament_cross_section = static_cast<float>(M_PI) * sqr(filament_radius);

            float dE = std::stof(match.str());
            float volume_extruded_filament = area_filament_cross_section * dE;
            m_used_filaments.update_flush_per_filament(filament_id, volume_extruded_filament);
        }
        return;
    }

    if (!producers_enabled || m_producer == EProducer::OrcaSlicer) {
        // height tag
        if (boost::starts_with(comment, reserved_tag(ETags::Height))) {
            if (!parse_number(comment.substr(reserved_tag(ETags::Height).size()), m_forced_height))
                BOOST_LOG_TRIVIAL(error) << "GCodeProcessor encountered an invalid value for Height (" << comment << ").";
            return;
        }
        // width tag
        if (boost::starts_with(comment, reserved_tag(ETags::Width))) {
            if (!parse_number(comment.substr(reserved_tag(ETags::Width).size()), m_forced_width))
                BOOST_LOG_TRIVIAL(error) << "GCodeProcessor encountered an invalid value for Width (" << comment << ").";
            return;
        }
        // Orca: manual tool change tag
        if (m_manual_filament_change && boost::starts_with(comment, reserved_tag(ETags::Manual_Tool_Change))) {
            std::string_view tool_change_cmd = comment.substr(reserved_tag(ETags::Manual_Tool_Change).length());
            if (boost::starts_with(tool_change_cmd, "T")) {
                process_T(tool_change_cmd);
            }
        }
    }

    // color change tag
    if (boost::starts_with(comment, reserved_tag(ETags::Color_Change))) {
        unsigned char filament_id = 0;
        static std::vector<std::string> Default_Colors = {
            "#0B2C7A", // { 0.043f, 0.173f, 0.478f }, // bluish
            "#1C8891", // { 0.110f, 0.533f, 0.569f },
            "#AAF200", // { 0.667f, 0.949f, 0.000f },
            "#F5CE0A", // { 0.961f, 0.808f, 0.039f },
            "#D16830", // { 0.820f, 0.408f, 0.188f },
            "#942616", // { 0.581f, 0.149f, 0.087f }  // reddish
        };

        std::string color = Default_Colors[0];
        auto is_valid_color = [](const std::string& color) {
            auto is_hex_digit = [](char c) {
                return ((c >= '0' && c <= '9') ||
                        (c >= 'A' && c <= 'F') ||
                        (c >= 'a' && c <= 'f'));
            };

            if (color[0] != '#' || color.length() != 7)
                return false;
            for (int i = 1; i <= 6; ++i) {
                if (!is_hex_digit(color[i]))
                    return false;
            }
            return true;
        };

        std::vector<std::string> tokens;
        boost::split(tokens, comment, boost::is_any_of(","), boost::token_compress_on);
        if (tokens.size() > 1) {
            if (tokens[1][0] == 'T') {
                int eid;
                if (!parse_number(tokens[1].substr(1), eid) || eid < 0 || eid > 255) {
                    BOOST_LOG_TRIVIAL(error) << "GCodeProcessor encountered an invalid value for Color_Change (" << comment << ").";
                    return;
                }
                filament_id = static_cast<unsigned char>(eid);
            }
        }
        if (tokens.size() > 2) {
            if (is_valid_color(tokens[2]))
                color = tokens[2];
        }
        else {
            color = Default_Colors[m_last_default_color_id];
            ++m_last_default_color_id;
            if (m_last_default_color_id == Default_Colors.size())
                m_last_default_color_id = 0;
        }

        if (filament_id < m_extruder_colors.size())
            m_extruder_colors[filament_id] = static_cast<unsigned char>(m_extruder_offsets.size()) + m_cp_color.counter; // color_change position in list of color for preview
        ++m_cp_color.counter;
        if (m_cp_color.counter == UCHAR_MAX)
            m_cp_color.counter = 0;

        if (get_filament_id() == filament_id) {
            m_cp_color.current = m_extruder_colors[filament_id];
            store_move_vertex(EMoveType::Color_change);
            CustomGCode::Item item = { static_cast<double>(m_end_position[2]), CustomGCode::ColorChange, filament_id + 1, color, "" };
            m_result.custom_gcode_per_print_z.emplace_back(item);
            m_options_z_corrector.set();
            process_custom_gcode_time(CustomGCode::ColorChange);
            process_filaments(CustomGCode::ColorChange);
        }

        return;
    }

    // pause print tag
    if (comment == reserved_tag(ETags::Pause_Print)) {
        store_move_vertex(EMoveType::Pause_Print);
        CustomGCode::Item item = { static_cast<double>(m_end_position[2]), CustomGCode::PausePrint, get_filament_id() + 1, "", ""};
        m_result.custom_gcode_per_print_z.emplace_back(item);
        m_options_z_corrector.set();
        process_custom_gcode_time(CustomGCode::PausePrint);
        return;
    }

    // custom code tag
    if (comment == reserved_tag(ETags::Custom_Code)) {
        store_move_vertex(EMoveType::Custom_GCode);
        CustomGCode::Item item = { static_cast<double>(m_end_position[2]), CustomGCode::Custom, get_filament_id() + 1, "", ""};
        m_result.custom_gcode_per_print_z.emplace_back(item);
        m_options_z_corrector.set();
        return;
    }

    // layer change tag
    if (comment == reserved_tag(ETags::Layer_Change)) {
        ++m_layer_id;
        return;
    }
}

bool GCodeProcessor::process_producers_tags(const std::string_view comment)
{
    switch (m_producer)
    {
    case EProducer::Slic3rPE:
    case EProducer::Slic3r:
    case EProducer::SuperSlicer:
    case EProducer::OrcaSlicer: { return process_bambuslicer_tags(comment); }
    case EProducer::Cura:        { return process_cura_tags(comment); }
    case EProducer::Simplify3D:  { return process_simplify3d_tags(comment); }
    case EProducer::CraftWare:   { return process_craftware_tags(comment); }
    case EProducer::ideaMaker:   { return process_ideamaker_tags(comment); }
    case EProducer::KissSlicer:  { return process_kissslicer_tags(comment); }
    default:                     { return false; }
    }
}

bool GCodeProcessor::process_bambuslicer_tags(const std::string_view comment)
{
    return false;
}

bool GCodeProcessor::process_cura_tags(const std::string_view comment)
{
    // TYPE -> extrusion role
    std::string tag = "TYPE:";
    size_t pos = comment.find(tag);
    if (pos != comment.npos) {
        const std::string_view type = comment.substr(pos + tag.length());
        if (type == "SKIRT")
            set_extrusion_role(erSkirt);
        else if (type == "WALL-OUTER")
            set_extrusion_role(erExternalPerimeter);
        else if (type == "WALL-INNER")
            set_extrusion_role(erPerimeter);
        else if (type == "SKIN")
            set_extrusion_role(erSolidInfill);
        else if (type == "FILL")
            set_extrusion_role(erInternalInfill);
        else if (type == "SUPPORT")
            set_extrusion_role(erSupportMaterial);
        else if (type == "SUPPORT-INTERFACE")
            set_extrusion_role(erSupportMaterialInterface);
        else if (type == "PRIME-TOWER")
            set_extrusion_role(erWipeTower);
        else {
            set_extrusion_role(erNone);
            BOOST_LOG_TRIVIAL(warning) << "GCodeProcessor found unknown extrusion role: " << type;
        }

        if (m_extrusion_role == erExternalPerimeter)
            m_seams_detector.activate(true);

        return true;
    }

    // flavor
    tag = "FLAVOR:";
    pos = comment.find(tag);
    if (pos != comment.npos) {
        const std::string_view flavor = comment.substr(pos + tag.length());
        if (flavor == "BFB")
            m_flavor = gcfMarlinLegacy; // is this correct ?
        else if (flavor == "Mach3")
            m_flavor = gcfMach3;
        else if (flavor == "Makerbot")
            m_flavor = gcfMakerWare;
        else if (flavor == "UltiGCode")
            m_flavor = gcfMarlinLegacy; // is this correct ?
        else if (flavor == "Marlin(Volumetric)")
            m_flavor = gcfMarlinLegacy; // is this correct ?
        else if (flavor == "Griffin")
            m_flavor = gcfMarlinLegacy; // is this correct ?
        else if (flavor == "Repetier")
            m_flavor = gcfRepetier;
        else if (flavor == "RepRap")
            m_flavor = gcfRepRapFirmware;
        else if (flavor == "Marlin")
            m_flavor = gcfMarlinLegacy;
        else
            BOOST_LOG_TRIVIAL(warning) << "GCodeProcessor found unknown flavor: " << flavor;

        return true;
    }

    // layer
    tag = "LAYER:";
    pos = comment.find(tag);
    if (pos != comment.npos) {
        ++m_layer_id;
        return true;
    }

    return false;
}

bool GCodeProcessor::process_simplify3d_tags(const std::string_view comment)
{
    // extrusion roles

    // in older versions the comments did not contain the key 'feature'
    std::string_view cmt = comment;
    size_t pos = cmt.find(" feature");
    if (pos == 0)
        cmt.remove_prefix(8);

    // ; skirt
    pos = cmt.find(" skirt");
    if (pos == 0) {
        set_extrusion_role(erSkirt);
        return true;
    }

    // ; outer perimeter
    pos = cmt.find(" outer perimeter");
    if (pos == 0) {
        set_extrusion_role(erExternalPerimeter);
        m_seams_detector.activate(true);
        return true;
    }

    // ; inner perimeter
    pos = cmt.find(" inner perimeter");
    if (pos == 0) {
        set_extrusion_role(erPerimeter);
        return true;
    }

    // ; gap fill
    pos = cmt.find(" gap fill");
    if (pos == 0) {
        set_extrusion_role(erGapFill);
        return true;
    }

    // ; infill
    pos = cmt.find(" infill");
    if (pos == 0) {
        set_extrusion_role(erInternalInfill);
        return true;
    }

    // ; solid layer
    pos = cmt.find(" solid layer");
    if (pos == 0) {
        set_extrusion_role(erSolidInfill);
        return true;
    }

    // ; bridge
    pos = cmt.find(" bridge");
    if (pos == 0) {
        set_extrusion_role(erBridgeInfill);
        return true;
    }

    // ; internal bridge
    pos = cmt.find(" internal bridge");
    if (pos == 0) {
        set_extrusion_role(erInternalBridgeInfill);
        return true;
    }

    // ; support
    pos = cmt.find(" support");
    if (pos == 0) {
        set_extrusion_role(erSupportMaterial);
        return true;
    }

    // ; dense support
    pos = cmt.find(" dense support");
    if (pos == 0) {
        set_extrusion_role(erSupportMaterialInterface);
        return true;
    }

    // ; prime pillar
    pos = cmt.find(" prime pillar");
    if (pos == 0) {
        set_extrusion_role(erWipeTower);
        return true;
    }

    // ; ooze shield
    pos = cmt.find(" ooze shield");
    if (pos == 0) {
        set_extrusion_role(erNone); // Missing mapping
        return true;
    }

    // ; raft
    pos = cmt.find(" raft");
    if (pos == 0) {
        set_extrusion_role(erSupportMaterial);
        return true;
    }

    // ; internal single extrusion
    pos = cmt.find(" internal single extrusion");
    if (pos == 0) {
        set_extrusion_role(erNone); // Missing mapping
        return true;
    }

    // geometry
    // ; tool
    std::string tag = " tool";
    pos = cmt.find(tag);
    if (pos == 0) {
        const std::string_view data = cmt.substr(pos + tag.length());
        std::string h_tag = "H";
        size_t h_start = data.find(h_tag);
        size_t h_end = data.find_first_of(' ', h_start);
        std::string w_tag = "W";
        size_t w_start = data.find(w_tag);
        size_t w_end = data.find_first_of(' ', w_start);
        if (h_start != data.npos) {
            if (!parse_number(data.substr(h_start + 1, (h_end != data.npos) ? h_end - h_start - 1 : h_end), m_forced_height))
                BOOST_LOG_TRIVIAL(error) << "GCodeProcessor encountered an invalid value for Height (" << comment << ").";
        }
        if (w_start != data.npos) {
            if (!parse_number(data.substr(w_start + 1, (w_end != data.npos) ? w_end - w_start - 1 : w_end), m_forced_width))
                BOOST_LOG_TRIVIAL(error) << "GCodeProcessor encountered an invalid value for Width (" << comment << ").";
        }

        return true;
    }

    // ; layer
    tag = " layer";
    pos = cmt.find(tag);
    if (pos == 0) {
        // skip lines "; layer end"
        const std::string_view data = cmt.substr(pos + tag.length());
        size_t end_start = data.find("end");
        if (end_start == data.npos)
            ++m_layer_id;

        return true;
    }

    return false;
}

bool GCodeProcessor::process_craftware_tags(const std::string_view comment)
{
    // segType -> extrusion role
    std::string tag = "segType:";
    size_t pos = comment.find(tag);
    if (pos != comment.npos) {
        const std::string_view type = comment.substr(pos + tag.length());
        if (type == "Skirt")
            set_extrusion_role(erSkirt);
        else if (type == "Perimeter")
            set_extrusion_role(erExternalPerimeter);
        else if (type == "HShell")
            set_extrusion_role(erNone); // <<<<<<<<<<<<<<<<<<<<<<<<<<<<<<<<<<<<<<<<<<<<<<<<<<
        else if (type == "InnerHair")
            set_extrusion_role(erNone); // <<<<<<<<<<<<<<<<<<<<<<<<<<<<<<<<<<<<<<<<<<<<<<<<<<
        else if (type == "Loop")
            set_extrusion_role(erNone); // <<<<<<<<<<<<<<<<<<<<<<<<<<<<<<<<<<<<<<<<<<<<<<<<<<
        else if (type == "Infill")
            set_extrusion_role(erInternalInfill);
        else if (type == "Raft")
            set_extrusion_role(erSkirt);
        else if (type == "Support")
            set_extrusion_role(erSupportMaterial);
        else if (type == "SupportTouch")
            set_extrusion_role(erSupportMaterial);
        else if (type == "SoftSupport")
            set_extrusion_role(erSupportMaterialInterface);
        else if (type == "Pillar")
            set_extrusion_role(erWipeTower);
        else {
            set_extrusion_role(erNone);
            BOOST_LOG_TRIVIAL(warning) << "GCodeProcessor found unknown extrusion role: " << type;
        }

        if (m_extrusion_role == erExternalPerimeter)
            m_seams_detector.activate(true);

        return true;
    }

    // layer
    pos = comment.find(" Layer #");
    if (pos == 0) {
        ++m_layer_id;
        return true;
    }

    return false;
}

bool GCodeProcessor::process_ideamaker_tags(const std::string_view comment)
{
    // TYPE -> extrusion role
    std::string tag = "TYPE:";
    size_t pos = comment.find(tag);
    if (pos != comment.npos) {
        const std::string_view type = comment.substr(pos + tag.length());
        if (type == "RAFT")
            set_extrusion_role(erSkirt);
        else if (type == "WALL-OUTER")
            set_extrusion_role(erExternalPerimeter);
        else if (type == "WALL-INNER")
            set_extrusion_role(erPerimeter);
        else if (type == "SOLID-FILL")
            set_extrusion_role(erSolidInfill);
        else if (type == "FILL")
            set_extrusion_role(erInternalInfill);
        else if (type == "BRIDGE")
            set_extrusion_role(erBridgeInfill);
        else if (type == "INTERNAL BRIDGE")
            set_extrusion_role(erInternalBridgeInfill);
        else if (type == "SUPPORT")
            set_extrusion_role(erSupportMaterial);
        else {
            set_extrusion_role(erNone);
            BOOST_LOG_TRIVIAL(warning) << "GCodeProcessor found unknown extrusion role: " << type;
        }

        if (m_extrusion_role == erExternalPerimeter)
            m_seams_detector.activate(true);

        return true;
    }

    // geometry
    // width
    tag = "WIDTH:";
    pos = comment.find(tag);
    if (pos != comment.npos) {
        if (!parse_number(comment.substr(pos + tag.length()), m_forced_width))
            BOOST_LOG_TRIVIAL(error) << "GCodeProcessor encountered an invalid value for Width (" << comment << ").";
        return true;
    }

    // height
    tag = "HEIGHT:";
    pos = comment.find(tag);
    if (pos != comment.npos) {
        if (!parse_number(comment.substr(pos + tag.length()), m_forced_height))
            BOOST_LOG_TRIVIAL(error) << "GCodeProcessor encountered an invalid value for Height (" << comment << ").";
        return true;
    }

    // layer
    pos = comment.find("LAYER:");
    if (pos == 0) {
        ++m_layer_id;
        return true;
    }

    return false;
}

bool GCodeProcessor::process_kissslicer_tags(const std::string_view comment)
{
    // extrusion roles

    // ; 'Raft Path'
    size_t pos = comment.find(" 'Raft Path'");
    if (pos == 0) {
        set_extrusion_role(erSkirt);
        return true;
    }

    // ; 'Support Interface Path'
    pos = comment.find(" 'Support Interface Path'");
    if (pos == 0) {
        set_extrusion_role(erSupportMaterialInterface);
        return true;
    }

    // ; 'Travel/Ironing Path'
    pos = comment.find(" 'Travel/Ironing Path'");
    if (pos == 0) {
        set_extrusion_role(erIroning);
        return true;
    }

    // ; 'Support (may Stack) Path'
    pos = comment.find(" 'Support (may Stack) Path'");
    if (pos == 0) {
        set_extrusion_role(erSupportMaterial);
        return true;
    }

    // ; 'Perimeter Path'
    pos = comment.find(" 'Perimeter Path'");
    if (pos == 0) {
        set_extrusion_role(erExternalPerimeter);
        m_seams_detector.activate(true);
        return true;
    }

    // ; 'Pillar Path'
    pos = comment.find(" 'Pillar Path'");
    if (pos == 0) {
        set_extrusion_role(erNone); // <<<<<<<<<<<<<<<<<<<<<<<<<<<<<<<<<<<<<<<<<<<<<<<<<<
        return true;
    }

    // ; 'Destring/Wipe/Jump Path'
    pos = comment.find(" 'Destring/Wipe/Jump Path'");
    if (pos == 0) {
        set_extrusion_role(erNone); // <<<<<<<<<<<<<<<<<<<<<<<<<<<<<<<<<<<<<<<<<<<<<<<<<<
        return true;
    }

    // ; 'Prime Pillar Path'
    pos = comment.find(" 'Prime Pillar Path'");
    if (pos == 0) {
        set_extrusion_role(erNone); // <<<<<<<<<<<<<<<<<<<<<<<<<<<<<<<<<<<<<<<<<<<<<<<<<<
        return true;
    }

    // ; 'Loop Path'
    pos = comment.find(" 'Loop Path'");
    if (pos == 0) {
        set_extrusion_role(erNone); // <<<<<<<<<<<<<<<<<<<<<<<<<<<<<<<<<<<<<<<<<<<<<<<<<<
        return true;
    }

    // ; 'Crown Path'
    pos = comment.find(" 'Crown Path'");
    if (pos == 0) {
        set_extrusion_role(erNone); // <<<<<<<<<<<<<<<<<<<<<<<<<<<<<<<<<<<<<<<<<<<<<<<<<<
        return true;
    }

    // ; 'Solid Path'
    pos = comment.find(" 'Solid Path'");
    if (pos == 0) {
        set_extrusion_role(erNone);
        return true;
    }

    // ; 'Stacked Sparse Infill Path'
    pos = comment.find(" 'Stacked Sparse Infill Path'");
    if (pos == 0) {
        set_extrusion_role(erInternalInfill);
        return true;
    }

    // ; 'Sparse Infill Path'
    pos = comment.find(" 'Sparse Infill Path'");
    if (pos == 0) {
        set_extrusion_role(erSolidInfill);
        return true;
    }

    // geometry

    // layer
    pos = comment.find(" BEGIN_LAYER_");
    if (pos == 0) {
        ++m_layer_id;
        return true;
    }

    return false;
}

bool GCodeProcessor::detect_producer(const std::string_view comment)
{
    for (const auto& [id, search_string] : Producers) {
        size_t pos = comment.find(search_string);
        if (pos != comment.npos) {
            m_producer = id;
            //BOOST_LOG_TRIVIAL(info) << "Detected gcode producer: " << search_string;
            return true;
        }
    }
    return false;
}

void GCodeProcessor::process_G0(const GCodeReader::GCodeLine& line)
{
    process_G1(line);
}

void GCodeProcessor::process_G1(const GCodeReader::GCodeLine& line, const std::optional<unsigned int>& remaining_internal_g1_lines)
{
    std::array<std::optional<double>, 4> g1_axes = { std::nullopt, std::nullopt, std::nullopt, std::nullopt };
    if (line.has_x()) g1_axes[X] = (double)line.x();
    if (line.has_y()) g1_axes[Y] = (double)line.y();
    if (line.has_z()) g1_axes[Z] = (double)line.z();
    if (line.has_e()) g1_axes[E] = (double)line.e();
    std::optional<double> g1_feedrate = std::nullopt;
    if (line.has_f()) g1_feedrate = (double)line.f();
    process_G1(g1_axes, g1_feedrate);
}

void GCodeProcessor::process_G1(const std::array<std::optional<double>, 4>& axes, const std::optional<double>& feedrate,
    G1DiscretizationOrigin origin, const std::optional<unsigned int>& remaining_internal_g1_lines)
{
    int filament_id = get_filament_id();
    int last_filament_id = get_last_filament_id();
    float filament_diameter = (static_cast<size_t>(filament_id) < m_result.filament_diameters.size()) ? m_result.filament_diameters[filament_id] : m_result.filament_diameters.back();
    float filament_radius = 0.5f * filament_diameter;
    float area_filament_cross_section = static_cast<float>(M_PI) * sqr(filament_radius);

    auto move_type = [this](const AxisCoords& delta_pos) {
        if (m_wiping)
            return EMoveType::Wipe;
        else if (delta_pos[E] < 0.0f)
            return (delta_pos[X] != 0.0f || delta_pos[Y] != 0.0f || delta_pos[Z] != 0.0f) ? EMoveType::Travel : EMoveType::Retract;
        else if (delta_pos[E] > 0.0f) {
            if (delta_pos[X] == 0.0f && delta_pos[Y] == 0.0f)
                return (delta_pos[Z] == 0.0f) ? EMoveType::Unretract : EMoveType::Travel;
            else if (delta_pos[X] != 0.0f || delta_pos[Y] != 0.0f)
                return EMoveType::Extrude;
        }
        else if (delta_pos[X] != 0.0f || delta_pos[Y] != 0.0f || delta_pos[Z] != 0.0f)
            return EMoveType::Travel;

        return EMoveType::Noop;
    };

    auto extract_absolute_position_on_axis = [&](Axis axis, std::optional<double> value, double area_filament_cross_section)
    {
        if (value.has_value()) {
            bool is_relative = (m_global_positioning_type == EPositioningType::Relative);
            if (axis == E)
                is_relative |= (m_e_local_positioning_type == EPositioningType::Relative);

            const double lengthsScaleFactor = (m_units == EUnits::Inches) ? double(INCHES_TO_MM) : 1.0;
            double       ret                = *value * lengthsScaleFactor;
            // if (axis == E && m_use_volumetric_e)
            //     ret /= area_filament_cross_section;
            return is_relative ? m_start_position[axis] + ret : m_origin[axis] + ret;
        }
        else
            return m_start_position[axis];
    };

    ++m_g1_line_id;

    // enable processing of lines M201/M203/M204/M205
    m_time_processor.machine_envelope_processing_enabled = true;

    // updates axes positions from line
    for (unsigned char a = X; a <= E; ++a) {
        m_end_position[a] = extract_absolute_position_on_axis((Axis)a, axes[a], double(area_filament_cross_section));
    }

    // updates feedrate from line, if present
    if (feedrate.has_value())
        m_feedrate = (*feedrate) * MMMIN_TO_MMSEC;

    // calculates movement deltas
    float max_abs_delta = 0.0f;
    AxisCoords delta_pos;
    for (unsigned char a = X; a <= E; ++a) {
        delta_pos[a] = m_end_position[a] - m_start_position[a];
        max_abs_delta = std::max<float>(max_abs_delta, std::abs(delta_pos[a]));
    }

    // no displacement, return
    if (max_abs_delta == 0.0f)
        return;

    EMoveType type = move_type(delta_pos);
    if (type == EMoveType::Extrude) {
        const float delta_xyz = std::sqrt(sqr(delta_pos[X]) + sqr(delta_pos[Y]) + sqr(delta_pos[Z]));
        m_travel_dist = delta_xyz;
        float volume_extruded_filament = area_filament_cross_section * delta_pos[E];
        float area_toolpath_cross_section = volume_extruded_filament / delta_xyz;

        if(m_extrusion_role == ExtrusionRole::erSupportMaterial || m_extrusion_role == ExtrusionRole::erSupportMaterialInterface || m_extrusion_role ==ExtrusionRole::erSupportTransition)
            m_used_filaments.increase_support_caches(volume_extruded_filament);
        else if (m_extrusion_role==ExtrusionRole::erWipeTower) {
            m_used_filaments.increase_wipe_tower_caches(volume_extruded_filament);
        }
        else {
            // save extruded volume to the cache
            m_used_filaments.increase_model_caches(volume_extruded_filament);
        }
        // volume extruded filament / tool displacement = area toolpath cross section
        m_mm3_per_mm = area_toolpath_cross_section;

        if (m_forced_height > 0.0f)
            m_height = m_forced_height;
        else if (origin == G1DiscretizationOrigin::G1) {
            if (m_end_position[Z] > m_extruded_last_z + EPSILON)
                m_height = m_end_position[Z] - m_extruded_last_z;
        }

        if (m_height == 0.0f)
            m_height = DEFAULT_TOOLPATH_HEIGHT;

        if (m_end_position[Z] == 0.0f)
            m_end_position[Z] = m_height;

        if (origin == G1DiscretizationOrigin::G1)
            m_extruded_last_z = m_end_position[Z];
        m_options_z_corrector.update(m_height);

        if (m_forced_width > 0.0f)
            m_width = m_forced_width;
        else if (m_extrusion_role == erExternalPerimeter)
            // cross section: rectangle
            m_width = delta_pos[E] * static_cast<float>(M_PI * sqr(1.05f * filament_radius)) / (delta_xyz * m_height);
        else if (m_extrusion_role == erBridgeInfill || m_extrusion_role == erInternalBridgeInfill || m_extrusion_role == erNone)
            // cross section: circle
            m_width = static_cast<float>(m_result.filament_diameters[filament_id]) * std::sqrt(delta_pos[E] / delta_xyz);
        else
            // cross section: rectangle + 2 semicircles
            m_width = delta_pos[E] * static_cast<float>(M_PI * sqr(filament_radius)) / (delta_xyz * m_height) + static_cast<float>(1.0 - 0.25 * M_PI) * m_height;

        if (m_width == 0.0f)
            m_width = DEFAULT_TOOLPATH_WIDTH;

        // clamp width to avoid artifacts which may arise from wrong values of m_height
        m_width = std::min(m_width, std::max(2.0f, 4.0f * m_height));
    }
    else if (type == EMoveType::Unretract && m_flushing) {
        int extruder_id = get_extruder_id();
        float volume_flushed_filament = area_filament_cross_section * delta_pos[E];
        if (m_remaining_volume[extruder_id] > volume_flushed_filament)
        {
            m_used_filaments.update_flush_per_filament(last_filament_id, volume_flushed_filament);
            m_remaining_volume[extruder_id] -= volume_flushed_filament;
        }
        else {
            m_used_filaments.update_flush_per_filament(last_filament_id, m_remaining_volume[extruder_id]);
            m_used_filaments.update_flush_per_filament(filament_id, volume_flushed_filament - m_remaining_volume[extruder_id]);
            m_remaining_volume[extruder_id] = 0.f;
        }
    }

    // time estimate section
    auto move_length = [](const AxisCoords& delta_pos) {
        float sq_xyz_length = sqr(delta_pos[X]) + sqr(delta_pos[Y]) + sqr(delta_pos[Z]);
        return (sq_xyz_length > 0.0f) ? std::sqrt(sq_xyz_length) : std::abs(delta_pos[E]);
    };

    auto is_extrusion_only_move = [](const AxisCoords& delta_pos) {
        return delta_pos[X] == 0.0f && delta_pos[Y] == 0.0f && delta_pos[Z] == 0.0f && delta_pos[E] != 0.0f;
    };

    float distance = move_length(delta_pos);
    assert(distance != 0.0f);
    float inv_distance = 1.0f / distance;

    for (size_t i = 0; i < static_cast<size_t>(PrintEstimatedStatistics::ETimeMode::Count); ++i) {
        TimeMachine& machine = m_time_processor.machines[i];
        if (!machine.enabled)
            continue;

        TimeMachine::State& curr = machine.curr;
        TimeMachine::State& prev = machine.prev;
        std::vector<TimeBlock>& blocks = machine.blocks;

        curr.feedrate = (delta_pos[E] == 0.0f) ?
            minimum_travel_feedrate(static_cast<PrintEstimatedStatistics::ETimeMode>(i), m_feedrate) :
            minimum_feedrate(static_cast<PrintEstimatedStatistics::ETimeMode>(i), m_feedrate);

        //BBS: calculeta enter and exit direction
        curr.enter_direction = { static_cast<float>(delta_pos[X]), static_cast<float>(delta_pos[Y]), static_cast<float>(delta_pos[Z]) };
        float norm = curr.enter_direction.norm();
        if (!is_extrusion_only_move(delta_pos))
            curr.enter_direction = curr.enter_direction / norm;
        curr.exit_direction = curr.enter_direction;

        TimeBlock block;
        block.move_type = type;
        //BBS: don't calculate travel time into extrusion path, except travel inside start and end gcode.
        block.role = (type != EMoveType::Travel || m_extrusion_role == erCustom) ? m_extrusion_role : erNone;
        block.distance = distance;
        block.g1_line_id = m_g1_line_id;
        block.move_id = static_cast<unsigned int>(m_result.moves.size());
        block.remaining_internal_g1_lines = remaining_internal_g1_lines.has_value() ? *remaining_internal_g1_lines : 0;
        block.layer_id = std::max<unsigned int>(1, m_layer_id);
        block.flags.prepare_stage = m_processing_start_custom_gcode;

        //BBS: limite the cruise according to centripetal acceleration
        //Only need to handle when both prev and curr segment has movement in x-y plane
        if ((prev.exit_direction(0) != 0.0f || prev.exit_direction(1) != 0.0f) &&
            (curr.enter_direction(0) != 0.0f || curr.enter_direction(1) != 0.0f)) {
            Vec3f v1 = prev.exit_direction;
            v1(2, 0) = 0.0f;
            v1.normalize();
            Vec3f v2 = curr.enter_direction;
            v2(2, 0) = 0.0f;
            v2.normalize();
            float norm_diff = (v2 - v1).norm();
            //BBS: don't need to consider limitation of centripetal acceleration
            //when angle changing is larger than 28.96 degree or two lines are almost collinear.
            //Attention!!! these two value must be same with MC side.
            if (norm_diff < 0.5f && norm_diff > 0.00001f) {
                //BBS: calculate angle
                float dot = v1(0) * v2(0) + v1(1) * v2(1);
                float cross = v1(0) * v2(1) - v1(1) * v2(0);
                float angle = float(atan2(double(cross), double(dot)));
                float sin_theta_2 = sqrt((1.0f - cos(angle)) * 0.5f);
                float r = sqrt(sqr(delta_pos[X]) + sqr(delta_pos[Y])) * 0.5 / sin_theta_2;
                float acc = get_acceleration(static_cast<PrintEstimatedStatistics::ETimeMode>(i));
                curr.feedrate = std::min(curr.feedrate, sqrt(acc * r));
            }
        }

        // calculates block cruise feedrate
        float min_feedrate_factor = 1.0f;
        for (unsigned char a = X; a <= E; ++a) {
            curr.axis_feedrate[a] = curr.feedrate * delta_pos[a] * inv_distance;
            if (a == E)
                curr.axis_feedrate[a] *= machine.extrude_factor_override_percentage;

            curr.abs_axis_feedrate[a] = std::abs(curr.axis_feedrate[a]);
            if (curr.abs_axis_feedrate[a] != 0.0f) {
                float axis_max_feedrate = get_axis_max_feedrate(static_cast<PrintEstimatedStatistics::ETimeMode>(i), static_cast<Axis>(a), m_extruder_id);
                if (axis_max_feedrate != 0.0f) min_feedrate_factor = std::min<float>(min_feedrate_factor, axis_max_feedrate / curr.abs_axis_feedrate[a]);
            }
        }
        //BBS: update curr.feedrate
        curr.feedrate *= min_feedrate_factor;
        block.feedrate_profile.cruise = curr.feedrate;

        if (min_feedrate_factor < 1.0f) {
            for (unsigned char a = X; a <= E; ++a) {
                curr.axis_feedrate[a] *= min_feedrate_factor;
                curr.abs_axis_feedrate[a] *= min_feedrate_factor;
            }
        }

        // calculates block acceleration
        float acceleration =
            (type == EMoveType::Travel) ? get_travel_acceleration(static_cast<PrintEstimatedStatistics::ETimeMode>(i)) :
            (is_extrusion_only_move(delta_pos) ?
                get_retract_acceleration(static_cast<PrintEstimatedStatistics::ETimeMode>(i)) :
                get_acceleration(static_cast<PrintEstimatedStatistics::ETimeMode>(i)));

        //BBS
        for (unsigned char a = X; a <= E; ++a) {
            float axis_max_acceleration = get_axis_max_acceleration(static_cast<PrintEstimatedStatistics::ETimeMode>(i), static_cast<Axis>(a), m_extruder_id);
            if (acceleration * std::abs(delta_pos[a]) * inv_distance > axis_max_acceleration)
                acceleration = axis_max_acceleration / (std::abs(delta_pos[a]) * inv_distance);
        }

        block.acceleration = acceleration;

        // calculates block exit feedrate
        curr.safe_feedrate = block.feedrate_profile.cruise;

        for (unsigned char a = X; a <= E; ++a) {
            float axis_max_jerk = get_axis_max_jerk(static_cast<PrintEstimatedStatistics::ETimeMode>(i), static_cast<Axis>(a));
            if (curr.abs_axis_feedrate[a] > axis_max_jerk)
                curr.safe_feedrate = std::min(curr.safe_feedrate, axis_max_jerk);
        }

        block.feedrate_profile.exit = curr.safe_feedrate;

        static const float PREVIOUS_FEEDRATE_THRESHOLD = 0.0001f;

        // calculates block entry feedrate
        float vmax_junction = curr.safe_feedrate;
        if (!blocks.empty() && prev.feedrate > PREVIOUS_FEEDRATE_THRESHOLD) {
            bool prev_speed_larger = prev.feedrate > block.feedrate_profile.cruise;
            float smaller_speed_factor = prev_speed_larger ? (block.feedrate_profile.cruise / prev.feedrate) : (prev.feedrate / block.feedrate_profile.cruise);
            // Pick the smaller of the nominal speeds. Higher speed shall not be achieved at the junction during coasting.
            vmax_junction = prev_speed_larger ? block.feedrate_profile.cruise : prev.feedrate;

            float v_factor = 1.0f;
            bool limited = false;

            for (unsigned char a = X; a <= E; ++a) {
                // Limit an axis. We have to differentiate coasting from the reversal of an axis movement, or a full stop.
                if (a == X) {
                    Vec3f exit_v = prev.feedrate * (prev.exit_direction);
                    if (prev_speed_larger)
                        exit_v *= smaller_speed_factor;
                    Vec3f entry_v = block.feedrate_profile.cruise * (curr.enter_direction);
                    Vec3f jerk_v = entry_v - exit_v;
                    jerk_v = Vec3f(abs(jerk_v.x()), abs(jerk_v.y()), abs(jerk_v.z()));
                    Vec3f max_xyz_jerk_v = get_xyz_max_jerk(static_cast<PrintEstimatedStatistics::ETimeMode>(i));

                    for (size_t i = 0; i < 3; i++)
                    {
                        if (jerk_v[i] > max_xyz_jerk_v[i]) {
                            v_factor *= max_xyz_jerk_v[i] / jerk_v[i];
                            jerk_v *= v_factor;
                            limited = true;
                        }
                    }
                }
                else if (a == Y || a == Z) {
                    continue;
                }
                else {
                    float v_exit = prev.axis_feedrate[a];
                    float v_entry = curr.axis_feedrate[a];

                    if (prev_speed_larger)
                        v_exit *= smaller_speed_factor;

                    if (limited) {
                        v_exit *= v_factor;
                        v_entry *= v_factor;
                    }

                    // Calculate the jerk depending on whether the axis is coasting in the same direction or reversing a direction.
                    float jerk =
                        (v_exit > v_entry) ?
                        (((v_entry > 0.0f) || (v_exit < 0.0f)) ?
                            // coasting
                            (v_exit - v_entry) :
                            // axis reversal
                            std::max(v_exit, -v_entry)) :
                        // v_exit <= v_entry
                        (((v_entry < 0.0f) || (v_exit > 0.0f)) ?
                            // coasting
                            (v_entry - v_exit) :
                            // axis reversal
                            std::max(-v_exit, v_entry));


                    float axis_max_jerk = get_axis_max_jerk(static_cast<PrintEstimatedStatistics::ETimeMode>(i), static_cast<Axis>(a));
                    if (jerk > axis_max_jerk) {
                        v_factor *= axis_max_jerk / jerk;
                        limited = true;
                    }
                }
            }

            if (limited)
                vmax_junction *= v_factor;

            // Now the transition velocity is known, which maximizes the shared exit / entry velocity while
            // respecting the jerk factors, it may be possible, that applying separate safe exit / entry velocities will achieve faster prints.
            float vmax_junction_threshold = vmax_junction * 0.99f;

            // Not coasting. The machine will stop and start the movements anyway, better to start the segment from start.
            if (prev.safe_feedrate > vmax_junction_threshold && curr.safe_feedrate > vmax_junction_threshold)
                vmax_junction = curr.safe_feedrate;
        }

        float v_allowable = max_allowable_speed(-acceleration, curr.safe_feedrate, block.distance);
        block.feedrate_profile.entry = std::min(vmax_junction, v_allowable);

        block.max_entry_speed = vmax_junction;
        block.flags.nominal_length = (block.feedrate_profile.cruise <= v_allowable);
        block.flags.recalculate = true;
        block.safe_feedrate = curr.safe_feedrate;

        // calculates block trapezoid
        block.calculate_trapezoid();

        // updates previous
        prev = curr;

        blocks.push_back(block);
    }

    if (m_time_processor.machines[0].blocks.size() > TimeProcessor::Planner::refresh_threshold)
        calculate_time(m_result, TimeProcessor::Planner::queue_size);

    const Vec3f plate_offset = {(float) m_x_offset, (float) m_y_offset, 0.0f};

    if (m_seams_detector.is_active()) {
        // check for seam starting vertex
        if (type == EMoveType::Extrude && m_extrusion_role == erExternalPerimeter) {
            //BBS: m_result.moves.back().position has plate offset, must minus plate offset before calculate the real seam position
            const Vec3f new_pos = m_result.moves.back().position - m_extruder_offsets[filament_id] - plate_offset;
            if (!m_seams_detector.has_first_vertex()) {
                m_seams_detector.set_first_vertex(new_pos);
            } else if (m_detect_layer_based_on_tag) {
            // We may have sloped loop, drop any previous start pos if we have z increment
            const std::optional<Vec3f> first_vertex = m_seams_detector.get_first_vertex();
            if (new_pos.z() > first_vertex->z()) {
                m_seams_detector.set_first_vertex(new_pos);
                }
            }
        }
        // check for seam ending vertex and store the resulting move
        else if ((type != EMoveType::Extrude || (m_extrusion_role != erExternalPerimeter && m_extrusion_role != erOverhangPerimeter)) && m_seams_detector.has_first_vertex()) {
            auto set_end_position = [this](const Vec3f& pos) {
                m_end_position[X] = pos.x(); m_end_position[Y] = pos.y(); m_end_position[Z] = pos.z();
            };

            const Vec3f curr_pos(m_end_position[X], m_end_position[Y], m_end_position[Z]);
            //BBS: m_result.moves.back().position has plate offset, must minus plate offset before calculate the real seam position
            const Vec3f new_pos = m_result.moves.back().position - m_extruder_offsets[filament_id] - plate_offset;
            const std::optional<Vec3f> first_vertex = m_seams_detector.get_first_vertex();
            // the threshold value = 0.0625f == 0.25 * 0.25 is arbitrary, we may find some smarter condition later

            if ((new_pos - *first_vertex).squaredNorm() < 0.0625f) {
                set_end_position(0.5f * (new_pos + *first_vertex) + m_z_offset * Vec3f::UnitZ());
                store_move_vertex(EMoveType::Seam);
                set_end_position(curr_pos);
            }

            m_seams_detector.activate(false);
        }
    }
    else if (type == EMoveType::Extrude && m_extrusion_role == erExternalPerimeter) {
        m_seams_detector.activate(true);
        m_seams_detector.set_first_vertex(m_result.moves.back().position - m_extruder_offsets[filament_id] - plate_offset);
    }

    // store move
    store_move_vertex(type);
}

void GCodeProcessor::process_VG1(const GCodeReader::GCodeLine& line)
{
    int filament_id = get_filament_id();
    int last_filament_id = get_last_filament_id();
    float filament_diameter = (static_cast<size_t>(filament_id) < m_result.filament_diameters.size()) ? m_result.filament_diameters[filament_id] : m_result.filament_diameters.back();
    float filament_radius = 0.5f * filament_diameter;
    float area_filament_cross_section = static_cast<float>(M_PI) * sqr(filament_radius);

    auto absolute_position = [this, area_filament_cross_section](Axis axis, const GCodeReader::GCodeLine& lineG1) {
        bool is_relative = (m_global_positioning_type == EPositioningType::Relative);
        if (axis == E)
            is_relative |= (m_e_local_positioning_type == EPositioningType::Relative);

        if (lineG1.has(Slic3r::Axis(axis))) {
            float lengthsScaleFactor = (m_units == EUnits::Inches) ? INCHES_TO_MM : 1.0f;
            float ret = lineG1.value(Slic3r::Axis(axis)) * lengthsScaleFactor;
            return is_relative ? m_start_position[axis] + ret : m_origin[axis] + ret;
        }
        else
            return m_start_position[axis];
        };

    auto move_type = [this](const AxisCoords& delta_pos) {
        EMoveType type = EMoveType::Noop;

        if (m_wiping)
            type = EMoveType::Wipe;
        else if (delta_pos[E] < 0.0f)
            type = (delta_pos[X] != 0.0f || delta_pos[Y] != 0.0f || delta_pos[Z] != 0.0f) ? EMoveType::Travel : EMoveType::Retract;
        else if (delta_pos[E] > 0.0f) {
            if (delta_pos[X] == 0.0f && delta_pos[Y] == 0.0f)
                type = (delta_pos[Z] == 0.0f) ? EMoveType::Unretract : EMoveType::Travel;
            else if (delta_pos[X] != 0.0f || delta_pos[Y] != 0.0f)
                type = EMoveType::Extrude;
        }
        else if (delta_pos[X] != 0.0f || delta_pos[Y] != 0.0f || delta_pos[Z] != 0.0f)
            type = EMoveType::Travel;

        return type;
        };

    ++m_g1_line_id;

    // enable processing of lines M201/M203/M204/M205
    m_time_processor.machine_envelope_processing_enabled = true;

    // updates axes positions from line
    for (unsigned char a = X; a <= E; ++a) {
        m_end_position[a] = absolute_position((Axis)a, line);
    }

    // updates feedrate from line, if present
    if (line.has_f())
        m_feedrate = line.f() * MMMIN_TO_MMSEC;

    // calculates movement deltas
    float max_abs_delta = 0.0f;
    AxisCoords delta_pos;
    for (unsigned char a = X; a <= E; ++a) {
        delta_pos[a] = m_end_position[a] - m_start_position[a];
        max_abs_delta = std::max<float>(max_abs_delta, std::abs(delta_pos[a]));
    }

    // no displacement, return
    if (max_abs_delta == 0.0f)
        return;

    EMoveType type = move_type(delta_pos);
    // BBS: now we only support virtual flush
    if (EMoveType::Unretract == type && m_virtual_flushing) {
        int extruder_id = get_extruder_id();
        float volume_flushed_filament = area_filament_cross_section * delta_pos[E];
        if (m_remaining_volume[extruder_id] > volume_flushed_filament)
        {
            m_used_filaments.update_flush_per_filament(last_filament_id, volume_flushed_filament);
            m_remaining_volume[extruder_id] -= volume_flushed_filament;
        }
        else {
            m_used_filaments.update_flush_per_filament(last_filament_id, m_remaining_volume[extruder_id]);
            m_used_filaments.update_flush_per_filament(filament_id, volume_flushed_filament - m_remaining_volume[extruder_id]);
            m_remaining_volume[extruder_id] = 0.f;
        }
    }

    if (line.has_f())
        m_feedrate = line.f() * MMMIN_TO_MMSEC;

    // time estimate section
    auto move_length = [](const AxisCoords& delta_pos) {
        float sq_xyz_length = sqr(delta_pos[X]) + sqr(delta_pos[Y]) + sqr(delta_pos[Z]);
        return (sq_xyz_length > 0.0f) ? std::sqrt(sq_xyz_length) : std::abs(delta_pos[E]);
    };

    auto is_extrusion_only_move = [](const AxisCoords& delta_pos) {
        return delta_pos[X] == 0.0f && delta_pos[Y] == 0.0f && delta_pos[Z] == 0.0f && delta_pos[E] != 0.0f;
    };

    float distance = move_length(delta_pos);
    assert(distance != 0.0f);
    float inv_distance = 1.0f / distance;

    for (size_t i = 0; i < static_cast<size_t>(PrintEstimatedStatistics::ETimeMode::Count); ++i) {
        TimeMachine& machine = m_time_processor.machines[i];
        if (!machine.enabled)
            continue;

        TimeMachine::State& curr = machine.curr;
        TimeMachine::State& prev = machine.prev;
        std::vector<TimeBlock>& blocks = machine.blocks;

        curr.feedrate = (delta_pos[E] == 0.0f) ?
            minimum_travel_feedrate(static_cast<PrintEstimatedStatistics::ETimeMode>(i), m_feedrate) :
            minimum_feedrate(static_cast<PrintEstimatedStatistics::ETimeMode>(i), m_feedrate);

        //BBS: calculeta enter and exit direction
        curr.enter_direction = { static_cast<float>(delta_pos[X]), static_cast<float>(delta_pos[Y]), static_cast<float>(delta_pos[Z]) };
        float norm = curr.enter_direction.norm();
        if (!is_extrusion_only_move(delta_pos))
            curr.enter_direction = curr.enter_direction / norm;
        curr.exit_direction = curr.enter_direction;

        TimeBlock block;
        block.move_type = type;
        //BBS: don't calculate travel time into extrusion path, except travel inside start and end gcode.
        block.role = (type != EMoveType::Travel || m_extrusion_role == erCustom) ? m_extrusion_role : erNone;
        block.distance = distance;
        block.g1_line_id = m_g1_line_id;
        block.layer_id = std::max<unsigned int>(1, m_layer_id);
        block.flags.prepare_stage = m_processing_start_custom_gcode;

        //BBS: limite the cruise according to centripetal acceleration
        //Only need to handle when both prev and curr segment has movement in x-y plane
        if ((prev.exit_direction(0) != 0.0f || prev.exit_direction(1) != 0.0f) &&
            (curr.enter_direction(0) != 0.0f || curr.enter_direction(1) != 0.0f)) {
            Vec3f v1 = prev.exit_direction;
            v1(2, 0) = 0.0f;
            v1.normalize();
            Vec3f v2 = curr.enter_direction;
            v2(2, 0) = 0.0f;
            v2.normalize();
            float norm_diff = (v2 - v1).norm();
            //BBS: don't need to consider limitation of centripetal acceleration
            //when angle changing is larger than 28.96 degree or two lines are almost collinear.
            //Attention!!! these two value must be same with MC side.
            if (norm_diff < 0.5f && norm_diff > 0.00001f) {
                //BBS: calculate angle
                float dot = v1(0) * v2(0) + v1(1) * v2(1);
                float cross = v1(0) * v2(1) - v1(1) * v2(0);
                float angle = float(atan2(double(cross), double(dot)));
                float sin_theta_2 = sqrt((1.0f - cos(angle)) * 0.5f);
                float r = sqrt(sqr(delta_pos[X]) + sqr(delta_pos[Y])) * 0.5 / sin_theta_2;
                float acc = get_acceleration(static_cast<PrintEstimatedStatistics::ETimeMode>(i));
                curr.feedrate = std::min(curr.feedrate, sqrt(acc * r));
            }
        }

        // calculates block cruise feedrate
        float min_feedrate_factor = 1.0f;
        for (unsigned char a = X; a <= E; ++a) {
            curr.axis_feedrate[a] = curr.feedrate * delta_pos[a] * inv_distance;
            if (a == E)
                curr.axis_feedrate[a] *= machine.extrude_factor_override_percentage;

            curr.abs_axis_feedrate[a] = std::abs(curr.axis_feedrate[a]);
            if (curr.abs_axis_feedrate[a] != 0.0f) {
                float axis_max_feedrate = get_axis_max_feedrate(static_cast<PrintEstimatedStatistics::ETimeMode>(i), static_cast<Axis>(a), m_extruder_id);
                if (axis_max_feedrate != 0.0f) min_feedrate_factor = std::min<float>(min_feedrate_factor, axis_max_feedrate / curr.abs_axis_feedrate[a]);
            }
        }
        //BBS: update curr.feedrate
        curr.feedrate *= min_feedrate_factor;
        block.feedrate_profile.cruise = curr.feedrate;

        if (min_feedrate_factor < 1.0f) {
            for (unsigned char a = X; a <= E; ++a) {
                curr.axis_feedrate[a] *= min_feedrate_factor;
                curr.abs_axis_feedrate[a] *= min_feedrate_factor;
            }
        }

        // calculates block acceleration
        float acceleration =
            (type == EMoveType::Travel) ? get_travel_acceleration(static_cast<PrintEstimatedStatistics::ETimeMode>(i)) :
            (is_extrusion_only_move(delta_pos) ?
                get_retract_acceleration(static_cast<PrintEstimatedStatistics::ETimeMode>(i)) :
                get_acceleration(static_cast<PrintEstimatedStatistics::ETimeMode>(i)));

        //BBS
        for (unsigned char a = X; a <= E; ++a) {
            float axis_max_acceleration = get_axis_max_acceleration(static_cast<PrintEstimatedStatistics::ETimeMode>(i), static_cast<Axis>(a), m_extruder_id);
            if (acceleration * std::abs(delta_pos[a]) * inv_distance > axis_max_acceleration)
                acceleration = axis_max_acceleration / (std::abs(delta_pos[a]) * inv_distance);
        }

        block.acceleration = acceleration;

        // calculates block exit feedrate
        curr.safe_feedrate = block.feedrate_profile.cruise;

        for (unsigned char a = X; a <= E; ++a) {
            float axis_max_jerk = get_axis_max_jerk(static_cast<PrintEstimatedStatistics::ETimeMode>(i), static_cast<Axis>(a));
            if (curr.abs_axis_feedrate[a] > axis_max_jerk)
                curr.safe_feedrate = std::min(curr.safe_feedrate, axis_max_jerk);
        }

        block.feedrate_profile.exit = curr.safe_feedrate;

        static const float PREVIOUS_FEEDRATE_THRESHOLD = 0.0001f;

        // calculates block entry feedrate
        float vmax_junction = curr.safe_feedrate;
        if (!blocks.empty() && prev.feedrate > PREVIOUS_FEEDRATE_THRESHOLD) {
            bool prev_speed_larger = prev.feedrate > block.feedrate_profile.cruise;
            float smaller_speed_factor = prev_speed_larger ? (block.feedrate_profile.cruise / prev.feedrate) : (prev.feedrate / block.feedrate_profile.cruise);
            // Pick the smaller of the nominal speeds. Higher speed shall not be achieved at the junction during coasting.
            vmax_junction = prev_speed_larger ? block.feedrate_profile.cruise : prev.feedrate;

            float v_factor = 1.0f;
            bool limited = false;

            for (unsigned char a = X; a <= E; ++a) {
                // Limit an axis. We have to differentiate coasting from the reversal of an axis movement, or a full stop.
                if (a == X) {
                    Vec3f exit_v = prev.feedrate * (prev.exit_direction);
                    if (prev_speed_larger)
                        exit_v *= smaller_speed_factor;
                    Vec3f entry_v = block.feedrate_profile.cruise * (curr.enter_direction);
                    Vec3f jerk_v = entry_v - exit_v;
                    jerk_v = Vec3f(abs(jerk_v.x()), abs(jerk_v.y()), abs(jerk_v.z()));
                    Vec3f max_xyz_jerk_v = get_xyz_max_jerk(static_cast<PrintEstimatedStatistics::ETimeMode>(i));

                    for (size_t i = 0; i < 3; i++)
                    {
                        if (jerk_v[i] > max_xyz_jerk_v[i]) {
                            v_factor *= max_xyz_jerk_v[i] / jerk_v[i];
                            jerk_v *= v_factor;
                            limited = true;
                        }
                    }
                }
                else if (a == Y || a == Z) {
                    continue;
                }
                else {
                    float v_exit = prev.axis_feedrate[a];
                    float v_entry = curr.axis_feedrate[a];

                    if (prev_speed_larger)
                        v_exit *= smaller_speed_factor;

                    if (limited) {
                        v_exit *= v_factor;
                        v_entry *= v_factor;
                    }

                    // Calculate the jerk depending on whether the axis is coasting in the same direction or reversing a direction.
                    float jerk =
                        (v_exit > v_entry) ?
                        (((v_entry > 0.0f) || (v_exit < 0.0f)) ?
                            // coasting
                            (v_exit - v_entry) :
                            // axis reversal
                            std::max(v_exit, -v_entry)) :
                        // v_exit <= v_entry
                        (((v_entry < 0.0f) || (v_exit > 0.0f)) ?
                            // coasting
                            (v_entry - v_exit) :
                            // axis reversal
                            std::max(-v_exit, v_entry));


                    float axis_max_jerk = get_axis_max_jerk(static_cast<PrintEstimatedStatistics::ETimeMode>(i), static_cast<Axis>(a));
                    if (jerk > axis_max_jerk) {
                        v_factor *= axis_max_jerk / jerk;
                        limited = true;
                    }
                }
            }

            if (limited)
                vmax_junction *= v_factor;

            // Now the transition velocity is known, which maximizes the shared exit / entry velocity while
            // respecting the jerk factors, it may be possible, that applying separate safe exit / entry velocities will achieve faster prints.
            float vmax_junction_threshold = vmax_junction * 0.99f;

            // Not coasting. The machine will stop and start the movements anyway, better to start the segment from start.
            if (prev.safe_feedrate > vmax_junction_threshold && curr.safe_feedrate > vmax_junction_threshold)
                vmax_junction = curr.safe_feedrate;
        }

        float v_allowable = max_allowable_speed(-acceleration, curr.safe_feedrate, block.distance);
        block.feedrate_profile.entry = std::min(vmax_junction, v_allowable);

        block.max_entry_speed = vmax_junction;
        block.flags.nominal_length = (block.feedrate_profile.cruise <= v_allowable);
        block.flags.recalculate = true;
        block.safe_feedrate = curr.safe_feedrate;

        // calculates block trapezoid
        block.calculate_trapezoid();

        // updates previous
        prev = curr;

        blocks.push_back(block);
    }

    // do not save the move
}

void GCodeProcessor::process_G2_G3(const GCodeReader::GCodeLine& line, bool clockwise)
{
    enum class EFitting { None, IJ, R };
    std::string_view axis_pos_I;
    std::string_view axis_pos_J;
    EFitting fitting = EFitting::None;
    if (line.has('R')) {
        fitting = EFitting::R;
    } else {
        axis_pos_I = line.axis_pos('I');
        axis_pos_J = line.axis_pos('J');
        if (! axis_pos_I.empty() || ! axis_pos_J.empty())
            fitting = EFitting::IJ;
    }

    if (fitting == EFitting::None)
        return;

    int filament_id = get_filament_id();
    const float filament_diameter = (static_cast<size_t>(filament_id) < m_result.filament_diameters.size()) ? m_result.filament_diameters[filament_id] : m_result.filament_diameters.back();
    const float filament_radius = 0.5f * filament_diameter;
    const float area_filament_cross_section = static_cast<float>(M_PI) * sqr(filament_radius);

    AxisCoords end_position = m_start_position;
    for (unsigned char a = X; a <= E; ++a) {
        end_position[a] = extract_absolute_position_on_axis((Axis)a, line, double(area_filament_cross_section));
    }

    // relative center
    Vec3f rel_center = Vec3f::Zero();
#ifndef NDEBUG
    double radius = 0.0;
#endif // NDEBUG
    if (fitting == EFitting::R) {
        float r;
        if (!line.has_value('R', r) || r == 0.0f)
            return;
#ifndef NDEBUG
        radius = (double)std::abs(r);
#endif // NDEBUG
        const Vec2f start_pos((float)m_start_position[X], (float)m_start_position[Y]);
        const Vec2f end_pos((float)end_position[X], (float)end_position[Y]);
        const Vec2f c = Geometry::ArcWelder::arc_center(start_pos, end_pos, r, !clockwise);
        rel_center.x() = c.x() - m_start_position[X];
        rel_center.y() = c.y() - m_start_position[Y];
    }
    else {
        assert(fitting == EFitting::IJ);
        if (! axis_pos_I.empty() && ! line.has_value(axis_pos_I, rel_center.x()))
            return;
        if (! axis_pos_J.empty() && ! line.has_value(axis_pos_J, rel_center.y()))
            return;
    }

    // scale center, if needed
    if (m_units == EUnits::Inches)
        rel_center *= INCHES_TO_MM;

    struct Arc
    {
        Vec3d start{ Vec3d::Zero() };
        Vec3d end{ Vec3d::Zero() };
        Vec3d center{ Vec3d::Zero() };

        double angle{ 0.0 };
        double delta_x() const { return end.x() - start.x(); }
        double delta_y() const { return end.y() - start.y(); }
        double delta_z() const { return end.z() - start.z(); }

        double length() const { return angle * start_radius(); }
        double travel_length() const { return std::sqrt(sqr(length()) + sqr(delta_z())); }
        double start_radius() const { return (start - center).norm(); }
        double end_radius() const { return (end - center).norm(); }

        Vec3d relative_start() const { return start - center; }
        Vec3d relative_end() const { return end - center; }

        bool is_full_circle() const { return std::abs(delta_x()) < EPSILON && std::abs(delta_y()) < EPSILON; }
    };

    Arc arc;

    // arc start endpoint
    arc.start = Vec3d(m_start_position[X], m_start_position[Y], m_start_position[Z]);

    // arc center
    arc.center = arc.start + rel_center.cast<double>();

    // arc end endpoint
    arc.end = Vec3d(end_position[X], end_position[Y], end_position[Z]);

    // radii
    if (std::abs(arc.end_radius() - arc.start_radius()) > 0.001) {
        // what to do ???
    }

    assert(fitting != EFitting::R || std::abs(radius - arc.start_radius()) < EPSILON);

    // updates feedrate from line
    std::optional<float> feedrate;
    if (line.has_f()) {
        // feedrate = m_feed_multiply.current * line.f() * MMMIN_TO_MMSEC;
        feedrate = 1.0f * line.f() * MMMIN_TO_MMSEC;
    }

    // updates extrusion from line
    std::optional<float> extrusion;
    if (line.has_e())
        extrusion = end_position[E] - m_start_position[E];

    // relative arc endpoints
    const Vec3d rel_arc_start = arc.relative_start();
    const Vec3d rel_arc_end   = arc.relative_end();

    // arc angle
    if (arc.is_full_circle())
        arc.angle = 2.0 * PI;
    else {
        arc.angle = std::atan2(rel_arc_start.x() * rel_arc_end.y() - rel_arc_start.y() * rel_arc_end.x(),
            rel_arc_start.x() * rel_arc_end.x() + rel_arc_start.y() * rel_arc_end.y());
        if (arc.angle < 0.0)
            arc.angle += 2.0 * PI;
        if (clockwise)
            arc.angle -= 2.0 * PI;
    }

    const double travel_length = arc.travel_length();
    if (travel_length < 0.001)
        return;

    auto adjust_target = [this, area_filament_cross_section](const AxisCoords& target, const AxisCoords& prev_position) {
        AxisCoords ret = target;
        if (m_global_positioning_type == EPositioningType::Relative) {
            for (unsigned char a = X; a <= E; ++a) {
                ret[a] -= prev_position[a];
            }
        }
        else if (m_e_local_positioning_type == EPositioningType::Relative)
            ret[E] -= prev_position[E];

        // if (m_use_volumetric_e)
        //     ret[E] *= area_filament_cross_section;

        const double lengthsScaleFactor = (m_units == EUnits::Inches) ? double(INCHES_TO_MM) : 1.0;
        for (unsigned char a = X; a <= E; ++a) {
            ret[a] /= lengthsScaleFactor;
        }
        return ret;
    };

    auto internal_only_g1_line = [this](const AxisCoords& target, bool has_z, const std::optional<float>& feedrate,
        const std::optional<float>& extrusion, const std::optional<unsigned int>& remaining_internal_g1_lines = std::nullopt) {
          std::array<std::optional<double>, 4> g1_axes = { target[X], target[Y], std::nullopt, std::nullopt };
          std::optional<double> g1_feedrate = std::nullopt;
          if (has_z)
              g1_axes[Z] = target[Z];
          if (extrusion.has_value())
              g1_axes[E] = target[E];
          if (feedrate.has_value())
              g1_feedrate = (double)*feedrate / MMMIN_TO_MMSEC;
          process_G1(g1_axes, g1_feedrate, G1DiscretizationOrigin::G2G3, remaining_internal_g1_lines);
    };

    if (m_flavor == gcfMarlinFirmware) {
        // calculate arc segments
        // reference:
        // Prusa-Firmware-Buddy\lib\Marlin\Marlin\src\gcode\motion\G2_G3.cpp - plan_arc()
        // https://github.com/prusa3d/Prusa-Firmware-Buddy-Private/blob/private/lib/Marlin/Marlin/src/gcode/motion/G2_G3.cpp

        static const float MAX_ARC_DEVIATION = 0.02f;
        static const float MIN_ARC_SEGMENTS_PER_SEC = 50;
        static const float MIN_ARC_SEGMENT_MM = 0.1f;
        static const float MAX_ARC_SEGMENT_MM = 2.0f;
        const float feedrate_mm_s = feedrate.has_value() ? *feedrate : m_feedrate;
        const float radius_mm = rel_center.norm();
        const float segment_mm = std::clamp(std::min(std::sqrt(8.0f * radius_mm * MAX_ARC_DEVIATION), feedrate_mm_s * (1.0f / MIN_ARC_SEGMENTS_PER_SEC)), MIN_ARC_SEGMENT_MM, MAX_ARC_SEGMENT_MM);
        const float flat_mm = radius_mm * std::abs(arc.angle);
        const size_t segments = std::max<size_t>(flat_mm / segment_mm + 0.8f, 1);

        AxisCoords prev_target = m_start_position;

        if (segments > 1) {
            const float inv_segments = 1.0f / static_cast<float>(segments);
            const float theta_per_segment = static_cast<float>(arc.angle) * inv_segments;
            const float cos_T = cos(theta_per_segment);
            const float sin_T = sin(theta_per_segment);
            const float z_per_segment = arc.delta_z() * inv_segments;
            const float extruder_per_segment = (extrusion.has_value()) ? *extrusion * inv_segments : 0.0f;

            static const size_t N_ARC_CORRECTION = 25;
            size_t arc_recalc_count = N_ARC_CORRECTION;

            Vec2f rvec(-rel_center.x(), -rel_center.y());
            AxisCoords arc_target = { 0.0f, 0.0f, m_start_position[Z], m_start_position[E] };
            for (size_t i = 1; i < segments; ++i) {
                if (--arc_recalc_count) {
                    // Apply vector rotation matrix to previous rvec.a / 1
                    const float r_new_Y = rvec.x() * sin_T + rvec.y() * cos_T;
                    rvec.x() = rvec.x() * cos_T - rvec.y() * sin_T;
                    rvec.y() = r_new_Y;
                }
                else {
                    arc_recalc_count = N_ARC_CORRECTION;
                    // Arc correction to radius vector. Computed only every N_ARC_CORRECTION increments.
                    // Compute exact location by applying transformation matrix from initial radius vector(=-offset).
                    // To reduce stuttering, the sin and cos could be computed at different times.
                    // For now, compute both at the same time.
                    const float Ti = i * theta_per_segment;
                    const float cos_Ti = cos(Ti);
                    const float sin_Ti = sin(Ti);
                    rvec.x() = -rel_center.x() * cos_Ti + rel_center.y() * sin_Ti;
                    rvec.y() = -rel_center.x() * sin_Ti - rel_center.y() * cos_Ti;
                }

                // Update arc_target location
                arc_target[X] = arc.center.x() + rvec.x();
                arc_target[Y] = arc.center.y() + rvec.y();
                arc_target[Z] += z_per_segment;
                arc_target[E] += extruder_per_segment;

                m_start_position = m_end_position; // this is required because we are skipping the call to process_gcode_line()
                internal_only_g1_line(adjust_target(arc_target, prev_target), z_per_segment != 0.0, (i == 1) ? feedrate : std::nullopt,
                    extrusion, segments - i);
                prev_target = arc_target;
            }
        }

        // Ensure last segment arrives at target location.
        m_start_position = m_end_position; // this is required because we are skipping the call to process_gcode_line()
        internal_only_g1_line(adjust_target(end_position, prev_target), arc.delta_z() != 0.0, (segments == 1) ? feedrate : std::nullopt, extrusion);
    }
    else {
        // calculate arc segments
        // reference:
        // Prusa-Firmware\Firmware\motion_control.cpp - mc_arc()
        // https://github.com/prusa3d/Prusa-Firmware/blob/MK3/Firmware/motion_control.cpp

        // segments count
#if 0
        static const double MM_PER_ARC_SEGMENT = 1.0;
        const size_t segments = std::max<size_t>(std::floor(travel_length / MM_PER_ARC_SEGMENT), 1);
#else
        static const double gcode_arc_tolerance = 0.0125;
        const size_t segments = Geometry::ArcWelder::arc_discretization_steps(arc.start_radius(), std::abs(arc.angle), gcode_arc_tolerance);
#endif

        const double inv_segment = 1.0 / double(segments);
        const double theta_per_segment = arc.angle * inv_segment;
        const double z_per_segment = arc.delta_z() * inv_segment;
        const double extruder_per_segment = (extrusion.has_value()) ? *extrusion * inv_segment : 0.0;
        const double sq_theta_per_segment = sqr(theta_per_segment);
        const double cos_T = 1.0 - 0.5 * sq_theta_per_segment;
        const double sin_T = theta_per_segment - sq_theta_per_segment * theta_per_segment / 6.0f;

        AxisCoords prev_target = m_start_position;
        AxisCoords arc_target;

        // Initialize the linear axis
        arc_target[Z] = m_start_position[Z];

        // Initialize the extruder axis
        arc_target[E] = m_start_position[E];

        static const size_t N_ARC_CORRECTION = 25;
        Vec3d curr_rel_arc_start = arc.relative_start();
        size_t count = N_ARC_CORRECTION;

        for (size_t i = 1; i < segments; ++i) {
            if (count-- == 0) {
                const double cos_Ti = ::cos(i * theta_per_segment);
                const double sin_Ti = ::sin(i * theta_per_segment);
                curr_rel_arc_start.x() = -double(rel_center.x()) * cos_Ti + double(rel_center.y()) * sin_Ti;
                curr_rel_arc_start.y() = -double(rel_center.x()) * sin_Ti - double(rel_center.y()) * cos_Ti;
                count = N_ARC_CORRECTION;
            }
            else {
                const float r_axisi = curr_rel_arc_start.x() * sin_T + curr_rel_arc_start.y() * cos_T;
                curr_rel_arc_start.x() = curr_rel_arc_start.x() * cos_T - curr_rel_arc_start.y() * sin_T;
                curr_rel_arc_start.y() = r_axisi;
            }

            // Update arc_target location
            arc_target[X] = arc.center.x() + curr_rel_arc_start.x();
            arc_target[Y] = arc.center.y() + curr_rel_arc_start.y();
            arc_target[Z] += z_per_segment;
            arc_target[E] += extruder_per_segment;

            m_start_position = m_end_position; // this is required because we are skipping the call to process_gcode_line()
            internal_only_g1_line(adjust_target(arc_target, prev_target), z_per_segment != 0.0, (i == 1) ? feedrate : std::nullopt,
                extrusion, segments - i);
            prev_target = arc_target;
        }

        // Ensure last segment arrives at target location.
        m_start_position = m_end_position; // this is required because we are skipping the call to process_gcode_line()
        internal_only_g1_line(adjust_target(end_position, prev_target), arc.delta_z() != 0.0, (segments == 1) ? feedrate : std::nullopt, extrusion);
    }
}

//BBS
void GCodeProcessor::process_G4(const GCodeReader::GCodeLine& line)
{
    float value_s = 0.0;
    float value_p = 0.0;
    if (line.has_value('S', value_s) || line.has_value('P', value_p)) {
        value_s += value_p * 0.001;
        simulate_st_synchronize(value_s);
    }
}

//BBS
void GCodeProcessor::process_G29(const GCodeReader::GCodeLine& line)
{
    //BBS: hardcode 260 seconds for G29
    //Todo: use a machine related setting when we have second kind of BBL printer
    const float value_s = 260.0;
    if (s_IsBBLPrinter){
        if(m_measure_g29_time)
            simulate_st_synchronize(value_s);
    }
    else{
        simulate_st_synchronize(value_s);
    }
}

void GCodeProcessor::process_G10(const GCodeReader::GCodeLine& line)
{
    GCodeReader::GCodeLine g10;
    g10.set(Axis::E, -this->m_parser.config().retraction_length.get_at(m_extruder_id));
    g10.set(Axis::F,  this->m_parser.config().retraction_speed.get_at(m_extruder_id) * 60);
    process_G1(g10);
}

void GCodeProcessor::process_G11(const GCodeReader::GCodeLine& line)
{
    GCodeReader::GCodeLine g11;
    g11.set(Axis::E, this->m_parser.config().retraction_length.get_at(m_extruder_id) + this->m_parser.config().retract_restart_extra.get_at(m_extruder_id));
    g11.set(Axis::F, this->m_parser.config().deretraction_speed.get_at(m_extruder_id) * 60);
    process_G1(g11);
}

void GCodeProcessor::process_G20(const GCodeReader::GCodeLine& line)
{
    m_units = EUnits::Inches;
}

void GCodeProcessor::process_G21(const GCodeReader::GCodeLine& line)
{
    m_units = EUnits::Millimeters;
}

void GCodeProcessor::process_G22(const GCodeReader::GCodeLine& line)
{
    // stores retract move
    store_move_vertex(EMoveType::Retract);
}

void GCodeProcessor::process_G23(const GCodeReader::GCodeLine& line)
{
    // stores unretract move
    store_move_vertex(EMoveType::Unretract);
}

void GCodeProcessor::process_G28(const GCodeReader::GCodeLine& line)
{
    std::string_view cmd = line.cmd();
    std::string new_line_raw = { cmd.data(), cmd.size() };
    bool found = false;
    if (line.has('X')) {
        new_line_raw += " X0";
        found = true;
    }
    if (line.has('Y')) {
        new_line_raw += " Y0";
        found = true;
    }
    if (line.has('Z')) {
        new_line_raw += " Z0";
        found = true;
    }
    if (!found)
        new_line_raw += " X0  Y0  Z0";

    GCodeReader::GCodeLine new_gline;
    GCodeReader reader;
    reader.parse_line(new_line_raw, [&](GCodeReader& reader, const GCodeReader::GCodeLine& gline) { new_gline = gline; });
    process_G1(new_gline);
}

void GCodeProcessor::process_G90(const GCodeReader::GCodeLine& line)
{
    m_global_positioning_type = EPositioningType::Absolute;
}

void GCodeProcessor::process_G91(const GCodeReader::GCodeLine& line)
{
    m_global_positioning_type = EPositioningType::Relative;
}

void GCodeProcessor::process_G92(const GCodeReader::GCodeLine& line)
{
    float lengths_scale_factor = (m_units == EUnits::Inches) ? INCHES_TO_MM : 1.0f;
    bool any_found = false;

    if (line.has_x()) {
        m_origin[X] = m_end_position[X] - line.x() * lengths_scale_factor;
        any_found = true;
    }

    if (line.has_y()) {
        m_origin[Y] = m_end_position[Y] - line.y() * lengths_scale_factor;
        any_found = true;
    }

    if (line.has_z()) {
        m_origin[Z] = m_end_position[Z] - line.z() * lengths_scale_factor;
        any_found = true;
    }

    if (line.has_e()) {
        // extruder coordinate can grow to the point where its float representation does not allow for proper addition with small increments,
        // we set the value taken from the G92 line as the new current position for it
        m_end_position[E] = line.e() * lengths_scale_factor;
        any_found = true;
    }
    else
        simulate_st_synchronize();

    if (!any_found && !line.has_unknown_axis()) {
        // The G92 may be called for axes that PrusaSlicer does not recognize, for example see GH issue #3510,
        // where G92 A0 B0 is called although the extruder axis is till E.
        for (unsigned char a = X; a <= E; ++a) {
            m_origin[a] = m_end_position[a];
        }
    }
}

void GCodeProcessor::process_M1(const GCodeReader::GCodeLine& line)
{
    simulate_st_synchronize();
}

void GCodeProcessor::process_M82(const GCodeReader::GCodeLine& line)
{
    m_e_local_positioning_type = EPositioningType::Absolute;
}

void GCodeProcessor::process_M83(const GCodeReader::GCodeLine& line)
{
    m_e_local_positioning_type = EPositioningType::Relative;
}

void GCodeProcessor::process_M104(const GCodeReader::GCodeLine& line)
{
    int filament_id = get_filament_id();
    float new_temp;
    if (line.has_value('S', new_temp))
        m_extruder_temps[filament_id] = new_temp;
}

void GCodeProcessor::process_VM104(const GCodeReader::GCodeLine& line)
{
    process_M104(line);
}

void GCodeProcessor::process_M106(const GCodeReader::GCodeLine& line)
{
    //BBS: for Bambu machine ,we both use M106 P1 and M106 to indicate the part cooling fan
    //So we must not ignore M106 P1
    if (!line.has('P') || (line.has('P') && line.p() == 1.0f)) {
        // The absence of P means the print cooling fan, so ignore anything else.
        float new_fan_speed;
        if (line.has_value('S', new_fan_speed))
            m_fan_speed = (100.0f / 255.0f) * new_fan_speed;
        else
            m_fan_speed = 100.0f;
    }
}

void GCodeProcessor::process_M107(const GCodeReader::GCodeLine& line)
{
    m_fan_speed = 0.0f;
}

void GCodeProcessor::process_M108(const GCodeReader::GCodeLine& line)
{
    // These M-codes are used by Sailfish to change active tool.
    // They have to be processed otherwise toolchanges will be unrecognised

    if (m_flavor != gcfSailfish)
        return;

    std::string cmd = line.raw();
    size_t pos = cmd.find("T");
    if (pos != std::string::npos)
        process_T(cmd.substr(pos));
}

void GCodeProcessor::process_M109(const GCodeReader::GCodeLine& line)
{
    int filament_id = get_filament_id();
    float new_temp;
    if (line.has_value('R', new_temp)) {
        float val;
        if (line.has_value('T', val)) {
            size_t eid = static_cast<size_t>(val);
            if (eid < m_extruder_temps.size())
                m_extruder_temps[eid] = new_temp;
        }
        else
            m_extruder_temps[filament_id] = new_temp;
    }
    else if (line.has_value('S', new_temp))
        m_extruder_temps[filament_id] = new_temp;
}

void GCodeProcessor::process_VM109(const GCodeReader::GCodeLine& line)
{
    process_M109(line);
}

void GCodeProcessor::process_M132(const GCodeReader::GCodeLine& line)
{
    // This command is used by Makerbot to load the current home position from EEPROM
    // see: https://github.com/makerbot/s3g/blob/master/doc/GCodeProtocol.md

    if (line.has('X'))
        m_origin[X] = 0.0f;

    if (line.has('Y'))
        m_origin[Y] = 0.0f;

    if (line.has('Z'))
        m_origin[Z] = 0.0f;

    if (line.has('E'))
        m_origin[E] = 0.0f;
}

void GCodeProcessor::process_M135(const GCodeReader::GCodeLine& line)
{
    // These M-codes are used by MakerWare to change active tool.
    // They have to be processed otherwise toolchanges will be unrecognised

    if (m_flavor != gcfMakerWare)
        return;

    std::string cmd = line.raw();
    size_t pos = cmd.find("T");
    if (pos != std::string::npos)
        process_T(cmd.substr(pos));
}

void GCodeProcessor::process_M140(const GCodeReader::GCodeLine& line)
{
    float new_temp;
    if (line.has_value('S', new_temp))
        m_highest_bed_temp = m_highest_bed_temp < (int)new_temp ? (int)new_temp : m_highest_bed_temp;
}

void GCodeProcessor::process_M190(const GCodeReader::GCodeLine& line)
{
    float new_temp;
    if (line.has_value('S', new_temp))
        m_highest_bed_temp = m_highest_bed_temp < (int)new_temp ? (int)new_temp : m_highest_bed_temp;
}

void GCodeProcessor::process_M191(const GCodeReader::GCodeLine& line)
{
    float chamber_temp = 0;
    const float wait_chamber_temp_time = 720.0;
    // BBS: when chamber_temp>40,caculate time required for heating
    if (line.has_value('S', chamber_temp) && chamber_temp > 40)
        simulate_st_synchronize(wait_chamber_temp_time);
}


void GCodeProcessor::process_M201(const GCodeReader::GCodeLine& line)
{
    // see http://reprap.org/wiki/G-code#M201:_Set_max_printing_acceleration
    float factor = ((m_flavor != gcfRepRapSprinter && m_flavor != gcfRepRapFirmware) && m_units == EUnits::Inches) ? INCHES_TO_MM : 1.0f;
    int indx_limit = m_time_processor.machine_limits.machine_max_acceleration_x.size() / 2;
    for (size_t index = 0; index < indx_limit; index += 2) {
        for (size_t i = 0; i < static_cast<size_t>(PrintEstimatedStatistics::ETimeMode::Count); ++i) {
            if (static_cast<PrintEstimatedStatistics::ETimeMode>(i) == PrintEstimatedStatistics::ETimeMode::Normal || m_time_processor.machine_envelope_processing_enabled) {
                if (line.has_x()) set_option_value(m_time_processor.machine_limits.machine_max_acceleration_x, index + i, line.x() * factor);

                if (line.has_y()) set_option_value(m_time_processor.machine_limits.machine_max_acceleration_y, index + i, line.y() * factor);

                if (line.has_z()) set_option_value(m_time_processor.machine_limits.machine_max_acceleration_z, index + i, line.z() * factor);

                if (line.has_e()) set_option_value(m_time_processor.machine_limits.machine_max_acceleration_e, index + i, line.e() * factor);
            }
        }
    }
}

void GCodeProcessor::process_M203(const GCodeReader::GCodeLine& line)
{
    // see http://reprap.org/wiki/G-code#M203:_Set_maximum_feedrate
    if (m_flavor == gcfRepetier)
        return;

    // see http://reprap.org/wiki/G-code#M203:_Set_maximum_feedrate
    // http://smoothieware.org/supported-g-codes
    float factor = (m_flavor == gcfMarlinLegacy || m_flavor == gcfMarlinFirmware || m_flavor == gcfSmoothie || m_flavor == gcfKlipper) ? 1.0f : MMMIN_TO_MMSEC;

    //BBS:
    int indx_limit = m_time_processor.machine_limits.machine_max_speed_x.size() / 2;
    for (size_t index = 0; index < indx_limit; index += 2) {
        for (size_t i = 0; i < static_cast<size_t>(PrintEstimatedStatistics::ETimeMode::Count); ++i) {
            if (static_cast<PrintEstimatedStatistics::ETimeMode>(i) == PrintEstimatedStatistics::ETimeMode::Normal || m_time_processor.machine_envelope_processing_enabled) {
                if (line.has_x())
                    set_option_value(m_time_processor.machine_limits.machine_max_speed_x, index + i, line.x() * factor);

                if (line.has_y())
                    set_option_value(m_time_processor.machine_limits.machine_max_speed_y, index + i, line.y() * factor);

                if (line.has_z())
                    set_option_value(m_time_processor.machine_limits.machine_max_speed_z, index + i, line.z() * factor);

                if (line.has_e())
                    set_option_value(m_time_processor.machine_limits.machine_max_speed_e, index + i, line.e() * factor);
            }
        }
    }
}

void GCodeProcessor::process_M204(const GCodeReader::GCodeLine& line)
{
    float value;
    for (size_t i = 0; i < static_cast<size_t>(PrintEstimatedStatistics::ETimeMode::Count); ++i) {
        if (static_cast<PrintEstimatedStatistics::ETimeMode>(i) == PrintEstimatedStatistics::ETimeMode::Normal ||
            m_time_processor.machine_envelope_processing_enabled) {
            if (line.has_value('S', value)) {
                // Legacy acceleration format. This format is used by the legacy Marlin, MK2 or MK3 firmware
                // It is also generated by PrusaSlicer to control acceleration per extrusion type
                // (perimeters, first layer etc) when 'Marlin (legacy)' flavor is used.
                set_acceleration(static_cast<PrintEstimatedStatistics::ETimeMode>(i), value);
                set_travel_acceleration(static_cast<PrintEstimatedStatistics::ETimeMode>(i), value);
                if (line.has_value('T', value))
                    set_retract_acceleration(static_cast<PrintEstimatedStatistics::ETimeMode>(i), value);
            }
            else {
                // New acceleration format, compatible with the upstream Marlin.
                if (line.has_value('P', value))
                    set_acceleration(static_cast<PrintEstimatedStatistics::ETimeMode>(i), value);
                if (line.has_value('R', value))
                    set_retract_acceleration(static_cast<PrintEstimatedStatistics::ETimeMode>(i), value);
                if (line.has_value('T', value))
                    // Interpret the T value as the travel acceleration in the new Marlin format.
                    set_travel_acceleration(static_cast<PrintEstimatedStatistics::ETimeMode>(i), value);
            }
        }
    }
}

void GCodeProcessor::process_M205(const GCodeReader::GCodeLine& line)
{
    for (size_t i = 0; i < static_cast<size_t>(PrintEstimatedStatistics::ETimeMode::Count); ++i) {
        if (static_cast<PrintEstimatedStatistics::ETimeMode>(i) == PrintEstimatedStatistics::ETimeMode::Normal ||
            m_time_processor.machine_envelope_processing_enabled) {
            if (line.has_x()) {
                float max_jerk = line.x();
                set_option_value(m_time_processor.machine_limits.machine_max_jerk_x, i, max_jerk);
                set_option_value(m_time_processor.machine_limits.machine_max_jerk_y, i, max_jerk);
            }

            if (line.has_y())
                set_option_value(m_time_processor.machine_limits.machine_max_jerk_y, i, line.y());

            if (line.has_z())
                set_option_value(m_time_processor.machine_limits.machine_max_jerk_z, i, line.z());

            if (line.has_e())
                set_option_value(m_time_processor.machine_limits.machine_max_jerk_e, i, line.e());

            float value;
            if (line.has_value('S', value))
                set_option_value(m_time_processor.machine_limits.machine_min_extruding_rate, i, value);

            if (line.has_value('T', value))
                set_option_value(m_time_processor.machine_limits.machine_min_travel_rate, i, value);
        }
    }
}

void GCodeProcessor::process_SET_VELOCITY_LIMIT(const GCodeReader::GCodeLine& line)
{
    // handle SQUARE_CORNER_VELOCITY
    std::regex pattern("\\sSQUARE_CORNER_VELOCITY\\s*=\\s*([0-9]*\\.*[0-9]*)");
    std::smatch matches;
    if (std::regex_search(line.raw(), matches, pattern) && matches.size() == 2) {
        float _jerk = 0;
        try
        {
            _jerk = std::stof(matches[1]);
        }
        catch (...){}
        for (size_t i = 0; i < static_cast<size_t>(PrintEstimatedStatistics::ETimeMode::Count); ++i) {
            set_option_value(m_time_processor.machine_limits.machine_max_jerk_x, i, _jerk);
            set_option_value(m_time_processor.machine_limits.machine_max_jerk_y, i, _jerk);
        }
    }

    pattern = std::regex("\\sACCEL\\s*=\\s*([0-9]*\\.*[0-9]*)");
    if (std::regex_search(line.raw(), matches, pattern) && matches.size() == 2) {
        float _accl = 0;
        try
        {
            _accl = std::stof(matches[1]);
        }
        catch (...) {}
        for (size_t i = 0; i < static_cast<size_t>(PrintEstimatedStatistics::ETimeMode::Count); ++i) {
            set_acceleration(static_cast<PrintEstimatedStatistics::ETimeMode>(i), _accl);
            set_travel_acceleration(static_cast<PrintEstimatedStatistics::ETimeMode>(i), _accl);
        }
    }

    pattern = std::regex("\\sVELOCITY\\s*=\\s*([0-9]*\\.*[0-9]*)");
    if (std::regex_search(line.raw(), matches, pattern) && matches.size() == 2) {
        float _speed = 0;
        try
        {
            _speed = std::stof(matches[1]);
        }
        catch (...) {}
        for (size_t i = 0; i < static_cast<size_t>(PrintEstimatedStatistics::ETimeMode::Count); ++i) {
                set_option_value(m_time_processor.machine_limits.machine_max_speed_x, i, _speed);
                set_option_value(m_time_processor.machine_limits.machine_max_speed_y, i, _speed);
        }
    }

}

void GCodeProcessor::process_M221(const GCodeReader::GCodeLine& line)
{
    float value_s;
    float value_t;
    if (line.has_value('S', value_s) && !line.has_value('T', value_t)) {
        value_s *= 0.01f;
        for (size_t i = 0; i < static_cast<size_t>(PrintEstimatedStatistics::ETimeMode::Count); ++i) {
            m_time_processor.machines[i].extrude_factor_override_percentage = value_s;
        }
    }
}

void GCodeProcessor::process_M622(const GCodeReader::GCodeLine& line)
{
    float value_j;
    if(line.has_value('J',value_j)){
        int interger_j = (int)(std::round(value_j));
        if(interger_j == 1 && !m_measure_g29_time)
            m_measure_g29_time = true;
    }

}

void GCodeProcessor::process_M623(const GCodeReader::GCodeLine& line)
{
    if(m_measure_g29_time)
        m_measure_g29_time = false;
}


void GCodeProcessor::process_M400(const GCodeReader::GCodeLine& line)
{
    float value_s = 0.0;
    float value_p = 0.0;
    if (line.has_value('S', value_s) || line.has_value('P', value_p)) {
        value_s += value_p * 0.001;
        simulate_st_synchronize(value_s);
    }
}

void GCodeProcessor::process_M401(const GCodeReader::GCodeLine& line)
{
    if (m_flavor != gcfRepetier)
        return;

    for (unsigned char a = 0; a <= 3; ++a) {
        m_cached_position.position[a] = m_start_position[a];
    }
    m_cached_position.feedrate = m_feedrate;
}

void GCodeProcessor::process_M402(const GCodeReader::GCodeLine& line)
{
    if (m_flavor != gcfRepetier)
        return;

    // see for reference:
    // https://github.com/repetier/Repetier-Firmware/blob/master/src/ArduinoAVR/Repetier/Printer.cpp
    // void Printer::GoToMemoryPosition(bool x, bool y, bool z, bool e, float feed)

    bool has_xyz = !(line.has('X') || line.has('Y') || line.has('Z'));

    float p = FLT_MAX;
    for (unsigned char a = X; a <= Z; ++a) {
        if (has_xyz || line.has(a)) {
            p = m_cached_position.position[a];
            if (p != FLT_MAX)
                m_start_position[a] = p;
        }
    }

    p = m_cached_position.position[E];
    if (p != FLT_MAX)
        m_start_position[E] = p;

    p = FLT_MAX;
    if (!line.has_value(4, p))
        p = m_cached_position.feedrate;

    if (p != FLT_MAX)
        m_feedrate = p;
}

void GCodeProcessor::process_M566(const GCodeReader::GCodeLine& line)
{
    for (size_t i = 0; i < static_cast<size_t>(PrintEstimatedStatistics::ETimeMode::Count); ++i) {
        if (line.has_x())
            set_option_value(m_time_processor.machine_limits.machine_max_jerk_x, i, line.x() * MMMIN_TO_MMSEC);

        if (line.has_y())
            set_option_value(m_time_processor.machine_limits.machine_max_jerk_y, i, line.y() * MMMIN_TO_MMSEC);

        if (line.has_z())
            set_option_value(m_time_processor.machine_limits.machine_max_jerk_z, i, line.z() * MMMIN_TO_MMSEC);

        if (line.has_e())
            set_option_value(m_time_processor.machine_limits.machine_max_jerk_e, i, line.e() * MMMIN_TO_MMSEC);
    }
}

void GCodeProcessor::process_M702(const GCodeReader::GCodeLine& line)
{
    int filament_id = get_filament_id();
    if (line.has('C')) {
        // MK3 MMU2 specific M code:
        // M702 C is expected to be sent by the custom end G-code when finalizing a print.
        // The MK3 unit shall unload and park the active filament into the MMU2 unit.
        m_time_processor.extruder_unloaded = true;
        simulate_st_synchronize(get_filament_unload_time(filament_id));
    }
}


void GCodeProcessor::process_SYNC(const GCodeReader::GCodeLine& line)
{
    float time = 0;
    if (line.has_value('T', time) ) {
        simulate_st_synchronize(time);
    }
}


void GCodeProcessor::process_T(const GCodeReader::GCodeLine& line)
{
    process_T(line.cmd());
}

void GCodeProcessor::process_M1020(const GCodeReader::GCodeLine &line)
{
    int curr_filament_id = get_filament_id(false);
    int curr_extruder_id = get_extruder_id(false);
    if (line.raw().length() > 5) {
        std::string filament_id_str = line.raw().substr(7);
        if (filament_id_str.empty())
            return;

        int eid = 0;
        eid = std::stoi(filament_id_str);
        if (eid < 0 || eid > 254) {
            // M1020-1 is a valid gcode line for RepRap Firmwares (used to deselects all tools)
            if ((m_flavor != gcfRepRapFirmware && m_flavor != gcfRepRapSprinter) || eid != -1)
                BOOST_LOG_TRIVIAL(error) << "Invalid M1020 command (" << line.raw() << ").";
        }
        else {
            if (eid >= m_result.filaments_count)
                BOOST_LOG_TRIVIAL(error) << "Invalid M1020 command (" << line.raw() << ").";
            process_filament_change(eid);
        }
    }
}

void GCodeProcessor::process_T(const std::string_view command)
{
    unsigned int eid = 0;
    auto         ret          = std::from_chars(command.data() + 1, command.data()+command.size(), eid);
    if (std::errc::invalid_argument == ret.ec)
        return;

    int curr_filament_id = get_filament_id(false);
    int curr_extruder_id = get_extruder_id(false);
    //TODO: multi switch
    if (command.length() > 1) {
        if (eid < 0 || eid > 254) {
            //BBS: T255, T1000 and T1100 is used as special command for BBL machine and does not cost time. return directly
            if ((m_flavor == gcfMarlinLegacy || m_flavor == gcfMarlinFirmware) && (command == "Tx" || command == "Tc" || command == "T?" ||
                 eid == 1000 || eid == 1100 || eid == 255))
                return;

            // T-1 is a valid gcode line for RepRap Firmwares (used to deselects all tools)
            if ((m_flavor != gcfRepRapFirmware && m_flavor != gcfRepRapSprinter) || eid != -1)
                BOOST_LOG_TRIVIAL(error) << "Invalid T command (" << command << ").";
        }
        else {
            if (eid >= m_result.filaments_count)
                BOOST_LOG_TRIVIAL(error) << "Invalid T command (" << command << ").";
            process_filament_change(eid);
        }
    }
}


void GCodeProcessor::init_filament_maps_and_nozzle_type_when_import_only_gcode()
{
    if (m_filament_maps.empty()) {
        m_filament_maps.assign((int) EnforcerBlockerType::ExtruderMax, 1);
    }
    if (m_result.nozzle_type.empty()) {
        m_result.nozzle_type.assign((int) EnforcerBlockerType::ExtruderMax, NozzleType::ntUndefine);
    }
}

void GCodeProcessor::process_filament_change(int id)
{
    assert(id < m_result.filaments_count);
    int prev_extruder_id = get_extruder_id(false);
    int prev_filament_id = get_filament_id(false);
    int next_extruder_id = m_filament_maps[id];
    int next_filament_id = id;
    float extra_time = 0;

    if (prev_filament_id == next_filament_id)
        return;

    if (prev_extruder_id != -1)
        m_last_filament_id[prev_extruder_id] = prev_filament_id;

    if (prev_extruder_id == next_extruder_id) {
        // don't need extruder change
        assert(prev_extruder_id != -1);
        process_filaments(CustomGCode::ToolChange);
        m_filament_id[next_extruder_id] = next_filament_id;
        m_result.lock();
        m_result.print_statistics.total_filament_changes += 1;
        m_result.unlock();
        extra_time += get_filament_unload_time(static_cast<size_t>(prev_filament_id));
        m_time_processor.extruder_unloaded = false;
        extra_time += get_filament_load_time(static_cast<size_t>(next_filament_id));
    }
    else {
        if (prev_extruder_id == -1) {
            // initialize
            m_extruder_id = next_extruder_id;
            m_filament_id[next_extruder_id] = next_filament_id;
            m_time_processor.extruder_unloaded = false;
            extra_time += get_filament_load_time(static_cast<size_t>(next_filament_id));
        }
        else {
            //first process cache generated by last extruder
            process_filaments(CustomGCode::ToolChange);
            //switch to current extruder
            m_extruder_id = next_extruder_id;
            if (m_last_filament_id[next_extruder_id] == (unsigned char)(-1)) {
                //no filament in current extruder
                m_filament_id[next_extruder_id] = next_filament_id;
                m_time_processor.extruder_unloaded = false;
                extra_time += get_filament_load_time(static_cast<size_t>(next_filament_id));
            }
            else if (m_last_filament_id[next_extruder_id] != next_filament_id) {
                //need to change filament
                m_filament_id[next_extruder_id] = next_filament_id;
                m_result.lock();
                m_result.print_statistics.total_filament_changes += 1;
                m_result.unlock();
                extra_time += get_filament_unload_time(static_cast<size_t>(prev_filament_id));
                m_time_processor.extruder_unloaded = false;
                extra_time += get_filament_load_time(static_cast<size_t>(next_filament_id));
            }
            m_result.lock();
            m_result.print_statistics.total_extruder_changes++;
            m_result.unlock();
            extra_time += get_extruder_change_time(next_extruder_id);
        }
    }
    m_cp_color.current = m_extruder_colors[next_filament_id];
    simulate_st_synchronize(extra_time);
    // store tool change move
    store_move_vertex(EMoveType::Tool_change);
}

void GCodeProcessor::store_move_vertex(EMoveType type, EMovePathType path_type, bool internal_only)
{
    int filament_id = get_filament_id();
    m_last_line_id = (type == EMoveType::Color_change || type == EMoveType::Pause_Print || type == EMoveType::Custom_GCode) ?
        m_line_id + 1 :
        ((type == EMoveType::Seam) ? m_last_line_id : m_line_id);

    m_result.moves.push_back({
        m_last_line_id,
        type,
        m_extrusion_role,
        static_cast<unsigned char>(filament_id),
        m_cp_color.current,
        //BBS: add plate's offset to the rendering vertices
        Vec3f(m_end_position[X] + m_x_offset, m_end_position[Y] + m_y_offset, m_processing_start_custom_gcode ? m_first_layer_height : m_end_position[Z]- m_z_offset) + m_extruder_offsets[filament_id],
        static_cast<float>(m_end_position[E] - m_start_position[E]),
        m_feedrate,
        0.0f, // actual feedrate
        m_width,
        m_height,
        m_mm3_per_mm,
        m_travel_dist,
        m_fan_speed,
        m_extruder_temps[filament_id],
        { 0.0f, 0.0f }, // time
        std::max<unsigned int>(1, m_layer_id) - 1,
        internal_only,
        m_object_label_id,
        m_print_z
    });

    if (type == EMoveType::Seam) {
        m_seams_count++;
    }

    // stores stop time placeholders for later use
    if (type == EMoveType::Color_change || type == EMoveType::Pause_Print) {
        for (size_t i = 0; i < static_cast<size_t>(PrintEstimatedStatistics::ETimeMode::Count); ++i) {
            TimeMachine& machine = m_time_processor.machines[i];
            if (!machine.enabled)
                continue;

            machine.stop_times.push_back({ m_g1_line_id, 0.0f });
        }
    }
}

void GCodeProcessor::set_extrusion_role(ExtrusionRole role)
{
    m_used_filaments.process_role_cache(this);
    m_extrusion_role = role;
}

float GCodeProcessor::minimum_feedrate(PrintEstimatedStatistics::ETimeMode mode, float feedrate) const
{
    if (m_time_processor.machine_limits.machine_min_extruding_rate.empty())
        return feedrate;

    return std::max(feedrate, get_option_value(m_time_processor.machine_limits.machine_min_extruding_rate, static_cast<size_t>(mode)));
}

float GCodeProcessor::minimum_travel_feedrate(PrintEstimatedStatistics::ETimeMode mode, float feedrate) const
{
    if (m_time_processor.machine_limits.machine_min_travel_rate.empty())
        return feedrate;

    return std::max(feedrate, get_option_value(m_time_processor.machine_limits.machine_min_travel_rate, static_cast<size_t>(mode)));
}

float GCodeProcessor::get_axis_max_feedrate(PrintEstimatedStatistics::ETimeMode mode, Axis axis, int extruder_id) const
{
    int matched_pos = extruder_id * 2;
    switch (axis)
    {
    case X: { return get_option_value(m_time_processor.machine_limits.machine_max_speed_x, matched_pos + static_cast<size_t>(mode)); }
    case Y: { return get_option_value(m_time_processor.machine_limits.machine_max_speed_y, matched_pos + static_cast<size_t>(mode)); }
    case Z: { return get_option_value(m_time_processor.machine_limits.machine_max_speed_z, matched_pos + static_cast<size_t>(mode)); }
    case E: { return get_option_value(m_time_processor.machine_limits.machine_max_speed_e, matched_pos + static_cast<size_t>(mode)); }
    default: { return 0.0f; }
    }
}

float GCodeProcessor::get_axis_max_acceleration(PrintEstimatedStatistics::ETimeMode mode, Axis axis, int extruder_id) const
{
    int matched_pos = extruder_id * 2;
    switch (axis)
    {
    case X: { return get_option_value(m_time_processor.machine_limits.machine_max_acceleration_x, matched_pos + static_cast<size_t>(mode)); }
    case Y: { return get_option_value(m_time_processor.machine_limits.machine_max_acceleration_y, matched_pos + static_cast<size_t>(mode)); }
    case Z: { return get_option_value(m_time_processor.machine_limits.machine_max_acceleration_z, matched_pos + static_cast<size_t>(mode)); }
    case E: { return get_option_value(m_time_processor.machine_limits.machine_max_acceleration_e, matched_pos + static_cast<size_t>(mode)); }
    default: { return 0.0f; }
    }
}

float GCodeProcessor::get_axis_max_jerk(PrintEstimatedStatistics::ETimeMode mode, Axis axis) const
{
    switch (axis)
    {
    case X: { return get_option_value(m_time_processor.machine_limits.machine_max_jerk_x, static_cast<size_t>(mode)); }
    case Y: { return get_option_value(m_time_processor.machine_limits.machine_max_jerk_y, static_cast<size_t>(mode)); }
    case Z: { return get_option_value(m_time_processor.machine_limits.machine_max_jerk_z, static_cast<size_t>(mode)); }
    case E: { return get_option_value(m_time_processor.machine_limits.machine_max_jerk_e, static_cast<size_t>(mode)); }
    default: { return 0.0f; }
    }
}

Vec3f GCodeProcessor::get_xyz_max_jerk(PrintEstimatedStatistics::ETimeMode mode) const
{
    return Vec3f(get_option_value(m_time_processor.machine_limits.machine_max_jerk_x, static_cast<size_t>(mode)),
        get_option_value(m_time_processor.machine_limits.machine_max_jerk_y, static_cast<size_t>(mode)),
        get_option_value(m_time_processor.machine_limits.machine_max_jerk_z, static_cast<size_t>(mode)));
}

float GCodeProcessor::get_retract_acceleration(PrintEstimatedStatistics::ETimeMode mode) const
{
    size_t id = static_cast<size_t>(mode);
    return (id < m_time_processor.machines.size()) ? m_time_processor.machines[id].retract_acceleration : DEFAULT_RETRACT_ACCELERATION;
}

void GCodeProcessor::set_retract_acceleration(PrintEstimatedStatistics::ETimeMode mode, float value)
{
    size_t id = static_cast<size_t>(mode);
    if (id < m_time_processor.machines.size()) {
        m_time_processor.machines[id].retract_acceleration = (m_time_processor.machines[id].max_retract_acceleration == 0.0f) ? value :
            // Clamp the acceleration with the maximum.
            std::min(value, m_time_processor.machines[id].max_retract_acceleration);
    }
}

float GCodeProcessor::get_acceleration(PrintEstimatedStatistics::ETimeMode mode) const
{
    size_t id = static_cast<size_t>(mode);
    return (id < m_time_processor.machines.size()) ? m_time_processor.machines[id].acceleration : DEFAULT_ACCELERATION;
}

void GCodeProcessor::set_acceleration(PrintEstimatedStatistics::ETimeMode mode, float value)
{
    size_t id = static_cast<size_t>(mode);
    if (id < m_time_processor.machines.size()) {
        m_time_processor.machines[id].acceleration = (m_time_processor.machines[id].max_acceleration == 0.0f) ? value :
            // Clamp the acceleration with the maximum.
            std::min(value, m_time_processor.machines[id].max_acceleration);
    }
}

float GCodeProcessor::get_travel_acceleration(PrintEstimatedStatistics::ETimeMode mode) const
{
    size_t id = static_cast<size_t>(mode);
    return (id < m_time_processor.machines.size()) ? m_time_processor.machines[id].travel_acceleration : DEFAULT_TRAVEL_ACCELERATION;
}

void GCodeProcessor::set_travel_acceleration(PrintEstimatedStatistics::ETimeMode mode, float value)
{
    size_t id = static_cast<size_t>(mode);
    if (id < m_time_processor.machines.size()) {
        m_time_processor.machines[id].travel_acceleration = (m_time_processor.machines[id].max_travel_acceleration == 0.0f) ? value :
            // Clamp the acceleration with the maximum.
            std::min(value, m_time_processor.machines[id].max_travel_acceleration);
    }
}

float GCodeProcessor::get_filament_load_time(size_t extruder_id)
{
    //BBS: change load time to machine config and all extruder has same value
    return m_time_processor.extruder_unloaded ? 0.0f : m_time_processor.filament_load_times;
}

float GCodeProcessor::get_filament_unload_time(size_t extruder_id)
{
    //BBS: change unload time to machine config and all extruder has same value
    return m_time_processor.extruder_unloaded ? 0.0f : m_time_processor.filament_unload_times;
}

float GCodeProcessor::get_extruder_change_time(size_t extruder_id)
{
    //TODO: all extruder has the same value ?
    return m_time_processor.machine_tool_change_time;
}

//BBS
int GCodeProcessor::get_filament_vitrification_temperature(size_t extrude_id)
{
    if (extrude_id < m_result.filament_vitrification_temperature.size())
        return m_result.filament_vitrification_temperature[extrude_id];
    else
        return 0;
}

void GCodeProcessor::process_custom_gcode_time(CustomGCode::Type code)
{
    //FIXME this simulates st_synchronize! is it correct?
    // The estimated time may be longer than the real print time.
    simulate_st_synchronize();
    for (size_t i = 0; i < static_cast<size_t>(PrintEstimatedStatistics::ETimeMode::Count); ++i) {
        TimeMachine& machine = m_time_processor.machines[i];
        if (!machine.enabled)
            continue;

        TimeMachine::CustomGCodeTime& gcode_time = machine.gcode_time;
        gcode_time.needed = true;
        if (gcode_time.cache != 0.0f) {
            gcode_time.times.push_back({ code, gcode_time.cache });
            gcode_time.cache = 0.0f;
        }
    }
}

void GCodeProcessor::process_filaments(CustomGCode::Type code)
{
    if (code == CustomGCode::ColorChange)
        m_used_filaments.process_color_change_cache();

    if (code == CustomGCode::ToolChange) {
        m_used_filaments.process_model_cache(this);
        m_used_filaments.process_support_cache(this);
        m_used_filaments.process_total_volume_cache(this);
        //BBS: reset remaining filament
        size_t last_extruder_id = get_extruder_id();
        m_remaining_volume[last_extruder_id] = m_nozzle_volume[last_extruder_id];
    }
}

void GCodeProcessor::calculate_time(GCodeProcessorResult& result, size_t keep_last_n_blocks, float additional_time)
{
    // calculate times
    std::vector<TimeMachine::ActualSpeedMove> actual_speed_moves;
    for (size_t i = 0; i < static_cast<size_t>(PrintEstimatedStatistics::ETimeMode::Count); ++i) {
        TimeMachine& machine = m_time_processor.machines[i];
        machine.calculate_time(m_result, static_cast<PrintEstimatedStatistics::ETimeMode>(i), keep_last_n_blocks, additional_time);
        if (static_cast<PrintEstimatedStatistics::ETimeMode>(i) == PrintEstimatedStatistics::ETimeMode::Normal)
            actual_speed_moves = std::move(machine.actual_speed_moves);
    }

    // insert actual speed moves into the move list
    unsigned int inserted_actual_speed_moves_count = 0;
    std::vector<GCodeProcessorResult::MoveVertex> new_moves;
    std::map<unsigned int, unsigned int> id_map;
    for (auto it = actual_speed_moves.begin(); it != actual_speed_moves.end(); ++it) {
        const unsigned int base_id = it->move_id + inserted_actual_speed_moves_count;
        if (it->position.has_value()) {
            // insert actual speed move into the move list
            // clone from existing move
            GCodeProcessorResult::MoveVertex new_move = result.moves[base_id];
            // override modified parameters
            new_move.time = { 0.0f, 0.0f };
            new_move.position = *it->position;
            new_move.actual_feedrate = it->actual_feedrate;
            new_move.delta_extruder = *it->delta_extruder;
            new_move.feedrate = *it->feedrate;
            new_move.width = *it->width;
            new_move.height = *it->height;
            new_move.mm3_per_mm = *it->mm3_per_mm;
            new_move.fan_speed = *it->fan_speed;
            new_move.temperature = *it->temperature;
            new_move.internal_only = true;
            new_moves.push_back(new_move);
        }
        else {
            result.moves.insert(result.moves.begin() + base_id, new_moves.begin(), new_moves.end());
            id_map[it->move_id] = base_id + new_moves.size();
            // update move actual speed
            result.moves[base_id + new_moves.size()].actual_feedrate = it->actual_feedrate;
            inserted_actual_speed_moves_count += new_moves.size();
            // synchronize seams actual speed
            if (base_id + new_moves.size() + 1 < result.moves.size()) {
                GCodeProcessorResult::MoveVertex& move = result.moves[base_id + new_moves.size() + 1];
                if (move.type == EMoveType::Seam)
                    move.actual_feedrate = it->actual_feedrate;
            }
            new_moves.clear();
        }
    }

    // synchronize blocks' move_ids with after moves for actual speed insertion
    for (size_t i = 0; i < static_cast<size_t>(PrintEstimatedStatistics::ETimeMode::Count); ++i) {
        for (GCodeProcessor::TimeBlock& block : m_time_processor.machines[i].blocks) {
            auto it = id_map.find(block.move_id);
            block.move_id = (it != id_map.end()) ? it->second : block.move_id + inserted_actual_speed_moves_count;
        }
    }
}

void GCodeProcessor::simulate_st_synchronize(float additional_time)
{
    calculate_time(m_result, 0, additional_time);
}

void GCodeProcessor::update_estimated_times_stats()
{
    auto update_mode = [this](PrintEstimatedStatistics::ETimeMode mode) {
        PrintEstimatedStatistics::Mode& data = m_result.print_statistics.modes[static_cast<size_t>(mode)];
        data.time = get_time(mode);
        data.prepare_time = get_prepare_time(mode);
        data.custom_gcode_times = get_custom_gcode_times(mode, true);
    };

    update_mode(PrintEstimatedStatistics::ETimeMode::Normal);
    if (m_time_processor.machines[static_cast<size_t>(PrintEstimatedStatistics::ETimeMode::Stealth)].enabled)
        update_mode(PrintEstimatedStatistics::ETimeMode::Stealth);
    else
        m_result.print_statistics.modes[static_cast<size_t>(PrintEstimatedStatistics::ETimeMode::Stealth)].reset();

    m_result.print_statistics.volumes_per_color_change  = m_used_filaments.volumes_per_color_change;
    m_result.print_statistics.model_volumes_per_extruder      = m_used_filaments.model_volumes_per_filament;
    m_result.print_statistics.wipe_tower_volumes_per_extruder = m_used_filaments.wipe_tower_volumes_per_filament;
    m_result.print_statistics.support_volumes_per_extruder = m_used_filaments.support_volumes_per_filament;
    m_result.print_statistics.flush_per_filament      = m_used_filaments.flush_per_filament;
    m_result.print_statistics.used_filaments_per_role   = m_used_filaments.filaments_per_role;
    m_result.print_statistics.total_volumes_per_extruder = m_used_filaments.total_volumes_per_filament;
}

double GCodeProcessor::extract_absolute_position_on_axis(Axis axis, const GCodeReader::GCodeLine& line, double area_filament_cross_section)
{
    if (line.has(Slic3r::Axis(axis))) {
        bool is_relative = (m_global_positioning_type == EPositioningType::Relative);
        if (axis == E)
            is_relative |= (m_e_local_positioning_type == EPositioningType::Relative);

        const double lengthsScaleFactor = (m_units == EUnits::Inches) ? double(INCHES_TO_MM) : 1.0;
        double ret = line.value(Slic3r::Axis(axis)) * lengthsScaleFactor;
        // if (axis == E && m_use_volumetric_e)
        //     ret /= area_filament_cross_section;
        return is_relative ? m_start_position[axis] + ret : m_origin[axis] + ret;
    }
    else
        return m_start_position[axis];
}

//BBS: ugly code...
void GCodeProcessor::update_slice_warnings()
{
    m_result.warnings.clear();

    auto get_used_filaments = [this]() {
        std::vector<size_t> used_filaments;
        used_filaments.reserve(m_used_filaments.total_volumes_per_filament.size());
        for (auto item : m_used_filaments.total_volumes_per_filament) {
            used_filaments.push_back(item.first);
        }
        return used_filaments;
    };

    auto used_filaments = get_used_filaments();
    assert(!used_filaments.empty());
    GCodeProcessorResult::SliceWarning warning;
    warning.level = 1;
    if (m_highest_bed_temp != 0) {
        for (size_t i = 0; i < used_filaments.size(); i++) {
            int temperature = get_filament_vitrification_temperature(used_filaments[i]);
            if (temperature != 0 && m_highest_bed_temp >= temperature)
                warning.params.push_back(std::to_string(used_filaments[i]));
        }
    }

    if (!warning.params.empty()) {
        warning.level       = 3;
        warning.msg         = BED_TEMP_TOO_HIGH_THAN_FILAMENT;
        warning.error_code  = "1000C001";
        m_result.warnings.push_back(warning);
    }

    //bbs:HRC checker
    warning.params.clear();
    warning.level=1;

    std::vector<int> nozzle_hrc_lists(m_result.nozzle_type.size(), 0);
    // store the nozzle hrc of each extruder
    for (size_t idx = 0; idx < m_result.nozzle_type.size(); ++idx) {
        nozzle_hrc_lists[idx] = m_result.nozzle_hrc;
        if(nozzle_hrc_lists[idx] <= 0)
            nozzle_hrc_lists[idx] = Print::get_hrc_by_nozzle_type(m_result.nozzle_type[idx]);
    }

    for (size_t idx = 0; idx < used_filaments.size(); ++idx) {
        int filament_hrc = 0;

        if (used_filaments[idx] < m_result.required_nozzle_HRC.size())
            filament_hrc = m_result.required_nozzle_HRC[used_filaments[idx]];

        int filament_extruder_id = m_filament_maps[used_filaments[idx]];
        int extruder_hrc = nozzle_hrc_lists[filament_extruder_id];

        BOOST_LOG_TRIVIAL(debug) << __FUNCTION__ << boost::format(": Check HRC: filament:%1%, hrc=%2%, extruder:%3%, hrc:%4%") % used_filaments[idx] % filament_hrc % filament_extruder_id % extruder_hrc;

        if (extruder_hrc!=0 && extruder_hrc < filament_hrc)
            warning.params.push_back(std::to_string(used_filaments[idx]));
    }

    if (!warning.params.empty()) {
        warning.level      = 3;
        warning.msg = NOZZLE_HRC_CHECKER;
        warning.error_code = "1000C002";
        m_result.warnings.push_back(warning);
    }

    // bbs:HRC checker
    warning.params.clear();
    warning.level = 1;
    if (!m_result.support_traditional_timelapse) {
        warning.level      = 2;
        warning.msg        = NOT_SUPPORT_TRADITIONAL_TIMELAPSE;
        warning.error_code = "10018003";
        m_result.warnings.push_back(warning);

        // Compatible with older version for A series
        warning.level      = 3;
        warning.error_code = "1000C003";
        m_result.warnings.push_back(warning);
    }

    if (m_result.timelapse_warning_code != 0) {
        if (m_result.timelapse_warning_code & 1) {
            warning.level      = 1;
            warning.msg        = NOT_GENERATE_TIMELAPSE;
            warning.error_code = "10014001";
            m_result.warnings.push_back(warning);
        }
        if ((m_result.timelapse_warning_code >> 1) & 1) {
            warning.level      = 1;
            warning.msg        = NOT_GENERATE_TIMELAPSE;
            warning.error_code = "10014002";
            m_result.warnings.push_back(warning);
        }
        if ((m_result.timelapse_warning_code >> 2) & 1) {
            warning.level      = 2;
            warning.msg        = SMOOTH_TIMELAPSE_WITHOUT_PRIME_TOWER;
            warning.error_code = "10018004";
            m_result.warnings.push_back(warning);
        }
    }

    m_result.warnings.shrink_to_fit();
}

int GCodeProcessor::get_filament_id(bool force_initialize)const
{
    int extruder_id = get_extruder_id(force_initialize);
    if (extruder_id == -1)
        return force_initialize ? 0 : -1;

    if (m_filament_id[extruder_id] == (unsigned char)(-1))
        return force_initialize ? 0 : -1;

    return static_cast<int>(m_filament_id[extruder_id]);
}

int GCodeProcessor::get_last_filament_id(bool force_initialize)const
{
    int extruder_id = get_extruder_id(force_initialize);
    if (extruder_id == -1)
        return force_initialize ? 0 : -1;

    if (m_last_filament_id[extruder_id] == (unsigned char)(-1))
        return force_initialize ? 0 : -1;

    return static_cast<int>(m_last_filament_id[extruder_id]);
}

int GCodeProcessor::get_extruder_id(bool force_initialize)const
{
    if (m_extruder_id == (unsigned char)(-1))
        return force_initialize ? 0 : -1;
    return static_cast<int>(m_extruder_id);
}

} /* namespace Slic3r */
<|MERGE_RESOLUTION|>--- conflicted
+++ resolved
@@ -2560,26 +2560,8 @@
     m_used_filaments.process_caches(this);
 
     update_estimated_times_stats();
-<<<<<<< HEAD
-=======
-    auto time_mode = m_result.print_statistics.modes[static_cast<size_t>(PrintEstimatedStatistics::ETimeMode::Normal)];
-
-    auto it = std::find_if(time_mode.roles_times.begin(), time_mode.roles_times.end(), [](const std::pair<ExtrusionRole, float>& item) { return erCustom == item.first; });
-    auto prepare_time = (it != time_mode.roles_times.end()) ? it->second : 0.0f;
-
-    std::vector<float>& layer_times = m_result.print_statistics.modes[static_cast<size_t>(PrintEstimatedStatistics::ETimeMode::Normal)].layers_times;
-    m_result.initial_layer_time     = layer_times.size() > 0 ? std::max(float(0.0), layer_times[0] - prepare_time) : 0;
-
-    //update times for results
-    for (size_t i = 0; i < m_result.moves.size(); i++) {
-        //field layer_duration contains the layer id for the move in which the layer_duration has to be set.
-        size_t layer_id = size_t(m_result.moves[i].layer_duration);
-        if (layer_times.size() > layer_id - 1 && layer_id > 0)
-            m_result.moves[i].layer_duration = layer_id == 1 ? std::max(0.f,layer_times[layer_id - 1] - prepare_time) : layer_times[layer_id - 1];
-        else
-            m_result.moves[i].layer_duration = 0;
-    }
->>>>>>> aa5350a6
+
+    m_result.initial_layer_time = get_first_layer_time(PrintEstimatedStatistics::ETimeMode::Normal);
 
     if (post_process){
         run_post_process();
