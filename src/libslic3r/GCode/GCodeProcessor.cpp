--- conflicted
+++ resolved
@@ -64,13 +64,10 @@
     "_GP_LAST_LINE_M73_PLACEHOLDER",
     "_GP_ESTIMATED_PRINTING_TIME_PLACEHOLDER",
     "_GP_TOTAL_LAYER_NUMBER_PLACEHOLDER",
-<<<<<<< HEAD
     " MANUAL_TOOL_CHANGE ",
-    "_DURING_PRINT_EXHAUST_FAN"
-=======
+    "_DURING_PRINT_EXHAUST_FAN",
     " WIPE_TOWER_START",
     " WIPE_TOWER_END"
->>>>>>> 693aa8d2
 };
 
 const std::vector<std::string> GCodeProcessor::Reserved_Tags_compatible = {
@@ -87,7 +84,10 @@
     "_GP_LAST_LINE_M73_PLACEHOLDER",
     "_GP_ESTIMATED_PRINTING_TIME_PLACEHOLDER",
     "_GP_TOTAL_LAYER_NUMBER_PLACEHOLDER",
-    " MANUAL_TOOL_CHANGE "
+    " MANUAL_TOOL_CHANGE ",
+    "_DURING_PRINT_EXHAUST_FAN",
+    " WIPE_TOWER_START",
+    " WIPE_TOWER_END"
 };
 
 
@@ -1051,7 +1051,6 @@
     if (spiral_vase != nullptr)
         m_spiral_vase_active = spiral_vase->value;
 
-<<<<<<< HEAD
     const ConfigOptionBool* manual_filament_change = config.option<ConfigOptionBool>("manual_filament_change");
     if (manual_filament_change != nullptr)
         m_manual_filament_change = manual_filament_change->value;
@@ -1059,9 +1058,7 @@
     const ConfigOptionFloat* z_offset = config.option<ConfigOptionFloat>("z_offset");
     if (z_offset != nullptr)
         m_z_offset = z_offset->value;
-=======
-
->>>>>>> 693aa8d2
+
 }
 
 void GCodeProcessor::apply_config(const DynamicPrintConfig& config)
@@ -4461,13 +4458,9 @@
     warning.params.clear();
     warning.level=1;
 
-<<<<<<< HEAD
     int nozzle_hrc = m_result.nozzle_hrc;
     if(nozzle_hrc <= 0)
         nozzle_hrc = Print::get_hrc_by_nozzle_type(m_result.nozzle_type);
-=======
-    int nozzle_hrc = Print::get_hrc_by_nozzle_type(m_result.nozzle_type);
->>>>>>> 693aa8d2
     if (nozzle_hrc!=0) {
         for (size_t i = 0; i < used_extruders.size(); i++) {
             int HRC=0;
