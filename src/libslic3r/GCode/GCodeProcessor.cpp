--- conflicted
+++ resolved
@@ -60,6 +60,7 @@
     "_GP_LAST_LINE_M73_PLACEHOLDER",
     "_GP_ESTIMATED_PRINTING_TIME_PLACEHOLDER",
     "_GP_TOTAL_LAYER_NUMBER_PLACEHOLDER",
+    " MANUAL_TOOL_CHANGE ",
     "_DURING_PRINT_EXHAUST_FAN"
 };
 
@@ -76,19 +77,14 @@
     "_GP_FIRST_LINE_M73_PLACEHOLDER",
     "_GP_LAST_LINE_M73_PLACEHOLDER",
     "_GP_ESTIMATED_PRINTING_TIME_PLACEHOLDER",
-    "_GP_TOTAL_LAYER_NUMBER_PLACEHOLDER"
+    "_GP_TOTAL_LAYER_NUMBER_PLACEHOLDER",
+    " MANUAL_TOOL_CHANGE "
 };
 
 
 const std::string GCodeProcessor::Flush_Start_Tag = " FLUSH_START";
 const std::string GCodeProcessor::Flush_End_Tag = " FLUSH_END";
 
-const std::map<NozzleType,int> GCodeProcessor::Nozzle_Type_To_HRC={
-    {NozzleType::ntStainlessSteel,20},
-    {NozzleType::ntHardenedSteel,55},
-    {NozzleType::ntBrass,2},
-    {NozzleType::ntUndefine,0}
-};
 
 const float GCodeProcessor::Wipe_Width = 0.05f;
 const float GCodeProcessor::Wipe_Height = 0.05f;
@@ -668,7 +664,10 @@
                 if (eol) {
                     ++line_id;
 
-                    gcode_line += "\n";
+                    // determine the end of line character and pass to output
+                    gcode_line += *it_end;
+                    if(*it_end == '\r' && *(++ it_end) == '\n')
+                        gcode_line += '\n';
                     // replace placeholder lines
                     auto [processed, lines_added_count] = process_placeholders(gcode_line);
                     if (processed && lines_added_count > 0)
@@ -1013,9 +1012,6 @@
     if (spiral_vase != nullptr)
         m_spiral_vase_active = spiral_vase->value;
 
-<<<<<<< HEAD
-
-=======
     const ConfigOptionBool* manual_filament_change = config.option<ConfigOptionBool>("manual_filament_change");
     if (manual_filament_change != nullptr)
         m_manual_filament_change = manual_filament_change->value;
@@ -1023,7 +1019,6 @@
     const ConfigOptionFloat* z_offset = config.option<ConfigOptionFloat>("z_offset");
     if (z_offset != nullptr)
         m_z_offset = z_offset->value;
->>>>>>> dcb23abb
 }
 
 void GCodeProcessor::apply_config(const DynamicPrintConfig& config)
@@ -2126,6 +2121,13 @@
                 BOOST_LOG_TRIVIAL(error) << "GCodeProcessor encountered an invalid value for Width (" << comment << ").";
             return;
         }
+        // Orca: manual tool change tag
+        if (m_manual_filament_change && boost::starts_with(comment, reserved_tag(ETags::Manual_Tool_Change))) {
+            std::string_view tool_change_cmd = comment.substr(reserved_tag(ETags::Manual_Tool_Change).length());
+            if (boost::starts_with(tool_change_cmd, "T")) {
+                process_T(tool_change_cmd);
+            }
+        }
     }
 
     // color change tag
@@ -4362,7 +4364,7 @@
     if (m_highest_bed_temp != 0) {
         for (size_t i = 0; i < used_extruders.size(); i++) {
             int temperature = get_filament_vitrification_temperature(used_extruders[i]);
-            if (temperature != 0 && m_highest_bed_temp > temperature)
+            if (temperature != 0 && m_highest_bed_temp >= temperature)
                 warning.params.push_back(std::to_string(used_extruders[i]));
         }
     }
@@ -4379,7 +4381,7 @@
 
     int nozzle_hrc = m_result.nozzle_hrc;
     if(nozzle_hrc <= 0)
-        nozzle_hrc = Nozzle_Type_To_HRC.find(m_result.nozzle_type)->second;
+        nozzle_hrc = Print::get_hrc_by_nozzle_type(m_result.nozzle_type);
     if (nozzle_hrc!=0) {
         for (size_t i = 0; i < used_extruders.size(); i++) {
             int HRC=0;
