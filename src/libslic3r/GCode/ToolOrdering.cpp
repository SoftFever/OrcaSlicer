--- conflicted
+++ resolved
@@ -1040,12 +1040,7 @@
                 if (!object->config().flush_into_infill && !object->config().flush_into_objects && !object->config().flush_into_support)
                     continue;
                 bool wipe_into_infill_only = !object->config().flush_into_objects && object->config().flush_into_infill;
-<<<<<<< HEAD
-                bool is_infill_first = print.default_region_config().wall_infill_order == WallInfillOrder::InfillInnerOuter ||
-                                       print.default_region_config().wall_infill_order == WallInfillOrder::InfillOuterInner;
-=======
                 bool is_infill_first = print.config().is_infill_first;
->>>>>>> 693aa8d2
                 if (is_infill_first != perimeters_done || wipe_into_infill_only) {
                     for (const ExtrusionEntity* ee : layerm->fills.entities) {                      // iterate through all infill Collections
                         auto* fill = dynamic_cast<const ExtrusionEntityCollection*>(ee);
@@ -1158,12 +1153,7 @@
                 if (!object->config().flush_into_infill && !object->config().flush_into_objects)
                     continue;
 
-<<<<<<< HEAD
-                bool is_infill_first = print.default_region_config().wall_infill_order == WallInfillOrder::InfillInnerOuter ||
-                                           print.default_region_config().wall_infill_order == WallInfillOrder::InfillOuterInner;
-=======
                 bool is_infill_first = print.config().is_infill_first;
->>>>>>> 693aa8d2
                 for (const ExtrusionEntity* ee : layerm->fills.entities) {                      // iterate through all infill Collections
                     auto* fill = dynamic_cast<const ExtrusionEntityCollection*>(ee);
 
