--- conflicted
+++ resolved
@@ -116,7 +116,7 @@
 
     struct GCodeCheckResult
     {
-        int error_code = 0;   // 0 means succeed, 0b 0001 multi extruder printable area error, 0b 0010 multi extruder printable height error, 
+        int error_code = 0;   // 0 means succeed, 0b 0001 multi extruder printable area error, 0b 0010 multi extruder printable height error,
         // 0b 0100 plate printable area error, 0b 1000 plate printable height error, 0b 10000 wrapping detection area error
         std::map<int, std::vector<std::pair<int, int>>> print_area_error_infos;   // printable_area  extruder_id to <filament_id - object_label_id> which cannot printed in this extruder
         std::map<int, std::vector<std::pair<int, int>>> print_height_error_infos;   // printable_height extruder_id to <filament_id - object_label_id> which cannot printed in this extruder
@@ -183,22 +183,13 @@
             float travel_dist{ 0.0f }; // mm
             float fan_speed{ 0.0f }; // percentage
             float temperature{ 0.0f }; // Celsius degrees
-<<<<<<< HEAD
             std::array<float, static_cast<size_t>(PrintEstimatedStatistics::ETimeMode::Count)> time{ 0.0f, 0.0f }; // s
             unsigned int layer_id{ 0 };
             bool internal_only{ false };
-=======
-            float time{ 0.0f }; // s
-            float layer_duration{ 0.0f }; // s (layer id before finalize)
-
-
-            //BBS: arc move related data
-            EMovePathType move_path_type{ EMovePathType::Noop_move };
-            Vec3f arc_center_position{ Vec3f::Zero() };      // mm
-            std::vector<Vec3f> interpolation_points;     // interpolation points of arc for drawing
+
+            //BBS
             int  object_label_id{-1};
             float print_z{0.0f};
->>>>>>> 4501bf6f
 
             float volumetric_rate() const { return feedrate * mm3_per_mm; }
             float actual_volumetric_rate() const { return actual_feedrate * mm3_per_mm; }
