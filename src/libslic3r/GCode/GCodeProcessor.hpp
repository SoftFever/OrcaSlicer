--- conflicted
+++ resolved
@@ -277,13 +277,10 @@
             Last_Line_M73_Placeholder,
             Estimated_Printing_Time_Placeholder,
             Total_Layer_Number_Placeholder,
-<<<<<<< HEAD
             Manual_Tool_Change,
-            During_Print_Exhaust_Fan
-=======
+            During_Print_Exhaust_Fan,
             Wipe_Tower_Start,
             Wipe_Tower_End,
->>>>>>> 693aa8d2
         };
 
         static const std::string& reserved_tag(ETags tag) { return s_IsBBLPrinter ? Reserved_Tags[static_cast<unsigned char>(tag)] : Reserved_Tags_compatible[static_cast<unsigned char>(tag)]; }
