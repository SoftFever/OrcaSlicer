#ifndef slic3r_Config_hpp_
#define slic3r_Config_hpp_

#include <assert.h>
#include <map>
#include <climits>
#include <cstdio>
#include <cstdlib>
#include <functional>
#include <iostream>
#include <stdexcept>
#include <string>
#include <vector>
#include "libslic3r.h"
#include "clonable_ptr.hpp"
#include "Exception.hpp"
#include "Point.hpp"

#include <boost/algorithm/string/predicate.hpp>
#include <boost/algorithm/string/trim.hpp>
#include <boost/format/format_fwd.hpp>
#include <boost/functional/hash.hpp>
#include <boost/property_tree/ptree_fwd.hpp>
#include <boost/log/trivial.hpp>

#include <cereal/access.hpp>
#include <cereal/types/base_class.hpp>

namespace Slic3r {
struct FloatOrPercent
{
    double value;
    bool   percent;

private:
    friend class cereal::access;
    template<class Archive> void serialize(Archive& ar)
    {
        ar(this->value);
        ar(this->percent);
    }
};

inline bool operator==(const FloatOrPercent& l, const FloatOrPercent& r) throw() { return l.value == r.value && l.percent == r.percent; }
inline bool operator!=(const FloatOrPercent& l, const FloatOrPercent& r) throw() { return !(l == r); }
inline bool operator<(const FloatOrPercent& l, const FloatOrPercent& r) throw()
{
    return l.value < r.value || (l.value == r.value && int(l.percent) < int(r.percent));
}
} // namespace Slic3r

namespace std {
template<> struct hash<Slic3r::FloatOrPercent>
{
    std::size_t operator()(const Slic3r::FloatOrPercent& v) const noexcept
    {
        std::size_t seed = std::hash<double>{}(v.value);
        return v.percent ? seed ^ 0x9e3779b9 : seed;
    }
};

template<> struct hash<Slic3r::Vec2d>
{
    std::size_t operator()(const Slic3r::Vec2d& v) const noexcept
    {
        std::size_t seed = std::hash<double>{}(v.x());
        boost::hash_combine(seed, std::hash<double>{}(v.y()));
        return seed;
    }
};

template<> struct hash<Slic3r::Vec3d>
{
    std::size_t operator()(const Slic3r::Vec3d& v) const noexcept
    {
        std::size_t seed = std::hash<double>{}(v.x());
        boost::hash_combine(seed, std::hash<double>{}(v.y()));
        boost::hash_combine(seed, std::hash<double>{}(v.z()));
        return seed;
    }
};
} // namespace std

namespace Slic3r {

// Name of the configuration option.
typedef std::string              t_config_option_key;
typedef std::vector<std::string> t_config_option_keys;

extern std::string escape_string_cstyle(const std::string& str);
extern std::string escape_strings_cstyle(const std::vector<std::string>& strs);
extern bool        unescape_string_cstyle(const std::string& str, std::string& out);
extern bool        unescape_strings_cstyle(const std::string& str, std::vector<std::string>& out);

extern std::string escape_ampersand(const std::string& str);

namespace ConfigHelpers {
inline bool looks_like_enum_value(std::string value)
{
    boost::trim(value);
    if (value.empty() || value.size() > 64 || !isalpha(value.front()))
        return false;
    for (const char c : value)
        if (!(isalnum(c) || c == '_' || c == '-'))
            return false;
    return true;
}

inline bool enum_looks_like_true_value(std::string value)
{
    boost::trim(value);
    return boost::iequals(value, "enabled") || boost::iequals(value, "on");
}

enum class DeserializationSubstitution { Disabled, DefaultsToFalse, DefaultsToTrue };

enum class DeserializationResult {
    Loaded,
    Substituted,
    Failed,
};
}; // namespace ConfigHelpers

// Base for all exceptions thrown by the configuration layer.
class ConfigurationError : public Slic3r::RuntimeError
{
public:
    using RuntimeError::RuntimeError;
};

// Specialization of std::exception to indicate that an unknown config option has been encountered.
class UnknownOptionException : public ConfigurationError
{
public:
    UnknownOptionException() : ConfigurationError("Unknown option exception") {}
    UnknownOptionException(const std::string& opt_key) : ConfigurationError(std::string("Unknown option exception: ") + opt_key) {}
};

// Indicate that the ConfigBase derived class does not provide config definition (the method def() returns null).
class NoDefinitionException : public ConfigurationError
{
public:
    NoDefinitionException() : ConfigurationError("No definition exception") {}
    NoDefinitionException(const std::string& opt_key) : ConfigurationError(std::string("No definition exception: ") + opt_key) {}
};

// Indicate that an unsupported accessor was called on a config option.
class BadOptionTypeException : public ConfigurationError
{
public:
    BadOptionTypeException() : ConfigurationError("Bad option type exception") {}
    BadOptionTypeException(const std::string& message) : ConfigurationError(message) {}
    BadOptionTypeException(const char* message) : ConfigurationError(message) {}
};

// Indicate that an option has been deserialized from an invalid value.
class BadOptionValueException : public ConfigurationError
{
public:
    BadOptionValueException() : ConfigurationError("Bad option value exception") {}
    BadOptionValueException(const std::string& message) : ConfigurationError(message) {}
    BadOptionValueException(const char* message) : ConfigurationError(message) {}
};

// Type of a configuration value.
enum ConfigOptionType {
    coVectorType = 0x4000,
    coNone       = 0,
    // single float
    coFloat = 1,
    // vector of floats
    coFloats = coFloat + coVectorType,
    // single int
    coInt = 2,
    // vector of ints
    coInts = coInt + coVectorType,
    // single string
    coString = 3,
    // vector of strings
    coStrings = coString + coVectorType,
    // percent value. Currently only used for infill.
    coPercent = 4,
    // percents value. Currently used for retract before wipe only.
    coPercents = coPercent + coVectorType,
    // a fraction or an absolute value
    coFloatOrPercent = 5,
    // vector of the above
    coFloatsOrPercents = coFloatOrPercent + coVectorType,
    // single 2d point (Point2f). Currently not used.
    coPoint = 6,
    // vector of 2d points (Point2f). Currently used for the definition of the print bed and for the extruder offsets.
    coPoints = coPoint + coVectorType,
    coPoint3 = 7,
    //    coPoint3s       = coPoint3 + coVectorType,
    // single boolean value
    coBool = 8,
    // vector of boolean values
    coBools = coBool + coVectorType,
    // a generic enum
    coEnum = 9,
    // BBS: vector of enums
    coEnums        = coEnum + coVectorType,
    coPointsGroups = 10 + coVectorType,
    coIntsGroups   = 11 + coVectorType
};

enum ConfigOptionMode {
    comSimple = 0,
    comAdvanced,
    comDevelop,
};

enum PrinterTechnology : unsigned char {
    // Fused Filament Fabrication
    ptFFF,
    // Stereolitography
    ptSLA,
    // Unknown, useful for command line processing
    ptUnknown,
    // Any technology, useful for parameters compatible with both ptFFF and ptSLA
    ptAny
};

enum ForwardCompatibilitySubstitutionRule {
    // Disable susbtitution, throw exception if an option value is not recognized.
    Disable,
    // Enable substitution of an unknown option value with default. Log the substitution.
    Enable,
    // Enable substitution of an unknown option value with default. Don't log the substitution.
    EnableSilent,
    // Enable substitution of an unknown option value with default. Log substitutions in user profiles, don't log substitutions in system profiles.
    EnableSystemSilent,
    // Enable silent substitution of an unknown option value with default when loading user profiles. Throw on an unknown option value in a
    // system profile.
    EnableSilentDisableSystem,
};

class ConfigOption;
class ConfigOptionDef;
// For forward definition of ConfigOption in ConfigOptionUniquePtr, we have to define a custom deleter.
struct ConfigOptionDeleter
{
    void operator()(ConfigOption* p);
};
using ConfigOptionUniquePtr = std::unique_ptr<ConfigOption, ConfigOptionDeleter>;

// When parsing a configuration value, if the old_value is not understood by this OrcaSlicer version,
// it is being substituted with some default value that this OrcaSlicer could work with.
// This structure serves to inform the user about the substitutions having been done during file import.
struct ConfigSubstitution
{
    const ConfigOptionDef* opt_def{nullptr};
    std::string            old_value;
    ConfigOptionUniquePtr  new_value;
};

using ConfigSubstitutions = std::vector<ConfigSubstitution>;

// Filled in by ConfigBase::set_deserialize_raw(), which based on "rule" either bails out
// or performs substitutions when encountering an unknown configuration value.
struct ConfigSubstitutionContext
{
    ConfigSubstitutionContext(ForwardCompatibilitySubstitutionRule rl) : rule(rl) {}
    bool empty() const throw() { return substitutions.empty(); }

    ForwardCompatibilitySubstitutionRule rule;
    ConfigSubstitutions                  substitutions;
    std::vector<std::string>             unrecogized_keys;
};

// A generic value of a configuration option.
class ConfigOption
{
public:
    virtual ~ConfigOption() {}

    virtual ConfigOptionType type() const                                             = 0;
    virtual std::string      serialize() const                                        = 0;
    virtual bool             deserialize(const std::string& str, bool append = false) = 0;
    virtual ConfigOption*    clone() const                                            = 0;
    // Set a value from a ConfigOption. The two options should be compatible.
    virtual void   set(const ConfigOption* option) = 0;
    virtual int    getInt() const { throw BadOptionTypeException("Calling ConfigOption::getInt on a non-int ConfigOption"); }
    virtual double getFloat() const { throw BadOptionTypeException("Calling ConfigOption::getFloat on a non-float ConfigOption"); }
    virtual bool   getBool() const { throw BadOptionTypeException("Calling ConfigOption::getBool on a non-boolean ConfigOption"); }
    virtual void   setInt(int /* val */) { throw BadOptionTypeException("Calling ConfigOption::setInt on a non-int ConfigOption"); }
    virtual bool   operator==(const ConfigOption& rhs) const = 0;
    bool           operator!=(const ConfigOption& rhs) const { return !(*this == rhs); }
    virtual size_t hash() const throw() = 0;
    bool           is_scalar() const { return (int(this->type()) & int(coVectorType)) == 0; }
    bool           is_vector() const { return !this->is_scalar(); }
    // If this option is nullable, then it may have its value or values set to nil.
    virtual bool nullable() const { return false; }
    // A scalar is nil, or all values of a vector are nil.
    virtual bool is_nil() const { return false; }
    // Is this option overridden by another option?
    // An option overrides another option if it is not nil and not equal.
    virtual bool overriden_by(const ConfigOption* rhs) const
    {
        assert(!this->nullable() && !rhs->nullable());
        return *this != *rhs;
    }
    // Apply an override option, possibly a nullable one.
    virtual bool apply_override(const ConfigOption* rhs, std::vector<int>& default_index)
    {
        if (*this == *rhs)
            return false;
        *this = *rhs;
        return true;
    }
};

typedef ConfigOption*       ConfigOptionPtr;
typedef const ConfigOption* ConfigOptionConstPtr;

// Value of a single valued option (bool, int, float, string, point, enum)
template<class T> class ConfigOptionSingle : public ConfigOption
{
public:
    T value;
    explicit ConfigOptionSingle(T value) : value(std::move(value)) {}
    operator T() const { return this->value; }

    void set(const ConfigOption* rhs) override
    {
        if (rhs->type() != this->type())
            throw ConfigurationError("ConfigOptionSingle: Assigning an incompatible type");
        assert(dynamic_cast<const ConfigOptionSingle<T>*>(rhs));
        this->value = static_cast<const ConfigOptionSingle<T>*>(rhs)->value;
    }

    bool operator==(const ConfigOption& rhs) const override
    {
        if (rhs.type() != this->type())
            throw ConfigurationError("ConfigOptionSingle: Comparing incompatible types");
        assert(dynamic_cast<const ConfigOptionSingle<T>*>(&rhs));
        return this->value == static_cast<const ConfigOptionSingle<T>*>(&rhs)->value;
    }

    bool operator==(const T& rhs) const throw() { return this->value == rhs; }
    bool operator!=(const T& rhs) const throw() { return this->value != rhs; }
    bool operator<(const T& rhs) const throw() { return this->value < rhs; }

    size_t hash() const throw() override { return std::hash<T>{}(this->value); }

private:
    friend class cereal::access;
    template<class Archive> void serialize(Archive& ar) { ar(this->value); }
};

// Value of a vector valued option (bools, ints, floats, strings, points)
class ConfigOptionVectorBase : public ConfigOption
{
public:
    // Currently used only to initialize the PlaceholderParser.
    virtual std::vector<std::string> vserialize() const = 0;
    // Set from a vector of ConfigOptions.
    // If the rhs ConfigOption is scalar, then its value is used,
    // otherwise for each of rhs, the first value of a vector is used.
    // This function is useful to collect values for multiple extrder / filament settings.
    virtual void set(const std::vector<const ConfigOption*>& rhs) = 0;
    // Set a single vector item from either a scalar option or the first value of a vector option.vector of ConfigOptions.
    // This function is useful to split values from multiple extrder / filament settings into separate configurations.
<<<<<<< HEAD
    virtual void set_at(const ConfigOption* rhs, size_t i, size_t j) = 0;
    // BBS
    virtual void set_at_to_nil(size_t i)                                                                                    = 0;
    virtual void append(const ConfigOption* rhs)                                                                            = 0;
    virtual void set(const ConfigOption* rhs, size_t start, size_t len)                                                     = 0;
    virtual void set_with_restore(const ConfigOptionVectorBase* rhs, std::vector<int>& restore_index, int stride)           = 0;
    virtual void set_with_restore_2(const ConfigOptionVectorBase* rhs, std::vector<int>& restore_index, int start, int len) = 0;
    virtual void set_only_diff(const ConfigOptionVectorBase* rhs, std::vector<int>& diff_index, int stride)                 = 0;
    virtual void set_with_nil(const ConfigOptionVectorBase* rhs, const ConfigOptionVectorBase* inherits, int stride)        = 0;
=======
    virtual void set_at(const ConfigOption *rhs, size_t i, size_t j) = 0;
    //BBS
    virtual void set_at_to_nil(size_t i) = 0;
    virtual void append(const ConfigOption *rhs) = 0;
    virtual void set(const ConfigOption* rhs, size_t start, size_t len) = 0;
    virtual void set_with_restore(const ConfigOptionVectorBase* rhs, std::vector<int>& restore_index, int stride) = 0;
    virtual void set_with_restore_2(const ConfigOptionVectorBase* rhs, std::vector<int>& restore_index, int start, int len, bool skip_error = false) = 0;
    virtual void set_only_diff(const ConfigOptionVectorBase* rhs, std::vector<int>& diff_index, int stride) = 0;
    virtual void set_with_nil(const ConfigOptionVectorBase* rhs, const ConfigOptionVectorBase* inherits, int stride) = 0;
>>>>>>> 4c00966c
    // Resize the vector of values, copy the newly added values from opt_default if provided.
    virtual void resize(size_t n, const ConfigOption* opt_default = nullptr) = 0;
    // Clear the values vector.
    virtual void clear() = 0;

    // Get size of this vector.
    virtual size_t size() const = 0;
    // Is this vector empty?
    virtual bool empty() const = 0;
    // Is the value nil? That should only be possible if this->nullable().
    virtual bool is_nil(size_t idx) const = 0;

    // We just overloaded and hid two base class virtual methods.
    // Let's show it was intentional (warnings).
    using ConfigOption::set;
    using ConfigOption::is_nil;

protected:
    // Used to verify type compatibility when assigning to / from a scalar ConfigOption.
    ConfigOptionType scalar_type() const { return static_cast<ConfigOptionType>(this->type() - coVectorType); }
};

// Value of a vector valued option (bools, ints, floats, strings, points), template
template<class T> class ConfigOptionVector : public ConfigOptionVectorBase
{
public:
    ConfigOptionVector() {}
    explicit ConfigOptionVector(size_t n, const T& value) : values(n, value) {}
    explicit ConfigOptionVector(std::initializer_list<T> il) : values(std::move(il)) {}
    explicit ConfigOptionVector(const std::vector<T>& values) : values(values) {}
    explicit ConfigOptionVector(std::vector<T>&& values) : values(std::move(values)) {}
    std::vector<T> values;

    void set(const ConfigOption* rhs) override
    {
        if (rhs->type() != this->type())
            throw ConfigurationError("ConfigOptionVector: Assigning an incompatible type");
        assert(dynamic_cast<const ConfigOptionVector<T>*>(rhs));
        this->values = static_cast<const ConfigOptionVector<T>*>(rhs)->values;
    }

    // Set from a vector of ConfigOptions.
    // If the rhs ConfigOption is scalar, then its value is used,
    // otherwise for each of rhs, the first value of a vector is used.
    // This function is useful to collect values for multiple extrder / filament settings.
    void set(const std::vector<const ConfigOption*>& rhs) override
    {
        this->values.clear();
        this->values.reserve(rhs.size());
        for (const ConfigOption* opt : rhs) {
            if (opt->type() == this->type()) {
                auto other = static_cast<const ConfigOptionVector<T>*>(opt);
                if (other->values.empty())
                    throw ConfigurationError("ConfigOptionVector::set(): Assigning from an empty vector");
                this->values.emplace_back(other->values.front());
            } else if (opt->type() == this->scalar_type())
                this->values.emplace_back(static_cast<const ConfigOptionSingle<T>*>(opt)->value);
            else
                throw ConfigurationError("ConfigOptionVector::set():: Assigning an incompatible type");
        }
    }

    // Set a single vector item from either a scalar option or the first value of a vector option.vector of ConfigOptions.
    // This function is useful to split values from multiple extrder / filament settings into separate configurations.
    void set_at(const ConfigOption* rhs, size_t i, size_t j) override
    {
        // It is expected that the vector value has at least one value, which is the default, if not overwritten.
        assert(!this->values.empty());
        if (this->values.size() <= i) {
            // Resize this vector, fill in the new vector fields with the copy of the first field.
            T v = this->values.front();
            this->values.resize(i + 1, v);
        }
        if (rhs->type() == this->type()) {
            // Assign the first value of the rhs vector.
            auto other = static_cast<const ConfigOptionVector<T>*>(rhs);
            if (other->values.empty())
                throw ConfigurationError("ConfigOptionVector::set_at(): Assigning from an empty vector");
            this->values[i] = other->get_at(j);
        } else if (rhs->type() == this->scalar_type())
            this->values[i] = static_cast<const ConfigOptionSingle<T>*>(rhs)->value;
        else
            throw ConfigurationError("ConfigOptionVector::set_at(): Assigning an incompatible type");
    }

    // BBS
    virtual void set_at_to_nil(size_t i) override {}

    void append(const ConfigOption* rhs) override
    {
        if (rhs->type() == this->type()) {
            // Assign the first value of the rhs vector.
            auto other = static_cast<const ConfigOptionVector<T>*>(rhs);
            if (other->values.empty())
                throw ConfigurationError("ConfigOptionVector::append(): append an empty vector");
            this->values.insert(this->values.end(), other->values.begin(), other->values.end());
        } else if (rhs->type() == this->scalar_type())
            this->values.push_back(static_cast<const ConfigOptionSingle<T>*>(rhs)->value);
        else
            throw ConfigurationError("ConfigOptionVector::append(): append an incompatible type");
    }

    // Set a single vector item from a range of another vector option
    // This function is useful to split values from multiple extrder / filament settings into separate configurations.
    void set(const ConfigOption* rhs, size_t start, size_t len) override
    {
        // It is expected that the vector value has at least one value, which is the default, if not overwritten.
        assert(!this->values.empty());
        T v = this->values.front();
        this->values.resize(len, v);
        if (rhs->type() == this->type()) {
            // Assign the first value of the rhs vector.
            auto other = static_cast<const ConfigOptionVector<T>*>(rhs);
            if (other->values.size() < (start + len))
                throw ConfigurationError("ConfigOptionVector::set_with(): Assigning from an vector with invalid size");
            for (size_t i = 0; i < len; i++)
                this->values[i] = other->get_at(start + i);
        } else
            throw ConfigurationError("ConfigOptionVector::set_with(): Assigning an incompatible type");
    }

    // set a item related with extruder variants when loading config from 3mf, restore the non change values to system config
    // rhs: item from systemconfig(inherits)
    // keep_index: which index in this vector need to be restored
    virtual void set_with_restore(const ConfigOptionVectorBase* rhs, std::vector<int>& restore_index, int stride) override
    {
        if (rhs->type() == this->type()) {
            // backup original ones
            std::vector<T> backup_values = this->values;
            // Assign the first value of the rhs vector.
            auto other   = static_cast<const ConfigOptionVector<T>*>(rhs);
            this->values = other->values;

            if (other->values.size() != (restore_index.size() * stride))
                throw ConfigurationError(
                    "ConfigOptionVector::set_with_restore(): Assigning from an vector with invalid restore_index size");

            for (size_t i = 0; i < restore_index.size(); i++) {
                if (restore_index[i] != -1) {
                    for (size_t j = 0; j < stride; j++)
                        this->values[i * stride + j] = backup_values[restore_index[i] * stride + j];
                }
            }
        } else
            throw ConfigurationError("ConfigOptionVector::set_with_restore(): Assigning an incompatible type");
    }

<<<<<<< HEAD
    // set a item related with extruder variants when loading config from filament json, replace the original filament items
    // rhs: item from seperate filament config
    // restore_index: which index in this vector need to be restored
    // start: which index in this vector need to be replaced
    // count: how many items in this vector need to be replaced
    virtual void set_with_restore_2(const ConfigOptionVectorBase* rhs, std::vector<int>& restore_index, int start, int len) override
=======
    //set a item related with extruder variants when loading config from filament json, replace the original filament items
    //rhs: item from seperate filament config
    //restore_index: which index in this vector need to be restored
    //start: which index in this vector need to be replaced
    //count: how many items in this vector need to be replaced
    virtual void set_with_restore_2(const ConfigOptionVectorBase* rhs, std::vector<int>& restore_index, int start, int len, bool skip_error = false) override
>>>>>>> 4c00966c
    {
        if (rhs->type() == this->type()) {
            // backup original ones
            std::vector<T> backup_values = this->values;

            if (this->values.size() < start) {
                throw ConfigurationError("ConfigOptionVector::set_with_restore_2(): invalid size found");
            } else {
                if (this->values.size() < start + len)
                    len = this->values.size() - start;

                // erase the original ones
                if (len > 0)
                    this->values.erase(this->values.begin() + start, this->values.begin() + start + len);
            }

            // Assign the new value from the rhs vector.
            auto other = const_cast<ConfigOptionVector<T>*>(static_cast<const ConfigOptionVector<T>*>(rhs));

<<<<<<< HEAD
            if (other->values.size() != (restore_index.size()))
                throw ConfigurationError(
                    "ConfigOptionVector::set_with_restore_2(): Assigning from an vector with invalid restore_index size");
=======
            if (other->values.size() != (restore_index.size())) {
                if (skip_error) {
                    T default_v = other->values.front();
                    other->values.resize(restore_index.size(), default_v);
                }
                else
                    throw ConfigurationError("ConfigOptionVector::set_with_restore_2(): Assigning from an vector with invalid restore_index size");
            }
>>>>>>> 4c00966c

            for (size_t i = 0; i < restore_index.size(); i++) {
                if ((restore_index[i] != -1) && (restore_index[i] < backup_values.size())) {
                    this->values.insert(this->values.begin() + start + i, backup_values[restore_index[i]]);
                } else
                    this->values.insert(this->values.begin() + start + i, other->values[i]);
            }
        } else
            throw ConfigurationError("ConfigOptionVector::set_with_restore_2(): Assigning an incompatible type");
    }

    // set a item related with extruder variants when loading user config, only set the different value of some extruder
    // rhs: item from user config
    // diff_index: which index in this vector need to be set
    virtual void set_only_diff(const ConfigOptionVectorBase* rhs, std::vector<int>& diff_index, int stride) override
    {
        if (rhs->type() == this->type()) {
            // Assign the first value of the rhs vector.
            auto other = static_cast<const ConfigOptionVector<T>*>(rhs);

            if (this->values.size() != (diff_index.size() * stride))
                throw ConfigurationError("ConfigOptionVector::set_only_diff(): Assigning from an vector with invalid diff_index size");

            for (size_t i = 0; i < diff_index.size(); i++) {
                if (diff_index[i] != -1) {
<<<<<<< HEAD
                    for (size_t j = 0; j < stride; j++) {
                        if (!other->is_nil(diff_index[i]))
                            this->values[i * stride + j] = other->values[diff_index[i] * stride + j];
=======
                    for (size_t j = 0; j < stride; j++)
                    {
                        if (!other->is_nil(diff_index[i] * stride))
                            this->values[i * stride +j] = other->values[diff_index[i] * stride +j];
>>>>>>> 4c00966c
                    }
                }
            }
        } else
            throw ConfigurationError("ConfigOptionVector::set_only_diff(): Assigning an incompatible type");
    }

    // set a item related with extruder variants when saving user config, set the non-diff value of some extruder to nill
    // this item has different value with inherit config
    // rhs: item from userconfig
    // inherits: item from inherit config
    virtual void set_with_nil(const ConfigOptionVectorBase* rhs, const ConfigOptionVectorBase* inherits, int stride) override
    {
        if ((rhs->type() == this->type()) && (inherits->type() == this->type())) {
            auto rhs_opt      = static_cast<const ConfigOptionVector<T>*>(rhs);
            auto inherits_opt = static_cast<const ConfigOptionVector<T>*>(inherits);

            if (inherits->size() != rhs->size())
                throw ConfigurationError("ConfigOptionVector::set_with_nil(): rhs size different with inherits size");

            this->values.resize(inherits->size(), this->values.front());

            for (size_t i = 0; i < inherits_opt->size(); i = i + stride) {
                bool set_nil = true;
                for (size_t j = 0; j < stride; j++) {
                    if (inherits_opt->values[i + j] != rhs_opt->values[i + j]) {
                        set_nil = false;
                        break;
                    }
                }

                for (size_t j = 0; j < stride; j++) {
                    if (set_nil) {
                        this->set_at_to_nil(i + j);
                    } else
                        this->values[i + j] = rhs_opt->values[i + j];
                }
            }
        } else
            throw ConfigurationError("ConfigOptionVector::set_with_nil(): Assigning an incompatible type");
    }

    const T& get_at(size_t i) const
    {
        assert(!this->values.empty());
        return (i < this->values.size()) ? this->values[i] : this->values.front();
    }

    T& get_at(size_t i) { return const_cast<T&>(std::as_const(*this).get_at(i)); }

    // Resize this vector by duplicating the /*last*/first value.
    // If the current vector is empty, the default value is used instead.
    // BBS: support scaler opt_default
    void resize(size_t n, const ConfigOption* opt_default = nullptr) override
    {
        // assert(opt_default == nullptr || opt_default->is_vector());
        //        assert(opt_default == nullptr || dynamic_cast<ConfigOptionVector<T>>(opt_default));
        assert(!this->values.empty() || opt_default != nullptr);

        if (n == 0)
            this->values.clear();
        else if (n < this->values.size())
            this->values.erase(this->values.begin() + n, this->values.end());
        else if (n > this->values.size()) {
            if (this->values.empty()) {
                if (opt_default == nullptr) {
                    throw ConfigurationError("ConfigOptionVector::resize(): No default value provided.");
                } else if (opt_default->is_vector()) {
                    if (opt_default->type() != this->type())
                        throw ConfigurationError("ConfigOptionVector::resize(): Extending with an incompatible type.");
                    this->values.resize(n, static_cast<const ConfigOptionVector<T>*>(opt_default)->values.front());
                } else {
                    if (opt_default->type() != this->scalar_type())
                        throw ConfigurationError("ConfigOptionVector::resize(): Extending with an incompatible type.");
                    this->values.resize(n, static_cast<const ConfigOptionSingle<T>*>(opt_default)->value);
                }
            } else {
                // Resize by duplicating the last value.
                this->values.resize(n, this->values./*back*/ front());
            }
        }
    }

    // Clear the values vector.
    void   clear() override { this->values.clear(); }
    size_t size() const override { return this->values.size(); }
    bool   empty() const override { return this->values.empty(); }

    bool operator==(const ConfigOption& rhs) const override
    {
        if (rhs.type() != this->type())
            throw ConfigurationError("ConfigOptionVector: Comparing incompatible types");
        assert(dynamic_cast<const ConfigOptionVector<T>*>(&rhs));
        return this->values == static_cast<const ConfigOptionVector<T>*>(&rhs)->values;
    }

    bool operator==(const std::vector<T>& rhs) const throw() { return this->values == rhs; }
    bool operator!=(const std::vector<T>& rhs) const throw() { return this->values != rhs; }

    size_t hash() const throw() override
    {
        std::hash<T> hasher;
        size_t       seed = 0;
        for (const auto& v : this->values)
            boost::hash_combine(seed, hasher(v));
        return seed;
    }

    // Is this option overridden by another option?
    // An option overrides another option if it is not nil and not equal.
    bool overriden_by(const ConfigOption* rhs) const override
    {
        if (this->nullable())
            throw ConfigurationError("Cannot override a nullable ConfigOption.");
        if (rhs->type() != this->type())
            throw ConfigurationError("ConfigOptionVector.overriden_by() applied to different types.");
        auto rhs_vec = static_cast<const ConfigOptionVector<T>*>(rhs);
        if (!rhs->nullable())
            // Overridding a non-nullable object with another non-nullable object.
            return this->values != rhs_vec->values;
        size_t i   = 0;
        size_t cnt = std::min(this->size(), rhs_vec->size());
        for (; i < cnt; ++i)
            if (!rhs_vec->is_nil(i) && this->values[i] != rhs_vec->values[i])
                return true;
        for (; i < rhs_vec->size(); ++i)
            if (!rhs_vec->is_nil(i))
                return true;
        return false;
    }
    // Apply an override option, possibly a nullable one.
    bool apply_override(const ConfigOption* rhs, std::vector<int>& default_index) override
    {
        if (this->nullable())
            throw ConfigurationError("Cannot override a nullable ConfigOption.");
        if (rhs->type() != this->type())
            throw ConfigurationError("ConfigOptionVector.apply_override() applied to different types.");
        auto rhs_vec = static_cast<const ConfigOptionVector<T>*>(rhs);
        if (!rhs->nullable()) {
            // Overridding a non-nullable object with another non-nullable object.
            if (this->values != rhs_vec->values) {
                this->values = rhs_vec->values;
                return true;
            }
            return false;
        }

        size_t cnt = std::min(this->size(), rhs_vec->size());
        if (cnt < 1)
            return false;

        std::vector<T> default_value = this->values;

        if (this->values.empty())
            this->values.resize(rhs_vec->size());
        else
            this->values.resize(rhs_vec->size(), this->values.front());

        assert(default_index.size() == rhs_vec->size());

        bool modified = false;

        for (size_t i = 0; i < rhs_vec->size(); ++i) {
            if (!rhs_vec->is_nil(i)) {
                this->values[i] = rhs_vec->values[i];
                modified        = true;
            } else {
                if ((i < default_index.size()) && (default_index[i] - 1 < default_value.size()))
                    this->values[i] = default_value[default_index[i] - 1];
                else
                    this->values[i] = default_value[0];
            }
        }
        return modified;
    }

private:
    friend class cereal::access;
    template<class Archive> void serialize(Archive& ar) { ar(this->values); }
};

class ConfigOptionFloat : public ConfigOptionSingle<double>
{
public:
    ConfigOptionFloat() : ConfigOptionSingle<double>(0) {}
    explicit ConfigOptionFloat(double _value) : ConfigOptionSingle<double>(_value) {}

    static ConfigOptionType static_type() { return coFloat; }
    ConfigOptionType        type() const override { return static_type(); }
    double                  getFloat() const override { return this->value; }
    ConfigOption*           clone() const override { return new ConfigOptionFloat(*this); }
    bool                    operator==(const ConfigOptionFloat& rhs) const throw() { return this->value == rhs.value; }
    bool                    operator<(const ConfigOptionFloat& rhs) const throw() { return this->value < rhs.value; }

    std::string serialize() const override
    {
        std::ostringstream ss;
        ss << this->value;
        return ss.str();
    }

    bool deserialize(const std::string& str, bool append = false) override
    {
        UNUSED(append);
        std::istringstream iss(str);
        iss >> this->value;
        return !iss.fail();
    }

    ConfigOptionFloat& operator=(const ConfigOption* opt)
    {
        this->set(opt);
        return *this;
    }

private:
    friend class cereal::access;
    template<class Archive> void serialize(Archive& ar) { ar(cereal::base_class<ConfigOptionSingle<double>>(this)); }
};

template<bool NULLABLE> class ConfigOptionFloatsTempl : public ConfigOptionVector<double>
{
public:
    ConfigOptionFloatsTempl() : ConfigOptionVector<double>() {}
    explicit ConfigOptionFloatsTempl(size_t n, double value) : ConfigOptionVector<double>(n, value) {}
    explicit ConfigOptionFloatsTempl(std::initializer_list<double> il) : ConfigOptionVector<double>(std::move(il)) {}
    explicit ConfigOptionFloatsTempl(const std::vector<double>& vec) : ConfigOptionVector<double>(vec) {}
    explicit ConfigOptionFloatsTempl(std::vector<double>&& vec) : ConfigOptionVector<double>(std::move(vec)) {}

    static ConfigOptionType static_type() { return coFloats; }
    ConfigOptionType        type() const override { return static_type(); }
    ConfigOption*           clone() const override { return new ConfigOptionFloatsTempl(*this); }
    bool                    operator==(const ConfigOptionFloatsTempl& rhs) const throw() { return vectors_equal(this->values, rhs.values); }
    bool                    operator<(const ConfigOptionFloatsTempl& rhs) const throw() { return vectors_lower(this->values, rhs.values); }
    bool                    operator==(const ConfigOption& rhs) const override
    {
        if (rhs.type() != this->type())
            throw ConfigurationError("ConfigOptionFloatsTempl: Comparing incompatible types");
        assert(dynamic_cast<const ConfigOptionVector<double>*>(&rhs));
        return vectors_equal(this->values, static_cast<const ConfigOptionVector<double>*>(&rhs)->values);
    }
    // Could a special "nil" value be stored inside the vector, indicating undefined value?
    bool nullable() const override { return NULLABLE; }
    // Special "nil" value to be stored into the vector if this->supports_nil().
    static double nil_value() { return std::numeric_limits<double>::quiet_NaN(); }
    // A scalar is nil, or all values of a vector are nil.
    bool is_nil() const override
    {
        for (auto v : this->values)
            if (!std::isnan(v))
                return false;
        return true;
    }
    bool         is_nil(size_t idx) const override { return std::isnan(this->values[idx]); }
    virtual void set_at_to_nil(size_t i) override
    {
        assert(nullable() && (i < this->values.size()));
        this->values[i] = nil_value();
    }

    std::string serialize() const override
    {
        std::ostringstream ss;
        for (const double& v : this->values) {
            if (&v != &this->values.front())
                ss << ",";
            serialize_single_value(ss, v);
        }
        return ss.str();
    }

    std::vector<std::string> vserialize() const override
    {
        std::vector<std::string> vv;
        vv.reserve(this->values.size());
        for (const double v : this->values) {
            std::ostringstream ss;
            serialize_single_value(ss, v);
            vv.push_back(ss.str());
        }
        return vv;
    }

    bool deserialize(const std::string& str, bool append = false) override
    {
        if (!append)
            this->values.clear();

        if (str.empty()) {
            this->values.push_back(0);
            return true;
        }
        std::istringstream is(str);
        std::string        item_str;
        while (std::getline(is, item_str, ',')) {
            boost::trim(item_str);
            if (item_str == "nil") {
                if (NULLABLE)
                    this->values.push_back(nil_value());
                else
                    throw ConfigurationError("Deserializing nil into a non-nullable object");
            } else {
                std::istringstream iss(item_str);
                double             value;
                iss >> value;
                this->values.push_back(value);
            }
        }
        return true;
    }
    static bool validate_string(const std::string& str)
    {
        // should only have number and commas
        return std::all_of(str.begin(), str.end(), [](char c) { return std::isdigit(c) || c == ',' || std::isspace(c); });
    }

    ConfigOptionFloatsTempl& operator=(const ConfigOption* opt)
    {
        this->set(opt);
        return *this;
    }

protected:
    void serialize_single_value(std::ostringstream& ss, const double v) const
    {
        if (std::isfinite(v))
            ss << v;
        else if (std::isnan(v)) {
            if (NULLABLE)
                ss << "nil";
            else
                throw ConfigurationError("Serializing NaN");
        } else
            throw ConfigurationError("Serializing invalid number");
    }
    static bool vectors_equal(const std::vector<double>& v1, const std::vector<double>& v2)
    {
        if (NULLABLE) {
            if (v1.size() != v2.size())
                return false;
            for (auto it1 = v1.begin(), it2 = v2.begin(); it1 != v1.end(); ++it1, ++it2)
                if (!((std::isnan(*it1) && std::isnan(*it2)) || *it1 == *it2))
                    return false;
            return true;
        } else
            // Not supporting nullable values, the default vector compare is cheaper.
            return v1 == v2;
    }
    static bool vectors_lower(const std::vector<double>& v1, const std::vector<double>& v2)
    {
        if (NULLABLE) {
            for (auto it1 = v1.begin(), it2 = v2.begin(); it1 != v1.end() && it2 != v2.end(); ++it1, ++it2) {
                auto null1 = int(std::isnan(*it1));
                auto null2 = int(std::isnan(*it2));
                return (null1 < null2) || (null1 == null2 && *it1 < *it2);
            }
            return v1.size() < v2.size();
        } else
            // Not supporting nullable values, the default vector compare is cheaper.
            return v1 < v2;
    }

private:
    friend class cereal::access;
    template<class Archive> void serialize(Archive& ar) { ar(cereal::base_class<ConfigOptionVector<double>>(this)); }
};

using ConfigOptionFloats         = ConfigOptionFloatsTempl<false>;
using ConfigOptionFloatsNullable = ConfigOptionFloatsTempl<true>;

class ConfigOptionInt : public ConfigOptionSingle<int>
{
public:
    ConfigOptionInt() : ConfigOptionSingle<int>(0) {}
    explicit ConfigOptionInt(int value) : ConfigOptionSingle<int>(value) {}
    explicit ConfigOptionInt(double _value) : ConfigOptionSingle<int>(int(floor(_value + 0.5))) {}

    static ConfigOptionType static_type() { return coInt; }
    ConfigOptionType        type() const override { return static_type(); }
    int                     getInt() const override { return this->value; }
    void                    setInt(int val) override { this->value = val; }
    ConfigOption*           clone() const override { return new ConfigOptionInt(*this); }
    bool                    operator==(const ConfigOptionInt& rhs) const throw() { return this->value == rhs.value; }

    std::string serialize() const override
    {
        std::ostringstream ss;
        ss << this->value;
        return ss.str();
    }

    bool deserialize(const std::string& str, bool append = false) override
    {
        UNUSED(append);
        std::istringstream iss(str);
        iss >> this->value;
        return !iss.fail();
    }

    ConfigOptionInt& operator=(const ConfigOption* opt)
    {
        this->set(opt);
        return *this;
    }

private:
    friend class cereal::access;
    template<class Archive> void serialize(Archive& ar) { ar(cereal::base_class<ConfigOptionSingle<int>>(this)); }
};

template<bool NULLABLE> class ConfigOptionIntsTempl : public ConfigOptionVector<int>
{
public:
    ConfigOptionIntsTempl() : ConfigOptionVector<int>() {}
    explicit ConfigOptionIntsTempl(size_t n, int value) : ConfigOptionVector<int>(n, value) {}
    explicit ConfigOptionIntsTempl(std::initializer_list<int> il) : ConfigOptionVector<int>(std::move(il)) {}
    explicit ConfigOptionIntsTempl(const std::vector<int>& vec) : ConfigOptionVector<int>(vec) {}
    explicit ConfigOptionIntsTempl(std::vector<int>&& vec) : ConfigOptionVector<int>(std::move(vec)) {}

    static ConfigOptionType static_type() { return coInts; }
    ConfigOptionType        type() const override { return static_type(); }
    ConfigOption*           clone() const override { return new ConfigOptionIntsTempl(*this); }
    ConfigOptionIntsTempl&  operator=(const ConfigOption* opt)
    {
        this->set(opt);
        return *this;
    }
    bool operator==(const ConfigOptionIntsTempl& rhs) const throw() { return this->values == rhs.values; }
    bool operator<(const ConfigOptionIntsTempl& rhs) const throw() { return this->values < rhs.values; }
    // Could a special "nil" value be stored inside the vector, indicating undefined value?
    bool nullable() const override { return NULLABLE; }
    // Special "nil" value to be stored into the vector if this->supports_nil().
    static int nil_value() { return std::numeric_limits<int>::max(); }
    // A scalar is nil, or all values of a vector are nil.
    bool is_nil() const override
    {
        for (auto v : this->values)
            if (v != nil_value())
                return false;
        return true;
    }
    bool         is_nil(size_t idx) const override { return this->values[idx] == nil_value(); }
    virtual void set_at_to_nil(size_t i) override
    {
        assert(nullable() && (i < this->values.size()));
        this->values[i] = nil_value();
    }

    std::string serialize() const override
    {
        std::ostringstream ss;
        for (const int& v : this->values) {
            if (&v != &this->values.front())
                ss << ",";
            serialize_single_value(ss, v);
        }
        return ss.str();
    }

    std::vector<std::string> vserialize() const override
    {
        std::vector<std::string> vv;
        vv.reserve(this->values.size());
        for (const int v : this->values) {
            std::ostringstream ss;
            serialize_single_value(ss, v);
            vv.push_back(ss.str());
        }
        return vv;
    }

    bool deserialize(const std::string& str, bool append = false) override
    {
        if (!append)
            this->values.clear();
        std::istringstream is(str);
        std::string        item_str;
        while (std::getline(is, item_str, ',')) {
            boost::trim(item_str);
            if (item_str == "nil") {
                if (NULLABLE)
                    this->values.push_back(nil_value());
                else
                    throw ConfigurationError("Deserializing nil into a non-nullable object");
            } else {
                std::istringstream iss(item_str);
                int                value;
                iss >> value;
                this->values.push_back(value);
            }
        }
        return true;
    }

private:
    void serialize_single_value(std::ostringstream& ss, const int v) const
    {
        if (v == nil_value()) {
            if (NULLABLE)
                ss << "nil";
            else
                throw ConfigurationError("Serializing NaN");
        } else
            ss << v;
    }

    friend class cereal::access;
    template<class Archive> void serialize(Archive& ar) { ar(cereal::base_class<ConfigOptionVector<int>>(this)); }
};

using ConfigOptionInts         = ConfigOptionIntsTempl<false>;
using ConfigOptionIntsNullable = ConfigOptionIntsTempl<true>;

class ConfigOptionString : public ConfigOptionSingle<std::string>
{
public:
    ConfigOptionString() : ConfigOptionSingle<std::string>(std::string{}) {}
    explicit ConfigOptionString(std::string value) : ConfigOptionSingle<std::string>(std::move(value)) {}

    static ConfigOptionType static_type() { return coString; }
    ConfigOptionType        type() const override { return static_type(); }
    ConfigOption*           clone() const override { return new ConfigOptionString(*this); }
    ConfigOptionString&     operator=(const ConfigOption* opt)
    {
        this->set(opt);
        return *this;
    }
    bool operator==(const ConfigOptionString& rhs) const throw() { return this->value == rhs.value; }
    bool operator<(const ConfigOptionString& rhs) const throw() { return this->value < rhs.value; }
    bool empty() const { return this->value.empty(); }

    std::string serialize() const override { return escape_string_cstyle(this->value); }

    bool deserialize(const std::string& str, bool append = false) override
    {
        UNUSED(append);
        return unescape_string_cstyle(str, this->value);
    }

private:
    friend class cereal::access;
    template<class Archive> void serialize(Archive& ar) { ar(cereal::base_class<ConfigOptionSingle<std::string>>(this)); }
};

// semicolon-separated strings
class ConfigOptionStrings : public ConfigOptionVector<std::string>
{
public:
    ConfigOptionStrings() : ConfigOptionVector<std::string>() {}
    explicit ConfigOptionStrings(size_t n, const std::string& value) : ConfigOptionVector<std::string>(n, value) {}
    explicit ConfigOptionStrings(const std::vector<std::string>& values) : ConfigOptionVector<std::string>(values) {}
    explicit ConfigOptionStrings(std::vector<std::string>&& values) : ConfigOptionVector<std::string>(std::move(values)) {}
    explicit ConfigOptionStrings(std::initializer_list<std::string> il) : ConfigOptionVector<std::string>(std::move(il)) {}

    static ConfigOptionType static_type() { return coStrings; }
    ConfigOptionType        type() const override { return static_type(); }
    ConfigOption*           clone() const override { return new ConfigOptionStrings(*this); }
    ConfigOptionStrings&    operator=(const ConfigOption* opt)
    {
        this->set(opt);
        return *this;
    }
    bool operator==(const ConfigOptionStrings& rhs) const throw() { return this->values == rhs.values; }
    bool operator<(const ConfigOptionStrings& rhs) const throw() { return this->values < rhs.values; }
    bool is_nil(size_t) const override { return false; }

    std::string serialize() const override { return escape_strings_cstyle(this->values); }

    std::vector<std::string> vserialize() const override
    {
        // BBS: add serialize
        /*std::vector<std::string> result;
        result.resize(this->values.size());
        for (int i = 0; i < this->values.size(); i++)
        {
            result[i] = escape_string_cstyle(this->values[i]);
        }
        return result;*/
        return this->values;
    }

    bool deserialize(const std::string& str, bool append = false) override
    {
        if (!append)
            this->values.clear();
        return unescape_strings_cstyle(str, this->values);
    }

private:
    friend class cereal::access;
    template<class Archive> void serialize(Archive& ar) { ar(cereal::base_class<ConfigOptionVector<std::string>>(this)); }
};

class ConfigOptionPercent : public ConfigOptionFloat
{
public:
    ConfigOptionPercent() : ConfigOptionFloat(0) {}
    explicit ConfigOptionPercent(double _value) : ConfigOptionFloat(_value) {}

    static ConfigOptionType static_type() { return coPercent; }
    ConfigOptionType        type() const override { return static_type(); }
    ConfigOption*           clone() const override { return new ConfigOptionPercent(*this); }
    ConfigOptionPercent&    operator=(const ConfigOption* opt)
    {
        this->set(opt);
        return *this;
    }
    bool operator==(const ConfigOptionPercent& rhs) const throw() { return this->value == rhs.value; }
    bool operator<(const ConfigOptionPercent& rhs) const throw() { return this->value < rhs.value; }

    double get_abs_value(double ratio_over) const { return ratio_over * this->value / 100; }

    std::string serialize() const override
    {
        std::ostringstream ss;
        ss << this->value;
        std::string s(ss.str());
        s += "%";
        return s;
    }

    bool deserialize(const std::string& str, bool append = false) override
    {
        UNUSED(append);
        // don't try to parse the trailing % since it's optional
        std::istringstream iss(str);
        iss >> this->value;
        return !iss.fail();
    }

private:
    friend class cereal::access;
    template<class Archive> void serialize(Archive& ar) { ar(cereal::base_class<ConfigOptionFloat>(this)); }
};

template<bool NULLABLE> class ConfigOptionPercentsTempl : public ConfigOptionFloatsTempl<NULLABLE>
{
public:
    ConfigOptionPercentsTempl() : ConfigOptionFloatsTempl<NULLABLE>() {}
    explicit ConfigOptionPercentsTempl(size_t n, double value) : ConfigOptionFloatsTempl<NULLABLE>(n, value) {}
    explicit ConfigOptionPercentsTempl(std::initializer_list<double> il) : ConfigOptionFloatsTempl<NULLABLE>(std::move(il)) {}
    explicit ConfigOptionPercentsTempl(const std::vector<double>& vec) : ConfigOptionFloatsTempl<NULLABLE>(vec) {}
    explicit ConfigOptionPercentsTempl(std::vector<double>&& vec) : ConfigOptionFloatsTempl<NULLABLE>(std::move(vec)) {}

    static ConfigOptionType    static_type() { return coPercents; }
    ConfigOptionType           type() const override { return static_type(); }
    ConfigOption*              clone() const override { return new ConfigOptionPercentsTempl(*this); }
    ConfigOptionPercentsTempl& operator=(const ConfigOption* opt)
    {
        this->set(opt);
        return *this;
    }
    bool operator==(const ConfigOptionPercentsTempl& rhs) const throw()
    {
        return ConfigOptionFloatsTempl<NULLABLE>::vectors_equal(this->values, rhs.values);
    }
    bool operator<(const ConfigOptionPercentsTempl& rhs) const throw()
    {
        return ConfigOptionFloatsTempl<NULLABLE>::vectors_lower(this->values, rhs.values);
    }

    std::string serialize() const override
    {
        std::ostringstream ss;
        for (const double& v : this->values) {
            if (&v != &this->values.front())
                ss << ",";
            this->serialize_single_value(ss, v);
            if (!std::isnan(v))
                ss << "%";
        }
        std::string str = ss.str();
        return str;
    }

    std::vector<std::string> vserialize() const override
    {
        std::vector<std::string> vv;
        vv.reserve(this->values.size());
        for (const double v : this->values) {
            std::ostringstream ss;
            this->serialize_single_value(ss, v);
            if (!std::isnan(v))
                ss << "%";
            vv.push_back(ss.str());
        }
        return vv;
    }

    // The float's deserialize function shall ignore the trailing optional %.
    // bool deserialize(const std::string &str, bool append = false) override;

private:
    friend class cereal::access;
    template<class Archive> void serialize(Archive& ar) { ar(cereal::base_class<ConfigOptionFloatsTempl<NULLABLE>>(this)); }
};

using ConfigOptionPercents         = ConfigOptionPercentsTempl<false>;
using ConfigOptionPercentsNullable = ConfigOptionPercentsTempl<true>;

class ConfigOptionFloatOrPercent : public ConfigOptionPercent
{
public:
    bool percent;
    ConfigOptionFloatOrPercent() : ConfigOptionPercent(0), percent(false) {}
    explicit ConfigOptionFloatOrPercent(double _value, bool _percent) : ConfigOptionPercent(_value), percent(_percent) {}

    static ConfigOptionType     static_type() { return coFloatOrPercent; }
    ConfigOptionType            type() const override { return static_type(); }
    ConfigOption*               clone() const override { return new ConfigOptionFloatOrPercent(*this); }
    ConfigOptionFloatOrPercent& operator=(const ConfigOption* opt)
    {
        this->set(opt);
        return *this;
    }
    bool operator==(const ConfigOption& rhs) const override
    {
        if (rhs.type() != this->type())
            throw ConfigurationError("ConfigOptionFloatOrPercent: Comparing incompatible types");
        assert(dynamic_cast<const ConfigOptionFloatOrPercent*>(&rhs));
        return *this == *static_cast<const ConfigOptionFloatOrPercent*>(&rhs);
    }
    bool operator==(const ConfigOptionFloatOrPercent& rhs) const throw()
    {
        return this->value == rhs.value && this->percent == rhs.percent;
    }
    size_t hash() const throw() override
    {
        size_t seed = std::hash<double>{}(this->value);
        return this->percent ? seed ^ 0x9e3779b9 : seed;
    }
    bool operator<(const ConfigOptionFloatOrPercent& rhs) const throw()
    {
        return this->value < rhs.value || (this->value == rhs.value && int(this->percent) < int(rhs.percent));
    }

    double get_abs_value(double ratio_over) const { return this->percent ? (ratio_over * this->value / 100) : this->value; }

    void set(const ConfigOption* rhs) override
    {
        if (rhs->type() != this->type())
            throw ConfigurationError("ConfigOptionFloatOrPercent: Assigning an incompatible type");
        assert(dynamic_cast<const ConfigOptionFloatOrPercent*>(rhs));
        *this = *static_cast<const ConfigOptionFloatOrPercent*>(rhs);
    }

    std::string serialize() const override
    {
        std::ostringstream ss;
        ss << this->value;
        std::string s(ss.str());
        if (this->percent)
            s += "%";
        return s;
    }

    bool deserialize(const std::string& str, bool append = false) override
    {
        UNUSED(append);
        this->percent = str.find_first_of("%") != std::string::npos;
        std::istringstream iss(str);
        iss >> this->value;
        return !iss.fail();
    }

private:
    friend class cereal::access;
    template<class Archive> void serialize(Archive& ar) { ar(cereal::base_class<ConfigOptionPercent>(this), percent); }
};

template<bool NULLABLE> class ConfigOptionFloatsOrPercentsTempl : public ConfigOptionVector<FloatOrPercent>
{
public:
    ConfigOptionFloatsOrPercentsTempl() : ConfigOptionVector<FloatOrPercent>() {}
    explicit ConfigOptionFloatsOrPercentsTempl(size_t n, FloatOrPercent value) : ConfigOptionVector<FloatOrPercent>(n, value) {}
    explicit ConfigOptionFloatsOrPercentsTempl(std::initializer_list<FloatOrPercent> il) : ConfigOptionVector<FloatOrPercent>(std::move(il))
    {}
    explicit ConfigOptionFloatsOrPercentsTempl(const std::vector<FloatOrPercent>& vec) : ConfigOptionVector<FloatOrPercent>(vec) {}
    explicit ConfigOptionFloatsOrPercentsTempl(std::vector<FloatOrPercent>&& vec) : ConfigOptionVector<FloatOrPercent>(std::move(vec)) {}

    static ConfigOptionType static_type() { return coFloatsOrPercents; }
    ConfigOptionType        type() const override { return static_type(); }
    ConfigOption*           clone() const override { return new ConfigOptionFloatsOrPercentsTempl(*this); }
    bool operator==(const ConfigOptionFloatsOrPercentsTempl& rhs) const throw() { return vectors_equal(this->values, rhs.values); }
    bool operator==(const ConfigOption& rhs) const override
    {
        if (rhs.type() != this->type())
            throw ConfigurationError("ConfigOptionFloatsOrPercentsTempl: Comparing incompatible types");
        assert(dynamic_cast<const ConfigOptionVector<FloatOrPercent>*>(&rhs));
        return vectors_equal(this->values, static_cast<const ConfigOptionVector<FloatOrPercent>*>(&rhs)->values);
    }
    bool operator<(const ConfigOptionFloatsOrPercentsTempl& rhs) const throw() { return vectors_lower(this->values, rhs.values); }

    // Could a special "nil" value be stored inside the vector, indicating undefined value?
    bool nullable() const override { return NULLABLE; }
    // Special "nil" value to be stored into the vector if this->supports_nil().
    static FloatOrPercent nil_value() { return {std::numeric_limits<double>::quiet_NaN(), false}; }
    // A scalar is nil, or all values of a vector are nil.
    bool is_nil() const override
    {
        for (auto v : this->values)
            if (!std::isnan(v.value))
                return false;
        return true;
    }
    bool         is_nil(size_t idx) const override { return std::isnan(this->values[idx].value); }
    virtual void set_at_to_nil(size_t i) override
    {
        assert(nullable() && (i < this->values.size()));
        this->values[i] = nil_value();
    }

    std::string serialize() const override
    {
        std::ostringstream ss;
        for (const FloatOrPercent& v : this->values) {
            if (&v != &this->values.front())
                ss << ",";
            serialize_single_value(ss, v);
        }
        return ss.str();
    }

    std::vector<std::string> vserialize() const override
    {
        std::vector<std::string> vv;
        vv.reserve(this->values.size());
        for (const FloatOrPercent& v : this->values) {
            std::ostringstream ss;
            serialize_single_value(ss, v);
            vv.push_back(ss.str());
        }
        return vv;
    }

    bool deserialize(const std::string& str, bool append = false) override
    {
        if (!append)
            this->values.clear();
        std::istringstream is(str);
        std::string        item_str;
        while (std::getline(is, item_str, ',')) {
            boost::trim(item_str);
            if (item_str == "nil") {
                if (NULLABLE)
                    this->values.push_back(nil_value());
                else
                    throw ConfigurationError("Deserializing nil into a non-nullable object");
            } else {
                bool               percent = item_str.find_first_of("%") != std::string::npos;
                std::istringstream iss(item_str);
                double             value;
                iss >> value;
                this->values.push_back({value, percent});
            }
        }
        return true;
    }

    ConfigOptionFloatsOrPercentsTempl& operator=(const ConfigOption* opt)
    {
        this->set(opt);
        return *this;
    }

protected:
    void serialize_single_value(std::ostringstream& ss, const FloatOrPercent& v) const
    {
        if (std::isfinite(v.value)) {
            ss << v.value;
            if (v.percent)
                ss << "%";
        } else if (std::isnan(v.value)) {
            if (NULLABLE)
                ss << "nil";
            else
                throw ConfigurationError("Serializing NaN");
        } else
            throw ConfigurationError("Serializing invalid number");
    }
    static bool vectors_equal(const std::vector<FloatOrPercent>& v1, const std::vector<FloatOrPercent>& v2)
    {
        if (NULLABLE) {
            if (v1.size() != v2.size())
                return false;
            for (auto it1 = v1.begin(), it2 = v2.begin(); it1 != v1.end(); ++it1, ++it2)
                if (!((std::isnan(it1->value) && std::isnan(it2->value)) || *it1 == *it2))
                    return false;
            return true;
        } else
            // Not supporting nullable values, the default vector compare is cheaper.
            return v1 == v2;
    }
    static bool vectors_lower(const std::vector<FloatOrPercent>& v1, const std::vector<FloatOrPercent>& v2)
    {
        if (NULLABLE) {
            for (auto it1 = v1.begin(), it2 = v2.begin(); it1 != v1.end() && it2 != v2.end(); ++it1, ++it2) {
                auto null1 = int(std::isnan(it1->value));
                auto null2 = int(std::isnan(it2->value));
                return (null1 < null2) || (null1 == null2 && *it1 < *it2);
            }
            return v1.size() < v2.size();
        } else
            // Not supporting nullable values, the default vector compare is cheaper.
            return v1 < v2;
    }

private:
    friend class cereal::access;
    template<class Archive> void serialize(Archive& ar) { ar(cereal::base_class<ConfigOptionVector<FloatOrPercent>>(this)); }
};

using ConfigOptionFloatsOrPercents         = ConfigOptionFloatsOrPercentsTempl<false>;
using ConfigOptionFloatsOrPercentsNullable = ConfigOptionFloatsOrPercentsTempl<true>;

class ConfigOptionPoint : public ConfigOptionSingle<Vec2d>
{
public:
    ConfigOptionPoint() : ConfigOptionSingle<Vec2d>(Vec2d(0, 0)) {}
    explicit ConfigOptionPoint(const Vec2d& value) : ConfigOptionSingle<Vec2d>(value) {}

    static ConfigOptionType static_type() { return coPoint; }
    ConfigOptionType        type() const override { return static_type(); }
    ConfigOption*           clone() const override { return new ConfigOptionPoint(*this); }
    ConfigOptionPoint&      operator=(const ConfigOption* opt)
    {
        this->set(opt);
        return *this;
    }
    bool operator==(const ConfigOptionPoint& rhs) const throw() { return this->value == rhs.value; }
    bool operator<(const ConfigOptionPoint& rhs) const throw() { return this->value < rhs.value; }

    std::string serialize() const override
    {
        std::ostringstream ss;
        ss << this->value(0);
        ss << ",";
        ss << this->value(1);
        return ss.str();
    }

    bool deserialize(const std::string& str, bool append = false) override
    {
        UNUSED(append);
        char dummy;
        return sscanf(str.data(), " %lf , %lf %c", &this->value(0), &this->value(1), &dummy) == 2 ||
               sscanf(str.data(), " %lf x %lf %c", &this->value(0), &this->value(1), &dummy) == 2;
    }

private:
    friend class cereal::access;
    template<class Archive> void serialize(Archive& ar) { ar(cereal::base_class<ConfigOptionSingle<Vec2d>>(this)); }
};

class ConfigOptionPoints : public ConfigOptionVector<Vec2d>
{
public:
    ConfigOptionPoints() : ConfigOptionVector<Vec2d>() {}
    explicit ConfigOptionPoints(size_t n, const Vec2d& value) : ConfigOptionVector<Vec2d>(n, value) {}
    explicit ConfigOptionPoints(std::initializer_list<Vec2d> il) : ConfigOptionVector<Vec2d>(std::move(il)) {}
    explicit ConfigOptionPoints(const std::vector<Vec2d>& values) : ConfigOptionVector<Vec2d>(values) {}

    static ConfigOptionType static_type() { return coPoints; }
    ConfigOptionType        type() const override { return static_type(); }
    ConfigOption*           clone() const override { return new ConfigOptionPoints(*this); }
    ConfigOptionPoints&     operator=(const ConfigOption* opt)
    {
        this->set(opt);
        return *this;
    }
    bool operator==(const ConfigOptionPoints& rhs) const throw() { return this->values == rhs.values; }
    bool operator<(const ConfigOptionPoints& rhs) const throw()
    {
        return std::lexicographical_compare(this->values.begin(), this->values.end(), rhs.values.begin(), rhs.values.end(),
                                            [](const auto& l, const auto& r) { return l < r; });
    }
    bool is_nil(size_t) const override { return false; }

    std::string serialize() const override
    {
        std::ostringstream ss;
        for (Pointfs::const_iterator it = this->values.begin(); it != this->values.end(); ++it) {
            if (it - this->values.begin() != 0)
                ss << ",";
            ss << (*it)(0);
            ss << "x";
            ss << (*it)(1);
        }
        return ss.str();
    }

    std::vector<std::string> vserialize() const override
    {
        std::vector<std::string> vv;
        for (Pointfs::const_iterator it = this->values.begin(); it != this->values.end(); ++it) {
            std::ostringstream ss;
            // BBS: add json format
            // ss << *it;
            ss << (*it)(0);
            ss << "x";
            ss << (*it)(1);
            vv.push_back(ss.str());
        }
        return vv;
    }

    bool deserialize(const std::string& str, bool append = false) override
    {
        if (!append)
            this->values.clear();
        std::istringstream is(str);
        std::string        point_str;
        while (std::getline(is, point_str, ',')) {
            Vec2d              point(Vec2d::Zero());
            std::istringstream iss(point_str);
            std::string        coord_str;
            if (std::getline(iss, coord_str, 'x')) {
                std::istringstream(coord_str) >> point(0);
                if (std::getline(iss, coord_str, 'x')) {
                    std::istringstream(coord_str) >> point(1);
                }
            }
            this->values.push_back(point);
        }
        return true;
    }

private:
    friend class cereal::access;
    template<class Archive> void save(Archive& archive) const
    {
        size_t cnt = this->values.size();
        archive(cnt);
        archive.saveBinary((const char*) this->values.data(), sizeof(Vec2d) * cnt);
    }
    template<class Archive> void load(Archive& archive)
    {
        size_t cnt;
        archive(cnt);
        this->values.assign(cnt, Vec2d());
        archive.loadBinary((char*) this->values.data(), sizeof(Vec2d) * cnt);
    }
};

class ConfigOptionPoint3 : public ConfigOptionSingle<Vec3d>
{
public:
    ConfigOptionPoint3() : ConfigOptionSingle<Vec3d>(Vec3d(0, 0, 0)) {}
    explicit ConfigOptionPoint3(const Vec3d& value) : ConfigOptionSingle<Vec3d>(value) {}

    static ConfigOptionType static_type() { return coPoint3; }
    ConfigOptionType        type() const override { return static_type(); }
    ConfigOption*           clone() const override { return new ConfigOptionPoint3(*this); }
    ConfigOptionPoint3&     operator=(const ConfigOption* opt)
    {
        this->set(opt);
        return *this;
    }
    bool operator==(const ConfigOptionPoint3& rhs) const throw() { return this->value == rhs.value; }
    bool operator<(const ConfigOptionPoint3& rhs) const throw()
    {
        return this->value.x() < rhs.value.x() ||
               (this->value.x() == rhs.value.x() &&
                (this->value.y() < rhs.value.y() || (this->value.y() == rhs.value.y() && this->value.z() < rhs.value.z())));
    }

    std::string serialize() const override
    {
        std::ostringstream ss;
        ss << this->value(0);
        ss << ",";
        ss << this->value(1);
        ss << ",";
        ss << this->value(2);
        return ss.str();
    }

    bool deserialize(const std::string& str, bool append = false) override
    {
        UNUSED(append);
        char dummy;
        return sscanf(str.data(), " %lf , %lf , %lf %c", &this->value(0), &this->value(1), &this->value(2), &dummy) == 3 ||
               sscanf(str.data(), " %lf x %lf x %lf %c", &this->value(0), &this->value(1), &this->value(2), &dummy) == 3;
    }

private:
    friend class cereal::access;
    template<class Archive> void serialize(Archive& ar) { ar(cereal::base_class<ConfigOptionSingle<Vec3d>>(this)); }
};

class ConfigOptionPointsGroups : public ConfigOptionVector<Vec2ds>
{
public:
    ConfigOptionPointsGroups() : ConfigOptionVector<Vec2ds>() {}
    explicit ConfigOptionPointsGroups(std::initializer_list<Vec2ds> il) : ConfigOptionVector<Vec2ds>(std::move(il)) {}
    explicit ConfigOptionPointsGroups(const std::vector<Vec2ds>& values) : ConfigOptionVector<Vec2ds>(values) {}

    static ConfigOptionType   static_type() { return coPointsGroups; }
    ConfigOptionType          type() const override { return static_type(); }
    ConfigOption*             clone() const override { return new ConfigOptionPointsGroups(*this); }
    ConfigOptionPointsGroups& operator=(const ConfigOption* opt)
    {
        this->set(opt);
        return *this;
    }
    bool operator==(const ConfigOptionPointsGroups& rhs) const throw() { return this->values == rhs.values; }
    bool operator==(const ConfigOption& rhs) const override
    {
        if (rhs.type() != this->type())
            throw ConfigurationError("ConfigOptionPointsGroupsTempl: Comparing incompatible types");
        assert(dynamic_cast<const ConfigOptionVector<Vec2ds>*>(&rhs));

        return this->values == static_cast<const ConfigOptionVector<Vec2ds>*>(&rhs)->values;
    }
    bool nullable() const override { return false; }
    bool is_nil(size_t) const override { return false; }

    std::string serialize() const override
    {
        std::ostringstream ss;
        for (auto iter = this->values.begin(); iter != this->values.end(); ++iter) {
            if (iter != this->values.begin())
                ss << "#";
            serialize_single_value(ss, *iter);
        }

        return ss.str();
    }

    std::vector<std::string> vserialize() const override
    {
        std::vector<std::string> ret;
        for (const auto& points : this->values) {
            std::ostringstream ss;
            serialize_single_value(ss, points);
            ret.emplace_back(ss.str());
        }
        return ret;
    }

    bool deserialize(const std::string& str, bool append = false) override
    {
        if (!append)
            this->values.clear();
        std::istringstream is(str);
        std::string        group_str;
        while (std::getline(is, group_str, '#')) {
            Vec2ds             group;
            std::istringstream iss(group_str);
            std::string        point_str;
            while (std::getline(iss, point_str, ',')) {
                Vec2d              point(Vec2d::Zero());
                std::istringstream iss(point_str);
                std::string        coord_str;
                if (std::getline(iss, coord_str, 'x')) {
                    std::istringstream(coord_str) >> point(0);
                    if (std::getline(iss, coord_str, 'x')) {
                        std::istringstream(coord_str) >> point(1);
                    }
                }
                group.push_back(point);
            }
            this->values.emplace_back(std::move(group));
        }
        return true;
    }
    std::vector<std::string> vserialize_single(int idx) const
    {
        std::vector<std::string> ret;
        assert(idx < this->size());
        for (auto iter = values[idx].begin(); iter != values[idx].end(); ++iter) {
            std::ostringstream ss;
            ss << (*iter)(0);
            ss << "x";
            ss << (*iter)(1);
            ret.emplace_back(ss.str());
        }
        return ret;
    }

protected:
    void serialize_single_value(std::ostringstream& ss, const Vec2ds& v) const
    {
        for (auto iter = v.begin(); iter != v.end(); ++iter) {
            if (iter - v.begin() != 0)
                ss << ",";
            ss << (*iter)(0);
            ss << "x";
            ss << (*iter)(1);
        }
    }

private:
    friend class cereal::access;
    template<class Archive> void serialize(Archive& ar) { ar(cereal::base_class<ConfigOptionVector>(this)); }
};

class ConfigOptionIntsGroups : public ConfigOptionVector<std::vector<int>>
{
public:
    ConfigOptionIntsGroups() : ConfigOptionVector<std::vector<int>>() {}
    explicit ConfigOptionIntsGroups(std::initializer_list<std::vector<int>> il) : ConfigOptionVector<std::vector<int>>(std::move(il)) {}
    explicit ConfigOptionIntsGroups(const std::vector<std::vector<int>>& values) : ConfigOptionVector<std::vector<int>>(values) {}

    static ConfigOptionType static_type() { return coIntsGroups; }
    ConfigOptionType        type() const override { return static_type(); }
    ConfigOption*           clone() const override { return new ConfigOptionIntsGroups(*this); }
    ConfigOptionIntsGroups& operator=(const ConfigOption* opt)
    {
        this->set(opt);
        return *this;
    }
    bool operator==(const ConfigOptionIntsGroups& rhs) const throw() { return this->values == rhs.values; }
    bool operator==(const ConfigOption& rhs) const override
    {
        if (rhs.type() != this->type())
            throw ConfigurationError("ConfigConfigOptionIntsGroups: Comparing incompatible types");
        assert(dynamic_cast<const ConfigOptionVector<std::vector<int>>*>(&rhs));

        return this->values == static_cast<const ConfigOptionVector<std::vector<int>>*>(&rhs)->values;
    }
    bool operator<(const ConfigOptionIntsGroups& rhs) const throw()
    {
        bool is_lower = true;
        for (size_t i = 0; i < values.size(); ++i) {
            if (this->values[i] == rhs.values[i])
                continue;

            return (this->values[i] < rhs.values[i]);
        }
        return is_lower;
    }
    bool nullable() const override { return false; }
    bool is_nil(size_t) const override { return false; }

    std::string serialize() const override
    {
        std::ostringstream ss;
        for (auto iter = this->values.begin(); iter != this->values.end(); ++iter) {
            if (iter != this->values.begin())
                ss << "#";
            serialize_single_value(ss, *iter);
        }

        return ss.str();
    }

    std::vector<std::string> vserialize() const override
    {
        std::vector<std::string> ret;
        for (const auto& value : this->values) {
            std::ostringstream ss;
            serialize_single_value(ss, value);
            ret.emplace_back(ss.str());
        }
        return ret;
    }

    bool deserialize(const std::string& str, bool append = false) override
    {
        if (!append)
            this->values.clear();
        std::istringstream is(str);
        std::string        group_str;
        while (std::getline(is, group_str, '#')) {
            std::vector<int>   group_values;
            std::istringstream iss(group_str);
            std::string        value_str;
            while (std::getline(iss, value_str, ',')) {
                int value;
                std::istringstream(value_str) >> value;
                group_values.push_back(value);
            }
            this->values.emplace_back(std::move(group_values));
        }
        return true;
    }
    std::vector<std::string> vserialize_single(int idx) const
    {
        std::vector<std::string> ret;
        assert(idx < this->size());
        for (auto iter = values[idx].begin(); iter != values[idx].end(); ++iter) {
            std::ostringstream ss;
            ss << (*iter);
            ret.emplace_back(ss.str());
        }
        return ret;
    }

protected:
    void serialize_single_value(std::ostringstream& ss, const std::vector<int>& v) const
    {
        for (auto iter = v.begin(); iter != v.end(); ++iter) {
            if (iter - v.begin() != 0)
                ss << ",";
            ss << (*iter);
        }
    }

private:
    friend class cereal::access;
    template<class Archive> void serialize(Archive& ar) { ar(cereal::base_class<ConfigOptionVector>(this)); }
};

class ConfigOptionBool : public ConfigOptionSingle<bool>
{
public:
    ConfigOptionBool() : ConfigOptionSingle<bool>(false) {}
    explicit ConfigOptionBool(bool _value) : ConfigOptionSingle<bool>(_value) {}

    static ConfigOptionType static_type() { return coBool; }
    ConfigOptionType        type() const override { return static_type(); }
    bool                    getBool() const override { return this->value; }
    ConfigOption*           clone() const override { return new ConfigOptionBool(*this); }
    ConfigOptionBool&       operator=(const ConfigOption* opt)
    {
        this->set(opt);
        return *this;
    }
    bool operator==(const ConfigOptionBool& rhs) const throw() { return this->value == rhs.value; }
    bool operator<(const ConfigOptionBool& rhs) const throw() { return int(this->value) < int(rhs.value); }

    std::string serialize() const override { return std::string(this->value ? "1" : "0"); }

    bool deserialize(const std::string& str, bool append = false) override
    {
        UNUSED(append);

        // Orca: take the first value if input is an array
        std::istringstream is(str);
        std::string        item_str;
        if (std::getline(is, item_str, ',')) {
            boost::trim(item_str);

            if (item_str == "1") {
                this->value = true;
                return true;
            }
            if (item_str == "0") {
                this->value = false;
                return true;
            }
        }

        return false;
    }

private:
    friend class cereal::access;
    template<class Archive> void serialize(Archive& ar) { ar(cereal::base_class<ConfigOptionSingle<bool>>(this)); }
};

template<bool NULLABLE> class ConfigOptionBoolsTempl : public ConfigOptionVector<unsigned char>
{
public:
    ConfigOptionBoolsTempl() : ConfigOptionVector<unsigned char>() {}
    explicit ConfigOptionBoolsTempl(size_t n, bool value) : ConfigOptionVector<unsigned char>(n, (unsigned char) value) {}
    explicit ConfigOptionBoolsTempl(std::initializer_list<bool> il)
    {
        values.reserve(il.size());
        for (bool b : il)
            values.emplace_back((unsigned char) b);
    }
    explicit ConfigOptionBoolsTempl(std::initializer_list<unsigned char> il)
    {
        values.reserve(il.size());
        for (unsigned char b : il)
            values.emplace_back(b);
    }
    explicit ConfigOptionBoolsTempl(const std::vector<unsigned char>& vec) : ConfigOptionVector<unsigned char>(vec) {}
    explicit ConfigOptionBoolsTempl(std::vector<unsigned char>&& vec) : ConfigOptionVector<unsigned char>(std::move(vec)) {}

    static ConfigOptionType static_type() { return coBools; }
    ConfigOptionType        type() const override { return static_type(); }
    ConfigOption*           clone() const override { return new ConfigOptionBoolsTempl(*this); }
    ConfigOptionBoolsTempl& operator=(const ConfigOption* opt)
    {
        this->set(opt);
        return *this;
    }
    bool operator==(const ConfigOptionBoolsTempl& rhs) const throw() { return this->values == rhs.values; }
    bool operator<(const ConfigOptionBoolsTempl& rhs) const throw() { return this->values < rhs.values; }
    // Could a special "nil" value be stored inside the vector, indicating undefined value?
    bool nullable() const override { return NULLABLE; }
    // Special "nil" value to be stored into the vector if this->supports_nil().
    static unsigned char nil_value() { return std::numeric_limits<unsigned char>::max(); }
    // A scalar is nil, or all values of a vector are nil.
    bool is_nil() const override
    {
        for (auto v : this->values)
            if (v != nil_value())
                return false;
        return true;
    }
    bool         is_nil(size_t idx) const override { return this->values[idx] == nil_value(); }
    virtual void set_at_to_nil(size_t i) override
    {
        assert(nullable() && (i < this->values.size()));
        this->values[i] = nil_value();
    }

    bool& get_at(size_t i)
    {
        assert(!this->values.empty());
        return *reinterpret_cast<bool*>(&((i < this->values.size()) ? this->values[i] : this->values.front()));
    }

    // FIXME this smells, the parent class has the method declared returning (unsigned char&).
    bool get_at(size_t i) const { return ((i < this->values.size()) ? this->values[i] : this->values.front()) != 0; }

    std::string serialize() const override
    {
        std::ostringstream ss;
        for (const unsigned char& v : this->values) {
            if (&v != &this->values.front())
                ss << ",";
            this->serialize_single_value(ss, v);
        }
        return ss.str();
    }

    std::vector<std::string> vserialize() const override
    {
        std::vector<std::string> vv;
        for (const unsigned char v : this->values) {
            std::ostringstream ss;
            this->serialize_single_value(ss, v);
            vv.push_back(ss.str());
        }
        return vv;
    }

    ConfigHelpers::DeserializationResult deserialize_with_substitutions(const std::string&                         str,
                                                                        bool                                       append,
                                                                        ConfigHelpers::DeserializationSubstitution substitution)
    {
        if (!append)
            this->values.clear();
        std::istringstream is(str);
        std::string        item_str;
        bool               substituted = false;
        while (std::getline(is, item_str, ',')) {
            boost::trim(item_str);
            unsigned char new_value = 0;
            if (item_str == "nil") {
                if (NULLABLE)
                    new_value = nil_value();
                else
                    throw ConfigurationError("Deserializing nil into a non-nullable object");
            } else if (item_str == "1") {
                new_value = true;
            } else if (item_str == "0") {
                new_value = false;
            } else if (substitution != ConfigHelpers::DeserializationSubstitution::Disabled &&
                       ConfigHelpers::looks_like_enum_value(item_str)) {
                new_value = ConfigHelpers::enum_looks_like_true_value(item_str) ||
                            substitution == ConfigHelpers::DeserializationSubstitution::DefaultsToTrue;
                substituted = true;
            } else
                return ConfigHelpers::DeserializationResult::Failed;
            this->values.push_back(new_value);
        }
        return substituted ? ConfigHelpers::DeserializationResult::Substituted : ConfigHelpers::DeserializationResult::Loaded;
    }

    bool deserialize(const std::string& str, bool append = false) override
    {
        return this->deserialize_with_substitutions(str, append, ConfigHelpers::DeserializationSubstitution::Disabled) ==
               ConfigHelpers::DeserializationResult::Loaded;
    }

protected:
    void serialize_single_value(std::ostringstream& ss, const unsigned char v) const
    {
        if (v == nil_value()) {
            if (NULLABLE)
                ss << "nil";
            else
                throw ConfigurationError("Serializing NaN");
        } else
            ss << (v ? "1" : "0");
    }

private:
    friend class cereal::access;
    template<class Archive> void serialize(Archive& ar) { ar(cereal::base_class<ConfigOptionVector<unsigned char>>(this)); }
};

using ConfigOptionBools         = ConfigOptionBoolsTempl<false>;
using ConfigOptionBoolsNullable = ConfigOptionBoolsTempl<true>;

// Map from an enum integer value to an enum name.
typedef std::vector<std::string> t_config_enum_names;
// Map from an enum name to an enum integer value.
typedef std::map<std::string, int> t_config_enum_values;

template<class T> class ConfigOptionEnum : public ConfigOptionSingle<T>
{
public:
    // by default, use the first value (0) of the T enum type
    ConfigOptionEnum() : ConfigOptionSingle<T>(static_cast<T>(0)) {}
    explicit ConfigOptionEnum(T _value) : ConfigOptionSingle<T>(_value) {}

    static ConfigOptionType static_type() { return coEnum; }
    ConfigOptionType        type() const override { return static_type(); }
    ConfigOption*           clone() const override { return new ConfigOptionEnum<T>(*this); }
    ConfigOptionEnum<T>&    operator=(const ConfigOption* opt)
    {
        this->set(opt);
        return *this;
    }
    bool operator==(const ConfigOptionEnum<T>& rhs) const throw() { return this->value == rhs.value; }
    bool operator<(const ConfigOptionEnum<T>& rhs) const throw() { return int(this->value) < int(rhs.value); }
    int  getInt() const override { return (int) this->value; }
    void setInt(int val) override { this->value = T(val); }

    bool operator==(const ConfigOption& rhs) const override
    {
        if (rhs.type() != this->type())
            throw ConfigurationError("ConfigOptionEnum<T>: Comparing incompatible types");
        // rhs could be of the following type: ConfigOptionEnumGeneric or ConfigOptionEnum<T>
        return this->value == (T) rhs.getInt();
    }

    void set(const ConfigOption* rhs) override
    {
        if (rhs->type() != this->type())
            throw ConfigurationError("ConfigOptionEnum<T>: Assigning an incompatible type");
        // rhs could be of the following type: ConfigOptionEnumGeneric or ConfigOptionEnum<T>
        this->value = (T) rhs->getInt();
    }

    std::string serialize() const override
    {
        const t_config_enum_names& names = ConfigOptionEnum<T>::get_enum_names();
        assert(static_cast<int>(this->value) < int(names.size()));
        return names[static_cast<int>(this->value)];
    }

    bool deserialize(const std::string& str, bool append = false) override
    {
        UNUSED(append);
        return from_string(str, this->value);
    }

    static bool has(T value)
    {
        for (const auto& kvp : ConfigOptionEnum<T>::get_enum_values())
            if (kvp.second == value)
                return true;
        return false;
    }

    // Map from an enum name to an enum integer value.
    static const t_config_enum_names& get_enum_names();
    // Map from an enum name to an enum integer value.
    static const t_config_enum_values& get_enum_values();

    static bool from_string(const std::string& str, T& value)
    {
        const t_config_enum_values& enum_keys_map = ConfigOptionEnum<T>::get_enum_values();
        auto                        it            = enum_keys_map.find(str);
        if (it == enum_keys_map.end())
            return false;
        value = static_cast<T>(it->second);
        return true;
    }
};

// Generic enum configuration value.
// We use this one in DynamicConfig objects when creating a config value object for ConfigOptionType == coEnum.
// In the StaticConfig, it is better to use the specialized ConfigOptionEnum<T> containers.
class ConfigOptionEnumGeneric : public ConfigOptionInt
{
public:
    ConfigOptionEnumGeneric(const t_config_enum_values* keys_map = nullptr) : keys_map(keys_map) {}
    explicit ConfigOptionEnumGeneric(const t_config_enum_values* keys_map, int value) : ConfigOptionInt(value), keys_map(keys_map) {}

    const t_config_enum_values* keys_map;

    static ConfigOptionType  static_type() { return coEnum; }
    ConfigOptionType         type() const override { return static_type(); }
    ConfigOption*            clone() const override { return new ConfigOptionEnumGeneric(*this); }
    ConfigOptionEnumGeneric& operator=(const ConfigOption* opt)
    {
        this->set(opt);
        return *this;
    }
    bool operator==(const ConfigOptionEnumGeneric& rhs) const throw() { return this->value == rhs.value; }
    bool operator<(const ConfigOptionEnumGeneric& rhs) const throw() { return this->value < rhs.value; }

    bool operator==(const ConfigOption& rhs) const override
    {
        if (rhs.type() != this->type())
            throw ConfigurationError("ConfigOptionEnumGeneric: Comparing incompatible types");
        // rhs could be of the following type: ConfigOptionEnumGeneric or ConfigOptionEnum<T>
        return this->value == rhs.getInt();
    }

    void set(const ConfigOption* rhs) override
    {
        if (rhs->type() != this->type())
            throw ConfigurationError("ConfigOptionEnumGeneric: Assigning an incompatible type");
        // rhs could be of the following type: ConfigOptionEnumGeneric or ConfigOptionEnum<T>
        this->value = rhs->getInt();
    }

    std::string serialize() const override
    {
        for (const auto& kvp : *this->keys_map)
            if (kvp.second == this->value)
                return kvp.first;
        return std::string();
    }

    bool deserialize(const std::string& str, bool append = false) override
    {
        UNUSED(append);
        auto it = this->keys_map->find(str);
        if (it == this->keys_map->end())
            return false;
        this->value = it->second;
        return true;
    }

private:
    friend class cereal::access;
    template<class Archive> void serialize(Archive& ar) { ar(cereal::base_class<ConfigOptionInt>(this)); }
};

// BBS
template<bool NULLABLE> class ConfigOptionEnumsGenericTempl : public ConfigOptionInts
{
public:
    ConfigOptionEnumsGenericTempl(const t_config_enum_values* keys_map = nullptr) : keys_map(keys_map) {}
    explicit ConfigOptionEnumsGenericTempl(const t_config_enum_values* keys_map, size_t size, int value)
        : ConfigOptionInts(size, value), keys_map(keys_map)
    {}
    explicit ConfigOptionEnumsGenericTempl(std::initializer_list<int> il) : ConfigOptionInts(std::move(il)), keys_map(keys_map) {}
    explicit ConfigOptionEnumsGenericTempl(const std::vector<int>& vec) : ConfigOptionInts(vec) {}
    explicit ConfigOptionEnumsGenericTempl(std::vector<int>&& vec) : ConfigOptionInts(std::move(vec)) {}

    const t_config_enum_values* keys_map = nullptr;

    static ConfigOptionType        static_type() { return coEnums; }
    ConfigOptionType               type() const override { return static_type(); }
    ConfigOption*                  clone() const override { return new ConfigOptionEnumsGenericTempl(*this); }
    ConfigOptionEnumsGenericTempl& operator=(const ConfigOption* opt)
    {
        this->set(opt);
        return *this;
    }
    bool operator<(const ConfigOptionInts& rhs) const throw() { return this->values < rhs.values; }

    bool operator==(const ConfigOptionInts& rhs) const
    {
        if (rhs.type() != this->type())
            throw ConfigurationError("ConfigOptionEnumsGeneric: Comparing incompatible types");
        return this->values == rhs.values;
    }
    bool nullable() const override { return NULLABLE; }

    void set(const ConfigOption* rhs) override
    {
        if (rhs->type() != this->type())
            throw ConfigurationError("ConfigOptionEnumGeneric: Assigning an incompatible type");
        // rhs could be of the following type: ConfigOptionEnumsGeneric
        this->values = dynamic_cast<const ConfigOptionEnumsGenericTempl*>(rhs)->values;
    }

    std::string serialize() const override
    {
        std::ostringstream ss;
        for (const int& v : this->values) {
            if (&v != &this->values.front())
                ss << ",";
            serialize_single_value(ss, v);
        }
        return ss.str();
    }

    std::vector<std::string> vserialize() const override
    {
        std::vector<std::string> vv;
        vv.reserve(this->values.size());
        for (const int v : this->values) {
            std::ostringstream ss;
            serialize_single_value(ss, v);
            vv.push_back(ss.str());
        }
        return vv;
    }

    bool deserialize(const std::string& str, bool append = false) override
    {
        if (!append)
            this->values.clear();
        std::istringstream is(str);
        std::string        item_str;
        while (std::getline(is, item_str, ',')) {
            boost::trim(item_str);
            if (item_str == "nil") {
                if (NULLABLE)
                    this->values.push_back(nil_value());
                else
                    throw ConfigurationError("Deserializing nil into a non-nullable object");
            } else {
                auto it = this->keys_map->find(item_str);
                if (it == this->keys_map->end())
                    return false;
                this->values.push_back(it->second);
            }
        }
        return true;
    }

private:
    void serialize_single_value(std::ostringstream& ss, const int v) const
    {
        if (v == nil_value()) {
            if (NULLABLE)
                ss << "nil";
            else
                throw ConfigurationError("Serializing NaN");
        } else {
            for (const auto& kvp : *this->keys_map)
                if (kvp.second == v)
                    ss << kvp.first;
        }
    }

    friend class cereal::access;
    template<class Archive> void serialize(Archive& ar) { ar(cereal::base_class<ConfigOptionVector<int>>(this)); }
};

using ConfigOptionEnumsGeneric         = ConfigOptionEnumsGenericTempl<false>;
using ConfigOptionEnumsGenericNullable = ConfigOptionEnumsGenericTempl<true>;

// Definition of a configuration value for the purpose of GUI presentation, editing, value mapping and config file handling.
class ConfigOptionDef
{
public:
    enum class GUIType {
        undefined,
        // Open enums, integer value could be one of the enumerated values or something else.
        i_enum_open,
        // Open enums, float value could be one of the enumerated values or something else.
        f_enum_open,
        // Color picker, string value.
        color,
        // ???
        select_open,
        // Currently unused.
        slider,
        // Static text
        legend,
        // Vector value, but edited as a single string.
        one_string,
    };

    // Identifier of this option. It is stored here so that it is accessible through the by_serialization_key_ordinal map.
    t_config_option_key opt_key;
    // What type? bool, int, string etc.
    ConfigOptionType type = coNone;
    // If a type is nullable, then it accepts a "nil" value (scalar) or "nil" values (vector).
    bool nullable = false;
    // Default value of this option. The default value object is owned by ConfigDef, it is released in its destructor.
    Slic3r::clonable_ptr<const ConfigOption> default_value;
    void set_default_value(const ConfigOption* ptr) { this->default_value = Slic3r::clonable_ptr<const ConfigOption>(ptr); }
    template<typename T> const T* get_default_value() const { return static_cast<const T*>(this->default_value.get()); }

    // Create an empty option to be used as a base for deserialization of DynamicConfig.
    ConfigOption* create_empty_option() const;
    // Create a default option to be inserted into a DynamicConfig.
    ConfigOption* create_default_option() const;

    bool is_scalar() const { return (int(this->type) & int(coVectorType)) == 0; }

    template<class Archive> ConfigOption* load_option_from_archive(Archive& archive) const
    {
        if (this->nullable) {
            switch (this->type) {
            case coFloats: {
                auto opt = new ConfigOptionFloatsNullable();
                archive(*opt);
                return opt;
            }
            case coInts: {
                auto opt = new ConfigOptionIntsNullable();
                archive(*opt);
                return opt;
            }
            case coPercents: {
                auto opt = new ConfigOptionPercentsNullable();
                archive(*opt);
                return opt;
            }
            case coBools: {
                auto opt = new ConfigOptionBoolsNullable();
                archive(*opt);
                return opt;
            }
            case coFloatsOrPercents: {
                auto opt = new ConfigOptionFloatsOrPercentsNullable();
                archive(*opt);
                return opt;
            }
            case coEnums: {
                auto opt = new ConfigOptionEnumsGenericNullable(this->enum_keys_map);
                archive(*opt);
                return opt;
            }
            default:
                throw ConfigurationError(
                    std::string("ConfigOptionDef::load_option_from_archive(): Unknown nullable option type for option ") + this->opt_key);
            }
        } else {
            switch (this->type) {
            case coFloat: {
                auto opt = new ConfigOptionFloat();
                archive(*opt);
                return opt;
            }
            case coFloats: {
                auto opt = new ConfigOptionFloats();
                archive(*opt);
                return opt;
            }
            case coInt: {
                auto opt = new ConfigOptionInt();
                archive(*opt);
                return opt;
            }
            case coInts: {
                auto opt = new ConfigOptionInts();
                archive(*opt);
                return opt;
            }
            case coString: {
                auto opt = new ConfigOptionString();
                archive(*opt);
                return opt;
            }
            case coStrings: {
                auto opt = new ConfigOptionStrings();
                archive(*opt);
                return opt;
            }
            case coPercent: {
                auto opt = new ConfigOptionPercent();
                archive(*opt);
                return opt;
            }
            case coPercents: {
                auto opt = new ConfigOptionPercents();
                archive(*opt);
                return opt;
            }
            case coFloatOrPercent: {
                auto opt = new ConfigOptionFloatOrPercent();
                archive(*opt);
                return opt;
            }
            case coFloatsOrPercents: {
                auto opt = new ConfigOptionFloatsOrPercents();
                archive(*opt);
                return opt;
            }
            case coPoint: {
                auto opt = new ConfigOptionPoint();
                archive(*opt);
                return opt;
            }
            case coPoints: {
                auto opt = new ConfigOptionPoints();
                archive(*opt);
                return opt;
            }
            case coPoint3: {
                auto opt = new ConfigOptionPoint3();
                archive(*opt);
                return opt;
            }
            case coBool: {
                auto opt = new ConfigOptionBool();
                archive(*opt);
                return opt;
            }
            case coBools: {
                auto opt = new ConfigOptionBools();
                archive(*opt);
                return opt;
            }
            case coEnum: {
                auto opt = new ConfigOptionEnumGeneric(this->enum_keys_map);
                archive(*opt);
                return opt;
            }
            // BBS
            case coEnums: {
                auto opt = new ConfigOptionEnumsGeneric(this->enum_keys_map);
                archive(*opt);
                return opt;
            }
            case coIntsGroups: {
                auto opt = new ConfigOptionIntsGroups();
                archive(*opt);
                return opt;
            }
            case coPointsGroups: {
                auto opt = new ConfigOptionPointsGroups();
                archive(*opt);
                return opt;
            }
            default:
                throw ConfigurationError(std::string("ConfigOptionDef::load_option_from_archive(): Unknown option type for option ") +
                                         this->opt_key);
            }
        }
    }

    template<class Archive> ConfigOption* save_option_to_archive(Archive& archive, const ConfigOption* opt) const
    {
        if (this->nullable) {
            switch (this->type) {
            case coFloats: archive(*static_cast<const ConfigOptionFloatsNullable*>(opt)); break;
            case coInts: archive(*static_cast<const ConfigOptionIntsNullable*>(opt)); break;
            case coPercents: archive(*static_cast<const ConfigOptionPercentsNullable*>(opt)); break;
            case coBools: archive(*static_cast<const ConfigOptionBoolsNullable*>(opt)); break;
            case coFloatsOrPercents: archive(*static_cast<const ConfigOptionFloatsOrPercentsNullable*>(opt)); break;
            case coEnums: archive(*static_cast<const ConfigOptionEnumsGenericNullable*>(opt)); break;
            default:
                throw ConfigurationError(
                    std::string("ConfigOptionDef::save_option_to_archive(): Unknown nullable option type for option ") + this->opt_key);
            }
        } else {
            switch (this->type) {
            case coFloat: archive(*static_cast<const ConfigOptionFloat*>(opt)); break;
            case coFloats: archive(*static_cast<const ConfigOptionFloats*>(opt)); break;
            case coInt: archive(*static_cast<const ConfigOptionInt*>(opt)); break;
            case coInts: archive(*static_cast<const ConfigOptionInts*>(opt)); break;
            case coString: archive(*static_cast<const ConfigOptionString*>(opt)); break;
            case coStrings: archive(*static_cast<const ConfigOptionStrings*>(opt)); break;
            case coPercent: archive(*static_cast<const ConfigOptionPercent*>(opt)); break;
            case coPercents: archive(*static_cast<const ConfigOptionPercents*>(opt)); break;
            case coFloatOrPercent: archive(*static_cast<const ConfigOptionFloatOrPercent*>(opt)); break;
            case coFloatsOrPercents: archive(*static_cast<const ConfigOptionFloatsOrPercents*>(opt)); break;
            case coPoint: archive(*static_cast<const ConfigOptionPoint*>(opt)); break;
            case coPoints: archive(*static_cast<const ConfigOptionPoints*>(opt)); break;
            case coPoint3: archive(*static_cast<const ConfigOptionPoint3*>(opt)); break;
            case coBool: archive(*static_cast<const ConfigOptionBool*>(opt)); break;
            case coBools: archive(*static_cast<const ConfigOptionBools*>(opt)); break;
            case coEnum: archive(*static_cast<const ConfigOptionEnumGeneric*>(opt)); break;
            // BBS
            case coEnums: archive(*static_cast<const ConfigOptionEnumsGeneric*>(opt)); break;
            case coIntsGroups: archive(*static_cast<const ConfigOptionIntsGroups*>(opt)); break;
            case coPointsGroups: archive(*static_cast<const ConfigOptionPointsGroups*>(opt)); break;
            default:
                throw ConfigurationError(std::string("ConfigOptionDef::save_option_to_archive(): Unknown option type for option ") +
                                         this->opt_key);
            }
        }
        // Make the compiler happy, shut up the warnings.
        return nullptr;
    }

    // Usually empty.
    // Special values - "i_enum_open", "f_enum_open" to provide combo box for int or float selection,
    // "select_open" - to open a selection dialog (currently only a serial port selection).
    GUIType gui_type{GUIType::undefined};
    // Usually empty. Otherwise "serialized" or "show_value"
    // The flags may be combined.
    // "serialized" - vector valued option is entered in a single edit field. Values are separated by a semicolon.
    // "show_value" - even if enum_values / enum_labels are set, still display the value, not the enum label.
    std::string gui_flags;
    // Label of the GUI input field.
    // In case the GUI input fields are grouped in some views, the label defines a short label of a grouped value,
    // while full_label contains a label of a stand-alone field.
    // The full label is shown, when adding an override parameter for an object or a modified object.
    std::string label;
    std::string full_label;
    // With which printer technology is this configuration valid?
    PrinterTechnology printer_technology = ptUnknown;
    // Category of a configuration field, from the GUI perspective.
    // One of: "Layers and Perimeters", "Infill", "Support material", "Speed", "Extruders", "Advanced", "Extrusion Width"
    std::string category;
    // A tooltip text shown in the GUI.
    std::string tooltip;
    // Text right from the input field, usually a unit of measurement.
    std::string sidetext;
    // Format of this parameter on a command line.
    std::string cli;
    // BBS: add cli command line params
    std::string cli_params;
    // Set for type == coFloatOrPercent.
    // It provides a link to a configuration value, of which this option provides a ratio.
    // For example,
    // For example outer_wall_speed may be defined as a fraction of inner_wall_speed.
    t_config_option_key ratio_over;
    // True for multiline strings.
    bool multiline = false;
    // For text input: If true, the GUI text box spans the complete page width.
    bool full_width = false;
    // For text input: If true, the GUI formats text as code (fixed-width)
    bool is_code = false;
    // Not editable. Currently only used for the display of the number of threads.
    bool readonly = false;
    // Height of a multiline GUI text box.
    int height = -1;
    // Optional width of an input field.
    int width = -1;
    // <min, max> limit of a numeric input.
    // If not set, the <min, max> is set to <INT_MIN, INT_MAX>
    // By setting min=0, only nonnegative input is allowed.
    int min = INT_MIN;
    int max = INT_MAX;
    // To check if it's not a typo and a % is missing
    double           max_literal = 1;
    ConfigOptionMode mode        = comSimple;
    // Legacy names for this configuration option.
    // Used when parsing legacy configuration file.
    std::vector<t_config_option_key> aliases;
    // Sometimes a single value may well define multiple values in a "beginner" mode.
    // Currently used for aliasing "solid_layers" to "top_shell_layers", "bottom_shell_layers".
    std::vector<t_config_option_key> shortcut;
    // Definition of values / labels for a combo box.
    // Mostly used for enums (when type == coEnum), but may be used for ints resp. floats, if gui_type is set to "i_enum_open" resp. "f_enum_open".
    std::vector<std::string> enum_values;
    std::vector<std::string> enum_labels;
    // For enums (when type == coEnum). Maps enum_values to enums.
    // Initialized by ConfigOptionEnum<xxx>::get_enum_values()
    const t_config_enum_values* enum_keys_map = nullptr;

    bool has_enum_value(const std::string& value) const
    {
        for (const std::string& v : enum_values)
            if (v == value)
                return true;
        return false;
    }

    // 0 is an invalid key.
    size_t serialization_key_ordinal = 0;

    // Returns the alternative CLI arguments for the given option.
    // If there are no cli arguments defined, use the key and replace underscores with dashes.
    std::vector<std::string> cli_args(const std::string& key) const;

    // Assign this key to cli to disable CLI for this option.
    static const constexpr char* nocli = "~~~noCLI";
};

inline bool operator<(const ConfigSubstitution& lhs, const ConfigSubstitution& rhs) throw()
{
    return lhs.opt_def->opt_key < rhs.opt_def->opt_key || (lhs.opt_def->opt_key == rhs.opt_def->opt_key && lhs.old_value < rhs.old_value);
}
inline bool operator==(const ConfigSubstitution& lhs, const ConfigSubstitution& rhs) throw()
{
    return lhs.opt_def == rhs.opt_def && lhs.old_value == rhs.old_value;
}

// Map from a config option name to its definition.
// The definition does not carry an actual value of the config option, only its constant default value.
// t_config_option_key is std::string
typedef std::map<t_config_option_key, ConfigOptionDef> t_optiondef_map;

// Definition of configuration values for the purpose of GUI presentation, editing, value mapping and config file handling.
// The configuration definition is static: It does not carry the actual configuration values,
// but it carries the defaults of the configuration values.
class ConfigDef
{
public:
    t_optiondef_map                          options;
    std::map<size_t, const ConfigOptionDef*> by_serialization_key_ordinal;

    bool                   has(const t_config_option_key& opt_key) const { return this->options.count(opt_key) > 0; }
    const ConfigOptionDef* get(const t_config_option_key& opt_key) const
    {
        t_optiondef_map::iterator it = const_cast<ConfigDef*>(this)->options.find(opt_key);
        return (it == this->options.end()) ? nullptr : &it->second;
    }
    std::vector<std::string> keys() const
    {
        std::vector<std::string> out;
        out.reserve(options.size());
        for (auto const& kvp : options)
            out.push_back(kvp.first);
        return out;
    }
    bool empty() { return options.empty(); }

    // Iterate through all of the CLI options and write them to a stream.
    std::ostream& print_cli_help(
        std::ostream& out, bool show_defaults, std::function<bool(const ConfigOptionDef&)> filter = [](const ConfigOptionDef&) {
            return true;
        }) const;

protected:
    ConfigOptionDef* add(const t_config_option_key& opt_key, ConfigOptionType type);
    ConfigOptionDef* add_nullable(const t_config_option_key& opt_key, ConfigOptionType type);
};

// A pure interface to resolving ConfigOptions.
// This pure interface is useful as a base of ConfigBase, also it may be overriden to combine
// various config sources.
class ConfigOptionResolver
{
public:
    ConfigOptionResolver() {}
    virtual ~ConfigOptionResolver() {}

    // Find a ConfigOption instance for a given name.
    virtual const ConfigOption* optptr(const t_config_option_key& opt_key) const = 0;

    bool has(const t_config_option_key& opt_key) const { return this->optptr(opt_key) != nullptr; }

    const ConfigOption* option(const t_config_option_key& opt_key) const { return this->optptr(opt_key); }

    template<typename TYPE> const TYPE* option(const t_config_option_key& opt_key) const
    {
        const ConfigOption* opt = this->optptr(opt_key);
        return (opt == nullptr || opt->type() != TYPE::static_type()) ? nullptr : static_cast<const TYPE*>(opt);
    }

    const ConfigOption* option_throw(const t_config_option_key& opt_key) const
    {
        const ConfigOption* opt = this->optptr(opt_key);
        if (opt == nullptr)
            throw UnknownOptionException(opt_key);
        return opt;
    }

    template<typename TYPE> const TYPE* option_throw(const t_config_option_key& opt_key) const
    {
        const ConfigOption* opt = this->option_throw(opt_key);
        if (opt->type() != TYPE::static_type())
            throw BadOptionTypeException("Conversion to a wrong type");
        return static_cast<TYPE*>(opt);
    }
};

// An abstract configuration store.
class ConfigBase : public ConfigOptionResolver
{
public:
    // Definition of configuration values for the purpose of GUI presentation, editing, value mapping and config file handling.
    // The configuration definition is static: It does not carry the actual configuration values,
    // but it carries the defaults of the configuration values.

    ConfigBase()           = default;
    ~ConfigBase() override = default;

    // Virtual overridables:
public:
    // Static configuration definition. Any value stored into this ConfigBase shall have its definition here.
    virtual const ConfigDef* def() const = 0;
    // Find ando/or create a ConfigOption instance for a given name.
    using ConfigOptionResolver::optptr;
    virtual ConfigOption* optptr(const t_config_option_key& opt_key, bool create = false) = 0;
    // Collect names of all configuration values maintained by this configuration store.
    virtual t_config_option_keys keys() const = 0;

protected:
    // Verify whether the opt_key has not been obsoleted or renamed.
    // Both opt_key and value may be modified by handle_legacy().
    // If the opt_key is no more valid in this version of Slic3r, opt_key is cleared by handle_legacy().
    // handle_legacy() is called internally by set_deserialize().
    virtual void handle_legacy(t_config_option_key& /*opt_key*/, std::string& /*value*/) const {}
    // Called after a config is loaded as a whole.
    // Perform composite conversions, for example merging multiple keys into one key.
    // For conversion of single options, the handle_legacy() method above is called.
    virtual void handle_legacy_composite() {}

public:
    using ConfigOptionResolver::option;
    using ConfigOptionResolver::option_throw;

    // Non-virtual methods:
    ConfigOption* option(const t_config_option_key& opt_key, bool create = false) { return this->optptr(opt_key, create); }

    template<typename TYPE> TYPE* option(const t_config_option_key& opt_key, bool create = false)
    {
<<<<<<< HEAD
        ConfigOption* opt = this->optptr(opt_key, create);
        return (opt == nullptr || opt->type() != TYPE::static_type()) ? nullptr : static_cast<TYPE*>(opt);
=======
        ConfigOption *opt = this->optptr(opt_key, create);
        if (opt != nullptr && opt->type() != TYPE::static_type()) {
            BOOST_LOG_TRIVIAL(warning) << __FUNCTION__ << ": attempt to access option with wrong type: " << opt_key;
            return nullptr;
        }
        return static_cast<TYPE*>(opt);
>>>>>>> 4c00966c
    }

    ConfigOption* option_throw(const t_config_option_key& opt_key, bool create = false)
    {
        ConfigOption* opt = this->optptr(opt_key, create);
        if (opt == nullptr)
            throw UnknownOptionException(opt_key);
        return opt;
    }

    template<typename TYPE> TYPE* option_throw(const t_config_option_key& opt_key, bool create = false)
    {
        ConfigOption* opt = this->option_throw(opt_key, create);
        if (opt->type() != TYPE::static_type())
            throw BadOptionTypeException("Conversion to a wrong type");
        return static_cast<TYPE*>(opt);
    }

    // Apply all keys of other ConfigBase defined by this->def() to this ConfigBase.
    // An UnknownOptionException is thrown in case some option keys of other are not defined by this->def(),
    // or this ConfigBase is of a StaticConfig type and it does not support some of the keys, and ignore_nonexistent is not set.
    void apply(const ConfigBase& other, bool ignore_nonexistent = false) { this->apply_only(other, other.keys(), ignore_nonexistent); }
    // Apply explicitely enumerated keys of other ConfigBase defined by this->def() to this ConfigBase.
    // An UnknownOptionException is thrown in case some option keys are not defined by this->def(),
    // or this ConfigBase is of a StaticConfig type and it does not support some of the keys, and ignore_nonexistent is not set.
    void apply_only(const ConfigBase& other, const t_config_option_keys& keys, bool ignore_nonexistent = false);

    // Are the two configs equal? Ignoring options not present in both configs.
    // BBS: add skipped_keys logic
    bool equals(const ConfigBase& other, const std::set<std::string>* skipped_keys = nullptr) const;
    // Returns options differing in the two configs, ignoring options not present in both configs.
    t_config_option_keys diff(const ConfigBase& other) const;
    // Returns options being equal in the two configs, ignoring options not present in both configs.
    t_config_option_keys equal(const ConfigBase& other) const;
    std::string          opt_serialize(const t_config_option_key& opt_key) const;

    // Set a value. Convert numeric types using a C style implicit conversion / promotion model.
    // Throw if option is not avaiable and create is not enabled,
    // or if the conversion is not possible.
    // Conversion to string is always possible.
    void set(const std::string& opt_key, bool value, bool create = false)
    {
        this->option_throw<ConfigOptionBool>(opt_key, create)->value = value;
    }
    void set(const std::string& opt_key, int value, bool create = false);
    void set(const std::string& opt_key, double value, bool create = false);
    void set(const std::string& opt_key, const char* value, bool create = false)
    {
        this->option_throw<ConfigOptionString>(opt_key, create)->value = value;
    }
    void set(const std::string& opt_key, const std::string& value, bool create = false)
    {
        this->option_throw<ConfigOptionString>(opt_key, create)->value = value;
    }

    // Set a configuration value from a string, it will call an overridable handle_legacy()
    // to resolve renamed and removed configuration keys.
    bool set_deserialize_nothrow(const t_config_option_key& opt_key_src,
                                 const std::string&         value_src,
                                 ConfigSubstitutionContext& substitutions,
                                 bool                       append = false);
    // May throw BadOptionTypeException() if the operation fails.
    void set_deserialize(const t_config_option_key& opt_key,
                         const std::string&         str,
                         ConfigSubstitutionContext& config_substitutions,
                         bool                       append = false);
    void set_deserialize_strict(const t_config_option_key& opt_key, const std::string& str, bool append = false)
    {
        ConfigSubstitutionContext ctxt{ForwardCompatibilitySubstitutionRule::Disable};
        this->set_deserialize(opt_key, str, ctxt, append);
    }
    struct SetDeserializeItem
    {
        SetDeserializeItem(const char* opt_key, const char* opt_value, bool append = false)
            : opt_key(opt_key), opt_value(opt_value), append(append)
        {}
        SetDeserializeItem(const std::string& opt_key, const std::string& opt_value, bool append = false)
            : opt_key(opt_key), opt_value(opt_value), append(append)
        {}
        SetDeserializeItem(const char* opt_key, const bool value, bool append = false)
            : opt_key(opt_key), opt_value(value ? "1" : "0"), append(append)
        {}
        SetDeserializeItem(const std::string& opt_key, const bool value, bool append = false)
            : opt_key(opt_key), opt_value(value ? "1" : "0"), append(append)
        {}
        SetDeserializeItem(const char* opt_key, const int value, bool append = false)
            : opt_key(opt_key), opt_value(std::to_string(value)), append(append)
        {}
        SetDeserializeItem(const std::string& opt_key, const int value, bool append = false)
            : opt_key(opt_key), opt_value(std::to_string(value)), append(append)
        {}
        SetDeserializeItem(const char* opt_key, const float value, bool append = false)
            : opt_key(opt_key), opt_value(float_to_string_decimal_point(value)), append(append)
        {}
        SetDeserializeItem(const std::string& opt_key, const float value, bool append = false)
            : opt_key(opt_key), opt_value(float_to_string_decimal_point(value)), append(append)
        {}
        SetDeserializeItem(const char* opt_key, const double value, bool append = false)
            : opt_key(opt_key), opt_value(float_to_string_decimal_point(value)), append(append)
        {}
        SetDeserializeItem(const std::string& opt_key, const double value, bool append = false)
            : opt_key(opt_key), opt_value(float_to_string_decimal_point(value)), append(append)
        {}
        std::string opt_key;
        std::string opt_value;
        bool        append = false;
    };
    // May throw BadOptionTypeException() if the operation fails.
    void set_deserialize(std::initializer_list<SetDeserializeItem> items, ConfigSubstitutionContext& substitutions);
    void set_deserialize_strict(std::initializer_list<SetDeserializeItem> items)
    {
        ConfigSubstitutionContext ctxt{ForwardCompatibilitySubstitutionRule::Disable};
        this->set_deserialize(items, ctxt);
    }

    double              get_abs_value(const t_config_option_key& opt_key) const;
    double              get_abs_value(const t_config_option_key& opt_key, double ratio_over) const;
    void                setenv_() const;
    ConfigSubstitutions load(const std::string& file, ForwardCompatibilitySubstitutionRule compatibility_rule);
    // BBS support load from ini string
    ConfigSubstitutions load_string_map(std::map<std::string, std::string>&  key_values,
                                        ForwardCompatibilitySubstitutionRule compatibility_rule);
    // BBS: add json support
    int                 load_from_json(const std::string&                  file,
                                       ConfigSubstitutionContext&          substitutions,
                                       bool                                load_inherits_in_config,
                                       std::map<std::string, std::string>& key_values,
                                       std::string&                        reason);
    ConfigSubstitutions load_from_json(const std::string&                   file,
                                       ForwardCompatibilitySubstitutionRule compatibility_rule,
                                       std::map<std::string, std::string>&  key_values,
                                       std::string&                         reason);

    ConfigSubstitutions load_from_ini(const std::string& file, ForwardCompatibilitySubstitutionRule compatibility_rule);
    ConfigSubstitutions load_from_ini_string(const std::string& data, ForwardCompatibilitySubstitutionRule compatibility_rule);
    // Loading a "will be one day a legacy format" of configuration stored into 3MF or AMF.
    // Accepts the same data as load_from_ini_string(), only with each configuration line possibly prefixed with a semicolon (G-code comment).
    ConfigSubstitutions load_from_ini_string_commented(std::string&& data, ForwardCompatibilitySubstitutionRule compatibility_rule);
    ConfigSubstitutions load_from_gcode_file(const std::string& file, ForwardCompatibilitySubstitutionRule compatibility_rule);
    ConfigSubstitutions load(const boost::property_tree::ptree& tree, ForwardCompatibilitySubstitutionRule compatibility_rule);
    void                save(const std::string& file) const;

    // BBS: add json support
    void save_to_json(const std::string& file, const std::string& name, const std::string& from, const std::string& version) const;

    // Set all the nullable values to nils.
    void null_nullables();

    static size_t load_from_gcode_string_legacy(ConfigBase& config, const char* str, ConfigSubstitutionContext& substitutions);

private:
    // Set a configuration value from a string.
    bool set_deserialize_raw(const t_config_option_key& opt_key_src,
                             const std::string&         value,
                             ConfigSubstitutionContext& substitutions,
                             bool                       append);
};

// Configuration store with dynamic number of configuration values.
// In Slic3r, the dynamic config is mostly used at the user interface layer.
class DynamicConfig : public virtual ConfigBase
{
public:
    DynamicConfig() = default;
    DynamicConfig(const DynamicConfig& rhs) { *this = rhs; }
    DynamicConfig(DynamicConfig&& rhs) noexcept : options(std::move(rhs.options)) { rhs.options.clear(); }
    explicit DynamicConfig(const ConfigBase& rhs, const t_config_option_keys& keys);
    explicit DynamicConfig(const ConfigBase& rhs) : DynamicConfig(rhs, rhs.keys()) {}
    virtual ~DynamicConfig() override = default;

    // Copy a content of one DynamicConfig to another DynamicConfig.
    // If rhs.def() is not null, then it has to be equal to this->def().
    DynamicConfig& operator=(const DynamicConfig& rhs)
    {
        assert(this->def() == nullptr || this->def() == rhs.def());
        this->clear();
        for (const auto& kvp : rhs.options)
            this->options[kvp.first].reset(kvp.second->clone());
        return *this;
    }

    // Move a content of one DynamicConfig to another DynamicConfig.
    // If rhs.def() is not null, then it has to be equal to this->def().
    DynamicConfig& operator=(DynamicConfig&& rhs) noexcept
    {
        assert(this->def() == nullptr || this->def() == rhs.def());
        this->clear();
        this->options = std::move(rhs.options);
        rhs.options.clear();
        return *this;
    }

    // Add a content of one DynamicConfig to another DynamicConfig.
    // If rhs.def() is not null, then it has to be equal to this->def().
    DynamicConfig& operator+=(const DynamicConfig& rhs)
    {
        assert(this->def() == nullptr || this->def() == rhs.def());
        for (const auto& kvp : rhs.options) {
            auto it = this->options.find(kvp.first);
            if (it == this->options.end())
                this->options[kvp.first].reset(kvp.second->clone());
            else {
                assert(it->second->type() == kvp.second->type());
                if (it->second->type() == kvp.second->type())
                    *it->second = *kvp.second;
                else
                    it->second.reset(kvp.second->clone());
            }
        }
        return *this;
    }

    // Move a content of one DynamicConfig to another DynamicConfig.
    // If rhs.def() is not null, then it has to be equal to this->def().
    DynamicConfig& operator+=(DynamicConfig&& rhs)
    {
        assert(this->def() == nullptr || this->def() == rhs.def());
        for (auto& kvp : rhs.options) {
            auto it = this->options.find(kvp.first);
            if (it == this->options.end()) {
                this->options.insert(std::make_pair(kvp.first, std::move(kvp.second)));
            } else {
                assert(it->second->type() == kvp.second->type());
                it->second = std::move(kvp.second);
            }
        }
        rhs.options.clear();
        return *this;
    }

    bool operator==(const DynamicConfig& rhs) const;
    bool operator!=(const DynamicConfig& rhs) const { return !(*this == rhs); }

    void swap(DynamicConfig& other) { std::swap(this->options, other.options); }

    void clear() { this->options.clear(); }

    bool erase(const t_config_option_key& opt_key)
    {
        auto it = this->options.find(opt_key);
        if (it == this->options.end())
            return false;
        this->options.erase(it);
        return true;
    }

    // Remove options with all nil values, those are optional and it does not help to hold them.
    size_t remove_nil_options();

    // Allow DynamicConfig to be instantiated on ints own without a definition.
    // If the definition is not defined, the method requiring the definition will throw NoDefinitionException.
    const ConfigDef*     def() const override { return nullptr; }
    template<class T> T* opt(const t_config_option_key& opt_key, bool create = false)
    {
        return dynamic_cast<T*>(this->option(opt_key, create));
    }
    template<class T> const T* opt(const t_config_option_key& opt_key) const { return dynamic_cast<const T*>(this->option(opt_key)); }
    // Overrides ConfigResolver::optptr().
    const ConfigOption* optptr(const t_config_option_key& opt_key) const override;
    // Overrides ConfigBase::optptr(). Find ando/or create a ConfigOption instance for a given name.
    ConfigOption* optptr(const t_config_option_key& opt_key, bool create = false) override;
    // Overrides ConfigBase::keys(). Collect names of all configuration values maintained by this configuration store.
    t_config_option_keys keys() const override;
    bool                 empty() const { return options.empty(); }

    // Set a value for an opt_key. Returns true if the value did not exist yet.
    // This DynamicConfig will take ownership of opt.
    // Be careful, as this method does not test the existence of opt_key in this->def().
    bool set_key_value(const std::string& opt_key, ConfigOption* opt)
    {
        auto it = this->options.find(opt_key);
        if (it == this->options.end()) {
            this->options[opt_key].reset(opt);
            return true;
        } else {
            it->second.reset(opt);
            return false;
        }
    }

    // Are the two configs equal? Ignoring options not present in both configs.
    // BBS: add skipped_keys logic
    bool equals(const DynamicConfig& other, const std::set<std::string>* skipped_keys = nullptr) const;
    // Returns options differing in the two configs, ignoring options not present in both configs.
    t_config_option_keys diff(const DynamicConfig& other) const;
    // Returns options being equal in the two configs, ignoring options not present in both configs.
    t_config_option_keys equal(const DynamicConfig& other) const;

    std::string& opt_string(const t_config_option_key& opt_key, bool create = false)
    {
        return this->option<ConfigOptionString>(opt_key, create)->value;
    }
    const std::string& opt_string(const t_config_option_key& opt_key) const
    {
        return const_cast<DynamicConfig*>(this)->opt_string(opt_key);
    }
    std::string& opt_string(const t_config_option_key& opt_key, unsigned int idx)
    {
        return this->option<ConfigOptionStrings>(opt_key)->get_at(idx);
    }
    const std::string& opt_string(const t_config_option_key& opt_key, unsigned int idx) const
    {
        return const_cast<DynamicConfig*>(this)->opt_string(opt_key, idx);
    }

    double&       opt_float(const t_config_option_key& opt_key) { return this->option<ConfigOptionFloat>(opt_key)->value; }
    const double& opt_float(const t_config_option_key& opt_key) const
    {
        return dynamic_cast<const ConfigOptionFloat*>(this->option(opt_key))->value;
    }
    double& opt_float(const t_config_option_key& opt_key, unsigned int idx)
    {
        return this->option<ConfigOptionFloats>(opt_key)->get_at(idx);
    }
    const double& opt_float(const t_config_option_key& opt_key, unsigned int idx) const
    {
        return dynamic_cast<const ConfigOptionFloats*>(this->option(opt_key))->get_at(idx);
    }

    int& opt_int(const t_config_option_key& opt_key) { return this->option<ConfigOptionInt>(opt_key)->value; }
    int  opt_int(const t_config_option_key& opt_key) const { return dynamic_cast<const ConfigOptionInt*>(this->option(opt_key))->value; }
    int& opt_int(const t_config_option_key& opt_key, unsigned int idx) { return this->option<ConfigOptionInts>(opt_key)->get_at(idx); }
    int  opt_int(const t_config_option_key& opt_key, unsigned int idx) const
    {
        return dynamic_cast<const ConfigOptionInts*>(this->option(opt_key))->get_at(idx);
    }

    // In ConfigManipulation::toggle_print_fff_options, it is called on option with type ConfigOptionEnumGeneric* and also
    // ConfigOptionEnum*. Thus the virtual method getInt() is used to retrieve the enum value.
    template<typename ENUM> ENUM opt_enum(const t_config_option_key& opt_key) const
    {
        return static_cast<ENUM>(this->option(opt_key)->getInt());
    }
    // BBS
    int opt_enum(const t_config_option_key& opt_key, unsigned int idx) const
    {
        return dynamic_cast<const ConfigOptionEnumsGeneric*>(this->option(opt_key))->get_at(idx);
    }

    bool opt_bool(const t_config_option_key& opt_key) const { return this->option<ConfigOptionBool>(opt_key)->value != 0; }
    bool opt_bool(const t_config_option_key& opt_key, unsigned int idx) const
    {
        return this->option<ConfigOptionBools>(opt_key)->get_at(idx) != 0;
    }

    // Command line processing
    bool read_cli(int argc, const char* const argv[], t_config_option_keys* extra, t_config_option_keys* keys = nullptr);

    std::map<t_config_option_key, std::unique_ptr<ConfigOption>>::const_iterator cbegin() const { return options.cbegin(); }
    std::map<t_config_option_key, std::unique_ptr<ConfigOption>>::const_iterator cend() const { return options.cend(); }
    size_t                                                                       size() const { return options.size(); }

    /**
     * @brief Detailed information about the difference found for a single key.
     */
    struct KeyDifference
    {
        std::optional<std::string> left_value;
        std::optional<std::string> right_value;

        bool is_missing_key() const { return !left_value.has_value() || !right_value.has_value(); }
        bool is_different_value() const
        {
            return left_value.has_value() && right_value.has_value() && (left_value.value() != right_value.value());
        }
    };

    /**
     * @brief The full report object containing all detected differences.
     */
    struct DynamicConfigDifference
    {
        std::map<t_config_option_key, KeyDifference> differences;

        bool is_different() const { return !differences.empty(); }
    };

    /**
     * @brief Computes the symmetric difference between this DynamicConfig (left)
     * and another DynamicConfig (rhs).
     * @param rhs The right-hand side config to compare against.
     * @return DynamicConfigDifference report.
     */
    DynamicConfigDifference diff_report(const DynamicConfig& rhs) const;

private:
    std::map<t_config_option_key, std::unique_ptr<ConfigOption>> options;

    friend class cereal::access;
    template<class Archive> void serialize(Archive& ar) { ar(options); }
};

std::ostream& operator<<(std::ostream& os, const DynamicConfig::DynamicConfigDifference& diff);

// Configuration store with a static definition of configuration values.
// In Slic3r, the static configuration stores are during the slicing / g-code generation for efficiency reasons,
// because the configuration values could be accessed directly.
class StaticConfig : public virtual ConfigBase
{
public:
    StaticConfig() {}
    /// Gets list of config option names for each config option of this->def, which has a static counter-part defined by the derived object
    /// and which could be resolved by this->optptr(key) call.
    t_config_option_keys keys() const;

protected:
    /// Set all statically defined config options to their defaults defined by this->def().
    void set_defaults();
};

} // namespace Slic3r

#endif<|MERGE_RESOLUTION|>--- conflicted
+++ resolved
@@ -361,27 +361,15 @@
     virtual void set(const std::vector<const ConfigOption*>& rhs) = 0;
     // Set a single vector item from either a scalar option or the first value of a vector option.vector of ConfigOptions.
     // This function is useful to split values from multiple extrder / filament settings into separate configurations.
-<<<<<<< HEAD
     virtual void set_at(const ConfigOption* rhs, size_t i, size_t j) = 0;
     // BBS
     virtual void set_at_to_nil(size_t i)                                                                                    = 0;
     virtual void append(const ConfigOption* rhs)                                                                            = 0;
     virtual void set(const ConfigOption* rhs, size_t start, size_t len)                                                     = 0;
     virtual void set_with_restore(const ConfigOptionVectorBase* rhs, std::vector<int>& restore_index, int stride)           = 0;
-    virtual void set_with_restore_2(const ConfigOptionVectorBase* rhs, std::vector<int>& restore_index, int start, int len) = 0;
+    virtual void set_with_restore_2(const ConfigOptionVectorBase* rhs, std::vector<int>& restore_index, int start, int len, bool skip_error = false) = 0;
     virtual void set_only_diff(const ConfigOptionVectorBase* rhs, std::vector<int>& diff_index, int stride)                 = 0;
     virtual void set_with_nil(const ConfigOptionVectorBase* rhs, const ConfigOptionVectorBase* inherits, int stride)        = 0;
-=======
-    virtual void set_at(const ConfigOption *rhs, size_t i, size_t j) = 0;
-    //BBS
-    virtual void set_at_to_nil(size_t i) = 0;
-    virtual void append(const ConfigOption *rhs) = 0;
-    virtual void set(const ConfigOption* rhs, size_t start, size_t len) = 0;
-    virtual void set_with_restore(const ConfigOptionVectorBase* rhs, std::vector<int>& restore_index, int stride) = 0;
-    virtual void set_with_restore_2(const ConfigOptionVectorBase* rhs, std::vector<int>& restore_index, int start, int len, bool skip_error = false) = 0;
-    virtual void set_only_diff(const ConfigOptionVectorBase* rhs, std::vector<int>& diff_index, int stride) = 0;
-    virtual void set_with_nil(const ConfigOptionVectorBase* rhs, const ConfigOptionVectorBase* inherits, int stride) = 0;
->>>>>>> 4c00966c
     // Resize the vector of values, copy the newly added values from opt_default if provided.
     virtual void resize(size_t n, const ConfigOption* opt_default = nullptr) = 0;
     // Clear the values vector.
@@ -529,21 +517,12 @@
             throw ConfigurationError("ConfigOptionVector::set_with_restore(): Assigning an incompatible type");
     }
 
-<<<<<<< HEAD
     // set a item related with extruder variants when loading config from filament json, replace the original filament items
     // rhs: item from seperate filament config
     // restore_index: which index in this vector need to be restored
     // start: which index in this vector need to be replaced
     // count: how many items in this vector need to be replaced
-    virtual void set_with_restore_2(const ConfigOptionVectorBase* rhs, std::vector<int>& restore_index, int start, int len) override
-=======
-    //set a item related with extruder variants when loading config from filament json, replace the original filament items
-    //rhs: item from seperate filament config
-    //restore_index: which index in this vector need to be restored
-    //start: which index in this vector need to be replaced
-    //count: how many items in this vector need to be replaced
     virtual void set_with_restore_2(const ConfigOptionVectorBase* rhs, std::vector<int>& restore_index, int start, int len, bool skip_error = false) override
->>>>>>> 4c00966c
     {
         if (rhs->type() == this->type()) {
             // backup original ones
@@ -563,11 +542,6 @@
             // Assign the new value from the rhs vector.
             auto other = const_cast<ConfigOptionVector<T>*>(static_cast<const ConfigOptionVector<T>*>(rhs));
 
-<<<<<<< HEAD
-            if (other->values.size() != (restore_index.size()))
-                throw ConfigurationError(
-                    "ConfigOptionVector::set_with_restore_2(): Assigning from an vector with invalid restore_index size");
-=======
             if (other->values.size() != (restore_index.size())) {
                 if (skip_error) {
                     T default_v = other->values.front();
@@ -576,7 +550,6 @@
                 else
                     throw ConfigurationError("ConfigOptionVector::set_with_restore_2(): Assigning from an vector with invalid restore_index size");
             }
->>>>>>> 4c00966c
 
             for (size_t i = 0; i < restore_index.size(); i++) {
                 if ((restore_index[i] != -1) && (restore_index[i] < backup_values.size())) {
@@ -602,16 +575,9 @@
 
             for (size_t i = 0; i < diff_index.size(); i++) {
                 if (diff_index[i] != -1) {
-<<<<<<< HEAD
                     for (size_t j = 0; j < stride; j++) {
-                        if (!other->is_nil(diff_index[i]))
+                        if (!other->is_nil(diff_index[i] * stride))
                             this->values[i * stride + j] = other->values[diff_index[i] * stride + j];
-=======
-                    for (size_t j = 0; j < stride; j++)
-                    {
-                        if (!other->is_nil(diff_index[i] * stride))
-                            this->values[i * stride +j] = other->values[diff_index[i] * stride +j];
->>>>>>> 4c00966c
                     }
                 }
             }
@@ -2794,17 +2760,12 @@
 
     template<typename TYPE> TYPE* option(const t_config_option_key& opt_key, bool create = false)
     {
-<<<<<<< HEAD
         ConfigOption* opt = this->optptr(opt_key, create);
-        return (opt == nullptr || opt->type() != TYPE::static_type()) ? nullptr : static_cast<TYPE*>(opt);
-=======
-        ConfigOption *opt = this->optptr(opt_key, create);
         if (opt != nullptr && opt->type() != TYPE::static_type()) {
             BOOST_LOG_TRIVIAL(warning) << __FUNCTION__ << ": attempt to access option with wrong type: " << opt_key;
             return nullptr;
         }
         return static_cast<TYPE*>(opt);
->>>>>>> 4c00966c
     }
 
     ConfigOption* option_throw(const t_config_option_key& opt_key, bool create = false)
