#ifndef slic3r_Config_hpp_
#define slic3r_Config_hpp_

#include <assert.h>
#include <map>
#include <climits>
#include <cstdio>
#include <cstdlib>
#include <functional>
#include <iostream>
#include <stdexcept>
#include <string>
#include <vector>
#include "libslic3r.h"
#include "clonable_ptr.hpp"
#include "Exception.hpp"
#include "Point.hpp"
#include "nlohmann/json_fwd.hpp"

#include <boost/algorithm/string/predicate.hpp>
#include <boost/algorithm/string/trim.hpp>
#include <boost/format/format_fwd.hpp>
#include <boost/functional/hash.hpp>
#include <boost/property_tree/ptree_fwd.hpp>
#include <boost/log/trivial.hpp>

#include <cereal/access.hpp>
#include <cereal/types/base_class.hpp>

namespace Slic3r {
    struct FloatOrPercent
    {
        double  value;
        bool    percent;
    private:
        friend class cereal::access;
        template<class Archive> void serialize(Archive& ar) { ar(this->value); ar(this->percent); }
    };

    inline bool operator==(const FloatOrPercent& l, const FloatOrPercent& r) throw() { return l.value == r.value && l.percent == r.percent; }
    inline bool operator!=(const FloatOrPercent& l, const FloatOrPercent& r) throw() { return !(l == r); }
    inline bool operator< (const FloatOrPercent& l, const FloatOrPercent& r) throw() { return l.value < r.value || (l.value == r.value && int(l.percent) < int(r.percent)); }
}

namespace std {
    template<> struct hash<Slic3r::FloatOrPercent> {
        std::size_t operator()(const Slic3r::FloatOrPercent& v) const noexcept {
            std::size_t seed = std::hash<double>{}(v.value);
            return v.percent ? seed ^ 0x9e3779b9 : seed;
        }
    };

    template<> struct hash<Slic3r::Vec2d> {
        std::size_t operator()(const Slic3r::Vec2d& v) const noexcept {
            std::size_t seed = std::hash<double>{}(v.x());
            boost::hash_combine(seed, std::hash<double>{}(v.y()));
            return seed;
        }
    };

    template<> struct hash<Slic3r::Vec3d> {
        std::size_t operator()(const Slic3r::Vec3d& v) const noexcept {
            std::size_t seed = std::hash<double>{}(v.x());
            boost::hash_combine(seed, std::hash<double>{}(v.y()));
            boost::hash_combine(seed, std::hash<double>{}(v.z()));
            return seed;
        }
    };
}

namespace Slic3r {

// Name of the configuration option.
typedef std::string                 t_config_option_key;
typedef std::vector<std::string>    t_config_option_keys;

extern std::string  escape_string_cstyle(const std::string &str);
extern std::string  escape_strings_cstyle(const std::vector<std::string> &strs);
extern bool         unescape_string_cstyle(const std::string &str, std::string &out);
extern bool         unescape_strings_cstyle(const std::string &str, std::vector<std::string> &out);

extern std::string  escape_ampersand(const std::string& str);

namespace ConfigHelpers {
	inline bool looks_like_enum_value(std::string value)
	{
		boost::trim(value);
		if (value.empty() || value.size() > 64 || ! isalpha(value.front()))
			return false;
		for (const char c : value)
			if (! (isalnum(c) || c == '_' || c == '-'))
				return false;
		return true;
	}

	inline bool enum_looks_like_true_value(std::string value) {
		boost::trim(value);
		return boost::iequals(value, "enabled") || boost::iequals(value, "on");
	}

	enum class DeserializationSubstitution {
		Disabled,
		DefaultsToFalse,
		DefaultsToTrue
	};

    enum class DeserializationResult {
    	Loaded,
    	Substituted,
    	Failed,
    };
};

// Base for all exceptions thrown by the configuration layer.
class ConfigurationError : public Slic3r::RuntimeError {
public:
    using RuntimeError::RuntimeError;
};

// Specialization of std::exception to indicate that an unknown config option has been encountered.
class UnknownOptionException : public ConfigurationError {
public:
    UnknownOptionException() :
        ConfigurationError("Unknown option exception") {}
    UnknownOptionException(const std::string &opt_key) :
        ConfigurationError(std::string("Unknown option exception: ") + opt_key) {}
};

// Indicate that the ConfigBase derived class does not provide config definition (the method def() returns null).
class NoDefinitionException : public ConfigurationError
{
public:
    NoDefinitionException() :
        ConfigurationError("No definition exception") {}
    NoDefinitionException(const std::string &opt_key) :
        ConfigurationError(std::string("No definition exception: ") + opt_key) {}
};

// Indicate that an unsupported accessor was called on a config option.
class BadOptionTypeException : public ConfigurationError
{
public:
	BadOptionTypeException() : ConfigurationError("Bad option type exception") {}
	BadOptionTypeException(const std::string &message) : ConfigurationError(message) {}
    BadOptionTypeException(const char* message) : ConfigurationError(message) {}
};

// Indicate that an option has been deserialized from an invalid value.
class BadOptionValueException : public ConfigurationError
{
public:
    BadOptionValueException() : ConfigurationError("Bad option value exception") {}
    BadOptionValueException(const std::string &message) : ConfigurationError(message) {}
    BadOptionValueException(const char* message) : ConfigurationError(message) {}
};

// Type of a configuration value.
enum ConfigOptionType {
    coVectorType    = 0x4000,
    coNone          = 0,
    // single float
    coFloat         = 1,
    // vector of floats
    coFloats        = coFloat + coVectorType,
    // single int
    coInt           = 2,
    // vector of ints
    coInts          = coInt + coVectorType,
    // single string
    coString        = 3,
    // vector of strings
    coStrings       = coString + coVectorType,
    // percent value. Currently only used for infill.
    coPercent       = 4,
    // percents value. Currently used for retract before wipe only.
    coPercents      = coPercent + coVectorType,
    // a fraction or an absolute value
    coFloatOrPercent = 5,
    // vector of the above
    coFloatsOrPercents = coFloatOrPercent + coVectorType,
    // single 2d point (Point2f). Currently not used.
    coPoint         = 6,
    // vector of 2d points (Point2f). Currently used for the definition of the print bed and for the extruder offsets.
    coPoints        = coPoint + coVectorType,
    coPoint3        = 7,
//    coPoint3s       = coPoint3 + coVectorType,
    // single boolean value
    coBool          = 8,
    // vector of boolean values
    coBools         = coBool + coVectorType,
    // a generic enum
    coEnum          = 9,
    // BBS: vector of enums
    coEnums         = coEnum + coVectorType,
    coPointsGroups  = 10 + coVectorType,
    coIntsGroups    = 11 + coVectorType
};

enum ConfigOptionMode {
    comSimple = 0,
    comAdvanced,
    comDevelop,
};

enum PrinterTechnology : unsigned char
{
    // Fused Filament Fabrication
    ptFFF,
    // Stereolitography
    ptSLA,
    // Unknown, useful for command line processing
    ptUnknown,
    // Any technology, useful for parameters compatible with both ptFFF and ptSLA
    ptAny
};

enum ForwardCompatibilitySubstitutionRule
{
    // Disable susbtitution, throw exception if an option value is not recognized.
    Disable,
    // Enable substitution of an unknown option value with default. Log the substitution.
    Enable,
    // Enable substitution of an unknown option value with default. Don't log the substitution.
    EnableSilent,
    // Enable substitution of an unknown option value with default. Log substitutions in user profiles, don't log substitutions in system profiles.
    EnableSystemSilent,
    // Enable silent substitution of an unknown option value with default when loading user profiles. Throw on an unknown option value in a system profile.
    EnableSilentDisableSystem,
};

class  ConfigOption;
class  ConfigOptionDef;
// For forward definition of ConfigOption in ConfigOptionUniquePtr, we have to define a custom deleter.
struct ConfigOptionDeleter { void operator()(ConfigOption* p); };
using  ConfigOptionUniquePtr = std::unique_ptr<ConfigOption, ConfigOptionDeleter>;

// When parsing a configuration value, if the old_value is not understood by this OrcaSlicer version,
// it is being substituted with some default value that this OrcaSlicer could work with.
// This structure serves to inform the user about the substitutions having been done during file import.
struct ConfigSubstitution {
    const ConfigOptionDef   *opt_def { nullptr };
    std::string              old_value;
    ConfigOptionUniquePtr    new_value;
};

using  ConfigSubstitutions = std::vector<ConfigSubstitution>;

// Filled in by ConfigBase::set_deserialize_raw(), which based on "rule" either bails out
// or performs substitutions when encountering an unknown configuration value.
struct ConfigSubstitutionContext
{
    ConfigSubstitutionContext(ForwardCompatibilitySubstitutionRule rl) : rule(rl) {}
    bool empty() const throw() { return substitutions.empty(); }

    ForwardCompatibilitySubstitutionRule 	rule;
    ConfigSubstitutions					    substitutions;
    std::vector<std::string>                unrecogized_keys;
};

// A generic value of a configuration option.
class ConfigOption {
public:
    virtual ~ConfigOption() {}

    virtual ConfigOptionType    type() const = 0;
    virtual std::string         serialize() const = 0;
    virtual bool                deserialize(const std::string &str, bool append = false) = 0;
    virtual ConfigOption*       clone() const = 0;
    // Set a value from a ConfigOption. The two options should be compatible.
    virtual void                set(const ConfigOption *option) = 0;
    virtual int                 getInt()        const { throw BadOptionTypeException("Calling ConfigOption::getInt on a non-int ConfigOption"); }
    virtual double              getFloat()      const { throw BadOptionTypeException("Calling ConfigOption::getFloat on a non-float ConfigOption"); }
    virtual bool                getBool()       const { throw BadOptionTypeException("Calling ConfigOption::getBool on a non-boolean ConfigOption");  }
    virtual void                setInt(int /* val */) { throw BadOptionTypeException("Calling ConfigOption::setInt on a non-int ConfigOption"); }
    virtual bool                operator==(const ConfigOption &rhs) const = 0;
    bool                        operator!=(const ConfigOption &rhs) const { return ! (*this == rhs); }
    virtual size_t              hash()          const throw() = 0;
    bool                        is_scalar()     const { return (int(this->type()) & int(coVectorType)) == 0; }
    bool                        is_vector()     const { return ! this->is_scalar(); }
    // If this option is nullable, then it may have its value or values set to nil.
    virtual bool 				nullable()		const { return false; }
    // A scalar is nil, or all values of a vector are nil.
    virtual bool 				is_nil() 		const { return false; }
    // Is this option overridden by another option?
    // An option overrides another option if it is not nil and not equal.
    virtual bool 				overriden_by(const ConfigOption *rhs) const {
    	assert(! this->nullable() && ! rhs->nullable());
    	return *this != *rhs;
    }
    // Apply an override option, possibly a nullable one.
    virtual bool 				apply_override(const ConfigOption *rhs, std::vector<int>& default_index) {
    	if (*this == *rhs)
    		return false;
    	*this = *rhs;
    	return true;
    }
};

typedef ConfigOption*       ConfigOptionPtr;
typedef const ConfigOption* ConfigOptionConstPtr;

// Value of a single valued option (bool, int, float, string, point, enum)
template <class T>
class ConfigOptionSingle : public ConfigOption {
public:
    T value;
    explicit ConfigOptionSingle(T value) : value(std::move(value)) {}
    operator T() const { return this->value; }

    void set(const ConfigOption *rhs) override
    {
        if (rhs->type() != this->type())
            throw ConfigurationError("ConfigOptionSingle: Assigning an incompatible type");
        assert(dynamic_cast<const ConfigOptionSingle<T>*>(rhs));
        this->value = static_cast<const ConfigOptionSingle<T>*>(rhs)->value;
    }

    bool operator==(const ConfigOption &rhs) const override
    {
        if (rhs.type() != this->type())
            throw ConfigurationError("ConfigOptionSingle: Comparing incompatible types");
        assert(dynamic_cast<const ConfigOptionSingle<T>*>(&rhs));
        return this->value == static_cast<const ConfigOptionSingle<T>*>(&rhs)->value;
    }

    bool operator==(const T &rhs) const throw() { return this->value == rhs; }
    bool operator!=(const T &rhs) const throw() { return this->value != rhs; }
    bool operator< (const T &rhs) const throw() { return this->value < rhs; }

    size_t hash() const throw() override { return std::hash<T>{}(this->value); }

private:
	friend class cereal::access;
	template<class Archive> void serialize(Archive & ar) { ar(this->value); }
};

// Value of a vector valued option (bools, ints, floats, strings, points)
class ConfigOptionVectorBase : public ConfigOption {
public:
    // Currently used only to initialize the PlaceholderParser.
    virtual std::vector<std::string> vserialize() const = 0;
    // Set from a vector of ConfigOptions.
    // If the rhs ConfigOption is scalar, then its value is used,
    // otherwise for each of rhs, the first value of a vector is used.
    // This function is useful to collect values for multiple extrder / filament settings.
    virtual void set(const std::vector<const ConfigOption*> &rhs) = 0;
    // Set a single vector item from either a scalar option or the first value of a vector option.vector of ConfigOptions.
    // This function is useful to split values from multiple extrder / filament settings into separate configurations.
    virtual void set_at(const ConfigOption* rhs, size_t i, size_t j) = 0;
    // BBS
    virtual void set_at_to_nil(size_t i)                                                                                    = 0;
    virtual void append(const ConfigOption* rhs)                                                                            = 0;
    virtual void set(const ConfigOption* rhs, size_t start, size_t len)                                                     = 0;
    virtual void set_with_restore(const ConfigOptionVectorBase* rhs, std::vector<int>& restore_index, int stride)           = 0;
    virtual void set_with_restore_2(const ConfigOptionVectorBase* rhs, std::vector<int>& restore_index, int start, int len, bool skip_error = false) = 0;
    virtual void set_only_diff(const ConfigOptionVectorBase* rhs, std::vector<int>& diff_index, int stride)                 = 0;
    virtual void set_with_nil(const ConfigOptionVectorBase* rhs, const ConfigOptionVectorBase* inherits, int stride)        = 0;
    // Resize the vector of values, copy the newly added values from opt_default if provided.
    virtual void resize(size_t n, const ConfigOption *opt_default = nullptr) = 0;
    // Clear the values vector.
    virtual void clear() = 0;

    // Get size of this vector.
    virtual size_t size()  const = 0;
    // Is this vector empty?
    virtual bool   empty() const = 0;
    // Is the value nil? That should only be possible if this->nullable().
    virtual bool   is_nil(size_t idx) const = 0;

    // We just overloaded and hid two base class virtual methods.
    // Let's show it was intentional (warnings).
    using ConfigOption::set;
    using ConfigOption::is_nil;


protected:
    // Used to verify type compatibility when assigning to / from a scalar ConfigOption.
    ConfigOptionType scalar_type() const { return static_cast<ConfigOptionType>(this->type() - coVectorType); }
};

// Value of a vector valued option (bools, ints, floats, strings, points), template
template <class T>
class ConfigOptionVector : public ConfigOptionVectorBase
{
public:
    ConfigOptionVector() {}
    explicit ConfigOptionVector(size_t n, const T &value) : values(n, value) {}
    explicit ConfigOptionVector(std::initializer_list<T> il) : values(std::move(il)) {}
    explicit ConfigOptionVector(const std::vector<T> &values) : values(values) {}
    explicit ConfigOptionVector(std::vector<T> &&values) : values(std::move(values)) {}
    std::vector<T> values;

    void set(const ConfigOption *rhs) override
    {
        if (rhs->type() != this->type())
            throw ConfigurationError("ConfigOptionVector: Assigning an incompatible type");
        assert(dynamic_cast<const ConfigOptionVector<T>*>(rhs));
        this->values = static_cast<const ConfigOptionVector<T>*>(rhs)->values;
    }

    // Set from a vector of ConfigOptions.
    // If the rhs ConfigOption is scalar, then its value is used,
    // otherwise for each of rhs, the first value of a vector is used.
    // This function is useful to collect values for multiple extrder / filament settings.
    void set(const std::vector<const ConfigOption*> &rhs) override
    {
        this->values.clear();
        this->values.reserve(rhs.size());
        for (const ConfigOption *opt : rhs) {
            if (opt->type() == this->type()) {
                auto other = static_cast<const ConfigOptionVector<T>*>(opt);
                if (other->values.empty())
                    throw ConfigurationError("ConfigOptionVector::set(): Assigning from an empty vector");
                this->values.emplace_back(other->values.front());
            } else if (opt->type() == this->scalar_type())
                this->values.emplace_back(static_cast<const ConfigOptionSingle<T>*>(opt)->value);
            else
                throw ConfigurationError("ConfigOptionVector::set():: Assigning an incompatible type");
        }
    }

    // Set a single vector item from either a scalar option or the first value of a vector option.vector of ConfigOptions.
    // This function is useful to split values from multiple extrder / filament settings into separate configurations.
    void set_at(const ConfigOption *rhs, size_t i, size_t j) override
    {
        // It is expected that the vector value has at least one value, which is the default, if not overwritten.
        assert(! this->values.empty());
        if (this->values.size() <= i) {
            // Resize this vector, fill in the new vector fields with the copy of the first field.
            T v = this->values.front();
            this->values.resize(i + 1, v);
        }
        if (rhs->type() == this->type()) {
            // Assign the first value of the rhs vector.
            auto other = static_cast<const ConfigOptionVector<T>*>(rhs);
            if (other->values.empty())
                throw ConfigurationError("ConfigOptionVector::set_at(): Assigning from an empty vector");
            this->values[i] = other->get_at(j);
        } else if (rhs->type() == this->scalar_type())
            this->values[i] = static_cast<const ConfigOptionSingle<T>*>(rhs)->value;
        else
            throw ConfigurationError("ConfigOptionVector::set_at(): Assigning an incompatible type");
    }

    //BBS
    virtual void set_at_to_nil(size_t i) override {}

    void append(const ConfigOption *rhs) override
    {
        if (rhs->type() == this->type()) {
            // Assign the first value of the rhs vector.
            auto other = static_cast<const ConfigOptionVector<T>*>(rhs);
            if (other->values.empty())
                throw ConfigurationError("ConfigOptionVector::append(): append an empty vector");
            this->values.insert(this->values.end(), other->values.begin(), other->values.end());
        } else if (rhs->type() == this->scalar_type())
            this->values.push_back(static_cast<const ConfigOptionSingle<T>*>(rhs)->value);
        else
            throw ConfigurationError("ConfigOptionVector::append(): append an incompatible type");
    }

    // Set a single vector item from a range of another vector option
    // This function is useful to split values from multiple extrder / filament settings into separate configurations.
    void set(const ConfigOption* rhs, size_t start, size_t len) override
    {
        // It is expected that the vector value has at least one value, which is the default, if not overwritten.
        assert(!this->values.empty());
        T v = this->values.front();
        this->values.resize(len, v);
        if (rhs->type() == this->type()) {
            // Assign the first value of the rhs vector.
            auto other = static_cast<const ConfigOptionVector<T>*>(rhs);
            if (other->values.size() < (start+len))
                throw ConfigurationError("ConfigOptionVector::set_with(): Assigning from an vector with invalid size");
            for (size_t i = 0; i < len; i++)
                this->values[i] = other->get_at(start+i);
        }
        else
            throw ConfigurationError("ConfigOptionVector::set_with(): Assigning an incompatible type");
    }

    //set a item related with extruder variants when loading config from 3mf, restore the non change values to system config
    //rhs: item from systemconfig(inherits)
    //keep_index: which index in this vector need to be restored
    virtual void set_with_restore(const ConfigOptionVectorBase* rhs, std::vector<int>& restore_index, int stride) override
    {
        if (rhs->type() == this->type()) {
            //backup original ones
            std::vector<T> backup_values = this->values;
            // Assign the first value of the rhs vector.
            auto other = static_cast<const ConfigOptionVector<T>*>(rhs);
            this->values = other->values;

            if (other->values.size() != (restore_index.size()*stride))
                throw ConfigurationError("ConfigOptionVector::set_with_restore(): Assigning from an vector with invalid restore_index size");

            for (size_t i = 0; i < restore_index.size(); i++) {
                if (restore_index[i] != -1) {
                    for (size_t j = 0; j < stride; j++)
                        this->values[i * stride +j] = backup_values[restore_index[i] * stride +j];
                }
            }
        }
        else
            throw ConfigurationError("ConfigOptionVector::set_with_restore(): Assigning an incompatible type");
    }

    // set a item related with extruder variants when loading config from filament json, replace the original filament items
    // rhs: item from seperate filament config
    // restore_index: which index in this vector need to be restored
    // start: which index in this vector need to be replaced
    // count: how many items in this vector need to be replaced
    virtual void set_with_restore_2(const ConfigOptionVectorBase* rhs, std::vector<int>& restore_index, int start, int len, bool skip_error = false) override
    {
        if (rhs->type() == this->type()) {
            //backup original ones
            std::vector<T> backup_values = this->values;

            if (this->values.size() < start) {
                throw ConfigurationError("ConfigOptionVector::set_with_restore_2(): invalid size found");
            }
            else {
                if (this->values.size() < start + len)
                    len = this->values.size() - start;

                //erase the original ones
                if (len > 0)
                    this->values.erase(this->values.begin() + start, this->values.begin() + start + len);
            }

            // Assign the new value from the rhs vector.
            auto other = const_cast<ConfigOptionVector<T>*>(static_cast<const ConfigOptionVector<T>*>(rhs));

            if (other->values.size() != (restore_index.size())) {
                if (skip_error) {
                    T default_v = other->values.front();
                    other->values.resize(restore_index.size(), default_v);
                }
                else
                    throw ConfigurationError("ConfigOptionVector::set_with_restore_2(): Assigning from an vector with invalid restore_index size");
            }

            for (size_t i = 0; i < restore_index.size(); i++) {
                if ((restore_index[i] != -1)&&(restore_index[i] < backup_values.size())) {
                    this->values.insert(this->values.begin() + start + i, backup_values[restore_index[i]]);
                }
                else
                    this->values.insert(this->values.begin() + start + i, other->values[i]);
            }
        }
        else
            throw ConfigurationError("ConfigOptionVector::set_with_restore_2(): Assigning an incompatible type");
    }

    //set a item related with extruder variants when loading user config, only set the different value of some extruder
    //rhs: item from user config
    //diff_index: which index in this vector need to be set
    virtual void set_only_diff(const ConfigOptionVectorBase* rhs, std::vector<int>& diff_index, int stride) override
    {
        if (rhs->type() == this->type()) {
            // Assign the first value of the rhs vector.
            auto other = static_cast<const ConfigOptionVector<T>*>(rhs);

            if (this->values.size() != (diff_index.size()*stride))
                throw ConfigurationError("ConfigOptionVector::set_only_diff(): Assigning from an vector with invalid diff_index size");

            for (size_t i = 0; i < diff_index.size(); i++) {
                if (diff_index[i] != -1) {
                    for (size_t j = 0; j < stride; j++) {
                        if (!other->is_nil(diff_index[i] * stride))
                            this->values[i * stride + j] = other->values[diff_index[i] * stride + j];
                    }
                }
            }
        }
        else
            throw ConfigurationError("ConfigOptionVector::set_only_diff(): Assigning an incompatible type");
    }

    //set a item related with extruder variants when saving user config, set the non-diff value of some extruder to nill
    //this item has different value with inherit config
    //rhs: item from userconfig
    //inherits: item from inherit config
    virtual void set_with_nil(const ConfigOptionVectorBase* rhs, const ConfigOptionVectorBase* inherits, int stride) override
    {
        if ((rhs->type() == this->type()) && (inherits->type() == this->type())) {
            auto rhs_opt = static_cast<const ConfigOptionVector<T>*>(rhs);
            auto inherits_opt = static_cast<const ConfigOptionVector<T>*>(inherits);

            if (inherits->size() != rhs->size())
                throw ConfigurationError("ConfigOptionVector::set_with_nil(): rhs size different with inherits size");

            this->values.resize(inherits->size(), this->values.front());

            for (size_t i = 0; i < inherits_opt->size(); i= i+stride) {
                bool set_nil = true;
                for (size_t j = 0; j < stride; j++) {
                    if (inherits_opt->values[i +j] != rhs_opt->values[i +j]) {
                        set_nil = false;
                        break;
                    }
                }

                for (size_t j = 0; j < stride; j++) {
                    if (set_nil) {
                        this->set_at_to_nil(i +j);
                    }
                    else
                        this->values[i +j] = rhs_opt->values[i +j];
                }
            }
        }
        else
            throw ConfigurationError("ConfigOptionVector::set_with_nil(): Assigning an incompatible type");
    }

    const T& get_at(size_t i) const
    {
        assert(! this->values.empty());
        return (i < this->values.size()) ? this->values[i] : this->values.front();
    }

    T& get_at(size_t i) { return const_cast<T&>(std::as_const(*this).get_at(i)); }

    // Resize this vector by duplicating the /*last*/first value.
    // If the current vector is empty, the default value is used instead.
    // BBS: support scaler opt_default
    void resize(size_t n, const ConfigOption *opt_default = nullptr) override
    {
        //assert(opt_default == nullptr || opt_default->is_vector());
//        assert(opt_default == nullptr || dynamic_cast<ConfigOptionVector<T>>(opt_default));
        assert(! this->values.empty() || opt_default != nullptr);

        if (n == 0)
            this->values.clear();
        else if (n < this->values.size())
            this->values.erase(this->values.begin() + n, this->values.end());
        else if (n > this->values.size()) {
            if (this->values.empty()) {
                if (opt_default == nullptr) {
                    throw ConfigurationError("ConfigOptionVector::resize(): No default value provided.");
                }
                else if (opt_default->is_vector()) {
                    if (opt_default->type() != this->type())
                        throw ConfigurationError("ConfigOptionVector::resize(): Extending with an incompatible type.");
                    this->values.resize(n, static_cast<const ConfigOptionVector<T>*>(opt_default)->values.front());
                }
                else {
                    if (opt_default->type() != this->scalar_type())
                        throw ConfigurationError("ConfigOptionVector::resize(): Extending with an incompatible type.");
                    this->values.resize(n, static_cast<const ConfigOptionSingle<T>*>(opt_default)->value);
                }
            } else {
                // Resize by duplicating the last value.
                this->values.resize(n, this->values./*back*/front());
            }
        }
    }

    // Clear the values vector.
    void   clear() override { this->values.clear(); }
    size_t size()  const override { return this->values.size(); }
    bool   empty() const override { return this->values.empty(); }

    bool operator==(const ConfigOption &rhs) const override
    {
        if (rhs.type() != this->type())
            throw ConfigurationError("ConfigOptionVector: Comparing incompatible types");
        assert(dynamic_cast<const ConfigOptionVector<T>*>(&rhs));
        return this->values == static_cast<const ConfigOptionVector<T>*>(&rhs)->values;
    }

    bool operator==(const std::vector<T> &rhs) const throw() { return this->values == rhs; }
    bool operator!=(const std::vector<T> &rhs) const throw() { return this->values != rhs; }

    size_t hash() const throw() override {
        std::hash<T> hasher;
        size_t seed = 0;
        for (const auto &v : this->values)
            boost::hash_combine(seed, hasher(v));
        return seed;
    }

    // Is this option overridden by another option?
    // An option overrides another option if it is not nil and not equal.
    bool overriden_by(const ConfigOption *rhs) const override {
        if (this->nullable())
        	throw ConfigurationError("Cannot override a nullable ConfigOption.");
        if (rhs->type() != this->type())
            throw ConfigurationError("ConfigOptionVector.overriden_by() applied to different types.");
    	auto rhs_vec = static_cast<const ConfigOptionVector<T>*>(rhs);
    	if (! rhs->nullable())
    		// Overridding a non-nullable object with another non-nullable object.
    		return this->values != rhs_vec->values;
    	size_t i = 0;
    	size_t cnt = std::min(this->size(), rhs_vec->size());
    	for (; i < cnt; ++ i)
    		if (! rhs_vec->is_nil(i) && this->values[i] != rhs_vec->values[i])
    			return true;
    	for (; i < rhs_vec->size(); ++ i)
    		if (! rhs_vec->is_nil(i))
    			return true;
    	return false;
    }
    // Apply an override option, possibly a nullable one.
    bool apply_override(const ConfigOption *rhs, std::vector<int>& default_index) override {
        if (this->nullable())
        	throw ConfigurationError("Cannot override a nullable ConfigOption.");
        if (rhs->type() != this->type())
			throw ConfigurationError("ConfigOptionVector.apply_override() applied to different types.");
		auto rhs_vec = static_cast<const ConfigOptionVector<T>*>(rhs);
		if (! rhs->nullable()) {
    		// Overridding a non-nullable object with another non-nullable object.
    		if (this->values != rhs_vec->values) {
    			this->values = rhs_vec->values;
    			return true;
    		}
    		return false;
    	}

    	size_t cnt = std::min(this->size(), rhs_vec->size());
        if (cnt < 1)
            return false;

        std::vector<T> default_value = this->values;

        if (this->values.empty())
            this->values.resize(rhs_vec->size());
        else
            this->values.resize(rhs_vec->size(), this->values.front());

        assert(default_index.size() == rhs_vec->size());

        bool modified = false;

        for (size_t i = 0; i < rhs_vec->size(); ++i) {
            if (!rhs_vec->is_nil(i)) {
                this->values[i] = rhs_vec->values[i];
                modified        = true;
            } else {
                if ((i < default_index.size()) && (default_index[i] - 1 < default_value.size()))
                    this->values[i] = default_value[default_index[i] - 1];
                else
                    this->values[i] = default_value[0];
            }
        }
        return modified;
    }

private:
	friend class cereal::access;
	template<class Archive> void serialize(Archive & ar) { ar(this->values); }
};

class ConfigOptionFloat : public ConfigOptionSingle<double>
{
public:
    ConfigOptionFloat() : ConfigOptionSingle<double>(0) {}
    explicit ConfigOptionFloat(double _value) : ConfigOptionSingle<double>(_value) {}

    static ConfigOptionType static_type() { return coFloat; }
    ConfigOptionType        type()      const override { return static_type(); }
    double                  getFloat()  const override { return this->value; }
    ConfigOption*           clone()     const override { return new ConfigOptionFloat(*this); }
    bool                    operator==(const ConfigOptionFloat &rhs) const throw() { return this->value == rhs.value; }
    bool                    operator< (const ConfigOptionFloat &rhs) const throw() { return this->value <  rhs.value; }

    std::string serialize() const override
    {
        std::ostringstream ss;
        ss << this->value;
        return ss.str();
    }

    bool deserialize(const std::string &str, bool append = false) override
    {
        UNUSED(append);
        std::istringstream iss(str);
        iss >> this->value;
        return !iss.fail();
    }

    ConfigOptionFloat& operator=(const ConfigOption *opt)
    {
        this->set(opt);
        return *this;
    }

private:
	friend class cereal::access;
	template<class Archive> void serialize(Archive &ar) { ar(cereal::base_class<ConfigOptionSingle<double>>(this)); }
};

template<bool NULLABLE>
class ConfigOptionFloatsTempl : public ConfigOptionVector<double>
{
public:
    ConfigOptionFloatsTempl() : ConfigOptionVector<double>() {}
    explicit ConfigOptionFloatsTempl(size_t n, double value) : ConfigOptionVector<double>(n, value) {}
    explicit ConfigOptionFloatsTempl(std::initializer_list<double> il) : ConfigOptionVector<double>(std::move(il)) {}
    explicit ConfigOptionFloatsTempl(const std::vector<double> &vec) : ConfigOptionVector<double>(vec) {}
    explicit ConfigOptionFloatsTempl(std::vector<double> &&vec) : ConfigOptionVector<double>(std::move(vec)) {}

    static ConfigOptionType static_type() { return coFloats; }
    ConfigOptionType        type()  const override { return static_type(); }
    ConfigOption*           clone() const override { return new ConfigOptionFloatsTempl(*this); }
    bool                    operator==(const ConfigOptionFloatsTempl &rhs) const throw() { return vectors_equal(this->values, rhs.values); }
    bool                    operator< (const ConfigOptionFloatsTempl &rhs) const throw() { return vectors_lower(this->values, rhs.values); }
    bool 					operator==(const ConfigOption &rhs) const override {
        if (rhs.type() != this->type())
            throw ConfigurationError("ConfigOptionFloatsTempl: Comparing incompatible types");
        assert(dynamic_cast<const ConfigOptionVector<double>*>(&rhs));
        return vectors_equal(this->values, static_cast<const ConfigOptionVector<double>*>(&rhs)->values);
    }
    // Could a special "nil" value be stored inside the vector, indicating undefined value?
    bool 					nullable() const override { return NULLABLE; }
    // Special "nil" value to be stored into the vector if this->supports_nil().
    static double 			nil_value() { return std::numeric_limits<double>::quiet_NaN(); }
    // A scalar is nil, or all values of a vector are nil.
    bool 					is_nil() const override { for (auto v : this->values) if (! std::isnan(v)) return false; return true; }
    bool 					is_nil(size_t idx) const override { return std::isnan(this->values[idx]); }
    virtual void set_at_to_nil(size_t i) override
    {
        assert(nullable() && (i < this->values.size()));
        this->values[i] = nil_value();
    }

    std::string serialize() const override
    {
        std::ostringstream ss;
        for (const double &v : this->values) {
            if (&v != &this->values.front())
            	ss << ",";
            serialize_single_value(ss, v);
        }
        return ss.str();
    }

    std::vector<std::string> vserialize() const override
    {
        std::vector<std::string> vv;
        vv.reserve(this->values.size());
        for (const double v : this->values) {
            std::ostringstream ss;
        	serialize_single_value(ss, v);
            vv.push_back(ss.str());
        }
        return vv;
    }

    bool deserialize(const std::string &str, bool append = false) override
    {
        if (! append)
            this->values.clear();

        if (str.empty()) {
            this->values.push_back(0);
            return true;
        }
        std::istringstream is(str);
        std::string item_str;
        while (std::getline(is, item_str, ',')) {
        	boost::trim(item_str);
        	if (item_str == "nil") {
        		if (NULLABLE)
        			this->values.push_back(nil_value());
        		else
        			throw ConfigurationError("Deserializing nil into a non-nullable object");
        	} else {
	            std::istringstream iss(item_str);
	            double value;
	            iss >> value;
	            this->values.push_back(value);
	        }
        }
        return true;
    }
    static bool validate_string(const std::string &str)
    {
        // should only have number and commas
        return std::all_of(str.begin(), str.end(), [](char c) {
            return std::isdigit(c) || c == ','|| std::isspace(c);
        });
    }

    ConfigOptionFloatsTempl& operator=(const ConfigOption *opt)
    {
        this->set(opt);
        return *this;
    }

protected:
	void serialize_single_value(std::ostringstream &ss, const double v) const {
        	if (std::isfinite(v))
	            ss << v;
	        else if (std::isnan(v)) {
        		if (NULLABLE)
        			ss << "nil";
        		else
                    throw ConfigurationError("Serializing NaN");
        	} else
                throw ConfigurationError("Serializing invalid number");
	}
    static bool vectors_equal(const std::vector<double> &v1, const std::vector<double> &v2) {
    	if (NULLABLE) {
    		if (v1.size() != v2.size())
    			return false;
    		for (auto it1 = v1.begin(), it2 = v2.begin(); it1 != v1.end(); ++ it1, ++ it2)
	    		if (! ((std::isnan(*it1) && std::isnan(*it2)) || *it1 == *it2))
	    			return false;
    		return true;
    	} else
    		// Not supporting nullable values, the default vector compare is cheaper.
    		return v1 == v2;
    }
    static bool vectors_lower(const std::vector<double> &v1, const std::vector<double> &v2) {
        if (NULLABLE) {
            for (auto it1 = v1.begin(), it2 = v2.begin(); it1 != v1.end() && it2 != v2.end(); ++ it1, ++ it2) {
                auto null1 = int(std::isnan(*it1));
                auto null2 = int(std::isnan(*it2));
                return (null1 < null2) || (null1 == null2 && *it1 < *it2);
            }
            return v1.size() < v2.size();
        } else
            // Not supporting nullable values, the default vector compare is cheaper.
            return v1 < v2;
    }

private:
	friend class cereal::access;
	template<class Archive> void serialize(Archive &ar) { ar(cereal::base_class<ConfigOptionVector<double>>(this)); }
};

using ConfigOptionFloats 		 = ConfigOptionFloatsTempl<false>;
using ConfigOptionFloatsNullable = ConfigOptionFloatsTempl<true>;

class ConfigOptionInt : public ConfigOptionSingle<int>
{
public:
    ConfigOptionInt() : ConfigOptionSingle<int>(0) {}
    explicit ConfigOptionInt(int value) : ConfigOptionSingle<int>(value) {}
    explicit ConfigOptionInt(double _value) : ConfigOptionSingle<int>(int(floor(_value + 0.5))) {}

    static ConfigOptionType static_type() { return coInt; }
    ConfigOptionType        type()   const override { return static_type(); }
    int                     getInt() const override { return this->value; }
    void                    setInt(int val) override { this->value = val; }
    ConfigOption*           clone()  const override { return new ConfigOptionInt(*this); }
    bool                    operator==(const ConfigOptionInt &rhs) const throw() { return this->value == rhs.value; }

    std::string serialize() const override
    {
        std::ostringstream ss;
        ss << this->value;
        return ss.str();
    }

    bool deserialize(const std::string &str, bool append = false) override
    {
        UNUSED(append);
        std::istringstream iss(str);
        iss >> this->value;
        return !iss.fail();
    }

    ConfigOptionInt& operator=(const ConfigOption *opt)
    {
        this->set(opt);
        return *this;
    }

private:
	friend class cereal::access;
	template<class Archive> void serialize(Archive &ar) { ar(cereal::base_class<ConfigOptionSingle<int>>(this)); }
};

template<bool NULLABLE>
class ConfigOptionIntsTempl : public ConfigOptionVector<int>
{
public:
    ConfigOptionIntsTempl() : ConfigOptionVector<int>() {}
    explicit ConfigOptionIntsTempl(size_t n, int value) : ConfigOptionVector<int>(n, value) {}
    explicit ConfigOptionIntsTempl(std::initializer_list<int> il) : ConfigOptionVector<int>(std::move(il)) {}
    explicit ConfigOptionIntsTempl(const std::vector<int> &vec) : ConfigOptionVector<int>(vec) {}
    explicit ConfigOptionIntsTempl(std::vector<int> &&vec) : ConfigOptionVector<int>(std::move(vec)) {}

    static ConfigOptionType static_type() { return coInts; }
    ConfigOptionType        type()  const override { return static_type(); }
    ConfigOption*           clone() const override { return new ConfigOptionIntsTempl(*this); }
    ConfigOptionIntsTempl&  operator= (const ConfigOption *opt) { this->set(opt); return *this; }
    bool                    operator==(const ConfigOptionIntsTempl &rhs) const throw() { return this->values == rhs.values; }
    bool                    operator< (const ConfigOptionIntsTempl &rhs) const throw() { return this->values <  rhs.values; }
    // Could a special "nil" value be stored inside the vector, indicating undefined value?
    bool 					nullable() const override { return NULLABLE; }
    // Special "nil" value to be stored into the vector if this->supports_nil().
    static int	 			nil_value() { return std::numeric_limits<int>::max(); }
    // A scalar is nil, or all values of a vector are nil.
    bool 					is_nil() const override { for (auto v : this->values) if (v != nil_value()) return false; return true; }
    bool 					is_nil(size_t idx) const override { return this->values[idx] == nil_value(); }
    virtual void set_at_to_nil(size_t i) override
    {
        assert(nullable() && (i < this->values.size()));
        this->values[i] = nil_value();
    }

    std::string serialize() const override
    {
        std::ostringstream ss;
        for (const int &v : this->values) {
            if (&v != &this->values.front())
            	ss << ",";
            serialize_single_value(ss, v);
        }
        return ss.str();
    }

    std::vector<std::string> vserialize() const override
    {
        std::vector<std::string> vv;
        vv.reserve(this->values.size());
        for (const int v : this->values) {
            std::ostringstream ss;
        	serialize_single_value(ss, v);
            vv.push_back(ss.str());
        }
        return vv;
    }

    bool deserialize(const std::string &str, bool append = false) override
    {
        if (! append)
            this->values.clear();
        std::istringstream is(str);
        std::string item_str;
        while (std::getline(is, item_str, ',')) {
        	boost::trim(item_str);
        	if (item_str == "nil") {
        		if (NULLABLE)
        			this->values.push_back(nil_value());
        		else
                    throw ConfigurationError("Deserializing nil into a non-nullable object");
        	} else {
	            std::istringstream iss(item_str);
	            int value;
	            iss >> value;
	            this->values.push_back(value);
	        }
        }
        return true;
    }

private:
	void serialize_single_value(std::ostringstream &ss, const int v) const {
			if (v == nil_value()) {
        		if (NULLABLE)
        			ss << "nil";
        		else
                    throw ConfigurationError("Serializing NaN");
        	} else
        		ss << v;
	}

	friend class cereal::access;
	template<class Archive> void serialize(Archive &ar) { ar(cereal::base_class<ConfigOptionVector<int>>(this)); }
};

using ConfigOptionInts   	   = ConfigOptionIntsTempl<false>;
using ConfigOptionIntsNullable = ConfigOptionIntsTempl<true>;

class ConfigOptionString : public ConfigOptionSingle<std::string>
{
public:
    ConfigOptionString() : ConfigOptionSingle<std::string>(std::string{}) {}
    explicit ConfigOptionString(std::string value) : ConfigOptionSingle<std::string>(std::move(value)) {}

    static ConfigOptionType static_type() { return coString; }
    ConfigOptionType        type()  const override { return static_type(); }
    ConfigOption*           clone() const override { return new ConfigOptionString(*this); }
    ConfigOptionString&     operator=(const ConfigOption *opt) { this->set(opt); return *this; }
    bool                    operator==(const ConfigOptionString &rhs) const throw() { return this->value == rhs.value; }
    bool                    operator< (const ConfigOptionString &rhs) const throw() { return this->value <  rhs.value; }
    bool 					empty() const { return this->value.empty(); }

    std::string serialize() const override
    {
        return escape_string_cstyle(this->value);
    }

    bool deserialize(const std::string &str, bool append = false) override
    {
        UNUSED(append);
        return unescape_string_cstyle(str, this->value);
    }

private:
	friend class cereal::access;
	template<class Archive> void serialize(Archive &ar) { ar(cereal::base_class<ConfigOptionSingle<std::string>>(this)); }
};

// semicolon-separated strings
class ConfigOptionStrings : public ConfigOptionVector<std::string>
{
public:
    ConfigOptionStrings() : ConfigOptionVector<std::string>() {}
    explicit ConfigOptionStrings(size_t n, const std::string &value) : ConfigOptionVector<std::string>(n, value) {}
    explicit ConfigOptionStrings(const std::vector<std::string> &values) : ConfigOptionVector<std::string>(values) {}
    explicit ConfigOptionStrings(std::vector<std::string> &&values) : ConfigOptionVector<std::string>(std::move(values)) {}
    explicit ConfigOptionStrings(std::initializer_list<std::string> il) : ConfigOptionVector<std::string>(std::move(il)) {}

    static ConfigOptionType static_type() { return coStrings; }
    ConfigOptionType        type()  const override { return static_type(); }
    ConfigOption*           clone() const override { return new ConfigOptionStrings(*this); }
    ConfigOptionStrings&    operator=(const ConfigOption *opt) { this->set(opt); return *this; }
    bool                    operator==(const ConfigOptionStrings &rhs) const throw() { return this->values == rhs.values; }
    bool                    operator< (const ConfigOptionStrings &rhs) const throw() { return this->values <  rhs.values; }
    bool					is_nil(size_t) const override { return false; }

    std::string serialize() const override
    {
        return escape_strings_cstyle(this->values);
    }

    std::vector<std::string> vserialize() const override
    {
        //BBS: add serialize
        /*std::vector<std::string> result;
        result.resize(this->values.size());
        for (int i = 0; i < this->values.size(); i++)
        {
            result[i] = escape_string_cstyle(this->values[i]);
        }
        return result;*/
        return this->values;
    }

    bool deserialize(const std::string &str, bool append = false) override
    {
        if (! append)
            this->values.clear();
        return unescape_strings_cstyle(str, this->values);
    }

private:
	friend class cereal::access;
	template<class Archive> void serialize(Archive &ar) { ar(cereal::base_class<ConfigOptionVector<std::string>>(this)); }
};

class ConfigOptionPercent : public ConfigOptionFloat
{
public:
    ConfigOptionPercent() : ConfigOptionFloat(0) {}
    explicit ConfigOptionPercent(double _value) : ConfigOptionFloat(_value) {}

    static ConfigOptionType static_type() { return coPercent; }
    ConfigOptionType        type()  const override { return static_type(); }
    ConfigOption*           clone() const override { return new ConfigOptionPercent(*this); }
    ConfigOptionPercent&    operator= (const ConfigOption *opt) { this->set(opt); return *this; }
    bool                    operator==(const ConfigOptionPercent &rhs) const throw() { return this->value == rhs.value; }
    bool                    operator< (const ConfigOptionPercent &rhs) const throw() { return this->value <  rhs.value; }

    double                  get_abs_value(double ratio_over) const { return ratio_over * this->value / 100; }

    std::string serialize() const override
    {
        std::ostringstream ss;
        ss << this->value;
        std::string s(ss.str());
        s += "%";
        return s;
    }

    bool deserialize(const std::string &str, bool append = false) override
    {
        UNUSED(append);
        // don't try to parse the trailing % since it's optional
        std::istringstream iss(str);
        iss >> this->value;
        return !iss.fail();
    }

private:
	friend class cereal::access;
	template<class Archive> void serialize(Archive &ar) { ar(cereal::base_class<ConfigOptionFloat>(this)); }
};

template<bool NULLABLE>
class ConfigOptionPercentsTempl : public ConfigOptionFloatsTempl<NULLABLE>
{
public:
    ConfigOptionPercentsTempl() : ConfigOptionFloatsTempl<NULLABLE>() {}
    explicit ConfigOptionPercentsTempl(size_t n, double value) : ConfigOptionFloatsTempl<NULLABLE>(n, value) {}
    explicit ConfigOptionPercentsTempl(std::initializer_list<double> il) : ConfigOptionFloatsTempl<NULLABLE>(std::move(il)) {}
	explicit ConfigOptionPercentsTempl(const std::vector<double>& vec) : ConfigOptionFloatsTempl<NULLABLE>(vec) {}
	explicit ConfigOptionPercentsTempl(std::vector<double>&& vec) : ConfigOptionFloatsTempl<NULLABLE>(std::move(vec)) {}

    static ConfigOptionType static_type() { return coPercents; }
    ConfigOptionType        type()  const override { return static_type(); }
    ConfigOption*           clone() const override { return new ConfigOptionPercentsTempl(*this); }
    ConfigOptionPercentsTempl& operator=(const ConfigOption *opt) { this->set(opt); return *this; }
    bool                    operator==(const ConfigOptionPercentsTempl &rhs) const throw() { return ConfigOptionFloatsTempl<NULLABLE>::vectors_equal(this->values, rhs.values); }
    bool                    operator< (const ConfigOptionPercentsTempl &rhs) const throw() { return ConfigOptionFloatsTempl<NULLABLE>::vectors_lower(this->values, rhs.values); }

    std::string serialize() const override
    {
        std::ostringstream ss;
        for (const double &v : this->values) {
            if (&v != &this->values.front())
            	ss << ",";
			this->serialize_single_value(ss, v);
			if (! std::isnan(v))
				ss << "%";
        }
        std::string str = ss.str();
        return str;
    }

    std::vector<std::string> vserialize() const override
    {
        std::vector<std::string> vv;
        vv.reserve(this->values.size());
        for (const double v : this->values) {
            std::ostringstream ss;
			this->serialize_single_value(ss, v);
			if (! std::isnan(v))
				ss << "%";
            vv.push_back(ss.str());
        }
        return vv;
    }

    // The float's deserialize function shall ignore the trailing optional %.
    // bool deserialize(const std::string &str, bool append = false) override;

private:
	friend class cereal::access;
	template<class Archive> void serialize(Archive &ar) { ar(cereal::base_class<ConfigOptionFloatsTempl<NULLABLE>>(this)); }
};

using ConfigOptionPercents 	   		= ConfigOptionPercentsTempl<false>;
using ConfigOptionPercentsNullable 	= ConfigOptionPercentsTempl<true>;

class ConfigOptionFloatOrPercent : public ConfigOptionPercent
{
public:
    bool percent;
    ConfigOptionFloatOrPercent() : ConfigOptionPercent(0), percent(false) {}
    explicit ConfigOptionFloatOrPercent(double _value, bool _percent) : ConfigOptionPercent(_value), percent(_percent) {}

    static ConfigOptionType     static_type() { return coFloatOrPercent; }
    ConfigOptionType            type()  const override { return static_type(); }
    ConfigOption*               clone() const override { return new ConfigOptionFloatOrPercent(*this); }
    ConfigOptionFloatOrPercent& operator=(const ConfigOption *opt) { this->set(opt); return *this; }
    bool                        operator==(const ConfigOption &rhs) const override
    {
        if (rhs.type() != this->type())
            throw ConfigurationError("ConfigOptionFloatOrPercent: Comparing incompatible types");
        assert(dynamic_cast<const ConfigOptionFloatOrPercent*>(&rhs));
        return *this == *static_cast<const ConfigOptionFloatOrPercent*>(&rhs);
    }
    bool                        operator==(const ConfigOptionFloatOrPercent &rhs) const throw()
        { return this->value == rhs.value && this->percent == rhs.percent; }
    size_t                      hash() const throw() override
        { size_t seed = std::hash<double>{}(this->value); return this->percent ? seed ^ 0x9e3779b9 : seed; }
    bool                        operator< (const ConfigOptionFloatOrPercent &rhs) const throw()
        { return this->value < rhs.value || (this->value == rhs.value && int(this->percent) < int(rhs.percent)); }

    double                      get_abs_value(double ratio_over) const
        { return this->percent ? (ratio_over * this->value / 100) : this->value; }

    void set(const ConfigOption *rhs) override {
        if (rhs->type() != this->type())
            throw ConfigurationError("ConfigOptionFloatOrPercent: Assigning an incompatible type");
        assert(dynamic_cast<const ConfigOptionFloatOrPercent*>(rhs));
        *this = *static_cast<const ConfigOptionFloatOrPercent*>(rhs);
    }

    std::string serialize() const override
    {
        std::ostringstream ss;
        ss << this->value;
        std::string s(ss.str());
        if (this->percent) s += "%";
        return s;
    }

    bool deserialize(const std::string &str, bool append = false) override
    {
        UNUSED(append);
        this->percent = str.find_first_of("%") != std::string::npos;
        std::istringstream iss(str);
        iss >> this->value;
        return !iss.fail();
    }

private:
	friend class cereal::access;
	template<class Archive> void serialize(Archive &ar) { ar(cereal::base_class<ConfigOptionPercent>(this), percent); }
};

template<bool NULLABLE>
class ConfigOptionFloatsOrPercentsTempl : public ConfigOptionVector<FloatOrPercent>
{
public:
    ConfigOptionFloatsOrPercentsTempl() : ConfigOptionVector<FloatOrPercent>() {}
    explicit ConfigOptionFloatsOrPercentsTempl(size_t n, FloatOrPercent value) : ConfigOptionVector<FloatOrPercent>(n, value) {}
    explicit ConfigOptionFloatsOrPercentsTempl(std::initializer_list<FloatOrPercent> il) : ConfigOptionVector<FloatOrPercent>(std::move(il)) {}
    explicit ConfigOptionFloatsOrPercentsTempl(const std::vector<FloatOrPercent> &vec) : ConfigOptionVector<FloatOrPercent>(vec) {}
    explicit ConfigOptionFloatsOrPercentsTempl(std::vector<FloatOrPercent> &&vec) : ConfigOptionVector<FloatOrPercent>(std::move(vec)) {}

    static ConfigOptionType static_type() { return coFloatsOrPercents; }
    ConfigOptionType        type()  const override { return static_type(); }
    ConfigOption*           clone() const override { return new ConfigOptionFloatsOrPercentsTempl(*this); }
    bool                    operator==(const ConfigOptionFloatsOrPercentsTempl &rhs) const throw() { return vectors_equal(this->values, rhs.values); }
    bool                    operator==(const ConfigOption &rhs) const override {
        if (rhs.type() != this->type())
            throw ConfigurationError("ConfigOptionFloatsOrPercentsTempl: Comparing incompatible types");
        assert(dynamic_cast<const ConfigOptionVector<FloatOrPercent>*>(&rhs));
        return vectors_equal(this->values, static_cast<const ConfigOptionVector<FloatOrPercent>*>(&rhs)->values);
    }
    bool                    operator< (const ConfigOptionFloatsOrPercentsTempl &rhs) const throw() { return vectors_lower(this->values, rhs.values); }

    // Could a special "nil" value be stored inside the vector, indicating undefined value?
    bool                    nullable() const override { return NULLABLE; }
    // Special "nil" value to be stored into the vector if this->supports_nil().
    static FloatOrPercent   nil_value() { return { std::numeric_limits<double>::quiet_NaN(), false }; }
    // A scalar is nil, or all values of a vector are nil.
    bool                    is_nil() const override { for (auto v : this->values) if (! std::isnan(v.value)) return false; return true; }
    bool                    is_nil(size_t idx) const override { return std::isnan(this->values[idx].value); }
    virtual void set_at_to_nil(size_t i) override
    {
        assert(nullable() && (i < this->values.size()));
        this->values[i] = nil_value();
    }

    std::string serialize() const override
    {
        std::ostringstream ss;
        for (const FloatOrPercent &v : this->values) {
            if (&v != &this->values.front())
                ss << ",";
            serialize_single_value(ss, v);
        }
        return ss.str();
    }

    std::vector<std::string> vserialize() const override
    {
        std::vector<std::string> vv;
        vv.reserve(this->values.size());
        for (const FloatOrPercent &v : this->values) {
            std::ostringstream ss;
            serialize_single_value(ss, v);
            vv.push_back(ss.str());
        }
        return vv;
    }

    bool deserialize(const std::string &str, bool append = false) override
    {
        if (! append)
            this->values.clear();
        std::istringstream is(str);
        std::string item_str;
        while (std::getline(is, item_str, ',')) {
            boost::trim(item_str);
            if (item_str == "nil") {
                if (NULLABLE)
                    this->values.push_back(nil_value());
                else
                    throw ConfigurationError("Deserializing nil into a non-nullable object");
            } else {
                bool percent = item_str.find_first_of("%") != std::string::npos;
                std::istringstream iss(item_str);
                double value;
                iss >> value;
                this->values.push_back({ value, percent });
            }
        }
        return true;
    }

    ConfigOptionFloatsOrPercentsTempl& operator=(const ConfigOption *opt)
    {
        this->set(opt);
        return *this;
    }

protected:
    void serialize_single_value(std::ostringstream &ss, const FloatOrPercent &v) const {
            if (std::isfinite(v.value)) {
                ss << v.value;
                if (v.percent)
                    ss << "%";
            } else if (std::isnan(v.value)) {
                if (NULLABLE)
                    ss << "nil";
                else
                    throw ConfigurationError("Serializing NaN");
            } else
                throw ConfigurationError("Serializing invalid number");
    }
    static bool vectors_equal(const std::vector<FloatOrPercent> &v1, const std::vector<FloatOrPercent> &v2) {
        if (NULLABLE) {
            if (v1.size() != v2.size())
                return false;
            for (auto it1 = v1.begin(), it2 = v2.begin(); it1 != v1.end(); ++ it1, ++ it2)
                if (! ((std::isnan(it1->value) && std::isnan(it2->value)) || *it1 == *it2))
                    return false;
            return true;
        } else
            // Not supporting nullable values, the default vector compare is cheaper.
            return v1 == v2;
    }
    static bool vectors_lower(const std::vector<FloatOrPercent> &v1, const std::vector<FloatOrPercent> &v2) {
        if (NULLABLE) {
            for (auto it1 = v1.begin(), it2 = v2.begin(); it1 != v1.end() && it2 != v2.end(); ++ it1, ++ it2) {
                auto null1 = int(std::isnan(it1->value));
                auto null2 = int(std::isnan(it2->value));
                return (null1 < null2) || (null1 == null2 && *it1 < *it2);
            }
            return v1.size() < v2.size();
        } else
            // Not supporting nullable values, the default vector compare is cheaper.
            return v1 < v2;
    }

private:
    friend class cereal::access;
    template<class Archive> void serialize(Archive &ar) { ar(cereal::base_class<ConfigOptionVector<FloatOrPercent>>(this)); }
};

using ConfigOptionFloatsOrPercents          = ConfigOptionFloatsOrPercentsTempl<false>;
using ConfigOptionFloatsOrPercentsNullable  = ConfigOptionFloatsOrPercentsTempl<true>;

class ConfigOptionPoint : public ConfigOptionSingle<Vec2d>
{
public:
    ConfigOptionPoint() : ConfigOptionSingle<Vec2d>(Vec2d(0,0)) {}
    explicit ConfigOptionPoint(const Vec2d &value) : ConfigOptionSingle<Vec2d>(value) {}

    static ConfigOptionType static_type() { return coPoint; }
    ConfigOptionType        type()  const override { return static_type(); }
    ConfigOption*           clone() const override { return new ConfigOptionPoint(*this); }
    ConfigOptionPoint&      operator=(const ConfigOption *opt) { this->set(opt); return *this; }
    bool                    operator==(const ConfigOptionPoint &rhs) const throw() { return this->value == rhs.value; }
    bool                    operator< (const ConfigOptionPoint &rhs) const throw() { return this->value <  rhs.value; }

    std::string serialize() const override
    {
        std::ostringstream ss;
        ss << this->value(0);
        ss << ",";
        ss << this->value(1);
        return ss.str();
    }

    bool deserialize(const std::string &str, bool append = false) override
    {
        UNUSED(append);
        char dummy;
        return sscanf(str.data(), " %lf , %lf %c", &this->value(0), &this->value(1), &dummy) == 2 ||
               sscanf(str.data(), " %lf x %lf %c", &this->value(0), &this->value(1), &dummy) == 2;
    }

private:
	friend class cereal::access;
	template<class Archive> void serialize(Archive &ar) { ar(cereal::base_class<ConfigOptionSingle<Vec2d>>(this)); }
};

class ConfigOptionPoints : public ConfigOptionVector<Vec2d>
{
public:
    ConfigOptionPoints() : ConfigOptionVector<Vec2d>() {}
    explicit ConfigOptionPoints(size_t n, const Vec2d &value) : ConfigOptionVector<Vec2d>(n, value) {}
    explicit ConfigOptionPoints(std::initializer_list<Vec2d> il) : ConfigOptionVector<Vec2d>(std::move(il)) {}
    explicit ConfigOptionPoints(const std::vector<Vec2d> &values) : ConfigOptionVector<Vec2d>(values) {}

    static ConfigOptionType static_type() { return coPoints; }
    ConfigOptionType        type()  const override { return static_type(); }
    ConfigOption*           clone() const override { return new ConfigOptionPoints(*this); }
    ConfigOptionPoints&     operator= (const ConfigOption *opt) { this->set(opt); return *this; }
    bool                    operator==(const ConfigOptionPoints &rhs) const throw() { return this->values == rhs.values; }
    bool                    operator< (const ConfigOptionPoints &rhs) const throw()
        { return std::lexicographical_compare(this->values.begin(), this->values.end(), rhs.values.begin(), rhs.values.end(), [](const auto &l, const auto &r){ return l < r; }); }
    bool					is_nil(size_t) const override { return false; }

    std::string serialize() const override
    {
        std::ostringstream ss;
        for (Pointfs::const_iterator it = this->values.begin(); it != this->values.end(); ++it) {
            if (it - this->values.begin() != 0) ss << ",";
            ss << (*it)(0);
            ss << "x";
            ss << (*it)(1);
        }
        return ss.str();
    }

    std::vector<std::string> vserialize() const override
    {
        std::vector<std::string> vv;
        for (Pointfs::const_iterator it = this->values.begin(); it != this->values.end(); ++it) {
            std::ostringstream ss;
            //BBS: add json format
            //ss << *it;
            ss << (*it)(0);
            ss << "x";
            ss << (*it)(1);
            vv.push_back(ss.str());
        }
        return vv;
    }

    bool deserialize(const std::string &str, bool append = false) override
    {
        if (! append)
            this->values.clear();
        std::istringstream is(str);
        std::string point_str;
        while (std::getline(is, point_str, ',')) {
            Vec2d point(Vec2d::Zero());
            std::istringstream iss(point_str);
            std::string coord_str;
            if (std::getline(iss, coord_str, 'x')) {
                std::istringstream(coord_str) >> point(0);
                if (std::getline(iss, coord_str, 'x')) {
                    std::istringstream(coord_str) >> point(1);
                }
            }
            this->values.push_back(point);
        }
        return true;
    }

private:
	friend class cereal::access;
	template<class Archive> void save(Archive& archive) const {
		size_t cnt = this->values.size();
		archive(cnt);
		archive.saveBinary((const char*)this->values.data(), sizeof(Vec2d) * cnt);
	}
	template<class Archive> void load(Archive& archive) {
		size_t cnt;
		archive(cnt);
		this->values.assign(cnt, Vec2d());
		archive.loadBinary((char*)this->values.data(), sizeof(Vec2d) * cnt);
	}
};

class ConfigOptionPoint3 : public ConfigOptionSingle<Vec3d>
{
public:
    ConfigOptionPoint3() : ConfigOptionSingle<Vec3d>(Vec3d(0,0,0)) {}
    explicit ConfigOptionPoint3(const Vec3d &value) : ConfigOptionSingle<Vec3d>(value) {}

    static ConfigOptionType static_type() { return coPoint3; }
    ConfigOptionType        type()  const override { return static_type(); }
    ConfigOption*           clone() const override { return new ConfigOptionPoint3(*this); }
    ConfigOptionPoint3&     operator=(const ConfigOption *opt) { this->set(opt); return *this; }
    bool                    operator==(const ConfigOptionPoint3 &rhs) const throw() { return this->value == rhs.value; }
    bool                    operator< (const ConfigOptionPoint3 &rhs) const throw()
        { return this->value.x() < rhs.value.x() || (this->value.x() == rhs.value.x() && (this->value.y() < rhs.value.y() || (this->value.y() == rhs.value.y() && this->value.z() < rhs.value.z()))); }

    std::string serialize() const override
    {
        std::ostringstream ss;
        ss << this->value(0);
        ss << ",";
        ss << this->value(1);
        ss << ",";
        ss << this->value(2);
        return ss.str();
    }

    bool deserialize(const std::string &str, bool append = false) override
    {
        UNUSED(append);
        char dummy;
        return sscanf(str.data(), " %lf , %lf , %lf %c", &this->value(0), &this->value(1), &this->value(2), &dummy) == 3 ||
               sscanf(str.data(), " %lf x %lf x %lf %c", &this->value(0), &this->value(1), &this->value(2), &dummy) == 3;
    }

private:
	friend class cereal::access;
	template<class Archive> void serialize(Archive &ar) { ar(cereal::base_class<ConfigOptionSingle<Vec3d>>(this)); }
};

class ConfigOptionPointsGroups :public ConfigOptionVector<Vec2ds>
{
public:
    ConfigOptionPointsGroups() :ConfigOptionVector<Vec2ds>() {}
    explicit ConfigOptionPointsGroups(std::initializer_list<Vec2ds> il) :ConfigOptionVector<Vec2ds>(std::move(il)) {}
    explicit ConfigOptionPointsGroups(const std::vector<Vec2ds>& values) :ConfigOptionVector<Vec2ds>(values) {}

    static ConfigOptionType static_type() { return coPointsGroups; }
    ConfigOptionType type()const override { return static_type(); }
    ConfigOption* clone()const override { return new ConfigOptionPointsGroups(*this); }
    ConfigOptionPointsGroups& operator=(const ConfigOption* opt) { this->set(opt); return *this; }
    bool operator == (const ConfigOptionPointsGroups& rhs)const throw() { return this->values == rhs.values; }
    bool operator == (const ConfigOption& rhs) const override {
        if (rhs.type() != this->type())
            throw ConfigurationError("ConfigOptionPointsGroupsTempl: Comparing incompatible types");
        assert(dynamic_cast<const ConfigOptionVector<Vec2ds>*>(&rhs));

        return this->values == static_cast<const ConfigOptionVector<Vec2ds>*>(&rhs)->values;
    }
    bool nullable() const override { return false; }
    bool is_nil(size_t) const override { return false; }

    std::string serialize()const override
    {
        std::ostringstream ss;
        for (auto iter = this->values.begin(); iter != this->values.end(); ++iter) {
            if (iter != this->values.begin())
                ss << "#";
            serialize_single_value(ss, *iter);
        }

        return ss.str();
    }

    std::vector<std::string> vserialize()const override
    {
        std::vector<std::string>ret;
        for (const auto& points : this->values) {
            std::ostringstream ss;
            serialize_single_value(ss, points);
            ret.emplace_back(ss.str());
        }
        return ret;
    }

    bool deserialize(const std::string& str, bool append = false) override
    {
        if (!append)
            this->values.clear();
        std::istringstream is(str);
        std::string group_str;
        while (std::getline(is, group_str, '#')) {
            Vec2ds group;
            std::istringstream iss(group_str);
            std::string point_str;
            while (std::getline(iss, point_str, ',')) {
                Vec2d point(Vec2d::Zero());
                std::istringstream iss(point_str);
                std::string coord_str;
                if (std::getline(iss, coord_str, 'x')) {
                    std::istringstream(coord_str) >> point(0);
                    if (std::getline(iss, coord_str, 'x')) {
                        std::istringstream(coord_str) >> point(1);
                    }
                }
                group.push_back(point);
            }
            this->values.emplace_back(std::move(group));
        }
        return true;
    }
    std::vector<std::string> vserialize_single(int idx) const
    {
        std::vector<std::string>ret;
        assert(idx < this->size());
        for (auto iter = values[idx].begin(); iter != values[idx].end(); ++iter) {
            std::ostringstream ss;
            ss << (*iter)(0);
            ss << "x";
            ss << (*iter)(1);
            ret.emplace_back(ss.str());
        }
        return ret;
    }
protected:
    void serialize_single_value(std::ostringstream& ss, const Vec2ds& v) const {
        for (auto iter = v.begin(); iter != v.end(); ++iter) {
            if (iter - v.begin() != 0)
                ss << ",";
            ss << (*iter)(0);
            ss << "x";
            ss << (*iter)(1);
        }
    }
private:
    friend class cereal::access;
    template<class Archive> void serialize(Archive& ar) { ar(cereal::base_class<ConfigOptionVector>(this)); }
};

class ConfigOptionIntsGroups : public ConfigOptionVector<std::vector<int>>
{
public:
    ConfigOptionIntsGroups() : ConfigOptionVector<std::vector<int>>() {}
    explicit ConfigOptionIntsGroups(std::initializer_list<std::vector<int>> il) : ConfigOptionVector<std::vector<int>>(std::move(il)) {}
    explicit ConfigOptionIntsGroups(const std::vector<std::vector<int>> &values) : ConfigOptionVector<std::vector<int>>(values) {}

    static ConfigOptionType   static_type() { return coIntsGroups; }
    ConfigOptionType          type() const override { return static_type(); }
    ConfigOption             *clone() const override { return new ConfigOptionIntsGroups(*this); }
    ConfigOptionIntsGroups &operator=(const ConfigOption *opt)
    {
        this->set(opt);
        return *this;
    }
    bool operator==(const ConfigOptionIntsGroups &rhs) const throw() { return this->values == rhs.values; }
    bool operator==(const ConfigOption &rhs) const override
    {
        if (rhs.type() != this->type()) throw ConfigurationError("ConfigConfigOptionIntsGroups: Comparing incompatible types");
        assert(dynamic_cast<const ConfigOptionVector<std::vector<int>> *>(&rhs));

        return this->values == static_cast<const ConfigOptionVector<std::vector<int>> *>(&rhs)->values;
    }
    bool operator<(const ConfigOptionIntsGroups &rhs) const throw() {
        bool is_lower = true;
        for (size_t i = 0; i < values.size(); ++i) {
            if (this->values[i] == rhs.values[i])
                continue;

            return (this->values[i] < rhs.values[i]);
        }
        return is_lower;
    }
    bool nullable() const override { return false; }
    bool is_nil(size_t) const override { return false; }

    std::string serialize() const override
    {
        std::ostringstream ss;
        for (auto iter = this->values.begin(); iter != this->values.end(); ++iter) {
            if (iter != this->values.begin())
                ss << "#";
            serialize_single_value(ss, *iter);
        }

        return ss.str();
    }

    std::vector<std::string> vserialize() const override
    {
        std::vector<std::string> ret;
        for (const auto &value : this->values) {
            std::ostringstream ss;
            serialize_single_value(ss, value);
            ret.emplace_back(ss.str());
        }
        return ret;
    }

    bool deserialize(const std::string &str, bool append = false) override
    {
        if (!append) this->values.clear();
        std::istringstream is(str);
        std::string        group_str;
        while (std::getline(is, group_str, '#')) {
            std::vector<int>   group_values;
            std::istringstream iss(group_str);
            std::string        value_str;
            while (std::getline(iss, value_str, ',')) {
                int value;
                std::istringstream(value_str) >> value;
                group_values.push_back(value);
            }
            this->values.emplace_back(std::move(group_values));
        }
        return true;
    }
    std::vector<std::string> vserialize_single(int idx) const
    {
        std::vector<std::string> ret;
        assert(idx < this->size());
        for (auto iter = values[idx].begin(); iter != values[idx].end(); ++iter) {
            std::ostringstream ss;
            ss << (*iter);
            ret.emplace_back(ss.str());
        }
        return ret;
    }

protected:
    void serialize_single_value(std::ostringstream &ss, const std::vector<int> &v) const
    {
        for (auto iter = v.begin(); iter != v.end(); ++iter) {
            if (iter - v.begin() != 0)
                ss << ",";
            ss << (*iter);
        }
    }

private:
    friend class cereal::access;
    template<class Archive> void serialize(Archive &ar) { ar(cereal::base_class<ConfigOptionVector>(this)); }
};


class ConfigOptionBool : public ConfigOptionSingle<bool>
{
public:
    ConfigOptionBool() : ConfigOptionSingle<bool>(false) {}
    explicit ConfigOptionBool(bool _value) : ConfigOptionSingle<bool>(_value) {}

    static ConfigOptionType static_type() { return coBool; }
    ConfigOptionType        type()      const override { return static_type(); }
    bool                    getBool()   const override { return this->value; }
    ConfigOption*           clone()     const override { return new ConfigOptionBool(*this); }
    ConfigOptionBool&       operator=(const ConfigOption *opt) { this->set(opt); return *this; }
    bool                    operator==(const ConfigOptionBool &rhs) const throw() { return this->value == rhs.value; }
    bool                    operator< (const ConfigOptionBool &rhs) const throw() { return int(this->value) < int(rhs.value); }

    std::string serialize() const override
    {
        return std::string(this->value ? "1" : "0");
    }

    bool deserialize(const std::string &str, bool append = false) override
    {
        UNUSED(append);

        // Orca: take the first value if input is an array
        std::istringstream is(str);
        std::string        item_str;
        if (std::getline(is, item_str, ',')) {
            boost::trim(item_str);

            if (item_str == "1") {
                this->value = true;
                return true;
            }
            if (item_str == "0") {
                this->value = false;
                return true;
            }
        }

        return false;
    }

private:
	friend class cereal::access;
	template<class Archive> void serialize(Archive &ar) { ar(cereal::base_class<ConfigOptionSingle<bool>>(this)); }
};

template<bool NULLABLE>
class ConfigOptionBoolsTempl : public ConfigOptionVector<unsigned char>
{
public:
    ConfigOptionBoolsTempl() : ConfigOptionVector<unsigned char>() {}
    explicit ConfigOptionBoolsTempl(size_t n, bool value) : ConfigOptionVector<unsigned char>(n, (unsigned char)value) {}
    explicit ConfigOptionBoolsTempl(std::initializer_list<bool> il) { values.reserve(il.size()); for (bool b : il) values.emplace_back((unsigned char)b); }
	explicit ConfigOptionBoolsTempl(std::initializer_list<unsigned char> il) { values.reserve(il.size()); for (unsigned char b : il) values.emplace_back(b); }
	explicit ConfigOptionBoolsTempl(const std::vector<unsigned char>& vec) : ConfigOptionVector<unsigned char>(vec) {}
	explicit ConfigOptionBoolsTempl(std::vector<unsigned char>&& vec) : ConfigOptionVector<unsigned char>(std::move(vec)) {}

    static ConfigOptionType static_type() { return coBools; }
    ConfigOptionType        type()  const override { return static_type(); }
    ConfigOption*           clone() const override { return new ConfigOptionBoolsTempl(*this); }
    ConfigOptionBoolsTempl& operator=(const ConfigOption *opt) { this->set(opt); return *this; }
    bool                    operator==(const ConfigOptionBoolsTempl &rhs) const throw() { return this->values == rhs.values; }
    bool                    operator< (const ConfigOptionBoolsTempl &rhs) const throw() { return this->values <  rhs.values; }
    // Could a special "nil" value be stored inside the vector, indicating undefined value?
    bool 					nullable() const override { return NULLABLE; }
    // Special "nil" value to be stored into the vector if this->supports_nil().
    static unsigned char	nil_value() { return std::numeric_limits<unsigned char>::max(); }
    // A scalar is nil, or all values of a vector are nil.
    bool 					is_nil() const override { for (auto v : this->values) if (v != nil_value()) return false; return true; }
    bool 					is_nil(size_t idx) const override { return this->values[idx] == nil_value(); }
    virtual void set_at_to_nil(size_t i) override
    {
        assert(nullable() && (i < this->values.size()));
        this->values[i] = nil_value();
    }

    bool& get_at(size_t i) {
        assert(! this->values.empty());
        return *reinterpret_cast<bool*>(&((i < this->values.size()) ? this->values[i] : this->values.front()));
    }

    //FIXME this smells, the parent class has the method declared returning (unsigned char&).
    bool get_at(size_t i) const { return ((i < this->values.size()) ? this->values[i] : this->values.front()) != 0; }

    std::string serialize() const override
    {
        std::ostringstream ss;
        for (const unsigned char &v : this->values) {
            if (&v != &this->values.front())
            	ss << ",";
			this->serialize_single_value(ss, v);
		}
        return ss.str();
    }

    std::vector<std::string> vserialize() const override
    {
        std::vector<std::string> vv;
        for (const unsigned char v : this->values) {
			std::ostringstream ss;
			this->serialize_single_value(ss, v);
            vv.push_back(ss.str());
        }
        return vv;
    }

    ConfigHelpers::DeserializationResult deserialize_with_substitutions(const std::string &str, bool append, ConfigHelpers::DeserializationSubstitution substitution)
    {
        if (! append)
            this->values.clear();
        std::istringstream is(str);
        std::string item_str;
        bool substituted = false;
        while (std::getline(is, item_str, ',')) {
        	boost::trim(item_str);
        	unsigned char new_value = 0;
        	if (item_str == "nil") {
        		if (NULLABLE)
                    new_value = nil_value();
        		else
                    throw ConfigurationError("Deserializing nil into a non-nullable object");
        	} else if (item_str == "1") {
        		new_value = true;
        	} else if (item_str == "0") {
        		new_value = false;
        	} else if (substitution != ConfigHelpers::DeserializationSubstitution::Disabled && ConfigHelpers::looks_like_enum_value(item_str)) {
        		new_value = ConfigHelpers::enum_looks_like_true_value(item_str) || substitution == ConfigHelpers::DeserializationSubstitution::DefaultsToTrue;
        		substituted = true;
        	} else
        		return ConfigHelpers::DeserializationResult::Failed;
            this->values.push_back(new_value);
        }
        return substituted ? ConfigHelpers::DeserializationResult::Substituted : ConfigHelpers::DeserializationResult::Loaded;
    }

    bool deserialize(const std::string &str, bool append = false) override
    {
    	return this->deserialize_with_substitutions(str, append, ConfigHelpers::DeserializationSubstitution::Disabled) == ConfigHelpers::DeserializationResult::Loaded;
    }

protected:
	void serialize_single_value(std::ostringstream &ss, const unsigned char v) const {
        	if (v == nil_value()) {
        		if (NULLABLE)
        			ss << "nil";
        		else
                    throw ConfigurationError("Serializing NaN");
        	} else
        		ss << (v ? "1" : "0");
	}

private:
	friend class cereal::access;
	template<class Archive> void serialize(Archive &ar) { ar(cereal::base_class<ConfigOptionVector<unsigned char>>(this)); }
};

using ConfigOptionBools    	    = ConfigOptionBoolsTempl<false>;
using ConfigOptionBoolsNullable = ConfigOptionBoolsTempl<true>;

// Map from an enum integer value to an enum name.
typedef std::vector<std::string>  t_config_enum_names;
// Map from an enum name to an enum integer value.
typedef std::map<std::string,int> t_config_enum_values;

template <class T>
class ConfigOptionEnum : public ConfigOptionSingle<T>
{
public:
    // by default, use the first value (0) of the T enum type
    ConfigOptionEnum() : ConfigOptionSingle<T>(static_cast<T>(0)) {}
    explicit ConfigOptionEnum(T _value) : ConfigOptionSingle<T>(_value) {}

    static ConfigOptionType static_type() { return coEnum; }
    ConfigOptionType        type()  const override { return static_type(); }
    ConfigOption*           clone() const override { return new ConfigOptionEnum<T>(*this); }
    ConfigOptionEnum<T>&    operator=(const ConfigOption *opt) { this->set(opt); return *this; }
    bool                    operator==(const ConfigOptionEnum<T> &rhs) const throw() { return this->value == rhs.value; }
    bool                    operator< (const ConfigOptionEnum<T> &rhs) const throw() { return int(this->value) < int(rhs.value); }
    int                     getInt() const override { return (int)this->value; }
    void                    setInt(int val) override { this->value = T(val); }

    bool operator==(const ConfigOption &rhs) const override
    {
        if (rhs.type() != this->type())
            throw ConfigurationError("ConfigOptionEnum<T>: Comparing incompatible types");
        // rhs could be of the following type: ConfigOptionEnumGeneric or ConfigOptionEnum<T>
        return this->value == (T)rhs.getInt();
    }

    void set(const ConfigOption *rhs) override {
        if (rhs->type() != this->type())
            throw ConfigurationError("ConfigOptionEnum<T>: Assigning an incompatible type");
        // rhs could be of the following type: ConfigOptionEnumGeneric or ConfigOptionEnum<T>
        this->value = (T)rhs->getInt();
    }

    std::string serialize() const override
    {
        const t_config_enum_names& names = ConfigOptionEnum<T>::get_enum_names();
        assert(static_cast<int>(this->value) < int(names.size()));
        return names[static_cast<int>(this->value)];
    }

    bool deserialize(const std::string &str, bool append = false) override
    {
        UNUSED(append);
        return from_string(str, this->value);
    }

    static bool has(T value)
    {
        for (const auto &kvp : ConfigOptionEnum<T>::get_enum_values())
            if (kvp.second == value)
                return true;
        return false;
    }

    // Map from an enum name to an enum integer value.
    static const t_config_enum_names& get_enum_names();
    // Map from an enum name to an enum integer value.
    static const t_config_enum_values& get_enum_values();

    static bool from_string(const std::string &str, T &value)
    {
        const t_config_enum_values &enum_keys_map = ConfigOptionEnum<T>::get_enum_values();
        auto it = enum_keys_map.find(str);
        if (it == enum_keys_map.end())
            return false;
        value = static_cast<T>(it->second);
        return true;
    }
};

// Generic enum configuration value.
// We use this one in DynamicConfig objects when creating a config value object for ConfigOptionType == coEnum.
// In the StaticConfig, it is better to use the specialized ConfigOptionEnum<T> containers.
class ConfigOptionEnumGeneric : public ConfigOptionInt
{
public:
    ConfigOptionEnumGeneric(const t_config_enum_values* keys_map = nullptr) : keys_map(keys_map) {}
    explicit ConfigOptionEnumGeneric(const t_config_enum_values* keys_map, int value) : ConfigOptionInt(value), keys_map(keys_map) {}

    const t_config_enum_values* keys_map;

    static ConfigOptionType     static_type() { return coEnum; }
    ConfigOptionType            type()  const override { return static_type(); }
    ConfigOption*               clone() const override { return new ConfigOptionEnumGeneric(*this); }
    ConfigOptionEnumGeneric&    operator= (const ConfigOption *opt) { this->set(opt); return *this; }
    bool                        operator==(const ConfigOptionEnumGeneric &rhs) const throw() { return this->value == rhs.value; }
    bool                        operator< (const ConfigOptionEnumGeneric &rhs) const throw() { return this->value <  rhs.value; }

    bool operator==(const ConfigOption &rhs) const override
    {
        if (rhs.type() != this->type())
            throw ConfigurationError("ConfigOptionEnumGeneric: Comparing incompatible types");
        // rhs could be of the following type: ConfigOptionEnumGeneric or ConfigOptionEnum<T>
        return this->value == rhs.getInt();
    }

    void set(const ConfigOption *rhs) override {
        if (rhs->type() != this->type())
            throw ConfigurationError("ConfigOptionEnumGeneric: Assigning an incompatible type");
        // rhs could be of the following type: ConfigOptionEnumGeneric or ConfigOptionEnum<T>
        this->value = rhs->getInt();
    }

    std::string serialize() const override
    {
        for (const auto &kvp : *this->keys_map)
            if (kvp.second == this->value)
                return kvp.first;
        return std::string();
    }

    bool deserialize(const std::string &str, bool append = false) override
    {
        UNUSED(append);
        auto it = this->keys_map->find(str);
        if (it == this->keys_map->end())
            return false;
        this->value = it->second;
        return true;
    }

private:
	friend class cereal::access;
	template<class Archive> void serialize(Archive& ar) { ar(cereal::base_class<ConfigOptionInt>(this)); }
};

// BBS
template <bool NULLABLE>
class ConfigOptionEnumsGenericTempl : public ConfigOptionInts
{
public:
    ConfigOptionEnumsGenericTempl(const t_config_enum_values *keys_map = nullptr) : keys_map(keys_map) {}
    explicit ConfigOptionEnumsGenericTempl(const t_config_enum_values *keys_map, size_t size, int value) : ConfigOptionInts(size, value), keys_map(keys_map) {}
    explicit ConfigOptionEnumsGenericTempl(std::initializer_list<int> il) : ConfigOptionInts(std::move(il)), keys_map(keys_map) {}
    explicit ConfigOptionEnumsGenericTempl(const std::vector<int> &vec) : ConfigOptionInts(vec) {}
    explicit ConfigOptionEnumsGenericTempl(std::vector<int> &&vec) : ConfigOptionInts(std::move(vec)) {}

    const t_config_enum_values* keys_map = nullptr;

    static ConfigOptionType     static_type() { return coEnums; }
    ConfigOptionType            type()  const override { return static_type(); }
    ConfigOption* clone() const override { return new ConfigOptionEnumsGenericTempl(*this); }
    ConfigOptionEnumsGenericTempl& operator= (const ConfigOption* opt) { this->set(opt); return *this; }
    bool                        operator< (const ConfigOptionInts& rhs) const throw() { return this->values < rhs.values; }

    bool                        operator==(const ConfigOptionInts& rhs) const
    {
        if (rhs.type() != this->type())
            throw ConfigurationError("ConfigOptionEnumsGeneric: Comparing incompatible types");
        return this->values == rhs.values;
    }
    bool nullable() const override { return NULLABLE; }

    void set(const ConfigOption* rhs) override {
        if (rhs->type() != this->type())
            throw ConfigurationError("ConfigOptionEnumGeneric: Assigning an incompatible type");
        // rhs could be of the following type: ConfigOptionEnumsGeneric
        this->values = dynamic_cast<const ConfigOptionEnumsGenericTempl *>(rhs)->values;
    }

    std::string serialize() const override
    {
        std::ostringstream ss;
        for (const int& v : this->values) {
            if (&v != &this->values.front())
                ss << ",";
            serialize_single_value(ss, v);
        }
        return ss.str();
    }

    std::vector<std::string> vserialize() const override
    {
        std::vector<std::string> vv;
        vv.reserve(this->values.size());
        for (const int v : this->values) {
            std::ostringstream ss;
            serialize_single_value(ss, v);
            vv.push_back(ss.str());
        }
        return vv;
    }

    bool deserialize(const std::string& str, bool append = false) override
    {
        if (!append)
            this->values.clear();
        std::istringstream is(str);
        std::string item_str;
        while (std::getline(is, item_str, ',')) {
            boost::trim(item_str);
            if (item_str == "nil") {
                if (NULLABLE)
                    this->values.push_back(nil_value());
                else
                    throw ConfigurationError("Deserializing nil into a non-nullable object");
            }
            else {
                auto it = this->keys_map->find(item_str);
                if (it == this->keys_map->end())
                    return false;
                this->values.push_back(it->second);
            }
        }
        return true;
    }

private:
    void serialize_single_value(std::ostringstream& ss, const int v) const
    {
        if (v == nil_value()) {
            if (NULLABLE)
                ss << "nil";
            else
                throw ConfigurationError("Serializing NaN");
        }
        else {
            for (const auto& kvp : *this->keys_map)
                if (kvp.second == v)
                    ss << kvp.first;
        }
    }

    friend class cereal::access;
    template<class Archive> void serialize(Archive& ar) { ar(cereal::base_class<ConfigOptionVector<int>>(this)); }
};

using ConfigOptionEnumsGeneric         = ConfigOptionEnumsGenericTempl<false>;
using ConfigOptionEnumsGenericNullable = ConfigOptionEnumsGenericTempl<true>;

// Definition of a configuration value for the purpose of GUI presentation, editing, value mapping and config file handling.
class ConfigOptionDef
{
public:
    enum class GUIType {
        undefined,
        // Open enums, integer value could be one of the enumerated values or something else.
        i_enum_open,
        // Open enums, float value could be one of the enumerated values or something else.
        f_enum_open,
        // Color picker, string value.
        color,
        // ???
        select_open,
        // Currently unused.
        slider,
        // Static text
        legend,
        // Vector value, but edited as a single string.
        one_string,
    };

	// Identifier of this option. It is stored here so that it is accessible through the by_serialization_key_ordinal map.
	t_config_option_key 				opt_key;
    // What type? bool, int, string etc.
    ConfigOptionType                    type            = coNone;
	// If a type is nullable, then it accepts a "nil" value (scalar) or "nil" values (vector).
	bool								nullable		= false;
    // Default value of this option. The default value object is owned by ConfigDef, it is released in its destructor.
    Slic3r::clonable_ptr<const ConfigOption> default_value;
    void 								set_default_value(const ConfigOption* ptr) { this->default_value = Slic3r::clonable_ptr<const ConfigOption>(ptr); }
    template<typename T> const T* 		get_default_value() const { return static_cast<const T*>(this->default_value.get()); }

    // Create an empty option to be used as a base for deserialization of DynamicConfig.
    ConfigOption*						create_empty_option() const;
    // Create a default option to be inserted into a DynamicConfig.
    ConfigOption*						create_default_option() const;

    bool                                is_scalar()     const { return (int(this->type) & int(coVectorType)) == 0; }

    template<class Archive> ConfigOption* load_option_from_archive(Archive& archive) const
    {
        if (this->nullable) {
            switch (this->type) {
            case coFloats: {
                auto opt = new ConfigOptionFloatsNullable();
                archive(*opt);
                return opt;
            }
            case coInts: {
                auto opt = new ConfigOptionIntsNullable();
                archive(*opt);
                return opt;
            }
            case coPercents: {
                auto opt = new ConfigOptionPercentsNullable();
                archive(*opt);
                return opt;
            }
            case coBools: {
                auto opt = new ConfigOptionBoolsNullable();
                archive(*opt);
                return opt;
            }
            case coFloatsOrPercents: {
                auto opt = new ConfigOptionFloatsOrPercentsNullable();
                archive(*opt);
                return opt;
            }
            case coEnums: {
                auto opt = new ConfigOptionEnumsGenericNullable(this->enum_keys_map);
                archive(*opt);
                return opt;
            }
            default:
                throw ConfigurationError(
                    std::string("ConfigOptionDef::load_option_from_archive(): Unknown nullable option type for option ") + this->opt_key);
            }
        } else {
            switch (this->type) {
            case coFloat: {
                auto opt = new ConfigOptionFloat();
                archive(*opt);
                return opt;
            }
            case coFloats: {
                auto opt = new ConfigOptionFloats();
                archive(*opt);
                return opt;
            }
            case coInt: {
                auto opt = new ConfigOptionInt();
                archive(*opt);
                return opt;
            }
            case coInts: {
                auto opt = new ConfigOptionInts();
                archive(*opt);
                return opt;
            }
            case coString: {
                auto opt = new ConfigOptionString();
                archive(*opt);
                return opt;
            }
            case coStrings: {
                auto opt = new ConfigOptionStrings();
                archive(*opt);
                return opt;
            }
            case coPercent: {
                auto opt = new ConfigOptionPercent();
                archive(*opt);
                return opt;
            }
            case coPercents: {
                auto opt = new ConfigOptionPercents();
                archive(*opt);
                return opt;
            }
            case coFloatOrPercent: {
                auto opt = new ConfigOptionFloatOrPercent();
                archive(*opt);
                return opt;
            }
            case coFloatsOrPercents: {
                auto opt = new ConfigOptionFloatsOrPercents();
                archive(*opt);
                return opt;
            }
            case coPoint: {
                auto opt = new ConfigOptionPoint();
                archive(*opt);
                return opt;
            }
            case coPoints: {
                auto opt = new ConfigOptionPoints();
                archive(*opt);
                return opt;
            }
            case coPoint3: {
                auto opt = new ConfigOptionPoint3();
                archive(*opt);
                return opt;
            }
            case coBool: {
                auto opt = new ConfigOptionBool();
                archive(*opt);
                return opt;
            }
            case coBools: {
                auto opt = new ConfigOptionBools();
                archive(*opt);
                return opt;
            }
            case coEnum: {
                auto opt = new ConfigOptionEnumGeneric(this->enum_keys_map);
                archive(*opt);
                return opt;
            }
            // BBS
            case coEnums: {
                auto opt = new ConfigOptionEnumsGeneric(this->enum_keys_map);
                archive(*opt);
                return opt;
            }
            case coIntsGroups: {
                auto opt = new ConfigOptionIntsGroups();
                archive(*opt);
                return opt;
            }
            case coPointsGroups: {
                auto opt = new ConfigOptionPointsGroups();
                archive(*opt);
                return opt;
            }
            default:
                throw ConfigurationError(std::string("ConfigOptionDef::load_option_from_archive(): Unknown option type for option ") +
                                         this->opt_key);
            }
        }
    }

    template<class Archive> ConfigOption* save_option_to_archive(Archive &archive, const ConfigOption *opt) const {
    	if (this->nullable) {
		    switch (this->type) {
		    case coFloats:          archive(*static_cast<const ConfigOptionFloatsNullable*>(opt));  break;
		    case coInts:            archive(*static_cast<const ConfigOptionIntsNullable*>(opt));    break;
		    case coPercents:        archive(*static_cast<const ConfigOptionPercentsNullable*>(opt));break;
		    case coBools:           archive(*static_cast<const ConfigOptionBoolsNullable*>(opt)); 	break;
            case coFloatsOrPercents: archive(*static_cast<const ConfigOptionFloatsOrPercentsNullable*>(opt)); break;
            case coEnums: archive(*static_cast<const ConfigOptionEnumsGenericNullable*>(opt)); break;
            default:
                throw ConfigurationError(
                    std::string("ConfigOptionDef::save_option_to_archive(): Unknown nullable option type for option ") + this->opt_key);
            }
        } else {
            switch (this->type) {
            case coFloat: archive(*static_cast<const ConfigOptionFloat*>(opt)); break;
            case coFloats: archive(*static_cast<const ConfigOptionFloats*>(opt)); break;
            case coInt: archive(*static_cast<const ConfigOptionInt*>(opt)); break;
            case coInts: archive(*static_cast<const ConfigOptionInts*>(opt)); break;
            case coString: archive(*static_cast<const ConfigOptionString*>(opt)); break;
            case coStrings: archive(*static_cast<const ConfigOptionStrings*>(opt)); break;
            case coPercent: archive(*static_cast<const ConfigOptionPercent*>(opt)); break;
            case coPercents: archive(*static_cast<const ConfigOptionPercents*>(opt)); break;
            case coFloatOrPercent: archive(*static_cast<const ConfigOptionFloatOrPercent*>(opt)); break;
            case coFloatsOrPercents: archive(*static_cast<const ConfigOptionFloatsOrPercents*>(opt)); break;
            case coPoint: archive(*static_cast<const ConfigOptionPoint*>(opt)); break;
            case coPoints: archive(*static_cast<const ConfigOptionPoints*>(opt)); break;
            case coPoint3: archive(*static_cast<const ConfigOptionPoint3*>(opt)); break;
            case coBool: archive(*static_cast<const ConfigOptionBool*>(opt)); break;
            case coBools: archive(*static_cast<const ConfigOptionBools*>(opt)); break;
            case coEnum: archive(*static_cast<const ConfigOptionEnumGeneric*>(opt)); break;
            // BBS
            case coEnums: archive(*static_cast<const ConfigOptionEnumsGeneric*>(opt)); break;
            case coIntsGroups: archive(*static_cast<const ConfigOptionIntsGroups*>(opt)); break;
            case coPointsGroups: archive(*static_cast<const ConfigOptionPointsGroups*>(opt)); break;
            default:
                throw ConfigurationError(std::string("ConfigOptionDef::save_option_to_archive(): Unknown option type for option ") +
                                         this->opt_key);
            }
        }
        // Make the compiler happy, shut up the warnings.
        return nullptr;
    }

    // Usually empty.
    // Special values - "i_enum_open", "f_enum_open" to provide combo box for int or float selection,
    // "select_open" - to open a selection dialog (currently only a serial port selection).
    GUIType                             gui_type { GUIType::undefined };
    // Usually empty. Otherwise "serialized" or "show_value"
    // The flags may be combined.
    // "serialized" - vector valued option is entered in a single edit field. Values are separated by a semicolon.
    // "show_value" - even if enum_values / enum_labels are set, still display the value, not the enum label.
    std::string                         gui_flags;
    // Label of the GUI input field.
    // In case the GUI input fields are grouped in some views, the label defines a short label of a grouped value,
    // while full_label contains a label of a stand-alone field.
    // The full label is shown, when adding an override parameter for an object or a modified object.
    std::string                         label;
    std::string                         full_label;
    // With which printer technology is this configuration valid?
    PrinterTechnology                   printer_technology = ptUnknown;
    // Category of a configuration field, from the GUI perspective.
    // One of: "Layers and Perimeters", "Infill", "Support material", "Speed", "Extruders", "Advanced", "Extrusion Width"
    std::string                         category;
    // A tooltip text shown in the GUI.
    std::string                         tooltip;
    // Text right from the input field, usually a unit of measurement.
    std::string                         sidetext;
    // Format of this parameter on a command line.
    std::string                         cli;
    //BBS: add cli command line params
    std::string                         cli_params;
    // Set for type == coFloatOrPercent.
    // It provides a link to a configuration value, of which this option provides a ratio.
    // For example,
    // For example outer_wall_speed may be defined as a fraction of inner_wall_speed.
    t_config_option_key                 ratio_over;
    // True for multiline strings.
    bool                                multiline       = false;
    // For text input: If true, the GUI text box spans the complete page width.
    bool                                full_width      = false;
    // For text input: If true, the GUI formats text as code (fixed-width)
    bool                                is_code         = false;
    // Not editable. Currently only used for the display of the number of threads.
    bool                                readonly        = false;
    // Height of a multiline GUI text box.
    int                                 height          = -1;
    // Optional width of an input field.
    int                                 width           = -1;
    // <min, max> limit of a numeric input.
    // If not set, the <min, max> is set to <INT_MIN, INT_MAX>
    // By setting min=0, only nonnegative input is allowed.
    int                                 min = INT_MIN;
    int                                 max = INT_MAX;
    // To check if it's not a typo and a % is missing
    double                              max_literal = 1;
    ConfigOptionMode                    mode = comSimple;
    // Legacy names for this configuration option.
    // Used when parsing legacy configuration file.
    std::vector<t_config_option_key>    aliases;
    // Sometimes a single value may well define multiple values in a "beginner" mode.
    // Currently used for aliasing "solid_layers" to "top_shell_layers", "bottom_shell_layers".
    std::vector<t_config_option_key>    shortcut;
    // Definition of values / labels for a combo box.
    // Mostly used for enums (when type == coEnum), but may be used for ints resp. floats, if gui_type is set to "i_enum_open" resp. "f_enum_open".
    std::vector<std::string>            enum_values;
    std::vector<std::string>            enum_labels;
    // For enums (when type == coEnum). Maps enum_values to enums.
    // Initialized by ConfigOptionEnum<xxx>::get_enum_values()
    const t_config_enum_values         *enum_keys_map   = nullptr;

    bool has_enum_value(const std::string &value) const {
        for (const std::string &v : enum_values)
            if (v == value)
                return true;
        return false;
    }

    // 0 is an invalid key.
    size_t 								serialization_key_ordinal = 0;

    // Returns the alternative CLI arguments for the given option.
    // If there are no cli arguments defined, use the key and replace underscores with dashes.
    std::vector<std::string> cli_args(const std::string &key) const;

    // Assign this key to cli to disable CLI for this option.
    static const constexpr char *nocli =  "~~~noCLI";
};

inline bool operator<(const ConfigSubstitution &lhs, const ConfigSubstitution &rhs) throw() {
    return lhs.opt_def->opt_key < rhs.opt_def->opt_key ||
           (lhs.opt_def->opt_key == rhs.opt_def->opt_key && lhs.old_value < rhs.old_value);
}
inline bool operator==(const ConfigSubstitution &lhs, const ConfigSubstitution &rhs) throw() {
    return lhs.opt_def == rhs.opt_def && lhs.old_value == rhs.old_value;
}

// Map from a config option name to its definition.
// The definition does not carry an actual value of the config option, only its constant default value.
// t_config_option_key is std::string
typedef std::map<t_config_option_key, ConfigOptionDef> t_optiondef_map;

// Definition of configuration values for the purpose of GUI presentation, editing, value mapping and config file handling.
// The configuration definition is static: It does not carry the actual configuration values,
// but it carries the defaults of the configuration values.
class ConfigDef
{
public:
    t_optiondef_map         					options;
    std::map<size_t, const ConfigOptionDef*>	by_serialization_key_ordinal;

    bool                    has(const t_config_option_key &opt_key) const { return this->options.count(opt_key) > 0; }
    const ConfigOptionDef*  get(const t_config_option_key &opt_key) const {
        t_optiondef_map::iterator it = const_cast<ConfigDef*>(this)->options.find(opt_key);
        return (it == this->options.end()) ? nullptr : &it->second;
    }
    std::vector<std::string> keys() const {
        std::vector<std::string> out;
        out.reserve(options.size());
        for(auto const& kvp : options)
            out.push_back(kvp.first);
        return out;
    }
    bool                    empty() { return options.empty(); }

    // Iterate through all of the CLI options and write them to a stream.
    std::ostream&           print_cli_help(
        std::ostream& out, bool show_defaults,
        std::function<bool(const ConfigOptionDef &)> filter = [](const ConfigOptionDef &){ return true; }) const;

protected:
    ConfigOptionDef*        add(const t_config_option_key &opt_key, ConfigOptionType type);
    ConfigOptionDef*        add_nullable(const t_config_option_key &opt_key, ConfigOptionType type);
};

// A pure interface to resolving ConfigOptions.
// This pure interface is useful as a base of ConfigBase, also it may be overriden to combine
// various config sources.
class ConfigOptionResolver
{
public:
    ConfigOptionResolver() {}
    virtual ~ConfigOptionResolver() {}

    // Find a ConfigOption instance for a given name.
    virtual const ConfigOption* optptr(const t_config_option_key &opt_key) const = 0;

    bool 						has(const t_config_option_key &opt_key) const { return this->optptr(opt_key) != nullptr; }

    const ConfigOption* 		option(const t_config_option_key &opt_key) const { return this->optptr(opt_key); }

    template<typename TYPE>
    const TYPE* 				option(const t_config_option_key& opt_key) const
    {
        const ConfigOption* opt = this->optptr(opt_key);
        return (opt == nullptr || opt->type() != TYPE::static_type()) ? nullptr : static_cast<const TYPE*>(opt);
    }

    const ConfigOption* 		option_throw(const t_config_option_key& opt_key) const
    {
        const ConfigOption* opt = this->optptr(opt_key);
        if (opt == nullptr)
            throw UnknownOptionException(opt_key);
        return opt;
    }

    template<typename TYPE>
    const TYPE* 				option_throw(const t_config_option_key& opt_key) const
    {
        const ConfigOption* opt = this->option_throw(opt_key);
        if (opt->type() != TYPE::static_type())
            throw BadOptionTypeException("Conversion to a wrong type");
        return static_cast<TYPE*>(opt);
    }
};



// An abstract configuration store.
class ConfigBase : public ConfigOptionResolver
{
public:
    // Definition of configuration values for the purpose of GUI presentation, editing, value mapping and config file handling.
    // The configuration definition is static: It does not carry the actual configuration values,
    // but it carries the defaults of the configuration values.

    ConfigBase() = default;
    ~ConfigBase() override = default;

    // Virtual overridables:
public:
    // Static configuration definition. Any value stored into this ConfigBase shall have its definition here.
    virtual const ConfigDef*        def() const = 0;
    // Find ando/or create a ConfigOption instance for a given name.
    using ConfigOptionResolver::optptr;
    virtual ConfigOption*           optptr(const t_config_option_key &opt_key, bool create = false) = 0;
    // Collect names of all configuration values maintained by this configuration store.
    virtual t_config_option_keys    keys() const = 0;

protected:
    // Verify whether the opt_key has not been obsoleted or renamed.
    // Both opt_key and value may be modified by handle_legacy().
    // If the opt_key is no more valid in this version of Slic3r, opt_key is cleared by handle_legacy().
    // handle_legacy() is called internally by set_deserialize().
    virtual void                    handle_legacy(t_config_option_key &/*opt_key*/, std::string &/*value*/) const {}
    // Called after a config is loaded as a whole.
    // Perform composite conversions, for example merging multiple keys into one key.
    // For conversion of single options, the handle_legacy() method above is called.
    virtual void                    handle_legacy_composite() {}

public:
	using ConfigOptionResolver::option;
	using ConfigOptionResolver::option_throw;

    // Non-virtual methods:
    ConfigOption* option(const t_config_option_key &opt_key, bool create = false)
        { return this->optptr(opt_key, create); }

    template<typename TYPE>
    TYPE* option(const t_config_option_key &opt_key, bool create = false)
    {
        ConfigOption* opt = this->optptr(opt_key, create);
        if (opt != nullptr && opt->type() != TYPE::static_type()) {
            BOOST_LOG_TRIVIAL(warning) << __FUNCTION__ << ": attempt to access option with wrong type: " << opt_key;
            return nullptr;
        }
        return static_cast<TYPE*>(opt);
    }

    ConfigOption* option_throw(const t_config_option_key &opt_key, bool create = false)
    {
        ConfigOption *opt = this->optptr(opt_key, create);
        if (opt == nullptr)
            throw UnknownOptionException(opt_key);
        return opt;
    }

    template<typename TYPE>
    TYPE* option_throw(const t_config_option_key &opt_key, bool create = false)
    {
        ConfigOption *opt = this->option_throw(opt_key, create);
        if (opt->type() != TYPE::static_type())
            throw BadOptionTypeException("Conversion to a wrong type");
        return static_cast<TYPE*>(opt);
    }

    // Apply all keys of other ConfigBase defined by this->def() to this ConfigBase.
    // An UnknownOptionException is thrown in case some option keys of other are not defined by this->def(),
    // or this ConfigBase is of a StaticConfig type and it does not support some of the keys, and ignore_nonexistent is not set.
    void apply(const ConfigBase &other, bool ignore_nonexistent = false) { this->apply_only(other, other.keys(), ignore_nonexistent); }
    // Apply explicitely enumerated keys of other ConfigBase defined by this->def() to this ConfigBase.
    // An UnknownOptionException is thrown in case some option keys are not defined by this->def(),
    // or this ConfigBase is of a StaticConfig type and it does not support some of the keys, and ignore_nonexistent is not set.
    void apply_only(const ConfigBase &other, const t_config_option_keys &keys, bool ignore_nonexistent = false);

    // Are the two configs equal? Ignoring options not present in both configs.
    //BBS: add skipped_keys logic
    bool equals(const ConfigBase &other, const std::set<std::string>* skipped_keys = nullptr) const;
    // Returns options differing in the two configs, ignoring options not present in both configs.
    t_config_option_keys diff(const ConfigBase &other) const;
    // Returns options being equal in the two configs, ignoring options not present in both configs.
    t_config_option_keys equal(const ConfigBase &other) const;
    std::string opt_serialize(const t_config_option_key &opt_key) const;

    // Set a value. Convert numeric types using a C style implicit conversion / promotion model.
    // Throw if option is not avaiable and create is not enabled,
    // or if the conversion is not possible.
    // Conversion to string is always possible.
    void set(const std::string &opt_key, bool  				value, bool create = false)
    	{ this->option_throw<ConfigOptionBool>(opt_key, create)->value = value; }
    void set(const std::string &opt_key, int   				value, bool create = false);
    void set(const std::string &opt_key, double				value, bool create = false);
    void set(const std::string &opt_key, const char		   *value, bool create = false)
    	{ this->option_throw<ConfigOptionString>(opt_key, create)->value = value; }
    void set(const std::string &opt_key, const std::string &value, bool create = false)
    	{ this->option_throw<ConfigOptionString>(opt_key, create)->value = value; }

    // Set a configuration value from a string, it will call an overridable handle_legacy()
    // to resolve renamed and removed configuration keys.
    bool set_deserialize_nothrow(const t_config_option_key &opt_key_src, const std::string &value_src, ConfigSubstitutionContext& substitutions, bool append = false);
	// May throw BadOptionTypeException() if the operation fails.
    void set_deserialize(const t_config_option_key &opt_key, const std::string &str, ConfigSubstitutionContext& config_substitutions, bool append = false);
    void set_deserialize_strict(const t_config_option_key &opt_key, const std::string &str, bool append = false)
        { ConfigSubstitutionContext ctxt{ ForwardCompatibilitySubstitutionRule::Disable }; this->set_deserialize(opt_key, str, ctxt, append); }
    struct SetDeserializeItem {
    	SetDeserializeItem(const char *opt_key, const char *opt_value, bool append = false) : opt_key(opt_key), opt_value(opt_value), append(append) {}
    	SetDeserializeItem(const std::string &opt_key, const std::string &opt_value, bool append = false) : opt_key(opt_key), opt_value(opt_value), append(append) {}
    	SetDeserializeItem(const char *opt_key, const bool value, bool append = false) : opt_key(opt_key), opt_value(value ? "1" : "0"), append(append) {}
    	SetDeserializeItem(const std::string &opt_key, const bool value, bool append = false) : opt_key(opt_key), opt_value(value ? "1" : "0"), append(append) {}
    	SetDeserializeItem(const char *opt_key, const int value, bool append = false) : opt_key(opt_key), opt_value(std::to_string(value)), append(append) {}
    	SetDeserializeItem(const std::string &opt_key, const int value, bool append = false) : opt_key(opt_key), opt_value(std::to_string(value)), append(append) {}
        SetDeserializeItem(const char *opt_key, const float value, bool append = false) : opt_key(opt_key), opt_value(float_to_string_decimal_point(value)), append(append) {}
        SetDeserializeItem(const std::string &opt_key, const float value, bool append = false) : opt_key(opt_key), opt_value(float_to_string_decimal_point(value)), append(append) {}
        SetDeserializeItem(const char *opt_key, const double value, bool append = false) : opt_key(opt_key), opt_value(float_to_string_decimal_point(value)), append(append) {}
        SetDeserializeItem(const std::string &opt_key, const double value, bool append = false) : opt_key(opt_key), opt_value(float_to_string_decimal_point(value)), append(append) {}
    	std::string opt_key; std::string opt_value; bool append = false;
    };
	// May throw BadOptionTypeException() if the operation fails.
    void set_deserialize(std::initializer_list<SetDeserializeItem> items, ConfigSubstitutionContext& substitutions);
    void set_deserialize_strict(std::initializer_list<SetDeserializeItem> items)
        { ConfigSubstitutionContext ctxt{ ForwardCompatibilitySubstitutionRule::Disable }; this->set_deserialize(items, ctxt); }

    double get_abs_value(const t_config_option_key &opt_key) const;
    double get_abs_value(const t_config_option_key &opt_key, double ratio_over) const;
    void setenv_() const;
    ConfigSubstitutions load(const std::string &file, ForwardCompatibilitySubstitutionRule compatibility_rule);
    //BBS support load from ini string
    ConfigSubstitutions load_string_map(std::map<std::string, std::string> &key_values, ForwardCompatibilitySubstitutionRule compatibility_rule);
    //BBS: add json support
    int load_from_json(const std::string &file, ConfigSubstitutionContext& substitutions, bool load_inherits_in_config, std::map<std::string, std::string>& key_values, std::string& reason);
    int load_from_json(const nlohmann::json &data, ConfigSubstitutionContext& substitutions, bool load_inherits_in_config, std::map<std::string, std::string>& key_values, std::string& reason, const std::string& file = "");
    ConfigSubstitutions load_from_json(const std::string &file, ForwardCompatibilitySubstitutionRule compatibility_rule, std::map<std::string, std::string>& key_values, std::string& reason);

    ConfigSubstitutions load_from_ini(const std::string &file, ForwardCompatibilitySubstitutionRule compatibility_rule);
    ConfigSubstitutions load_from_ini_string(const std::string &data, ForwardCompatibilitySubstitutionRule compatibility_rule);
    // Loading a "will be one day a legacy format" of configuration stored into 3MF or AMF.
    // Accepts the same data as load_from_ini_string(), only with each configuration line possibly prefixed with a semicolon (G-code comment).
    ConfigSubstitutions load_from_ini_string_commented(std::string &&data, ForwardCompatibilitySubstitutionRule compatibility_rule);
    ConfigSubstitutions load_from_gcode_file(const std::string &file, ForwardCompatibilitySubstitutionRule compatibility_rule);
    ConfigSubstitutions load(const boost::property_tree::ptree &tree, ForwardCompatibilitySubstitutionRule compatibility_rule);
    void save(const std::string &file) const;

    //BBS: add json support
    nlohmann::json save_to_json(const std::string &file, const std::string &name, const std::string &from, const std::string &version) const;

	// Set all the nullable values to nils.
    void null_nullables();

    static size_t load_from_gcode_string_legacy(ConfigBase& config, const char* str, ConfigSubstitutionContext& substitutions);

private:
    // Set a configuration value from a string.
    bool set_deserialize_raw(const t_config_option_key& opt_key_src, const std::string& value, ConfigSubstitutionContext& substitutions, bool append);
};

// Configuration store with dynamic number of configuration values.
// In Slic3r, the dynamic config is mostly used at the user interface layer.
class DynamicConfig : public virtual ConfigBase
{
public:
    DynamicConfig() = default;
    DynamicConfig(const DynamicConfig &rhs) { *this = rhs; }
    DynamicConfig(DynamicConfig &&rhs) noexcept : options(std::move(rhs.options)) { rhs.options.clear(); }
	explicit DynamicConfig(const ConfigBase &rhs, const t_config_option_keys &keys);
	explicit DynamicConfig(const ConfigBase& rhs) : DynamicConfig(rhs, rhs.keys()) {}
	virtual ~DynamicConfig() override = default;

    // Copy a content of one DynamicConfig to another DynamicConfig.
    // If rhs.def() is not null, then it has to be equal to this->def().
    DynamicConfig& operator=(const DynamicConfig &rhs)
    {
        assert(this->def() == nullptr || this->def() == rhs.def());
        this->clear();
        for (const auto &kvp : rhs.options)
            this->options[kvp.first].reset(kvp.second->clone());
        return *this;
    }

    // Move a content of one DynamicConfig to another DynamicConfig.
    // If rhs.def() is not null, then it has to be equal to this->def().
    DynamicConfig& operator=(DynamicConfig &&rhs) noexcept
    {
        assert(this->def() == nullptr || this->def() == rhs.def());
        this->clear();
        this->options = std::move(rhs.options);
        rhs.options.clear();
        return *this;
    }

    // Add a content of one DynamicConfig to another DynamicConfig.
    // If rhs.def() is not null, then it has to be equal to this->def().
    DynamicConfig& operator+=(const DynamicConfig &rhs)
    {
        assert(this->def() == nullptr || this->def() == rhs.def());
        for (const auto &kvp : rhs.options) {
            auto it = this->options.find(kvp.first);
            if (it == this->options.end())
                this->options[kvp.first].reset(kvp.second->clone());
            else {
                assert(it->second->type() == kvp.second->type());
                if (it->second->type() == kvp.second->type())
                    *it->second = *kvp.second;
                else
                    it->second.reset(kvp.second->clone());
            }
        }
        return *this;
    }

    // Move a content of one DynamicConfig to another DynamicConfig.
    // If rhs.def() is not null, then it has to be equal to this->def().
    DynamicConfig& operator+=(DynamicConfig &&rhs)
    {
        assert(this->def() == nullptr || this->def() == rhs.def());
        for (auto &kvp : rhs.options) {
            auto it = this->options.find(kvp.first);
            if (it == this->options.end()) {
                this->options.insert(std::make_pair(kvp.first, std::move(kvp.second)));
            } else {
                assert(it->second->type() == kvp.second->type());
                it->second = std::move(kvp.second);
            }
        }
        rhs.options.clear();
        return *this;
    }

    bool           operator==(const DynamicConfig &rhs) const;
    bool           operator!=(const DynamicConfig &rhs) const { return ! (*this == rhs); }

    void swap(DynamicConfig &other)
    {
        std::swap(this->options, other.options);
    }

    void clear()
    {
        this->options.clear();
    }

    bool erase(const t_config_option_key &opt_key)
    {
        auto it = this->options.find(opt_key);
        if (it == this->options.end())
            return false;
        this->options.erase(it);
        return true;
    }

    // Remove options with all nil values, those are optional and it does not help to hold them.
    size_t remove_nil_options();

    // Allow DynamicConfig to be instantiated on ints own without a definition.
    // If the definition is not defined, the method requiring the definition will throw NoDefinitionException.
    const ConfigDef*        def() const override { return nullptr; }
    template<class T> T*    opt(const t_config_option_key &opt_key, bool create = false)
        { return dynamic_cast<T*>(this->option(opt_key, create)); }
    template<class T> const T* opt(const t_config_option_key &opt_key) const
        { return dynamic_cast<const T*>(this->option(opt_key)); }
    // Overrides ConfigResolver::optptr().
    const ConfigOption*     optptr(const t_config_option_key &opt_key) const override;
    // Overrides ConfigBase::optptr(). Find ando/or create a ConfigOption instance for a given name.
    ConfigOption*           optptr(const t_config_option_key &opt_key, bool create = false) override;
    // Overrides ConfigBase::keys(). Collect names of all configuration values maintained by this configuration store.
    t_config_option_keys    keys() const override;
    bool                    empty() const { return options.empty(); }

    // Set a value for an opt_key. Returns true if the value did not exist yet.
    // This DynamicConfig will take ownership of opt.
    // Be careful, as this method does not test the existence of opt_key in this->def().
    bool                    set_key_value(const std::string &opt_key, ConfigOption *opt)
    {
        auto it = this->options.find(opt_key);
        if (it == this->options.end()) {
            this->options[opt_key].reset(opt);
            return true;
        } else {
            it->second.reset(opt);
            return false;
        }
    }

    // Are the two configs equal? Ignoring options not present in both configs.
    //BBS: add skipped_keys logic
    bool equals(const DynamicConfig &other, const std::set<std::string>* skipped_keys = nullptr) const;
    // Returns options differing in the two configs, ignoring options not present in both configs.
    t_config_option_keys diff(const DynamicConfig &other) const;
    // Returns options being equal in the two configs, ignoring options not present in both configs.
    t_config_option_keys equal(const DynamicConfig &other) const;

    std::string&        opt_string(const t_config_option_key &opt_key, bool create = false)     { return this->option<ConfigOptionString>(opt_key, create)->value; }
    const std::string&  opt_string(const t_config_option_key &opt_key) const                    { return const_cast<DynamicConfig*>(this)->opt_string(opt_key); }
    std::string&        opt_string(const t_config_option_key &opt_key, unsigned int idx)        { return this->option<ConfigOptionStrings>(opt_key)->get_at(idx); }
    const std::string&  opt_string(const t_config_option_key &opt_key, unsigned int idx) const  { return const_cast<DynamicConfig*>(this)->opt_string(opt_key, idx); }

    double&             opt_float(const t_config_option_key &opt_key)                           { return this->option<ConfigOptionFloat>(opt_key)->value; }
    const double&       opt_float(const t_config_option_key &opt_key) const                     { return dynamic_cast<const ConfigOptionFloat*>(this->option(opt_key))->value; }
    double&             opt_float(const t_config_option_key &opt_key, unsigned int idx)         { return this->option<ConfigOptionFloats>(opt_key)->get_at(idx); }
    const double&       opt_float(const t_config_option_key &opt_key, unsigned int idx) const   { return dynamic_cast<const ConfigOptionFloats*>(this->option(opt_key))->get_at(idx); }

    int&                opt_int(const t_config_option_key &opt_key)                             { return this->option<ConfigOptionInt>(opt_key)->value; }
    int                 opt_int(const t_config_option_key &opt_key) const                       { return dynamic_cast<const ConfigOptionInt*>(this->option(opt_key))->value; }
    int&                opt_int(const t_config_option_key &opt_key, unsigned int idx)           { return this->option<ConfigOptionInts>(opt_key)->get_at(idx); }
    int                 opt_int(const t_config_option_key &opt_key, unsigned int idx) const     { return dynamic_cast<const ConfigOptionInts*>(this->option(opt_key))->get_at(idx); }

    // In ConfigManipulation::toggle_print_fff_options, it is called on option with type ConfigOptionEnumGeneric* and also ConfigOptionEnum*.
    // Thus the virtual method getInt() is used to retrieve the enum value.
    template<typename ENUM>
    ENUM                opt_enum(const t_config_option_key &opt_key) const                      { return static_cast<ENUM>(this->option(opt_key)->getInt()); }
    // BBS
    int                 opt_enum(const t_config_option_key &opt_key, unsigned int idx) const    { return dynamic_cast<const ConfigOptionEnumsGeneric*>(this->option(opt_key))->get_at(idx); }

    bool                opt_bool(const t_config_option_key &opt_key) const                      { return this->option<ConfigOptionBool>(opt_key)->value != 0; }
    bool                opt_bool(const t_config_option_key &opt_key, unsigned int idx) const    { return this->option<ConfigOptionBools>(opt_key)->get_at(idx) != 0; }

    // Command line processing
    bool                read_cli(int argc, const char* const argv[], t_config_option_keys* extra, t_config_option_keys* keys = nullptr);

    std::map<t_config_option_key, std::unique_ptr<ConfigOption>>::const_iterator cbegin() const { return options.cbegin(); }
    std::map<t_config_option_key, std::unique_ptr<ConfigOption>>::const_iterator cend()   const { return options.cend(); }
    size_t                        												 size()   const { return options.size(); }

    /**
     * @brief Detailed information about the difference found for a single key.
     */
    struct KeyDifference {
        std::optional<std::string> left_value;
        std::optional<std::string> right_value;

        bool is_missing_key() const {
            return !left_value.has_value() || !right_value.has_value();
        }
        bool is_different_value() const {
            return left_value.has_value() && right_value.has_value() && (left_value.value() != right_value.value());
        }
    };

    /**
     * @brief The full report object containing all detected differences.
     */
    struct DynamicConfigDifference {
        std::map<t_config_option_key, KeyDifference> differences;

        bool is_different() const {
            return !differences.empty();
        }
    };

    /**
     * @brief Computes the symmetric difference between this DynamicConfig (left)
     * and another DynamicConfig (rhs).
     * @param rhs The right-hand side config to compare against.
     * @return DynamicConfigDifference report.
     */
    DynamicConfigDifference diff_report(const DynamicConfig& rhs) const;

private:
    std::map<t_config_option_key, std::unique_ptr<ConfigOption>> options;

	friend class cereal::access;
	template<class Archive> void serialize(Archive &ar) { ar(options); }
};

<<<<<<< HEAD
// An abstract class for a dynamic config that is expected to always return a valid def when calling this->def()
class DynamicConfigWithDef : public DynamicConfig
{
    using DynamicConfig::DynamicConfig;
public:
    const ConfigDef* def() const override = 0;
};
=======
std::ostream& operator<<(std::ostream& os, const DynamicConfig::DynamicConfigDifference& diff);
>>>>>>> 54c87622

// Configuration store with a static definition of configuration values.
// In Slic3r, the static configuration stores are during the slicing / g-code generation for efficiency reasons,
// because the configuration values could be accessed directly.
class StaticConfig : public virtual ConfigBase
{
public:
    StaticConfig() {}
    /// Gets list of config option names for each config option of this->def, which has a static counter-part defined by the derived object
    /// and which could be resolved by this->optptr(key) call.
    t_config_option_keys keys() const;

protected:
    /// Set all statically defined config options to their defaults defined by this->def().
    void set_defaults();
};

}

#endif<|MERGE_RESOLUTION|>--- conflicted
+++ resolved
@@ -2949,7 +2949,8 @@
 	template<class Archive> void serialize(Archive &ar) { ar(options); }
 };
 
-<<<<<<< HEAD
+std::ostream& operator<<(std::ostream& os, const DynamicConfig::DynamicConfigDifference& diff);
+
 // An abstract class for a dynamic config that is expected to always return a valid def when calling this->def()
 class DynamicConfigWithDef : public DynamicConfig
 {
@@ -2957,9 +2958,6 @@
 public:
     const ConfigDef* def() const override = 0;
 };
-=======
-std::ostream& operator<<(std::ostream& os, const DynamicConfig::DynamicConfigDifference& diff);
->>>>>>> 54c87622
 
 // Configuration store with a static definition of configuration values.
 // In Slic3r, the static configuration stores are during the slicing / g-code generation for efficiency reasons,
