#include "libslic3r/libslic3r.h"
#include "libslic3r/Utils.hpp"
#include "AppConfig.hpp"
//BBS
#include "Preset.hpp"
#include "Exception.hpp"
#include "LocalesUtils.hpp"
#include "Thread.hpp"
#include "format.hpp"
#include "nlohmann/json.hpp"

#include <utility>
#include <vector>
#include <stdexcept>

#include <boost/filesystem/path.hpp>
#include <boost/filesystem/operations.hpp>
#include <boost/nowide/cenv.hpp>
#include <boost/nowide/fstream.hpp>
#include <boost/property_tree/ini_parser.hpp>
#include <boost/property_tree/ptree_fwd.hpp>
#include <boost/algorithm/string/predicate.hpp>
#include <boost/format/format_fwd.hpp>
#include <boost/log/trivial.hpp>
#include <boost/uuid/uuid.hpp>
#include <boost/uuid/uuid_generators.hpp>
#include <boost/uuid/uuid_io.hpp>

#ifdef WIN32
//FIXME replace the two following includes with <boost/md5.hpp> after it becomes mainstream.
#include <boost/uuid/detail/md5.hpp>
#include <boost/algorithm/hex.hpp>
#endif

#define USE_JSON_CONFIG

using namespace nlohmann;

namespace Slic3r {

static const std::string VERSION_CHECK_URL = "https://api.github.com/repos/softfever/OrcaSlicer/releases/latest";
static const std::string MODELS_STR = "models";

const std::string AppConfig::SECTION_FILAMENTS = "filaments";
const std::string AppConfig::SECTION_MATERIALS = "sla_materials";

std::string AppConfig::get_language_code()
{
    std::string get_lang = get("language");
    if (get_lang.empty()) return "";

    if (get_lang == "zh_CN")
    {
        get_lang = "zh-cn";
    }
    else
    {
        if (get_lang.length() >= 2) { get_lang = get_lang.substr(0, 2); }
    }

    return get_lang;
}

std::string AppConfig::get_hms_host()
{
    std::string sel = get("iot_environment");
    std::string host = "";
// #if !BBL_RELEASE_TO_PUBLIC
//     if (sel == ENV_DEV_HOST)
//         host = "e-dev.bambu-lab.com";
//     else if (sel == ENV_QAT_HOST)
//         host = "e-qa.bambu-lab.com";
//     else if (sel == ENV_PRE_HOST)
//         host = "e-pre.bambu-lab.com";
//     else if (sel == ENV_PRODUCT_HOST)
//         host = "e.bambulab.com";
//     return host;
// #else
    return "e.bambulab.com";
// #endif
}

void AppConfig::reset()
{
    m_storage.clear();
    set_defaults();
};

// Override missing or keys with their defaults.
void AppConfig::set_defaults()
{
    if (m_mode == EAppMode::Editor) {
#ifdef SUPPORT_AUTO_CENTER
        // Reset the empty fields to defaults.
        if (get("autocenter").empty())
            set_bool("autocenter", true);
#endif

#ifdef SUPPORT_BACKGROUND_PROCESSING
        // Disable background processing by default as it is not stable.
        if (get("background_processing").empty())
            set_bool("background_processing", false);
#endif

#ifdef SUPPORT_SHOW_DROP_PROJECT
        if (get("show_drop_project_dialog").empty())
            set_bool("show_drop_project_dialog", true);
#endif

        if (get("drop_project_action").empty())
            set_bool("drop_project_action", true);

#ifdef _WIN32
        if (get("associate_3mf").empty())
            set_bool("associate_3mf", false);
        if (get("associate_stl").empty())
            set_bool("associate_stl", false);
        if (get("associate_step").empty())
            set_bool("associate_step", false);

#endif // _WIN32

        // remove old 'use_legacy_opengl' parameter from this config, if present
        if (!get("use_legacy_opengl").empty())
            erase("app", "use_legacy_opengl");

#ifdef __APPLE__
        if (get("use_retina_opengl").empty())
            set_bool("use_retina_opengl", true);
#endif

        if (get("single_instance").empty())
            set_bool("single_instance", false);

#ifdef SUPPORT_REMEMBER_OUTPUT_PATH
        if (get("remember_output_path").empty())
            set_bool("remember_output_path", true);

        if (get("remember_output_path_removable").empty())
            set_bool("remember_output_path_removable", true);
#endif
        if (get("toolkit_size").empty())
            set("toolkit_size", "100");

#if ENABLE_ENVIRONMENT_MAP
        if (get("use_environment_map").empty())
            set("use_environment_map", false);
#endif // ENABLE_ENVIRONMENT_MAP

        if (get("use_inches").empty())
            set("use_inches", "0");

        if (get("default_page").empty())
            set("default_page", "0");
    }
    else {
#ifdef _WIN32
        if (get("associate_gcode").empty())
            set_bool("associate_gcode", false);
#endif // _WIN32
    }

    if (get("use_perspective_camera").empty())
        set_bool("use_perspective_camera", true);

    if (get("use_free_camera").empty())
        set_bool("use_free_camera", false);

#ifdef SUPPORT_REVERSE_MOUSE_ZOOM
    if (get("reverse_mouse_wheel_zoom").empty())
        set_bool("reverse_mouse_wheel_zoom", false);
#endif

    if (get("zoom_to_mouse").empty())
        set_bool("zoom_to_mouse", false);

//#ifdef SUPPORT_SHOW_HINTS
    if (get("show_hints").empty())
        set_bool("show_hints", true);
//#endif

    if (get("show_gcode_window").empty())
        set_bool("show_gcode_window", true);


#ifdef _WIN32

//#ifdef SUPPORT_3D_CONNEXION
    if (get("use_legacy_3DConnexion").empty())
        set_bool("use_legacy_3DConnexion", true);
//#endif

#ifdef SUPPORT_DARK_MODE
    if (get("dark_color_mode").empty())
        set("dark_color_mode", "0");
#endif

//#ifdef SUPPORT_SYS_MENU
    if (get("sys_menu_enabled").empty())
        set("sys_menu_enabled", "1");
//#endif
#endif // _WIN32

    // BBS
    /*if (get("3mf_include_gcode").empty())
        set_bool("3mf_include_gcode", true);*/

    if (get("developer_mode").empty())
        set_bool("developer_mode", false);

    if (get("enable_ssl_for_mqtt").empty())
        set_bool("enable_ssl_for_mqtt", true);

    if (get("enable_ssl_for_ftp").empty())
        set_bool("enable_ssl_for_ftp", true);

    if (get("severity_level").empty())
        set("severity_level", "info");

    if (get("internal_developer_mode").empty())
        set_bool("internal_developer_mode", false);

    // BBS
    if (get("preset_folder").empty())
        set("preset_folder", "");

    // BBS
    if (get("slicer_uuid").empty()) {
        boost::uuids::uuid uuid = boost::uuids::random_generator()();
        set("slicer_uuid", to_string(uuid));
    }

    // Orca
    if (get("stealth_mode").empty()) {
        set_bool("stealth_mode", false);
    }

    // Orca
    if(get("show_splash_screen").empty()) {
        set_bool("show_splash_screen", true);
    }

    if (get("show_model_mesh").empty()) {
        set_bool("show_model_mesh", false);
    }

    if (get("show_model_shadow").empty()) {
        set_bool("show_model_shadow", true);
    }

    if (get("show_build_edges").empty()) {
        set_bool("show_build_edgets", false);
    }

    if (get("show_daily_tips").empty()) {
        set_bool("show_daily_tips", true);
    }
    //true is auto calculate
    if (get("auto_calculate").empty()) {
        set_bool("auto_calculate", true);
    }

    if (get("show_home_page").empty()) {
        set_bool("show_home_page", true);
    }

    if (get("show_printable_box").empty()) {
        set_bool("show_printable_box", true);
    }

    if (get("units").empty()) {
         set("units", "0");
    }

    if (get("sync_user_preset").empty()) {
        set_bool("sync_user_preset", false);
    }

    if (get("keyboard_supported").empty()) {
        set("keyboard_supported", std::string("none/alt/control/shift"));
    }

    if (get("mouse_supported").empty()) {
        set("mouse_supported", "mouse left/mouse middle/mouse right");
    }

    if (get("privacy_version").empty()) {
        set("privacy_version", "00.00.00.00");
    }

    if (get("rotate_view").empty()) {
        set("rotate_view", "none/mouse left");
    }

    if (get("move_view").empty()) {
        set("move_view", "none/mouse left");
    }

    if (get("zoom_view").empty()) {
        set("zoom_view", "none/mouse left");
    }

    if (get("precise_control").empty()) {
        set("precise_control", "none/mouse left");
    }

    if (get("download_path").empty()) {
        set("download_path", "");
    }

    if (get("mouse_wheel").empty()) {
        set("mouse_wheel", "0");
    }
    
    if (get("max_recent_count").empty()) {
        set("max_recent_count", "18");
    }

    // if (get("staff_pick_switch").empty()) {
    //     set_bool("staff_pick_switch", false);
    // }

    if (get("sync_system_preset").empty()) {
        set_bool("sync_system_preset", true);
    }

    if (get("backup_switch").empty() || get("version") < "01.06.00.00") {
        set_bool("backup_switch", true);
    }

    if (get("backup_interval").empty()) {
        set("backup_interval", "10");
    }

    if (get("curr_bed_type").empty()) {
        set("curr_bed_type", "1");
    }

// #if BBL_RELEASE_TO_PUBLIC
    if (get("iot_environment").empty()) {
        set("iot_environment", "3");
    }
<<<<<<< HEAD
// #else
//     if (get("iot_environment").empty()) {
//         set("iot_environment", "1");
//     }
// #endif

    if (get("allow_ip_resolve").empty())
        set_bool("allow_ip_resolve", true);

    if (get("presets", "filament_colors").empty()) {
        set_str("presets", "filament_colors", "#F2754E");
=======
#else
    if (get("iot_environment").empty()) {
        set("iot_environment", "2");
>>>>>>> 693aa8d2
    }

    if (get("print", "bed_leveling").empty()) {
        set_str("print", "bed_leveling", "1");
    }
    if (get("print", "flow_cali").empty()) {
        set_str("print", "flow_cali", "1");
    }
    if (get("print", "timelapse").empty()) {
        set_str("print", "timelapse", "1");
    }

    // Remove legacy window positions/sizes
    erase("app", "main_frame_maximized");
    erase("app", "main_frame_pos");
    erase("app", "main_frame_size");
    erase("app", "object_settings_maximized");
    erase("app", "object_settings_pos");
    erase("app", "object_settings_size");
}

#ifdef WIN32
static std::string appconfig_md5_hash_line(const std::string_view data)
{
    //FIXME replace the two following includes with <boost/md5.hpp> after it becomes mainstream.
    // return boost::md5(data).hex_str_value();
    // boost::uuids::detail::md5 is an internal namespace thus it may change in the future.
    // Also this implementation is not the fastest, it was designed for short blocks of text.
    using boost::uuids::detail::md5;
    md5              md5_hash;
    // unsigned int[4], 128 bits
    md5::digest_type md5_digest{};
    std::string      md5_digest_str;
    md5_hash.process_bytes(data.data(), data.size());
    md5_hash.get_digest(md5_digest);
    boost::algorithm::hex(md5_digest, md5_digest + std::size(md5_digest), std::back_inserter(md5_digest_str));
    // MD5 hash is 32 HEX digits long.
    assert(md5_digest_str.size() == 32);
    // This line will be emited at the end of the file.
    return "# MD5 checksum " + md5_digest_str + "\n";
}

// Assume that the last line with the comment inside the config file contains a checksum and that the user didn't modify the config file.
static bool verify_config_file_checksum(boost::nowide::ifstream &ifs)
{
    auto read_whole_config_file = [&ifs]() -> std::string {
        std::stringstream ss;
        ss << ifs.rdbuf();
        return ss.str();
    };

    ifs.seekg(0, boost::nowide::ifstream::beg);
    std::string whole_config = read_whole_config_file();

    // The checksum should be on the last line in the config file.
    if (size_t last_comment_pos = whole_config.find_last_of('#'); last_comment_pos != std::string::npos) {
        // Split read config into two parts, one with checksum, and the second part is part with configuration from the checksum was computed.
        // Verify existence and validity of the MD5 checksum line at the end of the file.
        // When the checksum isn't found, the checksum was not saved correctly, it was removed or it is an older config file without the checksum.
        // If the checksum is incorrect, then the file was either not saved correctly or modified.
        if (std::string_view(whole_config.c_str() + last_comment_pos, whole_config.size() - last_comment_pos) == appconfig_md5_hash_line({ whole_config.data(), last_comment_pos }))
            return true;
    }
    return false;
}
#endif



#ifdef USE_JSON_CONFIG
std::string AppConfig::load()
{
    json j;

    // 1) Read the complete config file into a boost::property_tree.
    namespace pt = boost::property_tree;
    pt::ptree tree;
    boost::nowide::ifstream ifs;
    bool recovered = false;
    std::string error_message;

    try {
        ifs.open(AppConfig::loading_path());

#ifdef WIN32
        std::stringstream input_stream;
        input_stream << ifs.rdbuf();
        std::string total_string = input_stream.str();
        size_t last_pos = total_string.find_last_of('}');
        std::string left_string = total_string.substr(0, last_pos+1);
        //skip the "\n"
        std::string right_string = total_string.substr(last_pos+2);

        std::string md5_str = appconfig_md5_hash_line({left_string.data()});
        // Verify the checksum of the config file without taking just for debugging purpose.
        if (md5_str != right_string)
            BOOST_LOG_TRIVIAL(info) << "The configuration file " << AppConfig::loading_path() <<
            " has a wrong MD5 checksum or the checksum is missing. This may indicate a file corruption or a harmless user edit.";
        j = json::parse(left_string);
#else
        ifs >> j;
#endif
    }
    catch(nlohmann::detail::parse_error &err) {
#ifdef WIN32
        // The configuration file is corrupted, try replacing it with the backup configuration.
        ifs.close();
        std::string backup_path = (boost::format("%1%.bak") % AppConfig::loading_path()).str();
        if (boost::filesystem::exists(backup_path)) {
            // Compute checksum of the configuration backup file and try to load configuration from it when the checksum is correct.
            boost::nowide::ifstream backup_ifs(backup_path);
            std::stringstream back_input_stream;
            back_input_stream << backup_ifs.rdbuf();
            std::string back_total_string = back_input_stream.str();
            size_t back_last_pos = back_total_string.find_last_of('}');
            std::string back_left_string = back_total_string.substr(0, back_last_pos+1);
            std::string back_right_string = back_total_string.substr(back_last_pos+2);

            std::string back_md5_str = appconfig_md5_hash_line({back_left_string.data()});
            // Verify the checksum of the config file without taking just for debugging purpose.
            if (back_md5_str != back_right_string) {
                BOOST_LOG_TRIVIAL(error) << format("Both \"%1%\" and \"%2%\" are corrupted. It isn't possible to restore configuration from the backup.", AppConfig::loading_path(), backup_path);
                backup_ifs.close();
                boost::filesystem::remove(backup_path);
            }
            else if (std::string error_message; copy_file(backup_path, AppConfig::loading_path(), error_message, false) != SUCCESS) {
                BOOST_LOG_TRIVIAL(error) << format("Configuration file \"%1%\" is corrupted. Failed to restore from backup \"%2%\": %3%", AppConfig::loading_path(), backup_path, error_message);
                backup_ifs.close();
                boost::filesystem::remove(backup_path);
            }
            else {
                BOOST_LOG_TRIVIAL(info) << format("Configuration file \"%1%\" was corrupted. It has been succesfully restored from the backup \"%2%\".", AppConfig::loading_path(), backup_path);
                // Try parse configuration file after restore from backup.
                j = json::parse(back_left_string);
                recovered = true;
            }
        }
        else
#endif // WIN32
            BOOST_LOG_TRIVIAL(info) << format("Failed to parse configuration file \"%1%\": %2%", AppConfig::loading_path(), err.what());

        if (!recovered)
            return err.what();
    }

    try {
        for (auto it = j.begin(); it != j.end(); it++) {
            if (it.key() == MODELS_STR) {
                for (auto& j_model : it.value()) {
                    // This is a vendor section listing enabled model / variants
                    const auto vendor_name = j_model["vendor"].get<std::string>();
                    auto& vendor = m_vendors[vendor_name];
                    const auto model_name = j_model["model"].get<std::string>();
                    std::vector<std::string> variants;
                    if (!unescape_strings_cstyle(j_model["nozzle_diameter"], variants)) { continue; }
                    for (const auto& variant : variants) {
                        vendor[model_name].insert(variant);
                    }
                }
            } else if (it.key() == SECTION_FILAMENTS) {
                json j_filaments = it.value();
                for (auto& element : j_filaments) {
                    m_storage[it.key()][element] = "true";
                }
            } else if (it.key() == "presets") {
                for (auto iter = it.value().begin(); iter != it.value().end(); iter++) {
                    if (iter.key() == "filaments") {
                        int idx = 0;
                        for(auto& element: iter.value()) {
                            if (idx == 0)
                                m_storage[it.key()]["filament"] = element;
                            else {
                                auto n = std::to_string(idx);
                                if (n.length() == 1) n = "0" + n;
                                m_storage[it.key()]["filament_" + n] = element;
                            }
                            idx++;
                        }
                    } else {
                        m_storage[it.key()][iter.key()] = iter.value().get<std::string>();
                    }
                }
            } else if (it.key() == "calis") {
                for (auto &calis_j : it.value()) {
                    PrinterCaliInfo cali_info;
                    if (calis_j.contains("dev_id"))
                        cali_info.dev_id = calis_j["dev_id"].get<std::string>();
                    if (calis_j.contains("cali_finished"))
                        cali_info.cali_finished = bool(calis_j["cali_finished"].get<int>());
                    if (calis_j.contains("flow_ratio"))
                        cali_info.cache_flow_ratio = calis_j["flow_ratio"].get<float>();
                    if (calis_j.contains("presets")) {
                        cali_info.selected_presets.clear();
                        for (auto cali_it = calis_j["presets"].begin(); cali_it != calis_j["presets"].end(); cali_it++) {
                            CaliPresetInfo preset_info;
                            preset_info.tray_id     = cali_it.value()["tray_id"].get<int>();
                            preset_info.nozzle_diameter = cali_it.value()["nozzle_diameter"].get<float>();
                            preset_info.filament_id = cali_it.value()["filament_id"].get<std::string>();
                            preset_info.setting_id  = cali_it.value()["setting_id"].get<std::string>();
                            preset_info.name        = cali_it.value()["name"].get<std::string>();
                            cali_info.selected_presets.push_back(preset_info);
                        }
                    }
                    m_printer_cali_infos.emplace_back(cali_info);
                }
            } else if (it.key() == "orca_presets") {
                for (auto& j_model : it.value()) {
                    m_printer_settings[j_model["machine"].get<std::string>()] = j_model;
                }
            } else {
                if (it.value().is_object()) {
                    for (auto iter = it.value().begin(); iter != it.value().end(); iter++) {
                        if (iter.value().is_boolean()) {
                            if (iter.value()) {
                                m_storage[it.key()][iter.key()] = "true";
                            } else {
                                m_storage[it.key()][iter.key()] = "false";
                            }
                        } else if (iter.key() == "filament_presets") {
                            m_filament_presets = iter.value().get<std::vector<std::string>>();
                        } else if (iter.key() == "filament_colors") {
                            m_filament_colors = iter.value().get<std::vector<std::string>>();
                        }
                        else {
                            if (iter.value().is_string())
                                m_storage[it.key()][iter.key()] = iter.value().get<std::string>();
                            else {
                                BOOST_LOG_TRIVIAL(trace) << "load config warning...";
                            }
                        }
                    }
                }
            }
        }
    } catch(std::exception err) {
        BOOST_LOG_TRIVIAL(info) << format("parse app config \"%1%\", error: %2%", AppConfig::loading_path(), err.what());

        return err.what();
    }

    // Figure out if datadir has legacy presets
    auto ini_ver = Semver::parse(get("version"));
    m_legacy_datadir = false;
    if (ini_ver) {
        m_orig_version = *ini_ver;
        ini_ver->set_metadata(boost::none);
        ini_ver->set_prerelease(boost::none);
    }

    // Legacy conversion
    if (m_mode == EAppMode::Editor) {
        // Convert [extras] "physical_printer" to [presets] "physical_printer",
        // remove the [extras] section if it becomes empty.
        if (auto it_section = m_storage.find("extras"); it_section != m_storage.end()) {
            if (auto it_physical_printer = it_section->second.find("physical_printer"); it_physical_printer != it_section->second.end()) {
                m_storage["presets"]["physical_printer"] = it_physical_printer->second;
                it_section->second.erase(it_physical_printer);
            }
            if (it_section->second.empty())
                m_storage.erase(it_section);
        }
    }

    // Override missing or keys with their defaults.
    this->set_defaults();
    m_dirty = false;
    return "";
}

void AppConfig::save()
{
    if (! is_main_thread_active())
        throw CriticalException("Calling AppConfig::save() from a worker thread!");

    // The config is first written to a file with a PID suffix and then moved
    // to avoid race conditions with multiple instances of Slic3r
    const auto path = config_path();
    std::string path_pid = (boost::format("%1%.%2%") % path % get_current_pid()).str();

    json j;

    std::stringstream config_ss;
    if (m_mode == EAppMode::Editor)
        j["header"] = Slic3r::header_slic3r_generated();
    else
        j["header"] = Slic3r::header_gcodeviewer_generated();

    // Make sure the "no" category is written first.
    for (const auto& kvp : m_storage["app"]) {
        if (kvp.second == "true") {
            j["app"][kvp.first] = true;
            continue;
        }
        if (kvp.second == "false") {
            j["app"][kvp.first] = false;
            continue;
        }
        j["app"][kvp.first] = kvp.second;
    }

    for (const auto &filament_preset : m_filament_presets) {
        j["app"]["filament_presets"].push_back(filament_preset);
    }

    for (const auto &filament_color : m_filament_colors) {
        j["app"]["filament_colors"].push_back(filament_color);
    }

    for (const auto &cali_info : m_printer_cali_infos) {
        json cali_json;
        cali_json["dev_id"]             = cali_info.dev_id;
        cali_json["flow_ratio"]         = cali_info.cache_flow_ratio;
        cali_json["cali_finished"]      = cali_info.cali_finished ? 1 : 0;
        for (auto filament_preset : cali_info.selected_presets) {
            json preset_json;
            preset_json["tray_id"] = filament_preset.tray_id;
            preset_json["nozzle_diameter"]  = filament_preset.nozzle_diameter;
            preset_json["filament_id"]      = filament_preset.filament_id;
            preset_json["setting_id"]       = filament_preset.setting_id;
            preset_json["name"]             = filament_preset.name;
            cali_json["presets"].push_back(preset_json);
        }
        j["calis"].push_back(cali_json);
    }

    // Write the other categories.
    for (const auto& category : m_storage) {
        if (category.first.empty())
            continue;
        if (category.first == SECTION_FILAMENTS) {
            json j_filaments;
            for (const auto& kvp: category.second) {
                j_filaments.push_back(kvp.first);
            }
            j[category.first] = j_filaments;
            continue;
        } else if (category.first == "presets") {
            json j_filament_array;
            for(const auto& kvp : category.second) {
                if (boost::starts_with(kvp.first, "filament") && kvp.first != "filament_colors") {
                    j_filament_array.push_back(kvp.second);
                } else {
                    j[category.first][kvp.first] = kvp.second;
                }
            }
            j["presets"]["filaments"] = j_filament_array;
            continue;
        }
        for (const auto& kvp : category.second) {
            if (kvp.second == "true") {
                j[category.first][kvp.first] = true;
                continue;
            }
            if (kvp.second == "false") {
                j[category.first][kvp.first] = false;
                continue;
            }
            j[category.first][kvp.first] = kvp.second;
        }
    }

    // Write vendor sections
    for (const auto& vendor : m_vendors) {
        size_t size_sum = 0;
        for (const auto& model : vendor.second) { size_sum += model.second.size(); }
        if (size_sum == 0) { continue; }

        for (const auto& model : vendor.second) {
            if (model.second.empty()) { continue; }
            const std::vector<std::string> variants(model.second.begin(), model.second.end());
            const auto escaped = escape_strings_cstyle(variants);
            //j[VENDOR_PREFIX + vendor.first][MODEL_PREFIX + model.first] = escaped;
            json j_model;
            j_model["vendor"] = vendor.first;
            j_model["model"] = model.first;
            j_model["nozzle_diameter"] = escaped;
            j[MODELS_STR].push_back(j_model);
        }
    }

    // write machine settings
    for (const auto& preset : m_printer_settings) {
        j["orca_presets"].push_back(preset.second);
    }
    boost::nowide::ofstream c;
    c.open(path_pid, std::ios::out | std::ios::trunc);
    c << std::setw(4) << j << std::endl;

#ifdef WIN32
    // WIN32 specific: The final "rename_file()" call is not safe in case of an application crash, there is no atomic "rename file" API
    // provided by Windows (sic!). Therefore we save a MD5 checksum to be able to verify file corruption. In addition,
    // we save the config file into a backup first before moving it to the final destination.
    c << appconfig_md5_hash_line({j.dump(4)});
#endif

    c.close();

#ifdef WIN32
    // Make a backup of the configuration file before copying it to the final destination.
    std::string error_message;
    std::string backup_path = (boost::format("%1%.bak") % path).str();
    // Copy configuration file with PID suffix into the configuration file with "bak" suffix.
    if (copy_file(path_pid, backup_path, error_message, false) != SUCCESS)
        BOOST_LOG_TRIVIAL(error) << "Copying from " << path_pid << " to " << backup_path << " failed. Failed to create a backup configuration.";
#endif

    // Rename the config atomically.
    // On Windows, the rename is likely NOT atomic, thus it may fail if PrusaSlicer crashes on another thread in the meanwhile.
    // To cope with that, we already made a backup of the config on Windows.
    rename_file(path_pid, path);
    m_dirty = false;
}

#else

std::string AppConfig::load()
{
    // 1) Read the complete config file into a boost::property_tree.
    namespace pt = boost::property_tree;
    pt::ptree tree;
    boost::nowide::ifstream ifs;
    bool                    recovered = false;

    try {
        ifs.open(AppConfig::loading_path());
#ifdef WIN32
        // Verify the checksum of the config file without taking just for debugging purpose.
        if (!verify_config_file_checksum(ifs))
            BOOST_LOG_TRIVIAL(info) << "The configuration file " << AppConfig::loading_path() <<
            " has a wrong MD5 checksum or the checksum is missing. This may indicate a file corruption or a harmless user edit.";

        ifs.seekg(0, boost::nowide::ifstream::beg);
#endif
        pt::read_ini(ifs, tree);
    }
    catch (pt::ptree_error& ex) {
#ifdef WIN32
        // The configuration file is corrupted, try replacing it with the backup configuration.
        ifs.close();
        std::string backup_path = (boost::format("%1%.bak") % AppConfig::loading_path()).str();
        if (boost::filesystem::exists(backup_path)) {
            // Compute checksum of the configuration backup file and try to load configuration from it when the checksum is correct.
            boost::nowide::ifstream backup_ifs(backup_path);
            if (!verify_config_file_checksum(backup_ifs)) {
                BOOST_LOG_TRIVIAL(error) << format("Both \"%1%\" and \"%2%\" are corrupted. It isn't possible to restore configuration from the backup.", AppConfig::loading_path(), backup_path);
                backup_ifs.close();
                boost::filesystem::remove(backup_path);
            }
            else if (std::string error_message; copy_file(backup_path, AppConfig::loading_path(), error_message, false) != SUCCESS) {
                BOOST_LOG_TRIVIAL(error) << format("Configuration file \"%1%\" is corrupted. Failed to restore from backup \"%2%\": %3%", AppConfig::loading_path(), backup_path, error_message);
                backup_ifs.close();
                boost::filesystem::remove(backup_path);
            }
            else {
                BOOST_LOG_TRIVIAL(info) << format("Configuration file \"%1%\" was corrupted. It has been succesfully restored from the backup \"%2%\".", AppConfig::loading_path(), backup_path);
                // Try parse configuration file after restore from backup.
                try {
                    ifs.open(AppConfig::loading_path());
                    pt::read_ini(ifs, tree);
                    recovered = true;
                }
                catch (pt::ptree_error& ex) {
                    BOOST_LOG_TRIVIAL(info) << format("Failed to parse configuration file \"%1%\" after it has been restored from backup: %2%", AppConfig::loading_path(), ex.what());
                }
            }
        }
        else
#endif // WIN32
            BOOST_LOG_TRIVIAL(info) << format("Failed to parse configuration file \"%1%\": %2%", AppConfig::loading_path(), ex.what());
        if (!recovered) {
            // Report the initial error of parsing PrusaSlicer.ini.
            // Error while parsing config file. We'll customize the error message and rethrow to be displayed.
            // ! But to avoid the use of _utf8 (related to use of wxWidgets)
            // we will rethrow this exception from the place of load() call, if returned value wouldn't be empty
            /*
            throw Slic3r::RuntimeError(
                _utf8(L("Error parsing Prusa config file, it is probably corrupted. "
                        "Try to manually delete the file to recover from the error. Your user profiles will not be affected.")) +
                "\n\n" + AppConfig::config_path() + "\n\n" + ex.what());
            */
            return ex.what();
        }
    }

    // 2) Parse the property_tree, extract the sections and key / value pairs.
    for (const auto& section : tree) {
        if (section.second.empty()) {
            // This may be a top level (no section) entry, or an empty section.
            std::string data = section.second.data();
            if (!data.empty())
                // If there is a non-empty data, then it must be a top-level (without a section) config entry.
                m_storage[""][section.first] = data;
        }
        else if (boost::starts_with(section.first, VENDOR_PREFIX)) {
            // This is a vendor section listing enabled model / variants
            const auto vendor_name = section.first.substr(VENDOR_PREFIX.size());
            auto& vendor = m_vendors[vendor_name];
            for (const auto& kvp : section.second) {
                if (!boost::starts_with(kvp.first, MODEL_PREFIX)) { continue; }
                const auto model_name = kvp.first.substr(MODEL_PREFIX.size());
                std::vector<std::string> variants;
                if (!unescape_strings_cstyle(kvp.second.data(), variants)) { continue; }
                for (const auto& variant : variants) {
                    vendor[model_name].insert(variant);
                }
            }
        }
        else {
            // This must be a section name. Read the entries of a section.
            std::map<std::string, std::string>& storage = m_storage[section.first];
            for (auto& kvp : section.second)
                storage[kvp.first] = kvp.second.data();
        }
    }

    // Figure out if datadir has legacy presets
    auto ini_ver = Semver::parse(get("version"));
    m_legacy_datadir = false;
    if (ini_ver) {
        m_orig_version = *ini_ver;
        // Make 1.40.0 alphas compare well
        ini_ver->set_metadata(boost::none);
        ini_ver->set_prerelease(boost::none);
        //m_legacy_datadir = ini_ver < Semver(1, 40, 0);
    }

    // Legacy conversion
    if (m_mode == EAppMode::Editor) {
        // Convert [extras] "physical_printer" to [presets] "physical_printer",
        // remove the [extras] section if it becomes empty.
        if (auto it_section = m_storage.find("extras"); it_section != m_storage.end()) {
            if (auto it_physical_printer = it_section->second.find("physical_printer"); it_physical_printer != it_section->second.end()) {
                m_storage["presets"]["physical_printer"] = it_physical_printer->second;
                it_section->second.erase(it_physical_printer);
            }
            if (it_section->second.empty())
                m_storage.erase(it_section);
        }
    }

    // Override missing or keys with their defaults.
    this->set_defaults();
    m_dirty = false;
    return "";
}

void AppConfig::save()
{
    if (! is_main_thread_active())
        throw CriticalException("Calling AppConfig::save() from a worker thread!");

    // The config is first written to a file with a PID suffix and then moved
    // to avoid race conditions with multiple instances of Slic3r
    const auto path = config_path();
    std::string path_pid = (boost::format("%1%.%2%") % path % get_current_pid()).str();

    std::stringstream config_ss;
    if (m_mode == EAppMode::Editor)
        config_ss << "# " << Slic3r::header_slic3r_generated() << std::endl;
    else
        config_ss << "# " << Slic3r::header_gcodeviewer_generated() << std::endl;
    // Make sure the "no" category is written first.
    for (const auto& kvp : m_storage[""])
        config_ss << kvp.first << " = " << kvp.second << std::endl;
    // Write the other categories.
    for (const auto& category : m_storage) {
    	if (category.first.empty())
    		continue;
        config_ss << std::endl << "[" << category.first << "]" << std::endl;
        for (const auto& kvp : category.second)
            config_ss << kvp.first << " = " << kvp.second << std::endl;
	}
    // Write vendor sections
    for (const auto &vendor : m_vendors) {
        size_t size_sum = 0;
        for (const auto &model : vendor.second) { size_sum += model.second.size(); }
        if (size_sum == 0) { continue; }

        config_ss << std::endl << "[" << VENDOR_PREFIX << vendor.first << "]" << std::endl;

        for (const auto &model : vendor.second) {
            if (model.second.empty()) { continue; }
            const std::vector<std::string> variants(model.second.begin(), model.second.end());
            const auto escaped = escape_strings_cstyle(variants);
            config_ss << MODEL_PREFIX << model.first << " = " << escaped << std::endl;
        }
    }
    // One empty line before the MD5 sum.
    config_ss << std::endl;

    std::string config_str = config_ss.str();
    boost::nowide::ofstream c;
    c.open(path_pid, std::ios::out | std::ios::trunc);
    c << config_str;
#ifdef WIN32
    // WIN32 specific: The final "rename_file()" call is not safe in case of an application crash, there is no atomic "rename file" API
    // provided by Windows (sic!). Therefore we save a MD5 checksum to be able to verify file corruption. In addition,
    // we save the config file into a backup first before moving it to the final destination.
    c << appconfig_md5_hash_line(config_str);
#endif
    c.close();

#ifdef WIN32
    // Make a backup of the configuration file before copying it to the final destination.
    std::string error_message;
    std::string backup_path = (boost::format("%1%.bak") % path).str();
    // Copy configuration file with PID suffix into the configuration file with "bak" suffix.
    if (copy_file(path_pid, backup_path, error_message, false) != SUCCESS)
        BOOST_LOG_TRIVIAL(error) << "Copying from " << path_pid << " to " << backup_path << " failed. Failed to create a backup configuration.";
#endif

    // Rename the config atomically.
    // On Windows, the rename is likely NOT atomic, thus it may fail if PrusaSlicer crashes on another thread in the meanwhile.
    // To cope with that, we already made a backup of the config on Windows.
    rename_file(path_pid, path);
    m_dirty = false;
}
#endif

bool AppConfig::get_variant(const std::string &vendor, const std::string &model, const std::string &variant) const
{
    const auto it_v = m_vendors.find(vendor);
    if (it_v == m_vendors.end()) { return false; }
    const auto it_m = it_v->second.find(model);
    return it_m == it_v->second.end() ? false : it_m->second.find(variant) != it_m->second.end();
}

void AppConfig::set_variant(const std::string &vendor, const std::string &model, const std::string &variant, bool enable)
{
    if (enable) {
        if (get_variant(vendor, model, variant)) { return; }
        m_vendors[vendor][model].insert(variant);
    } else {
        auto it_v = m_vendors.find(vendor);
        if (it_v == m_vendors.end()) { return; }
        auto it_m = it_v->second.find(model);
        if (it_m == it_v->second.end()) { return; }
        auto it_var = it_m->second.find(variant);
        if (it_var == it_m->second.end()) { return; }
        it_m->second.erase(it_var);
    }
    // If we got here, there was an update
    m_dirty = true;
}

void AppConfig::set_vendors(const AppConfig &from)
{
    m_vendors = from.m_vendors;
    m_dirty = true;
}

void AppConfig::save_printer_cali_infos(const PrinterCaliInfo &cali_info, bool need_change_status)
{
    auto iter = std::find_if(m_printer_cali_infos.begin(), m_printer_cali_infos.end(), [&cali_info](const PrinterCaliInfo &cali_info_item) {
        return cali_info_item.dev_id == cali_info.dev_id;
    });

    if (iter == m_printer_cali_infos.end()) {
        m_printer_cali_infos.emplace_back(cali_info);
    } else {
        if (need_change_status) {
            (*iter).cali_finished = cali_info.cali_finished;
        }
        (*iter).cache_flow_ratio = cali_info.cache_flow_ratio;
        (*iter).selected_presets = cali_info.selected_presets;
    }
    m_dirty = true;
}

std::string AppConfig::get_last_dir() const
{
    const auto it = m_storage.find("recent");
    if (it != m_storage.end()) {
        {
            const auto it2 = it->second.find("last_opened_folder");
            if (it2 != it->second.end() && ! it2->second.empty())
                return it2->second;
        }
        {
            const auto it2 = it->second.find("settings_folder");
            if (it2 != it->second.end() && ! it2->second.empty())
                return it2->second;
        }
    }
    return std::string();
}

std::vector<std::string> AppConfig::get_recent_projects() const
{
    std::vector<std::string> ret;
    const auto it = m_storage.find("recent_projects");
    if (it != m_storage.end())
    {
        for (const std::map<std::string, std::string>::value_type& item : it->second)
        {
            ret.push_back(item.second);
        }
    }
    return ret;
}

void AppConfig::set_recent_projects(const std::vector<std::string>& recent_projects)
{
    auto it = m_storage.find("recent_projects");
    if (it == m_storage.end())
        it = m_storage.insert(std::map<std::string, std::map<std::string, std::string>>::value_type("recent_projects", std::map<std::string, std::string>())).first;

    it->second.clear();
    for (unsigned int i = 0; i < (unsigned int)recent_projects.size(); ++i)
    {
        auto n = std::to_string(i + 1);
        if (n.length() == 1) n = "0" + n;
        it->second[n] = recent_projects[i];
    }
}

void AppConfig::set_mouse_device(const std::string& name, double translation_speed, double translation_deadzone,
                                 float rotation_speed, float rotation_deadzone, double zoom_speed, bool swap_yz, bool invert_x, bool invert_y, bool invert_z, bool invert_yaw, bool invert_pitch, bool invert_roll)
{
    std::string key = std::string("mouse_device:") + name;
    auto it = m_storage.find(key);
    if (it == m_storage.end())
        it = m_storage.insert(std::map<std::string, std::map<std::string, std::string>>::value_type(key, std::map<std::string, std::string>())).first;

    it->second.clear();
    it->second["translation_speed"] = float_to_string_decimal_point(translation_speed);
    it->second["translation_deadzone"] = float_to_string_decimal_point(translation_deadzone);
    it->second["rotation_speed"] = float_to_string_decimal_point(rotation_speed);
    it->second["rotation_deadzone"] = float_to_string_decimal_point(rotation_deadzone);
    it->second["zoom_speed"] = float_to_string_decimal_point(zoom_speed);
    it->second["swap_yz"] = swap_yz ? "1" : "0";
    it->second["invert_x"] = invert_x ? "1" : "0";
    it->second["invert_y"] = invert_y ? "1" : "0";
    it->second["invert_z"] = invert_z ? "1" : "0";
    it->second["invert_yaw"] = invert_yaw ? "1" : "0";
    it->second["invert_pitch"] = invert_pitch ? "1" : "0";
    it->second["invert_roll"] = invert_roll ? "1" : "0";
}

std::vector<std::string> AppConfig::get_mouse_device_names() const
{
    static constexpr const char   *prefix     = "mouse_device:";
    static const size_t  prefix_len = strlen(prefix);
    std::vector<std::string> out;
    for (const auto& key_value_pair : m_storage)
        if (boost::starts_with(key_value_pair.first, prefix) && key_value_pair.first.size() > prefix_len)
            out.emplace_back(key_value_pair.first.substr(prefix_len));
    return out;
}

void AppConfig::update_config_dir(const std::string &dir)
{
    this->set("recent", "settings_folder", dir);
}

void AppConfig::update_skein_dir(const std::string &dir)
{
    if (is_shapes_dir(dir))
        return; // do not save "shapes gallery" directory
    this->set("recent", "last_opened_folder", dir);
}
/*
std::string AppConfig::get_last_output_dir(const std::string &alt) const
{

    const auto it = m_storage.find("");
    if (it != m_storage.end()) {
        const auto it2 = it->second.find("last_export_path");
        const auto it3 = it->second.find("remember_output_path");
        if (it2 != it->second.end() && it3 != it->second.end() && ! it2->second.empty() && it3->second == "1")
            return it2->second;
    }
    return alt;
}

void AppConfig::update_last_output_dir(const std::string &dir)
{
    this->set("", "last_export_path", dir);
}
*/
std::string AppConfig::get_last_output_dir(const std::string& alt, const bool removable) const
{
	std::string s1 = ("last_export_path");
	const auto it = m_storage.find("app");
	if (it != m_storage.end()) {
		const auto it2 = it->second.find(s1);
		if (it2 != it->second.end() && !it2->second.empty())
			return it2->second;
	}
	return is_shapes_dir(alt) ? get_last_dir() : alt;
}

void AppConfig::update_last_output_dir(const std::string& dir, const bool removable)
{
	this->set("app", ("last_export_path"), dir);
}

// BBS: backup
std::string AppConfig::get_last_backup_dir() const
{
	const auto it = m_storage.find("app");
	if (it != m_storage.end()) {
		const auto it2 = it->second.find("last_backup_path");
		if (it2 != it->second.end())
			return it2->second;
	}
	return "";
}

// BBS: backup
void AppConfig::update_last_backup_dir(const std::string& dir)
{
	this->set("app", "last_backup_path", dir);
    this->save();
}

std::string AppConfig::get_region()
{
// #if BBL_RELEASE_TO_PUBLIC
    return this->get("region");
// #else
//     std::string sel = get("iot_environment");
//     std::string region;
//     if (sel == ENV_DEV_HOST)
//         region = "ENV_CN_DEV";
//     else if (sel == ENV_QAT_HOST)
//         region = "ENV_CN_QA";
//     else if (sel == ENV_PRE_HOST)
//         region = "ENV_CN_PRE";
//     if (region.empty())
//         return this->get("region");
//     return region;
// #endif
}

std::string AppConfig::get_country_code()
{
    std::string region = get_region();
// #if !BBL_RELEASE_TO_PUBLIC
//     if (is_engineering_region()) { return region; }
// #endif
    if (region == "CHN" || region == "China")
        return "CN";
    else if (region == "USA")
        return "US";
    else if (region == "Asia-Pacific")
        return "Others";
    else if (region == "Europe")
        return "US";
    else if (region == "North America")
        return "US";
    else
        return "Others";
    return "";

}

bool AppConfig::is_engineering_region(){
    std::string sel = get("iot_environment");
    std::string region;
    if (sel == ENV_DEV_HOST
        || sel == ENV_QAT_HOST
        ||sel == ENV_PRE_HOST)
        return true;
    return false;
}


void AppConfig::reset_selections()
{
    auto it = m_storage.find("presets");
    if (it != m_storage.end()) {
        it->second.erase(PRESET_PRINT_NAME);
        it->second.erase(PRESET_FILAMENT_NAME);
        it->second.erase("sla_print");
        it->second.erase("sla_material");
        it->second.erase(PRESET_PRINTER_NAME);
        it->second.erase("physical_printer");
        m_dirty = true;
    }
}

std::string AppConfig::config_path()
{
#ifdef USE_JSON_CONFIG
    std::string path = (m_mode == EAppMode::Editor) ?
        (boost::filesystem::path(Slic3r::data_dir()) / (SLIC3R_APP_KEY ".conf")).make_preferred().string() :
        (boost::filesystem::path(Slic3r::data_dir()) / (GCODEVIEWER_APP_KEY ".conf")).make_preferred().string();
#else
    std::string path = (m_mode == EAppMode::Editor) ?
        (boost::filesystem::path(Slic3r::data_dir()) / (SLIC3R_APP_KEY ".ini")).make_preferred().string() :
        (boost::filesystem::path(Slic3r::data_dir()) / (GCODEVIEWER_APP_KEY ".ini")).make_preferred().string();
#endif

    return path;
}

std::string AppConfig::version_check_url() const
{
    auto from_settings = get("version_check_url");
    return from_settings.empty() ? VERSION_CHECK_URL : from_settings;
}

bool AppConfig::exists()
{
    return boost::filesystem::exists(config_path());
}

}; // namespace Slic3r<|MERGE_RESOLUTION|>--- conflicted
+++ resolved
@@ -340,7 +340,6 @@
     if (get("iot_environment").empty()) {
         set("iot_environment", "3");
     }
-<<<<<<< HEAD
 // #else
 //     if (get("iot_environment").empty()) {
 //         set("iot_environment", "1");
@@ -352,11 +351,6 @@
 
     if (get("presets", "filament_colors").empty()) {
         set_str("presets", "filament_colors", "#F2754E");
-=======
-#else
-    if (get("iot_environment").empty()) {
-        set("iot_environment", "2");
->>>>>>> 693aa8d2
     }
 
     if (get("print", "bed_leveling").empty()) {
