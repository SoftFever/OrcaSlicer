#include "libslic3r/libslic3r.h"
#include "libslic3r/Utils.hpp"
#include "AppConfig.hpp"
//BBS
#include "Preset.hpp"
#include "Exception.hpp"
#include "LocalesUtils.hpp"
#include "Thread.hpp"
#include "format.hpp"
#include "nlohmann/json.hpp"

#include <utility>
#include <vector>
#include <stdexcept>

#include <boost/filesystem/path.hpp>
#include <boost/filesystem/operations.hpp>
#include <boost/nowide/fstream.hpp>
#include <boost/property_tree/ini_parser.hpp>
#include <boost/property_tree/ptree_fwd.hpp>
#include <boost/algorithm/string/predicate.hpp>
#include <boost/format/format_fwd.hpp>
#include <boost/log/trivial.hpp>
#include <boost/uuid/uuid.hpp>
#include <boost/uuid/uuid_generators.hpp>
#include <boost/uuid/uuid_io.hpp>

#ifdef WIN32
//FIXME replace the two following includes with <boost/md5.hpp> after it becomes mainstream.
#include <boost/uuid/detail/md5.hpp>
#include <boost/algorithm/hex.hpp>
#endif

#define USE_JSON_CONFIG

using namespace nlohmann;

namespace Slic3r {

static const std::string VERSION_CHECK_URL_STABLE = "https://api.github.com/repos/softfever/OrcaSlicer/releases/latest";
static const std::string VERSION_CHECK_URL = "https://api.github.com/repos/softfever/OrcaSlicer/releases";
static const std::string PROFILE_UPDATE_URL = "https://api.github.com/repos/OrcaSlicer/orcaslicer-profiles/releases/tags";
static const std::string MODELS_STR = "models";

const std::string AppConfig::SECTION_FILAMENTS = "filaments";
const std::string AppConfig::SECTION_MATERIALS = "sla_materials";
const std::string AppConfig::SECTION_EMBOSS_STYLE = "font";

std::string AppConfig::get_language_code()
{
    std::string get_lang = get("language");
    if (get_lang.empty()) return "";

    if (get_lang == "zh_CN")
    {
        get_lang = "zh-cn";
    }
    else
    {
        if (get_lang.length() >= 2) { get_lang = get_lang.substr(0, 2); }
    }

    return get_lang;
}

std::string AppConfig::get_hms_host()
{
    std::string sel = get("iot_environment");
    std::string host = "";
// #if !BBL_RELEASE_TO_PUBLIC
//     if (sel == ENV_DEV_HOST)
//         host = "e-dev.bambu-lab.com";
//     else if (sel == ENV_QAT_HOST)
//         host = "e-qa.bambu-lab.com";
//     else if (sel == ENV_PRE_HOST)
//         host = "e-pre.bambu-lab.com";
//     else if (sel == ENV_PRODUCT_HOST)
//         host = "e.bambulab.com";
//     return host;
// #else
    return "e.bambulab.com";
// #endif
}

bool AppConfig::get_stealth_mode()
{
    // always return true when user did not finish setup wizard yet
    if (!get_bool("firstguide","finish")) {
        return true;
    }
    return get_bool("stealth_mode");
}

void AppConfig::reset()
{
    m_storage.clear();
    set_defaults();
};

// Override missing or keys with their defaults.
void AppConfig::set_defaults()
{
    if (m_mode == EAppMode::Editor) {
#ifdef SUPPORT_AUTO_CENTER
        // Reset the empty fields to defaults.
        if (get("autocenter").empty())
            set_bool("autocenter", true);
#endif

#ifdef SUPPORT_BACKGROUND_PROCESSING
        // Disable background processing by default as it is not stable.
        if (get("background_processing").empty())
            set_bool("background_processing", false);
#endif

        if (get("drop_project_action").empty())
            set_bool("drop_project_action", true);

#ifdef _WIN32
        if (get("associate_3mf").empty())
            set_bool("associate_3mf", false);
        if (get("associate_stl").empty())
            set_bool("associate_stl", false);
        if (get("associate_step").empty())
            set_bool("associate_step", false);

#endif // _WIN32

        // remove old 'use_legacy_opengl' parameter from this config, if present
        if (!get("use_legacy_opengl").empty())
            erase("app", "use_legacy_opengl");

#ifdef __APPLE__
        if (get("use_retina_opengl").empty())
            set_bool("use_retina_opengl", true);
#endif

        if (get("single_instance").empty())
            set_bool("single_instance", false);

#ifdef SUPPORT_REMEMBER_OUTPUT_PATH
        if (get("remember_output_path").empty())
            set_bool("remember_output_path", true);

        if (get("remember_output_path_removable").empty())
            set_bool("remember_output_path_removable", true);
#endif
        if (get("toolkit_size").empty())
            set("toolkit_size", "100");

#if ENABLE_ENVIRONMENT_MAP
        if (get("use_environment_map").empty())
            set("use_environment_map", false);
#endif // ENABLE_ENVIRONMENT_MAP

        if (get("use_inches").empty())
            set("use_inches", "0");

        if (get("default_page").empty())
            set("default_page", "0");
    }
    else {
#ifdef _WIN32
        if (get("associate_gcode").empty())
            set_bool("associate_gcode", false);
#endif // _WIN32
    }

    if (get("use_perspective_camera").empty())
        set_bool("use_perspective_camera", true);

    if (get("auto_perspective").empty())
        set_bool("auto_perspective", false);

    if (get("use_free_camera").empty())
        set_bool("use_free_camera", false);

    if (get("camera_navigation_style").empty())
        set("camera_navigation_style", "0");

    if (get("reverse_mouse_wheel_zoom").empty())
        set_bool("reverse_mouse_wheel_zoom", false);

    if (get("camera_orbit_mult").empty())
        set("camera_orbit_mult", "1.0");

    if (get("zoom_to_mouse").empty())
        set_bool("zoom_to_mouse", false);

//#ifdef SUPPORT_SHOW_HINTS
    if (get("show_hints").empty())
        set_bool("show_hints", true);
//#endif
    if (get("enable_multi_machine").empty())
        set_bool("enable_multi_machine", false);

    if (get("show_gcode_window").empty())
        set_bool("show_gcode_window", true);

    if (get("show_3d_navigator").empty())
        set_bool("show_3d_navigator", true);

    if (get("show_outline").empty())
        set_bool("show_outline", false);

#ifdef _WIN32

//#ifdef SUPPORT_3D_CONNEXION
    if (get("use_legacy_3DConnexion").empty())
        set_bool("use_legacy_3DConnexion", true);
//#endif

#ifdef SUPPORT_DARK_MODE
    if (get("dark_color_mode").empty())
        set("dark_color_mode", "0");
#endif

//#ifdef SUPPORT_SYS_MENU
    if (get("sys_menu_enabled").empty())
        set("sys_menu_enabled", "1");
//#endif
#endif // _WIN32

    // BBS
    /*if (get("3mf_include_gcode").empty())
        set_bool("3mf_include_gcode", true);*/

    if (get("developer_mode").empty())
        set_bool("developer_mode", false);

    if (get("enable_ssl_for_mqtt").empty())
        set_bool("enable_ssl_for_mqtt", true);

    if (get("enable_ssl_for_ftp").empty())
        set_bool("enable_ssl_for_ftp", true);

    if (get("log_severity_level").empty())
        set("log_severity_level", "warning");

    if (get("internal_developer_mode").empty())
        set_bool("internal_developer_mode", false);

    // BBS
    if (get("preset_folder").empty())
        set("preset_folder", "");

    // BBS
    if (get("slicer_uuid").empty()) {
        boost::uuids::uuid uuid = boost::uuids::random_generator()();
        set("slicer_uuid", to_string(uuid));
    }

    // Orca
    if (get("stealth_mode").empty()) {
        set_bool("stealth_mode", false);
    }

    if(get("check_stable_update_only").empty()) {
        set_bool("check_stable_update_only", false);
    }

    // Orca
    if(get("show_splash_screen").empty()) {
        set_bool("show_splash_screen", true);
    }

    if(get("auto_arrange").empty()) {
        set_bool("auto_arrange", true);
    }

    if (get("show_model_mesh").empty()) {
        set_bool("show_model_mesh", false);
    }

    if (get("show_model_shadow").empty()) {
        set_bool("show_model_shadow", true);
    }

    if (get("show_build_edges").empty()) {
        set_bool("show_build_edgets", false);
    }

    if (get("show_daily_tips").empty()) {
        set_bool("show_daily_tips", true);
    }
    //true is auto calculate
    if (get("auto_calculate").empty()) {
        set_bool("auto_calculate", true);
    }

    if (get("remember_printer_config").empty()) {
        set_bool("remember_printer_config", true);
    }

    if (get("auto_calculate_when_filament_change").empty()){
        set_bool("auto_calculate_when_filament_change", true);
    }

    if (get("show_home_page").empty()) {
        set_bool("show_home_page", true);
    }

    if (get("show_printable_box").empty()) {
        set_bool("show_printable_box", true);
    }

    if (get("units").empty()) {
         set("units", "0");
    }

    if (get("sync_user_preset").empty()) {
        set_bool("sync_user_preset", false);
    }

    if (get("keyboard_supported").empty()) {
        set("keyboard_supported", std::string("none/alt/control/shift"));
    }

    if (get("mouse_supported").empty()) {
        set("mouse_supported", "mouse left/mouse middle/mouse right");
    }

    if (get("privacy_version").empty()) {
        set("privacy_version", "00.00.00.00");
    }

    if (get("rotate_view").empty()) {
        set("rotate_view", "none/mouse left");
    }

    if (get("move_view").empty()) {
        set("move_view", "none/mouse left");
    }

    if (get("zoom_view").empty()) {
        set("zoom_view", "none/mouse left");
    }

    if (get("precise_control").empty()) {
        set("precise_control", "none/mouse left");
    }

    if (get("download_path").empty()) {
        set("download_path", "");
    }

    if (get("mouse_wheel").empty()) {
        set("mouse_wheel", "0");
    }

    if (get(SETTING_PROJECT_LOAD_BEHAVIOUR).empty()) {
        set(SETTING_PROJECT_LOAD_BEHAVIOUR, OPTION_PROJECT_LOAD_BEHAVIOUR_ASK_WHEN_RELEVANT);
    }

    if (get("max_recent_count").empty()) {
        set("max_recent_count", "18");
    }

    // if (get("staff_pick_switch").empty()) {
    //     set_bool("staff_pick_switch", false);
    // }

    if (get("sync_system_preset").empty()) {
        set_bool("sync_system_preset", true);
    }

    if (get("backup_switch").empty() || get("version") < "01.06.00.00") {
        set_bool("backup_switch", true);
    }

    if (get("backup_interval").empty()) {
        set("backup_interval", "10");
    }

    if (get("curr_bed_type").empty()) {
        set("curr_bed_type", "1");
    }

    if (get("sending_interval").empty()) {
        set("sending_interval", "5");
    }

    if (get("max_send").empty()) {
        set("max_send", "3");
    }

// #if BBL_RELEASE_TO_PUBLIC
    if (get("iot_environment").empty()) {
        set("iot_environment", "3");
    }
// #else
//     if (get("iot_environment").empty()) {
//         set("iot_environment", "1");
//     }
// #endif

    if (get("allow_ip_resolve").empty())
        set_bool("allow_ip_resolve", true);

    if (get("presets", "filament_colors").empty()) {
        set_str("presets", "filament_colors", "#F2754E");
    }

    if (get("print", "bed_leveling").empty()) {
        set_str("print", "bed_leveling", "1");
    }
    if (get("print", "flow_cali").empty()) {
        set_str("print", "flow_cali", "1");
    }
    if (get("print", "timelapse").empty()) {
        set_str("print", "timelapse", "1");
    }

<<<<<<< HEAD
    if (get("show_spoolman_consumption_dialog").empty())
        set_bool("show_spoolman_consumption_dialog", true);

    if (get("spoolman", "enabled").empty())
        set("spoolman", "enabled", false);

    if (get("spoolman", "host").empty())
        set_str("spoolman", "host", "");

    if (get("spoolman", "consumption_type").empty())
        set_str("spoolman", "consumption_type", "weight");
=======
    if (get("enable_step_mesh_setting").empty()) {
        set_bool("enable_step_mesh_setting", true);
    }
    if (get("linear_defletion", "angle_defletion").empty()) {
        set("linear_defletion", "0.003");
        set("angle_defletion", "0.5");
    }
    if (get("is_split_compound").empty()) {
        set_bool("is_split_compound", false);
    }
>>>>>>> 9c5c7c4c

    // Remove legacy window positions/sizes
    erase("app", "main_frame_maximized");
    erase("app", "main_frame_pos");
    erase("app", "main_frame_size");
    erase("app", "object_settings_maximized");
    erase("app", "object_settings_pos");
    erase("app", "object_settings_size");
    erase("app", "severity_level");
}

#ifdef WIN32
static std::string appconfig_md5_hash_line(const std::string_view data)
{
    //FIXME replace the two following includes with <boost/md5.hpp> after it becomes mainstream.
    // return boost::md5(data).hex_str_value();
    // boost::uuids::detail::md5 is an internal namespace thus it may change in the future.
    // Also this implementation is not the fastest, it was designed for short blocks of text.
    using boost::uuids::detail::md5;
    md5              md5_hash;
    // unsigned int[4], 128 bits
    md5::digest_type md5_digest{};
    std::string      md5_digest_str;
    md5_hash.process_bytes(data.data(), data.size());
    md5_hash.get_digest(md5_digest);
    boost::algorithm::hex(md5_digest, md5_digest + std::size(md5_digest), std::back_inserter(md5_digest_str));
    // MD5 hash is 32 HEX digits long.
    assert(md5_digest_str.size() == 32);
    // This line will be emited at the end of the file.
    return "# MD5 checksum " + md5_digest_str + "\n";
}

// Assume that the last line with the comment inside the config file contains a checksum and that the user didn't modify the config file.
static bool verify_config_file_checksum(boost::nowide::ifstream &ifs)
{
    auto read_whole_config_file = [&ifs]() -> std::string {
        std::stringstream ss;
        ss << ifs.rdbuf();
        return ss.str();
    };

    ifs.seekg(0, boost::nowide::ifstream::beg);
    std::string whole_config = read_whole_config_file();

    // The checksum should be on the last line in the config file.
    if (size_t last_comment_pos = whole_config.find_last_of('#'); last_comment_pos != std::string::npos) {
        // Split read config into two parts, one with checksum, and the second part is part with configuration from the checksum was computed.
        // Verify existence and validity of the MD5 checksum line at the end of the file.
        // When the checksum isn't found, the checksum was not saved correctly, it was removed or it is an older config file without the checksum.
        // If the checksum is incorrect, then the file was either not saved correctly or modified.
        if (std::string_view(whole_config.c_str() + last_comment_pos, whole_config.size() - last_comment_pos) == appconfig_md5_hash_line({ whole_config.data(), last_comment_pos }))
            return true;
    }
    return false;
}
#endif



#ifdef USE_JSON_CONFIG
std::string AppConfig::load()
{
    json j;

    // 1) Read the complete config file into a boost::property_tree.
    namespace pt = boost::property_tree;
    pt::ptree tree;
    boost::nowide::ifstream ifs;
    bool recovered = false;
    std::string error_message;

    try {
        ifs.open(AppConfig::loading_path());

#ifdef WIN32
        std::stringstream input_stream;
        input_stream << ifs.rdbuf();
        std::string total_string = input_stream.str();
        size_t last_pos = total_string.find_last_of('}');
        std::string left_string = total_string.substr(0, last_pos+1);
        //skip the "\n"
        std::string right_string = total_string.substr(last_pos+2);

        std::string md5_str = appconfig_md5_hash_line({left_string.data()});
        // Verify the checksum of the config file without taking just for debugging purpose.
        if (md5_str != right_string)
            BOOST_LOG_TRIVIAL(info) << "The configuration file " << AppConfig::loading_path() <<
            " has a wrong MD5 checksum or the checksum is missing. This may indicate a file corruption or a harmless user edit.";
        j = json::parse(left_string);
#else
        ifs >> j;
#endif
    }
    catch(nlohmann::detail::parse_error &err) {
#ifdef WIN32
        // The configuration file is corrupted, try replacing it with the backup configuration.
        ifs.close();
        std::string backup_path = (boost::format("%1%.bak") % AppConfig::loading_path()).str();
        if (boost::filesystem::exists(backup_path)) {
            // Compute checksum of the configuration backup file and try to load configuration from it when the checksum is correct.
            boost::nowide::ifstream backup_ifs(backup_path);
            std::stringstream back_input_stream;
            back_input_stream << backup_ifs.rdbuf();
            std::string back_total_string = back_input_stream.str();
            size_t back_last_pos = back_total_string.find_last_of('}');
            std::string back_left_string = back_total_string.substr(0, back_last_pos+1);
            std::string back_right_string = back_total_string.substr(back_last_pos+2);

            std::string back_md5_str = appconfig_md5_hash_line({back_left_string.data()});
            // Verify the checksum of the config file without taking just for debugging purpose.
            if (back_md5_str != back_right_string) {
                BOOST_LOG_TRIVIAL(error) << format("Both \"%1%\" and \"%2%\" are corrupted. It isn't possible to restore configuration from the backup.", AppConfig::loading_path(), backup_path);
                backup_ifs.close();
                boost::filesystem::remove(backup_path);
            }
            else if (std::string error_message; copy_file(backup_path, AppConfig::loading_path(), error_message, false) != SUCCESS) {
                BOOST_LOG_TRIVIAL(error) << format("Configuration file \"%1%\" is corrupted. Failed to restore from backup \"%2%\": %3%", AppConfig::loading_path(), backup_path, error_message);
                backup_ifs.close();
                boost::filesystem::remove(backup_path);
            }
            else {
                BOOST_LOG_TRIVIAL(info) << format("Configuration file \"%1%\" was corrupted. It has been succesfully restored from the backup \"%2%\".", AppConfig::loading_path(), backup_path);
                // Try parse configuration file after restore from backup.
                j = json::parse(back_left_string);
                recovered = true;
            }
        }
        else
#endif // WIN32
            BOOST_LOG_TRIVIAL(info) << format("Failed to parse configuration file \"%1%\": %2%", AppConfig::loading_path(), err.what());

        if (!recovered)
            return err.what();
    }

    try {
        for (auto it = j.begin(); it != j.end(); it++) {
            if (it.key() == MODELS_STR) {
                for (auto& j_model : it.value()) {
                    // This is a vendor section listing enabled model / variants
                    const auto vendor_name = j_model["vendor"].get<std::string>();
                    auto& vendor = m_vendors[vendor_name];
                    const auto model_name = j_model["model"].get<std::string>();
                    std::vector<std::string> variants;
                    if (!unescape_strings_cstyle(j_model["nozzle_diameter"], variants)) { continue; }
                    for (const auto& variant : variants) {
                        vendor[model_name].insert(variant);
                    }
                }
            } else if (it.key() == SECTION_FILAMENTS) {
                json j_filaments = it.value();
                for (auto& element : j_filaments) {
                    m_storage[it.key()][element] = "true";
                }
            } else if (it.key() == "presets") {
                for (auto iter = it.value().begin(); iter != it.value().end(); iter++) {
                    if (iter.key() == "filaments") {
                        int idx = 0;
                        for(auto& element: iter.value()) {
                            if (idx == 0)
                                m_storage[it.key()]["filament"] = element;
                            else {
                                auto n = std::to_string(idx);
                                if (n.length() == 1) n = "0" + n;
                                m_storage[it.key()]["filament_" + n] = element;
                            }
                            idx++;
                        }
                    } else {
                        m_storage[it.key()][iter.key()] = iter.value().get<std::string>();
                    }
                }
            } else if (it.key() == "calis") {
                for (auto &calis_j : it.value()) {
                    PrinterCaliInfo cali_info;
                    if (calis_j.contains("dev_id"))
                        cali_info.dev_id = calis_j["dev_id"].get<std::string>();
                    if (calis_j.contains("cali_finished"))
                        cali_info.cali_finished = bool(calis_j["cali_finished"].get<int>());
                    if (calis_j.contains("flow_ratio"))
                        cali_info.cache_flow_ratio = calis_j["flow_ratio"].get<float>();
                    if (calis_j.contains("cache_flow_rate_calibration_type"))
                        cali_info.cache_flow_rate_calibration_type = static_cast<FlowRatioCalibrationType>(calis_j["cache_flow_rate_calibration_type"].get<int>());
                    if (calis_j.contains("presets")) {
                        cali_info.selected_presets.clear();
                        for (auto cali_it = calis_j["presets"].begin(); cali_it != calis_j["presets"].end(); cali_it++) {
                            CaliPresetInfo preset_info;
                            preset_info.tray_id     = cali_it.value()["tray_id"].get<int>();
                            preset_info.nozzle_diameter = cali_it.value()["nozzle_diameter"].get<float>();
                            preset_info.filament_id = cali_it.value()["filament_id"].get<std::string>();
                            preset_info.setting_id  = cali_it.value()["setting_id"].get<std::string>();
                            preset_info.name        = cali_it.value()["name"].get<std::string>();
                            cali_info.selected_presets.push_back(preset_info);
                        }
                    }
                    m_printer_cali_infos.emplace_back(cali_info);
                }
            } else if (it.key() == "orca_presets") {
                for (auto& j_model : it.value()) {
                    m_printer_settings[j_model["machine"].get<std::string>()] = j_model;
                }
            } else if (it.key() == "local_machines") {
                for (auto m = it.value().begin(); m != it.value().end(); ++m) {
                    const auto&    p = m.value();
                    BBLocalMachine local_machine;
                    local_machine.dev_id = m.key();
                    if (p.contains("dev_name"))
                        local_machine.dev_name = p["dev_name"].get<std::string>();
                    if (p.contains("dev_ip"))
                        local_machine.dev_ip = p["dev_ip"].get<std::string>();
                    if (p.contains("printer_type"))
                        local_machine.printer_type = p["printer_type"].get<std::string>();
                    m_local_machines[local_machine.dev_id] = local_machine;
                }
            } else {
                if (it.value().is_object()) {
                    for (auto iter = it.value().begin(); iter != it.value().end(); iter++) {
                        if (iter.value().is_boolean()) {
                            if (iter.value()) {
                                m_storage[it.key()][iter.key()] = "true";
                            } else {
                                m_storage[it.key()][iter.key()] = "false";
                            }
                        } else if (iter.key() == "filament_presets") {
                            m_filament_presets = iter.value().get<std::vector<std::string>>();
                        } else if (iter.key() == "filament_colors") {
                            m_filament_colors = iter.value().get<std::vector<std::string>>();
                        }
                        else {
                            if (iter.value().is_string())
                                m_storage[it.key()][iter.key()] = iter.value().get<std::string>();
                            else {
                                BOOST_LOG_TRIVIAL(trace) << "load config warning...";
                            }
                        }
                    }
                }
            }
        }
    } catch(std::exception err) {
        BOOST_LOG_TRIVIAL(info) << format("parse app config \"%1%\", error: %2%", AppConfig::loading_path(), err.what());

        return err.what();
    }

    // Figure out if datadir has legacy presets
    auto ini_ver = Semver::parse(get("version"));
    m_legacy_datadir = false;
    if (ini_ver) {
        m_orig_version = *ini_ver;
        ini_ver->set_metadata(boost::none);
        ini_ver->set_prerelease(boost::none);
    }

    // Legacy conversion
    if (m_mode == EAppMode::Editor) {
        // Convert [extras] "physical_printer" to [presets] "physical_printer",
        // remove the [extras] section if it becomes empty.
        if (auto it_section = m_storage.find("extras"); it_section != m_storage.end()) {
            if (auto it_physical_printer = it_section->second.find("physical_printer"); it_physical_printer != it_section->second.end()) {
                m_storage["presets"]["physical_printer"] = it_physical_printer->second;
                it_section->second.erase(it_physical_printer);
            }
            if (it_section->second.empty())
                m_storage.erase(it_section);
        }
    }

    // Override missing or keys with their defaults.
    this->set_defaults();
    m_dirty = false;
    return "";
}

void AppConfig::save()
{
    if (! is_main_thread_active())
        throw CriticalException("Calling AppConfig::save() from a worker thread!");

    // The config is first written to a file with a PID suffix and then moved
    // to avoid race conditions with multiple instances of Slic3r
    const auto path = config_path();
    std::string path_pid = (boost::format("%1%.%2%") % path % get_current_pid()).str();

    json j;

    std::stringstream config_ss;
    if (m_mode == EAppMode::Editor)
        j["header"] = Slic3r::header_slic3r_generated();
    else
        j["header"] = Slic3r::header_gcodeviewer_generated();

    // Make sure the "no" category is written first.
    for (const auto& kvp : m_storage["app"]) {
        if (kvp.second == "true") {
            j["app"][kvp.first] = true;
            continue;
        }
        if (kvp.second == "false") {
            j["app"][kvp.first] = false;
            continue;
        }
        j["app"][kvp.first] = kvp.second;
    }

    for (const auto &filament_preset : m_filament_presets) {
        j["app"]["filament_presets"].push_back(filament_preset);
    }

    for (const auto &filament_color : m_filament_colors) {
        j["app"]["filament_colors"].push_back(filament_color);
    }

    for (const auto &cali_info : m_printer_cali_infos) {
        json cali_json;
        cali_json["dev_id"]             = cali_info.dev_id;
        cali_json["flow_ratio"]         = cali_info.cache_flow_ratio;
        cali_json["cali_finished"]      = cali_info.cali_finished ? 1 : 0;
        cali_json["cache_flow_rate_calibration_type"] = static_cast<int>(cali_info.cache_flow_rate_calibration_type);
        for (auto filament_preset : cali_info.selected_presets) {
            json preset_json;
            preset_json["tray_id"] = filament_preset.tray_id;
            preset_json["nozzle_diameter"]  = filament_preset.nozzle_diameter;
            preset_json["filament_id"]      = filament_preset.filament_id;
            preset_json["setting_id"]       = filament_preset.setting_id;
            preset_json["name"]             = filament_preset.name;
            cali_json["presets"].push_back(preset_json);
        }
        j["calis"].push_back(cali_json);
    }

    // Write the other categories.
    for (const auto& category : m_storage) {
        if (category.first.empty())
            continue;
        if (category.first == SECTION_FILAMENTS) {
            json j_filaments;
            for (const auto& kvp: category.second) {
                j_filaments.push_back(kvp.first);
            }
            j[category.first] = j_filaments;
            continue;
        } else if (category.first == "presets") {
            json j_filament_array;
            for(const auto& kvp : category.second) {
                if (boost::starts_with(kvp.first, "filament") && kvp.first != "filament_colors") {
                    j_filament_array.push_back(kvp.second);
                } else {
                    j[category.first][kvp.first] = kvp.second;
                }
            }
            j["presets"]["filaments"] = j_filament_array;
            continue;
        }
        for (const auto& kvp : category.second) {
            if (kvp.second == "true") {
                j[category.first][kvp.first] = true;
                continue;
            }
            if (kvp.second == "false") {
                j[category.first][kvp.first] = false;
                continue;
            }
            j[category.first][kvp.first] = kvp.second;
        }
    }

    // Write vendor sections
    for (const auto& vendor : m_vendors) {
        size_t size_sum = 0;
        for (const auto& model : vendor.second) { size_sum += model.second.size(); }
        if (size_sum == 0) { continue; }

        for (const auto& model : vendor.second) {
            if (model.second.empty()) { continue; }
            const std::vector<std::string> variants(model.second.begin(), model.second.end());
            const auto escaped = escape_strings_cstyle(variants);
            //j[VENDOR_PREFIX + vendor.first][MODEL_PREFIX + model.first] = escaped;
            json j_model;
            j_model["vendor"] = vendor.first;
            j_model["model"] = model.first;
            j_model["nozzle_diameter"] = escaped;
            j[MODELS_STR].push_back(j_model);
        }
    }

    // write machine settings
    for (const auto& preset : m_printer_settings) {
        j["orca_presets"].push_back(preset.second);
    }
    for (const auto& local_machine : m_local_machines) {
        json m_json;
        m_json["dev_name"]         = local_machine.second.dev_name;
        m_json["dev_ip"]           = local_machine.second.dev_ip;
        m_json["printer_type"]     = local_machine.second.printer_type;

        j["local_machines"][local_machine.first] = m_json;
    }
    boost::nowide::ofstream c;
    c.open(path_pid, std::ios::out | std::ios::trunc);
    c << std::setw(4) << j << std::endl;

#ifdef WIN32
    // WIN32 specific: The final "rename_file()" call is not safe in case of an application crash, there is no atomic "rename file" API
    // provided by Windows (sic!). Therefore we save a MD5 checksum to be able to verify file corruption. In addition,
    // we save the config file into a backup first before moving it to the final destination.
    c << appconfig_md5_hash_line(j.dump(4));
#endif

    c.close();

#ifdef WIN32
    // Make a backup of the configuration file before copying it to the final destination.
    std::string error_message;
    std::string backup_path = (boost::format("%1%.bak") % path).str();
    // Copy configuration file with PID suffix into the configuration file with "bak" suffix.
    if (copy_file(path_pid, backup_path, error_message, false) != SUCCESS)
        BOOST_LOG_TRIVIAL(error) << "Copying from " << path_pid << " to " << backup_path << " failed. Failed to create a backup configuration.";
#endif

    // Rename the config atomically.
    // On Windows, the rename is likely NOT atomic, thus it may fail if PrusaSlicer crashes on another thread in the meanwhile.
    // To cope with that, we already made a backup of the config on Windows.
    rename_file(path_pid, path);
    m_dirty = false;
}

#else

std::string AppConfig::load()
{
    // 1) Read the complete config file into a boost::property_tree.
    namespace pt = boost::property_tree;
    pt::ptree tree;
    boost::nowide::ifstream ifs;
    bool                    recovered = false;

    try {
        ifs.open(AppConfig::loading_path());
#ifdef WIN32
        // Verify the checksum of the config file without taking just for debugging purpose.
        if (!verify_config_file_checksum(ifs))
            BOOST_LOG_TRIVIAL(info) << "The configuration file " << AppConfig::loading_path() <<
            " has a wrong MD5 checksum or the checksum is missing. This may indicate a file corruption or a harmless user edit.";

        ifs.seekg(0, boost::nowide::ifstream::beg);
#endif
        pt::read_ini(ifs, tree);
    }
    catch (pt::ptree_error& ex) {
#ifdef WIN32
        // The configuration file is corrupted, try replacing it with the backup configuration.
        ifs.close();
        std::string backup_path = (boost::format("%1%.bak") % AppConfig::loading_path()).str();
        if (boost::filesystem::exists(backup_path)) {
            // Compute checksum of the configuration backup file and try to load configuration from it when the checksum is correct.
            boost::nowide::ifstream backup_ifs(backup_path);
            if (!verify_config_file_checksum(backup_ifs)) {
                BOOST_LOG_TRIVIAL(error) << format("Both \"%1%\" and \"%2%\" are corrupted. It isn't possible to restore configuration from the backup.", AppConfig::loading_path(), backup_path);
                backup_ifs.close();
                boost::filesystem::remove(backup_path);
            }
            else if (std::string error_message; copy_file(backup_path, AppConfig::loading_path(), error_message, false) != SUCCESS) {
                BOOST_LOG_TRIVIAL(error) << format("Configuration file \"%1%\" is corrupted. Failed to restore from backup \"%2%\": %3%", AppConfig::loading_path(), backup_path, error_message);
                backup_ifs.close();
                boost::filesystem::remove(backup_path);
            }
            else {
                BOOST_LOG_TRIVIAL(info) << format("Configuration file \"%1%\" was corrupted. It has been succesfully restored from the backup \"%2%\".", AppConfig::loading_path(), backup_path);
                // Try parse configuration file after restore from backup.
                try {
                    ifs.open(AppConfig::loading_path());
                    pt::read_ini(ifs, tree);
                    recovered = true;
                }
                catch (pt::ptree_error& ex) {
                    BOOST_LOG_TRIVIAL(info) << format("Failed to parse configuration file \"%1%\" after it has been restored from backup: %2%", AppConfig::loading_path(), ex.what());
                }
            }
        }
        else
#endif // WIN32
            BOOST_LOG_TRIVIAL(info) << format("Failed to parse configuration file \"%1%\": %2%", AppConfig::loading_path(), ex.what());
        if (!recovered) {
            // Report the initial error of parsing PrusaSlicer.ini.
            // Error while parsing config file. We'll customize the error message and rethrow to be displayed.
            // ! But to avoid the use of _utf8 (related to use of wxWidgets)
            // we will rethrow this exception from the place of load() call, if returned value wouldn't be empty
            /*
            throw Slic3r::RuntimeError(
                _utf8(L("Error parsing Prusa config file, it is probably corrupted. "
                        "Try to manually delete the file to recover from the error. Your user profiles will not be affected.")) +
                "\n\n" + AppConfig::config_path() + "\n\n" + ex.what());
            */
            return ex.what();
        }
    }

    // 2) Parse the property_tree, extract the sections and key / value pairs.
    for (const auto& section : tree) {
        if (section.second.empty()) {
            // This may be a top level (no section) entry, or an empty section.
            std::string data = section.second.data();
            if (!data.empty())
                // If there is a non-empty data, then it must be a top-level (without a section) config entry.
                m_storage[""][section.first] = data;
        }
        else if (boost::starts_with(section.first, VENDOR_PREFIX)) {
            // This is a vendor section listing enabled model / variants
            const auto vendor_name = section.first.substr(VENDOR_PREFIX.size());
            auto& vendor = m_vendors[vendor_name];
            for (const auto& kvp : section.second) {
                if (!boost::starts_with(kvp.first, MODEL_PREFIX)) { continue; }
                const auto model_name = kvp.first.substr(MODEL_PREFIX.size());
                std::vector<std::string> variants;
                if (!unescape_strings_cstyle(kvp.second.data(), variants)) { continue; }
                for (const auto& variant : variants) {
                    vendor[model_name].insert(variant);
                }
            }
        }
        else {
            // This must be a section name. Read the entries of a section.
            std::map<std::string, std::string>& storage = m_storage[section.first];
            for (auto& kvp : section.second)
                storage[kvp.first] = kvp.second.data();
        }
    }

    // Figure out if datadir has legacy presets
    auto ini_ver = Semver::parse(get("version"));
    m_legacy_datadir = false;
    if (ini_ver) {
        m_orig_version = *ini_ver;
        // Make 1.40.0 alphas compare well
        ini_ver->set_metadata(boost::none);
        ini_ver->set_prerelease(boost::none);
        //m_legacy_datadir = ini_ver < Semver(1, 40, 0);
    }

    // Legacy conversion
    if (m_mode == EAppMode::Editor) {
        // Convert [extras] "physical_printer" to [presets] "physical_printer",
        // remove the [extras] section if it becomes empty.
        if (auto it_section = m_storage.find("extras"); it_section != m_storage.end()) {
            if (auto it_physical_printer = it_section->second.find("physical_printer"); it_physical_printer != it_section->second.end()) {
                m_storage["presets"]["physical_printer"] = it_physical_printer->second;
                it_section->second.erase(it_physical_printer);
            }
            if (it_section->second.empty())
                m_storage.erase(it_section);
        }
    }

    // Override missing or keys with their defaults.
    this->set_defaults();
    m_dirty = false;
    return "";
}

void AppConfig::save()
{
    if (! is_main_thread_active())
        throw CriticalException("Calling AppConfig::save() from a worker thread!");

    // The config is first written to a file with a PID suffix and then moved
    // to avoid race conditions with multiple instances of Slic3r
    const auto path = config_path();
    std::string path_pid = (boost::format("%1%.%2%") % path % get_current_pid()).str();

    std::stringstream config_ss;
    if (m_mode == EAppMode::Editor)
        config_ss << "# " << Slic3r::header_slic3r_generated() << std::endl;
    else
        config_ss << "# " << Slic3r::header_gcodeviewer_generated() << std::endl;
    // Make sure the "no" category is written first.
    for (const auto& kvp : m_storage[""])
        config_ss << kvp.first << " = " << kvp.second << std::endl;
    // Write the other categories.
    for (const auto& category : m_storage) {
    	if (category.first.empty())
    		continue;
        config_ss << std::endl << "[" << category.first << "]" << std::endl;
        for (const auto& kvp : category.second)
            config_ss << kvp.first << " = " << kvp.second << std::endl;
	}
    // Write vendor sections
    for (const auto &vendor : m_vendors) {
        size_t size_sum = 0;
        for (const auto &model : vendor.second) { size_sum += model.second.size(); }
        if (size_sum == 0) { continue; }

        config_ss << std::endl << "[" << VENDOR_PREFIX << vendor.first << "]" << std::endl;

        for (const auto &model : vendor.second) {
            if (model.second.empty()) { continue; }
            const std::vector<std::string> variants(model.second.begin(), model.second.end());
            const auto escaped = escape_strings_cstyle(variants);
            config_ss << MODEL_PREFIX << model.first << " = " << escaped << std::endl;
        }
    }
    // One empty line before the MD5 sum.
    config_ss << std::endl;

    std::string config_str = config_ss.str();
    boost::nowide::ofstream c;
    c.open(path_pid, std::ios::out | std::ios::trunc);
    c << config_str;
#ifdef WIN32
    // WIN32 specific: The final "rename_file()" call is not safe in case of an application crash, there is no atomic "rename file" API
    // provided by Windows (sic!). Therefore we save a MD5 checksum to be able to verify file corruption. In addition,
    // we save the config file into a backup first before moving it to the final destination.
    c << appconfig_md5_hash_line(config_str);
#endif
    c.close();

#ifdef WIN32
    // Make a backup of the configuration file before copying it to the final destination.
    std::string error_message;
    std::string backup_path = (boost::format("%1%.bak") % path).str();
    // Copy configuration file with PID suffix into the configuration file with "bak" suffix.
    if (copy_file(path_pid, backup_path, error_message, false) != SUCCESS)
        BOOST_LOG_TRIVIAL(error) << "Copying from " << path_pid << " to " << backup_path << " failed. Failed to create a backup configuration.";
#endif

    // Rename the config atomically.
    // On Windows, the rename is likely NOT atomic, thus it may fail if PrusaSlicer crashes on another thread in the meanwhile.
    // To cope with that, we already made a backup of the config on Windows.
    rename_file(path_pid, path);
    m_dirty = false;
}
#endif

bool AppConfig::get_variant(const std::string &vendor, const std::string &model, const std::string &variant) const
{
    const auto it_v = m_vendors.find(vendor);
    if (it_v == m_vendors.end()) { return false; }
    const auto it_m = it_v->second.find(model);
    return it_m == it_v->second.end() ? false : it_m->second.find(variant) != it_m->second.end();
}

void AppConfig::set_variant(const std::string &vendor, const std::string &model, const std::string &variant, bool enable)
{
    if (enable) {
        if (get_variant(vendor, model, variant)) { return; }
        m_vendors[vendor][model].insert(variant);
    } else {
        auto it_v = m_vendors.find(vendor);
        if (it_v == m_vendors.end()) { return; }
        auto it_m = it_v->second.find(model);
        if (it_m == it_v->second.end()) { return; }
        auto it_var = it_m->second.find(variant);
        if (it_var == it_m->second.end()) { return; }
        it_m->second.erase(it_var);
    }
    // If we got here, there was an update
    m_dirty = true;
}

void AppConfig::set_vendors(const AppConfig &from)
{
    m_vendors = from.m_vendors;
    m_dirty = true;
}

void AppConfig::save_printer_cali_infos(const PrinterCaliInfo &cali_info, bool need_change_status)
{
    auto iter = std::find_if(m_printer_cali_infos.begin(), m_printer_cali_infos.end(), [&cali_info](const PrinterCaliInfo &cali_info_item) {
        return cali_info_item.dev_id == cali_info.dev_id;
    });

    if (iter == m_printer_cali_infos.end()) {
        m_printer_cali_infos.emplace_back(cali_info);
    } else {
        if (need_change_status) {
            (*iter).cali_finished = cali_info.cali_finished;
        }
        (*iter).cache_flow_ratio = cali_info.cache_flow_ratio;
        (*iter).selected_presets = cali_info.selected_presets;
        (*iter).cache_flow_rate_calibration_type = cali_info.cache_flow_rate_calibration_type;
    }
    m_dirty = true;
}

std::string AppConfig::get_last_dir() const
{
    const auto it = m_storage.find("recent");
    if (it != m_storage.end()) {
        {
            const auto it2 = it->second.find("last_opened_folder");
            if (it2 != it->second.end() && ! it2->second.empty())
                return it2->second;
        }
        {
            const auto it2 = it->second.find("settings_folder");
            if (it2 != it->second.end() && ! it2->second.empty())
                return it2->second;
        }
    }
    return std::string();
}

std::vector<std::string> AppConfig::get_recent_projects() const
{
    std::vector<std::string> ret;
    const auto it = m_storage.find("recent_projects");
    if (it != m_storage.end())
    {
        for (const std::map<std::string, std::string>::value_type& item : it->second)
        {
            ret.push_back(item.second);
        }
    }
    return ret;
}

void AppConfig::set_recent_projects(const std::vector<std::string>& recent_projects)
{
    auto it = m_storage.find("recent_projects");
    if (it == m_storage.end())
        it = m_storage.insert(std::map<std::string, std::map<std::string, std::string>>::value_type("recent_projects", std::map<std::string, std::string>())).first;

    it->second.clear();
    for (unsigned int i = 0; i < (unsigned int)recent_projects.size(); ++i)
    {
        auto n = std::to_string(i + 1);
        if (n.length() == 1) n = "0" + n;
        it->second[n] = recent_projects[i];
    }
}

void AppConfig::set_mouse_device(const std::string& name, double translation_speed, double translation_deadzone,
                                 float rotation_speed, float rotation_deadzone, double zoom_speed, bool swap_yz, bool invert_x, bool invert_y, bool invert_z, bool invert_yaw, bool invert_pitch, bool invert_roll)
{
    std::string key = std::string("mouse_device:") + name;
    auto it = m_storage.find(key);
    if (it == m_storage.end())
        it = m_storage.insert(std::map<std::string, std::map<std::string, std::string>>::value_type(key, std::map<std::string, std::string>())).first;

    it->second.clear();
    it->second["translation_speed"] = float_to_string_decimal_point(translation_speed);
    it->second["translation_deadzone"] = float_to_string_decimal_point(translation_deadzone);
    it->second["rotation_speed"] = float_to_string_decimal_point(rotation_speed);
    it->second["rotation_deadzone"] = float_to_string_decimal_point(rotation_deadzone);
    it->second["zoom_speed"] = float_to_string_decimal_point(zoom_speed);
    it->second["swap_yz"] = swap_yz ? "1" : "0";
    it->second["invert_x"] = invert_x ? "1" : "0";
    it->second["invert_y"] = invert_y ? "1" : "0";
    it->second["invert_z"] = invert_z ? "1" : "0";
    it->second["invert_yaw"] = invert_yaw ? "1" : "0";
    it->second["invert_pitch"] = invert_pitch ? "1" : "0";
    it->second["invert_roll"] = invert_roll ? "1" : "0";
}

std::vector<std::string> AppConfig::get_mouse_device_names() const
{
    static constexpr const char   *prefix     = "mouse_device:";
    static const size_t  prefix_len = strlen(prefix);
    std::vector<std::string> out;
    for (const auto& key_value_pair : m_storage)
        if (boost::starts_with(key_value_pair.first, prefix) && key_value_pair.first.size() > prefix_len)
            out.emplace_back(key_value_pair.first.substr(prefix_len));
    return out;
}

void AppConfig::update_config_dir(const std::string &dir)
{
    this->set("recent", "settings_folder", dir);
}

void AppConfig::update_skein_dir(const std::string &dir)
{
    if (is_shapes_dir(dir))
        return; // do not save "shapes gallery" directory
    this->set("recent", "last_opened_folder", dir);
}
/*
std::string AppConfig::get_last_output_dir(const std::string &alt) const
{

    const auto it = m_storage.find("");
    if (it != m_storage.end()) {
        const auto it2 = it->second.find("last_export_path");
        const auto it3 = it->second.find("remember_output_path");
        if (it2 != it->second.end() && it3 != it->second.end() && ! it2->second.empty() && it3->second == "1")
            return it2->second;
    }
    return alt;
}

void AppConfig::update_last_output_dir(const std::string &dir)
{
    this->set("", "last_export_path", dir);
}
*/
std::string AppConfig::get_last_output_dir(const std::string& alt, const bool removable) const
{
	std::string s1 = ("last_export_path");
	const auto it = m_storage.find("app");
	if (it != m_storage.end()) {
		const auto it2 = it->second.find(s1);
		if (it2 != it->second.end() && !it2->second.empty())
			return it2->second;
	}
	return is_shapes_dir(alt) ? get_last_dir() : alt;
}

void AppConfig::update_last_output_dir(const std::string& dir, const bool removable)
{
	this->set("app", ("last_export_path"), dir);
}

// BBS: backup
std::string AppConfig::get_last_backup_dir() const
{
	const auto it = m_storage.find("app");
	if (it != m_storage.end()) {
		const auto it2 = it->second.find("last_backup_path");
		if (it2 != it->second.end())
			return it2->second;
	}
	return "";
}

// BBS: backup
void AppConfig::update_last_backup_dir(const std::string& dir)
{
	this->set("app", "last_backup_path", dir);
    this->save();
}

std::string AppConfig::get_region()
{
// #if BBL_RELEASE_TO_PUBLIC
    return this->get("region");
// #else
//     std::string sel = get("iot_environment");
//     std::string region;
//     if (sel == ENV_DEV_HOST)
//         region = "ENV_CN_DEV";
//     else if (sel == ENV_QAT_HOST)
//         region = "ENV_CN_QA";
//     else if (sel == ENV_PRE_HOST)
//         region = "ENV_CN_PRE";
//     if (region.empty())
//         return this->get("region");
//     return region;
// #endif
}

std::string AppConfig::get_country_code()
{
    std::string region = get_region();
// #if !BBL_RELEASE_TO_PUBLIC
//     if (is_engineering_region()) { return region; }
// #endif
    if (region == "CHN" || region == "China")
        return "CN";
    else if (region == "USA")
        return "US";
    else if (region == "Asia-Pacific")
        return "Others";
    else if (region == "Europe")
        return "US";
    else if (region == "North America")
        return "US";
    else
        return "Others";
    return "";

}

bool AppConfig::is_engineering_region(){
    std::string sel = get("iot_environment");
    std::string region;
    if (sel == ENV_DEV_HOST
        || sel == ENV_QAT_HOST
        ||sel == ENV_PRE_HOST)
        return true;
    return false;
}

void AppConfig::save_custom_color_to_config(const std::vector<std::string> &colors)
{
    auto set_colors = [](std::map<std::string, std::string> &data, const std::vector<std::string> &colors) {
        for (size_t i = 0; i < colors.size(); i++) {
            data[std::to_string(10 + i)] = colors[i]; // for map sort:10 begin
        }
    };
    if (colors.size() > 0) {
        if (!has_section("custom_color_list")) {
            std::map<std::string, std::string> data;
            set_colors(data, colors);
            set_section("custom_color_list", data);
        } else {
            auto data        = get_section("custom_color_list");
            auto data_modify = const_cast<std::map<std::string, std::string> *>(&data);
            set_colors(*data_modify, colors);
            set_section("custom_color_list", *data_modify);
        }
    }
}

std::vector<std::string> AppConfig::get_custom_color_from_config()
{
    std::vector<std::string> colors;
    if (has_section("custom_color_list")) {
        auto data = get_section("custom_color_list");
        for (auto iter : data) {
            colors.push_back(iter.second);
        }
    }
    return colors;
}

void AppConfig::reset_selections()
{
    auto it = m_storage.find("presets");
    if (it != m_storage.end()) {
        it->second.erase(PRESET_PRINT_NAME);
        it->second.erase(PRESET_FILAMENT_NAME);
        it->second.erase("sla_print");
        it->second.erase("sla_material");
        it->second.erase(PRESET_PRINTER_NAME);
        it->second.erase("physical_printer");
        m_dirty = true;
    }
}

std::string AppConfig::config_path()
{
#ifdef USE_JSON_CONFIG
    std::string path = (m_mode == EAppMode::Editor) ?
        (boost::filesystem::path(Slic3r::data_dir()) / (SLIC3R_APP_KEY ".conf")).make_preferred().string() :
        (boost::filesystem::path(Slic3r::data_dir()) / (GCODEVIEWER_APP_KEY ".conf")).make_preferred().string();
#else
    std::string path = (m_mode == EAppMode::Editor) ?
        (boost::filesystem::path(Slic3r::data_dir()) / (SLIC3R_APP_KEY ".ini")).make_preferred().string() :
        (boost::filesystem::path(Slic3r::data_dir()) / (GCODEVIEWER_APP_KEY ".ini")).make_preferred().string();
#endif

    return path;
}

std::string AppConfig::version_check_url(bool stable_only/* = false*/) const
{
    auto from_settings = get("version_check_url");
    return from_settings.empty() ? stable_only ? VERSION_CHECK_URL_STABLE : VERSION_CHECK_URL : from_settings;
}

std::string AppConfig::profile_update_url() const
{
    return PROFILE_UPDATE_URL;
}

bool AppConfig::exists()
{
    return boost::filesystem::exists(config_path());
}

}; // namespace Slic3r<|MERGE_RESOLUTION|>--- conflicted
+++ resolved
@@ -411,19 +411,6 @@
         set_str("print", "timelapse", "1");
     }
 
-<<<<<<< HEAD
-    if (get("show_spoolman_consumption_dialog").empty())
-        set_bool("show_spoolman_consumption_dialog", true);
-
-    if (get("spoolman", "enabled").empty())
-        set("spoolman", "enabled", false);
-
-    if (get("spoolman", "host").empty())
-        set_str("spoolman", "host", "");
-
-    if (get("spoolman", "consumption_type").empty())
-        set_str("spoolman", "consumption_type", "weight");
-=======
     if (get("enable_step_mesh_setting").empty()) {
         set_bool("enable_step_mesh_setting", true);
     }
@@ -434,7 +421,18 @@
     if (get("is_split_compound").empty()) {
         set_bool("is_split_compound", false);
     }
->>>>>>> 9c5c7c4c
+
+    if (get("show_spoolman_consumption_dialog").empty())
+        set_bool("show_spoolman_consumption_dialog", true);
+
+    if (get("spoolman", "enabled").empty())
+        set("spoolman", "enabled", false);
+
+    if (get("spoolman", "host").empty())
+        set_str("spoolman", "host", "");
+
+    if (get("spoolman", "consumption_type").empty())
+        set_str("spoolman", "consumption_type", "weight");
 
     // Remove legacy window positions/sizes
     erase("app", "main_frame_maximized");
