///|/ Copyright (c) Prusa Research 2017 - 2023 Oleksandra Iushchenko @YuSanka, Vojtěch Bubník @bubnikv, Pavel Mikuš @Godrak, David Kocík @kocikdav, Lukáš Matěna @lukasmatena, Enrico Turri @enricoturri1966, Lukáš Hejl @hejllukas, Filip Sykala @Jony01, Vojtěch Král @vojtechkral
///|/
///|/ PrusaSlicer is released under the terms of the AGPLv3 or higher
///|/
#include "libslic3r/libslic3r.h"
#include "libslic3r/Utils.hpp"
#include "AppConfig.hpp"
//BBS
#include "Preset.hpp"
#include "Exception.hpp"
#include "LocalesUtils.hpp"
#include "Thread.hpp"
#include "format.hpp"
#include "nlohmann/json.hpp"

#include <utility>
#include <vector>
#include <stdexcept>

#include <boost/filesystem/path.hpp>
#include <boost/filesystem/operations.hpp>
#include <boost/nowide/cenv.hpp>
#include <boost/nowide/fstream.hpp>
#include <boost/property_tree/ini_parser.hpp>
#include <boost/property_tree/ptree_fwd.hpp>
#include <boost/algorithm/string/predicate.hpp>
#include <boost/format/format_fwd.hpp>
#include <boost/log/trivial.hpp>
#include <boost/uuid/uuid.hpp>
#include <boost/uuid/uuid_generators.hpp>
#include <boost/uuid/uuid_io.hpp>

#ifdef WIN32
//FIXME replace the two following includes with <boost/md5.hpp> after it becomes mainstream.
#include <boost/uuid/detail/md5.hpp>
#include <boost/algorithm/hex.hpp>
#endif

#define USE_JSON_CONFIG

using namespace nlohmann;

namespace Slic3r {

static const std::string VERSION_CHECK_URL_STABLE = "https://api.github.com/repos/softfever/OrcaSlicer/releases/latest";
static const std::string VERSION_CHECK_URL = "https://api.github.com/repos/softfever/OrcaSlicer/releases";
static const std::string PROFILE_UPDATE_URL = "https://api.github.com/repos/OrcaSlicer/orcaslicer-profiles/releases/tags";
static const std::string MODELS_STR = "models";

const std::string AppConfig::SECTION_FILAMENTS = "filaments";
const std::string AppConfig::SECTION_MATERIALS = "sla_materials";
const std::string AppConfig::SECTION_EMBOSS_STYLE = "font";

std::string AppConfig::get_language_code()
{
    std::string get_lang = get("language");
    if (get_lang.empty()) return "";

    if (get_lang == "zh_CN")
    {
        get_lang = "zh-cn";
    }
    else
    {
        if (get_lang.length() >= 2) { get_lang = get_lang.substr(0, 2); }
    }

    return get_lang;
}

std::string AppConfig::get_hms_host()
{
    std::string sel = get("iot_environment");
    std::string host = "";
// #if !BBL_RELEASE_TO_PUBLIC
//     if (sel == ENV_DEV_HOST)
//         host = "e-dev.bambu-lab.com";
//     else if (sel == ENV_QAT_HOST)
//         host = "e-qa.bambu-lab.com";
//     else if (sel == ENV_PRE_HOST)
//         host = "e-pre.bambu-lab.com";
//     else if (sel == ENV_PRODUCT_HOST)
//         host = "e.bambulab.com";
//     return host;
// #else
    return "e.bambulab.com";
// #endif
}

void AppConfig::reset()
{
    m_storage.clear();
    set_defaults();
};

// Override missing or keys with their defaults.
void AppConfig::set_defaults()
{
    if (m_mode == EAppMode::Editor) {
#ifdef SUPPORT_AUTO_CENTER
        // Reset the empty fields to defaults.
        if (get("autocenter").empty())
            set_bool("autocenter", true);
#endif

#ifdef SUPPORT_BACKGROUND_PROCESSING
        // Disable background processing by default as it is not stable.
        if (get("background_processing").empty())
            set_bool("background_processing", false);
#endif

#ifdef SUPPORT_SHOW_DROP_PROJECT
        if (get("show_drop_project_dialog").empty())
            set_bool("show_drop_project_dialog", true);
#endif

        if (get("drop_project_action").empty())
            set_bool("drop_project_action", true);

#ifdef _WIN32
        if (get("associate_3mf").empty())
            set_bool("associate_3mf", false);
        if (get("associate_stl").empty())
            set_bool("associate_stl", false);
        if (get("associate_step").empty())
            set_bool("associate_step", false);

#endif // _WIN32

        // remove old 'use_legacy_opengl' parameter from this config, if present
        if (!get("use_legacy_opengl").empty())
            erase("app", "use_legacy_opengl");

#ifdef __APPLE__
        if (get("use_retina_opengl").empty())
            set_bool("use_retina_opengl", true);
#endif

        if (get("single_instance").empty())
            set_bool("single_instance", false);

#ifdef SUPPORT_REMEMBER_OUTPUT_PATH
        if (get("remember_output_path").empty())
            set_bool("remember_output_path", true);

        if (get("remember_output_path_removable").empty())
            set_bool("remember_output_path_removable", true);
#endif
        if (get("toolkit_size").empty())
            set("toolkit_size", "100");

#if ENABLE_ENVIRONMENT_MAP
        if (get("use_environment_map").empty())
            set("use_environment_map", false);
#endif // ENABLE_ENVIRONMENT_MAP

        if (get("use_inches").empty())
            set("use_inches", "0");

        if (get("default_page").empty())
            set("default_page", "0");
    }
    else {
#ifdef _WIN32
        if (get("associate_gcode").empty())
            set_bool("associate_gcode", false);
#endif // _WIN32
    }

    if (get("use_perspective_camera").empty())
        set_bool("use_perspective_camera", true);

    if (get("use_free_camera").empty())
        set_bool("use_free_camera", false);

<<<<<<< HEAD
=======
    if (get("camera_navigation_style").empty())
        set("camera_navigation_style", "0");

#ifdef SUPPORT_REVERSE_MOUSE_ZOOM
>>>>>>> ff7faca9
    if (get("reverse_mouse_wheel_zoom").empty())
        set_bool("reverse_mouse_wheel_zoom", false);

    if (get("zoom_to_mouse").empty())
        set_bool("zoom_to_mouse", false);

//#ifdef SUPPORT_SHOW_HINTS
    if (get("show_hints").empty())
        set_bool("show_hints", true);
//#endif

    if (get("show_gcode_window").empty())
        set_bool("show_gcode_window", true);

    if (get("show_3d_navigator").empty())
        set_bool("show_3d_navigator", true);


#ifdef _WIN32

//#ifdef SUPPORT_3D_CONNEXION
    if (get("use_legacy_3DConnexion").empty())
        set_bool("use_legacy_3DConnexion", true);
//#endif

#ifdef SUPPORT_DARK_MODE
    if (get("dark_color_mode").empty())
        set("dark_color_mode", "0");
#endif

//#ifdef SUPPORT_SYS_MENU
    if (get("sys_menu_enabled").empty())
        set("sys_menu_enabled", "1");
//#endif
#endif // _WIN32

    // BBS
    /*if (get("3mf_include_gcode").empty())
        set_bool("3mf_include_gcode", true);*/

    if (get("developer_mode").empty())
        set_bool("developer_mode", false);

    if (get("enable_ssl_for_mqtt").empty())
        set_bool("enable_ssl_for_mqtt", true);

    if (get("enable_ssl_for_ftp").empty())
        set_bool("enable_ssl_for_ftp", true);

    if (get("log_severity_level").empty())
        set("log_severity_level", "warning");

    if (get("internal_developer_mode").empty())
        set_bool("internal_developer_mode", false);

    // BBS
    if (get("preset_folder").empty())
        set("preset_folder", "");

    // BBS
    if (get("slicer_uuid").empty()) {
        boost::uuids::uuid uuid = boost::uuids::random_generator()();
        set("slicer_uuid", to_string(uuid));
    }

    // Orca
    if (get("stealth_mode").empty()) {
        set_bool("stealth_mode", false);
    }

    if(get("check_stable_update_only").empty()) {
        set_bool("check_stable_update_only", false);
    }

    // Orca
    if(get("show_splash_screen").empty()) {
        set_bool("show_splash_screen", true);
    }

    if (get("show_model_mesh").empty()) {
        set_bool("show_model_mesh", false);
    }

    if (get("show_model_shadow").empty()) {
        set_bool("show_model_shadow", true);
    }

    if (get("show_build_edges").empty()) {
        set_bool("show_build_edgets", false);
    }

    if (get("show_daily_tips").empty()) {
        set_bool("show_daily_tips", true);
    }
    //true is auto calculate
    if (get("auto_calculate").empty()) {
        set_bool("auto_calculate", true);
    }

    if (get("show_home_page").empty()) {
        set_bool("show_home_page", true);
    }

    if (get("show_printable_box").empty()) {
        set_bool("show_printable_box", true);
    }

    if (get("units").empty()) {
         set("units", "0");
    }

    if (get("sync_user_preset").empty()) {
        set_bool("sync_user_preset", false);
    }

    if (get("keyboard_supported").empty()) {
        set("keyboard_supported", std::string("none/alt/control/shift"));
    }

    if (get("mouse_supported").empty()) {
        set("mouse_supported", "mouse left/mouse middle/mouse right");
    }

    if (get("privacy_version").empty()) {
        set("privacy_version", "00.00.00.00");
    }

    if (get("rotate_view").empty()) {
        set("rotate_view", "none/mouse left");
    }

    if (get("move_view").empty()) {
        set("move_view", "none/mouse left");
    }

    if (get("zoom_view").empty()) {
        set("zoom_view", "none/mouse left");
    }

    if (get("precise_control").empty()) {
        set("precise_control", "none/mouse left");
    }

    if (get("download_path").empty()) {
        set("download_path", "");
    }

    if (get("mouse_wheel").empty()) {
        set("mouse_wheel", "0");
    }
    
    if (get("max_recent_count").empty()) {
        set("max_recent_count", "18");
    }

    // if (get("staff_pick_switch").empty()) {
    //     set_bool("staff_pick_switch", false);
    // }

    if (get("sync_system_preset").empty()) {
        set_bool("sync_system_preset", true);
    }

    if (get("backup_switch").empty() || get("version") < "01.06.00.00") {
        set_bool("backup_switch", true);
    }

    if (get("backup_interval").empty()) {
        set("backup_interval", "10");
    }

    if (get("curr_bed_type").empty()) {
        set("curr_bed_type", "1");
    }

// #if BBL_RELEASE_TO_PUBLIC
    if (get("iot_environment").empty()) {
        set("iot_environment", "3");
    }
// #else
//     if (get("iot_environment").empty()) {
//         set("iot_environment", "1");
//     }
// #endif

    if (get("allow_ip_resolve").empty())
        set_bool("allow_ip_resolve", true);

    if (get("presets", "filament_colors").empty()) {
        set_str("presets", "filament_colors", "#F2754E");
    }

    if (get("print", "bed_leveling").empty()) {
        set_str("print", "bed_leveling", "1");
    }
    if (get("print", "flow_cali").empty()) {
        set_str("print", "flow_cali", "1");
    }
    if (get("print", "timelapse").empty()) {
        set_str("print", "timelapse", "1");
    }

    // Remove legacy window positions/sizes
    erase("app", "main_frame_maximized");
    erase("app", "main_frame_pos");
    erase("app", "main_frame_size");
    erase("app", "object_settings_maximized");
    erase("app", "object_settings_pos");
    erase("app", "object_settings_size");
    erase("app", "severity_level");
}

#ifdef WIN32
static std::string appconfig_md5_hash_line(const std::string_view data)
{
    //FIXME replace the two following includes with <boost/md5.hpp> after it becomes mainstream.
    // return boost::md5(data).hex_str_value();
    // boost::uuids::detail::md5 is an internal namespace thus it may change in the future.
    // Also this implementation is not the fastest, it was designed for short blocks of text.
    using boost::uuids::detail::md5;
    md5              md5_hash;
    // unsigned int[4], 128 bits
    md5::digest_type md5_digest{};
    std::string      md5_digest_str;
    md5_hash.process_bytes(data.data(), data.size());
    md5_hash.get_digest(md5_digest);
    boost::algorithm::hex(md5_digest, md5_digest + std::size(md5_digest), std::back_inserter(md5_digest_str));
    // MD5 hash is 32 HEX digits long.
    assert(md5_digest_str.size() == 32);
    // This line will be emited at the end of the file.
    return "# MD5 checksum " + md5_digest_str + "\n";
}

// Assume that the last line with the comment inside the config file contains a checksum and that the user didn't modify the config file.
static bool verify_config_file_checksum(boost::nowide::ifstream &ifs)
{
    auto read_whole_config_file = [&ifs]() -> std::string {
        std::stringstream ss;
        ss << ifs.rdbuf();
        return ss.str();
    };

    ifs.seekg(0, boost::nowide::ifstream::beg);
    std::string whole_config = read_whole_config_file();

    // The checksum should be on the last line in the config file.
    if (size_t last_comment_pos = whole_config.find_last_of('#'); last_comment_pos != std::string::npos) {
        // Split read config into two parts, one with checksum, and the second part is part with configuration from the checksum was computed.
        // Verify existence and validity of the MD5 checksum line at the end of the file.
        // When the checksum isn't found, the checksum was not saved correctly, it was removed or it is an older config file without the checksum.
        // If the checksum is incorrect, then the file was either not saved correctly or modified.
        if (std::string_view(whole_config.c_str() + last_comment_pos, whole_config.size() - last_comment_pos) == appconfig_md5_hash_line({ whole_config.data(), last_comment_pos }))
            return true;
    }
    return false;
}
#endif



#ifdef USE_JSON_CONFIG
std::string AppConfig::load()
{
    json j;

    // 1) Read the complete config file into a boost::property_tree.
    namespace pt = boost::property_tree;
    pt::ptree tree;
    boost::nowide::ifstream ifs;
    bool recovered = false;
    std::string error_message;

    try {
        ifs.open(AppConfig::loading_path());

#ifdef WIN32
        std::stringstream input_stream;
        input_stream << ifs.rdbuf();
        std::string total_string = input_stream.str();
        size_t last_pos = total_string.find_last_of('}');
        std::string left_string = total_string.substr(0, last_pos+1);
        //skip the "\n"
        std::string right_string = total_string.substr(last_pos+2);

        std::string md5_str = appconfig_md5_hash_line({left_string.data()});
        // Verify the checksum of the config file without taking just for debugging purpose.
        if (md5_str != right_string)
            BOOST_LOG_TRIVIAL(info) << "The configuration file " << AppConfig::loading_path() <<
            " has a wrong MD5 checksum or the checksum is missing. This may indicate a file corruption or a harmless user edit.";
        j = json::parse(left_string);
#else
        ifs >> j;
#endif
    }
    catch(nlohmann::detail::parse_error &err) {
#ifdef WIN32
        // The configuration file is corrupted, try replacing it with the backup configuration.
        ifs.close();
        std::string backup_path = (boost::format("%1%.bak") % AppConfig::loading_path()).str();
        if (boost::filesystem::exists(backup_path)) {
            // Compute checksum of the configuration backup file and try to load configuration from it when the checksum is correct.
            boost::nowide::ifstream backup_ifs(backup_path);
            std::stringstream back_input_stream;
            back_input_stream << backup_ifs.rdbuf();
            std::string back_total_string = back_input_stream.str();
            size_t back_last_pos = back_total_string.find_last_of('}');
            std::string back_left_string = back_total_string.substr(0, back_last_pos+1);
            std::string back_right_string = back_total_string.substr(back_last_pos+2);

            std::string back_md5_str = appconfig_md5_hash_line({back_left_string.data()});
            // Verify the checksum of the config file without taking just for debugging purpose.
            if (back_md5_str != back_right_string) {
                BOOST_LOG_TRIVIAL(error) << format("Both \"%1%\" and \"%2%\" are corrupted. It isn't possible to restore configuration from the backup.", AppConfig::loading_path(), backup_path);
                backup_ifs.close();
                boost::filesystem::remove(backup_path);
            }
            else if (std::string error_message; copy_file(backup_path, AppConfig::loading_path(), error_message, false) != SUCCESS) {
                BOOST_LOG_TRIVIAL(error) << format("Configuration file \"%1%\" is corrupted. Failed to restore from backup \"%2%\": %3%", AppConfig::loading_path(), backup_path, error_message);
                backup_ifs.close();
                boost::filesystem::remove(backup_path);
            }
            else {
                BOOST_LOG_TRIVIAL(info) << format("Configuration file \"%1%\" was corrupted. It has been succesfully restored from the backup \"%2%\".", AppConfig::loading_path(), backup_path);
                // Try parse configuration file after restore from backup.
                j = json::parse(back_left_string);
                recovered = true;
            }
        }
        else
#endif // WIN32
            BOOST_LOG_TRIVIAL(info) << format("Failed to parse configuration file \"%1%\": %2%", AppConfig::loading_path(), err.what());

        if (!recovered)
            return err.what();
    }

    try {
        for (auto it = j.begin(); it != j.end(); it++) {
            if (it.key() == MODELS_STR) {
                for (auto& j_model : it.value()) {
                    // This is a vendor section listing enabled model / variants
                    const auto vendor_name = j_model["vendor"].get<std::string>();
                    auto& vendor = m_vendors[vendor_name];
                    const auto model_name = j_model["model"].get<std::string>();
                    std::vector<std::string> variants;
                    if (!unescape_strings_cstyle(j_model["nozzle_diameter"], variants)) { continue; }
                    for (const auto& variant : variants) {
                        vendor[model_name].insert(variant);
                    }
                }
            } else if (it.key() == SECTION_FILAMENTS) {
                json j_filaments = it.value();
                for (auto& element : j_filaments) {
                    m_storage[it.key()][element] = "true";
                }
            } else if (it.key() == "presets") {
                for (auto iter = it.value().begin(); iter != it.value().end(); iter++) {
                    if (iter.key() == "filaments") {
                        int idx = 0;
                        for(auto& element: iter.value()) {
                            if (idx == 0)
                                m_storage[it.key()]["filament"] = element;
                            else {
                                auto n = std::to_string(idx);
                                if (n.length() == 1) n = "0" + n;
                                m_storage[it.key()]["filament_" + n] = element;
                            }
                            idx++;
                        }
                    } else {
                        m_storage[it.key()][iter.key()] = iter.value().get<std::string>();
                    }
                }
            } else if (it.key() == "calis") {
                for (auto &calis_j : it.value()) {
                    PrinterCaliInfo cali_info;
                    if (calis_j.contains("dev_id"))
                        cali_info.dev_id = calis_j["dev_id"].get<std::string>();
                    if (calis_j.contains("cali_finished"))
                        cali_info.cali_finished = bool(calis_j["cali_finished"].get<int>());
                    if (calis_j.contains("flow_ratio"))
                        cali_info.cache_flow_ratio = calis_j["flow_ratio"].get<float>();
                    if (calis_j.contains("presets")) {
                        cali_info.selected_presets.clear();
                        for (auto cali_it = calis_j["presets"].begin(); cali_it != calis_j["presets"].end(); cali_it++) {
                            CaliPresetInfo preset_info;
                            preset_info.tray_id     = cali_it.value()["tray_id"].get<int>();
                            preset_info.nozzle_diameter = cali_it.value()["nozzle_diameter"].get<float>();
                            preset_info.filament_id = cali_it.value()["filament_id"].get<std::string>();
                            preset_info.setting_id  = cali_it.value()["setting_id"].get<std::string>();
                            preset_info.name        = cali_it.value()["name"].get<std::string>();
                            cali_info.selected_presets.push_back(preset_info);
                        }
                    }
                    m_printer_cali_infos.emplace_back(cali_info);
                }
            } else if (it.key() == "orca_presets") {
                for (auto& j_model : it.value()) {
                    m_printer_settings[j_model["machine"].get<std::string>()] = j_model;
                }
            } else {
                if (it.value().is_object()) {
                    for (auto iter = it.value().begin(); iter != it.value().end(); iter++) {
                        if (iter.value().is_boolean()) {
                            if (iter.value()) {
                                m_storage[it.key()][iter.key()] = "true";
                            } else {
                                m_storage[it.key()][iter.key()] = "false";
                            }
                        } else if (iter.key() == "filament_presets") {
                            m_filament_presets = iter.value().get<std::vector<std::string>>();
                        } else if (iter.key() == "filament_colors") {
                            m_filament_colors = iter.value().get<std::vector<std::string>>();
                        }
                        else {
                            if (iter.value().is_string())
                                m_storage[it.key()][iter.key()] = iter.value().get<std::string>();
                            else {
                                BOOST_LOG_TRIVIAL(trace) << "load config warning...";
                            }
                        }
                    }
                }
            }
        }
    } catch(std::exception err) {
        BOOST_LOG_TRIVIAL(info) << format("parse app config \"%1%\", error: %2%", AppConfig::loading_path(), err.what());

        return err.what();
    }

    // Figure out if datadir has legacy presets
    auto ini_ver = Semver::parse(get("version"));
    m_legacy_datadir = false;
    if (ini_ver) {
        m_orig_version = *ini_ver;
        ini_ver->set_metadata(boost::none);
        ini_ver->set_prerelease(boost::none);
    }

    // Legacy conversion
    if (m_mode == EAppMode::Editor) {
        // Convert [extras] "physical_printer" to [presets] "physical_printer",
        // remove the [extras] section if it becomes empty.
        if (auto it_section = m_storage.find("extras"); it_section != m_storage.end()) {
            if (auto it_physical_printer = it_section->second.find("physical_printer"); it_physical_printer != it_section->second.end()) {
                m_storage["presets"]["physical_printer"] = it_physical_printer->second;
                it_section->second.erase(it_physical_printer);
            }
            if (it_section->second.empty())
                m_storage.erase(it_section);
        }
    }

    // Override missing or keys with their defaults.
    this->set_defaults();
    m_dirty = false;
    return "";
}

void AppConfig::save()
{
    if (! is_main_thread_active())
        throw CriticalException("Calling AppConfig::save() from a worker thread!");

    // The config is first written to a file with a PID suffix and then moved
    // to avoid race conditions with multiple instances of Slic3r
    const auto path = config_path();
    std::string path_pid = (boost::format("%1%.%2%") % path % get_current_pid()).str();

    json j;

    std::stringstream config_ss;
    if (m_mode == EAppMode::Editor)
        j["header"] = Slic3r::header_slic3r_generated();
    else
        j["header"] = Slic3r::header_gcodeviewer_generated();

    // Make sure the "no" category is written first.
    for (const auto& kvp : m_storage["app"]) {
        if (kvp.second == "true") {
            j["app"][kvp.first] = true;
            continue;
        }
        if (kvp.second == "false") {
            j["app"][kvp.first] = false;
            continue;
        }
        j["app"][kvp.first] = kvp.second;
    }

    for (const auto &filament_preset : m_filament_presets) {
        j["app"]["filament_presets"].push_back(filament_preset);
    }

    for (const auto &filament_color : m_filament_colors) {
        j["app"]["filament_colors"].push_back(filament_color);
    }

    for (const auto &cali_info : m_printer_cali_infos) {
        json cali_json;
        cali_json["dev_id"]             = cali_info.dev_id;
        cali_json["flow_ratio"]         = cali_info.cache_flow_ratio;
        cali_json["cali_finished"]      = cali_info.cali_finished ? 1 : 0;
        for (auto filament_preset : cali_info.selected_presets) {
            json preset_json;
            preset_json["tray_id"] = filament_preset.tray_id;
            preset_json["nozzle_diameter"]  = filament_preset.nozzle_diameter;
            preset_json["filament_id"]      = filament_preset.filament_id;
            preset_json["setting_id"]       = filament_preset.setting_id;
            preset_json["name"]             = filament_preset.name;
            cali_json["presets"].push_back(preset_json);
        }
        j["calis"].push_back(cali_json);
    }

    // Write the other categories.
    for (const auto& category : m_storage) {
        if (category.first.empty())
            continue;
        if (category.first == SECTION_FILAMENTS) {
            json j_filaments;
            for (const auto& kvp: category.second) {
                j_filaments.push_back(kvp.first);
            }
            j[category.first] = j_filaments;
            continue;
        } else if (category.first == "presets") {
            json j_filament_array;
            for(const auto& kvp : category.second) {
                if (boost::starts_with(kvp.first, "filament") && kvp.first != "filament_colors") {
                    j_filament_array.push_back(kvp.second);
                } else {
                    j[category.first][kvp.first] = kvp.second;
                }
            }
            j["presets"]["filaments"] = j_filament_array;
            continue;
        }
        for (const auto& kvp : category.second) {
            if (kvp.second == "true") {
                j[category.first][kvp.first] = true;
                continue;
            }
            if (kvp.second == "false") {
                j[category.first][kvp.first] = false;
                continue;
            }
            j[category.first][kvp.first] = kvp.second;
        }
    }

    // Write vendor sections
    for (const auto& vendor : m_vendors) {
        size_t size_sum = 0;
        for (const auto& model : vendor.second) { size_sum += model.second.size(); }
        if (size_sum == 0) { continue; }

        for (const auto& model : vendor.second) {
            if (model.second.empty()) { continue; }
            const std::vector<std::string> variants(model.second.begin(), model.second.end());
            const auto escaped = escape_strings_cstyle(variants);
            //j[VENDOR_PREFIX + vendor.first][MODEL_PREFIX + model.first] = escaped;
            json j_model;
            j_model["vendor"] = vendor.first;
            j_model["model"] = model.first;
            j_model["nozzle_diameter"] = escaped;
            j[MODELS_STR].push_back(j_model);
        }
    }

    // write machine settings
    for (const auto& preset : m_printer_settings) {
        j["orca_presets"].push_back(preset.second);
    }
    boost::nowide::ofstream c;
    c.open(path_pid, std::ios::out | std::ios::trunc);
    c << std::setw(4) << j << std::endl;

#ifdef WIN32
    // WIN32 specific: The final "rename_file()" call is not safe in case of an application crash, there is no atomic "rename file" API
    // provided by Windows (sic!). Therefore we save a MD5 checksum to be able to verify file corruption. In addition,
    // we save the config file into a backup first before moving it to the final destination.
    c << appconfig_md5_hash_line({j.dump(4)});
#endif

    c.close();

#ifdef WIN32
    // Make a backup of the configuration file before copying it to the final destination.
    std::string error_message;
    std::string backup_path = (boost::format("%1%.bak") % path).str();
    // Copy configuration file with PID suffix into the configuration file with "bak" suffix.
    if (copy_file(path_pid, backup_path, error_message, false) != SUCCESS)
        BOOST_LOG_TRIVIAL(error) << "Copying from " << path_pid << " to " << backup_path << " failed. Failed to create a backup configuration.";
#endif

    // Rename the config atomically.
    // On Windows, the rename is likely NOT atomic, thus it may fail if PrusaSlicer crashes on another thread in the meanwhile.
    // To cope with that, we already made a backup of the config on Windows.
    rename_file(path_pid, path);
    m_dirty = false;
}

#else

std::string AppConfig::load()
{
    // 1) Read the complete config file into a boost::property_tree.
    namespace pt = boost::property_tree;
    pt::ptree tree;
    boost::nowide::ifstream ifs;
    bool                    recovered = false;

    try {
        ifs.open(AppConfig::loading_path());
#ifdef WIN32
        // Verify the checksum of the config file without taking just for debugging purpose.
        if (!verify_config_file_checksum(ifs))
            BOOST_LOG_TRIVIAL(info) << "The configuration file " << AppConfig::loading_path() <<
            " has a wrong MD5 checksum or the checksum is missing. This may indicate a file corruption or a harmless user edit.";

        ifs.seekg(0, boost::nowide::ifstream::beg);
#endif
        pt::read_ini(ifs, tree);
    }
    catch (pt::ptree_error& ex) {
#ifdef WIN32
        // The configuration file is corrupted, try replacing it with the backup configuration.
        ifs.close();
        std::string backup_path = (boost::format("%1%.bak") % AppConfig::loading_path()).str();
        if (boost::filesystem::exists(backup_path)) {
            // Compute checksum of the configuration backup file and try to load configuration from it when the checksum is correct.
            boost::nowide::ifstream backup_ifs(backup_path);
            if (!verify_config_file_checksum(backup_ifs)) {
                BOOST_LOG_TRIVIAL(error) << format("Both \"%1%\" and \"%2%\" are corrupted. It isn't possible to restore configuration from the backup.", AppConfig::loading_path(), backup_path);
                backup_ifs.close();
                boost::filesystem::remove(backup_path);
            }
            else if (std::string error_message; copy_file(backup_path, AppConfig::loading_path(), error_message, false) != SUCCESS) {
                BOOST_LOG_TRIVIAL(error) << format("Configuration file \"%1%\" is corrupted. Failed to restore from backup \"%2%\": %3%", AppConfig::loading_path(), backup_path, error_message);
                backup_ifs.close();
                boost::filesystem::remove(backup_path);
            }
            else {
                BOOST_LOG_TRIVIAL(info) << format("Configuration file \"%1%\" was corrupted. It has been succesfully restored from the backup \"%2%\".", AppConfig::loading_path(), backup_path);
                // Try parse configuration file after restore from backup.
                try {
                    ifs.open(AppConfig::loading_path());
                    pt::read_ini(ifs, tree);
                    recovered = true;
                }
                catch (pt::ptree_error& ex) {
                    BOOST_LOG_TRIVIAL(info) << format("Failed to parse configuration file \"%1%\" after it has been restored from backup: %2%", AppConfig::loading_path(), ex.what());
                }
            }
        }
        else
#endif // WIN32
            BOOST_LOG_TRIVIAL(info) << format("Failed to parse configuration file \"%1%\": %2%", AppConfig::loading_path(), ex.what());
        if (!recovered) {
            // Report the initial error of parsing PrusaSlicer.ini.
            // Error while parsing config file. We'll customize the error message and rethrow to be displayed.
            // ! But to avoid the use of _utf8 (related to use of wxWidgets)
            // we will rethrow this exception from the place of load() call, if returned value wouldn't be empty
            /*
            throw Slic3r::RuntimeError(
                _utf8(L("Error parsing Prusa config file, it is probably corrupted. "
                        "Try to manually delete the file to recover from the error. Your user profiles will not be affected.")) +
                "\n\n" + AppConfig::config_path() + "\n\n" + ex.what());
            */
            return ex.what();
        }
    }

    // 2) Parse the property_tree, extract the sections and key / value pairs.
    for (const auto& section : tree) {
        if (section.second.empty()) {
            // This may be a top level (no section) entry, or an empty section.
            std::string data = section.second.data();
            if (!data.empty())
                // If there is a non-empty data, then it must be a top-level (without a section) config entry.
                m_storage[""][section.first] = data;
        }
        else if (boost::starts_with(section.first, VENDOR_PREFIX)) {
            // This is a vendor section listing enabled model / variants
            const auto vendor_name = section.first.substr(VENDOR_PREFIX.size());
            auto& vendor = m_vendors[vendor_name];
            for (const auto& kvp : section.second) {
                if (!boost::starts_with(kvp.first, MODEL_PREFIX)) { continue; }
                const auto model_name = kvp.first.substr(MODEL_PREFIX.size());
                std::vector<std::string> variants;
                if (!unescape_strings_cstyle(kvp.second.data(), variants)) { continue; }
                for (const auto& variant : variants) {
                    vendor[model_name].insert(variant);
                }
            }
        }
        else {
            // This must be a section name. Read the entries of a section.
            std::map<std::string, std::string>& storage = m_storage[section.first];
            for (auto& kvp : section.second)
                storage[kvp.first] = kvp.second.data();
        }
    }

    // Figure out if datadir has legacy presets
    auto ini_ver = Semver::parse(get("version"));
    m_legacy_datadir = false;
    if (ini_ver) {
        m_orig_version = *ini_ver;
        // Make 1.40.0 alphas compare well
        ini_ver->set_metadata(boost::none);
        ini_ver->set_prerelease(boost::none);
        //m_legacy_datadir = ini_ver < Semver(1, 40, 0);
    }

    // Legacy conversion
    if (m_mode == EAppMode::Editor) {
        // Convert [extras] "physical_printer" to [presets] "physical_printer",
        // remove the [extras] section if it becomes empty.
        if (auto it_section = m_storage.find("extras"); it_section != m_storage.end()) {
            if (auto it_physical_printer = it_section->second.find("physical_printer"); it_physical_printer != it_section->second.end()) {
                m_storage["presets"]["physical_printer"] = it_physical_printer->second;
                it_section->second.erase(it_physical_printer);
            }
            if (it_section->second.empty())
                m_storage.erase(it_section);
        }
    }

    // Override missing or keys with their defaults.
    this->set_defaults();
    m_dirty = false;
    return "";
}

void AppConfig::save()
{
    if (! is_main_thread_active())
        throw CriticalException("Calling AppConfig::save() from a worker thread!");

    // The config is first written to a file with a PID suffix and then moved
    // to avoid race conditions with multiple instances of Slic3r
    const auto path = config_path();
    std::string path_pid = (boost::format("%1%.%2%") % path % get_current_pid()).str();

    std::stringstream config_ss;
    if (m_mode == EAppMode::Editor)
        config_ss << "# " << Slic3r::header_slic3r_generated() << std::endl;
    else
        config_ss << "# " << Slic3r::header_gcodeviewer_generated() << std::endl;
    // Make sure the "no" category is written first.
    for (const auto& kvp : m_storage[""])
        config_ss << kvp.first << " = " << kvp.second << std::endl;
    // Write the other categories.
    for (const auto& category : m_storage) {
    	if (category.first.empty())
    		continue;
        config_ss << std::endl << "[" << category.first << "]" << std::endl;
        for (const auto& kvp : category.second)
            config_ss << kvp.first << " = " << kvp.second << std::endl;
	}
    // Write vendor sections
    for (const auto &vendor : m_vendors) {
        size_t size_sum = 0;
        for (const auto &model : vendor.second) { size_sum += model.second.size(); }
        if (size_sum == 0) { continue; }

        config_ss << std::endl << "[" << VENDOR_PREFIX << vendor.first << "]" << std::endl;

        for (const auto &model : vendor.second) {
            if (model.second.empty()) { continue; }
            const std::vector<std::string> variants(model.second.begin(), model.second.end());
            const auto escaped = escape_strings_cstyle(variants);
            config_ss << MODEL_PREFIX << model.first << " = " << escaped << std::endl;
        }
    }
    // One empty line before the MD5 sum.
    config_ss << std::endl;

    std::string config_str = config_ss.str();
    boost::nowide::ofstream c;
    c.open(path_pid, std::ios::out | std::ios::trunc);
    c << config_str;
#ifdef WIN32
    // WIN32 specific: The final "rename_file()" call is not safe in case of an application crash, there is no atomic "rename file" API
    // provided by Windows (sic!). Therefore we save a MD5 checksum to be able to verify file corruption. In addition,
    // we save the config file into a backup first before moving it to the final destination.
    c << appconfig_md5_hash_line(config_str);
#endif
    c.close();

#ifdef WIN32
    // Make a backup of the configuration file before copying it to the final destination.
    std::string error_message;
    std::string backup_path = (boost::format("%1%.bak") % path).str();
    // Copy configuration file with PID suffix into the configuration file with "bak" suffix.
    if (copy_file(path_pid, backup_path, error_message, false) != SUCCESS)
        BOOST_LOG_TRIVIAL(error) << "Copying from " << path_pid << " to " << backup_path << " failed. Failed to create a backup configuration.";
#endif

    // Rename the config atomically.
    // On Windows, the rename is likely NOT atomic, thus it may fail if PrusaSlicer crashes on another thread in the meanwhile.
    // To cope with that, we already made a backup of the config on Windows.
    rename_file(path_pid, path);
    m_dirty = false;
}
#endif

bool AppConfig::get_variant(const std::string &vendor, const std::string &model, const std::string &variant) const
{
    const auto it_v = m_vendors.find(vendor);
    if (it_v == m_vendors.end()) { return false; }
    const auto it_m = it_v->second.find(model);
    return it_m == it_v->second.end() ? false : it_m->second.find(variant) != it_m->second.end();
}

void AppConfig::set_variant(const std::string &vendor, const std::string &model, const std::string &variant, bool enable)
{
    if (enable) {
        if (get_variant(vendor, model, variant)) { return; }
        m_vendors[vendor][model].insert(variant);
    } else {
        auto it_v = m_vendors.find(vendor);
        if (it_v == m_vendors.end()) { return; }
        auto it_m = it_v->second.find(model);
        if (it_m == it_v->second.end()) { return; }
        auto it_var = it_m->second.find(variant);
        if (it_var == it_m->second.end()) { return; }
        it_m->second.erase(it_var);
    }
    // If we got here, there was an update
    m_dirty = true;
}

void AppConfig::set_vendors(const AppConfig &from)
{
    m_vendors = from.m_vendors;
    m_dirty = true;
}

void AppConfig::save_printer_cali_infos(const PrinterCaliInfo &cali_info, bool need_change_status)
{
    auto iter = std::find_if(m_printer_cali_infos.begin(), m_printer_cali_infos.end(), [&cali_info](const PrinterCaliInfo &cali_info_item) {
        return cali_info_item.dev_id == cali_info.dev_id;
    });

    if (iter == m_printer_cali_infos.end()) {
        m_printer_cali_infos.emplace_back(cali_info);
    } else {
        if (need_change_status) {
            (*iter).cali_finished = cali_info.cali_finished;
        }
        (*iter).cache_flow_ratio = cali_info.cache_flow_ratio;
        (*iter).selected_presets = cali_info.selected_presets;
    }
    m_dirty = true;
}

std::string AppConfig::get_last_dir() const
{
    const auto it = m_storage.find("recent");
    if (it != m_storage.end()) {
        {
            const auto it2 = it->second.find("last_opened_folder");
            if (it2 != it->second.end() && ! it2->second.empty())
                return it2->second;
        }
        {
            const auto it2 = it->second.find("settings_folder");
            if (it2 != it->second.end() && ! it2->second.empty())
                return it2->second;
        }
    }
    return std::string();
}

std::vector<std::string> AppConfig::get_recent_projects() const
{
    std::vector<std::string> ret;
    const auto it = m_storage.find("recent_projects");
    if (it != m_storage.end())
    {
        for (const std::map<std::string, std::string>::value_type& item : it->second)
        {
            ret.push_back(item.second);
        }
    }
    return ret;
}

void AppConfig::set_recent_projects(const std::vector<std::string>& recent_projects)
{
    auto it = m_storage.find("recent_projects");
    if (it == m_storage.end())
        it = m_storage.insert(std::map<std::string, std::map<std::string, std::string>>::value_type("recent_projects", std::map<std::string, std::string>())).first;

    it->second.clear();
    for (unsigned int i = 0; i < (unsigned int)recent_projects.size(); ++i)
    {
        auto n = std::to_string(i + 1);
        if (n.length() == 1) n = "0" + n;
        it->second[n] = recent_projects[i];
    }
}

void AppConfig::set_mouse_device(const std::string& name, double translation_speed, double translation_deadzone,
                                 float rotation_speed, float rotation_deadzone, double zoom_speed, bool swap_yz, bool invert_x, bool invert_y, bool invert_z, bool invert_yaw, bool invert_pitch, bool invert_roll)
{
    std::string key = std::string("mouse_device:") + name;
    auto it = m_storage.find(key);
    if (it == m_storage.end())
        it = m_storage.insert(std::map<std::string, std::map<std::string, std::string>>::value_type(key, std::map<std::string, std::string>())).first;

    it->second.clear();
    it->second["translation_speed"] = float_to_string_decimal_point(translation_speed);
    it->second["translation_deadzone"] = float_to_string_decimal_point(translation_deadzone);
    it->second["rotation_speed"] = float_to_string_decimal_point(rotation_speed);
    it->second["rotation_deadzone"] = float_to_string_decimal_point(rotation_deadzone);
    it->second["zoom_speed"] = float_to_string_decimal_point(zoom_speed);
    it->second["swap_yz"] = swap_yz ? "1" : "0";
    it->second["invert_x"] = invert_x ? "1" : "0";
    it->second["invert_y"] = invert_y ? "1" : "0";
    it->second["invert_z"] = invert_z ? "1" : "0";
    it->second["invert_yaw"] = invert_yaw ? "1" : "0";
    it->second["invert_pitch"] = invert_pitch ? "1" : "0";
    it->second["invert_roll"] = invert_roll ? "1" : "0";
}

std::vector<std::string> AppConfig::get_mouse_device_names() const
{
    static constexpr const char   *prefix     = "mouse_device:";
    static const size_t  prefix_len = strlen(prefix);
    std::vector<std::string> out;
    for (const auto& key_value_pair : m_storage)
        if (boost::starts_with(key_value_pair.first, prefix) && key_value_pair.first.size() > prefix_len)
            out.emplace_back(key_value_pair.first.substr(prefix_len));
    return out;
}

void AppConfig::update_config_dir(const std::string &dir)
{
    this->set("recent", "settings_folder", dir);
}

void AppConfig::update_skein_dir(const std::string &dir)
{
    if (is_shapes_dir(dir))
        return; // do not save "shapes gallery" directory
    this->set("recent", "last_opened_folder", dir);
}
/*
std::string AppConfig::get_last_output_dir(const std::string &alt) const
{

    const auto it = m_storage.find("");
    if (it != m_storage.end()) {
        const auto it2 = it->second.find("last_export_path");
        const auto it3 = it->second.find("remember_output_path");
        if (it2 != it->second.end() && it3 != it->second.end() && ! it2->second.empty() && it3->second == "1")
            return it2->second;
    }
    return alt;
}

void AppConfig::update_last_output_dir(const std::string &dir)
{
    this->set("", "last_export_path", dir);
}
*/
std::string AppConfig::get_last_output_dir(const std::string& alt, const bool removable) const
{
	std::string s1 = ("last_export_path");
	const auto it = m_storage.find("app");
	if (it != m_storage.end()) {
		const auto it2 = it->second.find(s1);
		if (it2 != it->second.end() && !it2->second.empty())
			return it2->second;
	}
	return is_shapes_dir(alt) ? get_last_dir() : alt;
}

void AppConfig::update_last_output_dir(const std::string& dir, const bool removable)
{
	this->set("app", ("last_export_path"), dir);
}

// BBS: backup
std::string AppConfig::get_last_backup_dir() const
{
	const auto it = m_storage.find("app");
	if (it != m_storage.end()) {
		const auto it2 = it->second.find("last_backup_path");
		if (it2 != it->second.end())
			return it2->second;
	}
	return "";
}

// BBS: backup
void AppConfig::update_last_backup_dir(const std::string& dir)
{
	this->set("app", "last_backup_path", dir);
    this->save();
}

std::string AppConfig::get_region()
{
// #if BBL_RELEASE_TO_PUBLIC
    return this->get("region");
// #else
//     std::string sel = get("iot_environment");
//     std::string region;
//     if (sel == ENV_DEV_HOST)
//         region = "ENV_CN_DEV";
//     else if (sel == ENV_QAT_HOST)
//         region = "ENV_CN_QA";
//     else if (sel == ENV_PRE_HOST)
//         region = "ENV_CN_PRE";
//     if (region.empty())
//         return this->get("region");
//     return region;
// #endif
}

std::string AppConfig::get_country_code()
{
    std::string region = get_region();
// #if !BBL_RELEASE_TO_PUBLIC
//     if (is_engineering_region()) { return region; }
// #endif
    if (region == "CHN" || region == "China")
        return "CN";
    else if (region == "USA")
        return "US";
    else if (region == "Asia-Pacific")
        return "Others";
    else if (region == "Europe")
        return "US";
    else if (region == "North America")
        return "US";
    else
        return "Others";
    return "";

}

bool AppConfig::is_engineering_region(){
    std::string sel = get("iot_environment");
    std::string region;
    if (sel == ENV_DEV_HOST
        || sel == ENV_QAT_HOST
        ||sel == ENV_PRE_HOST)
        return true;
    return false;
}


void AppConfig::reset_selections()
{
    auto it = m_storage.find("presets");
    if (it != m_storage.end()) {
        it->second.erase(PRESET_PRINT_NAME);
        it->second.erase(PRESET_FILAMENT_NAME);
        it->second.erase("sla_print");
        it->second.erase("sla_material");
        it->second.erase(PRESET_PRINTER_NAME);
        it->second.erase("physical_printer");
        m_dirty = true;
    }
}

std::string AppConfig::config_path()
{
#ifdef USE_JSON_CONFIG
    std::string path = (m_mode == EAppMode::Editor) ?
        (boost::filesystem::path(Slic3r::data_dir()) / (SLIC3R_APP_KEY ".conf")).make_preferred().string() :
        (boost::filesystem::path(Slic3r::data_dir()) / (GCODEVIEWER_APP_KEY ".conf")).make_preferred().string();
#else
    std::string path = (m_mode == EAppMode::Editor) ?
        (boost::filesystem::path(Slic3r::data_dir()) / (SLIC3R_APP_KEY ".ini")).make_preferred().string() :
        (boost::filesystem::path(Slic3r::data_dir()) / (GCODEVIEWER_APP_KEY ".ini")).make_preferred().string();
#endif

    return path;
}

std::string AppConfig::version_check_url(bool stable_only/* = false*/) const
{
    auto from_settings = get("version_check_url");
    return from_settings.empty() ? stable_only ? VERSION_CHECK_URL_STABLE : VERSION_CHECK_URL : from_settings;
}

std::string AppConfig::profile_update_url() const
{
    return PROFILE_UPDATE_URL;
}

bool AppConfig::exists()
{
    return boost::filesystem::exists(config_path());
}

}; // namespace Slic3r<|MERGE_RESOLUTION|>--- conflicted
+++ resolved
@@ -173,13 +173,9 @@
     if (get("use_free_camera").empty())
         set_bool("use_free_camera", false);
 
-<<<<<<< HEAD
-=======
     if (get("camera_navigation_style").empty())
         set("camera_navigation_style", "0");
 
-#ifdef SUPPORT_REVERSE_MOUSE_ZOOM
->>>>>>> ff7faca9
     if (get("reverse_mouse_wheel_zoom").empty())
         set_bool("reverse_mouse_wheel_zoom", false);
 
