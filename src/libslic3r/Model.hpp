///|/ Copyright (c) Prusa Research 2016 - 2023 Tomáš Mészáros @tamasmeszaros, Oleksandra Iushchenko @YuSanka, Enrico Turri @enricoturri1966, Lukáš Matěna @lukasmatena, Vojtěch Bubník @bubnikv, Filip Sykala @Jony01, Lukáš Hejl @hejllukas, David Kocík @kocikdav, Vojtěch Král @vojtechkral
///|/ Copyright (c) 2019 John Drake @foxox
///|/ Copyright (c) 2019 Sijmen Schoon
///|/ Copyright (c) 2017 Eyal Soha @eyal0
///|/ Copyright (c) Slic3r 2014 - 2015 Alessandro Ranellucci @alranel
///|/
///|/ ported from lib/Slic3r/Model.pm:
///|/ Copyright (c) Prusa Research 2016 - 2022 Vojtěch Bubník @bubnikv, Enrico Turri @enricoturri1966
///|/ Copyright (c) Slic3r 2012 - 2016 Alessandro Ranellucci @alranel
///|/
///|/ PrusaSlicer is released under the terms of the AGPLv3 or higher
///|/
#ifndef slic3r_Model_hpp_
#define slic3r_Model_hpp_

#include "libslic3r.h"
#include "enum_bitmask.hpp"
#include "Geometry.hpp"
#include "ObjectID.hpp"
#include "Point.hpp"
#include "PrintConfig.hpp"
#include "Slicing.hpp"
#include "SLA/SupportPoint.hpp"
#include "SLA/Hollowing.hpp"
#include "TriangleMesh.hpp"
#include "CustomGCode.hpp"
#include "calib.hpp"
#include "enum_bitmask.hpp"

//BBS: add bbs 3mf
#include "Format/bbs_3mf.hpp"
//BBS: add step
#include "Format/STEP.hpp"
//BBS: add stl
#include "Format/STL.hpp"

#include "Calib.hpp"

#include <map>
#include <memory>
#include <string>
#include <utility>
#include <vector>
#include <algorithm>
#include <functional>

namespace cereal {
	class BinaryInputArchive;
	class BinaryOutputArchive;
	template <class T> void load_optional(BinaryInputArchive &ar, std::shared_ptr<const T> &ptr);
	template <class T> void save_optional(BinaryOutputArchive &ar, const std::shared_ptr<const T> &ptr);
	template <class T> void load_by_value(BinaryInputArchive &ar, T &obj);
	template <class T> void save_by_value(BinaryOutputArchive &ar, const T &obj);
}

namespace Slic3r {
enum class ConversionType;

class BuildVolume;
class Model;
class ModelInstance;
class ModelMaterial;
class ModelObject;
class ModelVolume;
class ModelWipeTower;
class Print;
class SLAPrint;
class TriangleSelector;
//BBS: add Preset
class Preset;
class BBLProject;

class KeyStore;

namespace UndoRedo {
	class StackImpl;
}

class ModelConfigObject : public ObjectBase, public ModelConfig
{
private:
	friend class cereal::access;
	friend class UndoRedo::StackImpl;
	friend class ModelObject;
	friend class ModelVolume;
	friend class ModelMaterial;

    // Constructors to be only called by derived classes.
    // Default constructor to assign a unique ID.
    explicit ModelConfigObject() = default;
    // Constructor with ignored int parameter to assign an invalid ID, to be replaced
    // by an existing ID copied from elsewhere.
    explicit ModelConfigObject(int) : ObjectBase(-1) {}
    // Copy constructor copies the ID.
	explicit ModelConfigObject(const ModelConfigObject &cfg) = default;
    // Move constructor copies the ID.
	explicit ModelConfigObject(ModelConfigObject &&cfg) = default;

    Timestamp          timestamp() const throw() override { return this->ModelConfig::timestamp(); }
    bool               object_id_and_timestamp_match(const ModelConfigObject &rhs) const throw() { return this->id() == rhs.id() && this->timestamp() == rhs.timestamp(); }

    // called by ModelObject::assign_copy()
	ModelConfigObject& operator=(const ModelConfigObject &rhs) = default;
    ModelConfigObject& operator=(ModelConfigObject &&rhs) = default;

    template<class Archive> void serialize(Archive &ar) {
        ar(cereal::base_class<ModelConfig>(this));
    }
};

namespace Internal {
	template<typename T>
	class StaticSerializationWrapper
	{
	public:
		StaticSerializationWrapper(T &wrap) : wrapped(wrap) {}
	private:
		friend class cereal::access;
		friend class UndoRedo::StackImpl;
		template<class Archive> void load(Archive &ar) { cereal::load_by_value(ar, wrapped); }
		template<class Archive> void save(Archive &ar) const { cereal::save_by_value(ar, wrapped); }
		T&	wrapped;
	};
}

typedef std::string t_model_material_id;
typedef std::string t_model_material_attribute;
typedef std::map<t_model_material_attribute, std::string> t_model_material_attributes;

typedef std::map<t_model_material_id, ModelMaterial*> ModelMaterialMap;
typedef std::vector<ModelObject*> ModelObjectPtrs;
typedef std::vector<ModelVolume*> ModelVolumePtrs;
typedef std::vector<ModelInstance*> ModelInstancePtrs;

#define OBJECTBASE_DERIVED_COPY_MOVE_CLONE(TYPE) \
    /* Copy a model, copy the IDs. The Print::apply() will call the TYPE::copy() method */ \
    /* to make a private copy for background processing. */ \
    static TYPE* new_copy(const TYPE &rhs)  { auto *ret = new TYPE(rhs); assert(ret->id() == rhs.id()); return ret; } \
    static TYPE* new_copy(TYPE &&rhs)       { auto *ret = new TYPE(std::move(rhs)); assert(ret->id() == rhs.id()); return ret; } \
    static TYPE  make_copy(const TYPE &rhs) { TYPE ret(rhs); assert(ret.id() == rhs.id()); return ret; } \
    static TYPE  make_copy(TYPE &&rhs)      { TYPE ret(std::move(rhs)); assert(ret.id() == rhs.id()); return ret; } \
    TYPE&        assign_copy(const TYPE &rhs); \
    TYPE&        assign_copy(TYPE &&rhs); \
    /* Copy a TYPE, generate new IDs. The front end will use this call. */ \
    static TYPE* new_clone(const TYPE &rhs) { \
        /* Default constructor assigning an invalid ID. */ \
        auto obj = new TYPE(-1); \
        obj->assign_clone(rhs); \
        assert(obj->id().valid() && obj->id() != rhs.id()); \
        return obj; \
	} \
    TYPE         make_clone(const TYPE &rhs) { \
        /* Default constructor assigning an invalid ID. */ \
        TYPE obj(-1); \
        obj.assign_clone(rhs); \
        assert(obj.id().valid() && obj.id() != rhs.id()); \
        return obj; \
    } \
    TYPE&        assign_clone(const TYPE &rhs) { \
        this->assign_copy(rhs); \
        assert(this->id().valid() && this->id() == rhs.id()); \
        this->assign_new_unique_ids_recursive(); \
        assert(this->id().valid() && this->id() != rhs.id()); \
		return *this; \
    }

// Material, which may be shared across multiple ModelObjects of a single Model.
class ModelMaterial final : public ObjectBase
{
public:
    // Attributes are defined by the AMF file format, but they don't seem to be used by Slic3r for any purpose.
    t_model_material_attributes attributes;
    // Dynamic configuration storage for the object specific configuration values, overriding the global configuration.
    ModelConfigObject config;

    Model* get_model() const { return m_model; }
    void apply(const t_model_material_attributes &attributes)
        { this->attributes.insert(attributes.begin(), attributes.end()); }

private:
    // Parent, owning this material.
    Model *m_model;

    // To be accessed by the Model.
    friend class Model;
	// Constructor, which assigns a new unique ID to the material and to its config.
	ModelMaterial(Model *model) : m_model(model) { assert(this->id().valid()); }
	// Copy constructor copies the IDs of the ModelMaterial and its config, and m_model!
	ModelMaterial(const ModelMaterial &rhs) = default;
	void set_model(Model *model) { m_model = model; }
	void set_new_unique_id() { ObjectBase::set_new_unique_id(); this->config.set_new_unique_id(); }

	// To be accessed by the serialization and Undo/Redo code.
	friend class cereal::access;
	friend class UndoRedo::StackImpl;
	// Create an object for deserialization, don't allocate IDs for ModelMaterial and its config.
	ModelMaterial() : ObjectBase(-1), config(-1), m_model(nullptr) { assert(this->id().invalid()); assert(this->config.id().invalid()); }
	template<class Archive> void serialize(Archive &ar) {
		assert(this->id().invalid()); assert(this->config.id().invalid());
		Internal::StaticSerializationWrapper<ModelConfigObject> config_wrapper(config);
		ar(attributes, config_wrapper);
		// assert(this->id().valid()); assert(this->config.id().valid());
	}

	// Disabled methods.
	ModelMaterial(ModelMaterial &&rhs) = delete;
	ModelMaterial& operator=(const ModelMaterial &rhs) = delete;
    ModelMaterial& operator=(ModelMaterial &&rhs) = delete;
};

class LayerHeightProfile final : public ObjectWithTimestamp {
public:
    // Assign the content if the timestamp differs, don't assign an ObjectID.
    void assign(const LayerHeightProfile &rhs) { if (! this->timestamp_matches(rhs)) { m_data = rhs.m_data; this->copy_timestamp(rhs); } }
    void assign(LayerHeightProfile &&rhs) { if (! this->timestamp_matches(rhs)) { m_data = std::move(rhs.m_data); this->copy_timestamp(rhs); } }

    std::vector<coordf_t> get() const throw() { return m_data; }
    bool                  empty() const throw() { return m_data.empty(); }
    void                  set(const std::vector<coordf_t> &data) { if (m_data != data) { m_data = data; this->touch(); } }
    void                  set(std::vector<coordf_t> &&data) { if (m_data != data) { m_data = std::move(data); this->touch(); } }
    void                  clear() { m_data.clear(); this->touch(); }

    template<class Archive> void serialize(Archive &ar)
    {
        ar(cereal::base_class<ObjectWithTimestamp>(this), m_data);
    }

private:
    // Constructors to be only called by derived classes.
    // Default constructor to assign a unique ID.
    explicit LayerHeightProfile() = default;
    // Constructor with ignored int parameter to assign an invalid ID, to be replaced
    // by an existing ID copied from elsewhere.
    explicit LayerHeightProfile(int) : ObjectWithTimestamp(-1) {}
    // Copy constructor copies the ID.
    explicit LayerHeightProfile(const LayerHeightProfile &rhs) = default;
    // Move constructor copies the ID.
    explicit LayerHeightProfile(LayerHeightProfile &&rhs) = default;

    // called by ModelObject::assign_copy()
    LayerHeightProfile& operator=(const LayerHeightProfile &rhs) = default;
    LayerHeightProfile& operator=(LayerHeightProfile &&rhs) = default;

    std::vector<coordf_t> m_data;

    // to access set_new_unique_id() when copy / pasting an object
    friend class ModelObject;
};

enum class CutMode : int {
    cutPlanar,
    cutTongueAndGroove
};

enum class CutConnectorType : int {
<<<<<<< HEAD
    Plug
    , Dowel
    , Snap
    , Undef
=======
    Plug,
    Dowel,
    Snap,
    Undef
>>>>>>> 693aa8d2
};

enum class CutConnectorStyle : int {
    Prism
    , Frustum
    , Undef
    //,Claw
};

enum class CutConnectorShape : int {
    Triangle
    , Square
    , Hexagon
    , Circle
    , Undef
    //,D-shape
};
struct CutConnectorParas
{
    float snap_space_proportion{0.3};
    float snap_bulge_proportion{0.15};
};

struct CutConnectorAttributes
{
    CutConnectorType    type{ CutConnectorType::Plug };
    CutConnectorStyle   style{ CutConnectorStyle::Prism };
    CutConnectorShape   shape{ CutConnectorShape::Circle };

    CutConnectorAttributes() {}

    CutConnectorAttributes(CutConnectorType t, CutConnectorStyle st, CutConnectorShape sh)
        : type(t), style(st), shape(sh)
    {}

    CutConnectorAttributes(const CutConnectorAttributes& rhs) :
        CutConnectorAttributes(rhs.type, rhs.style, rhs.shape) {}

    bool operator==(const CutConnectorAttributes& other) const;

    bool operator!=(const CutConnectorAttributes& other) const { return !(other == (*this)); }

    bool operator<(const CutConnectorAttributes& other) const {
        return   this->type <  other.type ||
                (this->type == other.type && this->style <  other.style) ||
                (this->type == other.type && this->style == other.style && this->shape < other.shape);
    }

    template<class Archive> inline void serialize(Archive& ar) {
        ar(type, style, shape);
    }
};

struct CutConnector
{
    Vec3d pos;
    Transform3d rotation_m;
    float radius;
    float height;
    float radius_tolerance;// [0.f : 1.f]
    float height_tolerance;// [0.f : 1.f]
    float z_angle {0.f};
    CutConnectorAttributes attribs;
<<<<<<< HEAD

    CutConnector()
        : pos(Vec3d::Zero()), rotation_m(Transform3d::Identity()), radius(5.f), height(10.f), radius_tolerance(0.f), height_tolerance(0.1f), z_angle(0.f)
    {}
=======
    CutConnectorParas paras;
    CutConnector() : pos(Vec3d::Zero()), rotation_m(Transform3d::Identity()), radius(5.f), height(10.f), radius_tolerance(0.f), height_tolerance(0.1f) {}
>>>>>>> 693aa8d2

    CutConnector(Vec3d p, Transform3d rot, float r, float h, float rt, float ht, float za, CutConnectorAttributes attributes)
        : pos(p), rotation_m(rot), radius(r), height(h), radius_tolerance(rt), height_tolerance(ht), z_angle(za), attribs(attributes)
    {}

    CutConnector(const CutConnector& rhs) :
        CutConnector(rhs.pos, rhs.rotation_m, rhs.radius, rhs.height, rhs.radius_tolerance, rhs.height_tolerance, rhs.z_angle, rhs.attribs) {}

    bool operator==(const CutConnector& other) const;

    bool operator!=(const CutConnector& other) const { return !(other == (*this)); }

    template<class Archive> inline void serialize(Archive& ar) {
        ar(pos, rotation_m, radius, height, radius_tolerance, height_tolerance, z_angle, attribs);
    }
};

using CutConnectors = std::vector<CutConnector>;


// Declared outside of ModelVolume, so it could be forward declared.
enum class ModelVolumeType : int {
    INVALID = -1,
    MODEL_PART = 0,
    NEGATIVE_VOLUME,
    PARAMETER_MODIFIER,
    SUPPORT_BLOCKER,
    SUPPORT_ENFORCER,
};

// A printable object, possibly having multiple print volumes (each with its own set of parameters and materials),
// and possibly having multiple modifier volumes, each modifier volume with its set of parameters and materials.
// Each ModelObject may be instantiated mutliple times, each instance having different placement on the print bed,
// different rotation and different uniform scaling.
class ModelObject final : public ObjectBase
{
public:
    std::string             name;
    //BBS: add module name for assemble
    std::string             module_name;
    std::string             input_file;    // XXX: consider fs::path
    // Instances of this ModelObject. Each instance defines a shift on the print bed, rotation around the Z axis and a uniform scaling.
    // Instances are owned by this ModelObject.
    ModelInstancePtrs       instances;
    // Printable and modifier volumes, each with its material ID and a set of override parameters.
    // ModelVolumes are owned by this ModelObject.
    ModelVolumePtrs         volumes;
    // Configuration parameters specific to a single ModelObject, overriding the global Slic3r settings.
    ModelConfigObject 		config;
    // Variation of a layer thickness for spans of Z coordinates + optional parameter overrides.
    t_layer_config_ranges   layer_config_ranges;
    // Profile of increasing z to a layer height, to be linearly interpolated when calculating the layers.
    // The pairs of <z, layer_height> are packed into a 1D array.
    LayerHeightProfile      layer_height_profile;
    // Whether or not this object is printable
    bool                    printable;

    // This vector holds position of selected support points for SLA. The data are
    // saved in mesh coordinates to allow using them for several instances.
    // The format is (x, y, z, point_size, supports_island)
    sla::SupportPoints      sla_support_points;
    // To keep track of where the points came from (used for synchronization between
    // the SLA gizmo and the backend).
    sla::PointsStatus       sla_points_status = sla::PointsStatus::NoPoints;

    // Holes to be drilled into the object so resin can flow out
    sla::DrainHoles         sla_drain_holes;

    // Connectors to be added into the object before cut and are used to create a solid/negative volumes during a cut perform
    CutConnectors           cut_connectors;
    CutObjectBase           cut_id;

    /* This vector accumulates the total translation applied to the object by the
        center_around_origin() method. Callers might want to apply the same translation
        to new volumes before adding them to this object in order to preserve alignment
        when user expects that. */
    Vec3d                   origin_translation;

    // BBS: save for compare with new load volumes
    std::vector<ObjectID>   volume_ids;

    Model*                  get_model() { return m_model; }
    const Model*            get_model() const { return m_model; }
    // BBS: production extension
    int                     get_backup_id() const;
    template<typename T> const T* get_config_value(const DynamicPrintConfig& global_config, const std::string& config_option) {
        if (config.has(config_option))
            return static_cast<const T*>(config.option(config_option));
        else
            return global_config.option<T>(config_option);
    }

    ModelVolume*            add_volume(const TriangleMesh &mesh);
    ModelVolume*            add_volume(TriangleMesh &&mesh, ModelVolumeType type = ModelVolumeType::MODEL_PART);
    ModelVolume*            add_volume(const ModelVolume &volume, ModelVolumeType type = ModelVolumeType::INVALID);
    ModelVolume*            add_volume(const ModelVolume &volume, TriangleMesh &&mesh);
    ModelVolume*            add_volume_with_shared_mesh(const ModelVolume &other, ModelVolumeType type = ModelVolumeType::MODEL_PART);
    void                    delete_volume(size_t idx);
    void                    clear_volumes();
    void                    sort_volumes(bool full_sort);
    bool                    is_multiparts() const { return volumes.size() > 1; }
    // Checks if any of object volume is painted using the fdm support painting gizmo.
    bool                    is_fdm_support_painted() const;
    // Checks if any of object volume is painted using the seam painting gizmo.
    bool                    is_seam_painted() const;
    // Checks if any of object volume is painted using the multi-material painting gizmo.
    bool                    is_mm_painted() const;
    // This object may have a varying layer height by painting or by a table.
    // Even if true is returned, the layer height profile may be "flat" with no difference to default layering.
    bool                    has_custom_layering() const 
        { return ! this->layer_config_ranges.empty() || ! this->layer_height_profile.empty(); }

    ModelInstance*          add_instance();
    ModelInstance*          add_instance(const ModelInstance &instance);
    ModelInstance*          add_instance(const Vec3d &offset, const Vec3d &scaling_factor, const Vec3d &rotation, const Vec3d &mirror);
    void                    delete_instance(size_t idx);
    void                    delete_last_instance();
    void                    clear_instances();

    // Returns the bounding box of the transformed instances.
    // This bounding box is approximate and not snug.
    // This bounding box is being cached.
    const BoundingBoxf3& bounding_box() const;
    void invalidate_bounding_box() { m_bounding_box_valid = false; m_raw_bounding_box_valid = false; m_raw_mesh_bounding_box_valid = false; }

    // A mesh containing all transformed instances of this object.
    TriangleMesh mesh() const;
    // Non-transformed (non-rotated, non-scaled, non-translated) sum of non-modifier object volumes.
    // Currently used by ModelObject::mesh() and to calculate the 2D envelope for 2D plater.
    TriangleMesh raw_mesh() const;
    // The same as above, but producing a lightweight indexed_triangle_set.
    indexed_triangle_set raw_indexed_triangle_set() const;
    // A transformed snug bounding box around the non-modifier object volumes, without the translation applied.
    // This bounding box is only used for the actual slicing.
    const BoundingBoxf3& raw_bounding_box() const;
    // A snug bounding box around the transformed non-modifier object volumes.
    BoundingBoxf3 instance_bounding_box(size_t instance_idx, bool dont_translate = false) const;
    BoundingBoxf3 instance_bounding_box(const ModelInstance& instance, bool dont_translate = false) const;

	// A snug bounding box of non-transformed (non-rotated, non-scaled, non-translated) sum of non-modifier object volumes.
	const BoundingBoxf3& raw_mesh_bounding_box() const;
	// A snug bounding box of non-transformed (non-rotated, non-scaled, non-translated) sum of all object volumes.
    BoundingBoxf3 full_raw_mesh_bounding_box() const;

    //BBS: add instance convex hull bounding box
    BoundingBoxf3 instance_convex_hull_bounding_box(size_t instance_idx, bool dont_translate = false) const;

    // Calculate 2D convex hull of of a projection of the transformed printable volumes into the XY plane.
    // This method is cheap in that it does not make any unnecessary copy of the volume meshes.
    // This method is used by the auto arrange function.
    Polygon       convex_hull_2d(const Transform3d &trafo_instance) const;

    void center_around_origin(bool include_modifiers = true);
    void ensure_on_bed(bool allow_negative_z = false);

    void translate_instances(const Vec3d& vector);
    void translate_instance(size_t instance_idx, const Vec3d& vector);
    void translate(const Vec3d &vector) { this->translate(vector(0), vector(1), vector(2)); }
    void translate(double x, double y, double z);
    void scale(const Vec3d &versor);
    void scale(const double s) { this->scale(Vec3d(s, s, s)); }
    void scale(double x, double y, double z) { this->scale(Vec3d(x, y, z)); }
    /// Scale the current ModelObject to fit by altering the scaling factor of ModelInstances.
    /// It operates on the total size by duplicating the object according to all the instances.
    /// \param size Sizef3 the size vector
    void scale_to_fit(const Vec3d &size);
    void rotate(double angle, Axis axis);
    void rotate(double angle, const Vec3d& axis);
    void mirror(Axis axis);

    // This method could only be called before the meshes of this ModelVolumes are not shared!
    void scale_mesh_after_creation(const float scale);
    void convert_units(ModelObjectPtrs&new_objects, ConversionType conv_type, std::vector<int> volume_idxs);

    size_t materials_count() const;
    size_t facets_count() const;
    size_t parts_count() const;
<<<<<<< HEAD
=======

    bool                        is_cut() const { return cut_id.id().valid(); }
    bool                        has_connectors() const;
    static indexed_triangle_set get_connector_mesh(CutConnectorAttributes connector_attributes, CutConnectorParas para);
    void                        apply_cut_connectors(const std::string &name);
>>>>>>> 693aa8d2
    // invalidate cut state for this object and its connectors/volumes
    void invalidate_cut();
    // delete volumes which are marked as connector for this object
    void delete_connectors();
    void clone_for_cut(ModelObject **obj);

    void split(ModelObjectPtrs*new_objects);
    void merge();

    // BBS: Boolean opts - Musang King
    bool make_boolean(ModelObject *cut_object, const std::string &boolean_opts);

    ModelObjectPtrs merge_volumes(std::vector<int>& vol_indeces);//BBS
    // Support for non-uniform scaling of instances. If an instance is rotated by angles, which are not multiples of ninety degrees,
    // then the scaling in world coordinate system is not representable by the Geometry::Transformation structure.
    // This situation is solved by baking in the instance transformation into the mesh vertices.
    // Rotation and mirroring is being baked in. In case the instance scaling was non-uniform, it is baked in as well.
    void bake_xy_rotation_into_meshes(size_t instance_idx);

    double get_min_z() const;
    double get_max_z() const;
    double get_instance_min_z(size_t instance_idx) const;
    double get_instance_max_z(size_t instance_idx) const;

    // Print object statistics to console.
    void print_info() const;

    std::string get_export_filename() const;

    // Get full stl statistics for all object's meshes
    TriangleMeshStats get_object_stl_stats() const;
    // Get count of errors in the mesh( or all object's meshes, if volume index isn't defined)
    int         get_repaired_errors_count(const int vol_idx = -1) const;

    // Detect if object has at least one solid mash
    bool has_solid_mesh() const;
    bool is_cut() const { return cut_id.id().valid(); }
    bool has_connectors() const;
private:
    friend class Model;
    // This constructor assigns new ID to this ModelObject and its config.
    explicit ModelObject(Model* model) : m_model(model), printable(true), origin_translation(Vec3d::Zero()),
        m_bounding_box_valid(false), m_raw_bounding_box_valid(false), m_raw_mesh_bounding_box_valid(false)
    {
        assert(this->id().valid());
        assert(this->config.id().valid());
        assert(this->layer_height_profile.id().valid());
    }
    explicit ModelObject(int) : ObjectBase(-1), config(-1), layer_height_profile(-1), m_model(nullptr), printable(true), origin_translation(Vec3d::Zero()), m_bounding_box_valid(false), m_raw_bounding_box_valid(false), m_raw_mesh_bounding_box_valid(false)
    {
        assert(this->id().invalid());
        assert(this->config.id().invalid());
        assert(this->layer_height_profile.id().invalid());
    }
	~ModelObject();
	void assign_new_unique_ids_recursive() override;

    // To be able to return an object from own copy / clone methods. Hopefully the compiler will do the "Copy elision"
    // (Omits copy and move(since C++11) constructors, resulting in zero - copy pass - by - value semantics).
    ModelObject(const ModelObject &rhs) : ObjectBase(-1), config(-1), layer_height_profile(-1), m_model(rhs.m_model) {
    	assert(this->id().invalid());
        assert(this->config.id().invalid());
        assert(this->layer_height_profile.id().invalid());
        assert(rhs.id() != rhs.config.id());
        assert(rhs.id() != rhs.layer_height_profile.id());
    	this->assign_copy(rhs);
    	assert(this->id().valid());
        assert(this->config.id().valid());
        assert(this->layer_height_profile.id().valid());
        assert(this->id() != this->config.id());
        assert(this->id() != this->layer_height_profile.id());
    	assert(this->id() == rhs.id());
        assert(this->config.id() == rhs.config.id());
        assert(this->layer_height_profile.id() == rhs.layer_height_profile.id());
    }
    explicit ModelObject(ModelObject &&rhs) : ObjectBase(-1), config(-1), layer_height_profile(-1) {
    	assert(this->id().invalid());
        assert(this->config.id().invalid());
        assert(this->layer_height_profile.id().invalid());
        assert(rhs.id() != rhs.config.id());
        assert(rhs.id() != rhs.layer_height_profile.id());
    	this->assign_copy(std::move(rhs));
    	assert(this->id().valid());
        assert(this->config.id().valid());
        assert(this->layer_height_profile.id().valid());
        assert(this->id() != this->config.id());
        assert(this->id() != this->layer_height_profile.id());
    	assert(this->id() == rhs.id());
        assert(this->config.id() == rhs.config.id());
        assert(this->layer_height_profile.id() == rhs.layer_height_profile.id());
    }
    ModelObject& operator=(const ModelObject &rhs) {
    	this->assign_copy(rhs);
    	m_model = rhs.m_model;
    	assert(this->id().valid());
        assert(this->config.id().valid());
        assert(this->layer_height_profile.id().valid());
        assert(this->id() != this->config.id());
        assert(this->id() != this->layer_height_profile.id());
    	assert(this->id() == rhs.id());
        assert(this->config.id() == rhs.config.id());
        assert(this->layer_height_profile.id() == rhs.layer_height_profile.id());
    	return *this;
    }
    ModelObject& operator=(ModelObject &&rhs) {
    	this->assign_copy(std::move(rhs));
    	m_model = rhs.m_model;
    	assert(this->id().valid());
        assert(this->config.id().valid());
        assert(this->layer_height_profile.id().valid());
        assert(this->id() != this->config.id());
        assert(this->id() != this->layer_height_profile.id());
    	assert(this->id() == rhs.id());
        assert(this->config.id() == rhs.config.id());
        assert(this->layer_height_profile.id() == rhs.layer_height_profile.id());
    	return *this;
    }
	void set_new_unique_id() {
        ObjectBase::set_new_unique_id();
        this->config.set_new_unique_id();
        this->layer_height_profile.set_new_unique_id();
    }

    OBJECTBASE_DERIVED_COPY_MOVE_CLONE(ModelObject)

    // Parent object, owning this ModelObject. Set to nullptr here, so the macros above will have it initialized.
    Model                *m_model = nullptr;

    // Bounding box, cached.
    mutable BoundingBoxf3 m_bounding_box;
    mutable bool          m_bounding_box_valid;
    mutable BoundingBoxf3 m_raw_bounding_box;
    mutable bool          m_raw_bounding_box_valid;
    mutable BoundingBoxf3 m_raw_mesh_bounding_box;
    mutable bool          m_raw_mesh_bounding_box_valid;

    // Called by Print::apply() to set the model pointer after making a copy.
    friend class Print;
    friend class SLAPrint;
    void        set_model(Model *model) { m_model = model; }

    // Undo / Redo through the cereal serialization library
	friend class cereal::access;
	friend class UndoRedo::StackImpl;
	// Used for deserialization -> Don't allocate any IDs for the ModelObject or its config.
	ModelObject() :
        ObjectBase(-1), config(-1), layer_height_profile(-1),
        m_model(nullptr), m_bounding_box_valid(false), m_raw_bounding_box_valid(false), m_raw_mesh_bounding_box_valid(false) {
		assert(this->id().invalid());
        assert(this->config.id().invalid());
        assert(this->layer_height_profile.id().invalid());
	}
    template<class Archive> void save(Archive& ar) const {
        ar(cereal::base_class<ObjectBase>(this));
        Internal::StaticSerializationWrapper<ModelConfigObject const> config_wrapper(config);
        Internal::StaticSerializationWrapper<LayerHeightProfile const> layer_heigth_profile_wrapper(layer_height_profile);
        ar(name, module_name, input_file, instances, volumes, config_wrapper, layer_config_ranges, layer_heigth_profile_wrapper,
            sla_support_points, sla_points_status, sla_drain_holes, printable, origin_translation,
            m_bounding_box, m_bounding_box_valid, m_raw_bounding_box, m_raw_bounding_box_valid, m_raw_mesh_bounding_box, m_raw_mesh_bounding_box_valid,
            cut_connectors, cut_id);
    }
    template<class Archive> void load(Archive& ar) {
        ar(cereal::base_class<ObjectBase>(this));
        Internal::StaticSerializationWrapper<ModelConfigObject> config_wrapper(config);
        Internal::StaticSerializationWrapper<LayerHeightProfile> layer_heigth_profile_wrapper(layer_height_profile);
        // BBS: add backup, check modify
        SaveObjectGaurd gaurd(*this);
        ar(name, module_name, input_file, instances, volumes, config_wrapper, layer_config_ranges, layer_heigth_profile_wrapper,
            sla_support_points, sla_points_status, sla_drain_holes, printable, origin_translation,
            m_bounding_box, m_bounding_box_valid, m_raw_bounding_box, m_raw_bounding_box_valid, m_raw_mesh_bounding_box, m_raw_mesh_bounding_box_valid,
            cut_connectors, cut_id);
        std::vector<ObjectID> volume_ids2;
        std::transform(volumes.begin(), volumes.end(), std::back_inserter(volume_ids2), std::mem_fn(&ObjectBase::id));
        if (volume_ids != volume_ids2)
            Slic3r::save_object_mesh(*this);
        volume_ids.clear();
    }

    // Called by Print::validate() from the UI thread.
    unsigned int update_instances_print_volume_state(const BuildVolume &build_volume);
};

enum class EnforcerBlockerType : int8_t {
    // Maximum is 3. The value is serialized in TriangleSelector into 2 bits.
    NONE      = 0,
    ENFORCER  = 1,
    BLOCKER   = 2,
    // Maximum is 15. The value is serialized in TriangleSelector into 6 bits using a 2 bit prefix code.
    Extruder1 = ENFORCER,
    Extruder2 = BLOCKER,
    Extruder3,
    Extruder4,
    Extruder5,
    Extruder6,
    Extruder7,
    Extruder8,
    Extruder9,
    Extruder10,
    Extruder11,
    Extruder12,
    Extruder13,
    Extruder14,
    Extruder15,
    Extruder16,
    ExtruderMax = Extruder16
};

enum class ConversionType : int {
    CONV_TO_INCH,
    CONV_FROM_INCH,
    CONV_TO_METER,
    CONV_FROM_METER,
};

enum class En3mfType : int {
    From_BBS,
    From_Prusa,
    From_Other
};

class FacetsAnnotation final : public ObjectWithTimestamp {
public:
    // Assign the content if the timestamp differs, don't assign an ObjectID.
    void assign(const FacetsAnnotation& rhs) { if (! this->timestamp_matches(rhs)) { m_data = rhs.m_data; this->copy_timestamp(rhs); } }
    void assign(FacetsAnnotation&& rhs) { if (! this->timestamp_matches(rhs)) { m_data = std::move(rhs.m_data); this->copy_timestamp(rhs); } }
    const std::pair<std::vector<std::pair<int, int>>, std::vector<bool>>& get_data() const throw() { return m_data; }
    bool set(const TriangleSelector& selector);
    indexed_triangle_set get_facets(const ModelVolume& mv, EnforcerBlockerType type) const;
    // BBS
    void get_facets(const ModelVolume& mv, std::vector<indexed_triangle_set>& facets_per_type) const;
    void set_enforcer_block_type_limit(const ModelVolume& mv, EnforcerBlockerType max_type);
    indexed_triangle_set get_facets_strict(const ModelVolume& mv, EnforcerBlockerType type) const;
    bool has_facets(const ModelVolume& mv, EnforcerBlockerType type) const;
    bool empty() const { return m_data.first.empty(); }

    // Following method clears the config and increases its timestamp, so the deleted
    // state is considered changed from perspective of the undo/redo stack.
    void reset();

    // Serialize triangle into string, for serialization into 3MF/AMF.
    std::string get_triangle_as_string(int i) const;

    // Before deserialization, reserve space for n_triangles.
    void reserve(int n_triangles) { m_data.first.reserve(n_triangles); }
    // Deserialize triangles one by one, with strictly increasing triangle_id.
    void set_triangle_from_string(int triangle_id, const std::string& str);
    // After deserializing the last triangle, shrink data to fit.
    void shrink_to_fit() { m_data.first.shrink_to_fit(); m_data.second.shrink_to_fit(); }
    bool equals(const FacetsAnnotation &other) const;

private:
    // Constructors to be only called by derived classes.
    // Default constructor to assign a unique ID.
    explicit FacetsAnnotation() = default;
    // Constructor with ignored int parameter to assign an invalid ID, to be replaced
    // by an existing ID copied from elsewhere.
    explicit FacetsAnnotation(int) : ObjectWithTimestamp(-1) {}
    // Copy constructor copies the ID.
    explicit FacetsAnnotation(const FacetsAnnotation &rhs) = default;
    // Move constructor copies the ID.
    explicit FacetsAnnotation(FacetsAnnotation &&rhs) = default;

    // called by ModelVolume::assign_copy()
    FacetsAnnotation& operator=(const FacetsAnnotation &rhs) = default;
    FacetsAnnotation& operator=(FacetsAnnotation &&rhs) = default;

    friend class cereal::access;
    friend class UndoRedo::StackImpl;

    template<class Archive> void serialize(Archive &ar)
    {
        ar(cereal::base_class<ObjectWithTimestamp>(this), m_data);
    }

    std::pair<std::vector<std::pair<int, int>>, std::vector<bool>> m_data;

    // To access set_new_unique_id() when copy / pasting a ModelVolume.
    friend class ModelVolume;
};

struct RaycastResult
{
    Vec2d mouse_position = Vec2d::Zero();
    int   mesh_id        = -1;
    Vec3f hit            = Vec3f::Zero();
    Vec3f normal         = Vec3f::Zero();

    template<typename Archive> void serialize(Archive &ar) { ar(mouse_position, mesh_id, hit, normal); }
};

struct TextInfo
{
    std::string m_font_name;
    float       m_font_size     = 16.f;
    int         m_curr_font_idx = 0;
    bool        m_bold          = true;
    bool        m_italic        = false;
    float       m_thickness     = 2.f;
    float       m_embeded_depth = 0.f;
    float       m_rotate_angle    = 0;
    float       m_text_gap        = 0.f;
    bool        m_is_surface_text = false;
    bool        m_keep_horizontal = false;
    std::string m_text;

    RaycastResult m_rr;

    template<typename Archive> void serialize(Archive &ar) {
        ar(m_font_name, m_font_size, m_curr_font_idx, m_bold, m_italic, m_thickness, m_embeded_depth, m_rotate_angle, m_text_gap, m_is_surface_text, m_keep_horizontal, m_text, m_rr);
    }
};

// An object STL, or a modifier volume, over which a different set of parameters shall be applied.
// ModelVolume instances are owned by a ModelObject.
class ModelVolume final : public ObjectBase
{
public:
    std::string         name;
    // struct used by reload from disk command to recover data from disk
    struct Source
    {
        std::string input_file;
        int object_idx{ -1 };
        int volume_idx{ -1 };
        Vec3d mesh_offset{ Vec3d::Zero() };
        Geometry::Transformation transform;
        bool is_converted_from_inches{ false };
        bool is_converted_from_meters{ false };
        bool is_from_builtin_objects{ false };

        template<class Archive> void serialize(Archive& ar) {
            //FIXME Vojtech: Serialize / deserialize only if the Source is set.
            // likely testing input_file or object_idx would be sufficient.
            ar(input_file, object_idx, volume_idx, mesh_offset, transform, is_converted_from_inches, is_converted_from_meters, is_from_builtin_objects);
        }
    };
    Source              source;

    // struct used by cut command 
    // It contains information about connetors
    struct CutInfo
    {
<<<<<<< HEAD
        bool                is_from_upper{ true };
        bool                is_connector{ false };
        bool                is_processed{ true };
        CutConnectorType    connector_type{ CutConnectorType::Plug };
        float               radius_tolerance{ 0.f };// [0.f : 1.f]
        float               height_tolerance{ 0.f };// [0.f : 1.f]
=======
        bool             is_from_upper{true};
        bool             is_connector{false};
        bool             is_processed{true};
        CutConnectorType connector_type{CutConnectorType::Plug};
        float            radius{0.f};
        float            height{0.f};
        float            radius_tolerance{0.f}; // [0.f : 1.f]
        float            height_tolerance{0.f}; // [0.f : 1.f]
>>>>>>> 693aa8d2

        CutInfo() = default;
        CutInfo(CutConnectorType type, float rad_tolerance, float h_tolerance, bool processed = false) :
        is_connector(true),
        is_processed(processed),
        connector_type(type),
        radius_tolerance(rad_tolerance),
        height_tolerance(h_tolerance)
        {}

        void set_processed() { is_processed = true; }
<<<<<<< HEAD
        void invalidate()    { is_connector = false; }
        void reset_from_upper() { is_from_upper = true; }

        template<class Archive> inline void serialize(Archive& ar) {
            ar(is_connector, is_processed, connector_type, radius_tolerance, height_tolerance);
        }
=======
        void invalidate() { is_connector = false; }
        void reset_from_upper() { is_from_upper = true; }
        template<class Archive> inline void serialize(Archive &ar) { ar(is_connector, is_processed, connector_type, radius_tolerance, height_tolerance); }
>>>>>>> 693aa8d2
    };
    CutInfo             cut_info;

    bool                is_from_upper() const    { return cut_info.is_from_upper; }
    void                reset_from_upper()       { cut_info.reset_from_upper(); }

<<<<<<< HEAD
    bool                is_cut_connector() const { return cut_info.is_processed && cut_info.is_connector; }
    void                invalidate_cut_info()    { cut_info.invalidate(); }
=======
    bool is_from_upper() const { return cut_info.is_from_upper; }
    void reset_from_upper() { cut_info.reset_from_upper(); }

    bool is_cut_connector() const { return cut_info.is_processed && cut_info.is_connector; }
    void invalidate_cut_info() { cut_info.invalidate(); }
>>>>>>> 693aa8d2

    // The triangular model.
    const TriangleMesh& mesh() const { return *m_mesh.get(); }
    std::shared_ptr<const TriangleMesh> mesh_ptr() const { return m_mesh; }
    void                set_mesh(const TriangleMesh &mesh) { m_mesh = std::make_shared<const TriangleMesh>(mesh); }
    void                set_mesh(TriangleMesh &&mesh) { m_mesh = std::make_shared<const TriangleMesh>(std::move(mesh)); }
    void                set_mesh(const indexed_triangle_set &mesh) { m_mesh = std::make_shared<const TriangleMesh>(mesh); }
    void                set_mesh(indexed_triangle_set &&mesh) { m_mesh = std::make_shared<const TriangleMesh>(std::move(mesh)); }
    void                set_mesh(std::shared_ptr<const TriangleMesh> &mesh) { m_mesh = mesh; }
    void                set_mesh(std::unique_ptr<const TriangleMesh> &&mesh) { m_mesh = std::move(mesh); }
	void				reset_mesh() { m_mesh = std::make_shared<const TriangleMesh>(); }
    // Configuration parameters specific to an object model geometry or a modifier volume,
    // overriding the global Slic3r settings and the ModelObject settings.
    ModelConfigObject	config;

    // List of mesh facets to be supported/unsupported.
    FacetsAnnotation    supported_facets;

    // List of seam enforcers/blockers.
    FacetsAnnotation    seam_facets;

    // List of mesh facets painted for MMU segmentation.
    FacetsAnnotation    mmu_segmentation_facets;

    // BBS: quick access for volume extruders, 1 based
    mutable std::vector<int> mmuseg_extruders;
    mutable Timestamp        mmuseg_ts;

    // List of exterior faces
    FacetsAnnotation    exterior_facets;

    // A parent object owning this modifier volume.
    ModelObject*        get_object() const { return this->object; }
    ModelVolumeType     type() const { return m_type; }
    void                set_type(const ModelVolumeType t) { m_type = t; }
	bool                is_model_part()         const { return m_type == ModelVolumeType::MODEL_PART; }
    bool                is_negative_volume()    const { return m_type == ModelVolumeType::NEGATIVE_VOLUME; }
	bool                is_modifier()           const { return m_type == ModelVolumeType::PARAMETER_MODIFIER; }
	bool                is_support_enforcer()   const { return m_type == ModelVolumeType::SUPPORT_ENFORCER; }
	bool                is_support_blocker()    const { return m_type == ModelVolumeType::SUPPORT_BLOCKER; }
	bool                is_support_modifier()   const { return m_type == ModelVolumeType::SUPPORT_BLOCKER || m_type == ModelVolumeType::SUPPORT_ENFORCER; }
    t_model_material_id material_id() const { return m_material_id; }
    void                reset_extra_facets();
    void                set_material_id(t_model_material_id material_id);
    void                reset_extra_facets();
    ModelMaterial*      material() const;
    void                set_material(t_model_material_id material_id, const ModelMaterial &material);
    // Extract the current extruder ID based on this ModelVolume's config and the parent ModelObject's config.
    // Extruder ID is only valid for FFF. Returns -1 for SLA or if the extruder ID is not applicable (support volumes).
    int                 extruder_id() const;

    bool                is_splittable() const;

    // BBS
    std::vector<int>    get_extruders() const;
    void                update_extruder_count(size_t extruder_count);

    // Split this volume, append the result to the object owning this volume.
    // Return the number of volumes created from this one.
    // This is useful to assign different materials to different volumes of an object.
    size_t              split(unsigned int max_extruders);
    void                translate(double x, double y, double z) { translate(Vec3d(x, y, z)); }
    void                translate(const Vec3d& displacement);
    void                scale(const Vec3d& scaling_factors);
    void                scale(double x, double y, double z) { scale(Vec3d(x, y, z)); }
    void                scale(double s) { scale(Vec3d(s, s, s)); }
    void                rotate(double angle, Axis axis);
    void                rotate(double angle, const Vec3d& axis);
    void                mirror(Axis axis);

    // This method could only be called before the meshes of this ModelVolumes are not shared!
    void                scale_geometry_after_creation(const Vec3f &versor);
    void                scale_geometry_after_creation(const float scale) { this->scale_geometry_after_creation(Vec3f(scale, scale, scale)); }

    // Translates the mesh and the convex hull so that the origin of their vertices is in the center of this volume's bounding box.
    // Attention! This method may only be called just after ModelVolume creation! It must not be called once the TriangleMesh of this ModelVolume is shared!
    void                center_geometry_after_creation(bool update_source_offset = true);

    void                calculate_convex_hull();
    const TriangleMesh& get_convex_hull() const;
    const std::shared_ptr<const TriangleMesh>& get_convex_hull_shared_ptr() const { return m_convex_hull; }
    //BBS: add convex_hell_2d related logic
    const Polygon& get_convex_hull_2d(const Transform3d &trafo_instance) const;
    void invalidate_convex_hull_2d()
    {
        m_convex_hull_2d.clear();
    }

    // Get count of errors in the mesh
    int                 get_repaired_errors_count() const;

    // Helpers for loading / storing into AMF / 3MF files.
    static ModelVolumeType type_from_string(const std::string &s);
    static std::string  type_to_string(const ModelVolumeType t);

    const Geometry::Transformation& get_transformation() const { return m_transformation; }
    void set_transformation(const Geometry::Transformation& transformation) { m_transformation = transformation; }
    void set_transformation(const Transform3d &trafo) { m_transformation.set_from_transform(trafo); }

    const Vec3d& get_offset() const { return m_transformation.get_offset(); }
    double get_offset(Axis axis) const { return m_transformation.get_offset(axis); }

    void set_offset(const Vec3d& offset) { m_transformation.set_offset(offset); }
    void set_offset(Axis axis, double offset) { m_transformation.set_offset(axis, offset); }

    const Vec3d& get_rotation() const { return m_transformation.get_rotation(); }
    double get_rotation(Axis axis) const { return m_transformation.get_rotation(axis); }

    void set_rotation(const Vec3d& rotation) { m_transformation.set_rotation(rotation); }
    void set_rotation(Axis axis, double rotation) { m_transformation.set_rotation(axis, rotation); }

    Vec3d get_scaling_factor() const { return m_transformation.get_scaling_factor(); }
    double get_scaling_factor(Axis axis) const { return m_transformation.get_scaling_factor(axis); }

    void set_scaling_factor(const Vec3d& scaling_factor) { m_transformation.set_scaling_factor(scaling_factor); }
    void set_scaling_factor(Axis axis, double scaling_factor) { m_transformation.set_scaling_factor(axis, scaling_factor); }

    const Vec3d& get_mirror() const { return m_transformation.get_mirror(); }
    double get_mirror(Axis axis) const { return m_transformation.get_mirror(axis); }
    bool is_left_handed() const { return m_transformation.is_left_handed(); }

    void set_mirror(const Vec3d& mirror) { m_transformation.set_mirror(mirror); }
    void set_mirror(Axis axis, double mirror) { m_transformation.set_mirror(axis, mirror); }
    void convert_from_imperial_units();
    void convert_from_meters();

    void set_text_info(const TextInfo& text_info) { m_text_info = text_info; }
    const TextInfo& get_text_info() const { return m_text_info; }

    const Transform3d& get_matrix(bool dont_translate = false, bool dont_rotate = false, bool dont_scale = false, bool dont_mirror = false) const { return m_transformation.get_matrix(dont_translate, dont_rotate, dont_scale, dont_mirror); }

	void set_new_unique_id() {
        ObjectBase::set_new_unique_id();
        this->config.set_new_unique_id();
        this->supported_facets.set_new_unique_id();
        this->seam_facets.set_new_unique_id();
        this->mmu_segmentation_facets.set_new_unique_id();
    }

    bool is_fdm_support_painted() const { return !this->supported_facets.empty(); }
    bool is_seam_painted() const { return !this->seam_facets.empty(); }
    bool is_mm_painted() const { return !this->mmu_segmentation_facets.empty(); }

protected:
	friend class Print;
    friend class SLAPrint;
    friend class Model;
	friend class ModelObject;
    friend void model_volume_list_update_supports(ModelObject& model_object_dst, const ModelObject& model_object_new);

	// Copies IDs of both the ModelVolume and its config.
	explicit ModelVolume(const ModelVolume &rhs) = default;
    void     set_model_object(ModelObject *model_object) { object = model_object; }
	void 	 assign_new_unique_ids_recursive() override;
    void     transform_this_mesh(const Transform3d& t, bool fix_left_handed);
    void     transform_this_mesh(const Matrix3d& m, bool fix_left_handed);

private:
    // Parent object owning this ModelVolume.
    ModelObject*                    	object;
    // The triangular model.
    std::shared_ptr<const TriangleMesh> m_mesh;
    // Is it an object to be printed, or a modifier volume?
    ModelVolumeType                 	m_type;
    t_model_material_id             	m_material_id;
    // The convex hull of this model's mesh.
    std::shared_ptr<const TriangleMesh> m_convex_hull;
    //BBS: add convex hull 2d related logic
    mutable Polygon                     m_convex_hull_2d; //BBS, used for convex_hell_2d acceleration
    mutable Transform3d                 m_cached_trans_matrix; //BBS, used for convex_hell_2d acceleration
    mutable Polygon                     m_cached_2d_polygon;   //BBS, used for convex_hell_2d acceleration
    Geometry::Transformation        	m_transformation;

    TextInfo m_text_info;

    //BBS: add convex_hell_2d related logic
    void  calculate_convex_hull_2d(const Geometry::Transformation &transformation) const;

    // flag to optimize the checking if the volume is splittable
    //     -1   ->   is unknown value (before first cheking)
    //      0   ->   is not splittable
    //      1   ->   is splittable
    mutable int               		m_is_splittable{ -1 };

	ModelVolume(ModelObject *object, const TriangleMesh &mesh, ModelVolumeType type = ModelVolumeType::MODEL_PART) : m_mesh(new TriangleMesh(mesh)), m_type(type), object(object)
    {
		assert(this->id().valid());
        assert(this->config.id().valid());
        assert(this->supported_facets.id().valid());
        assert(this->seam_facets.id().valid());
        assert(this->mmu_segmentation_facets.id().valid());
        assert(this->id() != this->config.id());
        assert(this->id() != this->supported_facets.id());
        assert(this->id() != this->seam_facets.id());
        assert(this->id() != this->mmu_segmentation_facets.id());
        if (mesh.facets_count() > 1)
            calculate_convex_hull();
    }
    ModelVolume(ModelObject *object, const std::shared_ptr<const TriangleMesh> &mesh, ModelVolumeType type = ModelVolumeType::MODEL_PART) : m_mesh(mesh), m_type(type), object(object)
    {
		assert(this->id().valid());
        assert(this->config.id().valid());
        assert(this->supported_facets.id().valid());
        assert(this->seam_facets.id().valid());
        assert(this->mmu_segmentation_facets.id().valid());
        assert(this->id() != this->config.id());
        assert(this->id() != this->supported_facets.id());
        assert(this->id() != this->seam_facets.id());
        assert(this->id() != this->mmu_segmentation_facets.id());
    }
    ModelVolume(ModelObject *object, TriangleMesh &&mesh, TriangleMesh &&convex_hull, ModelVolumeType type = ModelVolumeType::MODEL_PART) :
		m_mesh(new TriangleMesh(std::move(mesh))), m_convex_hull(new TriangleMesh(std::move(convex_hull))), m_type(type), object(object) {
		assert(this->id().valid());
        assert(this->config.id().valid());
        assert(this->supported_facets.id().valid());
        assert(this->seam_facets.id().valid());
        assert(this->mmu_segmentation_facets.id().valid());
        assert(this->id() != this->config.id());
        assert(this->id() != this->supported_facets.id());
        assert(this->id() != this->seam_facets.id());
        assert(this->id() != this->mmu_segmentation_facets.id());
	}

    // Copying an existing volume, therefore this volume will get a copy of the ID assigned.
    ModelVolume(ModelObject *object, const ModelVolume &other) :
        ObjectBase(other),
        name(other.name), source(other.source), m_mesh(other.m_mesh), m_convex_hull(other.m_convex_hull),
        config(other.config), m_type(other.m_type), object(object), m_transformation(other.m_transformation),
        supported_facets(other.supported_facets), seam_facets(other.seam_facets), mmu_segmentation_facets(other.mmu_segmentation_facets),
        m_text_info(other.m_text_info)
    {
		assert(this->id().valid());
        assert(this->config.id().valid());
        assert(this->supported_facets.id().valid());
        assert(this->seam_facets.id().valid());
        assert(this->mmu_segmentation_facets.id().valid());
        assert(this->id() != this->config.id());
        assert(this->id() != this->supported_facets.id());
        assert(this->id() != this->seam_facets.id());
        assert(this->id() != this->mmu_segmentation_facets.id());
		assert(this->id() == other.id());
        assert(this->config.id() == other.config.id());
        assert(this->supported_facets.id() == other.supported_facets.id());
        assert(this->seam_facets.id() == other.seam_facets.id());
        assert(this->mmu_segmentation_facets.id() == other.mmu_segmentation_facets.id());
        this->set_material_id(other.material_id());
    }
    // Providing a new mesh, therefore this volume will get a new unique ID assigned.
    ModelVolume(ModelObject *object, const ModelVolume &other, const TriangleMesh &&mesh) :
        name(other.name), source(other.source), m_mesh(new TriangleMesh(std::move(mesh))), config(other.config), m_type(other.m_type), object(object), m_transformation(other.m_transformation)
    {
		assert(this->id().valid());
        assert(this->config.id().valid());
        assert(this->supported_facets.id().valid());
        assert(this->seam_facets.id().valid());
        assert(this->mmu_segmentation_facets.id().valid());
        assert(this->id() != this->config.id());
        assert(this->id() != this->supported_facets.id());
        assert(this->id() != this->seam_facets.id());
        assert(this->id() != this->mmu_segmentation_facets.id());
		assert(this->id() != other.id());
        assert(this->config.id() == other.config.id());
        this->set_material_id(other.material_id());
        this->config.set_new_unique_id();
        if (mesh.facets_count() > 1)
            calculate_convex_hull();
		assert(this->config.id().valid());
        assert(this->config.id() != other.config.id());
        assert(this->supported_facets.id() != other.supported_facets.id());
        assert(this->seam_facets.id() != other.seam_facets.id());
        assert(this->mmu_segmentation_facets.id() != other.mmu_segmentation_facets.id());
        assert(this->id() != this->config.id());
        assert(this->supported_facets.empty());
        assert(this->seam_facets.empty());
        assert(this->mmu_segmentation_facets.empty());
    }

    ModelVolume& operator=(ModelVolume &rhs) = delete;

	friend class cereal::access;
	friend class UndoRedo::StackImpl;
	// Used for deserialization, therefore no IDs are allocated.
	ModelVolume() : ObjectBase(-1), config(-1), supported_facets(-1), seam_facets(-1), mmu_segmentation_facets(-1), object(nullptr) {
		assert(this->id().invalid());
        assert(this->config.id().invalid());
        assert(this->supported_facets.id().invalid());
        assert(this->seam_facets.id().invalid());
        assert(this->mmu_segmentation_facets.id().invalid());
	}
	template<class Archive> void load(Archive &ar) {
		bool has_convex_hull;
        // BBS: add backup, check modify
        bool mesh_changed = false;
        auto tr = m_transformation;
        ar(name, source, m_mesh, m_type, m_material_id, m_transformation, m_is_splittable, has_convex_hull, m_text_info, cut_info);
        mesh_changed |= !(tr == m_transformation);
        if (mesh_changed) m_transformation.get_matrix(true, true, true, true); // force dirty
        auto t = supported_facets.timestamp();
        cereal::load_by_value(ar, supported_facets);
        mesh_changed |= t != supported_facets.timestamp();
        t = seam_facets.timestamp();
        cereal::load_by_value(ar, seam_facets);
        mesh_changed |= t != seam_facets.timestamp();
        t = mmu_segmentation_facets.timestamp();
        cereal::load_by_value(ar, mmu_segmentation_facets);
        mesh_changed |= t != mmu_segmentation_facets.timestamp();
        cereal::load_by_value(ar, config);
		assert(m_mesh);
		if (has_convex_hull) {
			cereal::load_optional(ar, m_convex_hull);
			if (! m_convex_hull && ! m_mesh->empty())
				// The convex hull was released from the Undo / Redo stack to conserve memory. Recalculate it.
				this->calculate_convex_hull();
		} else
			m_convex_hull.reset();
        if (mesh_changed && object)
            Slic3r::save_object_mesh(*object);
	}
	template<class Archive> void save(Archive &ar) const {
		bool has_convex_hull = m_convex_hull.get() != nullptr;
        ar(name, source, m_mesh, m_type, m_material_id, m_transformation, m_is_splittable, has_convex_hull, m_text_info, cut_info);
        cereal::save_by_value(ar, supported_facets);
        cereal::save_by_value(ar, seam_facets);
        cereal::save_by_value(ar, mmu_segmentation_facets);
        cereal::save_by_value(ar, config);
		if (has_convex_hull)
			cereal::save_optional(ar, m_convex_hull);
	}
};

inline void model_volumes_sort_by_id(ModelVolumePtrs &model_volumes)
{
    std::sort(model_volumes.begin(), model_volumes.end(), [](const ModelVolume *l, const ModelVolume *r) { return l->id() < r->id(); });
}

inline const ModelVolume* model_volume_find_by_id(const ModelVolumePtrs &model_volumes, const ObjectID id)
{
    auto it = lower_bound_by_predicate(model_volumes.begin(), model_volumes.end(), [id](const ModelVolume *mv) { return mv->id() < id; });
    return it != model_volumes.end() && (*it)->id() == id ? *it : nullptr;
}

enum ModelInstanceEPrintVolumeState : unsigned char
{
    ModelInstancePVS_Inside,
    ModelInstancePVS_Partly_Outside,
    ModelInstancePVS_Fully_Outside,
    ModelInstanceNum_BedStates
};

// A single instance of a ModelObject.
// Knows the affine transformation of an object.
class ModelInstance final : public ObjectBase
{
private:
    Geometry::Transformation m_transformation;
    Geometry::Transformation m_assemble_transformation;
    Vec3d m_offset_to_assembly{ 0.0, 0.0, 0.0 };
    bool m_assemble_initialized;

public:
    // flag showing the position of this instance with respect to the print volume (set by Print::validate() using ModelObject::check_instances_print_volume_state())
    ModelInstanceEPrintVolumeState print_volume_state;
    // Whether or not this instance is printable
    bool printable;
    bool use_loaded_id_for_label {false};
    int arrange_order = 0; // BBS
    size_t loaded_id = 0; // BBS

    size_t get_labeled_id() const
    {
        if (use_loaded_id_for_label && (loaded_id > 0))
            return loaded_id;
        else
            return id().id;
    }

    ModelObject* get_object() const { return this->object; }

    const Geometry::Transformation& get_transformation() const { return m_transformation; }
    void set_transformation(const Geometry::Transformation& transformation) { m_transformation = transformation; }

    const Geometry::Transformation& get_assemble_transformation() const { return m_assemble_transformation; }
    void set_assemble_transformation(const Geometry::Transformation& transformation) {
        m_assemble_initialized = true;
        m_assemble_transformation = transformation;
    }
    void set_assemble_from_transform(Transform3d& transform) {
        m_assemble_initialized = true;
        m_assemble_transformation.set_from_transform(transform);
    }
    void set_assemble_offset(const Vec3d& offset) { m_assemble_transformation.set_offset(offset); }
    void rotate_assemble(double angle, const Vec3d& axis) {
        m_assemble_transformation.set_rotation(m_assemble_transformation.get_rotation() + Geometry::extract_euler_angles(Eigen::Quaterniond(Eigen::AngleAxisd(angle, axis)).toRotationMatrix()));
    }

    // BBS
    void set_offset_to_assembly(const Vec3d& offset) { m_offset_to_assembly = offset; }
    Vec3d get_offset_to_assembly() const { return m_offset_to_assembly; }

    const Vec3d& get_offset() const { return m_transformation.get_offset(); }
    double get_offset(Axis axis) const { return m_transformation.get_offset(axis); }

    void set_offset(const Vec3d& offset) { m_transformation.set_offset(offset); }
    void set_offset(Axis axis, double offset) { m_transformation.set_offset(axis, offset); }

    const Vec3d& get_rotation() const { return m_transformation.get_rotation(); }
    double get_rotation(Axis axis) const { return m_transformation.get_rotation(axis); }

    void set_rotation(const Vec3d& rotation) { m_transformation.set_rotation(rotation); }
    void set_rotation(Axis axis, double rotation) { m_transformation.set_rotation(axis, rotation); }

    // BBS
    void rotate(Matrix3d rotation_matrix) {
        // note: must remove scaling from transformation, otherwise auto-orientation with scaled objects will have problem
        auto R = get_matrix(true,false,true).matrix().block<3, 3>(0, 0);
        auto R_new = rotation_matrix * R;
        auto euler_angles = Geometry::extract_euler_angles(R_new);
        set_rotation(euler_angles);
    }

    const Vec3d& get_scaling_factor() const { return m_transformation.get_scaling_factor(); }
    double get_scaling_factor(Axis axis) const { return m_transformation.get_scaling_factor(axis); }

    void set_scaling_factor(const Vec3d& scaling_factor) { m_transformation.set_scaling_factor(scaling_factor); }
    void set_scaling_factor(Axis axis, double scaling_factor) { m_transformation.set_scaling_factor(axis, scaling_factor); }

    const Vec3d& get_mirror() const { return m_transformation.get_mirror(); }
    double get_mirror(Axis axis) const { return m_transformation.get_mirror(axis); }
	bool is_left_handed() const { return m_transformation.is_left_handed(); }

    void set_mirror(const Vec3d& mirror) { m_transformation.set_mirror(mirror); }
    void set_mirror(Axis axis, double mirror) { m_transformation.set_mirror(axis, mirror); }

    // To be called on an external mesh
    void transform_mesh(TriangleMesh* mesh, bool dont_translate = false) const;
    // Calculate a bounding box of a transformed mesh. To be called on an external mesh.
    BoundingBoxf3 transform_mesh_bounding_box(const TriangleMesh& mesh, bool dont_translate = false) const;
    // Transform an external bounding box.
    BoundingBoxf3 transform_bounding_box(const BoundingBoxf3 &bbox, bool dont_translate = false) const;
    // Transform an external vector.
    Vec3d transform_vector(const Vec3d& v, bool dont_translate = false) const;
    // To be called on an external polygon. It does not translate the polygon, only rotates and scales.
    void transform_polygon(Polygon* polygon) const;

    const Transform3d& get_matrix(bool dont_translate = false, bool dont_rotate = false, bool dont_scale = false, bool dont_mirror = false) const { return m_transformation.get_matrix(dont_translate, dont_rotate, dont_scale, dont_mirror); }

    bool is_printable() const { return object->printable && printable && (print_volume_state == ModelInstancePVS_Inside); }
    bool is_assemble_initialized() { return m_assemble_initialized; }

    //BBS
    double get_auto_brim_width(double deltaT, double adhension) const;
    double get_auto_brim_width() const;
    // BBS
    Polygon convex_hull_2d();
    void invalidate_convex_hull_2d();

    // Getting the input polygon for arrange
    // We use void* as input type to avoid including Arrange.hpp in Model.hpp.
    void get_arrange_polygon(void *arrange_polygon, const Slic3r::DynamicPrintConfig &config = Slic3r::DynamicPrintConfig()) const;

    // Apply the arrange result on the ModelInstance
    void apply_arrange_result(const Vec2d& offs, double rotation)
    {
        // write the transformation data into the model instance
        set_rotation(Z, rotation);
        set_offset(X, unscale<double>(offs(X)));
        set_offset(Y, unscale<double>(offs(Y)));
        this->object->invalidate_bounding_box();
    }

protected:
    friend class Print;
    friend class SLAPrint;
    friend class Model;
    friend class ModelObject;

    explicit ModelInstance(const ModelInstance &rhs) = default;
    void     set_model_object(ModelObject *model_object) { object = model_object; }

private:
    // Parent object, owning this instance.
    ModelObject* object;
    Polygon convex_hull; // BBS

    // Constructor, which assigns a new unique ID.
    explicit ModelInstance(ModelObject* object) : print_volume_state(ModelInstancePVS_Inside), printable(true), object(object), m_assemble_initialized(false) { assert(this->id().valid()); }
    // Constructor, which assigns a new unique ID.
    explicit ModelInstance(ModelObject *object, const ModelInstance &other) :
        m_transformation(other.m_transformation)
        , m_assemble_transformation(other.m_assemble_transformation)
        , m_offset_to_assembly(other.m_offset_to_assembly)
        , print_volume_state(ModelInstancePVS_Inside)
        , printable(other.printable)
        , object(object)
        , m_assemble_initialized(false) { assert(this->id().valid() && this->id() != other.id()); }

    explicit ModelInstance(ModelInstance &&rhs) = delete;
    ModelInstance& operator=(const ModelInstance &rhs) = delete;
    ModelInstance& operator=(ModelInstance &&rhs) = delete;

	friend class cereal::access;
	friend class UndoRedo::StackImpl;
	// Used for deserialization, therefore no IDs are allocated.
	ModelInstance() : ObjectBase(-1), object(nullptr) { assert(this->id().invalid()); }
    // BBS. Add added members to archive.
    template<class Archive> void serialize(Archive& ar) {
        ar(m_transformation, print_volume_state, printable, m_assemble_transformation, m_offset_to_assembly, m_assemble_initialized);
    }
};


class ModelWipeTower final : public ObjectBase
{
public:
    // BBS: add partplate logic
	std::vector<Vec2d>      positions;
	double 	                rotation;

private:
	friend class cereal::access;
	friend class UndoRedo::StackImpl;
	friend class Model;

    // Constructors to be only called by derived classes.
    // Default constructor to assign a unique ID.
    explicit ModelWipeTower() {}
    // Constructor with ignored int parameter to assign an invalid ID, to be replaced
    // by an existing ID copied from elsewhere.
    explicit ModelWipeTower(int) : ObjectBase(-1) {}
    // Copy constructor copies the ID.
	explicit ModelWipeTower(const ModelWipeTower &cfg) = default;

	// Disabled methods.
	ModelWipeTower(ModelWipeTower &&rhs) = delete;
	ModelWipeTower& operator=(const ModelWipeTower &rhs) = delete;
    ModelWipeTower& operator=(ModelWipeTower &&rhs) = delete;

    // For serialization / deserialization of ModelWipeTower composed into another class into the Undo / Redo stack as a separate object.
    template<typename Archive> void serialize(Archive &ar) { ar(positions, rotation); }
};

// BBS structure stores extruder parameters and speed map of all models
struct ExtruderParams
{
    std::string materialName;
    //std::array<double, BedType::btCount> bedTemp;
    int bedTemp;
    double heatEndTemp;
};

struct GlobalSpeedMap
{
    double perimeterSpeed;
    double externalPerimeterSpeed;
    double infillSpeed;
    double solidInfillSpeed;
    double topSolidInfillSpeed;
    double supportSpeed;
    double smallPerimeterSpeed;
    double maxSpeed;
    Polygon bed_poly;
};

/* Profile data */
class ModelProfileInfo
{
public:
    std::string ProfileTile;
    std::string ProfileCover;
    std::string ProfileDescription;
    std::string ProfileUserId;
    std::string ProfileUserName;
};

/* info in ModelDesignInfo can not changed after initialization */
class ModelDesignInfo
{
public:
    std::string DesignId;               // DisignId for Model
    std::string Designer;               // Designer nickname in utf8
    std::string DesignerUserId;         // Designer user_id string
};

/* info in ModelInfo can be changed after initialization */
class ModelInfo
{
public:
    std::string cover_file;     // utf8 format
    std::string license;        // utf8 format
    std::string description;    // utf8 format
    std::string copyright;      // utf8 format
    std::string model_name;     // utf8 format
    std::string origin;         // utf8 format

    std::map<std::string, std::string> metadata_items; // other meta data items

    void load(ModelInfo &info) {
        this->cover_file    = info.cover_file;
        this->license       = info.license;
        this->description   = info.description;
        this->copyright     = info.copyright;
        this->model_name    = info.model_name;
        this->origin        = info.origin;
        this->metadata_items = info.metadata_items;
    }
};

// The print bed content.
// Description of a triangular model with multiple materials, multiple instances with various affine transformations
// and with multiple modifier meshes.
// A model groups multiple objects, each object having possibly multiple instances,
// all objects may share mutliple materials.
class Model final : public ObjectBase
{
public:
    // Materials are owned by a model and referenced by objects through t_model_material_id.
    // Single material may be shared by multiple models.
    ModelMaterialMap    materials;
    // Objects are owned by a model. Each model may have multiple instances, each instance having its own transformation (shift, scale, rotation).
    ModelObjectPtrs     objects;
    // Wipe tower object.
    ModelWipeTower	wipe_tower;
    // BBS static members store extruder parameters and speed map of all models
    static std::map<size_t, ExtruderParams> extruderParamsMap;
    static GlobalSpeedMap printSpeedMap;

    // DesignInfo of Model
    std::shared_ptr<ModelDesignInfo> design_info = nullptr;
    std::shared_ptr<ModelInfo> model_info = nullptr;
    std::shared_ptr<ModelProfileInfo> profile_info = nullptr;

    void SetDesigner(std::string designer, std::string designer_user_id) {
        if (design_info == nullptr) {
            design_info = std::make_shared<ModelDesignInfo>();
        }
        design_info->Designer = designer;
        //BBS tips: clean design user id when set designer
        design_info->DesignerUserId = designer_user_id;
    }

    // Extensions for color print
    // CustomGCode::Info custom_gcode_per_print_z;
    //BBS: replace model custom gcode with current plate custom gcode
    int curr_plate_index{ 0 };
    std::map<int, CustomGCode::Info> plates_custom_gcodes; //map<plate_index, CustomGCode::Info>

    const CustomGCode::Info get_curr_plate_custom_gcodes() const {
        if (plates_custom_gcodes.find(curr_plate_index) != plates_custom_gcodes.end()) {
            return plates_custom_gcodes.at(curr_plate_index);
        }
        return CustomGCode::Info();
    }

    // Default constructor assigns a new ID to the model.
    Model() { assert(this->id().valid()); }
    ~Model();

    /* To be able to return an object from own copy / clone methods. Hopefully the compiler will do the "Copy elision" */
    /* (Omits copy and move(since C++11) constructors, resulting in zero - copy pass - by - value semantics). */
    Model(const Model &rhs) : ObjectBase(-1) { assert(this->id().invalid()); this->assign_copy(rhs); assert(this->id().valid()); assert(this->id() == rhs.id()); }
    // BBS: remove explicit, prefer use move constructor in function return model
    Model(Model &&rhs) : ObjectBase(-1) { assert(this->id().invalid()); this->assign_copy(std::move(rhs)); assert(this->id().valid()); assert(this->id() == rhs.id()); }
    Model& operator=(const Model &rhs) { this->assign_copy(rhs); assert(this->id().valid()); assert(this->id() == rhs.id()); return *this; }
    Model& operator=(Model &&rhs) { this->assign_copy(std::move(rhs)); assert(this->id().valid()); assert(this->id() == rhs.id()); return *this; }

    OBJECTBASE_DERIVED_COPY_MOVE_CLONE(Model)

    //BBS: add part plate related logic
    // BBS: backup
    //BBS: is_xxx is used for is_bbs_3mf when loading 3mf, is used for is_inches when loading amf
    static Model read_from_file(
        const std::string& input_file,
        DynamicPrintConfig* config = nullptr, ConfigSubstitutionContext* config_substitutions = nullptr,
        LoadStrategy options = LoadStrategy::AddDefaultInstances, PlateDataPtrs* plate_data = nullptr,
        std::vector<Preset*>* project_presets = nullptr, bool* is_xxx = nullptr, Semver* file_version = nullptr, Import3mfProgressFn proFn = nullptr,
        ImportstlProgressFn stlFn = nullptr, ImportStepProgressFn stepFn = nullptr, StepIsUtf8Fn stepIsUtf8Fn = nullptr, BBLProject* project = nullptr, int plate_id = 0);
    // BBS
    static double findMaxSpeed(const ModelObject* object);
    static double getThermalLength(const ModelVolume* modelVolumePtr);
    static double getThermalLength(const std::vector<ModelVolume*> modelVolumePtrs);
    static Polygon getBedPolygon() { return Model::printSpeedMap.bed_poly; }
    //BBS static functions that update extruder params and speed table
    static void setPrintSpeedTable(const DynamicPrintConfig& config, const PrintConfig& print_config);
    static void setExtruderParams(const DynamicPrintConfig& config, int extruders_count);

    // BBS: backup
    static Model read_from_archive(
        const std::string& input_file,
        DynamicPrintConfig* config, ConfigSubstitutionContext* config_substitutions, En3mfType& out_file_type,
        LoadStrategy options = LoadStrategy::AddDefaultInstances, PlateDataPtrs* plate_data = nullptr, std::vector<Preset*>* project_presets = nullptr, Semver* file_version = nullptr, Import3mfProgressFn proFn = nullptr, BBLProject* project = nullptr);

    // Add a new ModelObject to this Model, generate a new ID for this ModelObject.
    ModelObject* add_object();
    ModelObject* add_object(const char *name, const char *path, const TriangleMesh &mesh);
    ModelObject* add_object(const char *name, const char *path, TriangleMesh &&mesh);
    ModelObject* add_object(const ModelObject &other);
    void         delete_object(size_t idx);
    bool         delete_object(ObjectID id);
    bool         delete_object(ModelObject* object);
    void         clear_objects();
    // BBS: backup, reuse objects
    void         collect_reusable_objects(std::vector<ObjectBase *> & objects);
    void         set_object_backup_id(ModelObject const & object, int uuid);
    int          get_object_backup_id(ModelObject const & object); // generate new if needed
    int          get_object_backup_id(ModelObject const & object) const; // generate new if needed

    ModelMaterial* add_material(t_model_material_id material_id);
    ModelMaterial* add_material(t_model_material_id material_id, const ModelMaterial &other);
    ModelMaterial* get_material(t_model_material_id material_id) {
        ModelMaterialMap::iterator i = this->materials.find(material_id);
        return (i == this->materials.end()) ? nullptr : i->second;
    }

    void          delete_material(t_model_material_id material_id);
    void          clear_materials();
    bool          add_default_instances();
    // Returns approximate axis aligned bounding box of this model
    BoundingBoxf3 bounding_box() const;
    // Set the print_volume_state of PrintObject::instances,
    // return total number of printable objects.
    unsigned int  update_print_volume_state(const BuildVolume &build_volume);
    // Returns true if any ModelObject was modified.
    bool 		  center_instances_around_point(const Vec2d &point);
    void 		  translate(coordf_t x, coordf_t y, coordf_t z) { for (ModelObject *o : this->objects) o->translate(x, y, z); }
    TriangleMesh  mesh() const;

    // Croaks if the duplicated objects do not fit the print bed.
    void duplicate_objects_grid(size_t x, size_t y, coordf_t dist);

    bool 		  looks_like_multipart_object() const;
    void 		  convert_multipart_object(unsigned int max_extruders);
    bool          looks_like_imperial_units() const;
    void          convert_from_imperial_units(bool only_small_volumes);
    bool          looks_like_saved_in_meters() const;
    void          convert_from_meters(bool only_small_volumes);
    int           removed_objects_with_zero_volume();

    // Ensures that the min z of the model is not negative
    void 		  adjust_min_z();

    void 		  print_info() const { for (const ModelObject *o : this->objects) o->print_info(); }

    // Propose an output file name & path based on the first printable object's name and source input file's path.
    std::string   propose_export_file_name_and_path() const;
    // Propose an output path, replace extension. The new_extension shall contain the initial dot.
    std::string   propose_export_file_name_and_path(const std::string &new_extension) const;
    //BBS: add auxiliary files temp path
    std::string   get_auxiliary_file_temp_path();

    // BBS: backup
    std::string   get_backup_path();
    std::string   get_backup_path(const std::string &sub_path);
    void          set_backup_path(const std::string &path);
    void          load_from(Model & model);
    bool          is_need_backup() { return need_backup;  }
    void          set_need_backup();
    void          remove_backup_path_if_exist();

    // Checks if any of objects is painted using the fdm support painting gizmo.
    bool          is_fdm_support_painted() const;
    // Checks if any of objects is painted using the seam painting gizmo.
    bool          is_seam_painted() const;
    // Checks if any of objects is painted using the multi-material painting gizmo.
    bool          is_mm_painted() const;

    std::unique_ptr<CalibPressureAdvancePattern> calib_pa_pattern;

private:
    explicit Model(int) : ObjectBase(-1)
        {
        assert(this->id().invalid());
    }
	void assign_new_unique_ids_recursive();
	void update_links_bottom_up_recursive();

	friend class cereal::access;
	friend class UndoRedo::StackImpl;
    template<class Archive> void load(Archive& ar) {
        Internal::StaticSerializationWrapper<ModelWipeTower> wipe_tower_wrapper(wipe_tower);
        ar(materials, objects, wipe_tower_wrapper);
    }
    template<class Archive> void save(Archive& ar) const {
        Internal::StaticSerializationWrapper<ModelWipeTower const> wipe_tower_wrapper(wipe_tower);
        ar(materials, objects, wipe_tower_wrapper);
    }

    //BBS: add aux temp directory
    // BBS: backup
    std::string backup_path;
    bool need_backup = false;
    std::map<int, int> object_backup_id_map; // ObjectId -> backup id;
    int next_object_backup_id = 1;
};

#undef OBJECTBASE_DERIVED_COPY_MOVE_CLONE
#undef OBJECTBASE_DERIVED_PRIVATE_COPY_MOVE

// Test whether the two models contain the same number of ModelObjects with the same set of IDs
// ordered in the same order. In that case it is not necessary to kill the background processing.
bool model_object_list_equal(const Model &model_old, const Model &model_new);

// Test whether the new model is just an extension of the old model (new objects were added
// to the end of the original list. In that case it is not necessary to kill the background processing.
bool model_object_list_extended(const Model &model_old, const Model &model_new);

// Test whether the new ModelObject contains a different set of volumes (or sorted in a different order)
// than the old ModelObject.
bool model_volume_list_changed(const ModelObject &model_object_old, const ModelObject &model_object_new, const ModelVolumeType type);
bool model_volume_list_changed(const ModelObject &model_object_old, const ModelObject &model_object_new, const std::initializer_list<ModelVolumeType> &types);

// Test whether the now ModelObject has newer custom supports data than the old one.
// The function assumes that volumes list is synchronized.
bool model_custom_supports_data_changed(const ModelObject& mo, const ModelObject& mo_new);

// Test whether the now ModelObject has newer custom seam data than the old one.
// The function assumes that volumes list is synchronized.
bool model_custom_seam_data_changed(const ModelObject& mo, const ModelObject& mo_new);

// Test whether the now ModelObject has newer MMU segmentation data than the old one.
// The function assumes that volumes list is synchronized.
extern bool model_mmu_segmentation_data_changed(const ModelObject& mo, const ModelObject& mo_new);

// If the model has multi-part objects, then it is currently not supported by the SLA mode.
// Either the model cannot be loaded, or a SLA printer has to be activated.
bool model_has_multi_part_objects(const Model &model);
// If the model has advanced features, then it cannot be processed in simple mode.
bool model_has_advanced_features(const Model &model);

#ifndef NDEBUG
// Verify whether the IDs of Model / ModelObject / ModelVolume / ModelInstance / ModelMaterial are valid and unique.
void check_model_ids_validity(const Model &model);
void check_model_ids_equal(const Model &model1, const Model &model2);
#endif /* NDEBUG */

static const float SINKING_Z_THRESHOLD = -0.001f;
static const double SINKING_MIN_Z_THRESHOLD = 0.05;

} // namespace Slic3r

namespace cereal
{
    template <class Archive> struct specialize<Archive, Slic3r::ModelVolume, cereal::specialization::member_load_save> {};
    // BBS: backup
    template <class Archive> struct specialize<Archive, Slic3r::Model, cereal::specialization::member_load_save> {};
    template <class Archive> struct specialize<Archive, Slic3r::ModelObject, cereal::specialization::member_load_save> {};
    template <class Archive> struct specialize<Archive, Slic3r::ModelConfigObject, cereal::specialization::member_serialize> {};
}

#endif /* slic3r_Model_hpp_ */<|MERGE_RESOLUTION|>--- conflicted
+++ resolved
@@ -253,17 +253,10 @@
 };
 
 enum class CutConnectorType : int {
-<<<<<<< HEAD
     Plug
     , Dowel
     , Snap
     , Undef
-=======
-    Plug,
-    Dowel,
-    Snap,
-    Undef
->>>>>>> 693aa8d2
 };
 
 enum class CutConnectorStyle : int {
@@ -327,15 +320,10 @@
     float height_tolerance;// [0.f : 1.f]
     float z_angle {0.f};
     CutConnectorAttributes attribs;
-<<<<<<< HEAD
 
     CutConnector()
         : pos(Vec3d::Zero()), rotation_m(Transform3d::Identity()), radius(5.f), height(10.f), radius_tolerance(0.f), height_tolerance(0.1f), z_angle(0.f)
     {}
-=======
-    CutConnectorParas paras;
-    CutConnector() : pos(Vec3d::Zero()), rotation_m(Transform3d::Identity()), radius(5.f), height(10.f), radius_tolerance(0.f), height_tolerance(0.1f) {}
->>>>>>> 693aa8d2
 
     CutConnector(Vec3d p, Transform3d rot, float r, float h, float rt, float ht, float za, CutConnectorAttributes attributes)
         : pos(p), rotation_m(rot), radius(r), height(h), radius_tolerance(rt), height_tolerance(ht), z_angle(za), attribs(attributes)
@@ -513,14 +501,6 @@
     size_t materials_count() const;
     size_t facets_count() const;
     size_t parts_count() const;
-<<<<<<< HEAD
-=======
-
-    bool                        is_cut() const { return cut_id.id().valid(); }
-    bool                        has_connectors() const;
-    static indexed_triangle_set get_connector_mesh(CutConnectorAttributes connector_attributes, CutConnectorParas para);
-    void                        apply_cut_connectors(const std::string &name);
->>>>>>> 693aa8d2
     // invalidate cut state for this object and its connectors/volumes
     void invalidate_cut();
     // delete volumes which are marked as connector for this object
@@ -863,23 +843,12 @@
     // It contains information about connetors
     struct CutInfo
     {
-<<<<<<< HEAD
         bool                is_from_upper{ true };
         bool                is_connector{ false };
         bool                is_processed{ true };
         CutConnectorType    connector_type{ CutConnectorType::Plug };
         float               radius_tolerance{ 0.f };// [0.f : 1.f]
         float               height_tolerance{ 0.f };// [0.f : 1.f]
-=======
-        bool             is_from_upper{true};
-        bool             is_connector{false};
-        bool             is_processed{true};
-        CutConnectorType connector_type{CutConnectorType::Plug};
-        float            radius{0.f};
-        float            height{0.f};
-        float            radius_tolerance{0.f}; // [0.f : 1.f]
-        float            height_tolerance{0.f}; // [0.f : 1.f]
->>>>>>> 693aa8d2
 
         CutInfo() = default;
         CutInfo(CutConnectorType type, float rad_tolerance, float h_tolerance, bool processed = false) :
@@ -891,34 +860,20 @@
         {}
 
         void set_processed() { is_processed = true; }
-<<<<<<< HEAD
         void invalidate()    { is_connector = false; }
         void reset_from_upper() { is_from_upper = true; }
 
         template<class Archive> inline void serialize(Archive& ar) {
             ar(is_connector, is_processed, connector_type, radius_tolerance, height_tolerance);
         }
-=======
-        void invalidate() { is_connector = false; }
-        void reset_from_upper() { is_from_upper = true; }
-        template<class Archive> inline void serialize(Archive &ar) { ar(is_connector, is_processed, connector_type, radius_tolerance, height_tolerance); }
->>>>>>> 693aa8d2
     };
     CutInfo             cut_info;
 
     bool                is_from_upper() const    { return cut_info.is_from_upper; }
     void                reset_from_upper()       { cut_info.reset_from_upper(); }
 
-<<<<<<< HEAD
     bool                is_cut_connector() const { return cut_info.is_processed && cut_info.is_connector; }
     void                invalidate_cut_info()    { cut_info.invalidate(); }
-=======
-    bool is_from_upper() const { return cut_info.is_from_upper; }
-    void reset_from_upper() { cut_info.reset_from_upper(); }
-
-    bool is_cut_connector() const { return cut_info.is_processed && cut_info.is_connector; }
-    void invalidate_cut_info() { cut_info.invalidate(); }
->>>>>>> 693aa8d2
 
     // The triangular model.
     const TriangleMesh& mesh() const { return *m_mesh.get(); }
@@ -961,7 +916,6 @@
 	bool                is_support_blocker()    const { return m_type == ModelVolumeType::SUPPORT_BLOCKER; }
 	bool                is_support_modifier()   const { return m_type == ModelVolumeType::SUPPORT_BLOCKER || m_type == ModelVolumeType::SUPPORT_ENFORCER; }
     t_model_material_id material_id() const { return m_material_id; }
-    void                reset_extra_facets();
     void                set_material_id(t_model_material_id material_id);
     void                reset_extra_facets();
     ModelMaterial*      material() const;
