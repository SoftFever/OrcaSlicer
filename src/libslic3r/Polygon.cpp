--- conflicted
+++ resolved
@@ -683,8 +683,4 @@
     }
     return out;
 }
-<<<<<<< HEAD
-
-=======
->>>>>>> 693aa8d2
 }