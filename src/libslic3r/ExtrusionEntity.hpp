--- conflicted
+++ resolved
@@ -158,7 +158,6 @@
     // Height of the extrusion, used for visualization purposes.
     float height;
 
-<<<<<<< HEAD
     //These properties are just for staggered perimeter production.
     float z_offset; //z_offset to be multiplied to the layer height, default is 0
     float extrusion_multiplier; //increase in extrusion, default is 1
@@ -166,12 +165,6 @@
     ExtrusionPath() : mm3_per_mm(-1), width(-1), height(-1), m_role(erNone), m_no_extrusion(false), z_offset(0.0), extrusion_multiplier(1.0){}
     ExtrusionPath(ExtrusionRole role) : mm3_per_mm(-1), width(-1), height(-1), m_role(role), m_no_extrusion(false), z_offset(0.0), extrusion_multiplier(1.0) {}
     ExtrusionPath(ExtrusionRole role, double mm3_per_mm, float width, float height, bool no_extrusion = false) : mm3_per_mm(mm3_per_mm), width(width), height(height), m_role(role), m_no_extrusion(no_extrusion) , z_offset(0.0), extrusion_multiplier(1.0) {}
-    ExtrusionPath(double overhang_degree, int curve_degree, ExtrusionRole role, double mm3_per_mm, float width, float height) : overhang_degree(overhang_degree), curve_degree(curve_degree), mm3_per_mm(mm3_per_mm), width(width), height(height), m_role(role) , z_offset(0.0), extrusion_multiplier(1.0){}
-=======
-    ExtrusionPath() : mm3_per_mm(-1), width(-1), height(-1), m_role(erNone), m_no_extrusion(false) {}
-    ExtrusionPath(ExtrusionRole role) : mm3_per_mm(-1), width(-1), height(-1), m_role(role), m_no_extrusion(false) {}
-    ExtrusionPath(ExtrusionRole role, double mm3_per_mm, float width, float height, bool no_extrusion = false) : mm3_per_mm(mm3_per_mm), width(width), height(height), m_role(role), m_no_extrusion(no_extrusion) {}
->>>>>>> 7f8f8075
 
     ExtrusionPath(const ExtrusionPath &rhs)
         : polyline(rhs.polyline)
