///|/ Copyright (c) Prusa Research 2016 - 2023 Lukáš Matěna @lukasmatena, Tomáš Mészáros @tamasmeszaros, Enrico Turri @enricoturri1966, Vojtěch Bubník @bubnikv, Pavel Mikuš @Godrak, Oleksandra Iushchenko @YuSanka, Lukáš Hejl @hejllukas, Filip Sykala @Jony01, Roman Beránek @zavorka, David Kocík @kocikdav
///|/ Copyright (c) BambuStudio 2023 manch1n @manch1n
///|/ Copyright (c) SuperSlicer 2023 Remi Durand @supermerill
///|/ Copyright (c) 2021 Martin Budden
///|/ Copyright (c) 2020 Paul Arden @ardenpm
///|/ Copyright (c) 2019 Thomas Moore
///|/ Copyright (c) 2019 Bryan Smith
///|/ Copyright (c) Slic3r 2013 - 2016 Alessandro Ranellucci @alranel
///|/ Copyright (c) 2014 Petr Ledvina @ledvinap
///|/
///|/ ported from lib/Slic3r/Print.pm:
///|/ Copyright (c) Prusa Research 2016 - 2018 Vojtěch Bubník @bubnikv, Tomáš Mészáros @tamasmeszaros
///|/ Copyright (c) Slic3r 2011 - 2016 Alessandro Ranellucci @alranel
///|/ Copyright (c) 2012 - 2013 Mark Hindess
///|/ Copyright (c) 2013 Devin Grady
///|/ Copyright (c) 2012 - 2013 Mike Sheldrake @mesheldrake
///|/ Copyright (c) 2012 Henrik Brix Andersen @henrikbrixandersen
///|/ Copyright (c) 2012 Michael Moon
///|/ Copyright (c) 2011 Richard Goodwin
///|/
///|/ PrusaSlicer is released under the terms of the AGPLv3 or higher
///|/
#include "Config.hpp"
#include "Exception.hpp"
#include "Print.hpp"
#include "BoundingBox.hpp"
#include "Brim.hpp"
#include "ClipperUtils.hpp"
#include "Extruder.hpp"
#include "Flow.hpp"
#include "Geometry/ConvexHull.hpp"
#include "I18N.hpp"
#include "ShortestPath.hpp"
#include "Support/SupportMaterial.hpp"
#include "Thread.hpp"
#include "Time.hpp"
#include "GCode.hpp"
#include "GCode/WipeTower.hpp"
#include "GCode/WipeTower2.hpp"
#include "Utils.hpp"
#include "PrintConfig.hpp"
#include "Model.hpp"
#include <float.h>

#include <algorithm>
#include <limits>
#include <unordered_set>
#include <boost/filesystem/path.hpp>
#include <boost/format.hpp>
#include <boost/log/trivial.hpp>
#include <boost/regex.hpp>

//BBS: add json support
#include "nlohmann/json.hpp"

#include "GCode/ConflictChecker.hpp"

#include <codecvt>

using namespace nlohmann;

// Mark string for localization and translate.
#define L(s) Slic3r::I18N::translate(s)

namespace Slic3r {

template class PrintState<PrintStep, psCount>;
template class PrintState<PrintObjectStep, posCount>;

PrintRegion::PrintRegion(const PrintRegionConfig &config) : PrintRegion(config, config.hash()) {}
PrintRegion::PrintRegion(PrintRegionConfig &&config) : PrintRegion(std::move(config), config.hash()) {}

//BBS
float Print::min_skirt_length = 0;

void Print::clear()
{
	std::scoped_lock<std::mutex> lock(this->state_mutex());
    // The following call should stop background processing if it is running.
    this->invalidate_all_steps();
	for (PrintObject *object : m_objects)
		delete object;
	m_objects.clear();
    m_print_regions.clear();
    m_model.clear_objects();
}

// Called by Print::apply().
// This method only accepts PrintConfig option keys.
bool Print::invalidate_state_by_config_options(const ConfigOptionResolver & /* new_config */, const std::vector<t_config_option_key> &opt_keys)
{
    if (opt_keys.empty())
        return false;

    // Cache the plenty of parameters, which influence the G-code generator only,
    // or they are only notes not influencing the generated G-code.
    static std::unordered_set<std::string> steps_gcode = {
        //BBS
        "additional_cooling_fan_speed",
        "reduce_crossing_wall",
        "max_travel_detour_distance",
        "printable_area",
        //BBS: add bed_exclude_area
        "bed_exclude_area",
        "thumbnail_size",
        "before_layer_change_gcode",
        "enable_pressure_advance",
        "pressure_advance",
        "enable_overhang_bridge_fan",
        "overhang_fan_speed",
        "overhang_fan_threshold",
        "slow_down_for_layer_cooling",
        "default_acceleration",
        "deretraction_speed",
        "close_fan_the_first_x_layers",
        "machine_end_gcode",
        "printing_by_object_gcode",
        "filament_end_gcode",
        "post_process",
        "extruder_clearance_height_to_rod",
        "extruder_clearance_height_to_lid",
        "extruder_clearance_radius",
        "extruder_colour",
        "extruder_offset",
        "filament_flow_ratio",
        "reduce_fan_stop_start_freq",
        "fan_cooling_layer_time",
        "full_fan_speed_layer",
        "fan_kickstart",
        "fan_speedup_overhangs",
        "fan_speedup_time",
        "filament_colour",
        "default_filament_colour",
        "filament_diameter",
        "filament_density",
        "filament_cost",
        "filament_notes",
        "outer_wall_acceleration",
        "inner_wall_acceleration",
        "initial_layer_acceleration",
        "top_surface_acceleration",
        "bridge_acceleration",
        "travel_acceleration",
        "sparse_infill_acceleration",
        "internal_solid_infill_acceleration"
        // BBS
        "cool_plate_temp_initial_layer",
        "eng_plate_temp_initial_layer",
        "hot_plate_temp_initial_layer",
        "textured_plate_temp_initial_layer",
        "gcode_add_line_number",
        "layer_change_gcode",
        "time_lapse_gcode",
        "fan_min_speed",
        "fan_max_speed",
        "printable_height",
        "slow_down_min_speed",
        "max_volumetric_extrusion_rate_slope",
        "max_volumetric_extrusion_rate_slope_segment_length",
        "reduce_infill_retraction",
        "filename_format",
        "retraction_minimum_travel",
        "retract_before_wipe",
        "retract_when_changing_layer",
        "retraction_length",
        "retract_length_toolchange",
        "z_hop", 
        "retract_lift_above",
        "retract_lift_below", 
        "retract_lift_enforce",
        "retract_restart_extra",
        "retract_restart_extra_toolchange",
        "retraction_speed",
<<<<<<< HEAD
        "use_firmware_retraction",
=======
        "retract_lift_above",
        "retract_lift_below",
>>>>>>> 693aa8d2
        "slow_down_layer_time",
        "standby_temperature_delta",
        "machine_start_gcode",
        "filament_start_gcode",
        "change_filament_gcode",
        "wipe",
        // BBS
        "wipe_distance",
        "curr_bed_type",
        "nozzle_volume",
        "nozzle_hrc",
        "required_nozzle_HRC",
        "upward_compatible_machine",
<<<<<<< HEAD
        // Orca
        "chamber_temperature",
        "thumbnails",
        "thumbnails_format",
=======
        "is_infill_first",
        //OrcaSlicer
>>>>>>> 693aa8d2
        "seam_gap",
        "role_based_wipe_speed",
        "wipe_speed",
        "use_relative_e_distances",
        "accel_to_decel_enable",
        "accel_to_decel_factor",
        "wipe_on_loops",
        "gcode_comments",
        "gcode_label_objects", 
        "exclude_object",
<<<<<<< HEAD
        "support_material_interface_fan_speed",
        "single_extruder_multi_material_priming",
        "activate_air_filtration",
        "during_print_exhaust_fan_speed",
        "complete_print_exhaust_fan_speed",
        "activate_chamber_temp_control",
        "manual_filament_change"

=======
        "use_relative_e_distances",
        "activate_air_filtration",
        "during_print_exhaust_fan_speed",
        "complete_print_exhaust_fan_speed",
        "use_firmware_retraction"
>>>>>>> 693aa8d2
    };

    static std::unordered_set<std::string> steps_ignore;

    std::vector<PrintStep> steps;
    std::vector<PrintObjectStep> osteps;
    bool invalidated = false;

    for (const t_config_option_key &opt_key : opt_keys) {
        if (steps_gcode.find(opt_key) != steps_gcode.end()) {
            // These options only affect G-code export or they are just notes without influence on the generated G-code,
            // so there is nothing to invalidate.
            steps.emplace_back(psGCodeExport);
        } else if (steps_ignore.find(opt_key) != steps_ignore.end()) {
            // These steps have no influence on the G-code whatsoever. Just ignore them.
        } else if (
               opt_key == "skirt_loops"
            || opt_key == "skirt_speed"
            || opt_key == "skirt_height"
            || opt_key == "draft_shield"
            || opt_key == "skirt_distance"
            || opt_key == "ooze_prevention"
            || opt_key == "wipe_tower_x"
            || opt_key == "wipe_tower_y"
            || opt_key == "wipe_tower_rotation_angle") {
            steps.emplace_back(psSkirtBrim);
        } else if (
               opt_key == "initial_layer_print_height"
            || opt_key == "nozzle_diameter"
            || opt_key == "filament_shrink"
            || opt_key == "resolution"
            // Spiral Vase forces different kind of slicing than the normal model:
            // In Spiral Vase mode, holes are closed and only the largest area contour is kept at each layer.
            // Therefore toggling the Spiral Vase on / off requires complete reslicing.
            || opt_key == "spiral_mode") {
            osteps.emplace_back(posSlice);
        } else if (
               opt_key == "print_sequence"
            || opt_key == "filament_type"
            || opt_key == "chamber_temperature"
            || opt_key == "nozzle_temperature_initial_layer"
            || opt_key == "filament_minimal_purge_on_wipe_tower"
            || opt_key == "filament_max_volumetric_speed"
            || opt_key == "filament_loading_speed"
            || opt_key == "filament_loading_speed_start"
            || opt_key == "filament_unloading_speed"
            || opt_key == "filament_unloading_speed_start"
            || opt_key == "filament_toolchange_delay"
            || opt_key == "filament_cooling_moves"
            || opt_key == "filament_cooling_initial_speed"
            || opt_key == "filament_cooling_final_speed"
            || opt_key == "filament_ramming_parameters"
            || opt_key == "filament_multitool_ramming"
            || opt_key == "filament_multitool_ramming_volume"
            || opt_key == "filament_multitool_ramming_flow"
            || opt_key == "filament_max_volumetric_speed"
            || opt_key == "gcode_flavor"
            || opt_key == "single_extruder_multi_material"
            || opt_key == "nozzle_temperature"
            || opt_key == "cool_plate_temp"
            || opt_key == "eng_plate_temp"
            || opt_key == "hot_plate_temp"
            || opt_key == "textured_plate_temp"
            || opt_key == "enable_prime_tower"
            || opt_key == "prime_tower_width"
            || opt_key == "prime_tower_brim_width"
            || opt_key == "first_layer_print_sequence"
<<<<<<< HEAD
            || opt_key == "wipe_tower_bridging"
=======
            //|| opt_key == "wipe_tower_bridging"
>>>>>>> 693aa8d2
            || opt_key == "wipe_tower_no_sparse_layers"
            || opt_key == "flush_volumes_matrix"
            || opt_key == "prime_volume"
            || opt_key == "flush_into_infill"
            || opt_key == "flush_into_support"
            || opt_key == "initial_layer_infill_speed"
            || opt_key == "travel_speed"
            || opt_key == "travel_speed_z"
            || opt_key == "initial_layer_speed"
            || opt_key == "initial_layer_travel_speed"
            || opt_key == "slow_down_layers"
            || opt_key == "wipe_tower_cone_angle"
            || opt_key == "wipe_tower_extra_spacing"
            || opt_key == "wipe_tower_extruder"
            || opt_key == "wiping_volumes_extruders"
            || opt_key == "enable_filament_ramming"
            || opt_key == "purge_in_prime_tower"
            || opt_key == "z_offset"
            ) {
            steps.emplace_back(psWipeTower);
            steps.emplace_back(psSkirtBrim);
        } else if (opt_key == "filament_soluble"
                || opt_key == "filament_is_support"
                || opt_key == "independent_support_layer_height") {
            steps.emplace_back(psWipeTower);
            // Soluble support interface / non-soluble base interface produces non-soluble interface layers below soluble interface layers.
            // Thus switching between soluble / non-soluble interface layer material may require recalculation of supports.
            //FIXME Killing supports on any change of "filament_soluble" is rough. We should check for each object whether that is necessary.
            osteps.emplace_back(posSupportMaterial);
            osteps.emplace_back(posSimplifySupportPath);
        } else if (
               opt_key == "initial_layer_line_width"
            || opt_key == "min_layer_height"
            || opt_key == "max_layer_height"
            //|| opt_key == "resolution"
            //BBS: when enable arc fitting, we must re-generate perimeter
            || opt_key == "enable_arc_fitting"
            || opt_key == "wall_sequence") {
            osteps.emplace_back(posPerimeters);
            osteps.emplace_back(posEstimateCurledExtrusions);
            osteps.emplace_back(posInfill);
            osteps.emplace_back(posSupportMaterial);
			osteps.emplace_back(posSimplifyPath);
            osteps.emplace_back(posSimplifyInfill);
            osteps.emplace_back(posSimplifySupportPath);
            steps.emplace_back(psSkirtBrim);
        }
        else if (opt_key == "z_hop_types") {
            osteps.emplace_back(posDetectOverhangsForLift);
        } else {
            // for legacy, if we can't handle this option let's invalidate all steps
            //FIXME invalidate all steps of all objects as well?
            invalidated |= this->invalidate_all_steps();
            // Continue with the other opt_keys to possibly invalidate any object specific steps.
        }
    }

    sort_remove_duplicates(steps);
    for (PrintStep step : steps)
        invalidated |= this->invalidate_step(step);
    sort_remove_duplicates(osteps);
    for (PrintObjectStep ostep : osteps)
        for (PrintObject *object : m_objects)
            invalidated |= object->invalidate_step(ostep);

    return invalidated;
}

void Print::set_calib_params(const Calib_Params& params) {
    m_calib_params = params;
    m_calib_params.mode = params.mode;
}

bool Print::invalidate_step(PrintStep step)
{
	bool invalidated = Inherited::invalidate_step(step);
    // Propagate to dependent steps.
    if (step != psGCodeExport)
        invalidated |= Inherited::invalidate_step(psGCodeExport);
    return invalidated;
}

// returns true if an object step is done on all objects
// and there's at least one object
bool Print::is_step_done(PrintObjectStep step) const
{
    if (m_objects.empty())
        return false;
    std::scoped_lock<std::mutex> lock(this->state_mutex());
    for (const PrintObject *object : m_objects)
        if (! object->is_step_done_unguarded(step))
            return false;
    return true;
}

// returns 0-based indices of used extruders
std::vector<unsigned int> Print::object_extruders() const
{
    std::vector<unsigned int> extruders;
    extruders.reserve(m_print_regions.size() * m_objects.size() * 3);
    // BBS
#if 0
    for (const PrintObject *object : m_objects)
		for (const PrintRegion &region : object->all_regions())
        	region.collect_object_printing_extruders(*this, extruders);
#else
    for (const PrintObject* object : m_objects) {
        const ModelObject* mo = object->model_object();
        for (const ModelVolume* mv : mo->volumes) {
            std::vector<int> volume_extruders = mv->get_extruders();
            for (int extruder : volume_extruders) {
                assert(extruder > 0);
                extruders.push_back(extruder - 1);
            }
        }

        // layer range
        for (auto layer_range : mo->layer_config_ranges) {
            if (layer_range.second.has("extruder")) {
                //BBS: actually when user doesn't change filament by height range(value is default 0), height range should not save key "extruder".
                //Don't know why height range always save key "extruder" because of no change(should only save difference)...
                //Add protection here to avoid overflow
                auto value = layer_range.second.option("extruder")->getInt();
                if (value > 0)
                    extruders.push_back(value - 1);
            }
        }
    }
#endif
    sort_remove_duplicates(extruders);
    return extruders;
}

// returns 0-based indices of used extruders
std::vector<unsigned int> Print::support_material_extruders() const
{
    std::vector<unsigned int> extruders;
    bool support_uses_current_extruder = false;
    // BBS
    auto num_extruders = (unsigned int)m_config.filament_diameter.size();

    for (PrintObject *object : m_objects) {
        if (object->has_support_material()) {
        	assert(object->config().support_filament >= 0);
            if (object->config().support_filament == 0)
                support_uses_current_extruder = true;
            else {
            	unsigned int i = (unsigned int)object->config().support_filament - 1;
                extruders.emplace_back((i >= num_extruders) ? 0 : i);
            }
        	assert(object->config().support_interface_filament >= 0);
            if (object->config().support_interface_filament == 0)
                support_uses_current_extruder = true;
            else {
            	unsigned int i = (unsigned int)object->config().support_interface_filament - 1;
                extruders.emplace_back((i >= num_extruders) ? 0 : i);
            }
        }
    }

    if (support_uses_current_extruder)
        // Add all object extruders to the support extruders as it is not know which one will be used to print supports.
        append(extruders, this->object_extruders());

    sort_remove_duplicates(extruders);
    return extruders;
}

// returns 0-based indices of used extruders
std::vector<unsigned int> Print::extruders(bool conside_custom_gcode) const
{
    std::vector<unsigned int> extruders = this->object_extruders();
    append(extruders, this->support_material_extruders());

    if (conside_custom_gcode) {
        //BBS
        int num_extruders = m_config.filament_colour.size();
        for (auto plate_data : m_model.plates_custom_gcodes) {
            for (auto item : plate_data.second.gcodes) {
                if (item.type == CustomGCode::Type::ToolChange && item.extruder <= num_extruders)
                    extruders.push_back((unsigned int)(item.extruder - 1));
            }
        }
    }

    sort_remove_duplicates(extruders);
    return extruders;
}

unsigned int Print::num_object_instances() const
{
	unsigned int instances = 0;
    for (const PrintObject *print_object : m_objects)
        instances += (unsigned int)print_object->instances().size();
    return instances;
}

double Print::max_allowed_layer_height() const
{
    double nozzle_diameter_max = 0.;
    for (unsigned int extruder_id : this->extruders())
        nozzle_diameter_max = std::max(nozzle_diameter_max, m_config.nozzle_diameter.get_at(extruder_id));
    return nozzle_diameter_max;
}

std::vector<ObjectID> Print::print_object_ids() const
{
    std::vector<ObjectID> out;
    // Reserve one more for the caller to append the ID of the Print itself.
    out.reserve(m_objects.size() + 1);
    for (const PrintObject *print_object : m_objects)
        out.emplace_back(print_object->id());
    return out;
}

bool Print::has_infinite_skirt() const
{
    return (m_config.draft_shield == dsEnabled && m_config.skirt_loops > 0) || (m_config.ooze_prevention && this->extruders().size() > 1);
}

bool Print::has_skirt() const
{
    return (m_config.skirt_height > 0 && m_config.skirt_loops > 0) || m_config.draft_shield != dsDisabled;
}

bool Print::has_brim() const
{
    return std::any_of(m_objects.begin(), m_objects.end(), [](PrintObject *object) { return object->has_brim(); });
}

//BBS
std::vector<size_t> Print::layers_sorted_for_object(float start, float end, std::vector<LayerPtrs> &layers_of_objects, std::vector<BoundingBox> &boundingBox_for_objects, std::vector<Points> &objects_instances_shift)
{
    std::vector<size_t> idx_of_object_sorted;
    size_t              idx = 0;
    for (const auto &object : m_objects) {
        idx_of_object_sorted.push_back(idx++);
        object->get_certain_layers(start, end, layers_of_objects, boundingBox_for_objects);
    }
    std::sort(idx_of_object_sorted.begin(), idx_of_object_sorted.end(),
              [boundingBox_for_objects](auto left, auto right) { return boundingBox_for_objects[left].area() > boundingBox_for_objects[right].area(); });

    objects_instances_shift.clear();
    objects_instances_shift.reserve(m_objects.size());
    for (const auto& object : m_objects)
        objects_instances_shift.emplace_back(object->get_instances_shift_without_plate_offset());

    return idx_of_object_sorted;
};

StringObjectException Print::sequential_print_clearance_valid(const Print &print, Polygons *polygons, std::vector<std::pair<Polygon, float>>* height_polygons)
{
    StringObjectException single_object_exception;
    auto print_config = print.config();
    Pointfs excluse_area_points = print_config.bed_exclude_area.values;
    Polygons exclude_polys;
    Polygon exclude_poly;
    const Vec3d print_origin = print.get_plate_origin();
    for (int i = 0; i < excluse_area_points.size(); i++) {
        auto pt = excluse_area_points[i];
        exclude_poly.points.emplace_back(scale_(pt.x() + print_origin.x()), scale_(pt.y() + print_origin.y()));
        if (i % 4 == 3) {  // exclude areas are always rectangle
            exclude_polys.push_back(exclude_poly);
            exclude_poly.points.clear();
        }
    }

    std::map<ObjectID, Polygon> map_model_object_to_convex_hull;
    struct print_instance_info
    {
        const PrintInstance *print_instance;
        BoundingBox    bounding_box;
        Polygon        hull_polygon;
        int                  object_index;
        double         arrange_score;
        double               height;
    };
    auto find_object_index = [](const Model& model, const ModelObject* obj) {
        for (int index = 0; index < model.objects.size(); index++)
        {
            if (model.objects[index] == obj)
                return index;
        }
        return -1;
    };
    std::vector<struct print_instance_info> print_instance_with_bounding_box;
    {
        // sequential_print_horizontal_clearance_valid
        Polygons convex_hulls_other;
        if (polygons != nullptr)
            polygons->clear();
        std::vector<size_t> intersecting_idxs;

        for (const PrintObject *print_object : print.objects()) {
            assert(! print_object->model_object()->instances.empty());
            assert(! print_object->instances().empty());
            ObjectID model_object_id = print_object->model_object()->id();
            auto it_convex_hull = map_model_object_to_convex_hull.find(model_object_id);
            // Get convex hull of all printable volumes assigned to this print object.
            ModelInstance *model_instance0 = print_object->model_object()->instances.front();
            if (it_convex_hull == map_model_object_to_convex_hull.end()) {
                // Calculate the convex hull of a printable object.
                // Grow convex hull with the clearance margin.
                // FIXME: Arrangement has different parameters for offsetting (jtMiter, limit 2)
                // which causes that the warning will be showed after arrangement with the
                // appropriate object distance. Even if I set this to jtMiter the warning still shows up.
                it_convex_hull = map_model_object_to_convex_hull.emplace_hint(it_convex_hull, model_object_id,
                            print_object->model_object()->convex_hull_2d(Geometry::assemble_transform(
                            { 0.0, 0.0, model_instance0->get_offset().z() }, model_instance0->get_rotation(), model_instance0->get_scaling_factor(), model_instance0->get_mirror())));
            }
            // Make a copy, so it may be rotated for instances.
            Polygon convex_hull0 = it_convex_hull->second;
            const double z_diff = Geometry::rotation_diff_z(model_instance0->get_rotation(), print_object->instances().front().model_instance->get_rotation());
            if (std::abs(z_diff) > EPSILON)
                convex_hull0.rotate(z_diff);
            // Now we check that no instance of convex_hull intersects any of the previously checked object instances.
            for (const PrintInstance &instance : print_object->instances()) {
                Polygon convex_hull_no_offset = convex_hull0, convex_hull;
                auto tmp = offset(convex_hull_no_offset,
                        // Shrink the extruder_clearance_radius a tiny bit, so that if the object arrangement algorithm placed the objects
                        // exactly by satisfying the extruder_clearance_radius, this test will not trigger collision.
<<<<<<< HEAD
                        float(scale_(0.5 * print.config().extruder_clearance_radius.value - 0.1)),
=======
                        float(scale_(0.5 * print.config().extruder_clearance_max_radius.value - 0.1)),
>>>>>>> 693aa8d2
                        jtRound, scale_(0.1));
                if (!tmp.empty()) { // tmp may be empty due to clipper's bug, see STUDIO-2452
                    convex_hull = tmp.front();
                    // instance.shift is a position of a centered object, while model object may not be centered.
                    // Convert the shift from the PrintObject's coordinates into ModelObject's coordinates by removing the centering offset.
                    convex_hull.translate(instance.shift - print_object->center_offset());
                }
                convex_hull_no_offset.translate(instance.shift - print_object->center_offset());
                //juedge the exclude area
                if (!intersection(exclude_polys, convex_hull_no_offset).empty()) {
                    if (single_object_exception.string.empty()) {
                        single_object_exception.string = (boost::format(L("%1% is too close to exclusion area, there may be collisions when printing.")) %instance.model_instance->get_object()->name).str();
                        single_object_exception.object = instance.model_instance->get_object();
                    }
                    else {
                        single_object_exception.string += "\n"+(boost::format(L("%1% is too close to exclusion area, there may be collisions when printing.")) %instance.model_instance->get_object()->name).str();
                        single_object_exception.object = nullptr;
                    }
                    //if (polygons) {
                    //    intersecting_idxs.emplace_back(convex_hulls_other.size());
                    //}
                }

                // if output needed, collect indices (inside convex_hulls_other) of intersecting hulls
                for (size_t i = 0; i < convex_hulls_other.size(); ++i) {
                    if (! intersection(convex_hulls_other[i], convex_hull).empty()) {
                        bool has_exception = false;
                        if (single_object_exception.string.empty()) {
                            single_object_exception.string = (boost::format(L("%1% is too close to others, and collisions may be caused.")) %instance.model_instance->get_object()->name).str();
                            single_object_exception.object = instance.model_instance->get_object();
                            has_exception                  = true;
                        }
                        else {
                            single_object_exception.string += "\n"+(boost::format(L("%1% is too close to others, and collisions may be caused.")) %instance.model_instance->get_object()->name).str();
                            single_object_exception.object = nullptr;
                            has_exception                  = true;
                        }

                        if (polygons) {
                            intersecting_idxs.emplace_back(i);
                            intersecting_idxs.emplace_back(convex_hulls_other.size());
                        }

                        if (has_exception) break;
                    }
                }
                struct print_instance_info print_info {&instance, convex_hull.bounding_box(), convex_hull};
                print_info.height = instance.print_object->height();
                print_info.object_index = find_object_index(print.model(), print_object->model_object());
                print_instance_with_bounding_box.push_back(std::move(print_info));
                convex_hulls_other.emplace_back(std::move(convex_hull));
            }
        }
        if (!intersecting_idxs.empty()) {
            // use collected indices (inside convex_hulls_other) to update output
            std::sort(intersecting_idxs.begin(), intersecting_idxs.end());
            intersecting_idxs.erase(std::unique(intersecting_idxs.begin(), intersecting_idxs.end()), intersecting_idxs.end());
            for (size_t i : intersecting_idxs) {
                polygons->emplace_back(std::move(convex_hulls_other[i]));
            }
        }
    }

    // calc sort order
    double hc1              = scale_(print.config().extruder_clearance_height_to_lid); // height to lid
    double hc2              = scale_(print.config().extruder_clearance_height_to_rod); // height to rod
    double printable_height = scale_(print.config().printable_height);

#if 0 //do not sort anymore, use the order in object list
    auto bed_points = get_bed_shape(print_config);
    float bed_width = bed_points[1].x() - bed_points[0].x();
    // 如果扩大以后的多边形的距离小于这个值，就需要严格保证从左到右的打印顺序，否则会撞工具头右侧
    float unsafe_dist = scale_(print_config.extruder_clearance_max_radius.value - print_config.extruder_clearance_radius.value);
    struct VecHash
    {
        size_t operator()(const Vec2i &n1) const
        {
            return std::hash<coord_t>()(int(n1(0) * 100 + 100)) + std::hash<coord_t>()(int(n1(1) * 100 + 100)) * 101;
        }
    };
    std::unordered_set<Vec2i, VecHash> left_right_pair; // pairs in this vector must strictly obey the left-right order
    for (size_t i = 0; i < print_instance_with_bounding_box.size();i++) {
        auto &inst         = print_instance_with_bounding_box[i];
        inst.index         = i;
        Point pt           = inst.bounding_box.center();
        inst.arrange_score = pt.x() / 2 + pt.y(); // we prefer print row-by-row, so cost on x-direction is smaller
    }
    for (size_t i = 0; i < print_instance_with_bounding_box.size(); i++) {
        auto &inst         = print_instance_with_bounding_box[i];
        auto &l            = print_instance_with_bounding_box[i];
        for (size_t j = 0; j < print_instance_with_bounding_box.size(); j++) {
            if (j != i) {
                auto &r        = print_instance_with_bounding_box[j];
                auto ly1       = l.bounding_box.min.y();
                auto ly2       = l.bounding_box.max.y();
                auto ry1       = r.bounding_box.min.y();
                auto ry2       = r.bounding_box.max.y();
                auto lx1       = l.bounding_box.min.x();
                auto rx1       = r.bounding_box.min.x();
                auto lx2       = l.bounding_box.max.x();
                auto rx2       = r.bounding_box.max.x();
                auto inter_min = std::max(ly1, ry1);
                auto inter_max = std::min(ly2, ry2);
                auto inter_y   = inter_max - inter_min;

                // 如果y方向的重合超过轮廓的膨胀量，说明两个物体在一行，应该先打左边的物体，即先比较二者的x坐标。
                if (inter_y > scale_(0.5 * print.config().extruder_clearance_radius.value)) {
                    if (std::max(rx1 - lx2, lx1 - rx2) < unsafe_dist) {
                        if (lx1 > rx1) {
                            left_right_pair.insert({j, i});
                            BOOST_LOG_TRIVIAL(debug) << "in-a-row, print_instance " << r.print_instance->model_instance->get_object()->name << "(" << r.arrange_score << ")"
                                                     << " -> " << l.print_instance->model_instance->get_object()->name << "(" << l.arrange_score << ")";
                        } else {
                            left_right_pair.insert({i, j});
                            BOOST_LOG_TRIVIAL(debug) << "in-a-row, print_instance " << l.print_instance->model_instance->get_object()->name << "(" << l.arrange_score << ")"
                                                     << " -> " << r.print_instance->model_instance->get_object()->name << "(" << r.arrange_score << ")";
                        }
                    }
                }
                if (l.height > hc1 && r.height < hc1) {
                    // 当前物体超过了顶盖高度，必须后打
                    left_right_pair.insert({j, i});
                    BOOST_LOG_TRIVIAL(debug) << "height>hc1, print_instance " << r.print_instance->model_instance->get_object()->name << "(" << r.arrange_score << ")"
                                             << " -> " << l.print_instance->model_instance->get_object()->name << "(" << l.arrange_score << ")";
                }
                else if (l.height > hc2 && l.height > r.height && l.arrange_score<r.arrange_score) {
                    // 如果当前物体的高度超过滑杆，且比r高，就给它加一点代价，尽量让高的物体后打（只有物体高度超过滑杆时才有必要按高度来）
                    if (l.arrange_score < r.arrange_score)
                        l.arrange_score = r.arrange_score + 10;
                    BOOST_LOG_TRIVIAL(debug) << "height>hc2, print_instance " << inst.print_instance->model_instance->get_object()->name
                                             << ", right=" << r.print_instance->model_instance->get_object()->name << ", l.score: " << l.arrange_score
                                             << ", r.score: " << r.arrange_score;
                }
            }
        }
    }
    // 多做几次代价传播，因为前一次有些值没有更新。
    // TODO 更好的办法是建立一颗树，一步到位。不过我暂时没精力搞，先就这样吧
    for (int k=0;k<5;k++)
    for (auto p : left_right_pair) {
        auto &l = print_instance_with_bounding_box[p(0)];
        auto &r = print_instance_with_bounding_box[p(1)];
        if(r.arrange_score<l.arrange_score)
            r.arrange_score = l.arrange_score + 10;
    }

    BOOST_LOG_TRIVIAL(debug) << "bed width: " << unscale_(bed_width) << ", unsafe_dist:" << unscale_(unsafe_dist) << ", height_to_lid: " << unscale_(hc1) << ", height_to_rod:" << unscale_(hc2) << ", final dependency:";
    for (auto p : left_right_pair) {
        auto &l         = print_instance_with_bounding_box[p(0)];
        auto &r         = print_instance_with_bounding_box[p(1)];
        BOOST_LOG_TRIVIAL(debug) << "print_instance " << I18N::translate(l.print_instance->model_instance->get_object()->name) << "(" << l.arrange_score << ")"
                                 << " -> " << I18N::translate(r.print_instance->model_instance->get_object()->name) << "(" << r.arrange_score << ")";
    }
    // sort the print instance
    std::sort(print_instance_with_bounding_box.begin(), print_instance_with_bounding_box.end(),
        [](print_instance_info& l, print_instance_info& r) {return l.arrange_score < r.arrange_score;});

    for (auto &inst : print_instance_with_bounding_box)
        BOOST_LOG_TRIVIAL(debug) << "after sorting print_instance " << inst.print_instance->model_instance->get_object()->name << ", score: " << inst.arrange_score
                                 << ", height:"<< inst.height;
#else
    // sort the print instance
    std::sort(print_instance_with_bounding_box.begin(), print_instance_with_bounding_box.end(),
        [](print_instance_info& l, print_instance_info& r) {return l.object_index < r.object_index;});

    for (auto &inst : print_instance_with_bounding_box)
        BOOST_LOG_TRIVIAL(debug) << "after sorting print_instance " << inst.print_instance->model_instance->get_object()->name << ", object_index: " << inst.object_index
                                 << ", height:"<< inst.height;

#endif
    // sequential_print_vertical_clearance_valid
    {
        // Ignore the last instance printed.
        //print_instance_with_bounding_box.pop_back();
        /*bool has_interlaced_objects = false;
        for (int k = 0; k < print_instance_count; k++)
        {
            auto inst = print_instance_with_bounding_box[k].print_instance;
            auto bbox = print_instance_with_bounding_box[k].bounding_box;
            auto iy1 = bbox.min.y();
            auto iy2 = bbox.max.y();

            for (int i = 0; i < k; i++)
            {
                auto& p = print_instance_with_bounding_box[i].print_instance;
                auto bbox2 = print_instance_with_bounding_box[i].bounding_box;
                auto py1 = bbox2.min.y();
                auto py2 = bbox2.max.y();
                auto inter_min = std::max(iy1, py1); // min y of intersection
                auto inter_max = std::min(iy2, py2); // max y of intersection. length=max_y-min_y>0 means intersection exists
                if (inter_max - inter_min > 0) {
                    has_interlaced_objects = true;
                    break;
                }
            }
            if (has_interlaced_objects)
                break;
        }*/

        // if objects are not overlapped on y-axis, they will not collide even if they are taller than extruder_clearance_height_to_rod
        int print_instance_count = print_instance_with_bounding_box.size();
        std::map<const PrintInstance*, std::pair<Polygon, float>> too_tall_instances;
        for (int k = 0; k < print_instance_count; k++)
        {
            auto inst = print_instance_with_bounding_box[k].print_instance;
            // 只需要考虑喷嘴到滑杆的偏移量，这个比整个工具头的碰撞半径要小得多
            auto bbox = print_instance_with_bounding_box[k].bounding_box.inflated(-scale_(0.5 * print.config().extruder_clearance_max_radius.value));
            auto iy1 = bbox.min.y();
            auto iy2 = bbox.max.y();
            (const_cast<ModelInstance*>(inst->model_instance))->arrange_order = k+1;
            double height = (k == (print_instance_count - 1))?printable_height:hc1;
            /*if (has_interlaced_objects) {
                if ((k < (print_instance_count - 1)) && (inst->print_object->height() > hc2)) {
                    too_tall_instances[inst] = std::make_pair(print_instance_with_bounding_box[k].hull_polygon, unscaled<double>(hc2));
                }
            }
            else {
                if ((k < (print_instance_count - 1)) && (inst->print_object->height() > hc1)) {
                    too_tall_instances[inst] = std::make_pair(print_instance_with_bounding_box[k].hull_polygon, unscaled<double>(hc1));
                }
            }*/

            for (int i = k+1; i < print_instance_count; i++)
            {
                auto& p = print_instance_with_bounding_box[i].print_instance;
                auto bbox2 = print_instance_with_bounding_box[i].bounding_box;
                auto py1 = bbox2.min.y();
                auto py2 = bbox2.max.y();
                auto inter_min = std::max(iy1, py1); // min y of intersection
                auto inter_max = std::min(iy2, py2); // max y of intersection. length=max_y-min_y>0 means intersection exists
                if (inter_max - inter_min > 0) {
                    height = hc2;
                    break;
                }
            }
            if (height < inst->print_object->height())
                too_tall_instances[inst] = std::make_pair(print_instance_with_bounding_box[k].hull_polygon, unscaled<double>(height));
        }

        if (too_tall_instances.size() > 0) {
            //return {, inst->model_instance->get_object()};
            for (auto& iter: too_tall_instances) {
                if (single_object_exception.string.empty()) {
                    single_object_exception.string = (boost::format(L("%1% is too tall, and collisions will be caused.")) %iter.first->model_instance->get_object()->name).str();
                    single_object_exception.object = iter.first->model_instance->get_object();
                }
                else {
                    single_object_exception.string += "\n" + (boost::format(L("%1% is too tall, and collisions will be caused.")) %iter.first->model_instance->get_object()->name).str();
                    single_object_exception.object = nullptr;
                }
                if (height_polygons)
                    height_polygons->emplace_back(std::move(iter.second));
            }
        }
    }

    return single_object_exception;
}

//BBS
static StringObjectException layered_print_cleareance_valid(const Print &print, StringObjectException *warning)
{
    std::vector<const PrintInstance*> print_instances_ordered = sort_object_instances_by_model_order(print, true);
    if (print_instances_ordered.size() < 1)
        return {};

    auto print_config = print.config();
    Pointfs excluse_area_points = print_config.bed_exclude_area.values;
    Polygons exclude_polys;
    Polygon exclude_poly;
    const Vec3d print_origin = print.get_plate_origin();
    for (int i = 0; i < excluse_area_points.size(); i++) {
        auto pt = excluse_area_points[i];
        exclude_poly.points.emplace_back(scale_(pt.x() + print_origin.x()), scale_(pt.y() + print_origin.y()));
        if (i % 4 == 3) {  // exclude areas are always rectangle
            exclude_polys.push_back(exclude_poly);
            exclude_poly.points.clear();
        }
    }

    std::map<const PrintInstance*, Polygon> map_model_object_to_convex_hull;
    // sequential_print_horizontal_clearance_valid
    Polygons convex_hulls_other;
    for (int k = 0; k < print_instances_ordered.size(); k++)
    {
        auto& inst = print_instances_ordered[k];
        auto it_convex_hull = map_model_object_to_convex_hull.find(inst);
        // Get convex hull of all printable volumes assigned to this print object.
        const ModelInstance* model_instance0 = inst->model_instance;
        if (it_convex_hull == map_model_object_to_convex_hull.end()) {
            // Calculate the convex hull of a printable object.
            auto convex_hull0 = inst->print_object->model_object()->convex_hull_2d(
                Geometry::assemble_transform(Vec3d::Zero(), model_instance0->get_rotation(), model_instance0->get_scaling_factor(), model_instance0->get_mirror()));

            double z_diff = Geometry::rotation_diff_z(model_instance0->get_rotation(), inst->model_instance->get_rotation());
            if (std::abs(z_diff) > EPSILON)
                convex_hull0.rotate(z_diff);

            // instance.shift is a position of a centered object, while model object may not be centered.
            // Conver the shift from the PrintObject's coordinates into ModelObject's coordinates by removing the centering offset.
            convex_hull0.translate(inst->shift - inst->print_object->center_offset());

            it_convex_hull = map_model_object_to_convex_hull.emplace_hint(it_convex_hull, inst, convex_hull0);
        }
        Polygon& convex_hull = it_convex_hull->second;
        Polygons convex_hulls_temp;
        convex_hulls_temp.push_back(convex_hull);
        if (!intersection(convex_hulls_other, convex_hulls_temp).empty()) {
            if (warning) {
                warning->string = inst->model_instance->get_object()->name + L(" is too close to others, there may be collisions when printing.") + "\n";
                warning->object = inst->model_instance->get_object();
            }
        }
        if (!intersection(exclude_polys, convex_hull).empty()) {
            return {inst->model_instance->get_object()->name + L(" is too close to exclusion area, there may be collisions when printing.") + "\n", inst->model_instance->get_object()};
            /*if (warning) {
                warning->string = inst->model_instance->get_object()->name + L(" is too close to exclusion area, there may be collisions when printing.") + "\n";
                warning->object = inst->model_instance->get_object();
            }*/
        }
        convex_hulls_other.emplace_back(convex_hull);
    }

    //BBS: add the wipe tower check logic
    const PrintConfig &       config   = print.config();
    int                 filaments_count = print.extruders().size();
    int                 plate_index = print.get_plate_index();
    const Vec3d         plate_origin = print.get_plate_origin();
    float               x            = config.wipe_tower_x.get_at(plate_index) + plate_origin(0);
    float               y            = config.wipe_tower_y.get_at(plate_index) + plate_origin(1);
    float               width        = config.prime_tower_width.value;
    float               a            = config.wipe_tower_rotation_angle.value;
    //float               v            = config.wiping_volume.value;

    float        depth                     = print.wipe_tower_data(filaments_count).depth;
    //float        brim_width                = print.wipe_tower_data(filaments_count).brim_width;

    Polygons convex_hulls_temp;
    if (print.has_wipe_tower()) {
        Polygon wipe_tower_convex_hull;
        wipe_tower_convex_hull.points.emplace_back(scale_(x), scale_(y));
        wipe_tower_convex_hull.points.emplace_back(scale_(x + width), scale_(y));
        wipe_tower_convex_hull.points.emplace_back(scale_(x + width), scale_(y + depth));
        wipe_tower_convex_hull.points.emplace_back(scale_(x), scale_(y + depth));
        wipe_tower_convex_hull.rotate(a);
        convex_hulls_temp.push_back(wipe_tower_convex_hull);
    }
    if (!intersection(convex_hulls_other, convex_hulls_temp).empty()) {
        if (warning) {
            warning->string += L("Prime Tower") + L(" is too close to others, and collisions may be caused.\n");
        }
    }
    if (!intersection(exclude_polys, convex_hulls_temp).empty()) {
        /*if (warning) {
            warning->string += L("Prime Tower is too close to exclusion area, there may be collisions when printing.\n");
        }*/
        return {L("Prime Tower") + L(" is too close to exclusion area, and collisions will be caused.\n")};
    }

    return {};
}

bool Print::check_multi_filaments_compatibility(const std::vector<std::string>& filament_types)
{
    bool has_high_temperature_filament = false;
    bool has_low_temperature_filament = false;
<<<<<<< HEAD

    for (const auto& type : filament_types) {
        if (get_filament_temp_type(type) ==FilamentTempType::HighTemp)
            has_high_temperature_filament = true;
        else if (get_filament_temp_type(type) == FilamentTempType::LowTemp)
            has_low_temperature_filament = true;
    }

    if (has_high_temperature_filament && has_low_temperature_filament)
        return false;

=======

    for (const auto& type : filament_types) {
        if (get_filament_temp_type(type) ==FilamentTempType::HighTemp)
            has_high_temperature_filament = true;
        else if (get_filament_temp_type(type) == FilamentTempType::LowTemp)
            has_low_temperature_filament = true;
    }

    if (has_high_temperature_filament && has_low_temperature_filament)
        return false;

>>>>>>> 693aa8d2
    return true;
}

bool Print::is_filaments_compatible(const std::vector<int>& filament_types)
{
    bool has_high_temperature_filament = false;
    bool has_low_temperature_filament = false;

    for (const auto& type : filament_types) {
        if (type == FilamentTempType::HighTemp)
            has_high_temperature_filament = true;
        else if (type == FilamentTempType::LowTemp)
            has_low_temperature_filament = true;
    }

    if (has_high_temperature_filament && has_low_temperature_filament)
        return false;

    return true;
}
int Print::get_compatible_filament_type(const std::set<int>& filament_types)
{
    bool has_high_temperature_filament = false;
    bool has_low_temperature_filament = false;

    for (const auto& type : filament_types) {
        if (type == FilamentTempType::HighTemp)
            has_high_temperature_filament = true;
        else if (type == FilamentTempType::LowTemp)
            has_low_temperature_filament = true;
    }

    if (has_high_temperature_filament && has_low_temperature_filament)
        return HighLowCompatible;
    else if (has_high_temperature_filament)
        return HighTemp;
    else if (has_low_temperature_filament)
        return LowTemp;
    return HighLowCompatible;
}

//BBS: this function is used to check whether multi filament can be printed
StringObjectException Print::check_multi_filament_valid(const Print& print)
{
    auto print_config = print.config();
    std::vector<unsigned int> extruders = print.extruders();
    std::vector<std::string> filament_types;
    filament_types.reserve(extruders.size());

    for (const auto& extruder_idx : extruders)
        filament_types.push_back(print_config.filament_type.get_at(extruder_idx));

    if (!check_multi_filaments_compatibility(filament_types))
        return { L("Can not print multiple filaments which have large difference of temperature together. Otherwise, the extruder and nozzle may be blocked or damaged during printing") };

    return {std::string()};
}

// Orca: this g92e0 regex is used copied from PrusaSlicer
// Matches "G92 E0" with various forms of writing the zero and with an optional comment.
boost::regex regex_g92e0 { "^[ \\t]*[gG]92[ \\t]*[eE](0(\\.0*)?|\\.0+)[ \\t]*(;.*)?$" };

// Precondition: Print::validate() requires the Print::apply() to be called its invocation.
//BBS: refine seq-print validation logic
StringObjectException Print::validate(StringObjectException *warning, Polygons* collison_polygons, std::vector<std::pair<Polygon, float>>* height_polygons) const
{
    std::vector<unsigned int> extruders = this->extruders();

    if (m_objects.empty())
        return {std::string()};

    if (extruders.empty())
        return { L("No extrusions under current settings.") };

    if (extruders.size() > 1 && m_config.print_sequence != PrintSequence::ByObject) {
        auto ret = check_multi_filament_valid(*this);
        if (!ret.string.empty())
        {
            ret.type = STRING_EXCEPT_FILAMENTS_DIFFERENT_TEMP;
            return ret;
        }
    }

    if (m_config.print_sequence == PrintSequence::ByObject) {
        if (m_config.timelapse_type == TimelapseType::tlSmooth)
            return {L("Smooth mode of timelapse is not supported when \"by object\" sequence is enabled.")};

        //BBS: refine seq-print validation logic
        auto ret = sequential_print_clearance_valid(*this, collison_polygons, height_polygons);
        if (!ret.string.empty()) {
            ret.type = STRING_EXCEPT_OBJECT_COLLISION_IN_SEQ_PRINT;
            return ret;
        }
    }
    else {
        //BBS
        auto ret = layered_print_cleareance_valid(*this, warning);
        if (!ret.string.empty()) {
            ret.type = STRING_EXCEPT_OBJECT_COLLISION_IN_LAYER_PRINT;
            return ret;
        }
    }

    if (m_config.spiral_mode) {
        size_t total_copies_count = 0;
        for (const PrintObject *object : m_objects)
            total_copies_count += object->instances().size();
        // #4043
        if (total_copies_count > 1 && m_config.print_sequence != PrintSequence::ByObject)
            return {L("Please select \"By object\" print sequence to print multiple objects in spiral vase mode."), nullptr, "spiral_mode"};
        assert(m_objects.size() == 1);
        if (m_objects.front()->all_regions().size() > 1)
            return {L("The spiral vase mode does not work when an object contains more than one materials."), nullptr, "spiral_mode"};
    }

    // Cache of layer height profiles for checking:
    // 1) Whether all layers are synchronized if printing with wipe tower and / or unsynchronized supports.
    // 2) Whether layer height is constant for Organic supports.
    // 3) Whether build volume Z is not violated.
    std::vector<std::vector<coordf_t>> layer_height_profiles;
    auto layer_height_profile = [this, &layer_height_profiles](const size_t print_object_idx) -> const std::vector<coordf_t>& {
        const PrintObject       &print_object = *m_objects[print_object_idx];
        if (layer_height_profiles.empty())
            layer_height_profiles.assign(m_objects.size(), std::vector<coordf_t>());
        std::vector<coordf_t>   &profile      = layer_height_profiles[print_object_idx];
        if (profile.empty())
            PrintObject::update_layer_height_profile(*print_object.model_object(), print_object.slicing_parameters(), profile);
        return profile;
    };

    // Checks that the print does not exceed the max print height
    for (size_t print_object_idx = 0; print_object_idx < m_objects.size(); ++ print_object_idx) {
        const PrintObject &print_object = *m_objects[print_object_idx];
        //FIXME It is quite expensive to generate object layers just to get the print height!
        if (auto layers = generate_object_layers(print_object.slicing_parameters(), layer_height_profile(print_object_idx));
            ! layers.empty() && layers.back() > this->config().printable_height + EPSILON) {
            return
                // Test whether the last slicing plane is below or above the print volume.
                { 0.5 * (layers[layers.size() - 2] + layers.back()) > this->config().printable_height + EPSILON ?
                format(_u8L("The object %1% exceeds the maximum build volume height."), print_object.model_object()->name) :
                format(_u8L("While the object %1% itself fits the build volume, its last layer exceeds the maximum build volume height."), print_object.model_object()->name) +
                " " + _u8L("You might want to reduce the size of your model or change current print settings and retry.") };
        }
    }

    // Some of the objects has variable layer height applied by painting or by a table.
    bool has_custom_layering = std::find_if(m_objects.begin(), m_objects.end(), 
        [](const PrintObject *object) { return object->model_object()->has_custom_layering(); }) 
        != m_objects.end();

    // Custom layering is not allowed for tree supports as of now.
    for (size_t print_object_idx = 0; print_object_idx < m_objects.size(); ++ print_object_idx)
        if (const PrintObject &print_object = *m_objects[print_object_idx];
            print_object.has_support_material() && is_tree(print_object.config().support_type.value) && (print_object.config().support_style.value == smsOrganic || 
                // Orca: use organic as default
                print_object.config().support_style.value == smsDefault) &&
            print_object.model_object()->has_custom_layering()) {
            if (const std::vector<coordf_t> &layers = layer_height_profile(print_object_idx); ! layers.empty())
                if (! check_object_layers_fixed(print_object.slicing_parameters(), layers))
                    return {_u8L("Variable layer height is not supported with Organic supports.") };
        }

    if (this->has_wipe_tower() && ! m_objects.empty()) {
        // Make sure all extruders use same diameter filament and have the same nozzle diameter
        // EPSILON comparison is used for nozzles and 10 % tolerance is used for filaments
        double first_nozzle_diam = m_config.nozzle_diameter.get_at(extruders.front());
        double first_filament_diam = m_config.filament_diameter.get_at(extruders.front());
        for (const auto& extruder_idx : extruders) {
            double nozzle_diam = m_config.nozzle_diameter.get_at(extruder_idx);
            double filament_diam = m_config.filament_diameter.get_at(extruder_idx);
            if (nozzle_diam - EPSILON > first_nozzle_diam || nozzle_diam + EPSILON < first_nozzle_diam
                || std::abs((filament_diam - first_filament_diam) / first_filament_diam) > 0.1)
                // BBS: remove L()
                return { ("Different nozzle diameters and different filament diameters is not allowed when prime tower is enabled.") };
        }

        if (! m_config.use_relative_e_distances)
            return { ("The Wipe Tower is currently only supported with the relative extruder addressing (use_relative_e_distances=1).") };
        if (m_config.ooze_prevention)
            return { ("Ooze prevention is currently not supported with the prime tower enabled.") };

        // BBS: remove following logic and _L()
#if 0
        if (m_config.gcode_flavor != gcfRepRapSprinter && m_config.gcode_flavor != gcfRepRapFirmware &&
            m_config.gcode_flavor != gcfRepetier && m_config.gcode_flavor != gcfMarlinLegacy && m_config.gcode_flavor != gcfMarlinFirmware)
            return {("The prime tower is currently only supported for the Marlin, RepRap/Sprinter, RepRapFirmware and Repetier G-code flavors.")};

        if ((m_config.print_sequence == PrintSequence::ByObject) && extruders.size() > 1)
            return { L("The prime tower is not supported in \"By object\" print."), nullptr, "enable_prime_tower" };

        // BBS: When prime tower is on, object layer and support layer must be aligned. So support gap should be multiple of object layer height.
        for (size_t i = 0; i < m_objects.size(); i++) {
            const PrintObject* object = m_objects[i];
            const SlicingParameters& slicing_params = object->slicing_parameters();
            if (object->config().adaptive_layer_height) {
                return  { L("The prime tower is not supported when adaptive layer height is on. It requires that all objects have the same layer height."), object, "adaptive_layer_height" };
            }

            if (!object->config().enable_support)
                continue;

            double gap_layers = slicing_params.gap_object_support / slicing_params.layer_height;
            if (gap_layers - (int)gap_layers > EPSILON) {
                return  { L("The prime tower requires \"support gap\" to be multiple of layer height"), object };
            }
        }
#endif

        if (m_objects.size() > 1) {
            const SlicingParameters &slicing_params0 = m_objects.front()->slicing_parameters();
            size_t                  tallest_object_idx = 0;
            for (size_t i = 1; i < m_objects.size(); ++ i) {
                const PrintObject       *object         = m_objects[i];
                const SlicingParameters &slicing_params = object->slicing_parameters();
                if (std::abs(slicing_params.first_print_layer_height - slicing_params0.first_print_layer_height) > EPSILON ||
                    std::abs(slicing_params.layer_height             - slicing_params0.layer_height            ) > EPSILON)
                    return {L("The prime tower requires that all objects have the same layer heights"), object, "initial_layer_print_height"};
                if (slicing_params.raft_layers() != slicing_params0.raft_layers())
                    return {L("The prime tower requires that all objects are printed over the same number of raft layers"), object, "raft_layers"};
                // BBS: support gap can be multiple of object layer height, remove _L()
#if 0
                if (slicing_params0.gap_object_support != slicing_params.gap_object_support ||
                    slicing_params0.gap_support_object != slicing_params.gap_support_object)
                    return  {("The prime tower is only supported for multiple objects if they are printed with the same support_top_z_distance"), object};
#endif
                if (!equal_layering(slicing_params, slicing_params0))
                    return  { L("The prime tower requires that all objects are sliced with the same layer heights."), object };
                if (has_custom_layering) {
                    auto &lh         = layer_height_profile(i);
                    auto &lh_tallest = layer_height_profile(tallest_object_idx);
                    if (*(lh.end() - 2) > *(lh_tallest.end() - 2))
                        tallest_object_idx = i;
                }
            }

            // BBS: remove obsolete logics and _L()
            if (has_custom_layering) {
                for (size_t idx_object = 0; idx_object < m_objects.size(); ++idx_object) {
                    if (idx_object == tallest_object_idx) continue;
                    // Check that the layer height profiles are equal. This will happen when one object is
                    // a copy of another, or when a layer height modifier is used the same way on both objects.
                    // The latter case might create a floating point inaccuracy mismatch, so compare
                    // element-wise using an epsilon check.
                    size_t         i   = 0;
                    const coordf_t eps = 0.5 * EPSILON; // layers closer than EPSILON will be merged later. Let's make
                    // this check a bit more sensitive to make sure we never consider two different layers as one.
                    while (i < layer_height_profiles[idx_object].size() && i < layer_height_profiles[tallest_object_idx].size()) {
                        // BBS: remove the break condition, because a variable layer height object and a new object will not be checked when slicing
                        //if (i % 2 == 0 && layer_height_profiles[tallest_object_idx][i] > layer_height_profiles[idx_object][layer_height_profiles[idx_object].size() - 2])
                        //    break;
                        if (std::abs(layer_height_profiles[idx_object][i] - layer_height_profiles[tallest_object_idx][i]) > eps)
                            return {L("The prime tower is only supported if all objects have the same variable layer height")};
                        ++i;
                    }
                }
            }
        }
    }

	{
		// Find the smallest used nozzle diameter and the number of unique nozzle diameters.
		double min_nozzle_diameter = std::numeric_limits<double>::max();
		double max_nozzle_diameter = 0;
		for (unsigned int extruder_id : extruders) {
			double dmr = m_config.nozzle_diameter.get_at(extruder_id);
			min_nozzle_diameter = std::min(min_nozzle_diameter, dmr);
			max_nozzle_diameter = std::max(max_nozzle_diameter, dmr);
		}

        // BBS: remove L()
#if 0
        // We currently allow one to assign extruders with a higher index than the number
        // of physical extruders the machine is equipped with, as the Printer::apply() clamps them.
        unsigned int total_extruders_count = m_config.nozzle_diameter.size();
        for (const auto& extruder_idx : extruders)
            if ( extruder_idx >= total_extruders_count )
                return ("One or more object were assigned an extruder that the printer does not have.");
#endif

        auto validate_extrusion_width = [min_nozzle_diameter, max_nozzle_diameter](const ConfigBase &config, const char *opt_key, double layer_height, std::string &err_msg) -> bool {
            double extrusion_width_min = config.get_abs_value(opt_key, min_nozzle_diameter);
            double extrusion_width_max = config.get_abs_value(opt_key, max_nozzle_diameter);
        	if (extrusion_width_min == 0) {
        		// Default "auto-generated" extrusion width is always valid.
        	} else if (extrusion_width_min <= layer_height) {
                err_msg = L("Too small line width");
				return false;
<<<<<<< HEAD
			} else if (extrusion_width_max > max_nozzle_diameter * 5) {
=======
			} else if (extrusion_width_max > max_nozzle_diameter * 2.5) {
>>>>>>> 693aa8d2
                err_msg = L("Too large line width");
				return false;
			}
			return true;
		};
        for (PrintObject *object : m_objects) {
            if (object->has_support_material()) {
                // BBS: remove useless logics and L()
#if 0
				if ((object->config().support_filament == 0 || object->config().support_interface_filament == 0) && max_nozzle_diameter - min_nozzle_diameter > EPSILON) {
                    // The object has some form of support and either support_filament or support_interface_filament
                    // will be printed with the current tool without a forced tool change. Play safe, assert that all object nozzles
                    // are of the same diameter.
                    return {("Printing with multiple extruders of differing nozzle diameters. "
                           "If support is to be printed with the current filament (support_filament == 0 or support_interface_filament == 0), "
                           "all nozzles have to be of the same diameter."), object, "support_filament"};
                }
#endif

                // BBS
#if 0
                if (this->has_wipe_tower() && object->config().independent_support_layer_height) {
                    return {L("The prime tower requires that support has the same layer height with object."), object, "support_filament"};
                }
#endif

                // Prusa: Fixing crashes with invalid tip diameter or branch diameter
                // https://github.com/prusa3d/PrusaSlicer/commit/96b3ae85013ac363cd1c3e98ec6b7938aeacf46d
                if (is_tree(object->config().support_type.value) && (object->config().support_style == smsOrganic ||
                    // Orca: use organic as default
                    object->config().support_style == smsDefault)) {
                    float extrusion_width = std::min(
                        support_material_flow(object).width(),
                        support_material_interface_flow(object).width());
                    if (object->config().tree_support_tip_diameter < extrusion_width - EPSILON)
                        return { L("Organic support tree tip diameter must not be smaller than support material extrusion width."), object, "tree_support_tip_diameter" };
                    if (object->config().tree_support_branch_diameter_organic < 2. * extrusion_width - EPSILON)
                        return { L("Organic support branch diameter must not be smaller than 2x support material extrusion width."), object, "tree_support_branch_diameter_organic" };
                    if (object->config().tree_support_branch_diameter_organic < object->config().tree_support_tip_diameter)
                        return { L("Organic support branch diameter must not be smaller than support tree tip diameter."), object, "tree_support_branch_diameter_organic" };
                }
            }

            // Do we have custom support data that would not be used?
            // Notify the user in that case.
            if (! object->has_support() && warning) {
                for (const ModelVolume* mv : object->model_object()->volumes) {
                    bool has_enforcers = mv->is_support_enforcer() ||
                        (mv->is_model_part() && mv->supported_facets.has_facets(*mv, EnforcerBlockerType::ENFORCER));
                    if (has_enforcers) {
                        warning->string = L("Support enforcers are used but support is not enabled. Please enable support.");
                        warning->object = object;
                        break;
                    }
                }
            }

            double initial_layer_print_height = m_config.initial_layer_print_height.value;
            double first_layer_min_nozzle_diameter;
            if (object->has_raft()) {
                // if we have raft layers, only support material extruder is used on first layer
                size_t first_layer_extruder = object->config().raft_layers == 1
                    ? object->config().support_interface_filament-1
                    : object->config().support_filament-1;
                first_layer_min_nozzle_diameter = (first_layer_extruder == size_t(-1)) ?
                    min_nozzle_diameter :
                    m_config.nozzle_diameter.get_at(first_layer_extruder);
            } else {
                // if we don't have raft layers, any nozzle diameter is potentially used in first layer
                first_layer_min_nozzle_diameter = min_nozzle_diameter;
            }
            if (initial_layer_print_height > first_layer_min_nozzle_diameter)
                return  {L("Layer height cannot exceed nozzle diameter"), object, "initial_layer_print_height"};

            // validate layer_height
            double layer_height = object->config().layer_height.value;
            if (layer_height > min_nozzle_diameter)
                return  {L("Layer height cannot exceed nozzle diameter"), object, "layer_height"};

            double min_layer_height_from_nozzle = 0.01;
            double max_layer_height_from_nozzle = std::numeric_limits<double>::max();
            for (unsigned int extruder_id : extruders) {
                min_layer_height_from_nozzle = std::max(min_layer_height_from_nozzle, m_config.min_layer_height.get_at(extruder_id));
                max_layer_height_from_nozzle = std::min(max_layer_height_from_nozzle, m_config.max_layer_height.get_at(extruder_id));
            }

            if (layer_height > max_layer_height_from_nozzle ||
                layer_height < min_layer_height_from_nozzle) {
                return  { L("Layer height cannot exceed the limit in Printer Settings -> Extruder -> Layer height limits"), object, "layer_height", STRING_EXCEPT_LAYER_HEIGHT_EXCEEDS_LIMIT };
            }

            for (auto range : object->m_model_object->layer_config_ranges) {
                double range_layer_height = range.second.opt_float("layer_height");
                if (range_layer_height > max_layer_height_from_nozzle ||
                    range_layer_height < min_layer_height_from_nozzle)
                    return  { L("Layer height cannot exceed the limit in Printer Settings -> Extruder -> Layer height limits"), nullptr, "layer_height", STRING_EXCEPT_LAYER_HEIGHT_EXCEEDS_LIMIT };
            }

            // Validate extrusion widths.
            std::string err_msg;
            if (!validate_extrusion_width(object->config(), "line_width", layer_height, err_msg))
            	return {err_msg, object, "line_width"};
            if (object->has_support() || object->has_raft()) {
                if (!validate_extrusion_width(object->config(), "support_line_width", layer_height, err_msg))
                    return {err_msg, object, "support_line_width"};
            }
            for (const char *opt_key : { "inner_wall_line_width", "outer_wall_line_width", "sparse_infill_line_width", "internal_solid_infill_line_width", "top_surface_line_width" })
				for (const PrintRegion &region : object->all_regions())
                    if (!validate_extrusion_width(region.config(), opt_key, layer_height, err_msg))
		            	return  {err_msg, object, opt_key};
        }
    }

    // Orca: G92 E0 is not supported when using absolute extruder addressing
    // This check is copied from PrusaSlicer, the original author is Vojtech Bubnik
    if(!is_BBL_printer()) {
        bool before_layer_gcode_resets_extruder =
            boost::regex_search(m_config.before_layer_change_gcode.value, regex_g92e0);
        bool layer_gcode_resets_extruder = boost::regex_search(m_config.layer_change_gcode.value, regex_g92e0);
        if (m_config.use_relative_e_distances) {
            // See GH issues #6336 #5073
            if ((m_config.gcode_flavor == gcfMarlinLegacy || m_config.gcode_flavor == gcfMarlinFirmware) &&
                !before_layer_gcode_resets_extruder && !layer_gcode_resets_extruder)
                return {L("Relative extruder addressing requires resetting the extruder position at each layer to "
                          "prevent loss of floating point accuracy. Add \"G92 E0\" to layer_gcode."),
                        nullptr, "before_layer_change_gcode"};
        } else if (before_layer_gcode_resets_extruder)
            return {L("\"G92 E0\" was found in before_layer_gcode, which is incompatible with absolute extruder "
                      "addressing."),
                    nullptr, "before_layer_change_gcode"};
        else if (layer_gcode_resets_extruder)
            return {L("\"G92 E0\" was found in layer_gcode, which is incompatible with absolute extruder addressing."),
                    nullptr, "layer_change_gcode"};
    }

    const ConfigOptionDef* bed_type_def = print_config_def.get("curr_bed_type");
    assert(bed_type_def != nullptr);

	    if (is_BBL_printer()) {
	    const t_config_enum_values* bed_type_keys_map = bed_type_def->enum_keys_map;
	    for (unsigned int extruder_id : extruders) {
	        const ConfigOptionInts* bed_temp_opt = m_config.option<ConfigOptionInts>(get_bed_temp_key(m_config.curr_bed_type));
	        for (unsigned int extruder_id : extruders) {
	            int curr_bed_temp = bed_temp_opt->get_at(extruder_id);
	            if (curr_bed_temp == 0 && bed_type_keys_map != nullptr) {
	                std::string bed_type_name;
	                for (auto item : *bed_type_keys_map) {
	                    if (item.second == m_config.curr_bed_type) {
	                        bed_type_name = item.first;
	                        break;
	                    }
	                }

	                StringObjectException except;
	                except.string = format(L("Plate %d: %s does not support filament %s"), this->get_plate_index() + 1, L(bed_type_name), extruder_id + 1);
	                except.string += "\n";
	                except.type   = STRING_EXCEPT_FILAMENT_NOT_MATCH_BED_TYPE;
	                except.params.push_back(std::to_string(this->get_plate_index() + 1));
	                except.params.push_back(L(bed_type_name));
	                except.params.push_back(std::to_string(extruder_id+1));
	                except.object = nullptr;
	                return except;
	           }
            }
        }
    }

    return {};
}

#if 0
// the bounding box of objects placed in copies position
// (without taking skirt/brim/support material into account)
BoundingBox Print::bounding_box() const
{
    BoundingBox bb;
    for (const PrintObject *object : m_objects)
        for (const PrintInstance &instance : object->instances()) {
        	BoundingBox bb2(object->bounding_box());
        	bb.merge(bb2.min + instance.shift);
        	bb.merge(bb2.max + instance.shift);
        }
    return bb;
}

// the total bounding box of extrusions, including skirt/brim/support material
// this methods needs to be called even when no steps were processed, so it should
// only use configuration values
BoundingBox Print::total_bounding_box() const
{
    // get objects bounding box
    BoundingBox bb = this->bounding_box();

    // we need to offset the objects bounding box by at least half the perimeters extrusion width
    Flow perimeter_flow = m_objects.front()->get_layer(0)->get_region(0)->flow(frPerimeter);
    double extra = perimeter_flow.width/2;

    // consider support material
    if (this->has_support_material()) {
        extra = std::max(extra, SUPPORT_MATERIAL_MARGIN);
    }

    // consider brim and skirt
    if (m_config.brim_width.value > 0) {
        Flow brim_flow = this->brim_flow();
        extra = std::max(extra, m_config.brim_width.value + brim_flow.width/2);
    }
    if (this->has_skirt()) {
        int skirts = m_config.skirt_loops.value;
        if (skirts == 0 && this->has_infinite_skirt()) skirts = 1;
        Flow skirt_flow = this->skirt_flow();
        extra = std::max(
            extra,
            m_config.brim_width.value
                + m_config.skirt_distance.value
                + skirts * skirt_flow.spacing()
                + skirt_flow.width/2
        );
    }

    if (extra > 0)
        bb.offset(scale_(extra));

    return bb;
}
#endif

double Print::skirt_first_layer_height() const
{
    return m_config.initial_layer_print_height.value;
}

Flow Print::brim_flow() const
{
    ConfigOptionFloatOrPercent width = m_config.initial_layer_line_width;
    if (width.value <= 0)
        width = m_print_regions.front()->config().inner_wall_line_width;
    if (width.value <= 0)
        width = m_objects.front()->config().line_width;

    /* We currently use a random region's perimeter extruder.
       While this works for most cases, we should probably consider all of the perimeter
       extruders and take the one with, say, the smallest index.
       The same logic should be applied to the code that selects the extruder during G-code
       generation as well. */
    return Flow::new_from_config_width(
        frPerimeter,
        // Flow::new_from_config_width takes care of the percent to value substitution
		width,
        (float)m_config.nozzle_diameter.get_at(m_print_regions.front()->config().wall_filament-1),
		(float)this->skirt_first_layer_height());
}

Flow Print::skirt_flow() const
{
    ConfigOptionFloatOrPercent width = m_config.initial_layer_line_width;
    if (width.value <= 0)
        width = m_objects.front()->config().line_width;

    /* We currently use a random object's support material extruder.
       While this works for most cases, we should probably consider all of the support material
       extruders and take the one with, say, the smallest index;
       The same logic should be applied to the code that selects the extruder during G-code
       generation as well. */
    return Flow::new_from_config_width(
        frPerimeter,
        // Flow::new_from_config_width takes care of the percent to value substitution
		width,
		(float)m_config.nozzle_diameter.get_at(m_objects.front()->config().support_filament-1),
		(float)this->skirt_first_layer_height());
}

bool Print::has_support_material() const
{
    for (const PrintObject *object : m_objects)
        if (object->has_support_material())
            return true;
    return false;
}

/*  This method assigns extruders to the volumes having a material
    but not having extruders set in the volume config. */
void Print::auto_assign_extruders(ModelObject* model_object) const
{
    // only assign extruders if object has more than one volume
    if (model_object->volumes.size() < 2)
        return;

//    size_t extruders = m_config.nozzle_diameter.values.size();
    for (size_t volume_id = 0; volume_id < model_object->volumes.size(); ++ volume_id) {
        ModelVolume *volume = model_object->volumes[volume_id];
        //FIXME Vojtech: This assigns an extruder ID even to a modifier volume, if it has a material assigned.
        if ((volume->is_model_part() || volume->is_modifier()) && ! volume->material_id().empty() && ! volume->config.has("extruder"))
            volume->config.set("extruder", int(volume_id + 1));
    }
}

void  PrintObject::set_shared_object(PrintObject *object)
{
    m_shared_object = object;
    BOOST_LOG_TRIVIAL(info) << __FUNCTION__ << boost::format(": this=%1%, found shared object from %2%")%this%m_shared_object;
}

void  PrintObject::clear_shared_object()
{
    if (m_shared_object) {
        BOOST_LOG_TRIVIAL(info) << __FUNCTION__ << boost::format(": this=%1%, clear previous shared object data %2%")%this %m_shared_object;
        m_layers.clear();
        m_support_layers.clear();

        m_shared_object = nullptr;

        invalidate_all_steps_without_cancel();
    }
}

void  PrintObject::copy_layers_from_shared_object()
{
    if (m_shared_object) {
        m_layers.clear();
        m_support_layers.clear();

        firstLayerObjSliceByVolume.clear();
        firstLayerObjSliceByGroups.clear();

        BOOST_LOG_TRIVIAL(info) << __FUNCTION__ << boost::format(": this=%1%, copied layers from object %2%")%this%m_shared_object;
        m_layers = m_shared_object->layers();
        m_support_layers = m_shared_object->support_layers();

        firstLayerObjSliceByVolume = m_shared_object->firstLayerObjSlice();
        firstLayerObjSliceByGroups = m_shared_object->firstLayerObjGroups();
    }
}

void  PrintObject::copy_layers_overhang_from_shared_object()
{
    if (m_shared_object) {
        for (size_t index = 0; index <  m_layers.size() && index <  m_shared_object->m_layers.size(); index++)
        {
            Layer* layer_src = m_layers[index];
            layer_src->loverhangs = m_shared_object->m_layers[index]->loverhangs;
            layer_src->loverhangs_bbox = m_shared_object->m_layers[index]->loverhangs_bbox;
        }
        BOOST_LOG_TRIVIAL(info) << __FUNCTION__ << boost::format(": this=%1%, copied layer overhang from object %2%")%this%m_shared_object;
    }
}


// BBS
BoundingBox PrintObject::get_first_layer_bbox(float& a, float& layer_height, std::string& name)
{
    BoundingBox bbox;
    a = 0;
    name = this->model_object()->name;
    if (layer_count() > 0) {
        auto layer = get_layer(0);
        layer_height = layer->height;
        // only work for object with single instance
        auto shift = instances()[0].shift_without_plate_offset();
        for (auto bb : layer->lslices_bboxes)
        {
            bb.translate(shift.x(), shift.y());
            bbox.merge(bb);
        }
        for (auto slice : layer->lslices) {
            a += area(slice);
        }
    }
    if (has_brim())
        bbox = firstLayerObjectBrimBoundingBox;
    return bbox;
}

// BBS: map print object with its first layer's first extruder
std::map<ObjectID, unsigned int> getObjectExtruderMap(const Print& print) {
    std::map<ObjectID, unsigned int> objectExtruderMap;
    for (const PrintObject* object : print.objects()) {
        // BBS
        if (object->object_first_layer_wall_extruders.empty()){
            unsigned int objectFirstLayerFirstExtruder = print.config().filament_diameter.size();
            auto firstLayerRegions = object->layers().front()->regions();
            if (!firstLayerRegions.empty()) {
                for (const LayerRegion* regionPtr : firstLayerRegions) {
                    if (regionPtr->has_extrusions())
                        objectFirstLayerFirstExtruder = std::min(objectFirstLayerFirstExtruder,
                          regionPtr->region().extruder(frExternalPerimeter));
                }
            }
            objectExtruderMap.insert(std::make_pair(object->id(), objectFirstLayerFirstExtruder));
        }
        else {
            objectExtruderMap.insert(std::make_pair(object->id(), object->object_first_layer_wall_extruders.front()));
        }
    }
    return objectExtruderMap;
}

// Slicing process, running at a background thread.
void Print::process(long long *time_cost_with_cache, bool use_cache)
{
    long long start_time = 0, end_time = 0;
    if (time_cost_with_cache)
        *time_cost_with_cache = 0;

    name_tbb_thread_pool_threads_set_locale();

    //compute the PrintObject with the same geometries
    BOOST_LOG_TRIVIAL(info) << __FUNCTION__ << boost::format(": this=%1%, enter, use_cache=%2%, object size=%3%")%this%use_cache%m_objects.size();
    if (m_objects.empty())
        return;

    for (PrintObject *obj : m_objects)
        obj->clear_shared_object();

    //add the print_object share check logic
    auto is_print_object_the_same = [this](const PrintObject* object1, const PrintObject* object2) -> bool{
        if (object1->trafo().matrix() != object2->trafo().matrix())
            return false;
        const ModelObject* model_obj1 = object1->model_object();
        const ModelObject* model_obj2 = object2->model_object();
        if (model_obj1->volumes.size() != model_obj2->volumes.size())
            return false;
        bool has_extruder1 = model_obj1->config.has("extruder");
        bool has_extruder2 = model_obj2->config.has("extruder");
        if ((has_extruder1 != has_extruder2)
            || (has_extruder1 && model_obj1->config.extruder() != model_obj2->config.extruder()))
            return false;
        for (int index = 0; index < model_obj1->volumes.size(); index++) {
            const ModelVolume &model_volume1 = *model_obj1->volumes[index];
            const ModelVolume &model_volume2 = *model_obj2->volumes[index];
            if (model_volume1.type() != model_volume2.type())
                return false;
            if (model_volume1.mesh_ptr() != model_volume2.mesh_ptr())
                return false;
            if (!(model_volume1.get_transformation() == model_volume2.get_transformation()))
                return false;
            has_extruder1 = model_volume1.config.has("extruder");
            has_extruder2 = model_volume2.config.has("extruder");
            if ((has_extruder1 != has_extruder2)
                || (has_extruder1 && model_volume1.config.extruder() != model_volume2.config.extruder()))
                return false;
            if (!model_volume1.supported_facets.equals(model_volume2.supported_facets))
                return false;
            if (!model_volume1.seam_facets.equals(model_volume2.seam_facets))
                return false;
            if (!model_volume1.mmu_segmentation_facets.equals(model_volume2.mmu_segmentation_facets))
                return false;
            if (model_volume1.config.get() != model_volume2.config.get())
                return false;
        }
        //if (!object1->config().equals(object2->config()))
        //    return false;
        if (model_obj1->config.get() != model_obj2->config.get())
            return false;
        return true;
    };
    int object_count = m_objects.size();
    std::set<PrintObject*> need_slicing_objects;
    std::set<PrintObject*> re_slicing_objects;
    if (!use_cache) {
        for (int index = 0; index < object_count; index++)
        {
            PrintObject *obj =  m_objects[index];
            for (PrintObject *slicing_obj : need_slicing_objects)
            {
                if (is_print_object_the_same(obj, slicing_obj)) {
                    obj->set_shared_object(slicing_obj);
                    break;
                }
            }
            if (!obj->get_shared_object())
                need_slicing_objects.insert(obj);
        }
    }
    else {
        for (int index = 0; index < object_count; index++)
        {
            PrintObject *obj =  m_objects[index];
            if (obj->layer_count() > 0)
                need_slicing_objects.insert(obj);
        }
        for (int index = 0; index < object_count; index++)
        {
            PrintObject *obj =  m_objects[index];
            bool found_shared = false;
            if (need_slicing_objects.find(obj) == need_slicing_objects.end()) {
                for (PrintObject *slicing_obj : need_slicing_objects)
                {
                    if (is_print_object_the_same(obj, slicing_obj)) {
                        obj->set_shared_object(slicing_obj);
                        found_shared = true;
                        break;
                    }
                }
                if (!found_shared) {
                    BOOST_LOG_TRIVIAL(warning) << boost::format("Also can not find the shared object, identify_id %1%, maybe shared object is skipped")%obj->model_object()->instances[0]->loaded_id;
                    //throw Slic3r::SlicingError("Can not find the cached data.");
                    //don't report errot, set use_cache to false, and reslice these objects
                    need_slicing_objects.insert(obj);
                    re_slicing_objects.insert(obj);
                    //use_cache = false;
                }
            }
        }
    }

    BOOST_LOG_TRIVIAL(info) << __FUNCTION__ << boost::format(": total object counts %1% in current print, need to slice %2%")%m_objects.size()%need_slicing_objects.size();
    BOOST_LOG_TRIVIAL(info) << "Starting the slicing process." << log_memory_info();
    if (!use_cache) {
        for (PrintObject *obj : m_objects) {
            if (need_slicing_objects.count(obj) != 0) {
                obj->make_perimeters();
            }
            else {
                if (obj->set_started(posSlice))
                    obj->set_done(posSlice);
                if (obj->set_started(posPerimeters))
                    obj->set_done(posPerimeters);
            }
        }
        for (PrintObject *obj : m_objects) {
            if (need_slicing_objects.count(obj) != 0) {
                obj->estimate_curled_extrusions();
            }
            else {
                if (obj->set_started(posEstimateCurledExtrusions))
                    obj->set_done(posEstimateCurledExtrusions);
            }
        }
        for (PrintObject *obj : m_objects) {
            if (need_slicing_objects.count(obj) != 0) {
                obj->infill();
            }
            else {
                if (obj->set_started(posPrepareInfill))
                    obj->set_done(posPrepareInfill);
                if (obj->set_started(posInfill))
                    obj->set_done(posInfill);
            }
        }
        for (PrintObject *obj : m_objects) {
            if (need_slicing_objects.count(obj) != 0) {
                obj->ironing();
            }
            else {
                if (obj->set_started(posIroning))
                    obj->set_done(posIroning);
            }
        }

        tbb::parallel_for(tbb::blocked_range<int>(0, int(m_objects.size())),
            [this, need_slicing_objects](const tbb::blocked_range<int>& range) {
                for (int i = range.begin(); i < range.end(); i++) {
                    PrintObject* obj = m_objects[i];
                    if (need_slicing_objects.count(obj) != 0) {
                        obj->generate_support_material();
                    }
                    else {
                        if (obj->set_started(posSupportMaterial))
                            obj->set_done(posSupportMaterial);
                    }
                }
            }
        );

        for (PrintObject* obj : m_objects) {
            if (need_slicing_objects.count(obj) != 0) {
                obj->detect_overhangs_for_lift();
            }
            else {
                if (obj->set_started(posDetectOverhangsForLift))
                    obj->set_done(posDetectOverhangsForLift);
            }
        }
    }
    else {
        for (PrintObject *obj : m_objects) {
            if (re_slicing_objects.count(obj) == 0) {
                if (obj->set_started(posSlice))
                    obj->set_done(posSlice);
                if (obj->set_started(posPerimeters))
                    obj->set_done(posPerimeters);
                if (obj->set_started(posPrepareInfill))
                    obj->set_done(posPrepareInfill);
                if (obj->set_started(posInfill))
                    obj->set_done(posInfill);
                if (obj->set_started(posIroning))
                    obj->set_done(posIroning);
                if (obj->set_started(posSupportMaterial))
                    obj->set_done(posSupportMaterial);
                if (obj->set_started(posDetectOverhangsForLift))
                    obj->set_done(posDetectOverhangsForLift);
            }
            else {
                obj->make_perimeters();
                obj->infill();
                obj->ironing();
                obj->generate_support_material();
<<<<<<< HEAD
                obj->estimate_curled_extrusions();
=======
                obj->detect_overhangs_for_lift();
>>>>>>> 693aa8d2
            }
        }
    }

    for (PrintObject *obj : m_objects)
    {
        if (need_slicing_objects.count(obj) == 0) {
            obj->copy_layers_from_shared_object();
            obj->copy_layers_overhang_from_shared_object();
        }
    }

    if (this->set_started(psWipeTower)) {
        m_wipe_tower_data.clear();
        m_tool_ordering.clear();
        if (this->has_wipe_tower()) {
            this->_make_wipe_tower();
        } else if (this->config().print_sequence != PrintSequence::ByObject) {
        	// Initialize the tool ordering, so it could be used by the G-code preview slider for planning tool changes and filament switches.
        	m_tool_ordering = ToolOrdering(*this, -1, false);
            if (m_tool_ordering.empty() || m_tool_ordering.last_extruder() == unsigned(-1))
                throw Slic3r::SlicingError("The print is empty. The model is not printable with current print settings.");
        }
        this->set_done(psWipeTower);
    }
    if (this->set_started(psSkirtBrim)) {
        this->set_status(70, L("Generating skirt & brim"));

        if (time_cost_with_cache)
            start_time = (long long)Slic3r::Utils::get_current_time_utc();

        m_skirt.clear();
        m_skirt_convex_hull.clear();
        m_first_layer_convex_hull.points.clear();
        const bool draft_shield = config().draft_shield != dsDisabled;

        if (this->has_skirt() && draft_shield) {
            // In case that draft shield is active, generate skirt first so brim
            // can be trimmed to make room for it.
            _make_skirt();
        }

        //BBS: get the objects' indices when GCodes are generated
        ToolOrdering tool_ordering;
        unsigned int initial_extruder_id = (unsigned int)-1;
        unsigned int final_extruder_id = (unsigned int)-1;
        bool         has_wipe_tower = false;
        std::vector<const PrintInstance*> 					print_object_instances_ordering;
        std::vector<const PrintInstance*>::const_iterator 	print_object_instance_sequential_active;
        std::vector<std::pair<coordf_t, std::vector<GCode::LayerToPrint>>> layers_to_print = GCode::collect_layers_to_print(*this);
        std::vector<unsigned int> printExtruders;
        if (this->config().print_sequence == PrintSequence::ByObject) {
            // Order object instances for sequential print.
            print_object_instances_ordering = sort_object_instances_by_model_order(*this);
            //        print_object_instances_ordering = sort_object_instances_by_max_z(print);
            print_object_instance_sequential_active = print_object_instances_ordering.begin();
            for (; print_object_instance_sequential_active != print_object_instances_ordering.end(); ++print_object_instance_sequential_active) {
                tool_ordering = ToolOrdering(*(*print_object_instance_sequential_active)->print_object, initial_extruder_id);
                if ((initial_extruder_id = tool_ordering.first_extruder()) != static_cast<unsigned int>(-1)) {
                    append(printExtruders, tool_ordering.tools_for_layer(layers_to_print.front().first).extruders);
                }
            }
        }
        else {
            tool_ordering = this->tool_ordering();
            tool_ordering.assign_custom_gcodes(*this);
            has_wipe_tower = this->has_wipe_tower() && tool_ordering.has_wipe_tower();
            //BBS: have no single_extruder_multi_material_priming
#if 0
            initial_extruder_id = (has_wipe_tower && !this->config().single_extruder_multi_material_priming) ?
                // The priming towers will be skipped.
                tool_ordering.all_extruders().back() :
                // Don't skip the priming towers.
                tool_ordering.first_extruder();
#endif
            initial_extruder_id = tool_ordering.first_extruder();
            print_object_instances_ordering = chain_print_object_instances(*this);
            append(printExtruders, tool_ordering.tools_for_layer(layers_to_print.front().first).extruders);
        }

        auto objectExtruderMap = getObjectExtruderMap(*this);
        std::vector<std::pair<ObjectID, unsigned int>> objPrintVec;
        for (const PrintInstance* instance : print_object_instances_ordering) {
            const ObjectID& print_object_ID = instance->print_object->id();
            bool existObject = false;
            for (auto& objIDPair : objPrintVec) {
                if (print_object_ID == objIDPair.first) existObject = true;
            }
            if (!existObject && objectExtruderMap.find(print_object_ID) != objectExtruderMap.end())
                objPrintVec.push_back(std::make_pair(print_object_ID, objectExtruderMap.at(print_object_ID)));
        }
        // BBS: m_brimMap and m_supportBrimMap are used instead of m_brim to generate brim of objs and supports seperately
        m_brimMap.clear();
        m_supportBrimMap.clear();
        m_first_layer_convex_hull.points.clear();
        if (this->has_brim()) {
            Polygons islands_area;
            make_brim(*this, this->make_try_cancel(), islands_area, m_brimMap,
                m_supportBrimMap, objPrintVec, printExtruders);
            for (Polygon& poly_ex : islands_area)
                poly_ex.douglas_peucker(SCALED_RESOLUTION);
            for (Polygon &poly : union_(this->first_layer_islands(), islands_area))
                append(m_first_layer_convex_hull.points, std::move(poly.points));
        }


        if (has_skirt() && ! draft_shield) {
            // In case that draft shield is NOT active, generate skirt now.
            // It will be placed around the brim, so brim has to be ready.
            assert(m_skirt.empty());
            _make_skirt();
        }

        this->finalize_first_layer_convex_hull();
        this->set_done(psSkirtBrim);

        if (time_cost_with_cache) {
            end_time = (long long)Slic3r::Utils::get_current_time_utc();
            *time_cost_with_cache = *time_cost_with_cache + end_time - start_time;
        }
    }
    //BBS
    for (PrintObject *obj : m_objects) {
        if (((!use_cache)&&(need_slicing_objects.count(obj) != 0))
            || (use_cache &&(re_slicing_objects.count(obj) != 0))){
            obj->simplify_extrusion_path();
        }
        else {
            if (obj->set_started(posSimplifyPath))
                obj->set_done(posSimplifyPath);
            if (obj->set_started(posSimplifyInfill))
                obj->set_done(posSimplifyInfill);
            if (obj->set_started(posSimplifySupportPath))
                obj->set_done(posSimplifySupportPath);
        }
    }

    // BBS
<<<<<<< HEAD
    if(!m_no_check)
=======
    bool has_adaptive_layer_height = false;
    for (PrintObject* obj : m_objects) {
        if (obj->model_object()->layer_height_profile.empty() == false) {
            has_adaptive_layer_height = true;
            break;
        }
    }
    // TODO adaptive layer height won't work with conflict checker because m_fake_wipe_tower's path is generated using fixed layer height
    if(!m_no_check && !has_adaptive_layer_height)
>>>>>>> 693aa8d2
    {
        using Clock                 = std::chrono::high_resolution_clock;
        auto            startTime   = Clock::now();
        std::optional<const FakeWipeTower *> wipe_tower_opt = {};
        if (this->has_wipe_tower()) {
            m_fake_wipe_tower.set_pos({m_config.wipe_tower_x.get_at(m_plate_index), m_config.wipe_tower_y.get_at(m_plate_index)});
            wipe_tower_opt = std::make_optional<const FakeWipeTower *>(&m_fake_wipe_tower);
        }
        auto            conflictRes = ConflictChecker::find_inter_of_lines_in_diff_objs(m_objects, wipe_tower_opt);
        auto            endTime     = Clock::now();
        volatile double seconds     = std::chrono::duration_cast<std::chrono::milliseconds>(endTime - startTime).count() / (double) 1000;
        BOOST_LOG_TRIVIAL(info) << "gcode path conflicts check takes " << seconds << " secs.";

        m_conflict_result = conflictRes;
        if (conflictRes.has_value()) {
            BOOST_LOG_TRIVIAL(error) << boost::format("gcode path conflicts found between %1% and %2%")%conflictRes.value()._objName1 %conflictRes.value()._objName2;
        }
    }

    BOOST_LOG_TRIVIAL(info) << "Slicing process finished." << log_memory_info();
}

// G-code export process, running at a background thread.
// The export_gcode may die for various reasons (fails to process filename_format,
// write error into the G-code, cannot execute post-processing scripts).
// It is up to the caller to show an error message.
std::string Print::export_gcode(const std::string& path_template, GCodeProcessorResult* result, ThumbnailsGeneratorCallback thumbnail_cb)
{
    // output everything to a G-code file
    // The following call may die if the filename_format template substitution fails.
    std::string path = this->output_filepath(path_template);
    std::string message;
    if (!path.empty() && result == nullptr) {
        // Only show the path if preview_data is not set -> running from command line.
        message = L("Exporting G-code");
        message += " to ";
        message += path;
    } else
        message = L("Generating G-code");
    this->set_status(80, message);

    // The following line may die for multiple reasons.
    GCode gcode;
    //BBS: compute plate offset for gcode-generator
    const Vec3d origin = this->get_plate_origin();
    gcode.set_gcode_offset(origin(0), origin(1));
    gcode.do_export(this, path.c_str(), result, thumbnail_cb);
    //BBS
    result->conflict_result = m_conflict_result;
    return path.c_str();
}

void Print::_make_skirt()
{
    // First off we need to decide how tall the skirt must be.
    // The skirt_height option from config is expressed in layers, but our
    // object might have different layer heights, so we need to find the print_z
    // of the highest layer involved.
    // Note that unless has_infinite_skirt() == true
    // the actual skirt might not reach this $skirt_height_z value since the print
    // order of objects on each layer is not guaranteed and will not generally
    // include the thickest object first. It is just guaranteed that a skirt is
    // prepended to the first 'n' layers (with 'n' = skirt_height).
    // $skirt_height_z in this case is the highest possible skirt height for safety.
    coordf_t skirt_height_z = 0.;
    for (const PrintObject *object : m_objects) {
        size_t skirt_layers = this->has_infinite_skirt() ?
            object->layer_count() :
            std::min(size_t(m_config.skirt_height.value), object->layer_count());
        skirt_height_z = std::max(skirt_height_z, object->m_layers[skirt_layers-1]->print_z);
    }

    // Collect points from all layers contained in skirt height.
    Points points;

    // BBS
    std::map<PrintObject*, Polygon> object_convex_hulls;
    for (PrintObject *object : m_objects) {
        Points object_points;
        // Get object layers up to skirt_height_z.
        for (const Layer *layer : object->m_layers) {
            if (layer->print_z > skirt_height_z)
                break;
            for (const ExPolygon &expoly : layer->lslices)
                // Collect the outer contour points only, ignore holes for the calculation of the convex hull.
                append(object_points, expoly.contour.points);
        }
        // Get support layers up to skirt_height_z.
        for (const SupportLayer *layer : object->support_layers()) {
            if (layer->print_z > skirt_height_z)
                break;
            layer->support_fills.collect_points(object_points);
        }

        object_convex_hulls.insert({ object, Slic3r::Geometry::convex_hull(object_points) });

        // Repeat points for each object copy.
        for (const PrintInstance &instance : object->instances()) {
            Points copy_points = object_points;
            for (Point &pt : copy_points)
                pt += instance.shift;
            append(points, copy_points);
        }
    }

    // Include the wipe tower.
    append(points, this->first_layer_wipe_tower_corners());

    // Unless draft shield is enabled, include all brims as well.
    if (config().draft_shield == dsDisabled)
        append(points, m_first_layer_convex_hull.points);

    if (points.size() < 3)
        // At least three points required for a convex hull.
        return;

    this->throw_if_canceled();
    Polygon convex_hull = Slic3r::Geometry::convex_hull(points);

    // Skirt may be printed on several layers, having distinct layer heights,
    // but loops must be aligned so can't vary width/spacing
    // TODO: use each extruder's own flow
    double initial_layer_print_height = this->skirt_first_layer_height();
    Flow   flow = this->skirt_flow();
    float  spacing = flow.spacing();
    double mm3_per_mm = flow.mm3_per_mm();

    std::vector<size_t> extruders;
    std::vector<double> extruders_e_per_mm;
    {
        auto set_extruders = this->extruders();
        extruders.reserve(set_extruders.size());
        extruders_e_per_mm.reserve(set_extruders.size());
        for (auto &extruder_id : set_extruders) {
            extruders.push_back(extruder_id);
            extruders_e_per_mm.push_back(Extruder((unsigned int)extruder_id, &m_config, m_config.single_extruder_multi_material).e_per_mm(mm3_per_mm));
        }
    }

    // Number of skirt loops per skirt layer.
    size_t n_skirts = m_config.skirt_loops.value;
    if (this->has_infinite_skirt() && n_skirts == 0)
        n_skirts = 1;

    // Initial offset of the brim inner edge from the object (possible with a support & raft).
    // The skirt will touch the brim if the brim is extruded.
    auto   distance = float(scale_(m_config.skirt_distance.value) - spacing/2.);
    // Draw outlines from outside to inside.
    // Loop while we have less skirts than required or any extruder hasn't reached the min length if any.
    std::vector<coordf_t> extruded_length(extruders.size(), 0.);
    for (size_t i = n_skirts, extruder_idx = 0; i > 0; -- i) {
        this->throw_if_canceled();
        // Offset the skirt outside.
        distance += float(scale_(spacing));
        // Generate the skirt centerline.
        Polygon loop;
        {
            // BBS. skirt_distance is defined as the gap between skirt and outer most brim, so no need to add max_brim_width
            Polygons loops = offset(convex_hull, distance, ClipperLib::jtRound, float(scale_(0.1)));
            Geometry::simplify_polygons(loops, scale_(0.05), &loops);
			if (loops.empty())
				break;
			loop = loops.front();
        }
        // Extrude the skirt loop.
        ExtrusionLoop eloop(elrSkirt);
        eloop.paths.emplace_back(ExtrusionPath(
            ExtrusionPath(
                erSkirt,
                (float)mm3_per_mm,         // this will be overridden at G-code export time
                flow.width(),
				(float)initial_layer_print_height  // this will be overridden at G-code export time
            )));
        eloop.paths.back().polyline = loop.split_at_first_point();
        m_skirt.append(eloop);
        if (Print::min_skirt_length > 0) {
            // The skirt length is limited. Sum the total amount of filament length extruded, in mm.
            extruded_length[extruder_idx] += unscale<double>(loop.length()) * extruders_e_per_mm[extruder_idx];
            if (extruded_length[extruder_idx] < Print::min_skirt_length) {
                // Not extruded enough yet with the current extruder. Add another loop.
                if (i == 1)
                    ++ i;
            } else {
                assert(extruded_length[extruder_idx] >= Print::min_skirt_length);
                // Enough extruded with the current extruder. Extrude with the next one,
                // until the prescribed number of skirt loops is extruded.
                if (extruder_idx + 1 < extruders.size())
                    ++ extruder_idx;
            }
        } else {
            // The skirt lenght is not limited, extrude the skirt with the 1st extruder only.
        }
    }
    // Brims were generated inside out, reverse to print the outmost contour first.
    m_skirt.reverse();

    // Remember the outer edge of the last skirt line extruded as m_skirt_convex_hull.
    for (Polygon &poly : offset(convex_hull, distance + 0.5f * float(scale_(spacing)), ClipperLib::jtRound, float(scale_(0.1))))
        append(m_skirt_convex_hull, std::move(poly.points));

    // BBS
    const int n_object_skirts = 1;
    const double object_skirt_distance = scale_(1.0);
    for (auto obj_cvx_hull : object_convex_hulls) {
        PrintObject* object = obj_cvx_hull.first;
        for (int i = 0; i < n_object_skirts; i++) {
            distance += float(scale_(spacing));
            Polygon loop;
            {
                // BBS. skirt_distance is defined as the gap between skirt and outer most brim, so no need to add max_brim_width
                Polygons loops = offset(obj_cvx_hull.second, object_skirt_distance, ClipperLib::jtRound, float(scale_(0.1)));
                Geometry::simplify_polygons(loops, scale_(0.05), &loops);
                if (loops.empty())
                    break;
                loop = loops.front();
            }

            // Extrude the skirt loop.
            ExtrusionLoop eloop(elrSkirt);
            eloop.paths.emplace_back(ExtrusionPath(
                ExtrusionPath(
                    erSkirt,
                    (float)mm3_per_mm,         // this will be overridden at G-code export time
                    flow.width(),
                    (float)initial_layer_print_height  // this will be overridden at G-code export time
                )));
            eloop.paths.back().polyline = loop.split_at_first_point();
            object->m_skirt.append(std::move(eloop));
        }
    }
}

Polygons Print::first_layer_islands() const
{
    Polygons islands;
    for (PrintObject *object : m_objects) {
        Polygons object_islands;
        for (ExPolygon &expoly : object->m_layers.front()->lslices)
            object_islands.push_back(expoly.contour);
        if (!object->support_layers().empty()) {
            if (object->support_layers().front()->support_type==stInnerNormal)
                object->support_layers().front()->support_fills.polygons_covered_by_spacing(object_islands, float(SCALED_EPSILON));
            else if(object->support_layers().front()->support_type==stInnerTree) {
                ExPolygons &expolys_first_layer = object->m_support_layers.front()->lslices;
                for (ExPolygon &expoly : expolys_first_layer) { object_islands.push_back(expoly.contour); }
            }
        }
        islands.reserve(islands.size() + object_islands.size() * object->instances().size());
        for (const PrintInstance &instance : object->instances())
            for (Polygon &poly : object_islands) {
                islands.push_back(poly);
                islands.back().translate(instance.shift);
            }
    }
    return islands;
}

std::vector<Point> Print::first_layer_wipe_tower_corners(bool check_wipe_tower_existance) const
{
    std::vector<Point> corners;
    if (check_wipe_tower_existance && (!has_wipe_tower() || m_wipe_tower_data.tool_changes.empty()))
        return corners;
    {
        double width = m_config.prime_tower_width + 2*m_wipe_tower_data.brim_width;
        double depth = m_wipe_tower_data.depth + 2*m_wipe_tower_data.brim_width;
        Vec2d pt0(-m_wipe_tower_data.brim_width, -m_wipe_tower_data.brim_width);
        for (Vec2d pt : {
                pt0,
                Vec2d(pt0.x()+width, pt0.y()      ),
                Vec2d(pt0.x()+width, pt0.y()+depth),
                Vec2d(pt0.x(),       pt0.y()+depth)
            }) {
            pt = Eigen::Rotation2Dd(Geometry::deg2rad(m_config.wipe_tower_rotation_angle.value)) * pt;
            // BBS: add partplate logic
            pt += Vec2d(m_config.wipe_tower_x.get_at(m_plate_index) + m_origin(0), m_config.wipe_tower_y.get_at(m_plate_index) + m_origin(1));
            corners.emplace_back(Point(scale_(pt.x()), scale_(pt.y())));
        }
    }
    return corners;
}

//SoftFever
Vec2d Print::translate_to_print_space(const Vec2d &point) const {
    //const BoundingBoxf bed_bbox(config().printable_area.values);
    return Vec2d(point(0) - m_origin(0), point(1) - m_origin(1));
}

Vec2d Print::translate_to_print_space(const Point &point) const {
    return Vec2d(unscaled(point.x()) - m_origin(0), unscaled(point.y()) - m_origin(1));
}

FilamentTempType Print::get_filament_temp_type(const std::string& filament_type)
{
    const static std::string HighTempFilamentStr = "high_temp_filament";
    const static std::string LowTempFilamentStr = "low_temp_filament";
    const static std::string HighLowCompatibleFilamentStr = "high_low_compatible_filament";
    static std::unordered_map<std::string, std::unordered_set<std::string>>filament_temp_type_map;

    if (filament_temp_type_map.empty()) {
        fs::path file_path = fs::path(resources_dir()) / "info" / "filament_info.json";
        std::ifstream in(file_path.string());
        json j;
        try{
            j = json::parse(in);
            in.close();
            auto&&high_temp_filament_arr =j[HighTempFilamentStr].get < std::vector<std::string>>();
            filament_temp_type_map[HighTempFilamentStr] = std::unordered_set<std::string>(high_temp_filament_arr.begin(), high_temp_filament_arr.end());
            auto&& low_temp_filament_arr = j[LowTempFilamentStr].get < std::vector<std::string>>();
            filament_temp_type_map[LowTempFilamentStr] = std::unordered_set<std::string>(low_temp_filament_arr.begin(), low_temp_filament_arr.end());
            auto&& high_low_compatible_filament_arr = j[HighLowCompatibleFilamentStr].get < std::vector<std::string>>();
            filament_temp_type_map[HighLowCompatibleFilamentStr] = std::unordered_set<std::string>(high_low_compatible_filament_arr.begin(), high_low_compatible_filament_arr.end());
        }
        catch (const json::parse_error& err){
            in.close();
            BOOST_LOG_TRIVIAL(error) << __FUNCTION__ << ": parse " << file_path.string() << " got a nlohmann::detail::parse_error, reason = " << err.what();
            filament_temp_type_map[HighTempFilamentStr] = {"ABS","ASA","PC","PA","PA-CF","PA6-CF","PET-CF","PPS","PPS-CF","PPA-GF","PPA-CF"};
            filament_temp_type_map[LowTempFilamentStr] = {"PLA","TPU","PLA-CF","PLA-AERO","PVA"};
            filament_temp_type_map[HighLowCompatibleFilamentStr] = { "HIPS","PETG" };
        }
    }

    if (filament_temp_type_map[HighLowCompatibleFilamentStr].find(filament_type) != filament_temp_type_map[HighLowCompatibleFilamentStr].end())
        return HighLowCompatible;
    if (filament_temp_type_map[HighTempFilamentStr].find(filament_type) != filament_temp_type_map[HighTempFilamentStr].end())
        return HighTemp;
    if (filament_temp_type_map[LowTempFilamentStr].find(filament_type) != filament_temp_type_map[LowTempFilamentStr].end())
        return LowTemp;
    return Undefine;
}

int Print::get_hrc_by_nozzle_type(const NozzleType&type)
{
    static std::map<std::string, int>nozzle_type_to_hrc;
    if (nozzle_type_to_hrc.empty()) {
        fs::path file_path = fs::path(resources_dir()) / "info" / "nozzle_info.json";
        std::ifstream in(file_path.string());
        json j;
        try {
            j = json::parse(in);
            in.close();
            for (const auto& elem : j["nozzle_hrc"].items())
                nozzle_type_to_hrc[elem.key()] = elem.value();
        }
        catch (const json::parse_error& err) {
            in.close();
            BOOST_LOG_TRIVIAL(error) << __FUNCTION__ << ": parse " << file_path.string() << " got a nlohmann::detail::parse_error, reason = " << err.what();
            nozzle_type_to_hrc = {
                {"hardened_steel",55},
                {"stainless_steel",20},
                {"brass",2},
                {"undefine",0}
            };
        }
    }
    auto iter = nozzle_type_to_hrc.find(NozzleTypeEumnToStr[type]);
    if (iter != nozzle_type_to_hrc.end())
        return iter->second;
    //0 represents undefine
    return 0;
}

void Print::finalize_first_layer_convex_hull()
{
    append(m_first_layer_convex_hull.points, m_skirt_convex_hull);
    if (m_first_layer_convex_hull.empty()) {
        // Neither skirt nor brim was extruded. Collect points of printed objects from 1st layer.
        for (Polygon &poly : this->first_layer_islands())
            append(m_first_layer_convex_hull.points, std::move(poly.points));
    }
    append(m_first_layer_convex_hull.points, this->first_layer_wipe_tower_corners());
    m_first_layer_convex_hull = Geometry::convex_hull(m_first_layer_convex_hull.points);
}

// Wipe tower support.
bool Print::has_wipe_tower() const
{
    if (m_config.enable_prime_tower.value == true) {
        if (enable_timelapse_print())
            return true;

        return !m_config.spiral_mode.value && m_config.filament_diameter.values.size() > 1;
    }
    return false;
}

const WipeTowerData &Print::wipe_tower_data(size_t filaments_cnt) const
{
    // If the wipe tower wasn't created yet, make sure the depth and brim_width members are set to default.
    if (!is_step_done(psWipeTower) && filaments_cnt != 0) {
        double width        = m_config.prime_tower_width;
        double layer_height = 0.2; // hard code layer height
        if (m_config.purge_in_prime_tower) {
            // Calculating depth should take into account currently set wiping volumes.
            // For a long time, the initial preview would just use 900/width per toolchange (15mm on a 60mm wide tower)
            // and it worked well enough. Let's try to do slightly better by accounting for the purging volumes.
            std::vector<std::vector<float>> wipe_volumes = WipeTower2::extract_wipe_volumes(m_config);
            std::vector<float>              max_wipe_volumes;
            for (const std::vector<float> &v : wipe_volumes)
                max_wipe_volumes.emplace_back(*std::max_element(v.begin(), v.end()));
            float maximum = std::accumulate(max_wipe_volumes.begin(), max_wipe_volumes.end(), 0.f);
            maximum       = maximum * filaments_cnt / max_wipe_volumes.size();
            
            // Orca: it's overshooting a bit, so let's reduce it a bit
            maximum *= 0.6; 
            const_cast<Print *>(this)->m_wipe_tower_data.depth = maximum / (layer_height * width);
        } else {
            double wipe_volume = m_config.prime_volume;
            if (filaments_cnt == 1 && enable_timelapse_print()) {
                const_cast<Print *>(this)->m_wipe_tower_data.depth = wipe_volume / (layer_height * width);
            } else {
                const_cast<Print *>(this)->m_wipe_tower_data.depth = wipe_volume * (filaments_cnt - 1) / (layer_height * width);
            }
        }
        const_cast<Print *>(this)->m_wipe_tower_data.brim_width = m_config.prime_tower_brim_width;
    }

    return m_wipe_tower_data;
}

bool Print::enable_timelapse_print() const
{
    return m_config.timelapse_type.value == TimelapseType::tlSmooth;
}

void Print::_make_wipe_tower()
{
    m_wipe_tower_data.clear();

    // Get wiping matrix to get number of extruders and convert vector<double> to vector<float>:
    std::vector<float> flush_matrix(cast<float>(m_config.flush_volumes_matrix.values));

    // BBS
    const unsigned int number_of_extruders = (unsigned int)(sqrt(flush_matrix.size()) + EPSILON);
    // Extract purging volumes for each extruder pair:
    std::vector<std::vector<float>> wipe_volumes;
    for (unsigned int i = 0; i<number_of_extruders; ++i)
        wipe_volumes.push_back(std::vector<float>(flush_matrix.begin()+i*number_of_extruders, flush_matrix.begin()+(i+1)*number_of_extruders));

    // Let the ToolOrdering class know there will be initial priming extrusions at the start of the print.
    // BBS: priming logic is removed, so don't consider it in tool ordering
    m_wipe_tower_data.tool_ordering = ToolOrdering(*this, (unsigned int)-1, false);

    if (!m_wipe_tower_data.tool_ordering.has_wipe_tower())
        // Don't generate any wipe tower.
        return;

    // Check whether there are any layers in m_tool_ordering, which are marked with has_wipe_tower,
    // they print neither object, nor support. These layers are above the raft and below the object, and they
    // shall be added to the support layers to be printed.
    // see https://github.com/prusa3d/PrusaSlicer/issues/607
    {
        size_t idx_begin = size_t(-1);
        size_t idx_end   = m_wipe_tower_data.tool_ordering.layer_tools().size();
        // Find the first wipe tower layer, which does not have a counterpart in an object or a support layer.
        for (size_t i = 0; i < idx_end; ++ i) {
            const LayerTools &lt = m_wipe_tower_data.tool_ordering.layer_tools()[i];
            if (lt.has_wipe_tower && ! lt.has_object && ! lt.has_support) {
                idx_begin = i;
                break;
            }
        }
        if (idx_begin != size_t(-1)) {
            // Find the position in m_objects.first()->support_layers to insert these new support layers.
            double wipe_tower_new_layer_print_z_first = m_wipe_tower_data.tool_ordering.layer_tools()[idx_begin].print_z;
            auto it_layer = m_objects.front()->support_layers().begin();
            auto it_end   = m_objects.front()->support_layers().end();
            for (; it_layer != it_end && (*it_layer)->print_z - EPSILON < wipe_tower_new_layer_print_z_first; ++ it_layer);
            // Find the stopper of the sequence of wipe tower layers, which do not have a counterpart in an object or a support layer.
            for (size_t i = idx_begin; i < idx_end; ++ i) {
                LayerTools &lt = const_cast<LayerTools&>(m_wipe_tower_data.tool_ordering.layer_tools()[i]);
                if (! (lt.has_wipe_tower && ! lt.has_object && ! lt.has_support))
                    break;
                lt.has_support = true;
                // Insert the new support layer.
                double height    = lt.print_z - (i == 0 ? 0. : m_wipe_tower_data.tool_ordering.layer_tools()[i-1].print_z);
                //FIXME the support layer ID is set to -1, as Vojtech hopes it is not being used anyway.
                it_layer = m_objects.front()->insert_support_layer(it_layer, -1, 0, height, lt.print_z, lt.print_z - 0.5 * height);
                ++ it_layer;
            }
        }
    }
    this->throw_if_canceled();

    if (is_BBL_printer()) {
        // in BBL machine, wipe tower is only use to prime extruder. So just use a global wipe volume.
        WipeTower wipe_tower(m_config, m_plate_index, m_origin, m_config.prime_volume, m_wipe_tower_data.tool_ordering.first_extruder(),
                             m_wipe_tower_data.tool_ordering.empty() ? 0.f : m_wipe_tower_data.tool_ordering.back().print_z);

        // wipe_tower.set_retract();
        // wipe_tower.set_zhop();

        // Set the extruder & material properties at the wipe tower object.
        for (size_t i = 0; i < number_of_extruders; ++i)
            wipe_tower.set_extruder(i, m_config);

        // BBS: remove priming logic
        // m_wipe_tower_data.priming = Slic3r::make_unique<std::vector<WipeTower::ToolChangeResult>>(
        //    wipe_tower.prime((float)this->skirt_first_layer_height(), m_wipe_tower_data.tool_ordering.all_extruders(), false));

        // Lets go through the wipe tower layers and determine pairs of extruder changes for each
        // to pass to wipe_tower (so that it can use it for planning the layout of the tower)
        {
            // BBS: priming logic is removed, so get the initial extruder by first_extruder()
            unsigned int current_extruder_id = m_wipe_tower_data.tool_ordering.first_extruder();
            for (auto &layer_tools : m_wipe_tower_data.tool_ordering.layer_tools()) { // for all layers
                if (!layer_tools.has_wipe_tower)
                    continue;
                bool first_layer = &layer_tools == &m_wipe_tower_data.tool_ordering.front();
                wipe_tower.plan_toolchange((float) layer_tools.print_z, (float) layer_tools.wipe_tower_layer_height, current_extruder_id,
                                           current_extruder_id);

                for (const auto extruder_id : layer_tools.extruders) {
                    // BBS: priming logic is removed, so no need to do toolchange for first extruder
                    if (/*(first_layer && extruder_id == m_wipe_tower_data.tool_ordering.all_extruders().back()) || */ extruder_id !=
                        current_extruder_id) {
                        float volume_to_purge = wipe_volumes[current_extruder_id][extruder_id];
                        volume_to_purge *= m_config.flush_multiplier;

                        // Not all of that can be used for infill purging:
                        // volume_to_purge -= (float)m_config.filament_minimal_purge_on_wipe_tower.get_at(extruder_id);

                        // try to assign some infills/objects for the wiping:
                        volume_to_purge = layer_tools.wiping_extrusions().mark_wiping_extrusions(*this, current_extruder_id, extruder_id,
                                                                                                 volume_to_purge);

                        // add back the minimal amount toforce on the wipe tower:
                        // volume_to_purge += (float)m_config.filament_minimal_purge_on_wipe_tower.get_at(extruder_id);

                        // request a toolchange at the wipe tower with at least volume_to_wipe purging amount
                        wipe_tower.plan_toolchange((float) layer_tools.print_z, (float) layer_tools.wipe_tower_layer_height,
                                                   current_extruder_id, extruder_id, m_config.prime_volume, volume_to_purge);
                        current_extruder_id = extruder_id;
                    }
                }
                layer_tools.wiping_extrusions().ensure_perimeters_infills_order(*this);

                // if enable timelapse, slice all layer
                if (enable_timelapse_print()) {
                    if (layer_tools.wipe_tower_partitions == 0)
                        wipe_tower.set_last_layer_extruder_fill(false);
                    continue;
                }

                if (&layer_tools == &m_wipe_tower_data.tool_ordering.back() || (&layer_tools + 1)->wipe_tower_partitions == 0)
                    break;
            }
        }

        // Generate the wipe tower layers.
        m_wipe_tower_data.tool_changes.reserve(m_wipe_tower_data.tool_ordering.layer_tools().size());
        wipe_tower.generate(m_wipe_tower_data.tool_changes);
        m_wipe_tower_data.depth      = wipe_tower.get_depth();
        m_wipe_tower_data.brim_width = wipe_tower.get_brim_width();

        // Unload the current filament over the purge tower.
        coordf_t layer_height = m_objects.front()->config().layer_height.value;
        if (m_wipe_tower_data.tool_ordering.back().wipe_tower_partitions > 0) {
            // The wipe tower goes up to the last layer of the print.
            if (wipe_tower.layer_finished()) {
                // The wipe tower is printed to the top of the print and it has no space left for the final extruder purge.
                // Lift Z to the next layer.
                wipe_tower.set_layer(float(m_wipe_tower_data.tool_ordering.back().print_z + layer_height), float(layer_height), 0, false,
                                     true);
            } else {
                // There is yet enough space at this layer of the wipe tower for the final purge.
            }
        } else {
            // The wipe tower does not reach the last print layer, perform the pruge at the last print layer.
            assert(m_wipe_tower_data.tool_ordering.back().wipe_tower_partitions == 0);
            wipe_tower.set_layer(float(m_wipe_tower_data.tool_ordering.back().print_z), float(layer_height), 0, false, true);
        }
        m_wipe_tower_data.final_purge = Slic3r::make_unique<WipeTower::ToolChangeResult>(wipe_tower.tool_change((unsigned int) (-1)));

        m_wipe_tower_data.used_filament         = wipe_tower.get_used_filament();
        m_wipe_tower_data.number_of_toolchanges = wipe_tower.get_number_of_toolchanges();
        const Vec3d origin                      = this->get_plate_origin();
        m_fake_wipe_tower.set_fake_extrusion_data(wipe_tower.position(), wipe_tower.width(), wipe_tower.get_height(),
                                                  wipe_tower.get_layer_height(), m_wipe_tower_data.depth, m_wipe_tower_data.brim_width,
                                                  {scale_(origin.x()), scale_(origin.y())});
    } else {
        // Initialize the wipe tower.
        WipeTower2 wipe_tower(m_config, m_default_region_config, m_plate_index, m_origin, wipe_volumes,
                              m_wipe_tower_data.tool_ordering.first_extruder());

        // wipe_tower.set_retract();
        // wipe_tower.set_zhop();

        // Set the extruder & material properties at the wipe tower object.
        for (size_t i = 0; i < number_of_extruders; ++i)
            wipe_tower.set_extruder(i, m_config);

        // m_wipe_tower_data.priming = Slic3r::make_unique<std::vector<WipeTower::ToolChangeResult>>(
        //     wipe_tower.prime((float)this->skirt_first_layer_height(), m_wipe_tower_data.tool_ordering.all_extruders(), false));

        // Lets go through the wipe tower layers and determine pairs of extruder changes for each
        // to pass to wipe_tower (so that it can use it for planning the layout of the tower)
        {
            unsigned int current_extruder_id = m_wipe_tower_data.tool_ordering.first_extruder();
            for (auto &layer_tools : m_wipe_tower_data.tool_ordering.layer_tools()) { // for all layers
                if (!layer_tools.has_wipe_tower)
                    continue;
                bool first_layer = &layer_tools == &m_wipe_tower_data.tool_ordering.front();
                wipe_tower.plan_toolchange((float) layer_tools.print_z, (float) layer_tools.wipe_tower_layer_height, current_extruder_id,
                                           current_extruder_id, false);
                for (const auto extruder_id : layer_tools.extruders) {
                    if (/*(first_layer && extruder_id == m_wipe_tower_data.tool_ordering.all_extruders().back()) || */ extruder_id !=
                        current_extruder_id) {
                        float volume_to_wipe = m_config.prime_volume;
                        if (m_config.purge_in_prime_tower) {
                            volume_to_wipe = wipe_volumes[current_extruder_id][extruder_id]; // total volume to wipe after this toolchange
                            volume_to_wipe *= m_config.flush_multiplier;
                            // Not all of that can be used for infill purging:
                            volume_to_wipe -= (float) m_config.filament_minimal_purge_on_wipe_tower.get_at(extruder_id);

                            // try to assign some infills/objects for the wiping:
                            volume_to_wipe = layer_tools.wiping_extrusions().mark_wiping_extrusions(*this, current_extruder_id, extruder_id,
                                                                                                    volume_to_wipe);

                            // add back the minimal amount toforce on the wipe tower:
                            volume_to_wipe += (float) m_config.filament_minimal_purge_on_wipe_tower.get_at(extruder_id);
                        }

                        // request a toolchange at the wipe tower with at least volume_to_wipe purging amount
                        wipe_tower.plan_toolchange((float) layer_tools.print_z, (float) layer_tools.wipe_tower_layer_height,
                                                   current_extruder_id, extruder_id, volume_to_wipe);
                        current_extruder_id = extruder_id;
                    }
                }
                layer_tools.wiping_extrusions().ensure_perimeters_infills_order(*this);
                if (&layer_tools == &m_wipe_tower_data.tool_ordering.back() || (&layer_tools + 1)->wipe_tower_partitions == 0)
                    break;
            }
        }

        // Generate the wipe tower layers.
        m_wipe_tower_data.tool_changes.reserve(m_wipe_tower_data.tool_ordering.layer_tools().size());
        wipe_tower.generate(m_wipe_tower_data.tool_changes);
        m_wipe_tower_data.depth             = wipe_tower.get_depth();
        m_wipe_tower_data.z_and_depth_pairs = wipe_tower.get_z_and_depth_pairs();
        m_wipe_tower_data.brim_width        = wipe_tower.get_brim_width();
        m_wipe_tower_data.height            = wipe_tower.get_wipe_tower_height();

        // Unload the current filament over the purge tower.
        coordf_t layer_height = m_objects.front()->config().layer_height.value;
        if (m_wipe_tower_data.tool_ordering.back().wipe_tower_partitions > 0) {
            // The wipe tower goes up to the last layer of the print.
            if (wipe_tower.layer_finished()) {
                // The wipe tower is printed to the top of the print and it has no space left for the final extruder purge.
                // Lift Z to the next layer.
                wipe_tower.set_layer(float(m_wipe_tower_data.tool_ordering.back().print_z + layer_height), float(layer_height), 0, false,
                                     true);
            } else {
                // There is yet enough space at this layer of the wipe tower for the final purge.
            }
        } else {
            // The wipe tower does not reach the last print layer, perform the pruge at the last print layer.
            assert(m_wipe_tower_data.tool_ordering.back().wipe_tower_partitions == 0);
            wipe_tower.set_layer(float(m_wipe_tower_data.tool_ordering.back().print_z), float(layer_height), 0, false, true);
        }
        m_wipe_tower_data.final_purge = Slic3r::make_unique<WipeTower::ToolChangeResult>(wipe_tower.tool_change((unsigned int) (-1)));

        m_wipe_tower_data.used_filament         = wipe_tower.get_used_filament();
        m_wipe_tower_data.number_of_toolchanges = wipe_tower.get_number_of_toolchanges();
        const Vec3d origin                      = Vec3d::Zero();
        m_fake_wipe_tower.set_fake_extrusion_data(wipe_tower.position(), wipe_tower.width(), wipe_tower.get_wipe_tower_height(),
                                                  config().initial_layer_print_height, m_wipe_tower_data.depth,
                                                  m_wipe_tower_data.z_and_depth_pairs, m_wipe_tower_data.brim_width,
                                                  config().wipe_tower_rotation_angle, config().wipe_tower_cone_angle,
                                                  {scale_(origin.x()), scale_(origin.y())});
    }
}

// Generate a recommended G-code output file name based on the format template, default extension, and template parameters
// (timestamps, object placeholders derived from the model, current placeholder prameters and print statistics.
// Use the final print statistics if available, or just keep the print statistics placeholders if not available yet (before G-code is finalized).
std::string Print::output_filename(const std::string &filename_base) const
{
    // Set the placeholders for the data know first after the G-code export is finished.
    // These values will be just propagated into the output file name.
    DynamicConfig config = this->finished() ? this->print_statistics().config() : this->print_statistics().placeholders();
    config.set_key_value("num_filaments", new ConfigOptionInt((int)m_config.nozzle_diameter.size()));
    config.set_key_value("plate_name", new ConfigOptionString(get_plate_name()));

    return this->PrintBase::output_filename(m_config.filename_format.value, ".gcode", filename_base, &config);
}

//BBS: add gcode file preload logic
void Print::set_gcode_file_ready()
{
    this->set_started(psGCodeExport);
	this->set_done(psGCodeExport);
    BOOST_LOG_TRIVIAL(info) << __FUNCTION__ <<  boost::format(": done");
}
//BBS: add gcode file preload logic
void Print::set_gcode_file_invalidated()
{
    this->invalidate_step(psGCodeExport);
    BOOST_LOG_TRIVIAL(info) << __FUNCTION__ <<  boost::format(": done");
}

//BBS: add gcode file preload logic
void Print::export_gcode_from_previous_file(const std::string& file, GCodeProcessorResult* result, ThumbnailsGeneratorCallback thumbnail_cb)
{
    try {
        GCodeProcessor processor;
        const Vec3d origin = this->get_plate_origin();
        processor.set_xy_offset(origin(0), origin(1));
        //processor.enable_producers(true);
        processor.process_file(file);

        *result = std::move(processor.extract_result());
    } catch (std::exception & /* ex */) {
        BOOST_LOG_TRIVIAL(error) << __FUNCTION__ <<  boost::format(": found errors when process gcode file %1%") %file.c_str();
        throw Slic3r::RuntimeError(
            std::string("Failed to process the G-code file ") + file + " from previous 3mf\n");
    }

    BOOST_LOG_TRIVIAL(info) << __FUNCTION__ <<  boost::format(":  process the G-code file %1% successfully")%file.c_str();
}

DynamicConfig PrintStatistics::config() const
{
    DynamicConfig config;
    std::string normal_print_time = short_time(this->estimated_normal_print_time);
    std::string silent_print_time = short_time(this->estimated_silent_print_time);
    config.set_key_value("print_time", new ConfigOptionString(normal_print_time));
    config.set_key_value("normal_print_time", new ConfigOptionString(normal_print_time));
    config.set_key_value("silent_print_time", new ConfigOptionString(silent_print_time));
    config.set_key_value("used_filament",             new ConfigOptionFloat(this->total_used_filament / 1000.));
    config.set_key_value("extruded_volume",           new ConfigOptionFloat(this->total_extruded_volume));
    config.set_key_value("total_cost",                new ConfigOptionFloat(this->total_cost));
    config.set_key_value("total_toolchanges",         new ConfigOptionInt(this->total_toolchanges));
    config.set_key_value("total_weight",              new ConfigOptionFloat(this->total_weight));
    config.set_key_value("total_wipe_tower_cost",     new ConfigOptionFloat(this->total_wipe_tower_cost));
    config.set_key_value("total_wipe_tower_filament", new ConfigOptionFloat(this->total_wipe_tower_filament));
    config.set_key_value("initial_tool",              new ConfigOptionInt(static_cast<int>(this->initial_tool)));
    return config;
}

DynamicConfig PrintStatistics::placeholders()
{
    DynamicConfig config;
    for (const std::string &key : {
        "print_time", "normal_print_time", "silent_print_time",
        "used_filament", "extruded_volume", "total_cost", "total_weight",
        "initial_tool", "total_toolchanges", "total_wipe_tower_cost", "total_wipe_tower_filament"})
        config.set_key_value(key, new ConfigOptionString(std::string("{") + key + "}"));
    return config;
}

std::string PrintStatistics::finalize_output_path(const std::string &path_in) const
{
    std::string final_path;
    try {
        boost::filesystem::path path(path_in);
        DynamicConfig cfg = this->config();
        PlaceholderParser pp;
        std::string new_stem = pp.process(path.stem().string(), 0, &cfg);
        final_path = (path.parent_path() / (new_stem + path.extension().string())).string();
    } catch (const std::exception &ex) {
        BOOST_LOG_TRIVIAL(error) << "Failed to apply the print statistics to the export file name: " << ex.what();
        final_path = path_in;
    }
    return final_path;
}

/*add json export/import related functions */
#define JSON_POLYGON_CONTOUR                "contour"
#define JSON_POLYGON_HOLES                  "holes"
#define JSON_POINTS                 "points"
#define JSON_EXPOLYGON              "expolygon"
#define JSON_ARC_FITTING            "arc_fitting"
#define JSON_OBJECT_NAME            "name"
#define JSON_IDENTIFY_ID          "identify_id"


#define JSON_LAYERS                  "layers"
#define JSON_SUPPORT_LAYERS                  "support_layers"
#define JSON_TREE_SUPPORT_LAYERS                  "tree_support_layers"
#define JSON_LAYER_REGIONS                  "layer_regions"
#define JSON_FIRSTLAYER_GROUPS                  "first_layer_groups"

#define JSON_FIRSTLAYER_GROUP_ID                  "group_id"
#define JSON_FIRSTLAYER_GROUP_VOLUME_IDS          "volume_ids"
#define JSON_FIRSTLAYER_GROUP_SLICES               "slices"

#define JSON_LAYER_PRINT_Z            "print_z"
#define JSON_LAYER_SLICE_Z            "slice_z"
#define JSON_LAYER_HEIGHT             "height"
#define JSON_LAYER_ID                  "layer_id"
#define JSON_LAYER_SLICED_POLYGONS    "sliced_polygons"
#define JSON_LAYER_SLLICED_BBOXES      "sliced_bboxes"
#define JSON_LAYER_OVERHANG_POLYGONS    "overhang_polygons"
#define JSON_LAYER_OVERHANG_BBOX       "overhang_bbox"

#define JSON_SUPPORT_LAYER_ISLANDS                  "support_islands"
#define JSON_SUPPORT_LAYER_FILLS                    "support_fills"
#define JSON_SUPPORT_LAYER_INTERFACE_ID             "interface_id"
#define JSON_SUPPORT_LAYER_TYPE                     "support_type"

#define JSON_LAYER_REGION_CONFIG_HASH             "config_hash"
#define JSON_LAYER_REGION_SLICES                  "slices"
#define JSON_LAYER_REGION_RAW_SLICES              "raw_slices"
//#define JSON_LAYER_REGION_ENTITIES                "entities"
#define JSON_LAYER_REGION_THIN_FILLS                  "thin_fills"
#define JSON_LAYER_REGION_FILL_EXPOLYGONS             "fill_expolygons"
#define JSON_LAYER_REGION_FILL_SURFACES               "fill_surfaces"
#define JSON_LAYER_REGION_FILL_NO_OVERLAP             "fill_no_overlap_expolygons"
#define JSON_LAYER_REGION_UNSUPPORTED_BRIDGE_EDGES    "unsupported_bridge_edges"
#define JSON_LAYER_REGION_PERIMETERS                  "perimeters"
#define JSON_LAYER_REGION_FILLS                  "fills"



#define JSON_SURF_TYPE              "surface_type"
#define JSON_SURF_THICKNESS         "thickness"
#define JSON_SURF_THICKNESS_LAYER   "thickness_layers"
#define JSON_SURF_BRIDGE_ANGLE       "bridge_angle"
#define JSON_SURF_EXTRA_PERIMETERS   "extra_perimeters"

#define JSON_ARC_DATA                "arc_data"
#define JSON_ARC_START_INDEX         "start_index"
#define JSON_ARC_END_INDEX           "end_index"
#define JSON_ARC_PATH_TYPE           "path_type"

#define JSON_IS_ARC                  "is_arc"
#define JSON_ARC_LENGTH              "length"
#define JSON_ARC_ANGLE_RADIUS        "angle_radians"
#define JSON_ARC_POLAY_START_THETA   "polar_start_theta"
#define JSON_ARC_POLAY_END_THETA     "polar_end_theta"
#define JSON_ARC_START_POINT          "start_point"
#define JSON_ARC_END_POINT            "end_point"
#define JSON_ARC_DIRECTION            "direction"
#define JSON_ARC_RADIUS               "radius"
#define JSON_ARC_CENTER               "center"

//extrusions
#define JSON_EXTRUSION_ENTITY_TYPE             "entity_type"
#define JSON_EXTRUSION_NO_SORT                 "no_sort"
#define JSON_EXTRUSION_PATHS                   "paths"
#define JSON_EXTRUSION_ENTITIES                "entities"
#define JSON_EXTRUSION_TYPE_PATH               "path"
#define JSON_EXTRUSION_TYPE_MULTIPATH          "multipath"
#define JSON_EXTRUSION_TYPE_LOOP               "loop"
#define JSON_EXTRUSION_TYPE_COLLECTION         "collection"
#define JSON_EXTRUSION_POLYLINE                "polyline"
#define JSON_EXTRUSION_OVERHANG_DEGREE         "overhang_degree"
#define JSON_EXTRUSION_CURVE_DEGREE            "curve_degree"
#define JSON_EXTRUSION_MM3_PER_MM              "mm3_per_mm"
#define JSON_EXTRUSION_WIDTH                   "width"
#define JSON_EXTRUSION_HEIGHT                  "height"
#define JSON_EXTRUSION_ROLE                    "role"
#define JSON_EXTRUSION_NO_EXTRUSION            "no_extrusion"
#define JSON_EXTRUSION_LOOP_ROLE               "loop_role"


static void to_json(json& j, const Points& p_s) {
    for (const Point& p : p_s)
    {
        j.push_back(p.x());
        j.push_back(p.y());
    }
}

static void to_json(json& j, const BoundingBox& bb) {
    j.push_back(bb.min.x());
    j.push_back(bb.min.y());
    j.push_back(bb.max.x());
    j.push_back(bb.max.y());
}

static void to_json(json& j, const ExPolygon& polygon) {
    json contour_json = json::array(), holes_json = json::array();

    //contour
    const Polygon& slice_contour =   polygon.contour;
    contour_json = slice_contour.points;
    j[JSON_POLYGON_CONTOUR] = std::move(contour_json);

    //holes
    const Polygons& slice_holes =   polygon.holes;
    for (const Polygon& hole_polyon : slice_holes)
    {
        json hole_json = json::array();
        hole_json =  hole_polyon.points;
        holes_json.push_back(std::move(hole_json));
    }
    j[JSON_POLYGON_HOLES] = std::move(holes_json);
}

static void to_json(json& j, const Surface& surf) {
    j[JSON_EXPOLYGON] = surf.expolygon;
    j[JSON_SURF_TYPE] = surf.surface_type;
    j[JSON_SURF_THICKNESS] = surf.thickness;
    j[JSON_SURF_THICKNESS_LAYER] = surf.thickness_layers;
    j[JSON_SURF_BRIDGE_ANGLE] = surf.bridge_angle;
    j[JSON_SURF_EXTRA_PERIMETERS] = surf.extra_perimeters;
}

static void to_json(json& j, const ArcSegment& arc_seg) {
    json start_point_json = json::array(), end_point_json = json::array(), center_point_json = json::array();
    j[JSON_IS_ARC] = arc_seg.is_arc;
    j[JSON_ARC_LENGTH] = arc_seg.length;
    j[JSON_ARC_ANGLE_RADIUS] = arc_seg.angle_radians;
    j[JSON_ARC_POLAY_START_THETA] = arc_seg.polar_start_theta;
    j[JSON_ARC_POLAY_END_THETA] = arc_seg.polar_end_theta;
    start_point_json.push_back(arc_seg.start_point.x());
    start_point_json.push_back(arc_seg.start_point.y());
    j[JSON_ARC_START_POINT] = std::move(start_point_json);
    end_point_json.push_back(arc_seg.end_point.x());
    end_point_json.push_back(arc_seg.end_point.y());
    j[JSON_ARC_END_POINT] = std::move(end_point_json);
    j[JSON_ARC_DIRECTION] = arc_seg.direction;
    j[JSON_ARC_RADIUS] = arc_seg.radius;
    center_point_json.push_back(arc_seg.center.x());
    center_point_json.push_back(arc_seg.center.y());
    j[JSON_ARC_CENTER] = std::move(center_point_json);
}


static void to_json(json& j, const Polyline& poly_line) {
    json points_json = json::array(), fittings_json = json::array();
    points_json = poly_line.points;

    j[JSON_POINTS] = std::move(points_json);
    for (const PathFittingData& path_fitting : poly_line.fitting_result)
    {
        json fitting_json;
        fitting_json[JSON_ARC_START_INDEX] = path_fitting.start_point_index;
        fitting_json[JSON_ARC_END_INDEX] = path_fitting.end_point_index;
        fitting_json[JSON_ARC_PATH_TYPE] = path_fitting.path_type;
        if (path_fitting.arc_data.is_arc)
            fitting_json[JSON_ARC_DATA] = path_fitting.arc_data;

        fittings_json.push_back(std::move(fitting_json));
    }
    j[JSON_ARC_FITTING] = fittings_json;
}

static void to_json(json& j, const ExtrusionPath& extrusion_path) {
    j[JSON_EXTRUSION_POLYLINE] = extrusion_path.polyline;
    j[JSON_EXTRUSION_OVERHANG_DEGREE] = extrusion_path.overhang_degree;
    j[JSON_EXTRUSION_CURVE_DEGREE] = extrusion_path.curve_degree;
    j[JSON_EXTRUSION_MM3_PER_MM] = extrusion_path.mm3_per_mm;
    j[JSON_EXTRUSION_WIDTH] = extrusion_path.width;
    j[JSON_EXTRUSION_HEIGHT] = extrusion_path.height;
    j[JSON_EXTRUSION_ROLE] = extrusion_path.role();
    j[JSON_EXTRUSION_NO_EXTRUSION] = extrusion_path.is_force_no_extrusion();
}

static bool convert_extrusion_to_json(json& entity_json, json& entity_paths_json, const ExtrusionEntity* extrusion_entity) {
    std::string path_type;
    const ExtrusionPath* path = NULL;
    const ExtrusionMultiPath* multipath = NULL;
    const ExtrusionLoop* loop = NULL;
    const ExtrusionEntityCollection* collection = dynamic_cast<const ExtrusionEntityCollection*>(extrusion_entity);

    if (!collection)
        path = dynamic_cast<const ExtrusionPath*>(extrusion_entity);

    if (!collection && !path)
        multipath = dynamic_cast<const ExtrusionMultiPath*>(extrusion_entity);

    if (!collection && !path && !multipath)
        loop = dynamic_cast<const ExtrusionLoop*>(extrusion_entity);

    path_type = path?JSON_EXTRUSION_TYPE_PATH:(multipath?JSON_EXTRUSION_TYPE_MULTIPATH:(loop?JSON_EXTRUSION_TYPE_LOOP:JSON_EXTRUSION_TYPE_COLLECTION));
    if (path_type.empty()) {
        BOOST_LOG_TRIVIAL(error) << __FUNCTION__ << boost::format(":invalid extrusion path type Found");
        return false;
    }

    entity_json[JSON_EXTRUSION_ENTITY_TYPE] = path_type;

    if (path) {
        json entity_path_json = *path;
        entity_paths_json.push_back(std::move(entity_path_json));
    }
    else if (multipath) {
        for (const ExtrusionPath& extrusion_path : multipath->paths)
        {
            json entity_path_json = extrusion_path;
            entity_paths_json.push_back(std::move(entity_path_json));
        }
    }
    else if (loop) {
        entity_json[JSON_EXTRUSION_LOOP_ROLE] = loop->loop_role();
        for (const ExtrusionPath& extrusion_path : loop->paths)
        {
            json entity_path_json = extrusion_path;
            entity_paths_json.push_back(std::move(entity_path_json));
        }
    }
    else {
        //recursive collections
        entity_json[JSON_EXTRUSION_NO_SORT] = collection->no_sort;
        for (const ExtrusionEntity* recursive_extrusion_entity : collection->entities) {
            json recursive_entity_json, recursive_entity_paths_json = json::array();
            bool ret = convert_extrusion_to_json(recursive_entity_json, recursive_entity_paths_json, recursive_extrusion_entity);
            if (!ret) {
                continue;
            }
            entity_paths_json.push_back(std::move(recursive_entity_json));
        }
    }

    if (collection)
        entity_json[JSON_EXTRUSION_ENTITIES] = std::move(entity_paths_json);
    else
        entity_json[JSON_EXTRUSION_PATHS] = std::move(entity_paths_json);
    return true;
}

static void to_json(json& j, const LayerRegion& layer_region) {
    json unsupported_bridge_edges_json = json::array(), slices_surfaces_json = json::array(), raw_slices_json = json::array(), thin_fills_json, thin_fill_entities_json = json::array();
    json fill_expolygons_json = json::array(), fill_no_overlap_expolygons_json = json::array(), fill_surfaces_json = json::array(), perimeters_json, perimeter_entities_json = json::array(), fills_json, fill_entities_json = json::array();

    j[JSON_LAYER_REGION_CONFIG_HASH] = layer_region.region().config_hash();
    //slices
    for (const Surface& slice_surface : layer_region.slices.surfaces) {
        json surface_json = slice_surface;
        slices_surfaces_json.push_back(std::move(surface_json));
    }
    j.push_back({JSON_LAYER_REGION_SLICES, std::move(slices_surfaces_json)});

    //raw_slices
    for (const ExPolygon& raw_slice_explogyon : layer_region.raw_slices) {
        json raw_polygon_json = raw_slice_explogyon;

        raw_slices_json.push_back(std::move(raw_polygon_json));
    }
    j.push_back({JSON_LAYER_REGION_RAW_SLICES, std::move(raw_slices_json)});

    //thin fills
    thin_fills_json[JSON_EXTRUSION_NO_SORT] = layer_region.thin_fills.no_sort;
    thin_fills_json[JSON_EXTRUSION_ENTITY_TYPE] = JSON_EXTRUSION_TYPE_COLLECTION;
    for (const ExtrusionEntity* extrusion_entity : layer_region.thin_fills.entities) {
        json thinfills_entity_json, thinfill_entity_paths_json = json::array();
        bool ret = convert_extrusion_to_json(thinfills_entity_json, thinfill_entity_paths_json, extrusion_entity);
        if (!ret) {
            BOOST_LOG_TRIVIAL(error) << __FUNCTION__ << boost::format(":error found at print_z %1%") % layer_region.layer()->print_z;
            continue;
        }

        thin_fill_entities_json.push_back(std::move(thinfills_entity_json));
    }
    thin_fills_json[JSON_EXTRUSION_ENTITIES] = std::move(thin_fill_entities_json);
    j.push_back({JSON_LAYER_REGION_THIN_FILLS, std::move(thin_fills_json)});

    //fill_expolygons
    for (const ExPolygon& fill_expolygon : layer_region.fill_expolygons) {
        json fill_expolygon_json = fill_expolygon;

        fill_expolygons_json.push_back(std::move(fill_expolygon_json));
    }
    j.push_back({JSON_LAYER_REGION_FILL_EXPOLYGONS, std::move(fill_expolygons_json)});

    //fill_surfaces
    for (const Surface& fill_surface : layer_region.fill_surfaces.surfaces) {
        json surface_json = fill_surface;
        fill_surfaces_json.push_back(std::move(surface_json));
    }
    j.push_back({JSON_LAYER_REGION_FILL_SURFACES, std::move(fill_surfaces_json)});

    //fill_no_overlap_expolygons
    for (const ExPolygon& fill_no_overlap_expolygon : layer_region.fill_no_overlap_expolygons) {
        json fill_no_overlap_expolygon_json = fill_no_overlap_expolygon;

        fill_no_overlap_expolygons_json.push_back(std::move(fill_no_overlap_expolygon_json));
    }
    j.push_back({JSON_LAYER_REGION_FILL_NO_OVERLAP, std::move(fill_no_overlap_expolygons_json)});

    //unsupported_bridge_edges
    for (const Polyline& poly_line : layer_region.unsupported_bridge_edges)
    {
        json polyline_json = poly_line;

        unsupported_bridge_edges_json.push_back(std::move(polyline_json));
    }
    j.push_back({JSON_LAYER_REGION_UNSUPPORTED_BRIDGE_EDGES, std::move(unsupported_bridge_edges_json)});

    //perimeters
    perimeters_json[JSON_EXTRUSION_NO_SORT] = layer_region.perimeters.no_sort;
    perimeters_json[JSON_EXTRUSION_ENTITY_TYPE] = JSON_EXTRUSION_TYPE_COLLECTION;
    for (const ExtrusionEntity* extrusion_entity : layer_region.perimeters.entities) {
        json perimeters_entity_json, perimeters_entity_paths_json = json::array();
        bool ret = convert_extrusion_to_json(perimeters_entity_json, perimeters_entity_paths_json, extrusion_entity);
        if (!ret)
            continue;

        perimeter_entities_json.push_back(std::move(perimeters_entity_json));
    }
    perimeters_json[JSON_EXTRUSION_ENTITIES] = std::move(perimeter_entities_json);
    j.push_back({JSON_LAYER_REGION_PERIMETERS, std::move(perimeters_json)});

    //fills
    fills_json[JSON_EXTRUSION_NO_SORT] = layer_region.fills.no_sort;
    fills_json[JSON_EXTRUSION_ENTITY_TYPE] = JSON_EXTRUSION_TYPE_COLLECTION;
    for (const ExtrusionEntity* extrusion_entity : layer_region.fills.entities) {
        json fill_entity_json, fill_entity_paths_json = json::array();
        bool ret = convert_extrusion_to_json(fill_entity_json, fill_entity_paths_json, extrusion_entity);
        if (!ret)
            continue;

        fill_entities_json.push_back(std::move(fill_entity_json));
    }
    fills_json[JSON_EXTRUSION_ENTITIES] = std::move(fill_entities_json);
    j.push_back({JSON_LAYER_REGION_FILLS, std::move(fills_json)});

    return;
}

static void to_json(json& j, const groupedVolumeSlices& first_layer_group) {
    json volumes_json = json::array(), slices_json = json::array();
    j[JSON_FIRSTLAYER_GROUP_ID] = first_layer_group.groupId;

    for (const ObjectID& obj_id : first_layer_group.volume_ids)
    {
        volumes_json.push_back(obj_id.id);
    }
    j[JSON_FIRSTLAYER_GROUP_VOLUME_IDS] = std::move(volumes_json);

    for (const ExPolygon& slice_expolygon : first_layer_group.slices) {
        json slice_expolygon_json = slice_expolygon;

        slices_json.push_back(std::move(slice_expolygon_json));
    }
    j[JSON_FIRSTLAYER_GROUP_SLICES] = std::move(slices_json);
}

//load apis from json
static void from_json(const json& j, Points& p_s) {
    int array_size = j.size();
    for (int index = 0; index < array_size/2; index++)
    {
        coord_t x = j[2*index], y = j[2*index+1];
        Point p(x, y);
        p_s.push_back(std::move(p));
    }
    return;
}

static void from_json(const json& j, BoundingBox& bbox) {
    bbox.min[0] = j[0];
    bbox.min[1] = j[1];
    bbox.max[0] = j[2];
    bbox.max[1] = j[3];
    bbox.defined = true;

    return;
}

static void from_json(const json& j, ExPolygon& polygon) {
    polygon.contour.points = j[JSON_POLYGON_CONTOUR];

    int holes_count = j[JSON_POLYGON_HOLES].size();
    for (int holes_index = 0; holes_index < holes_count; holes_index++)
    {
        Polygon poly;

        poly.points = j[JSON_POLYGON_HOLES][holes_index];
        polygon.holes.push_back(std::move(poly));
    }
    return;
}

static void from_json(const json& j, Surface& surf) {
    surf.expolygon = j[JSON_EXPOLYGON];
    surf.surface_type = j[JSON_SURF_TYPE];
    surf.thickness = j[JSON_SURF_THICKNESS];
    surf.thickness_layers = j[JSON_SURF_THICKNESS_LAYER];
    surf.bridge_angle = j[JSON_SURF_BRIDGE_ANGLE];
    surf.extra_perimeters = j[JSON_SURF_EXTRA_PERIMETERS];

    return;
}

static void from_json(const json& j, ArcSegment& arc_seg) {
    arc_seg.is_arc = j[JSON_IS_ARC];
    arc_seg.length = j[JSON_ARC_LENGTH];
    arc_seg.angle_radians = j[JSON_ARC_ANGLE_RADIUS];
    arc_seg.polar_start_theta = j[JSON_ARC_POLAY_START_THETA];
    arc_seg.polar_end_theta = j[JSON_ARC_POLAY_END_THETA];
    arc_seg.start_point.x() = j[JSON_ARC_START_POINT][0];
    arc_seg.start_point.y() = j[JSON_ARC_START_POINT][1];
    arc_seg.end_point.x() = j[JSON_ARC_END_POINT][0];
    arc_seg.end_point.y() = j[JSON_ARC_END_POINT][1];
    arc_seg.direction = j[JSON_ARC_DIRECTION];
    arc_seg.radius    = j[JSON_ARC_RADIUS];
    arc_seg.center.x() = j[JSON_ARC_CENTER][0];
    arc_seg.center.y() = j[JSON_ARC_CENTER][1];

    return;
}


static void from_json(const json& j, Polyline& poly_line) {
    poly_line.points = j[JSON_POINTS];

    int arc_fitting_count = j[JSON_ARC_FITTING].size();
    for (int arc_fitting_index = 0; arc_fitting_index < arc_fitting_count; arc_fitting_index++)
    {
        const json& fitting_json = j[JSON_ARC_FITTING][arc_fitting_index];
        PathFittingData path_fitting;
        path_fitting.start_point_index = fitting_json[JSON_ARC_START_INDEX];
        path_fitting.end_point_index = fitting_json[JSON_ARC_END_INDEX];
        path_fitting.path_type = fitting_json[JSON_ARC_PATH_TYPE];

        if (fitting_json.contains(JSON_ARC_DATA)) {
            path_fitting.arc_data = fitting_json[JSON_ARC_DATA];
        }

        poly_line.fitting_result.push_back(std::move(path_fitting));
    }
    return;
}

static void from_json(const json& j, ExtrusionPath& extrusion_path) {
    extrusion_path.polyline               =    j[JSON_EXTRUSION_POLYLINE];
    extrusion_path.overhang_degree        =    j[JSON_EXTRUSION_OVERHANG_DEGREE];
    extrusion_path.curve_degree           =    j[JSON_EXTRUSION_CURVE_DEGREE];
    extrusion_path.mm3_per_mm             =    j[JSON_EXTRUSION_MM3_PER_MM];
    extrusion_path.width                  =    j[JSON_EXTRUSION_WIDTH];
    extrusion_path.height                 =    j[JSON_EXTRUSION_HEIGHT];
    extrusion_path.set_extrusion_role(j[JSON_EXTRUSION_ROLE]);
    extrusion_path.set_force_no_extrusion(j[JSON_EXTRUSION_NO_EXTRUSION]);
}

static bool convert_extrusion_from_json(const json& entity_json, ExtrusionEntityCollection& entity_collection) {
    std::string path_type = entity_json[JSON_EXTRUSION_ENTITY_TYPE];
    bool ret = false;

    if (path_type == JSON_EXTRUSION_TYPE_PATH) {
        ExtrusionPath* path = new ExtrusionPath();
        if (!path) {
            BOOST_LOG_TRIVIAL(error) << __FUNCTION__ << boost::format(": oom when new ExtrusionPath");
            return false;
        }
        *path = entity_json[JSON_EXTRUSION_PATHS][0];
        entity_collection.entities.push_back(path);
    }
    else if (path_type == JSON_EXTRUSION_TYPE_MULTIPATH) {
        ExtrusionMultiPath* multipath = new ExtrusionMultiPath();
        if (!multipath) {
            BOOST_LOG_TRIVIAL(error) << __FUNCTION__ << boost::format(": oom when new ExtrusionMultiPath");
            return false;
        }
        int paths_count = entity_json[JSON_EXTRUSION_PATHS].size();
        for (int path_index = 0; path_index < paths_count; path_index++)
        {
            ExtrusionPath path;
            path = entity_json[JSON_EXTRUSION_PATHS][path_index];
            multipath->paths.push_back(std::move(path));
        }
        entity_collection.entities.push_back(multipath);
    }
    else if (path_type == JSON_EXTRUSION_TYPE_LOOP) {
        ExtrusionLoop* loop = new ExtrusionLoop();
        if (!loop) {
            BOOST_LOG_TRIVIAL(error) << __FUNCTION__ << boost::format(": oom when new ExtrusionLoop");
            return false;
        }
        loop->set_loop_role(entity_json[JSON_EXTRUSION_LOOP_ROLE]);
        int paths_count = entity_json[JSON_EXTRUSION_PATHS].size();
        for (int path_index = 0; path_index < paths_count; path_index++)
        {
            ExtrusionPath path;
            path = entity_json[JSON_EXTRUSION_PATHS][path_index];
            loop->paths.push_back(std::move(path));
        }
        entity_collection.entities.push_back(loop);
    }
    else if (path_type == JSON_EXTRUSION_TYPE_COLLECTION) {
        ExtrusionEntityCollection* collection = new ExtrusionEntityCollection();
        if (!collection) {
            BOOST_LOG_TRIVIAL(error) << __FUNCTION__ << boost::format(": oom when new ExtrusionEntityCollection");
            return false;
        }
        collection->no_sort = entity_json[JSON_EXTRUSION_NO_SORT];
        int entities_count = entity_json[JSON_EXTRUSION_ENTITIES].size();
        for (int entity_index = 0; entity_index < entities_count; entity_index++)
        {
            const json& entity_item_json = entity_json[JSON_EXTRUSION_ENTITIES][entity_index];
            ret = convert_extrusion_from_json(entity_item_json, *collection);
            if (!ret) {
                BOOST_LOG_TRIVIAL(error) << __FUNCTION__ << boost::format(": convert_extrusion_from_json failed");
                return false;
            }
        }
        entity_collection.entities.push_back(collection);
    }
    else {
        BOOST_LOG_TRIVIAL(error) << __FUNCTION__ << boost::format(": unknown path type %1%")%path_type;
        return false;
    }

    return true;
}

static void convert_layer_region_from_json(const json& j, LayerRegion& layer_region) {
    //slices
    int slices_count = j[JSON_LAYER_REGION_SLICES].size();
    for (int slices_index = 0; slices_index < slices_count; slices_index++)
    {
        Surface surface;

        surface = j[JSON_LAYER_REGION_SLICES][slices_index];
        layer_region.slices.surfaces.push_back(std::move(surface));
    }

    //raw_slices
    int raw_slices_count = j[JSON_LAYER_REGION_RAW_SLICES].size();
    for (int raw_slices_index = 0; raw_slices_index < raw_slices_count; raw_slices_index++)
    {
        ExPolygon polygon;

        polygon = j[JSON_LAYER_REGION_RAW_SLICES][raw_slices_index];
        layer_region.raw_slices.push_back(std::move(polygon));
    }

    //thin fills
    layer_region.thin_fills.no_sort = j[JSON_LAYER_REGION_THIN_FILLS][JSON_EXTRUSION_NO_SORT];
    int thinfills_entities_count = j[JSON_LAYER_REGION_THIN_FILLS][JSON_EXTRUSION_ENTITIES].size();
    for (int thinfills_entities_index = 0; thinfills_entities_index < thinfills_entities_count; thinfills_entities_index++)
    {
        const json& extrusion_entity_json =  j[JSON_LAYER_REGION_THIN_FILLS][JSON_EXTRUSION_ENTITIES][thinfills_entities_index];
        bool ret = convert_extrusion_from_json(extrusion_entity_json, layer_region.thin_fills);
        if (!ret) {
            BOOST_LOG_TRIVIAL(error) << __FUNCTION__ << boost::format(":error parsing thin_fills found at layer %1%, print_z %2%") %layer_region.layer()->id() %layer_region.layer()->print_z;
            char error_buf[1024];
            ::sprintf(error_buf, "Error while parsing thin_fills at layer %zd, print_z %f", layer_region.layer()->id(), layer_region.layer()->print_z);
            throw Slic3r::FileIOError(error_buf);
        }
    }

    //fill_expolygons
    int fill_expolygons_count = j[JSON_LAYER_REGION_FILL_EXPOLYGONS].size();
    for (int fill_expolygons_index = 0; fill_expolygons_index < fill_expolygons_count; fill_expolygons_index++)
    {
        ExPolygon polygon;

        polygon = j[JSON_LAYER_REGION_FILL_EXPOLYGONS][fill_expolygons_index];
        layer_region.fill_expolygons.push_back(std::move(polygon));
    }

    //fill_surfaces
    int fill_surfaces_count = j[JSON_LAYER_REGION_FILL_SURFACES].size();
    for (int fill_surfaces_index = 0; fill_surfaces_index < fill_surfaces_count; fill_surfaces_index++)
    {
        Surface surface;

        surface = j[JSON_LAYER_REGION_FILL_SURFACES][fill_surfaces_index];
        layer_region.fill_surfaces.surfaces.push_back(std::move(surface));
    }

    //fill_no_overlap_expolygons
    int fill_no_overlap_expolygons_count = j[JSON_LAYER_REGION_FILL_NO_OVERLAP].size();
    for (int fill_no_overlap_expolygons_index = 0; fill_no_overlap_expolygons_index < fill_no_overlap_expolygons_count; fill_no_overlap_expolygons_index++)
    {
        ExPolygon polygon;

        polygon = j[JSON_LAYER_REGION_FILL_NO_OVERLAP][fill_no_overlap_expolygons_index];
        layer_region.fill_no_overlap_expolygons.push_back(std::move(polygon));
    }

    //unsupported_bridge_edges
    int unsupported_bridge_edges_count = j[JSON_LAYER_REGION_UNSUPPORTED_BRIDGE_EDGES].size();
    for (int unsupported_bridge_edges_index = 0; unsupported_bridge_edges_index < unsupported_bridge_edges_count; unsupported_bridge_edges_index++)
    {
        Polyline polyline;

        polyline = j[JSON_LAYER_REGION_UNSUPPORTED_BRIDGE_EDGES][unsupported_bridge_edges_index];
        layer_region.unsupported_bridge_edges.push_back(std::move(polyline));
    }

    //perimeters
    layer_region.perimeters.no_sort = j[JSON_LAYER_REGION_PERIMETERS][JSON_EXTRUSION_NO_SORT];
    int perimeters_entities_count = j[JSON_LAYER_REGION_PERIMETERS][JSON_EXTRUSION_ENTITIES].size();
    for (int perimeters_entities_index = 0; perimeters_entities_index < perimeters_entities_count; perimeters_entities_index++)
    {
        const json& extrusion_entity_json =  j[JSON_LAYER_REGION_PERIMETERS][JSON_EXTRUSION_ENTITIES][perimeters_entities_index];
        bool ret = convert_extrusion_from_json(extrusion_entity_json, layer_region.perimeters);
        if (!ret) {
            BOOST_LOG_TRIVIAL(error) << __FUNCTION__ << boost::format(": error parsing perimeters found at layer %1%, print_z %2%") %layer_region.layer()->id() %layer_region.layer()->print_z;
            char error_buf[1024];
            ::sprintf(error_buf, "Error while parsing perimeters at layer %zd, print_z %f", layer_region.layer()->id(), layer_region.layer()->print_z);
            throw Slic3r::FileIOError(error_buf);
        }
    }

    //fills
    layer_region.fills.no_sort = j[JSON_LAYER_REGION_FILLS][JSON_EXTRUSION_NO_SORT];
    int fills_entities_count = j[JSON_LAYER_REGION_FILLS][JSON_EXTRUSION_ENTITIES].size();
    for (int fills_entities_index = 0; fills_entities_index < fills_entities_count; fills_entities_index++)
    {
        const json& extrusion_entity_json =  j[JSON_LAYER_REGION_FILLS][JSON_EXTRUSION_ENTITIES][fills_entities_index];
        bool ret = convert_extrusion_from_json(extrusion_entity_json, layer_region.fills);
        if (!ret) {
            BOOST_LOG_TRIVIAL(error) << __FUNCTION__ << boost::format(": error parsing fills found at layer %1%, print_z %2%") %layer_region.layer()->id() %layer_region.layer()->print_z;
            char error_buf[1024];
            ::sprintf(error_buf, "Error while parsing fills at layer %zd, print_z %f", layer_region.layer()->id(), layer_region.layer()->print_z);
            throw Slic3r::FileIOError(error_buf);
        }
    }

    return;
}


void extract_layer(const json& layer_json, Layer& layer) {
    //slice_polygons
    int slice_polygons_count = layer_json[JSON_LAYER_SLICED_POLYGONS].size();
    for (int polygon_index = 0; polygon_index < slice_polygons_count; polygon_index++)
    {
        ExPolygon polygon;

        polygon = layer_json[JSON_LAYER_SLICED_POLYGONS][polygon_index];
        layer.lslices.push_back(std::move(polygon));
    }

    //slice_bboxes
    int sliced_bboxes_count = layer_json[JSON_LAYER_SLLICED_BBOXES].size();
    for (int bbox_index = 0; bbox_index < sliced_bboxes_count; bbox_index++)
    {
        BoundingBox bbox;

        bbox = layer_json[JSON_LAYER_SLLICED_BBOXES][bbox_index];
        layer.lslices_bboxes.push_back(std::move(bbox));
    }

    //overhang_polygons
    int overhang_polygons_count = layer_json[JSON_LAYER_OVERHANG_POLYGONS].size();
    for (int polygon_index = 0; polygon_index < overhang_polygons_count; polygon_index++)
    {
        ExPolygon polygon;

        polygon = layer_json[JSON_LAYER_OVERHANG_POLYGONS][polygon_index];
        layer.loverhangs.push_back(std::move(polygon));
    }

    //overhang_box
    layer.loverhangs_bbox = layer_json[JSON_LAYER_OVERHANG_BBOX];

    //layer_regions
    int layer_region_count = layer.region_count();
    for (int layer_region_index = 0; layer_region_index < layer_region_count; layer_region_index++)
    {
        LayerRegion* layer_region = layer.get_region(layer_region_index);
        const json& layer_region_json = layer_json[JSON_LAYER_REGIONS][layer_region_index];
        convert_layer_region_from_json(layer_region_json, *layer_region);

        //LayerRegion layer_region = layer_json[JSON_LAYER_REGIONS][layer_region_index];
    }

    return;
}

void extract_support_layer(const json& support_layer_json, SupportLayer& support_layer) {
    extract_layer(support_layer_json, support_layer);

    support_layer.support_type = support_layer_json[JSON_SUPPORT_LAYER_TYPE];
    //support_islands
    int islands_count = support_layer_json[JSON_SUPPORT_LAYER_ISLANDS].size();
    for (int islands_index = 0; islands_index < islands_count; islands_index++)
    {
        ExPolygon polygon;

        polygon = support_layer_json[JSON_SUPPORT_LAYER_ISLANDS][islands_index];
        support_layer.support_islands.push_back(std::move(polygon));
    }

    //support_fills
    support_layer.support_fills.no_sort = support_layer_json[JSON_SUPPORT_LAYER_FILLS][JSON_EXTRUSION_NO_SORT];
    int support_fills_entities_count = support_layer_json[JSON_SUPPORT_LAYER_FILLS][JSON_EXTRUSION_ENTITIES].size();
    for (int support_fills_entities_index = 0; support_fills_entities_index < support_fills_entities_count; support_fills_entities_index++)
    {
        const json& extrusion_entity_json =  support_layer_json[JSON_SUPPORT_LAYER_FILLS][JSON_EXTRUSION_ENTITIES][support_fills_entities_index];
        bool ret = convert_extrusion_from_json(extrusion_entity_json, support_layer.support_fills);
        if (!ret) {
            BOOST_LOG_TRIVIAL(error) << __FUNCTION__ << boost::format(": error parsing fills found at support_layer %1%, print_z %2%")%support_layer.id() %support_layer.print_z;
            char error_buf[1024];
            ::sprintf(error_buf, "Error while parsing fills at support_layer %zd, print_z %f", support_layer.id(), support_layer.print_z);
            throw Slic3r::FileIOError(error_buf);
        }
    }

    return;
}

static void from_json(const json& j, groupedVolumeSlices& firstlayer_group)
{
    firstlayer_group.groupId               =   j[JSON_FIRSTLAYER_GROUP_ID];

    int volume_count = j[JSON_FIRSTLAYER_GROUP_VOLUME_IDS].size();
    for (int volume_index = 0; volume_index < volume_count; volume_index++)
    {
        ObjectID obj_id;

        obj_id.id = j[JSON_FIRSTLAYER_GROUP_VOLUME_IDS][volume_index];
        firstlayer_group.volume_ids.push_back(std::move(obj_id));
    }

    int slices_count = j[JSON_FIRSTLAYER_GROUP_SLICES].size();
    for (int slice_index = 0; slice_index < slices_count; slice_index++)
    {
        ExPolygon polygon;

        polygon = j[JSON_FIRSTLAYER_GROUP_SLICES][slice_index];
        firstlayer_group.slices.push_back(std::move(polygon));
    }
}

int Print::export_cached_data(const std::string& directory, bool with_space)
{
    int ret = 0;
    boost::filesystem::path directory_path(directory);

    auto convert_layer_to_json = [](json& layer_json, const Layer* layer) {
        json slice_polygons_json = json::array(), slice_bboxs_json = json::array(), overhang_polygons_json = json::array(), layer_regions_json = json::array();
        layer_json[JSON_LAYER_PRINT_Z] = layer->print_z;
        layer_json[JSON_LAYER_HEIGHT] = layer->height;
        layer_json[JSON_LAYER_SLICE_Z] = layer->slice_z;
        layer_json[JSON_LAYER_ID] = layer->id();
        //layer_json["slicing_errors"] = layer->slicing_errors;

        //sliced_polygons
        for (const ExPolygon& slice_polygon : layer->lslices) {
            json slice_polygon_json = slice_polygon;
            slice_polygons_json.push_back(std::move(slice_polygon_json));
        }
        layer_json[JSON_LAYER_SLICED_POLYGONS] = std::move(slice_polygons_json);

        //sliced_bbox
        for (const BoundingBox& slice_bbox : layer->lslices_bboxes) {
            json bbox_json = json::array();

            bbox_json = slice_bbox;
            slice_bboxs_json.push_back(std::move(bbox_json));
        }
        layer_json[JSON_LAYER_SLLICED_BBOXES] = std::move(slice_bboxs_json);

        //overhang_polygons
        for (const ExPolygon& overhang_polygon : layer->loverhangs) {
            json overhang_polygon_json = overhang_polygon;
            overhang_polygons_json.push_back(std::move(overhang_polygon_json));
        }
        layer_json[JSON_LAYER_OVERHANG_POLYGONS] = std::move(overhang_polygons_json);

        //overhang_box
        layer_json[JSON_LAYER_OVERHANG_BBOX] = layer->loverhangs_bbox;

        for (const LayerRegion *layer_region : layer->regions()) {
            json region_json = *layer_region;

            layer_regions_json.push_back(std::move(region_json));
        }
        layer_json[JSON_LAYER_REGIONS] = std::move(layer_regions_json);

        return;
    };

    //firstly clear this directory
    if (fs::exists(directory_path)) {
        fs::remove_all(directory_path);
    }
    try {
        if (!fs::create_directory(directory_path)) {
            BOOST_LOG_TRIVIAL(error) << boost::format("create directory %1% failed")%directory;
            return CLI_EXPORT_CACHE_DIRECTORY_CREATE_FAILED;
        }
    }
    catch (...)
    {
        BOOST_LOG_TRIVIAL(error) << boost::format("create directory %1% failed")%directory;
        return CLI_EXPORT_CACHE_DIRECTORY_CREATE_FAILED;
    }

    int count = 0;
    std::vector<std::string> filename_vector;
    std::vector<json> json_vector;
    for (PrintObject *obj : m_objects) {
        const ModelObject* model_obj = obj->model_object();
        if (obj->get_shared_object()) {
            BOOST_LOG_TRIVIAL(info) << boost::format("shared object %1%, skip directly")%model_obj->name;
            continue;
        }

        const PrintInstance &print_instance = obj->instances()[0];
        const ModelInstance *model_instance = print_instance.model_instance;
        size_t identify_id = (model_instance->loaded_id > 0)?model_instance->loaded_id: model_instance->id().id;
        std::string file_name = directory +"/obj_"+std::to_string(identify_id)+".json";

        BOOST_LOG_TRIVIAL(info) << boost::format("begin to dump object %1%, identify_id %2% to %3%")%model_obj->name %identify_id %file_name;

        try {
            json root_json, layers_json = json::array(), support_layers_json = json::array(), first_layer_groups = json::array();

            root_json[JSON_OBJECT_NAME] = model_obj->name;
            root_json[JSON_IDENTIFY_ID] = identify_id;

            //export the layers
            std::vector<json> layers_json_vector(obj->layer_count());
            tbb::parallel_for(
                tbb::blocked_range<size_t>(0, obj->layer_count()),
                [&layers_json_vector, obj, convert_layer_to_json](const tbb::blocked_range<size_t>& layer_range) {
                    for (size_t layer_index = layer_range.begin(); layer_index < layer_range.end(); ++ layer_index) {
                        const Layer *layer = obj->get_layer(layer_index);
                        json layer_json;
                        convert_layer_to_json(layer_json, layer);
                        layers_json_vector[layer_index] = std::move(layer_json);
                    }
                }
            );
            for (int l_index = 0; l_index < layers_json_vector.size(); l_index++) {
                layers_json.push_back(std::move(layers_json_vector[l_index]));
            }
            layers_json_vector.clear();
            /*for (const Layer *layer : obj->layers()) {
                // for each layer
                json layer_json;

                convert_layer_to_json(layer_json, layer);

                layers_json.push_back(std::move(layer_json));
            }*/

            root_json[JSON_LAYERS] = std::move(layers_json);

            //export the support layers
            std::vector<json> support_layers_json_vector(obj->support_layer_count());
            tbb::parallel_for(
                tbb::blocked_range<size_t>(0, obj->support_layer_count()),
                [&support_layers_json_vector, obj, convert_layer_to_json](const tbb::blocked_range<size_t>& support_layer_range) {
                    for (size_t s_layer_index = support_layer_range.begin(); s_layer_index < support_layer_range.end(); ++ s_layer_index) {
                        const SupportLayer *support_layer = obj->get_support_layer(s_layer_index);
                        json support_layer_json, support_islands_json = json::array(), support_fills_json, supportfills_entities_json = json::array();

                        convert_layer_to_json(support_layer_json, support_layer);

                        support_layer_json[JSON_SUPPORT_LAYER_INTERFACE_ID] = support_layer->interface_id();
                        support_layer_json[JSON_SUPPORT_LAYER_TYPE] = support_layer->support_type;

                        //support_islands
                        for (const ExPolygon& support_island : support_layer->support_islands) {
                            json support_island_json = support_island;
                            support_islands_json.push_back(std::move(support_island_json));
                        }
                        support_layer_json[JSON_SUPPORT_LAYER_ISLANDS] = std::move(support_islands_json);

                        //support_fills
                        support_fills_json[JSON_EXTRUSION_NO_SORT] = support_layer->support_fills.no_sort;
                        support_fills_json[JSON_EXTRUSION_ENTITY_TYPE] = JSON_EXTRUSION_TYPE_COLLECTION;
                        for (const ExtrusionEntity* extrusion_entity : support_layer->support_fills.entities) {
                            json supportfill_entity_json, supportfill_entity_paths_json = json::array();
                            bool ret = convert_extrusion_to_json(supportfill_entity_json, supportfill_entity_paths_json, extrusion_entity);
                            if (!ret)
                                continue;

                            supportfills_entities_json.push_back(std::move(supportfill_entity_json));
                        }
                        support_fills_json[JSON_EXTRUSION_ENTITIES] = std::move(supportfills_entities_json);
                        support_layer_json[JSON_SUPPORT_LAYER_FILLS] = std::move(support_fills_json);

                        support_layers_json_vector[s_layer_index] = std::move(support_layer_json);
                    }
                }
            );
            for (int s_index = 0; s_index < support_layers_json_vector.size(); s_index++) {
                support_layers_json.push_back(std::move(support_layers_json_vector[s_index]));
            }
            support_layers_json_vector.clear();

            /*for (const SupportLayer *support_layer : obj->support_layers()) {
                json support_layer_json, support_islands_json = json::array(), support_fills_json, supportfills_entities_json = json::array();

                convert_layer_to_json(support_layer_json, support_layer);

                support_layer_json[JSON_SUPPORT_LAYER_INTERFACE_ID] = support_layer->interface_id();

                //support_islands
                for (const ExPolygon& support_island : support_layer->support_islands.expolygons) {
                    json support_island_json = support_island;
                    support_islands_json.push_back(std::move(support_island_json));
                }
                support_layer_json[JSON_SUPPORT_LAYER_ISLANDS] = std::move(support_islands_json);

                //support_fills
                support_fills_json[JSON_EXTRUSION_NO_SORT] = support_layer->support_fills.no_sort;
                support_fills_json[JSON_EXTRUSION_ENTITY_TYPE] = JSON_EXTRUSION_TYPE_COLLECTION;
                for (const ExtrusionEntity* extrusion_entity : support_layer->support_fills.entities) {
                    json supportfill_entity_json, supportfill_entity_paths_json = json::array();
                    bool ret = convert_extrusion_to_json(supportfill_entity_json, supportfill_entity_paths_json, extrusion_entity);
                    if (!ret)
                        continue;

                    supportfills_entities_json.push_back(std::move(supportfill_entity_json));
                }
                support_fills_json[JSON_EXTRUSION_ENTITIES] = std::move(supportfills_entities_json);
                support_layer_json[JSON_SUPPORT_LAYER_FILLS] = std::move(support_fills_json);

                support_layers_json.push_back(std::move(support_layer_json));
            } // for each layer*/
            root_json[JSON_SUPPORT_LAYERS] = std::move(support_layers_json);

            const std::vector<groupedVolumeSlices> &first_layer_obj_groups =  obj->firstLayerObjGroups();
            for (size_t s_group_index = 0; s_group_index < first_layer_obj_groups.size(); ++ s_group_index) {
                groupedVolumeSlices group = first_layer_obj_groups[s_group_index];

                //convert the id
                for (ObjectID& obj_id : group.volume_ids)
                {
                    const ModelVolume* currentModelVolumePtr = nullptr;
                    //BBS: support shared object logic
                    const PrintObject* shared_object = obj->get_shared_object();
                    if (!shared_object)
                        shared_object = obj;
                    const ModelVolumePtrs& volumes_ptr = shared_object->model_object()->volumes;
                    size_t volume_count = volumes_ptr.size();
                    for (size_t index = 0; index < volume_count; index ++) {
                        currentModelVolumePtr = volumes_ptr[index];
                        if (currentModelVolumePtr->id() == obj_id) {
                            obj_id.id = index;
                            break;
                        }
                    }
                }

                json first_layer_group_json;

                first_layer_group_json = group;
                first_layer_groups.push_back(std::move(first_layer_group_json));
            }
            root_json[JSON_FIRSTLAYER_GROUPS] = std::move(first_layer_groups);

            filename_vector.push_back(file_name);
            json_vector.push_back(std::move(root_json));
            /*boost::nowide::ofstream c;
            c.open(file_name, std::ios::out | std::ios::trunc);
            if (with_space)
                c << std::setw(4) << root_json << std::endl;
            else
                c << root_json.dump(0) << std::endl;
            c.close();*/
            count ++;
            BOOST_LOG_TRIVIAL(info) << boost::format("will dump object %1%'s json to %2%.")%model_obj->name%file_name;
        }
        catch(std::exception &err) {
            BOOST_LOG_TRIVIAL(error) << __FUNCTION__<< ": save to "<<file_name<<" got a generic exception, reason = " << err.what();
            ret = CLI_EXPORT_CACHE_WRITE_FAILED;
        }
    }

    boost::mutex mutex;
    tbb::parallel_for(
        tbb::blocked_range<size_t>(0, filename_vector.size()),
        [filename_vector, &json_vector, with_space, &ret, &mutex](const tbb::blocked_range<size_t>& output_range) {
            for (size_t object_index = output_range.begin(); object_index < output_range.end(); ++ object_index) {
                try {
                    boost::nowide::ofstream c;
                    c.open(filename_vector[object_index], std::ios::out | std::ios::trunc);
                    if (with_space)
                        c << std::setw(4) << json_vector[object_index] << std::endl;
                    else
                        c << json_vector[object_index].dump(0) << std::endl;
                    c.close();
                }
                catch(std::exception &err) {
                    BOOST_LOG_TRIVIAL(error) << __FUNCTION__<< ": save to "<<filename_vector[object_index]<<" got a generic exception, reason = " << err.what();
                    boost::unique_lock l(mutex);
                    ret = CLI_EXPORT_CACHE_WRITE_FAILED;
                }
            }
        }
    );

    BOOST_LOG_TRIVIAL(info) << __FUNCTION__<< boost::format(": total printobject count %1%, saved %2%, ret=%3%")%m_objects.size() %count %ret;
    return ret;
}


int Print::load_cached_data(const std::string& directory)
{
    int ret = 0;
    boost::filesystem::path directory_path(directory);

    if (!fs::exists(directory_path)) {
        BOOST_LOG_TRIVIAL(info) << boost::format("directory %1% not exist.")%directory;
        return CLI_IMPORT_CACHE_NOT_FOUND;
    }

    auto find_region = [this](PrintObject* object, size_t config_hash) -> const PrintRegion* {
        int regions_count = object->num_printing_regions();
        for (int index = 0; index < regions_count; index++ )
        {
            const PrintRegion&  print_region = object->printing_region(index);
            if (print_region.config_hash() == config_hash ) {
                return &print_region;
            }
        }
        return NULL;
    };

    int count = 0;
    std::vector<std::pair<std::string, PrintObject*>> object_filenames;
    for (PrintObject *obj : m_objects) {
        const ModelObject* model_obj = obj->model_object();
        const PrintInstance &print_instance = obj->instances()[0];
        const ModelInstance *model_instance = print_instance.model_instance;

        obj->clear_layers();
        obj->clear_support_layers();

        int identify_id = model_instance->loaded_id;
        if (identify_id <= 0) {
            //for old 3mf
            identify_id = model_instance->id().id;
            BOOST_LOG_TRIVIAL(info) << __FUNCTION__<< boost::format(": object %1%'s loaded_id is 0, need to use the instance_id %2%")%model_obj->name %identify_id;
            //continue;
        }
        std::string file_name = directory +"/obj_"+std::to_string(identify_id)+".json";

        if (!fs::exists(file_name)) {
            BOOST_LOG_TRIVIAL(info) << __FUNCTION__<<boost::format(": file %1% not exist, maybe a shared object, skip it")%file_name;
            continue;
        }
        object_filenames.push_back({file_name, obj});
    }

    boost::mutex mutex;
    std::vector<json> object_jsons(object_filenames.size());
    tbb::parallel_for(
        tbb::blocked_range<size_t>(0, object_filenames.size()),
        [object_filenames, &ret, &object_jsons, &mutex](const tbb::blocked_range<size_t>& filename_range) {
            for (size_t filename_index = filename_range.begin(); filename_index < filename_range.end(); ++ filename_index) {
                try {
                    json root_json;
                    boost::nowide::ifstream ifs(object_filenames[filename_index].first);
                    ifs >> root_json;
                    object_jsons[filename_index] = std::move(root_json);
                }
                catch(std::exception &err) {
                    BOOST_LOG_TRIVIAL(error) << __FUNCTION__<< ": load from "<<object_filenames[filename_index].first<<" got a generic exception, reason = " << err.what();
                    boost::unique_lock l(mutex);
                    ret = CLI_IMPORT_CACHE_LOAD_FAILED;
                }
            }
        }
    );

    if (ret) {
        BOOST_LOG_TRIVIAL(error) << __FUNCTION__<< boost::format(": load json failed.");
        return ret;
    }

    for (int obj_index = 0; obj_index < object_jsons.size(); obj_index++) {
        json& root_json = object_jsons[obj_index];
        PrintObject *obj = object_filenames[obj_index].second;

        try {
            //boost::nowide::ifstream ifs(file_name);
            //ifs >> root_json;

            std::string name = root_json.at(JSON_OBJECT_NAME);
            int identify_id = root_json.at(JSON_IDENTIFY_ID);
            int layer_count = 0, support_layer_count = 0, firstlayer_group_count = 0;

            layer_count = root_json[JSON_LAYERS].size();
            support_layer_count = root_json[JSON_SUPPORT_LAYERS].size();
            firstlayer_group_count = root_json[JSON_FIRSTLAYER_GROUPS].size();

            BOOST_LOG_TRIVIAL(info) << __FUNCTION__<<boost::format(":will load %1%, identify_id %2%, layer_count %3%, support_layer_count %4%, firstlayer_group_count %5%")
                %name %identify_id %layer_count %support_layer_count %firstlayer_group_count;

            Layer* previous_layer = NULL;
            //create layer and layer regions
            for (int index = 0; index < layer_count; index++)
            {
                json& layer_json = root_json[JSON_LAYERS][index];
                Layer* new_layer = obj->add_layer(layer_json[JSON_LAYER_ID], layer_json[JSON_LAYER_HEIGHT], layer_json[JSON_LAYER_PRINT_Z], layer_json[JSON_LAYER_SLICE_Z]);
                if (!new_layer) {
                    BOOST_LOG_TRIVIAL(error) <<__FUNCTION__<< boost::format(":create_layer failed, out of memory");
                    return CLI_OUT_OF_MEMORY;
                }
                if (previous_layer) {
                    previous_layer->upper_layer = new_layer;
                    new_layer->lower_layer = previous_layer;
                }
                previous_layer = new_layer;

                //layer regions
                int layer_regions_count = layer_json[JSON_LAYER_REGIONS].size();
                for (int region_index = 0; region_index < layer_regions_count; region_index++)
                {
                    json& region_json = layer_json[JSON_LAYER_REGIONS][region_index];
                    size_t config_hash = region_json[JSON_LAYER_REGION_CONFIG_HASH];
                    const PrintRegion *print_region = find_region(obj, config_hash);

                    if (!print_region){
                        BOOST_LOG_TRIVIAL(error) <<__FUNCTION__<< boost::format(":can not find print region of object %1%, layer %2%, print_z %3%, layer_region %4%")
                            %name % index %new_layer->print_z %region_index;
                        //delete new_layer;
                        return CLI_IMPORT_CACHE_DATA_CAN_NOT_USE;
                    }

                    new_layer->add_region(print_region);
                }

            }

            //load the layer data parallel
            BOOST_LOG_TRIVIAL(info) << __FUNCTION__<<boost::format(": load the layers in parallel");
            tbb::parallel_for(
                tbb::blocked_range<size_t>(0, obj->layer_count()),
                [&root_json, &obj](const tbb::blocked_range<size_t>& layer_range) {
                    for (size_t layer_index = layer_range.begin(); layer_index < layer_range.end(); ++ layer_index) {
                        const json& layer_json = root_json[JSON_LAYERS][layer_index];
                        Layer* layer = obj->get_layer(layer_index);
                        extract_layer(layer_json, *layer);
                    }
                }
            );

            //support layers
            Layer* previous_support_layer = NULL;
            //create support_layers
            for (int index = 0; index < support_layer_count; index++)
            {
                json& layer_json = root_json[JSON_SUPPORT_LAYERS][index];
                SupportLayer* new_support_layer = obj->add_support_layer(layer_json[JSON_LAYER_ID], layer_json[JSON_SUPPORT_LAYER_INTERFACE_ID], layer_json[JSON_LAYER_HEIGHT], layer_json[JSON_LAYER_PRINT_Z]);
                if (!new_support_layer) {
                    BOOST_LOG_TRIVIAL(error) <<__FUNCTION__<< boost::format(":add_support_layer failed, out of memory");
                    return CLI_OUT_OF_MEMORY;
                }
                if (previous_support_layer) {
                    previous_support_layer->upper_layer = new_support_layer;
                    new_support_layer->lower_layer = previous_support_layer;
                }
                previous_support_layer = new_support_layer;
            }

            BOOST_LOG_TRIVIAL(info) << __FUNCTION__<< boost::format(": finished load layers, start to load support_layers.");
            tbb::parallel_for(
                tbb::blocked_range<size_t>(0, obj->support_layer_count()),
                [&root_json, &obj](const tbb::blocked_range<size_t>& support_layer_range) {
                    for (size_t layer_index = support_layer_range.begin(); layer_index < support_layer_range.end(); ++ layer_index) {
                        const json& layer_json = root_json[JSON_SUPPORT_LAYERS][layer_index];
                        SupportLayer* support_layer = obj->get_support_layer(layer_index);
                        extract_support_layer(layer_json, *support_layer);
                    }
                }
            );

            //load first group volumes
            std::vector<groupedVolumeSlices>& firstlayer_objgroups = obj->firstLayerObjGroupsMod();
            for (int index = 0; index < firstlayer_group_count; index++)
            {
                json& firstlayer_group_json = root_json[JSON_FIRSTLAYER_GROUPS][index];
                groupedVolumeSlices firstlayer_group = firstlayer_group_json;
                //convert the id
                for (ObjectID& obj_id : firstlayer_group.volume_ids)
                {
                    ModelVolume* currentModelVolumePtr = nullptr;
                    ModelVolumePtrs& volumes_ptr = obj->model_object()->volumes;
                    size_t volume_count = volumes_ptr.size();
                    if (obj_id.id < volume_count) {
                        currentModelVolumePtr = volumes_ptr[obj_id.id];
                        obj_id = currentModelVolumePtr->id();
                    }
                    else {
                        BOOST_LOG_TRIVIAL(error) << __FUNCTION__<< boost::format(": can not find volume_id %1% from object file %2% in firstlayer groups, volume_count %3%!")
                            %obj_id.id %object_filenames[obj_index].first %volume_count;
                        return CLI_IMPORT_CACHE_LOAD_FAILED;
                    }
                }
                firstlayer_objgroups.push_back(std::move(firstlayer_group));
            }

            count ++;
            BOOST_LOG_TRIVIAL(info) << __FUNCTION__<< boost::format(": load object %1% from %2% successfully.")%count%object_filenames[obj_index].first;
        }
        catch(nlohmann::detail::parse_error &err) {
            BOOST_LOG_TRIVIAL(error) << __FUNCTION__<< ": parse "<<object_filenames[obj_index].first<<" got a nlohmann::detail::parse_error, reason = " << err.what();
            return CLI_IMPORT_CACHE_LOAD_FAILED;
        }
        catch(std::exception &err) {
            BOOST_LOG_TRIVIAL(error) << __FUNCTION__<< ": load from "<<object_filenames[obj_index].first<<" got a generic exception, reason = " << err.what();
            ret = CLI_IMPORT_CACHE_LOAD_FAILED;
        }
    }

    object_jsons.clear();
    object_filenames.clear();
    BOOST_LOG_TRIVIAL(info) << __FUNCTION__<< boost::format(": total printobject count %1%, loaded %2%, ret=%3%")%m_objects.size() %count %ret;
    return ret;
}

BoundingBoxf3 PrintInstance::get_bounding_box() {
    return print_object->model_object()->instance_bounding_box(*model_instance, false);
}

Polygon PrintInstance::get_convex_hull_2d() {
    Polygon poly = print_object->model_object()->convex_hull_2d(model_instance->get_matrix());
    poly.douglas_peucker(0.1);
    return poly;
}

//BBS: instance_shift is too large because of multi-plate, apply without plate offset.
Point PrintInstance::shift_without_plate_offset() const
{
    const Print* print = print_object->print();
    const Vec3d plate_offset = print->get_plate_origin();
    return shift - Point(scaled(plate_offset.x()), scaled(plate_offset.y()));
}

} // namespace Slic3r<|MERGE_RESOLUTION|>--- conflicted
+++ resolved
@@ -171,12 +171,7 @@
         "retract_restart_extra",
         "retract_restart_extra_toolchange",
         "retraction_speed",
-<<<<<<< HEAD
         "use_firmware_retraction",
-=======
-        "retract_lift_above",
-        "retract_lift_below",
->>>>>>> 693aa8d2
         "slow_down_layer_time",
         "standby_temperature_delta",
         "machine_start_gcode",
@@ -190,15 +185,11 @@
         "nozzle_hrc",
         "required_nozzle_HRC",
         "upward_compatible_machine",
-<<<<<<< HEAD
+        "is_infill_first",
         // Orca
         "chamber_temperature",
         "thumbnails",
         "thumbnails_format",
-=======
-        "is_infill_first",
-        //OrcaSlicer
->>>>>>> 693aa8d2
         "seam_gap",
         "role_based_wipe_speed",
         "wipe_speed",
@@ -209,7 +200,6 @@
         "gcode_comments",
         "gcode_label_objects", 
         "exclude_object",
-<<<<<<< HEAD
         "support_material_interface_fan_speed",
         "single_extruder_multi_material_priming",
         "activate_air_filtration",
@@ -218,13 +208,6 @@
         "activate_chamber_temp_control",
         "manual_filament_change"
 
-=======
-        "use_relative_e_distances",
-        "activate_air_filtration",
-        "during_print_exhaust_fan_speed",
-        "complete_print_exhaust_fan_speed",
-        "use_firmware_retraction"
->>>>>>> 693aa8d2
     };
 
     static std::unordered_set<std::string> steps_ignore;
@@ -292,11 +275,7 @@
             || opt_key == "prime_tower_width"
             || opt_key == "prime_tower_brim_width"
             || opt_key == "first_layer_print_sequence"
-<<<<<<< HEAD
             || opt_key == "wipe_tower_bridging"
-=======
-            //|| opt_key == "wipe_tower_bridging"
->>>>>>> 693aa8d2
             || opt_key == "wipe_tower_no_sparse_layers"
             || opt_key == "flush_volumes_matrix"
             || opt_key == "prime_volume"
@@ -618,11 +597,7 @@
                 auto tmp = offset(convex_hull_no_offset,
                         // Shrink the extruder_clearance_radius a tiny bit, so that if the object arrangement algorithm placed the objects
                         // exactly by satisfying the extruder_clearance_radius, this test will not trigger collision.
-<<<<<<< HEAD
                         float(scale_(0.5 * print.config().extruder_clearance_radius.value - 0.1)),
-=======
-                        float(scale_(0.5 * print.config().extruder_clearance_max_radius.value - 0.1)),
->>>>>>> 693aa8d2
                         jtRound, scale_(0.1));
                 if (!tmp.empty()) { // tmp may be empty due to clipper's bug, see STUDIO-2452
                     convex_hull = tmp.front();
@@ -829,7 +804,7 @@
         {
             auto inst = print_instance_with_bounding_box[k].print_instance;
             // 只需要考虑喷嘴到滑杆的偏移量，这个比整个工具头的碰撞半径要小得多
-            auto bbox = print_instance_with_bounding_box[k].bounding_box.inflated(-scale_(0.5 * print.config().extruder_clearance_max_radius.value));
+            auto bbox = print_instance_with_bounding_box[k].bounding_box.inflated(-scale_(0.5 * print.config().extruder_clearance_radius.value));
             auto iy1 = bbox.min.y();
             auto iy2 = bbox.max.y();
             (const_cast<ModelInstance*>(inst->model_instance))->arrange_order = k+1;
@@ -989,7 +964,6 @@
 {
     bool has_high_temperature_filament = false;
     bool has_low_temperature_filament = false;
-<<<<<<< HEAD
 
     for (const auto& type : filament_types) {
         if (get_filament_temp_type(type) ==FilamentTempType::HighTemp)
@@ -1001,19 +975,6 @@
     if (has_high_temperature_filament && has_low_temperature_filament)
         return false;
 
-=======
-
-    for (const auto& type : filament_types) {
-        if (get_filament_temp_type(type) ==FilamentTempType::HighTemp)
-            has_high_temperature_filament = true;
-        else if (get_filament_temp_type(type) == FilamentTempType::LowTemp)
-            has_low_temperature_filament = true;
-    }
-
-    if (has_high_temperature_filament && has_low_temperature_filament)
-        return false;
-
->>>>>>> 693aa8d2
     return true;
 }
 
@@ -1301,11 +1262,7 @@
         	} else if (extrusion_width_min <= layer_height) {
                 err_msg = L("Too small line width");
 				return false;
-<<<<<<< HEAD
 			} else if (extrusion_width_max > max_nozzle_diameter * 5) {
-=======
-			} else if (extrusion_width_max > max_nozzle_diameter * 2.5) {
->>>>>>> 693aa8d2
                 err_msg = L("Too large line width");
 				return false;
 			}
@@ -1904,11 +1861,8 @@
                 obj->infill();
                 obj->ironing();
                 obj->generate_support_material();
-<<<<<<< HEAD
+                obj->detect_overhangs_for_lift();
                 obj->estimate_curled_extrusions();
-=======
-                obj->detect_overhangs_for_lift();
->>>>>>> 693aa8d2
             }
         }
     }
@@ -2047,9 +2001,6 @@
     }
 
     // BBS
-<<<<<<< HEAD
-    if(!m_no_check)
-=======
     bool has_adaptive_layer_height = false;
     for (PrintObject* obj : m_objects) {
         if (obj->model_object()->layer_height_profile.empty() == false) {
@@ -2059,7 +2010,6 @@
     }
     // TODO adaptive layer height won't work with conflict checker because m_fake_wipe_tower's path is generated using fixed layer height
     if(!m_no_check && !has_adaptive_layer_height)
->>>>>>> 693aa8d2
     {
         using Clock                 = std::chrono::high_resolution_clock;
         auto            startTime   = Clock::now();
