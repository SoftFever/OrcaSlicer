#include "Model.hpp"
#include "libslic3r.h"
#include "BuildVolume.hpp"
#include "Exception.hpp"
#include "Model.hpp"
#include "ModelArrange.hpp"
#include "Arrange.hpp"
#include "Geometry.hpp"
#include "MTUtils.hpp"
#include "TriangleMeshSlicer.hpp"
#include "TriangleSelector.hpp"

#include "Format/AMF.hpp"
#include "Format/svg.hpp"
// BBS
#include "FaceDetector.hpp"

#include "libslic3r/Geometry/ConvexHull.hpp"

#include <float.h>

#include <boost/algorithm/string/predicate.hpp>
#include <boost/algorithm/string/replace.hpp>
#include <boost/filesystem.hpp>
#include <boost/log/trivial.hpp>
#include <boost/nowide/iostream.hpp>

#include "SVG.hpp"
#include <Eigen/Dense>
#include <functional>
#include "GCodeWriter.hpp"

// BBS: for segment
#include "MeshBoolean.hpp"
#include "Format/3mf.hpp"

// Transtltion
#include "I18N.hpp"

// ModelIO support
#ifdef __APPLE__
#include "Format/ModelIO.hpp"
#endif

#define _L(s) Slic3r::I18N::translate(s)

namespace Slic3r {
const std::vector<std::string> CONST_FILAMENTS = {
    "", "4", "8", "0C", "1C", "2C", "3C", "4C", "5C", "6C", "7C", "8C", "9C", "AC", "BC", "CC", "DC",
}; // 5                           10                            15    16
    // BBS initialization of static variables
    std::map<size_t, ExtruderParams> Model::extruderParamsMap = { {0,{"",0,0}}};
    GlobalSpeedMap Model::printSpeedMap{};
Model& Model::assign_copy(const Model &rhs)
{
    this->copy_id(rhs);
    // copy materials
    this->clear_materials();
    this->materials = rhs.materials;
    for (std::pair<const t_model_material_id, ModelMaterial*> &m : this->materials) {
        // Copy including the ID and m_model.
        m.second = new ModelMaterial(*m.second);
        m.second->set_model(this);
    }
    // copy objects
    this->clear_objects();
    this->objects.reserve(rhs.objects.size());
	for (const ModelObject *model_object : rhs.objects) {
        // Copy including the ID, leave ID set to invalid (zero).
        auto mo = ModelObject::new_copy(*model_object);
        mo->set_model(this);
		this->objects.emplace_back(mo);
    }

    // copy custom code per height
    // BBS
    this->plates_custom_gcodes = rhs.plates_custom_gcodes;
    this->curr_plate_index = rhs.curr_plate_index;
    this->calib_pa_pattern.reset();

    if (rhs.calib_pa_pattern) {
        this->calib_pa_pattern = std::make_unique<CalibPressureAdvancePattern>(
            CalibPressureAdvancePattern(*rhs.calib_pa_pattern)
        );
    }

    if (rhs.calib_pa_pattern) {
        this->calib_pa_pattern = std::make_unique<CalibPressureAdvancePattern>(CalibPressureAdvancePattern(*rhs.calib_pa_pattern));
    }

    // BBS: for design info
    this->design_info = rhs.design_info;
    this->model_info = rhs.model_info;
    this->stl_design_id = rhs.stl_design_id;
    this->stl_design_country = rhs.stl_design_country;
    this->profile_info = rhs.profile_info;

    this->mk_name = rhs.mk_name;
    this->mk_version = rhs.mk_version;
    this->md_name = rhs.md_name;
    this->md_value = rhs.md_value;

    return *this;
}

Model& Model::assign_copy(Model &&rhs)
{
    this->copy_id(rhs);
	// Move materials, adjust the parent pointer.
    this->clear_materials();
    this->materials = std::move(rhs.materials);
    for (std::pair<const t_model_material_id, ModelMaterial*> &m : this->materials)
        m.second->set_model(this);
    rhs.materials.clear();
    // Move objects, adjust the parent pointer.
    this->clear_objects();
	this->objects = std::move(rhs.objects);
    for (ModelObject *model_object : this->objects)
        model_object->set_model(this);
    rhs.objects.clear();

    // copy custom code per height
    // BBS
    this->plates_custom_gcodes = std::move(rhs.plates_custom_gcodes);
    this->curr_plate_index = rhs.curr_plate_index;
    this->calib_pa_pattern.reset();
    this->calib_pa_pattern.swap(rhs.calib_pa_pattern);

    //BBS: add auxiliary path logic
    // BBS: backup, all in one temp dir
    this->stl_design_id = rhs.stl_design_id;
    this->stl_design_country = rhs.stl_design_country;
    this->mk_name = rhs.mk_name;
    this->mk_version = rhs.mk_version;
    this->md_name = rhs.md_name;
    this->md_value = rhs.md_value;
    this->backup_path = std::move(rhs.backup_path);
    this->object_backup_id_map = std::move(rhs.object_backup_id_map);
    this->next_object_backup_id = rhs.next_object_backup_id;
    this->design_info = rhs.design_info;
    rhs.design_info.reset();
    this->model_info = rhs.model_info;
    rhs.model_info.reset();
    this->profile_info = rhs.profile_info;
    rhs.profile_info.reset();
    return *this;
}

void Model::assign_new_unique_ids_recursive()
{
    this->set_new_unique_id();
    for (std::pair<const t_model_material_id, ModelMaterial*> &m : this->materials)
        m.second->assign_new_unique_ids_recursive();
    for (ModelObject *model_object : this->objects)
        model_object->assign_new_unique_ids_recursive();
}

void Model::update_links_bottom_up_recursive()
{
	for (std::pair<const t_model_material_id, ModelMaterial*> &kvp : this->materials)
		kvp.second->set_model(this);
	for (ModelObject *model_object : this->objects) {
		model_object->set_model(this);
		for (ModelInstance *model_instance : model_object->instances)
			model_instance->set_model_object(model_object);
		for (ModelVolume *model_volume : model_object->volumes)
			model_volume->set_model_object(model_object);
	}
}

Model::~Model()
{
    this->clear_objects();
    this->clear_materials();
    // BBS: clear backup dir of temparary model
    if (!backup_path.empty())
        Slic3r::remove_backup(*this, true);
}

Model Model::read_from_step(const std::string&                                      input_file,
                            LoadStrategy                                            options,
                            ImportStepProgressFn                                    stepFn,
                            StepIsUtf8Fn                                            stepIsUtf8Fn,
                            std::function<int(Slic3r::Step&, double&, double&, bool&)>     step_mesh_fn,
                            double                                                  linear_defletion,
                            double                                                  angle_defletion,
                            bool                                                   is_split_compound)
{
    Model model;
    bool result = false;
    bool is_cb_cancel = false;
    std::string message;
    Step step_file(input_file);
    step_file.load();
    if (step_mesh_fn) {
        if (step_mesh_fn(step_file, linear_defletion, angle_defletion, is_split_compound) == -1) {
            Model empty_model;
            return empty_model;
        }
    }
    result = load_step(input_file.c_str(), &model, is_cb_cancel, linear_defletion, angle_defletion, is_split_compound, stepFn, stepIsUtf8Fn);
    if (is_cb_cancel) {
        Model empty_model;
        return empty_model;
    }

    if (!result) {
        if (message.empty())
            throw Slic3r::RuntimeError(_L("Loading of a model file failed."));
        else
            throw Slic3r::RuntimeError(message);
    }

    if (model.objects.empty())
        throw Slic3r::RuntimeError(_L("The supplied file couldn't be read because it's empty"));

    for (ModelObject *o : model.objects)
        o->input_file = input_file;

    if (options & LoadStrategy::AddDefaultInstances)
        model.add_default_instances();

    return model;
}

// BBS: add part plate related logic
// BBS: backup & restore
// Loading model from a file, it may be a simple geometry file as STL or OBJ, however it may be a project file as well.
Model Model::read_from_file(const std::string&                                  input_file,
                            DynamicPrintConfig*                                 config,
                            ConfigSubstitutionContext*                          config_substitutions,
                            LoadStrategy                                        options,
                            PlateDataPtrs*                                      plate_data,
                            std::vector<Preset*>*                               project_presets,
                            bool                                                *is_xxx,
                            Semver*                                             file_version,
                            Import3mfProgressFn                                 proFn,
                            ImportstlProgressFn                                 stlFn,
                            BBLProject *                                        project,
                            int                                                 plate_id,
                            ObjImportColorFn                                    objFn)
{
    Model model;

    DynamicPrintConfig temp_config;
    ConfigSubstitutionContext temp_config_substitutions_context(ForwardCompatibilitySubstitutionRule::EnableSilent);
    if (config == nullptr)
        config = &temp_config;
    if (config_substitutions == nullptr)
        config_substitutions = &temp_config_substitutions_context;
    //BBS: plate_data
    PlateDataPtrs temp_plate_data;
    bool temp_is_xxx;
    Semver temp_version;
    if (plate_data == nullptr)
        plate_data = &temp_plate_data;
    if (is_xxx == nullptr)
        is_xxx = &temp_is_xxx;
    if (file_version == nullptr)
        file_version = &temp_version;

    bool result = false;
    bool is_cb_cancel = false;
    std::string message;
    if (boost::algorithm::iends_with(input_file, ".stl"))
        result = load_stl(input_file.c_str(), &model, nullptr, stlFn);
    else if (boost::algorithm::iends_with(input_file, ".oltp"))
        result = load_stl(input_file.c_str(), &model, nullptr, stlFn,256);
    else if (boost::algorithm::iends_with(input_file, ".obj")) {
        ObjInfo                 obj_info;
        result = load_obj(input_file.c_str(), &model, obj_info, message);
        if (result){
            unsigned char first_extruder_id;
            if (obj_info.vertex_colors.size() > 0) {
                std::vector<unsigned char> vertex_filament_ids;
                if (objFn) { // 1.result is ok and pop up a dialog
                    objFn(obj_info.vertex_colors, false, vertex_filament_ids, first_extruder_id);
                    if (vertex_filament_ids.size() > 0) {
                        result = obj_import_vertex_color_deal(vertex_filament_ids, first_extruder_id, & model);
                    }
                }
            } else if (obj_info.face_colors.size() > 0 && obj_info.has_uv_png == false) { // mtl file
                std::vector<unsigned char> face_filament_ids;
                if (objFn) { // 1.result is ok and pop up a dialog
                    objFn(obj_info.face_colors, obj_info.is_single_mtl, face_filament_ids, first_extruder_id);
                    if (face_filament_ids.size() > 0) {
                        result = obj_import_face_color_deal(face_filament_ids, first_extruder_id, &model);
                    }
                }
            } /*else if (obj_info.has_uv_png && obj_info.uvs.size() > 0) {
                boost::filesystem::path full_path(input_file);
                std::string             obj_directory = full_path.parent_path().string();
                obj_info.obj_dircetory = obj_directory;
                result = false;
                message = _L("Importing obj with png function is developing.");
            }*/
        }
    }
    else if (boost::algorithm::iends_with(input_file, ".svg"))
        result = load_svg(input_file.c_str(), &model, message);
    //BBS: remove the old .amf.xml files
    //else if (boost::algorithm::iends_with(input_file, ".amf") || boost::algorithm::iends_with(input_file, ".amf.xml"))
    else if (boost::algorithm::iends_with(input_file, ".amf"))
        //BBS: is_xxx is used for is_inches when load amf
        result = load_amf(input_file.c_str(), config, config_substitutions, &model, is_xxx);
    else if (boost::algorithm::iends_with(input_file, ".3mf"))
        //BBS: add part plate related logic
        // BBS: backup & restore
        //FIXME options & LoadStrategy::CheckVersion ?
        //BBS: is_xxx is used for is_bbs_3mf when load 3mf
        result = load_bbs_3mf(input_file.c_str(), config, config_substitutions, &model, plate_data, project_presets, is_xxx, file_version, proFn, options, project, plate_id);
#ifdef __APPLE__
    else if (boost::algorithm::iends_with(input_file, ".usd") || boost::algorithm::iends_with(input_file, ".usda") ||
             boost::algorithm::iends_with(input_file, ".usdc") || boost::algorithm::iends_with(input_file, ".usdz") ||
             boost::algorithm::iends_with(input_file, ".abc") || boost::algorithm::iends_with(input_file, ".ply")) {
        std::string temp_stl = make_temp_stl_with_modelio(input_file);
        if (temp_stl.empty()) {
            throw Slic3r::RuntimeError("Failed to convert asset to STL via ModelIO.");
        }
        result = load_stl(temp_stl.c_str(), &model);
        delete_temp_file(temp_stl);
    }
#endif
    else
        throw Slic3r::RuntimeError(_L("Unknown file format. Input file must have .stl, .obj, .amf(.xml) extension."));

    if (is_cb_cancel) {
        Model empty_model;
        return empty_model;
    }

    if (!result) {
        if (message.empty())
            throw Slic3r::RuntimeError(_L("Loading of a model file failed."));
        else
            throw Slic3r::RuntimeError(message);
    }

    if (model.objects.empty())
        throw Slic3r::RuntimeError(_L("The supplied file couldn't be read because it's empty"));

    for (ModelObject *o : model.objects)
        o->input_file = input_file;

    if (options & LoadStrategy::AddDefaultInstances)
        model.add_default_instances();

    //BBS
    //CustomGCode::update_custom_gcode_per_print_z_from_config(model.custom_gcode_per_print_z, config);
    //BBS
    for (auto& plate_gcodes : model.plates_custom_gcodes)
        CustomGCode::check_mode_for_custom_gcode_per_print_z(plate_gcodes.second);

    sort_remove_duplicates(config_substitutions->substitutions);
    return model;
}

//BBS: add part plate related logic
// BBS: backup & restore
// Loading model from a file (3MF or AMF), not from a simple geometry file (STL or OBJ).
Model Model::read_from_archive(const std::string& input_file, DynamicPrintConfig* config, ConfigSubstitutionContext* config_substitutions, En3mfType& out_file_type, LoadStrategy options,
        PlateDataPtrs* plate_data, std::vector<Preset*>* project_presets, Semver* file_version, Import3mfProgressFn proFn, BBLProject *project)
{
    assert(config != nullptr);
    assert(config_substitutions != nullptr);

    Model model;

    bool result = false;
    bool is_bbl_3mf;
    if (boost::algorithm::iends_with(input_file, ".3mf")) {
        PrusaFileParser prusa_file_parser;
        if (prusa_file_parser.check_3mf_from_prusa(input_file)) {
            // for Prusa 3mf
            result = load_3mf(input_file.c_str(), *config, *config_substitutions, &model, true);
            out_file_type = En3mfType::From_Prusa;
        } else {
            // BBS: add part plate related logic
            // BBS: backup & restore
            result = load_bbs_3mf(input_file.c_str(), config, config_substitutions, &model, plate_data, project_presets, &is_bbl_3mf, file_version, proFn, options, project);
        }
    }
    else if (boost::algorithm::iends_with(input_file, ".zip.amf"))
        result = load_amf(input_file.c_str(), config, config_substitutions, &model, &is_bbl_3mf);
    else
        throw Slic3r::RuntimeError(_L("Unknown file format. Input file must have .3mf or .zip.amf extension."));

    if (out_file_type != En3mfType::From_Prusa) {
        out_file_type = is_bbl_3mf ? En3mfType::From_BBS : En3mfType::From_Other;
    }

    if (!result)
        throw Slic3r::RuntimeError(_L("Loading of a model file failed."));

    for (ModelObject *o : model.objects) {
//        if (boost::algorithm::iends_with(input_file, ".zip.amf"))
//        {
//            // we remove the .zip part of the extension to avoid it be added to filenames when exporting
//            o->input_file = boost::ireplace_last_copy(input_file, ".zip.", ".");
//        }
//        else
            o->input_file = input_file;
    }

    bool cb_cancel;
    if (options & LoadStrategy::AddDefaultInstances) {
        model.add_default_instances();
        BOOST_LOG_TRIVIAL(info) << __FUNCTION__ << ":" <<__LINE__ << boost::format("import 3mf IMPORT_STAGE_ADD_INSTANCE\n");
        if (proFn) {
            proFn(IMPORT_STAGE_ADD_INSTANCE, 0, 1, cb_cancel);
            if (cb_cancel)
                throw Slic3r::RuntimeError(_L("Canceled"));
        }
    }

    //BBS
    //CustomGCode::update_custom_gcode_per_print_z_from_config(model.custom_gcode_per_print_z, config);

    BOOST_LOG_TRIVIAL(info) << __FUNCTION__ << ":" << __LINE__ << boost::format("import 3mf IMPORT_STAGE_UPDATE_GCODE\n");
    if (proFn) {
        proFn(IMPORT_STAGE_UPDATE_GCODE, 0, 1, cb_cancel);
        if (cb_cancel)
            throw Slic3r::RuntimeError(_L("Canceled"));
    }

    //BBS
    for (auto& plate_gcodes : model.plates_custom_gcodes)
        CustomGCode::check_mode_for_custom_gcode_per_print_z(plate_gcodes.second);

    BOOST_LOG_TRIVIAL(info) << __FUNCTION__ << ":" << __LINE__ << boost::format("import 3mf IMPORT_STAGE_CHECK_MODE_GCODE\n");
    if (proFn) {
        proFn(IMPORT_STAGE_CHECK_MODE_GCODE, 0, 1, cb_cancel);
        if (cb_cancel)
            throw Slic3r::RuntimeError(_L("Canceled"));
    }

    handle_legacy_sla(*config);

    return model;
}

ModelObject* Model::add_object()
{
    this->objects.emplace_back(new ModelObject(this));
    return this->objects.back();
}

ModelObject* Model::add_object(const char *name, const char *path, const TriangleMesh &mesh)
{
    ModelObject* new_object = new ModelObject(this);
    this->objects.push_back(new_object);
    new_object->name = name;
    new_object->input_file = path;
    ModelVolume *new_volume = new_object->add_volume(mesh);
    new_volume->name = name;
    new_volume->source.input_file = path;
    new_volume->source.object_idx = (int)this->objects.size() - 1;
    new_volume->source.volume_idx = (int)new_object->volumes.size() - 1;
    // BBS: set extruder id to 1
    if (!new_object->config.has("extruder") || new_object->config.extruder() == 0)
        new_object->config.set_key_value("extruder", new ConfigOptionInt(1));
    new_object->invalidate_bounding_box();
    return new_object;
}

ModelObject* Model::add_object(const char *name, const char *path, TriangleMesh &&mesh)
{
    ModelObject* new_object = new ModelObject(this);
    this->objects.push_back(new_object);
    new_object->name = name;
    new_object->input_file = path;
    ModelVolume *new_volume = new_object->add_volume(std::move(mesh));
    new_volume->name = name;
    new_volume->source.input_file = path;
    new_volume->source.object_idx = (int)this->objects.size() - 1;
    new_volume->source.volume_idx = (int)new_object->volumes.size() - 1;
    // BBS: set default extruder id to 1
    if (!new_object->config.has("extruder") || new_object->config.extruder() == 0)
        new_object->config.set_key_value("extruder", new ConfigOptionInt(1));
    new_object->invalidate_bounding_box();
    return new_object;
}

ModelObject* Model::add_object(const ModelObject &other)
{
	ModelObject* new_object = ModelObject::new_clone(other);
    new_object->set_model(this);
    // BBS: set default extruder id to 1
    if (!new_object->config.has("extruder") || new_object->config.extruder() == 0)
        new_object->config.set_key_value("extruder", new ConfigOptionInt(1));
    this->objects.push_back(new_object);
    // BBS: backup
    if (need_backup) {
        if (auto model = other.get_model()) {
            auto iter = object_backup_id_map.find(other.id().id);
            if (iter != object_backup_id_map.end()) {
                object_backup_id_map.emplace(new_object->id().id, iter->second);
                object_backup_id_map.erase(iter);
                return new_object;
            }
        }
        Slic3r::save_object_mesh(*new_object);
    }
    return new_object;
}

void Model::delete_object(size_t idx)
{
    ModelObjectPtrs::iterator i = this->objects.begin() + idx;
    // BBS: backup
    Slic3r::delete_object_mesh(**i);
    delete *i;
    this->objects.erase(i);
}

bool Model::delete_object(ModelObject* object)
{
    if (object != nullptr) {
        size_t idx = 0;
        for (ModelObject *model_object : objects) {
            if (model_object == object) {
                // BBS: backup
                Slic3r::delete_object_mesh(*model_object);
                delete model_object;
                objects.erase(objects.begin() + idx);
                return true;
            }
            ++ idx;
        }
    }
    return false;
}

bool Model::delete_object(ObjectID id)
{
    if (id.id != 0) {
        size_t idx = 0;
        for (ModelObject *model_object : objects) {
            if (model_object->id() == id) {
                // BBS: backup
                Slic3r::delete_object_mesh(*model_object);
                delete model_object;
                objects.erase(objects.begin() + idx);
                return true;
            }
            ++ idx;
        }
    }
    return false;
}

void Model::clear_objects()
{
    for (ModelObject* o : this->objects) {
        // BBS: backup
        Slic3r::delete_object_mesh(*o);
        delete o;
    }
    this->objects.clear();
    object_backup_id_map.clear();
    next_object_backup_id = 1;
}

// BBS: backup, reuse objects
void Model::collect_reusable_objects(std::vector<ObjectBase*>& objects)
{
    for (ModelObject* model_object : this->objects) {
        objects.push_back(model_object);
        for (ModelVolume* model_volume : model_object->volumes)
            objects.push_back(model_volume);
        std::transform(model_object->volumes.begin(),
                       model_object->volumes.end(),
                       std::back_inserter(model_object->volume_ids),
                       std::mem_fn(&ObjectBase::id));
        model_object->volumes.clear();
    }
    // we never own these objects
    this->objects.clear();
}

void Model::set_object_backup_id(ModelObject const& object, int uuid)
{
    object_backup_id_map[object.id().id] = uuid;
    if (uuid >= next_object_backup_id) next_object_backup_id = uuid + 1;
}

int Model::get_object_backup_id(ModelObject const& object)
{
    auto i = object_backup_id_map.find(object.id().id);
    if (i == object_backup_id_map.end()) {
        i = object_backup_id_map.insert(std::make_pair(object.id().id, next_object_backup_id++)).first;
    }
    return i->second;
}

int Model::get_object_backup_id(ModelObject const& object) const
{
    return object_backup_id_map.find(object.id().id)->second;
}

void Model::delete_material(t_model_material_id material_id)
{
    ModelMaterialMap::iterator i = this->materials.find(material_id);
    if (i != this->materials.end()) {
        delete i->second;
        this->materials.erase(i);
    }
}

void Model::clear_materials()
{
    for (auto &m : this->materials)
        delete m.second;
    this->materials.clear();
}

ModelMaterial* Model::add_material(t_model_material_id material_id)
{
    assert(! material_id.empty());
    ModelMaterial* material = this->get_material(material_id);
    if (material == nullptr)
        material = this->materials[material_id] = new ModelMaterial(this);
    return material;
}

ModelMaterial* Model::add_material(t_model_material_id material_id, const ModelMaterial &other)
{
    assert(! material_id.empty());
    // delete existing material if any
    ModelMaterial* material = this->get_material(material_id);
    delete material;
    // set new material
	material = new ModelMaterial(other);
	material->set_model(this);
    this->materials[material_id] = material;
    return material;
}

// makes sure all objects have at least one instance
bool Model::add_default_instances()
{
    // apply a default position to all objects not having one
    for (ModelObject *o : this->objects)
        if (o->instances.empty())
            o->add_instance();
    return true;
}

// this returns the bounding box of the *transformed* instances
BoundingBoxf3 Model::bounding_box_approx() const
{
    BoundingBoxf3 bb;
    for (ModelObject *o : this->objects)
        bb.merge(o->bounding_box_approx());
    return bb;
}

BoundingBoxf3 Model::bounding_box_exact() const
{
    BoundingBoxf3 bb;
    for (ModelObject *o : this->objects)
        bb.merge(o->bounding_box_exact());
    return bb;
}

double Model::max_z() const
{
    double z = 0;
    for (ModelObject *o : this->objects)
        z = std::max(z, o->max_z());
    return z;
}

unsigned int Model::update_print_volume_state(const BuildVolume &build_volume)
{
    unsigned int num_printable = 0;
    for (ModelObject* model_object : this->objects)
        num_printable += model_object->update_instances_print_volume_state(build_volume);
    //BBS: add logs for build_volume
    const BoundingBoxf3& print_volume = build_volume.bounding_volume();
    BOOST_LOG_TRIVIAL(info) << __FUNCTION__ << boost::format(", print_volume {%1%, %2%, %3%} to {%4%, %5%, %6%}, got %7% printable istances")\
        %print_volume.min.x() %print_volume.min.y() %print_volume.min.z()%print_volume.max.x() %print_volume.max.y() %print_volume.max.z() %num_printable;
    return num_printable;
}

bool Model::center_instances_around_point(const Vec2d &point)
{
    BoundingBoxf3 bb;
    for (ModelObject *o : this->objects)
        for (size_t i = 0; i < o->instances.size(); ++ i)
            bb.merge(o->instance_bounding_box(i, false));

    Vec2d shift2 = point - to_2d(bb.center());
	if (std::abs(shift2(0)) < EPSILON && std::abs(shift2(1)) < EPSILON)
		// No significant shift, don't do anything.
		return false;

	Vec3d shift3 = Vec3d(shift2(0), shift2(1), 0.0);
	for (ModelObject *o : this->objects) {
		for (ModelInstance *i : o->instances)
			i->set_offset(i->get_offset() + shift3);
		o->invalidate_bounding_box();
	}
	return true;
}

// flattens everything to a single mesh
TriangleMesh Model::mesh() const
{
    TriangleMesh mesh;
    for (const ModelObject *o : this->objects)
        mesh.merge(o->mesh());
    return mesh;
}

void Model::duplicate_objects_grid(size_t x, size_t y, coordf_t dist)
{
    if (this->objects.size() > 1) throw "Grid duplication is not supported with multiple objects";
    if (this->objects.empty()) throw "No objects!";

    ModelObject* object = this->objects.front();
    object->clear_instances();

    Vec3d ext_size = object->bounding_box_exact().size() + dist * Vec3d::Ones();

    for (size_t x_copy = 1; x_copy <= x; ++x_copy) {
        for (size_t y_copy = 1; y_copy <= y; ++y_copy) {
            ModelInstance* instance = object->add_instance();
            instance->set_offset(Vec3d(ext_size(0) * (double)(x_copy - 1), ext_size(1) * (double)(y_copy - 1), 0.0));
        }
    }
}

bool Model::looks_like_multipart_object() const
{
    if (this->objects.size() <= 1)
        return false;
    double zmin = std::numeric_limits<double>::max();
    for (const ModelObject *obj : this->objects) {
        if (obj->volumes.size() > 1 || obj->config.keys().size() > 1)
            return false;

        double zmin_this = obj->min_z();
        if (zmin == std::numeric_limits<double>::max())
            zmin = zmin_this;
        else if (std::abs(zmin - zmin_this) > EPSILON)
            // The Object don't share zmin.
            return true;
    }
    return false;
}

// Generate next extruder ID string, in the range of (1, max_extruders).
static inline int auto_extruder_id(unsigned int max_extruders, unsigned int &cntr)
{
    int out = ++ cntr;
    if (cntr == max_extruders)
    	cntr = 0;
    return out;
}

void Model::convert_multipart_object(unsigned int max_extruders)
{
    assert(this->objects.size() >= 2);
    if (this->objects.size() < 2)
        return;

    ModelObject* object = new ModelObject(this);
    object->input_file = this->objects.front()->input_file;
    object->name = boost::filesystem::path(this->objects.front()->input_file).stem().string();
    //FIXME copy the config etc?

    unsigned int extruder_counter = 0;

	for (const ModelObject* o : this->objects)
    	for (const ModelVolume* v : o->volumes) {
            // If there are more than one object, put all volumes together
            // Each object may contain any number of volumes and instances
            // The volumes transformations are relative to the object containing them...
            Geometry::Transformation trafo_volume = v->get_transformation();
            // Revert the centering operation.
            trafo_volume.set_offset(trafo_volume.get_offset() - o->origin_translation);
            int counter = 1;
            auto copy_volume = [o, v, max_extruders, &counter, &extruder_counter](ModelVolume *new_v) {
                assert(new_v != nullptr);
                new_v->name = (counter > 1) ? o->name + "_" + std::to_string(counter++) : o->name;
                //BBS: Use extruder priority: volumn > object > default
                if (v->config.option("extruder"))
                    new_v->config.set("extruder", v->config.extruder());
                else if (o->config.option("extruder"))
                    new_v->config.set("extruder", o->config.extruder());

                return new_v;
            };
            if (o->instances.empty()) {
                copy_volume(object->add_volume(*v))->set_transformation(trafo_volume);
            } else {
                for (const ModelInstance* i : o->instances)
                    // ...so, transform everything to a common reference system (world)
                    copy_volume(object->add_volume(*v))->set_transformation(i->get_transformation() * trafo_volume);
            }
        }

    // commented-out to fix #2868
//    object->add_instance();
//    object->instances[0]->set_offset(object->raw_mesh_bounding_box().center());

    this->clear_objects();
    this->objects.push_back(object);
}

static constexpr const double volume_threshold_inches = 8.0; // 9 = 2*2*2;

bool Model::looks_like_imperial_units() const
{
    if (this->objects.size() == 0)
        return false;

    for (ModelObject* obj : this->objects)
        if (obj->get_object_stl_stats().volume < volume_threshold_inches) {
            if (!obj->is_cut())
                return true;
            bool all_cut_parts_look_like_imperial_units = true;
            for (ModelObject* obj_other : this->objects) {
                if (obj_other == obj)
                    continue;
                if (obj_other->cut_id.is_equal(obj->cut_id) && obj_other->get_object_stl_stats().volume >= volume_threshold_inches) {
                    all_cut_parts_look_like_imperial_units = false;
                    break;
                }
            }
            if (all_cut_parts_look_like_imperial_units)
                return true;
        }

    return false;
}

void Model::convert_from_imperial_units(bool only_small_volumes)
{
    static constexpr const float in_to_mm = 25.4f;
    for (ModelObject* obj : this->objects)
        if (! only_small_volumes || obj->get_object_stl_stats().volume < volume_threshold_inches) {
            obj->scale_mesh_after_creation(in_to_mm);
            for (ModelVolume* v : obj->volumes) {
                assert(! v->source.is_converted_from_meters);
                v->source.is_converted_from_inches = true;
            }
        }
}

static constexpr const double volume_threshold_meters = 0.008; // 0.008 = 0.2*0.2*0.2

bool Model::looks_like_saved_in_meters() const
{
    if (this->objects.size() == 0)
        return false;

    for (ModelObject* obj : this->objects)
        if (obj->get_object_stl_stats().volume < volume_threshold_meters)
            return true;

    return false;
}

void Model::convert_from_meters(bool only_small_volumes)
{
    static constexpr const double m_to_mm = 1000;
    for (ModelObject* obj : this->objects)
        if (! only_small_volumes || obj->get_object_stl_stats().volume < volume_threshold_meters) {
            obj->scale_mesh_after_creation(m_to_mm);
            for (ModelVolume* v : obj->volumes) {
                assert(! v->source.is_converted_from_inches);
                v->source.is_converted_from_meters = true;
            }
        }
}

static constexpr const double zero_volume = 0.0000000001;

int Model::removed_objects_with_zero_volume()
{
    if (objects.size() == 0)
        return 0;

    int removed = 0;
    for (int i = int(objects.size()) - 1; i >= 0; i--)
        if (objects[i]->get_object_stl_stats().volume < zero_volume) {
            delete_object(size_t(i));
            removed++;
        }
    return removed;
}

void Model::adjust_min_z()
{
    if (objects.empty())
        return;

    if (this->bounding_box_exact().min.z() < 0.0)
    {
        for (ModelObject* obj : objects)
        {
            if (obj != nullptr)
            {
                coordf_t obj_min_z = obj->min_z();
                if (obj_min_z < 0.0)
                    obj->translate_instances(Vec3d(0.0, 0.0, -obj_min_z));
            }
        }
    }
}

// Propose a filename including path derived from the ModelObject's input path.
// If object's name is filled in, use the object name, otherwise use the input name.
std::string Model::propose_export_file_name_and_path() const
{
    std::string input_file;
    for (const ModelObject *model_object : this->objects)
        for (ModelInstance *model_instance : model_object->instances)
            if (model_instance->is_printable()) {
                input_file = model_object->get_export_filename();

                if (!input_file.empty())
                    goto end;
                // Other instances will produce the same name, skip them.
                break;
            }
end:
    return input_file;
}

//BBS: add auxiliary files temp path
// BBS: backup all in one dir
std::string Model::get_auxiliary_file_temp_path()
{
    return get_backup_path("Auxiliaries");
}

// BBS: backup dir
std::string Model::get_backup_path()
{
    if (backup_path.empty())
    {
        auto pid = get_current_pid();
        boost::filesystem::path parent_path(temporary_dir());
        std::time_t t = std::time(0);
        std::tm* now_time = std::localtime(&t);
        std::stringstream buf;
        buf << "/orcaslicer_model/";
        buf << std::put_time(now_time, "%a_%b_%d/%H_%M_%S#");
        buf << pid << "#";
        buf << this->id().id;

        backup_path = parent_path.string() + buf.str();
        BOOST_LOG_TRIVIAL(info) << boost::format("model %1%, id %2%, backup_path empty, set to %3%")%this%this->id().id%backup_path;
        boost::filesystem::path temp_path(backup_path);
        if (boost::filesystem::exists(temp_path))
        {
            BOOST_LOG_TRIVIAL(info) << boost::format("model %1%, id %2%, remove previous %3%")%this%this->id().id%backup_path;
            boost::filesystem::remove_all(temp_path);
        }
    }
    boost::filesystem::path temp_path(backup_path);
    try {
        if (!boost::filesystem::exists(temp_path))
        {
            BOOST_LOG_TRIVIAL(info) << "create /3D/Objects in " << temp_path;
            boost::filesystem::create_directories(backup_path + "/3D/Objects");
            BOOST_LOG_TRIVIAL(info) << "create /Metadata in " << temp_path;
            boost::filesystem::create_directories(backup_path + "/Metadata");
            BOOST_LOG_TRIVIAL(info) << "create /lock.txt in " << temp_path;
            save_string_file(backup_path + "/lock.txt",
                boost::lexical_cast<std::string>(get_current_pid()));
        }
    } catch (std::exception &ex) {
        BOOST_LOG_TRIVIAL(error) << "Failed to create backup path" << temp_path << ": " << ex.what();
    }

    return backup_path;
}

void Model::remove_backup_path_if_exist()
{
    if (!backup_path.empty()) {
        boost::filesystem::path temp_path(backup_path);
        if (boost::filesystem::exists(temp_path))
        {
            BOOST_LOG_TRIVIAL(info) << __FUNCTION__ << boost::format("model %1%, id %2% remove backup_path %3%")%this%this->id().id%backup_path;
            boost::filesystem::remove_all(temp_path);
        }
	backup_path.clear();
    }
}

std::string Model::get_backup_path(const std::string &sub_path)
{
    auto path = get_backup_path() + "/" + sub_path;
    try {
        if (!boost::filesystem::exists(path)) {
            BOOST_LOG_TRIVIAL(info) << "create missing sub_path" << path;
            boost::filesystem::create_directories(path);
        }
    } catch (std::exception &ex) {
        BOOST_LOG_TRIVIAL(error) << "Failed to create missing sub_path" << path << ": " << ex.what();
    }
    return path;
}

void Model::set_backup_path(std::string const& path)
{
    if (backup_path == path)
        return;
    if ("detach" == path) {
        backup_path.clear();
        return;
    }
    if (!backup_path.empty()) {
        BOOST_LOG_TRIVIAL(info) << __FUNCTION__<<boost::format(", model %1%, id %2%, remove previous backup %3%")%this%this->id().id%backup_path;
        Slic3r::remove_backup(*this, true);
    }
    backup_path = path;
    BOOST_LOG_TRIVIAL(info) << __FUNCTION__<<boost::format(", model %1%, id %2%, set backup to %3%")%this%this->id().id%backup_path;
}

void Model::load_from(Model& model)
{
    set_backup_path(model.get_backup_path());
    model.backup_path.clear();
    object_backup_id_map = model.object_backup_id_map;
    next_object_backup_id = model.next_object_backup_id;
    design_info = model.design_info;
    stl_design_id = model.stl_design_id;
    stl_design_country = model.stl_design_country;
    model_info  = model.model_info;
    profile_info  = model.profile_info;
    mk_name = model.mk_name;
    mk_version = model.mk_version;
    md_name = model.md_name;
    md_value = model.md_value;
    model.design_info.reset();
    model.model_info.reset();
    model.profile_info.reset();
    model.calib_pa_pattern.reset();
}

// BBS: backup
void Model::set_need_backup()
{
    need_backup = true;
}

std::string Model::propose_export_file_name_and_path(const std::string &new_extension) const
{
    return boost::filesystem::path(this->propose_export_file_name_and_path()).replace_extension(new_extension).string();
}

bool Model::is_fdm_support_painted() const
{
    return std::any_of(this->objects.cbegin(), this->objects.cend(), [](const ModelObject *mo) { return mo->is_fdm_support_painted(); });
}

bool Model::is_seam_painted() const
{
    return std::any_of(this->objects.cbegin(), this->objects.cend(), [](const ModelObject *mo) { return mo->is_seam_painted(); });
}

bool Model::is_mm_painted() const
{
    return std::any_of(this->objects.cbegin(), this->objects.cend(), [](const ModelObject *mo) { return mo->is_mm_painted(); });
}


static void add_cut_volume(TriangleMesh& mesh, ModelObject* object, const ModelVolume* src_volume, const Transform3d& cut_matrix, const std::string& suffix = {}, ModelVolumeType type = ModelVolumeType::MODEL_PART)
{
    if (mesh.empty())
        return;

    mesh.transform(cut_matrix);
    ModelVolume* vol = object->add_volume(mesh);
    vol->set_type(type);

    vol->name = src_volume->name + suffix;
    // Don't copy the config's ID.
    vol->config.assign_config(src_volume->config);
    assert(vol->config.id().valid());
    assert(vol->config.id() != src_volume->config.id());
    vol->set_material(src_volume->material_id(), *src_volume->material());
    vol->cut_info = src_volume->cut_info;
}

ModelObject::~ModelObject()
{
    this->clear_volumes();
    this->clear_instances();
}

// maintains the m_model pointer
ModelObject& ModelObject::assign_copy(const ModelObject &rhs)
{
	assert(this->id().invalid() || this->id() == rhs.id());
	assert(this->config.id().invalid() || this->config.id() == rhs.config.id());
	this->copy_id(rhs);

    this->name                        = rhs.name;
    //BBS: add module name
    this->module_name                 = rhs.module_name;
    this->input_file                  = rhs.input_file;
    // Copies the config's ID
    this->config                      = rhs.config;
    assert(this->config.id() == rhs.config.id());
    this->sla_support_points          = rhs.sla_support_points;
    this->sla_points_status           = rhs.sla_points_status;
    this->sla_drain_holes             = rhs.sla_drain_holes;
    this->brim_points                 = rhs.brim_points;
    this->layer_config_ranges         = rhs.layer_config_ranges;
    this->layer_height_profile        = rhs.layer_height_profile;
    this->printable                   = rhs.printable;
    this->origin_translation          = rhs.origin_translation;
    this->cut_id.copy(rhs.cut_id);
    this->copy_transformation_caches(rhs);

    this->clear_volumes();
    this->volumes.reserve(rhs.volumes.size());
    for (ModelVolume *model_volume : rhs.volumes) {
        this->volumes.emplace_back(new ModelVolume(*model_volume));
        this->volumes.back()->set_model_object(this);
    }
    this->clear_instances();
	this->instances.reserve(rhs.instances.size());
    for (const ModelInstance *model_instance : rhs.instances) {
        this->instances.emplace_back(new ModelInstance(*model_instance));
        this->instances.back()->set_model_object(this);
    }

    return *this;
}

// maintains the m_model pointer
ModelObject& ModelObject::assign_copy(ModelObject &&rhs)
{
	assert(this->id().invalid());
    this->copy_id(rhs);

    this->name                        = std::move(rhs.name);
    //BBS: add module name
    this->module_name                 = std::move(rhs.module_name);
    this->input_file                  = std::move(rhs.input_file);
    // Moves the config's ID
    this->config                      = std::move(rhs.config);
    assert(this->config.id() == rhs.config.id());
    this->sla_support_points          = std::move(rhs.sla_support_points);
    this->sla_points_status           = std::move(rhs.sla_points_status);
    this->sla_drain_holes             = std::move(rhs.sla_drain_holes);
    this->brim_points                 = std::move(brim_points);
    this->layer_config_ranges         = std::move(rhs.layer_config_ranges);
    this->layer_height_profile        = std::move(rhs.layer_height_profile);
    this->printable                   = std::move(rhs.printable);
    this->origin_translation          = std::move(rhs.origin_translation);
    this->copy_transformation_caches(rhs);

    this->clear_volumes();
	this->volumes = std::move(rhs.volumes);
	rhs.volumes.clear();
    for (ModelVolume *model_volume : this->volumes)
        model_volume->set_model_object(this);
    this->clear_instances();
	this->instances = std::move(rhs.instances);
	rhs.instances.clear();
    for (ModelInstance *model_instance : this->instances)
        model_instance->set_model_object(this);

    return *this;
}

void ModelObject::assign_new_unique_ids_recursive()
{
    this->set_new_unique_id();
    for (ModelVolume *model_volume : this->volumes)
        model_volume->assign_new_unique_ids_recursive();
    for (ModelInstance *model_instance : this->instances)
        model_instance->assign_new_unique_ids_recursive();
    this->layer_height_profile.set_new_unique_id();
}

// Clone this ModelObject including its volumes and instances, keep the IDs of the copies equal to the original.
// Called by Print::apply() to clone the Model / ModelObject hierarchy to the back end for background processing.
//ModelObject* ModelObject::clone(Model *parent)
//{
//    return new ModelObject(parent, *this, true);
//}


// BBS: production extension
int ModelObject::get_backup_id() const { return m_model ? get_model()->get_object_backup_id(*this) : -1; }

// BBS: Boolean Operations impl. - MusangKing
bool ModelObject::make_boolean(ModelObject *cut_object, const std::string &boolean_opts)
{
    // merge meshes into single volume instead of multi-parts object
    if (this->volumes.size() != 1) {
        // we can't merge meshes if there's not just one volume
        return false;
    }
    std::vector<TriangleMesh> new_meshes;

    const TriangleMesh &cut_mesh = cut_object->mesh();
    MeshBoolean::mcut::make_boolean(this->mesh(), cut_mesh, new_meshes, boolean_opts);

    this->clear_volumes();
    int i = 1;
    for (TriangleMesh &mesh : new_meshes) {
        ModelVolume *vol = this->add_volume(mesh);
        vol->name        = this->name + "_" + std::to_string(i++);
    }
    return true;
}

ModelVolume *ModelObject::add_volume(const TriangleMesh &mesh, bool modify_to_center_geometry)
{
    ModelVolume* v = new ModelVolume(this, mesh);
    this->volumes.push_back(v);
    if (modify_to_center_geometry) {
        v->center_geometry_after_creation();
        this->invalidate_bounding_box();
    }
    // BBS: backup
    Slic3r::save_object_mesh(*this);
    return v;
}

ModelVolume *ModelObject::add_volume(TriangleMesh &&mesh, ModelVolumeType type /*= ModelVolumeType::MODEL_PART*/, bool modify_to_center_geometry)
{
    ModelVolume* v = new ModelVolume(this, std::move(mesh), type);
    this->volumes.push_back(v);
    if (modify_to_center_geometry) {
        v->center_geometry_after_creation();
        this->invalidate_bounding_box();
    }
    // BBS: backup
    Slic3r::save_object_mesh(*this);
    return v;
}

ModelVolume* ModelObject::add_volume(const ModelVolume &other, ModelVolumeType type /*= ModelVolumeType::INVALID*/)
{
    ModelVolume* v = new ModelVolume(this, other);
    if (type != ModelVolumeType::INVALID && v->type() != type)
        v->set_type(type);

    v->cut_info = other.cut_info;

    this->volumes.push_back(v);
	// The volume should already be centered at this point of time when copying shared pointers of the triangle mesh and convex hull.
//	v->center_geometry_after_creation();
//    this->invalidate_bounding_box();
    // BBS: backup
    Slic3r::save_object_mesh(*this);
    return v;
}

ModelVolume* ModelObject::add_volume(const ModelVolume &other, TriangleMesh &&mesh)
{
    ModelVolume* v = new ModelVolume(this, other, std::move(mesh));
    this->volumes.push_back(v);
    v->center_geometry_after_creation();
    this->invalidate_bounding_box();
    // BBS: backup
    Slic3r::save_object_mesh(*this);
    return v;
}

ModelVolume* ModelObject::add_volume_with_shared_mesh(const ModelVolume &other, ModelVolumeType type /*= ModelVolumeType::INVALID*/)
{
    ModelVolume* v = new ModelVolume(this, other.m_mesh);
    if (type != ModelVolumeType::INVALID && v->type() != type)
        v->set_type(type);
    this->volumes.push_back(v);
	// The volume should already be centered at this point of time when copying shared pointers of the triangle mesh and convex hull.
//	v->center_geometry_after_creation();
//    this->invalidate_bounding_box();
    // BBS: backup
    Slic3r::save_object_mesh(*this);
    return v;
}

void ModelObject::delete_volume(size_t idx)
{
    ModelVolumePtrs::iterator i = this->volumes.begin() + idx;
    delete *i;
    this->volumes.erase(i);

    if (this->volumes.size() == 1)
    {
        // only one volume left
        // we need to collapse the volume transform into the instances transforms because now when selecting this volume
        // it will be seen as a single full instance ans so its volume transform may be ignored
        ModelVolume* v = this->volumes.front();
        Transform3d v_t = v->get_transformation().get_matrix();
        for (ModelInstance* inst : this->instances)
        {
            inst->set_transformation(Geometry::Transformation(inst->get_transformation().get_matrix() * v_t));
        }
        Geometry::Transformation t;
        v->set_transformation(t);
        v->set_new_unique_id();
    }

    this->invalidate_bounding_box();
    // BBS: backup
    Slic3r::save_object_mesh(*this);
}

void ModelObject::clear_volumes()
{
    for (ModelVolume *v : this->volumes)
        delete v;
    this->volumes.clear();
    this->invalidate_bounding_box();
    // BBS: backup: do not save
    // Slic3r::save_object_mesh(*this);
}

bool ModelObject::is_fdm_support_painted() const
{
    return std::any_of(this->volumes.cbegin(), this->volumes.cend(), [](const ModelVolume *mv) { return mv->is_fdm_support_painted(); });
}

bool ModelObject::is_seam_painted() const
{
    return std::any_of(this->volumes.cbegin(), this->volumes.cend(), [](const ModelVolume *mv) { return mv->is_seam_painted(); });
}

bool ModelObject::is_mm_painted() const
{
    return std::any_of(this->volumes.cbegin(), this->volumes.cend(), [](const ModelVolume *mv) { return mv->is_mm_painted(); });
}

void ModelObject::sort_volumes(bool full_sort)
{
    // sort volumes inside the object to order "Model Part, Negative Volume, Modifier, Support Blocker and Support Enforcer. "
    if (full_sort)
        std::stable_sort(volumes.begin(), volumes.end(), [](ModelVolume* vl, ModelVolume* vr) {
            return vl->type() < vr->type();
        });
    // sort have to controll "place" of the support blockers/enforcers. But one of the model parts have to be on the first place.
    else
        std::stable_sort(volumes.begin(), volumes.end(), [](ModelVolume* vl, ModelVolume* vr) {
            ModelVolumeType vl_type = vl->type() > ModelVolumeType::PARAMETER_MODIFIER ? vl->type() : ModelVolumeType::PARAMETER_MODIFIER;
            ModelVolumeType vr_type = vr->type() > ModelVolumeType::PARAMETER_MODIFIER ? vr->type() : ModelVolumeType::PARAMETER_MODIFIER;
            return vl_type < vr_type;
        });
}

ModelInstance* ModelObject::add_instance()
{
    ModelInstance* i = new ModelInstance(this);
    this->instances.push_back(i);
    this->invalidate_bounding_box();
    // BBS: backup: do not save
    if (this->instances.size() == 1)
        Slic3r::save_object_mesh(*this);
    return i;
}

ModelInstance* ModelObject::add_instance(const ModelInstance &other)
{
    ModelInstance* i = new ModelInstance(this, other);
    this->instances.push_back(i);
    this->invalidate_bounding_box();
    return i;
}

ModelInstance* ModelObject::add_instance(const Vec3d &offset, const Vec3d &scaling_factor, const Vec3d &rotation, const Vec3d &mirror)
{
    auto *instance = add_instance();
    instance->set_offset(offset);
    instance->set_scaling_factor(scaling_factor);
    instance->set_rotation(rotation);
    instance->set_mirror(mirror);
    return instance;
}

void ModelObject::delete_instance(size_t idx)
{
    ModelInstancePtrs::iterator i = this->instances.begin() + idx;
    delete *i;
    this->instances.erase(i);
    this->invalidate_bounding_box();
}

void ModelObject::delete_last_instance()
{
    this->delete_instance(this->instances.size() - 1);
}

void ModelObject::clear_instances()
{
    for (ModelInstance *i : this->instances)
        delete i;
    this->instances.clear();
    this->invalidate_bounding_box();
}

// Returns the bounding box of the transformed instances.
// This bounding box is approximate and not snug.
const BoundingBoxf3& ModelObject::bounding_box_approx() const
{
    if (! m_bounding_box_approx_valid) {
        m_bounding_box_approx_valid = true;
        BoundingBoxf3 raw_bbox = this->raw_mesh_bounding_box();
        m_bounding_box_approx.reset();
        for (const ModelInstance *i : this->instances)
            m_bounding_box_approx.merge(i->transform_bounding_box(raw_bbox));
    }
    return m_bounding_box_approx;
}

// Returns the bounding box of the transformed instances.
// This bounding box is approximate and not snug.
const BoundingBoxf3& ModelObject::bounding_box_exact() const
{
    if (! m_bounding_box_exact_valid) {
        m_bounding_box_exact_valid = true;
        m_min_max_z_valid = true;
        m_bounding_box_exact.reset();
        for (size_t i = 0; i < this->instances.size(); ++ i)
            m_bounding_box_exact.merge(this->instance_bounding_box(i));
    }
    return m_bounding_box_exact;
}

double ModelObject::min_z() const
{
    const_cast<ModelObject*>(this)->update_min_max_z();
    return m_bounding_box_exact.min.z();
}

double ModelObject::max_z() const
{
    const_cast<ModelObject*>(this)->update_min_max_z();
    return m_bounding_box_exact.max.z();
}

void ModelObject::update_min_max_z()
{
    assert(! this->instances.empty());
    if (! m_min_max_z_valid && ! this->instances.empty()) {
        m_min_max_z_valid = true;
        const Transform3d mat_instance = this->instances.front()->get_transformation().get_matrix();
        double global_min_z = std::numeric_limits<double>::max();
        double global_max_z = - std::numeric_limits<double>::max();
        for (const ModelVolume *v : this->volumes)
            if (v->is_model_part()) {
                const Transform3d m = mat_instance * v->get_matrix();
                const Vec3d  row_z   = m.linear().row(2).cast<double>();
                const double shift_z = m.translation().z();
                double this_min_z = std::numeric_limits<double>::max();
                double this_max_z = - std::numeric_limits<double>::max();
                for (const Vec3f &p : v->mesh().its.vertices) {
                    double z = row_z.dot(p.cast<double>());
                    this_min_z = std::min(this_min_z, z);
                    this_max_z = std::max(this_max_z, z);
                }
                this_min_z += shift_z;
                this_max_z += shift_z;
                global_min_z = std::min(global_min_z, this_min_z);
                global_max_z = std::max(global_max_z, this_max_z);
            }
        m_bounding_box_exact.min.z() = global_min_z;
        m_bounding_box_exact.max.z() = global_max_z;
    }
}

// A mesh containing all transformed instances of this object.
TriangleMesh ModelObject::mesh() const
{
    TriangleMesh mesh;
    TriangleMesh raw_mesh = this->raw_mesh();
    for (const ModelInstance *i : this->instances) {
        TriangleMesh m = raw_mesh;
        i->transform_mesh(&m);
        mesh.merge(m);
    }
    return mesh;
}

// Non-transformed (non-rotated, non-scaled, non-translated) sum of non-modifier object volumes.
// Currently used by ModelObject::mesh(), to calculate the 2D envelope for 2D plater
// and to display the object statistics at ModelObject::print_info().
TriangleMesh ModelObject::raw_mesh() const
{
    TriangleMesh mesh;
    for (const ModelVolume *v : this->volumes)
        if (v->is_model_part())
        {
            TriangleMesh vol_mesh(v->mesh());
            vol_mesh.transform(v->get_matrix());
            mesh.merge(vol_mesh);
        }
    return mesh;
}

// Non-transformed (non-rotated, non-scaled, non-translated) sum of non-modifier object volumes.
// Currently used by ModelObject::mesh(), to calculate the 2D envelope for 2D plater
// and to display the object statistics at ModelObject::print_info().
indexed_triangle_set ModelObject::raw_indexed_triangle_set() const
{
    size_t num_vertices = 0;
    size_t num_faces    = 0;
    for (const ModelVolume *v : this->volumes)
        if (v->is_model_part()) {
            num_vertices += v->mesh().its.vertices.size();
            num_faces    += v->mesh().its.indices.size();
        }
    indexed_triangle_set out;
    out.vertices.reserve(num_vertices);
    out.indices.reserve(num_faces);
    for (const ModelVolume *v : this->volumes)
        if (v->is_model_part()) {
            size_t i = out.vertices.size();
            size_t j = out.indices.size();
            append(out.vertices, v->mesh().its.vertices);
            append(out.indices,  v->mesh().its.indices);
            const Transform3d& m = v->get_matrix();
            for (; i < out.vertices.size(); ++ i)
                out.vertices[i] = (m * out.vertices[i].cast<double>()).cast<float>().eval();
            if (v->is_left_handed()) {
                for (; j < out.indices.size(); ++ j)
                    std::swap(out.indices[j][0], out.indices[j][1]);
            }
        }
    return out;
}


const BoundingBoxf3& ModelObject::raw_mesh_bounding_box() const
{
    if (! m_raw_mesh_bounding_box_valid) {
        m_raw_mesh_bounding_box_valid = true;
        m_raw_mesh_bounding_box.reset();
        for (const ModelVolume *v : this->volumes)
            if (v->is_model_part())
                m_raw_mesh_bounding_box.merge(v->mesh().transformed_bounding_box(v->get_matrix()));
    }
    return m_raw_mesh_bounding_box;
}

BoundingBoxf3 ModelObject::full_raw_mesh_bounding_box() const
{
	BoundingBoxf3 bb;
	for (const ModelVolume *v : this->volumes)
		bb.merge(v->mesh().transformed_bounding_box(v->get_matrix()));
	return bb;
}

// A transformed snug bounding box around the non-modifier object volumes, without the translation applied.
// This bounding box is only used for the actual slicing and for layer editing UI to calculate the layers.
const BoundingBoxf3& ModelObject::raw_bounding_box() const
{
    if (! m_raw_bounding_box_valid) {
        m_raw_bounding_box_valid = true;
        m_raw_bounding_box.reset();
        if (this->instances.empty())
            throw Slic3r::InvalidArgument("Can't call raw_bounding_box() with no instances");

        const Transform3d inst_matrix = this->instances.front()->get_transformation().get_matrix_no_offset();
        for (const ModelVolume *v : this->volumes)
            if (v->is_model_part())
                m_raw_bounding_box.merge(v->mesh().transformed_bounding_box(inst_matrix * v->get_matrix()));
    }
	return m_raw_bounding_box;
}

// This returns an accurate snug bounding box of the transformed object instance, without the translation applied.
BoundingBoxf3 ModelObject::instance_bounding_box(size_t instance_idx, bool dont_translate) const {
    return instance_bounding_box(*this->instances[instance_idx], dont_translate);
}

BoundingBoxf3 ModelObject::instance_bounding_box(const ModelInstance &instance, bool dont_translate) const
{
    BoundingBoxf3 bb;
    const Transform3d inst_matrix = dont_translate ?
        instance.get_transformation().get_matrix_no_offset() :
        instance.get_transformation().get_matrix();

    for (ModelVolume *v : this->volumes) {
        if (v->is_model_part())
            bb.merge(v->mesh().transformed_bounding_box(inst_matrix * v->get_matrix()));
    }
    return bb;
}


//BBS: add convex bounding box
BoundingBoxf3 ModelObject::instance_convex_hull_bounding_box(size_t instance_idx, bool dont_translate) const
{
    return instance_convex_hull_bounding_box(this->instances[instance_idx], dont_translate);
}

BoundingBoxf3 ModelObject::instance_convex_hull_bounding_box(const ModelInstance* instance, bool dont_translate) const
{
    BoundingBoxf3 bb;
    const Transform3d inst_matrix = dont_translate ? instance->get_transformation().get_matrix_no_offset() :
                                                     instance->get_transformation().get_matrix();
    for (ModelVolume* v : this->volumes) {
        if (v->is_model_part())
            bb.merge(v->get_convex_hull().transformed_bounding_box(inst_matrix * v->get_matrix()));
    }
    return bb;
}


// Calculate 2D convex hull of of a projection of the transformed printable volumes into the XY plane.
// This method is cheap in that it does not make any unnecessary copy of the volume meshes.
// This method is used by the auto arrange function.
Polygon ModelObject::convex_hull_2d(const Transform3d& trafo_instance) const
{
#if 0
    Points pts;

    for (const ModelVolume* v : volumes) {
        if (v->is_model_part())
            //BBS: use convex hull vertex instead of all
            append(pts, its_convex_hull_2d_above(v->get_convex_hull().its, (trafo_instance * v->get_matrix()).cast<float>(), 0.0f).points);
            //append(pts, its_convex_hull_2d_above(v->mesh().its, (trafo_instance * v->get_matrix()).cast<float>(), 0.0f).points);
    }
    return Geometry::convex_hull(std::move(pts));
#else
    Points pts;
    for (const ModelVolume *v : this->volumes)
        if (v->is_model_part()) {
            const Polygon& volume_hull = v->get_convex_hull_2d(trafo_instance);

            pts.insert(pts.end(), volume_hull.points.begin(), volume_hull.points.end());
        }

    //std::sort(pts.begin(), pts.end(), [](const Point& a, const Point& b) { return a(0) < b(0) || (a(0) == b(0) && a(1) < b(1)); });
    //pts.erase(std::unique(pts.begin(), pts.end(), [](const Point& a, const Point& b) { return a(0) == b(0) && a(1) == b(1); }), pts.end());
    /*std::vector<Points> points;
    //points.push_back(pts);
    Polygon hull = Geometry::convex_hull(std::move(pts));
    static int irun = 0;
    BoundingBox bbox_svg;

    bbox_svg.merge(get_extents(pts));
    bbox_svg.merge(get_extents(hull));
    BOOST_LOG_TRIVIAL(info) << __FUNCTION__ << boost::format(": bbox_svg.min{%1%,%2%} max{%3%,%4%}, points count %5%")% bbox_svg.min.x()% bbox_svg.min.y()% bbox_svg.max.x()% bbox_svg.max.y()%points[0].size();
    {
        std::stringstream stri;
        stri << "convex_2d_hull_" << irun << ".svg";
        SVG svg(stri.str(), bbox_svg);

        std::vector<Polygon> hulls;
        hulls.push_back(hull);
        svg.draw(to_polylines(points), "blue");
        svg.draw(to_polylines(hulls), "red");
        svg.Close();
        BOOST_LOG_TRIVIAL(info) << __FUNCTION__ << boost::format(": stri %1%, Polygon.size %2%, point[0] {%3%, %4%}, point[1] {%5%, %6%}")% stri.str()% hull.size()% hull[0].x()% hull[0].y()% hull[1].x()% hull[1].y();
    }
    ++ irun;
    return hull;*/
    return Geometry::convex_hull(std::move(pts));
#endif
}

void ModelObject::center_around_origin(bool include_modifiers)
{
    // calculate the displacements needed to
    // center this object around the origin
    const BoundingBoxf3 bb = include_modifiers ? full_raw_mesh_bounding_box() : raw_mesh_bounding_box();

    // Shift is the vector from the center of the bounding box to the origin
    const Vec3d shift = -bb.center();

    this->translate(shift);
    this->origin_translation += shift;
}

void ModelObject::ensure_on_bed(bool allow_negative_z)
{
    double z_offset = 0.0;

    if (allow_negative_z) {
        if (parts_count() == 1) {
            const double min_z = this->min_z();
            const double max_z = this->max_z();
            if (min_z >= SINKING_Z_THRESHOLD || max_z < 0.0)
                z_offset = -min_z;
        }
        else {
            const double max_z = this->max_z();
            if (max_z < SINKING_MIN_Z_THRESHOLD)
                z_offset = SINKING_MIN_Z_THRESHOLD - max_z;
        }
    }
    else
        z_offset = -this->min_z();

    if (z_offset != 0.0)
        translate_instances(z_offset * Vec3d::UnitZ());
}

void ModelObject::translate_instances(const Vec3d& vector)
{
    for (size_t i = 0; i < instances.size(); ++i) {
        translate_instance(i, vector);
    }
}

void ModelObject::translate_instance(size_t instance_idx, const Vec3d& vector)
{
    assert(instance_idx < instances.size());
    ModelInstance* i = instances[instance_idx];
    i->set_offset(i->get_offset() + vector);
    invalidate_bounding_box();
}

void ModelObject::translate(double x, double y, double z)
{
    for (ModelVolume *v : this->volumes) {
        v->translate(x, y, z);
    }

    if (m_bounding_box_approx_valid)
        m_bounding_box_approx.translate(x, y, z);
    if (m_bounding_box_exact_valid)
        m_bounding_box_exact.translate(x, y, z);
}

void ModelObject::scale(const Vec3d &versor)
{
    for (ModelVolume *v : this->volumes) {
        v->scale(versor);
    }
    this->invalidate_bounding_box();
}

void ModelObject::rotate(double angle, Axis axis)
{
    for (ModelVolume *v : this->volumes) {
        v->rotate(angle, axis);
    }
    center_around_origin();
    this->invalidate_bounding_box();
}

void ModelObject::rotate(double angle, const Vec3d& axis)
{
    for (ModelVolume *v : this->volumes) {
        v->rotate(angle, axis);
    }

    //BBS update assemble transformation when modify volume rotation
    for (int i = 0; i < instances.size(); i++) {
        instances[i]->rotate_assemble(-angle, axis);
    }

    center_around_origin();
    this->invalidate_bounding_box();
}

void ModelObject::mirror(Axis axis)
{
    for (ModelVolume *v : this->volumes) {
        v->mirror(axis);
    }
    this->invalidate_bounding_box();
}

// This method could only be called before the meshes of this ModelVolumes are not shared!
void ModelObject::scale_mesh_after_creation(const float scale)
{
    for (ModelVolume *v : this->volumes) {
        v->scale_geometry_after_creation(scale);
        v->set_offset(Vec3d(scale, scale, scale).cwiseProduct(v->get_offset()));
    }
    this->invalidate_bounding_box();
}

void ModelObject::convert_units(ModelObjectPtrs& new_objects, ConversionType conv_type, std::vector<int> volume_idxs)
{
    BOOST_LOG_TRIVIAL(trace) << "ModelObject::convert_units - start";

    ModelObject* new_object = new_clone(*this);

    float koef = conv_type == ConversionType::CONV_FROM_INCH   ? 25.4f  : conv_type == ConversionType::CONV_TO_INCH  ? 0.0393700787f  :
                 conv_type == ConversionType::CONV_FROM_METER  ? 1000.f : conv_type == ConversionType::CONV_TO_METER ? 0.001f         : 1.f;

    new_object->set_model(nullptr);
    new_object->sla_support_points.clear();
    new_object->sla_drain_holes.clear();
    new_object->sla_points_status = sla::PointsStatus::NoPoints;
    new_object->brim_points.clear();
    new_object->clear_volumes();
    new_object->input_file.clear();

    int vol_idx = 0;
    for (ModelVolume* volume : volumes) {
        if (!volume->mesh().empty()) {
            TriangleMesh mesh(volume->mesh());

            ModelVolume* vol = new_object->add_volume(mesh);
            vol->name = volume->name;
            vol->set_type(volume->type());
            // Don't copy the config's ID.
            vol->config.assign_config(volume->config);
            assert(vol->config.id().valid());
            assert(vol->config.id() != volume->config.id());
            vol->set_material(volume->material_id(), *volume->material());
            vol->source.input_file = volume->source.input_file;
            vol->source.object_idx = (int)new_objects.size();
            vol->source.volume_idx = vol_idx;
            vol->source.is_converted_from_inches = volume->source.is_converted_from_inches;
            vol->source.is_converted_from_meters = volume->source.is_converted_from_meters;
            vol->source.is_from_builtin_objects = volume->source.is_from_builtin_objects;

            vol->supported_facets.assign(volume->supported_facets);
            vol->seam_facets.assign(volume->seam_facets);
            vol->mmu_segmentation_facets.assign(volume->mmu_segmentation_facets);

            // Perform conversion only if the target "imperial" state is different from the current one.
            // This check supports conversion of "mixed" set of volumes, each with different "imperial" state.
            if (//vol->source.is_converted_from_inches != from_imperial &&
                (volume_idxs.empty() ||
                 std::find(volume_idxs.begin(), volume_idxs.end(), vol_idx) != volume_idxs.end())) {
                vol->scale_geometry_after_creation(koef);
                vol->set_offset(Vec3d(koef, koef, koef).cwiseProduct(volume->get_offset()));
                if (conv_type == ConversionType::CONV_FROM_INCH || conv_type == ConversionType::CONV_TO_INCH)
                    vol->source.is_converted_from_inches = conv_type == ConversionType::CONV_FROM_INCH;
                if (conv_type == ConversionType::CONV_FROM_METER || conv_type == ConversionType::CONV_TO_METER)
                    vol->source.is_converted_from_meters = conv_type == ConversionType::CONV_FROM_METER;
                assert(! vol->source.is_converted_from_inches || ! vol->source.is_converted_from_meters);
            }
            else
                vol->set_offset(volume->get_offset());
        }
        vol_idx ++;
    }
    new_object->invalidate_bounding_box();

    new_objects.push_back(new_object);

    BOOST_LOG_TRIVIAL(trace) << "ModelObject::convert_units - end";
}

size_t ModelObject::materials_count() const
{
    std::set<t_model_material_id> material_ids;
    for (const ModelVolume *v : this->volumes)
        material_ids.insert(v->material_id());
    return material_ids.size();
}

size_t ModelObject::facets_count() const
{
    size_t num = 0;
    for (const ModelVolume *v : this->volumes)
        if (v->is_model_part())
            num += v->mesh().facets_count();
    return num;
}

size_t ModelObject::parts_count() const
{
    size_t num = 0;
    for (const ModelVolume* v : this->volumes)
        if (v->is_model_part())
            ++num;
    return num;
}

bool ModelObject::has_connectors() const
{
    assert(is_cut());
    for (const ModelVolume *v : this->volumes)
        if (v->cut_info.is_connector) return true;

    return false;
}

void ModelObject::invalidate_cut()
{
    this->cut_id.invalidate();
    for (ModelVolume *volume : this->volumes)
        volume->invalidate_cut_info();
}

void ModelObject::delete_connectors()
{
    for (int id = int(this->volumes.size()) - 1; id >= 0; id--) {
        if (volumes[id]->is_cut_connector())
            this->delete_volume(size_t(id));
    }
}

void ModelObject::clone_for_cut(ModelObject **obj)
{
    (*obj) = ModelObject::new_clone(*this);
    (*obj)->set_model(this->get_model());
    (*obj)->sla_support_points.clear();
    (*obj)->sla_drain_holes.clear();
    (*obj)->sla_points_status = sla::PointsStatus::NoPoints;
    (*obj)->clear_volumes();
    (*obj)->input_file.clear();
}

bool ModelVolume::is_the_only_one_part() const 
{
    if (m_type != ModelVolumeType::MODEL_PART)
        return false;
    if (object == nullptr)
        return false;
    for (const ModelVolume *v : object->volumes) {
        if (v == nullptr)
            continue;
        // is this volume?
        if (v->id() == this->id())
            continue;
        // exist another model part in object?
        if (v->type() == ModelVolumeType::MODEL_PART)
            return false;
    }
    return true;
}

void ModelVolume::reset_extra_facets()
{
    this->supported_facets.reset();
    this->seam_facets.reset();
    this->mmu_segmentation_facets.reset();
}

static void invalidate_translations(ModelObject* object, const ModelInstance* src_instance)
{
    if (!object->origin_translation.isApprox(Vec3d::Zero()) && src_instance->get_offset().isApprox(Vec3d::Zero())) {
        object->center_around_origin();
        object->translate_instances(-object->origin_translation);
        object->origin_translation = Vec3d::Zero();
    }
    else {
        object->invalidate_bounding_box();
        object->center_around_origin();
    }
}

void ModelObject::split(ModelObjectPtrs* new_objects)
{
    std::vector<TriangleMesh> all_meshes;
    std::vector<Transform3d> all_transfos;
    std::vector<std::pair<int, int>> volume_mesh_counts;
    all_meshes.reserve(this->volumes.size() * 5);
    bool is_multi_volume_object = (this->volumes.size() > 1);

    for (int volume_idx = 0; volume_idx < this->volumes.size(); volume_idx++) {
        ModelVolume* volume = this->volumes[volume_idx];
        if (volume->type() != ModelVolumeType::MODEL_PART)
            continue;

        // splited volume should not be text object 
        if (volume->text_configuration.has_value())
            volume->text_configuration.reset();

        if (!is_multi_volume_object) {
            //BBS: not multi volume object, then split mesh.
            std::vector<TriangleMesh> volume_meshes = volume->mesh().split();
            int mesh_count = 0;
            for (TriangleMesh& mesh : volume_meshes) {
                if (mesh.facets_count() < 3)
                    continue;

                all_meshes.emplace_back(std::move(mesh));
                all_transfos.emplace_back(volume->get_matrix());
                mesh_count++;
            }
            volume_mesh_counts.push_back({ volume_idx, mesh_count });
        } else {
            //BBS: multi volume object, then only split to volume
            if (volume->mesh().facets_count() >= 3) {
                all_meshes.emplace_back(std::move(volume->mesh()));
                all_transfos.emplace_back(volume->get_matrix());
                volume_mesh_counts.push_back({ volume_idx, 1 });
            }
        }
    }

    FaceDetector face_detector(all_meshes, all_transfos, 1.0);
    face_detector.detect_exterior_face();

    int volume_mesh_begin = 0;
    for (int i = 0; i < volume_mesh_counts.size(); i++) {
        std::pair<int, int> mesh_info = volume_mesh_counts[i];
        ModelVolume* volume = this->volumes[mesh_info.first];

        std::vector<TriangleMesh> meshes;
        for (int mesh_idx = volume_mesh_begin; mesh_idx < volume_mesh_begin + mesh_info.second; mesh_idx++) {
            meshes.emplace_back(std::move(all_meshes[mesh_idx]));
        }
        volume_mesh_begin += mesh_info.second;

        size_t counter = 1;
        for (TriangleMesh& mesh : meshes) {
            // FIXME: crashes if not satisfied
            if (mesh.facets_count() < 3)
                continue;

            // XXX: this seems to be the only real usage of m_model, maybe refactor this so that it's not needed?
            ModelObject* new_object = m_model->add_object();
            //BBS: refine the config logic
            //use object as basic, and add volume's config
            if (meshes.size() == 1) {
                new_object->name = volume->name;
                // Don't copy the config's ID.
                //new_object->config.assign_config(this->config.size() > 0 ? this->config : volume->config);
            }
            else {
                new_object->name = this->name + (meshes.size() > 1 ? "_" + std::to_string(counter++) : "");
                // Don't copy the config's ID.
                //new_object->config.assign_config(this->config);
            }
            new_object->config.assign_config(this->config);
            new_object->config.apply(volume->config, true);

            assert(new_object->config.id().valid());
            assert(new_object->config.id() != this->config.id());
            new_object->instances.reserve(this->instances.size());
            for (const ModelInstance* model_instance : this->instances)
                new_object->add_instance(*model_instance);
            ModelVolume* new_vol = new_object->add_volume(*volume, std::move(mesh));

            if (is_multi_volume_object) {
                // BBS: volume geometry not changed, so we can keep the color paint facets
                if (new_vol->mmu_segmentation_facets.timestamp() == volume->mmu_segmentation_facets.timestamp())
                    new_vol->mmu_segmentation_facets.reset(); // BBS: let next assign take effect
                new_vol->mmu_segmentation_facets.assign(volume->mmu_segmentation_facets);
            }

            // BBS: clear volume's config, as we already set them into object
            new_vol->config.reset();

            for (ModelInstance* model_instance : new_object->instances)
            {
                const Vec3d shift = model_instance->get_transformation().get_matrix_no_offset() * new_vol->get_offset();
                model_instance->set_offset(model_instance->get_offset() + shift);

                //BBS: add assemble_view related logic
                Geometry::Transformation instance_transformation_copy = model_instance->get_transformation();
                instance_transformation_copy.set_offset(-new_vol->get_offset());
                const Transform3d &assemble_matrix = model_instance->get_assemble_transformation().get_matrix();
                const Transform3d &instance_inverse_matrix = instance_transformation_copy.get_matrix().inverse();
                Transform3d new_instance_inverse_matrix = instance_inverse_matrix * model_instance->get_transformation().get_matrix_no_offset().inverse();
                Transform3d new_assemble_transform      = assemble_matrix * new_instance_inverse_matrix;
                model_instance->set_assemble_from_transform(new_assemble_transform);
                model_instance->set_offset_to_assembly(new_vol->get_offset());
            }

            new_vol->set_offset(Vec3d::Zero());
            // reset the source to disable reload from disk
            new_vol->source = ModelVolume::Source();
            new_objects->emplace_back(new_object);
        }
    }
}


void ModelObject::merge()
{
    if (this->volumes.size() == 1) {
        // We can't merge meshes if there's just one volume
        return;
    }

    TriangleMesh mesh;

    for (ModelVolume* volume : volumes)
        if (!volume->mesh().empty())
            mesh.merge(volume->mesh());

    this->clear_volumes();
    ModelVolume* vol = this->add_volume(mesh);

    if (!vol)
        return;
}

ModelObjectPtrs ModelObject::merge_volumes(std::vector<int>& vol_indeces)
{
    ModelObjectPtrs res;
    if (this->volumes.size() == 1) {
        // We can't merge meshes if there's just one volume
        return res;
    }

    ModelObject* upper = ModelObject::new_clone(*this);
    upper->set_model(nullptr);
    upper->sla_support_points.clear();
    upper->sla_drain_holes.clear();
    upper->sla_points_status = sla::PointsStatus::NoPoints;
    upper->brim_points.clear();
    upper->clear_volumes();
    upper->input_file.clear();

#if 1
    TriangleMesh mesh;
    for (int i : vol_indeces) {
        auto volume = volumes[i];
        if (!volume->mesh().empty()) {
            const auto volume_matrix = volume->get_matrix();
            TriangleMesh mesh_(volume->mesh());
            mesh_.transform(volume_matrix, true);
            volume->reset_mesh();

            mesh.merge(mesh_);
        }
    }
#else
    std::vector<TriangleMesh> meshes;
    for (int i : vol_indeces) {
        auto volume = volumes[i];
        if (!volume->mesh().empty())
            meshes.emplace_back(volume->mesh());
    }
    TriangleMesh mesh = MeshBoolean::cgal::merge(meshes);
#endif

    ModelVolume* vol = upper->add_volume(mesh);
    for (int i = 0; i < volumes.size();i++) {
        if (std::find(vol_indeces.begin(), vol_indeces.end(), i) != vol_indeces.end()) {
            vol->name = volumes[i]->name + "_merged";
            vol->config.assign_config(volumes[i]->config);
        }
        else
            upper->add_volume(*volumes[i]);
    }
    upper->invalidate_bounding_box();
    res.push_back(upper);
    return res;
}

// Support for non-uniform scaling of instances. If an instance is rotated by angles, which are not multiples of ninety degrees,
// then the scaling in world coordinate system is not representable by the Geometry::Transformation structure.
// This situation is solved by baking in the instance transformation into the mesh vertices.
// Rotation and mirroring is being baked in. In case the instance scaling was non-uniform, it is baked in as well.
void ModelObject::bake_xy_rotation_into_meshes(size_t instance_idx)
{
    assert(instance_idx < this->instances.size());

	const Geometry::Transformation reference_trafo = this->instances[instance_idx]->get_transformation();
    if (Geometry::is_rotation_ninety_degrees(reference_trafo.get_rotation()))
        // nothing to do, scaling in the world coordinate space is possible in the representation of Geometry::Transformation.
        return;

    bool   left_handed        = reference_trafo.is_left_handed();
    bool   has_mirrorring     = ! reference_trafo.get_mirror().isApprox(Vec3d(1., 1., 1.));
    bool   uniform_scaling    = std::abs(reference_trafo.get_scaling_factor().x() - reference_trafo.get_scaling_factor().y()) < EPSILON &&
                                std::abs(reference_trafo.get_scaling_factor().x() - reference_trafo.get_scaling_factor().z()) < EPSILON;
    double new_scaling_factor = uniform_scaling ? reference_trafo.get_scaling_factor().x() : 1.;

    // Adjust the instances.
    for (size_t i = 0; i < this->instances.size(); ++ i) {
        ModelInstance &model_instance = *this->instances[i];
        model_instance.set_rotation(Vec3d(0., 0., Geometry::rotation_diff_z(reference_trafo.get_rotation(), model_instance.get_rotation())));
        model_instance.set_scaling_factor(Vec3d(new_scaling_factor, new_scaling_factor, new_scaling_factor));
        model_instance.set_mirror(Vec3d(1., 1., 1.));
    }

    // Adjust the meshes.
    // Transformation to be applied to the meshes.
    Geometry::Transformation reference_trafo_mod = reference_trafo;
    reference_trafo_mod.reset_offset();
    if (uniform_scaling)
        reference_trafo_mod.reset_scaling_factor();
    if (!has_mirrorring)
        reference_trafo_mod.reset_mirror();
    Eigen::Matrix3d mesh_trafo_3x3 = reference_trafo_mod.get_matrix().matrix().block<3, 3>(0, 0);
    Transform3d     volume_offset_correction = this->instances[instance_idx]->get_transformation().get_matrix().inverse() * reference_trafo.get_matrix();
    for (ModelVolume *model_volume : this->volumes) {
        const Geometry::Transformation volume_trafo = model_volume->get_transformation();
        bool   volume_left_handed        = volume_trafo.is_left_handed();
        bool   volume_has_mirrorring     = ! volume_trafo.get_mirror().isApprox(Vec3d(1., 1., 1.));
        bool   volume_uniform_scaling    = std::abs(volume_trafo.get_scaling_factor().x() - volume_trafo.get_scaling_factor().y()) < EPSILON &&
                                           std::abs(volume_trafo.get_scaling_factor().x() - volume_trafo.get_scaling_factor().z()) < EPSILON;
        double volume_new_scaling_factor = volume_uniform_scaling ? volume_trafo.get_scaling_factor().x() : 1.;
        // Transform the mesh.
        Geometry::Transformation volume_trafo_mod = volume_trafo;
        volume_trafo_mod.reset_offset();
        if (volume_uniform_scaling)
            volume_trafo_mod.reset_scaling_factor();
        if (!volume_has_mirrorring)
            volume_trafo_mod.reset_mirror();
        Eigen::Matrix3d volume_trafo_3x3 = volume_trafo_mod.get_matrix().matrix().block<3, 3>(0, 0);
        // Following method creates a new shared_ptr<TriangleMesh>
        model_volume->transform_this_mesh(mesh_trafo_3x3 * volume_trafo_3x3, left_handed != volume_left_handed);
        // Reset the rotation, scaling and mirroring.
        model_volume->set_rotation(Vec3d(0., 0., 0.));
        model_volume->set_scaling_factor(Vec3d(volume_new_scaling_factor, volume_new_scaling_factor, volume_new_scaling_factor));
        model_volume->set_mirror(Vec3d(1., 1., 1.));
        // Move the reference point of the volume to compensate for the change of the instance trafo.
        model_volume->set_offset(volume_offset_correction * volume_trafo.get_offset());
        // reset the source to disable reload from disk
        model_volume->source = ModelVolume::Source();
    }

    this->invalidate_bounding_box();
}

double ModelObject::get_instance_min_z(size_t instance_idx) const
{
    double min_z = DBL_MAX;

    const ModelInstance* inst = instances[instance_idx];
    const Transform3d mi = inst->get_matrix_no_offset();

    for (const ModelVolume* v : volumes) {
        if (!v->is_model_part())
            continue;

        const Transform3d mv = mi * v->get_matrix();
        const TriangleMesh& hull = v->get_convex_hull();
        //BBS: in some case the convex hull is empty due to the qhull algo
        //use the original mesh instead
        //TODO: when the vertex's x/y/z are all the same, the run_qhull can not get correct result
        //we need to find another algo then
        if (hull.its.indices.size() == 0) {
            const TriangleMesh& mesh = v->mesh();
            for (const stl_triangle_vertex_indices& facet : mesh.its.indices)
                for (int i = 0; i < 3; ++i)
                    min_z = std::min(min_z, (mv * mesh.its.vertices[facet[i]].cast<double>()).z());
        }
        else {
            for (const stl_triangle_vertex_indices& facet : hull.its.indices)
                for (int i = 0; i < 3; ++i)
                    min_z = std::min(min_z, (mv * hull.its.vertices[facet[i]].cast<double>()).z());
        }
    }

    //BBS: add some logic to avoid wrong compute for min_z
    if (min_z == DBL_MAX)
        min_z = 0;
    return min_z + inst->get_offset(Z);
}

double ModelObject::get_instance_max_z(size_t instance_idx) const
{
    double max_z = -DBL_MAX;

    const ModelInstance* inst = instances[instance_idx];
    const Transform3d mi = inst->get_matrix_no_offset();

    for (const ModelVolume* v : volumes) {
        if (!v->is_model_part())
            continue;

        const Transform3d mv = mi * v->get_matrix();
        const TriangleMesh& hull = v->get_convex_hull();
        for (const stl_triangle_vertex_indices& facet : hull.its.indices)
            for (int i = 0; i < 3; ++i)
                max_z = std::max(max_z, (mv * hull.its.vertices[facet[i]].cast<double>()).z());
    }

    return max_z + inst->get_offset(Z);
}

unsigned int ModelObject::update_instances_print_volume_state(const BuildVolume &build_volume)
{
    unsigned int num_printable = 0;
    //BBS: add logs for build_volume
    //const BoundingBoxf3& print_volume = build_volume.bounding_volume();
    //BOOST_LOG_TRIVIAL(info) << __FUNCTION__ << boost::format(", print_volume {%1%, %2%, %3%} to {%4%, %5%, %6%}")\
    //    %print_volume.min.x() %print_volume.min.y() %print_volume.min.z()%print_volume.max.x() %print_volume.max.y() %print_volume.max.z();
    for (ModelInstance* model_instance : this->instances) {
<<<<<<< HEAD
        unsigned int inside_outside = 0;
        for (const ModelVolume *vol : this->volumes) {
            if (vol->is_model_part()) {
                //BBS: add bounding box empty check logic, for some volume is empty before split(it will be removed after split to object)
                BoundingBoxf3 bb = vol->get_convex_hull().bounding_box();
                Vec3d size = bb.size();
                if ((size.x() == 0.f) || (size.y() == 0.f) || (size.z() == 0.f)) {
                    BOOST_LOG_TRIVIAL(info) << __FUNCTION__ << boost::format(", object %1%'s vol %2% is empty, skip it, box: {%3%, %4%, %5%} to {%6%, %7%, %8%}")%this->name %vol->name\
                        %bb.min.x() %bb.min.y() %bb.min.z()%bb.max.x() %bb.max.y() %bb.max.z();
                    continue;
                }

                const Transform3d matrix = model_instance->get_matrix() * vol->get_matrix();

                const auto bboxt = bb.transformed(matrix);
                const BoundingBoxf bbox2d{to_2d(bboxt.min), to_2d(bboxt.max)};
                BuildVolume::ObjectState state;
                if (!build_volume.bounding_volume2d().inflated(BuildVolume::SceneEpsilon).overlap(bbox2d))
                    state = BuildVolume::ObjectState::Outside;
                else
                    state = build_volume.object_state(vol->mesh().its, matrix.cast<float>(), true /* may be below print bed */);
                if (state == BuildVolume::ObjectState::Inside)
                    // Volume is completely inside.
                    inside_outside |= INSIDE;
                else if (state == BuildVolume::ObjectState::Outside)
                    // Volume is completely outside.
                    inside_outside |= OUTSIDE;
                else if (state == BuildVolume::ObjectState::Below) {
                    // Volume below the print bed, thus it is completely outside, however this does not prevent the object to be printable
                    // if some of its volumes are still inside the build volume.
                } else
                    // Volume colliding with the build volume.
                    inside_outside |= INSIDE | OUTSIDE;
            }
        }
        model_instance->print_volume_state =
            inside_outside == (INSIDE | OUTSIDE) ? ModelInstancePVS_Partly_Outside :
            inside_outside == INSIDE ? ModelInstancePVS_Inside : ModelInstancePVS_Fully_Outside;
        if (inside_outside == INSIDE) {
=======
        if (model_instance->update_print_volume_state(build_volume) == ModelInstancePVS_Inside) {
>>>>>>> 1fd21371
            //BOOST_LOG_TRIVIAL(info) << __FUNCTION__ << boost::format(", object %1%'s instance inside print volum")%this->name;
            ++num_printable;
        }
    }
    //BOOST_LOG_TRIVIAL(info) << __FUNCTION__ << boost::format(", found %1% printable instances")%num_printable;
    return num_printable;
}

void ModelObject::print_info() const
{
    using namespace std;
    cout << fixed;
    boost::nowide::cout << "[" << boost::filesystem::path(this->input_file).filename().string() << "]" << endl;

    TriangleMesh mesh = this->raw_mesh();
    BoundingBoxf3 bb = mesh.bounding_box();
    Vec3d size = bb.size();
    cout << "size_x = " << size(0) << endl;
    cout << "size_y = " << size(1) << endl;
    cout << "size_z = " << size(2) << endl;
    cout << "min_x = " << bb.min(0) << endl;
    cout << "min_y = " << bb.min(1) << endl;
    cout << "min_z = " << bb.min(2) << endl;
    cout << "max_x = " << bb.max(0) << endl;
    cout << "max_y = " << bb.max(1) << endl;
    cout << "max_z = " << bb.max(2) << endl;
    cout << "number_of_facets = " << mesh.facets_count() << endl;

    cout << "manifold = "   << (mesh.stats().manifold() ? "yes" : "no") << endl;
    if (! mesh.stats().manifold())
        cout << "open_edges = " << mesh.stats().open_edges << endl;

    if (mesh.stats().repaired()) {
        const RepairedMeshErrors& stats = mesh.stats().repaired_errors;
        if (stats.degenerate_facets > 0)
            cout << "degenerate_facets = "  << stats.degenerate_facets << endl;
        if (stats.edges_fixed > 0)
            cout << "edges_fixed = "        << stats.edges_fixed       << endl;
        if (stats.facets_removed > 0)
            cout << "facets_removed = "     << stats.facets_removed    << endl;
        if (stats.facets_reversed > 0)
            cout << "facets_reversed = "    << stats.facets_reversed   << endl;
        if (stats.backwards_edges > 0)
            cout << "backwards_edges = "    << stats.backwards_edges   << endl;
    }
    cout << "number_of_parts =  " << mesh.stats().number_of_parts << endl;
    cout << "volume = "           << mesh.volume()                << endl;
}

std::string ModelObject::get_export_filename() const
{
    std::string ret = input_file;

    if (!name.empty())
    {
        if (ret.empty())
            // input_file was empty, just use name
            ret = name;
        else
        {
            // Replace file name in input_file with name, but keep the path and file extension.
            ret = (boost::filesystem::path(name).parent_path().empty()) ?
                (boost::filesystem::path(ret).parent_path() / name).make_preferred().string() : name;
        }
    }

    return ret;
}

TriangleMeshStats ModelObject::get_object_stl_stats() const
{
    TriangleMeshStats full_stats;
    full_stats.volume = 0.f;

    // fill full_stats from all objet's meshes
    for (ModelVolume* volume : this->volumes)
    {
        const TriangleMeshStats& stats = volume->mesh().stats();

        // initialize full_stats (for repaired errors)
        full_stats.open_edges           += stats.open_edges;
        full_stats.repaired_errors.merge(stats.repaired_errors);

        // another used satistics value
        if (volume->is_model_part()) {
            Transform3d trans = instances.empty() ? volume->get_matrix() : (volume->get_matrix() * instances[0]->get_matrix());
            full_stats.volume           += stats.volume * std::fabs(trans.matrix().block(0, 0, 3, 3).determinant());
            full_stats.number_of_parts  += stats.number_of_parts;
        }
    }

    return full_stats;
}

int ModelObject::get_repaired_errors_count(const int vol_idx /*= -1*/) const
{
    if (vol_idx >= 0)
        return this->volumes[vol_idx]->get_repaired_errors_count();

    const RepairedMeshErrors& stats = get_object_stl_stats().repaired_errors;

    return  stats.degenerate_facets + stats.edges_fixed     + stats.facets_removed +
            stats.facets_reversed + stats.backwards_edges;
}

bool ModelObject::has_solid_mesh() const
{
    for (const ModelVolume* volume : volumes)
        if (volume->is_model_part())
            return true;
    return false;
}

void ModelVolume::set_material_id(t_model_material_id material_id)
{
    m_material_id = material_id;
    // ensure m_material_id references an existing material
    if (! material_id.empty())
        this->object->get_model()->add_material(material_id);
}

ModelMaterial* ModelVolume::material() const
{
    return this->object->get_model()->get_material(m_material_id);
}

void ModelVolume::set_material(t_model_material_id material_id, const ModelMaterial &material)
{
    m_material_id = material_id;
    if (! material_id.empty())
        this->object->get_model()->add_material(material_id, material);
}

// Extract the current extruder ID based on this ModelVolume's config and the parent ModelObject's config.
int ModelVolume::extruder_id() const
{
    int extruder_id = -1;
    //if (this->is_model_part())
    {
        const ConfigOption *opt = this->config.option("extruder");
        if ((opt == nullptr) || (opt->getInt() == 0))
            opt = this->object->config.option("extruder");
        extruder_id = (opt == nullptr) ? 1 : opt->getInt();
    }
    return extruder_id;
}

bool ModelVolume::is_splittable() const
{
    // the call mesh.is_splittable() is expensive, so cache the value to calculate it only once
    if (m_is_splittable == -1)
        m_is_splittable = its_is_splittable(this->mesh().its);

    return m_is_splittable == 1;
}

// BBS
std::vector<int> ModelVolume::get_extruders() const
{
    if (m_type == ModelVolumeType::INVALID
        || m_type == ModelVolumeType::NEGATIVE_VOLUME
        || m_type == ModelVolumeType::SUPPORT_BLOCKER
        || m_type == ModelVolumeType::SUPPORT_ENFORCER)
        return std::vector<int>();

    if (mmu_segmentation_facets.timestamp() != mmuseg_ts) {
        std::vector<indexed_triangle_set> its_per_type;
        mmuseg_extruders.clear();
        mmuseg_ts = mmu_segmentation_facets.timestamp();
        mmu_segmentation_facets.get_facets(*this, its_per_type);
        for (int idx = 1; idx < its_per_type.size(); idx++) {
            indexed_triangle_set& its = its_per_type[idx];
            if (its.indices.empty())
                continue;

            mmuseg_extruders.push_back(idx);
        }
    }

    std::vector<int> volume_extruders = mmuseg_extruders;

    int volume_extruder_id = this->extruder_id();
    if (volume_extruder_id > 0)
        volume_extruders.push_back(volume_extruder_id);

    return volume_extruders;
}

void ModelVolume::update_extruder_count(size_t extruder_count)
{
    std::vector<int> used_extruders = get_extruders();
    for (int extruder_id : used_extruders) {
        if (extruder_id > extruder_count) {
            mmu_segmentation_facets.set_enforcer_block_type_limit(*this, (EnforcerBlockerType)extruder_count);
            break;
        }
    }
}

void ModelVolume::center_geometry_after_creation(bool update_source_offset)
{
    Vec3d shift = this->mesh().bounding_box().center();
    if (!shift.isApprox(Vec3d::Zero()))
    {
        if (m_mesh) {
            const_cast<TriangleMesh*>(m_mesh.get())->translate(-(float)shift(0), -(float)shift(1), -(float)shift(2));
            const_cast<TriangleMesh*>(m_mesh.get())->set_init_shift(shift);
        }
        if (m_convex_hull)
			const_cast<TriangleMesh*>(m_convex_hull.get())->translate(-(float)shift(0), -(float)shift(1), -(float)shift(2));
        translate(shift);
    }

    if (update_source_offset)
        source.mesh_offset = shift;
}

void ModelVolume::calculate_convex_hull()
{
    m_convex_hull = std::make_shared<TriangleMesh>(this->mesh().convex_hull_3d());
    assert(m_convex_hull.get());
}

//BBS: convex_hull_2d using convex_hull_3d
void  ModelVolume::calculate_convex_hull_2d(const Geometry::Transformation &transformation) const
{
    const indexed_triangle_set &its = m_convex_hull->its;
	if (its.vertices.empty())
        return;

    Points pts;
    Transform3d new_matrix = transformation.get_matrix_no_offset();

    pts.reserve(its.vertices.size());
    // Using the shared vertices should be a bit quicker than using the STL faces.
    for (size_t i = 0; i < its.vertices.size(); ++ i) {
        Vec3d p = new_matrix * its.vertices[i].cast<double>();
        pts.emplace_back(coord_t(scale_(p.x())), coord_t(scale_(p.y())));
    }
    //TODO, do we need to remove the duplicate points before convex_hull?
    m_cached_2d_polygon = Slic3r::Geometry::convex_hull(pts);

    m_convex_hull_2d = m_cached_2d_polygon;
    m_convex_hull_2d.translate(scale_(transformation.get_offset(X)), scale_(transformation.get_offset(Y)));
    //int size = m_cached_2d_polygon.size();
    //BOOST_LOG_TRIVIAL(info) << __FUNCTION__ << boost::format(": size %1%, offset {%2%, %3%}")% size% transformation.get_offset(X)% transformation.get_offset(Y);
    //for (int i = 0; i < size; i++)
    //    BOOST_LOG_TRIVIAL(info) << boost::format(": point %1%, position {%2%, %3%}")% i% m_cached_2d_polygon[i].x()% m_cached_2d_polygon[i].y();
	//m_convex_hull_2d.rotate(transformation.get_rotation(Z));
    //m_convex_hull_2d.scale(transformation.get_scaling_factor(X), transformation.get_scaling_factor(Y));
}

const Polygon& ModelVolume::get_convex_hull_2d(const Transform3d &trafo_instance) const
{
    Transform3d  new_matrix;

    new_matrix = trafo_instance * m_transformation.get_matrix();

    auto need_recompute = [](Geometry::Transformation& old_transform, Geometry::Transformation& new_transform)->bool {
            //double old_rot_x = old_transform.get_rotation(X);
            //double old_rot_y = old_transform.get_rotation(Y);
            //double new_rot_x = new_transform.get_rotation(X);
            //double new_rot_y = new_transform.get_rotation(Y);
            const Vec3d &old_rotation = old_transform.get_rotation();
            const Vec3d &new_rotation = new_transform.get_rotation();
            const Vec3d &old_mirror = old_transform.get_mirror();
            const Vec3d &new_mirror = new_transform.get_mirror();
            const Vec3d &old_scaling = old_transform.get_scaling_factor();
            const Vec3d &new_scaling = new_transform.get_scaling_factor();

            if ((old_scaling != new_scaling) || (old_rotation != new_rotation) || (old_mirror != new_mirror))
                return true;
            else
                return false;
        };

    if ((new_matrix.matrix() != m_cached_trans_matrix.matrix()) || !m_convex_hull_2d.is_valid())
    {
        Geometry::Transformation new_trans(new_matrix), old_trans(m_cached_trans_matrix);

        if (need_recompute(old_trans, new_trans) || !m_convex_hull_2d.is_valid())
        {
            //need to update
            calculate_convex_hull_2d(new_trans);
        }
        else
        {
            m_convex_hull_2d = m_cached_2d_polygon;
            m_convex_hull_2d.translate(scale_(new_trans.get_offset(X)), scale_(new_trans.get_offset(Y)));
            //m_convex_hull_2d.rotate(new_trans.get_rotation(Z));
            //m_convex_hull_2d.scale(new_trans.get_scaling_factor(X), new_trans.get_scaling_factor(Y));
            //int size = m_cached_2d_polygon.size();
            //BOOST_LOG_TRIVIAL(info) << __FUNCTION__ << boost::format(": use previous cached, size %1%, offset {%2%, %3%}")% size% new_trans.get_offset(X)% new_trans.get_offset(Y);
            //for (int i = 0; i < size; i++)
            //    BOOST_LOG_TRIVIAL(info) << boost::format(": point %1%, position {%2%, %3%}")% i% m_cached_2d_polygon[i].x()% m_cached_2d_polygon[i].y();
        }
        m_cached_trans_matrix = new_matrix;
    }

    return m_convex_hull_2d;
}

int ModelVolume::get_repaired_errors_count() const
{
    const RepairedMeshErrors &stats = this->mesh().stats().repaired_errors;

    return  stats.degenerate_facets + stats.edges_fixed     + stats.facets_removed +
            stats.facets_reversed + stats.backwards_edges;
}

const TriangleMesh& ModelVolume::get_convex_hull() const
{
    return *m_convex_hull.get();
}

//BBS: refine the model part names
ModelVolumeType ModelVolume::type_from_string(const std::string &s)
{
    // New type (supporting the support enforcers & blockers)
    if (s == "normal_part")
		return ModelVolumeType::MODEL_PART;
    if (s == "negative_part")
        return ModelVolumeType::NEGATIVE_VOLUME;
    if (s == "modifier_part")
		return ModelVolumeType::PARAMETER_MODIFIER;
    if (s == "support_enforcer")
		return ModelVolumeType::SUPPORT_ENFORCER;
    if (s == "support_blocker")
		return ModelVolumeType::SUPPORT_BLOCKER;
    //assert(s == "0");
    // Default value if invalud type string received.
	return ModelVolumeType::MODEL_PART;
}

//BBS: refine the model part names
std::string ModelVolume::type_to_string(const ModelVolumeType t)
{
    switch (t) {
	case ModelVolumeType::MODEL_PART:         return "normal_part";
    case ModelVolumeType::NEGATIVE_VOLUME:    return "negative_part";
	case ModelVolumeType::PARAMETER_MODIFIER: return "modifier_part";
	case ModelVolumeType::SUPPORT_ENFORCER:   return "support_enforcer";
	case ModelVolumeType::SUPPORT_BLOCKER:    return "support_blocker";
    default:
        assert(false);
        return "normal_part";
    }
}

// Split this volume, append the result to the object owning this volume.
// Return the number of volumes created from this one.
// This is useful to assign different materials to different volumes of an object.
size_t ModelVolume::split(unsigned int max_extruders)
{
    std::vector<TriangleMesh> meshes = this->mesh().split();
    if (meshes.size() <= 1)
        return 1;

    // splited volume should not be text object
    if (text_configuration.has_value())
        text_configuration.reset();

    size_t idx = 0;
    size_t ivolume = std::find(this->object->volumes.begin(), this->object->volumes.end(), this) - this->object->volumes.begin();
    const std::string name = this->name;

    unsigned int extruder_counter = 0;
    const Vec3d offset = this->get_offset();

    for (TriangleMesh &mesh : meshes) {
        if (mesh.empty())
            // Repair may have removed unconnected triangles, thus emptying the mesh.
            continue;

        if (idx == 0) {
            this->set_mesh(std::move(mesh));
            this->calculate_convex_hull();
            this->invalidate_convex_hull_2d();
            // Assign a new unique ID, so that a new GLVolume will be generated.
            this->set_new_unique_id();
            // reset the source to disable reload from disk
            this->source = ModelVolume::Source();

            // BBS: reset facet annotations
            this->mmu_segmentation_facets.reset();
            this->exterior_facets.reset();
            this->supported_facets.reset();
            this->seam_facets.reset();
        }
        else
            this->object->volumes.insert(this->object->volumes.begin() + (++ivolume), new ModelVolume(object, *this, std::move(mesh)));

        this->object->volumes[ivolume]->set_offset(Vec3d::Zero());
        this->object->volumes[ivolume]->center_geometry_after_creation();
        this->object->volumes[ivolume]->translate(offset);
        this->object->volumes[ivolume]->name = name + "_" + std::to_string(idx + 1);
        //BBS: always set the extruder id the same as original
        this->object->volumes[ivolume]->config.set("extruder", this->extruder_id());
        //this->object->volumes[ivolume]->config.set("extruder", auto_extruder_id(max_extruders, extruder_counter));
        this->object->volumes[ivolume]->m_is_splittable = 0;
        ++ idx;
    }

    // discard volumes for which the convex hull was not generated or is degenerate
    size_t i = 0;
    while (i < this->object->volumes.size()) {
        const std::shared_ptr<const TriangleMesh> &hull = this->object->volumes[i]->get_convex_hull_shared_ptr();
        if (hull == nullptr || hull->its.vertices.empty() || hull->its.indices.empty()) {
            this->object->delete_volume(i);
            --idx;
            --i;
        }
        ++i;
    }

    return idx;
}

void ModelVolume::translate(const Vec3d& displacement)
{
    set_offset(get_offset() + displacement);
}

void ModelVolume::scale(const Vec3d& scaling_factors)
{
    set_scaling_factor(get_scaling_factor().cwiseProduct(scaling_factors));
}

void ModelObject::scale_to_fit(const Vec3d &size)
{
    Vec3d orig_size = this->bounding_box_exact().size();
    double factor = std::min(
        size.x() / orig_size.x(),
        std::min(
            size.y() / orig_size.y(),
            size.z() / orig_size.z()
        )
    );
    this->scale(factor);
}

void ModelVolume::assign_new_unique_ids_recursive()
{
    ObjectBase::set_new_unique_id();
    config.set_new_unique_id();
    supported_facets.set_new_unique_id();
    seam_facets.set_new_unique_id();
    mmu_segmentation_facets.set_new_unique_id();
}

void ModelVolume::rotate(double angle, Axis axis)
{
    switch (axis)
    {
    case X: { rotate(angle, Vec3d::UnitX()); break; }
    case Y: { rotate(angle, Vec3d::UnitY()); break; }
    case Z: { rotate(angle, Vec3d::UnitZ()); break; }
    default: break;
    }
}

void ModelVolume::rotate(double angle, const Vec3d& axis)
{
    set_rotation(get_rotation() + Geometry::extract_euler_angles(Eigen::Quaterniond(Eigen::AngleAxisd(angle, axis)).toRotationMatrix()));
}

void ModelVolume::mirror(Axis axis)
{
    Vec3d mirror = get_mirror();
    switch (axis)
    {
    case X: { mirror(0) *= -1.0; break; }
    case Y: { mirror(1) *= -1.0; break; }
    case Z: { mirror(2) *= -1.0; break; }
    default: break;
    }
    set_mirror(mirror);
}

// This method could only be called before the meshes of this ModelVolumes are not shared!
void ModelVolume::scale_geometry_after_creation(const Vec3f& versor)
{
	const_cast<TriangleMesh*>(m_mesh.get())->scale(versor);
    if (m_convex_hull->empty())
        //BBS: recompute the convex hull if it is null for previous too small
        this->calculate_convex_hull();
    else
        const_cast<TriangleMesh*>(m_convex_hull.get())->scale(versor);
}

void ModelVolume::transform_this_mesh(const Transform3d &mesh_trafo, bool fix_left_handed)
{
	TriangleMesh mesh = this->mesh();
	mesh.transform(mesh_trafo, fix_left_handed);
	this->set_mesh(std::move(mesh));
    TriangleMesh convex_hull = this->get_convex_hull();
    convex_hull.transform(mesh_trafo, fix_left_handed);
    m_convex_hull = std::make_shared<TriangleMesh>(std::move(convex_hull));
    // Let the rest of the application know that the geometry changed, so the meshes have to be reloaded.
    this->set_new_unique_id();
}

void ModelVolume::transform_this_mesh(const Matrix3d &matrix, bool fix_left_handed)
{
	TriangleMesh mesh = this->mesh();
	mesh.transform(matrix, fix_left_handed);
	this->set_mesh(std::move(mesh));
    TriangleMesh convex_hull = this->get_convex_hull();
    convex_hull.transform(matrix, fix_left_handed);
    m_convex_hull = std::make_shared<TriangleMesh>(std::move(convex_hull));
    // Let the rest of the application know that the geometry changed, so the meshes have to be reloaded.
    this->set_new_unique_id();
}

void ModelVolume::convert_from_imperial_units()
{
    assert(! this->source.is_converted_from_meters);
    this->scale_geometry_after_creation(25.4f);
    this->set_offset(Vec3d(0, 0, 0));
    this->source.is_converted_from_inches = true;
}

void ModelVolume::convert_from_meters()
{
    assert(! this->source.is_converted_from_inches);
    this->scale_geometry_after_creation(1000.f);
    this->set_offset(Vec3d(0, 0, 0));
    this->source.is_converted_from_meters = true;
}

// Orca: Implement prusa's filament shrink compensation approach
// Returns 0-based indices of extruders painted by multi-material painting gizmo.
std::vector<size_t> ModelVolume::get_extruders_from_multi_material_painting() const {
     if (!this->is_mm_painted())
         return {};

     const TriangleSelector::TriangleSplittingData &data = this->mmu_segmentation_facets.get_data();

     std::vector<size_t> extruders;
     for (size_t state_idx = static_cast<size_t>(EnforcerBlockerType::Extruder1); state_idx < data.used_states.size(); ++state_idx) {
         if (data.used_states[state_idx])
             extruders.emplace_back(state_idx - 1);
     }

     return extruders;
 }

void ModelInstance::transform_mesh(TriangleMesh* mesh, bool dont_translate) const
{
    mesh->transform(dont_translate ? get_matrix_no_offset() : get_matrix());
}

BoundingBoxf3 ModelInstance::transform_bounding_box(const BoundingBoxf3 &bbox, bool dont_translate) const
{
    return bbox.transformed(dont_translate ? get_matrix_no_offset() : get_matrix());
}

Vec3d ModelInstance::transform_vector(const Vec3d& v, bool dont_translate) const
{
    return dont_translate ? get_matrix_no_offset() * v : get_matrix() * v;
}

void ModelInstance::transform_polygon(Polygon* polygon) const
{
    // CHECK_ME -> Is the following correct or it should take in account all three rotations ?
    polygon->rotate(get_rotation(Z)); // rotate around polygon origin
    // CHECK_ME -> Is the following correct ?
    polygon->scale(get_scaling_factor(X), get_scaling_factor(Y)); // scale around polygon origin
}

//BBS
// BBS set print speed table and find maximum speed
void Model::setPrintSpeedTable(const DynamicPrintConfig& config, const PrintConfig& print_config) {
    //Slic3r::DynamicPrintConfig config = wxGetApp().preset_bundle->full_config();
    printSpeedMap.maxSpeed = 0;
    if (config.has("inner_wall_speed")) {
        printSpeedMap.perimeterSpeed = config.opt_float("inner_wall_speed");
        if (printSpeedMap.perimeterSpeed > printSpeedMap.maxSpeed)
            printSpeedMap.maxSpeed = printSpeedMap.perimeterSpeed;
    }
    if (config.has("outer_wall_speed")) {
        printSpeedMap.externalPerimeterSpeed = config.opt_float("outer_wall_speed");
        printSpeedMap.maxSpeed = std::max(printSpeedMap.maxSpeed, printSpeedMap.externalPerimeterSpeed);
    }
    if (config.has("sparse_infill_speed")) {
        printSpeedMap.infillSpeed = config.opt_float("sparse_infill_speed");
        if (printSpeedMap.infillSpeed > printSpeedMap.maxSpeed)
            printSpeedMap.maxSpeed = printSpeedMap.infillSpeed;
    }
    if (config.has("internal_solid_infill_speed")) {
        printSpeedMap.solidInfillSpeed = config.opt_float("internal_solid_infill_speed");
        if (printSpeedMap.solidInfillSpeed > printSpeedMap.maxSpeed)
            printSpeedMap.maxSpeed = printSpeedMap.solidInfillSpeed;
    }
    if (config.has("top_surface_speed")) {
        printSpeedMap.topSolidInfillSpeed = config.opt_float("top_surface_speed");
        if (printSpeedMap.topSolidInfillSpeed > printSpeedMap.maxSpeed)
            printSpeedMap.maxSpeed = printSpeedMap.topSolidInfillSpeed;
    }
    if (config.has("support_speed")) {
        printSpeedMap.supportSpeed = config.opt_float("support_speed");

        if (printSpeedMap.supportSpeed > printSpeedMap.maxSpeed)
            printSpeedMap.maxSpeed = printSpeedMap.supportSpeed;
    }


    //auto& print = wxGetApp().plater()->get_partplate_list().get_current_fff_print();
    //auto print_config = print.config();
    //printSpeedMap.bed_poly.points = get_bed_shape(*(wxGetApp().plater()->config()));
    printSpeedMap.bed_poly.points = get_bed_shape(config);
    Pointfs excluse_area_points = print_config.bed_exclude_area.values;
    Polygons exclude_polys;
    Polygon exclude_poly;
    for (int i = 0; i < excluse_area_points.size(); i++) {
        auto pt = excluse_area_points[i];
        exclude_poly.points.emplace_back(scale_(pt.x()), scale_(pt.y()));
        if (i % 4 == 3) {  // exclude areas are always rectangle
            exclude_polys.push_back(exclude_poly);
            exclude_poly.points.clear();
        }
    }
    printSpeedMap.bed_poly = diff({ printSpeedMap.bed_poly }, exclude_polys)[0];
}

// find temperature of heatend and bed and matierial of an given extruder
void Model::setExtruderParams(const DynamicPrintConfig& config, int extruders_count) {
    extruderParamsMap.clear();
    //Slic3r::DynamicPrintConfig config = wxGetApp().preset_bundle->full_config();
    // BBS
    //int numExtruders = wxGetApp().preset_bundle->filament_presets.size();
    for (unsigned int i = 0; i != extruders_count; ++i) {
        std::string matName = "";
        // BBS
        int bedTemp = 35;
        double endTemp = 0.f;
        if (config.has("filament_type")) {
            matName = config.opt_string("filament_type", i);
        }
        if (config.has("nozzle_temperature")) {
            endTemp = config.opt_int("nozzle_temperature", i);
        }

        // FIXME: curr_bed_type is now a plate config rather than a global config.
        // Currently bed temp is not used for brim generation, so just comment it for now.
#if 0
        if (config.has("curr_bed_type")) {
            BedType curr_bed_type = config.opt_enum<BedType>("curr_bed_type");
            bedTemp = config.opt_int(get_bed_temp_key(curr_bed_type), i);
        }
#endif
        if (i == 0) extruderParamsMap.insert({ i,{matName, bedTemp, endTemp} });
        extruderParamsMap.insert({ i + 1,{matName, bedTemp, endTemp} });
    }
}

static void get_real_filament_id(const unsigned char &id, std::string &result) {
    if (id < CONST_FILAMENTS.size()) {
        result = CONST_FILAMENTS[id];
    } else {
        result = "";//error
    }
};

bool Model::obj_import_vertex_color_deal(const std::vector<unsigned char> &vertex_filament_ids, const unsigned char &first_extruder_id, Model *model)
{
    if (vertex_filament_ids.size() == 0) {
        return false;
    }
    // 2.generate mmu_segmentation_facets
    if (model->objects.size() == 1 ) {
        auto obj = model->objects[0];
        obj->config.set("extruder", first_extruder_id);
        if (obj->volumes.size() == 1) {
            enum VertexColorCase {
                _3_SAME_COLOR,
                _3_DIFF_COLOR,
                _2_SAME_1_DIFF_COLOR,
            };
            auto calc_vertex_color_case = [](const unsigned char &c0, const unsigned char &c1, const unsigned char &c2, VertexColorCase &vertex_color_case,
                                             unsigned char &iso_index) {
                if (c0 == c1 && c1 == c2) {
                    vertex_color_case = VertexColorCase::_3_SAME_COLOR;
                } else if (c0 != c1 && c1 != c2 && c0 != c2) {
                    vertex_color_case = VertexColorCase::_3_DIFF_COLOR;
                } else if (c0 == c1) {
                    vertex_color_case = _2_SAME_1_DIFF_COLOR;
                    iso_index         = 2;
                } else if (c1 == c2) {
                    vertex_color_case = _2_SAME_1_DIFF_COLOR;
                    iso_index         = 0;
                } else if (c0 == c2) {
                    vertex_color_case = _2_SAME_1_DIFF_COLOR;
                    iso_index         = 1;
                } else {
                    std::cout << "error";
                }
            };
            auto calc_tri_area = [](const Vec3f &v0, const Vec3f &v1, const Vec3f &v2) {
                return std::abs((v0 - v1).cross(v0 - v2).norm()) / 2;
            };
            auto volume = obj->volumes[0];
            volume->config.set("extruder", first_extruder_id);
            auto face_count = volume->mesh().its.indices.size();
            volume->mmu_segmentation_facets.reserve(face_count);
            if (volume->mesh().its.vertices.size() != vertex_filament_ids.size()) {
                return false;
            }
            for (size_t i = 0; i < volume->mesh().its.indices.size(); i++) {
                auto face   = volume->mesh().its.indices[i];
                auto filament_id0 = vertex_filament_ids[face[0]];
                auto filament_id1 = vertex_filament_ids[face[1]];
                auto filament_id2 = vertex_filament_ids[face[2]];
                if (filament_id0 <= 1 && filament_id1 <= 1 && filament_id2 <= 2) {
                    continue;
                }
                if (i == 0) {
                    std::cout << "";
                }
                VertexColorCase vertex_color_case;
                unsigned char iso_index;
                calc_vertex_color_case(filament_id0, filament_id1, filament_id2, vertex_color_case, iso_index);
                switch (vertex_color_case) {
                case _3_SAME_COLOR: {
                    std::string result;
                    get_real_filament_id(filament_id0, result);
                    volume->mmu_segmentation_facets.set_triangle_from_string(i, result);
                    break;
                }
                case _3_DIFF_COLOR: {
                    std::string result0, result1, result2;
                    get_real_filament_id(filament_id0, result0);
                    get_real_filament_id(filament_id1, result1);
                    get_real_filament_id(filament_id2, result2);

                    auto v0 = volume->mesh().its.vertices[face[0]];
                    auto v1 = volume->mesh().its.vertices[face[1]];
                    auto v2 = volume->mesh().its.vertices[face[2]];
                    auto                 dir_0_1  = (v1 - v0).normalized().eval();
                    auto                 dir_0_2  = (v2 - v0).normalized().eval();
                    float                sita0    = acos(dir_0_1.dot(dir_0_2));
                    auto                 dir_1_0  = (-dir_0_1).eval();
                    auto                 dir_1_2  = (v2 - v1).normalized().eval();
                    float                sita1    = acos(dir_1_0.dot(dir_1_2));
                    float                sita2    = PI - sita0 - sita1;
                    std::array<float, 3> sitas    = {sita0, sita1, sita2};
                    float                max_sita = sitas[0];
                    int                  max_sita_vertex_index = 0;
                    for (size_t j = 1; j < sitas.size(); j++) {
                        if (sitas[j] > max_sita) {
                            max_sita_vertex_index = j;
                            max_sita = sitas[j];
                        }
                    }
                    if (max_sita_vertex_index == 0) {
                        volume->mmu_segmentation_facets.set_triangle_from_string(i, result0 + result1 + result2 + (result1 + result2 + "5" )+ "3"); //"1C0C2C0C1C13"
                    } else if (max_sita_vertex_index == 1) {
                        volume->mmu_segmentation_facets.set_triangle_from_string(i, result0 + result1 + result2 + (result0 + result2 + "9") + "3");
                    } else{// if (max_sita_vertex_index == 2)
                        volume->mmu_segmentation_facets.set_triangle_from_string(i, result0 + result1 + result2 + (result1 + result0 + "1") + "3");
                    }
                    break;
                }
                case _2_SAME_1_DIFF_COLOR: {
                    std::string result0, result1, result2;
                    get_real_filament_id(filament_id0, result0);
                    get_real_filament_id(filament_id1, result1);
                    get_real_filament_id(filament_id2, result2);
                    if (iso_index == 0) {
                        volume->mmu_segmentation_facets.set_triangle_from_string(i, result0 + result1 + result1 + "2");
                    } else if (iso_index == 1) {
                        volume->mmu_segmentation_facets.set_triangle_from_string(i, result1 + result0 + result0 + "6");
                    } else if (iso_index == 2) {
                        volume->mmu_segmentation_facets.set_triangle_from_string(i, result2 + result0 + result0 + "A");
                    }
                    break;
                }
                default: break;
                }
            }
            return true;
        }
    }
    return false;
}

bool Model::obj_import_face_color_deal(const std::vector<unsigned char> &face_filament_ids, const unsigned char &first_extruder_id, Model *model)
{
    if (face_filament_ids.size() == 0) { return false; }
    // 2.generate mmu_segmentation_facets
    if (model->objects.size() == 1) {
        auto obj = model->objects[0];
        obj->config.set("extruder", first_extruder_id);
        if (obj->volumes.size() == 1) {
            auto volume        = obj->volumes[0];
            volume->config.set("extruder", first_extruder_id);
            auto face_count    = volume->mesh().its.indices.size();
            volume->mmu_segmentation_facets.reserve(face_count);
            if (volume->mesh().its.indices.size() != face_filament_ids.size()) { return false; }
            for (size_t i = 0; i < volume->mesh().its.indices.size(); i++) {
                auto face         = volume->mesh().its.indices[i];
                auto filament_id = face_filament_ids[i];
                if (filament_id <= 1) { continue; }
                std::string result;
                get_real_filament_id(filament_id, result);
                volume->mmu_segmentation_facets.set_triangle_from_string(i, result);
            }
            return true;
        }
    }
    return false;
}

// update the maxSpeed of an object if it is different from the global configuration
double Model::findMaxSpeed(const ModelObject* object) {
    auto objectKeys = object->config.keys();
    double objMaxSpeed = -1.;
    if (objectKeys.empty())
        return Model::printSpeedMap.maxSpeed;
    double perimeterSpeedObj = Model::printSpeedMap.perimeterSpeed;
    double externalPerimeterSpeedObj = Model::printSpeedMap.externalPerimeterSpeed;
    double infillSpeedObj = Model::printSpeedMap.infillSpeed;
    double solidInfillSpeedObj = Model::printSpeedMap.solidInfillSpeed;
    double topSolidInfillSpeedObj = Model::printSpeedMap.topSolidInfillSpeed;
    double supportSpeedObj = Model::printSpeedMap.supportSpeed;
    double smallPerimeterSpeedObj = Model::printSpeedMap.smallPerimeterSpeed;
    for (std::string objectKey : objectKeys) {
        if (objectKey == "inner_wall_speed"){
            perimeterSpeedObj = object->config.opt_float(objectKey);
            externalPerimeterSpeedObj = Model::printSpeedMap.externalPerimeterSpeed / Model::printSpeedMap.perimeterSpeed * perimeterSpeedObj;
        }
        if (objectKey == "sparse_infill_speed")
            infillSpeedObj = object->config.opt_float(objectKey);
        if (objectKey == "internal_solid_infill_speed")
            solidInfillSpeedObj = object->config.opt_float(objectKey);
        if (objectKey == "top_surface_speed")
            topSolidInfillSpeedObj = object->config.opt_float(objectKey);
        if (objectKey == "support_speed")
            supportSpeedObj = object->config.opt_float(objectKey);
        if (objectKey == "outer_wall_speed")
            externalPerimeterSpeedObj = object->config.opt_float(objectKey);
        if (objectKey == "small_perimeter_speed")
            smallPerimeterSpeedObj = object->config.opt_float(objectKey);
    }
    objMaxSpeed = std::max(perimeterSpeedObj, std::max(externalPerimeterSpeedObj, std::max(infillSpeedObj, std::max(solidInfillSpeedObj, std::max(topSolidInfillSpeedObj, std::max(supportSpeedObj, std::max(smallPerimeterSpeedObj, objMaxSpeed)))))));
    if (objMaxSpeed <= 0) objMaxSpeed = 250.;
    return objMaxSpeed;
}

// BBS: thermal length is calculated according to the material of a volume
double Model::getThermalLength(const ModelVolume* modelVolumePtr) {
    double thermalLength = 200.;
    auto aa = modelVolumePtr->extruder_id();
    if (Model::extruderParamsMap.find(aa) != Model::extruderParamsMap.end()) {
        if (Model::extruderParamsMap.at(aa).materialName == "ABS" ||
            Model::extruderParamsMap.at(aa).materialName == "PA-CF" ||
            Model::extruderParamsMap.at(aa).materialName == "PET-CF") {
            thermalLength = 100;
        }
        if (Model::extruderParamsMap.at(aa).materialName == "PC") {
            thermalLength = 40;
        }
        if (Model::extruderParamsMap.at(aa).materialName == "TPU") {
            thermalLength = 1000;
        }

    }
    return thermalLength;
}

// BBS: thermal length calculation for a group of volumes
double Model::getThermalLength(const std::vector<ModelVolume*> modelVolumePtrs)
{
    double thermalLength = 1250.;

    for (const auto& modelVolumePtr : modelVolumePtrs) {
        if (modelVolumePtr != nullptr) {
            // the thermal length of a group is decided by the volume with shortest thermal length
            thermalLength = std::min(thermalLength, getThermalLength(modelVolumePtr));
        }
    }
    return thermalLength;
}
// max printing speed, difference in bed temperature and envirument temperature and bed adhesion coefficients are considered
double ModelInstance::get_auto_brim_width(double deltaT, double adhesion) const
{
    BoundingBoxf3 raw_bbox = object->raw_mesh_bounding_box();
    double maxSpeed = Model::findMaxSpeed(object);

    auto bbox_size = transform_bounding_box(raw_bbox).size();
    double height_to_area = std::max(bbox_size(2) / (bbox_size(0) * bbox_size(0) * bbox_size(1)),
        bbox_size(2) / (bbox_size(1) * bbox_size(1) * bbox_size(0)));
    double thermalLength = sqrt(bbox_size(0)* bbox_size(0) + bbox_size(1)* bbox_size(1));
    double thermalLengthRef = Model::getThermalLength(object->volumes);

    double brim_width = adhesion * std::min(std::min(std::max(height_to_area * 200 * maxSpeed/200, thermalLength * 8. / thermalLengthRef * std::min(bbox_size(2), 30.) / 30.), 20.), 1.5 * thermalLength);
    // small brims are omitted
    if (brim_width < 5 && brim_width < 1.5 * thermalLength)
        brim_width = 0;
    return brim_width;
}

//BBS: instance's convex_hull_2d
Polygon ModelInstance::convex_hull_2d()
{
    //BOOST_LOG_TRIVIAL(info) << __FUNCTION__ << boost::format(": name %1%, is_valid %2%")% this->object->name.c_str()% convex_hull.is_valid();
    //if (!convex_hull.is_valid())
    { // this logic is not working right now, as moving instance doesn't update convex_hull
        const Transform3d& trafo_instance = get_matrix();
        convex_hull = get_object()->convex_hull_2d(trafo_instance);
    }
    //int size = convex_hull.size();
    //BOOST_LOG_TRIVIAL(info) << __FUNCTION__ << boost::format(": convex_hull, point size %1%")% size;
    //for (int i = 0; i < size; i++)
    //    BOOST_LOG_TRIVIAL(info) << boost::format(": point %1%, position {%2%, %3%}")% i% convex_hull[i].x()% convex_hull[i].y();

    return convex_hull;
}

//BBS: invalidate instance's convex_hull_2d
void ModelInstance::invalidate_convex_hull_2d()
{
    convex_hull.clear();
}

//BBS adhesion coefficients from model object class
double getadhesionCoeff(const ModelVolumePtrs objectVolumes)
{
    double adhesionCoeff = 1;
    for (const ModelVolume* modelVolume : objectVolumes) {
        if (Model::extruderParamsMap.find(modelVolume->extruder_id()) != Model::extruderParamsMap.end())
            if (Model::extruderParamsMap.at(modelVolume->extruder_id()).materialName == "PETG" ||
                Model::extruderParamsMap.at(modelVolume->extruder_id()).materialName == "PCTG") {
                adhesionCoeff = 2;
            }
            else if (Model::extruderParamsMap.at(modelVolume->extruder_id()).materialName == "TPU") {
                adhesionCoeff = 0.5;
            }
    }
    return adhesionCoeff;
}

//BBS maximum temperature difference from model object class
double getTemperatureFromExtruder(const ModelVolumePtrs objectVolumes) {
    // BBS: FIXME
#if 1
    std::vector<size_t> extruders;
    for (const ModelVolume* modelVolume : objectVolumes) {
        if (modelVolume->extruder_id() >= 0)
            extruders.push_back(modelVolume->extruder_id());
    }

    double maxDeltaTemp = 0;
    for (auto extruderID : extruders) {
        if (Model::extruderParamsMap.find(extruderID) != Model::extruderParamsMap.end())
            if (Model::extruderParamsMap.at(extruderID).bedTemp != 0){
                maxDeltaTemp = std::max(maxDeltaTemp, (double)Model::extruderParamsMap.at(extruderID).bedTemp);
                break;
            }
    }
    return maxDeltaTemp;
#else
    return 0.f;
#endif
}

double ModelInstance::get_auto_brim_width() const
{
    return 0.;
    double adhcoeff = getadhesionCoeff(object->volumes);
    double DeltaT = getTemperatureFromExtruder(object->volumes);
    // get auto brim width (Note even if the global brim_type=btOuterBrim, we can still go into this branch)
    return get_auto_brim_width(DeltaT, adhcoeff);
}

void ModelInstance::get_arrange_polygon(void *ap, const Slic3r::DynamicPrintConfig &config_global) const
{
//    static const double SIMPLIFY_TOLERANCE_MM = 0.1;

    Vec3d rotation = get_rotation();
    rotation.z()   = 0.;
    Geometry::Transformation t(m_transformation);
    t.set_offset(get_offset().z() * Vec3d::UnitZ());
    t.set_rotation(rotation);
    Polygon p = get_object()->convex_hull_2d(t.get_matrix());

//    if (!p.points.empty()) {
//        Polygons pp{p};
//        pp = p.simplify(scaled<double>(SIMPLIFY_TOLERANCE_MM));
//        if (!pp.empty()) p = pp.front();
//    }

    arrangement::ArrangePolygon& ret = *(arrangement::ArrangePolygon*)ap;
    ret.poly.contour = std::move(p);
    ret.translation  = Vec2crd{scaled(get_offset(X)), scaled(get_offset(Y))};
    ret.rotation     = get_rotation(Z);

    //BBS: add materials related information
    ModelVolume *volume = NULL;
    for (size_t i = 0; i < object->volumes.size(); ++i) {
        if (object->volumes[i]->is_model_part()) {
            volume = object->volumes[i];
            if (!volume) {
                BOOST_LOG_TRIVIAL(error) << __FUNCTION__ << "invalid object, should not happen";
                return;
            }
            auto ve = object->volumes[i]->get_extruders();
            ret.extrude_ids.insert(ret.extrude_ids.end(), ve.begin(), ve.end());
        }
    }

    // get per-object support extruders
    auto op = object->get_config_value<ConfigOptionBool>(config_global, "enable_support");
    bool is_support_enabled = op && op->getBool();
    if (is_support_enabled) {
        auto op1 = object->get_config_value<ConfigOptionInt>(config_global, "support_filament");
        auto op2 = object->get_config_value<ConfigOptionInt>(config_global, "support_interface_filament");
        int extruder_id;
        // id==0 means follow previous material, so need not be recorded
        if (op1 && (extruder_id = op1->getInt()) > 0) ret.extrude_ids.push_back(extruder_id);
        if (op2 && (extruder_id = op2->getInt()) > 0) ret.extrude_ids.push_back(extruder_id);
    }

    if (ret.extrude_ids.empty()) //the default extruder
        ret.extrude_ids.push_back(1);
}

ModelInstanceEPrintVolumeState ModelInstance::calc_print_volume_state(const BuildVolume& build_volume) const
{
    enum {
        INSIDE = 1,
        OUTSIDE = 2
    };

    unsigned int inside_outside = 0;
    for (const ModelVolume* vol : this->object->volumes) {
        if (vol->is_model_part()) {
            //BBS: add bounding box empty check logic, for some volume is empty before split(it will be removed after split to object)
            BoundingBoxf3 bb = vol->get_convex_hull().bounding_box();
            Vec3d size = bb.size();
            if ((size.x() == 0.f) || (size.y() == 0.f) || (size.z() == 0.f)) {
                BOOST_LOG_TRIVIAL(info) << __FUNCTION__ << boost::format(", object %1%'s vol %2% is empty, skip it, box: {%3%, %4%, %5%} to {%6%, %7%, %8%}")%this->object->name %vol->name\
                    %bb.min.x() %bb.min.y() %bb.min.z()%bb.max.x() %bb.max.y() %bb.max.z();
                continue;
            }

            const Transform3d matrix = this->get_matrix() * vol->get_matrix();
            BuildVolume::ObjectState state = build_volume.object_state(vol->mesh().its, matrix.cast<float>(), true /* may be below print bed */);
            if (state == BuildVolume::ObjectState::Inside)
                // Volume is completely inside.
                inside_outside |= INSIDE;
            else if (state == BuildVolume::ObjectState::Outside)
                // Volume is completely outside.
                inside_outside |= OUTSIDE;
            else if (state == BuildVolume::ObjectState::Below) {
                // Volume below the print bed, thus it is completely outside, however this does not prevent the object to be printable
                // if some of its volumes are still inside the build volume.
            } else
                // Volume colliding with the build volume.
                inside_outside |= INSIDE | OUTSIDE;
        }
    }

    return inside_outside == (INSIDE | OUTSIDE) ? ModelInstancePVS_Partly_Outside :
           inside_outside == INSIDE ? ModelInstancePVS_Inside : ModelInstancePVS_Fully_Outside;
}

indexed_triangle_set FacetsAnnotation::get_facets(const ModelVolume& mv, EnforcerBlockerType type) const
{
    TriangleSelector selector(mv.mesh());
    // Reset of TriangleSelector is done inside TriangleSelector's constructor, so we don't need it to perform it again in deserialize().
    selector.deserialize(m_data, false);
    return selector.get_facets(type);
}

// BBS
void FacetsAnnotation::get_facets(const ModelVolume& mv, std::vector<indexed_triangle_set>& facets_per_type) const
{
    TriangleSelector selector(mv.mesh());
    selector.deserialize(m_data, false);
    selector.get_facets(facets_per_type);
}

void FacetsAnnotation::set_enforcer_block_type_limit(const ModelVolume& mv, EnforcerBlockerType max_type)
{
    TriangleSelector selector(mv.mesh());
    selector.deserialize(m_data, false, max_type);
    this->set(selector);
}

indexed_triangle_set FacetsAnnotation::get_facets_strict(const ModelVolume& mv, EnforcerBlockerType type) const
{
    TriangleSelector selector(mv.mesh());
    // Reset of TriangleSelector is done inside TriangleSelector's constructor, so we don't need it to perform it again in deserialize().
    selector.deserialize(m_data, false);
    return selector.get_facets_strict(type);
}

bool FacetsAnnotation::has_facets(const ModelVolume& mv, EnforcerBlockerType type) const
{
    return TriangleSelector::has_facets(m_data, type);
}

bool FacetsAnnotation::set(const TriangleSelector& selector)
{
    TriangleSelector::TriangleSplittingData sel_map = selector.serialize();
    if (sel_map != m_data) {
        m_data = std::move(sel_map);
        this->touch();
        return true;
    }
    return false;
}

void FacetsAnnotation::reset()
{
    m_data.triangles_to_split.clear();
    m_data.bitstream.clear();
    this->touch();
}

// Following function takes data from a triangle and encodes it as string
// of hexadecimal numbers (one digit per triangle). Used for 3MF export,
// changing it may break backwards compatibility !!!!!
std::string FacetsAnnotation::get_triangle_as_string(int triangle_idx) const
{
    std::string out;

    auto triangle_it = std::lower_bound(m_data.triangles_to_split.begin(), m_data.triangles_to_split.end(), triangle_idx, [](const TriangleSelector::TriangleBitStreamMapping &l, const int r) { return l.triangle_idx < r; });
    if (triangle_it != m_data.triangles_to_split.end() && triangle_it->triangle_idx == triangle_idx) {
        int offset = triangle_it->bitstream_start_idx;
        int end    = ++ triangle_it == m_data.triangles_to_split.end() ? int(m_data.bitstream.size()) : triangle_it->bitstream_start_idx;
        while (offset < end) {
            int next_code = 0;
            for (int i=3; i>=0; --i) {
                next_code = next_code << 1;
                next_code |= int(m_data.bitstream[offset + i]);
            }
            offset += 4;

            assert(next_code >=0 && next_code <= 15);
            char digit = next_code < 10 ? next_code + '0' : (next_code-10)+'A';
            out.insert(out.begin(), digit);
        }
    }
    return out;
}

// Recover triangle splitting & state from string of hexadecimal values previously
// generated by get_triangle_as_string. Used to load from 3MF.
void FacetsAnnotation::set_triangle_from_string(int triangle_id, const std::string& str)
{
    assert(! str.empty());
    assert(m_data.triangles_to_split.empty() || m_data.triangles_to_split.back().triangle_idx < triangle_id);
    m_data.triangles_to_split.emplace_back(triangle_id, int(m_data.bitstream.size()));

    const size_t bitstream_start_idx = m_data.bitstream.size();
    for (auto it = str.crbegin(); it != str.crend(); ++it) {
        const char ch = *it;
        int dec = 0;
        if (ch >= '0' && ch<='9')
            dec = int(ch - '0');
        else if (ch >='A' && ch <= 'F')
            dec = 10 + int(ch - 'A');
        else
            assert(false);

        // Convert to binary and append into code.
        for (int i = 0; i < 4; ++i)
            m_data.bitstream.insert(m_data.bitstream.end(), bool(dec & (1 << i)));
    }

    m_data.update_used_states(bitstream_start_idx);
}

bool FacetsAnnotation::equals(const FacetsAnnotation &other) const
{
    const auto& data = other.get_data();
    return (m_data == data);
}

// Test whether the two models contain the same number of ModelObjects with the same set of IDs
// ordered in the same order. In that case it is not necessary to kill the background processing.
bool model_object_list_equal(const Model &model_old, const Model &model_new)
{
    if (model_old.objects.size() != model_new.objects.size())
        return false;
    for (size_t i = 0; i < model_old.objects.size(); ++ i)
        if (model_old.objects[i]->id() != model_new.objects[i]->id())
            return false;
    return true;
}

// Test whether the new model is just an extension of the old model (new objects were added
// to the end of the original list. In that case it is not necessary to kill the background processing.
bool model_object_list_extended(const Model &model_old, const Model &model_new)
{
    if (model_old.objects.size() >= model_new.objects.size())
        return false;
    for (size_t i = 0; i < model_old.objects.size(); ++ i)
        if (model_old.objects[i]->id() != model_new.objects[i]->id())
            return false;
    return true;
}

template<typename TypeFilterFn>
bool model_volume_list_changed(const ModelObject &model_object_old, const ModelObject &model_object_new, TypeFilterFn type_filter)
{
    size_t i_old, i_new;
    for (i_old = 0, i_new = 0; i_old < model_object_old.volumes.size() && i_new < model_object_new.volumes.size();) {
        const ModelVolume &mv_old = *model_object_old.volumes[i_old];
        const ModelVolume &mv_new = *model_object_new.volumes[i_new];
        if (! type_filter(mv_old.type())) {
            ++ i_old;
            continue;
        }
        if (! type_filter(mv_new.type())) {
            ++ i_new;
            continue;
        }
        if (mv_old.type() != mv_new.type() || mv_old.id() != mv_new.id())
            return true;
        //FIXME test for the content of the mesh!
        if (! mv_old.get_matrix().isApprox(mv_new.get_matrix()))
            return true;
        ++ i_old;
        ++ i_new;
    }
    for (; i_old < model_object_old.volumes.size(); ++ i_old) {
        const ModelVolume &mv_old = *model_object_old.volumes[i_old];
        if (type_filter(mv_old.type()))
            // ModelVolume was deleted.
            return true;
    }
    for (; i_new < model_object_new.volumes.size(); ++ i_new) {
        const ModelVolume &mv_new = *model_object_new.volumes[i_new];
        if (type_filter(mv_new.type()))
            // ModelVolume was added.
            return true;
    }
    return false;
}

bool model_volume_list_changed(const ModelObject &model_object_old, const ModelObject &model_object_new, const ModelVolumeType type)
{
    return model_volume_list_changed(model_object_old, model_object_new, [type](const ModelVolumeType t) { return t == type; });
}

bool model_volume_list_changed(const ModelObject &model_object_old, const ModelObject &model_object_new, const std::initializer_list<ModelVolumeType> &types)
{
    return model_volume_list_changed(model_object_old, model_object_new, [&types](const ModelVolumeType t) {
        return std::find(types.begin(), types.end(), t) != types.end();
    });
}

template< typename TypeFilterFn, typename CompareFn>
bool model_property_changed(const ModelObject &model_object_old, const ModelObject &model_object_new, TypeFilterFn type_filter, CompareFn compare)
{
    assert(! model_volume_list_changed(model_object_old, model_object_new, type_filter));
    size_t i_old, i_new;
    for (i_old = 0, i_new = 0; i_old < model_object_old.volumes.size() && i_new < model_object_new.volumes.size();) {
        const ModelVolume &mv_old = *model_object_old.volumes[i_old];
        const ModelVolume &mv_new = *model_object_new.volumes[i_new];
        if (! type_filter(mv_old.type())) {
            ++ i_old;
            continue;
        }
        if (! type_filter(mv_new.type())) {
            ++ i_new;
            continue;
        }
        assert(mv_old.type() == mv_new.type() && mv_old.id() == mv_new.id());
        if (! compare(mv_old, mv_new))
            return true;
        ++ i_old;
        ++ i_new;
    }
    return false;
}

bool model_custom_supports_data_changed(const ModelObject& mo, const ModelObject& mo_new)
{
    return model_property_changed(mo, mo_new,
        [](const ModelVolumeType t) { return t == ModelVolumeType::MODEL_PART; },
        [](const ModelVolume &mv_old, const ModelVolume &mv_new){ return mv_old.supported_facets.timestamp_matches(mv_new.supported_facets); });
}

bool model_custom_seam_data_changed(const ModelObject& mo, const ModelObject& mo_new)
{
    return model_property_changed(mo, mo_new,
        [](const ModelVolumeType t) { return t == ModelVolumeType::MODEL_PART; },
        [](const ModelVolume &mv_old, const ModelVolume &mv_new){ return mv_old.seam_facets.timestamp_matches(mv_new.seam_facets); });
}

bool model_mmu_segmentation_data_changed(const ModelObject& mo, const ModelObject& mo_new)
{
    return model_property_changed(mo, mo_new,
        [](const ModelVolumeType t) { return t == ModelVolumeType::MODEL_PART; },
        [](const ModelVolume &mv_old, const ModelVolume &mv_new){ return mv_old.mmu_segmentation_facets.timestamp_matches(mv_new.mmu_segmentation_facets); });
}

bool model_brim_points_data_changed(const ModelObject& mo, const ModelObject& mo_new)
{
    if (mo.brim_points.size() != mo_new.brim_points.size())
        return true;
    for (size_t i = 0; i < mo.brim_points.size(); ++i) {
        if (mo.brim_points[i] != mo_new.brim_points[i])
            return true;
    }
    return false;
}

bool model_has_multi_part_objects(const Model &model)
{
    for (const ModelObject *model_object : model.objects)
    	if (model_object->volumes.size() != 1 || ! model_object->volumes.front()->is_model_part())
    		return true;
    return false;
}

bool model_has_advanced_features(const Model &model)
{
	auto config_is_advanced = [](const ModelConfig &config) {
        return ! (config.empty() || (config.size() == 1 && config.cbegin()->first == "extruder"));
	};
    for (const ModelObject *model_object : model.objects) {
        // Is there more than one instance or advanced config data?
        if (model_object->instances.size() > 1 || config_is_advanced(model_object->config))
        	return true;
        // Is there any modifier or advanced config data?
        for (const ModelVolume* model_volume : model_object->volumes)
            if (! model_volume->is_model_part() || config_is_advanced(model_volume->config))
            	return true;
    }
    return false;
}

#ifndef NDEBUG
// Verify whether the IDs of Model / ModelObject / ModelVolume / ModelInstance / ModelMaterial are valid and unique.
void check_model_ids_validity(const Model &model)
{
    std::set<ObjectID> ids;
    auto check = [&ids](ObjectID id) {
        assert(id.valid());
        assert(ids.find(id) == ids.end());
        ids.insert(id);
    };
    for (const ModelObject *model_object : model.objects) {
        check(model_object->id());
        check(model_object->config.id());
        for (const ModelVolume *model_volume : model_object->volumes) {
            check(model_volume->id());
	        check(model_volume->config.id());
        }
        for (const ModelInstance *model_instance : model_object->instances)
            check(model_instance->id());
    }
    for (const auto& mm : model.materials) {
        check(mm.second->id());
        check(mm.second->config.id());
    }
}

void check_model_ids_equal(const Model &model1, const Model &model2)
{
    // Verify whether the IDs of model1 and model match.
    assert(model1.objects.size() == model2.objects.size());
    for (size_t idx_model = 0; idx_model < model2.objects.size(); ++ idx_model) {
        const ModelObject &model_object1 = *model1.objects[idx_model];
        const ModelObject &model_object2 = *  model2.objects[idx_model];
        assert(model_object1.id() == model_object2.id());
        assert(model_object1.config.id() == model_object2.config.id());
        assert(model_object1.volumes.size() == model_object2.volumes.size());
        assert(model_object1.instances.size() == model_object2.instances.size());
        for (size_t i = 0; i < model_object1.volumes.size(); ++ i) {
            assert(model_object1.volumes[i]->id() == model_object2.volumes[i]->id());
        	assert(model_object1.volumes[i]->config.id() == model_object2.volumes[i]->config.id());
        }
        for (size_t i = 0; i < model_object1.instances.size(); ++ i)
            assert(model_object1.instances[i]->id() == model_object2.instances[i]->id());
    }
    assert(model1.materials.size() == model2.materials.size());
    {
        auto it1 = model1.materials.begin();
        auto it2 = model2.materials.begin();
        for (; it1 != model1.materials.end(); ++ it1, ++ it2) {
            assert(it1->first == it2->first); // compare keys
            assert(it1->second->id() == it2->second->id());
        	assert(it1->second->config.id() == it2->second->config.id());
        }
    }
}

#endif /* NDEBUG */

}

#if 0
CEREAL_REGISTER_TYPE(Slic3r::ModelObject)
CEREAL_REGISTER_TYPE(Slic3r::ModelVolume)
CEREAL_REGISTER_TYPE(Slic3r::ModelInstance)
CEREAL_REGISTER_TYPE(Slic3r::Model)

CEREAL_REGISTER_POLYMORPHIC_RELATION(Slic3r::ObjectBase, Slic3r::ModelObject)
CEREAL_REGISTER_POLYMORPHIC_RELATION(Slic3r::ObjectBase, Slic3r::ModelVolume)
CEREAL_REGISTER_POLYMORPHIC_RELATION(Slic3r::ObjectBase, Slic3r::ModelInstance)
CEREAL_REGISTER_POLYMORPHIC_RELATION(Slic3r::ObjectBase, Slic3r::Model)
#endif<|MERGE_RESOLUTION|>--- conflicted
+++ resolved
@@ -2269,49 +2269,7 @@
     //BOOST_LOG_TRIVIAL(info) << __FUNCTION__ << boost::format(", print_volume {%1%, %2%, %3%} to {%4%, %5%, %6%}")\
     //    %print_volume.min.x() %print_volume.min.y() %print_volume.min.z()%print_volume.max.x() %print_volume.max.y() %print_volume.max.z();
     for (ModelInstance* model_instance : this->instances) {
-<<<<<<< HEAD
-        unsigned int inside_outside = 0;
-        for (const ModelVolume *vol : this->volumes) {
-            if (vol->is_model_part()) {
-                //BBS: add bounding box empty check logic, for some volume is empty before split(it will be removed after split to object)
-                BoundingBoxf3 bb = vol->get_convex_hull().bounding_box();
-                Vec3d size = bb.size();
-                if ((size.x() == 0.f) || (size.y() == 0.f) || (size.z() == 0.f)) {
-                    BOOST_LOG_TRIVIAL(info) << __FUNCTION__ << boost::format(", object %1%'s vol %2% is empty, skip it, box: {%3%, %4%, %5%} to {%6%, %7%, %8%}")%this->name %vol->name\
-                        %bb.min.x() %bb.min.y() %bb.min.z()%bb.max.x() %bb.max.y() %bb.max.z();
-                    continue;
-                }
-
-                const Transform3d matrix = model_instance->get_matrix() * vol->get_matrix();
-
-                const auto bboxt = bb.transformed(matrix);
-                const BoundingBoxf bbox2d{to_2d(bboxt.min), to_2d(bboxt.max)};
-                BuildVolume::ObjectState state;
-                if (!build_volume.bounding_volume2d().inflated(BuildVolume::SceneEpsilon).overlap(bbox2d))
-                    state = BuildVolume::ObjectState::Outside;
-                else
-                    state = build_volume.object_state(vol->mesh().its, matrix.cast<float>(), true /* may be below print bed */);
-                if (state == BuildVolume::ObjectState::Inside)
-                    // Volume is completely inside.
-                    inside_outside |= INSIDE;
-                else if (state == BuildVolume::ObjectState::Outside)
-                    // Volume is completely outside.
-                    inside_outside |= OUTSIDE;
-                else if (state == BuildVolume::ObjectState::Below) {
-                    // Volume below the print bed, thus it is completely outside, however this does not prevent the object to be printable
-                    // if some of its volumes are still inside the build volume.
-                } else
-                    // Volume colliding with the build volume.
-                    inside_outside |= INSIDE | OUTSIDE;
-            }
-        }
-        model_instance->print_volume_state =
-            inside_outside == (INSIDE | OUTSIDE) ? ModelInstancePVS_Partly_Outside :
-            inside_outside == INSIDE ? ModelInstancePVS_Inside : ModelInstancePVS_Fully_Outside;
-        if (inside_outside == INSIDE) {
-=======
         if (model_instance->update_print_volume_state(build_volume) == ModelInstancePVS_Inside) {
->>>>>>> 1fd21371
             //BOOST_LOG_TRIVIAL(info) << __FUNCTION__ << boost::format(", object %1%'s instance inside print volum")%this->name;
             ++num_printable;
         }
@@ -3359,7 +3317,14 @@
             }
 
             const Transform3d matrix = this->get_matrix() * vol->get_matrix();
-            BuildVolume::ObjectState state = build_volume.object_state(vol->mesh().its, matrix.cast<float>(), true /* may be below print bed */);
+
+            const auto bboxt = bb.transformed(matrix);
+            const BoundingBoxf bbox2d{to_2d(bboxt.min), to_2d(bboxt.max)};
+            BuildVolume::ObjectState state;
+            if (!build_volume.bounding_volume2d().inflated(BuildVolume::SceneEpsilon).overlap(bbox2d))
+                state = BuildVolume::ObjectState::Outside;
+            else
+                state = build_volume.object_state(vol->mesh().its, matrix.cast<float>(), true /* may be below print bed */);
             if (state == BuildVolume::ObjectState::Inside)
                 // Volume is completely inside.
                 inside_outside |= INSIDE;
