--- conflicted
+++ resolved
@@ -2785,10 +2785,6 @@
      if (!this->is_mm_painted())
          return {};
 
-<<<<<<< HEAD
-     //assert(static_cast<size_t>(TriangleStateType::Extruder1) - 1 == 0);
-=======
->>>>>>> 88008122
      const TriangleSelector::TriangleSplittingData &data = this->mmu_segmentation_facets.get_data();
 
      std::vector<size_t> extruders;
