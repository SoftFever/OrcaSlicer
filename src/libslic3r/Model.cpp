--- conflicted
+++ resolved
@@ -129,12 +129,8 @@
     // BBS
     this->plates_custom_gcodes = std::move(rhs.plates_custom_gcodes);
     this->curr_plate_index = rhs.curr_plate_index;
-<<<<<<< HEAD
     this->calib_pa_pattern.reset();
     this->calib_pa_pattern.swap(rhs.calib_pa_pattern);
-=======
-    this->calib_pa_pattern = std::move(rhs.calib_pa_pattern);
->>>>>>> 693aa8d2
 
     //BBS: add auxiliary path logic
     // BBS: backup, all in one temp dir
@@ -1714,73 +1710,6 @@
     return false;
 }
 
-<<<<<<< HEAD
-=======
-indexed_triangle_set ModelObject::get_connector_mesh(CutConnectorAttributes connector_attributes, CutConnectorParas para)
-{
-    indexed_triangle_set connector_mesh;
-
-    int   sectorCount {1};
-    switch (CutConnectorShape(connector_attributes.shape)) {
-    case CutConnectorShape::Triangle:
-        sectorCount = 3;
-        break;
-    case CutConnectorShape::Square:
-        sectorCount = 4;
-        break;
-    case CutConnectorShape::Circle:
-        sectorCount = 360;
-        break;
-    case CutConnectorShape::Hexagon:
-        sectorCount = 6;
-        break;
-    default:
-        break;
-    }
-
-    if (connector_attributes.type == CutConnectorType::Snap) 
-        connector_mesh = its_make_snap(1.0, 1.0, para.snap_space_proportion, para.snap_bulge_proportion);
-    else if(connector_attributes.style == CutConnectorStyle::Prizm)
-        connector_mesh = its_make_cylinder(1.0, 1.0, (2 * PI / sectorCount));
-    else if (connector_attributes.type == CutConnectorType::Plug)
-        connector_mesh = its_make_cone(1.0, 1.0, (2 * PI / sectorCount));
-    else
-        connector_mesh = its_make_frustum_dowel(1.0, 1.0, sectorCount);
-
-    return connector_mesh;
-}
-
-void ModelObject::apply_cut_connectors(const std::string &name)
-{
-    if (cut_connectors.empty())
-        return;
-
-    using namespace Geometry;
-
-    size_t connector_id = cut_id.connectors_cnt();
-    for (const CutConnector &connector : cut_connectors) {
-        TriangleMesh mesh = TriangleMesh(get_connector_mesh(connector.attribs, connector.paras));
-        // Mesh will be centered when loading.
-        ModelVolume *new_volume = add_volume(std::move(mesh), ModelVolumeType::NEGATIVE_VOLUME);
-
-        Transform3d translate_transform = Transform3d::Identity();
-        translate_transform.translate(connector.pos);
-        Transform3d scale_transform = Transform3d::Identity();
-        scale_transform.scale(Vec3f(connector.radius, connector.radius, connector.height).cast<double>());
-
-        // Transform the new modifier to be aligned inside the instance
-        new_volume->set_transformation(translate_transform * connector.rotation_m * scale_transform);
-
-        new_volume->cut_info = {connector.attribs.type, connector.radius, connector.height, connector.radius_tolerance, connector.height_tolerance};
-        new_volume->name     = name + "-" + std::to_string(++connector_id);
-    }
-    cut_id.increase_connectors_cnt(cut_connectors.size());
-
-    // delete all connectors
-    cut_connectors.clear();
-}
-
->>>>>>> 693aa8d2
 void ModelObject::invalidate_cut()
 {
     this->cut_id.invalidate();
@@ -1809,204 +1738,9 @@
 
 void ModelVolume::reset_extra_facets()
 {
-<<<<<<< HEAD
     this->supported_facets.reset();
     this->seam_facets.reset();
     this->mmu_segmentation_facets.reset();
-=======
-    Vec3d mid_point = {0.0, 0.0, 0.0};
-    for (auto pt : plane_points)
-        mid_point += pt;
-    mid_point /= (double) plane_points.size();
-
-    Vec3d movement = -mid_point;
-
-    Vec3d v01 = plane_points[1] - plane_points[0];
-    Vec3d v12 = plane_points[2] - plane_points[1];
-
-    Vec3d plane_normal = v01.cross(v12);
-    plane_normal.normalize();
-
-    Vec3d    axis = {0.0, 0.0, 0.0};
-    double   phi  = 0.0;
-    Matrix3d matrix;
-    matrix.setIdentity();
-    Geometry::rotation_from_two_vectors(plane_normal, {0.0, 0.0, 1.0}, axis, phi, &matrix);
-    Vec3d angles = Geometry::extract_euler_angles(matrix);
-
-    movement = matrix * movement;
-    Transform3d transfo;
-    transfo.setIdentity();
-    transfo.translate(movement);
-    transfo.rotate(Eigen::AngleAxisd(angles(2), Vec3d::UnitZ()) * Eigen::AngleAxisd(angles(1), Vec3d::UnitY()) * Eigen::AngleAxisd(angles(0), Vec3d::UnitX()));
-    return transfo;
-}
-
-void ModelObject::process_connector_cut(
-    ModelVolume *volume,
-    const Transform3d & instance_matrix,
-    const Transform3d& cut_matrix,
-    ModelObjectCutAttributes attributes,
-    ModelObject *upper, ModelObject *lower,
-    std::vector<ModelObject *> &dowels,
-    Vec3d &local_dowels_displace)
-{
-    assert(volume->cut_info.is_connector);
-    volume->cut_info.set_processed();
-
-    const auto volume_matrix = volume->get_matrix();
-
-    // ! Don't apply instance transformation for the conntectors.
-    // This transformation is already there
-    if (volume->cut_info.connector_type != CutConnectorType::Dowel) {
-        if (attributes.has(ModelObjectCutAttribute::KeepUpper)) {
-            ModelVolume *vol = nullptr;
-            if (volume->cut_info.connector_type == CutConnectorType::Snap) {
-                TriangleMesh mesh = TriangleMesh(its_make_cylinder(1.0, 1.0, PI / 180.));
-
-                vol = upper->add_volume(std::move(mesh));
-                vol->set_transformation(volume->get_transformation());
-                vol->set_type(ModelVolumeType::NEGATIVE_VOLUME);
-
-                vol->cut_info = volume->cut_info;
-                vol->name     = volume->name;
-            } else
-                vol = upper->add_volume(*volume);
-            vol->set_transformation(volume_matrix);
-            vol->apply_tolerance();
-        }
-        if (attributes.has(ModelObjectCutAttribute::KeepLower)) {
-            ModelVolume *vol = lower->add_volume(*volume);
-            vol->set_transformation(volume_matrix);
-            // for lower part change type of connector from NEGATIVE_VOLUME to MODEL_PART if this connector is a plug
-            vol->set_type(ModelVolumeType::MODEL_PART);
-        }
-    }
-    else {
-        if (attributes.has(ModelObjectCutAttribute::CreateDowels)) {
-            ModelObject *dowel{nullptr};
-            // Clone the object to duplicate instances, materials etc.
-            clone_for_cut(&dowel);
-
-            // add one more solid part same as connector if this connector is a dowel
-            ModelVolume *vol = dowel->add_volume(*volume);
-            vol->set_type(ModelVolumeType::MODEL_PART);
-
-            // But discard rotation and Z-offset for this volume
-            vol->set_rotation(Vec3d::Zero());
-            vol->set_offset(Z, 0.0);
-
-            // Compute the displacement (in instance coordinates) to be applied to place the dowels
-            local_dowels_displace = lower->full_raw_mesh_bounding_box().size().cwiseProduct(Vec3d(1.0, 1.0, 0.0));
-
-            dowels.push_back(dowel);
-        }
-
-        // Cut the dowel
-        volume->apply_tolerance();
-
-        // Perform cut
-        TriangleMesh upper_mesh, lower_mesh;
-        process_volume_cut(volume, Transform3d::Identity(), cut_matrix, attributes, upper_mesh, lower_mesh);
-
-        // add small Z offset to better preview
-        upper_mesh.translate((-0.05 * Vec3d::UnitZ()).cast<float>());
-        lower_mesh.translate((0.05 * Vec3d::UnitZ()).cast<float>());
-
-        // Add cut parts to the related objects
-        add_cut_volume(upper_mesh, upper, volume, cut_matrix, "_A", volume->type());
-        add_cut_volume(lower_mesh, lower, volume, cut_matrix, "_B", volume->type());
-    }
-}
-
-void ModelObject::process_modifier_cut(
-    ModelVolume *volume,
-    const Transform3d &instance_matrix,
-    const Transform3d &inverse_cut_matrix,
-    ModelObjectCutAttributes attributes,
-    ModelObject *upper,
-    ModelObject *lower)
-{
-    const auto volume_matrix = instance_matrix * volume->get_matrix();
-
-    // Modifiers are not cut, but we still need to add the instance transformation
-    // to the modifier volume transformation to preserve their shape properly.
-    volume->set_transformation(Geometry::Transformation(volume_matrix));
-
-    if (attributes.has(ModelObjectCutAttribute::CutToParts)) {
-        upper->add_volume(*volume);
-        return;
-    }
-
-    // Some logic for the negative volumes/connectors. Add only needed modifiers
-    auto bb = volume->mesh().transformed_bounding_box(inverse_cut_matrix * volume_matrix);
-    bool is_crossed_by_cut = bb.min[Z] <= 0 && bb.max[Z] >= 0;
-    if (attributes.has(ModelObjectCutAttribute::KeepUpper) && (bb.min[Z] >= 0 || is_crossed_by_cut))
-        upper->add_volume(*volume);
-    if (attributes.has(ModelObjectCutAttribute::KeepLower) && (bb.max[Z] <= 0 || is_crossed_by_cut))
-        lower->add_volume(*volume);
-}
-
-void ModelObject::process_volume_cut(ModelVolume *            volume,
-                        const Transform3d &      instance_matrix,
-                        const Transform3d &      cut_matrix,
-                        ModelObjectCutAttributes attributes,
-                        TriangleMesh &           upper_mesh,
-                        TriangleMesh &           lower_mesh)
-{
-    const auto volume_matrix = volume->get_matrix();
-
-    using namespace Geometry;
-
-    const Geometry::Transformation cut_transformation = Geometry::Transformation(cut_matrix);
-    const Transform3d invert_cut_matrix = cut_transformation.get_matrix(true, false, true, true).inverse()
-                                          * translation_transform(-1 * cut_transformation.get_offset());
-
-    // Transform the mesh by the combined transformation matrix.
-    // Flip the triangles in case the composite transformation is left handed.
-    TriangleMesh mesh(volume->mesh());
-    mesh.transform(invert_cut_matrix * instance_matrix * volume_matrix, true);
-
-    indexed_triangle_set upper_its, lower_its;
-    cut_mesh(mesh.its, 0.0f, &upper_its, &lower_its);
-    if (attributes.has(ModelObjectCutAttribute::KeepUpper))
-        upper_mesh = TriangleMesh(upper_its);
-    if (attributes.has(ModelObjectCutAttribute::KeepLower))
-        lower_mesh = TriangleMesh(lower_its);
-}
-
-void ModelObject::process_solid_part_cut(ModelVolume *            volume,
-                                         const Transform3d &      instance_matrix,
-                                         const Transform3d &      cut_matrix,
-                                         const std::array<Vec3d, 4> &plane_points,
-                                         ModelObjectCutAttributes attributes,
-                                         ModelObject *            upper,
-                                         ModelObject *            lower,
-                                         Vec3d &                  local_displace)
-{
-    // Perform cut
-    TriangleMesh upper_mesh, lower_mesh;
-    process_volume_cut(volume, instance_matrix, cut_matrix, attributes, upper_mesh, lower_mesh);
-
-    // Add required cut parts to the objects
-    if (attributes.has(ModelObjectCutAttribute::CutToParts)) {
-        add_cut_volume(upper_mesh, upper, volume, cut_matrix, "_A");
-        add_cut_volume(lower_mesh, upper, volume, cut_matrix, "_B");
-        return;
-    }
-
-    if (attributes.has(ModelObjectCutAttribute::KeepUpper))
-        add_cut_volume(upper_mesh, upper, volume, cut_matrix);
-
-    if (attributes.has(ModelObjectCutAttribute::KeepLower) && !lower_mesh.empty()) {
-        add_cut_volume(lower_mesh, lower, volume, cut_matrix);
-
-        // Compute the displacement (in instance coordinates) to be applied to place the upper parts
-        // The upper part displacement is set to half of the lower part bounding box
-        // this is done in hope at least a part of the upper part will always be visible and draggable
-        local_displace = lower->full_raw_mesh_bounding_box().size().cwiseProduct(Vec3d(-0.5, -0.5, 0.0));
-    }
->>>>>>> 693aa8d2
 }
 
 static void invalidate_translations(ModelObject* object, const ModelInstance* src_instance)
@@ -2083,218 +1817,6 @@
     }
 }
 
-<<<<<<< HEAD
-=======
-// BBS: replace z with plane_points
-ModelObjectPtrs ModelObject::cut(size_t instance, std::array<Vec3d, 4> plane_points, ModelObjectCutAttributes attributes)
-{
-    if (! attributes.has(ModelObjectCutAttribute::KeepUpper) && ! attributes.has(ModelObjectCutAttribute::KeepLower))
-        return {};
-
-    BOOST_LOG_TRIVIAL(trace) << "ModelObject::cut - start";
-
-    // apply cut attributes for object
-    apply_cut_attributes(attributes);
-
-    ModelObject* upper{ nullptr };
-    if (attributes.has(ModelObjectCutAttribute::KeepUpper))
-        clone_for_cut(&upper);
-
-    ModelObject* lower{ nullptr };
-    if (attributes.has(ModelObjectCutAttribute::KeepLower) && !attributes.has(ModelObjectCutAttribute::CutToParts))
-        clone_for_cut(&lower);
-
-    // Because transformations are going to be applied to meshes directly,
-    // we reset transformation of all instances and volumes,
-    // except for translation and Z-rotation on instances, which are preserved
-    // in the transformation matrix and not applied to the mesh transform.
-
-    // const auto instance_matrix = instances[instance]->get_matrix(true);
-    const auto instance_matrix = Geometry::assemble_transform(
-        Vec3d::Zero(),  // don't apply offset
-        instances[instance]->get_rotation().cwiseProduct(Vec3d(1.0, 1.0, 1.0)),   // BBS: do apply Z-rotation
-        instances[instance]->get_scaling_factor(),
-        instances[instance]->get_mirror()
-    );
-
-    // BBS
-    //z -= instances[instance]->get_offset().z();
-    for (Vec3d& point : plane_points) {
-        point -= instances[instance]->get_offset();
-    }
-    Transform3d inverse_cut_matrix = calculate_cut_plane_inverse_matrix(plane_points);
-    Transform3d cut_matrix = inverse_cut_matrix.inverse();
-
-    std::vector<ModelObject *> dowels;
-    // Displacement (in instance coordinates) to be applied to place the upper parts
-    Vec3d local_displace = Vec3d::Zero();
-    Vec3d local_dowels_displace = Vec3d::Zero();
-
-    for (ModelVolume *volume : volumes) {
-        const auto volume_matrix = volume->get_matrix();
-
-        volume->supported_facets.reset();
-        volume->seam_facets.reset();
-        volume->mmu_segmentation_facets.reset();
-
-        if (! volume->is_model_part()) {
-            if (volume->cut_info.is_processed) {
-                // Modifiers are not cut, but we still need to add the instance transformation
-                // to the modifier volume transformation to preserve their shape properly.
-                //Transform3d inverse_cut_matrix = calculate_cut_plane_inverse_matrix(plane_points);
-                process_modifier_cut(volume, instance_matrix, inverse_cut_matrix, attributes, upper, lower);
-            }
-            else {
-                process_connector_cut(volume, instance_matrix, cut_matrix, attributes, upper, lower, dowels, local_dowels_displace);
-            }
-        }
-        else if (! volume->mesh().empty()) {
-            process_solid_part_cut(volume, instance_matrix, cut_matrix, plane_points, attributes, upper, lower, local_displace);
-        }
-    }
-
-    ModelObjectPtrs res;
-
-    if (attributes.has(ModelObjectCutAttribute::CutToParts) && !upper->volumes.empty()) {
-        reset_instance_transformation(upper, instance, cut_matrix);
-        res.push_back(upper);
-    }
-    else {
-        if (attributes.has(ModelObjectCutAttribute::KeepUpper) && upper->volumes.size() > 0) {
-            reset_instance_transformation(upper, instance, cut_matrix, attributes.has(ModelObjectCutAttribute::PlaceOnCutUpper),
-                                          attributes.has(ModelObjectCutAttribute::FlipUpper), local_displace);
-
-            res.push_back(upper);
-        }
-        if (attributes.has(ModelObjectCutAttribute::KeepLower) && lower->volumes.size() > 0) {
-            reset_instance_transformation(lower, instance, cut_matrix, attributes.has(ModelObjectCutAttribute::PlaceOnCutLower),
-                                          attributes.has(ModelObjectCutAttribute::PlaceOnCutLower) ? true : attributes.has(ModelObjectCutAttribute::FlipLower));
-
-            res.push_back(lower);
-        }
-
-        if (attributes.has(ModelObjectCutAttribute::CreateDowels) && !dowels.empty()) {
-            for (auto dowel : dowels) {
-                reset_instance_transformation(dowel, instance, Transform3d::Identity(), false, false, local_dowels_displace);
-
-                local_dowels_displace += dowel->full_raw_mesh_bounding_box().size().cwiseProduct(Vec3d(-1.5, -1.5, 0.0));
-                dowel->name += "-Dowel-" + dowel->volumes[0]->name;
-                res.push_back(dowel);
-            }
-        }
-    }
-
-    BOOST_LOG_TRIVIAL(trace) << "ModelObject::cut - end";
-
-    synchronize_model_after_cut();
-
-    return res;
-}
-
-// BBS
-ModelObjectPtrs ModelObject::segment(size_t instance, unsigned int max_extruders, double smoothing_alpha, int segment_number)
-{
-    BOOST_LOG_TRIVIAL(trace) << "ModelObject::segment - start";
-
-    // Clone the object to duplicate instances, materials etc.
-    ModelObject* upper = ModelObject::new_clone(*this);
-
-    upper->set_model(nullptr);
-    upper->sla_support_points.clear();
-    upper->sla_drain_holes.clear();
-    upper->sla_points_status = sla::PointsStatus::NoPoints;
-    upper->clear_volumes();
-    upper->input_file.clear();
-
-    // Because transformations are going to be applied to meshes directly,
-    // we reset transformation of all instances and volumes,
-    // except for translation and Z-rotation on instances, which are preserved
-    // in the transformation matrix and not applied to the mesh transform.
-
-    // const auto instance_matrix = instances[instance]->get_matrix(true);
-    const auto instance_matrix = Geometry::assemble_transform(
-        Vec3d::Zero(),  // don't apply offset
-        instances[instance]->get_rotation(),   // BBS: keep Z-rotation
-        instances[instance]->get_scaling_factor(),
-        instances[instance]->get_mirror()
-    );
-
-    for (ModelVolume* volume : volumes) {
-        const auto volume_matrix = volume->get_matrix();
-
-        volume->supported_facets.reset();
-        volume->seam_facets.reset();
-
-        if (!volume->is_model_part()) {
-            // Modifiers are not cut, but we still need to add the instance transformation
-            // to the modifier volume transformation to preserve their shape properly.
-            volume->set_transformation(Geometry::Transformation(instance_matrix * volume_matrix));
-            upper->add_volume(*volume);
-        }
-        else if (!volume->mesh().empty()) {
-            // Transform the mesh by the combined transformation matrix.
-            // Flip the triangles in case the composite transformation is left handed.
-            TriangleMesh mesh(volume->mesh());
-            mesh.transform(instance_matrix * volume_matrix, true);
-            volume->reset_mesh();
-
-            auto mesh_segments = MeshBoolean::cgal::segment(mesh, smoothing_alpha, segment_number);
-
-
-            // Reset volume transformation except for offset
-            const Vec3d offset = volume->get_offset();
-            volume->set_transformation(Geometry::Transformation());
-            volume->set_offset(offset);
-
-            unsigned int extruder_counter = 0;
-            for (int idx=0;idx<mesh_segments.size();idx++)
-            {
-                auto& mesh_segment = mesh_segments[idx];
-
-                if (mesh_segment.facets_count() > 0) {
-                    ModelVolume* vol = upper->add_volume(mesh_segment);
-                    vol->name = volume->name.substr(0, volume->name.find_last_of('.')) + "_" + std::to_string(idx);
-                    // Don't copy the config's ID.
-                    vol->config.assign_config(volume->config);
-#if 0
-                    assert(vol->config.id().valid());
-                    assert(vol->config.id() != volume->config.id());
-                    vol->set_material(volume->material_id(), *volume->material());
-#else
-                    vol->config.set("extruder", auto_extruder_id(max_extruders, extruder_counter));
-#endif
-                }
-            }
-        }
-    }
-
-    ModelObjectPtrs res;
-
-    if (upper->volumes.size() > 0) {
-        upper->invalidate_bounding_box();
-
-        // Reset instance transformation except offset and Z-rotation
-        for (size_t i = 0; i < instances.size(); i++) {
-            auto& instance = upper->instances[i];
-            const Vec3d offset = instance->get_offset();
-            // BBS
-            //const double rot_z = instance->get_rotation()(2);
-
-            instance->set_transformation(Geometry::Transformation());
-            instance->set_offset(offset);
-            // BBS
-            //instance->set_rotation(Vec3d(0.0, 0.0, rot_z));
-        }
-
-        res.push_back(upper);
-    }
-
-    BOOST_LOG_TRIVIAL(trace) << "ModelObject::segment - end";
-
-    return res;
-}
-
->>>>>>> 693aa8d2
 void ModelObject::split(ModelObjectPtrs* new_objects)
 {
     std::vector<TriangleMesh> all_meshes;
@@ -2787,12 +2309,6 @@
         this->object->get_model()->add_material(material_id);
 }
 
-void ModelVolume::reset_extra_facets() {
-    this->supported_facets.reset();
-    this->seam_facets.reset();
-    this->mmu_segmentation_facets.reset();
-}
-
 ModelMaterial* ModelVolume::material() const
 {
     return this->object->get_model()->get_material(m_material_id);
@@ -2828,48 +2344,6 @@
     return m_is_splittable == 1;
 }
 
-<<<<<<< HEAD
-=======
-void ModelVolume::apply_tolerance()
-{
-    assert(cut_info.is_connector);
-    if (!cut_info.is_processed)
-        return;
-
-    Vec3d sf = get_scaling_factor();
-    // make a "hole" wider
-    double size_scale = 1.f;
-    if (abs(cut_info.radius - 0) < EPSILON) // For compatibility with old files
-        size_scale = 1.f + double(cut_info.radius_tolerance);
-    else
-        size_scale = (double(cut_info.radius) + double(cut_info.radius_tolerance)) / double(cut_info.radius);
-
-    sf[X] *= size_scale;
-    sf[Y] *= size_scale;
-
-    // make a "hole" dipper
-    double height_scale = 1.f;
-    if (abs(cut_info.height - 0) < EPSILON)  // For compatibility with old files
-        height_scale = 1.f + double(cut_info.height_tolerance);
-    else
-        height_scale = (double(cut_info.height) + double(cut_info.height_tolerance)) / double(cut_info.height);
-
-    sf[Z] *= height_scale;
-
-    set_scaling_factor(sf);
-
-     // correct offset in respect to the new depth
-    Vec3d rot_norm = Geometry::rotation_transform(get_rotation()) * Vec3d::UnitZ();
-    if (rot_norm.norm() != 0.0) rot_norm.normalize();
-
-    double z_offset = 0.5 * static_cast<double>(cut_info.height_tolerance);
-    if (cut_info.connector_type == CutConnectorType::Plug || cut_info.connector_type == CutConnectorType::Snap)
-        z_offset -= 0.05; // add small Z offset to better preview
-
-    set_offset(get_offset() + rot_norm * z_offset);
-}
-
->>>>>>> 693aa8d2
 // BBS
 std::vector<int> ModelVolume::get_extruders() const
 {
