--- conflicted
+++ resolved
@@ -2888,11 +2888,7 @@
         if (objectKey == "small_perimeter_speed")
             smallPerimeterSpeedObj = object->config.opt_float(objectKey);
     }
-<<<<<<< HEAD
     objMaxSpeed = std::max(perimeterSpeedObj, std::max(externalPerimeterSpeedObj, std::max(infillSpeedObj, std::max(solidInfillSpeedObj, std::max(topSolidInfillSpeedObj, std::max(supportSpeedObj, std::max(smallPerimeterSpeedObj, objMaxSpeed)))))));
-=======
-    objMaxSpeed = std::max(perimeterSpeedObj, std::max(externalPerimeterSpeedObj, std::max(infillSpeedObj, std::max(solidInfillSpeedObj, std::max(topSolidInfillSpeedObj, std::max(supportSpeedObj, std::max(smallPerimeterSpeedObj,objMaxSpeed)))))));
->>>>>>> 1e8748a7
     if (objMaxSpeed <= 0) objMaxSpeed = 250.;
     return objMaxSpeed;
 }
