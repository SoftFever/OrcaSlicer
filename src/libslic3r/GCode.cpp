#include "BoundingBox.hpp"
#include "Polygon.hpp"
#include "PrintConfig.hpp"
#include "libslic3r.h"
#include "I18N.hpp"
#include "GCode.hpp"
#include "Exception.hpp"
#include "ExtrusionEntity.hpp"
#include "EdgeGrid.hpp"
#include "Geometry/ConvexHull.hpp"
#include "GCode/PrintExtents.hpp"
#include "GCode/Thumbnails.hpp"
#include "GCode/WipeTower.hpp"
#include "ShortestPath.hpp"
#include "Print.hpp"
#include "Utils.hpp"
#include "ClipperUtils.hpp"
#include "libslic3r.h"
#include "LocalesUtils.hpp"
#include "libslic3r/format.hpp"
#include "Time.hpp"
#include "GCode/ExtrusionProcessor.hpp"
#include <algorithm>
#include <cstdlib>
#include <chrono>
#include <iostream>
#include <math.h>
#include <stdlib.h>
#include <string>
#include <utility>
#include <string_view>

#include <regex>
#include <boost/algorithm/string.hpp>
#include <boost/algorithm/string/find.hpp>
#include <boost/foreach.hpp>
#include <boost/filesystem.hpp>
#include <boost/log/trivial.hpp>
#include <boost/beast/core/detail/base64.hpp>

#include <boost/nowide/iostream.hpp>
#include <boost/nowide/cstdio.hpp>
#include <boost/nowide/cstdlib.hpp>

#include "SVG.hpp"

#include <tbb/parallel_for.h>
#include "calib.hpp"
// Intel redesigned some TBB interface considerably when merging TBB with their oneAPI set of libraries, see GH #7332.
// We are using quite an old TBB 2017 U7. Before we update our build servers, let's use the old API, which is deprecated in up to date TBB.
#if ! defined(TBB_VERSION_MAJOR)
    #include <tbb/version.h>
#endif
#if ! defined(TBB_VERSION_MAJOR)
    static_assert(false, "TBB_VERSION_MAJOR not defined");
#endif
#if TBB_VERSION_MAJOR >= 2021
    #include <tbb/parallel_pipeline.h>
    using slic3r_tbb_filtermode = tbb::filter_mode;
#else
    #include <tbb/pipeline.h>
    using slic3r_tbb_filtermode = tbb::filter;
#endif

#include <Shiny/Shiny.h>

#include "miniz_extension.hpp"

using namespace std::literals::string_view_literals;

#if 0
// Enable debugging and asserts, even in the release build.
#define DEBUG
#define _DEBUG
#undef NDEBUG
#endif

#include <assert.h>

namespace Slic3r {

    //! macro used to mark string used at localization,
    //! return same string
#define L(s) (s)
#define _(s) Slic3r::I18N::translate(s)

static const float g_min_purge_volume = 100.f;
static const float g_purge_volume_one_time = 135.f;
static const int g_max_flush_count = 4;
// static const size_t g_max_label_object = 64;

Vec2d travel_point_1;
Vec2d travel_point_2;
Vec2d travel_point_3;

static std::vector<Vec2d> get_path_of_change_filament(const Print& print)
{
    // give safe value in case there is no start_end_points in config
    std::vector<Vec2d> out_points;
    out_points.emplace_back(Vec2d(54, 0));
    out_points.emplace_back(Vec2d(54, 0));
    out_points.emplace_back(Vec2d(54, 245));

    // get the start_end_points from config (20, -3) (54, 245)
    Pointfs points = print.config().start_end_points.values;
    if (points.size() != 2)
        return out_points;

    Vec2d start_point  = points[0];
    Vec2d end_point    = points[1];

    // the cutter area size(18, 28)
    Pointfs excluse_area = print.config().bed_exclude_area.values;
    if (excluse_area.size() != 4)
        return out_points;

    double cutter_area_x = excluse_area[2].x() + 2;
    double cutter_area_y = excluse_area[2].y() + 2;

    double start_x_position = start_point.x();
    double end_x_position   = end_point.x();
    double end_y_position   = end_point.y();

    bool can_travel_form_left = true;

    // step 1: get the x-range intervals of all objects
    std::vector<std::pair<double, double>> object_intervals;
    for (PrintObject *print_object : print.objects()) {
        const PrintInstances &print_instances = print_object->instances();
        BoundingBoxf3 bounding_box = print_instances[0].model_instance->get_object()->bounding_box();

        if (bounding_box.min.x() < start_x_position && bounding_box.min.y() < cutter_area_y)
            can_travel_form_left = false;

        std::pair<double, double> object_scope = std::make_pair(bounding_box.min.x() - 2, bounding_box.max.x() + 2);
        if (object_intervals.empty())
            object_intervals.push_back(object_scope);
        else {
            std::vector<std::pair<double, double>> new_object_intervals;
            bool intervals_intersect = false;
            std::pair<double, double>              new_merged_scope;
            for (auto object_interval : object_intervals) {
                if (object_interval.second >= object_scope.first && object_interval.first <= object_scope.second) {
                    if (intervals_intersect) {
                        new_merged_scope = std::make_pair(std::min(object_interval.first, new_merged_scope.first), std::max(object_interval.second, new_merged_scope.second));
                    } else { // it is the first intersection
                        new_merged_scope = std::make_pair(std::min(object_interval.first, object_scope.first), std::max(object_interval.second, object_scope.second));
                    }
                    intervals_intersect = true;
                } else {
                    new_object_intervals.push_back(object_interval);
                }
            }

            if (intervals_intersect) {
                new_object_intervals.push_back(new_merged_scope);
                object_intervals = new_object_intervals;
            } else
                object_intervals.push_back(object_scope);
        }
    }

    // step 2: get the available x-range
    std::sort(object_intervals.begin(), object_intervals.end(),
              [](const std::pair<double, double> &left, const std::pair<double, double> &right) {
            return left.first < right.first;
    });
    std::vector<std::pair<double, double>> available_intervals;
    double                                 start_position = 0;
    for (auto object_interval : object_intervals) {
        if (object_interval.first > start_position)
            available_intervals.push_back(std::make_pair(start_position, object_interval.first));
        start_position = object_interval.second;
    }
    available_intervals.push_back(std::make_pair(start_position, 255));

    // step 3: get the nearest path
    double new_path     = 255;
    for (auto available_interval : available_intervals) {
        if (available_interval.first > end_x_position) {
            double distance = available_interval.first - end_x_position;
            new_path        = abs(end_x_position - new_path) < distance ? new_path : available_interval.first;
            break;
        } else {
            if (available_interval.second >= end_x_position) {
                new_path = end_x_position;
                break;
            } else if (!can_travel_form_left && available_interval.second < start_x_position) {
                continue;
            } else {
                new_path     = available_interval.second;
            }
        }
    }

    // step 4: generate path points  (new_path == start_x_position means not need to change path)
    Vec2d out_point_1;
    Vec2d out_point_2;
    Vec2d out_point_3;
    if (new_path < start_x_position) {
        out_point_1 = Vec2d(start_x_position, cutter_area_y);
        out_point_2 = Vec2d(new_path, cutter_area_y);
        out_point_3 = Vec2d(new_path, end_y_position);
    } else {
        out_point_1 = Vec2d(new_path, 0);
        out_point_2 = Vec2d(new_path, 0);
        out_point_3 = Vec2d(new_path, end_y_position);
    }

    out_points.clear();
    out_points.emplace_back(out_point_1);
    out_points.emplace_back(out_point_2);
    out_points.emplace_back(out_point_3);

    return out_points;
}

// Only add a newline in case the current G-code does not end with a newline.
    static inline void check_add_eol(std::string& gcode)
    {
        if (!gcode.empty() && gcode.back() != '\n')
            gcode += '\n';
    }


    // Return true if tch_prefix is found in custom_gcode
    static bool custom_gcode_changes_tool(const std::string& custom_gcode, const std::string& tch_prefix, unsigned next_extruder)
    {
        bool ok = false;
        size_t from_pos = 0;
        size_t pos = 0;
        while ((pos = custom_gcode.find(tch_prefix, from_pos)) != std::string::npos) {
            if (pos + 1 == custom_gcode.size())
                break;
            from_pos = pos + 1;
            // only whitespace is allowed before the command
            while (--pos < custom_gcode.size() && custom_gcode[pos] != '\n') {
                if (!std::isspace(custom_gcode[pos]))
                    goto NEXT;
            }
            {
                // we should also check that the extruder changes to what was expected
                std::istringstream ss(custom_gcode.substr(from_pos, std::string::npos));
                unsigned num = 0;
                if (ss >> num)
                    ok = (num == next_extruder);
            }
        NEXT:;
        }
        return ok;
    }

    std::string OozePrevention::pre_toolchange(GCode& gcodegen)
    {
        std::string gcode;

        // move to the nearest standby point
        if (!this->standby_points.empty()) {
            // get current position in print coordinates
            Vec3d writer_pos = gcodegen.writer().get_position();
            Point pos = Point::new_scale(writer_pos(0), writer_pos(1));

            // find standby point
            Point standby_point;
            pos.nearest_point(this->standby_points, &standby_point);

            /*  We don't call gcodegen.travel_to() because we don't need retraction (it was already
                triggered by the caller) nor reduce_crossing_wall and also because the coordinates
                of the destination point must not be transformed by origin nor current extruder offset.  */
            gcode += gcodegen.writer().travel_to_xy(unscale(standby_point),
                "move to standby position");
        }

        if (gcodegen.config().standby_temperature_delta.value != 0) {
            // we assume that heating is always slower than cooling, so no need to block
            gcode += gcodegen.writer().set_temperature
            (this->_get_temp(gcodegen) + gcodegen.config().standby_temperature_delta.value, false, gcodegen.writer().extruder()->id());
        }

        return gcode;
    }

    std::string OozePrevention::post_toolchange(GCode& gcodegen)
    {
        return (gcodegen.config().standby_temperature_delta.value != 0) ?
            gcodegen.writer().set_temperature(this->_get_temp(gcodegen), true, gcodegen.writer().extruder()->id()) :
            std::string();
    }

    int
        OozePrevention::_get_temp(GCode& gcodegen)
    {
        return (gcodegen.layer() != NULL && gcodegen.layer()->id() == 0)
            ? gcodegen.config().nozzle_temperature_initial_layer.get_at(gcodegen.writer().extruder()->id())
            : gcodegen.config().nozzle_temperature.get_at(gcodegen.writer().extruder()->id());
    }

    std::string Wipe::wipe(GCode& gcodegen, bool toolchange, bool is_last)
    {
        std::string gcode;

        /*  Reduce feedrate a bit; travel speed is often too high to move on existing material.
            Too fast = ripping of existing material; too slow = short wipe path, thus more blob.  */
        double _wipe_speed = gcodegen.config().get_abs_value("wipe_speed");// gcodegen.writer().config.travel_speed.value * 0.8;
        if(gcodegen.config().role_based_wipe_speed)
            _wipe_speed = gcodegen.writer().get_current_speed() / 60.0;
        if(_wipe_speed < 10)
            _wipe_speed = 10;

        // get the retraction length
        double length = toolchange
            ? gcodegen.writer().extruder()->retract_length_toolchange()
            : gcodegen.writer().extruder()->retraction_length();
        // Shorten the retraction length by the amount already retracted before wipe.
        length *= (1. - gcodegen.writer().extruder()->retract_before_wipe());

        //SoftFever: allow 100% retract before wipe
        if (length >= 0)
        {
            /*  Calculate how long we need to travel in order to consume the required
                amount of retraction. In other words, how far do we move in XY at wipe_speed
                for the time needed to consume retraction_length at retraction_speed?  */
            // BBS
            double wipe_dist = scale_(gcodegen.config().wipe_distance.get_at(gcodegen.writer().extruder()->id()));

            /*  Take the stored wipe path and replace first point with the current actual position
                (they might be different, for example, in case of loop clipping).  */
            Polyline wipe_path;
            wipe_path.append(gcodegen.last_pos());
            wipe_path.append(
                this->path.points.begin() + 1,
                this->path.points.end()
            );

            wipe_path.clip_end(wipe_path.length() - wipe_dist);

            // subdivide the retraction in segments
            if (!wipe_path.empty()) {
                // BBS. Handle short path case.
                if (wipe_path.length() < wipe_dist) {
                    wipe_dist = wipe_path.length();
                    //BBS: avoid to divide 0
                    wipe_dist = wipe_dist < EPSILON ? EPSILON : wipe_dist;
                }

                // add tag for processor
                gcode += ";" + GCodeProcessor::reserved_tag(GCodeProcessor::ETags::Wipe_Start) + "\n";
                //BBS: don't need to enable cooling makers when this is the last wipe. Because no more cooling layer will clean this "_WIPE"
                //Softfever: 
                std::string cooling_mark = "";
                if (gcodegen.enable_cooling_markers() && !is_last)
                    cooling_mark = /*gcodegen.config().role_based_wipe_speed ? ";_EXTERNAL_PERIMETER" : */";_WIPE";

                gcode += gcodegen.writer().set_speed(_wipe_speed * 60, "", cooling_mark);
                for (const Line& line : wipe_path.lines()) {
                    double segment_length = line.length();
                    double dE = length * (segment_length / wipe_dist);
                    //BBS: fix this FIXME
                    //FIXME one shall not generate the unnecessary G1 Fxxx commands, here wipe_speed is a constant inside this cycle.
                    // Is it here for the cooling markers? Or should it be outside of the cycle?
                    //gcode += gcodegen.writer().set_speed(wipe_speed * 60, "", gcodegen.enable_cooling_markers() ? ";_WIPE" : "");
                    gcode += gcodegen.writer().extrude_to_xy(
                        gcodegen.point_to_gcode(line.b),
                        -dE,
                        "wipe and retract"
                    );
                }
                // add tag for processor
                gcode += ";" + GCodeProcessor::reserved_tag(GCodeProcessor::ETags::Wipe_End) + "\n";
                gcodegen.set_last_pos(wipe_path.points.back());
            }

            // prevent wiping again on same path
            this->reset_path();
        }

        return gcode;
    }

    static inline Point wipe_tower_point_to_object_point(GCode& gcodegen, const Vec2f& wipe_tower_pt)
    {
        return Point(scale_(wipe_tower_pt.x() - gcodegen.origin()(0)), scale_(wipe_tower_pt.y() - gcodegen.origin()(1)));
    }

    std::string WipeTowerIntegration::append_tcr(GCode &gcodegen, const WipeTower::ToolChangeResult &tcr, int new_extruder_id, double z) const
    {
        if (new_extruder_id != -1 && new_extruder_id != tcr.new_tool)
            throw Slic3r::InvalidArgument("Error: WipeTowerIntegration::append_tcr was asked to do a toolchange it didn't expect.");

        std::string gcode;

        // Toolchangeresult.gcode assumes the wipe tower corner is at the origin (except for priming lines)
        // We want to rotate and shift all extrusions (gcode postprocessing) and starting and ending position
        float alpha = m_wipe_tower_rotation / 180.f * float(M_PI);

        auto transform_wt_pt = [&alpha, this](const Vec2f &pt) -> Vec2f {
            Vec2f out = Eigen::Rotation2Df(alpha) * pt;
            out += m_wipe_tower_pos;
            return out;
        };

        Vec2f start_pos = tcr.start_pos;
        Vec2f end_pos   = tcr.end_pos;
        if (!tcr.priming) {
            start_pos = transform_wt_pt(start_pos);
            end_pos   = transform_wt_pt(end_pos);
        }

        Vec2f wipe_tower_offset   = tcr.priming ? Vec2f::Zero() : m_wipe_tower_pos;
        float wipe_tower_rotation = tcr.priming ? 0.f : alpha;

        std::string tcr_rotated_gcode = post_process_wipe_tower_moves(tcr, wipe_tower_offset, wipe_tower_rotation);

        // BBS: add partplate logic
        Vec2f plate_origin_2d(m_plate_origin(0), m_plate_origin(1));

        // BBS: toolchange gcode will move to start_pos,
        // so only perform movement when printing sparse partition to support upper layer.
        // start_pos is the position in plate coordinate.
        if (!tcr.priming && tcr.is_finish_first) {
            // Move over the wipe tower.
            gcode += gcodegen.retract();
            gcodegen.m_avoid_crossing_perimeters.use_external_mp_once();
            gcode += gcodegen.travel_to(wipe_tower_point_to_object_point(gcodegen, start_pos + plate_origin_2d), erMixed,
                                        "Travel to a Wipe Tower");
            gcode += gcodegen.unretract();
        }

        // BBS: if needed, write the gcode_label_objects_end then priming tower, if the retract, didn't did it.
        gcodegen.m_writer.add_object_end_labels(gcode);

        double current_z = gcodegen.writer().get_position().z();
        if (z == -1.) // in case no specific z was provided, print at current_z pos
            z = current_z;
        if (!is_approx(z, current_z)) {
            gcode += gcodegen.writer().retract();
            gcode += gcodegen.writer().travel_to_z(z, "Travel down to the last wipe tower layer.");
            gcode += gcodegen.writer().unretract();
        }

        // Process the end filament gcode.
        std::string end_filament_gcode_str;
        if (gcodegen.writer().extruder() != nullptr) {
            // Process the custom filament_end_gcode in case of single_extruder_multi_material.
            unsigned int       old_extruder_id    = gcodegen.writer().extruder()->id();
            const std::string &filament_end_gcode = gcodegen.config().filament_end_gcode.get_at(old_extruder_id);
            if (gcodegen.writer().extruder() != nullptr && !filament_end_gcode.empty()) {
                end_filament_gcode_str = gcodegen.placeholder_parser_process("filament_end_gcode", filament_end_gcode, old_extruder_id);
                check_add_eol(end_filament_gcode_str);
            }
        }
        // BBS: increase toolchange count
        gcodegen.m_toolchange_count++;

        // BBS: should be placed before toolchange parsing
        std::string toolchange_retract_str = gcodegen.retract(true, false);
        check_add_eol(toolchange_retract_str);

        // Process the custom change_filament_gcode. If it is empty, provide a simple Tn command to change the filament.
        // Otherwise, leave control to the user completely.
        std::string        toolchange_gcode_str;
        const std::string &change_filament_gcode = gcodegen.config().change_filament_gcode.value;
        //        m_max_layer_z = std::max(m_max_layer_z, tcr.print_z);
        if (!change_filament_gcode.empty()) {
            DynamicConfig config;
            int           previous_extruder_id = gcodegen.writer().extruder() ? (int) gcodegen.writer().extruder()->id() : -1;
            config.set_key_value("previous_extruder", new ConfigOptionInt(previous_extruder_id));
            config.set_key_value("next_extruder", new ConfigOptionInt((int) new_extruder_id));
            config.set_key_value("layer_num", new ConfigOptionInt(gcodegen.m_layer_index));
            config.set_key_value("layer_z", new ConfigOptionFloat(tcr.print_z));
            config.set_key_value("toolchange_z", new ConfigOptionFloat(z));
            //            config.set_key_value("max_layer_z", new ConfigOptionFloat(m_max_layer_z));
            // BBS
            {
                GCodeWriter     &gcode_writer = gcodegen.m_writer;
                FullPrintConfig &full_config  = gcodegen.m_config;
                float old_retract_length = gcode_writer.extruder() != nullptr ? full_config.retraction_length.get_at(previous_extruder_id) :
                                                                                0;
                float new_retract_length = full_config.retraction_length.get_at(new_extruder_id);
                float old_retract_length_toolchange = gcode_writer.extruder() != nullptr ?
                                                          full_config.retract_length_toolchange.get_at(previous_extruder_id) :
                                                          0;
                float new_retract_length_toolchange = full_config.retract_length_toolchange.get_at(new_extruder_id);
                int   old_filament_temp             = gcode_writer.extruder() != nullptr ?
                                                          (gcodegen.on_first_layer() ?
                                                               full_config.nozzle_temperature_initial_layer.get_at(previous_extruder_id) :
                                                               full_config.nozzle_temperature.get_at(previous_extruder_id)) :
                                                          210;
                int   new_filament_temp = gcodegen.on_first_layer() ? full_config.nozzle_temperature_initial_layer.get_at(new_extruder_id) :
                                                                      full_config.nozzle_temperature.get_at(new_extruder_id);
                Vec3d nozzle_pos        = gcode_writer.get_position();

                float purge_volume  = tcr.purge_volume < EPSILON ? 0 : std::max(tcr.purge_volume, g_min_purge_volume);
                float filament_area = float((M_PI / 4.f) * pow(full_config.filament_diameter.get_at(new_extruder_id), 2));
                float purge_length  = purge_volume / filament_area;

                int old_filament_e_feedrate = gcode_writer.extruder() != nullptr ?
                                                  (int) (60.0 * full_config.filament_max_volumetric_speed.get_at(previous_extruder_id) /
                                                         filament_area) :
                                                  200;
                old_filament_e_feedrate     = old_filament_e_feedrate == 0 ? 100 : old_filament_e_feedrate;
                int new_filament_e_feedrate = (int) (60.0 * full_config.filament_max_volumetric_speed.get_at(new_extruder_id) /
                                                     filament_area);
                new_filament_e_feedrate     = new_filament_e_feedrate == 0 ? 100 : new_filament_e_feedrate;

                config.set_key_value("max_layer_z", new ConfigOptionFloat(gcodegen.m_max_layer_z));
                config.set_key_value("relative_e_axis", new ConfigOptionBool(full_config.use_relative_e_distances));
                config.set_key_value("toolchange_count", new ConfigOptionInt((int) gcodegen.m_toolchange_count));
                // BBS: fan speed is useless placeholer now, but we don't remove it to avoid
                // slicing error in old change_filament_gcode in old 3MF
                config.set_key_value("fan_speed", new ConfigOptionInt((int) 0));
                config.set_key_value("old_retract_length", new ConfigOptionFloat(old_retract_length));
                config.set_key_value("new_retract_length", new ConfigOptionFloat(new_retract_length));
                config.set_key_value("old_retract_length_toolchange", new ConfigOptionFloat(old_retract_length_toolchange));
                config.set_key_value("new_retract_length_toolchange", new ConfigOptionFloat(new_retract_length_toolchange));
                config.set_key_value("old_filament_temp", new ConfigOptionInt(old_filament_temp));
                config.set_key_value("new_filament_temp", new ConfigOptionInt(new_filament_temp));
                config.set_key_value("x_after_toolchange", new ConfigOptionFloat(start_pos(0)));
                config.set_key_value("y_after_toolchange", new ConfigOptionFloat(start_pos(1)));
                config.set_key_value("z_after_toolchange", new ConfigOptionFloat(nozzle_pos(2)));
                config.set_key_value("first_flush_volume", new ConfigOptionFloat(purge_length / 2.f));
                config.set_key_value("second_flush_volume", new ConfigOptionFloat(purge_length / 2.f));
                config.set_key_value("old_filament_e_feedrate", new ConfigOptionInt(old_filament_e_feedrate));
                config.set_key_value("new_filament_e_feedrate", new ConfigOptionInt(new_filament_e_feedrate));
                config.set_key_value("travel_point_1_x", new ConfigOptionFloat(float(travel_point_1.x())));
                config.set_key_value("travel_point_1_y", new ConfigOptionFloat(float(travel_point_1.y())));
                config.set_key_value("travel_point_2_x", new ConfigOptionFloat(float(travel_point_2.x())));
                config.set_key_value("travel_point_2_y", new ConfigOptionFloat(float(travel_point_2.y())));
                config.set_key_value("travel_point_3_x", new ConfigOptionFloat(float(travel_point_3.x())));
                config.set_key_value("travel_point_3_y", new ConfigOptionFloat(float(travel_point_3.y())));

                int   flush_count = std::min(g_max_flush_count, (int) std::round(purge_volume / g_purge_volume_one_time));
                float flush_unit  = purge_length / flush_count;
                int   flush_idx   = 0;
                for (; flush_idx < flush_count; flush_idx++) {
                    char key_value[64] = {0};
                    snprintf(key_value, sizeof(key_value), "flush_length_%d", flush_idx + 1);
                    config.set_key_value(key_value, new ConfigOptionFloat(flush_unit));
                }

                for (; flush_idx < g_max_flush_count; flush_idx++) {
                    char key_value[64] = {0};
                    snprintf(key_value, sizeof(key_value), "flush_length_%d", flush_idx + 1);
                    config.set_key_value(key_value, new ConfigOptionFloat(0.f));
                }
            }
            toolchange_gcode_str = gcodegen.placeholder_parser_process("change_filament_gcode", change_filament_gcode, new_extruder_id,
                                                                       &config);
            check_add_eol(toolchange_gcode_str);

            // retract before toolchange
            toolchange_gcode_str = toolchange_retract_str + toolchange_gcode_str;
            // BBS
            {
                // BBS: current position and fan_speed is unclear after interting change_filament_gcode
                check_add_eol(toolchange_gcode_str);
                toolchange_gcode_str += ";_FORCE_RESUME_FAN_SPEED\n";
                gcodegen.writer().set_current_position_clear(false);
                // BBS: check whether custom gcode changes the z position. Update if changed
                double temp_z_after_tool_change;
                if (GCodeProcessor::get_last_z_from_gcode(toolchange_gcode_str, temp_z_after_tool_change)) {
                    Vec3d pos = gcodegen.writer().get_position();
                    pos(2)    = temp_z_after_tool_change;
                    gcodegen.writer().set_position(pos);
                }
            }

            // move to start_pos for wiping after toolchange
            std::string start_pos_str;
            start_pos_str = gcodegen.travel_to(wipe_tower_point_to_object_point(gcodegen, start_pos + plate_origin_2d), erMixed,
                                               "Move to start pos");
            check_add_eol(start_pos_str);
            toolchange_gcode_str += start_pos_str;

            // unretract before wiping
            toolchange_gcode_str += gcodegen.unretract();
            check_add_eol(toolchange_gcode_str);
        }

        std::string toolchange_command;
        if (tcr.priming || (new_extruder_id >= 0 && gcodegen.writer().need_toolchange(new_extruder_id)))
            toolchange_command = gcodegen.writer().toolchange(new_extruder_id);
        if (!custom_gcode_changes_tool(toolchange_gcode_str, gcodegen.writer().toolchange_prefix(), new_extruder_id))
            toolchange_gcode_str += toolchange_command;
        else {
            // We have informed the m_writer about the current extruder_id, we can ignore the generated G-code.
        }

        gcodegen.placeholder_parser().set("current_extruder", new_extruder_id);

        // Process the start filament gcode.
        std::string        start_filament_gcode_str;
        const std::string &filament_start_gcode = gcodegen.config().filament_start_gcode.get_at(new_extruder_id);
        if (!filament_start_gcode.empty()) {
            // Process the filament_start_gcode for the active filament only.
            DynamicConfig config;
            config.set_key_value("filament_extruder_id", new ConfigOptionInt(new_extruder_id));
            start_filament_gcode_str = gcodegen.placeholder_parser_process("filament_start_gcode", filament_start_gcode, new_extruder_id,
                                                                           &config);
            check_add_eol(start_filament_gcode_str);
        }

        // Insert the end filament, toolchange, and start filament gcode into the generated gcode.
        DynamicConfig config;
        config.set_key_value("filament_end_gcode", new ConfigOptionString(end_filament_gcode_str));
        config.set_key_value("change_filament_gcode", new ConfigOptionString(toolchange_gcode_str));
        config.set_key_value("filament_start_gcode", new ConfigOptionString(start_filament_gcode_str));
        std::string tcr_gcode,
            tcr_escaped_gcode = gcodegen.placeholder_parser_process("tcr_rotated_gcode", tcr_rotated_gcode, new_extruder_id, &config);
        unescape_string_cstyle(tcr_escaped_gcode, tcr_gcode);
        gcode += tcr_gcode;
        check_add_eol(toolchange_gcode_str);

        // SoftFever: set new PA for new filament
        if (gcodegen.config().enable_pressure_advance.get_at(new_extruder_id)) {
            gcode += gcodegen.writer().set_pressure_advance(gcodegen.config().pressure_advance.get_at(new_extruder_id));
        }

        // A phony move to the end position at the wipe tower.
        gcodegen.writer().travel_to_xy((end_pos + plate_origin_2d).cast<double>());
        gcodegen.set_last_pos(wipe_tower_point_to_object_point(gcodegen, end_pos + plate_origin_2d));
        if (!is_approx(z, current_z)) {
            gcode += gcodegen.writer().retract();
            gcode += gcodegen.writer().travel_to_z(current_z, "Travel back up to the topmost object layer.");
            gcode += gcodegen.writer().unretract();
        }

        else {
            // Prepare a future wipe.
            gcodegen.m_wipe.reset_path();
            for (const Vec2f &wipe_pt : tcr.wipe_path)
                gcodegen.m_wipe.path.points.emplace_back(wipe_tower_point_to_object_point(gcodegen, transform_wt_pt(wipe_pt)));
        }

        // Let the planner know we are traveling between objects.
        gcodegen.m_avoid_crossing_perimeters.use_external_mp_once();
        return gcode;
    }

    std::string WipeTowerIntegration::append_tcr2(GCode                             &gcodegen,
                                                  const WipeTower::ToolChangeResult &tcr,
                                                  int                                new_extruder_id,
                                                  double                             z) const
    {
        if (new_extruder_id != -1 && new_extruder_id != tcr.new_tool)
            throw Slic3r::InvalidArgument("Error: WipeTowerIntegration::append_tcr was asked to do a toolchange it didn't expect.");

        std::string gcode;

        // Toolchangeresult.gcode assumes the wipe tower corner is at the origin (except for priming lines)
        // We want to rotate and shift all extrusions (gcode postprocessing) and starting and ending position
        float alpha = m_wipe_tower_rotation / 180.f * float(M_PI);

        auto transform_wt_pt = [&alpha, this](const Vec2f &pt) -> Vec2f {
            Vec2f out = Eigen::Rotation2Df(alpha) * pt;
            out += m_wipe_tower_pos;
            return out;
        };

        Vec2f start_pos = tcr.start_pos;
        Vec2f end_pos   = tcr.end_pos;
        if (!tcr.priming) {
            start_pos = transform_wt_pt(start_pos);
            end_pos   = transform_wt_pt(end_pos);
        }

        Vec2f wipe_tower_offset   = tcr.priming ? Vec2f::Zero() : m_wipe_tower_pos;
        float wipe_tower_rotation = tcr.priming ? 0.f : alpha;
        Vec2f plate_origin_2d(m_plate_origin(0), m_plate_origin(1));


        std::string tcr_rotated_gcode = post_process_wipe_tower_moves(tcr, wipe_tower_offset, wipe_tower_rotation);

        gcode += gcodegen.writer().unlift(); // Make sure there is no z-hop (in most cases, there isn't).

        double current_z = gcodegen.writer().get_position().z();
        if (z == -1.) // in case no specific z was provided, print at current_z pos
            z = current_z;

        const bool needs_toolchange = gcodegen.writer().need_toolchange(new_extruder_id);
        const bool will_go_down     = !is_approx(z, current_z);
        const bool is_ramming       = (gcodegen.config().single_extruder_multi_material) ||
                                (!gcodegen.config().single_extruder_multi_material &&
                                 gcodegen.config().filament_multitool_ramming.get_at(tcr.initial_tool));
        const bool should_travel_to_tower = !tcr.priming && (tcr.force_travel     // wipe tower says so
                                                             || !needs_toolchange // this is just finishing the tower with no toolchange
                                                             || is_ramming);

        if (should_travel_to_tower) {
            // FIXME: It would be better if the wipe tower set the force_travel flag for all toolchanges,
            // then we could simplify the condition and make it more readable.
            gcode += gcodegen.retract();
            gcodegen.m_avoid_crossing_perimeters.use_external_mp_once();
            gcode += gcodegen.travel_to(wipe_tower_point_to_object_point(gcodegen, start_pos + plate_origin_2d), erMixed, "Travel to a Wipe Tower");
            gcode += gcodegen.unretract();
        } else {
            // When this is multiextruder printer without any ramming, we can just change
            // the tool without travelling to the tower.
        }

        if (will_go_down) {
            gcode += gcodegen.writer().retract();
            gcode += gcodegen.writer().travel_to_z(z, "Travel down to the last wipe tower layer.");
            gcode += gcodegen.writer().unretract();
        }

        std::string toolchange_gcode_str;
        std::string deretraction_str;
        if (tcr.priming || (new_extruder_id >= 0 && needs_toolchange)) {
            if (is_ramming)
                gcodegen.m_wipe.reset_path();                                           // We don't want wiping on the ramming lines.
            toolchange_gcode_str = gcodegen.set_extruder(new_extruder_id, tcr.print_z); // TODO: toolchange_z vs print_z
            if (gcodegen.config().enable_prime_tower)
                deretraction_str = gcodegen.unretract();
        }

        // Insert the toolchange and deretraction gcode into the generated gcode.

        DynamicConfig config;
        config.set_key_value("change_filament_gcode", new ConfigOptionString(toolchange_gcode_str));
        config.set_key_value("deretraction_from_wipe_tower_generator", new ConfigOptionString(deretraction_str));

        int previous_extruder_id = gcodegen.writer().extruder() ? (int) gcodegen.writer().extruder()->id() : -1;
        config.set_key_value("previous_extruder", new ConfigOptionInt(previous_extruder_id));
        config.set_key_value("next_extruder", new ConfigOptionInt((int) new_extruder_id));
        config.set_key_value("layer_num", new ConfigOptionInt(gcodegen.m_layer_index));
        config.set_key_value("layer_z", new ConfigOptionFloat(tcr.print_z));
        config.set_key_value("toolchange_z", new ConfigOptionFloat(z));
        GCodeWriter     &gcode_writer = gcodegen.m_writer;
        FullPrintConfig &full_config  = gcodegen.m_config;
        float old_retract_length      = gcode_writer.extruder() != nullptr ? full_config.retraction_length.get_at(previous_extruder_id) : 0;
        float new_retract_length      = full_config.retraction_length.get_at(new_extruder_id);
        float old_retract_length_toolchange = gcode_writer.extruder() != nullptr ?
                                                  full_config.retract_length_toolchange.get_at(previous_extruder_id) :
                                                  0;
        float new_retract_length_toolchange = full_config.retract_length_toolchange.get_at(new_extruder_id);
        int   old_filament_temp             = gcode_writer.extruder() != nullptr ?
                                                  (gcodegen.on_first_layer() ? full_config.nozzle_temperature_initial_layer.get_at(previous_extruder_id) :
                                                                               full_config.nozzle_temperature.get_at(previous_extruder_id)) :
                                                  210;
        int   new_filament_temp = gcodegen.on_first_layer() ? full_config.nozzle_temperature_initial_layer.get_at(new_extruder_id) :
                                                              full_config.nozzle_temperature.get_at(new_extruder_id);
        Vec3d nozzle_pos        = gcode_writer.get_position();

        float purge_volume  = tcr.purge_volume < EPSILON ? 0 : std::max(tcr.purge_volume, g_min_purge_volume);
        float filament_area = float((M_PI / 4.f) * pow(full_config.filament_diameter.get_at(new_extruder_id), 2));
        float purge_length  = purge_volume / filament_area;

        int old_filament_e_feedrate = gcode_writer.extruder() != nullptr ?
                                          (int) (60.0 * full_config.filament_max_volumetric_speed.get_at(previous_extruder_id) /
                                                 filament_area) :
                                          200;
        old_filament_e_feedrate     = old_filament_e_feedrate == 0 ? 100 : old_filament_e_feedrate;
        int new_filament_e_feedrate = (int) (60.0 * full_config.filament_max_volumetric_speed.get_at(new_extruder_id) / filament_area);
        new_filament_e_feedrate     = new_filament_e_feedrate == 0 ? 100 : new_filament_e_feedrate;

        config.set_key_value("max_layer_z", new ConfigOptionFloat(gcodegen.m_max_layer_z));
        config.set_key_value("relative_e_axis", new ConfigOptionBool(full_config.use_relative_e_distances));
        config.set_key_value("toolchange_count", new ConfigOptionInt((int) gcodegen.m_toolchange_count));
        config.set_key_value("fan_speed", new ConfigOptionInt((int) 0));
        config.set_key_value("old_retract_length", new ConfigOptionFloat(old_retract_length));
        config.set_key_value("new_retract_length", new ConfigOptionFloat(new_retract_length));
        config.set_key_value("old_retract_length_toolchange", new ConfigOptionFloat(old_retract_length_toolchange));
        config.set_key_value("new_retract_length_toolchange", new ConfigOptionFloat(new_retract_length_toolchange));
        config.set_key_value("old_filament_temp", new ConfigOptionInt(old_filament_temp));
        config.set_key_value("new_filament_temp", new ConfigOptionInt(new_filament_temp));
        config.set_key_value("x_after_toolchange", new ConfigOptionFloat(start_pos(0)));
        config.set_key_value("y_after_toolchange", new ConfigOptionFloat(start_pos(1)));
        config.set_key_value("z_after_toolchange", new ConfigOptionFloat(nozzle_pos(2)));
        config.set_key_value("first_flush_volume", new ConfigOptionFloat(purge_length / 2.f));
        config.set_key_value("second_flush_volume", new ConfigOptionFloat(purge_length / 2.f));
        config.set_key_value("old_filament_e_feedrate", new ConfigOptionInt(old_filament_e_feedrate));
        config.set_key_value("new_filament_e_feedrate", new ConfigOptionInt(new_filament_e_feedrate));
        config.set_key_value("travel_point_1_x", new ConfigOptionFloat(float(travel_point_1.x())));
        config.set_key_value("travel_point_1_y", new ConfigOptionFloat(float(travel_point_1.y())));
        config.set_key_value("travel_point_2_x", new ConfigOptionFloat(float(travel_point_2.x())));
        config.set_key_value("travel_point_2_y", new ConfigOptionFloat(float(travel_point_2.y())));
        config.set_key_value("travel_point_3_x", new ConfigOptionFloat(float(travel_point_3.x())));
        config.set_key_value("travel_point_3_y", new ConfigOptionFloat(float(travel_point_3.y())));

        int   flush_count = std::min(g_max_flush_count, (int) std::round(purge_volume / g_purge_volume_one_time));
        float flush_unit  = purge_length / flush_count;
        int   flush_idx   = 0;
        for (; flush_idx < flush_count; flush_idx++) {
            char key_value[64] = {0};
            snprintf(key_value, sizeof(key_value), "flush_length_%d", flush_idx + 1);
            config.set_key_value(key_value, new ConfigOptionFloat(flush_unit));
        }

        for (; flush_idx < g_max_flush_count; flush_idx++) {
            char key_value[64] = {0};
            snprintf(key_value, sizeof(key_value), "flush_length_%d", flush_idx + 1);
            config.set_key_value(key_value, new ConfigOptionFloat(0.f));
        }

        std::string tcr_gcode,
            tcr_escaped_gcode = gcodegen.placeholder_parser_process("tcr_rotated_gcode", tcr_rotated_gcode, new_extruder_id, &config);
        unescape_string_cstyle(tcr_escaped_gcode, tcr_gcode);
        gcode += tcr_gcode;
        check_add_eol(toolchange_gcode_str);

        // SoftFever: set new PA for new filament
        if (new_extruder_id != -1 && gcodegen.config().enable_pressure_advance.get_at(new_extruder_id)) {
            gcode += gcodegen.writer().set_pressure_advance(gcodegen.config().pressure_advance.get_at(new_extruder_id));
        }

        // A phony move to the end position at the wipe tower.
        gcodegen.writer().travel_to_xy((end_pos + plate_origin_2d).cast<double>());
        gcodegen.set_last_pos(wipe_tower_point_to_object_point(gcodegen, end_pos + plate_origin_2d));
        if (!is_approx(z, current_z)) {
            gcode += gcodegen.writer().retract();
            gcode += gcodegen.writer().travel_to_z(current_z, "Travel back up to the topmost object layer.");
            gcode += gcodegen.writer().unretract();
        }

        else {
            // Prepare a future wipe.
            gcodegen.m_wipe.reset_path();
            for (const Vec2f &wipe_pt : tcr.wipe_path)
                gcodegen.m_wipe.path.points.emplace_back(wipe_tower_point_to_object_point(gcodegen, transform_wt_pt(wipe_pt)));
        }

        // Let the planner know we are traveling between objects.
        gcodegen.m_avoid_crossing_perimeters.use_external_mp_once();
        return gcode;
    }

    // This function postprocesses gcode_original, rotates and moves all G1 extrusions and returns resulting gcode
    // Starting position has to be supplied explicitely (otherwise it would fail in case first G1 command only contained one coordinate)
    std::string WipeTowerIntegration::post_process_wipe_tower_moves(const WipeTower::ToolChangeResult& tcr, const Vec2f& translation, float angle) const
    {
        Vec2f extruder_offset;
        if (m_single_extruder_multi_material)
            extruder_offset = m_extruder_offsets[0].cast<float>();
        else
            extruder_offset = m_extruder_offsets[tcr.initial_tool].cast<float>();

        std::istringstream gcode_str(tcr.gcode);
        std::string gcode_out;
        std::string line;
        Vec2f pos = tcr.start_pos;
        Vec2f transformed_pos = pos;
        Vec2f old_pos(-1000.1f, -1000.1f);

        while (gcode_str) {
            std::getline(gcode_str, line);  // we read the gcode line by line

            // All G1 commands should be translated and rotated. X and Y coords are
            // only pushed to the output when they differ from last time.
            // WT generator can override this by appending the never_skip_tag
            if (line.find("G1 ") == 0) {
                bool never_skip = false;
                auto it = line.find(WipeTower::never_skip_tag());
                if (it != std::string::npos) {
                    // remove the tag and remember we saw it
                    never_skip = true;
                    line.erase(it, it + WipeTower::never_skip_tag().size());
                }
                std::ostringstream line_out;
                std::istringstream line_str(line);
                line_str >> std::noskipws;  // don't skip whitespace
                char ch = 0;
                while (line_str >> ch) {
                    if (ch == 'X' || ch == 'Y')
                        line_str >> (ch == 'X' ? pos.x() : pos.y());
                    else
                        line_out << ch;
                }

                transformed_pos = Eigen::Rotation2Df(angle) * pos + translation;

                if (transformed_pos != old_pos || never_skip) {
                    line = line_out.str();
                    std::ostringstream oss;
                    oss << std::fixed << std::setprecision(3) << "G1 ";
                    if (transformed_pos.x() != old_pos.x() || never_skip)
                        oss << " X" << transformed_pos.x() - extruder_offset.x();
                    if (transformed_pos.y() != old_pos.y() || never_skip)
                        oss << " Y" << transformed_pos.y() - extruder_offset.y();
                    oss << " ";
                    line.replace(line.find("G1 "), 3, oss.str());
                    old_pos = transformed_pos;
                }
            }

            gcode_out += line + "\n";

            // If this was a toolchange command, we should change current extruder offset
            if (line == "[change_filament_gcode]") {
                // BBS
                if (!m_single_extruder_multi_material) {
                    extruder_offset = m_extruder_offsets[tcr.new_tool].cast<float>();

                    // If the extruder offset changed, add an extra move so everything is continuous
                    if (extruder_offset != m_extruder_offsets[tcr.initial_tool].cast<float>()) {
                        std::ostringstream oss;
                        oss << std::fixed << std::setprecision(3)
                            << "G1 X" << transformed_pos.x() - extruder_offset.x()
                            << " Y" << transformed_pos.y() - extruder_offset.y()
                            << "\n";
                        gcode_out += oss.str();
                    }
                }
            }
        }
        return gcode_out;
    }

    std::string WipeTowerIntegration::prime(GCode &gcodegen)
    {
        std::string gcode;
        if (!gcodegen.is_BBL_Printer()) {
            for (const WipeTower::ToolChangeResult &tcr : m_priming) {
                if (!tcr.extrusions.empty())
                    gcode += append_tcr2(gcodegen, tcr, tcr.new_tool);
            }
        }
        return gcode;
    }

    std::string WipeTowerIntegration::tool_change(GCode &gcodegen, int extruder_id, bool finish_layer)
    {
        std::string gcode;

        assert(m_layer_idx >= 0);
        if (m_layer_idx >= (int) m_tool_changes.size())
            return gcode;
        if (!gcodegen.is_BBL_Printer()) {
            if (gcodegen.writer().need_toolchange(extruder_id) || finish_layer) {
                if (m_layer_idx < (int) m_tool_changes.size()) {
                    if (!(size_t(m_tool_change_idx) < m_tool_changes[m_layer_idx].size()))
                        throw Slic3r::RuntimeError("Wipe tower generation failed, possibly due to empty first layer.");

                    // Calculate where the wipe tower layer will be printed. -1 means that print z will not change,
                    // resulting in a wipe tower with sparse layers.
                    double wipe_tower_z  = -1;
                    bool   ignore_sparse = false;
                    if (gcodegen.config().wipe_tower_no_sparse_layers.value) {
                        wipe_tower_z  = m_last_wipe_tower_print_z;
                        ignore_sparse = (m_tool_changes[m_layer_idx].size() == 1 &&
                                         m_tool_changes[m_layer_idx].front().initial_tool == m_tool_changes[m_layer_idx].front().new_tool &&
                                         m_layer_idx != 0);
                        if (m_tool_change_idx == 0 && !ignore_sparse)
                        wipe_tower_z = m_last_wipe_tower_print_z + m_tool_changes[m_layer_idx].front().layer_height;
                    }

                    if (!ignore_sparse) {
                        gcode += append_tcr2(gcodegen, m_tool_changes[m_layer_idx][m_tool_change_idx++], extruder_id, wipe_tower_z);
                        m_last_wipe_tower_print_z = wipe_tower_z;
                    }
                }
            }
        } else {
            // Calculate where the wipe tower layer will be printed. -1 means that print z will not change,
            // resulting in a wipe tower with sparse layers.
            double wipe_tower_z  = -1;
            bool   ignore_sparse = false;
            if (gcodegen.config().wipe_tower_no_sparse_layers.value) {
                wipe_tower_z  = m_last_wipe_tower_print_z;
                ignore_sparse = (m_tool_changes[m_layer_idx].size() == 1 &&
                                 m_tool_changes[m_layer_idx].front().initial_tool == m_tool_changes[m_layer_idx].front().new_tool);
                if (m_tool_change_idx == 0 && !ignore_sparse)
                    wipe_tower_z = m_last_wipe_tower_print_z + m_tool_changes[m_layer_idx].front().layer_height;
            }

            if (m_enable_timelapse_print && m_is_first_print) {
                gcode += append_tcr(gcodegen, m_tool_changes[m_layer_idx][0], m_tool_changes[m_layer_idx][0].new_tool, wipe_tower_z);
                m_tool_change_idx++;
                m_is_first_print = false;
            }

            if (gcodegen.writer().need_toolchange(extruder_id) || finish_layer) {
                if (!(size_t(m_tool_change_idx) < m_tool_changes[m_layer_idx].size()))
                    throw Slic3r::RuntimeError("Wipe tower generation failed, possibly due to empty first layer.");

                if (!ignore_sparse) {
                    gcode += append_tcr(gcodegen, m_tool_changes[m_layer_idx][m_tool_change_idx++], extruder_id, wipe_tower_z);
                    m_last_wipe_tower_print_z = wipe_tower_z;
                }
            }
        }

        return gcode;
    }

    bool WipeTowerIntegration::is_empty_wipe_tower_gcode(GCode &gcodegen, int extruder_id, bool finish_layer)
    {
        assert(m_layer_idx >= 0);
        if (m_layer_idx >= (int) m_tool_changes.size())
            return true;

        bool   ignore_sparse = false;
        if (gcodegen.config().wipe_tower_no_sparse_layers.value) {
            ignore_sparse = (m_tool_changes[m_layer_idx].size() == 1 && m_tool_changes[m_layer_idx].front().initial_tool == m_tool_changes[m_layer_idx].front().new_tool);
        }

        if (m_enable_timelapse_print && m_is_first_print) {
            return false;
        }

        if (gcodegen.writer().need_toolchange(extruder_id) || finish_layer) {
            if (!(size_t(m_tool_change_idx) < m_tool_changes[m_layer_idx].size()))
                throw Slic3r::RuntimeError("Wipe tower generation failed, possibly due to empty first layer.");

            if (!ignore_sparse) {
                return false;
            }
        }

        return true;
    }

    // Print is finished. Now it remains to unload the filament safely with ramming over the wipe tower.
    std::string WipeTowerIntegration::finalize(GCode &gcodegen)
    {
        std::string gcode;
        if (!gcodegen.is_BBL_Printer()) {
            if (std::abs(gcodegen.writer().get_position().z() - m_final_purge.print_z) > EPSILON)
                gcode += gcodegen.change_layer(m_final_purge.print_z);
            gcode += append_tcr2(gcodegen, m_final_purge, -1);
        }

        return gcode;
    }

    const std::vector<std::string> ColorPrintColors::Colors = { "#C0392B", "#E67E22", "#F1C40F", "#27AE60", "#1ABC9C", "#2980B9", "#9B59B6" };

#define EXTRUDER_CONFIG(OPT) m_config.OPT.get_at(m_writer.extruder()->id())

void GCode::PlaceholderParserIntegration::reset()
{
    this->failed_templates.clear();
    this->output_config.clear();
    this->opt_position = nullptr;
    this->opt_zhop      = nullptr;
    this->opt_e_position = nullptr;
    this->opt_e_retracted = nullptr;
    this->opt_e_restart_extra = nullptr;
    this->opt_extruded_volume = nullptr;
    this->opt_extruded_weight = nullptr;
    this->opt_extruded_volume_total = nullptr;
    this->opt_extruded_weight_total = nullptr;
    this->num_extruders = 0;
    this->position.clear();
    this->e_position.clear();
    this->e_retracted.clear();
    this->e_restart_extra.clear();
}

void GCode::PlaceholderParserIntegration::init(const GCodeWriter &writer)
{
    this->reset();
    const std::vector<Extruder> &extruders = writer.extruders();
    if (! extruders.empty()) {
        this->num_extruders = extruders.back().id() + 1;
        this->e_retracted.assign(num_extruders, 0);
        this->e_restart_extra.assign(num_extruders, 0);
        this->opt_e_retracted = new ConfigOptionFloats(e_retracted);
        this->opt_e_restart_extra = new ConfigOptionFloats(e_restart_extra);
        this->output_config.set_key_value("e_retracted", this->opt_e_retracted);
        this->output_config.set_key_value("e_restart_extra", this->opt_e_restart_extra);
        if (! writer.config.use_relative_e_distances) {
            e_position.assign(num_extruders, 0);
            opt_e_position = new ConfigOptionFloats(e_position);
            this->output_config.set_key_value("e_position", opt_e_position);
        }
    }
    this->opt_extruded_volume = new ConfigOptionFloats(this->num_extruders, 0.f);
    this->opt_extruded_weight = new ConfigOptionFloats(this->num_extruders, 0.f);
    this->opt_extruded_volume_total = new ConfigOptionFloat(0.f);
    this->opt_extruded_weight_total = new ConfigOptionFloat(0.f);
    this->parser.set("extruded_volume", this->opt_extruded_volume);
    this->parser.set("extruded_weight", this->opt_extruded_weight);
    this->parser.set("extruded_volume_total", this->opt_extruded_volume_total);
    this->parser.set("extruded_weight_total", this->opt_extruded_weight_total);

    // Reserve buffer for current position.
    this->position.assign(3, 0);
    this->opt_position = new ConfigOptionFloats(this->position);
    this->output_config.set_key_value("position", this->opt_position);
    // Store zhop variable into the parser itself, it is a read-only variable to the script.
    this->opt_zhop = new ConfigOptionFloat(writer.get_zhop());
    this->parser.set("zhop", this->opt_zhop);
}

void GCode::PlaceholderParserIntegration::update_from_gcodewriter(const GCodeWriter &writer)
{
    memcpy(this->position.data(), writer.get_position().data(), sizeof(double) * 3);
    this->opt_position->values = this->position;
    this->opt_zhop->value = writer.get_zhop();

    if (this->num_extruders > 0) {
        const std::vector<Extruder> &extruders = writer.extruders();
        assert(! extruders.empty() && num_extruders == extruders.back().id() + 1);
        this->e_retracted.assign(num_extruders, 0);
        this->e_restart_extra.assign(num_extruders, 0);
        this->opt_extruded_volume->values.assign(num_extruders, 0);
        this->opt_extruded_weight->values.assign(num_extruders, 0);
        double total_volume = 0.;
        double total_weight = 0.;
        for (const Extruder &e : extruders) {
            this->e_retracted[e.id()]     = e.retracted();
            this->e_restart_extra[e.id()] = e.restart_extra();
            double v = e.extruded_volume();
            double w = v * e.filament_density() * 0.001;
            this->opt_extruded_volume->values[e.id()] = v;
            this->opt_extruded_weight->values[e.id()] = w;
            total_volume += v;
            total_weight += w;
        }
        opt_extruded_volume_total->value = total_volume;
        opt_extruded_weight_total->value = total_weight;
        opt_e_retracted->values = this->e_retracted;
        opt_e_restart_extra->values = this->e_restart_extra;
        if (! writer.config.use_relative_e_distances) {
            this->e_position.assign(num_extruders, 0);
            for (const Extruder &e : extruders)
                this->e_position[e.id()] = e.position();
            this->opt_e_position->values = this->e_position;
        }
    }
}

// Throw if any of the output vector variables were resized by the script.
void GCode::PlaceholderParserIntegration::validate_output_vector_variables()
{
    if (this->opt_position->values.size() != 3)
        throw Slic3r::RuntimeError("\"position\" output variable must not be resized by the script.");
    if (this->num_extruders > 0) {
        if (this->opt_e_position && this->opt_e_position->values.size() != this->num_extruders)
            throw Slic3r::RuntimeError("\"e_position\" output variable must not be resized by the script.");
        if (this->opt_e_retracted->values.size() != this->num_extruders)
            throw Slic3r::RuntimeError("\"e_retracted\" output variable must not be resized by the script.");
        if (this->opt_e_restart_extra->values.size() != this->num_extruders)
            throw Slic3r::RuntimeError("\"e_restart_extra\" output variable must not be resized by the script.");
    }
}

// Collect pairs of object_layer + support_layer sorted by print_z.
// object_layer & support_layer are considered to be on the same print_z, if they are not further than EPSILON.
std::vector<GCode::LayerToPrint> GCode::collect_layers_to_print(const PrintObject& object)
{
    std::vector<GCode::LayerToPrint> layers_to_print;
    layers_to_print.reserve(object.layers().size() + object.support_layers().size());

    /*
    // Calculate a minimum support layer height as a minimum over all extruders, but not smaller than 10um.
    // This is the same logic as in support generator.
    //FIXME should we use the printing extruders instead?
    double gap_over_supports = object.config().support_top_z_distance;
    // FIXME should we test object.config().support_material_synchronize_layers ? Currently the support layers are synchronized with object layers iff soluble supports.
    assert(!object.has_support() || gap_over_supports != 0. || object.config().support_material_synchronize_layers);
    if (gap_over_supports != 0.) {
        gap_over_supports = std::max(0., gap_over_supports);
        // Not a soluble support,
        double support_layer_height_min = 1000000.;
        for (auto lh : object.print()->config().min_layer_height.values)
            support_layer_height_min = std::min(support_layer_height_min, std::max(0.01, lh));
        gap_over_supports += support_layer_height_min;
    }*/

    std::vector<std::pair<double, double>> warning_ranges;

    // Pair the object layers with the support layers by z.
    size_t idx_object_layer = 0;
    size_t idx_support_layer = 0;
    const LayerToPrint* last_extrusion_layer = nullptr;
    while (idx_object_layer < object.layers().size() || idx_support_layer < object.support_layers().size()) {
        LayerToPrint layer_to_print;
        double print_z_min = std::numeric_limits<double>::max();
        if (idx_object_layer < object.layers().size()) {
            layer_to_print.object_layer = object.layers()[idx_object_layer++];
            print_z_min = std::min(print_z_min, layer_to_print.object_layer->print_z);
        }

        if (idx_support_layer < object.support_layers().size()) {
            layer_to_print.support_layer = object.support_layers()[idx_support_layer++];
            print_z_min = std::min(print_z_min, layer_to_print.support_layer->print_z);
        }

        if (layer_to_print.object_layer && layer_to_print.object_layer->print_z > print_z_min + EPSILON) {
            layer_to_print.object_layer = nullptr;
            --idx_object_layer;
        }

        if (layer_to_print.support_layer && layer_to_print.support_layer->print_z > print_z_min + EPSILON) {
            layer_to_print.support_layer = nullptr;
            --idx_support_layer;
        }

        layer_to_print.original_object = &object;
        layers_to_print.push_back(layer_to_print);

        bool has_extrusions = (layer_to_print.object_layer && layer_to_print.object_layer->has_extrusions())
            || (layer_to_print.support_layer && layer_to_print.support_layer->has_extrusions());

        // Check that there are extrusions on the very first layer. The case with empty
        // first layer may result in skirt/brim in the air and maybe other issues.
        if (layers_to_print.size() == 1u) {
            if (!has_extrusions)
                throw Slic3r::SlicingError(_(L("One object has empty initial layer and can't be printed. Please Cut the bottom or enable supports.")), object.id().id);
        }

        // In case there are extrusions on this layer, check there is a layer to lay it on.
        if ((layer_to_print.object_layer && layer_to_print.object_layer->has_extrusions())
            // Allow empty support layers, as the support generator may produce no extrusions for non-empty support regions.
            || (layer_to_print.support_layer /* && layer_to_print.support_layer->has_extrusions() */)) {
            double top_cd = object.config().support_top_z_distance;
            double bottom_cd = object.config().support_bottom_z_distance;

            double extra_gap = (layer_to_print.support_layer ? bottom_cd : top_cd);

            // raft contact distance should not trigger any warning
            if(last_extrusion_layer && last_extrusion_layer->support_layer)
                extra_gap = std::max(extra_gap, object.config().raft_contact_distance.value);

            double maximal_print_z = (last_extrusion_layer ? last_extrusion_layer->print_z() : 0.)
                + layer_to_print.layer()->height
                + std::max(0., extra_gap);
            // Negative support_contact_z is not taken into account, it can result in false positives in cases

            if (has_extrusions && layer_to_print.print_z() > maximal_print_z + 2. * EPSILON)
                warning_ranges.emplace_back(std::make_pair((last_extrusion_layer ? last_extrusion_layer->print_z() : 0.), layers_to_print.back().print_z()));
        }
        // Remember last layer with extrusions.
        if (has_extrusions)
            last_extrusion_layer = &layers_to_print.back();
    }

    if (! warning_ranges.empty()) {
        std::string warning;
        size_t i = 0;
        for (i = 0; i < std::min(warning_ranges.size(), size_t(5)); ++i)
            warning += Slic3r::format(_(L("Object can't be printed for empty layer between %1% and %2%.")),
                                      warning_ranges[i].first, warning_ranges[i].second) + "\n";
        warning += Slic3r::format(_(L("Object: %1%")), object.model_object()->name) + "\n"
            + _(L("Maybe parts of the object at these height are too thin, or the object has faulty mesh"));

        const_cast<Print*>(object.print())->active_step_add_warning(
            PrintStateBase::WarningLevel::CRITICAL, warning, PrintStateBase::SlicingEmptyGcodeLayers);
    }

    return layers_to_print;
}

// Prepare for non-sequential printing of multiple objects: Support resp. object layers with nearly identical print_z
// will be printed for  all objects at once.
// Return a list of <print_z, per object LayerToPrint> items.
std::vector<std::pair<coordf_t, std::vector<GCode::LayerToPrint>>> GCode::collect_layers_to_print(const Print& print)
{
    struct OrderingItem {
        coordf_t    print_z;
        size_t      object_idx;
        size_t      layer_idx;
    };

    std::vector<std::vector<LayerToPrint>>  per_object(print.objects().size(), std::vector<LayerToPrint>());
    std::vector<OrderingItem>               ordering;

    std::vector<Slic3r::SlicingError> errors;

    for (size_t i = 0; i < print.objects().size(); ++i) {
        try {
            per_object[i] = collect_layers_to_print(*print.objects()[i]);
        } catch (const Slic3r::SlicingError &e) {
            errors.push_back(e);
            continue;
        }
        OrderingItem ordering_item;
        ordering_item.object_idx = i;
        ordering.reserve(ordering.size() + per_object[i].size());
        const LayerToPrint& front = per_object[i].front();
        for (const LayerToPrint& ltp : per_object[i]) {
            ordering_item.print_z = ltp.print_z();
            ordering_item.layer_idx = &ltp - &front;
            ordering.emplace_back(ordering_item);
        }
    }

    if (!errors.empty()) { throw Slic3r::SlicingErrors(errors); }

    std::sort(ordering.begin(), ordering.end(), [](const OrderingItem& oi1, const OrderingItem& oi2) { return oi1.print_z < oi2.print_z; });

    std::vector<std::pair<coordf_t, std::vector<LayerToPrint>>> layers_to_print;

    // Merge numerically very close Z values.
    for (size_t i = 0; i < ordering.size();) {
        // Find the last layer with roughly the same print_z.
        size_t j = i + 1;
        coordf_t zmax = ordering[i].print_z + EPSILON;
        for (; j < ordering.size() && ordering[j].print_z <= zmax; ++j);
        // Merge into layers_to_print.
        std::pair<coordf_t, std::vector<LayerToPrint>> merged;
        // Assign an average print_z to the set of layers with nearly equal print_z.
        merged.first = 0.5 * (ordering[i].print_z + ordering[j - 1].print_z);
        merged.second.assign(print.objects().size(), LayerToPrint());
        for (; i < j; ++i) {
            const OrderingItem& oi = ordering[i];
            assert(merged.second[oi.object_idx].layer() == nullptr);
            merged.second[oi.object_idx] = std::move(per_object[oi.object_idx][oi.layer_idx]);
        }
        layers_to_print.emplace_back(std::move(merged));
    }

    return layers_to_print;
}

// free functions called by GCode::do_export()
namespace DoExport {
//    static void update_print_estimated_times_stats(const GCodeProcessor& processor, PrintStatistics& print_statistics)
//    {
//        const GCodeProcessorResult& result = processor.get_result();
//        print_statistics.estimated_normal_print_time = get_time_dhms(result.print_statistics.modes[static_cast<size_t>(PrintEstimatedStatistics::ETimeMode::Normal)].time);
//        print_statistics.estimated_silent_print_time = processor.is_stealth_time_estimator_enabled() ?
//            get_time_dhms(result.print_statistics.modes[static_cast<size_t>(PrintEstimatedStatistics::ETimeMode::Stealth)].time) : "N/A";
//    }

    static void update_print_estimated_stats(const GCodeProcessor& processor, const std::vector<Extruder>& extruders, PrintStatistics& print_statistics, const PrintConfig& config)
    {
        const GCodeProcessorResult& result = processor.get_result();
        double normal_print_time = result.print_statistics.modes[static_cast<size_t>(PrintEstimatedStatistics::ETimeMode::Normal)].time;
        print_statistics.estimated_normal_print_time = get_time_dhms(normal_print_time);
        print_statistics.estimated_silent_print_time = processor.is_stealth_time_estimator_enabled() ?
            get_time_dhms(result.print_statistics.modes[static_cast<size_t>(PrintEstimatedStatistics::ETimeMode::Stealth)].time) : "N/A";

        // update filament statictics
        double total_extruded_volume = 0.0;
        double total_used_filament   = 0.0;
        double total_weight          = 0.0;
        double total_cost            = 0.0;
        for (auto volume : result.print_statistics.volumes_per_extruder) {
            total_extruded_volume += volume.second;

            size_t extruder_id = volume.first;
            auto extruder = std::find_if(extruders.begin(), extruders.end(), [extruder_id](const Extruder& extr) { return extr.id() == extruder_id; });
            if (extruder == extruders.end())
                continue;

            double s = PI * sqr(0.5* extruder->filament_diameter());
            double weight = volume.second * extruder->filament_density() * 0.001;
            total_used_filament += volume.second/s;
            total_weight        += weight;
            total_cost          += weight * extruder->filament_cost() * 0.001;
        }
        //BBS: add flush volume
        for (auto volume : result.print_statistics.flush_per_filament) {
            total_extruded_volume += volume.second;

            size_t extruder_id = volume.first;
            auto extruder = std::find_if(extruders.begin(), extruders.end(), [extruder_id](const Extruder& extr) { return extr.id() == extruder_id; });
            if (extruder == extruders.end())
                continue;

            double s = PI * sqr(0.5* extruder->filament_diameter());
            double weight = volume.second * extruder->filament_density() * 0.001;
            total_used_filament += volume.second/s;
            total_weight        += weight;
            total_cost          += weight * extruder->filament_cost() * 0.001;
        }

        for (auto volume : result.print_statistics.wipe_tower_volumes_per_extruder) {
            total_extruded_volume += volume.second;

            size_t extruder_id = volume.first;
            auto extruder = std::find_if(extruders.begin(), extruders.end(), [extruder_id](const Extruder& extr) {return extr.id() == extruder_id; });
            if (extruder == extruders.end())
                continue;

            double s = PI * sqr(0.5* extruder->filament_diameter());
            double weight = volume.second * extruder->filament_density() * 0.001;
            total_used_filament += volume.second/s;
            total_weight        += weight;
            total_cost          += weight * extruder->filament_cost() * 0.001;
        }

        total_cost += config.time_cost.getFloat() * (normal_print_time/3600.0);
        
        print_statistics.total_extruded_volume = total_extruded_volume;
        print_statistics.total_used_filament   = total_used_filament;
        print_statistics.total_weight          = total_weight;
        print_statistics.total_cost            = total_cost;

        print_statistics.filament_stats = result.print_statistics.volumes_per_extruder;
    }

    // if any reserved keyword is found, returns a std::vector containing the first MAX_COUNT keywords found
    // into pairs containing:
    // first: source
    // second: keyword
    // to be shown in the warning notification
    // The returned vector is empty if no keyword has been found
    static std::vector<std::pair<std::string, std::string>> validate_custom_gcode(const Print& print) {
        static const unsigned int MAX_TAGS_COUNT = 5;
        std::vector<std::pair<std::string, std::string>> ret;

        auto check = [&ret](const std::string& source, const std::string& gcode) {
            std::vector<std::string> tags;
            if (GCodeProcessor::contains_reserved_tags(gcode, MAX_TAGS_COUNT, tags)) {
                if (!tags.empty()) {
                    size_t i = 0;
                    while (ret.size() < MAX_TAGS_COUNT && i < tags.size()) {
                        ret.push_back({ source, tags[i] });
                        ++i;
                    }
                }
            }
        };

        const GCodeConfig& config = print.config();
        check(_(L("Machine start G-code")), config.machine_start_gcode.value);
        if (ret.size() < MAX_TAGS_COUNT) check(_(L("Machine end G-code")), config.machine_end_gcode.value);
        if (ret.size() < MAX_TAGS_COUNT) check(_(L("Before layer change G-code")), config.before_layer_change_gcode.value);
        if (ret.size() < MAX_TAGS_COUNT) check(_(L("Layer change G-code")), config.layer_change_gcode.value);
        if (ret.size() < MAX_TAGS_COUNT) check(_(L("Time lapse G-code")), config.time_lapse_gcode.value);
        if (ret.size() < MAX_TAGS_COUNT) check(_(L("Change filament G-code")), config.change_filament_gcode.value);
        if (ret.size() < MAX_TAGS_COUNT) check(_(L("Printing by object G-code")), config.printing_by_object_gcode.value);
        //if (ret.size() < MAX_TAGS_COUNT) check(_(L("Color Change G-code")), config.color_change_gcode.value);
        //Orca
        if (ret.size() < MAX_TAGS_COUNT) check(_(L("Change extrusion role G-code")), config.change_extrusion_role_gcode.value);
        if (ret.size() < MAX_TAGS_COUNT) check(_(L("Pause G-code")), config.machine_pause_gcode.value);
        if (ret.size() < MAX_TAGS_COUNT) check(_(L("Template Custom G-code")), config.template_custom_gcode.value);
        if (ret.size() < MAX_TAGS_COUNT) {
            for (const std::string& value : config.filament_start_gcode.values) {
                check(_(L("Filament start G-code")), value);
                if (ret.size() == MAX_TAGS_COUNT)
                    break;
            }
        }
        if (ret.size() < MAX_TAGS_COUNT) {
            for (const std::string& value : config.filament_end_gcode.values) {
                check(_(L("Filament end G-code")), value);
                if (ret.size() == MAX_TAGS_COUNT)
                    break;
            }
        }
        //BBS: no custom_gcode_per_print_z, don't need to check
        //if (ret.size() < MAX_TAGS_COUNT) {
        //    const CustomGCode::Info& custom_gcode_per_print_z = print.model().custom_gcode_per_print_z;
        //    for (const auto& gcode : custom_gcode_per_print_z.gcodes) {
        //        check(_(L("Custom G-code")), gcode.extra);
        //        if (ret.size() == MAX_TAGS_COUNT)
        //            break;
        //    }
        //}

        return ret;
    }
} // namespace DoExport

bool GCode::is_BBL_Printer()
{
    if (m_curr_print)
        return m_curr_print->is_BBL_printer();
    return false;
}

void GCode::do_export(Print* print, const char* path, GCodeProcessorResult* result, ThumbnailsGeneratorCallback thumbnail_cb)
{
    PROFILE_CLEAR();

    // BBS
    m_curr_print = print;

    GCodeWriter::full_gcode_comment = print->config().gcode_comments;
    CNumericLocalesSetter locales_setter;

    // Does the file exist? If so, we hope that it is still valid.
    if (print->is_step_done(psGCodeExport) && boost::filesystem::exists(boost::filesystem::path(path)))
        return;

    BOOST_LOG_TRIVIAL(info) << boost::format("Will export G-code to %1% soon")%path;
    GCodeProcessor::s_IsBBLPrinter = print->is_BBL_printer();
    print->set_started(psGCodeExport);

    // check if any custom gcode contains keywords used by the gcode processor to
    // produce time estimation and gcode toolpaths
    std::vector<std::pair<std::string, std::string>> validation_res = DoExport::validate_custom_gcode(*print);
    if (!validation_res.empty()) {
        std::string reports;
        for (const auto& [source, keyword] : validation_res) {
            reports += source + ": \"" + keyword + "\"\n";
        }
        //print->active_step_add_warning(PrintStateBase::WarningLevel::NON_CRITICAL,
        //    _(L("In the custom G-code were found reserved keywords:")) + "\n" +
        //    reports +
        //    _(L("This may cause problems in g-code visualization and printing time estimation.")));
        std::string temp = "Dangerous keywords in custom Gcode: " + reports + "\nThis may cause problems in g-code visualization and printing time estimation.";
        BOOST_LOG_TRIVIAL(warning) << temp;
    }

    BOOST_LOG_TRIVIAL(info) << "Exporting G-code..." << log_memory_info();

    // Remove the old g-code if it exists.
    boost::nowide::remove(path);

    fs::path file_path(path);
    fs::path folder = file_path.parent_path();
    if (!fs::exists(folder)) {
        fs::create_directory(folder);
        BOOST_LOG_TRIVIAL(error) << "[WARNING]: the parent path " + folder.string() +" is not there, create it!" << std::endl;
    }

    std::string path_tmp(path);
    path_tmp += ".tmp";

    m_processor.initialize(path_tmp);
    GCodeOutputStream file(boost::nowide::fopen(path_tmp.c_str(), "wb"), m_processor);
    if (! file.is_open()) {
        BOOST_LOG_TRIVIAL(error) << std::string("G-code export to ") + path + " failed.\nCannot open the file for writing.\n" << std::endl;
        if (!fs::exists(folder)) {
            //fs::create_directory(folder);
            BOOST_LOG_TRIVIAL(error) << "the parent path " + folder.string() +" is not there!!!" << std::endl;
        }
        throw Slic3r::RuntimeError(std::string("G-code export to ") + path + " failed.\nCannot open the file for writing.\n");
    }

    try {
        this->_do_export(*print, file, thumbnail_cb);
        file.flush();
        if (file.is_error()) {
            file.close();
            boost::nowide::remove(path_tmp.c_str());
            throw Slic3r::RuntimeError(std::string("G-code export to ") + path + " failed\nIs the disk full?\n");
        }
    } catch (std::exception & /* ex */) {
        // Rethrow on any exception. std::runtime_exception and CanceledException are expected to be thrown.
        // Close and remove the file.
        file.close();
        boost::nowide::remove(path_tmp.c_str());
        throw;
    }
    file.close();

    check_placeholder_parser_failed();

    BOOST_LOG_TRIVIAL(debug) << "Start processing gcode, " << log_memory_info();
    // Post-process the G-code to update time stamps.

    m_timelapse_warning_code = 0;
    if (m_config.printer_structure.value == PrinterStructure::psI3 && m_spiral_vase) {
        m_timelapse_warning_code += 1;
    }
    if (m_config.printer_structure.value == PrinterStructure::psI3 && print->config().print_sequence == PrintSequence::ByObject) {
        m_timelapse_warning_code += (1 << 1);
    }
    m_processor.result().timelapse_warning_code = m_timelapse_warning_code;
    m_processor.result().support_traditional_timelapse = m_support_traditional_timelapse;

    {   //BBS:check bed and filament compatible
        const ConfigOptionDef *bed_type_def = print_config_def.get("curr_bed_type");
        assert(bed_type_def != nullptr);
        const t_config_enum_values *bed_type_keys_map = bed_type_def->enum_keys_map;
        const ConfigOptionInts *bed_temp_opt = m_config.option<ConfigOptionInts>(get_bed_temp_key(m_config.curr_bed_type));
        for(auto extruder_id : m_initial_layer_extruders){
            int cur_bed_temp = bed_temp_opt->get_at(extruder_id);
            if (cur_bed_temp == 0 && bed_type_keys_map != nullptr) {
                for (auto item : *bed_type_keys_map) {
                    if (item.second == m_config.curr_bed_type) {
                        m_processor.result().bed_match_result = BedMatchResult(false, item.first, extruder_id);
                        break;
                    }
                }
            }
            if (m_processor.result().bed_match_result.match == false)
                break;
        }
    }

    m_processor.finalize(true);
//    DoExport::update_print_estimated_times_stats(m_processor, print->m_print_statistics);
    DoExport::update_print_estimated_stats(m_processor, m_writer.extruders(), print->m_print_statistics, print->config());
    if (result != nullptr) {
        *result = std::move(m_processor.extract_result());
        // set the filename to the correct value
        result->filename = path;
    }

    //BBS: add some log for error output
    BOOST_LOG_TRIVIAL(debug) << boost::format("Finished processing gcode to %1% ") % path_tmp;

    std::error_code ret = rename_file(path_tmp, path);
    if (ret) {
        throw Slic3r::RuntimeError(
            std::string("Failed to rename the output G-code file from ") + path_tmp + " to " + path + '\n' + "error code " + ret.message() + '\n' +
            "Is " + path_tmp + " locked?" + '\n');
    }
    else {
        BOOST_LOG_TRIVIAL(info) << boost::format("rename_file from %1% to %2% successfully")% path_tmp % path;
    }

    BOOST_LOG_TRIVIAL(info) << "Exporting G-code finished" << log_memory_info();
    print->set_done(psGCodeExport);
    
    if(is_BBL_Printer())
        result->label_object_enabled = m_enable_exclude_object;

    // Write the profiler measurements to file
    PROFILE_UPDATE();
    PROFILE_OUTPUT(debug_out_path("gcode-export-profile.txt").c_str());
}

// free functions called by GCode::_do_export()
namespace DoExport {
    static void init_gcode_processor(const PrintConfig& config, GCodeProcessor& processor, bool& silent_time_estimator_enabled)
    {
        silent_time_estimator_enabled = (config.gcode_flavor == gcfMarlinLegacy || config.gcode_flavor == gcfMarlinFirmware)
                                        && config.silent_mode;
        processor.reset();
        processor.apply_config(config);
        processor.enable_stealth_time_estimator(silent_time_estimator_enabled);
    }

#if 0
	static double autospeed_volumetric_limit(const Print &print)
	{
	    // get the minimum cross-section used in the print
	    std::vector<double> mm3_per_mm;
	    for (auto object : print.objects()) {
	        for (size_t region_id = 0; region_id < object->num_printing_regions(); ++ region_id) {
	            const PrintRegion &region = object->printing_region(region_id);
	            for (auto layer : object->layers()) {
	                const LayerRegion* layerm = layer->regions()[region_id];
	                if (region.config().get_abs_value("inner_wall_speed") == 0 ||
                        // BBS: remove small small_perimeter_speed config, and will absolutely
                        // remove related code if no other issue in the coming release.
	                    //region.config().get_abs_value("small_perimeter_speed") == 0 ||
	                    region.config().outer_wall_speed.value == 0 ||
	                    region.config().get_abs_value("bridge_speed") == 0)
	                    mm3_per_mm.push_back(layerm->perimeters.min_mm3_per_mm());
	                if (region.config().get_abs_value("sparse_infill_speed") == 0 ||
	                    region.config().get_abs_value("internal_solid_infill_speed") == 0 ||
	                    region.config().get_abs_value("top_surface_speed") == 0 ||
                        region.config().get_abs_value("bridge_speed") == 0)
                    {
                        // Minimal volumetric flow should not be calculated over ironing extrusions.
                        // Use following lambda instead of the built-it method.
                        auto min_mm3_per_mm_no_ironing = [](const ExtrusionEntityCollection& eec) -> double {
                            double min = std::numeric_limits<double>::max();
                            for (const ExtrusionEntity* ee : eec.entities)
                                if (ee->role() != erIroning)
                                    min = std::min(min, ee->min_mm3_per_mm());
                            return min;
                        };

                        mm3_per_mm.push_back(min_mm3_per_mm_no_ironing(layerm->fills));
                    }
	            }
	        }
	        if (object->config().get_abs_value("support_speed") == 0 ||
	            object->config().get_abs_value("support_interface_speed") == 0)
	            for (auto layer : object->support_layers())
	                mm3_per_mm.push_back(layer->support_fills.min_mm3_per_mm());
	    }
	    // filter out 0-width segments
	    mm3_per_mm.erase(std::remove_if(mm3_per_mm.begin(), mm3_per_mm.end(), [](double v) { return v < 0.000001; }), mm3_per_mm.end());
	    double volumetric_speed = 0.;
	    if (! mm3_per_mm.empty()) {
	        // In order to honor max_print_speed we need to find a target volumetric
	        // speed that we can use throughout the print. So we define this target
	        // volumetric speed as the volumetric speed produced by printing the
	        // smallest cross-section at the maximum speed: any larger cross-section
	        // will need slower feedrates.
	        volumetric_speed = *std::min_element(mm3_per_mm.begin(), mm3_per_mm.end()) * print.config().max_print_speed.value;
	        // limit such volumetric speed with max_volumetric_speed if set
            //BBS
	        //if (print.config().max_volumetric_speed.value > 0)
	        //    volumetric_speed = std::min(volumetric_speed, print.config().max_volumetric_speed.value);
	    }
	    return volumetric_speed;
	}
#endif

    static void init_ooze_prevention(const Print &print, OozePrevention &ooze_prevention)
	{
	    // Calculate wiping points if needed
	    if (print.config().ooze_prevention.value && ! print.config().single_extruder_multi_material) {
	        Points skirt_points;
	        for (const ExtrusionEntity *ee : print.skirt().entities)
	            for (const ExtrusionPath &path : dynamic_cast<const ExtrusionLoop*>(ee)->paths)
	                append(skirt_points, path.polyline.points);
	        if (! skirt_points.empty()) {
	            Polygon outer_skirt = Slic3r::Geometry::convex_hull(skirt_points);
	            Polygons skirts;
	            for (unsigned int extruder_id : print.extruders()) {
	                const Vec2d &extruder_offset = print.config().extruder_offset.get_at(extruder_id);
	                Polygon s(outer_skirt);
	                s.translate(Point::new_scale(-extruder_offset(0), -extruder_offset(1)));
	                skirts.emplace_back(std::move(s));
	            }
	            ooze_prevention.enable = true;
	            ooze_prevention.standby_points = offset(Slic3r::Geometry::convex_hull(skirts), float(scale_(3.))).front().equally_spaced_points(float(scale_(10.)));
	#if 0
	                require "Slic3r/SVG.pm";
	                Slic3r::SVG::output(
	                    "ooze_prevention.svg",
	                    red_polygons    => \@skirts,
	                    polygons        => [$outer_skirt],
	                    points          => $gcodegen->ooze_prevention->standby_points,
	                );
	#endif
	        }
	    }
	}

	// Fill in print_statistics and return formatted string containing filament statistics to be inserted into G-code comment section.
    static std::string update_print_stats_and_format_filament_stats(
        const bool                   has_wipe_tower,
	    const WipeTowerData         &wipe_tower_data,
	    const std::vector<Extruder> &extruders,
		PrintStatistics 		    &print_statistics)
    {
		std::string filament_stats_string_out;

	    print_statistics.clear();
        print_statistics.total_toolchanges = std::max(0, wipe_tower_data.number_of_toolchanges);
	    if (! extruders.empty()) {
	        std::pair<std::string, unsigned int> out_filament_used_mm ("; filament used [mm] = ", 0);
	        std::pair<std::string, unsigned int> out_filament_used_cm3("; filament used [cm3] = ", 0);
	        std::pair<std::string, unsigned int> out_filament_used_g  ("; filament used [g] = ", 0);
	        std::pair<std::string, unsigned int> out_filament_cost    ("; filament cost = ", 0);
	        for (const Extruder &extruder : extruders) {
	            double used_filament   = extruder.used_filament() + (has_wipe_tower ? wipe_tower_data.used_filament[extruder.id()] : 0.f);
	            double extruded_volume = extruder.extruded_volume() + (has_wipe_tower ? wipe_tower_data.used_filament[extruder.id()] * 2.4052f : 0.f); // assumes 1.75mm filament diameter
	            double filament_weight = extruded_volume * extruder.filament_density() * 0.001;
	            double filament_cost   = filament_weight * extruder.filament_cost()    * 0.001;
                auto append = [&extruder](std::pair<std::string, unsigned int> &dst, const char *tmpl, double value) {
                    assert(is_decimal_separator_point());
	                while (dst.second < extruder.id()) {
	                    // Fill in the non-printing extruders with zeros.
	                    dst.first += (dst.second > 0) ? ", 0" : "0";
	                    ++ dst.second;
	                }
	                if (dst.second > 0)
	                    dst.first += ", ";
	                char buf[64];
					sprintf(buf, tmpl, value);
	                dst.first += buf;
	                ++ dst.second;
	            };
	            append(out_filament_used_mm,  "%.2lf", used_filament);
	            append(out_filament_used_cm3, "%.2lf", extruded_volume * 0.001);
	            if (filament_weight > 0.) {
	                print_statistics.total_weight = print_statistics.total_weight + filament_weight;
	                append(out_filament_used_g, "%.2lf", filament_weight);
	                if (filament_cost > 0.) {
	                    print_statistics.total_cost = print_statistics.total_cost + filament_cost;
	                    append(out_filament_cost, "%.2lf", filament_cost);
	                }
	            }
	            print_statistics.total_used_filament += used_filament;
	            print_statistics.total_extruded_volume += extruded_volume;
	            print_statistics.total_wipe_tower_filament += has_wipe_tower ? used_filament - extruder.used_filament() : 0.;
	            print_statistics.total_wipe_tower_cost += has_wipe_tower ? (extruded_volume - extruder.extruded_volume())* extruder.filament_density() * 0.001 * extruder.filament_cost() * 0.001 : 0.;
	        }
	        filament_stats_string_out += out_filament_used_mm.first;
            filament_stats_string_out += "\n" + out_filament_used_cm3.first;
            if (out_filament_used_g.second)
                filament_stats_string_out += "\n" + out_filament_used_g.first;
            if (out_filament_cost.second)
               filament_stats_string_out += "\n" + out_filament_cost.first;
        }
        return filament_stats_string_out;
    }
}

#if 0
// Sort the PrintObjects by their increasing Z, likely useful for avoiding colisions on Deltas during sequential prints.
static inline std::vector<const PrintInstance*> sort_object_instances_by_max_z(const Print &print)
{
    std::vector<const PrintObject*> objects(print.objects().begin(), print.objects().end());
    std::sort(objects.begin(), objects.end(), [](const PrintObject *po1, const PrintObject *po2) { return po1->height() < po2->height(); });
    std::vector<const PrintInstance*> instances;
    instances.reserve(objects.size());
    for (const PrintObject *object : objects)
        for (size_t i = 0; i < object->instances().size(); ++ i)
            instances.emplace_back(&object->instances()[i]);
    return instances;
}
#endif

// Produce a vector of PrintObjects in the order of their respective ModelObjects in print.model().
//BBS: add sort logic for seq-print
std::vector<const PrintInstance*> sort_object_instances_by_model_order(const Print& print, bool init_order)
{
    // Build up map from ModelInstance* to PrintInstance*
    std::vector<std::pair<const ModelInstance*, const PrintInstance*>> model_instance_to_print_instance;
    model_instance_to_print_instance.reserve(print.num_object_instances());
    for (const PrintObject *print_object : print.objects())
        for (const PrintInstance &print_instance : print_object->instances())
        {
            if (init_order)
                const_cast<ModelInstance*>(print_instance.model_instance)->arrange_order = print_instance.model_instance->id().id;
            model_instance_to_print_instance.emplace_back(print_instance.model_instance, &print_instance);
        }
    std::sort(model_instance_to_print_instance.begin(), model_instance_to_print_instance.end(), [](auto &l, auto &r) { return l.first->arrange_order < r.first->arrange_order; });

    std::vector<const PrintInstance*> instances;
    instances.reserve(model_instance_to_print_instance.size());
    for (const ModelObject *model_object : print.model().objects)
        for (const ModelInstance *model_instance : model_object->instances) {
            auto it = std::lower_bound(model_instance_to_print_instance.begin(), model_instance_to_print_instance.end(), std::make_pair(model_instance, nullptr), [](auto &l, auto &r) { return l.first->arrange_order < r.first->arrange_order; });
            if (it != model_instance_to_print_instance.end() && it->first == model_instance)
                instances.emplace_back(it->second);
        }
    std::sort(instances.begin(), instances.end(), [](auto& l, auto& r) { return l->model_instance->arrange_order < r->model_instance->arrange_order; });
    return instances;
}

enum BambuBedType {
    bbtUnknown = 0,
    bbtCoolPlate = 1,
    bbtEngineeringPlate = 2,
    bbtHighTemperaturePlate = 3,
    bbtTexturedPEIPlate         = 4,
};

static BambuBedType to_bambu_bed_type(BedType type)
{
    BambuBedType bambu_bed_type = bbtUnknown;
    if (type == btPC)
        bambu_bed_type = bbtCoolPlate;
    else if (type == btEP)
        bambu_bed_type = bbtEngineeringPlate;
    else if (type == btPEI)
        bambu_bed_type = bbtHighTemperaturePlate;
    else if (type == btPTE)
        bambu_bed_type = bbtTexturedPEIPlate;

    return bambu_bed_type;
}

void GCode::_do_export(Print& print, GCodeOutputStream &file, ThumbnailsGeneratorCallback thumbnail_cb)
{
    PROFILE_FUNC();

    // modifies m_silent_time_estimator_enabled
    DoExport::init_gcode_processor(print.config(), m_processor, m_silent_time_estimator_enabled);
    const bool is_bbl_printers = print.is_BBL_printer();
    m_calib_config.clear();
    // resets analyzer's tracking data
    m_last_height  = 0.f;
    m_last_layer_z = 0.f;
    m_max_layer_z  = 0.f;
    m_last_width = 0.f;
    m_is_overhang_fan_on = false;
    m_is_supp_interface_fan_on = false;
#if ENABLE_GCODE_VIEWER_DATA_CHECKING
    m_last_mm3_per_mm = 0.;
#endif // ENABLE_GCODE_VIEWER_DATA_CHECKING

    m_fan_mover.release();
    
    m_writer.set_is_bbl_machine(is_bbl_printers);

    // How many times will be change_layer() called?
    // change_layer() in turn increments the progress bar status.
    m_layer_count = 0;
    if (print.config().print_sequence == PrintSequence::ByObject) {
        // Add each of the object's layers separately.
        for (auto object : print.objects()) {
            std::vector<coordf_t> zs;
            zs.reserve(object->layers().size() + object->support_layers().size());
            for (auto layer : object->layers())
                zs.push_back(layer->print_z);
            for (auto layer : object->support_layers())
                zs.push_back(layer->print_z);
            std::sort(zs.begin(), zs.end());
            //BBS: merge numerically very close Z values.
            auto end_it = std::unique(zs.begin(), zs.end());
            unsigned int temp_layer_count = (unsigned int)(end_it - zs.begin());
            for (auto it = zs.begin(); it != end_it - 1; it++) {
                if (abs(*it - *(it + 1)) < EPSILON)
                    temp_layer_count--;
            }
            m_layer_count += (unsigned int)(object->instances().size() * temp_layer_count);
        }
    } else {
        // Print all objects with the same print_z together.
        std::vector<coordf_t> zs;
        for (auto object : print.objects()) {
            zs.reserve(zs.size() + object->layers().size() + object->support_layers().size());
            for (auto layer : object->layers())
                zs.push_back(layer->print_z);
            for (auto layer : object->support_layers())
                zs.push_back(layer->print_z);
        }
        if (!zs.empty())
        {
            std::sort(zs.begin(), zs.end());
            //BBS: merge numerically very close Z values.
            auto end_it = std::unique(zs.begin(), zs.end());
            m_layer_count = (unsigned int)(end_it - zs.begin());
            for (auto it = zs.begin(); it != end_it - 1; it++) {
                if (abs(*it - *(it + 1)) < EPSILON)
                    m_layer_count--;
            }
        }
    }
    print.throw_if_canceled();

    m_enable_cooling_markers = true;
    this->apply_print_config(print.config());

    //m_volumetric_speed = DoExport::autospeed_volumetric_limit(print);
    print.throw_if_canceled();

    if (print.config().spiral_mode.value)
        m_spiral_vase = make_unique<SpiralVase>(print.config());

    if (print.config().max_volumetric_extrusion_rate_slope.value > 0){
    		m_pressure_equalizer = make_unique<PressureEqualizer>(print.config());
    		m_enable_extrusion_role_markers = (bool)m_pressure_equalizer;
    } else
	    m_enable_extrusion_role_markers = false;

    // if thumbnail type of BTT_TFT, insert above header
    // if not, it is inserted under the header in its normal spot
    const GCodeThumbnailsFormat m_gcode_thumbnail_format = print.full_print_config().opt_enum<GCodeThumbnailsFormat>("thumbnails_format");
    if (m_gcode_thumbnail_format == GCodeThumbnailsFormat::BTT_TFT)
        GCodeThumbnails::export_thumbnails_to_file(
            thumbnail_cb, print.get_plate_index(), print.full_print_config().option<ConfigOptionPoints>("thumbnails")->values,
            m_gcode_thumbnail_format,
            [&file](const char *sz) { file.write(sz); },
            [&print]() { print.throw_if_canceled(); });

    file.write_format("; HEADER_BLOCK_START\n");
    // Write information on the generator.
    file.write_format("; generated by %s on %s\n", Slic3r::header_slic3r_generated().c_str(), Slic3r::Utils::local_timestamp().c_str());
    if (is_bbl_printers)
        file.write_format(";%s\n", GCodeProcessor::reserved_tag(GCodeProcessor::ETags::Estimated_Printing_Time_Placeholder).c_str());
    //BBS: total layer number
    file.write_format(";%s\n", GCodeProcessor::reserved_tag(GCodeProcessor::ETags::Total_Layer_Number_Placeholder).c_str());
    m_enable_exclude_object = config().exclude_object;
    //Orca: extra check for bbl printer
    if (is_bbl_printers) {
        if (print.calib_params().mode == CalibMode::Calib_None) { // Don't support skipping in cali mode
            // list all label_object_id with sorted order here
            m_enable_exclude_object = true;
            m_label_objects_ids.clear();
            m_label_objects_ids.reserve(print.num_object_instances());
            for (const PrintObject *print_object : print.objects())
                for (const PrintInstance &print_instance : print_object->instances())
                    m_label_objects_ids.push_back(print_instance.model_instance->get_labeled_id());

            std::sort(m_label_objects_ids.begin(), m_label_objects_ids.end());

            std::string objects_id_list = "; model label id: ";
            for (auto it = m_label_objects_ids.begin(); it != m_label_objects_ids.end(); it++)
                objects_id_list += (std::to_string(*it) + (it != m_label_objects_ids.end() - 1 ? "," : "\n"));
            file.writeln(objects_id_list);
        } else {
            m_enable_exclude_object = false;
            m_label_objects_ids.clear();
        }
    }

    {
        std::string filament_density_list = "; filament_density: ";
        (filament_density_list+=m_config.filament_density.serialize()) +='\n';
        file.writeln(filament_density_list);

        std::string filament_diameter_list = "; filament_diameter: ";
        (filament_diameter_list += m_config.filament_diameter.serialize()) += '\n';
        file.writeln(filament_diameter_list);

        coordf_t max_height_z = -1;
        for (const auto& object : print.objects())
            max_height_z = std::max(object->layers().back()->print_z, max_height_z);

        std::ostringstream max_height_z_tip;
        max_height_z_tip<<"; max_z_height: " << std::fixed << std::setprecision(2) << max_height_z << '\n';
        file.writeln(max_height_z_tip.str());
    }

    file.write_format("; HEADER_BLOCK_END\n\n");

    
      // BBS: write global config at the beginning of gcode file because printer
      // need these config information
      // Append full config, delimited by two 'phony' configuration keys
      // CONFIG_BLOCK_START and CONFIG_BLOCK_END. The delimiters are structured
      // as configuration key / value pairs to be parsable by older versions of
      // PrusaSlicer G-code viewer.
    {
      if (is_bbl_printers) {
        file.write("; CONFIG_BLOCK_START\n");
        std::string full_config;
        append_full_config(print, full_config);
        if (!full_config.empty())
          file.write(full_config);

        // SoftFever: write compatiple image
        int first_layer_bed_temperature = get_bed_temperature(0, true, print.config().curr_bed_type);
        file.write_format("; first_layer_bed_temperature = %d\n",
                          first_layer_bed_temperature);
        file.write_format(
            "; first_layer_temperature = %d\n",
            print.config().nozzle_temperature_initial_layer.get_at(0));
        file.write("; CONFIG_BLOCK_END\n\n");
      } else {
        if (m_gcode_thumbnail_format != GCodeThumbnailsFormat::BTT_TFT)
          GCodeThumbnails::export_thumbnails_to_file(
              thumbnail_cb, print.get_plate_index(), print.full_print_config().option<ConfigOptionPoints>("thumbnails")->values,
              m_gcode_thumbnail_format,
              [&file](const char *sz) { file.write(sz); },
              [&print]() { print.throw_if_canceled(); });
      }
    }


    // Write some terse information on the slicing parameters.
    const PrintObject *first_object         = print.objects().front();
    const double       layer_height         = first_object->config().layer_height.value;
    const double       initial_layer_print_height   = print.config().initial_layer_print_height.value;
    for (size_t region_id = 0; region_id < print.num_print_regions(); ++ region_id) {
        const PrintRegion &region = print.get_print_region(region_id);
        file.write_format("; external perimeters extrusion width = %.2fmm\n", region.flow(*first_object, frExternalPerimeter, layer_height).width());
        file.write_format("; perimeters extrusion width = %.2fmm\n",          region.flow(*first_object, frPerimeter,         layer_height).width());
        file.write_format("; infill extrusion width = %.2fmm\n",              region.flow(*first_object, frInfill,            layer_height).width());
        file.write_format("; solid infill extrusion width = %.2fmm\n",        region.flow(*first_object, frSolidInfill,       layer_height).width());
        file.write_format("; top infill extrusion width = %.2fmm\n",          region.flow(*first_object, frTopSolidInfill,    layer_height).width());
        if (print.has_support_material())
            file.write_format("; support material extrusion width = %.2fmm\n", support_material_flow(first_object).width());
        if (print.config().initial_layer_line_width.value > 0)
            file.write_format("; first layer extrusion width = %.2fmm\n",   region.flow(*first_object, frPerimeter, initial_layer_print_height, true).width());
        file.write_format("\n");
    }

    file.write_format("; EXECUTABLE_BLOCK_START\n");

    // SoftFever
    if( m_config.gcode_flavor.value == gcfKlipper && m_enable_exclude_object)
        file.write(set_object_info(&print));

    // adds tags for time estimators
    file.write_format(";%s\n", GCodeProcessor::reserved_tag(GCodeProcessor::ETags::First_Line_M73_Placeholder).c_str());

    // Prepare the helper object for replacing placeholders in custom G-code and output filename.
    m_placeholder_parser_integration.parser = print.placeholder_parser();
    m_placeholder_parser_integration.parser.update_timestamp();
    m_placeholder_parser_integration.context.rng = std::mt19937(std::chrono::high_resolution_clock::now().time_since_epoch().count());
    // Enable passing global variables between PlaceholderParser invocations.
    m_placeholder_parser_integration.context.global_config = std::make_unique<DynamicConfig>();
    print.update_object_placeholders(m_placeholder_parser_integration.parser.config_writable(), ".gcode");

    // Get optimal tool ordering to minimize tool switches of a multi-exruder print.
    // For a print by objects, find the 1st printing object.
    ToolOrdering tool_ordering;
    unsigned int initial_extruder_id = (unsigned int)-1;
    //BBS: first non-support filament extruder
    unsigned int initial_non_support_extruder_id;
    unsigned int final_extruder_id   = (unsigned int)-1;
    bool         has_wipe_tower      = false;
    std::vector<const PrintInstance*> 					print_object_instances_ordering;
    std::vector<const PrintInstance*>::const_iterator 	print_object_instance_sequential_active;
    if (print.config().print_sequence == PrintSequence::ByObject) {
        // Order object instances for sequential print.
        print_object_instances_ordering = sort_object_instances_by_model_order(print);
//        print_object_instances_ordering = sort_object_instances_by_max_z(print);
        // Find the 1st printing object, find its tool ordering and the initial extruder ID.
        print_object_instance_sequential_active = print_object_instances_ordering.begin();
        for (; print_object_instance_sequential_active != print_object_instances_ordering.end(); ++ print_object_instance_sequential_active) {
            tool_ordering = ToolOrdering(*(*print_object_instance_sequential_active)->print_object, initial_extruder_id);
            if ((initial_extruder_id = tool_ordering.first_extruder()) != static_cast<unsigned int>(-1)) {
                //BBS: try to find the non-support filament extruder if is multi color and initial_extruder is support filament
                initial_non_support_extruder_id = initial_extruder_id;
                if (tool_ordering.all_extruders().size() > 1 && print.config().filament_is_support.get_at(initial_extruder_id)) {
                    bool has_non_support_filament = false;
                    for (unsigned int extruder : tool_ordering.all_extruders()) {
                        if (!print.config().filament_is_support.get_at(extruder)) {
                            has_non_support_filament = true;
                            break;
                        }
                    }
                    //BBS: find the non-support filament extruder of object
                    if (has_non_support_filament)
                        for (LayerTools layer_tools : tool_ordering.layer_tools()) {
                            if (!layer_tools.has_object)
                                continue;
                            for (unsigned int extruder : layer_tools.extruders) {
                                if (print.config().filament_is_support.get_at(extruder))
                                    continue;
                                initial_non_support_extruder_id = extruder;
                                break;
                            }
                        }
                }

                break;
            }
        }
        if (initial_extruder_id == static_cast<unsigned int>(-1))
            // No object to print was found, cancel the G-code export.
            throw Slic3r::SlicingError(_(L("No object can be printed. Maybe too small")));
        // We don't allow switching of extruders per layer by Model::custom_gcode_per_print_z in sequential mode.
        // Use the extruder IDs collected from Regions.
        this->set_extruders(print.extruders());

        has_wipe_tower = print.has_wipe_tower() && tool_ordering.has_wipe_tower();
    } else {
        // Find tool ordering for all the objects at once, and the initial extruder ID.
        // If the tool ordering has been pre-calculated by Print class for wipe tower already, reuse it.
        tool_ordering = print.tool_ordering();
        tool_ordering.assign_custom_gcodes(print);
        if (tool_ordering.all_extruders().empty())
            // No object to print was found, cancel the G-code export.
            throw Slic3r::SlicingError(_(L("No object can be printed. Maybe too small")));
        has_wipe_tower = print.has_wipe_tower() && tool_ordering.has_wipe_tower();
        // BBS: priming logic is removed, so 1st layer tool_ordering also respect the object tool sequence
#if 0
        initial_extruder_id = (has_wipe_tower && !print.config().single_extruder_multi_material_priming) ?
            // The priming towers will be skipped.
            tool_ordering.all_extruders().back() :
            // Don't skip the priming towers.
            tool_ordering.first_extruder();
#else
        initial_extruder_id = tool_ordering.first_extruder();
#endif
        //BBS: try to find the non-support filament extruder if is multi color and initial_extruder is support filament
        if (initial_extruder_id != static_cast<unsigned int>(-1)) {
            initial_non_support_extruder_id = initial_extruder_id;
            if (tool_ordering.all_extruders().size() > 1 && print.config().filament_is_support.get_at(initial_extruder_id)) {
                bool has_non_support_filament = false;
                for (unsigned int extruder : tool_ordering.all_extruders()) {
                    if (!print.config().filament_is_support.get_at(extruder)) {
                        has_non_support_filament = true;
                        break;
                    }
                }
                //BBS: find the non-support filament extruder of object
                if (has_non_support_filament)
                    for (LayerTools layer_tools : tool_ordering.layer_tools()) {
                        if (!layer_tools.has_object)
                            continue;
                        for (unsigned int extruder : layer_tools.extruders) {
                            if (print.config().filament_is_support.get_at(extruder))
                                continue;
                            initial_non_support_extruder_id = extruder;
                            break;
                        }
                    }
            }
        }

        // In non-sequential print, the printing extruders may have been modified by the extruder switches stored in Model::custom_gcode_per_print_z.
        // Therefore initialize the printing extruders from there.
        this->set_extruders(tool_ordering.all_extruders());
        // Order object instances using a nearest neighbor search.
        print_object_instances_ordering = chain_print_object_instances(print);
    }
    if (initial_extruder_id == (unsigned int)-1) {
        // Nothing to print!
        initial_extruder_id = 0;
        initial_non_support_extruder_id = 0;
        final_extruder_id   = 0;
    } else {
        final_extruder_id = tool_ordering.last_extruder();
        assert(final_extruder_id != (unsigned int)-1);
    }
    print.throw_if_canceled();

    m_cooling_buffer = make_unique<CoolingBuffer>(*this);
    m_cooling_buffer->set_current_extruder(initial_extruder_id);

    // Emit machine envelope limits for the Marlin firmware.
    this->print_machine_envelope(file, print);

    // Disable fan.
    if (m_config.auxiliary_fan.value && print.config().close_fan_the_first_x_layers.get_at(initial_extruder_id)) {
        file.write(m_writer.set_fan(0));
        //BBS: disable additional fan
        file.write(m_writer.set_additional_fan(0));
    }

    // Update output variables after the extruders were initialized.
    m_placeholder_parser_integration.init(m_writer);
    // Let the start-up script prime the 1st printing tool.
    this->placeholder_parser().set("initial_tool", initial_extruder_id);
    this->placeholder_parser().set("initial_extruder", initial_extruder_id);
    //BBS
    this->placeholder_parser().set("initial_no_support_tool", initial_non_support_extruder_id);
    this->placeholder_parser().set("initial_no_support_extruder", initial_non_support_extruder_id);
    this->placeholder_parser().set("current_extruder", initial_extruder_id);
    //Set variable for total layer count so it can be used in custom gcode.
    this->placeholder_parser().set("total_layer_count", m_layer_count);
    // Useful for sequential prints.
    this->placeholder_parser().set("current_object_idx", 0);
    // For the start / end G-code to do the priming and final filament pull in case there is no wipe tower provided.
    this->placeholder_parser().set("has_wipe_tower", has_wipe_tower);
    //this->placeholder_parser().set("has_single_extruder_multi_material_priming", has_wipe_tower && print.config().single_extruder_multi_material_priming);
    this->placeholder_parser().set("total_toolchanges", std::max(0, print.wipe_tower_data().number_of_toolchanges)); // Check for negative toolchanges (single extruder mode) and set to 0 (no tool change).

    // PlaceholderParser currently substitues non-existent vector values with the zero'th value, which is harmful in the
    // case of "is_extruder_used[]" as Slicer may lie about availability of such non-existent extruder. We rather
    // sacrifice 256B of memory before we change the behavior of the PlaceholderParser, which should really only fill in
    // the non-existent vector elements for filament parameters.
    std::vector<unsigned char> is_extruder_used(std::max(size_t(255), print.config().filament_diameter.size()), 0);
    for (unsigned int extruder : tool_ordering.all_extruders())
        is_extruder_used[extruder] = true;
    this->placeholder_parser().set("is_extruder_used", new ConfigOptionBools(is_extruder_used));

    {
        BoundingBoxf bbox_bed(print.config().printable_area.values);
        this->placeholder_parser().set("print_bed_min", new ConfigOptionFloats({ bbox_bed.min.x(), bbox_bed.min.y()}));
        this->placeholder_parser().set("print_bed_max", new ConfigOptionFloats({ bbox_bed.max.x(), bbox_bed.max.y()}));
        this->placeholder_parser().set("print_bed_size", new ConfigOptionFloats({ bbox_bed.size().x(), bbox_bed.size().y() }));

        BoundingBoxf bbox;
        auto pts = std::make_unique<ConfigOptionPoints>();
        if (print.calib_mode() == CalibMode::Calib_PA_Line || print.calib_mode() == CalibMode::Calib_PA_Pattern) {
            bbox = bbox_bed;
            bbox.offset(-5.0);
            // add 4 corner points of bbox into pts
            pts->values.reserve(4);
            pts->values.emplace_back(bbox.min.x(), bbox.min.y());
            pts->values.emplace_back(bbox.max.x(), bbox.min.y());
            pts->values.emplace_back(bbox.max.x(), bbox.max.y());
            pts->values.emplace_back(bbox.min.x(), bbox.max.y());

        } else {
            // Convex hull of the 1st layer extrusions, for bed leveling and placing the initial purge line.
            // It encompasses the object extrusions, support extrusions, skirt, brim, wipe tower.
            // It does NOT encompass user extrusions generated by custom G-code,
            // therefore it does NOT encompass the initial purge line.
            // It does NOT encompass MMU/MMU2 starting (wipe) areas.
            pts->values.reserve(print.first_layer_convex_hull().size());
            for (const Point &pt : print.first_layer_convex_hull().points)
                pts->values.emplace_back(print.translate_to_print_space(pt));
            bbox = BoundingBoxf((pts->values));
        }

        this->placeholder_parser().set("first_layer_print_convex_hull", pts.release());
        this->placeholder_parser().set("first_layer_print_min", new ConfigOptionFloats({bbox.min.x(), bbox.min.y()}));
        this->placeholder_parser().set("first_layer_print_max", new ConfigOptionFloats({bbox.max.x(), bbox.max.y()}));
        this->placeholder_parser().set("first_layer_print_size", new ConfigOptionFloats({ bbox.size().x(), bbox.size().y() }));

        // get center without wipe tower
        BoundingBoxf bbox_wo_wt; // bounding box without wipe tower
        for (auto &objPtr : print.objects()) {
            BBoxData data;
            bbox_wo_wt.merge(unscaled(objPtr->get_first_layer_bbox(data.area, data.layer_height, data.name)));
        }
        auto center = bbox_wo_wt.center();
        this->placeholder_parser().set("first_layer_center_no_wipe_tower", new ConfigOptionFloats({center.x(), center.y()}));
    }
    bool activate_chamber_temp_control = false;
    auto max_chamber_temp              = 0;
    for (const auto &extruder : m_writer.extruders()) {
        activate_chamber_temp_control |= m_config.activate_chamber_temp_control.get_at(extruder.id());
        max_chamber_temp = std::max(max_chamber_temp, m_config.chamber_temperature.get_at(extruder.id()));
    }
    float outer_wall_volumetric_speed = 0.0f;
    {
        int curr_bed_type = m_config.curr_bed_type.getInt();

        std::string first_layer_bed_temp_str;
        const ConfigOptionInts* first_bed_temp_opt = m_config.option<ConfigOptionInts>(get_bed_temp_1st_layer_key((BedType)curr_bed_type));
        const ConfigOptionInts* bed_temp_opt = m_config.option<ConfigOptionInts>(get_bed_temp_key((BedType)curr_bed_type));
        this->placeholder_parser().set("bbl_bed_temperature_gcode", new ConfigOptionBool(false));
        this->placeholder_parser().set("bed_temperature_initial_layer", new ConfigOptionInts(*first_bed_temp_opt));
        this->placeholder_parser().set("bed_temperature", new ConfigOptionInts(*bed_temp_opt));
        this->placeholder_parser().set("bed_temperature_initial_layer_single", new ConfigOptionInt(first_bed_temp_opt->get_at(initial_extruder_id)));
        this->placeholder_parser().set("bed_temperature_initial_layer_vector", new ConfigOptionString(""));
        this->placeholder_parser().set("chamber_temperature",new ConfigOptionInts(m_config.chamber_temperature));
        this->placeholder_parser().set("overall_chamber_temperature", new ConfigOptionInt(max_chamber_temp));

        // SoftFever: support variables `first_layer_temperature` and `first_layer_bed_temperature`
        this->placeholder_parser().set("first_layer_bed_temperature", new ConfigOptionInts(*first_bed_temp_opt));
        this->placeholder_parser().set("first_layer_temperature", new ConfigOptionInts(m_config.nozzle_temperature_initial_layer));
        this->placeholder_parser().set("max_print_height",new ConfigOptionInt(m_config.printable_height));
this->placeholder_parser().set("z_offset", new ConfigOptionFloat(m_config.z_offset));
        this->placeholder_parser().set("plate_name", new ConfigOptionString(print.get_plate_name()));
        this->placeholder_parser().set("first_layer_height", new ConfigOptionFloat(m_config.initial_layer_print_height.value));

        //add during_print_exhaust_fan_speed
        std::vector<int> during_print_exhaust_fan_speed_num;
        during_print_exhaust_fan_speed_num.reserve(m_config.during_print_exhaust_fan_speed.size());
        for (const auto& item : m_config.during_print_exhaust_fan_speed.values)
            during_print_exhaust_fan_speed_num.emplace_back((int)(item / 100.0 * 255));
        this->placeholder_parser().set("during_print_exhaust_fan_speed_num",new ConfigOptionInts(during_print_exhaust_fan_speed_num));

        // calculate the volumetric speed of outer wall. Ignore pre-object setting and multi-filament, and just use the default setting
        {

            float filament_max_volumetric_speed = m_config.option<ConfigOptionFloats>("filament_max_volumetric_speed")->get_at(initial_non_support_extruder_id);
            const double nozzle_diameter = m_config.nozzle_diameter.get_at(initial_non_support_extruder_id);
            float outer_wall_line_width = this->config().get_abs_value("outer_wall_line_width", nozzle_diameter);
            if (outer_wall_line_width == 0.0) {
                float default_line_width =  this->config().get_abs_value("line_width", nozzle_diameter);
                outer_wall_line_width = default_line_width == 0.0 ? nozzle_diameter : default_line_width;
            }
            Flow outer_wall_flow = Flow(outer_wall_line_width, m_config.layer_height, m_config.nozzle_diameter.get_at(initial_non_support_extruder_id));
            float outer_wall_speed = print.default_region_config().outer_wall_speed.value;
            outer_wall_volumetric_speed = outer_wall_speed * outer_wall_flow.mm3_per_mm();
            if (outer_wall_volumetric_speed > filament_max_volumetric_speed)
                outer_wall_volumetric_speed = filament_max_volumetric_speed;
            this->placeholder_parser().set("outer_wall_volumetric_speed", new ConfigOptionFloat(outer_wall_volumetric_speed));
        }

    }
    std::string machine_start_gcode = this->placeholder_parser_process("machine_start_gcode", print.config().machine_start_gcode.value, initial_extruder_id);
    if (print.config().gcode_flavor != gcfKlipper) {
        // Set bed temperature if the start G-code does not contain any bed temp control G-codes.
        this->_print_first_layer_bed_temperature(file, print, machine_start_gcode, initial_extruder_id, true);
        // Set extruder(s) temperature before and after start G-code.
        this->_print_first_layer_extruder_temperatures(file, print, machine_start_gcode, initial_extruder_id, false);
    }

    // adds tag for processor
    file.write_format(";%s%s\n", GCodeProcessor::reserved_tag(GCodeProcessor::ETags::Role).c_str(), ExtrusionEntity::role_to_string(erCustom).c_str());

    // Orca: set chamber temperature at the beginning of gcode file
    if (activate_chamber_temp_control && max_chamber_temp > 0)
        file.write(m_writer.set_chamber_temperature(max_chamber_temp, true)); // set chamber_temperature

    // Write the custom start G-code
    file.writeln(machine_start_gcode);

    //BBS: gcode writer doesn't know where the real position of extruder is after inserting custom gcode
    m_writer.set_current_position_clear(false);
    m_start_gcode_filament = GCodeProcessor::get_gcode_last_filament(machine_start_gcode);

    //flush FanMover buffer to avoid modifying the start gcode if it's manual.
    if (!machine_start_gcode.empty() && this->m_fan_mover.get() != nullptr)
        file.write(this->m_fan_mover.get()->process_gcode("", true));

    // Process filament-specific gcode.
   /* if (has_wipe_tower) {
        // Wipe tower will control the extruder switching, it will call the filament_start_gcode.
    } else {
            DynamicConfig config;
            config.set_key_value("filament_extruder_id", new ConfigOptionInt(int(initial_extruder_id)));
            file.writeln(this->placeholder_parser_process("filament_start_gcode", print.config().filament_start_gcode.values[initial_extruder_id], initial_extruder_id, &config));
    }
*/
    if (is_bbl_printers) {
        this->_print_first_layer_extruder_temperatures(file, print, machine_start_gcode, initial_extruder_id, true);
    }
    // Orca: when activate_air_filtration is set on any extruder, find and set the highest during_print_exhaust_fan_speed
    bool activate_air_filtration        = false;
    int  during_print_exhaust_fan_speed = 0;
    for (const auto &extruder : m_writer.extruders()) {
        activate_air_filtration |= m_config.activate_air_filtration.get_at(extruder.id());
        if (m_config.activate_air_filtration.get_at(extruder.id()))
            during_print_exhaust_fan_speed = std::max(during_print_exhaust_fan_speed,
                                                      m_config.during_print_exhaust_fan_speed.get_at(extruder.id()));
    }
    if (activate_air_filtration)
        file.write(m_writer.set_exhaust_fan(during_print_exhaust_fan_speed, true));

    print.throw_if_canceled();

    // Set other general things.
    file.write(this->preamble());

    // Calculate wiping points if needed
    DoExport::init_ooze_prevention(print, m_ooze_prevention);
    print.throw_if_canceled();

    // Collect custom seam data from all objects.
    std::function<void(void)> throw_if_canceled_func = [&print]() { print.throw_if_canceled(); };
    m_seam_placer.init(print, throw_if_canceled_func);

    // BBS: get path for change filament
    if (m_writer.multiple_extruders) {
        std::vector<Vec2d> points = get_path_of_change_filament(print);
        if (points.size() == 3) {
            travel_point_1 = points[0];
            travel_point_2 = points[1];
            travel_point_3 = points[2];
        }
    }

    // BBS: priming logic is removed, always set first extruer here.
    //if (! (has_wipe_tower && print.config().single_extruder_multi_material_priming))
    {
        // Set initial extruder only after custom start G-code.
        // Ugly hack: Do not set the initial extruder if the extruder is primed using the MMU priming towers at the edge of the print bed.
        file.write(this->set_extruder(initial_extruder_id, 0.));
    }
    // BBS: set that indicates objs with brim
    for (auto iter = print.m_brimMap.begin(); iter != print.m_brimMap.end(); ++iter) {
        if (!iter->second.empty())
            this->m_objsWithBrim.insert(iter->first);
    }
    for (auto iter = print.m_supportBrimMap.begin(); iter != print.m_supportBrimMap.end(); ++iter) {
        if (!iter->second.empty())
            this->m_objSupportsWithBrim.insert(iter->first);
    }
    if (this->m_objsWithBrim.empty() && this->m_objSupportsWithBrim.empty()) m_brim_done = true;

    // SoftFever: calib
    if (print.calib_params().mode == CalibMode::Calib_PA_Line) {
        std::string gcode;
        if ((m_config.default_acceleration.value > 0 && m_config.outer_wall_acceleration.value > 0)) {
            gcode += m_writer.set_print_acceleration((unsigned int)floor(m_config.outer_wall_acceleration.value + 0.5));
        }

        if (m_config.default_jerk.value > 0) {
            double jerk = m_config.outer_wall_jerk.value;
            gcode += m_writer.set_jerk_xy(jerk);
        }

        auto params = print.calib_params();

        CalibPressureAdvanceLine pa_test(this);

        auto fast_speed = CalibPressureAdvance::find_optimal_PA_speed(print.full_print_config(), pa_test.line_width(), 0.2);
        auto slow_speed = std::max(20.0, fast_speed / 10.0);
        
        pa_test.set_speed(fast_speed, slow_speed);
        pa_test.draw_numbers() = print.calib_params().print_numbers;
        
        gcode += pa_test.generate_test(params.start, params.step, std::llround(std::ceil((params.end - params.start) / params.step)));

        file.write(gcode);
    } else {
        //BBS: open spaghetti detector
        if (is_bbl_printers) {
            // if (print.config().spaghetti_detector.value)
            file.write("M981 S1 P20000 ;open spaghetti detector\n");
        }

        // Do all objects for each layer.
        if (print.config().print_sequence == PrintSequence::ByObject && !has_wipe_tower) {
            size_t finished_objects = 0;
            const PrintObject *prev_object = (*print_object_instance_sequential_active)->print_object;
            for (; print_object_instance_sequential_active != print_object_instances_ordering.end(); ++ print_object_instance_sequential_active) {
                const PrintObject &object = *(*print_object_instance_sequential_active)->print_object;
                if (&object != prev_object || tool_ordering.first_extruder() != final_extruder_id) {
                    tool_ordering = ToolOrdering(object, final_extruder_id);
                    unsigned int new_extruder_id = tool_ordering.first_extruder();
                    if (new_extruder_id == (unsigned int)-1)
                        // Skip this object.
                        continue;
                    initial_extruder_id = new_extruder_id;
                    final_extruder_id   = tool_ordering.last_extruder();
                    assert(final_extruder_id != (unsigned int)-1);
                }
                print.throw_if_canceled();
                this->set_origin(unscale((*print_object_instance_sequential_active)->shift));

                // BBS: prime extruder if extruder change happens before this object instance
                bool prime_extruder = false;
                if (finished_objects > 0) {
                    // Move to the origin position for the copy we're going to print.
                    // This happens before Z goes down to layer 0 again, so that no collision happens hopefully.
                    m_enable_cooling_markers = false; // we're not filtering these moves through CoolingBuffer
                    m_avoid_crossing_perimeters.use_external_mp_once();
                    // BBS. change tool before moving to origin point.
                    if (m_writer.need_toolchange(initial_extruder_id)) {
                        const PrintObjectConfig& object_config = object.config();
                        coordf_t initial_layer_print_height = print.config().initial_layer_print_height.value;
                        file.write(this->set_extruder(initial_extruder_id, initial_layer_print_height));
                        prime_extruder = true;
                    }
                    else {
                        file.write(this->retract());
                    }
                    file.write(m_writer.travel_to_z(m_max_layer_z));
                    file.write(this->travel_to(Point(0, 0), erNone, "move to origin position for next object"));
                    m_enable_cooling_markers = true;
                    // Disable motion planner when traveling to first object point.
                    m_avoid_crossing_perimeters.disable_once();
                    // Ff we are printing the bottom layer of an object, and we have already finished
                    // another one, set first layer temperatures. This happens before the Z move
                    // is triggered, so machine has more time to reach such temperatures.
                    this->placeholder_parser().set("current_object_idx", int(finished_objects));
                    //BBS: remove printing_by_object_gcode
                    //std::string printing_by_object_gcode = this->placeholder_parser_process("printing_by_object_gcode", print.config().printing_by_object_gcode.value, initial_extruder_id);
                    std::string printing_by_object_gcode;
                    // Set first layer bed and extruder temperatures, don't wait for it to reach the temperature.
                    this->_print_first_layer_bed_temperature(file, print, printing_by_object_gcode, initial_extruder_id, false);
                    this->_print_first_layer_extruder_temperatures(file, print, printing_by_object_gcode, initial_extruder_id, false);
                    file.writeln(printing_by_object_gcode);
                }
                // Reset the cooling buffer internal state (the current position, feed rate, accelerations).
                m_cooling_buffer->reset(this->writer().get_position());
                m_cooling_buffer->set_current_extruder(initial_extruder_id);
                // Process all layers of a single object instance (sequential mode) with a parallel pipeline:
                // Generate G-code, run the filters (vase mode, cooling buffer), run the G-code analyser
                // and export G-code into file.
                this->process_layers(print, tool_ordering, collect_layers_to_print(object), *print_object_instance_sequential_active - object.instances().data(), file, prime_extruder);
                //BBS: close powerlost recovery
                {
                    if (is_bbl_printers && m_second_layer_things_done) {
                        file.write("; close powerlost recovery\n");
                        file.write("M1003 S0\n");
                    }
                }
                ++ finished_objects;
                // Flag indicating whether the nozzle temperature changes from 1st to 2nd layer were performed.
                // Reset it when starting another object from 1st layer.
                m_second_layer_things_done = false;
                prev_object = &object;
            }
        } else {
            // Sort layers by Z.
            // All extrusion moves with the same top layer height are extruded uninterrupted.
            std::vector<std::pair<coordf_t, std::vector<LayerToPrint>>> layers_to_print = collect_layers_to_print(print);
            // Prusa Multi-Material wipe tower.
            if (has_wipe_tower && ! layers_to_print.empty()) {
                m_wipe_tower.reset(new WipeTowerIntegration(print.config(), print.get_plate_index(), print.get_plate_origin(), * print.wipe_tower_data().priming.get(), print.wipe_tower_data().tool_changes, *print.wipe_tower_data().final_purge.get()));
                //BBS
                file.write(m_writer.travel_to_z(initial_layer_print_height + m_config.z_offset.value, "Move to the first layer height"));
    #if 0
                if (print.config().single_extruder_multi_material_priming) {
                    file.write(m_wipe_tower->prime(*this));
                    // Verify, whether the print overaps the priming extrusions.
                    BoundingBoxf bbox_print(get_print_extrusions_extents(print));
                    coordf_t twolayers_printz = ((layers_to_print.size() == 1) ? layers_to_print.front() : layers_to_print[1]).first + EPSILON;
                    for (const PrintObject *print_object : print.objects())
                        bbox_print.merge(get_print_object_extrusions_extents(*print_object, twolayers_printz));
                    bbox_print.merge(get_wipe_tower_extrusions_extents(print, twolayers_printz));
                    BoundingBoxf bbox_prime(get_wipe_tower_priming_extrusions_extents(print));
                    bbox_prime.offset(0.5f);
                    bool overlap = bbox_prime.overlap(bbox_print);

                    if (print.config().gcode_flavor == gcfMarlinLegacy || print.config().gcode_flavor == gcfMarlinFirmware) {
                        file.write(this->retract());
                        file.write("M300 S800 P500\n"); // Beep for 500ms, tone 800Hz.
                        if (overlap) {
                            // Wait for the user to remove the priming extrusions.
                            file.write("M1 Remove priming towers and click button.\n");
                        } else {
                            // Just wait for a bit to let the user check, that the priming succeeded.
                            //TODO Add a message explaining what the printer is waiting for. This needs a firmware fix.
                            file.write("M1 S10\n");
                        }
                    }
                    //BBS: only support Marlin
                    //else {
                        // This is not Marlin, M1 command is probably not supported.
                        //if (overlap) {
                        //    print.active_step_add_warning(PrintStateBase::WarningLevel::CRITICAL,
                        //        _(L("Your print is very close to the priming regions. "
                        //          "Make sure there is no collision.")));
                        //} else {
                        //    // Just continue printing, no action necessary.
                        //}
                    //}
                }
    #endif
                print.throw_if_canceled();
            }
            // Process all layers of all objects (non-sequential mode) with a parallel pipeline:
            // Generate G-code, run the filters (vase mode, cooling buffer), run the G-code analyser
            // and export G-code into file.
            this->process_layers(print, tool_ordering, print_object_instances_ordering, layers_to_print, file);
            //BBS: close powerlost recovery
            {
                if (is_bbl_printers && m_second_layer_things_done) {
                    file.write("; close powerlost recovery\n");
                    file.write("M1003 S0\n");
                }
            }
            if (m_wipe_tower)
                // Purge the extruder, pull out the active filament.
                file.write(m_wipe_tower->finalize(*this));
        }
    }
    //BBS: the last retraction
    // Write end commands to file.
    file.write(this->retract(false, true));

    // if needed, write the gcode_label_objects_end
    {
        std::string gcode;
        m_writer.add_object_change_labels(gcode);
        file.write(gcode);
    }

    file.write(m_writer.set_fan(0));
    //BBS: make sure the additional fan is closed when end
    if(m_config.auxiliary_fan.value)
        file.write(m_writer.set_additional_fan(0));
    if (is_bbl_printers) {
        //BBS: close spaghetti detector
        //Note: M981 is also used to tell xcam the last layer is finished, so we need always send it even if spaghetti option is disabled.
        //if (print.config().spaghetti_detector.value)
        file.write("M981 S0 P20000 ; close spaghetti detector\n");
    }

    // adds tag for processor
    file.write_format(";%s%s\n", GCodeProcessor::reserved_tag(GCodeProcessor::ETags::Role).c_str(), ExtrusionEntity::role_to_string(erCustom).c_str());

    // Process filament-specific gcode in extruder order.
    {
        DynamicConfig config;
        config.set_key_value("layer_num", new ConfigOptionInt(m_layer_index));
        //BBS
        config.set_key_value("layer_z",   new ConfigOptionFloat(m_writer.get_position()(2) - m_config.z_offset.value));
        config.set_key_value("max_layer_z", new ConfigOptionFloat(m_max_layer_z));
        if (print.config().single_extruder_multi_material) {
            // Process the filament_end_gcode for the active filament only.
            int extruder_id = m_writer.extruder()->id();
            config.set_key_value("filament_extruder_id", new ConfigOptionInt(extruder_id));
            file.writeln(this->placeholder_parser_process("filament_end_gcode", print.config().filament_end_gcode.get_at(extruder_id), extruder_id, &config));
        } else {
            for (const std::string &end_gcode : print.config().filament_end_gcode.values) {
                int extruder_id = (unsigned int)(&end_gcode - &print.config().filament_end_gcode.values.front());
                config.set_key_value("filament_extruder_id", new ConfigOptionInt(extruder_id));
                file.writeln(this->placeholder_parser_process("filament_end_gcode", end_gcode, extruder_id, &config));
            }
        }
        file.writeln(this->placeholder_parser_process("machine_end_gcode", print.config().machine_end_gcode, m_writer.extruder()->id(), &config));
    }
    file.write(m_writer.update_progress(m_layer_count, m_layer_count, true)); // 100%
    file.write(m_writer.postamble());

    if (activate_chamber_temp_control && max_chamber_temp > 0)
        file.write(m_writer.set_chamber_temperature(0, false));  //close chamber_temperature

    if (activate_air_filtration) {
        int complete_print_exhaust_fan_speed = 0;
        for (const auto& extruder : m_writer.extruders())
            if (m_config.activate_air_filtration.get_at(extruder.id()))
                complete_print_exhaust_fan_speed = std::max(complete_print_exhaust_fan_speed, m_config.complete_print_exhaust_fan_speed.get_at(extruder.id()));
        file.write(m_writer.set_exhaust_fan(complete_print_exhaust_fan_speed, true));
    }
    // adds tags for time estimators
    file.write_format(";%s\n", GCodeProcessor::reserved_tag(GCodeProcessor::ETags::Last_Line_M73_Placeholder).c_str());
    file.write_format("; EXECUTABLE_BLOCK_END\n\n");

    print.throw_if_canceled();

    // Get filament stats.
    file.write(DoExport::update_print_stats_and_format_filament_stats(
    	// Const inputs
        has_wipe_tower, print.wipe_tower_data(),
        m_writer.extruders(),
        // Modifies
        print.m_print_statistics));
    print.m_print_statistics.initial_tool = initial_extruder_id;
    if (!is_bbl_printers) {
        file.write_format("; total filament used [g] = %.2lf\n",
            print.m_print_statistics.total_weight);
        file.write_format("; total filament cost = %.2lf\n",
            print.m_print_statistics.total_cost);
        if (print.m_print_statistics.total_toolchanges > 0)
            file.write_format("; total filament change = %i\n",
                print.m_print_statistics.total_toolchanges);
        file.write_format("; total layers count = %i\n", m_layer_count);
        file.write_format(
            ";%s\n",
            GCodeProcessor::reserved_tag(
                GCodeProcessor::ETags::Estimated_Printing_Time_Placeholder)
            .c_str());
      file.write("\n");
      file.write("; CONFIG_BLOCK_START\n");
      std::string full_config;
      append_full_config(print, full_config);
      if (!full_config.empty())
        file.write(full_config);

      // SoftFever: write compatiple info
      int first_layer_bed_temperature = get_bed_temperature(0, true, print.config().curr_bed_type);
      file.write_format("; first_layer_bed_temperature = %d\n", first_layer_bed_temperature);
      file.write_format("; bed_shape = %s\n", print.full_print_config().opt_serialize("printable_area").c_str());
      file.write_format("; first_layer_temperature = %d\n", print.config().nozzle_temperature_initial_layer.get_at(0));
      file.write_format("; first_layer_height = %.3f\n", print.config().initial_layer_print_height.value);
        
        //SF TODO
//      file.write_format("; variable_layer_height = %d\n", print.ad.adaptive_layer_height ? 1 : 0);
   
      file.write("; CONFIG_BLOCK_END\n\n");

    }
    file.write("\n");

    print.throw_if_canceled();
}

//BBS
void GCode::check_placeholder_parser_failed()
{
    if (! m_placeholder_parser_integration.failed_templates.empty()) {
        // G-code export proceeded, but some of the PlaceholderParser substitutions failed.
        std::string msg = Slic3r::format(_(L("Failed to generate gcode for invalid custom G-code.\n\n")));
        for (const auto &name_and_error : m_placeholder_parser_integration.failed_templates)
            msg += name_and_error.first + " " + name_and_error.second + "\n";
        msg += Slic3r::format(_(L("Please check the custom G-code or use the default custom G-code.")));
        throw Slic3r::PlaceholderParserError(msg);
    }
}

// Process all layers of all objects (non-sequential mode) with a parallel pipeline:
// Generate G-code, run the filters (vase mode, cooling buffer), run the G-code analyser
// and export G-code into file.
void GCode::process_layers(
    const Print                                                         &print,
    const ToolOrdering                                                  &tool_ordering,
    const std::vector<const PrintInstance*>                             &print_object_instances_ordering,
    const std::vector<std::pair<coordf_t, std::vector<LayerToPrint>>>   &layers_to_print,
    GCodeOutputStream                                                   &output_stream)
{
    // The pipeline is variable: The vase mode filter is optional.
    size_t layer_to_print_idx = 0;
    const auto generator = tbb::make_filter<void, LayerResult>(slic3r_tbb_filtermode::serial_in_order,
        [this, &print, &tool_ordering, &print_object_instances_ordering, &layers_to_print, &layer_to_print_idx](tbb::flow_control& fc) -> LayerResult {
            if (layer_to_print_idx >= layers_to_print.size()) {
            	if ((!m_pressure_equalizer && layer_to_print_idx == layers_to_print.size()) || (m_pressure_equalizer && layer_to_print_idx == (layers_to_print.size() + 1))) {
                    fc.stop();
                    return {};
                } else {
                    // Pressure equalizer need insert empty input. Because it returns one layer back.
                    // Insert NOP (no operation) layer;
                    ++layer_to_print_idx;
                    return LayerResult::make_nop_layer_result();
                }
            } else {
                const std::pair<coordf_t, std::vector<LayerToPrint>>& layer = layers_to_print[layer_to_print_idx++];
                const LayerTools& layer_tools = tool_ordering.tools_for_layer(layer.first);
                print.set_status(80, Slic3r::format(_(L("Generating G-code: layer %1%")), std::to_string(layer_to_print_idx)));
                if (m_wipe_tower && layer_tools.has_wipe_tower)
                    m_wipe_tower->next_layer();
                //BBS
                check_placeholder_parser_failed();
                print.throw_if_canceled();
                return this->process_layer(print, layer.second, layer_tools, &layer == &layers_to_print.back(), &print_object_instances_ordering, size_t(-1));
            }
        });
   
    const auto spiral_mode = tbb::make_filter<LayerResult, LayerResult>(slic3r_tbb_filtermode::serial_in_order,
        [&spiral_mode = *this->m_spiral_vase.get()](LayerResult in) -> LayerResult {
        	if (in.nop_layer_result)
                return in;
                
            spiral_mode.enable(in.spiral_vase_enable);
            return { spiral_mode.process_layer(std::move(in.gcode)), in.layer_id, in.spiral_vase_enable, in.cooling_buffer_flush };
        });
    const auto pressure_equalizer = tbb::make_filter<LayerResult, LayerResult>(slic3r_tbb_filtermode::serial_in_order,
        [pressure_equalizer = this->m_pressure_equalizer.get()](LayerResult in) -> LayerResult {
            return pressure_equalizer->process_layer(std::move(in));
        });
    const auto cooling = tbb::make_filter<LayerResult, std::string>(slic3r_tbb_filtermode::serial_in_order,
        [&cooling_buffer = *this->m_cooling_buffer.get()](LayerResult in) -> std::string {
        	if (in.nop_layer_result)
                return in.gcode;
            return cooling_buffer.process_layer(std::move(in.gcode), in.layer_id, in.cooling_buffer_flush);
        });
    const auto output = tbb::make_filter<std::string, void>(slic3r_tbb_filtermode::serial_in_order,
        [&output_stream](std::string s) { output_stream.write(s); }
    );

    const auto fan_mover = tbb::make_filter<std::string, std::string>(slic3r_tbb_filtermode::serial_in_order,
            [&fan_mover = this->m_fan_mover, &config = this->config(), &writer = this->m_writer](std::string in)->std::string {

        CNumericLocalesSetter locales_setter;

        if (config.fan_speedup_time.value != 0 || config.fan_kickstart.value > 0) {
            if (fan_mover.get() == nullptr)
                fan_mover.reset(new Slic3r::FanMover(
                    writer,
                    std::abs((float)config.fan_speedup_time.value),
                    config.fan_speedup_time.value > 0,
                    config.use_relative_e_distances.value,
                    config.fan_speedup_overhangs.value,
                    (float)config.fan_kickstart.value));
            //flush as it's a whole layer
            return fan_mover->process_gcode(in, true);
        }
        return in;
    });

    // The pipeline elements are joined using const references, thus no copying is performed.
    if (m_spiral_vase && m_pressure_equalizer)
        tbb::parallel_pipeline(12, generator & spiral_mode & pressure_equalizer & cooling & fan_mover & output);
    else if (m_spiral_vase)
    	tbb::parallel_pipeline(12, generator & spiral_mode & cooling & fan_mover & output);
    else if	(m_pressure_equalizer)
        tbb::parallel_pipeline(12, generator & pressure_equalizer & cooling & fan_mover & output);
    else
    	tbb::parallel_pipeline(12, generator & cooling & fan_mover & output);
}

// Process all layers of a single object instance (sequential mode) with a parallel pipeline:
// Generate G-code, run the filters (vase mode, cooling buffer), run the G-code analyser
// and export G-code into file.
void GCode::process_layers(
    const Print                             &print,
    const ToolOrdering                      &tool_ordering,
    std::vector<LayerToPrint>                layers_to_print,
    const size_t                             single_object_idx,
    GCodeOutputStream                       &output_stream,
    // BBS
    const bool                               prime_extruder)
{
    // The pipeline is variable: The vase mode filter is optional.
    size_t layer_to_print_idx = 0;
    const auto generator = tbb::make_filter<void, LayerResult>(slic3r_tbb_filtermode::serial_in_order,
        [this, &print, &tool_ordering, &layers_to_print, &layer_to_print_idx, single_object_idx, prime_extruder](tbb::flow_control& fc) -> LayerResult {
            if (layer_to_print_idx == layers_to_print.size()) {
                fc.stop();
                return {};
            } else {
                LayerToPrint &layer = layers_to_print[layer_to_print_idx ++];
                print.set_status(80, Slic3r::format(_(L("Generating G-code: layer %1%")), std::to_string(layer_to_print_idx)));
                //BBS
                check_placeholder_parser_failed();
                print.throw_if_canceled();
                return this->process_layer(print, { std::move(layer) }, tool_ordering.tools_for_layer(layer.print_z()), &layer == &layers_to_print.back(), nullptr, single_object_idx, prime_extruder);
            }
        });
    const auto spiral_mode = tbb::make_filter<LayerResult, LayerResult>(slic3r_tbb_filtermode::serial_in_order,
        [&spiral_mode = *this->m_spiral_vase.get()](LayerResult in)->LayerResult {
            spiral_mode.enable(in.spiral_vase_enable);
            return { spiral_mode.process_layer(std::move(in.gcode)), in.layer_id, in.spiral_vase_enable, in.cooling_buffer_flush };
        });
    const auto cooling = tbb::make_filter<LayerResult, std::string>(slic3r_tbb_filtermode::serial_in_order,
        [&cooling_buffer = *this->m_cooling_buffer.get()](LayerResult in)->std::string {
            return cooling_buffer.process_layer(std::move(in.gcode), in.layer_id, in.cooling_buffer_flush);
        });
    const auto output = tbb::make_filter<std::string, void>(slic3r_tbb_filtermode::serial_in_order,
        [&output_stream](std::string s) { output_stream.write(s); }
    );

    const auto fan_mover = tbb::make_filter<std::string, std::string>(slic3r_tbb_filtermode::serial_in_order,
        [&fan_mover = this->m_fan_mover, &config = this->config(), &writer = this->m_writer](std::string in)->std::string {

        if (config.fan_speedup_time.value != 0 || config.fan_kickstart.value > 0) {
            if (fan_mover.get() == nullptr)
                fan_mover.reset(new Slic3r::FanMover(
                    writer,
                    std::abs((float)config.fan_speedup_time.value),
                    config.fan_speedup_time.value > 0,
                    config.use_relative_e_distances.value,
                    config.fan_speedup_overhangs.value,
                    (float)config.fan_kickstart.value));
            //flush as it's a whole layer
            return fan_mover->process_gcode(in, true);
        }
        return in;
    });

    // The pipeline elements are joined using const references, thus no copying is performed.
    if (m_spiral_vase)
        tbb::parallel_pipeline(12, generator & spiral_mode & cooling & fan_mover & output);
    else
        tbb::parallel_pipeline(12, generator & cooling & fan_mover & output);
}

std::string GCode::placeholder_parser_process(const std::string &name, const std::string &templ, unsigned int current_extruder_id, const DynamicConfig *config_override)
{
PlaceholderParserIntegration &ppi = m_placeholder_parser_integration;
    try {
        ppi.update_from_gcodewriter(m_writer);
        std::string output = ppi.parser.process(templ, current_extruder_id, config_override, &ppi.output_config, &ppi.context);
        ppi.validate_output_vector_variables();

        if (const std::vector<double> &pos = ppi.opt_position->values; ppi.position != pos) {
            // Update G-code writer.
            m_writer.set_position({ pos[0], pos[1], pos[2] });
            this->set_last_pos(this->gcode_to_point({ pos[0], pos[1] }));
        }

        for (const Extruder &e : m_writer.extruders()) {
            unsigned int eid = e.id();
            assert(eid < ppi.num_extruders);
            if ( eid < ppi.num_extruders) {
                if (! m_writer.config.use_relative_e_distances && ! is_approx(ppi.e_position[eid], ppi.opt_e_position->values[eid]))
                    const_cast<Extruder&>(e).set_position(ppi.opt_e_position->values[eid]);
                if (! is_approx(ppi.e_retracted[eid], ppi.opt_e_retracted->values[eid]) || 
                    ! is_approx(ppi.e_restart_extra[eid], ppi.opt_e_restart_extra->values[eid]))
                    const_cast<Extruder&>(e).set_retracted(ppi.opt_e_retracted->values[eid], ppi.opt_e_restart_extra->values[eid]);
            }
        }

        return output;
    } 
    catch (std::runtime_error &err) 
    {
        // Collect the names of failed template substitutions for error reporting.
        auto it = ppi.failed_templates.find(name);
        if (it == ppi.failed_templates.end())
            // Only if there was no error reported for this template, store the first error message into the map to be reported.
            // We don't want to collect error message for each and every occurence of a single custom G-code section.
            ppi.failed_templates.insert(it, std::make_pair(name, std::string(err.what())));
        // Insert the macro error message into the G-code.
        return
            std::string("\n!!!!! Failed to process the custom G-code template ") + name + "\n" +
            err.what() +
            "!!!!! End of an error report for the custom G-code template " + name + "\n\n";
    }
}

// Parse the custom G-code, try to find mcode_set_temp_dont_wait and mcode_set_temp_and_wait or optionally G10 with temperature inside the custom G-code.
// Returns true if one of the temp commands are found, and try to parse the target temperature value into temp_out.
static bool custom_gcode_sets_temperature(const std::string &gcode, const int mcode_set_temp_dont_wait, const int mcode_set_temp_and_wait, const bool include_g10, int &temp_out)
{
    temp_out = -1;
    if (gcode.empty())
        return false;

    const char *ptr = gcode.data();
    bool temp_set_by_gcode = false;
    while (*ptr != 0) {
        // Skip whitespaces.
        for (; *ptr == ' ' || *ptr == '\t'; ++ ptr);
        if (*ptr == 'M' || // Line starts with 'M'. It is a machine command.
            (*ptr == 'G' && include_g10)) { // Only check for G10 if requested
            bool is_gcode = *ptr == 'G';
            ++ ptr;
            // Parse the M or G code value.
            char *endptr = nullptr;
            int mgcode = int(strtol(ptr, &endptr, 10));
            if (endptr != nullptr && endptr != ptr &&
                is_gcode ?
                    // G10 found
                    mgcode == 10 :
                    // M104/M109 or M140/M190 found.
                    (mgcode == mcode_set_temp_dont_wait || mgcode == mcode_set_temp_and_wait)) {
                ptr = endptr;
                if (! is_gcode)
                    // Let the caller know that the custom M-code sets the temperature.
                    temp_set_by_gcode = true;
                // Now try to parse the temperature value.
                // While not at the end of the line:
                while (strchr(";\r\n\0", *ptr) == nullptr) {
                    // Skip whitespaces.
                    for (; *ptr == ' ' || *ptr == '\t'; ++ ptr);
                    if (*ptr == 'S') {
                        // Skip whitespaces.
                        for (++ ptr; *ptr == ' ' || *ptr == '\t'; ++ ptr);
                        // Parse an int.
                        endptr = nullptr;
                        long temp_parsed = strtol(ptr, &endptr, 10);
                        if (endptr > ptr) {
                            ptr = endptr;
                            temp_out = temp_parsed;
                            // Let the caller know that the custom G-code sets the temperature
                            // Only do this after successfully parsing temperature since G10
                            // can be used for other reasons
                            temp_set_by_gcode = true;
                        }
                    } else {
                        // Skip this word.
                        for (; strchr(" \t;\r\n\0", *ptr) == nullptr; ++ ptr);
                    }
                }
            }
        }
        // Skip the rest of the line.
        for (; *ptr != 0 && *ptr != '\r' && *ptr != '\n'; ++ ptr);
        // Skip the end of line indicators.
        for (; *ptr == '\r' || *ptr == '\n'; ++ ptr);
    }
    return temp_set_by_gcode;
}

// Print the machine envelope G-code for the Marlin firmware based on the "machine_max_xxx" parameters.
// Do not process this piece of G-code by the time estimator, it already knows the values through another sources.
void GCode::print_machine_envelope(GCodeOutputStream &file, Print &print)
{
    const auto flavor = print.config().gcode_flavor.value;
    if (flavor == gcfMarlinLegacy || flavor == gcfMarlinFirmware) {
        int factor = flavor == gcfRepRapFirmware ? 60 : 1; // RRF M203 and M566 are in mm/min
        file.write_format("M201 X%d Y%d Z%d E%d\n",
            int(print.config().machine_max_acceleration_x.values.front() + 0.5),
            int(print.config().machine_max_acceleration_y.values.front() + 0.5),
            int(print.config().machine_max_acceleration_z.values.front() + 0.5),
            int(print.config().machine_max_acceleration_e.values.front() + 0.5));
        file.write_format("M203 X%d Y%d Z%d E%d\n",
            int(print.config().machine_max_speed_x.values.front() * factor + 0.5),
            int(print.config().machine_max_speed_y.values.front() * factor + 0.5),
            int(print.config().machine_max_speed_z.values.front() * factor + 0.5),
            int(print.config().machine_max_speed_e.values.front() * factor + 0.5));

        // Now M204 - acceleration. This one is quite hairy thanks to how Marlin guys care about
        // Legacy Marlin should export travel acceleration the same as printing acceleration.
        // MarlinFirmware has the two separated.
        int travel_acc = flavor == gcfMarlinLegacy
                       ? int(print.config().machine_max_acceleration_extruding.values.front() + 0.5)
                       : int(print.config().machine_max_acceleration_travel.values.front() + 0.5);
        if (flavor == gcfRepRapFirmware)
            file.write_format("M204 P%d T%d ; sets acceleration (P, T), mm/sec^2\n",
                int(print.config().machine_max_acceleration_extruding.values.front() + 0.5),
                travel_acc);
        else if (flavor == gcfMarlinFirmware)
            // New Marlin uses M204 P[print] R[retract] T[travel]
            file.write_format("M204 P%d R%d T%d ; sets acceleration (P, T) and retract acceleration (R), mm/sec^2\n",
                int(print.config().machine_max_acceleration_extruding.values.front() + 0.5),
                int(print.config().machine_max_acceleration_retracting.values.front() + 0.5),
                int(print.config().machine_max_acceleration_travel.values.front() + 0.5));
        else
            file.write_format("M204 P%d R%d T%d\n",
                int(print.config().machine_max_acceleration_extruding.values.front() + 0.5),
                int(print.config().machine_max_acceleration_retracting.values.front() + 0.5),
                travel_acc);

        assert(is_decimal_separator_point());
        file.write_format(flavor == gcfRepRapFirmware
            ? "M566 X%.2lf Y%.2lf Z%.2lf E%.2lf ; sets the jerk limits, mm/min\n"
            : "M205 X%.2lf Y%.2lf Z%.2lf E%.2lf ; sets the jerk limits, mm/sec\n",
            print.config().machine_max_jerk_x.values.front() * factor,
            print.config().machine_max_jerk_y.values.front() * factor,
            print.config().machine_max_jerk_z.values.front() * factor,
            print.config().machine_max_jerk_e.values.front() * factor);

    }
}

// BBS
int GCode::get_bed_temperature(const int extruder_id, const bool is_first_layer, const BedType bed_type) const
{
    std::string bed_temp_key = is_first_layer ? get_bed_temp_1st_layer_key(bed_type) : get_bed_temp_key(bed_type);
    const ConfigOptionInts* bed_temp_opt = m_config.option<ConfigOptionInts>(bed_temp_key);
    return bed_temp_opt->get_at(extruder_id);
}


// Write 1st layer bed temperatures into the G-code.
// Only do that if the start G-code does not already contain any M-code controlling an extruder temperature.
// M140 - Set Extruder Temperature
// M190 - Set Extruder Temperature and Wait
void GCode::_print_first_layer_bed_temperature(GCodeOutputStream &file, Print &print, const std::string &gcode, unsigned int first_printing_extruder_id, bool wait)
{
    // Initial bed temperature based on the first extruder.
    // BBS
    std::vector<int> temps_per_bed;
    int bed_temp = get_bed_temperature(first_printing_extruder_id, true, print.config().curr_bed_type);

    // Is the bed temperature set by the provided custom G-code?
    int  temp_by_gcode     = -1;
    bool temp_set_by_gcode = custom_gcode_sets_temperature(gcode, 140, 190, false, temp_by_gcode);
    // BBS
#if 0
    if (temp_set_by_gcode && temp_by_gcode >= 0 && temp_by_gcode < 1000)
        temp = temp_by_gcode;
#endif

    // Always call m_writer.set_bed_temperature() so it will set the internal "current" state of the bed temp as if
    // the custom start G-code emited these.
    std::string set_temp_gcode = m_writer.set_bed_temperature(bed_temp, wait);
    if (! temp_set_by_gcode)
        file.write(set_temp_gcode);
}

// Write 1st layer extruder temperatures into the G-code.
// Only do that if the start G-code does not already contain any M-code controlling an extruder temperature.
// M104 - Set Extruder Temperature
// M109 - Set Extruder Temperature and Wait
// RepRapFirmware: G10 Sxx
void GCode::_print_first_layer_extruder_temperatures(GCodeOutputStream &file, Print &print, const std::string &gcode, unsigned int first_printing_extruder_id, bool wait)
{
    // Is the bed temperature set by the provided custom G-code?
    int  temp_by_gcode = -1;
    bool include_g10   = print.config().gcode_flavor == gcfRepRapFirmware;
    if (custom_gcode_sets_temperature(gcode, 104, 109, include_g10, temp_by_gcode)) {
        // Set the extruder temperature at m_writer, but throw away the generated G-code as it will be written with the custom G-code.
        int temp = print.config().nozzle_temperature_initial_layer.get_at(first_printing_extruder_id);
        if (temp_by_gcode >= 0 && temp_by_gcode < 1000)
            temp = temp_by_gcode;
        m_writer.set_temperature(temp, wait, first_printing_extruder_id);
    } else {
        // Custom G-code does not set the extruder temperature. Do it now.
        if (print.config().single_extruder_multi_material.value) {
            // Set temperature of the first printing extruder only.
            int temp = print.config().nozzle_temperature_initial_layer.get_at(first_printing_extruder_id);
            if (temp > 0)
                file.write(m_writer.set_temperature(temp, wait, first_printing_extruder_id));
        } else {
            // Set temperatures of all the printing extruders.
            for (unsigned int tool_id : print.extruders()) {
                int temp = print.config().nozzle_temperature_initial_layer.get_at(tool_id);
                if (print.config().ooze_prevention.value)
                    temp += print.config().standby_temperature_delta.value;
                if (temp > 0)
                    file.write(m_writer.set_temperature(temp, wait, tool_id));
            }
        }
    }
}

inline GCode::ObjectByExtruder& object_by_extruder(
    std::map<unsigned int, std::vector<GCode::ObjectByExtruder>> &by_extruder,
    unsigned int                                                  extruder_id,
    size_t                                                        object_idx,
    size_t                                                        num_objects)
{
    std::vector<GCode::ObjectByExtruder> &objects_by_extruder = by_extruder[extruder_id];
    if (objects_by_extruder.empty())
        objects_by_extruder.assign(num_objects, GCode::ObjectByExtruder());
    return objects_by_extruder[object_idx];
}

inline std::vector<GCode::ObjectByExtruder::Island>& object_islands_by_extruder(
    std::map<unsigned int, std::vector<GCode::ObjectByExtruder>>  &by_extruder,
    unsigned int                                                   extruder_id,
    size_t                                                         object_idx,
    size_t                                                         num_objects,
    size_t                                                         num_islands)
{
    std::vector<GCode::ObjectByExtruder::Island> &islands = object_by_extruder(by_extruder, extruder_id, object_idx, num_objects).islands;
    if (islands.empty())
        islands.assign(num_islands, GCode::ObjectByExtruder::Island());
    return islands;
}

std::vector<GCode::InstanceToPrint> GCode::sort_print_object_instances(
    std::vector<GCode::ObjectByExtruder> 		&objects_by_extruder,
    const std::vector<LayerToPrint> 			&layers,
    // Ordering must be defined for normal (non-sequential print).
    const std::vector<const PrintInstance*> 	*ordering,
    // For sequential print, the instance of the object to be printing has to be defined.
    const size_t                     		 	 single_object_instance_idx)
{
    std::vector<InstanceToPrint> out;

    if (ordering == nullptr) {
        // Sequential print, single object is being printed.
        for (ObjectByExtruder &object_by_extruder : objects_by_extruder) {
            const size_t       layer_id     = &object_by_extruder - objects_by_extruder.data();
            //BBS:add the support of shared print object
            const PrintObject *print_object = layers[layer_id].original_object;
            //const PrintObject *print_object = layers[layer_id].object();
            if (print_object)
                out.emplace_back(object_by_extruder, layer_id, *print_object, single_object_instance_idx, print_object->instances()[single_object_instance_idx].model_instance->get_labeled_id());
        }
    } else {
        // Create mapping from PrintObject* to ObjectByExtruder*.
        std::vector<std::pair<const PrintObject*, ObjectByExtruder*>> sorted;
        sorted.reserve(objects_by_extruder.size());
        for (ObjectByExtruder &object_by_extruder : objects_by_extruder) {
            const size_t       layer_id     = &object_by_extruder - objects_by_extruder.data();
            //BBS:add the support of shared print object
            const PrintObject *print_object = layers[layer_id].original_object;
            //const PrintObject *print_object = layers[layer_id].object();
            if (print_object)
                sorted.emplace_back(print_object, &object_by_extruder);
        }
        std::sort(sorted.begin(), sorted.end());

        if (! sorted.empty()) {
            out.reserve(sorted.size());
            for (const PrintInstance *instance : *ordering) {
                const PrintObject &print_object = *instance->print_object;
                //BBS:add the support of shared print object
                //const PrintObject* print_obj_ptr = &print_object;
                //if (print_object.get_shared_object())
                //    print_obj_ptr = print_object.get_shared_object();
                std::pair<const PrintObject*, ObjectByExtruder*> key(&print_object, nullptr);
                auto it = std::lower_bound(sorted.begin(), sorted.end(), key);
                if (it != sorted.end() && it->first == &print_object)
                    // ObjectByExtruder for this PrintObject was found.
                    out.emplace_back(*it->second, it->second - objects_by_extruder.data(), print_object, instance - print_object.instances().data(), instance->model_instance->get_labeled_id());
            }
        }
    }
    return out;
}

namespace ProcessLayer
{

    static std::string emit_custom_gcode_per_print_z(
        GCode                                                   &gcodegen,
        const CustomGCode::Item 								*custom_gcode,
        unsigned int                                             current_extruder_id,
        // ID of the first extruder printing this layer.
        unsigned int                                             first_extruder_id,
        const PrintConfig                                       &config)
    {
        std::string gcode;
        // BBS
        bool single_filament_print = config.filament_diameter.size() == 1;

        if (custom_gcode != nullptr) {
            // Extruder switches are processed by LayerTools, they should be filtered out.
            assert(custom_gcode->type != CustomGCode::ToolChange);

            CustomGCode::Type   gcode_type = custom_gcode->type;
            bool  				color_change = gcode_type == CustomGCode::ColorChange;
            bool 				tool_change = gcode_type == CustomGCode::ToolChange;
            // Tool Change is applied as Color Change for a single extruder printer only.
            assert(!tool_change || single_filament_print);

            std::string pause_print_msg;
            int m600_extruder_before_layer = -1;
            if (color_change && custom_gcode->extruder > 0)
                m600_extruder_before_layer = custom_gcode->extruder - 1;
            else if (gcode_type == CustomGCode::PausePrint)
                pause_print_msg = custom_gcode->extra;
            //BBS: inserting color gcode is removed
#if 0
            // we should add or not colorprint_change in respect to nozzle_diameter count instead of really used extruders count
            if (color_change || tool_change)
            {
                assert(m600_extruder_before_layer >= 0);
                // Color Change or Tool Change as Color Change.
                // add tag for processor
                gcode += ";" + GCodeProcessor::reserved_tag(GCodeProcessor::ETags::Color_Change) + ",T" + std::to_string(m600_extruder_before_layer) + "," + custom_gcode->color + "\n";

                if (!single_filament_print && m600_extruder_before_layer >= 0 && first_extruder_id != (unsigned)m600_extruder_before_layer
                    // && !MMU1
                    ) {
                    //! FIXME_in_fw show message during print pause
                    DynamicConfig cfg;
                    cfg.set_key_value("color_change_extruder", new ConfigOptionInt(m600_extruder_before_layer));
                    gcode += gcodegen.placeholder_parser_process("machine_pause_gcode", config.machine_pause_gcode, current_extruder_id, &cfg);
                    gcode += "\n";
                    gcode += "M117 Change filament for Extruder " + std::to_string(m600_extruder_before_layer) + "\n";
                }
                else {
                    gcode += gcodegen.placeholder_parser_process("color_change_gcode", config.color_change_gcode, current_extruder_id);
                    gcode += "\n";
                    //FIXME Tell G-code writer that M600 filled the extruder, thus the G-code writer shall reset the extruder to unretracted state after
                    // return from M600. Thus the G-code generated by the following line is ignored.
                    // see GH issue #6362
                    gcodegen.writer().unretract();
                }
            }
            else {
#endif
                if (gcode_type == CustomGCode::PausePrint) // Pause print
                {
                    // add tag for processor
                    gcode += ";" + GCodeProcessor::reserved_tag(GCodeProcessor::ETags::Pause_Print) + "\n";
                    //! FIXME_in_fw show message during print pause
                    //if (!pause_print_msg.empty())
                    //    gcode += "M117 " + pause_print_msg + "\n";
                    gcode += gcodegen.placeholder_parser_process("machine_pause_gcode", config.machine_pause_gcode, current_extruder_id) + "\n";
                }
                else {
                    // add tag for processor
                    gcode += ";" + GCodeProcessor::reserved_tag(GCodeProcessor::ETags::Custom_Code) + "\n";
                    if (gcode_type == CustomGCode::Template)    // Template Custom Gcode
                        gcode += gcodegen.placeholder_parser_process("template_custom_gcode", config.template_custom_gcode, current_extruder_id);
                    else                                        // custom Gcode
                        gcode += custom_gcode->extra;

                }
                gcode += "\n";
#if 0
            }
#endif
        }

        return gcode;
    }
} // namespace ProcessLayer

namespace Skirt {
    static void skirt_loops_per_extruder_all_printing(const Print &print, const LayerTools &layer_tools, std::map<unsigned int, std::pair<size_t, size_t>> &skirt_loops_per_extruder_out)
    {
        // Prime all extruders printing over the 1st layer over the skirt lines.
        size_t n_loops = print.skirt().entities.size();
        size_t n_tools = layer_tools.extruders.size();
        size_t lines_per_extruder = (n_loops + n_tools - 1) / n_tools;

        // BBS. Extrude skirt with first extruder if min_skirt_length is zero
        const PrintConfig &config = print.config();
        if (Print::min_skirt_length < EPSILON) {
            skirt_loops_per_extruder_out[layer_tools.extruders.front()] = std::pair<size_t, size_t>(0, n_loops);
        } else {
            for (size_t i = 0; i < n_loops; i += lines_per_extruder)
                skirt_loops_per_extruder_out[layer_tools.extruders[i / lines_per_extruder]] = std::pair<size_t, size_t>(i, std::min(i + lines_per_extruder, n_loops));
        }
    }

    static std::map<unsigned int, std::pair<size_t, size_t>> make_skirt_loops_per_extruder_1st_layer(
        const Print             				&print,
        const LayerTools                		&layer_tools,
        // Heights (print_z) at which the skirt has already been extruded.
        std::vector<coordf_t>  			    	&skirt_done)
    {
        // Extrude skirt at the print_z of the raft layers and normal object layers
        // not at the print_z of the interlaced support material layers.
        std::map<unsigned int, std::pair<size_t, size_t>> skirt_loops_per_extruder_out;
        //For sequential print, the following test may fail when extruding the 2nd and other objects.
        // assert(skirt_done.empty());
        if (skirt_done.empty() && print.has_skirt() && ! print.skirt().entities.empty() && layer_tools.has_skirt) {
            skirt_loops_per_extruder_all_printing(print, layer_tools, skirt_loops_per_extruder_out);
            skirt_done.emplace_back(layer_tools.print_z);
        }
        return skirt_loops_per_extruder_out;
    }

    static std::map<unsigned int, std::pair<size_t, size_t>> make_skirt_loops_per_extruder_other_layers(
        const Print 							&print,
        const LayerTools                		&layer_tools,
        // Heights (print_z) at which the skirt has already been extruded.
        std::vector<coordf_t>			    	&skirt_done)
    {
        // Extrude skirt at the print_z of the raft layers and normal object layers
        // not at the print_z of the interlaced support material layers.
        std::map<unsigned int, std::pair<size_t, size_t>> skirt_loops_per_extruder_out;
        if (print.has_skirt() && ! print.skirt().entities.empty() && layer_tools.has_skirt &&
            // Not enough skirt layers printed yet.
            //FIXME infinite or high skirt does not make sense for sequential print!
            (skirt_done.size() < (size_t)print.config().skirt_height.value || print.has_infinite_skirt())) {
            bool valid = ! skirt_done.empty() && skirt_done.back() < layer_tools.print_z - EPSILON;
            assert(valid);
            // This print_z has not been extruded yet (sequential print)
            // FIXME: The skirt_done should not be empty at this point. The check is a workaround
            if (valid) {
#if 0
                // Prime just the first printing extruder. This is original Slic3r's implementation.
                skirt_loops_per_extruder_out[layer_tools.extruders.front()] = std::pair<size_t, size_t>(0, print.config().skirt_loops.value);
#else
                // Prime all extruders planned for this layer, see
                skirt_loops_per_extruder_all_printing(print, layer_tools, skirt_loops_per_extruder_out);
#endif
                assert(!skirt_done.empty());
                skirt_done.emplace_back(layer_tools.print_z);
            }
        }
        return skirt_loops_per_extruder_out;
    }

} // namespace Skirt

// Orca: Klipper can't parse object names with spaces and other spetical characters
std::string sanitize_instance_name(const std::string& name) {
    // Replace sequences of non-word characters with an underscore
    std::string result = std::regex_replace(name, std::regex("[ !@#$%^&*()=+\\[\\]{};:\",']+"), "_");
    // Remove leading and trailing underscores
    if (!result.empty() && result.front() == '_') {
        result.erase(result.begin());
    }
    if (!result.empty() && result.back() == '_') {
        result.erase(result.end() - 1);
    }

    return result;
}

inline std::string get_instance_name(const PrintObject *object, size_t inst_id) {
    auto obj_name = sanitize_instance_name(object->model_object()->name);
    auto name = (boost::format("%1%_id_%2%_copy_%3%") % obj_name % object->get_id() % inst_id).str();
    return sanitize_instance_name(name);
}

inline std::string get_instance_name(const PrintObject *object, const PrintInstance &inst) {
    return get_instance_name(object, inst.id);
}

// In sequential mode, process_layer is called once per each object and its copy,
// therefore layers will contain a single entry and single_object_instance_idx will point to the copy of the object.
// In non-sequential mode, process_layer is called per each print_z height with all object and support layers accumulated.
// For multi-material prints, this routine minimizes extruder switches by gathering extruder specific extrusion paths
// and performing the extruder specific extrusions together.
LayerResult GCode::process_layer(
    const Print                    			&print,
    // Set of object & print layers of the same PrintObject and with the same print_z.
    const std::vector<LayerToPrint> 		&layers,
    const LayerTools        		        &layer_tools,
    const bool                               last_layer,
    // Pairs of PrintObject index and its instance index.
    const std::vector<const PrintInstance*> *ordering,
    // If set to size_t(-1), then print all copies of all objects.
    // Otherwise print a single copy of a single object.
    const size_t                     		 single_object_instance_idx,
    // BBS
    const bool                               prime_extruder)
{
    assert(! layers.empty());
    // Either printing all copies of all objects, or just a single copy of a single object.
    assert(single_object_instance_idx == size_t(-1) || layers.size() == 1);

    // First object, support and raft layer, if available.
    const Layer         *object_layer  = nullptr;
    const SupportLayer  *support_layer = nullptr;
    const SupportLayer  *raft_layer    = nullptr;
    for (const LayerToPrint &l : layers) {
        if (l.object_layer && ! object_layer)
            object_layer = l.object_layer;
        if (l.support_layer) {
            if (! support_layer)
                support_layer = l.support_layer;
            if (! raft_layer && support_layer->id() < support_layer->object()->slicing_parameters().raft_layers())
                raft_layer = support_layer;
        }
    }

    const Layer* layer_ptr = nullptr;
    if (object_layer != nullptr)
        layer_ptr = object_layer;
    else if (support_layer != nullptr)
        layer_ptr = support_layer;
    const Layer& layer = *layer_ptr;
    LayerResult   result { {}, layer.id(), false, last_layer };
    if (layer_tools.extruders.empty())
        // Nothing to extrude.
        return result;

    // Extract 1st object_layer and support_layer of this set of layers with an equal print_z.
    coordf_t             print_z       = layer.print_z;
    //BBS: using layer id to judge whether the layer is first layer is wrong. Because if the normal
    //support is attached above the object, and support layers has independent layer height, then the lowest support
    //interface layer id is 0.
    bool                 first_layer   = (layer.id() == 0 && abs(layer.bottom_z()) < EPSILON);
    m_writer.set_is_first_layer(first_layer);
    unsigned int         first_extruder_id = layer_tools.extruders.front();

    // Initialize config with the 1st object to be printed at this layer.
    m_config.apply(layer.object()->config(), true);

    // Check whether it is possible to apply the spiral vase logic for this layer.
    // Just a reminder: A spiral vase mode is allowed for a single object, single material print only.
    m_enable_loop_clipping = true;
    if (m_spiral_vase && layers.size() == 1 && support_layer == nullptr) {
        bool enable = (layer.id() > 0 || !print.has_brim()) && (layer.id() >= (size_t)print.config().skirt_height.value && ! print.has_infinite_skirt());
        if (enable) {
            for (const LayerRegion *layer_region : layer.regions())
                if (size_t(layer_region->region().config().bottom_shell_layers.value) > layer.id() ||
                    layer_region->perimeters.items_count() > 1u ||
                    layer_region->fills.items_count() > 0) {
                    enable = false;
                    break;
                }
        }
        result.spiral_vase_enable = enable;
        // If we're going to apply spiralvase to this layer, disable loop clipping.
        m_enable_loop_clipping = !enable;
    }

    std::string gcode;
    assert(is_decimal_separator_point()); // for the sprintfs

    // add tag for processor
    gcode += ";" + GCodeProcessor::reserved_tag(GCodeProcessor::ETags::Layer_Change) + "\n";
    // export layer z
    char buf[64];
    sprintf(buf, print.is_BBL_printer() ? "; Z_HEIGHT: %g\n" : ";Z:%g\n", print_z);
    gcode += buf;
    // export layer height
    float height = first_layer ? static_cast<float>(print_z) : static_cast<float>(print_z) - m_last_layer_z;
    sprintf(buf, ";%s%g\n", GCodeProcessor::reserved_tag(GCodeProcessor::ETags::Height).c_str(), height);
    gcode += buf;
    // update caches
    m_last_layer_z = static_cast<float>(print_z);
    m_max_layer_z  = std::max(m_max_layer_z, m_last_layer_z);
    m_last_height = height;

    // Set new layer - this will change Z and force a retraction if retract_when_changing_layer is enabled.
    if (! print.config().before_layer_change_gcode.value.empty()) {
        DynamicConfig config;
        config.set_key_value("layer_num",   new ConfigOptionInt(m_layer_index + 1));
        config.set_key_value("layer_z",     new ConfigOptionFloat(print_z));
        config.set_key_value("max_layer_z", new ConfigOptionFloat(m_max_layer_z));
        gcode += this->placeholder_parser_process("before_layer_change_gcode",
            print.config().before_layer_change_gcode.value, m_writer.extruder()->id(), &config)
            + "\n";
    }

    PrinterStructure printer_structure           = m_config.printer_structure.value;
    bool need_insert_timelapse_gcode_for_traditional = false;
    if (printer_structure == PrinterStructure::psI3 &&
        !m_spiral_vase &&
        (!m_wipe_tower || !m_wipe_tower->enable_timelapse_print()) &&
        print.config().print_sequence == PrintSequence::ByLayer) {
        need_insert_timelapse_gcode_for_traditional = true;
    }
    bool has_insert_timelapse_gcode = false;
    bool has_wipe_tower             = (layer_tools.has_wipe_tower && m_wipe_tower);

    auto insert_timelapse_gcode = [this, print_z, &print]() -> std::string {
        std::string gcode_res;
        if (!print.config().time_lapse_gcode.value.empty()) {
            DynamicConfig config;
            config.set_key_value("layer_num", new ConfigOptionInt(m_layer_index));
            config.set_key_value("layer_z", new ConfigOptionFloat(print_z));
            config.set_key_value("max_layer_z", new ConfigOptionFloat(m_max_layer_z));
            gcode_res = this->placeholder_parser_process("timelapse_gcode", print.config().time_lapse_gcode.value, m_writer.extruder()->id(), &config) + "\n";
        }
        return gcode_res;
    };

    // BBS: don't use lazy_raise when enable spiral vase
    gcode += this->change_layer(print_z);  // this will increase m_layer_index
    m_layer = &layer;
    m_object_layer_over_raft = false;
    if(is_BBL_Printer()){
        if (printer_structure == PrinterStructure::psI3 && !need_insert_timelapse_gcode_for_traditional && !m_spiral_vase && print.config().print_sequence == PrintSequence::ByLayer) {
            std::string timepals_gcode = insert_timelapse_gcode();
            gcode += timepals_gcode;
            m_writer.set_current_position_clear(false);
            //BBS: check whether custom gcode changes the z position. Update if changed
            double temp_z_after_timepals_gcode;
            if (GCodeProcessor::get_last_z_from_gcode(timepals_gcode, temp_z_after_timepals_gcode)) {
                Vec3d pos = m_writer.get_position();
                pos(2) = temp_z_after_timepals_gcode;
                m_writer.set_position(pos);
            }
        }
    } else {
        if (!print.config().time_lapse_gcode.value.empty()) {
            DynamicConfig config;
            config.set_key_value("layer_num", new ConfigOptionInt(m_layer_index));
            config.set_key_value("layer_z", new ConfigOptionFloat(print_z));
            config.set_key_value("max_layer_z", new ConfigOptionFloat(m_max_layer_z));
            gcode += this->placeholder_parser_process("timelapse_gcode", print.config().time_lapse_gcode.value, m_writer.extruder()->id(),
                                                      &config) +
                     "\n";
        }
    }
    if (! print.config().layer_change_gcode.value.empty()) {
        DynamicConfig config;
        config.set_key_value("layer_num", new ConfigOptionInt(m_layer_index));
        config.set_key_value("layer_z",   new ConfigOptionFloat(print_z));
        gcode += this->placeholder_parser_process("layer_change_gcode",
            print.config().layer_change_gcode.value, m_writer.extruder()->id(), &config)
            + "\n";
        config.set_key_value("max_layer_z", new ConfigOptionFloat(m_max_layer_z));
    }
    //BBS: set layer time fan speed after layer change gcode
    gcode += ";_SET_FAN_SPEED_CHANGING_LAYER\n";

    if (print.calib_mode() == CalibMode::Calib_PA_Tower) {
        gcode += writer().set_pressure_advance(print.calib_params().start + static_cast<int>(print_z) * print.calib_params().step);
    } else if (print.calib_mode() == CalibMode::Calib_Temp_Tower) {
        auto offset = static_cast<unsigned int>(print_z / 10.001) * 5;
        gcode += writer().set_temperature(print.calib_params().start - offset);
    } else if (print.calib_mode() == CalibMode::Calib_VFA_Tower) {
        auto _speed = print.calib_params().start + std::floor(print_z / 5.0) * print.calib_params().step;
        m_calib_config.set_key_value("outer_wall_speed", new ConfigOptionFloat(std::round(_speed)));
    } else if (print.calib_mode() == CalibMode::Calib_Vol_speed_Tower) {
        auto _speed = print.calib_params().start + print_z * print.calib_params().step;
        m_calib_config.set_key_value("outer_wall_speed", new ConfigOptionFloat(std::round(_speed)));
    }
    else if (print.calib_mode() == CalibMode::Calib_Retraction_tower) {
        auto _length = print.calib_params().start + std::floor(std::max(0.0,print_z-0.4)) * print.calib_params().step;
        DynamicConfig _cfg;
        _cfg.set_key_value("retraction_length", new ConfigOptionFloats{_length});
        writer().config.apply(_cfg);
        sprintf(buf, "; Calib_Retraction_tower: Z_HEIGHT: %g, length:%g\n", print_z, _length);
        gcode += buf;
    }

    //BBS
    if (first_layer) {
        // Orca: we don't need to optimize the Klipper as only set once
        if (m_config.default_acceleration.value > 0 && m_config.initial_layer_acceleration.value > 0) {
            gcode += m_writer.set_print_acceleration((unsigned int)floor(m_config.initial_layer_acceleration.value + 0.5));
        }

        if (m_config.default_jerk.value > 0 && m_config.initial_layer_jerk.value > 0) {
            gcode += m_writer.set_jerk_xy(m_config.initial_layer_jerk.value);
        }

    }

    if (! first_layer && ! m_second_layer_things_done) {
      if (print.is_BBL_printer()) {
        // BBS: open powerlost recovery
        {
          gcode += "; open powerlost recovery\n";
          gcode += "M1003 S1\n";
        }
        // BBS: open first layer inspection at second layer
        if (print.config().scan_first_layer.value) {
          // BBS: retract first to avoid droping when scan model
          gcode += this->retract();
          gcode += "M976 S1 P1 ; scan model before printing 2nd layer\n";
          gcode += "M400 P100\n";
          gcode += this->unretract();
        }
      }
      // Reset acceleration at sencond layer
      // Orca: only set once, don't need to call set_accel_and_jerk
      if (m_config.default_acceleration.value > 0 && m_config.initial_layer_acceleration.value > 0) {
        gcode += m_writer.set_print_acceleration((unsigned int) floor(m_config.default_acceleration.value + 0.5));
      }

      if (m_config.default_jerk.value > 0 && m_config.initial_layer_jerk.value > 0) {
        gcode += m_writer.set_jerk_xy(m_config.default_jerk.value);
      }

        // Transition from 1st to 2nd layer. Adjust nozzle temperatures as prescribed by the nozzle dependent
        // nozzle_temperature_initial_layer vs. temperature settings.
        for (const Extruder &extruder : m_writer.extruders()) {
            if (print.config().single_extruder_multi_material.value && extruder.id() != m_writer.extruder()->id())
                // In single extruder multi material mode, set the temperature for the current extruder only.
                continue;
            int temperature = print.config().nozzle_temperature.get_at(extruder.id());
            if (temperature > 0 && temperature != print.config().nozzle_temperature_initial_layer.get_at(extruder.id()))
                gcode += m_writer.set_temperature(temperature, false, extruder.id());
        }

        // BBS
        int bed_temp = get_bed_temperature(first_extruder_id, false, print.config().curr_bed_type);
        gcode += m_writer.set_bed_temperature(bed_temp);
        // Mark the temperature transition from 1st to 2nd layer to be finished.
        m_second_layer_things_done = true;
    }

    // Map from extruder ID to <begin, end> index of skirt loops to be extruded with that extruder.
    std::map<unsigned int, std::pair<size_t, size_t>> skirt_loops_per_extruder;

    if (single_object_instance_idx == size_t(-1)) {
        // Normal (non-sequential) print.
        gcode += ProcessLayer::emit_custom_gcode_per_print_z(*this, layer_tools.custom_gcode, m_writer.extruder()->id(), first_extruder_id, print.config());
    }
    // Extrude skirt at the print_z of the raft layers and normal object layers
    // not at the print_z of the interlaced support material layers.
    skirt_loops_per_extruder = first_layer ?
        Skirt::make_skirt_loops_per_extruder_1st_layer(print, layer_tools, m_skirt_done) :
        Skirt::make_skirt_loops_per_extruder_other_layers(print, layer_tools, m_skirt_done);

    // BBS: get next extruder according to flush and soluble
    auto get_next_extruder = [&](int current_extruder,const std::vector<unsigned int>&extruders) {
        std::vector<float> flush_matrix(cast<float>(m_config.flush_volumes_matrix.values));
        const unsigned int number_of_extruders = (unsigned int)(sqrt(flush_matrix.size()) + EPSILON);
        // Extract purging volumes for each extruder pair:
        std::vector<std::vector<float>> wipe_volumes;
        for (unsigned int i = 0; i < number_of_extruders; ++i)
            wipe_volumes.push_back(std::vector<float>(flush_matrix.begin() + i * number_of_extruders, flush_matrix.begin() + (i + 1) * number_of_extruders));
        unsigned int next_extruder = current_extruder;
        float min_flush = std::numeric_limits<float>::max();
        for (auto extruder_id : extruders) {
            if (print.config().filament_soluble.get_at(extruder_id) || extruder_id == current_extruder)
                continue;
            if (wipe_volumes[current_extruder][extruder_id] < min_flush) {
                next_extruder = extruder_id;
                min_flush = wipe_volumes[current_extruder][extruder_id];
            }
        }
        return next_extruder;
    };
    
    if (m_config.enable_overhang_speed && !m_config.overhang_speed_classic) {
        for (const auto &layer_to_print : layers) {
            m_extrusion_quality_estimator.prepare_for_new_layer(layer_to_print.original_object,
                                                                layer_to_print.object_layer);
        }
    }

    // Group extrusions by an extruder, then by an object, an island and a region.
    std::map<unsigned int, std::vector<ObjectByExtruder>> by_extruder;
    bool is_anything_overridden = const_cast<LayerTools&>(layer_tools).wiping_extrusions().is_anything_overridden();
    for (const LayerToPrint &layer_to_print : layers) {
        if (layer_to_print.support_layer != nullptr) {
            const SupportLayer &support_layer = *layer_to_print.support_layer;
            const PrintObject& object = *layer_to_print.original_object;
            if (! support_layer.support_fills.entities.empty()) {
                ExtrusionRole   role               = support_layer.support_fills.role();
                bool            has_support        = role == erMixed || role == erSupportMaterial || role == erSupportTransition;
                bool            has_interface      = role == erMixed || role == erSupportMaterialInterface;
                // Extruder ID of the support base. -1 if "don't care".
                unsigned int    support_extruder   = object.config().support_filament.value - 1;
                // Shall the support be printed with the active extruder, preferably with non-soluble, to avoid tool changes?
                bool            support_dontcare   = object.config().support_filament.value == 0;
                // Extruder ID of the support interface. -1 if "don't care".
                unsigned int    interface_extruder = object.config().support_interface_filament.value - 1;
                // Shall the support interface be printed with the active extruder, preferably with non-soluble, to avoid tool changes?
                bool            interface_dontcare = object.config().support_interface_filament.value == 0;

                // BBS: apply wiping overridden extruders
                WipingExtrusions& wiping_extrusions = const_cast<LayerTools&>(layer_tools).wiping_extrusions();
                if (support_dontcare) {
                    int extruder_override = wiping_extrusions.get_support_extruder_overrides(&object);
                    if (extruder_override >= 0) {
                        support_extruder = extruder_override;
                        support_dontcare = false;
                    }
                }

                if (interface_dontcare) {
                    int extruder_override = wiping_extrusions.get_support_interface_extruder_overrides(&object);
                    if (extruder_override >= 0) {
                        interface_extruder = extruder_override;
                        interface_dontcare = false;
                    }
                }

                // BBS: try to print support base with a filament other than interface filament
                if (support_dontcare && !interface_dontcare) {
                    unsigned int dontcare_extruder = first_extruder_id;
                    for (unsigned int extruder_id : layer_tools.extruders) {
                        if (print.config().filament_soluble.get_at(extruder_id))
                            continue;

                        //BBS: now we don't consider interface filament used in other object
                        if (extruder_id == interface_extruder)
                            continue;

                        dontcare_extruder = extruder_id;
                        break;
                    }
                #if 0
                    //BBS: not found a suitable extruder in current layer ,dontcare_extruider==first_extruder_id==interface_extruder
                    if (dontcare_extruder == interface_extruder && (object.config().support_interface_not_for_body && object.config().support_interface_filament.value!=0)) {
                        // BBS : get a suitable extruder from other layer
                        auto all_extruders = print.extruders();
                        dontcare_extruder = get_next_extruder(dontcare_extruder, all_extruders);
                    }
                #endif

                    if (support_dontcare)
                        support_extruder = dontcare_extruder;
                }
                else if (support_dontcare || interface_dontcare) {
                    // Some support will be printed with "don't care" material, preferably non-soluble.
                    // Is the current extruder assigned a soluble filament?
                    unsigned int dontcare_extruder = first_extruder_id;
                    if (print.config().filament_soluble.get_at(dontcare_extruder)) {
                        // The last extruder printed on the previous layer extrudes soluble filament.
                        // Try to find a non-soluble extruder on the same layer.
                        for (unsigned int extruder_id : layer_tools.extruders)
                            if (! print.config().filament_soluble.get_at(extruder_id)) {
                                dontcare_extruder = extruder_id;
                                break;
                            }
                    }
                    if (support_dontcare)
                        support_extruder = dontcare_extruder;
                    if (interface_dontcare)
                        interface_extruder = dontcare_extruder;
                }
                // Both the support and the support interface are printed with the same extruder, therefore
                // the interface may be interleaved with the support base.
                bool single_extruder = ! has_support || support_extruder == interface_extruder;
                // Assign an extruder to the base.
                ObjectByExtruder &obj = object_by_extruder(by_extruder, has_support ? support_extruder : interface_extruder, &layer_to_print - layers.data(), layers.size());
                obj.support = &support_layer.support_fills;
                obj.support_extrusion_role = single_extruder ? erMixed : erSupportMaterial;
                if (! single_extruder && has_interface) {
                    ObjectByExtruder &obj_interface = object_by_extruder(by_extruder, interface_extruder, &layer_to_print - layers.data(), layers.size());
                    obj_interface.support = &support_layer.support_fills;
                    obj_interface.support_extrusion_role = erSupportMaterialInterface;
                }
            }
        }

        if (layer_to_print.object_layer != nullptr) {
            const Layer &layer = *layer_to_print.object_layer;
            // We now define a strategy for building perimeters and fills. The separation
            // between regions doesn't matter in terms of printing order, as we follow
            // another logic instead:
            // - we group all extrusions by extruder so that we minimize toolchanges
            // - we start from the last used extruder
            // - for each extruder, we group extrusions by island
            // - for each island, we extrude perimeters first, unless user set the infill_first
            //   option
            // (Still, we have to keep track of regions because we need to apply their config)
            size_t n_slices = layer.lslices.size();
            const std::vector<BoundingBox> &layer_surface_bboxes = layer.lslices_bboxes;
            // Traverse the slices in an increasing order of bounding box size, so that the islands inside another islands are tested first,
            // so we can just test a point inside ExPolygon::contour and we may skip testing the holes.
            std::vector<size_t> slices_test_order;
            slices_test_order.reserve(n_slices);
            for (size_t i = 0; i < n_slices; ++ i)
                slices_test_order.emplace_back(i);
            std::sort(slices_test_order.begin(), slices_test_order.end(), [&layer_surface_bboxes](size_t i, size_t j) {
                const Vec2d s1 = layer_surface_bboxes[i].size().cast<double>();
                const Vec2d s2 = layer_surface_bboxes[j].size().cast<double>();
                return s1.x() * s1.y() < s2.x() * s2.y();
            });
            auto point_inside_surface = [&layer, &layer_surface_bboxes](const size_t i, const Point &point) {
                const BoundingBox &bbox = layer_surface_bboxes[i];
                return point(0) >= bbox.min(0) && point(0) < bbox.max(0) &&
                       point(1) >= bbox.min(1) && point(1) < bbox.max(1) &&
                       layer.lslices[i].contour.contains(point);
            };

            for (size_t region_id = 0; region_id < layer.regions().size(); ++ region_id) {
                const LayerRegion *layerm = layer.regions()[region_id];
                if (layerm == nullptr)
                    continue;
                // PrintObjects own the PrintRegions, thus the pointer to PrintRegion would be unique to a PrintObject, they would not
                // identify the content of PrintRegion accross the whole print uniquely. Translate to a Print specific PrintRegion.
                const PrintRegion &region = print.get_print_region(layerm->region().print_region_id());

                // Now we must process perimeters and infills and create islands of extrusions in by_region std::map.
                // It is also necessary to save which extrusions are part of MM wiping and which are not.
                // The process is almost the same for perimeters and infills - we will do it in a cycle that repeats twice:
                std::vector<unsigned int> printing_extruders;
                for (const ObjectByExtruder::Island::Region::Type entity_type : { ObjectByExtruder::Island::Region::INFILL, ObjectByExtruder::Island::Region::PERIMETERS }) {
                    for (const ExtrusionEntity *ee : (entity_type == ObjectByExtruder::Island::Region::INFILL) ? layerm->fills.entities : layerm->perimeters.entities) {
                        // extrusions represents infill or perimeter extrusions of a single island.
                        assert(dynamic_cast<const ExtrusionEntityCollection*>(ee) != nullptr);
                        const auto *extrusions = static_cast<const ExtrusionEntityCollection*>(ee);
                        if (extrusions->entities.empty()) // This shouldn't happen but first_point() would fail.
                            continue;

                        // This extrusion is part of certain Region, which tells us which extruder should be used for it:
                        int correct_extruder_id = layer_tools.extruder(*extrusions, region);

                        // Let's recover vector of extruder overrides:
                        const WipingExtrusions::ExtruderPerCopy *entity_overrides = nullptr;
                        if (! layer_tools.has_extruder(correct_extruder_id)) {
                            // this entity is not overridden, but its extruder is not in layer_tools - we'll print it
                            // by last extruder on this layer (could happen e.g. when a wiping object is taller than others - dontcare extruders are eradicated from layer_tools)
                            correct_extruder_id = layer_tools.extruders.back();
                        }
                        printing_extruders.clear();
                        if (is_anything_overridden) {
                            entity_overrides = const_cast<LayerTools&>(layer_tools).wiping_extrusions().get_extruder_overrides(extrusions, layer_to_print.original_object, correct_extruder_id, layer_to_print.object()->instances().size());
                            if (entity_overrides == nullptr) {
                                printing_extruders.emplace_back(correct_extruder_id);
                            } else {
                                printing_extruders.reserve(entity_overrides->size());
                                for (int extruder : *entity_overrides)
                                    printing_extruders.emplace_back(extruder >= 0 ?
                                        // at least one copy is overridden to use this extruder
                                        extruder :
                                        // at least one copy would normally be printed with this extruder (see get_extruder_overrides function for explanation)
                                        static_cast<unsigned int>(- extruder - 1));
                                Slic3r::sort_remove_duplicates(printing_extruders);
                            }
                        } else
                            printing_extruders.emplace_back(correct_extruder_id);

                        // Now we must add this extrusion into the by_extruder map, once for each extruder that will print it:
                        for (unsigned int extruder : printing_extruders)
                        {
                            std::vector<ObjectByExtruder::Island> &islands = object_islands_by_extruder(
                                by_extruder,
                                extruder,
                                &layer_to_print - layers.data(),
                                layers.size(), n_slices+1);
                            for (size_t i = 0; i <= n_slices; ++ i) {
                                bool   last = i == n_slices;
                                size_t island_idx = last ? n_slices : slices_test_order[i];
                                if (// extrusions->first_point does not fit inside any slice
                                    last ||
                                    // extrusions->first_point fits inside ith slice
                                    point_inside_surface(island_idx, extrusions->first_point())) {
                                    if (islands[island_idx].by_region.empty())
                                        islands[island_idx].by_region.assign(print.num_print_regions(), ObjectByExtruder::Island::Region());
                                    islands[island_idx].by_region[region.print_region_id()].append(entity_type, extrusions, entity_overrides);
                                    break;
                                }
                            }
                        }
                    }
                }
            } // for regions
        }
    } // for objects

    if (m_wipe_tower)
        m_wipe_tower->set_is_first_print(true);

    // Extrude the skirt, brim, support, perimeters, infill ordered by the extruders.
    for (unsigned int extruder_id : layer_tools.extruders)
    {
        if (has_wipe_tower) {
            if (!m_wipe_tower->is_empty_wipe_tower_gcode(*this, extruder_id, extruder_id == layer_tools.extruders.back())) {
                if (need_insert_timelapse_gcode_for_traditional && !has_insert_timelapse_gcode) {
                    gcode += this->retract(false, false, LiftType::NormalLift);
                    m_writer.add_object_change_labels(gcode);

                    std::string timepals_gcode = insert_timelapse_gcode();
                    gcode += timepals_gcode;
                    m_writer.set_current_position_clear(false);
                    //BBS: check whether custom gcode changes the z position. Update if changed
                    double temp_z_after_timepals_gcode;
                    if (GCodeProcessor::get_last_z_from_gcode(timepals_gcode, temp_z_after_timepals_gcode)) {
                        Vec3d pos = m_writer.get_position();
                        pos(2) = temp_z_after_timepals_gcode;
                        m_writer.set_position(pos);
                    }
                    has_insert_timelapse_gcode = true;
                }
                gcode += m_wipe_tower->tool_change(*this, extruder_id, extruder_id == layer_tools.extruders.back());
            }
        } else {
            gcode += this->set_extruder(extruder_id, print_z);
        }

        // let analyzer tag generator aware of a role type change
        if (layer_tools.has_wipe_tower && m_wipe_tower)
            m_last_processor_extrusion_role = erWipeTower;

        if (auto loops_it = skirt_loops_per_extruder.find(extruder_id); loops_it != skirt_loops_per_extruder.end()) {
            const std::pair<size_t, size_t> loops = loops_it->second;
            this->set_origin(0., 0.);
            m_avoid_crossing_perimeters.use_external_mp();
            Flow layer_skirt_flow = print.skirt_flow().with_height(float(m_skirt_done.back() - (m_skirt_done.size() == 1 ? 0. : m_skirt_done[m_skirt_done.size() - 2])));
            double mm3_per_mm = layer_skirt_flow.mm3_per_mm();
            for (size_t i = loops.first; i < loops.second; ++i) {
                // Adjust flow according to this layer's layer height.
                ExtrusionLoop loop = *dynamic_cast<const ExtrusionLoop*>(print.skirt().entities[i]);
                for (ExtrusionPath &path : loop.paths) {
                    path.height = layer_skirt_flow.height();
                    path.mm3_per_mm = mm3_per_mm;
                }
                //FIXME using the support_speed of the 1st object printed.
                gcode += this->extrude_loop(loop, "skirt", m_config.support_speed.value);
            }
            m_avoid_crossing_perimeters.use_external_mp(false);
            // Allow a straight travel move to the first object point if this is the first layer (but don't in next layers).
            if (first_layer && loops.first == 0)
                m_avoid_crossing_perimeters.disable_once();
        }

        auto objects_by_extruder_it = by_extruder.find(extruder_id);
        if (objects_by_extruder_it == by_extruder.end())
            continue;

        // BBS: ordering instances by extruder
        std::vector<InstanceToPrint> instances_to_print;
        bool has_prime_tower = print.config().enable_prime_tower
            && print.extruders().size() > 1
            && (print.config().print_sequence == PrintSequence::ByLayer
                || (print.config().print_sequence == PrintSequence::ByObject && print.objects().size() == 1));
        if (has_prime_tower) {
            int plate_idx = print.get_plate_index();
            Point wt_pos(print.config().wipe_tower_x.get_at(plate_idx), print.config().wipe_tower_y.get_at(plate_idx));

            std::vector<GCode::ObjectByExtruder>& objects_by_extruder = objects_by_extruder_it->second;
            std::vector<const PrintObject*> print_objects;
            for (int obj_idx = 0; obj_idx < objects_by_extruder.size(); obj_idx++) {
                auto& object_by_extruder = objects_by_extruder[obj_idx];
                if (object_by_extruder.islands.empty() && (object_by_extruder.support == nullptr || object_by_extruder.support->empty()))
                    continue;

                print_objects.push_back(print.get_object(obj_idx));
            }

            std::vector<const PrintInstance*> new_ordering = chain_print_object_instances(print_objects, &wt_pos);
            std::reverse(new_ordering.begin(), new_ordering.end());
            instances_to_print = sort_print_object_instances(objects_by_extruder_it->second, layers, &new_ordering, single_object_instance_idx);
        }
        else {
            instances_to_print = sort_print_object_instances(objects_by_extruder_it->second, layers, ordering, single_object_instance_idx);
        }

        // BBS
        if (print.config().print_sequence == PrintSequence::ByObject && prime_extruder && first_layer && extruder_id == first_extruder_id) {
            for (InstanceToPrint& instance_to_print : instances_to_print) {
                if (this->m_objSupportsWithBrim.find(instance_to_print.print_object.id()) != this->m_objSupportsWithBrim.end() &&
                    print.m_supportBrimMap.at(instance_to_print.print_object.id()).entities.size() > 0)
                    continue;

                if (this->m_objsWithBrim.find(instance_to_print.print_object.id()) != this->m_objsWithBrim.end() &&
                    print.m_brimMap.at(instance_to_print.print_object.id()).entities.size() > 0)
                    continue;

                const Point& offset = instance_to_print.print_object.instances()[instance_to_print.instance_id].shift;
                set_origin(unscaled(offset));
                for (ExtrusionEntity* ee : layer.object()->object_skirt().entities)
                    //FIXME using the support_speed of the 1st object printed.
                    gcode += this->extrude_entity(*ee, "skirt", m_config.support_speed.value);
            }
        }

        // We are almost ready to print. However, we must go through all the objects twice to print the the overridden extrusions first (infill/perimeter wiping feature):
        std::vector<ObjectByExtruder::Island::Region> by_region_per_copy_cache;
        for (int print_wipe_extrusions = is_anything_overridden; print_wipe_extrusions>=0; --print_wipe_extrusions) {
            if (is_anything_overridden && print_wipe_extrusions == 0)
                gcode+="; PURGING FINISHED\n";
            for (InstanceToPrint &instance_to_print : instances_to_print) {
                const auto& inst = instance_to_print.print_object.instances()[instance_to_print.instance_id];
                const LayerToPrint &layer_to_print = layers[instance_to_print.layer_id];
                // To control print speed of the 1st object layer printed over raft interface.
                bool object_layer_over_raft = layer_to_print.object_layer && layer_to_print.object_layer->id() > 0 &&
                    instance_to_print.print_object.slicing_parameters().raft_layers() == layer_to_print.object_layer->id();
                m_config.apply(instance_to_print.print_object.config(), true);
                m_layer = layer_to_print.layer();
                m_object_layer_over_raft = object_layer_over_raft;
                if (m_config.reduce_crossing_wall)
                    m_avoid_crossing_perimeters.init_layer(*m_layer);

                if (this->config().gcode_label_objects) {
                    gcode += std::string("; printing object ") + instance_to_print.print_object.model_object()->name +
                             " id:" + std::to_string(instance_to_print.print_object.get_id()) + " copy " +
                             std::to_string(inst.id) + "\n";
                }
                // exclude objects
                if (m_enable_exclude_object) {
                    if (is_BBL_Printer()) {
                        m_writer.set_object_start_str(
                            std::string("; start printing object, unique label id: ") +
                            std::to_string(instance_to_print.label_object_id) + "\n" + "M624 " +
                            _encode_label_ids_to_base64({instance_to_print.label_object_id}) + "\n");
                    } else if (print.config().gcode_flavor.value == gcfKlipper) {
                        m_writer.set_object_start_str(std::string("EXCLUDE_OBJECT_START NAME=") +
                                                      get_instance_name(&instance_to_print.print_object, inst.id) +
                                                      "\n");
                    }
                }

                if (m_config.enable_overhang_speed && !m_config.overhang_speed_classic)
                    m_extrusion_quality_estimator.set_current_object(&instance_to_print.print_object);

                // When starting a new object, use the external motion planner for the first travel move.
                const Point &offset = instance_to_print.print_object.instances()[instance_to_print.instance_id].shift;
                std::pair<const PrintObject*, Point> this_object_copy(&instance_to_print.print_object, offset);
                if (m_last_obj_copy != this_object_copy)
                    m_avoid_crossing_perimeters.use_external_mp_once();
                m_last_obj_copy = this_object_copy;
                this->set_origin(unscale(offset));
                if (instance_to_print.object_by_extruder.support != nullptr) {
                    m_layer = layers[instance_to_print.layer_id].support_layer;
                    m_object_layer_over_raft = false;

                    //BBS: print supports' brims first
                    if (this->m_objSupportsWithBrim.find(instance_to_print.print_object.id()) != this->m_objSupportsWithBrim.end() && !print_wipe_extrusions) {
                        this->set_origin(0., 0.);
                        m_avoid_crossing_perimeters.use_external_mp();
                        for (const ExtrusionEntity* ee : print.m_supportBrimMap.at(instance_to_print.print_object.id()).entities) {
                            gcode += this->extrude_entity(*ee, "brim", m_config.support_speed.value);
                        }
                        m_avoid_crossing_perimeters.use_external_mp(false);
                        // Allow a straight travel move to the first object point.
                        m_avoid_crossing_perimeters.disable_once();
                        this->m_objSupportsWithBrim.erase(instance_to_print.print_object.id());
                    }
                    // When starting a new object, use the external motion planner for the first travel move.
                    const Point& offset = instance_to_print.print_object.instances()[instance_to_print.instance_id].shift;
                    std::pair<const PrintObject*, Point> this_object_copy(&instance_to_print.print_object, offset);
                    if (m_last_obj_copy != this_object_copy)
                        m_avoid_crossing_perimeters.use_external_mp_once();
                    m_last_obj_copy = this_object_copy;
                    this->set_origin(unscale(offset));
                    ExtrusionEntityCollection support_eec;

                    // BBS
                    WipingExtrusions& wiping_extrusions = const_cast<LayerTools&>(layer_tools).wiping_extrusions();
                    bool support_overridden = wiping_extrusions.is_support_overridden(layer_to_print.original_object);
                    bool support_intf_overridden = wiping_extrusions.is_support_interface_overridden(layer_to_print.original_object);

                    ExtrusionRole support_extrusion_role = instance_to_print.object_by_extruder.support_extrusion_role;
                    bool is_overridden = support_extrusion_role == erSupportMaterialInterface ? support_intf_overridden : support_overridden;
                    if (is_overridden == (print_wipe_extrusions != 0))
                        gcode += this->extrude_support(
                            // support_extrusion_role is erSupportMaterial, erSupportTransition, erSupportMaterialInterface or erMixed for all extrusion paths.
                            instance_to_print.object_by_extruder.support->chained_path_from(m_last_pos, support_extrusion_role));

                    m_layer = layer_to_print.layer();
                    m_object_layer_over_raft = object_layer_over_raft;
                }
                //FIXME order islands?
                // Sequential tool path ordering of multiple parts within the same object, aka. perimeter tracking (#5511)
                for (ObjectByExtruder::Island &island : instance_to_print.object_by_extruder.islands) {
                    const auto& by_region_specific = is_anything_overridden ? island.by_region_per_copy(by_region_per_copy_cache, static_cast<unsigned int>(instance_to_print.instance_id), extruder_id, print_wipe_extrusions != 0) : island.by_region;
                    //BBS: add brim by obj by extruder
                    if (this->m_objsWithBrim.find(instance_to_print.print_object.id()) != this->m_objsWithBrim.end() && !print_wipe_extrusions) {
                        this->set_origin(0., 0.);
                        m_avoid_crossing_perimeters.use_external_mp();
                        for (const ExtrusionEntity* ee : print.m_brimMap.at(instance_to_print.print_object.id()).entities) {
                            gcode += this->extrude_entity(*ee, "brim", m_config.support_speed.value);
                        }
                        m_avoid_crossing_perimeters.use_external_mp(false);
                        // Allow a straight travel move to the first object point.
                        m_avoid_crossing_perimeters.disable_once();
                        this->m_objsWithBrim.erase(instance_to_print.print_object.id());
                    }
                    // When starting a new object, use the external motion planner for the first travel move.
                    const Point& offset = instance_to_print.print_object.instances()[instance_to_print.instance_id].shift;
                    std::pair<const PrintObject*, Point> this_object_copy(&instance_to_print.print_object, offset);
                    if (m_last_obj_copy != this_object_copy)
                        m_avoid_crossing_perimeters.use_external_mp_once();
                    m_last_obj_copy = this_object_copy;
                    this->set_origin(unscale(offset));
                    //FIXME the following code prints regions in the order they are defined, the path is not optimized in any way.
                    bool is_infill_first =print.config().is_infill_first;

                    auto has_infill = [](const std::vector<ObjectByExtruder::Island::Region> &by_region) {
                        for (auto region : by_region) {
                            if (!region.infills.empty())
                                return true;
                        }
                        return false;
                    };

                    //BBS: for first layer, we always print wall firstly to get better bed adhesive force
                    //This behaviour is same with cura
                    if (is_infill_first && !first_layer) {
                        if (!has_wipe_tower && need_insert_timelapse_gcode_for_traditional && !has_insert_timelapse_gcode && has_infill(by_region_specific)) {
                            gcode += this->retract(false, false, LiftType::NormalLift);

                            std::string timepals_gcode = insert_timelapse_gcode();
                            gcode += timepals_gcode;
                            m_writer.set_current_position_clear(false);
                            //BBS: check whether custom gcode changes the z position. Update if changed
                            double temp_z_after_timepals_gcode;
                            if (GCodeProcessor::get_last_z_from_gcode(timepals_gcode, temp_z_after_timepals_gcode)) {
                                Vec3d pos = m_writer.get_position();
                                pos(2) = temp_z_after_timepals_gcode;
                                m_writer.set_position(pos);
                            }

                            has_insert_timelapse_gcode = true;
                        }
                        gcode += this->extrude_infill(print, by_region_specific, false);
                        gcode += this->extrude_perimeters(print, by_region_specific);
                    } else {
                        gcode += this->extrude_perimeters(print, by_region_specific);
                        if (!has_wipe_tower && need_insert_timelapse_gcode_for_traditional && !has_insert_timelapse_gcode && has_infill(by_region_specific)) {
                            gcode += this->retract(false, false, LiftType::NormalLift);

                            std::string timepals_gcode = insert_timelapse_gcode();
                            gcode += timepals_gcode;
                            m_writer.set_current_position_clear(false);
                            //BBS: check whether custom gcode changes the z position. Update if changed
                            double temp_z_after_timepals_gcode;
                            if (GCodeProcessor::get_last_z_from_gcode(timepals_gcode, temp_z_after_timepals_gcode)) {
                                Vec3d pos = m_writer.get_position();
                                pos(2) = temp_z_after_timepals_gcode;
                                m_writer.set_position(pos);
                            }

                            has_insert_timelapse_gcode = true;
                        }
                        gcode += this->extrude_infill(print,by_region_specific, false);
                    }
                    // ironing
                    gcode += this->extrude_infill(print,by_region_specific, true);
                }

                if (this->config().gcode_label_objects) {
                    gcode += std::string("; stop printing object ") +
                             instance_to_print.print_object.model_object()->name +
                             " id:" + std::to_string(instance_to_print.print_object.get_id()) + " copy " +
                             std::to_string(inst.id) + "\n";
                }
                // exclude objects
                // Don't set m_gcode_label_objects_end if you don't had to write the m_gcode_label_objects_start.
                if (!m_writer.is_object_start_str_empty()) {
                    m_writer.set_object_start_str("");
                } else if (m_enable_exclude_object) {
                    if (is_BBL_Printer()) {
                        m_writer.set_object_end_str(std::string("; stop printing object, unique label id: ") +
                                                    std::to_string(instance_to_print.label_object_id) + "\n" +
                                                    "M625\n");
                    } else if (print.config().gcode_flavor.value == gcfKlipper) {
                        m_writer.set_object_end_str(std::string("EXCLUDE_OBJECT_END NAME=") +
                                                    get_instance_name(&instance_to_print.print_object, inst.id) + "\n");
                    }
                }
            }
        }
    }
    if (first_layer) {
        for (auto iter = by_extruder.begin(); iter != by_extruder.end(); ++iter) {
            if (!iter->second.empty())
                m_initial_layer_extruders.insert(iter->first);
        }
    }

#if 0
    // Apply spiral vase post-processing if this layer contains suitable geometry
    // (we must feed all the G-code into the post-processor, including the first
    // bottom non-spiral layers otherwise it will mess with positions)
    // we apply spiral vase at this stage because it requires a full layer.
    // Just a reminder: A spiral vase mode is allowed for a single object per layer, single material print only.
    if (m_spiral_vase)
        gcode = m_spiral_vase->process_layer(std::move(gcode));

    // Apply cooling logic; this may alter speeds.
    if (m_cooling_buffer)
        gcode = m_cooling_buffer->process_layer(std::move(gcode), layer.id(),
            // Flush the cooling buffer at each object layer or possibly at the last layer, even if it contains just supports (This should not happen).
            object_layer || last_layer);

    file.write(gcode);
#endif

    BOOST_LOG_TRIVIAL(trace) << "Exported layer " << layer.id() << " print_z " << print_z <<
    log_memory_info();

    if (!has_wipe_tower && need_insert_timelapse_gcode_for_traditional && !has_insert_timelapse_gcode) {
        if (m_support_traditional_timelapse)
            m_support_traditional_timelapse = false;

        gcode += this->retract(false, false, LiftType::NormalLift);
        m_writer.add_object_change_labels(gcode);

        std::string timepals_gcode = insert_timelapse_gcode();
        gcode += timepals_gcode;
        m_writer.set_current_position_clear(false);
        //BBS: check whether custom gcode changes the z position. Update if changed
        double temp_z_after_timepals_gcode;
        if (GCodeProcessor::get_last_z_from_gcode(timepals_gcode, temp_z_after_timepals_gcode)) {
            Vec3d pos = m_writer.get_position();
            pos(2) = temp_z_after_timepals_gcode;
            m_writer.set_position(pos);
        }
    }

    result.gcode = std::move(gcode);
    result.cooling_buffer_flush = object_layer || raft_layer || last_layer;
    return result;
}

void GCode::apply_print_config(const PrintConfig &print_config)
{
    m_writer.apply_print_config(print_config);
    m_config.apply(print_config);
    m_scaled_resolution = scaled<double>(print_config.resolution.value);
}

void GCode::append_full_config(const Print &print, std::string &str)
{
    const DynamicPrintConfig &cfg = print.full_print_config();
    // Sorted list of config keys, which shall not be stored into the G-code. Initializer list.
    static constexpr auto banned_keys = {
        "compatible_printers"sv,
        "compatible_prints"sv
    };
    assert(std::is_sorted(banned_keys.begin(), banned_keys.end()));
    auto is_banned = [](const std::string &key) {
        return std::binary_search(banned_keys.begin(), banned_keys.end(), key);
    };
    std::ostringstream ss;
    for (const std::string& key : cfg.keys()) {
        if (!is_banned(key) && !cfg.option(key)->is_nil()) {
            if (key == "wipe_tower_x" || key == "wipe_tower_y") {
                ss << std::fixed << std::setprecision(3) << "; " << key << " = " << dynamic_cast<const ConfigOptionFloats*>(cfg.option(key))->get_at(print.get_plate_index()) << "\n";
            }
            else
                ss << "; " << key << " = " << cfg.opt_serialize(key) << "\n";
        }
    }
    str += ss.str();
}

void GCode::set_extruders(const std::vector<unsigned int> &extruder_ids)
{
    m_writer.set_extruders(extruder_ids);

    // enable wipe path generation if any extruder has wipe enabled
    m_wipe.enable = false;
    for (auto id : extruder_ids)
        if (m_config.wipe.get_at(id)) {
            m_wipe.enable = true;
            break;
        }
}

void GCode::set_origin(const Vec2d &pointf)
{
    // if origin increases (goes towards right), last_pos decreases because it goes towards left
    const Point translate(
        scale_(m_origin(0) - pointf(0)),
        scale_(m_origin(1) - pointf(1))
    );
    m_last_pos += translate;
    m_wipe.path.translate(translate);
    m_origin = pointf;
}

std::string GCode::preamble()
{
    std::string gcode = m_writer.preamble();

    /*  Perform a *silent* move to z_offset: we need this to initialize the Z
        position of our writer object so that any initial lift taking place
        before the first layer change will raise the extruder from the correct
        initial Z instead of 0.  */
    m_writer.travel_to_z(m_config.z_offset.value);

    return gcode;
}

// called by GCode::process_layer()
std::string GCode::change_layer(coordf_t print_z)
{
    std::string gcode;
    if (m_layer_count > 0)
        // Increment a progress bar indicator.
        gcode += m_writer.update_progress(++ m_layer_index, m_layer_count);
    //BBS
    coordf_t z = print_z + m_config.z_offset.value;  // in unscaled coordinates
    if (EXTRUDER_CONFIG(retract_when_changing_layer) && m_writer.will_move_z(z)) {
        LiftType lift_type = this->to_lift_type(ZHopType(EXTRUDER_CONFIG(z_hop_types)));
        //BBS: force to use SpiralLift when change layer if lift type is auto
        gcode += this->retract(false, false, ZHopType(EXTRUDER_CONFIG(z_hop_types)) == ZHopType::zhtAuto ? LiftType::SpiralLift : lift_type);
    }

    m_writer.add_object_change_labels(gcode);

    if (m_spiral_vase) {
        //BBS: force to normal lift immediately in spiral vase mode
        std::ostringstream comment;
        comment << "move to next layer (" << m_layer_index << ")";
        gcode += m_writer.travel_to_z(z, comment.str());
    }
    else {
        //BBS: set m_need_change_layer_lift_z to be true so that z lift can be done in travel_to() function
        m_need_change_layer_lift_z = true;
    }

    m_nominal_z = z;

    // forget last wiping path as wiping after raising Z is pointless
    // BBS. Dont forget wiping path to reduce stringing.
    //m_wipe.reset_path();

    return gcode;
}



static std::unique_ptr<EdgeGrid::Grid> calculate_layer_edge_grid(const Layer& layer)
{
    auto out = make_unique<EdgeGrid::Grid>();

    // Create the distance field for a layer below.
    const coord_t distance_field_resolution = coord_t(scale_(1.) + 0.5);
    out->create(layer.lslices, distance_field_resolution);
    out->calculate_sdf();
#if 0
        {
            static int iRun = 0;
            BoundingBox bbox = (*lower_layer_edge_grid)->bbox();
            bbox.min(0) -= scale_(5.f);
            bbox.min(1) -= scale_(5.f);
            bbox.max(0) += scale_(5.f);
            bbox.max(1) += scale_(5.f);
            EdgeGrid::save_png(*(*lower_layer_edge_grid), bbox, scale_(0.1f), debug_out_path("GCode_extrude_loop_edge_grid-%d.png", iRun++));
        }
#endif
    return out;
}


std::string GCode::extrude_loop(ExtrusionLoop loop, std::string description, double speed)
{
    // get a copy; don't modify the orientation of the original loop object otherwise
    // next copies (if any) would not detect the correct orientation

    bool is_hole = (loop.loop_role() & elrHole) == elrHole;

    if (m_config.spiral_mode && !is_hole) {
        // if spiral vase, we have to ensure that all contour are in the same orientation.
        loop.make_counter_clockwise();
    }

    // find the point of the loop that is closest to the current extruder position
    // or randomize if requested
    Point last_pos = this->last_pos();
    if (!m_config.spiral_mode && description == "perimeter") {
        assert(m_layer != nullptr);
        bool is_outer_wall_first = m_config.wall_sequence == WallSequence::OuterInner;
        m_seam_placer.place_seam(m_layer, loop, is_outer_wall_first, this->last_pos());
    } else
        loop.split_at(last_pos, false);

    // clip the path to avoid the extruder to get exactly on the first point of the loop;
    // if polyline was shorter than the clipping distance we'd get a null polyline, so
    // we discard it in that case
    double clip_length = m_enable_loop_clipping ?
    scale_(m_config.seam_gap.get_abs_value(EXTRUDER_CONFIG(nozzle_diameter))) : 0;

    // get paths
    ExtrusionPaths paths;
    loop.clip_end(clip_length, &paths);
    if (paths.empty()) return "";

<<<<<<< HEAD
    // SoftFever: check loop lenght for small perimeter. 
    double small_peri_speed = -1;
    if (speed == -1 && loop.length() <= SMALL_PERIMETER_LENGTH(m_config.small_perimeter_threshold.value)) {
        if(m_config.small_perimeter_speed == 0)
            small_peri_speed = m_config.outer_wall_speed * 0.5;
        else
            small_peri_speed = m_config.small_perimeter_speed.get_abs_value(m_config.outer_wall_speed);
    }

    // extrude along the path
    std::string gcode;
    bool is_small_peri = false;
    for (ExtrusionPaths::iterator path = paths.begin(); path != paths.end(); ++path) {
//    description += ExtrusionLoop::role_to_string(loop.loop_role());
//    description += ExtrusionEntity::role_to_string(path->role);
        // don't apply small perimeter setting for overhangs/bridges/non-perimeters
        is_small_peri = is_perimeter(path->role()) && !is_bridge(path->role()) && small_peri_speed > 0 && (path->get_overhang_degree() == 0 || path->get_overhang_degree() > 5);
        gcode += this->_extrude(*path, description, is_small_peri ? small_peri_speed : speed);
=======
    double small_peri_speed=-1;
    // apply the small perimeter speed
    if (speed==-1 && loop.length() <= SMALL_PERIMETER_LENGTH(m_config.small_perimeter_threshold.value))
        small_peri_speed = m_config.small_perimeter_speed.get_abs_value(m_config.outer_wall_speed);

    // extrude along the path
    std::string gcode;
    bool is_small_peri=false;
    for (ExtrusionPaths::iterator path = paths.begin(); path != paths.end(); ++path) {
//    description += ExtrusionLoop::role_to_string(loop.loop_role());
//    description += ExtrusionEntity::role_to_string(path->role);
    //BBS: Small perimeter has been considered in curva and overhang detection in speed generater.
        is_small_peri=(small_peri_speed>0 && is_perimeter(path->role()) && !is_bridge(path->role()) && path->get_overhang_degree()==0);
        gcode += this->_extrude(*path, description, is_small_peri?small_peri_speed:speed);
    }

    //BBS: don't reset acceleration when printing first layer. During first layer, acceleration is always same value.
    if (!this->on_first_layer()) {
        // reset acceleration
        gcode += m_writer.set_acceleration((unsigned int) (m_config.default_acceleration.value + 0.5));
        if (!this->is_BBL_Printer())
            gcode += m_writer.set_jerk_xy(m_config.default_jerk.value);
>>>>>>> 1e8748a7
    }

    // BBS
    if (m_wipe.enable) {
        m_wipe.path = Polyline();
        for (ExtrusionPath &path : paths) {
            //BBS: Don't need to save duplicated point into wipe path
            if (!m_wipe.path.empty() && !path.empty() &&
                m_wipe.path.last_point() == path.first_point())
                m_wipe.path.append(path.polyline.points.begin() + 1, path.polyline.points.end());
            else
                m_wipe.path.append(path.polyline);  // TODO: don't limit wipe to last path
        }
    }

    // make a little move inwards before leaving loop
    if (m_config.wipe_on_loops.value && paths.back().role() == erExternalPerimeter && m_layer != NULL && m_config.wall_loops.value > 1 && paths.front().size() >= 2 && paths.back().polyline.points.size() >= 3) {
        // detect angle between last and first segment
        // the side depends on the original winding order of the polygon (inwards for contours, outwards for holes)
        //FIXME improve the algorithm in case the loop is tiny.
        //FIXME improve the algorithm in case the loop is split into segments with a low number of points (see the Point b query).
        Point a = paths.front().polyline.points[1];  // second point
        Point b = *(paths.back().polyline.points.end()-3);       // second to last point
        if (is_hole == loop.is_counter_clockwise()) {
            // swap points
            Point c = a; a = b; b = c;
        }

        double angle = paths.front().first_point().ccw_angle(a, b) / 3;

        // turn inwards if contour, turn outwards if hole
        if (is_hole == loop.is_counter_clockwise()) angle *= -1;

        // create the destination point along the first segment and rotate it
        // we make sure we don't exceed the segment length because we don't know
        // the rotation of the second segment so we might cross the object boundary
        Vec2d  p1 = paths.front().polyline.points.front().cast<double>();
        Vec2d  p2 = paths.front().polyline.points[1].cast<double>();
        Vec2d  v  = p2 - p1;
        double nd = scale_(EXTRUDER_CONFIG(nozzle_diameter));
        double l2 = v.squaredNorm();
        // Shift by no more than a nozzle diameter.
        //FIXME Hiding the seams will not work nicely for very densely discretized contours!
        //BBS. shorten the travel distant before the wipe path
        double threshold = 0.2;
        Point  pt = (p1 + v * threshold).cast<coord_t>();
        if (nd * nd < l2)
            pt = (p1 + threshold * v * (nd / sqrt(l2))).cast<coord_t>();
        //Point pt = ((nd * nd >= l2) ? (p1+v*0.4): (p1 + 0.2 * v * (nd / sqrt(l2)))).cast<coord_t>();
        pt.rotate(angle, paths.front().polyline.points.front());
        // generate the travel move
        gcode += m_writer.extrude_to_xy(this->point_to_gcode(pt), 0,"move inwards before travel",true);
    }

    return gcode;
}

std::string GCode::extrude_multi_path(ExtrusionMultiPath multipath, std::string description, double speed)
{
    // extrude along the path
    std::string gcode;
    for (ExtrusionPath path : multipath.paths)
        gcode += this->_extrude(path, description, speed);

    // BBS
    if (m_wipe.enable) {
        m_wipe.path = Polyline();
        for (ExtrusionPath &path : multipath.paths) {
            //BBS: Don't need to save duplicated point into wipe path
            if (!m_wipe.path.empty() && !path.empty() &&
                m_wipe.path.last_point() == path.first_point())
                m_wipe.path.append(path.polyline.points.begin() + 1, path.polyline.points.end());
            else
                m_wipe.path.append(path.polyline); // TODO: don't limit wipe to last path
        }
        m_wipe.path.reverse();
    }

    return gcode;
}

std::string GCode::extrude_entity(const ExtrusionEntity &entity, std::string description, double speed)
{
    if (const ExtrusionPath* path = dynamic_cast<const ExtrusionPath*>(&entity))
        return this->extrude_path(*path, description, speed);
    else if (const ExtrusionMultiPath* multipath = dynamic_cast<const ExtrusionMultiPath*>(&entity))
        return this->extrude_multi_path(*multipath, description, speed);
    else if (const ExtrusionLoop* loop = dynamic_cast<const ExtrusionLoop*>(&entity))
        return this->extrude_loop(*loop, description, speed);
    else
        throw Slic3r::InvalidArgument("Invalid argument supplied to extrude()");
    return "";
}

std::string GCode::extrude_path(ExtrusionPath path, std::string description, double speed)
{
//    description += ExtrusionEntity::role_to_string(path.role());
    std::string gcode = this->_extrude(path, description, speed);
    if (m_wipe.enable) {
        m_wipe.path = std::move(path.polyline);
        m_wipe.path.reverse();
    }

    return gcode;
}

// Extrude perimeters: Decide where to put seams (hide or align seams).
std::string GCode::extrude_perimeters(const Print &print, const std::vector<ObjectByExtruder::Island::Region> &by_region)
{
    std::string gcode;
    for (const ObjectByExtruder::Island::Region &region : by_region)
        if (! region.perimeters.empty()) {
            m_config.apply(print.get_print_region(&region - &by_region.front()).config());

            for (const ExtrusionEntity* ee : region.perimeters)
                gcode += this->extrude_entity(*ee, "perimeter", -1.);
        }
    return gcode;
}

// Chain the paths hierarchically by a greedy algorithm to minimize a travel distance.
std::string GCode::extrude_infill(const Print &print, const std::vector<ObjectByExtruder::Island::Region> &by_region, bool ironing)
{
    std::string 		 gcode;
    ExtrusionEntitiesPtr extrusions;
    const char*          extrusion_name = ironing ? "ironing" : "infill";
    for (const ObjectByExtruder::Island::Region &region : by_region)
        if (! region.infills.empty()) {
            extrusions.clear();
            extrusions.reserve(region.infills.size());
            for (ExtrusionEntity *ee : region.infills)
                if ((ee->role() == erIroning) == ironing)
                    extrusions.emplace_back(ee);
            if (! extrusions.empty()) {
                m_config.apply(print.get_print_region(&region - &by_region.front()).config());
                chain_and_reorder_extrusion_entities(extrusions, &m_last_pos);
                for (const ExtrusionEntity *fill : extrusions) {
                    auto *eec = dynamic_cast<const ExtrusionEntityCollection*>(fill);
                    if (eec) {
                        for (ExtrusionEntity *ee : eec->chained_path_from(m_last_pos).entities)
                            gcode += this->extrude_entity(*ee, extrusion_name);
                    } else
                        gcode += this->extrude_entity(*fill, extrusion_name);
                }
            }
        }
    return gcode;
}

std::string GCode::extrude_support(const ExtrusionEntityCollection &support_fills)
{
    static constexpr const char *support_label            = "support material";
    static constexpr const char *support_interface_label  = "support material interface";
    const char* support_transition_label = "support transition";

    std::string gcode;
    if (! support_fills.entities.empty()) {
        const double  support_speed            = m_config.support_speed.value;
        const double  support_interface_speed  = m_config.get_abs_value("support_interface_speed");
        for (const ExtrusionEntity *ee : support_fills.entities) {
            ExtrusionRole role = ee->role();
            assert(role == erSupportMaterial || role == erSupportMaterialInterface || role == erSupportTransition);
            const char* label = (role == erSupportMaterial) ? support_label :
                ((role == erSupportMaterialInterface) ? support_interface_label : support_transition_label);
            // BBS
            //const double speed = (role == erSupportMaterial) ? support_speed : support_interface_speed;
            const double speed = -1.0;
            const ExtrusionPath* path = dynamic_cast<const ExtrusionPath*>(ee);
            const ExtrusionMultiPath* multipath = dynamic_cast<const ExtrusionMultiPath*>(ee);
            const ExtrusionLoop* loop = dynamic_cast<const ExtrusionLoop*>(ee);
            const ExtrusionEntityCollection* collection = dynamic_cast<const ExtrusionEntityCollection*>(ee);
            if (path)
                gcode += this->extrude_path(*path, label, speed);
            else if (multipath) {
                gcode += this->extrude_multi_path(*multipath, label, speed);
            }
            else if (loop) {
                gcode += this->extrude_loop(*loop, label, speed);
            }
            else if (collection) {
                gcode += extrude_support(*collection);
            }
            else {
                throw Slic3r::InvalidArgument("Unknown extrusion type");
            }
        }
    }
    return gcode;
}

bool GCode::GCodeOutputStream::is_error() const
{
    return ::ferror(this->f);
}

void GCode::GCodeOutputStream::flush()
{
    ::fflush(this->f);
}

void GCode::GCodeOutputStream::close()
{
    if (this->f) {
        ::fclose(this->f);
        this->f = nullptr;
    }
}

void GCode::GCodeOutputStream::write(const char *what)
{
    if (what != nullptr) {
        const char* gcode = what;
        // writes string to file
        fwrite(gcode, 1, ::strlen(gcode), this->f);
        //FIXME don't allocate a string, maybe process a batch of lines?
        m_processor.process_buffer(std::string(gcode));
    }
}

void GCode::GCodeOutputStream::writeln(const std::string &what)
{
    if (! what.empty())
        this->write(what.back() == '\n' ? what : what + '\n');
}

void GCode::GCodeOutputStream::write_format(const char* format, ...)
{
    va_list args;
    va_start(args, format);

    int buflen;
    {
        va_list args2;
        va_copy(args2, args);
        buflen =
    #ifdef _MSC_VER
            ::_vscprintf(format, args2)
    #else
            ::vsnprintf(nullptr, 0, format, args2)
    #endif
            + 1;
        va_end(args2);
    }

    char buffer[1024];
    bool buffer_dynamic = buflen > 1024;
    char *bufptr = buffer_dynamic ? (char*)malloc(buflen) : buffer;
    int res = ::vsnprintf(bufptr, buflen, format, args);
    if (res > 0)
        this->write(bufptr);

    if (buffer_dynamic)
        free(bufptr);

    va_end(args);
}

static std::map<int, std::string> overhang_speed_key_map =
{
    {1, "overhang_1_4_speed"},
    {2, "overhang_2_4_speed"},
    {3, "overhang_3_4_speed"},
    {4, "overhang_4_4_speed"},
    {5, "bridge_speed"},
};

std::string GCode::_extrude(const ExtrusionPath &path, std::string description, double speed)
{
    std::string gcode;

    if (is_bridge(path.role()))
        description += " (bridge)";

    // go to first point of extrusion path
    //BBS: path.first_point is 2D point. But in lazy raise case, lift z is done in travel_to function.
    //Add m_need_change_layer_lift_z when change_layer in case of no lift if m_last_pos is equal to path.first_point() by chance
    if (!m_last_pos_defined || m_last_pos != path.first_point() || m_need_change_layer_lift_z) {
        gcode += this->travel_to(
            path.first_point(),
            path.role(),
            "move to first " + description + " point"
        );
        m_need_change_layer_lift_z = false;
    }

    // if needed, write the gcode_label_objects_end then gcode_label_objects_start
    // should be already done by travel_to, but just in case
    m_writer.add_object_change_labels(gcode);

    // compensate retraction
    gcode += this->unretract();
    m_config.apply(m_calib_config);

    // Orca: optimize for Klipper, set acceleration and jerk in one command
    unsigned int acceleration_i = 0;
    double jerk = 0;
    // adjust acceleration
    if (m_config.default_acceleration.value > 0) {
        double acceleration;
        if (this->on_first_layer() && m_config.initial_layer_acceleration.value > 0) {
            acceleration = m_config.initial_layer_acceleration.value;
#if 0
        } else if (this->object_layer_over_raft() && m_config.first_layer_acceleration_over_raft.value > 0) {
            acceleration = m_config.first_layer_acceleration_over_raft.value;
#endif
        } else if (m_config.get_abs_value("bridge_acceleration") > 0 && is_bridge(path.role())) {
            acceleration = m_config.get_abs_value("bridge_acceleration");
        } else if (m_config.get_abs_value("sparse_infill_acceleration") > 0 && (path.role() == erInternalInfill)) {
            acceleration = m_config.get_abs_value("sparse_infill_acceleration");
        } else if (m_config.get_abs_value("internal_solid_infill_acceleration") > 0 && (path.role() == erSolidInfill)) {
            acceleration = m_config.get_abs_value("internal_solid_infill_acceleration");
        } else if (m_config.outer_wall_acceleration.value > 0 && is_external_perimeter(path.role())) {
            acceleration = m_config.outer_wall_acceleration.value;
        } else if (m_config.inner_wall_acceleration.value > 0 && is_internal_perimeter(path.role())) {
            acceleration = m_config.inner_wall_acceleration.value;
        } else if (m_config.top_surface_acceleration.value > 0 && is_top_surface(path.role())) {
            acceleration = m_config.top_surface_acceleration.value;
        } else {
            acceleration = m_config.default_acceleration.value;
        }
        acceleration_i = (unsigned int)floor(acceleration + 0.5);
    }

    // adjust X Y jerk
    if (m_config.default_jerk.value > 0) {
        if (this->on_first_layer() && m_config.initial_layer_jerk.value > 0) {
            jerk = m_config.initial_layer_jerk.value;
        } else if (m_config.outer_wall_jerk.value > 0 && is_external_perimeter(path.role())) {
             jerk = m_config.outer_wall_jerk.value;
        } else if (m_config.inner_wall_jerk.value > 0 && is_internal_perimeter(path.role())) {
            jerk = m_config.inner_wall_jerk.value;
        } else if (m_config.top_surface_jerk.value > 0 && is_top_surface(path.role())) {
            jerk = m_config.top_surface_jerk.value;
        } else if (m_config.infill_jerk.value > 0 && is_infill(path.role())) {
            jerk = m_config.infill_jerk.value;
        }
        else {
            jerk = m_config.default_jerk.value;
        }
    }

    if (m_writer.get_gcode_flavor() == gcfKlipper) {
        gcode += m_writer.set_accel_and_jerk(acceleration_i, jerk);

    } else {
        gcode += m_writer.set_print_acceleration(acceleration_i);
        gcode += m_writer.set_jerk_xy(jerk);
    }

    // calculate extrusion length per distance unit
    auto _mm3_per_mm = path.mm3_per_mm * this->config().print_flow_ratio;
    if (path.role() == erTopSolidInfill)
        _mm3_per_mm *= m_config.top_solid_infill_flow_ratio;
    else if (path.role() == erBottomSurface)
        _mm3_per_mm *= m_config.bottom_solid_infill_flow_ratio;


    double e_per_mm = m_writer.extruder()->e_per_mm3() * _mm3_per_mm;

    double min_speed = double(m_config.slow_down_min_speed.get_at(m_writer.extruder()->id()));
    // set speed
    if (speed == -1) {
        int overhang_degree = path.get_overhang_degree();
        if (path.role() == erPerimeter) {
            speed = m_config.get_abs_value("inner_wall_speed");
            if (m_config.overhang_speed_classic.value && m_config.enable_overhang_speed.value && overhang_degree > 0 &&
                overhang_degree <= 5) {
                double new_speed = m_config.get_abs_value(overhang_speed_key_map[overhang_degree].c_str());
                speed = new_speed == 0.0 ? speed : new_speed;
            }
        } else if (path.role() == erExternalPerimeter) {
            speed = m_config.get_abs_value("outer_wall_speed");
            if (m_config.overhang_speed_classic.value && m_config.enable_overhang_speed.value &&
                overhang_degree > 0 && overhang_degree <= 5) {
                double new_speed = m_config.get_abs_value(overhang_speed_key_map[overhang_degree].c_str());
                speed = new_speed == 0.0 ? speed : new_speed;
            }
        } 
        else if(path.role() == erInternalBridgeInfill) {
            speed = m_config.get_abs_value("internal_bridge_speed");
        } else if (path.role() == erOverhangPerimeter || path.role() == erSupportTransition || path.role() == erBridgeInfill) {
            speed = m_config.get_abs_value("bridge_speed");
        } else if (path.role() == erInternalInfill) {
            speed = m_config.get_abs_value("sparse_infill_speed");
        } else if (path.role() == erSolidInfill) {
            speed = m_config.get_abs_value("internal_solid_infill_speed");
        } else if (path.role() == erTopSolidInfill) {
            speed = m_config.get_abs_value("top_surface_speed");
        } else if (path.role() == erIroning) {
            speed = m_config.get_abs_value("ironing_speed");
        } else if (path.role() == erBottomSurface) {
            speed = m_config.get_abs_value("initial_layer_infill_speed");
        } else if (path.role() == erGapFill) {
            speed = m_config.get_abs_value("gap_infill_speed");
        }
        else if (path.role() == erSupportMaterial ||
                 path.role() == erSupportMaterialInterface) {
            const double  support_speed = m_config.support_speed.value;
            const double  support_interface_speed = m_config.get_abs_value("support_interface_speed");
            speed = (path.role() == erSupportMaterial) ? support_speed : support_interface_speed;
        } else {
            throw Slic3r::InvalidArgument("Invalid speed");
        }
    }
    //BBS: if not set the speed, then use the filament_max_volumetric_speed directly
    if (speed == 0)
        speed = EXTRUDER_CONFIG(filament_max_volumetric_speed) / _mm3_per_mm;
    if (this->on_first_layer()) {
        //BBS: for solid infill of initial layer, speed can be higher as long as
        //wall lines have be attached
        if (path.role() != erBottomSurface)
            speed = m_config.get_abs_value("initial_layer_speed");
    }
    else if(m_config.slow_down_layers > 1){
        const auto _layer = layer_id() + 1;
        if (_layer > 0 && _layer < m_config.slow_down_layers) {
            const auto first_layer_speed =
                is_perimeter(path.role())
                    ? m_config.get_abs_value("initial_layer_speed")
                    : m_config.get_abs_value("initial_layer_infill_speed");
            if (first_layer_speed < speed) {
                speed = std::min(
                    speed,
                    Slic3r::lerp(first_layer_speed, speed,
                                 (double)_layer / m_config.slow_down_layers));
            }
        }
    }
    // Override skirt speed if set
    if (path.role() == erSkirt) {
        const double skirt_speed = m_config.get_abs_value("skirt_speed");
        if (skirt_speed > 0.0)
        speed = skirt_speed;
    }
    //BBS: remove this config
    //else if (this->object_layer_over_raft())
    //    speed = m_config.get_abs_value("first_layer_speed_over_raft", speed);
    //if (m_config.max_volumetric_speed.value > 0) {
    //    // cap speed with max_volumetric_speed anyway (even if user is not using autospeed)
    //    speed = std::min(
    //        speed,
    //        m_config.max_volumetric_speed.value / _mm3_per_mm
    //    );
    //}
    if (EXTRUDER_CONFIG(filament_max_volumetric_speed) > 0) {
        // cap speed with max_volumetric_speed anyway (even if user is not using autospeed)
        speed = std::min(
            speed,
            EXTRUDER_CONFIG(filament_max_volumetric_speed) / _mm3_per_mm
        );
    }

    
    bool variable_speed = false;
    std::vector<ProcessedPoint> new_points {};

    if (m_config.enable_overhang_speed && !m_config.overhang_speed_classic && !this->on_first_layer() &&
        (is_bridge(path.role()) || is_perimeter(path.role()))) {
               
        	double out_wall_ref_speed = m_config.get_abs_value("outer_wall_speed");
        	ConfigOptionPercents         overhang_overlap_levels({75, 50, 25, 13, 12.99, 0});

        	if (m_config.slowdown_for_curled_perimeters){
        	 	ConfigOptionFloatsOrPercents dynamic_overhang_speeds(
            		{(m_config.get_abs_value("overhang_1_4_speed") < 0.5) ?
                 		FloatOrPercent{100, true} :
                 		FloatOrPercent{m_config.get_abs_value("overhang_1_4_speed") * 100 / out_wall_ref_speed, true},
            	 	(m_config.get_abs_value("overhang_2_4_speed") < 0.5) ?
                 		FloatOrPercent{100, true} :
                 		FloatOrPercent{m_config.get_abs_value("overhang_2_4_speed") * 100 / out_wall_ref_speed, true},
             		(m_config.get_abs_value("overhang_3_4_speed") < 0.5) ?
                 		FloatOrPercent{100, true} :
                 		FloatOrPercent{m_config.get_abs_value("overhang_3_4_speed") * 100 / out_wall_ref_speed, true},
             		(m_config.get_abs_value("overhang_4_4_speed") < 0.5) ?
                 		FloatOrPercent{100, true} :
                 		FloatOrPercent{m_config.get_abs_value("overhang_4_4_speed") * 100 / out_wall_ref_speed, true},
                	(m_config.get_abs_value("overhang_4_4_speed") < 0.5) ?
                 		FloatOrPercent{100, true} :
                 		FloatOrPercent{m_config.get_abs_value("overhang_4_4_speed") * 100 / out_wall_ref_speed, true},
                	(m_config.get_abs_value("overhang_4_4_speed") < 0.5) ?
                		FloatOrPercent{100, true} :
                 		FloatOrPercent{m_config.get_abs_value("overhang_4_4_speed") * 100 / out_wall_ref_speed, true}});
            	if (out_wall_ref_speed == 0)
            		out_wall_ref_speed = EXTRUDER_CONFIG(filament_max_volumetric_speed) / _mm3_per_mm;

        		if (EXTRUDER_CONFIG(filament_max_volumetric_speed) > 0) {
            		out_wall_ref_speed = std::min(out_wall_ref_speed, EXTRUDER_CONFIG(filament_max_volumetric_speed) / path.mm3_per_mm);
        		}

        		new_points = m_extrusion_quality_estimator.estimate_extrusion_quality(path, overhang_overlap_levels, dynamic_overhang_speeds,
                                                                              out_wall_ref_speed, speed, m_config.slowdown_for_curled_perimeters);
        	}else{
            	ConfigOptionFloatsOrPercents dynamic_overhang_speeds(
            	{(m_config.get_abs_value("overhang_1_4_speed") < 0.5) ?
                 	FloatOrPercent{100, true} :
                 	FloatOrPercent{m_config.get_abs_value("overhang_1_4_speed") * 100 / out_wall_ref_speed, true},
             	(m_config.get_abs_value("overhang_2_4_speed") < 0.5) ?
                 	FloatOrPercent{100, true} :
                 	FloatOrPercent{m_config.get_abs_value("overhang_2_4_speed") * 100 / out_wall_ref_speed, true},
             	(m_config.get_abs_value("overhang_3_4_speed") < 0.5) ?
                 	FloatOrPercent{100, true} :
                 	FloatOrPercent{m_config.get_abs_value("overhang_3_4_speed") * 100 / out_wall_ref_speed, true},
             	(m_config.get_abs_value("overhang_4_4_speed") < 0.5) ?
                 	FloatOrPercent{100, true} :
                 	FloatOrPercent{m_config.get_abs_value("overhang_4_4_speed") * 100 / out_wall_ref_speed, true},
             	FloatOrPercent{m_config.get_abs_value("bridge_speed") * 100 / out_wall_ref_speed, true},
             	FloatOrPercent{m_config.get_abs_value("bridge_speed") * 100 / out_wall_ref_speed, true}});
             
        		if (out_wall_ref_speed == 0)
            		out_wall_ref_speed = EXTRUDER_CONFIG(filament_max_volumetric_speed) / _mm3_per_mm;

        		if (EXTRUDER_CONFIG(filament_max_volumetric_speed) > 0) {
            		out_wall_ref_speed = std::min(out_wall_ref_speed, EXTRUDER_CONFIG(filament_max_volumetric_speed) / path.mm3_per_mm);
        		}

        		new_points = m_extrusion_quality_estimator.estimate_extrusion_quality(path, overhang_overlap_levels, dynamic_overhang_speeds,
                                                                              out_wall_ref_speed, speed, m_config.slowdown_for_curled_perimeters);
        	}
        	variable_speed = std::any_of(new_points.begin(), new_points.end(), [speed](const ProcessedPoint &p) { return p.speed != speed; });

    }

    double F = speed * 60;  // convert mm/sec to mm/min

    //Orca: process custom gcode for extrusion role change
    if (path.role() != m_last_extrusion_role && !m_config.change_extrusion_role_gcode.value.empty()) {
            DynamicConfig config;
            config.set_key_value("extrusion_role", new ConfigOptionString(extrusion_role_to_string_for_parser(path.role())));
            config.set_key_value("last_extrusion_role", new ConfigOptionString(extrusion_role_to_string_for_parser(m_last_extrusion_role)));
            config.set_key_value("layer_num", new ConfigOptionInt(m_layer_index + 1));
            config.set_key_value("layer_z", new ConfigOptionFloat(m_layer == nullptr ? m_last_height : m_layer->print_z));
            gcode += this->placeholder_parser_process("change_extrusion_role_gcode",
                                                      m_config.change_extrusion_role_gcode.value, m_writer.extruder()->id(), &config)
                     + "\n";
    }

    // extrude arc or line
    if (m_enable_extrusion_role_markers) {
        if (path.role() != m_last_extrusion_role) {
            char buf[32];
            sprintf(buf, ";_EXTRUSION_ROLE:%d\n", int(path.role()));
            gcode += buf;
      }
    }

    m_last_extrusion_role = path.role();

    // adds processor tags and updates processor tracking data
    // PrusaMultiMaterial::Writer may generate GCodeProcessor::Height_Tag lines without updating m_last_height
    // so, if the last role was erWipeTower we force export of GCodeProcessor::Height_Tag lines
    bool last_was_wipe_tower = (m_last_processor_extrusion_role == erWipeTower);
    char buf[64];
    assert(is_decimal_separator_point());

    if (path.role() != m_last_processor_extrusion_role) {
        m_last_processor_extrusion_role = path.role();
        sprintf(buf, ";%s%s\n", GCodeProcessor::reserved_tag(GCodeProcessor::ETags::Role).c_str(), ExtrusionEntity::role_to_string(m_last_processor_extrusion_role).c_str());
        gcode += buf;
    }

    if (last_was_wipe_tower || m_last_width != path.width) {
        m_last_width = path.width;
        sprintf(buf, ";%s%g\n", GCodeProcessor::reserved_tag(GCodeProcessor::ETags::Width).c_str(), m_last_width);
        gcode += buf;
    }

#if ENABLE_GCODE_VIEWER_DATA_CHECKING
    if (last_was_wipe_tower || (m_last_mm3_per_mm != path.mm3_per_mm)) {
        m_last_mm3_per_mm = path.mm3_per_mm;
        sprintf(buf, ";%s%f\n", GCodeProcessor::Mm3_Per_Mm_Tag.c_str(), m_last_mm3_per_mm);
        gcode += buf;
    }
#endif // ENABLE_GCODE_VIEWER_DATA_CHECKING

    if (last_was_wipe_tower || std::abs(m_last_height - path.height) > EPSILON) {
        m_last_height = path.height;
        sprintf(buf, ";%s%g\n", GCodeProcessor::reserved_tag(GCodeProcessor::ETags::Height).c_str(), m_last_height);
        gcode += buf;
    }

    auto overhang_fan_threshold = EXTRUDER_CONFIG(overhang_fan_threshold);
    auto enable_overhang_bridge_fan = EXTRUDER_CONFIG(enable_overhang_bridge_fan);
    
    auto supp_interface_fan_speed = EXTRUDER_CONFIG(support_material_interface_fan_speed);


    //    { "0%", Overhang_threshold_none },
    //    { "10%", Overhang_threshold_1_4 },
    //    { "25%", Overhang_threshold_2_4 },
    //    { "50%", Overhang_threshold_3_4 },
    //    { "75%", Overhang_threshold_4_4 },
    //    { "95%", Overhang_threshold_bridge }
    auto check_overhang_fan = [&overhang_fan_threshold](float overlap, ExtrusionRole role) {
      if (is_bridge(role)) {
        return true;
      }
      switch (overhang_fan_threshold) {
      case (int)Overhang_threshold_1_4:
        return overlap <= 0.9f;
        break;
      case (int)Overhang_threshold_2_4:
        return overlap <= 0.75f;
        break;
      case (int)Overhang_threshold_3_4:
        return overlap <= 0.5f;
        break;
      case (int)Overhang_threshold_4_4:
        return overlap <= 0.25f;
        break;
      case (int)Overhang_threshold_bridge:
        return overlap <= 0.05f;
        break;
      case (int)Overhang_threshold_none:
        return is_external_perimeter(role);
        break;
      default:
        return false;
      }
    };

    std::string comment;
    if (m_enable_cooling_markers) {
        comment = ";_EXTRUDE_SET_SPEED";
        if (is_external_perimeter(path.role()))
            comment += ";_EXTERNAL_PERIMETER";
    }

    if (!variable_speed) {
        // F is mm per minute.
        gcode += m_writer.set_speed(F, "", comment);
        double path_length = 0.;
        {
            if (m_enable_cooling_markers) {
                if (enable_overhang_bridge_fan) {
                    // BBS: Overhang_threshold_none means Overhang_threshold_1_4 and forcing cooling for all external
                    // perimeter
                    int overhang_threshold = overhang_fan_threshold == Overhang_threshold_none ? Overhang_threshold_none
                    : overhang_fan_threshold - 1;
                    if ((overhang_fan_threshold == Overhang_threshold_none && is_external_perimeter(path.role())) ||
                        (path.get_overhang_degree() > overhang_threshold || is_bridge(path.role()))) {
                        if (!m_is_overhang_fan_on) {
                            gcode += ";_OVERHANG_FAN_START\n";
                            m_is_overhang_fan_on = true;
                        }
                    } else {
                        if (m_is_overhang_fan_on) {
                            m_is_overhang_fan_on = false;
                            gcode += ";_OVERHANG_FAN_END\n";
                        }
                    }
                }
                if (supp_interface_fan_speed >= 0 && path.role() == erSupportMaterialInterface) {
                    if (!m_is_supp_interface_fan_on) {
                        gcode += ";_SUPP_INTERFACE_FAN_START\n";
                        m_is_supp_interface_fan_on = true;
                    }
                } else {
                    if (m_is_supp_interface_fan_on) {
                        gcode += ";_SUPP_INTERFACE_FAN_END\n";
                        m_is_supp_interface_fan_on = false;
                    }
                }
            }
            // BBS: use G1 if not enable arc fitting or has no arc fitting result or in spiral_mode mode
            // Attention: G2 and G3 is not supported in spiral_mode mode
            if (!m_config.enable_arc_fitting || path.polyline.fitting_result.empty() || m_config.spiral_mode) {
                for (const Line& line : path.polyline.lines()) {
                    const double line_length = line.length() * SCALING_FACTOR;
                    path_length += line_length;
                    gcode += m_writer.extrude_to_xy(
                        this->point_to_gcode(line.b),
                        e_per_mm * line_length,
                        GCodeWriter::full_gcode_comment ? description : "", path.is_force_no_extrusion());
                }
            } else {
                // BBS: start to generate gcode from arc fitting data which includes line and arc
                const std::vector<PathFittingData>& fitting_result = path.polyline.fitting_result;
                for (size_t fitting_index = 0; fitting_index < fitting_result.size(); fitting_index++) {
                    switch (fitting_result[fitting_index].path_type) {
                    case EMovePathType::Linear_move: {
                        size_t start_index = fitting_result[fitting_index].start_point_index;
                        size_t end_index = fitting_result[fitting_index].end_point_index;
                        for (size_t point_index = start_index + 1; point_index < end_index + 1; point_index++) {
                            const Line line = Line(path.polyline.points[point_index - 1], path.polyline.points[point_index]);
                            const double line_length = line.length() * SCALING_FACTOR;
                            path_length += line_length;
                            gcode += m_writer.extrude_to_xy(
                                this->point_to_gcode(line.b),
                                e_per_mm * line_length,
                                GCodeWriter::full_gcode_comment ? description : "", path.is_force_no_extrusion());
                        }
                        break;
                    }
                    case EMovePathType::Arc_move_cw:
                    case EMovePathType::Arc_move_ccw: {
                        const ArcSegment& arc = fitting_result[fitting_index].arc_data;
                        const double arc_length = fitting_result[fitting_index].arc_data.length * SCALING_FACTOR;
                        const Vec2d center_offset = this->point_to_gcode(arc.center) - this->point_to_gcode(arc.start_point);
                        path_length += arc_length;
                        gcode += m_writer.extrude_arc_to_xy(
                            this->point_to_gcode(arc.end_point),
                            center_offset,
                            e_per_mm * arc_length,
                            arc.direction == ArcDirection::Arc_Dir_CCW,
                            GCodeWriter::full_gcode_comment ? description : "", path.is_force_no_extrusion());
                        break;
                    }
                    default:
                        // BBS: should never happen that a empty path_type has been stored
                        assert(0);
                        break;
                    }
                }
            }
        }
    } else {
        double last_set_speed = std::max((float)EXTRUDER_CONFIG(slow_down_min_speed), new_points[0].speed) * 60.0;

        gcode += m_writer.set_speed(last_set_speed, "", comment);
        Vec2d prev = this->point_to_gcode_quantized(new_points[0].p);
        bool pre_fan_enabled = false;
        bool cur_fan_enabled = false;
        if( m_enable_cooling_markers && enable_overhang_bridge_fan)
            pre_fan_enabled = check_overhang_fan(new_points[0].overlap, path.role());

        for (size_t i = 1; i < new_points.size(); i++) {
            const ProcessedPoint &processed_point = new_points[i];
            const ProcessedPoint &pre_processed_point = new_points[i-1];
            Vec2d p = this->point_to_gcode_quantized(processed_point.p);
            if (m_enable_cooling_markers) {
                if (enable_overhang_bridge_fan) {
                    cur_fan_enabled = check_overhang_fan(processed_point.overlap, path.role());
                    if (pre_fan_enabled && cur_fan_enabled) {
                        if (!m_is_overhang_fan_on) {
                            gcode += ";_OVERHANG_FAN_START\n";
                            m_is_overhang_fan_on = true;
                        }
                    } else {
                        if (m_is_overhang_fan_on) {
                            m_is_overhang_fan_on = false;
                            gcode += ";_OVERHANG_FAN_END\n";
                        }
                    }
                    pre_fan_enabled = cur_fan_enabled;
                }
                if (supp_interface_fan_speed >= 0 && path.role() == erSupportMaterialInterface) {
                    if (!m_is_supp_interface_fan_on) {
                        gcode += ";_SUPP_INTERFACE_FAN_START\n";
                        m_is_supp_interface_fan_on = true;
                    }
                } else {
                    if (m_is_supp_interface_fan_on) {
                        gcode += ";_SUPP_INTERFACE_FAN_END\n";
                        m_is_supp_interface_fan_on = false;
                    }
                }
            }

            const double line_length = (p - prev).norm();
            double new_speed = std::max((float)EXTRUDER_CONFIG(slow_down_min_speed), pre_processed_point.speed) * 60.0;
            if (last_set_speed != new_speed) {
                gcode += m_writer.set_speed(new_speed, "", comment);
                last_set_speed = new_speed;
            }
            gcode +=
                m_writer.extrude_to_xy(p, e_per_mm * line_length, GCodeWriter::full_gcode_comment ? description : "");

            prev = p;

        }
    }
    if (m_enable_cooling_markers) {
            gcode += ";_EXTRUDE_END\n";
    }

    if (path.role() != ExtrusionRole::erGapFill) {
      m_last_notgapfill_extrusion_role = path.role();
    }

    this->set_last_pos(path.last_point());
    return gcode;
}

//Orca: get string name of extrusion role. used for change_extruder_role_gcode
std::string GCode::extrusion_role_to_string_for_parser(const ExtrusionRole & role)
{
    switch (role) {
        case erPerimeter: return "Perimeter";
        case erExternalPerimeter: return "ExternalPerimeter";
        case erOverhangPerimeter: return "OverhangPerimeter";
        case erInternalInfill: return "InternalInfill";
        case erSolidInfill: return "SolidInfill";
        case erTopSolidInfill: return "TopSolidInfill";
        case erBottomSurface: return "BottomSurface";
        case erBridgeInfill:
        case erInternalBridgeInfill: return "BridgeInfill";
        case erGapFill: return "GapFill";
        case erIroning: return "Ironing";
        case erSkirt: return "Skirt";
        case erBrim: return "Brim";
        case erSupportMaterial: return "SupportMaterial";
        case erSupportMaterialInterface: return "SupportMaterialInterface";
        case erSupportTransition: return "SupportTransition";
        case erWipeTower: return "WipeTower";
        case erCustom:
        case erMixed:
        case erCount:
        case erNone:
        default: return "Mixed";
    }
}

std::string encodeBase64(uint64_t value)
{
    //Always use big endian mode
    uint8_t src[8];
    for (size_t i = 0; i < 8; i++)
        src[i] = (value >> (8 * i)) & 0xff;

    std::string dest;
    dest.resize(boost::beast::detail::base64::encoded_size(sizeof(src)));
    dest.resize(boost::beast::detail::base64::encode(&dest[0], src, sizeof(src)));
    return dest;
}

std::string GCode::_encode_label_ids_to_base64(std::vector<size_t> ids)
{
    assert(m_label_objects_ids.size() < 64);

    uint64_t bitset = 0;
    for (size_t id : ids) {
        auto index = std::lower_bound(m_label_objects_ids.begin(), m_label_objects_ids.end(), id);
        if (index != m_label_objects_ids.end() && *index == id)
            bitset |= (1ull << (index - m_label_objects_ids.begin()));
        else
            throw Slic3r::LogicError("Unknown label object id!");
    }
    if (bitset == 0)
        throw Slic3r::LogicError("Label object id error!");

    return encodeBase64(bitset);
}

// This method accepts &point in print coordinates.
std::string GCode::travel_to(const Point &point, ExtrusionRole role, std::string comment)
{
    /*  Define the travel move as a line between current position and the taget point.
        This is expressed in print coordinates, so it will need to be translated by
        this->origin in order to get G-code coordinates.  */
    Polyline travel { this->last_pos(), point };

    // check whether a straight travel move would need retraction
    LiftType lift_type = LiftType::SpiralLift;
    bool needs_retraction = this->needs_retraction(travel, role, lift_type);
    // check whether wipe could be disabled without causing visible stringing
    bool could_be_wipe_disabled       = false;
    // Save state of use_external_mp_once for the case that will be needed to call twice m_avoid_crossing_perimeters.travel_to.
    const bool used_external_mp_once  = m_avoid_crossing_perimeters.used_external_mp_once();
    std::string gcode;

    // Orca: we don't need to optimize the Klipper as only set once
    double jerk_to_set = 0.0;
    unsigned int acceleration_to_set = 0;
    if (this->on_first_layer()) {
        if (m_config.default_acceleration.value > 0 && m_config.initial_layer_acceleration.value > 0) {
            acceleration_to_set = (unsigned int) floor(m_config.initial_layer_acceleration.value + 0.5);
        }
        if (m_config.default_jerk.value > 0 && m_config.initial_layer_jerk.value > 0) {
            jerk_to_set = m_config.initial_layer_jerk.value;
        }
    } else {
        if (m_config.default_acceleration.value > 0 && m_config.travel_acceleration.value > 0) {
            acceleration_to_set = (unsigned int) floor(m_config.travel_acceleration.value + 0.5);
        }
        if (m_config.default_jerk.value > 0 && m_config.travel_jerk.value > 0) {
            jerk_to_set = m_config.travel_jerk.value;
        }
    }
    if (m_writer.get_gcode_flavor() == gcfKlipper) {
        gcode += m_writer.set_accel_and_jerk(acceleration_to_set, jerk_to_set);
    } else {
        gcode += m_writer.set_travel_acceleration(acceleration_to_set);
        gcode += m_writer.set_jerk_xy(jerk_to_set);
    }

    // if a retraction would be needed, try to use reduce_crossing_wall to plan a
    // multi-hop travel path inside the configuration space
    if (needs_retraction
        && m_config.reduce_crossing_wall
        && ! m_avoid_crossing_perimeters.disabled_once()
        //BBS: don't generate detour travel paths when current position is unclear
        && m_writer.is_current_position_clear()) {
        travel = m_avoid_crossing_perimeters.travel_to(*this, point, &could_be_wipe_disabled);
        // check again whether the new travel path still needs a retraction
        needs_retraction = this->needs_retraction(travel, role, lift_type);
        //if (needs_retraction && m_layer_index > 1) exit(0);
    }

    // Re-allow reduce_crossing_wall for the next travel moves
    m_avoid_crossing_perimeters.reset_once_modifiers();

    // generate G-code for the travel move
    if (needs_retraction) {
        if (m_config.reduce_crossing_wall && could_be_wipe_disabled)
            m_wipe.reset_path();

        Point last_post_before_retract = this->last_pos();
        gcode += this->retract(false, false, lift_type);
        // When "Wipe while retracting" is enabled, then extruder moves to another position, and travel from this position can cross perimeters.
        // Because of it, it is necessary to call avoid crossing perimeters again with new starting point after calling retraction()
        // FIXME Lukas H.: Try to predict if this second calling of avoid crossing perimeters will be needed or not. It could save computations.
        if (last_post_before_retract != this->last_pos() && m_config.reduce_crossing_wall) {
            // If in the previous call of m_avoid_crossing_perimeters.travel_to was use_external_mp_once set to true restore this value for next call.
            if (used_external_mp_once)
                m_avoid_crossing_perimeters.use_external_mp_once();
            travel = m_avoid_crossing_perimeters.travel_to(*this, point);
            // If state of use_external_mp_once was changed reset it to right value.
            if (used_external_mp_once)
                m_avoid_crossing_perimeters.reset_once_modifiers();
        }
    } else
        // Reset the wipe path when traveling, so one would not wipe along an old path.
        m_wipe.reset_path();

    // if needed, write the gcode_label_objects_end then gcode_label_objects_start
    m_writer.add_object_change_labels(gcode);

    // use G1 because we rely on paths being straight (G0 may make round paths)
    if (travel.size() >= 2) {
        for (size_t i = 1; i < travel.size(); ++ i) {
            // BBS. Process lazy layer change, but don't do lazy layer change when enable spiral vase
            Vec3d curr_pos = m_writer.get_position();
            if (i == 1 && !m_spiral_vase) {
                Vec2d dest2d = this->point_to_gcode(travel.points[i]);
                Vec3d dest3d(dest2d(0), dest2d(1), m_nominal_z);
                gcode += m_writer.travel_to_xyz(dest3d, comment+" travel_to_xyz");
            } else {
                gcode += m_writer.travel_to_xy(this->point_to_gcode(travel.points[i]), comment+" travel_to_xy");
            }
        }
        this->set_last_pos(travel.points.back());
    }
    return gcode;
}

//BBS
LiftType GCode::to_lift_type(ZHopType z_hop_types) {
    switch (z_hop_types)
    {
    case ZHopType::zhtNormal:
        return LiftType::NormalLift;
    case ZHopType::zhtSlope:
        return LiftType::LazyLift;
    case ZHopType::zhtSpiral:
        return LiftType::SpiralLift;
    default:
        // if no corresponding lift type, use normal lift
        return LiftType::NormalLift;
    }
};

bool GCode::needs_retraction(const Polyline &travel, ExtrusionRole role, LiftType& lift_type)
{
    if (travel.length() < scale_(EXTRUDER_CONFIG(retraction_minimum_travel))) {
        // skip retraction if the move is shorter than the configured threshold
        return false;
    }

    //BBS: input travel polyline must be in current plate coordinate system
    auto is_through_overhang = [this](const Polyline& travel) {
        BoundingBox travel_bbox = get_extents(travel);
        travel_bbox.inflated(1);
        travel_bbox.defined = true;

        // do not scale for z
        const float protect_z = 0.4;
        std::pair<float, float> z_range;
        z_range.second = m_layer ? m_layer->print_z : 0.f;
        z_range.first = std::max(0.f, z_range.second - protect_z);
        std::vector<LayerPtrs> layers_of_objects;
        std::vector<BoundingBox> boundingBox_for_objects;
        std::vector<Points> objects_instances_shift;
        std::vector<size_t> idx_of_object_sorted = m_curr_print->layers_sorted_for_object(z_range.first, z_range.second, layers_of_objects, boundingBox_for_objects, objects_instances_shift);

        std::vector<bool> is_layers_of_objects_sorted(layers_of_objects.size(), false);

        for (size_t idx : idx_of_object_sorted) {
            for (const Point & instance_shift : objects_instances_shift[idx]) {
                BoundingBox instance_bbox = boundingBox_for_objects[idx];
                if (!instance_bbox.defined)  //BBS: Don't need to check when bounding box of overhang area is empty(undefined)
                    continue;

                instance_bbox.offset(scale_(EPSILON));
                instance_bbox.translate(instance_shift.x(), instance_shift.y());
                if (!instance_bbox.overlap(travel_bbox))
                    continue;

                Polygons temp;
                temp.emplace_back(std::move(instance_bbox.polygon()));
                if (intersection_pl(travel, temp).empty())
                    continue;

                if (!is_layers_of_objects_sorted[idx]) {
                    std::sort(layers_of_objects[idx].begin(), layers_of_objects[idx].end(), [](auto left, auto right) { return left->loverhangs_bbox.area() > right->loverhangs_bbox.area();});
                    is_layers_of_objects_sorted[idx] = true;
                }

                for (const auto& layer : layers_of_objects[idx]) {
                    for (ExPolygon overhang : layer->loverhangs) {
                        overhang.translate(instance_shift);
                        BoundingBox bbox1 = get_extents(overhang);

                        if (!bbox1.overlap(travel_bbox))
                            continue;

                        if (intersection_pl(travel, overhang).empty())
                            continue;

                        return true;
                    }
                }
            }
        }
        return false;
    };

    float max_z_hop = 0.f;
    for (int i = 0; i < m_config.z_hop.size(); i++)
        max_z_hop = std::max(max_z_hop, (float)m_config.z_hop.get_at(i));
<<<<<<< HEAD
    float travel_len_thresh = max_z_hop / tan(GCodeWriter::slope_threshold);
=======
    float travel_len_thresh = scale_(max_z_hop / tan(GCodeWriter::slope_threshold));
>>>>>>> 1e8748a7
    float accum_len = 0.f;
    Polyline clipped_travel;

    clipped_travel.append(Polyline(travel.points[0], travel.points[1]));
    if (clipped_travel.length() > travel_len_thresh)
        clipped_travel.points.back() = clipped_travel.points.front()+(clipped_travel.points.back() - clipped_travel.points.front()) * (travel_len_thresh / clipped_travel.length());
    //BBS: translate to current plate coordinate system
    clipped_travel.translate(Point::new_scale(double(m_origin.x() - m_writer.get_xy_offset().x()), double(m_origin.y() - m_writer.get_xy_offset().y())));

    //BBS: force to retract when leave from external perimeter for a long travel
    //Better way is judging whether the travel move direction is same with last extrusion move.
    if (is_perimeter(m_last_processor_extrusion_role) && m_last_processor_extrusion_role != erPerimeter) {
        if (ZHopType(EXTRUDER_CONFIG(z_hop_types)) == ZHopType::zhtAuto) {
            lift_type = is_through_overhang(clipped_travel) ? LiftType::SpiralLift : LiftType::LazyLift;
        }
        else {
            lift_type = to_lift_type(ZHopType(EXTRUDER_CONFIG(z_hop_types)));
        }
        return true;
    }

    if (role == erSupportMaterial || role == erSupportTransition) {
        const SupportLayer* support_layer = dynamic_cast<const SupportLayer*>(m_layer);
        //FIXME support_layer->support_islands.contains should use some search structure!
        if (support_layer != NULL)
            // skip retraction if this is a travel move inside a support material island
            //FIXME not retracting over a long path may cause oozing, which in turn may result in missing material
            // at the end of the extrusion path!
            for (const ExPolygon& support_island : support_layer->support_islands)
                if (support_island.contains(travel))
                    return false;
        //reduce the retractions in lightning infills for tree support
        if (support_layer != NULL && support_layer->support_type==stInnerTree)
            for (auto &area : support_layer->base_areas)
                if (area.contains(travel))
                    return false;
    }
    //BBS: need retract when long moving to print perimeter to avoid dropping of material
    if (!is_perimeter(role) && m_config.reduce_infill_retraction && m_layer != nullptr &&
        m_config.sparse_infill_density.value > 0 && m_retract_when_crossing_perimeters.travel_inside_internal_regions(*m_layer, travel))
        // Skip retraction if travel is contained in an internal slice *and*
        // internal infill is enabled (so that stringing is entirely not visible).
        //FIXME any_internal_region_slice_contains() is potentionally very slow, it shall test for the bounding boxes first.
        return false;

    // retract if reduce_infill_retraction is disabled or doesn't apply when role is perimeter
    if (ZHopType(EXTRUDER_CONFIG(z_hop_types)) == ZHopType::zhtAuto) {
        lift_type = is_through_overhang(clipped_travel) ? LiftType::SpiralLift : LiftType::LazyLift;
    }
    else {
        lift_type = to_lift_type(ZHopType(EXTRUDER_CONFIG(z_hop_types)));
    }
    return true;
}

std::string GCode::retract(bool toolchange, bool is_last_retraction, LiftType lift_type)
{
    std::string gcode;

    if (m_writer.extruder() == nullptr)
        return gcode;

    // wipe (if it's enabled for this extruder and we have a stored wipe path and no-zero wipe distance)
    if (EXTRUDER_CONFIG(wipe) && m_wipe.has_path() && scale_(EXTRUDER_CONFIG(wipe_distance)) > SCALED_EPSILON) {
        gcode += toolchange ? m_writer.retract_for_toolchange(true) : m_writer.retract(true);
        gcode += m_wipe.wipe(*this, toolchange, is_last_retraction);
    }

    /*  The parent class will decide whether we need to perform an actual retraction
        (the extruder might be already retracted fully or partially). We call these
        methods even if we performed wipe, since this will ensure the entire retraction
        length is honored in case wipe path was too short.  */
    gcode += toolchange ? m_writer.retract_for_toolchange() : m_writer.retract();

    gcode += m_writer.reset_e();
    // Orca: check if should + can lift (roughly from SuperSlicer)
    RetractLiftEnforceType retract_lift_type = RetractLiftEnforceType(EXTRUDER_CONFIG(retract_lift_enforce));

    bool needs_lift = toolchange
        || m_writer.extruder()->retraction_length() > 0
        || m_config.use_firmware_retraction;

    bool last_fill_extrusion_role_top_infill = (this->m_last_notgapfill_extrusion_role == ExtrusionRole::erTopSolidInfill || this->m_last_notgapfill_extrusion_role == ExtrusionRole::erIroning);

    // assume we can lift on retraction; conditions left explicit 
    bool can_lift = true;

    if (retract_lift_type == RetractLiftEnforceType::rletAllSurfaces) {
        can_lift = true;
    }
    else if (this->m_layer_index == 0 && (retract_lift_type == RetractLiftEnforceType::rletBottomOnly || retract_lift_type == RetractLiftEnforceType::rletTopAndBottom)) {
        can_lift = true;
    }
    else if (retract_lift_type == RetractLiftEnforceType::rletTopOnly || retract_lift_type == RetractLiftEnforceType::rletTopAndBottom) {
        can_lift = last_fill_extrusion_role_top_infill;
    }
    else {
        can_lift = false;
    }

    if (needs_lift && can_lift) {
        size_t extruder_id = m_writer.extruder()->id();
        gcode += m_writer.lift(!m_spiral_vase ? lift_type : LiftType::NormalLift);
    }

    return gcode;
}

std::string GCode::set_extruder(unsigned int extruder_id, double print_z, bool by_object)
{
    if (!m_writer.need_toolchange(extruder_id))
        return "";

    // if we are running a single-extruder setup, just set the extruder and return nothing
    if (!m_writer.multiple_extruders) {
        this->placeholder_parser().set("current_extruder", extruder_id);

        std::string gcode;
        // Append the filament start G-code.
        const std::string &filament_start_gcode = m_config.filament_start_gcode.get_at(extruder_id);
        if (! filament_start_gcode.empty()) {
            // Process the filament_start_gcode for the filament.
            gcode += this->placeholder_parser_process("filament_start_gcode", filament_start_gcode, extruder_id);
            check_add_eol(gcode);
        }
        if (m_config.enable_pressure_advance.get_at(extruder_id)) {
            gcode += m_writer.set_pressure_advance(m_config.pressure_advance.get_at(extruder_id));
        }

        gcode += m_writer.toolchange(extruder_id);
        return gcode;
    }

    // BBS. Should be placed before retract.
    m_toolchange_count++;

    // prepend retraction on the current extruder
    std::string gcode = this->retract(true, false);

    // Always reset the extrusion path, even if the tool change retract is set to zero.
    m_wipe.reset_path();

    // BBS: insert skip object label before change filament while by object
    if (by_object)
        m_writer.add_object_change_labels(gcode);

    if (m_writer.extruder() != nullptr) {
        // Process the custom filament_end_gcode. set_extruder() is only called if there is no wipe tower
        // so it should not be injected twice.
        unsigned int        old_extruder_id     = m_writer.extruder()->id();
        const std::string  &filament_end_gcode  = m_config.filament_end_gcode.get_at(old_extruder_id);
        if (! filament_end_gcode.empty()) {
            gcode += placeholder_parser_process("filament_end_gcode", filament_end_gcode, old_extruder_id);
            check_add_eol(gcode);
        }
    }


    // If ooze prevention is enabled, park current extruder in the nearest
    // standby point and set it to the standby temperature.
    if (m_ooze_prevention.enable && m_writer.extruder() != nullptr)
        gcode += m_ooze_prevention.pre_toolchange(*this);

    // BBS
    float new_retract_length = m_config.retraction_length.get_at(extruder_id);
    float new_retract_length_toolchange = m_config.retract_length_toolchange.get_at(extruder_id);
    int new_filament_temp = this->on_first_layer() ? m_config.nozzle_temperature_initial_layer.get_at(extruder_id): m_config.nozzle_temperature.get_at(extruder_id);
    // BBS: if print_z == 0 use first layer temperature
    if (abs(print_z) < EPSILON)
        new_filament_temp = m_config.nozzle_temperature_initial_layer.get_at(extruder_id);

    Vec3d nozzle_pos = m_writer.get_position();
    float old_retract_length, old_retract_length_toolchange, wipe_volume;
    int old_filament_temp, old_filament_e_feedrate;

    float filament_area = float((M_PI / 4.f) * pow(m_config.filament_diameter.get_at(extruder_id), 2));
    //BBS: add handling for filament change in start gcode
    int previous_extruder_id = -1;
    if (m_writer.extruder() != nullptr || m_start_gcode_filament != -1) {
        std::vector<float> flush_matrix(cast<float>(m_config.flush_volumes_matrix.values));
        const unsigned int number_of_extruders = (unsigned int)(sqrt(flush_matrix.size()) + EPSILON);
        if (m_writer.extruder() != nullptr)
            assert(m_writer.extruder()->id() < number_of_extruders);
        else
            assert(m_start_gcode_filament < number_of_extruders);

        previous_extruder_id = m_writer.extruder() != nullptr ? m_writer.extruder()->id() : m_start_gcode_filament;
        old_retract_length = m_config.retraction_length.get_at(previous_extruder_id);
        old_retract_length_toolchange = m_config.retract_length_toolchange.get_at(previous_extruder_id);
        old_filament_temp = this->on_first_layer()? m_config.nozzle_temperature_initial_layer.get_at(previous_extruder_id) : m_config.nozzle_temperature.get_at(previous_extruder_id);
        if (m_config.purge_in_prime_tower) {
            wipe_volume = flush_matrix[previous_extruder_id * number_of_extruders + extruder_id];
            wipe_volume *= m_config.flush_multiplier;
        } else {
            wipe_volume = m_config.prime_volume;
        }
        old_filament_e_feedrate = (int)(60.0 * m_config.filament_max_volumetric_speed.get_at(previous_extruder_id) / filament_area);
        old_filament_e_feedrate = old_filament_e_feedrate == 0 ? 100 : old_filament_e_feedrate;
        //BBS: must clean m_start_gcode_filament
        m_start_gcode_filament = -1;
    } else {
        old_retract_length = 0.f;
        old_retract_length_toolchange = 0.f;
        old_filament_temp = 0;
        wipe_volume = 0.f;
        old_filament_e_feedrate = 200;
    }
    float wipe_length = wipe_volume / filament_area;
    int new_filament_e_feedrate = (int)(60.0 * m_config.filament_max_volumetric_speed.get_at(extruder_id) / filament_area);
    new_filament_e_feedrate = new_filament_e_feedrate == 0 ? 100 : new_filament_e_feedrate;

    DynamicConfig dyn_config;
    dyn_config.set_key_value("previous_extruder", new ConfigOptionInt(previous_extruder_id));
    dyn_config.set_key_value("next_extruder", new ConfigOptionInt((int)extruder_id));
    dyn_config.set_key_value("layer_num", new ConfigOptionInt(m_layer_index));
    dyn_config.set_key_value("layer_z", new ConfigOptionFloat(print_z));
    dyn_config.set_key_value("max_layer_z", new ConfigOptionFloat(m_max_layer_z));
    dyn_config.set_key_value("relative_e_axis", new ConfigOptionBool(m_config.use_relative_e_distances));
    dyn_config.set_key_value("toolchange_count", new ConfigOptionInt((int)m_toolchange_count));
    //BBS: fan speed is useless placeholer now, but we don't remove it to avoid
    //slicing error in old change_filament_gcode in old 3MF
    dyn_config.set_key_value("fan_speed", new ConfigOptionInt((int)0));
    dyn_config.set_key_value("old_retract_length", new ConfigOptionFloat(old_retract_length));
    dyn_config.set_key_value("new_retract_length", new ConfigOptionFloat(new_retract_length));
    dyn_config.set_key_value("old_retract_length_toolchange", new ConfigOptionFloat(old_retract_length_toolchange));
    dyn_config.set_key_value("new_retract_length_toolchange", new ConfigOptionFloat(new_retract_length_toolchange));
    dyn_config.set_key_value("old_filament_temp", new ConfigOptionInt(old_filament_temp));
    dyn_config.set_key_value("new_filament_temp", new ConfigOptionInt(new_filament_temp));
    dyn_config.set_key_value("x_after_toolchange", new ConfigOptionFloat(nozzle_pos(0)));
    dyn_config.set_key_value("y_after_toolchange", new ConfigOptionFloat(nozzle_pos(1)));
    dyn_config.set_key_value("z_after_toolchange", new ConfigOptionFloat(nozzle_pos(2)));
    dyn_config.set_key_value("first_flush_volume", new ConfigOptionFloat(wipe_length / 2.f));
    dyn_config.set_key_value("second_flush_volume", new ConfigOptionFloat(wipe_length / 2.f));
    dyn_config.set_key_value("old_filament_e_feedrate", new ConfigOptionInt(old_filament_e_feedrate));
    dyn_config.set_key_value("new_filament_e_feedrate", new ConfigOptionInt(new_filament_e_feedrate));
    dyn_config.set_key_value("travel_point_1_x", new ConfigOptionFloat(float(travel_point_1.x())));
    dyn_config.set_key_value("travel_point_1_y", new ConfigOptionFloat(float(travel_point_1.y())));
    dyn_config.set_key_value("travel_point_2_x", new ConfigOptionFloat(float(travel_point_2.x())));
    dyn_config.set_key_value("travel_point_2_y", new ConfigOptionFloat(float(travel_point_2.y())));
    dyn_config.set_key_value("travel_point_3_x", new ConfigOptionFloat(float(travel_point_3.x())));
    dyn_config.set_key_value("travel_point_3_y", new ConfigOptionFloat(float(travel_point_3.y())));

    int flush_count = std::min(g_max_flush_count, (int)std::round(wipe_volume / g_purge_volume_one_time));
    float flush_unit = wipe_length / flush_count;
    int flush_idx = 0;
    for (; flush_idx < flush_count; flush_idx++) {
        char key_value[64] = { 0 };
        snprintf(key_value, sizeof(key_value), "flush_length_%d", flush_idx + 1);
        dyn_config.set_key_value(key_value, new ConfigOptionFloat(flush_unit));
    }

    for (; flush_idx < g_max_flush_count; flush_idx++) {
        char key_value[64] = { 0 };
        snprintf(key_value, sizeof(key_value), "flush_length_%d", flush_idx + 1);
        dyn_config.set_key_value(key_value, new ConfigOptionFloat(0.f));
    }

    // Process the custom change_filament_gcode.
    const std::string& change_filament_gcode = m_config.change_filament_gcode.value;
    std::string toolchange_gcode_parsed;
    //Orca: Ignore change_filament_gcode if is the first call for a tool change and manual_filament_change is enabled
    if (!change_filament_gcode.empty() && !(m_config.manual_filament_change.value && m_toolchange_count == 1)) {
        toolchange_gcode_parsed = placeholder_parser_process("change_filament_gcode", change_filament_gcode, extruder_id, &dyn_config);
        check_add_eol(toolchange_gcode_parsed);
        gcode += toolchange_gcode_parsed;

        //BBS
        {
            //BBS: gcode writer doesn't know where the extruder is and whether fan speed is changed after inserting tool change gcode
            //Set this flag so that normal lift will be used the first time after tool change.
            gcode += ";_FORCE_RESUME_FAN_SPEED\n";
            m_writer.set_current_position_clear(false);
            //BBS: check whether custom gcode changes the z position. Update if changed
            double temp_z_after_tool_change;
            if (GCodeProcessor::get_last_z_from_gcode(toolchange_gcode_parsed, temp_z_after_tool_change)) {
                Vec3d pos = m_writer.get_position();
                pos(2) = temp_z_after_tool_change;
                m_writer.set_position(pos);
            }
        }
    }

    // BBS. Reset old extruder E-value.
    // Keep retract length because Custom GCode will guarantee retract length be the same as toolchange
    if (m_config.single_extruder_multi_material) {
        m_writer.reset_e();
    }

    // We inform the writer about what is happening, but we may not use the resulting gcode.
    std::string toolchange_command = m_writer.toolchange(extruder_id);
    if (! custom_gcode_changes_tool(toolchange_gcode_parsed, m_writer.toolchange_prefix(), extruder_id))
        gcode += toolchange_command;
    else {
        // user provided his own toolchange gcode, no need to do anything
    }

    // Set the temperature if the wipe tower didn't (not needed for non-single extruder MM)
    if (m_config.single_extruder_multi_material && !m_config.enable_prime_tower) {
        int temp = (m_layer_index <= 0 ? m_config.nozzle_temperature_initial_layer.get_at(extruder_id) :
                                         m_config.nozzle_temperature.get_at(extruder_id));

        gcode += m_writer.set_temperature(temp, false);
    }

    this->placeholder_parser().set("current_extruder", extruder_id);

    // Append the filament start G-code.
    const std::string &filament_start_gcode = m_config.filament_start_gcode.get_at(extruder_id);
    if (! filament_start_gcode.empty()) {
        // Process the filament_start_gcode for the new filament.
        gcode += this->placeholder_parser_process("filament_start_gcode", filament_start_gcode, extruder_id);
        check_add_eol(gcode);
    }
    // Set the new extruder to the operating temperature.
    if (m_ooze_prevention.enable)
        gcode += m_ooze_prevention.post_toolchange(*this);

    if (m_config.enable_pressure_advance.get_at(extruder_id)) {
        gcode += m_writer.set_pressure_advance(m_config.pressure_advance.get_at(extruder_id));
    }

    return gcode;
}

inline std::string polygon_to_string(const Polygon &polygon, Print *print, bool is_print_space = false) {
    std::ostringstream gcode;
    gcode << "[";
    for (const Point &p : polygon.points) {
        const auto v = is_print_space ? Vec2d(p.x(), p.y()) : print->translate_to_print_space(p);
        gcode << "[" << v.x() << "," << v.y() << "],";
    }
    const auto first_v = is_print_space ? Vec2d(polygon.points.front().x(), polygon.points.front().y())
                                        : print->translate_to_print_space(polygon.points.front());
    gcode << "[" << first_v.x() << "," << first_v.y() << "]";
    gcode << "]";
    return gcode.str();
}
// this function iterator PrintObject and assign a seqential id to each object.
// this id is used to generate unique object id for each object.
std::string GCode::set_object_info(Print *print) {
    std::ostringstream gcode;
    size_t object_id = 0;
    // Orca: check if we are in pa calib mode
    if (print->calib_mode() == CalibMode::Calib_PA_Line || print->calib_mode() == CalibMode::Calib_PA_Pattern) {
        BoundingBoxf bbox_bed(print->config().printable_area.values);
        bbox_bed.offset(-5.0);
        Polygon polygon_bed;
        polygon_bed.append(Point(bbox_bed.min.x(), bbox_bed.min.y()));
        polygon_bed.append(Point(bbox_bed.max.x(), bbox_bed.min.y()));
        polygon_bed.append(Point(bbox_bed.max.x(), bbox_bed.max.y()));
        polygon_bed.append(Point(bbox_bed.min.x(), bbox_bed.max.y()));
        gcode << "EXCLUDE_OBJECT_DEFINE NAME="
              << "Orca-PA-Calibration-Test"
              << " CENTER=" << 0 << "," << 0 << " POLYGON=" << polygon_to_string(polygon_bed, print, true) << "\n";
    } else {
        for (PrintObject *object : print->objects()) {
            object->set_id(object_id++);
            size_t inst_id = 0;
            for (PrintInstance &inst : object->instances()) {
                inst.id = inst_id++;
                if (this->config().exclude_object && print->config().gcode_flavor.value == gcfKlipper) {
                    auto bbox = inst.get_bounding_box();
                    auto center = print->translate_to_print_space(Vec2d(bbox.center().x(), bbox.center().y()));

                    gcode << "EXCLUDE_OBJECT_DEFINE NAME=" << get_instance_name(object, inst)
                          << " CENTER=" << center.x() << "," << center.y()
                          << " POLYGON=" << polygon_to_string(inst.get_convex_hull_2d(), print) << "\n";
                }
            }
        }
    }

    return gcode.str();
}

// convert a model-space scaled point into G-code coordinates
Vec2d GCode::point_to_gcode(const Point &point) const
{
    Vec2d extruder_offset = EXTRUDER_CONFIG(extruder_offset);
    return unscale(point) + m_origin - extruder_offset;
}

// convert a model-space scaled point into G-code coordinates
Point GCode::gcode_to_point(const Vec2d &point) const
{
    Vec2d extruder_offset = EXTRUDER_CONFIG(extruder_offset);
    return Point(
        scale_(point(0) - m_origin(0) + extruder_offset(0)),
        scale_(point(1) - m_origin(1) + extruder_offset(1)));
}

Vec2d GCode::point_to_gcode_quantized(const Point& point) const
{
    Vec2d p = this->point_to_gcode(point);
    return { GCodeFormatter::quantize_xyzf(p.x()), GCodeFormatter::quantize_xyzf(p.y()) };
}


// Goes through by_region std::vector and returns reference to a subvector of entities, that are to be printed
// during infill/perimeter wiping, or normally (depends on wiping_entities parameter)
// Fills in by_region_per_copy_cache and returns its reference.
const std::vector<GCode::ObjectByExtruder::Island::Region>& GCode::ObjectByExtruder::Island::by_region_per_copy(std::vector<Region> &by_region_per_copy_cache, unsigned int copy, unsigned int extruder, bool wiping_entities) const
{
    bool has_overrides = false;
    for (const auto& reg : by_region)
        if (! reg.infills_overrides.empty() || ! reg.perimeters_overrides.empty()) {
            has_overrides = true;
            break;
        }

    // Data is cleared, but the memory is not.
    by_region_per_copy_cache.clear();

    if (! has_overrides)
        // Simple case. No need to copy the regions.
        return wiping_entities ? by_region_per_copy_cache : this->by_region;

    // Complex case. Some of the extrusions of some object instances are to be printed first - those are the wiping extrusions.
    // Some of the extrusions of some object instances are printed later - those are the clean print extrusions.
    // Filter out the extrusions based on the infill_overrides / perimeter_overrides:

    for (const auto& reg : by_region) {
        by_region_per_copy_cache.emplace_back(); // creates a region in the newly created Island

        // Now we are going to iterate through perimeters and infills and pick ones that are supposed to be printed
        // References are used so that we don't have to repeat the same code
        for (int iter = 0; iter < 2; ++iter) {
            const ExtrusionEntitiesPtr&										entities    = (iter ? reg.infills : reg.perimeters);
            ExtrusionEntitiesPtr&   										target_eec  = (iter ? by_region_per_copy_cache.back().infills : by_region_per_copy_cache.back().perimeters);
            const std::vector<const WipingExtrusions::ExtruderPerCopy*>& 	overrides   = (iter ? reg.infills_overrides : reg.perimeters_overrides);

            // Now the most important thing - which extrusion should we print.
            // See function ToolOrdering::get_extruder_overrides for details about the negative numbers hack.
            if (wiping_entities) {
                // Apply overrides for this region.
                for (unsigned int i = 0; i < overrides.size(); ++ i) {
                    const WipingExtrusions::ExtruderPerCopy *this_override = overrides[i];
                    // This copy (aka object instance) should be printed with this extruder, which overrides the default one.
                    if (this_override != nullptr && (*this_override)[copy] == int(extruder))
                        target_eec.emplace_back(entities[i]);
                }
            } else {
                // Apply normal extrusions (non-overrides) for this region.
                unsigned int i = 0;
                for (; i < overrides.size(); ++ i) {
                    const WipingExtrusions::ExtruderPerCopy *this_override = overrides[i];
                    // This copy (aka object instance) should be printed with this extruder, which shall be equal to the default one.
                    if (this_override == nullptr || (*this_override)[copy] == -int(extruder)-1)
                        target_eec.emplace_back(entities[i]);
                }
                for (; i < entities.size(); ++ i)
                    target_eec.emplace_back(entities[i]);
            }
        }
    }
    return by_region_per_copy_cache;
}

// This function takes the eec and appends its entities to either perimeters or infills of this Region (depending on the first parameter)
// It also saves pointer to ExtruderPerCopy struct (for each entity), that holds information about which extruders should be used for which copy.
void GCode::ObjectByExtruder::Island::Region::append(const Type type, const ExtrusionEntityCollection* eec, const WipingExtrusions::ExtruderPerCopy* copies_extruder)
{
    // We are going to manipulate either perimeters or infills, exactly in the same way. Let's create pointers to the proper structure to not repeat ourselves:
    ExtrusionEntitiesPtr*									perimeters_or_infills;
    std::vector<const WipingExtrusions::ExtruderPerCopy*>* 	perimeters_or_infills_overrides;

    switch (type) {
    case PERIMETERS:
        perimeters_or_infills 			= &perimeters;
        perimeters_or_infills_overrides = &perimeters_overrides;
        break;
    case INFILL:
        perimeters_or_infills 			= &infills;
        perimeters_or_infills_overrides = &infills_overrides;
        break;
    default:
    	throw Slic3r::InvalidArgument("Unknown parameter!");
    }

    // First we append the entities, there are eec->entities.size() of them:
    size_t old_size = perimeters_or_infills->size();
    size_t new_size = old_size + (eec->can_sort() ? eec->entities.size() : 1);
    perimeters_or_infills->reserve(new_size);
    if (eec->can_sort()) {
        for (auto* ee : eec->entities)
            perimeters_or_infills->emplace_back(ee);
    } else
        perimeters_or_infills->emplace_back(const_cast<ExtrusionEntityCollection*>(eec));

    if (copies_extruder != nullptr) {
        // Don't reallocate overrides if not needed.
        // Missing overrides are implicitely considered non-overridden.
        perimeters_or_infills_overrides->reserve(new_size);
        perimeters_or_infills_overrides->resize(old_size, nullptr);
        perimeters_or_infills_overrides->resize(new_size, copies_extruder);
    }
}


// Index into std::vector<LayerToPrint>, which contains Object and Support layers for the current print_z, collected for
// a single object, or for possibly multiple objects with multiple instances.


} // namespace Slic3r<|MERGE_RESOLUTION|>--- conflicted
+++ resolved
@@ -4342,7 +4342,6 @@
     loop.clip_end(clip_length, &paths);
     if (paths.empty()) return "";
 
-<<<<<<< HEAD
     // SoftFever: check loop lenght for small perimeter. 
     double small_peri_speed = -1;
     if (speed == -1 && loop.length() <= SMALL_PERIMETER_LENGTH(m_config.small_perimeter_threshold.value)) {
@@ -4361,30 +4360,6 @@
         // don't apply small perimeter setting for overhangs/bridges/non-perimeters
         is_small_peri = is_perimeter(path->role()) && !is_bridge(path->role()) && small_peri_speed > 0 && (path->get_overhang_degree() == 0 || path->get_overhang_degree() > 5);
         gcode += this->_extrude(*path, description, is_small_peri ? small_peri_speed : speed);
-=======
-    double small_peri_speed=-1;
-    // apply the small perimeter speed
-    if (speed==-1 && loop.length() <= SMALL_PERIMETER_LENGTH(m_config.small_perimeter_threshold.value))
-        small_peri_speed = m_config.small_perimeter_speed.get_abs_value(m_config.outer_wall_speed);
-
-    // extrude along the path
-    std::string gcode;
-    bool is_small_peri=false;
-    for (ExtrusionPaths::iterator path = paths.begin(); path != paths.end(); ++path) {
-//    description += ExtrusionLoop::role_to_string(loop.loop_role());
-//    description += ExtrusionEntity::role_to_string(path->role);
-    //BBS: Small perimeter has been considered in curva and overhang detection in speed generater.
-        is_small_peri=(small_peri_speed>0 && is_perimeter(path->role()) && !is_bridge(path->role()) && path->get_overhang_degree()==0);
-        gcode += this->_extrude(*path, description, is_small_peri?small_peri_speed:speed);
-    }
-
-    //BBS: don't reset acceleration when printing first layer. During first layer, acceleration is always same value.
-    if (!this->on_first_layer()) {
-        // reset acceleration
-        gcode += m_writer.set_acceleration((unsigned int) (m_config.default_acceleration.value + 0.5));
-        if (!this->is_BBL_Printer())
-            gcode += m_writer.set_jerk_xy(m_config.default_jerk.value);
->>>>>>> 1e8748a7
     }
 
     // BBS
@@ -5414,11 +5389,7 @@
     float max_z_hop = 0.f;
     for (int i = 0; i < m_config.z_hop.size(); i++)
         max_z_hop = std::max(max_z_hop, (float)m_config.z_hop.get_at(i));
-<<<<<<< HEAD
-    float travel_len_thresh = max_z_hop / tan(GCodeWriter::slope_threshold);
-=======
     float travel_len_thresh = scale_(max_z_hop / tan(GCodeWriter::slope_threshold));
->>>>>>> 1e8748a7
     float accum_len = 0.f;
     Polyline clipped_travel;
 
