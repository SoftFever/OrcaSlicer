--- conflicted
+++ resolved
@@ -1433,11 +1433,7 @@
     // modifies m_silent_time_estimator_enabled
     DoExport::init_gcode_processor(print.config(), m_processor, m_silent_time_estimator_enabled);
     const bool is_bbl_printers = print.is_BBL_printer();
-<<<<<<< HEAD
-
-=======
     m_calib_config.clear();
->>>>>>> 053bb37e
     // resets analyzer's tracking data
     m_last_height  = 0.f;
     m_last_layer_z = 0.f;
