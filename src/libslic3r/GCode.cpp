--- conflicted
+++ resolved
@@ -5728,52 +5728,12 @@
                 if (enable_overhang_bridge_fan) {
                     // BBS: Overhang_threshold_none means Overhang_threshold_1_4 and forcing cooling for all external
                     // perimeter
-<<<<<<< HEAD
-                    int overhang_threshold = overhang_fan_threshold == Overhang_threshold_none ? Overhang_threshold_none
-                    : overhang_fan_threshold - 1;
                     append_role_based_fan_marker(erOverhangPerimeter, "_OVERHANG"sv,
                                                  (overhang_fan_threshold == Overhang_threshold_none && is_external_perimeter(path.role())) ||
-                                                     (path.get_overhang_degree() > overhang_threshold ||
-                                                      (path.role() == erBridgeInfill || path.role() == erOverhangPerimeter))); // ORCA: Add support for separate internal bridge fan speed control
+                                                 (path.role() == erBridgeInfill || path.role() == erOverhangPerimeter)); // ORCA: Add support for separate internal bridge fan speed control
 
                     // ORCA: Add support for separate internal bridge fan speed control
                     append_role_based_fan_marker(erInternalBridgeInfill, "_INTERNAL_BRIDGE"sv, path.role() == erInternalBridgeInfill);
-=======
-                    if ((overhang_fan_threshold == Overhang_threshold_none && is_external_perimeter(path.role())) ||
-                        (path.role() == erBridgeInfill || path.role() == erOverhangPerimeter)) { // ORCA: Add support for separate internal bridge fan speed control
-                        if (!m_is_overhang_fan_on) {
-                            gcode += ";_OVERHANG_FAN_START\n";
-                            m_is_overhang_fan_on = true;
-                        }
-                    } else {
-                        if (m_is_overhang_fan_on) {
-                            m_is_overhang_fan_on = false;
-                            gcode += ";_OVERHANG_FAN_END\n";
-                        }
-                    }
-                    if (path.role() == erInternalBridgeInfill) { // ORCA: Add support for separate internal bridge fan speed control
-                        if (!m_is_internal_bridge_fan_on) {
-                            gcode += ";_INTERNAL_BRIDGE_FAN_START\n";
-                            m_is_internal_bridge_fan_on = true;
-                        }
-                    } else {
-                        if (m_is_internal_bridge_fan_on) {
-                            m_is_internal_bridge_fan_on = false;
-                            gcode += ";_INTERNAL_BRIDGE_FAN_END\n";
-                        }
-                    }
-                }
-                if (supp_interface_fan_speed >= 0 && path.role() == erSupportMaterialInterface) {
-                    if (!m_is_supp_interface_fan_on) {
-                        gcode += ";_SUPP_INTERFACE_FAN_START\n";
-                        m_is_supp_interface_fan_on = true;
-                    }
-                } else {
-                    if (m_is_supp_interface_fan_on) {
-                        gcode += ";_SUPP_INTERFACE_FAN_END\n";
-                        m_is_supp_interface_fan_on = false;
-                    }
->>>>>>> 7cbd0d2b
                 }
 
                 apply_role_based_fan_speed();
