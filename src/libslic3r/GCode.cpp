#include "BoundingBox.hpp"
#include "Config.hpp"
#include "Polygon.hpp"
#include "PrintConfig.hpp"
#include "libslic3r.h"
#include "I18N.hpp"
#include "GCode.hpp"
#include "Exception.hpp"
#include "ExtrusionEntity.hpp"
#include "EdgeGrid.hpp"
#include "Geometry/ConvexHull.hpp"
#include "GCode/PrintExtents.hpp"
#include "GCode/Thumbnails.hpp"
#include "GCode/WipeTower.hpp"
#include "ShortestPath.hpp"
#include "Print.hpp"
#include "Utils.hpp"
#include "ClipperUtils.hpp"
#include "libslic3r.h"
#include "LocalesUtils.hpp"
#include "libslic3r/format.hpp"
#include "Time.hpp"
#include "GCode/ExtrusionProcessor.hpp"
#include <algorithm>
#include <cmath>
#include <cstdlib>
#include <chrono>
#include <iostream>
#include <math.h>
#include <stdlib.h>
#include <string>
#include <utility>
#include <string_view>

#include <regex>
#include <boost/algorithm/string.hpp>
#include <boost/algorithm/string/find.hpp>
#include <boost/foreach.hpp>
#include <boost/filesystem.hpp>
#include <boost/log/trivial.hpp>
#include <boost/beast/core/detail/base64.hpp>

#include <boost/nowide/iostream.hpp>
#include <boost/nowide/cstdio.hpp>
#include <boost/nowide/cstdlib.hpp>

#include "SVG.hpp"

#include <tbb/parallel_for.h>
#include "calib.hpp"
// Intel redesigned some TBB interface considerably when merging TBB with their oneAPI set of libraries, see GH #7332.
// We are using quite an old TBB 2017 U7. Before we update our build servers, let's use the old API, which is deprecated in up to date TBB.
#if ! defined(TBB_VERSION_MAJOR)
    #include <tbb/version.h>
#endif
#if ! defined(TBB_VERSION_MAJOR)
    static_assert(false, "TBB_VERSION_MAJOR not defined");
#endif
#if TBB_VERSION_MAJOR >= 2021
    #include <tbb/parallel_pipeline.h>
    using slic3r_tbb_filtermode = tbb::filter_mode;
#else
    #include <tbb/pipeline.h>
    using slic3r_tbb_filtermode = tbb::filter;
#endif

#include <Shiny/Shiny.h>

#include "miniz_extension.hpp"

using namespace std::literals::string_view_literals;

#if 0
// Enable debugging and asserts, even in the release build.
#define DEBUG
#define _DEBUG
#undef NDEBUG
#endif

#include <assert.h>

namespace Slic3r {

    //! macro used to mark string used at localization,
    //! return same string
#define L(s) (s)
#define _(s) Slic3r::I18N::translate(s)

static const float g_min_purge_volume = 100.f;
static const float g_purge_volume_one_time = 135.f;
static const int g_max_flush_count = 4;
static const size_t g_max_label_object = 64;

Vec2d travel_point_1;
Vec2d travel_point_2;
Vec2d travel_point_3;
static std::vector<Vec2d> get_path_of_change_filament(const Print& print)
{
    // give safe value in case there is no start_end_points in config
    std::vector<Vec2d> out_points;
    out_points.emplace_back(Vec2d(54, 0));
    out_points.emplace_back(Vec2d(54, 0));
    out_points.emplace_back(Vec2d(54, 245));

    // get the start_end_points from config (20, -3) (54, 245)
    Pointfs points = print.config().start_end_points.values;
    if (points.size() != 2)
        return out_points;

    Vec2d start_point  = points[0];
    Vec2d end_point    = points[1];

    // the cutter area size(18, 28)
    Pointfs excluse_area = print.config().bed_exclude_area.values;
    if (excluse_area.size() != 4)
        return out_points;

    double cutter_area_x = excluse_area[2].x() + 2;
    double cutter_area_y = excluse_area[2].y() + 2;

    double start_x_position = start_point.x();
    double end_x_position   = end_point.x();
    double end_y_position   = end_point.y();

    bool can_travel_form_left = true;

    // step 1: get the x-range intervals of all objects
    std::vector<std::pair<double, double>> object_intervals;
    for (PrintObject *print_object : print.objects()) {
        const PrintInstances &print_instances = print_object->instances();
        BoundingBoxf3 bounding_box = print_instances[0].model_instance->get_object()->bounding_box_exact();

        if (bounding_box.min.x() < start_x_position && bounding_box.min.y() < cutter_area_y)
            can_travel_form_left = false;

        std::pair<double, double> object_scope = std::make_pair(bounding_box.min.x() - 2, bounding_box.max.x() + 2);
        if (object_intervals.empty())
            object_intervals.push_back(object_scope);
        else {
            std::vector<std::pair<double, double>> new_object_intervals;
            bool intervals_intersect = false;
            std::pair<double, double>              new_merged_scope;
            for (auto object_interval : object_intervals) {
                if (object_interval.second >= object_scope.first && object_interval.first <= object_scope.second) {
                    if (intervals_intersect) {
                        new_merged_scope = std::make_pair(std::min(object_interval.first, new_merged_scope.first), std::max(object_interval.second, new_merged_scope.second));
                    } else { // it is the first intersection
                        new_merged_scope = std::make_pair(std::min(object_interval.first, object_scope.first), std::max(object_interval.second, object_scope.second));
                    }
                    intervals_intersect = true;
                } else {
                    new_object_intervals.push_back(object_interval);
                }
            }

            if (intervals_intersect) {
                new_object_intervals.push_back(new_merged_scope);
                object_intervals = new_object_intervals;
            } else
                object_intervals.push_back(object_scope);
        }
    }

    // step 2: get the available x-range
    std::sort(object_intervals.begin(), object_intervals.end(),
              [](const std::pair<double, double> &left, const std::pair<double, double> &right) {
            return left.first < right.first;
    });
    std::vector<std::pair<double, double>> available_intervals;
    double                                 start_position = 0;
    for (auto object_interval : object_intervals) {
        if (object_interval.first > start_position)
            available_intervals.push_back(std::make_pair(start_position, object_interval.first));
        start_position = object_interval.second;
    }
    available_intervals.push_back(std::make_pair(start_position, 255));

    // step 3: get the nearest path
    double new_path     = 255;
    for (auto available_interval : available_intervals) {
        if (available_interval.first > end_x_position) {
            double distance = available_interval.first - end_x_position;
            new_path        = abs(end_x_position - new_path) < distance ? new_path : available_interval.first;
            break;
        } else {
            if (available_interval.second >= end_x_position) {
                new_path = end_x_position;
                break;
            } else if (!can_travel_form_left && available_interval.second < start_x_position) {
                continue;
            } else {
                new_path     = available_interval.second;
            }
        }
    }

    // step 4: generate path points  (new_path == start_x_position means not need to change path)
    Vec2d out_point_1;
    Vec2d out_point_2;
    Vec2d out_point_3;
    if (new_path < start_x_position) {
        out_point_1 = Vec2d(start_x_position, cutter_area_y);
        out_point_2 = Vec2d(new_path, cutter_area_y);
        out_point_3 = Vec2d(new_path, end_y_position);
    } else {
        out_point_1 = Vec2d(new_path, 0);
        out_point_2 = Vec2d(new_path, 0);
        out_point_3 = Vec2d(new_path, end_y_position);
    }

    out_points.clear();
    out_points.emplace_back(out_point_1);
    out_points.emplace_back(out_point_2);
    out_points.emplace_back(out_point_3);

    return out_points;
}

// Only add a newline in case the current G-code does not end with a newline.
    static inline void check_add_eol(std::string& gcode)
    {
        if (!gcode.empty() && gcode.back() != '\n')
            gcode += '\n';
    }


    // Return true if tch_prefix is found in custom_gcode
    static bool custom_gcode_changes_tool(const std::string& custom_gcode, const std::string& tch_prefix, unsigned next_extruder)
    {
        bool ok = false;
        size_t from_pos = 0;
        size_t pos = 0;
        while ((pos = custom_gcode.find(tch_prefix, from_pos)) != std::string::npos) {
            if (pos + 1 == custom_gcode.size())
                break;
            from_pos = pos + 1;
            // only whitespace is allowed before the command
            while (--pos < custom_gcode.size() && custom_gcode[pos] != '\n') {
                if (!std::isspace(custom_gcode[pos]))
                    goto NEXT;
            }
            {
                // we should also check that the extruder changes to what was expected
                std::istringstream ss(custom_gcode.substr(from_pos, std::string::npos));
                unsigned num = 0;
                if (ss >> num)
                    ok = (num == next_extruder);
            }
        NEXT:;
        }
        return ok;
    }

    std::string OozePrevention::pre_toolchange(GCode& gcodegen)
    {
        std::string gcode;

        unsigned int extruder_id = gcodegen.writer().filament()->id();
        const auto& filament_idle_temp = gcodegen.config().idle_temperature;
        if (filament_idle_temp.get_at(extruder_id) == 0) {
            // There is no idle temperature defined in filament settings.
            // Use the delta value from print config.
            if (gcodegen.config().standby_temperature_delta.value != 0) {
                // we assume that heating is always slower than cooling, so no need to block
                gcode += gcodegen.writer().set_temperature
                (this->_get_temp(gcodegen) + gcodegen.config().standby_temperature_delta.value, false, extruder_id);
                gcode.pop_back();
                gcode += " ;cooldown\n"; // this is a marker for GCodeProcessor, so it can supress the commands when needed
            }
        } else {
            // Use the value from filament settings. That one is absolute, not delta.
            gcode += gcodegen.writer().set_temperature(filament_idle_temp.get_at(extruder_id), false, extruder_id);
            gcode.pop_back();
            gcode += " ;cooldown\n"; // this is a marker for GCodeProcessor, so it can supress the commands when needed
        }

        return gcode;
    }

    std::string OozePrevention::post_toolchange(GCode& gcodegen)
    {
        return (gcodegen.config().standby_temperature_delta.value != 0) ?
            gcodegen.writer().set_temperature(this->_get_temp(gcodegen), true, gcodegen.writer().filament()->id()) :
            std::string();
    }

    int OozePrevention::_get_temp(const GCode &gcodegen) const
    {
        // First layer temperature should be used when on the first layer (obviously) and when
        // "other layers" is set to zero (which means it should not be used).
        return (gcodegen.layer() == nullptr || gcodegen.layer()->id() == 0
             || gcodegen.config().nozzle_temperature.get_at(gcodegen.writer().filament()->id()) == 0)
            ? gcodegen.config().nozzle_temperature_initial_layer.get_at(gcodegen.writer().filament()->id())
            : gcodegen.config().nozzle_temperature.get_at(gcodegen.writer().filament()->id());
    }
    
    // Orca:
    // Function to calculate the excess retraction length that should be retracted either before or after wiping
    // in order for the wipe operation to respect the filament retraction speed
    Wipe::RetractionValues Wipe::calculateWipeRetractionLengths(GCode& gcodegen, bool toolchange) {
        auto& writer = gcodegen.writer();
        auto& config = gcodegen.config();
        auto extruder = writer.filament();
        auto extruder_id = extruder->extruder_id();
        auto last_pos = gcodegen.last_pos();
        
        // Declare & initialize retraction lengths
        double retraction_length_remaining = 0,
                retractionBeforeWipe = 0,
                retractionDuringWipe = 0;
        
        // initialise the remaining retraction amount with the full retraction amount.
        retraction_length_remaining = toolchange ? extruder->retract_length_toolchange() : extruder->retraction_length();
        
        // nothing to retract - return early
        if(retraction_length_remaining <=EPSILON) return {0.f,0.f};
        
        // calculate retraction before wipe distance from the user setting. Keep adding to this variable any excess retraction needed
        // to be performed before the wipe.
        retractionBeforeWipe = retraction_length_remaining * extruder->retract_before_wipe();
        retraction_length_remaining -= retractionBeforeWipe; // subtract it from the remaining retraction length
        
        // all of the retraction is to be done before the wipe
        if(retraction_length_remaining <=EPSILON) return {retractionBeforeWipe,0.f};
        
        // Calculate wipe speed
        double wipe_speed = config.role_based_wipe_speed ? writer.get_current_speed() / 60.0 : config.get_abs_value("wipe_speed");
        wipe_speed = std::max(wipe_speed, 10.0);

        // Process wipe path & calculate wipe path length
        double wipe_dist = scale_(config.wipe_distance.get_at(extruder_id));
        Polyline wipe_path = {last_pos};
        wipe_path.append(this->path.points.begin() + 1, this->path.points.end());
        double wipe_path_length = std::min(wipe_path.length(), wipe_dist);

        // Calculate the maximum retraction amount during wipe
        retractionDuringWipe = config.retraction_speed.get_at(extruder_id) * unscale_(wipe_path_length) / wipe_speed;
        // If the maximum retraction amount during wipe is too small, return 0 and retract everything prior to the wipe.
        if(retractionDuringWipe <= EPSILON) return {retractionBeforeWipe,0.f};
        
        // If the maximum retraction amount during wipe is greater than any remaining retraction length
        // return the remaining retraction length to be retracted during the wipe
        if (retractionDuringWipe - retraction_length_remaining > EPSILON) return {retractionBeforeWipe,retraction_length_remaining};
        
        // We will always proceed with incrementing the retraction amount before wiping with the difference
        // and return the maximum allowed wipe amount to be retracted during the wipe move
        retractionBeforeWipe += retraction_length_remaining - retractionDuringWipe;
        return {retractionBeforeWipe, retractionDuringWipe};
    }

    std::string transform_gcode(const std::string &gcode, Vec2f pos, const Vec2f &translation, float angle)
    {
        Vec2f              extruder_offset(0, 0);
        std::istringstream gcode_str(gcode);
        std::string        gcode_out;
        std::string        line;
        Vec2f              transformed_pos = pos;
        Vec2f              old_pos(-1000.1f, -1000.1f);

        while (gcode_str) {
            std::getline(gcode_str, line); // we read the gcode line by line

            if (line.find("G1 ") == 0) {
                bool never_skip = false;
                auto it         = line.find(WipeTower::never_skip_tag());
                if (it != std::string::npos) {
                    // remove the tag and remember we saw it
                    never_skip = true;
                    line.erase(it, it + WipeTower::never_skip_tag().size());
                }
                std::ostringstream line_out;
                std::istringstream line_str(line);
                line_str >> std::noskipws; // don't skip whitespace
                char ch = 0;
                while (line_str >> ch) {
                    if (ch == 'X' || ch == 'Y')
                        line_str >> (ch == 'X' ? pos.x() : pos.y());
                    else
                        line_out << ch;
                }

                transformed_pos = Eigen::Rotation2Df(angle) * pos + translation;

                if (transformed_pos != old_pos || never_skip) {
                    line = line_out.str();
                    std::ostringstream oss;
                    oss << std::fixed << std::setprecision(3) << "G1 ";
                    if (transformed_pos.x() != old_pos.x() || never_skip) oss << " X" << transformed_pos.x() - extruder_offset.x();
                    if (transformed_pos.y() != old_pos.y() || never_skip) oss << " Y" << transformed_pos.y() - extruder_offset.y();
                    oss << " ";
                    line.replace(line.find("G1 "), 3, oss.str());
                    old_pos = transformed_pos;
                }
            }

            gcode_out += line + "\n";
        }
        return gcode_out;
    }

    float get_wipe_avoid_pos_x(const Vec2f &wt_min, const Vec2f &wt_max, float offset)
    {
        float left = 100, right = 250;
        float default_value = 110.f;
        float a = 0.f, b = 0.f;
        a = wt_max.x() + offset;
        b = wt_min.x() - offset;
        if (a > left && a < right) return a;
        if (b > left && b < right) return b;
        return default_value;
    }

    std::string Wipe::wipe(GCode& gcodegen,double length, bool toolchange, bool is_last)
    {
        std::string gcode;

        /*  Reduce feedrate a bit; travel speed is often too high to move on existing material.
            Too fast = ripping of existing material; too slow = short wipe path, thus more blob.  */
        double _wipe_speed = gcodegen.config().get_abs_value("wipe_speed");// gcodegen.writer().config.travel_speed.value * 0.8;
        if(gcodegen.config().role_based_wipe_speed)
            _wipe_speed = gcodegen.writer().get_current_speed() / 60.0;
        if(_wipe_speed < 10)
            _wipe_speed = 10;


        //SoftFever: allow 100% retract before wipe
        if (length >= 0)
        {
            /*  Calculate how long we need to travel in order to consume the required
                amount of retraction. In other words, how far do we move in XY at wipe_speed
                for the time needed to consume retraction_length at retraction_speed?  */
            // BBS
            double wipe_dist = scale_(gcodegen.config().wipe_distance.get_at(gcodegen.writer().filament()->id()));

            /*  Take the stored wipe path and replace first point with the current actual position
                (they might be different, for example, in case of loop clipping).  */
            Polyline wipe_path;
            wipe_path.append(gcodegen.last_pos());
            wipe_path.append(
                this->path.points.begin() + 1,
                this->path.points.end()
            );

            wipe_path.clip_end(wipe_path.length() - wipe_dist);

            // subdivide the retraction in segments
            if (!wipe_path.empty()) {
                // BBS. Handle short path case.
                if (wipe_path.length() < wipe_dist) {
                    wipe_dist = wipe_path.length();
                    //BBS: avoid to divide 0
                    wipe_dist = wipe_dist < EPSILON ? EPSILON : wipe_dist;
                }

                // add tag for processor
                gcode += ";" + GCodeProcessor::reserved_tag(GCodeProcessor::ETags::Wipe_Start) + "\n";
                //BBS: don't need to enable cooling makers when this is the last wipe. Because no more cooling layer will clean this "_WIPE"
                //Softfever:
                std::string cooling_mark = "";
                if (gcodegen.enable_cooling_markers() && !is_last)
                    cooling_mark = /*gcodegen.config().role_based_wipe_speed ? ";_EXTERNAL_PERIMETER" : */";_WIPE";

                gcode += gcodegen.writer().set_speed(_wipe_speed * 60, "", cooling_mark);
                for (const Line& line : wipe_path.lines()) {
                    double segment_length = line.length();
                    double dE = length * (segment_length / wipe_dist);
                    //BBS: fix this FIXME
                    //FIXME one shall not generate the unnecessary G1 Fxxx commands, here wipe_speed is a constant inside this cycle.
                    // Is it here for the cooling markers? Or should it be outside of the cycle?
                    //gcode += gcodegen.writer().set_speed(wipe_speed * 60, "", gcodegen.enable_cooling_markers() ? ";_WIPE" : "");
                    gcode += gcodegen.writer().extrude_to_xy(
                        gcodegen.point_to_gcode(line.b),
                        -dE,
                        "wipe and retract"
                    );
                }
                // add tag for processor
                gcode += ";" + GCodeProcessor::reserved_tag(GCodeProcessor::ETags::Wipe_End) + "\n";
                gcodegen.set_last_pos(wipe_path.points.back());
            }

            // prevent wiping again on same path
            this->reset_path();
        }

        return gcode;
    }

    static inline Point wipe_tower_point_to_object_point(GCode& gcodegen, const Vec2f& wipe_tower_pt)
    {
        return Point(scale_(wipe_tower_pt.x() - gcodegen.origin()(0)), scale_(wipe_tower_pt.y() - gcodegen.origin()(1)));
    }

    // set volumetric speed of outer wall ,ignore per obejct & region ,just use default setting
    static float get_outer_wall_volumetric_speed(const FullPrintConfig& config, const Print& print, int filament_id, int extruder_id) {
        float outer_wall_volumetric_speed = 0;
        float filament_max_volumetric_speed = config.filament_max_volumetric_speed.get_at(filament_id);
        const double filament_diameter = config.filament_diameter.get_at(filament_id);
        float outer_wall_line_width = print.default_region_config().get_abs_value("outer_wall_line_width", filament_diameter);
        if (outer_wall_line_width == 0.0) {
            float default_line_width = print.default_object_config().get_abs_value("line_width", filament_diameter);
            outer_wall_line_width = default_line_width == 0.0 ? filament_diameter : default_line_width;
        }
        Flow outer_wall_flow = Flow(outer_wall_line_width, config.layer_height, config.nozzle_diameter.get_at(extruder_id));
        float outer_wall_speed = print.default_region_config().outer_wall_speed.value;
        outer_wall_volumetric_speed = outer_wall_speed * outer_wall_flow.mm3_per_mm();
        if (outer_wall_volumetric_speed > filament_max_volumetric_speed)
            outer_wall_volumetric_speed = filament_max_volumetric_speed;
        return outer_wall_volumetric_speed;
    }


    // Parse the custom G-code, try to find mcode_set_temp_dont_wait and mcode_set_temp_and_wait or optionally G10 with temperature inside the custom G-code.
    // Returns true if one of the temp commands are found, and try to parse the target temperature value into temp_out.
    static bool custom_gcode_sets_temperature(const std::string &gcode, const int mcode_set_temp_dont_wait, const int mcode_set_temp_and_wait, const bool include_g10, int &temp_out)
    {
        temp_out = -1;
        if (gcode.empty())
            return false;

        const char *ptr = gcode.data();
        bool temp_set_by_gcode = false;
        while (*ptr != 0) {
            // Skip whitespaces.
            for (; *ptr == ' ' || *ptr == '\t'; ++ ptr);
            if (*ptr == 'M' || // Line starts with 'M'. It is a machine command.
                (*ptr == 'G' && include_g10)) { // Only check for G10 if requested
                bool is_gcode = *ptr == 'G';
                ++ ptr;
                // Parse the M or G code value.
                char *endptr = nullptr;
                int mgcode = int(strtol(ptr, &endptr, 10));
                if (endptr != nullptr && endptr != ptr &&
                    is_gcode ?
                    // G10 found
                    mgcode == 10 :
                    // M104/M109 or M140/M190 found.
                    (mgcode == mcode_set_temp_dont_wait || mgcode == mcode_set_temp_and_wait)) {
                    ptr = endptr;
                    if (! is_gcode)
                        // Let the caller know that the custom M-code sets the temperature.
                        temp_set_by_gcode = true;
                    // Now try to parse the temperature value.
                    // While not at the end of the line:
                    while (strchr(";\r\n\0", *ptr) == nullptr) {
                        // Skip whitespaces.
                        for (; *ptr == ' ' || *ptr == '\t'; ++ ptr);
                        if (*ptr == 'S') {
                            // Skip whitespaces.
                            for (++ ptr; *ptr == ' ' || *ptr == '\t'; ++ ptr);
                            // Parse an int.
                            endptr = nullptr;
                            long temp_parsed = strtol(ptr, &endptr, 10);
                            if (endptr > ptr) {
                                ptr = endptr;
                                temp_out = temp_parsed;
                                // Let the caller know that the custom G-code sets the temperature
                                // Only do this after successfully parsing temperature since G10
                                // can be used for other reasons
                                temp_set_by_gcode = true;
                            }
                        } else {
                            // Skip this word.
                            for (; strchr(" \t;\r\n\0", *ptr) == nullptr; ++ ptr);
                        }
                    }
                }
            }
            // Skip the rest of the line.
            for (; *ptr != 0 && *ptr != '\r' && *ptr != '\n'; ++ ptr);
            // Skip the end of line indicators.
            for (; *ptr == '\r' || *ptr == '\n'; ++ ptr);
        }
        return temp_set_by_gcode;
    }

    // BBS
    // start_pos refers to the last position before the wipe_tower.
    // end_pos refers to the wipe tower's start_pos.
    // using the print coordinate system
    Polyline WipeTowerIntegration::generate_path_to_wipe_tower(const Point& start_pos,const Point &end_pos , const BoundingBox& avoid_polygon , const BoundingBox& printer_bbx) const
    {
        Polyline    res;
        coord_t         alpha = scaled(2.f); // offset distance
        BoundingBox avoid_polygon_inner = avoid_polygon;
        avoid_polygon_inner.offset(alpha);
        coord_t width = avoid_polygon_inner.max[0] - avoid_polygon_inner.min[0];
        Polygon bed_polygon = printer_bbx.polygon();
        Vec2f v(1, 0);                                                      // the first print direction of end_pos.
        if (abs(end_pos[0] - avoid_polygon_inner.min[0]) < width / 2) v = -v; // judge whether the wipe tower's infill goes to the left or right.
        // Judge whether the avoid_polygon_inner is outside the printer_bbx.
        // If so, do nothing and just go directly to the end_pos.
        bool is_bbx_in_bed = true;
        Points avoid_points  = avoid_polygon_inner.polygon().points;
        for (auto &wipe_tower_bbx_p : avoid_points) {
            if (ClipperLib::PointInPolygon(wipe_tower_bbx_p, bed_polygon.points) != 1) {
                is_bbx_in_bed = false;
                break;
            }
        }
        if (!is_bbx_in_bed) {
            res.points.push_back(end_pos);
            return res;
        }
        // Ray-Line Segment Intersection
        auto ray_intersetion_line = [](const Vec2d &a, const Vec2d &v1, const Vec2d &b, const Vec2d &c) -> std::pair<bool, Point> {
            const Vec2d v2    = c - b;
            double      denom = cross2(v1, v2);
            if (fabs(denom) < EPSILON) return {false, Point(0, 0)};
            const Vec2d v12    = (a - b);
            double      nume_a = cross2(v2, v12);
            double      nume_b = cross2(v1, v12);
            double      t1     = nume_a / denom;
            double      t2     = nume_b / denom;
            if (t1 >= 0 && t2 >= 0 && t2 <= 1.) {
                // Get the intersection point.
                Vec2d res = a + t1 * v1;
                return std::pair<bool, Point>(true, scaled(res));
            }
            return std::pair<bool, Point>(false, {0, 0});
        };
        struct Inter_info
        {
            int   inter_idx0 = -1;
            Point inter_p;
        };
        auto calc_path_len = [](Points &points, Inter_info &beg_info, Inter_info &end_info, bool is_add) -> std::pair<std::vector<Point>, double> {
            int                beg = is_add ? (beg_info.inter_idx0 + 1) % points.size() : beg_info.inter_idx0;
            int                end = is_add ? end_info.inter_idx0 : (end_info.inter_idx0 + 1) % points.size();
            int                i   = beg;
            double             len = 0;
            std::vector<Point> path;
            path.push_back(beg_info.inter_p);
            len += (unscale(beg_info.inter_p) - unscale(points[beg])).squaredNorm();
            while (i != end) {
                int  ni = is_add ? (i + 1) % points.size() : (i - 1 + points.size()) % points.size();
                auto a  = unscale(points[i]);
                auto b  = unscale(points[ni]);
                len += (a - b).squaredNorm();
                path.push_back(points[i]);
                i = ni;
            }
            path.push_back(points[end]);
            path.push_back(end_info.inter_p);
            len += (unscale(end_info.inter_p) - unscale(points[end])).squaredNorm();
            return {path, len};
        };
        // calculate the intersection point of end_pos along vector v with the avoid_polygon.
        // store in inter_info.
        // represent this intersection by 'p'.
        Inter_info inter_info;
        for (size_t i = 0; i < avoid_points.size(); i++) {
            const auto &a                  = avoid_points[i];
            const auto &b                  = avoid_points[(i + 1) % avoid_points.size()];
            auto [is_inter, inter_p] = ray_intersetion_line(unscale(end_pos), v.cast<double>(), unscale(a), unscale(b));
            if (is_inter) {
                inter_info.inter_idx0 = i;
                inter_info.inter_p    = inter_p;
                break;
            }
        }
        if (inter_info.inter_idx0 == -1) {
            res.points.push_back(end_pos);
            return res;
        }
        // calculate the other intersection of start_to_p with the avoid_polygon.
        // represent this intersection by 'p_'.
        Inter_info inter_info2;
        Linef      start_to_p(unscale(start_pos), unscale(inter_info.inter_p));
        for (size_t i = 0; i < avoid_points.size(); i++) {
            if (i == inter_info.inter_idx0) continue;
            Vec2d a = unscale(avoid_points[i]);
            Vec2d b = unscale(avoid_points[(i + 1) % avoid_points.size()]);
            Linef tower_edge(a, b);
            Vec2d inter;
            if (line_alg::intersection(start_to_p, tower_edge, &inter)) {
                inter_info2.inter_p    = scaled(inter);
                inter_info2.inter_idx0 = i;
                break;
            }
        }
        // if p_ does not exist, go directly to p.
        // else p travels along the shorter path on the wipe_tower_offset_polygon to p_
        if (inter_info2.inter_idx0 == -1) {
            res.points.push_back(inter_info.inter_p);
        } else {
            std::vector<Point> path;
            auto [path1, len1] = calc_path_len(avoid_points, inter_info2, inter_info, true);
            auto [path2, len2] = calc_path_len(avoid_points, inter_info2, inter_info, false);
            path               = len1 < len2 ? path1 : path2;
            for (size_t i = 0; i < path.size(); i++) {
                res.points.push_back(path[i]);
            }
        }
        res.points.push_back(end_pos);
        return res;
    }

    std::string WipeTowerIntegration::append_tcr(GCode& gcodegen, const WipeTower::ToolChangeResult& tcr, int new_filament_id, double z) const
    {
        if (new_filament_id != -1 && new_filament_id != tcr.new_tool)
            throw Slic3r::InvalidArgument("Error: WipeTowerIntegration::append_tcr was asked to do a toolchange it didn't expect.");

        int new_extruder_id = get_extruder_index(*m_print_config, new_filament_id);

        bool is_nozzle_change = !tcr.nozzle_change_result.gcode.empty() && (gcodegen.config().nozzle_diameter.size() > 1);

        std::string gcode;

        // Toolchangeresult.gcode assumes the wipe tower corner is at the origin (except for priming lines)
        // We want to rotate and shift all extrusions (gcode postprocessing) and starting and ending position
        float alpha = m_wipe_tower_rotation / 180.f * float(M_PI);

        auto transform_wt_pt = [&alpha, this](const Vec2f& pt) -> Vec2f {
            Vec2f out = Eigen::Rotation2Df(alpha) * pt;
            out += m_wipe_tower_pos + m_rib_offset;
            return out;
        };

        Vec2f start_pos = tcr.start_pos;
        Vec2f end_pos   = tcr.end_pos;
        Vec2f tool_change_start_pos = start_pos;
        if (tcr.is_tool_change)
            tool_change_start_pos = tcr.tool_change_start_pos;
        if (!tcr.priming) {
            start_pos = transform_wt_pt(start_pos);
            end_pos   = transform_wt_pt(end_pos);
            tool_change_start_pos = transform_wt_pt(tool_change_start_pos);
        }

        Vec2f wipe_tower_offset   = (tcr.priming ? Vec2f::Zero() : m_wipe_tower_pos) + m_rib_offset;
        float wipe_tower_rotation = tcr.priming ? 0.f : alpha;

        std::string tcr_rotated_gcode = post_process_wipe_tower_moves(tcr, wipe_tower_offset, wipe_tower_rotation);

        // BBS: add partplate logic
        Vec2f plate_origin_2d(m_plate_origin(0), m_plate_origin(1));

        // BBS: toolchange gcode will move to start_pos,
        // so only perform movement when printing sparse partition to support upper layer.
        // start_pos is the position in plate coordinate.
        if (!tcr.priming && tcr.is_finish_first) {
            // Move over the wipe tower.
            gcode += gcodegen.retract();
            gcodegen.m_avoid_crossing_perimeters.use_external_mp_once();
            gcode += gcodegen.travel_to(wipe_tower_point_to_object_point(gcodegen, start_pos + plate_origin_2d), erMixed,
                                        "Travel to a Wipe Tower");
            gcode += gcodegen.unretract();
        }


        double current_z = gcodegen.writer().get_position().z();
        if (z == -1.) // in case no specific z was provided, print at current_z pos
            z = current_z;
        if (!is_approx(z, current_z)) {
            gcode += gcodegen.writer().retract();
            gcode += gcodegen.writer().travel_to_z(z, "Travel down to the last wipe tower layer.");
            gcode += gcodegen.writer().unretract();
        }

        // Process the end filament gcode.
        bool        add_change_filament_624 = false;
        std::string end_filament_gcode_str;
        if (gcodegen.writer().filament() != nullptr) {
            // Process the custom filament_end_gcode in case of single_extruder_multi_material.
            unsigned int        old_filament_id = gcodegen.writer().filament()->id();
            const std::string& filament_end_gcode = gcodegen.config().filament_end_gcode.get_at(old_filament_id);
            if (gcodegen.writer().filament() != nullptr && !filament_end_gcode.empty()) {
                DynamicConfig config;
                config.set_key_value("layer_num", new ConfigOptionInt(gcodegen.m_layer_index));
                if (!gcodegen.m_filament_instances_code.empty()) {
                    end_filament_gcode_str += ("M624 " + gcodegen.m_filament_instances_code + "\n");
                    gcodegen.m_filament_instances_code = "";
                    add_change_filament_624 = true;
                }
                end_filament_gcode_str += gcodegen.placeholder_parser_process("filament_end_gcode", filament_end_gcode, old_filament_id, &config);
                check_add_eol(end_filament_gcode_str);
            }
        }

        //BBS: increase toolchange count
        gcodegen.m_toolchange_count++;

        std::string toolchange_gcode_str;

        ZHopType z_hope_type = ZHopType(gcodegen.config().z_hop_types.get_at(gcodegen.writer().filament()->id()));
        LiftType auto_lift_type = LiftType::NormalLift;
        if (z_hope_type == ZHopType::zhtAuto || z_hope_type == ZHopType::zhtSpiral || z_hope_type == ZHopType::zhtSlope)
            auto_lift_type = LiftType::SpiralLift;

        // BBS: should be placed before toolchange parsing
        std::string toolchange_retract_str = gcodegen.retract(tcr.is_tool_change && !is_nozzle_change, false, auto_lift_type, true);
        check_add_eol(toolchange_retract_str);

        //BBS: if needed, write the gcode_label_objects_end then priming tower, if the retract, didn't did it.
        std::string object_end_label_temp;
        gcodegen.m_writer.add_object_end_labels(object_end_label_temp);

        // Process the custom change_filament_gcode. If it is empty, provide a simple Tn command to change the filament.
        // Otherwise, leave control to the user completely.
        std::string change_filament_gcode = gcodegen.config().change_filament_gcode.value;

        bool is_used_travel_avoid_perimeter = gcodegen.m_config.prime_tower_skip_points.value;

        // add nozzle change gcode into change filament gcode
        std::string nozzle_change_gcode_trans;
        if (is_nozzle_change) {
            // move to start_pos before nozzle change
            std::string start_pos_str;
            start_pos_str = gcodegen.travel_to(wipe_tower_point_to_object_point(gcodegen, transform_wt_pt(tcr.nozzle_change_result.start_pos) + plate_origin_2d), erMixed,
                "Move to nozzle change start pos");
            check_add_eol(start_pos_str);
            nozzle_change_gcode_trans += start_pos_str;
            nozzle_change_gcode_trans += gcodegen.unretract();
            nozzle_change_gcode_trans += transform_gcode(tcr.nozzle_change_result.gcode, tcr.nozzle_change_result.start_pos, wipe_tower_offset, wipe_tower_rotation);
            gcodegen.set_last_pos(wipe_tower_point_to_object_point(gcodegen, transform_wt_pt(tcr.nozzle_change_result.end_pos) + plate_origin_2d));
            gcodegen.m_wipe.reset_path();
            for (const Vec2f& wipe_pt : tcr.nozzle_change_result.wipe_path)
                gcodegen.m_wipe.path.points.emplace_back(wipe_tower_point_to_object_point(gcodegen, transform_wt_pt(wipe_pt) + plate_origin_2d));
            nozzle_change_gcode_trans += gcodegen.retract(tcr.is_tool_change, false, auto_lift_type, true);
            end_filament_gcode_str = nozzle_change_gcode_trans + end_filament_gcode_str;
        }

        end_filament_gcode_str = toolchange_retract_str + object_end_label_temp + end_filament_gcode_str;

        std::string wipe_next_start_point_str;
        bool        need_travel_after_change_filament_gcode = false; // travel need be after the filament changed to get the correct "m_curr_extruder_id"
        if (! change_filament_gcode.empty()) {
            DynamicConfig config;
            int old_filament_id = gcodegen.writer().filament() ? (int)gcodegen.writer().filament()->id() : -1;
            int old_extruder_id = gcodegen.writer().filament() ? (int)gcodegen.writer().filament()->extruder_id() : -1;

            config.set_key_value("previous_extruder", new ConfigOptionInt(old_filament_id));
            config.set_key_value("next_extruder", new ConfigOptionInt(new_filament_id));
            config.set_key_value("layer_num", new ConfigOptionInt(gcodegen.m_layer_index));
            config.set_key_value("layer_z", new ConfigOptionFloat(tcr.print_z));
            config.set_key_value("toolchange_z", new ConfigOptionFloat(z));
            //            config.set_key_value("max_layer_z", new ConfigOptionFloat(m_max_layer_z));
            // BBS
            {
                GCodeWriter& gcode_writer = gcodegen.m_writer;
                FullPrintConfig& full_config = gcodegen.m_config;

                // set volumetric speed of outer wall ,ignore per obejct,just use default setting
                float outer_wall_volumetric_speed = get_outer_wall_volumetric_speed(full_config, *gcodegen.m_print, new_filament_id, gcodegen.get_extruder_id(new_filament_id));
                config.set_key_value("outer_wall_volumetric_speed", new ConfigOptionFloat(outer_wall_volumetric_speed));

                float old_retract_length = (old_filament_id != -1) ? full_config.retraction_length.get_at(old_filament_id) : 0;
                float new_retract_length = full_config.retraction_length.get_at(new_filament_id);
                float old_retract_length_toolchange = (old_filament_id != -1) ? full_config.retract_length_toolchange.get_at(old_filament_id) : 0;
                float new_retract_length_toolchange = full_config.retract_length_toolchange.get_at(new_filament_id);
                int old_filament_temp = (old_filament_id != -1) ? (gcodegen.on_first_layer()? full_config.nozzle_temperature_initial_layer.get_at(old_filament_id) : full_config.nozzle_temperature.get_at(old_filament_id)) : 210;
                int new_filament_temp = gcodegen.on_first_layer() ? full_config.nozzle_temperature_initial_layer.get_at(new_filament_id) : full_config.nozzle_temperature.get_at(new_filament_id);
                Vec3d nozzle_pos = gcode_writer.get_position();

                float purge_volume = tcr.purge_volume < EPSILON ? 0 : std::max(tcr.purge_volume, g_min_purge_volume);
                float filament_area = float((M_PI / 4.f) * pow(full_config.filament_diameter.get_at(new_filament_id), 2));
                float purge_length = purge_volume / filament_area;

                int old_filament_e_feedrate = (old_filament_id != -1) ? (int)(60.0 * full_config.filament_max_volumetric_speed.get_at(old_filament_id) / filament_area) : 200;
                old_filament_e_feedrate = old_filament_e_feedrate == 0 ? 100 : old_filament_e_feedrate;
                int new_filament_e_feedrate = (int)(60.0 * full_config.filament_max_volumetric_speed.get_at(new_filament_id) / filament_area);
                new_filament_e_feedrate = new_filament_e_feedrate == 0 ? 100 : new_filament_e_feedrate;
                float wipe_avoid_pos_x      = 0.f;
                {
                    //set wipe_avoid_pos_x
                    Vec2f box_min = transform_wt_pt(m_wipe_tower_bbx.min.cast<float>());
                    Vec2f box_max = transform_wt_pt(m_wipe_tower_bbx.max.cast<float>());
                    wipe_avoid_pos_x = get_wipe_avoid_pos_x(box_min, box_max, 3.f);
                }

                config.set_key_value("max_layer_z", new ConfigOptionFloat(gcodegen.m_max_layer_z));
                config.set_key_value("relative_e_axis", new ConfigOptionBool(full_config.use_relative_e_distances));
                config.set_key_value("toolchange_count", new ConfigOptionInt((int) gcodegen.m_toolchange_count));
                // BBS: fan speed is useless placeholer now, but we don't remove it to avoid
                // slicing error in old change_filament_gcode in old 3MF
                config.set_key_value("fan_speed", new ConfigOptionInt((int) 0));
                config.set_key_value("old_retract_length", new ConfigOptionFloat(old_retract_length));
                config.set_key_value("new_retract_length", new ConfigOptionFloat(new_retract_length));
                config.set_key_value("old_retract_length_toolchange", new ConfigOptionFloat(old_retract_length_toolchange));
                config.set_key_value("new_retract_length_toolchange", new ConfigOptionFloat(new_retract_length_toolchange));
                config.set_key_value("old_filament_temp", new ConfigOptionInt(old_filament_temp));
                config.set_key_value("new_filament_temp", new ConfigOptionInt(new_filament_temp));
                config.set_key_value("x_after_toolchange", new ConfigOptionFloat(tool_change_start_pos(0)));
                config.set_key_value("y_after_toolchange", new ConfigOptionFloat(tool_change_start_pos(1)));
                config.set_key_value("z_after_toolchange", new ConfigOptionFloat(nozzle_pos(2)));
                config.set_key_value("first_flush_volume", new ConfigOptionFloat(purge_length / 2.f));
                config.set_key_value("second_flush_volume", new ConfigOptionFloat(purge_length / 2.f));
                config.set_key_value("old_filament_e_feedrate", new ConfigOptionInt(old_filament_e_feedrate));
                config.set_key_value("new_filament_e_feedrate", new ConfigOptionInt(new_filament_e_feedrate));
                config.set_key_value("travel_point_1_x", new ConfigOptionFloat(float(travel_point_1.x())));
                config.set_key_value("travel_point_1_y", new ConfigOptionFloat(float(travel_point_1.y())));
                config.set_key_value("travel_point_2_x", new ConfigOptionFloat(float(travel_point_2.x())));
                config.set_key_value("travel_point_2_y", new ConfigOptionFloat(float(travel_point_2.y())));
                config.set_key_value("travel_point_3_x", new ConfigOptionFloat(float(travel_point_3.x())));
                config.set_key_value("travel_point_3_y", new ConfigOptionFloat(float(travel_point_3.y())));

                auto flush_v_speed = m_print_config->filament_flush_volumetric_speed.values;
                auto flush_temps = m_print_config->filament_flush_temp.values;
                for (size_t idx = 0; idx < flush_v_speed.size(); ++idx) {
                    if (flush_v_speed[idx] == 0)
                        flush_v_speed[idx] = m_print_config->filament_max_volumetric_speed.get_at(idx);
                }
                for (size_t idx = 0; idx < flush_temps.size(); ++idx) {
                    if (flush_temps[idx] == 0)
                        flush_temps[idx] = m_print_config->nozzle_temperature_range_high.get_at(idx);
                }
                config.set_key_value("flush_volumetric_speeds", new ConfigOptionFloats(flush_v_speed));
                config.set_key_value("flush_temperatures", new ConfigOptionInts(flush_temps));
                config.set_key_value("flush_length", new ConfigOptionFloat(purge_length));
                config.set_key_value("wipe_avoid_perimeter", new ConfigOptionBool(is_used_travel_avoid_perimeter));
                config.set_key_value("wipe_avoid_pos_x", new ConfigOptionFloat(wipe_avoid_pos_x));

                int   flush_count = std::min(g_max_flush_count, (int) std::round(purge_volume / g_purge_volume_one_time));
                float flush_unit  = purge_length / flush_count;
                int   flush_idx   = 0;
                for (; flush_idx < flush_count; flush_idx++) {
                    char key_value[64] = {0};
                    snprintf(key_value, sizeof(key_value), "flush_length_%d", flush_idx + 1);
                    config.set_key_value(key_value, new ConfigOptionFloat(flush_unit));
                }

                for (; flush_idx < g_max_flush_count; flush_idx++) {
                    char key_value[64] = {0};
                    snprintf(key_value, sizeof(key_value), "flush_length_%d", flush_idx + 1);
                    config.set_key_value(key_value, new ConfigOptionFloat(0.f));
                }
            }
            toolchange_gcode_str = gcodegen.placeholder_parser_process("change_filament_gcode", change_filament_gcode, new_filament_id, &config);

            check_add_eol(toolchange_gcode_str);

            //BBS
            {
                //BBS: current position and fan_speed is unclear after interting change_filament_gcode
                check_add_eol(toolchange_gcode_str);
                toolchange_gcode_str += ";_FORCE_RESUME_FAN_SPEED\n";
                gcodegen.writer().set_current_position_clear(false);
                // BBS: check whether custom gcode changes the z position. Update if changed
                double temp_z_after_tool_change;
                if (GCodeProcessor::get_last_z_from_gcode(toolchange_gcode_str, temp_z_after_tool_change)) {
                    Vec3d pos = gcodegen.writer().get_position();
                    pos(2)    = temp_z_after_tool_change;
                    gcodegen.writer().set_position(pos);
                }
            }
            need_travel_after_change_filament_gcode = true;
        }

        std::string toolchange_command;
        if (tcr.priming || (new_filament_id >= 0 && gcodegen.writer().need_toolchange(new_filament_id)))
            toolchange_command = gcodegen.writer().toolchange(new_filament_id);
        if (!custom_gcode_changes_tool(toolchange_gcode_str, gcodegen.writer().toolchange_prefix(), new_filament_id))
            toolchange_gcode_str += toolchange_command;
        else {
            // We have informed the m_writer about the current extruder_id, we can ignore the generated G-code.
        }

        if (need_travel_after_change_filament_gcode) {
            // move to start_pos for wiping after toolchange
            if (!is_used_travel_avoid_perimeter) {
                std::string start_pos_str = gcodegen.travel_to(wipe_tower_point_to_object_point(gcodegen, tool_change_start_pos + plate_origin_2d), erMixed, "Move to start pos");
                check_add_eol(start_pos_str);
                wipe_next_start_point_str = start_pos_str;
            } else {
                // BBS:change travel_path
                Vec3f gcode_last_pos;
                GCodeProcessor::get_last_position_from_gcode(toolchange_gcode_str, gcode_last_pos);
                Vec2f       gcode_last_pos2d{gcode_last_pos[0], gcode_last_pos[1]};
                Point       gcode_last_pos2d_object = gcodegen.gcode_to_point(gcode_last_pos2d.cast<double>() + plate_origin_2d.cast<double>());
                Point       start_wipe_pos          = wipe_tower_point_to_object_point(gcodegen, tool_change_start_pos + plate_origin_2d);
                BoundingBox avoid_bbx, printer_bbx;
                {
                    // set printer_bbx
                    Pointfs bed_pointsf = gcodegen.m_config.printable_area.values;
                    Points  bed_points;
                    for (auto p : bed_pointsf) { bed_points.push_back(wipe_tower_point_to_object_point(gcodegen, p.cast<float>() + plate_origin_2d)); }
                    printer_bbx = BoundingBox(bed_points);
                }
                {
                    // set avoid_bbx
                    avoid_bbx            = scaled(m_wipe_tower_bbx);
                    Polygon avoid_points = avoid_bbx.polygon();
                    for (auto &p : avoid_points.points) {
                        Vec2f pp = transform_wt_pt(unscale(p).cast<float>());
                        p        = wipe_tower_point_to_object_point(gcodegen, pp + plate_origin_2d);
                    }
                    avoid_bbx = BoundingBox(avoid_points.points);
                }
                std::string travel_to_wipe_tower_gcode;
                Polyline    travel_polyline = generate_path_to_wipe_tower(gcode_last_pos2d_object, start_wipe_pos, avoid_bbx, printer_bbx);

                for (size_t i = 0; i < travel_polyline.points.size(); ++i) {
                    const auto &p = travel_polyline.points[i];
                    if (i == travel_polyline.points.size() - 1) {
                        wipe_next_start_point_str = gcodegen.travel_to(p, erMixed, "Move to start pos");
                        check_add_eol(wipe_next_start_point_str);
                        break;
                    }
                    travel_to_wipe_tower_gcode += gcodegen.travel_to(p, erMixed, "Move to start pos");
                    check_add_eol(travel_to_wipe_tower_gcode);
                }
                toolchange_gcode_str += travel_to_wipe_tower_gcode;
                gcodegen.set_last_pos(start_wipe_pos);
            }
        }

        // do unretract after setting current extruder_id
        std::string toolchange_unretract_str = gcodegen.unretract();
        check_add_eol(toolchange_unretract_str);

        gcodegen.placeholder_parser().set("current_extruder", new_filament_id);
        gcodegen.placeholder_parser().set("retraction_distance_when_cut", gcodegen.m_config.retraction_distances_when_cut.get_at(new_filament_id));
        gcodegen.placeholder_parser().set("long_retraction_when_cut", gcodegen.m_config.long_retractions_when_cut.get_at(new_filament_id));
        gcodegen.placeholder_parser().set("retraction_distance_when_ec", gcodegen.m_config.retraction_distances_when_ec.get_at(new_filament_id));
        gcodegen.placeholder_parser().set("long_retraction_when_ec", gcodegen.m_config.long_retractions_when_ec.get_at(new_filament_id));

        // Process the start filament gcode.
        std::string start_filament_gcode_str;
        const std::string &filament_start_gcode = gcodegen.config().filament_start_gcode.get_at(new_filament_id);
        if (!filament_start_gcode.empty()) {
            // Process the filament_start_gcode for the active filament only.
            DynamicConfig config;
            config.set_key_value("filament_extruder_id", new ConfigOptionInt(new_filament_id));
            start_filament_gcode_str = gcodegen.placeholder_parser_process("filament_start_gcode", filament_start_gcode, new_filament_id, &config);
            if (add_change_filament_624) {
                start_filament_gcode_str += "M625\n";
                add_change_filament_624 = false;
            }
            check_add_eol(start_filament_gcode_str);
        }

        start_filament_gcode_str = start_filament_gcode_str + wipe_next_start_point_str + toolchange_unretract_str;

        // Insert the end filament, toolchange, and start filament gcode into the generated gcode.
        DynamicConfig config;
        config.set_key_value("filament_end_gcode", new ConfigOptionString(end_filament_gcode_str));
        config.set_key_value("change_filament_gcode", new ConfigOptionString(toolchange_gcode_str));
        config.set_key_value("filament_start_gcode", new ConfigOptionString(start_filament_gcode_str));
        std::string tcr_gcode, tcr_escaped_gcode = gcodegen.placeholder_parser_process("tcr_rotated_gcode", tcr_rotated_gcode, new_filament_id, &config);
        unescape_string_cstyle(tcr_escaped_gcode, tcr_gcode);
        gcode += tcr_gcode;
        check_add_eol(toolchange_gcode_str);

        // SoftFever: set new PA for new filament
        if (gcodegen.config().enable_pressure_advance.get_at(new_filament_id)) {
            gcode += gcodegen.writer().set_pressure_advance(gcodegen.config().pressure_advance.get_at(new_filament_id));
            // Orca: Adaptive PA
            // Reset Adaptive PA processor last PA value
            gcodegen.m_pa_processor->resetPreviousPA(gcodegen.config().pressure_advance.get_at(new_filament_id));
        }

        // A phony move to the end position at the wipe tower.
        gcodegen.writer().travel_to_xy((end_pos + plate_origin_2d).cast<double>());
        gcodegen.set_last_pos(wipe_tower_point_to_object_point(gcodegen, end_pos + plate_origin_2d));
        if (!is_approx(z, current_z)) {
            gcode += gcodegen.writer().retract();
            gcode += gcodegen.writer().travel_to_z(current_z, "Travel back up to the topmost object layer.");
            gcode += gcodegen.writer().unretract();
        }

        else {
            // Prepare a future wipe.
            gcodegen.m_wipe.reset_path();
            for (const Vec2f &wipe_pt : tcr.wipe_path)
                gcodegen.m_wipe.path.points.emplace_back(wipe_tower_point_to_object_point(gcodegen, transform_wt_pt(wipe_pt)));
            gcode += gcodegen.retract(false, false, auto_lift_type, true);
        }

        // Let the planner know we are traveling between objects.
        gcodegen.m_avoid_crossing_perimeters.use_external_mp_once();
        return gcode;
    }

    std::string WipeTowerIntegration::append_tcr2(GCode                             &gcodegen,
                                                  const WipeTower::ToolChangeResult &tcr,
                                                  int                                new_extruder_id,
                                                  double                             z) const
    {
        if (new_extruder_id != -1 && new_extruder_id != tcr.new_tool)
            throw Slic3r::InvalidArgument("Error: WipeTowerIntegration::append_tcr was asked to do a toolchange it didn't expect.");

        std::string gcode;

        // Toolchangeresult.gcode assumes the wipe tower corner is at the origin (except for priming lines)
        // We want to rotate and shift all extrusions (gcode postprocessing) and starting and ending position
        float alpha = m_wipe_tower_rotation / 180.f * float(M_PI);

        auto transform_wt_pt = [&alpha, this](const Vec2f &pt) -> Vec2f {
            Vec2f out = Eigen::Rotation2Df(alpha) * pt;
            out += m_wipe_tower_pos;
            return out;
        };

        Vec2f start_pos = tcr.start_pos;
        Vec2f end_pos   = tcr.end_pos;
        if (!tcr.priming) {
            start_pos = transform_wt_pt(start_pos);
            end_pos   = transform_wt_pt(end_pos);
        }

        Vec2f wipe_tower_offset   = tcr.priming ? Vec2f::Zero() : m_wipe_tower_pos;
        float wipe_tower_rotation = tcr.priming ? 0.f : alpha;
        Vec2f plate_origin_2d(m_plate_origin(0), m_plate_origin(1));


        std::string tcr_rotated_gcode = post_process_wipe_tower_moves(tcr, wipe_tower_offset, wipe_tower_rotation);

        gcode += gcodegen.writer().unlift(); // Make sure there is no z-hop (in most cases, there isn't).

        double current_z = gcodegen.writer().get_position().z();


        if (z == -1.) // in case no specific z was provided, print at current_z pos
            z = current_z;

        const bool needs_toolchange = gcodegen.writer().need_toolchange(new_extruder_id);
        const bool will_go_down     = !is_approx(z, current_z);
        const bool is_ramming       = (gcodegen.config().single_extruder_multi_material) ||
                                (!gcodegen.config().single_extruder_multi_material &&
                                 gcodegen.config().filament_multitool_ramming.get_at(tcr.initial_tool));
        const bool should_travel_to_tower = !tcr.priming && (tcr.force_travel     // wipe tower says so
                                                             || !needs_toolchange // this is just finishing the tower with no toolchange
                                                             || will_go_down // Make sure to move to prime tower before moving down
                                                             || is_ramming);

        if (should_travel_to_tower || gcodegen.m_need_change_layer_lift_z) {
            // FIXME: It would be better if the wipe tower set the force_travel flag for all toolchanges,
            // then we could simplify the condition and make it more readable.
            gcode += gcodegen.retract();
            gcodegen.m_avoid_crossing_perimeters.use_external_mp_once();
            gcode += gcodegen.travel_to(wipe_tower_point_to_object_point(gcodegen, start_pos + plate_origin_2d), erMixed, "Travel to a Wipe Tower");
            gcode += gcodegen.unretract();
        } else {
            // When this is multiextruder printer without any ramming, we can just change
            // the tool without travelling to the tower.
        }

        if (will_go_down) {
            gcode += gcodegen.writer().retract();
            gcode += gcodegen.writer().travel_to_z(z, "Travel down to the last wipe tower layer.");
            gcode += gcodegen.writer().unretract();
        }

        std::string toolchange_gcode_str;
        std::string deretraction_str;
        if (tcr.priming || (new_extruder_id >= 0 && needs_toolchange)) {
            if (is_ramming)
                gcodegen.m_wipe.reset_path();                                           // We don't want wiping on the ramming lines.
            toolchange_gcode_str = gcodegen.set_extruder(new_extruder_id, tcr.print_z); // TODO: toolchange_z vs print_z
            if (gcodegen.config().enable_prime_tower) {
                deretraction_str += gcodegen.writer().travel_to_z(z, "Force restore layer Z", true);
                Vec3d position{gcodegen.writer().get_position()};
                position.z() = z;
                gcodegen.writer().set_position(position);
                deretraction_str += gcodegen.unretract();
            }
        }

        // Insert the toolchange and deretraction gcode into the generated gcode.

        DynamicConfig config;
        config.set_key_value("change_filament_gcode", new ConfigOptionString(toolchange_gcode_str));
        config.set_key_value("deretraction_from_wipe_tower_generator", new ConfigOptionString(deretraction_str));
        config.set_key_value("layer_num", new ConfigOptionInt(gcodegen.m_layer_index));
        config.set_key_value("layer_z", new ConfigOptionFloat(tcr.print_z));
        config.set_key_value("toolchange_z", new ConfigOptionFloat(z));

        std::string tcr_gcode,
            tcr_escaped_gcode = gcodegen.placeholder_parser_process("tcr_rotated_gcode", tcr_rotated_gcode, new_extruder_id, &config);
        unescape_string_cstyle(tcr_escaped_gcode, tcr_gcode);
        gcode += tcr_gcode;
        check_add_eol(toolchange_gcode_str);

        // SoftFever: set new PA for new filament
        if (new_extruder_id != -1 && gcodegen.config().enable_pressure_advance.get_at(new_extruder_id)) {
            gcode += gcodegen.writer().set_pressure_advance(gcodegen.config().pressure_advance.get_at(new_extruder_id));
            // Orca: Adaptive PA
            // Reset Adaptive PA processor last PA value
            gcodegen.m_pa_processor->resetPreviousPA(gcodegen.config().pressure_advance.get_at(new_extruder_id));
        }

        // A phony move to the end position at the wipe tower.
        gcodegen.writer().travel_to_xy((end_pos + plate_origin_2d).cast<double>());
        gcodegen.set_last_pos(wipe_tower_point_to_object_point(gcodegen, end_pos + plate_origin_2d));
        if (!is_approx(z, current_z)) {
            gcode += gcodegen.writer().retract();
            gcode += gcodegen.writer().travel_to_z(current_z, "Travel back up to the topmost object layer.");
            gcode += gcodegen.writer().unretract();
        }

        else {
            // Prepare a future wipe.
            gcodegen.m_wipe.reset_path();
            for (const Vec2f& wipe_pt : tcr.wipe_path)
                gcodegen.m_wipe.path.points.emplace_back(wipe_tower_point_to_object_point(gcodegen, transform_wt_pt(wipe_pt) + plate_origin_2d));
        }

        // Let the planner know we are traveling between objects.
        gcodegen.m_avoid_crossing_perimeters.use_external_mp_once();
        return gcode;
    }

    // This function postprocesses gcode_original, rotates and moves all G1 extrusions and returns resulting gcode
    // Starting position has to be supplied explicitely (otherwise it would fail in case first G1 command only contained one coordinate)
    std::string WipeTowerIntegration::post_process_wipe_tower_moves(const WipeTower::ToolChangeResult& tcr, const Vec2f& translation, float angle) const
    {
        Vec2f extruder_offset;
        if (m_single_extruder_multi_material)
            extruder_offset = m_extruder_offsets[0].cast<float>();
        else
            extruder_offset = m_extruder_offsets[tcr.initial_tool].cast<float>();

        std::istringstream gcode_str(tcr.gcode);
        std::string gcode_out;
        std::string line;
        Vec2f pos = tcr.start_pos;
        auto  trans_pos = [wt_rot = Eigen::Rotation2Df(angle), &translation](const Vec2f& p) -> Vec2f { return wt_rot * p + translation; };
        Vec2f transformed_pos = trans_pos(pos);
        Vec2f old_pos(-1000.1f, -1000.1f);

        while (gcode_str) {
            std::getline(gcode_str, line);  // we read the gcode line by line

            // All G1 commands should be translated and rotated. X and Y coords are
            // only pushed to the output when they differ from last time.
            // WT generator can override this by appending the never_skip_tag
            if (line.find("G1 ") == 0 || line.find("G2 ") == 0 || line.find("G3 ") == 0) {
                std::string cur_gcode_start = line.find("G1 ") == 0 ? "G1 " : (line.find("G2 ") == 0 ? "G2 " : "G3 ");
                bool        never_skip      = false;
                auto        it              = line.find(WipeTower::never_skip_tag());
                if (it != std::string::npos) {
                    // remove the tag and remember we saw it
                    never_skip = true;
                    line.erase(it, it + WipeTower::never_skip_tag().size());
                }
                std::ostringstream line_out;
                std::istringstream line_str(line);
                line_str >> std::noskipws; // don't skip whitespace
                char ch = 0;
                while (line_str >> ch) {
                    if (ch == 'X' || ch == 'Y')
                        line_str >> (ch == 'X' ? pos.x() : pos.y());
                    else
                        line_out << ch;
                }

                transformed_pos = trans_pos(pos);

                if (transformed_pos != old_pos || never_skip) {
                    line = line_out.str();
                    std::ostringstream oss;
                    oss << std::fixed << std::setprecision(3) << cur_gcode_start;
                    if (transformed_pos.x() != old_pos.x() || never_skip)
                        oss << " X" << transformed_pos.x() - extruder_offset.x();
                    if (transformed_pos.y() != old_pos.y() || never_skip)
                        oss << " Y" << transformed_pos.y() - extruder_offset.y();
                    oss << " ";
                    line.replace(line.find(cur_gcode_start), 3, oss.str());
                    old_pos = transformed_pos;
                }
            }

            gcode_out += line + "\n";

            // If this was a toolchange command, we should change current extruder offset
            if (line == "[change_filament_gcode]") {
                // BBS
                if (!m_single_extruder_multi_material) {
                    extruder_offset = m_extruder_offsets[tcr.new_tool].cast<float>();

                    // If the extruder offset changed, add an extra move so everything is continuous
                    if (extruder_offset != m_extruder_offsets[tcr.initial_tool].cast<float>()) {
                        std::ostringstream oss;
                        oss << std::fixed << std::setprecision(3)
                            << "G1 X" << transformed_pos.x() - extruder_offset.x()
                            << " Y" << transformed_pos.y() - extruder_offset.y()
                            << "\n";
                        gcode_out += oss.str();
                    }
                }
                old_pos = Vec2f{-1000.1f, -1000.1f};
                pos     = tcr.tool_change_start_pos;
                transformed_pos = pos;
            }
        }
        return gcode_out;
    }

    std::string WipeTowerIntegration::prime(GCode &gcodegen)
    {
        std::string gcode;
        if (!gcodegen.is_BBL_Printer() && !gcodegen.is_QIDI_Printer()) {
            for (const WipeTower::ToolChangeResult &tcr : m_priming) {
                if (!tcr.extrusions.empty())
                    gcode += append_tcr2(gcodegen, tcr, tcr.new_tool);
            }
        }
        return gcode;
    }

    std::string WipeTowerIntegration::tool_change(GCode &gcodegen, int extruder_id, bool finish_layer)
    {
        std::string gcode;

        assert(m_layer_idx >= 0);
        if (m_layer_idx >= (int) m_tool_changes.size())
            return gcode;
        if (!gcodegen.is_BBL_Printer() && !gcodegen.is_QIDI_Printer()) {
            if (gcodegen.writer().need_toolchange(extruder_id) || finish_layer) {
                if (m_layer_idx < (int) m_tool_changes.size()) {
                    if (!(size_t(m_tool_change_idx) < m_tool_changes[m_layer_idx].size()))
                        throw Slic3r::RuntimeError("Wipe tower generation failed, possibly due to empty first layer.");

                    // Calculate where the wipe tower layer will be printed. -1 means that print z will not change,
                    // resulting in a wipe tower with sparse layers.
                    double wipe_tower_z  = -1;
                    bool   ignore_sparse = false;
                    if (gcodegen.config().wipe_tower_no_sparse_layers.value) {
                        wipe_tower_z  = m_last_wipe_tower_print_z;
                        ignore_sparse = (m_tool_changes[m_layer_idx].size() == 1 &&
                                         m_tool_changes[m_layer_idx].front().initial_tool == m_tool_changes[m_layer_idx].front().new_tool &&
                                         m_layer_idx != 0);
                        if (m_tool_change_idx == 0 && !ignore_sparse)
                        wipe_tower_z = m_last_wipe_tower_print_z + m_tool_changes[m_layer_idx].front().layer_height;
                    }

                    if (!ignore_sparse) {
                        gcode += append_tcr2(gcodegen, m_tool_changes[m_layer_idx][m_tool_change_idx++], extruder_id, wipe_tower_z);
                        m_last_wipe_tower_print_z = wipe_tower_z;
                    }
                }
            }
        } else {
            // Calculate where the wipe tower layer will be printed. -1 means that print z will not change,
            // resulting in a wipe tower with sparse layers.
            double wipe_tower_z  = -1;
            bool   ignore_sparse = false;
            if (gcodegen.config().wipe_tower_no_sparse_layers.value) {
                wipe_tower_z  = m_last_wipe_tower_print_z;
                ignore_sparse = (m_tool_changes[m_layer_idx].size() == 1 &&
                                 m_tool_changes[m_layer_idx].front().initial_tool == m_tool_changes[m_layer_idx].front().new_tool);
                if (m_tool_change_idx == 0 && !ignore_sparse)
                    wipe_tower_z = m_last_wipe_tower_print_z + m_tool_changes[m_layer_idx].front().layer_height;
            }

            if ((m_enable_timelapse_print || m_enable_wrapping_detection) && m_is_first_print) {
                gcode += append_tcr(gcodegen, m_tool_changes[m_layer_idx][0], m_tool_changes[m_layer_idx][0].new_tool, wipe_tower_z);
                m_tool_change_idx++;
                m_is_first_print = false;
            }

            if (gcodegen.writer().need_toolchange(extruder_id) || finish_layer) {
                if (!(size_t(m_tool_change_idx) < m_tool_changes[m_layer_idx].size()))
                    throw Slic3r::RuntimeError("Wipe tower generation failed, possibly due to empty first layer.");

                if (!ignore_sparse) {
                    gcode += append_tcr(gcodegen, m_tool_changes[m_layer_idx][m_tool_change_idx++], extruder_id, wipe_tower_z);
                    m_last_wipe_tower_print_z = wipe_tower_z;
                }
            }
        }

        return gcode;
    }

    bool WipeTowerIntegration::is_empty_wipe_tower_gcode(GCode &gcodegen, int extruder_id, bool finish_layer)
    {
        assert(m_layer_idx >= 0);
        if (m_layer_idx >= (int) m_tool_changes.size())
            return true;

        bool   ignore_sparse = false;
        if (gcodegen.config().wipe_tower_no_sparse_layers.value) {
            ignore_sparse = (m_tool_changes[m_layer_idx].size() == 1 && m_tool_changes[m_layer_idx].front().initial_tool == m_tool_changes[m_layer_idx].front().new_tool);
        }

        if ((m_enable_timelapse_print || m_enable_wrapping_detection) && m_is_first_print) {
            return false;
        }

        if (gcodegen.writer().need_toolchange(extruder_id) || finish_layer) {
            if (!(size_t(m_tool_change_idx) < m_tool_changes[m_layer_idx].size()))
                throw Slic3r::RuntimeError("Wipe tower generation failed, possibly due to empty first layer.");

            if (!ignore_sparse) {
                return false;
            }
        }

        return true;
    }

    // Print is finished. Now it remains to unload the filament safely with ramming over the wipe tower.
    std::string WipeTowerIntegration::finalize(GCode &gcodegen)
    {
        std::string gcode;
        if (!gcodegen.is_BBL_Printer() && !gcodegen.is_QIDI_Printer()) {
            if (std::abs(gcodegen.writer().get_position().z() - m_final_purge.print_z) > EPSILON)
                gcode += gcodegen.change_layer(m_final_purge.print_z);
            gcode += append_tcr2(gcodegen, m_final_purge, -1);
        }

        return gcode;
    }

    const std::vector<std::string> ColorPrintColors::Colors = { "#C0392B", "#E67E22", "#F1C40F", "#27AE60", "#1ABC9C", "#2980B9", "#9B59B6" };

#define EXTRUDER_CONFIG(OPT) m_config.OPT.get_at(m_writer.filament()->extruder_id())
#define FILAMENT_CONFIG(OPT) m_config.OPT.get_at(m_writer.filament()->id())

void GCode::PlaceholderParserIntegration::reset()
{
    this->failed_templates.clear();
    this->output_config.clear();
    this->opt_position = nullptr;
    this->opt_zhop      = nullptr;
    this->opt_e_position = nullptr;
    this->opt_e_retracted = nullptr;
    this->opt_e_restart_extra = nullptr;
    this->opt_extruded_volume = nullptr;
    this->opt_extruded_weight = nullptr;
    this->opt_extruded_volume_total = nullptr;
    this->opt_extruded_weight_total = nullptr;
    this->num_extruders = 0;
    this->position.clear();
    this->e_position.clear();
    this->e_retracted.clear();
    this->e_restart_extra.clear();
}

void GCode::PlaceholderParserIntegration::init(const GCodeWriter &writer)
{
    this->reset();
    const std::vector<Extruder> &extruders = writer.extruders();
    if (! extruders.empty()) {
        this->num_extruders = extruders.back().id() + 1;
        this->e_retracted.assign(MAXIMUM_EXTRUDER_NUMBER, 0);
        this->e_restart_extra.assign(MAXIMUM_EXTRUDER_NUMBER, 0);
        this->opt_e_retracted = new ConfigOptionFloats(e_retracted);
        this->opt_e_restart_extra = new ConfigOptionFloats(e_restart_extra);
        this->output_config.set_key_value("e_retracted", this->opt_e_retracted);
        this->output_config.set_key_value("e_restart_extra", this->opt_e_restart_extra);
        if (! writer.config.use_relative_e_distances) {
            e_position.assign(MAXIMUM_EXTRUDER_NUMBER, 0);
            opt_e_position = new ConfigOptionFloats(e_position);
            this->output_config.set_key_value("e_position", opt_e_position);
        }
    }
    this->opt_extruded_volume = new ConfigOptionFloats(this->num_extruders, 0.f);
    this->opt_extruded_weight = new ConfigOptionFloats(this->num_extruders, 0.f);
    this->opt_extruded_volume_total = new ConfigOptionFloat(0.f);
    this->opt_extruded_weight_total = new ConfigOptionFloat(0.f);
    this->parser.set("extruded_volume", this->opt_extruded_volume);
    this->parser.set("extruded_weight", this->opt_extruded_weight);
    this->parser.set("extruded_volume_total", this->opt_extruded_volume_total);
    this->parser.set("extruded_weight_total", this->opt_extruded_weight_total);

    // Reserve buffer for current position.
    this->position.assign(3, 0);
    this->opt_position = new ConfigOptionFloats(this->position);
    this->output_config.set_key_value("position", this->opt_position);
    // Store zhop variable into the parser itself, it is a read-only variable to the script.
    this->opt_zhop = new ConfigOptionFloat(writer.get_zhop());
    this->parser.set("zhop", this->opt_zhop);
}

void GCode::PlaceholderParserIntegration::update_from_gcodewriter(const GCodeWriter &writer)
{
    memcpy(this->position.data(), writer.get_position().data(), sizeof(double) * 3);
    this->opt_position->values = this->position;
    this->opt_zhop->value = writer.get_zhop();

    if (this->num_extruders > 0) {
        const std::vector<Extruder> &extruders = writer.extruders();
        assert(! extruders.empty() && num_extruders == extruders.back().id() + 1);
        this->e_retracted.assign(MAXIMUM_EXTRUDER_NUMBER, 0);
        this->e_restart_extra.assign(MAXIMUM_EXTRUDER_NUMBER, 0);
        this->opt_extruded_volume->values.assign(num_extruders, 0);
        this->opt_extruded_weight->values.assign(num_extruders, 0);
        double total_volume = 0.;
        double total_weight = 0.;
        for (const Extruder &e : extruders) {
            this->e_retracted[e.id()]     = e.retracted();
            this->e_restart_extra[e.id()] = e.restart_extra();
            double v = e.extruded_volume();
            double w = v * e.filament_density() * 0.001;
            this->opt_extruded_volume->values[e.id()] = v;
            this->opt_extruded_weight->values[e.id()] = w;
            total_volume += v;
            total_weight += w;
        }
        opt_extruded_volume_total->value = total_volume;
        opt_extruded_weight_total->value = total_weight;
        opt_e_retracted->values = this->e_retracted;
        opt_e_restart_extra->values = this->e_restart_extra;
        if (! writer.config.use_relative_e_distances) {
            this->e_position.assign(MAXIMUM_EXTRUDER_NUMBER, 0);
            for (const Extruder &e : extruders)
                this->e_position[e.id()] = e.position();
            this->opt_e_position->values = this->e_position;
        }
    }
}

// Throw if any of the output vector variables were resized by the script.
void GCode::PlaceholderParserIntegration::validate_output_vector_variables()
{
    if (this->opt_position->values.size() != 3)
        throw Slic3r::RuntimeError("\"position\" output variable must not be resized by the script.");
    if (this->num_extruders > 0) {
        if (this->opt_e_position && this->opt_e_position->values.size() != MAXIMUM_EXTRUDER_NUMBER)
            throw Slic3r::RuntimeError("\"e_position\" output variable must not be resized by the script.");
        if (this->opt_e_retracted->values.size() != MAXIMUM_EXTRUDER_NUMBER)
            throw Slic3r::RuntimeError("\"e_retracted\" output variable must not be resized by the script.");
        if (this->opt_e_restart_extra->values.size() != MAXIMUM_EXTRUDER_NUMBER)
            throw Slic3r::RuntimeError("\"e_restart_extra\" output variable must not be resized by the script.");
    }
}

// Collect pairs of object_layer + support_layer sorted by print_z.
// object_layer & support_layer are considered to be on the same print_z, if they are not further than EPSILON.
std::vector<GCode::LayerToPrint> GCode::collect_layers_to_print(const PrintObject& object)
{
    std::vector<GCode::LayerToPrint> layers_to_print;
    layers_to_print.reserve(object.layers().size() + object.support_layers().size());

    /*
    // Calculate a minimum support layer height as a minimum over all extruders, but not smaller than 10um.
    // This is the same logic as in support generator.
    //FIXME should we use the printing extruders instead?
    double gap_over_supports = object.config().support_top_z_distance;
    // FIXME should we test object.config().support_material_synchronize_layers ? Currently the support layers are synchronized with object layers iff soluble supports.
    assert(!object.has_support() || gap_over_supports != 0. || object.config().support_material_synchronize_layers);
    if (gap_over_supports != 0.) {
        gap_over_supports = std::max(0., gap_over_supports);
        // Not a soluble support,
        double support_layer_height_min = 1000000.;
        for (auto lh : object.print()->config().min_layer_height.values)
            support_layer_height_min = std::min(support_layer_height_min, std::max(0.01, lh));
        gap_over_supports += support_layer_height_min;
    }*/

    std::vector<std::pair<double, double>> warning_ranges;

    // Pair the object layers with the support layers by z.
    size_t idx_object_layer = 0;
    size_t idx_support_layer = 0;
    const LayerToPrint* last_extrusion_layer = nullptr;
    while (idx_object_layer < object.layers().size() || idx_support_layer < object.support_layers().size()) {
        LayerToPrint layer_to_print;
        double print_z_min = std::numeric_limits<double>::max();
        if (idx_object_layer < object.layers().size()) {
            layer_to_print.object_layer = object.layers()[idx_object_layer++];
            print_z_min = std::min(print_z_min, layer_to_print.object_layer->print_z);
        }

        if (idx_support_layer < object.support_layers().size()) {
            layer_to_print.support_layer = object.support_layers()[idx_support_layer++];
            print_z_min = std::min(print_z_min, layer_to_print.support_layer->print_z);
        }

        if (layer_to_print.object_layer && layer_to_print.object_layer->print_z > print_z_min + EPSILON) {
            layer_to_print.object_layer = nullptr;
            --idx_object_layer;
        }

        if (layer_to_print.support_layer && layer_to_print.support_layer->print_z > print_z_min + EPSILON) {
            layer_to_print.support_layer = nullptr;
            --idx_support_layer;
        }

        layer_to_print.original_object = &object;
        layers_to_print.push_back(layer_to_print);

        bool has_extrusions = (layer_to_print.object_layer && layer_to_print.object_layer->has_extrusions())
            || (layer_to_print.support_layer && layer_to_print.support_layer->has_extrusions());

        // Check that there are extrusions on the very first layer. The case with empty
        // first layer may result in skirt/brim in the air and maybe other issues.
        if (layers_to_print.size() == 1u) {
            if (!has_extrusions)
                throw Slic3r::SlicingError(_(L("One object has empty initial layer and can't be printed. Please Cut the bottom or enable supports.")), object.id().id);
        }

        // In case there are extrusions on this layer, check there is a layer to lay it on.
        if ((layer_to_print.object_layer && layer_to_print.object_layer->has_extrusions())
            // Allow empty support layers, as the support generator may produce no extrusions for non-empty support regions.
            || (layer_to_print.support_layer /* && layer_to_print.support_layer->has_extrusions() */)) {
            double top_cd = object.config().support_top_z_distance;
            double bottom_cd = object.config().support_bottom_z_distance == 0. ? top_cd : object.config().support_bottom_z_distance;
            //if (!object.print()->config().independent_support_layer_height)
            { // the actual support gap may be larger than the configured one due to rounding to layer height for organic support, regardless of independent support layer height
                top_cd    = std::ceil(top_cd / object.config().layer_height) * object.config().layer_height;
                bottom_cd = std::ceil(bottom_cd / object.config().layer_height) * object.config().layer_height;
            }
            double extra_gap = (layer_to_print.support_layer ? bottom_cd : top_cd);

            // raft contact distance should not trigger any warning
            if (last_extrusion_layer && last_extrusion_layer->support_layer) {
                double raft_gap = object.config().raft_contact_distance.value;
                //if (!object.print()->config().independent_support_layer_height)
                {
                    raft_gap = std::ceil(raft_gap / object.config().layer_height) * object.config().layer_height;
                }
                extra_gap = std::max(extra_gap, object.config().raft_contact_distance.value);
            }
            double maximal_print_z = (last_extrusion_layer ? last_extrusion_layer->print_z() : 0.)
                + layer_to_print.layer()->height
                + std::max(0., extra_gap);
            // Negative support_contact_z is not taken into account, it can result in false positives in cases

            if (has_extrusions && layer_to_print.print_z() > maximal_print_z + 2. * EPSILON)
                warning_ranges.emplace_back(std::make_pair((last_extrusion_layer ? last_extrusion_layer->print_z() : 0.), layers_to_print.back().print_z()));
        }
        // Remember last layer with extrusions.
        if (has_extrusions)
            last_extrusion_layer = &layers_to_print.back();
    }

    if (! warning_ranges.empty()) {
        std::string warning;
        size_t i = 0;
        for (i = 0; i < std::min(warning_ranges.size(), size_t(5)); ++i)
            warning += Slic3r::format(_(L("Object can't be printed for empty layer between %1% and %2%.")),
                                      warning_ranges[i].first, warning_ranges[i].second) + "\n";
        warning += Slic3r::format(_(L("Object: %1%")), object.model_object()->name) + "\n"
            + _(L("Maybe parts of the object at these height are too thin, or the object has faulty mesh"));

        const_cast<Print*>(object.print())->active_step_add_warning(
            PrintStateBase::WarningLevel::CRITICAL, warning, PrintStateBase::SlicingEmptyGcodeLayers);
    }

    return layers_to_print;
}

// Prepare for non-sequential printing of multiple objects: Support resp. object layers with nearly identical print_z
// will be printed for  all objects at once.
// Return a list of <print_z, per object LayerToPrint> items.
std::vector<std::pair<coordf_t, std::vector<GCode::LayerToPrint>>> GCode::collect_layers_to_print(const Print& print)
{
    struct OrderingItem {
        coordf_t    print_z;
        size_t      object_idx;
        size_t      layer_idx;
    };

    std::vector<std::vector<LayerToPrint>>  per_object(print.objects().size(), std::vector<LayerToPrint>());
    std::vector<OrderingItem>               ordering;

    std::vector<Slic3r::SlicingError> errors;

    for (size_t i = 0; i < print.objects().size(); ++i) {
        try {
            per_object[i] = collect_layers_to_print(*print.objects()[i]);
        } catch (const Slic3r::SlicingError &e) {
            errors.push_back(e);
            continue;
        }
        OrderingItem ordering_item;
        ordering_item.object_idx = i;
        ordering.reserve(ordering.size() + per_object[i].size());
        const LayerToPrint& front = per_object[i].front();
        for (const LayerToPrint& ltp : per_object[i]) {
            ordering_item.print_z = ltp.print_z();
            ordering_item.layer_idx = &ltp - &front;
            ordering.emplace_back(ordering_item);
        }
    }

    if (!errors.empty()) { throw Slic3r::SlicingErrors(errors); }

    std::sort(ordering.begin(), ordering.end(), [](const OrderingItem& oi1, const OrderingItem& oi2) { return oi1.print_z < oi2.print_z; });

    std::vector<std::pair<coordf_t, std::vector<LayerToPrint>>> layers_to_print;

    // Merge numerically very close Z values.
    for (size_t i = 0; i < ordering.size();) {
        // Find the last layer with roughly the same print_z.
        size_t j = i + 1;
        coordf_t zmax = ordering[i].print_z + EPSILON;
        for (; j < ordering.size() && ordering[j].print_z <= zmax; ++j);
        // Merge into layers_to_print.
        std::pair<coordf_t, std::vector<LayerToPrint>> merged;
        // Assign an average print_z to the set of layers with nearly equal print_z.
        merged.first = 0.5 * (ordering[i].print_z + ordering[j - 1].print_z);
        merged.second.assign(print.objects().size(), LayerToPrint());
        for (; i < j; ++i) {
            const OrderingItem& oi = ordering[i];
            assert(merged.second[oi.object_idx].layer() == nullptr);
            merged.second[oi.object_idx] = std::move(per_object[oi.object_idx][oi.layer_idx]);
        }
        layers_to_print.emplace_back(std::move(merged));
    }

    return layers_to_print;
}

// free functions called by GCode::do_export()
namespace DoExport {
//    static void update_print_estimated_times_stats(const GCodeProcessor& processor, PrintStatistics& print_statistics)
//    {
//        const GCodeProcessorResult& result = processor.get_result();
//        print_statistics.estimated_normal_print_time = get_time_dhms(result.print_statistics.modes[static_cast<size_t>(PrintEstimatedStatistics::ETimeMode::Normal)].time);
//        print_statistics.estimated_silent_print_time = processor.is_stealth_time_estimator_enabled() ?
//            get_time_dhms(result.print_statistics.modes[static_cast<size_t>(PrintEstimatedStatistics::ETimeMode::Stealth)].time) : "N/A";
//    }

    static void update_print_estimated_stats(const GCodeProcessor& processor, const std::vector<Extruder>& extruders, PrintStatistics& print_statistics, const PrintConfig& config)
    {
        const GCodeProcessorResult& result = processor.get_result();
        double normal_print_time = result.print_statistics.modes[static_cast<size_t>(PrintEstimatedStatistics::ETimeMode::Normal)].time;
        print_statistics.estimated_normal_print_time = get_time_dhms(normal_print_time);
        print_statistics.estimated_silent_print_time = processor.is_stealth_time_estimator_enabled() ?
            get_time_dhms(result.print_statistics.modes[static_cast<size_t>(PrintEstimatedStatistics::ETimeMode::Stealth)].time) : "N/A";

        // update filament statictics
        double total_extruded_volume = 0.0;
        double total_used_filament   = 0.0;
        double total_weight          = 0.0;
        double total_cost            = 0.0;

        for (auto volume : result.print_statistics.total_volumes_per_extruder) {
            total_extruded_volume += volume.second;

            size_t extruder_id = volume.first;
            auto extruder = std::find_if(extruders.begin(), extruders.end(), [extruder_id](const Extruder& extr) {return extr.id() == extruder_id; });
            if (extruder == extruders.end())
                continue;

            double s = PI * sqr(0.5* extruder->filament_diameter());
            double weight = volume.second * extruder->filament_density() * 0.001;
            total_used_filament += volume.second/s;
            total_weight        += weight;
            total_cost          += weight * extruder->filament_cost() * 0.001;
        }

        total_cost += config.time_cost.getFloat() * (normal_print_time/3600.0);

        print_statistics.total_extruded_volume = total_extruded_volume;
        print_statistics.total_used_filament   = total_used_filament;
        print_statistics.total_weight          = total_weight;
        print_statistics.total_cost            = total_cost;

        print_statistics.filament_stats = result.print_statistics.model_volumes_per_extruder;
    }

    // if any reserved keyword is found, returns a std::vector containing the first MAX_COUNT keywords found
    // into pairs containing:
    // first: source
    // second: keyword
    // to be shown in the warning notification
    // The returned vector is empty if no keyword has been found
    static std::vector<std::pair<std::string, std::string>> validate_custom_gcode(const Print& print) {
        static const unsigned int MAX_TAGS_COUNT = 5;
        std::vector<std::pair<std::string, std::string>> ret;

        auto check = [&ret](const std::string& source, const std::string& gcode) {
            std::vector<std::string> tags;
            if (GCodeProcessor::contains_reserved_tags(gcode, MAX_TAGS_COUNT, tags)) {
                if (!tags.empty()) {
                    size_t i = 0;
                    while (ret.size() < MAX_TAGS_COUNT && i < tags.size()) {
                        ret.push_back({ source, tags[i] });
                        ++i;
                    }
                }
            }
        };

        const GCodeConfig& config = print.config();
        check(_(L("Machine start G-code")), config.machine_start_gcode.value);
        if (ret.size() < MAX_TAGS_COUNT) check(_(L("Machine end G-code")), config.machine_end_gcode.value);
        if (ret.size() < MAX_TAGS_COUNT) check(_(L("Before layer change G-code")), config.before_layer_change_gcode.value);
        if (ret.size() < MAX_TAGS_COUNT) check(_(L("Layer change G-code")), config.layer_change_gcode.value);
        if (ret.size() < MAX_TAGS_COUNT) check(_(L("Timelapse G-code")), config.time_lapse_gcode.value);
        if (ret.size() < MAX_TAGS_COUNT) check(_(L("Timelapse G-code")), config.wrapping_detection_gcode.value);
        if (ret.size() < MAX_TAGS_COUNT) check(_(L("Change filament G-code")), config.change_filament_gcode.value);
        if (ret.size() < MAX_TAGS_COUNT) check(_(L("Printing by object G-code")), config.printing_by_object_gcode.value);
        //if (ret.size() < MAX_TAGS_COUNT) check(_(L("Color Change G-code")), config.color_change_gcode.value);
        //Orca
        if (ret.size() < MAX_TAGS_COUNT) check(_(L("Change extrusion role G-code")), config.change_extrusion_role_gcode.value);
        if (ret.size() < MAX_TAGS_COUNT) check(_(L("Pause G-code")), config.machine_pause_gcode.value);
        if (ret.size() < MAX_TAGS_COUNT) check(_(L("Template Custom G-code")), config.template_custom_gcode.value);
        if (ret.size() < MAX_TAGS_COUNT) {
            for (const std::string& value : config.filament_start_gcode.values) {
                check(_(L("Filament start G-code")), value);
                if (ret.size() == MAX_TAGS_COUNT)
                    break;
            }
        }
        if (ret.size() < MAX_TAGS_COUNT) {
            for (const std::string& value : config.filament_end_gcode.values) {
                check(_(L("Filament end G-code")), value);
                if (ret.size() == MAX_TAGS_COUNT)
                    break;
            }
        }
        //BBS: no custom_gcode_per_print_z, don't need to check
        //if (ret.size() < MAX_TAGS_COUNT) {
        //    const CustomGCode::Info& custom_gcode_per_print_z = print.model().custom_gcode_per_print_z;
        //    for (const auto& gcode : custom_gcode_per_print_z.gcodes) {
        //        check(_(L("Custom G-code")), gcode.extra);
        //        if (ret.size() == MAX_TAGS_COUNT)
        //            break;
        //    }
        //}

        return ret;
    }
} // namespace DoExport

bool GCode::is_BBL_Printer()
{
    if (m_curr_print)
        return m_curr_print->is_BBL_printer();
    return false;
}

bool GCode::is_QIDI_Printer()
{
    if (m_curr_print)
        return m_curr_print->is_QIDI_printer();
    return false;
}

void GCode::do_export(Print* print, const char* path, GCodeProcessorResult* result, ThumbnailsGeneratorCallback thumbnail_cb)
{
    PROFILE_CLEAR();

    // BBS
    m_curr_print = print;

    GCodeWriter::full_gcode_comment = print->config().gcode_comments;
    CNumericLocalesSetter locales_setter;

    // Does the file exist? If so, we hope that it is still valid.
    if (print->is_step_done(psGCodeExport) && boost::filesystem::exists(boost::filesystem::path(path)))
        return;

    BOOST_LOG_TRIVIAL(info) << boost::format("Will export G-code to %1% soon")%path;

    GCodeProcessor::s_IsBBLPrinter = print->is_BBL_printer();
    m_writer.set_is_bbl_machine(print->is_BBL_printer());
    print->set_started(psGCodeExport);

    // check if any custom gcode contains keywords used by the gcode processor to
    // produce time estimation and gcode toolpaths
    std::vector<std::pair<std::string, std::string>> validation_res = DoExport::validate_custom_gcode(*print);
    if (!validation_res.empty()) {
        std::string reports;
        for (const auto& [source, keyword] : validation_res) {
            reports += source + ": \"" + keyword + "\"\n";
        }
        //print->active_step_add_warning(PrintStateBase::WarningLevel::NON_CRITICAL,
        //    _(L("In the custom G-code were found reserved keywords:")) + "\n" +
        //    reports +
        //    _(L("This may cause problems in g-code visualization and printing time estimation.")));
        std::string temp = "Dangerous keywords in custom Gcode: " + reports + "\nThis may cause problems in g-code visualization and printing time estimation.";
        BOOST_LOG_TRIVIAL(warning) << temp;
    }

    BOOST_LOG_TRIVIAL(info) << "Exporting G-code..." << log_memory_info();

    // Remove the old g-code if it exists.
    boost::nowide::remove(path);

    fs::path file_path(path);
    fs::path folder = file_path.parent_path();
    if (!fs::exists(folder)) {
        fs::create_directory(folder);
        BOOST_LOG_TRIVIAL(error) << "[WARNING]: the parent path " + folder.string() +" is not there, create it!" << std::endl;
    }

    std::string path_tmp(path);
    path_tmp += ".tmp";

    m_processor.initialize(path_tmp);
    m_processor.set_print(print);
    GCodeOutputStream file(boost::nowide::fopen(path_tmp.c_str(), "wb"), m_processor);
    if (! file.is_open()) {
        BOOST_LOG_TRIVIAL(error) << std::string("G-code export to ") + path + " failed.\nCannot open the file for writing.\n" << std::endl;
        if (!fs::exists(folder)) {
            //fs::create_directory(folder);
            BOOST_LOG_TRIVIAL(error) << "the parent path " + folder.string() +" is not there!!!" << std::endl;
        }
        throw Slic3r::RuntimeError(std::string("G-code export to ") + path + " failed.\nCannot open the file for writing.\n");
    }

    try {
        this->_do_export(*print, file, thumbnail_cb);
        file.flush();
        if (file.is_error()) {
            file.close();
            boost::nowide::remove(path_tmp.c_str());
            throw Slic3r::RuntimeError(std::string("G-code export to ") + path + " failed\nIs the disk full?\n");
        }
    } catch (std::exception & /* ex */) {
        // Rethrow on any exception. std::runtime_exception and CanceledException are expected to be thrown.
        // Close and remove the file.
        file.close();
        boost::nowide::remove(path_tmp.c_str());
        throw;
    }
    file.close();

    check_placeholder_parser_failed();

#if ORCA_CHECK_GCODE_PLACEHOLDERS
    if (!m_placeholder_error_messages.empty()){
        std::ostringstream message;
        message << "Some EditGcodeDialog defs were not specified properly. Do so in PrintConfig under SlicingStatesConfigDef:" << std::endl;
        for (const auto& error : m_placeholder_error_messages) {
            message << std::endl << error.first << ": " << std::endl;
            for (const auto& str : error.second)
                message << str << ", ";
            message.seekp(-2, std::ios_base::end);
            message << std::endl;
        }
        throw Slic3r::PlaceholderParserError(message.str());
    }
#endif

    BOOST_LOG_TRIVIAL(debug) << "Start processing gcode, " << log_memory_info();
    // Post-process the G-code to update time stamps.

    m_timelapse_warning_code = 0;
    if (m_config.printer_structure.value == PrinterStructure::psI3 && m_spiral_vase) {
        m_timelapse_warning_code += 1;
    }
    if (m_config.printer_structure.value == PrinterStructure::psI3 && print->config().print_sequence == PrintSequence::ByObject) {
        m_timelapse_warning_code += (1 << 1);
    }
    if (m_config.timelapse_type.value == TimelapseType::tlSmooth && !m_config.enable_prime_tower.value) {
        m_timelapse_warning_code += (1 << 2);
    }
    m_processor.result().timelapse_warning_code = m_timelapse_warning_code;
    m_processor.result().support_traditional_timelapse = m_support_traditional_timelapse;

    bool activate_long_retraction_when_cut = false;
    for (const auto& filament : m_writer.extruders())
        activate_long_retraction_when_cut |= (
            m_config.long_retractions_when_cut.get_at(filament.id())
         && m_config.retraction_distances_when_cut.get_at(filament.id()) > 0
            );

    m_processor.result().long_retraction_when_cut = activate_long_retraction_when_cut;
   
    {   //BBS:check bed and filament compatible
        const ConfigOptionInts *bed_temp_opt = m_config.option<ConfigOptionInts>(get_bed_temp_1st_layer_key(m_config.curr_bed_type));
        std::vector<int> conflict_filament;
        for(auto extruder_id : m_initial_layer_extruders){
            int cur_bed_temp = bed_temp_opt->get_at(extruder_id);
            if (cur_bed_temp == 0) {
                conflict_filament.push_back(extruder_id);
            }
        }

        m_processor.result().filament_printable_reuslt = FilamentPrintableResult(conflict_filament, bed_type_to_gcode_string(m_config.curr_bed_type));
    }
    // check gcode is valid in machine printabele area and multi_extruder printabele area
    int extruder_size = m_print->config().nozzle_diameter.values.size();
    std::vector<Polygons> extruder_unprintable_polys   = m_print->get_extruder_unprintable_polygons();
    Pointfs               plate_printable_area         = m_print->config().printable_area.values;
    Pointfs               wrapping_exclude_area_points = m_print->config().wrapping_exclude_area.values;
    m_processor.check_multi_extruder_gcode_valid(extruder_size, plate_printable_area, m_print->config().printable_height.value, wrapping_exclude_area_points,
                                                 extruder_unprintable_polys, m_print->get_extruder_printable_height(),  m_print->get_filament_maps(),
                                                 m_print->get_physical_unprintable_filaments(m_print->get_slice_used_filaments(false)));

    m_processor.finalize(true);
//    DoExport::update_print_estimated_times_stats(m_processor, print->m_print_statistics);
    DoExport::update_print_estimated_stats(m_processor, m_writer.extruders(), print->m_print_statistics, print->config());
    if (result != nullptr) {
        *result = std::move(m_processor.extract_result());
        // set the filename to the correct value
        result->filename = path;
    }

    //BBS: add some log for error output
    BOOST_LOG_TRIVIAL(debug) << boost::format("Finished processing gcode to %1% ") % path_tmp;

    std::error_code ret = rename_file(path_tmp, path);
    if (ret) {
        throw Slic3r::RuntimeError(
            std::string("Failed to rename the output G-code file from ") + path_tmp + " to " + path + '\n' + "error code " + ret.message() + '\n' +
            "Is " + path_tmp + " locked?" + '\n');
    }
    else {
        BOOST_LOG_TRIVIAL(info) << boost::format("rename_file from %1% to %2% successfully")% path_tmp % path;
    }

    BOOST_LOG_TRIVIAL(info) << "Exporting G-code finished" << log_memory_info();
    print->set_done(psGCodeExport);
    
    if(is_BBL_Printer())
        result->label_object_enabled = m_enable_exclude_object;
    // Write the profiler measurements to file
    PROFILE_UPDATE();
    PROFILE_OUTPUT(debug_out_path("gcode-export-profile.txt").c_str());
}

// free functions called by GCode::_do_export()
namespace DoExport {
    static void init_gcode_processor(const PrintConfig& config, GCodeProcessor& processor, bool& silent_time_estimator_enabled)
    {
        silent_time_estimator_enabled = (config.gcode_flavor == gcfMarlinLegacy || config.gcode_flavor == gcfMarlinFirmware)
                                        && config.silent_mode;
        processor.reset();
        processor.apply_config(config);
        processor.enable_stealth_time_estimator(silent_time_estimator_enabled);
    }

#if 0
	static double autospeed_volumetric_limit(const Print &print)
	{
	    // get the minimum cross-section used in the print
	    std::vector<double> mm3_per_mm;
	    for (auto object : print.objects()) {
	        for (size_t region_id = 0; region_id < object->num_printing_regions(); ++ region_id) {
	            const PrintRegion &region = object->printing_region(region_id);
	            for (auto layer : object->layers()) {
	                const LayerRegion* layerm = layer->regions()[region_id];
	                if (region.config().get_abs_value("inner_wall_speed") == 0 ||
                        // BBS: remove small small_perimeter_speed config, and will absolutely
                        // remove related code if no other issue in the coming release.
	                    //region.config().get_abs_value("small_perimeter_speed") == 0 ||
	                    region.config().outer_wall_speed.value == 0 ||
	                    region.config().get_abs_value("bridge_speed") == 0)
	                    mm3_per_mm.push_back(layerm->perimeters.min_mm3_per_mm());
	                if (region.config().get_abs_value("sparse_infill_speed") == 0 ||
	                    region.config().get_abs_value("internal_solid_infill_speed") == 0 ||
	                    region.config().get_abs_value("top_surface_speed") == 0 ||
                        region.config().get_abs_value("bridge_speed") == 0)
                    {
                        // Minimal volumetric flow should not be calculated over ironing extrusions.
                        // Use following lambda instead of the built-it method.
                        auto min_mm3_per_mm_no_ironing = [](const ExtrusionEntityCollection& eec) -> double {
                            double min = std::numeric_limits<double>::max();
                            for (const ExtrusionEntity* ee : eec.entities)
                                if (ee->role() != erIroning)
                                    min = std::min(min, ee->min_mm3_per_mm());
                            return min;
                        };

                        mm3_per_mm.push_back(min_mm3_per_mm_no_ironing(layerm->fills));
                    }
	            }
	        }
	        if (object->config().get_abs_value("support_speed") == 0 ||
	            object->config().get_abs_value("support_interface_speed") == 0)
	            for (auto layer : object->support_layers())
	                mm3_per_mm.push_back(layer->support_fills.min_mm3_per_mm());
	    }
	    // filter out 0-width segments
	    mm3_per_mm.erase(std::remove_if(mm3_per_mm.begin(), mm3_per_mm.end(), [](double v) { return v < 0.000001; }), mm3_per_mm.end());
	    double volumetric_speed = 0.;
	    if (! mm3_per_mm.empty()) {
	        // In order to honor max_print_speed we need to find a target volumetric
	        // speed that we can use throughout the print. So we define this target
	        // volumetric speed as the volumetric speed produced by printing the
	        // smallest cross-section at the maximum speed: any larger cross-section
	        // will need slower feedrates.
	        volumetric_speed = *std::min_element(mm3_per_mm.begin(), mm3_per_mm.end()) * print.config().max_print_speed.value;
	        // limit such volumetric speed with max_volumetric_speed if set
            //BBS
	        //if (print.config().max_volumetric_speed.value > 0)
	        //    volumetric_speed = std::min(volumetric_speed, print.config().max_volumetric_speed.value);
	    }
	    return volumetric_speed;
	}
#endif

    static void init_ooze_prevention(const Print &print, OozePrevention &ooze_prevention)
	{
	    ooze_prevention.enable = print.config().ooze_prevention.value && ! print.config().single_extruder_multi_material;
	}

	// Fill in print_statistics and return formatted string containing filament statistics to be inserted into G-code comment section.
    static std::string update_print_stats_and_format_filament_stats(
        const bool                   has_wipe_tower,
	    const WipeTowerData         &wipe_tower_data,
	    const std::vector<Extruder> &extruders,
		PrintStatistics 		    &print_statistics)
    {
		std::string filament_stats_string_out;

	    print_statistics.clear();
        print_statistics.total_toolchanges = std::max(0, wipe_tower_data.number_of_toolchanges);
	    if (! extruders.empty()) {
	        std::pair<std::string, unsigned int> out_filament_used_mm ("; filament used [mm] = ", 0);
	        std::pair<std::string, unsigned int> out_filament_used_cm3("; filament used [cm3] = ", 0);
	        std::pair<std::string, unsigned int> out_filament_used_g  ("; filament used [g] = ", 0);
	        std::pair<std::string, unsigned int> out_filament_cost    ("; filament cost = ", 0);
	        for (const Extruder &extruder : extruders) {
	            double used_filament   = extruder.used_filament() + (has_wipe_tower ? wipe_tower_data.used_filament[extruder.id()] : 0.f);
	            double extruded_volume = extruder.extruded_volume() + (has_wipe_tower ? wipe_tower_data.used_filament[extruder.id()] * 2.4052f : 0.f); // assumes 1.75mm filament diameter
	            double filament_weight = extruded_volume * extruder.filament_density() * 0.001;
	            double filament_cost   = filament_weight * extruder.filament_cost()    * 0.001;
                auto append = [&extruder](std::pair<std::string, unsigned int> &dst, const char *tmpl, double value) {
                    assert(is_decimal_separator_point());
	                while (dst.second < extruder.id()) {
	                    // Fill in the non-printing extruders with zeros.
	                    dst.first += (dst.second > 0) ? ", 0" : "0";
	                    ++ dst.second;
	                }
	                if (dst.second > 0)
	                    dst.first += ", ";
	                char buf[64];
					sprintf(buf, tmpl, value);
	                dst.first += buf;
	                ++ dst.second;
	            };
	            append(out_filament_used_mm,  "%.2lf", used_filament);
	            append(out_filament_used_cm3, "%.2lf", extruded_volume * 0.001);
	            if (filament_weight > 0.) {
	                print_statistics.total_weight = print_statistics.total_weight + filament_weight;
	                append(out_filament_used_g, "%.2lf", filament_weight);
	                if (filament_cost > 0.) {
	                    print_statistics.total_cost = print_statistics.total_cost + filament_cost;
	                    append(out_filament_cost, "%.2lf", filament_cost);
	                }
	            }
	            print_statistics.total_used_filament += used_filament;
	            print_statistics.total_extruded_volume += extruded_volume;
	            print_statistics.total_wipe_tower_filament += has_wipe_tower ? used_filament - extruder.used_filament() : 0.;
	            print_statistics.total_wipe_tower_cost += has_wipe_tower ? (extruded_volume - extruder.extruded_volume())* extruder.filament_density() * 0.001 * extruder.filament_cost() * 0.001 : 0.;
	        }
	        filament_stats_string_out += out_filament_used_mm.first;
            filament_stats_string_out += "\n" + out_filament_used_cm3.first;
            if (out_filament_used_g.second)
                filament_stats_string_out += "\n" + out_filament_used_g.first;
            if (out_filament_cost.second)
               filament_stats_string_out += "\n" + out_filament_cost.first;
            filament_stats_string_out += "\n";
        }
        return filament_stats_string_out;
    }
}

#if 0
// Sort the PrintObjects by their increasing Z, likely useful for avoiding colisions on Deltas during sequential prints.
static inline std::vector<const PrintInstance*> sort_object_instances_by_max_z(const Print &print)
{
    std::vector<const PrintObject*> objects(print.objects().begin(), print.objects().end());
    std::sort(objects.begin(), objects.end(), [](const PrintObject *po1, const PrintObject *po2) { return po1->height() < po2->height(); });
    std::vector<const PrintInstance*> instances;
    instances.reserve(objects.size());
    for (const PrintObject *object : objects)
        for (size_t i = 0; i < object->instances().size(); ++ i)
            instances.emplace_back(&object->instances()[i]);
    return instances;
}
#endif

// Produce a vector of PrintObjects in the order of their respective ModelObjects in print.model().
//BBS: add sort logic for seq-print
std::vector<const PrintInstance*> sort_object_instances_by_model_order(const Print& print, bool init_order)
{
    auto find_object_index = [](const Model& model, const ModelObject* obj) {
        for (int index = 0; index < model.objects.size(); index++)
        {
            if (model.objects[index] == obj)
                return index;
        }
        return -1;
    };

    // Build up map from ModelInstance* to PrintInstance*
    std::vector<std::pair<const ModelInstance*, const PrintInstance*>> model_instance_to_print_instance;
    model_instance_to_print_instance.reserve(print.num_object_instances());
    for (const PrintObject *print_object : print.objects())
        for (const PrintInstance &print_instance : print_object->instances())
        {
            if (init_order)
                const_cast<ModelInstance*>(print_instance.model_instance)->arrange_order = find_object_index(print.model(), print_object->model_object());
            model_instance_to_print_instance.emplace_back(print_instance.model_instance, &print_instance);
        }
    std::sort(model_instance_to_print_instance.begin(), model_instance_to_print_instance.end(), [](auto &l, auto &r) { return l.first->arrange_order < r.first->arrange_order; });
    if (init_order) {
        // Re-assign the arrange_order so each instance has a unique order number
        for (int k = 0; k < model_instance_to_print_instance.size(); k++) {
            const_cast<ModelInstance*>(model_instance_to_print_instance[k].first)->arrange_order = k + 1;
        }
    }

    std::vector<const PrintInstance*> instances;
    instances.reserve(model_instance_to_print_instance.size());
    for (const ModelObject *model_object : print.model().objects)
        for (const ModelInstance *model_instance : model_object->instances) {
            auto it = std::lower_bound(model_instance_to_print_instance.begin(), model_instance_to_print_instance.end(), std::make_pair(model_instance, nullptr), [](auto &l, auto &r) { return l.first->arrange_order < r.first->arrange_order; });
            if (it != model_instance_to_print_instance.end() && it->first == model_instance)
                instances.emplace_back(it->second);
        }
    std::sort(instances.begin(), instances.end(), [](auto& l, auto& r) { return l->model_instance->arrange_order < r->model_instance->arrange_order; });
    return instances;
}

enum BambuBedType {
    bbtUnknown = 0,
    bbtCoolPlate = 1,
    bbtEngineeringPlate = 2,
    bbtHighTemperaturePlate = 3,
    bbtTexturedPEIPlate         = 4,
    bbtSuperTackPlate = 5,
};

static BambuBedType to_bambu_bed_type(BedType type)
{
    BambuBedType bambu_bed_type = bbtUnknown;
    if (type == btPC)
        bambu_bed_type = bbtCoolPlate;
    else if (type == btEP)
        bambu_bed_type = bbtEngineeringPlate;
    else if (type == btPEI)
        bambu_bed_type = bbtHighTemperaturePlate;
    else if (type == btPTE)
        bambu_bed_type = bbtTexturedPEIPlate;
    else if (type == btPCT)
        bambu_bed_type = bbtCoolPlate;
    else if (type == btSuperTack)
        bambu_bed_type = bbtSuperTackPlate;

    return bambu_bed_type;
}

void GCode::_do_export(Print& print, GCodeOutputStream &file, ThumbnailsGeneratorCallback thumbnail_cb)
{
    PROFILE_FUNC();

    m_print = &print;
    m_timelapse_pos_picker.init(&print,m_writer.get_xy_offset().cast<coord_t>());

    // modifies m_silent_time_estimator_enabled
    DoExport::init_gcode_processor(print.config(), m_processor, m_silent_time_estimator_enabled);
    const bool is_bbl_printers = print.is_BBL_printer();
    const bool is_qidi_printers = print.is_QIDI_printer();
    m_calib_config.clear();
    // resets analyzer's tracking data
    m_last_height  = 0.f;
    m_last_layer_z = 0.f;
    m_max_layer_z  = 0.f;
    m_last_width = 0.f;
    m_is_role_based_fan_on.fill(false);
#if ENABLE_GCODE_VIEWER_DATA_CHECKING
    m_last_mm3_per_mm = 0.;
#endif // ENABLE_GCODE_VIEWER_DATA_CHECKING

    m_fan_mover.release();
    
    m_writer.set_is_bbl_machine(is_bbl_printers);

    // How many times will be change_layer() called?
    // change_layer() in turn increments the progress bar status.
    m_layer_count = 0;
    if (print.config().print_sequence == PrintSequence::ByObject) {
        // Add each of the object's layers separately.
        for (auto object : print.objects()) {
            std::vector<coordf_t> zs;
            zs.reserve(object->layers().size() + object->support_layers().size());
            for (auto layer : object->layers())
                zs.push_back(layer->print_z);
            for (auto layer : object->support_layers())
                zs.push_back(layer->print_z);
            std::sort(zs.begin(), zs.end());
            //BBS: merge numerically very close Z values.
            auto end_it = std::unique(zs.begin(), zs.end());
            unsigned int temp_layer_count = (unsigned int)(end_it - zs.begin());
            for (auto it = zs.begin(); it != end_it - 1; it++) {
                if (abs(*it - *(it + 1)) < EPSILON)
                    temp_layer_count--;
            }
            m_layer_count += (unsigned int)(object->instances().size() * temp_layer_count);
        }
    } else {
        // Print all objects with the same print_z together.
        std::vector<coordf_t> zs;
        for (auto object : print.objects()) {
            zs.reserve(zs.size() + object->layers().size() + object->support_layers().size());
            for (auto layer : object->layers())
                zs.push_back(layer->print_z);
            for (auto layer : object->support_layers())
                zs.push_back(layer->print_z);
        }
        if (!zs.empty())
        {
            std::sort(zs.begin(), zs.end());
            //BBS: merge numerically very close Z values.
            auto end_it = std::unique(zs.begin(), zs.end());
            m_layer_count = (unsigned int)(end_it - zs.begin());
            for (auto it = zs.begin(); it != end_it - 1; it++) {
                if (abs(*it - *(it + 1)) < EPSILON)
                    m_layer_count--;
            }
        }
    }
    print.throw_if_canceled();

    m_enable_cooling_markers = true;
    this->apply_print_config(print.config());
    m_config.apply(print.default_object_config());
    m_config.apply(print.default_region_config());

    //m_volumetric_speed = DoExport::autospeed_volumetric_limit(print);
    print.throw_if_canceled();

    if (print.config().spiral_mode.value)
        m_spiral_vase = make_unique<SpiralVase>(print.config());

    if (print.config().max_volumetric_extrusion_rate_slope.value > 0){
    		m_pressure_equalizer = make_unique<PressureEqualizer>(print.config());
    		m_enable_extrusion_role_markers = (bool)m_pressure_equalizer;
    } else
	    m_enable_extrusion_role_markers = false;

    if (!print.config().small_area_infill_flow_compensation_model.empty())
        m_small_area_infill_flow_compensator = make_unique<SmallAreaInfillFlowCompensator>(print.config());
    
    // Orca: Don't output Header block if BTT thumbnail is identified in the list
    // Get the thumbnails value as a string
    std::string thumbnails_value = print.config().option<ConfigOptionString>("thumbnails")->value;
    // search string for the BTT_TFT label
    bool has_BTT_thumbnail = (thumbnails_value.find("BTT_TFT") != std::string::npos);
    
    if(!has_BTT_thumbnail){   
        file.write_format("; HEADER_BLOCK_START\n");
        // Write information on the generator.
        file.write_format("; generated by %s on %s\n", Slic3r::header_slic3r_generated().c_str(), Slic3r::Utils::local_timestamp().c_str());
        if (is_bbl_printers)
            file.write_format(";%s\n", GCodeProcessor::reserved_tag(GCodeProcessor::ETags::Estimated_Printing_Time_Placeholder).c_str());
        //BBS: total layer number
        file.write_format(";%s\n", GCodeProcessor::reserved_tag(GCodeProcessor::ETags::Total_Layer_Number_Placeholder).c_str());
        //Orca: extra check for bbl printer
        if (is_bbl_printers) {
            if (print.calib_params().mode == CalibMode::Calib_None) { // Don't support skipping in cali mode
                // list all label_object_id with sorted order here
                m_enable_exclude_object = true;
                m_label_objects_ids.clear();
                m_label_objects_ids.reserve(print.num_object_instances());
                for (const PrintObject *print_object : print.objects())
                    for (const PrintInstance &print_instance : print_object->instances())
                        m_label_objects_ids.push_back(print_instance.model_instance->get_labeled_id());
  
                std::sort(m_label_objects_ids.begin(), m_label_objects_ids.end());
  
                std::string objects_id_list = "; model label id: ";
                for (auto it = m_label_objects_ids.begin(); it != m_label_objects_ids.end(); it++)
                    objects_id_list += (std::to_string(*it) + (it != m_label_objects_ids.end() - 1 ? "," : "\n"));
                file.writeln(objects_id_list);
            } else {
                m_enable_exclude_object = false;
                m_label_objects_ids.clear();
            }
    }

    {
        std::string filament_density_list = "; filament_density: ";
        (filament_density_list+=m_config.filament_density.serialize()) +='\n';
        file.writeln(filament_density_list);

        std::string filament_diameter_list = "; filament_diameter: ";
        (filament_diameter_list += m_config.filament_diameter.serialize()) += '\n';
        file.writeln(filament_diameter_list);

        coordf_t max_height_z = -1;
        for (const auto& object : print.objects())
            max_height_z = std::max(object->layers().back()->print_z, max_height_z);

        std::ostringstream max_height_z_tip;
        max_height_z_tip<<"; max_z_height: " << std::fixed << std::setprecision(2) << max_height_z << '\n';
        file.writeln(max_height_z_tip.str());
    }

    {
        auto used_filaments = print.get_slice_used_filaments(false);
        std::ostringstream out;
        out << "; filament: ";
        for (size_t idx = 0; idx < used_filaments.size(); ++idx) {
            if (idx != 0)
                out << ',';
            out << used_filaments[idx] + 1;
        }
        file.writeln(out.str());
    }

    file.write_format("; HEADER_BLOCK_END\n\n");
    }
    
      // BBS: write global config at the beginning of gcode file because printer
      // need these config information
      // Append full config, delimited by two 'phony' configuration keys
      // CONFIG_BLOCK_START and CONFIG_BLOCK_END. The delimiters are structured
      // as configuration key / value pairs to be parsable by older versions of
      // PrusaSlicer G-code viewer.
    {
        if (is_bbl_printers) {
            file.write("; CONFIG_BLOCK_START\n");
            std::string full_config;
            append_full_config(print, full_config);
            if (!full_config.empty())
                file.write(full_config);

            // SoftFever: write compatiple image
            int first_layer_bed_temperature = get_bed_temperature(0, true, print.config().curr_bed_type);
            file.write_format("; first_layer_bed_temperature = %d\n",
                                first_layer_bed_temperature);
            file.write_format(
                "; first_layer_temperature = %d\n",
                print.config().nozzle_temperature_initial_layer.get_at(0));
            file.write("; CONFIG_BLOCK_END\n\n");
        } else if (thumbnail_cb != nullptr) {
            // generate the thumbnails
            auto [thumbnails, errors] = GCodeThumbnails::make_and_check_thumbnail_list(print.full_print_config());

            if (errors != enum_bitmask<ThumbnailError>()) {
                std::string error_str = format("Invalid thumbnails value:");
                error_str += GCodeThumbnails::get_error_string(errors);
                throw Slic3r::ExportError(error_str);
            }

            if (!thumbnails.empty())
                GCodeThumbnails::export_thumbnails_to_file(
                    thumbnail_cb, print.get_plate_index(), thumbnails, [&file](const char* sz) { file.write(sz); }, [&print]() { print.throw_if_canceled(); });
        }
    }


    // Write some terse information on the slicing parameters.
    const PrintObject *first_object         = print.objects().front();
    const double       layer_height         = first_object->config().layer_height.value;
    const double       initial_layer_print_height   = print.config().initial_layer_print_height.value;
    for (size_t region_id = 0; region_id < print.num_print_regions(); ++ region_id) {
        const PrintRegion &region = print.get_print_region(region_id);
        file.write_format("; external perimeters extrusion width = %.2fmm\n", region.flow(*first_object, frExternalPerimeter, layer_height).width());
        file.write_format("; perimeters extrusion width = %.2fmm\n",          region.flow(*first_object, frPerimeter,         layer_height).width());
        file.write_format("; infill extrusion width = %.2fmm\n",              region.flow(*first_object, frInfill,            layer_height).width());
        file.write_format("; solid infill extrusion width = %.2fmm\n",        region.flow(*first_object, frSolidInfill,       layer_height).width());
        file.write_format("; top infill extrusion width = %.2fmm\n",          region.flow(*first_object, frTopSolidInfill,    layer_height).width());
        if (print.has_support_material())
            file.write_format("; support material extrusion width = %.2fmm\n", support_material_flow(first_object).width());
        if (print.config().initial_layer_line_width.value > 0)
            file.write_format("; first layer extrusion width = %.2fmm\n",   region.flow(*first_object, frPerimeter, initial_layer_print_height, true).width());
        file.write_format("\n");
    }

    file.write_format("; EXECUTABLE_BLOCK_START\n");

    // SoftFever
    if( m_enable_exclude_object)
        file.write(set_object_info(&print));

    // adds tags for time estimators
    file.write_format(";%s\n", GCodeProcessor::reserved_tag(GCodeProcessor::ETags::First_Line_M73_Placeholder).c_str());

    // Prepare the helper object for replacing placeholders in custom G-code and output filename.
    m_placeholder_parser_integration.parser = print.placeholder_parser();
    m_placeholder_parser_integration.parser.update_timestamp();
    m_placeholder_parser_integration.parser.update_user_name();
    m_placeholder_parser_integration.context.rng = std::mt19937(std::chrono::high_resolution_clock::now().time_since_epoch().count());
    // Enable passing global variables between PlaceholderParser invocations.
    m_placeholder_parser_integration.context.global_config = std::make_unique<DynamicConfig>();
    print.update_object_placeholders(m_placeholder_parser_integration.parser.config_writable(), ".gcode");

    // Get optimal tool ordering to minimize tool switches of a multi-exruder print.
    // For a print by objects, find the 1st printing object.
    ToolOrdering tool_ordering;
    unsigned int initial_extruder_id = (unsigned int)-1;
    //BBS: first non-support filament extruder
    unsigned int initial_non_support_extruder_id = (unsigned int) -1;
    unsigned int final_extruder_id   = (unsigned int)-1;
    bool         has_wipe_tower      = false;
    print.m_statistics_by_extruder_count.clear();
    std::vector<int>                                    first_filaments;
    std::vector<int>                                    first_non_support_filaments;
    std::vector<const PrintInstance*> 					print_object_instances_ordering;
    std::vector<const PrintInstance*>::const_iterator 	print_object_instance_sequential_active;
    std::vector<const PrintInstance *>::const_iterator  first_has_extrude_print_object;
    //resize
    first_non_support_filaments.resize(print.config().nozzle_diameter.size(), -1);
    first_filaments.resize(print.config().nozzle_diameter.size(), -1);
    float max_additional_fan = 0.f;
    if (print.config().print_sequence == PrintSequence::ByObject) {
        // Order object instances for sequential print.
        print_object_instances_ordering = sort_object_instances_by_model_order(print);
//        print_object_instances_ordering = sort_object_instances_by_max_z(print);
        // Find the 1st printing object, find its tool ordering and the initial extruder ID.
        print_object_instance_sequential_active = print_object_instances_ordering.begin();
        first_has_extrude_print_object          = print_object_instance_sequential_active;
        bool find_fist_non_support_filament = false;
        for (; print_object_instance_sequential_active != print_object_instances_ordering.end(); ++ print_object_instance_sequential_active) {
            tool_ordering = ToolOrdering(*(*print_object_instance_sequential_active)->print_object, initial_extruder_id);

            tool_ordering.sort_and_build_data(*(*print_object_instance_sequential_active)->print_object,initial_extruder_id);
            float temp_max_additional_fan = tool_ordering.cal_max_additional_fan(print.config());
            if(temp_max_additional_fan > max_additional_fan )
                        max_additional_fan = temp_max_additional_fan;
            if (!find_fist_non_support_filament && tool_ordering.first_extruder() != (unsigned int) -1) {
                //BBS: try to find the non-support filament extruder if is multi color and initial_extruder is support filament
                if (initial_extruder_id == (unsigned int) -1) {
                    initial_extruder_id = tool_ordering.first_extruder();
                    first_has_extrude_print_object = print_object_instance_sequential_active;
                }

                find_fist_non_support_filament = tool_ordering.cal_non_support_filaments(print.config(), initial_non_support_extruder_id, first_non_support_filaments, first_filaments);
            }
        }
        if (initial_extruder_id == static_cast<unsigned int>(-1))
            // No object to print was found, cancel the G-code export.
            throw Slic3r::SlicingError(_(L("No object can be printed. Maybe too small")));
        // We don't allow switching of extruders per layer by Model::custom_gcode_per_print_z in sequential mode.
        // Use the extruder IDs collected from Regions.
        this->set_extruders(print.extruders());

        has_wipe_tower = print.has_wipe_tower() && tool_ordering.has_wipe_tower();
    } else {
        // Find tool ordering for all the objects at once, and the initial extruder ID.
        // If the tool ordering has been pre-calculated by Print class for wipe tower already, reuse it.
        tool_ordering = print.tool_ordering();
        tool_ordering.assign_custom_gcodes(print);
        float temp_max_additional_fan = tool_ordering.cal_max_additional_fan(print.config());
        if(temp_max_additional_fan > max_additional_fan )
                        max_additional_fan = temp_max_additional_fan;
        if (tool_ordering.all_extruders().empty())
            // No object to print was found, cancel the G-code export.
            throw Slic3r::SlicingError(_(L("No object can be printed. Maybe too small")));
        has_wipe_tower = print.has_wipe_tower() && tool_ordering.has_wipe_tower();
        // Orca: support all extruder priming
        initial_extruder_id = (!is_bbl_printers && has_wipe_tower && !print.config().single_extruder_multi_material_priming && !is_qidi_printers) ?
            // The priming towers will be skipped.
            tool_ordering.all_extruders().back() :
            // Don't skip the priming towers.
            tool_ordering.first_extruder();

        //BBS: try to find the non-support filament extruder if is multi color and initial_extruder is support filament
        if (initial_extruder_id != static_cast<unsigned int>(-1)) {
            // BBS: try to find the non-support filament extruder if is multi color and initial_extruder is support filament
            // check if has non support filaments
            tool_ordering.cal_non_support_filaments(print.config(), initial_non_support_extruder_id, first_non_support_filaments, first_filaments);
        }

        // In non-sequential print, the printing extruders may have been modified by the extruder switches stored in Model::custom_gcode_per_print_z.
        // Therefore initialize the printing extruders from there.
        this->set_extruders(tool_ordering.all_extruders());
        print_object_instances_ordering = 
            // By default, order object instances using a nearest neighbor search.
            print.config().print_order == PrintOrder::Default ? chain_print_object_instances(print)
            // Otherwise same order as the object list
            : sort_object_instances_by_model_order(print);
    }
    if (initial_extruder_id == (unsigned int)-1) {
        // Nothing to print!
        initial_extruder_id = 0;
        initial_non_support_extruder_id = 0;
    }

    //could not find non support filmanet, use fisrt print filament
    if (initial_non_support_extruder_id == (unsigned int) -1)
        initial_non_support_extruder_id = initial_extruder_id;

    print.throw_if_canceled();

    m_cooling_buffer = make_unique<CoolingBuffer>(*this);
    m_cooling_buffer->set_current_extruder(initial_extruder_id);

    int extruder_id = get_extruder_id(initial_extruder_id);

    // Orca: Initialise AdaptivePA processor filter
    m_pa_processor = std::make_unique<AdaptivePAProcessor>(*this, tool_ordering.all_extruders());

    // Emit machine envelope limits for the Marlin firmware.
    this->print_machine_envelope(file, print, initial_extruder_id);

    // Disable fan.
    if (m_config.auxiliary_fan.value && print.config().close_fan_the_first_x_layers.get_at(initial_extruder_id)) {
        file.write(m_writer.set_fan(0));
        //BBS: disable additional fan
        file.write(m_writer.set_additional_fan(0));
    }

    // Update output variables after the extruders were initialized.
    m_placeholder_parser_integration.init(m_writer);

    // Let the start-up script prime the 1st printing tool.

    auto match_physical_extruder_for_each_filament = [](std::vector<int> &filaments, const FullPrintConfig &config) {
        // match the filament to the physical extruder
        std::vector<int> physicial_first_filaments;
        physicial_first_filaments.resize(filaments.size());
        for (int extruder_id = 0; extruder_id < filaments.size(); extruder_id++) {
            physicial_first_filaments[config.physical_extruder_map.get_at(extruder_id)] = filaments[extruder_id];
        }
        filaments = physicial_first_filaments;
    };
    match_physical_extruder_for_each_filament(first_filaments, m_config);
    this->placeholder_parser().set("first_tools", new ConfigOptionInts(first_filaments));
    this->placeholder_parser().set("first_filaments", new ConfigOptionInts(first_filaments));
    this->placeholder_parser().set("initial_tool", initial_extruder_id);
    this->placeholder_parser().set("initial_extruder", initial_extruder_id);
    //BBS
    match_physical_extruder_for_each_filament(first_non_support_filaments, m_config);

    this->placeholder_parser().set("first_non_support_tools", new ConfigOptionInts(first_non_support_filaments));
    this->placeholder_parser().set("first_non_support_filaments", new ConfigOptionInts(first_non_support_filaments));
    this->placeholder_parser().set("initial_no_support_tool", initial_non_support_extruder_id);
    this->placeholder_parser().set("initial_no_support_extruder", initial_non_support_extruder_id);
    this->placeholder_parser().set("current_extruder", initial_extruder_id);
    //Orca: set the key for compatibilty
    this->placeholder_parser().set("retraction_distance_when_cut", m_config.retraction_distances_when_cut.get_at(initial_extruder_id));
    this->placeholder_parser().set("long_retraction_when_cut", m_config.long_retractions_when_cut.get_at(initial_extruder_id));
    this->placeholder_parser().set("retraction_distance_when_ec", m_config.retraction_distances_when_ec.get_at(initial_extruder_id));
    this->placeholder_parser().set("long_retraction_when_ec", m_config.long_retractions_when_ec.get_at(initial_extruder_id));
    this->placeholder_parser().set("temperature", new ConfigOptionInts(print.config().nozzle_temperature));


    this->placeholder_parser().set("retraction_distances_when_cut", new ConfigOptionFloats(m_config.retraction_distances_when_cut));
    this->placeholder_parser().set("long_retractions_when_cut",new ConfigOptionBools(m_config.long_retractions_when_cut));
    this->placeholder_parser().set("retraction_distances_when_ec", new ConfigOptionFloatsNullable(m_config.retraction_distances_when_ec));
    this->placeholder_parser().set("long_retractions_when_ec",new ConfigOptionBoolsNullable(m_config.long_retractions_when_ec));

    this->placeholder_parser().set("max_additional_fan", max_additional_fan);
    this->placeholder_parser().set("first_x_layer_fan_speed", 0); // TODO: Orca hack to support BBL profiles

    auto flush_v_speed = m_config.filament_flush_volumetric_speed.values;
    auto flush_temps = m_config.filament_flush_temp.values;
    for (size_t idx = 0; idx < flush_v_speed.size(); ++idx) {
        if (flush_v_speed[idx] == 0)
            flush_v_speed[idx] = m_config.filament_max_volumetric_speed.get_at(idx);
    }
    for (size_t idx = 0; idx < flush_temps.size(); ++idx) {
        if (flush_temps[idx] == 0)
            flush_temps[idx] = m_config.nozzle_temperature_range_high.get_at(idx);
    }
    this->placeholder_parser().set("flush_volumetric_speeds", new ConfigOptionFloats(flush_v_speed));
    this->placeholder_parser().set("flush_temperatures", new ConfigOptionInts(flush_temps));
    //Set variable for total layer count so it can be used in custom gcode.
    this->placeholder_parser().set("total_layer_count", m_layer_count);
    // Useful for sequential prints.
    this->placeholder_parser().set("current_object_idx", 0);
    // For the start / end G-code to do the priming and final filament pull in case there is no wipe tower provided.
    this->placeholder_parser().set("has_wipe_tower", has_wipe_tower);
    this->placeholder_parser().set("has_single_extruder_multi_material_priming", !is_bbl_printers && has_wipe_tower && print.config().single_extruder_multi_material_priming);
    this->placeholder_parser().set("total_toolchanges", std::max(0, print.wipe_tower_data().number_of_toolchanges)); // Check for negative toolchanges (single extruder mode) and set to 0 (no tool change).
    this->placeholder_parser().set("num_extruders", int(print.config().nozzle_diameter.values.size()));
    this->placeholder_parser().set("retract_length", new ConfigOptionFloats(print.config().retraction_length));

    //Orca: support max MAXIMUM_EXTRUDER_NUMBER extruders/filaments
    std::vector<unsigned char> is_extruder_used(std::max(size_t(MAXIMUM_EXTRUDER_NUMBER), print.config().filament_diameter.size()), 0);
    for (unsigned int extruder : tool_ordering.all_extruders())
        is_extruder_used[extruder] = true;
    this->placeholder_parser().set("is_extruder_used", new ConfigOptionBools(is_extruder_used));

    {
        BoundingBoxf bbox_bed(print.config().printable_area.values);
        Vec2f plate_offset = m_writer.get_xy_offset();
        this->placeholder_parser().set("print_bed_min", new ConfigOptionFloats({ bbox_bed.min.x(), bbox_bed.min.y()}));
        this->placeholder_parser().set("print_bed_max", new ConfigOptionFloats({ bbox_bed.max.x(), bbox_bed.max.y()}));
        this->placeholder_parser().set("print_bed_size", new ConfigOptionFloats({ bbox_bed.size().x(), bbox_bed.size().y() }));

        BoundingBoxf bbox;
        auto pts = std::make_unique<ConfigOptionPoints>();
        if (print.calib_mode() == CalibMode::Calib_PA_Line || print.calib_mode() == CalibMode::Calib_PA_Pattern) {
            bbox = bbox_bed;
            bbox.offset(-25.0);
            // add 4 corner points of bbox into pts
            pts->values.reserve(4);
            pts->values.emplace_back(bbox.min.x(), bbox.min.y());
            pts->values.emplace_back(bbox.max.x(), bbox.min.y());
            pts->values.emplace_back(bbox.max.x(), bbox.max.y());
            pts->values.emplace_back(bbox.min.x(), bbox.max.y());

        } else {
            // Convex hull of the 1st layer extrusions, for bed leveling and placing the initial purge line.
            // It encompasses the object extrusions, support extrusions, skirt, brim, wipe tower.
            // It does NOT encompass user extrusions generated by custom G-code,
            // therefore it does NOT encompass the initial purge line.
            // It does NOT encompass MMU/MMU2 starting (wipe) areas.
            pts->values.reserve(print.first_layer_convex_hull().size());
            for (const Point &pt : print.first_layer_convex_hull().points)
                pts->values.emplace_back(print.translate_to_print_space(pt));
            bbox = BoundingBoxf((pts->values));
        }
        this->placeholder_parser().set("first_layer_print_convex_hull", pts.release());
        this->placeholder_parser().set("first_layer_print_min", new ConfigOptionFloats({bbox.min.x(), bbox.min.y()}));
        this->placeholder_parser().set("first_layer_print_max", new ConfigOptionFloats({bbox.max.x(), bbox.max.y()}));
        this->placeholder_parser().set("first_layer_print_size", new ConfigOptionFloats({ bbox.size().x(), bbox.size().y() }));

        {  
            // use first layer convex_hull union with each object's bbox to check whether in head detect zone
            Polygons object_projections;
            for (auto& obj : print.objects()) {
                for (auto& instance : obj->instances()) {
                    const auto& bbox = instance.get_bounding_box();
                    Point min_p{ coord_t(scale_(bbox.min.x())),coord_t(scale_(bbox.min.y())) };
                    Point max_p{ coord_t(scale_(bbox.max.x())),coord_t(scale_(bbox.max.y())) };
                    Polygon instance_projection = {
                        {min_p.x(),min_p.y()},
                        {max_p.x(),min_p.y()},
                        {max_p.x(),max_p.y()},
                        {min_p.x(),max_p.y()}
                    };
                    object_projections.emplace_back(std::move(instance_projection));
                }
            }
            object_projections.emplace_back(print.first_layer_convex_hull());

            Polygons project_polys = union_(object_projections);
            Polygon  head_wrap_detect_zone;
            for (auto& point : print.config().head_wrap_detect_zone.values)
                head_wrap_detect_zone.append(scale_(point).cast<coord_t>() + scale_(plate_offset).cast<coord_t>());

            this->placeholder_parser().set("in_head_wrap_detect_zone", !intersection_pl(project_polys, {head_wrap_detect_zone}).empty());
        }

        {
            coordf_t max_print_z = 0;
            for (auto& obj : print.objects()) {
                max_print_z = std::max(max_print_z, (*std::max_element(obj->layers().begin(), obj->layers().end(), [](Layer* a, Layer* b) { return a->print_z < b->print_z; }))->print_z);
            }
            this->placeholder_parser().set("max_print_z", new ConfigOptionInt(std::ceil(max_print_z)));
        }

        BoundingBoxf mesh_bbox(m_config.bed_mesh_min, m_config.bed_mesh_max);
        auto         mesh_margin = m_config.adaptive_bed_mesh_margin.value;
        mesh_bbox.min            = mesh_bbox.min.cwiseMax((bbox.min.array() - mesh_margin).matrix());
        mesh_bbox.max            = mesh_bbox.max.cwiseMin((bbox.max.array() + mesh_margin).matrix());
        this->placeholder_parser().set("adaptive_bed_mesh_min", new ConfigOptionFloats({mesh_bbox.min.x(), mesh_bbox.min.y()}));
        this->placeholder_parser().set("adaptive_bed_mesh_max", new ConfigOptionFloats({mesh_bbox.max.x(), mesh_bbox.max.y()}));

        auto probe_dist_x  = std::max(1., m_config.bed_mesh_probe_distance.value.x());
        auto probe_dist_y  = std::max(1., m_config.bed_mesh_probe_distance.value.y());
        int  probe_count_x = std::max(3, (int) std::ceil(mesh_bbox.size().x() / probe_dist_x));
        int  probe_count_y = std::max(3, (int) std::ceil(mesh_bbox.size().y() / probe_dist_y));
        auto bed_mesh_algo = "bicubic";
        if (probe_count_x * probe_count_y <= 6) { // lagrange needs up to a total of 6 mesh points
            bed_mesh_algo = "lagrange";
        }
        else
            if(print.config().gcode_flavor == gcfKlipper){
              // bicubic needs 4 probe points per axis
              probe_count_x = std::max(probe_count_x,4);
              probe_count_y = std::max(probe_count_y,4);
            }
        this->placeholder_parser().set("bed_mesh_probe_count", new ConfigOptionInts({probe_count_x, probe_count_y}));
        this->placeholder_parser().set("bed_mesh_algo", bed_mesh_algo);
        // get center without wipe tower
        BoundingBoxf bbox_wo_wt; // bounding box without wipe tower
        for (auto &objPtr : print.objects()) {
            BBoxData data;
            bbox_wo_wt.merge(unscaled(objPtr->get_first_layer_bbox(data.area, data.layer_height, data.name)));
        }
        auto center = bbox_wo_wt.center();
        this->placeholder_parser().set("first_layer_center_no_wipe_tower", new ConfigOptionFloats{ {center.x(),center.y()}});
    }
    bool activate_chamber_temp_control = false;
    auto max_chamber_temp              = 0;
    for (const auto &extruder : m_writer.extruders()) {
        activate_chamber_temp_control |= m_config.activate_chamber_temp_control.get_at(extruder.id());
        max_chamber_temp = std::max(max_chamber_temp, m_config.chamber_temperature.get_at(extruder.id()));
    }
    {
        BedType curr_bed_type = m_config.curr_bed_type;

        int min_temperature_vitrification = std::numeric_limits<int>::max();
        for (const auto& extruder : m_writer.extruders())
            min_temperature_vitrification = std::min(min_temperature_vitrification, m_config.temperature_vitrification.get_at(extruder.id()));


        std::string first_layer_bed_temp_str;
        const ConfigOptionInts* first_bed_temp_opt = m_config.option<ConfigOptionInts>(get_bed_temp_1st_layer_key((BedType)curr_bed_type));
        const ConfigOptionInts* bed_temp_opt = m_config.option<ConfigOptionInts>(get_bed_temp_key((BedType)curr_bed_type));
        int target_bed_temp = 0;
        if (m_config.bed_temperature_formula == BedTempFormula::btfHighestTemp)
            target_bed_temp = get_highest_bed_temperature(true, print);
        else
            target_bed_temp = get_bed_temperature(initial_extruder_id, true, curr_bed_type);

        this->placeholder_parser().set("bbl_bed_temperature_gcode", new ConfigOptionBool(false));
        this->placeholder_parser().set("bed_temperature_initial_layer", new ConfigOptionInts(*first_bed_temp_opt));
        this->placeholder_parser().set("bed_temperature", new ConfigOptionInts(*bed_temp_opt));
        this->placeholder_parser().set("bed_temperature_initial_layer_single", new ConfigOptionInt(target_bed_temp));
        this->placeholder_parser().set("bed_temperature_initial_layer_vector", new ConfigOptionString());
        this->placeholder_parser().set("chamber_temperature", new ConfigOptionInts(m_config.chamber_temperature));
        this->placeholder_parser().set("overall_chamber_temperature", new ConfigOptionInt(max_chamber_temp));
        this->placeholder_parser().set("enable_high_low_temp_mix", new ConfigOptionBool(!print.need_check_multi_filaments_compatibility()));
        this->placeholder_parser().set("min_vitrification_temperature", new ConfigOptionInt(min_temperature_vitrification));

        // SoftFever: support variables `first_layer_temperature` and `first_layer_bed_temperature`
        this->placeholder_parser().set("first_layer_bed_temperature", new ConfigOptionInts(*first_bed_temp_opt));
        this->placeholder_parser().set("first_layer_temperature", new ConfigOptionInts(m_config.nozzle_temperature_initial_layer));
        this->placeholder_parser().set("max_print_height",new ConfigOptionInt(m_config.printable_height));
        this->placeholder_parser().set("z_offset", new ConfigOptionFloat(m_config.z_offset));
        this->placeholder_parser().set("model_name", new ConfigOptionString(print.get_model_name()));
        this->placeholder_parser().set("plate_number", new ConfigOptionString(print.get_plate_number_formatted()));
        this->placeholder_parser().set("plate_name", new ConfigOptionString(print.get_plate_name()));
        this->placeholder_parser().set("first_layer_height", new ConfigOptionFloat(m_config.initial_layer_print_height.value));

        auto used_filaments = print.get_slice_used_filaments(false);
        this->placeholder_parser().set("is_all_bbl_filament", std::all_of(used_filaments.begin(), used_filaments.end(), [&](auto idx) {
            return m_config.filament_vendor.values[idx] == "Bambu Lab";
            }));

        //add during_print_exhaust_fan_speed
        std::vector<int> during_print_exhaust_fan_speed_num;
        during_print_exhaust_fan_speed_num.reserve(m_config.during_print_exhaust_fan_speed.size());
        for (const auto& item : m_config.during_print_exhaust_fan_speed.values)
            during_print_exhaust_fan_speed_num.emplace_back((int)(item / 100.0 * 255));
        this->placeholder_parser().set("during_print_exhaust_fan_speed_num", new ConfigOptionInts(during_print_exhaust_fan_speed_num));

        //BBS: calculate the volumetric speed of outer wall. Ignore pre-object setting and multi-filament, and just use the default setting
        float outer_wall_volumetric_speed = get_outer_wall_volumetric_speed(m_config, print, initial_non_support_extruder_id, get_extruder_id(initial_non_support_extruder_id));
        this->placeholder_parser().set("outer_wall_volumetric_speed", new ConfigOptionFloat(outer_wall_volumetric_speed));

        auto first_layer_filaments = print.get_slice_used_filaments(true);
        bool has_tpu_in_first_layer = std::any_of(first_layer_filaments.begin(), first_layer_filaments.end(), [&](unsigned int idx) { return m_config.filament_type.values[idx] == "TPU"; });
        this->placeholder_parser().set("has_tpu_in_first_layer", new ConfigOptionBool(has_tpu_in_first_layer));

        if (print.calib_params().mode == CalibMode::Calib_PA_Line) {
            this->placeholder_parser().set("scan_first_layer", new ConfigOptionBool(false));
        }
    }
    {                                                                         // hold chamber temp for flat print: Flag
        double print_area_sum_threshold = 40000.0, pring_hight_threshold = 0.3; // thresholds in mm^2 and mm as units

        double   area_sum_temp  = 0.0;
        coordf_t max_hight_temp = -1.0;
        for (ObjectID print_object_ID_t : print.print_object_ids()) {
            const PrintObject *print_object = print.get_object(print_object_ID_t);
            // object hight
            if (!print_object->layers().empty() && print_object->layers().back()->print_z > max_hight_temp) max_hight_temp = print_object->layers().back()->print_z;
            // object area
            if (!print_object->layers().empty() && print_object->layers().front()->print_z < print.config().initial_layer_print_height + EPSILON &&
                !print_object->layers().front()->lslices.empty()) {
                ExPolygons temp_Expolys = print_object->layers().front()->lslices;
                for (ExPolygon &temp_Expoly : temp_Expolys) { area_sum_temp += temp_Expoly.area(); }
            }
            // suport area
            if (!print_object->support_layers().empty() && print_object->support_layers().front()->print_z < print.config().initial_layer_print_height + EPSILON &&
                !print_object->support_layers().front()->support_islands.empty()) {
                ExPolygons temp_Expolys = print_object->support_layers().front()->support_islands;
                for (ExPolygon &temp_Expoly : temp_Expolys) { area_sum_temp += temp_Expoly.area(); }
            }
            // brim area
            if (print.m_brimMap.find(print_object_ID_t) != print.m_brimMap.end() && !print.m_brimMap.at(print_object_ID_t).entities.empty()) { // contain brim
                for (const ExtrusionEntity *entities_temp : print.m_brimMap.at(print_object_ID_t).entities) {
                    Polygons temp_Expolys;
                    entities_temp->polygons_covered_by_spacing(temp_Expolys, 0.0f);
                    for (Polygon &temp_Expoly : temp_Expolys) { area_sum_temp += temp_Expoly.area(); }
                }
            }
        }
        // wipe tower area
        if (has_wipe_tower) {
            Polygon temp_Expoly = print.wipe_tower_data().wipe_tower_mesh_data->bottom;
            area_sum_temp += temp_Expoly.area();
        }
        bool hold_chamber_temp_for_flat_print = max_hight_temp > 0 && max_hight_temp < pring_hight_threshold && area_sum_temp > print_area_sum_threshold * 1.0e10;
        this->placeholder_parser().set("hold_chamber_temp_for_flat_print", new ConfigOptionBool(hold_chamber_temp_for_flat_print));
    }


    std::string machine_start_gcode = this->placeholder_parser_process("machine_start_gcode", print.config().machine_start_gcode.value, initial_extruder_id);
    if (print.config().gcode_flavor != gcfKlipper) {
        // Set bed temperature if the start G-code does not contain any bed temp control G-codes.
        this->_print_first_layer_bed_temperature(file, print, machine_start_gcode, initial_extruder_id, true);
        // Set extruder(s) temperature before and after start G-code.
        this->_print_first_layer_extruder_temperatures(file, print, machine_start_gcode, initial_extruder_id, false);
    }

    // adds tag for processor
    file.write_format(";%s%s\n", GCodeProcessor::reserved_tag(GCodeProcessor::ETags::Role).c_str(), ExtrusionEntity::role_to_string(erCustom).c_str());

    // Orca: set chamber temperature at the beginning of gcode file
    if (activate_chamber_temp_control && max_chamber_temp > 0){
        int temp_out =0;
        if(!custom_gcode_sets_temperature(machine_start_gcode,141,191,false,temp_out))
            file.write(m_writer.set_chamber_temperature(max_chamber_temp, true)); // set chamber_temperature
    }

    // Write the custom start G-code
    file.writeln(machine_start_gcode);

    //BBS: gcode writer doesn't know where the real position of extruder is after inserting custom gcode
    m_writer.set_current_position_clear(false);
    m_start_gcode_filament = GCodeProcessor::get_gcode_last_filament(machine_start_gcode);

    if (is_bbl_printers) {
        m_writer.init_extruder(initial_non_support_extruder_id);
        // add the missing filament start gcode in machine start gcode
        {
            DynamicConfig config;
            config.set_key_value("filament_extruder_id", new ConfigOptionInt((int)(initial_non_support_extruder_id)));
            config.set_key_value("layer_num", new ConfigOptionInt(m_layer_index));
            std::string filament_start_gcode = this->placeholder_parser_process("filament_start_gcode", print.config().filament_start_gcode.values.at(initial_non_support_extruder_id), initial_non_support_extruder_id,&config);
            file.writeln(filament_start_gcode);
            // mark the first filament used in print
            file.write_format(";VT%d\n", initial_extruder_id);
        }
<<<<<<< HEAD
=======
        // Orca: add missing PA settings for initial filament
        if (m_config.enable_pressure_advance.get_at(initial_non_support_extruder_id)) {
            file.write(m_writer.set_pressure_advance(m_config.pressure_advance.get_at(initial_non_support_extruder_id)));
            // Orca: Adaptive PA
            // Reset Adaptive PA processor last PA value
            m_pa_processor->resetPreviousPA(m_config.pressure_advance.get_at(initial_non_support_extruder_id));
        }
>>>>>>> c2c796ef
    }

    //flush FanMover buffer to avoid modifying the start gcode if it's manual.
    if (!machine_start_gcode.empty() && this->m_fan_mover.get() != nullptr)
        file.write(this->m_fan_mover.get()->process_gcode("", true));

    // Process filament-specific gcode.
   /* if (has_wipe_tower) {
        // Wipe tower will control the extruder switching, it will call the filament_start_gcode.
    } else {
            DynamicConfig config;
            config.set_key_value("filament_extruder_id", new ConfigOptionInt(int(initial_extruder_id)));
            file.writeln(this->placeholder_parser_process("filament_start_gcode", print.config().filament_start_gcode.values[initial_extruder_id], initial_extruder_id, &config));
    }
*/
    if (is_bbl_printers) {
        this->_print_first_layer_extruder_temperatures(file, print, machine_start_gcode, initial_extruder_id, true);
    }
    // Orca: when activate_air_filtration is set on any extruder, find and set the highest during_print_exhaust_fan_speed
    bool activate_air_filtration        = false;
    int  during_print_exhaust_fan_speed = 0;
    for (const auto &extruder : m_writer.extruders()) {
        activate_air_filtration |= m_config.activate_air_filtration.get_at(extruder.id());
        if (m_config.activate_air_filtration.get_at(extruder.id()))
            during_print_exhaust_fan_speed = std::max(during_print_exhaust_fan_speed,
                                                      m_config.during_print_exhaust_fan_speed.get_at(extruder.id()));
    }
    if (activate_air_filtration)
        file.write(m_writer.set_exhaust_fan(during_print_exhaust_fan_speed, true));

    print.throw_if_canceled();

    // Set other general things.
    file.write(this->preamble());

    // Calculate wiping points if needed
    DoExport::init_ooze_prevention(print, m_ooze_prevention);
    print.throw_if_canceled();

    // Collect custom seam data from all objects.
    std::function<void(void)> throw_if_canceled_func = [&print]() { print.throw_if_canceled(); };
    m_seam_placer.init(print, throw_if_canceled_func);

    // BBS: get path for change filament
    if (m_writer.multiple_extruders) {
        std::vector<Vec2d> points = get_path_of_change_filament(print);
        if (points.size() == 3) {
            travel_point_1 = points[0];
            travel_point_2 = points[1];
            travel_point_3 = points[2];
        }
    }

    // Orca: support extruder priming
    if (is_bbl_printers || ! (has_wipe_tower && print.config().single_extruder_multi_material_priming))
    {
        // Set initial extruder only after custom start G-code.
        // Ugly hack: Do not set the initial extruder if the extruder is primed using the MMU priming towers at the edge of the print bed.
        file.write(this->set_extruder(initial_extruder_id, 0.));
    }
    // BBS: set that indicates objs with brim
    for (auto iter = print.m_brimMap.begin(); iter != print.m_brimMap.end(); ++iter) {
        if (!iter->second.empty())
            this->m_objsWithBrim.insert(iter->first);
    }
    for (auto iter = print.m_supportBrimMap.begin(); iter != print.m_supportBrimMap.end(); ++iter) {
        if (!iter->second.empty())
            this->m_objSupportsWithBrim.insert(iter->first);
    }
    if (this->m_objsWithBrim.empty() && this->m_objSupportsWithBrim.empty()) m_brim_done = true;

    // SoftFever: calib
    if (print.calib_params().mode == CalibMode::Calib_PA_Line) {
        std::string gcode;
        gcode += ";" + GCodeProcessor::reserved_tag(GCodeProcessor::ETags::Layer_Change) + "\n";
        if ((print.default_object_config().outer_wall_acceleration.value > 0 && print.default_object_config().outer_wall_acceleration.value > 0)) {
            gcode += m_writer.set_print_acceleration((unsigned int)floor(print.default_object_config().outer_wall_acceleration.value + 0.5));
        }

        if (print.default_object_config().outer_wall_jerk.value > 0) {
            double jerk = print.default_object_config().outer_wall_jerk.value;
            gcode += m_writer.set_jerk_xy(jerk);
        }

        auto params = print.calib_params();

        CalibPressureAdvanceLine pa_test(this);

        auto fast_speed = CalibPressureAdvance::find_optimal_PA_speed(print.full_print_config(), pa_test.line_width(), pa_test.height_layer());
        auto slow_speed = std::max(10.0, fast_speed / 10.0);
        if (fast_speed < slow_speed + 5)
            fast_speed = slow_speed + 5;

        pa_test.set_speed(fast_speed, slow_speed);
        pa_test.draw_numbers() = print.calib_params().print_numbers;
        gcode += pa_test.generate_test(params.start, params.step, std::llround(std::ceil((params.end - params.start) / params.step)) + 1);

        file.write(gcode);
    } else {
        //BBS: open spaghetti detector
        if (is_bbl_printers) {
            // if (print.config().spaghetti_detector.value)
            file.write("M981 S1 P20000 ;open spaghetti detector\n");
        }

        // Do all objects for each layer.
        if (print.config().print_sequence == PrintSequence::ByObject && !has_wipe_tower) {
            size_t finished_objects = 0;
            print_object_instance_sequential_active = first_has_extrude_print_object;
            const PrintObject *prev_object = (*print_object_instance_sequential_active)->print_object;
            for (; print_object_instance_sequential_active != print_object_instances_ordering.end(); ++ print_object_instance_sequential_active) {
                const PrintObject &object = *(*print_object_instance_sequential_active)->print_object;
                if (&object != prev_object || tool_ordering.first_extruder() != final_extruder_id) {
                    tool_ordering = ToolOrdering(object, final_extruder_id);
                    tool_ordering.sort_and_build_data(object, final_extruder_id);
                    unsigned int new_extruder_id = tool_ordering.first_extruder();
                    if (new_extruder_id == (unsigned int)-1)
                        // Skip this object.
                        continue;
                    initial_extruder_id = new_extruder_id;
                    final_extruder_id   = tool_ordering.last_extruder();
                    assert(final_extruder_id != (unsigned int)-1);
                }
                print.throw_if_canceled();
                this->set_origin(unscale((*print_object_instance_sequential_active)->shift));

                // BBS: prime extruder if extruder change happens before this object instance
                bool prime_extruder = false;
                if (finished_objects > 0) {
                    // Move to the origin position for the copy we're going to print.
                    // This happens before Z goes down to layer 0 again, so that no collision happens hopefully.
                    m_enable_cooling_markers = false; // we're not filtering these moves through CoolingBuffer
                    m_avoid_crossing_perimeters.use_external_mp_once();
                    // BBS. change tool before moving to origin point.
                    if (m_writer.need_toolchange(initial_extruder_id)) {
                        const PrintObjectConfig& object_config = object.config();
                        coordf_t initial_layer_print_height = print.config().initial_layer_print_height.value;

                        if (m_enable_exclude_object && print.config().support_object_skip_flush.value) {
                            m_filament_instances_code = _encode_label_ids_to_base64({(*print_object_instance_sequential_active)->model_instance->get_labeled_id()});
                        }

                        file.write(this->set_extruder(initial_extruder_id, initial_layer_print_height, true));
                        prime_extruder = true;
                    } else {
                        file.write(this->retract());
                    }
                    file.write(m_writer.travel_to_z(m_max_layer_z + m_writer.config.z_hop.get_at(initial_extruder_id)));
                    file.write(this->travel_to(Point(0, 0), erNone, "move to origin position for next object"));
                    m_enable_cooling_markers = true;
                    // Disable motion planner when traveling to first object point.
                    m_avoid_crossing_perimeters.disable_once();
                    // Ff we are printing the bottom layer of an object, and we have already finished
                    // another one, set first layer temperatures. This happens before the Z move
                    // is triggered, so machine has more time to reach such temperatures.
                    this->placeholder_parser().set("current_object_idx", int(finished_objects));
                    std::string printing_by_object_gcode = this->placeholder_parser_process("printing_by_object_gcode", print.config().printing_by_object_gcode.value, initial_extruder_id);
                    // Set first layer bed and extruder temperatures, don't wait for it to reach the temperature.
                    this->_print_first_layer_bed_temperature(file, print, printing_by_object_gcode, initial_extruder_id, false);
                    this->_print_first_layer_extruder_temperatures(file, print, printing_by_object_gcode, initial_extruder_id, false);
                    file.writeln(printing_by_object_gcode);
                }
                // Reset the cooling buffer internal state (the current position, feed rate, accelerations).
                m_cooling_buffer->reset(this->writer().get_position());
                m_cooling_buffer->set_current_extruder(initial_extruder_id);
                // Process all layers of a single object instance (sequential mode) with a parallel pipeline:
                // Generate G-code, run the filters (vase mode, cooling buffer), run the G-code analyser
                // and export G-code into file.
                tool_ordering.cal_most_used_extruder(print.config());
                m_printed_objects.emplace_back(&object);
                this->process_layers(print, tool_ordering, collect_layers_to_print(object), *print_object_instance_sequential_active - object.instances().data(), file,
                                     prime_extruder);
                {
                    // save the flush statitics stored in tool ordering by object
                    print.m_statistics_by_extruder_count.stats_by_single_extruder += tool_ordering.get_filament_change_stats(ToolOrdering::FilamentChangeMode::SingleExt);
                    print.m_statistics_by_extruder_count.stats_by_multi_extruder_best += tool_ordering.get_filament_change_stats(ToolOrdering::FilamentChangeMode::MultiExtBest);
                    print.m_statistics_by_extruder_count.stats_by_multi_extruder_curr += tool_ordering.get_filament_change_stats(ToolOrdering::FilamentChangeMode::MultiExtCurr);
                    // save sorted filament sequences
                    const auto& layer_tools = tool_ordering.layer_tools();
                    for (const auto& lt : layer_tools)
                        m_sorted_layer_filaments.emplace_back(lt.extruders);
                }

                //BBS: close powerlost recovery
                {
                    if (is_bbl_printers && m_second_layer_things_done) {
                        file.write("; close powerlost recovery\n");
                        file.write("M1003 S0\n");
                    }
                }
                ++ finished_objects;
                // Flag indicating whether the nozzle temperature changes from 1st to 2nd layer were performed.
                // Reset it when starting another object from 1st layer.
                m_second_layer_things_done = false;
                prev_object = &object;
            }
        } else {
            // Sort layers by Z.
            // All extrusion moves with the same top layer height are extruded uninterrupted.
            std::vector<std::pair<coordf_t, std::vector<LayerToPrint>>> layers_to_print = collect_layers_to_print(print);
            // Prusa Multi-Material wipe tower.
            if (has_wipe_tower && ! layers_to_print.empty()) {
                m_wipe_tower.reset(new WipeTowerIntegration(print.config(), print.get_plate_index(), print.get_plate_origin(), *print.wipe_tower_data().priming.get(),
                                                            print.wipe_tower_data().tool_changes, *print.wipe_tower_data().final_purge.get(), print.get_slice_used_filaments(false)));
                m_wipe_tower->set_wipe_tower_depth(print.get_wipe_tower_depth());
                m_wipe_tower->set_wipe_tower_bbx(print.get_wipe_tower_bbx());
                m_wipe_tower->set_rib_offset(print.get_rib_offset());
                //BBS
                file.write(m_writer.travel_to_z(initial_layer_print_height + m_config.z_offset.value, "Move to the first layer height"));

                if (!is_bbl_printers && print.config().single_extruder_multi_material_priming) {
                    file.write(m_wipe_tower->prime(*this));
                    // Verify, whether the print overaps the priming extrusions.
                    BoundingBoxf bbox_print(get_print_extrusions_extents(print));
                    coordf_t twolayers_printz = ((layers_to_print.size() == 1) ? layers_to_print.front() : layers_to_print[1]).first + EPSILON;
                    for (const PrintObject *print_object : print.objects())
                        bbox_print.merge(get_print_object_extrusions_extents(*print_object, twolayers_printz));
                    bbox_print.merge(get_wipe_tower_extrusions_extents(print, twolayers_printz));
                    BoundingBoxf bbox_prime(get_wipe_tower_priming_extrusions_extents(print));
                    bbox_prime.offset(0.5f);
                    bool overlap = bbox_prime.overlap(bbox_print);

                    if (print.config().gcode_flavor == gcfMarlinLegacy || print.config().gcode_flavor == gcfMarlinFirmware) {
                        file.write(this->retract());
                        file.write("M300 S800 P500\n"); // Beep for 500ms, tone 800Hz.
                        if (overlap) {
                            // Wait for the user to remove the priming extrusions.
                            file.write("M1 Remove priming towers and click button.\n");
                        } else {
                            // Just wait for a bit to let the user check, that the priming succeeded.
                            //TODO Add a message explaining what the printer is waiting for. This needs a firmware fix.
                            file.write("M1 S10\n");
                        }
                    }
                    else {
                        // This is not Marlin, M1 command is probably not supported.
                        if (overlap) {
                           print.active_step_add_warning(PrintStateBase::WarningLevel::CRITICAL,
                               _(L("Your print is very close to the priming regions. "
                                 "Make sure there is no collision.")));
                        } else {
                           // Just continue printing, no action necessary.
                        }
                    }
                }
                print.throw_if_canceled();
            }

            tool_ordering.cal_most_used_extruder(print.config());

            // Process all layers of all objects (non-sequential mode) with a parallel pipeline:
            // Generate G-code, run the filters (vase mode, cooling buffer), run the G-code analyser
            // and export G-code into file.
            this->process_layers(print, tool_ordering, print_object_instances_ordering, layers_to_print, file);
            {
                //save the flush statitics stored in tool ordering
                print.m_statistics_by_extruder_count.stats_by_single_extruder = tool_ordering.get_filament_change_stats(ToolOrdering::FilamentChangeMode::SingleExt);
                print.m_statistics_by_extruder_count.stats_by_multi_extruder_best = tool_ordering.get_filament_change_stats(ToolOrdering::FilamentChangeMode::MultiExtBest);
                print.m_statistics_by_extruder_count.stats_by_multi_extruder_curr = tool_ordering.get_filament_change_stats(ToolOrdering::FilamentChangeMode::MultiExtCurr);
                // save sorted filament sequences
                const auto& layer_tools = tool_ordering.layer_tools();
                for (const auto& lt : layer_tools)
                    m_sorted_layer_filaments.emplace_back(lt.extruders);
            }

            //BBS: close powerlost recovery
            {
                if (is_bbl_printers && m_second_layer_things_done) {
                    file.write("; close powerlost recovery\n");
                    file.write("M1003 S0\n");
                }
            }
            if (m_wipe_tower)
                // Purge the extruder, pull out the active filament.
                file.write(m_wipe_tower->finalize(*this));
        }
    }
    //BBS: the last retraction
    // Write end commands to file.
    file.write(this->retract(false, true));

    // if needed, write the gcode_label_objects_end
    {
        std::string gcode;
        m_writer.add_object_change_labels(gcode);
        file.write(gcode);
    }

    file.write(m_writer.set_fan(0));
    //BBS: make sure the additional fan is closed when end
    if(m_config.auxiliary_fan.value)
        file.write(m_writer.set_additional_fan(0));
    if (is_bbl_printers) {
        //BBS: close spaghetti detector
        //Note: M981 is also used to tell xcam the last layer is finished, so we need always send it even if spaghetti option is disabled.
        //if (print.config().spaghetti_detector.value)
        file.write("M981 S0 P20000 ; close spaghetti detector\n");
    }

    // adds tag for processor
    file.write_format(";%s%s\n", GCodeProcessor::reserved_tag(GCodeProcessor::ETags::Role).c_str(), ExtrusionEntity::role_to_string(erCustom).c_str());

    // Process filament-specific gcode in extruder order.
    {
        DynamicConfig config;
        config.set_key_value("layer_num", new ConfigOptionInt(m_layer_index));
        //BBS
        config.set_key_value("layer_z",   new ConfigOptionFloat(m_writer.get_position()(2) - m_config.z_offset.value));
        config.set_key_value("max_layer_z", new ConfigOptionFloat(m_max_layer_z));

        if (print.config().single_extruder_multi_material) {
            // Process the filament_end_gcode for the active filament only.
            int extruder_id = m_writer.filament()->id();
            config.set_key_value("filament_extruder_id", new ConfigOptionInt(extruder_id));
            file.writeln(this->placeholder_parser_process("filament_end_gcode", print.config().filament_end_gcode.get_at(extruder_id), extruder_id, &config));
        } else {
            for (const std::string &end_gcode : print.config().filament_end_gcode.values) {
                int extruder_id = (unsigned int)(&end_gcode - &print.config().filament_end_gcode.values.front());
                config.set_key_value("filament_extruder_id", new ConfigOptionInt(extruder_id));
                file.writeln(this->placeholder_parser_process("filament_end_gcode", end_gcode, extruder_id, &config));
            }
        }
        file.writeln(this->placeholder_parser_process("machine_end_gcode", print.config().machine_end_gcode, m_writer.filament()->id(), &config));
    }
    file.write(m_writer.update_progress(m_layer_count, m_layer_count, true)); // 100%
    file.write(m_writer.postamble());

    if (activate_chamber_temp_control && max_chamber_temp > 0)
        file.write(m_writer.set_chamber_temperature(0, false));  //close chamber_temperature

    if (activate_air_filtration) {
        int complete_print_exhaust_fan_speed = 0;
        for (const auto& extruder : m_writer.extruders())
            if (m_config.activate_air_filtration.get_at(extruder.id()))
                complete_print_exhaust_fan_speed = std::max(complete_print_exhaust_fan_speed, m_config.complete_print_exhaust_fan_speed.get_at(extruder.id()));
        file.write(m_writer.set_exhaust_fan(complete_print_exhaust_fan_speed, true));
    }
    // adds tags for time estimators
    file.write_format(";%s\n", GCodeProcessor::reserved_tag(GCodeProcessor::ETags::Last_Line_M73_Placeholder).c_str());
    file.write_format("; EXECUTABLE_BLOCK_END\n\n");

    print.throw_if_canceled();

    // Get filament stats.
    file.write(DoExport::update_print_stats_and_format_filament_stats(
    	// Const inputs
        has_wipe_tower, print.wipe_tower_data(),
        m_writer.extruders(),
        // Modifies
        print.m_print_statistics));
    print.m_print_statistics.initial_tool = initial_extruder_id;
    if (!is_bbl_printers) {
        file.write_format("; total filament used [g] = %.2lf\n",
            print.m_print_statistics.total_weight);
        file.write_format("; total filament cost = %.2lf\n",
            print.m_print_statistics.total_cost);
        if (print.m_print_statistics.total_toolchanges > 0)
            file.write_format("; total filament change = %i\n",
                print.m_print_statistics.total_toolchanges);
        file.write_format("; total layers count = %i\n", m_layer_count);
        file.write_format(
            ";%s\n",
            GCodeProcessor::reserved_tag(
                GCodeProcessor::ETags::Estimated_Printing_Time_Placeholder)
            .c_str());
      file.write("\n");
      file.write("; CONFIG_BLOCK_START\n");
      std::string full_config;
      append_full_config(print, full_config);
      if (!full_config.empty())
        file.write(full_config);

      // SoftFever: write compatiple info
      int first_layer_bed_temperature = get_bed_temperature(0, true, print.config().curr_bed_type);
      file.write_format("; first_layer_bed_temperature = %d\n", first_layer_bed_temperature);
      file.write_format("; bed_shape = %s\n", print.full_print_config().opt_serialize("printable_area").c_str());
      file.write_format("; first_layer_temperature = %d\n", print.config().nozzle_temperature_initial_layer.get_at(0));
      file.write_format("; first_layer_height = %.3f\n", print.config().initial_layer_print_height.value);
        
        //SF TODO
//      file.write_format("; variable_layer_height = %d\n", print.ad.adaptive_layer_height ? 1 : 0);
   
      file.write("; CONFIG_BLOCK_END\n\n");

    }
    file.write("\n");

    print.throw_if_canceled();
}

// export info requested for filament change
void GCode::export_layer_filaments(GCodeProcessorResult* result)
{
    if (result == nullptr)
        return;

    const std::vector<int>filament_map = m_config.filament_map.values; // 1 based
    std::vector<int>prev_filament(m_config.nozzle_diameter.size(), -1);
    for (size_t idx = 0; idx < m_sorted_layer_filaments.size(); ++idx) {
        for (auto f : m_sorted_layer_filaments[idx]) {
            int extruder_idx = filament_map[f] - 1;
            if (prev_filament[extruder_idx] != -1 && f != prev_filament[extruder_idx]) {
                std::pair<int, int> from_to_pair = { prev_filament[extruder_idx],f };
                auto iter = result->filament_change_count_map.find(from_to_pair);
                if (iter == result->filament_change_count_map.end())
                    result->filament_change_count_map.emplace(from_to_pair, 1);
                else
                    iter->second += 1;
            }
            prev_filament[extruder_idx] = f;
        }

        // now we do not need sorted data, so we sort the filaments in id order
        auto layer_filaments = m_sorted_layer_filaments[idx];
        std::sort(layer_filaments.begin(), layer_filaments.end());
        auto iter = result->layer_filaments.find(layer_filaments);
        if (iter == result->layer_filaments.end()) {
            result->layer_filaments[layer_filaments].emplace_back(idx, idx);
        }
        else {
            // if layer id is sequential, expand the range
            if (iter->second.back().second == idx - 1)
                iter->second.back().second = idx;
            else
                iter->second.emplace_back(idx, idx);
        }
    }
}

//BBS
void GCode::check_placeholder_parser_failed()
{
    if (! m_placeholder_parser_integration.failed_templates.empty()) {
        // G-code export proceeded, but some of the PlaceholderParser substitutions failed.
        std::string msg = Slic3r::format(_(L("Failed to generate G-code for invalid custom G-code.\n\n")));
        for (const auto &name_and_error : m_placeholder_parser_integration.failed_templates)
            msg += name_and_error.first + " " + name_and_error.second + "\n";
        msg += Slic3r::format(_(L("Please check the custom G-code or use the default custom G-code.")));
        throw Slic3r::PlaceholderParserError(msg);
    }
}

size_t GCode::get_extruder_id(unsigned int filament_id) const
{
    if (m_print) {
        return m_print->get_extruder_id(filament_id);
    }
    return 0;
}

// Process all layers of all objects (non-sequential mode) with a parallel pipeline:
// Generate G-code, run the filters (vase mode, cooling buffer), run the G-code analyser
// and export G-code into file.
void GCode::process_layers(
    const Print                                                         &print,
    const ToolOrdering                                                  &tool_ordering,
    const std::vector<const PrintInstance*>                             &print_object_instances_ordering,
    const std::vector<std::pair<coordf_t, std::vector<LayerToPrint>>>   &layers_to_print,
    GCodeOutputStream                                                   &output_stream)
{
    // The pipeline is variable: The vase mode filter is optional.
    size_t layer_to_print_idx = 0;
    const auto generator = tbb::make_filter<void, LayerResult>(slic3r_tbb_filtermode::serial_in_order,
        [this, &print, &tool_ordering, &print_object_instances_ordering, &layers_to_print, &layer_to_print_idx](tbb::flow_control& fc) -> LayerResult {
            if (layer_to_print_idx >= layers_to_print.size()) {
                if (layer_to_print_idx == layers_to_print.size() + (m_pressure_equalizer ? 1 : 0)) {
                    fc.stop();
                    return {};
                } else {
                    // Pressure equalizer need insert empty input. Because it returns one layer back.
                    // Insert NOP (no operation) layer;
                    ++layer_to_print_idx;
                    return LayerResult::make_nop_layer_result();
                }
            } else {
                const std::pair<coordf_t, std::vector<LayerToPrint>>& layer = layers_to_print[layer_to_print_idx++];
                const LayerTools& layer_tools = tool_ordering.tools_for_layer(layer.first);
                print.set_status(80, Slic3r::format(_(L("Generating G-code: layer %1%")), std::to_string(layer_to_print_idx)));
                if (m_wipe_tower && layer_tools.has_wipe_tower)
                    m_wipe_tower->next_layer();
                //BBS
                check_placeholder_parser_failed();
                print.throw_if_canceled();
                return this->process_layer(print, layer.second, layer_tools, &layer == &layers_to_print.back(), &print_object_instances_ordering, tool_ordering.get_most_used_extruder(), size_t(-1));
            }
        });
    if (m_spiral_vase) {
        float nozzle_diameter  = EXTRUDER_CONFIG(nozzle_diameter);
        float max_xy_smoothing = m_config.get_abs_value("spiral_mode_max_xy_smoothing", nozzle_diameter);
        this->m_spiral_vase->set_max_xy_smoothing(max_xy_smoothing);
    }
    const auto spiral_mode = tbb::make_filter<LayerResult, LayerResult>(slic3r_tbb_filtermode::serial_in_order,
        [&spiral_mode = *this->m_spiral_vase.get(), &layers_to_print](LayerResult in) -> LayerResult {
        	if (in.nop_layer_result)
                return in;
                
            spiral_mode.enable(in.spiral_vase_enable);
            bool last_layer = in.layer_id == layers_to_print.size() - 1;
            return { spiral_mode.process_layer(std::move(in.gcode), last_layer), in.layer_id, in.spiral_vase_enable, in.cooling_buffer_flush};
        });
    const auto pressure_equalizer = tbb::make_filter<LayerResult, LayerResult>(slic3r_tbb_filtermode::serial_in_order,
        [pressure_equalizer = this->m_pressure_equalizer.get()](LayerResult in) -> LayerResult {
            return pressure_equalizer->process_layer(std::move(in));
        });
    const auto cooling = tbb::make_filter<LayerResult, std::string>(slic3r_tbb_filtermode::serial_in_order,
        [&cooling_buffer = *this->m_cooling_buffer.get()](LayerResult in) -> std::string {
        	if (in.nop_layer_result)
                return in.gcode;
            return cooling_buffer.process_layer(std::move(in.gcode), in.layer_id, in.cooling_buffer_flush);
        });
    const auto pa_processor_filter = tbb::make_filter<std::string, std::string>(slic3r_tbb_filtermode::serial_in_order,
            [&pa_processor = *this->m_pa_processor](std::string in) -> std::string {
                return pa_processor.process_layer(std::move(in));
            }
        );
    
    const auto output = tbb::make_filter<std::string, void>(slic3r_tbb_filtermode::serial_in_order,
        [&output_stream](std::string s) { output_stream.write(s); }
    );

    const auto fan_mover = tbb::make_filter<std::string, std::string>(slic3r_tbb_filtermode::serial_in_order,
            [&fan_mover = this->m_fan_mover, &config = this->config(), &writer = this->m_writer](std::string in)->std::string {

        CNumericLocalesSetter locales_setter;

        if (config.fan_speedup_time.value != 0 || config.fan_kickstart.value > 0) {
            if (fan_mover.get() == nullptr)
                fan_mover.reset(new Slic3r::FanMover(
                    writer,
                    std::abs((float)config.fan_speedup_time.value),
                    config.fan_speedup_time.value > 0,
                    config.use_relative_e_distances.value,
                    config.fan_speedup_overhangs.value,
                    (float)config.fan_kickstart.value));
            //flush as it's a whole layer
            return fan_mover->process_gcode(in, true);
        }
        return in;
    });

    // The pipeline elements are joined using const references, thus no copying is performed.
    if (m_spiral_vase && m_pressure_equalizer)
        tbb::parallel_pipeline(12, generator & spiral_mode & pressure_equalizer & cooling & fan_mover & output);
    else if (m_spiral_vase)
    	tbb::parallel_pipeline(12, generator & spiral_mode & cooling & fan_mover & output);
    else if	(m_pressure_equalizer)
        tbb::parallel_pipeline(12, generator & pressure_equalizer & cooling & fan_mover & pa_processor_filter & output);
    else
    	tbb::parallel_pipeline(12, generator & cooling & fan_mover & pa_processor_filter & output);

}

// Process all layers of a single object instance (sequential mode) with a parallel pipeline:
// Generate G-code, run the filters (vase mode, cooling buffer), run the G-code analyser
// and export G-code into file.
void GCode::process_layers(
    const Print                             &print,
    const ToolOrdering                      &tool_ordering,
    std::vector<LayerToPrint>                layers_to_print,
    const size_t                             single_object_idx,
    GCodeOutputStream                       &output_stream,
    // BBS
    const bool                               prime_extruder)
{
    // The pipeline is variable: The vase mode filter is optional.
    size_t layer_to_print_idx = 0;
    const auto generator = tbb::make_filter<void, LayerResult>(slic3r_tbb_filtermode::serial_in_order,
        [this, &print, &tool_ordering, &layers_to_print, &layer_to_print_idx, single_object_idx, prime_extruder](tbb::flow_control& fc) -> LayerResult {
            if (layer_to_print_idx >= layers_to_print.size()) {
                if (layer_to_print_idx == layers_to_print.size() + (m_pressure_equalizer ? 1 : 0)) {
                    fc.stop();
                    return {};
                } else {
                    // Pressure equalizer need insert empty input. Because it returns one layer back.
                    // Insert NOP (no operation) layer;
                    ++layer_to_print_idx;
                    return LayerResult::make_nop_layer_result();
                }
            } else {
                LayerToPrint &layer = layers_to_print[layer_to_print_idx ++];
                print.set_status(80, Slic3r::format(_(L("Generating G-code: layer %1%")), std::to_string(layer_to_print_idx)));
                //BBS
                check_placeholder_parser_failed();
                print.throw_if_canceled();
                return this->process_layer(print, { std::move(layer) }, tool_ordering.tools_for_layer(layer.print_z()), &layer == &layers_to_print.back(), nullptr, tool_ordering.get_most_used_extruder(), single_object_idx, prime_extruder);
            }
        });
    if (m_spiral_vase) {
        float nozzle_diameter  = EXTRUDER_CONFIG(nozzle_diameter);
        float max_xy_smoothing = m_config.get_abs_value("spiral_mode_max_xy_smoothing", nozzle_diameter);
        this->m_spiral_vase->set_max_xy_smoothing(max_xy_smoothing);
    }
    const auto spiral_mode = tbb::make_filter<LayerResult, LayerResult>(slic3r_tbb_filtermode::serial_in_order,
        [&spiral_mode = *this->m_spiral_vase.get(), &layers_to_print](LayerResult in)->LayerResult {
            if (in.nop_layer_result)
                return in;
            spiral_mode.enable(in.spiral_vase_enable);
            bool last_layer = in.layer_id == layers_to_print.size() - 1;
            return { spiral_mode.process_layer(std::move(in.gcode), last_layer), in.layer_id, in.spiral_vase_enable, in.cooling_buffer_flush };
        });
    const auto pressure_equalizer = tbb::make_filter<LayerResult, LayerResult>(slic3r_tbb_filtermode::serial_in_order,
        [pressure_equalizer = this->m_pressure_equalizer.get()](LayerResult in) -> LayerResult {
             return pressure_equalizer->process_layer(std::move(in));
        });
    const auto cooling = tbb::make_filter<LayerResult, std::string>(slic3r_tbb_filtermode::serial_in_order,
        [&cooling_buffer = *this->m_cooling_buffer.get()](LayerResult in)->std::string {
            if (in.nop_layer_result)
                return in.gcode;
            return cooling_buffer.process_layer(std::move(in.gcode), in.layer_id, in.cooling_buffer_flush);
        });
    const auto pa_processor_filter = tbb::make_filter<std::string, std::string>(slic3r_tbb_filtermode::serial_in_order,
        [&pa_processor = *this->m_pa_processor](std::string in) -> std::string {
            return pa_processor.process_layer(std::move(in));
        }
    );
    
    const auto output = tbb::make_filter<std::string, void>(slic3r_tbb_filtermode::serial_in_order,
        [&output_stream](std::string s) { output_stream.write(s); }
    );

    const auto fan_mover = tbb::make_filter<std::string, std::string>(slic3r_tbb_filtermode::serial_in_order,
        [&fan_mover = this->m_fan_mover, &config = this->config(), &writer = this->m_writer](std::string in)->std::string {

        if (config.fan_speedup_time.value != 0 || config.fan_kickstart.value > 0) {
            if (fan_mover.get() == nullptr)
                fan_mover.reset(new Slic3r::FanMover(
                    writer,
                    std::abs((float)config.fan_speedup_time.value),
                    config.fan_speedup_time.value > 0,
                    config.use_relative_e_distances.value,
                    config.fan_speedup_overhangs.value,
                    (float)config.fan_kickstart.value));
            //flush as it's a whole layer
            return fan_mover->process_gcode(in, true);
        }
        return in;
    });

    // The pipeline elements are joined using const references, thus no copying is performed.
    if (m_spiral_vase && m_pressure_equalizer)
        tbb::parallel_pipeline(12, generator & spiral_mode & pressure_equalizer & cooling & fan_mover & output);
    else if (m_spiral_vase)
    	tbb::parallel_pipeline(12, generator & spiral_mode & cooling & fan_mover & output);
    else if	(m_pressure_equalizer)
        tbb::parallel_pipeline(12, generator & pressure_equalizer & cooling & fan_mover & pa_processor_filter & output);
    else
    	tbb::parallel_pipeline(12, generator & cooling & fan_mover & pa_processor_filter & output);
}

std::string GCode::placeholder_parser_process(const std::string &name, const std::string &templ, unsigned int current_filament_id, const DynamicConfig *config_override)
{
    // Orca: Added CMake config option since debug is rarely used in current workflow.
    // Also changed from throwing error immediately to storing messages till slicing is completed
    // to raise all errors at the same time.
#if ORCA_CHECK_GCODE_PLACEHOLDERS
    if (config_override) {
        const auto& custom_gcode_placeholders = custom_gcode_specific_placeholders();

        // 1-st check: custom G-code "name" have to be present in s_CustomGcodeSpecificPlaceholders;
        //if (custom_gcode_placeholders.count(name) > 0) {
        //    const auto& placeholders = custom_gcode_placeholders.at(name);
        if (auto it = custom_gcode_placeholders.find(name); it != custom_gcode_placeholders.end()) {
            const auto& placeholders = it->second;

            for (const std::string& key : config_override->keys()) {
                // 2-nd check: "key" have to be present in s_CustomGcodeSpecificPlaceholders for "name" custom G-code ;
                if (std::find(placeholders.begin(), placeholders.end(), key) == placeholders.end()) {
                    auto& vector = m_placeholder_error_messages[name + " - option not specified for custom gcode type (s_CustomGcodeSpecificPlaceholders)"];
                    if (std::find(vector.begin(), vector.end(), key) == vector.end())
                        vector.emplace_back(key);
                }
                // 3-rd check: "key" have to be present in CustomGcodeSpecificConfigDef for "key" placeholder;
                if (!custom_gcode_specific_config_def.has(key)) {
                    auto& vector = m_placeholder_error_messages[name + " - option has no definition (CustomGcodeSpecificConfigDef)"];
                    if (std::find(vector.begin(), vector.end(), key) == vector.end())
                        vector.emplace_back(key);
                }
            }
        }
        else {
            auto& vector = m_placeholder_error_messages[name + " - gcode type not found in s_CustomGcodeSpecificPlaceholders"];
            if (vector.empty())
                vector.emplace_back("");
        }
    }
#endif

PlaceholderParserIntegration &ppi = m_placeholder_parser_integration;
    try {
        ppi.update_from_gcodewriter(m_writer);
        std::string output = ppi.parser.process(templ, current_filament_id, config_override, &ppi.output_config, &ppi.context);
        ppi.validate_output_vector_variables();

        if (const std::vector<double> &pos = ppi.opt_position->values; ppi.position != pos) {
            // Update G-code writer.
            m_writer.set_position({ pos[0], pos[1], pos[2] });
            this->set_last_pos(this->gcode_to_point({ pos[0], pos[1] }));
        }

        for (const Extruder &e : m_writer.extruders()) {
            unsigned int eid = e.id();
            assert(eid < ppi.num_extruders);
            if ( eid < ppi.num_extruders) {
                if (! m_writer.config.use_relative_e_distances && ! is_approx(ppi.e_position[eid], ppi.opt_e_position->values[eid]))
                    const_cast<Extruder&>(e).set_position(ppi.opt_e_position->values[eid]);
                if (! is_approx(ppi.e_retracted[eid], ppi.opt_e_retracted->values[eid]) || 
                    ! is_approx(ppi.e_restart_extra[eid], ppi.opt_e_restart_extra->values[eid]))
                    const_cast<Extruder&>(e).set_retracted(ppi.opt_e_retracted->values[eid], ppi.opt_e_restart_extra->values[eid]);
            }
        }

        return output;
    } 
    catch (std::runtime_error &err) 
    {
        // Collect the names of failed template substitutions for error reporting.
        auto it = ppi.failed_templates.find(name);
        if (it == ppi.failed_templates.end())
            // Only if there was no error reported for this template, store the first error message into the map to be reported.
            // We don't want to collect error message for each and every occurence of a single custom G-code section.
            ppi.failed_templates.insert(it, std::make_pair(name, std::string(err.what())));
        // Insert the macro error message into the G-code.
        return
            std::string("\n!!!!! Failed to process the custom G-code template ") + name + "\n" +
            err.what() +
            "!!!!! End of an error report for the custom G-code template " + name + "\n\n";
    }
}


// Print the machine envelope G-code for the Marlin firmware based on the "machine_max_xxx" parameters.
// Do not process this piece of G-code by the time estimator, it already knows the values through another sources.
void GCode::print_machine_envelope(GCodeOutputStream &file, Print &print, int extruder_id)
{
    int matched_machine_limit_idx = get_extruder_id(extruder_id) * 2;
    const auto flavor = print.config().gcode_flavor.value;
    if ((flavor == gcfMarlinLegacy || flavor == gcfMarlinFirmware || flavor == gcfRepRapFirmware) &&
        print.config().emit_machine_limits_to_gcode.value == true) {
        int factor = flavor == gcfRepRapFirmware ? 60 : 1; // RRF M203 and M566 are in mm/min
        file.write_format("M201 X%d Y%d Z%d E%d\n",
            int(print.config().machine_max_acceleration_x.values[matched_machine_limit_idx] + 0.5),
            int(print.config().machine_max_acceleration_y.values[matched_machine_limit_idx] + 0.5),
            int(print.config().machine_max_acceleration_z.values[matched_machine_limit_idx] + 0.5),
            int(print.config().machine_max_acceleration_e.values[matched_machine_limit_idx] + 0.5));
        file.write_format("M203 X%d Y%d Z%d E%d\n",
            int(print.config().machine_max_speed_x.values[matched_machine_limit_idx] * factor + 0.5),
            int(print.config().machine_max_speed_y.values[matched_machine_limit_idx] * factor + 0.5),
            int(print.config().machine_max_speed_z.values[matched_machine_limit_idx] * factor + 0.5),
            int(print.config().machine_max_speed_e.values[matched_machine_limit_idx] * factor + 0.5));

        // Now M204 - acceleration. This one is quite hairy thanks to how Marlin guys care about
        // Legacy Marlin should export travel acceleration the same as printing acceleration.
        // MarlinFirmware has the two separated.
        int travel_acc = flavor == gcfMarlinLegacy
                       ? int(print.config().machine_max_acceleration_extruding.values.front() + 0.5)
                       : int(print.config().machine_max_acceleration_travel.values.front() + 0.5);
        if (flavor == gcfRepRapFirmware)
            file.write_format("M204 P%d T%d ; sets acceleration (P, T), mm/sec^2\n",
                int(print.config().machine_max_acceleration_extruding.values.front() + 0.5),
                travel_acc);
        else if (flavor == gcfMarlinFirmware)
            // New Marlin uses M204 P[print] R[retract] T[travel]
            file.write_format("M204 P%d R%d T%d ; sets acceleration (P, T) and retract acceleration (R), mm/sec^2\n",
                int(print.config().machine_max_acceleration_extruding.values.front() + 0.5),
                int(print.config().machine_max_acceleration_retracting.values.front() + 0.5),
                int(print.config().machine_max_acceleration_travel.values.front() + 0.5));
        else
            file.write_format("M204 P%d R%d T%d\n",
                int(print.config().machine_max_acceleration_extruding.values.front() + 0.5),
                int(print.config().machine_max_acceleration_retracting.values.front() + 0.5),
                travel_acc);

        assert(is_decimal_separator_point());
        file.write_format(flavor == gcfRepRapFirmware
            ? "M566 X%.2lf Y%.2lf Z%.2lf E%.2lf ; sets the jerk limits, mm/min\n"
            : "M205 X%.2lf Y%.2lf Z%.2lf E%.2lf ; sets the jerk limits, mm/sec\n",
            print.config().machine_max_jerk_x.values.front() * factor,
            print.config().machine_max_jerk_y.values.front() * factor,
            print.config().machine_max_jerk_z.values.front() * factor,
            print.config().machine_max_jerk_e.values.front() * factor);

        // New Marlin uses M205 J[mm] for junction deviation (only apply if it is > 0)
        file.write_format(writer().set_junction_deviation(config().machine_max_junction_deviation.values.front()).c_str());
    }
}

// BBS
int GCode::get_bed_temperature(const int extruder_id, const bool is_first_layer, const BedType bed_type) const
{
    std::string bed_temp_key = is_first_layer ? get_bed_temp_1st_layer_key(bed_type) : get_bed_temp_key(bed_type);
    const ConfigOptionInts* bed_temp_opt = m_config.option<ConfigOptionInts>(bed_temp_key);
    return bed_temp_opt->get_at(extruder_id);
}

int GCode::get_highest_bed_temperature(const bool is_first_layer, const Print& print) const
{
    auto bed_type = m_config.curr_bed_type;
    int bed_temp = 0;
    for (auto fidx : print.get_slice_used_filaments(is_first_layer)) {
        bed_temp = std::max(bed_temp, get_bed_temperature(fidx, is_first_layer, bed_type));
    }
    return bed_temp;
}

// Write 1st layer bed temperatures into the G-code.
// Only do that if the start G-code does not already contain any M-code controlling an extruder temperature.
// M140 - Set Extruder Temperature
// M190 - Set Extruder Temperature and Wait
void GCode::_print_first_layer_bed_temperature(GCodeOutputStream &file, Print &print, const std::string &gcode, unsigned int first_printing_extruder_id, bool wait)
{
    // Initial bed temperature based on the first extruder.
    // BBS
    std::vector<int> temps_per_bed;
    int bed_temp = 0;
    if (m_config.bed_temperature_formula.value == BedTempFormula::btfHighestTemp) {
        bed_temp = get_highest_bed_temperature(true, print);
    }
    else {
        bed_temp = get_bed_temperature(first_printing_extruder_id, true, print.config().curr_bed_type);
    }
    // Is the bed temperature set by the provided custom G-code?
    int  temp_by_gcode     = -1;
    bool temp_set_by_gcode = custom_gcode_sets_temperature(gcode, 140, 190, false, temp_by_gcode);
    // BBS
#if 0
    if (temp_set_by_gcode && temp_by_gcode >= 0 && temp_by_gcode < 1000)
        temp = temp_by_gcode;
#endif

    // Always call m_writer.set_bed_temperature() so it will set the internal "current" state of the bed temp as if
    // the custom start G-code emited these.
    std::string set_temp_gcode = m_writer.set_bed_temperature(bed_temp, wait);
    if (! temp_set_by_gcode)
        file.write(set_temp_gcode);
}

// Write 1st layer extruder temperatures into the G-code.
// Only do that if the start G-code does not already contain any M-code controlling an extruder temperature.
// M104 - Set Extruder Temperature
// M109 - Set Extruder Temperature and Wait
// RepRapFirmware: G10 Sxx
void GCode::_print_first_layer_extruder_temperatures(GCodeOutputStream &file, Print &print, const std::string &gcode, unsigned int first_printing_extruder_id, bool wait)
{
    // Is the bed temperature set by the provided custom G-code?
    int  temp_by_gcode = -1;
    bool include_g10   = print.config().gcode_flavor == gcfRepRapFirmware;
    if (custom_gcode_sets_temperature(gcode, 104, 109, include_g10, temp_by_gcode)) {
        // Set the extruder temperature at m_writer, but throw away the generated G-code as it will be written with the custom G-code.
        int temp = print.config().nozzle_temperature_initial_layer.get_at(first_printing_extruder_id);
        if (temp_by_gcode >= 0 && temp_by_gcode < 1000)
            temp = temp_by_gcode;
        m_writer.set_temperature(temp, wait, first_printing_extruder_id);
    } else {
        // Custom G-code does not set the extruder temperature. Do it now.
        if (print.config().single_extruder_multi_material.value) {
            // Set temperature of the first printing extruder only.
            int temp = print.config().nozzle_temperature_initial_layer.get_at(first_printing_extruder_id);
            if (temp > 0)
                file.write(m_writer.set_temperature(temp, wait, first_printing_extruder_id));
        } else {
            // Set temperatures of all the printing extruders.
            for (unsigned int tool_id : print.extruders()) {
                int temp = print.config().nozzle_temperature_initial_layer.get_at(tool_id);
                if (m_ooze_prevention.enable && tool_id != first_printing_extruder_id) {
                    if (print.config().idle_temperature.get_at(tool_id) == 0)
                        temp += print.config().standby_temperature_delta.value;
                    else
                        temp = print.config().idle_temperature.get_at(tool_id);
                }
                if (temp > 0)
                    file.write(m_writer.set_temperature(temp, wait, tool_id));
            }
        }
    }
}

inline GCode::ObjectByExtruder& object_by_extruder(
    std::map<unsigned int, std::vector<GCode::ObjectByExtruder>> &by_extruder,
    unsigned int                                                  extruder_id,
    size_t                                                        object_idx,
    size_t                                                        num_objects)
{
    std::vector<GCode::ObjectByExtruder> &objects_by_extruder = by_extruder[extruder_id];
    if (objects_by_extruder.empty())
        objects_by_extruder.assign(num_objects, GCode::ObjectByExtruder());
    return objects_by_extruder[object_idx];
}

inline std::vector<GCode::ObjectByExtruder::Island>& object_islands_by_extruder(
    std::map<unsigned int, std::vector<GCode::ObjectByExtruder>>  &by_extruder,
    unsigned int                                                   extruder_id,
    size_t                                                         object_idx,
    size_t                                                         num_objects,
    size_t                                                         num_islands)
{
    std::vector<GCode::ObjectByExtruder::Island> &islands = object_by_extruder(by_extruder, extruder_id, object_idx, num_objects).islands;
    if (islands.empty())
        islands.assign(num_islands, GCode::ObjectByExtruder::Island());
    return islands;
}

std::vector<GCode::InstanceToPrint> GCode::sort_print_object_instances(
    std::vector<GCode::ObjectByExtruder> 		&objects_by_extruder,
    const std::vector<LayerToPrint> 			&layers,
    // Ordering must be defined for normal (non-sequential print).
    const std::vector<const PrintInstance*> 	*ordering,
    // For sequential print, the instance of the object to be printing has to be defined.
    const size_t                     		 	 single_object_instance_idx)
{
    std::vector<InstanceToPrint> out;

    if (ordering == nullptr) {
        // Sequential print, single object is being printed.
        for (ObjectByExtruder &object_by_extruder : objects_by_extruder) {
            const size_t       layer_id     = &object_by_extruder - objects_by_extruder.data();
            //BBS:add the support of shared print object
            const PrintObject *print_object = layers[layer_id].original_object;
            //const PrintObject *print_object = layers[layer_id].object();
            if (print_object)
                out.emplace_back(object_by_extruder, layer_id, *print_object, single_object_instance_idx, print_object->instances()[single_object_instance_idx].model_instance->get_labeled_id());
        }
    } else {
        // Create mapping from PrintObject* to ObjectByExtruder*.
        std::vector<std::pair<const PrintObject*, ObjectByExtruder*>> sorted;
        sorted.reserve(objects_by_extruder.size());
        for (ObjectByExtruder &object_by_extruder : objects_by_extruder) {
            const size_t       layer_id     = &object_by_extruder - objects_by_extruder.data();
            //BBS:add the support of shared print object
            const PrintObject *print_object = layers[layer_id].original_object;
            //const PrintObject *print_object = layers[layer_id].object();
            if (print_object)
                sorted.emplace_back(print_object, &object_by_extruder);
        }
        std::sort(sorted.begin(), sorted.end());

        if (! sorted.empty()) {
            out.reserve(sorted.size());
            for (const PrintInstance *instance : *ordering) {
                const PrintObject &print_object = *instance->print_object;
                //BBS:add the support of shared print object
                //const PrintObject* print_obj_ptr = &print_object;
                //if (print_object.get_shared_object())
                //    print_obj_ptr = print_object.get_shared_object();
                std::pair<const PrintObject*, ObjectByExtruder*> key(&print_object, nullptr);
                auto it = std::lower_bound(sorted.begin(), sorted.end(), key);
                if (it != sorted.end() && it->first == &print_object)
                    // ObjectByExtruder for this PrintObject was found.
                    out.emplace_back(*it->second, it->second - objects_by_extruder.data(), print_object, instance - print_object.instances().data(), instance->model_instance->get_labeled_id());
            }
        }
    }
    return out;
}

namespace ProcessLayer
{

    static std::string emit_custom_gcode_per_print_z(
        GCode                                                   &gcodegen,
        const CustomGCode::Item 								*custom_gcode,
        unsigned int                                             current_extruder_id,
        // ID of the first extruder printing this layer.
        unsigned int                                             first_extruder_id,
        const PrintConfig                                       &config)
    {
        std::string gcode;
        // BBS
        bool single_filament_print = config.filament_diameter.size() == 1;

        if (custom_gcode != nullptr) {
            // Extruder switches are processed by LayerTools, they should be filtered out.
            assert(custom_gcode->type != CustomGCode::ToolChange);

            CustomGCode::Type   gcode_type = custom_gcode->type;
            bool  				color_change = gcode_type == CustomGCode::ColorChange;
            bool 				tool_change = gcode_type == CustomGCode::ToolChange;
            // Tool Change is applied as Color Change for a single extruder printer only.
            assert(!tool_change || single_filament_print);

            std::string pause_print_msg;
            int m600_extruder_before_layer = -1;
            if (color_change && custom_gcode->extruder > 0)
                m600_extruder_before_layer = custom_gcode->extruder - 1;
            else if (gcode_type == CustomGCode::PausePrint)
                pause_print_msg = custom_gcode->extra;
            //BBS: inserting color gcode is removed
#if 0
            // we should add or not colorprint_change in respect to nozzle_diameter count instead of really used extruders count
            if (color_change || tool_change)
            {
                assert(m600_extruder_before_layer >= 0);
                // Color Change or Tool Change as Color Change.
                // add tag for processor
                gcode += ";" + GCodeProcessor::reserved_tag(GCodeProcessor::ETags::Color_Change) + ",T" + std::to_string(m600_extruder_before_layer) + "," + custom_gcode->color + "\n";

                if (!single_filament_print && m600_extruder_before_layer >= 0 && first_extruder_id != (unsigned)m600_extruder_before_layer
                    // && !MMU1
                    ) {
                    //! FIXME_in_fw show message during print pause
                    DynamicConfig cfg;
                    cfg.set_key_value("color_change_extruder", new ConfigOptionInt(m600_extruder_before_layer));
                    gcode += gcodegen.placeholder_parser_process("machine_pause_gcode", config.machine_pause_gcode, current_extruder_id, &cfg);
                    gcode += "\n";
                    gcode += "M117 Change filament for Extruder " + std::to_string(m600_extruder_before_layer) + "\n";
                }
                else {
                    gcode += gcodegen.placeholder_parser_process("color_change_gcode", config.color_change_gcode, current_extruder_id);
                    gcode += "\n";
                    //FIXME Tell G-code writer that M600 filled the extruder, thus the G-code writer shall reset the extruder to unretracted state after
                    // return from M600. Thus the G-code generated by the following line is ignored.
                    // see GH issue #6362
                    gcodegen.writer().unretract();
                }
            }
            else {
#endif
                if (gcode_type == CustomGCode::PausePrint) // Pause print
                {
                    // add tag for processor
                    gcode += ";" + GCodeProcessor::reserved_tag(GCodeProcessor::ETags::Pause_Print) + "\n";
                    //! FIXME_in_fw show message during print pause
                    //if (!pause_print_msg.empty())
                    //    gcode += "M117 " + pause_print_msg + "\n";
                    gcode += gcodegen.placeholder_parser_process("machine_pause_gcode", config.machine_pause_gcode, current_extruder_id) + "\n";
                }
                else {
                    // add tag for processor
                    gcode += ";" + GCodeProcessor::reserved_tag(GCodeProcessor::ETags::Custom_Code) + "\n";
                    if (gcode_type == CustomGCode::Template)    // Template Custom Gcode
                        gcode += gcodegen.placeholder_parser_process("template_custom_gcode", config.template_custom_gcode, current_extruder_id);
                    else                                        // custom Gcode
                        gcode += custom_gcode->extra;

                }
                gcode += "\n";
#if 0
            }
#endif
        }

        return gcode;
    }
} // namespace ProcessLayer

namespace Skirt {
    static void skirt_loops_per_extruder_all_printing(const Print &print, const ExtrusionEntityCollection &skirt, const LayerTools &layer_tools, std::map<unsigned int, std::pair<size_t, size_t>> &skirt_loops_per_extruder_out)
    {
        // Prime all extruders printing over the 1st layer over the skirt lines.
        size_t n_loops = skirt.entities.size();
        size_t n_tools = layer_tools.extruders.size();
        size_t lines_per_extruder = (n_loops + n_tools - 1) / n_tools;

        // BBS. Extrude skirt with first extruder if min_skirt_length is zero
        //ORCA: Always extrude skirt with first extruder, independantly of if the minimum skirt length is zero or not. The code below
        // is left as a placeholder for when a multiextruder support is implemented. Then we will need to extrude the skirt loops for each extruder.
        //const PrintConfig &config = print.config();
        //if (config.min_skirt_length.value < EPSILON) {
            skirt_loops_per_extruder_out[layer_tools.extruders.front()] = std::pair<size_t, size_t>(0, n_loops);
        //} else {
        //    for (size_t i = 0; i < n_loops; i += lines_per_extruder)
        //        skirt_loops_per_extruder_out[layer_tools.extruders[i / lines_per_extruder]] = std::pair<size_t, size_t>(i, std::min(i + lines_per_extruder, n_loops));
        //}
    }

    static std::map<unsigned int, std::pair<size_t, size_t>> make_skirt_loops_per_extruder_1st_layer(
        const Print             				&print,
        const ExtrusionEntityCollection &skirt,
        const LayerTools                		&layer_tools,
        // Heights (print_z) at which the skirt has already been extruded.
        std::vector<coordf_t>  			    	&skirt_done)
    {
        // Extrude skirt at the print_z of the raft layers and normal object layers
        // not at the print_z of the interlaced support material layers.
        std::map<unsigned int, std::pair<size_t, size_t>> skirt_loops_per_extruder_out;
        //For sequential print, the following test may fail when extruding the 2nd and other objects.
        // assert(skirt_done.empty());
        if (skirt_done.empty() && print.has_skirt() && ! skirt.entities.empty() && layer_tools.has_skirt) {
            skirt_loops_per_extruder_all_printing(print, skirt, layer_tools, skirt_loops_per_extruder_out);
            skirt_done.emplace_back(layer_tools.print_z);
        }
        return skirt_loops_per_extruder_out;
    }

    static std::map<unsigned int, std::pair<size_t, size_t>> make_skirt_loops_per_extruder_other_layers(
        const Print 							&print,
        const ExtrusionEntityCollection     &skirt,
        const LayerTools                		&layer_tools,
        // Heights (print_z) at which the skirt has already been extruded.
        std::vector<coordf_t>			    	&skirt_done)
    {
        // Extrude skirt at the print_z of the raft layers and normal object layers
        // not at the print_z of the interlaced support material layers.
        std::map<unsigned int, std::pair<size_t, size_t>> skirt_loops_per_extruder_out;
        if (print.has_skirt() && ! skirt.entities.empty() && layer_tools.has_skirt &&
            // Not enough skirt layers printed yet.
            //FIXME infinite or high skirt does not make sense for sequential print!
            (skirt_done.size() < (size_t)print.config().skirt_height.value || print.has_infinite_skirt())) {
            bool valid = ! skirt_done.empty() && skirt_done.back() < layer_tools.print_z - EPSILON;
            assert(valid);
            // This print_z has not been extruded yet (sequential print)
            // FIXME: The skirt_done should not be empty at this point. The check is a workaround
            if (valid) {
#if 0
                // Prime just the first printing extruder. This is original Slic3r's implementation.
                skirt_loops_per_extruder_out[layer_tools.extruders.front()] = std::pair<size_t, size_t>(0, print.config().skirt_loops.value);
#else
                // Prime all extruders planned for this layer, see
                skirt_loops_per_extruder_all_printing(print, skirt, layer_tools, skirt_loops_per_extruder_out);
#endif
                assert(!skirt_done.empty());
                skirt_done.emplace_back(layer_tools.print_z);
            }
        }
        return skirt_loops_per_extruder_out;
    }

    static Point find_start_point(ExtrusionLoop& loop, float start_angle) {
        coord_t min_x = std::numeric_limits<coord_t>::max();
        coord_t max_x = std::numeric_limits<coord_t>::min();
        coord_t min_y = min_x;
        coord_t max_y = max_x;

        Points pts;
        loop.collect_points(pts);
        for (Point pt: pts) {
            if (pt.x() < min_x)
                min_x = pt.x();
            else if (pt.x() > max_x)
                max_x = pt.x();
            if (pt.y() < min_y)
                min_y = pt.y();
            else if (pt.y() > max_y)
                max_y = pt.y();
        }

        Point center((min_x + max_x)/2., (min_y + max_y)/2.);
        double r       = center.distance_to(Point(min_x, min_y));
        double deg     = start_angle * PI / 180;
        double shift_x = r * std::cos(deg);
        double shift_y = r * std::sin(deg);
        return Point(center.x()+shift_x, center.y() + shift_y);
    }

} // namespace Skirt

// Orca: Klipper can't parse object names with spaces and other spetical characters
std::string sanitize_instance_name(const std::string& name) {
    // Replace sequences of non-word characters with an underscore
    std::string result = std::regex_replace(name, std::regex("[ !@#$%^&*()=+\\[\\]{};:\",']+"), "_");
    // Remove leading and trailing underscores
    if (!result.empty() && result.front() == '_') {
        result.erase(result.begin());
    }
    if (!result.empty() && result.back() == '_') {
        result.erase(result.end() - 1);
    }

    return result;
}

inline std::string get_instance_name(const PrintObject *object, size_t inst_id) {
    auto obj_name = sanitize_instance_name(object->model_object()->name);
    auto name = (boost::format("%1%_id_%2%_copy_%3%") % obj_name % object->get_id() % inst_id).str();
    return sanitize_instance_name(name);
}

inline std::string get_instance_name(const PrintObject *object, const PrintInstance &inst) {
    return get_instance_name(object, inst.id);
}

std::string GCode::generate_skirt(const Print &print,
        const ExtrusionEntityCollection &skirt,
        const Point& offset,
        const float skirt_start_angle,
        const LayerTools &layer_tools,
        const Layer& layer,
        unsigned int extruder_id)
{
    
    bool first_layer = (layer.id() == 0 && abs(layer.bottom_z()) < EPSILON);
    std::string gcode;
    // Extrude skirt at the print_z of the raft layers and normal object layers
    // not at the print_z of the interlaced support material layers.
    // Map from extruder ID to <begin, end> index of skirt loops to be extruded with that extruder.
    std::map<unsigned int, std::pair<size_t, size_t>> skirt_loops_per_extruder;
    skirt_loops_per_extruder = first_layer ?
        Skirt::make_skirt_loops_per_extruder_1st_layer(print, skirt, layer_tools, m_skirt_done) :
        Skirt::make_skirt_loops_per_extruder_other_layers(print, skirt, layer_tools, m_skirt_done);

    if (auto loops_it = skirt_loops_per_extruder.find(extruder_id); loops_it != skirt_loops_per_extruder.end()) {
        const std::pair<size_t, size_t> loops = loops_it->second;
       
        set_origin(unscaled(offset));

        m_avoid_crossing_perimeters.use_external_mp();
        Flow layer_skirt_flow = print.skirt_flow().with_height(float(m_skirt_done.back() - (m_skirt_done.size() == 1 ? 0. : m_skirt_done[m_skirt_done.size() - 2])));
        double mm3_per_mm = layer_skirt_flow.mm3_per_mm();
        // Decide where to start looping:
        // - If it’s the first layer or if we do NOT want a single-wall skirt/draft shield,
        //   start from loops.first (all loops).
        // - Otherwise, if single_loop_draft_shield == true (and not the first layer),
        //   start from loops.second - 1 (just one loop).
        const size_t start_idx = (first_layer || !print.m_config.single_loop_draft_shield)
                                 ? loops.first
                                 : (loops.second - 1);

        // Loop over the skirt loops and extrude
        for (size_t i = start_idx; i < loops.second; ++i) {
            // Adjust flow according to this layer's layer height.
            ExtrusionLoop loop = *dynamic_cast<const ExtrusionLoop*>(skirt.entities[i]);
            for (ExtrusionPath &path : loop.paths) {
                path.height = layer_skirt_flow.height();
                path.mm3_per_mm = mm3_per_mm;
            }

            //FIXME using the support_speed of the 1st object printed.
            if (first_layer && i==loops.first) {
                //set skirt start point location
                const Point desired_start_point = Skirt::find_start_point(loop, skirt_start_angle);
                gcode += this->extrude_loop(loop, "skirt", m_config.support_speed.value, {}, &desired_start_point);
            }
            else
                gcode += this->extrude_loop(loop, "skirt", m_config.support_speed.value);

            // If we only want a single wall on non-first layers, break now
            if (!first_layer && print.m_config.single_loop_draft_shield) {
                break;
            }
        }
        m_avoid_crossing_perimeters.use_external_mp(false);
        // Allow a straight travel move to the first object point if this is the first layer (but don't in next layers).
        if (first_layer && loops.first == 0)
            m_avoid_crossing_perimeters.disable_once();
    }
    return gcode;
}

// In sequential mode, process_layer is called once per each object and its copy,
// therefore layers will contain a single entry and single_object_instance_idx will point to the copy of the object.
// In non-sequential mode, process_layer is called per each print_z height with all object and support layers accumulated.
// For multi-material prints, this routine minimizes extruder switches by gathering extruder specific extrusion paths
// and performing the extruder specific extrusions together.
LayerResult GCode::process_layer(
    const Print                    			&print,
    // Set of object & print layers of the same PrintObject and with the same print_z.
    const std::vector<LayerToPrint> 		&layers,
    const LayerTools        		        &layer_tools,
    const bool                               last_layer,
    // Pairs of PrintObject index and its instance index.
    const std::vector<const PrintInstance*> *ordering,
    const int                               most_used_extruder,
    // If set to size_t(-1), then print all copies of all objects.
    // Otherwise print a single copy of a single object.
    const size_t                     		 single_object_instance_idx,
    // BBS
    const bool                               prime_extruder)
{
    assert(! layers.empty());
    // Either printing all copies of all objects, or just a single copy of a single object.
    assert(single_object_instance_idx == size_t(-1) || layers.size() == 1);

    // First object, support and raft layer, if available.
    const Layer         *object_layer  = nullptr;
    const SupportLayer  *support_layer = nullptr;
    const SupportLayer  *raft_layer    = nullptr;
    for (const LayerToPrint &l : layers) {
        if (l.object_layer && ! object_layer)
            object_layer = l.object_layer;
        if (l.support_layer) {
            if (! support_layer)
                support_layer = l.support_layer;
            if (! raft_layer && support_layer->id() < support_layer->object()->slicing_parameters().raft_layers())
                raft_layer = support_layer;
        }
    }

    const Layer* layer_ptr = nullptr;
    if (object_layer != nullptr)
        layer_ptr = object_layer;
    else if (support_layer != nullptr)
        layer_ptr = support_layer;
    const Layer& layer = *layer_ptr;
    LayerResult   result { {}, layer.id(), false, last_layer };
    if (layer_tools.extruders.empty())
        // Nothing to extrude.
        return result;

    // Extract 1st object_layer and support_layer of this set of layers with an equal print_z.
    coordf_t             print_z       = layer.print_z;
    //BBS: using layer id to judge whether the layer is first layer is wrong. Because if the normal
    //support is attached above the object, and support layers has independent layer height, then the lowest support
    //interface layer id is 0.
    bool                 first_layer   = (layer.id() == 0 && abs(layer.bottom_z()) < EPSILON);
    m_writer.set_is_first_layer(first_layer);
    unsigned int         first_extruder_id = layer_tools.extruders.front();

    // Initialize config with the 1st object to be printed at this layer.
    m_config.apply(layer.object()->config(), true);

    // Check whether it is possible to apply the spiral vase logic for this layer.
    // Just a reminder: A spiral vase mode is allowed for a single object, single material print only.
    m_enable_loop_clipping = true;
    if (m_spiral_vase && layers.size() == 1 && support_layer == nullptr) {
        bool enable = (layer.id() > 0 || !print.has_brim()) && (layer.id() >= (size_t)print.config().skirt_height.value && ! print.has_infinite_skirt());
        if (enable) {
            for (const LayerRegion *layer_region : layer.regions())
                if (size_t(layer_region->region().config().bottom_shell_layers.value) > layer.id() ||
                    layer_region->perimeters.items_count() > 1u ||
                    layer_region->fills.items_count() > 0) {
                    enable = false;
                    break;
                }
        }
        result.spiral_vase_enable = enable;
        // If we're going to apply spiralvase to this layer, disable loop clipping.
        m_enable_loop_clipping = !enable;
    }

    std::string gcode;
    assert(is_decimal_separator_point()); // for the sprintfs

    // add tag for processor
    gcode += ";" + GCodeProcessor::reserved_tag(GCodeProcessor::ETags::Layer_Change) + "\n";
    // export layer z
    char buf[64];
    sprintf(buf, print.is_BBL_printer() ? "; Z_HEIGHT: %g\n" : ";Z:%g\n", print_z);
    gcode += buf;
    // export layer height
    float height = first_layer ? static_cast<float>(print_z) : static_cast<float>(print_z) - m_last_layer_z;
    sprintf(buf, ";%s%g\n", GCodeProcessor::reserved_tag(GCodeProcessor::ETags::Height).c_str(), height);
    gcode += buf;
    // update caches
    m_last_layer_z = static_cast<float>(print_z);
    m_max_layer_z  = std::max(m_max_layer_z, m_last_layer_z);
    m_last_height = height;

    // Set new layer - this will change Z and force a retraction if retract_when_changing_layer is enabled.
    if (! m_config.before_layer_change_gcode.value.empty()) {
        DynamicConfig config;
        config.set_key_value("layer_num",   new ConfigOptionInt(m_layer_index + 1));
        config.set_key_value("layer_z",     new ConfigOptionFloat(print_z));
        config.set_key_value("max_layer_z", new ConfigOptionFloat(m_max_layer_z));
        gcode += this->placeholder_parser_process("before_layer_change_gcode",
            print.config().before_layer_change_gcode.value, m_writer.filament()->id(), &config)
            + "\n";
    }

    PrinterStructure printer_structure           = m_config.printer_structure.value;
    PrintSequence print_sequence = m_config.print_sequence;
    bool sequence_by_layer = print_sequence == PrintSequence::ByLayer;
    bool is_i3_printer = printer_structure == PrinterStructure::psI3;
    bool is_multi_extruder = m_config.nozzle_diameter.size() > 1;

    bool need_insert_timelapse_gcode_for_traditional = false;
    if (!m_wipe_tower || !m_wipe_tower->enable_timelapse_print()) {
        need_insert_timelapse_gcode_for_traditional = ((is_i3_printer && !m_spiral_vase)|| is_multi_extruder);
    }

    bool has_insert_timelapse_gcode = false;
    bool has_wipe_tower             = (layer_tools.has_wipe_tower && m_wipe_tower);


    ZHopType z_hope_type = ZHopType(FILAMENT_CONFIG(z_hop_types));
    LiftType auto_lift_type = LiftType::NormalLift;
    if (z_hope_type == ZHopType::zhtAuto || z_hope_type == ZHopType::zhtSpiral || z_hope_type == ZHopType::zhtSlope)
        auto_lift_type = LiftType::SpiralLift;

    // BBS: don't use lazy_raise when enable spiral vase
    gcode += this->change_layer(print_z);  // this will increase m_layer_index
    m_layer = &layer;
    m_object_layer_over_raft = false;
    if(is_BBL_Printer()){
    } else {
        if (!m_config.time_lapse_gcode.value.empty()) {
            DynamicConfig config;
            config.set_key_value("layer_num", new ConfigOptionInt(m_layer_index));
            config.set_key_value("layer_z", new ConfigOptionFloat(print_z));
            config.set_key_value("max_layer_z", new ConfigOptionFloat(m_max_layer_z));
            gcode += this->placeholder_parser_process("timelapse_gcode", print.config().time_lapse_gcode.value, m_writer.filament()->id(),
                                                      &config) +
                     "\n";
        }
    }
    if (! m_config.layer_change_gcode.value.empty()) {
        DynamicConfig config;
        config.set_key_value("most_used_physical_extruder_id", new ConfigOptionInt(m_config.physical_extruder_map.get_at(most_used_extruder)));
        config.set_key_value("layer_num", new ConfigOptionInt(m_layer_index));
        config.set_key_value("layer_z",   new ConfigOptionFloat(print_z));
        gcode += this->placeholder_parser_process("layer_change_gcode",
            print.config().layer_change_gcode.value, m_writer.filament()->id(), &config)
            + "\n";
        config.set_key_value("max_layer_z", new ConfigOptionFloat(m_max_layer_z));
    }
    //BBS: set layer time fan speed after layer change gcode
    gcode += ";_SET_FAN_SPEED_CHANGING_LAYER\n";

    //Calibration Layer-specific GCode
    switch (print.calib_mode()) {
        case CalibMode::Calib_PA_Tower: {
            gcode += writer().set_pressure_advance(print.calib_params().start + static_cast<int>(print_z) * print.calib_params().step);
            break;
        }
        case CalibMode::Calib_Temp_Tower: {
            auto offset = static_cast<unsigned int>(print_z / 10.001) * 5;
            gcode += writer().set_temperature(print.calib_params().start - offset);
            break;
        }
        case CalibMode::Calib_VFA_Tower: {
            auto _speed = print.calib_params().start + std::floor(print_z / 5.0) * print.calib_params().step;
            m_calib_config.set_key_value("outer_wall_speed", new ConfigOptionFloat(std::round(_speed)));
            break;
        }
        case CalibMode::Calib_Vol_speed_Tower: {
            auto _speed = print.calib_params().start + print_z * print.calib_params().step;
            m_calib_config.set_key_value("outer_wall_speed", new ConfigOptionFloat(std::round(_speed)));
            break;
        }
        case CalibMode::Calib_Retraction_tower: {
            auto _length = print.calib_params().start + std::floor(std::max(0.0,print_z-0.4)) * print.calib_params().step;
            DynamicConfig _cfg;
            _cfg.set_key_value("retraction_length", new ConfigOptionFloats{_length});
            writer().config.apply(_cfg);
            sprintf(buf, "; Calib_Retraction_tower: Z_HEIGHT: %g, length:%g\n", print_z, _length);
            gcode += buf;
            break;
        }
        case CalibMode::Calib_Input_shaping_freq: {
            if (m_layer_index == 1){
                gcode += writer().set_input_shaping('A', print.calib_params().start, 0.f, print.calib_params().shaper_type);
                if (m_writer.get_gcode_flavor() == gcfKlipper) {
                    // Disable minimum cruise ratio to ensure consistent motion for calibration
                    gcode += "SET_VELOCITY_LIMIT MINIMUM_CRUISE_RATIO=0\n";
                }
            } else {
                if (print.calib_params().freqStartX == print.calib_params().freqStartY && print.calib_params().freqEndX == print.calib_params().freqEndY) {
                    gcode += writer().set_input_shaping('A', 0.f, this->interpolate_value_across_layers(print.calib_params().freqStartX, print.calib_params().freqEndX), "");
                } else {
                    gcode += writer().set_input_shaping('X', 0.f, this->interpolate_value_across_layers(print.calib_params().freqStartX, print.calib_params().freqEndX), "");
                    gcode += writer().set_input_shaping('Y', 0.f, this->interpolate_value_across_layers(print.calib_params().freqStartY, print.calib_params().freqEndY), "");
                }
            }
            break;
        }
        case CalibMode::Calib_Input_shaping_damp: {
            if (m_layer_index == 1){
                if (m_writer.get_gcode_flavor() == gcfKlipper) {
                    // Disable minimum cruise ratio to ensure consistent motion for calibration
                    gcode += "SET_VELOCITY_LIMIT MINIMUM_CRUISE_RATIO=0\n";
                }
                gcode += writer().set_input_shaping('X', 0.f, print.calib_params().freqStartX, print.calib_params().shaper_type);
                gcode += writer().set_input_shaping('Y', 0.f, print.calib_params().freqStartY, print.calib_params().shaper_type);
            } else {
                gcode += writer().set_input_shaping('A', this->interpolate_value_across_layers(print.calib_params().start, print.calib_params().end), 0.f, "");
            }
            break;
        }
        case CalibMode::Calib_Cornering: {
            if (m_writer.get_gcode_flavor() == gcfMarlinFirmware &&
                !m_config.machine_max_junction_deviation.values.empty() &&
                m_config.machine_max_junction_deviation.values.front() > 0) {
                gcode += writer().set_junction_deviation(this->interpolate_value_across_layers(print.calib_params().start, print.calib_params().end));
            } else {
                gcode += writer().set_jerk_xy(this->interpolate_value_across_layers(print.calib_params().start, print.calib_params().end));
            }
            break;
        }
    }

    //BBS
    if (first_layer) {
        // Orca: we don't need to optimize the Klipper as only set once
        if (m_config.default_acceleration.value > 0 && m_config.initial_layer_acceleration.value > 0) {
            gcode += m_writer.set_print_acceleration((unsigned int)floor(m_config.initial_layer_acceleration.value + 0.5));
        }

        if (m_config.default_jerk.value > 0 && m_config.initial_layer_jerk.value > 0) {
            gcode += m_writer.set_jerk_xy(m_config.initial_layer_jerk.value);
        }

        if (m_writer.get_gcode_flavor() == gcfMarlinFirmware && m_config.default_junction_deviation.value > 0) {
            gcode += m_writer.set_junction_deviation(m_config.default_junction_deviation.value);
        }
    }

    if (!first_layer && !m_second_layer_things_done) {
      if (print.is_BBL_printer()) {
        // BBS: open powerlost recovery
        {
          gcode += "; open powerlost recovery\n";
          gcode += "M1003 S1\n";
        }
        // BBS: open first layer inspection at second layer
        if (print.config().scan_first_layer.value) {
          // BBS: retract first to avoid droping when scan model
          gcode += this->retract();
          gcode += "M976 S1 P1 ; scan model before printing 2nd layer\n";
          gcode += "M400 P100\n";
          gcode += this->unretract();
        }
      }
      // Reset acceleration at sencond layer
      // Orca: only set once, don't need to call set_accel_and_jerk
      if (m_config.default_acceleration.value > 0 && m_config.initial_layer_acceleration.value > 0) {
        gcode += m_writer.set_print_acceleration((unsigned int) floor(m_config.default_acceleration.value + 0.5));
      }

      if (m_config.default_jerk.value > 0 && m_config.initial_layer_jerk.value > 0) {
        gcode += m_writer.set_jerk_xy(m_config.default_jerk.value);
      }

        // Transition from 1st to 2nd layer. Adjust nozzle temperatures as prescribed by the nozzle dependent
        // nozzle_temperature_initial_layer vs. temperature settings.
        for (const Extruder& extruder : m_writer.extruders()) {
            if ((print.config().single_extruder_multi_material.value || m_ooze_prevention.enable) &&
                extruder.id() != m_writer.filament()->id())
                // In single extruder multi material mode, set the temperature for the current extruder only.
                continue;
            int temperature = print.config().nozzle_temperature.get_at(extruder.id());
            if (temperature > 0 && temperature != print.config().nozzle_temperature_initial_layer.get_at(extruder.id()))
                gcode += m_writer.set_temperature(temperature, false, extruder.id());
        }

        // BBS
        int bed_temp = 0;
        if (m_config.bed_temperature_formula == BedTempFormula::btfHighestTemp)
            bed_temp = get_highest_bed_temperature(false,print);
        else
            bed_temp = get_bed_temperature(first_extruder_id, false, m_config.curr_bed_type);
        gcode += m_writer.set_bed_temperature(bed_temp);
        // Mark the temperature transition from 1st to 2nd layer to be finished.
        m_second_layer_things_done = true;
    }

    if (single_object_instance_idx == size_t(-1)) {
        // Normal (non-sequential) print.
        gcode += ProcessLayer::emit_custom_gcode_per_print_z(*this, layer_tools.custom_gcode, m_writer.filament()->id(), first_extruder_id, print.config());
    }

    // BBS: get next extruder according to flush and soluble
    auto get_next_extruder = [&](int current_extruder,const std::vector<unsigned int>&extruders) {
        std::vector<float> flush_matrix(cast<float>(get_flush_volumes_matrix(m_config.flush_volumes_matrix.values, 0, m_config.nozzle_diameter.values.size())));
        const unsigned int number_of_extruders = (unsigned int)(sqrt(flush_matrix.size()) + EPSILON);
        // Extract purging volumes for each extruder pair:
        std::vector<std::vector<float>> wipe_volumes;
        for (unsigned int i = 0; i < number_of_extruders; ++i)
            wipe_volumes.push_back(std::vector<float>(flush_matrix.begin() + i * number_of_extruders, flush_matrix.begin() + (i + 1) * number_of_extruders));
        unsigned int next_extruder = current_extruder;
        float min_flush = std::numeric_limits<float>::max();
        for (auto extruder_id : extruders) {
            if (print.config().filament_soluble.get_at(extruder_id) || extruder_id == current_extruder)
                continue;
            if (wipe_volumes[current_extruder][extruder_id] < min_flush) {
                next_extruder = extruder_id;
                min_flush = wipe_volumes[current_extruder][extruder_id];
            }
        }
        return next_extruder;
    };
    
    for (const auto &layer_to_print : layers) {
        if (layer_to_print.object_layer) {
            const auto& regions = layer_to_print.object_layer->regions();
            const bool  enable_overhang_speed = std::any_of(regions.begin(), regions.end(), [](const LayerRegion* r) {
                return r->has_extrusions() && r->region().config().enable_overhang_speed;
            });
            if (enable_overhang_speed) {
                m_extrusion_quality_estimator.prepare_for_new_layer(layer_to_print.original_object,
                                                                    layer_to_print.object_layer);
            }
        }
    }

    // Group extrusions by an extruder, then by an object, an island and a region.
    std::map<unsigned int, std::vector<ObjectByExtruder>> by_extruder;
    bool is_anything_overridden = const_cast<LayerTools&>(layer_tools).wiping_extrusions().is_anything_overridden();
    for (const LayerToPrint &layer_to_print : layers) {
        if (layer_to_print.support_layer != nullptr) {
            const SupportLayer &support_layer = *layer_to_print.support_layer;
            const PrintObject& object = *layer_to_print.original_object;
            if (! support_layer.support_fills.entities.empty()) {
                ExtrusionRole   role               = support_layer.support_fills.role();
                bool            has_support        = role == erMixed || role == erSupportMaterial || role == erSupportTransition;
                bool            has_interface      = role == erMixed || role == erSupportMaterialInterface;
                // Extruder ID of the support base. -1 if "don't care".
                unsigned int    support_extruder   = object.config().support_filament.value - 1;
                // Shall the support be printed with the active extruder, preferably with non-soluble, to avoid tool changes?
                bool            support_dontcare   = object.config().support_filament.value == 0;
                // Extruder ID of the support interface. -1 if "don't care".
                unsigned int    interface_extruder = object.config().support_interface_filament.value - 1;
                // Shall the support interface be printed with the active extruder, preferably with non-soluble, to avoid tool changes?
                bool            interface_dontcare = object.config().support_interface_filament.value == 0;

                // BBS: apply wiping overridden extruders
                WipingExtrusions& wiping_extrusions = const_cast<LayerTools&>(layer_tools).wiping_extrusions();
                if (support_dontcare) {
                    int extruder_override = wiping_extrusions.get_support_extruder_overrides(&object);
                    if (extruder_override >= 0) {
                        support_extruder = extruder_override;
                        support_dontcare = false;
                    }
                }

                if (interface_dontcare) {
                    int extruder_override = wiping_extrusions.get_support_interface_extruder_overrides(&object);
                    if (extruder_override >= 0) {
                        interface_extruder = extruder_override;
                        interface_dontcare = false;
                    }
                }

                // BBS: try to print support base with a filament other than interface filament
                if (support_dontcare && !interface_dontcare) {
                    unsigned int dontcare_extruder = first_extruder_id;
                    for (unsigned int extruder_id : layer_tools.extruders) {
                        if (print.config().filament_soluble.get_at(extruder_id))
                            continue;

                        //BBS: now we don't consider interface filament used in other object
                        if (extruder_id == interface_extruder)
                            continue;

                        dontcare_extruder = extruder_id;
                        break;
                    }
                #if 0
                    //BBS: not found a suitable extruder in current layer ,dontcare_extruider==first_extruder_id==interface_extruder
                    if (dontcare_extruder == interface_extruder && (object.config().support_interface_not_for_body && object.config().support_interface_filament.value!=0)) {
                        // BBS : get a suitable extruder from other layer
                        auto all_extruders = print.extruders();
                        dontcare_extruder = get_next_extruder(dontcare_extruder, all_extruders);
                    }
                #endif

                    if (support_dontcare)
                        support_extruder = dontcare_extruder;
                }
                else if (support_dontcare || interface_dontcare) {
                    // Some support will be printed with "don't care" material, preferably non-soluble.
                    // Is the current extruder assigned a soluble filament?
                    unsigned int dontcare_extruder = first_extruder_id;
                    if (print.config().filament_soluble.get_at(dontcare_extruder)) {
                        // The last extruder printed on the previous layer extrudes soluble filament.
                        // Try to find a non-soluble extruder on the same layer.
                        for (unsigned int extruder_id : layer_tools.extruders)
                            if (! print.config().filament_soluble.get_at(extruder_id)) {
                                dontcare_extruder = extruder_id;
                                break;
                            }
                    }
                    if (print.config().filament_is_support.get_at(dontcare_extruder)) {
                        // The last extruder printed on the previous layer extrudes support filament.
                        // Try to find a non-support extruder on the same layer.
                        for (unsigned int extruder_id : layer_tools.extruders)
                            if (!print.config().filament_is_support.get_at(extruder_id)) {
                                dontcare_extruder = extruder_id;
                                break;
                            }
                    }
                    if (support_dontcare)
                        support_extruder = dontcare_extruder;
                    if (interface_dontcare)
                        interface_extruder = dontcare_extruder;
                }
                // Both the support and the support interface are printed with the same extruder, therefore
                // the interface may be interleaved with the support base.
                bool single_extruder = ! has_support || support_extruder == interface_extruder;
                // Assign an extruder to the base.
                ObjectByExtruder &obj = object_by_extruder(by_extruder, has_support ? support_extruder : interface_extruder, &layer_to_print - layers.data(), layers.size());
                obj.support = &support_layer.support_fills;
                obj.support_extrusion_role = single_extruder ? erMixed : erSupportMaterial;
                if (! single_extruder && has_interface) {
                    ObjectByExtruder &obj_interface = object_by_extruder(by_extruder, interface_extruder, &layer_to_print - layers.data(), layers.size());
                    obj_interface.support = &support_layer.support_fills;
                    obj_interface.support_extrusion_role = erSupportMaterialInterface;
                }
            }
        }

        if (layer_to_print.object_layer != nullptr) {
            const Layer &layer = *layer_to_print.object_layer;
            // We now define a strategy for building perimeters and fills. The separation
            // between regions doesn't matter in terms of printing order, as we follow
            // another logic instead:
            // - we group all extrusions by extruder so that we minimize toolchanges
            // - we start from the last used extruder
            // - for each extruder, we group extrusions by island
            // - for each island, we extrude perimeters first, unless user set the infill_first
            //   option
            // (Still, we have to keep track of regions because we need to apply their config)
            size_t n_slices = layer.lslices.size();
            const std::vector<BoundingBox> &layer_surface_bboxes = layer.lslices_bboxes;
            // Traverse the slices in an increasing order of bounding box size, so that the islands inside another islands are tested first,
            // so we can just test a point inside ExPolygon::contour and we may skip testing the holes.
            std::vector<size_t> slices_test_order;
            slices_test_order.reserve(n_slices);
            for (size_t i = 0; i < n_slices; ++ i)
                slices_test_order.emplace_back(i);
            std::sort(slices_test_order.begin(), slices_test_order.end(), [&layer_surface_bboxes](size_t i, size_t j) {
                const Vec2d s1 = layer_surface_bboxes[i].size().cast<double>();
                const Vec2d s2 = layer_surface_bboxes[j].size().cast<double>();
                return s1.x() * s1.y() < s2.x() * s2.y();
            });
            auto point_inside_surface = [&layer, &layer_surface_bboxes](const size_t i, const Point &point) {
                const BoundingBox &bbox = layer_surface_bboxes[i];
                return point(0) >= bbox.min(0) && point(0) < bbox.max(0) &&
                       point(1) >= bbox.min(1) && point(1) < bbox.max(1) &&
                       layer.lslices[i].contour.contains(point);
            };

            for (size_t region_id = 0; region_id < layer.regions().size(); ++ region_id) {
                const LayerRegion *layerm = layer.regions()[region_id];
                if (layerm == nullptr)
                    continue;
                // PrintObjects own the PrintRegions, thus the pointer to PrintRegion would be unique to a PrintObject, they would not
                // identify the content of PrintRegion accross the whole print uniquely. Translate to a Print specific PrintRegion.
                const PrintRegion &region = print.get_print_region(layerm->region().print_region_id());

                // Now we must process perimeters and infills and create islands of extrusions in by_region std::map.
                // It is also necessary to save which extrusions are part of MM wiping and which are not.
                // The process is almost the same for perimeters and infills - we will do it in a cycle that repeats twice:
                std::vector<unsigned int> printing_extruders;
                for (const ObjectByExtruder::Island::Region::Type entity_type : { ObjectByExtruder::Island::Region::INFILL, ObjectByExtruder::Island::Region::PERIMETERS }) {
                    for (const ExtrusionEntity *ee : (entity_type == ObjectByExtruder::Island::Region::INFILL) ? layerm->fills.entities : layerm->perimeters.entities) {
                        // extrusions represents infill or perimeter extrusions of a single island.
                        assert(dynamic_cast<const ExtrusionEntityCollection*>(ee) != nullptr);
                        const auto *extrusions = static_cast<const ExtrusionEntityCollection*>(ee);
                        if (extrusions->entities.empty()) // This shouldn't happen but first_point() would fail.
                            continue;

                        // This extrusion is part of certain Region, which tells us which extruder should be used for it:
                        int correct_extruder_id = layer_tools.extruder(*extrusions, region);

                        // Let's recover vector of extruder overrides:
                        const WipingExtrusions::ExtruderPerCopy *entity_overrides = nullptr;
                        if (! layer_tools.has_extruder(correct_extruder_id)) {
                            // this entity is not overridden, but its extruder is not in layer_tools - we'll print it
                            // by last extruder on this layer (could happen e.g. when a wiping object is taller than others - dontcare extruders are eradicated from layer_tools)
                            correct_extruder_id = layer_tools.extruders.back();
                        }
                        printing_extruders.clear();
                        if (is_anything_overridden) {
                            entity_overrides = const_cast<LayerTools&>(layer_tools).wiping_extrusions().get_extruder_overrides(extrusions, layer_to_print.original_object, correct_extruder_id, layer_to_print.object()->instances().size());
                            if (entity_overrides == nullptr) {
                                printing_extruders.emplace_back(correct_extruder_id);
                            } else {
                                printing_extruders.reserve(entity_overrides->size());
                                for (int extruder : *entity_overrides)
                                    printing_extruders.emplace_back(extruder >= 0 ?
                                        // at least one copy is overridden to use this extruder
                                        extruder :
                                        // at least one copy would normally be printed with this extruder (see get_extruder_overrides function for explanation)
                                        static_cast<unsigned int>(- extruder - 1));
                                Slic3r::sort_remove_duplicates(printing_extruders);
                            }
                        } else
                            printing_extruders.emplace_back(correct_extruder_id);

                        // Now we must add this extrusion into the by_extruder map, once for each extruder that will print it:
                        for (unsigned int extruder : printing_extruders)
                        {
                            std::vector<ObjectByExtruder::Island> &islands = object_islands_by_extruder(
                                by_extruder,
                                extruder,
                                &layer_to_print - layers.data(),
                                layers.size(), n_slices+1);
                            for (size_t i = 0; i <= n_slices; ++ i) {
                                bool   last = i == n_slices;
                                size_t island_idx = last ? n_slices : slices_test_order[i];
                                if (// extrusions->first_point does not fit inside any slice
                                    last ||
                                    // extrusions->first_point fits inside ith slice
                                    point_inside_surface(island_idx, extrusions->first_point())) {
                                    if (islands[island_idx].by_region.empty())
                                        islands[island_idx].by_region.assign(print.num_print_regions(), ObjectByExtruder::Island::Region());
                                    islands[island_idx].by_region[region.print_region_id()].append(entity_type, extrusions, entity_overrides);
                                    break;
                                }
                            }
                        }
                    }
                }
            } // for regions
        }
    } // for objects

    std::map<unsigned int, std::vector<InstanceToPrint>> filament_to_print_instances;
    {
        for (unsigned int filament_id : layer_tools.extruders) {
            auto objects_by_extruder_it = by_extruder.find(filament_id);
            if (objects_by_extruder_it == by_extruder.end()) continue;

            int   plate_idx = print.get_plate_index();
            Point wt_pos(print.config().wipe_tower_x.get_at(plate_idx), print.config().wipe_tower_y.get_at(plate_idx));

            std::vector<GCode::ObjectByExtruder> &objects_by_extruder = objects_by_extruder_it->second;
            std::vector<const PrintObject *>      print_objects;
            for (int obj_idx = 0; obj_idx < objects_by_extruder.size(); obj_idx++) {
                auto &object_by_extruder = objects_by_extruder[obj_idx];
                if (object_by_extruder.islands.empty() && (object_by_extruder.support == nullptr || object_by_extruder.support->empty())) continue;

                print_objects.push_back(print.get_object(obj_idx));
            }

            std::vector<const PrintInstance *> new_ordering = chain_print_object_instances(print_objects, &wt_pos);
            std::reverse(new_ordering.begin(), new_ordering.end());

            if (print.config().print_sequence == PrintSequence::ByObject) {
                filament_to_print_instances[filament_id] = sort_print_object_instances(objects_by_extruder_it->second, layers, ordering, single_object_instance_idx);
            } else {
                filament_to_print_instances[filament_id] = sort_print_object_instances(objects_by_extruder_it->second, layers, &new_ordering, single_object_instance_idx);
            }
        }
    }

    std::set<size_t> layer_object_label_ids;
    for (auto iter = filament_to_print_instances.begin(); iter != filament_to_print_instances.end(); ++iter) {
        for (const InstanceToPrint &instance : iter->second) {
            layer_object_label_ids.insert(instance.label_object_id);
        }
    }

    auto insert_timelapse_gcode = [this, print_z, &print, &most_used_extruder, &layer_object_label_ids,&printed_objects = std::as_const(m_printed_objects)]() -> std::string {
        PosPickCtx ctx;
        ctx.curr_pos = { (coord_t)(scale_(m_writer.get_position().x())),(coord_t)(scale_(m_writer.get_position().y())) };
        ctx.curr_layer = this->layer();
        ctx.curr_extruder_id = m_writer.filament()->extruder_id();
        ctx.picture_extruder_id = most_used_extruder;
        if (m_config.print_sequence == PrintSequence::ByObject)
            ctx.printed_objects = printed_objects;

        auto timelapse_pos=m_timelapse_pos_picker.pick_pos(ctx);

        std::string timepals_gcode;
        if (!print.config().time_lapse_gcode.value.empty()) {
            DynamicConfig config;
            config.set_key_value("layer_num", new ConfigOptionInt(m_layer_index));
            config.set_key_value("layer_z", new ConfigOptionFloat(print_z));
            config.set_key_value("max_layer_z", new ConfigOptionFloat(m_max_layer_z));
            config.set_key_value("most_used_physical_extruder_id", new ConfigOptionInt(m_config.physical_extruder_map.get_at(most_used_extruder)));
            config.set_key_value("curr_physical_extruder_id", new ConfigOptionInt(m_config.physical_extruder_map.get_at(ctx.curr_extruder_id)));
            config.set_key_value("timelapse_pos_x", new ConfigOptionInt((int)timelapse_pos.x()));
            config.set_key_value("timelapse_pos_y", new ConfigOptionInt((int)timelapse_pos.y()));
            config.set_key_value("has_timelapse_safe_pos", new ConfigOptionBool(timelapse_pos != DefaultTimelapsePos));
            timepals_gcode = this->placeholder_parser_process("timelapse_gcode", print.config().time_lapse_gcode.value, m_writer.filament()->id(), &config) + "\n";
        }
        if (!timepals_gcode.empty()) {
        m_writer.set_current_position_clear(false);

        double temp_z_after_tool_change;
        if (GCodeProcessor::get_last_z_from_gcode(timepals_gcode, temp_z_after_tool_change)) {
            Vec3d pos = m_writer.get_position();
            pos(2)    = temp_z_after_tool_change;
            m_writer.set_position(pos);
        }
        }

        // (layer_object_label_ids.size() < 64) this restriction comes from _encode_label_ids_to_base64()
        if (is_BBL_Printer() &&
            (print.num_object_instances() <= g_max_label_object) && // Don't support too many objects on one plate
            (print.num_object_instances() > 1) &&                 // Don't support skipping single object
            (layer_object_label_ids.size() > 0) &&
            (print.calib_params().mode == CalibMode::Calib_None)) {
            std::ostringstream oss;
            for (auto it = layer_object_label_ids.begin(); it != layer_object_label_ids.end(); ++it) {
                if (it != layer_object_label_ids.begin()) oss << ",";
                oss << *it;
            }

            std::string start_str = std::string("; object ids of layer ") + std::to_string(m_layer_index + 1) + (" start: ") + oss.str() + "\n";
            start_str += "M624 " + _encode_label_ids_to_base64(std::vector<size_t>(layer_object_label_ids.begin(), layer_object_label_ids.end())) + "\n";

            std::string end_str = std::string("; object ids of this layer") + std::to_string(m_layer_index + 1) + (" end: ") + oss.str() + "\n";
            end_str   += "M625\n";

            timepals_gcode = start_str + timepals_gcode + end_str;
        }

        return timepals_gcode;
    };

    if (!need_insert_timelapse_gcode_for_traditional) { // Equivalent to the timelapse gcode placed in layer_change_gcode
        if (FILAMENT_CONFIG(retract_when_changing_layer)) {
            gcode += this->retract(false, false, auto_lift_type, true);
        }
        gcode += insert_timelapse_gcode();
    }

    if (m_wipe_tower)
        m_wipe_tower->set_is_first_print(true);

    auto insert_wrapping_detection_gcode = [this, &print, &print_z, &most_used_extruder]() -> std::string {
        std::string wrapping_gcode;
        if (print.config().enable_wrapping_detection && !print.config().wrapping_detection_gcode.value.empty()) {
            DynamicConfig config;
            config.set_key_value("layer_num", new ConfigOptionInt(m_layer_index));
            config.set_key_value("layer_z", new ConfigOptionFloat(print_z));
            config.set_key_value("max_layer_z", new ConfigOptionFloat(m_max_layer_z));
            config.set_key_value("most_used_physical_extruder_id", new ConfigOptionInt(m_config.physical_extruder_map.get_at(most_used_extruder)));
            config.set_key_value("curr_physical_extruder_id", new ConfigOptionInt(m_config.physical_extruder_map.get_at(m_writer.filament()->extruder_id())));
            wrapping_gcode = this->placeholder_parser_process("wrapping_detection_gcode", print.config().wrapping_detection_gcode.value, m_writer.filament()->id(), &config) +"\n";
        }
        m_writer.set_current_position_clear(false);

        double temp_z_after_tool_change;
        if (GCodeProcessor::get_last_z_from_gcode(wrapping_gcode, temp_z_after_tool_change)) {
            Vec3d pos = m_writer.get_position();
            pos(2)    = temp_z_after_tool_change;
            m_writer.set_position(pos);
        }
        return wrapping_gcode;
    };

    bool has_insert_wrapping_detection_gcode = false;

    // Extrude the skirt, brim, support, perimeters, infill ordered by the extruders.
    for (unsigned int extruder_id : layer_tools.extruders)
    {
        if (print.config().skirt_type == stCombined && !print.skirt().empty())
            gcode += generate_skirt(print, print.skirt(), Point(0, 0), layer.object()->config().skirt_start_angle, layer_tools, layer,
                                    extruder_id);

        if (print.config().print_sequence == PrintSequence::ByLayer && m_enable_exclude_object && print.config().support_object_skip_flush.value) {
            std::vector<size_t> filament_instances_id;
            for (InstanceToPrint &instance : filament_to_print_instances[extruder_id]) filament_instances_id.emplace_back(instance.label_object_id);
            m_filament_instances_code = _encode_label_ids_to_base64(filament_instances_id);
        }

        std::string gcode_toolchange;
        if (has_wipe_tower) {
            if (!m_wipe_tower->is_empty_wipe_tower_gcode(*this, extruder_id, extruder_id == layer_tools.extruders.back())) {
                if (need_insert_timelapse_gcode_for_traditional && !has_insert_timelapse_gcode) {
                    bool should_insert = true;
                    if (m_config.nozzle_diameter.values.size() == 2){
                        if (!writer().filament() || get_extruder_id(writer().filament()->id()) != most_used_extruder) {
                            should_insert = false;
                        }
                    }

                    if (should_insert) {
                        gcode += this->retract(false, false, auto_lift_type, true);
                        m_writer.add_object_change_labels(gcode);

                        gcode += insert_timelapse_gcode();
                        has_insert_timelapse_gcode = true;
                    }
                }

                if (print.config().enable_wrapping_detection && !has_insert_wrapping_detection_gcode) {
                    gcode += this->retract(false, false, auto_lift_type, true);
                    gcode += insert_wrapping_detection_gcode();
                    has_insert_wrapping_detection_gcode = true;
                }
                gcode_toolchange = m_wipe_tower->tool_change(*this, extruder_id, extruder_id == layer_tools.extruders.back());
            }
        } else {
            if (need_insert_timelapse_gcode_for_traditional &&
                !has_insert_timelapse_gcode &&
                m_writer.need_toolchange(extruder_id) &&
                m_config.nozzle_diameter.values.size() == 2 &&
                writer().filament() &&
                (get_extruder_id(writer().filament()->id()) == most_used_extruder)) {
                gcode += this->retract(false, false, auto_lift_type, true);
                m_writer.add_object_change_labels(gcode);

                gcode += insert_timelapse_gcode();
                has_insert_timelapse_gcode = true;
            }

            if (print.config().enable_wrapping_detection && !has_insert_wrapping_detection_gcode) {
                gcode += this->retract(false, false, auto_lift_type, true);
                gcode += insert_wrapping_detection_gcode();
                has_insert_wrapping_detection_gcode = true;
            }

            gcode_toolchange = this->set_extruder(extruder_id, print_z);
        }
        if (!gcode_toolchange.empty()) {
            // Disable vase mode for layers that has toolchange
            result.spiral_vase_enable = false;
        }
        gcode += std::move(gcode_toolchange);

        // let analyzer tag generator aware of a role type change
        if (layer_tools.has_wipe_tower && m_wipe_tower)
            m_last_processor_extrusion_role = erWipeTower;

        std::vector<InstanceToPrint> &instances_to_print = filament_to_print_instances[extruder_id];

        // BBS
        if (print.config().skirt_type == stPerObject &&
            print.config().print_sequence == PrintSequence::ByObject &&
            !layer.object()->object_skirt().empty() &&
            ((layer.id() < print.config().skirt_height || print.config().draft_shield == DraftShield::dsEnabled))
           )
        {
            for (InstanceToPrint& instance_to_print : instances_to_print) {
                
                if (instance_to_print.print_object.object_skirt().empty())
                    continue;
                
                if (this->m_objSupportsWithBrim.find(instance_to_print.print_object.id()) != this->m_objSupportsWithBrim.end() &&
                    print.m_supportBrimMap.at(instance_to_print.print_object.id()).entities.size() > 0)
                    continue;

                if (this->m_objsWithBrim.find(instance_to_print.print_object.id()) != this->m_objsWithBrim.end() &&
                    print.m_brimMap.at(instance_to_print.print_object.id()).entities.size() > 0)
                    continue;
                if (first_layer)
                    m_skirt_done.clear();

                if (layer.id() == 1 && m_skirt_done.size() > 1)
                    m_skirt_done.erase(m_skirt_done.begin()+1,m_skirt_done.end());

                const Point& offset = instance_to_print.print_object.instances()[instance_to_print.instance_id].shift;
                gcode += generate_skirt(print, instance_to_print.print_object.object_skirt(), offset, instance_to_print.print_object.config().skirt_start_angle, layer_tools, layer, extruder_id);
            }
        }

        // We are almost ready to print. However, we must go through all the objects twice to print the the overridden extrusions first (infill/perimeter wiping feature):
        std::vector<ObjectByExtruder::Island::Region> by_region_per_copy_cache;
        for (int print_wipe_extrusions = is_anything_overridden; print_wipe_extrusions>=0; --print_wipe_extrusions) {
            if (is_anything_overridden && print_wipe_extrusions == 0)
                gcode+="; PURGING FINISHED\n";

            for (InstanceToPrint &instance_to_print : instances_to_print) {
                if (print.config().skirt_type == stPerObject && 
                    !instance_to_print.print_object.object_skirt().empty() &&
                    print.config().print_sequence == PrintSequence::ByLayer
                    &&
                    (layer.id() < print.config().skirt_height || print.config().draft_shield == DraftShield::dsEnabled))
                {
                    if (first_layer)
                        m_skirt_done.clear();
                    const Point& offset = instance_to_print.print_object.instances()[instance_to_print.instance_id].shift;
                    gcode += generate_skirt(print, instance_to_print.print_object.object_skirt(), offset, instance_to_print.print_object.config().skirt_start_angle, layer_tools, layer, extruder_id);
                    if (instances_to_print.size() > 1 && &instance_to_print != &*(instances_to_print.end() - 1))
                        m_skirt_done.pop_back();
                }
                
                const auto& inst = instance_to_print.print_object.instances()[instance_to_print.instance_id];
                const LayerToPrint &layer_to_print = layers[instance_to_print.layer_id];
                // To control print speed of the 1st object layer printed over raft interface.
                bool object_layer_over_raft = layer_to_print.object_layer && layer_to_print.object_layer->id() > 0 &&
                    instance_to_print.print_object.slicing_parameters().raft_layers() == layer_to_print.object_layer->id();
                m_config.apply(print.default_region_config());
                m_config.apply(instance_to_print.print_object.config(), true);
                m_layer = layer_to_print.layer();
                m_object_layer_over_raft = object_layer_over_raft;
                if (m_config.reduce_crossing_wall)
                    m_avoid_crossing_perimeters.init_layer(*m_layer);

                if (this->config().gcode_label_objects) {
                    gcode += std::string("; printing object ") + instance_to_print.print_object.model_object()->name +
                             " id:" + std::to_string(instance_to_print.print_object.get_id()) + " copy " +
                             std::to_string(inst.id) + "\n";
                }
                // exclude objects
                if (m_enable_exclude_object) {
                    if (is_BBL_Printer()) {
                        m_writer.set_object_start_str(
                            std::string("; start printing object, unique label id: ") +
                            std::to_string(instance_to_print.label_object_id) + "\n" + "M624 " +
                            _encode_label_ids_to_base64({instance_to_print.label_object_id}) + "\n");
                    } else {
                        const auto gflavor = print.config().gcode_flavor.value;
                        if (gflavor == gcfKlipper) {
                            m_writer.set_object_start_str(std::string("EXCLUDE_OBJECT_START NAME=") +
                                                          get_instance_name(&instance_to_print.print_object, inst.id) + "\n");
                        }
                        else if (gflavor == gcfMarlinLegacy || gflavor == gcfMarlinFirmware || gflavor == gcfRepRapFirmware) {
                            std::string str = std::string("M486 S") + std::to_string(inst.unique_id) + "\n";
                            m_writer.set_object_start_str(str);
                        }
                    }
                }

                // Orca(#7946): set current obj regardless of the `enable_overhang_speed` value, because
                // `enable_overhang_speed` is a PrintRegionConfig and here we don't have a region yet.
                // And no side effect doing this even if `enable_overhang_speed` is off, so don't bother
                // checking anything here.
                m_extrusion_quality_estimator.set_current_object(&instance_to_print.print_object);

                // When starting a new object, use the external motion planner for the first travel move.
                const Point &offset = instance_to_print.print_object.instances()[instance_to_print.instance_id].shift;
                std::pair<const PrintObject*, Point> this_object_copy(&instance_to_print.print_object, offset);
                if (m_last_obj_copy != this_object_copy)
                    m_avoid_crossing_perimeters.use_external_mp_once();
                m_last_obj_copy = this_object_copy;
                this->set_origin(unscale(offset));
                if (instance_to_print.object_by_extruder.support != nullptr) {
                    m_layer = layers[instance_to_print.layer_id].support_layer;
                    m_object_layer_over_raft = false;

                    //BBS: print supports' brims first
                    if (this->m_objSupportsWithBrim.find(instance_to_print.print_object.id()) != this->m_objSupportsWithBrim.end() && !print_wipe_extrusions) {
                        this->set_origin(0., 0.);
                        m_avoid_crossing_perimeters.use_external_mp();
                        for (const ExtrusionEntity* ee : print.m_supportBrimMap.at(instance_to_print.print_object.id()).entities) {
                            gcode += this->extrude_entity(*ee, "brim", m_config.support_speed.value);
                        }
                        m_avoid_crossing_perimeters.use_external_mp(false);
                        // Allow a straight travel move to the first object point.
                        m_avoid_crossing_perimeters.disable_once();
                        this->m_objSupportsWithBrim.erase(instance_to_print.print_object.id());
                    }
                    // When starting a new object, use the external motion planner for the first travel move.
                    const Point& offset = instance_to_print.print_object.instances()[instance_to_print.instance_id].shift;
                    std::pair<const PrintObject*, Point> this_object_copy(&instance_to_print.print_object, offset);
                    if (m_last_obj_copy != this_object_copy)
                        m_avoid_crossing_perimeters.use_external_mp_once();
                    m_last_obj_copy = this_object_copy;
                    this->set_origin(unscale(offset));
                    ExtrusionEntityCollection support_eec;

                    // BBS
                    WipingExtrusions& wiping_extrusions = const_cast<LayerTools&>(layer_tools).wiping_extrusions();
                    bool support_overridden = wiping_extrusions.is_support_overridden(layer_to_print.original_object);
                    bool support_intf_overridden = wiping_extrusions.is_support_interface_overridden(layer_to_print.original_object);

                    ExtrusionRole support_extrusion_role = instance_to_print.object_by_extruder.support_extrusion_role;
                    bool is_overridden = support_extrusion_role == erSupportMaterialInterface ? support_intf_overridden : support_overridden;
                    if (is_overridden == (print_wipe_extrusions != 0)) {
                        gcode += this->extrude_support(
                            // support_extrusion_role is erSupportMaterial, erSupportTransition, erSupportMaterialInterface or erMixed for all extrusion paths.
                            *instance_to_print.object_by_extruder.support, support_extrusion_role);

                        // Make sure ironing is the last
                        if (support_extrusion_role == erMixed || support_extrusion_role == erSupportMaterialInterface) {
                            gcode += this->extrude_support(*instance_to_print.object_by_extruder.support, erIroning);
                        }
                    }

                    m_layer = layer_to_print.layer();
                    m_object_layer_over_raft = object_layer_over_raft;
                }
                //FIXME order islands?
                // Sequential tool path ordering of multiple parts within the same object, aka. perimeter tracking (#5511)
                for (ObjectByExtruder::Island &island : instance_to_print.object_by_extruder.islands) {
                    const auto& by_region_specific = is_anything_overridden ? island.by_region_per_copy(by_region_per_copy_cache, static_cast<unsigned int>(instance_to_print.instance_id), extruder_id, print_wipe_extrusions != 0) : island.by_region;
                    //BBS: add brim by obj by extruder
                    if (first_layer) {
                        if (this->m_objsWithBrim.find(instance_to_print.print_object.id()) != this->m_objsWithBrim.end() && !print_wipe_extrusions) {
                            this->set_origin(0., 0.);
                            m_avoid_crossing_perimeters.use_external_mp();
                            for (const ExtrusionEntity* ee : print.m_brimMap.at(instance_to_print.print_object.id()).entities) {
                                gcode += this->extrude_entity(*ee, "brim", m_config.support_speed.value);
                            }
                            m_avoid_crossing_perimeters.use_external_mp(false);
                            // Allow a straight travel move to the first object point.
                            m_avoid_crossing_perimeters.disable_once();
                            this->m_objsWithBrim.erase(instance_to_print.print_object.id());
                        }
                    }
                    // When starting a new object, use the external motion planner for the first travel move.
                    const Point& offset = instance_to_print.print_object.instances()[instance_to_print.instance_id].shift;
                    std::pair<const PrintObject*, Point> this_object_copy(&instance_to_print.print_object, offset);
                    if (m_last_obj_copy != this_object_copy)
                        m_avoid_crossing_perimeters.use_external_mp_once();
                    m_last_obj_copy = this_object_copy;
                    this->set_origin(unscale(offset));
                    //FIXME the following code prints regions in the order they are defined, the path is not optimized in any way.

                    auto has_infill = [](const std::vector<ObjectByExtruder::Island::Region> &by_region) {
                        for (auto region : by_region) {
                            if (!region.infills.empty())
                                return true;
                        }
                        return false;
                    };
                    {
                        // Print perimeters of regions that has is_infill_first == false
                        gcode += this->extrude_perimeters(print, by_region_specific, first_layer, false);
                        if (!has_wipe_tower && need_insert_timelapse_gcode_for_traditional && printer_structure == PrinterStructure::psI3
                            && !has_insert_timelapse_gcode && has_infill(by_region_specific)) {
                            gcode += this->retract(false, false, auto_lift_type, true);

                            gcode += insert_timelapse_gcode();
                            has_insert_timelapse_gcode = true;
                        }
                        // Then print infill
                        gcode += this->extrude_infill(print, by_region_specific, false);
                        // Then print perimeters of regions that has is_infill_first == true
                        gcode += this->extrude_perimeters(print, by_region_specific, first_layer, true);
                    }
                    // ironing
                    gcode += this->extrude_infill(print,by_region_specific, true);
                }

                if (this->config().gcode_label_objects) {
                    gcode += std::string("; stop printing object ") +
                             instance_to_print.print_object.model_object()->name +
                             " id:" + std::to_string(instance_to_print.print_object.get_id()) + " copy " +
                             std::to_string(inst.id) + "\n";
                }
                // exclude objects
                // Don't set m_gcode_label_objects_end if you don't had to write the m_gcode_label_objects_start.
                if (!m_writer.is_object_start_str_empty()) {
                    m_writer.set_object_start_str("");
                } else if (m_enable_exclude_object) {
                    if (is_BBL_Printer()) {
                        m_writer.set_object_end_str(std::string("; stop printing object, unique label id: ") +
                                                    std::to_string(instance_to_print.label_object_id) + "\n" +
                                                    "M625\n");
                    } else {
                        const auto gflavor = print.config().gcode_flavor.value;
                        if (gflavor == gcfKlipper) {
                            m_writer.set_object_end_str(std::string("EXCLUDE_OBJECT_END NAME=") +
                                                        get_instance_name(&instance_to_print.print_object, inst.id) + "\n");
                        } else if (gflavor == gcfMarlinLegacy || gflavor == gcfMarlinFirmware || gflavor == gcfRepRapFirmware) {
                            m_writer.set_object_end_str(std::string("M486 S-1\n"));
                        }
                    }
                }
            }
        }
    }
    if (first_layer) {
        for (auto iter = by_extruder.begin(); iter != by_extruder.end(); ++iter) {
            if (!iter->second.empty())
                m_initial_layer_extruders.insert(iter->first);
        }
    }

#if 0
    // Apply spiral vase post-processing if this layer contains suitable geometry
    // (we must feed all the G-code into the post-processor, including the first
    // bottom non-spiral layers otherwise it will mess with positions)
    // we apply spiral vase at this stage because it requires a full layer.
    // Just a reminder: A spiral vase mode is allowed for a single object per layer, single material print only.
    if (m_spiral_vase)
        gcode = m_spiral_vase->process_layer(std::move(gcode));

    // Apply cooling logic; this may alter speeds.
    if (m_cooling_buffer)
        gcode = m_cooling_buffer->process_layer(std::move(gcode), layer.id(),
            // Flush the cooling buffer at each object layer or possibly at the last layer, even if it contains just supports (This should not happen).
            object_layer || last_layer);

    file.write(gcode);
#endif

    BOOST_LOG_TRIVIAL(trace) << "Exported layer " << layer.id() << " print_z " << print_z <<
    log_memory_info();

    if (need_insert_timelapse_gcode_for_traditional && !has_insert_timelapse_gcode) {
        // The traditional model of thin-walled object will have flaws for I3
        if (m_support_traditional_timelapse
            && printer_structure == PrinterStructure::psI3
            && m_config.timelapse_type.value == TimelapseType::tlTraditional)
            m_support_traditional_timelapse = false;

        // The traditional model will have flaws for multi_extruder when switching extruder
        if (m_config.nozzle_diameter.values.size() == 2
            && m_support_traditional_timelapse
            && m_config.timelapse_type.value == TimelapseType::tlTraditional
            && (writer().filament() && get_extruder_id(writer().filament()->id()) != most_used_extruder)) {
            m_support_traditional_timelapse = false;
        }
        if (FILAMENT_CONFIG(retract_when_changing_layer)) {
            gcode += this->retract(false, false, auto_lift_type, true);
        }
        m_writer.add_object_change_labels(gcode);

        gcode += insert_timelapse_gcode();
    }

    result.gcode = std::move(gcode);
    result.cooling_buffer_flush = object_layer || raft_layer || last_layer;
    return result;
}

void GCode::apply_print_config(const PrintConfig &print_config)
{
    m_writer.apply_print_config(print_config);
    m_config.apply(print_config);
    m_scaled_resolution = scaled<double>(print_config.resolution.value);
    m_enable_exclude_object = m_config.exclude_object;

#if ORCA_CHECK_GCODE_PLACEHOLDERS
    // If the gcode value is empty, set a value so that the check code within the parser is run
    for (auto opt : std::initializer_list<ConfigOptionString*>{
             &m_config.machine_start_gcode,
             &m_config.machine_end_gcode,
             &m_config.before_layer_change_gcode,
             &m_config.layer_change_gcode,
             &m_config.time_lapse_gcode,
             &m_config.change_filament_gcode,
             &m_config.change_extrusion_role_gcode,
             &m_config.printing_by_object_gcode,
             &m_config.machine_pause_gcode,
             &m_config.template_custom_gcode,
         }) {
        if (opt->empty())
            opt->set(new ConfigOptionString(";VALUE FOR TESTING"));
    }
    for (auto opt : std::initializer_list<ConfigOptionStrings*>{
             &m_config.filament_start_gcode,
             &m_config.filament_end_gcode
         }) {
        if (opt->empty())
            for (int i = 0; i < opt->size(); ++i)
                opt->set_at(new ConfigOptionString(";VALUE FOR TESTING"), i, 0);
    }
#endif
}

void GCode::append_full_config(const Print &print, std::string &str)
{
    DynamicPrintConfig cfg = print.full_print_config();
    { // correct the flush_volumes_matrix with flush_multiplier values
        std::vector<double> temp_cfg_flush_multiplier = cfg.option<ConfigOptionFloats>("flush_multiplier")->values;
        std::vector<double> temp_flush_volumes_matrix = cfg.option<ConfigOptionFloats>("flush_volumes_matrix")->values;
        auto                temp_filament_color       = cfg.option<ConfigOptionStrings>("filament_colour")->values;
        size_t              heads_count_tmp           = temp_cfg_flush_multiplier.size(),
               matrix_value_count                     = temp_flush_volumes_matrix.size() / temp_cfg_flush_multiplier.size(),
               filament_count_tmp                     = temp_filament_color.size();
        if (filament_count_tmp * filament_count_tmp * heads_count_tmp == temp_flush_volumes_matrix.size()) {
            for (size_t idx = 0; idx < heads_count_tmp; ++idx) {
                double temp_cfg_flush_multiplier_idx = temp_cfg_flush_multiplier[idx];
                size_t temp_begin_t = idx * matrix_value_count, temp_end_t = (idx + 1) * matrix_value_count;
                std::transform(temp_flush_volumes_matrix.begin() + temp_begin_t, temp_flush_volumes_matrix.begin() + temp_end_t,
                               temp_flush_volumes_matrix.begin() + temp_begin_t,
                               [temp_cfg_flush_multiplier_idx](double inputx) { return inputx * temp_cfg_flush_multiplier_idx; });
            }
            cfg.option<ConfigOptionFloats>("flush_volumes_matrix")->values = temp_flush_volumes_matrix;
        } else if (filament_count_tmp == 1) {
        } // Not applicable to flush matrix situations
        else { // flush_volumes_matrix value count error?
            throw Slic3r::SlicingError(_(L("Flush volumes matrix do not match to the correct size!")));
        }
    }
    // Sorted list of config keys, which shall not be stored into the G-code. Initializer list.
    static const std::set<std::string_view> banned_keys( {
        "compatible_printers"sv,
        "compatible_prints"sv,
        "print_host"sv,
        "print_host_webui"sv,
        "printhost_apikey"sv,
        "printhost_cafile"sv,
        "printhost_user"sv,
        "printhost_password"sv,
        "printhost_port"sv
    });
    auto is_banned = [](const std::string &key) {
        return banned_keys.find(key) != banned_keys.end();
    };
    std::ostringstream ss;
    for (const std::string& key : cfg.keys()) {
        if (!is_banned(key) && !cfg.option(key)->is_nil()) {
            if (key == "wipe_tower_x" || key == "wipe_tower_y") {
                ss << std::fixed << std::setprecision(3) << "; " << key << " = " << dynamic_cast<const ConfigOptionFloats*>(cfg.option(key))->get_at(print.get_plate_index()) << "\n";
            }
            if(key == "extruder_colour")
                ss << "; " << key << " = " << cfg.opt_serialize("filament_colour") << "\n";
            else
                ss << "; " << key << " = " << cfg.opt_serialize(key) << "\n";
        }
    }
    str += ss.str();
}

void GCode::set_extruders(const std::vector<unsigned int> &extruder_ids)
{
    m_writer.set_extruders(extruder_ids);

    // enable wipe path generation if any extruder has wipe enabled
    m_wipe.enable = false;
    for (auto id : extruder_ids)
        if (m_config.wipe.get_at(id)) {
            m_wipe.enable = true;
            break;
        }
}

void GCode::set_origin(const Vec2d &pointf)
{
    // if origin increases (goes towards right), last_pos decreases because it goes towards left
    const Point translate(
        scale_(m_origin(0) - pointf(0)),
        scale_(m_origin(1) - pointf(1))
    );
    m_last_pos += translate;
    m_wipe.path.translate(translate);
    m_origin = pointf;
}

std::string GCode::preamble()
{
    std::string gcode = m_writer.preamble();

    /*  Perform a *silent* move to z_offset: we need this to initialize the Z
        position of our writer object so that any initial lift taking place
        before the first layer change will raise the extruder from the correct
        initial Z instead of 0.  */
    m_writer.travel_to_z(m_config.z_offset.value);

    return gcode;
}

// called by GCode::process_layer()
std::string GCode::change_layer(coordf_t print_z)
{
    std::string gcode;
    if (m_layer_count > 0)
        // Increment a progress bar indicator.
        gcode += m_writer.update_progress(++ m_layer_index, m_layer_count);
    //BBS
    coordf_t z = print_z + m_config.z_offset.value;  // in unscaled coordinates
    if (FILAMENT_CONFIG(retract_when_changing_layer) && m_writer.will_move_z(z)) {
        LiftType lift_type = this->to_lift_type(ZHopType(FILAMENT_CONFIG(z_hop_types)));
        //BBS: force to use SpiralLift when change layer if lift type is auto
        gcode += this->retract(false, false, ZHopType(FILAMENT_CONFIG(z_hop_types)) == ZHopType::zhtAuto ? LiftType::SpiralLift : lift_type);
    }

    m_writer.add_object_change_labels(gcode);

    if (m_spiral_vase) {
        //BBS: force to normal lift immediately in spiral vase mode
        std::ostringstream comment;
        comment << "move to next layer (" << m_layer_index << ")";
        gcode += m_writer.travel_to_z(z, comment.str());
    }

    m_need_change_layer_lift_z = true;

    m_nominal_z = z;
    m_writer.get_position().z() = z;

    // forget last wiping path as wiping after raising Z is pointless
    // BBS. Dont forget wiping path to reduce stringing.
    //m_wipe.reset_path();

    return gcode;
}



static std::unique_ptr<EdgeGrid::Grid> calculate_layer_edge_grid(const Layer& layer)
{
    auto out = make_unique<EdgeGrid::Grid>();

    // Create the distance field for a layer below.
    const coord_t distance_field_resolution = coord_t(scale_(1.) + 0.5);
    out->create(layer.lslices, distance_field_resolution);
    out->calculate_sdf();
#if 0
        {
            static int iRun = 0;
            BoundingBox bbox = (*lower_layer_edge_grid)->bbox();
            bbox.min(0) -= scale_(5.f);
            bbox.min(1) -= scale_(5.f);
            bbox.max(0) += scale_(5.f);
            bbox.max(1) += scale_(5.f);
            EdgeGrid::save_png(*(*lower_layer_edge_grid), bbox, scale_(0.1f), debug_out_path("GCode_extrude_loop_edge_grid-%d.png", iRun++));
        }
#endif
    return out;
}

std::string GCode::extrude_loop(ExtrusionLoop loop, std::string description, double speed, const ExtrusionEntitiesPtr& region_perimeters, const Point* start_point)
{
    
    // get a copy; don't modify the orientation of the original loop object otherwise
    // next copies (if any) would not detect the correct orientation

    bool is_hole = (loop.loop_role() & elrHole) == elrHole;

    if (m_config.spiral_mode && !is_hole) {
        // if spiral vase, we have to ensure that all contour are in the same orientation.
        loop.make_counter_clockwise();
    }
    //if (loop.loop_role() == elrSkirt && (this->m_layer->id() % 2 == 1))
    //    loop.reverse();

    // find the point of the loop that is closest to the current extruder position
    // or randomize if requested;
    // or, if `start_point` is specified, start the loop at point closest to it
    Point last_pos = start_point ? *start_point : this->last_pos();
    float seam_overhang = std::numeric_limits<float>::lowest();
    if (!m_config.spiral_mode && description == "perimeter") {
        assert(m_layer != nullptr);
        m_seam_placer.place_seam(m_layer, loop, last_pos, seam_overhang);
    } else
        loop.split_at(last_pos, false);

    const auto seam_scarf_type = m_config.seam_slope_type.value;
    bool enable_seam_slope = ((seam_scarf_type == SeamScarfType::External && !is_hole) || seam_scarf_type == SeamScarfType::All) &&
        !m_config.spiral_mode &&
        (loop.role() == erExternalPerimeter || (loop.role() == erPerimeter && m_config.seam_slope_inner_walls)) &&
        layer_id() > 0;
    const auto nozzle_diameter = EXTRUDER_CONFIG(nozzle_diameter);
    if (enable_seam_slope && m_config.seam_slope_conditional.value) {
        enable_seam_slope = loop.is_smooth(m_config.scarf_angle_threshold.value * M_PI / 180., nozzle_diameter);
    }

    if (enable_seam_slope && m_config.seam_slope_conditional.value && m_config.scarf_overhang_threshold.value > 0.0f) {
        const auto _line_width = loop.role() == erExternalPerimeter ? m_config.outer_wall_line_width.get_abs_value(nozzle_diameter) :
                                                                      m_config.inner_wall_line_width.get_abs_value(nozzle_diameter);
        enable_seam_slope      = seam_overhang < m_config.scarf_overhang_threshold.value * 0.01f * _line_width;
    }

    // clip the path to avoid the extruder to get exactly on the first point of the loop;
    // if polyline was shorter than the clipping distance we'd get a null polyline, so
    // we discard it in that case
    const double seam_gap = scale_(m_config.seam_gap.get_abs_value(nozzle_diameter));
    const double clip_length = m_enable_loop_clipping && !enable_seam_slope ? seam_gap : 0;

    // get paths
    ExtrusionPaths paths;
    loop.clip_end(clip_length, &paths);
    if (paths.empty()) return "";

    // SoftFever: check loop lenght for small perimeter. 
    double small_peri_speed = -1;
    if (speed == -1 && loop.length() <= SMALL_PERIMETER_LENGTH(m_config.small_perimeter_threshold.value)) {
        if(m_config.small_perimeter_speed == 0)
            small_peri_speed = m_config.outer_wall_speed * 0.5;
        else
            small_peri_speed = m_config.small_perimeter_speed.get_abs_value(m_config.outer_wall_speed);
    }

    // extrude along the path
    std::string gcode;
    
    // Orca:
    // Port of "wipe inside before extruding an external perimeter" feature from super slicer
    // If region perimeters size not greater than or equal to 2, then skip the wipe inside move as we will extrude in mid air
    // as no neighbouring perimeter exists. If an internal perimeter exists, we should find 2 perimeters touching the de-retraction point
    // 1 - the currently printed external perimeter and 2 - the neighbouring internal perimeter.
    if (m_config.wipe_before_external_loop.value && !paths.empty() && paths.front().size() > 1 && paths.back().size() > 1 && paths.front().role() == erExternalPerimeter && region_perimeters.size() > 1) {
        const bool is_full_loop_ccw = loop.polygon().is_counter_clockwise();
        bool is_hole_loop = (loop.loop_role() & ExtrusionLoopRole::elrHole) != 0; // loop.make_counter_clockwise();
        const double nozzle_diam = nozzle_diameter;

        // note: previous & next are inverted to extrude "in the opposite direction, and we are "rewinding"
        Point previous_point = paths.front().polyline.points[1];
        Point current_point = paths.front().polyline.points.front();
        Point next_point = paths.back().polyline.points.back();

        // can happen if seam_gap is null
        if (next_point == current_point) {
            next_point = paths.back().polyline.points[paths.back().polyline.points.size() - 2];
        }

        Point a = next_point;  // second point
        Point b = previous_point;  // second to last point
        if ((is_hole_loop ? !is_full_loop_ccw : is_full_loop_ccw)) {
            // swap points
            std::swap(a, b);
        }

        double angle = current_point.ccw_angle(a, b) / 3;

        // turn outwards if contour, turn inwwards if hole
        if (is_hole_loop ? !is_full_loop_ccw : is_full_loop_ccw) angle *= -1;

        Vec2d current_pos = current_point.cast<double>();
        Vec2d next_pos = next_point.cast<double>();
        Vec2d vec_dist = next_pos - current_pos;
        double vec_norm = vec_dist.norm();
        // Offset distance is the minimum between half the nozzle diameter or half the line width for the upcomming perimeter
        // This is to mimimize potential instances where the de-retraction is performed on top of a neighbouring
        // thin perimeter due to arachne reducing line width.
        coordf_t dist = std::min(scaled(nozzle_diam) * 0.5, scaled(paths.front().width) * 0.5);

        // FIXME Hiding the seams will not work nicely for very densely discretized contours!
        Point pt = (current_pos + vec_dist * (2 * dist / vec_norm)).cast<coord_t>();
        pt.rotate(angle, current_point);
        pt = (current_pos + vec_dist * (2 * dist / vec_norm)).cast<coord_t>();
        pt.rotate(angle, current_point);
        
        // Search region perimeters for lines that are touching the de-retraction point.
        // If an internal perimeter exists, we should find 2 perimeters touching the de-retraction point
        // 1: the currently printed external perimeter and 2: the neighbouring internal perimeter.
        int discoveredTouchingLines = 0;
        for (const ExtrusionEntity* ee : region_perimeters){
            auto potential_touching_line = ee->as_polyline();
            AABBTreeLines::LinesDistancer<Line> potential_touching_line_distancer{potential_touching_line.lines()};
            auto touching_line = potential_touching_line_distancer.all_lines_in_radius(pt, scale_(nozzle_diam));
            if(touching_line.size()){
                discoveredTouchingLines ++;
                if(discoveredTouchingLines > 1) break; // found 2 touching lines. End the search early.
            }
        }
        // found 2 perimeters touching the de-retraction point. Its safe to deretract as the point will be
        // inside the model
        if(discoveredTouchingLines > 1){
            // use extrude instead of travel_to_xy to trigger the unretract
            ExtrusionPath fake_path_wipe(Polyline{pt, current_point}, paths.front());
            fake_path_wipe.set_force_no_extrusion(true);
            fake_path_wipe.mm3_per_mm = 0;
            //fake_path_wipe.set_extrusion_role(erExternalPerimeter);
            gcode += extrude_path(fake_path_wipe, "move inwards before retraction/seam", speed);
        }
    }


    const auto speed_for_path = [&speed, &small_peri_speed](const ExtrusionPath& path) {
        // don't apply small perimeter setting for overhangs/bridges/non-perimeters
        const bool is_small_peri = is_perimeter(path.role()) && !is_bridge(path.role()) && small_peri_speed > 0;
        return is_small_peri ? small_peri_speed : speed;
    };

    
    //Orca: Adaptive PA: calculate average mm3_per_mm value over the length of the loop.
    //This is used for adaptive PA
    m_multi_flow_segment_path_pa_set = false; // always emit PA on the first path of the loop
    m_multi_flow_segment_path_average_mm3_per_mm = 0;
    double weighted_sum_mm3_per_mm = 0.0;
    double total_multipath_length = 0.0;
    for (const ExtrusionPath& path : paths) {
        if(!path.is_force_no_extrusion()){
            double path_length = unscale<double>(path.length()); //path length in mm
            weighted_sum_mm3_per_mm += path.mm3_per_mm * path_length;
            total_multipath_length += path_length;
        }
    }
    if (total_multipath_length > 0.0)
        m_multi_flow_segment_path_average_mm3_per_mm = weighted_sum_mm3_per_mm / total_multipath_length;
    // Orca: end of multipath average mm3_per_mm value calculation
    
    if (!enable_seam_slope) {
        for (ExtrusionPaths::iterator path = paths.begin(); path != paths.end(); ++path) {
            gcode += this->_extrude(*path, description, speed_for_path(*path));
            // Orca: Adaptive PA - dont adapt PA after the first pultipath extrusion is completed
            // as we have already set the PA value to the average flow over the totality of the path
            // in the first extrude move
            // TODO: testing is needed with slope seams and adaptive PA.
            m_multi_flow_segment_path_pa_set = true;
        }
    } else {
        // Create seam slope
        double start_slope_ratio;
        if (m_config.seam_slope_start_height.percent) {
            start_slope_ratio = m_config.seam_slope_start_height.value / 100.;
        } else {
            // Get the ratio against current layer height
            double h = paths.front().height;
            start_slope_ratio = m_config.seam_slope_start_height.value / h;
        }
        if (start_slope_ratio >= 1)
            start_slope_ratio = 0.99;

        double loop_length = 0.;
        for (const auto & path : paths) {
            loop_length += unscale_(path.length());
        }

        const bool   slope_entire_loop        = m_config.seam_slope_entire_loop;
        const double slope_min_length         = slope_entire_loop ? loop_length : std::min(m_config.seam_slope_min_length.value, loop_length);
        const int    slope_steps              = m_config.seam_slope_steps;
        const double slope_max_segment_length = scale_(slope_min_length / slope_steps);

        // Calculate the sloped loop
        ExtrusionLoopSloped new_loop(paths, seam_gap, slope_min_length, slope_max_segment_length, start_slope_ratio, loop.loop_role());
        new_loop.clip_slope(seam_gap);

        // Then extrude it
        for (const auto& p : new_loop.get_all_paths()) {
            gcode += this->_extrude(*p, description, speed_for_path(*p));
            // Orca: Adaptive PA - dont adapt PA after the first pultipath extrusion is completed
            // as we have already set the PA value to the average flow over the totality of the path
            // in the first extrude move
            m_multi_flow_segment_path_pa_set = true;
        }

        // Fix path for wipe
        if (!new_loop.ends.empty()) {
            paths.clear();
            // The start slope part is ignored as it overlaps with the end part
            paths.reserve(new_loop.paths.size() + new_loop.ends.size());
            paths.insert(paths.end(), new_loop.paths.begin(), new_loop.paths.end());
            paths.insert(paths.end(), new_loop.ends.begin(), new_loop.ends.end());
        }
    }

    // BBS
    if (m_wipe.enable && FILAMENT_CONFIG(wipe)) {
        m_wipe.path = Polyline();
        for (ExtrusionPath &path : paths) {
            //BBS: Don't need to save duplicated point into wipe path
            if (!m_wipe.path.empty() && !path.empty() &&
                m_wipe.path.last_point() == path.first_point())
                m_wipe.path.append(path.polyline.points.begin() + 1, path.polyline.points.end());
            else
                m_wipe.path.append(path.polyline);  // TODO: don't limit wipe to last path
        }
    }

    // make a little move inwards before leaving loop
    if (m_config.wipe_on_loops.value && paths.back().role() == erExternalPerimeter && m_layer != NULL && m_config.wall_loops.value > 1 && paths.front().size() >= 2 && paths.back().polyline.points.size() >= 3) {
        // detect angle between last and first segment
        // the side depends on the original winding order of the polygon (inwards for contours, outwards for holes)
        //FIXME improve the algorithm in case the loop is tiny.
        //FIXME improve the algorithm in case the loop is split into segments with a low number of points (see the Point b query).
        Point a = paths.front().polyline.points[1];  // second point
        Point b = *(paths.back().polyline.points.end()-3);       // second to last point
        if (is_hole == loop.is_counter_clockwise()) {
            // swap points
            Point c = a; a = b; b = c;
        }

        double angle = paths.front().first_point().ccw_angle(a, b) / 3;

        // turn inwards if contour, turn outwards if hole
        if (is_hole == loop.is_counter_clockwise()) angle *= -1;

        // create the destination point along the first segment and rotate it
        // we make sure we don't exceed the segment length because we don't know
        // the rotation of the second segment so we might cross the object boundary
        Vec2d  p1 = paths.front().polyline.points.front().cast<double>();
        Vec2d  p2 = paths.front().polyline.points[1].cast<double>();
        Vec2d  v  = p2 - p1;
        double nd = scale_(EXTRUDER_CONFIG(nozzle_diameter));
        double l2 = v.squaredNorm();
        // Shift by no more than a nozzle diameter.
        //FIXME Hiding the seams will not work nicely for very densely discretized contours!
        //BBS. shorten the travel distant before the wipe path
        double threshold = 0.2;
        Point  pt = (p1 + v * threshold).cast<coord_t>();
        if (nd * nd < l2)
            pt = (p1 + threshold * v * (nd / sqrt(l2))).cast<coord_t>();
        //Point pt = ((nd * nd >= l2) ? (p1+v*0.4): (p1 + 0.2 * v * (nd / sqrt(l2)))).cast<coord_t>();
        pt.rotate(angle, paths.front().polyline.points.front());
        // generate the travel move
        gcode += m_writer.extrude_to_xy(this->point_to_gcode(pt), 0,"move inwards before travel",true);
    }

    return gcode;
}

std::string GCode::extrude_multi_path(ExtrusionMultiPath multipath, std::string description, double speed)
{
    // extrude along the path
    std::string gcode;
    
    //Orca: calculate multipath average mm3_per_mm value over the length of the path.
    //This is used for adaptive PA
    m_multi_flow_segment_path_pa_set = false; // always emit PA on the first path of the multi-path
    m_multi_flow_segment_path_average_mm3_per_mm = 0;
    double weighted_sum_mm3_per_mm = 0.0;
    double total_multipath_length = 0.0;
    for (const ExtrusionPath& path : multipath.paths) {
        if(!path.is_force_no_extrusion()){
            double path_length = unscale<double>(path.length()); //path length in mm
            weighted_sum_mm3_per_mm += path.mm3_per_mm * path_length;
            total_multipath_length += path_length;
        }
    }
    if (total_multipath_length > 0.0)
        m_multi_flow_segment_path_average_mm3_per_mm = weighted_sum_mm3_per_mm / total_multipath_length;
    // Orca: end of multipath average mm3_per_mm value calculation
    
    for (ExtrusionPath path : multipath.paths){
        gcode += this->_extrude(path, description, speed);
        // Orca: Adaptive PA - dont adapt PA after the first pultipath extrusion is completed
        // as we have already set the PA value to the average flow over the totality of the path
        // in the first extrude move.
        m_multi_flow_segment_path_pa_set = true;
    }

    // BBS
    if (m_wipe.enable && FILAMENT_CONFIG(wipe)) {
        m_wipe.path = Polyline();
        for (ExtrusionPath &path : multipath.paths) {
            //BBS: Don't need to save duplicated point into wipe path
            if (!m_wipe.path.empty() && !path.empty() &&
                m_wipe.path.last_point() == path.first_point())
                m_wipe.path.append(path.polyline.points.begin() + 1, path.polyline.points.end());
            else
                m_wipe.path.append(path.polyline); // TODO: don't limit wipe to last path
        }
        m_wipe.path.reverse();
    }

    return gcode;
}

std::string GCode::extrude_entity(const ExtrusionEntity &entity, std::string description, double speed, const ExtrusionEntitiesPtr& region_perimeters)
{
    if (const ExtrusionPath* path = dynamic_cast<const ExtrusionPath*>(&entity))
        return this->extrude_path(*path, description, speed);
    else if (const ExtrusionMultiPath* multipath = dynamic_cast<const ExtrusionMultiPath*>(&entity))
        return this->extrude_multi_path(*multipath, description, speed);
    else if (const ExtrusionLoop* loop = dynamic_cast<const ExtrusionLoop*>(&entity))
        return this->extrude_loop(*loop, description, speed, region_perimeters);
    else
        throw Slic3r::InvalidArgument("Invalid argument supplied to extrude()");
    return "";
}

std::string GCode::extrude_path(ExtrusionPath path, std::string description, double speed)
{
    // Orca: Reset average multipath flow as this is a single line, single extrude volumetric speed path
    m_multi_flow_segment_path_pa_set = false;
    m_multi_flow_segment_path_average_mm3_per_mm = 0;
    //    description += ExtrusionEntity::role_to_string(path.role());
    std::string gcode = this->_extrude(path, description, speed);
    if (m_wipe.enable && FILAMENT_CONFIG(wipe)) {
        m_wipe.path = path.polyline;
        if (is_tree(this->config().support_type) && (path.role() == erSupportMaterial || path.role() == erSupportMaterialInterface || path.role() == erSupportTransition)) {
            if ((m_wipe.path.first_point() - m_wipe.path.last_point()).cast<double>().norm() > scale_(0.2)) {
                double min_dist = scale_(0.2);
                int    i        = 0;
                for (; i < path.polyline.points.size(); i++) {
                    double dist = (path.polyline.points[i] - path.last_point()).cast<double>().norm();
                    if (dist < min_dist) min_dist = dist;
                    if (min_dist < scale_(0.2) && dist > min_dist) break;
                }
                m_wipe.path = Polyline(Points(path.polyline.points.begin() + i - 1, path.polyline.points.end()));
            }
        } else
            m_wipe.path.reverse();
    }

    return gcode;
}

// Extrude perimeters: Decide where to put seams (hide or align seams).
std::string GCode::extrude_perimeters(const Print &print, const std::vector<ObjectByExtruder::Island::Region> &by_region, bool is_first_layer, bool is_infill_first)
{
    std::string gcode;
    for (const ObjectByExtruder::Island::Region &region : by_region)
        if (! region.perimeters.empty()) {
            m_config.apply(print.get_print_region(&region - &by_region.front()).config());
            // BBS: for first layer, we always print wall firstly to get better bed adhesive force
            // This behaviour is same with cura
            const bool should_print = is_first_layer ? !is_infill_first
                : (m_config.is_infill_first == is_infill_first);
            if (!should_print) continue;

            for (const ExtrusionEntity* ee : region.perimeters)
                gcode += this->extrude_entity(*ee, "perimeter", -1., region.perimeters);
        }
    return gcode;
}

// Chain the paths hierarchically by a greedy algorithm to minimize a travel distance.
std::string GCode::extrude_infill(const Print &print, const std::vector<ObjectByExtruder::Island::Region> &by_region, bool ironing)
{
    std::string 		 gcode;
    ExtrusionEntitiesPtr extrusions;
    const char*          extrusion_name = ironing ? "ironing" : "infill";
    for (const ObjectByExtruder::Island::Region &region : by_region)
        if (! region.infills.empty()) {
            extrusions.clear();
            extrusions.reserve(region.infills.size());
            for (ExtrusionEntity *ee : region.infills)
                if ((ee->role() == erIroning) == ironing)
                    extrusions.emplace_back(ee);
            if (! extrusions.empty()) {
                m_config.apply(print.get_print_region(&region - &by_region.front()).config());
                chain_and_reorder_extrusion_entities(extrusions, &m_last_pos);
                for (const ExtrusionEntity *fill : extrusions) {
                    auto *eec = dynamic_cast<const ExtrusionEntityCollection*>(fill);
                    if (eec) {
                        for (ExtrusionEntity *ee : eec->chained_path_from(m_last_pos).entities)
                            gcode += this->extrude_entity(*ee, extrusion_name);
                    } else
                        gcode += this->extrude_entity(*fill, extrusion_name);
                }
            }
        }
    return gcode;
}

std::string GCode::extrude_support(const ExtrusionEntityCollection &support_fills, const ExtrusionRole support_extrusion_role)
{
    static constexpr const char *support_label            = "support material";
    static constexpr const char *support_interface_label  = "support material interface";
    static constexpr const char* support_transition_label = "support transition";
    static constexpr const char* support_ironing_label    = "support ironing";

    std::string gcode;
    if (! support_fills.entities.empty()) {

        ExtrusionEntitiesPtr extrusions;
        extrusions.reserve(support_fills.entities.size());
        for (ExtrusionEntity* ee : support_fills.entities) {
            const auto role = ee->role();
            if ((role == support_extrusion_role) || (support_extrusion_role == erMixed && role != erIroning)) {
                extrusions.emplace_back(ee);
            }
        }
        if (extrusions.empty())
            return gcode;

        chain_and_reorder_extrusion_entities(extrusions, &m_last_pos);

        const double  support_speed            = m_config.support_speed.value;
        const double  support_interface_speed  = m_config.get_abs_value("support_interface_speed");
        for (const ExtrusionEntity *ee : extrusions) {
            ExtrusionRole role = ee->role();
            assert(role == erSupportMaterial || role == erSupportMaterialInterface || role == erSupportTransition || role == erIroning);
            const char* label = (role == erSupportMaterial) ? support_label :
                ((role == erSupportMaterialInterface) ? support_interface_label : 
                ((role == erIroning) ? support_ironing_label : support_transition_label));
            // BBS
            //const double speed = (role == erSupportMaterial) ? support_speed : support_interface_speed;
            const double speed = -1.0;
            const ExtrusionPath* path = dynamic_cast<const ExtrusionPath*>(ee);
            const ExtrusionMultiPath* multipath = dynamic_cast<const ExtrusionMultiPath*>(ee);
            const ExtrusionLoop* loop = dynamic_cast<const ExtrusionLoop*>(ee);
            const ExtrusionEntityCollection* collection = dynamic_cast<const ExtrusionEntityCollection*>(ee);
            if (path)
                gcode += this->extrude_path(*path, label, speed);
            else if (multipath) {
                gcode += this->extrude_multi_path(*multipath, label, speed);
            }
            else if (loop) {
                gcode += this->extrude_loop(*loop, label, speed);
            }
            else if (collection) {
                gcode += extrude_support(*collection, support_extrusion_role);
            }
            else {
                throw Slic3r::InvalidArgument("Unknown extrusion type");
            }
        }
    }
    return gcode;
}

bool GCode::GCodeOutputStream::is_error() const
{
    return ::ferror(this->f);
}

void GCode::GCodeOutputStream::flush()
{
    ::fflush(this->f);
}

void GCode::GCodeOutputStream::close()
{
    if (this->f) {
        ::fclose(this->f);
        this->f = nullptr;
    }
}

void GCode::GCodeOutputStream::write(const char *what)
{
    if (what != nullptr) {
        const char* gcode = what;
        // writes string to file
        fwrite(gcode, 1, ::strlen(gcode), this->f);
        //FIXME don't allocate a string, maybe process a batch of lines?
        m_processor.process_buffer(std::string(gcode));
    }
}

void GCode::GCodeOutputStream::writeln(const std::string &what)
{
    if (! what.empty())
        this->write(what.back() == '\n' ? what : what + '\n');
}

void GCode::GCodeOutputStream::write_format(const char* format, ...)
{
    va_list args;
    va_start(args, format);

    int buflen;
    {
        va_list args2;
        va_copy(args2, args);
        buflen =
    #ifdef _MSC_VER
            ::_vscprintf(format, args2)
    #else
            ::vsnprintf(nullptr, 0, format, args2)
    #endif
            + 1;
        va_end(args2);
    }

    char buffer[1024];
    bool buffer_dynamic = buflen > 1024;
    char *bufptr = buffer_dynamic ? (char*)malloc(buflen) : buffer;
    int res = ::vsnprintf(bufptr, buflen, format, args);
    if (res > 0)
        this->write(bufptr);

    if (buffer_dynamic)
        free(bufptr);

    va_end(args);
}

bool GCode::_needSAFC(const ExtrusionPath &path)
{
    if (!m_small_area_infill_flow_compensator || !m_config.small_area_infill_flow_compensation.value)
        return false;

    static const InfillPattern supported_patterns[] = {
        InfillPattern::ipRectilinear,
        InfillPattern::ipAlignedRectilinear,
        InfillPattern::ipMonotonic,
        InfillPattern::ipMonotonicLine,
    };

    return std::any_of(std::begin(supported_patterns), std::end(supported_patterns), [&](const InfillPattern pattern) {
        return this->on_first_layer() && this->config().bottom_surface_pattern == pattern ||
               path.role() == erSolidInfill && this->config().internal_solid_infill_pattern == pattern ||
               path.role() == erTopSolidInfill && this->config().top_surface_pattern == pattern;
    });
}

double GCode::calc_max_volumetric_speed(const double layer_height, const double line_width, const std::string co_str)
{
    std::vector<double> cs;
    std::stringstream   ss(co_str);
    std::string         token;

    while (std::getline(ss, token, ' ')) {
        try {
            cs.push_back(std::stod(token));
        } catch (...) {
            std::cerr << "Transformation failed: " << token << std::endl;
        }
    }
    if (cs.size() != 6 || std::all_of(cs.begin(), cs.end(), [](double v) { return v == 0; })) return std::numeric_limits<double>::max();

    const double x = layer_height;
    const double y = line_width;

    double res = cs[0] * x * x + cs[1] * y * y + cs[2] * x * y + cs[3] * x + cs[4] * y + cs[5];
    return res;
}

std::string GCode::_extrude(const ExtrusionPath &path, std::string description, double speed)
{
    std::string gcode;

    if (is_bridge(path.role()))
        description += " (bridge)";

    const ExtrusionPathSloped* sloped = dynamic_cast<const ExtrusionPathSloped*>(&path);

    const auto get_sloped_z = [&sloped, this](double z_ratio) {
        const auto height = sloped->height;
        return lerp(m_nominal_z - height, m_nominal_z, z_ratio);
    };

    bool slope_need_z_travel = false;
    if (sloped != nullptr && !sloped->is_flat()) {
        auto target_z = get_sloped_z(sloped->slope_begin.z_ratio);
        slope_need_z_travel = m_writer.will_move_z(target_z);
    }
    // Move to first point of extrusion path
    // path is 2D. But in slope lift case, lift z is done in travel_to function.
    // Add m_need_change_layer_lift_z when change_layer in case of no lift if m_last_pos is equal to path.first_point() by chance
    if (!m_last_pos_defined || m_last_pos != path.first_point() || m_need_change_layer_lift_z || slope_need_z_travel) {
        const bool _last_pos_undefined = !m_last_pos_defined;
        gcode += this->travel_to(
            path.first_point(),
            path.role(),
            "move to first " + description + " point",
            sloped == nullptr ? DBL_MAX : get_sloped_z(sloped->slope_begin.z_ratio)
        );
        m_need_change_layer_lift_z = false;
        // Orca: ensure Z matches planned layer height
        if (_last_pos_undefined && !slope_need_z_travel) {
            gcode += this->writer().travel_to_z(m_nominal_z, "ensure Z matches planned layer height", true);
        }
    }


    // if needed, write the gcode_label_objects_end then gcode_label_objects_start
    // should be already done by travel_to, but just in case
    m_writer.add_object_change_labels(gcode);

    // compensate retraction
    gcode += this->unretract();
    m_config.apply(m_calib_config);

    // Orca: optimize for Klipper, set acceleration and jerk in one command
    unsigned int acceleration_i = 0;
    double jerk = 0;
    // adjust acceleration
    if (m_config.default_acceleration.value > 0) {
        double acceleration;
        if (this->on_first_layer() && m_config.initial_layer_acceleration.value > 0) {
            acceleration = m_config.initial_layer_acceleration.value;
#if 0
        } else if (this->object_layer_over_raft() && m_config.first_layer_acceleration_over_raft.value > 0) {
            acceleration = m_config.first_layer_acceleration_over_raft.value;
#endif
        } else if (m_config.get_abs_value("bridge_acceleration") > 0 && is_bridge(path.role())) {
            acceleration = m_config.get_abs_value("bridge_acceleration");
        } else if (m_config.get_abs_value("sparse_infill_acceleration") > 0 && (path.role() == erInternalInfill)) {
            acceleration = m_config.get_abs_value("sparse_infill_acceleration");
        } else if (m_config.get_abs_value("internal_solid_infill_acceleration") > 0 && (path.role() == erSolidInfill)) {
            acceleration = m_config.get_abs_value("internal_solid_infill_acceleration");
        } else if (m_config.outer_wall_acceleration.value > 0 && is_external_perimeter(path.role())) {
            acceleration = m_config.outer_wall_acceleration.value;
        } else if (m_config.inner_wall_acceleration.value > 0 && is_internal_perimeter(path.role())) {
            acceleration = m_config.inner_wall_acceleration.value;
        } else if (m_config.top_surface_acceleration.value > 0 && is_top_surface(path.role())) {
            acceleration = m_config.top_surface_acceleration.value;
        } else {
            acceleration = m_config.default_acceleration.value;
        }
        acceleration_i = (unsigned int)floor(acceleration + 0.5);
    }

    // adjust X Y jerk
    if (m_config.default_jerk.value > 0) {
        if (this->on_first_layer() && m_config.initial_layer_jerk.value > 0) {
            jerk = m_config.initial_layer_jerk.value;
        } else if (m_config.outer_wall_jerk.value > 0 && is_external_perimeter(path.role())) {
             jerk = m_config.outer_wall_jerk.value;
        } else if (m_config.inner_wall_jerk.value > 0 && is_internal_perimeter(path.role())) {
            jerk = m_config.inner_wall_jerk.value;
        } else if (m_config.top_surface_jerk.value > 0 && is_top_surface(path.role())) {
            jerk = m_config.top_surface_jerk.value;
        } else if (m_config.infill_jerk.value > 0 && is_infill(path.role())) {
            jerk = m_config.infill_jerk.value;
        }
        else {
            jerk = m_config.default_jerk.value;
        }
    }

    if (m_writer.get_gcode_flavor() == gcfKlipper) {
        gcode += m_writer.set_accel_and_jerk(acceleration_i, jerk);

    } else {
        gcode += m_writer.set_print_acceleration(acceleration_i);
        gcode += m_writer.set_jerk_xy(jerk);
    }

    // calculate effective extrusion length per distance unit (e_per_mm)
    double filament_flow_ratio = m_config.option<ConfigOptionFloats>("filament_flow_ratio")->get_at(0);
    // We set _mm3_per_mm to effectove flow = Geometric volume * print flow ratio * filament flow ratio * role-based-flow-ratios
    auto _mm3_per_mm = path.mm3_per_mm * this->config().print_flow_ratio;
    _mm3_per_mm *= filament_flow_ratio;

    if (path.role() == erTopSolidInfill) {
        _mm3_per_mm *= m_config.top_solid_infill_flow_ratio;
    } else if (path.role() == erBottomSurface) {
        _mm3_per_mm *= m_config.bottom_solid_infill_flow_ratio;
    } else if (path.role() == erInternalBridgeInfill) {
        _mm3_per_mm *= m_config.internal_bridge_flow;
    } else if (sloped) {
        _mm3_per_mm *= m_config.scarf_joint_flow_ratio;
    }

    if (m_config.set_other_flow_ratios) {
        if (path.role() == erExternalPerimeter) {
            _mm3_per_mm *= m_config.outer_wall_flow_ratio;
        } else if (path.role() == erPerimeter) {
            _mm3_per_mm *= m_config.inner_wall_flow_ratio;
        } else if (path.role() == erOverhangPerimeter) {
            _mm3_per_mm *= m_config.overhang_flow_ratio;
        } else if (path.role() == erInternalInfill) {
            _mm3_per_mm *= m_config.sparse_infill_flow_ratio;
        } else if (path.role() == erSolidInfill) {
            _mm3_per_mm *= m_config.internal_solid_infill_flow_ratio;
        } else if (path.role() == erGapFill) {
            _mm3_per_mm *= m_config.gap_fill_flow_ratio;
        } else if (path.role() == erSupportMaterial) { // Should this condition also cover erSupportTransition?
            _mm3_per_mm *= m_config.support_flow_ratio;
        } else if (path.role() == erSupportMaterialInterface) {
            _mm3_per_mm *= m_config.support_interface_flow_ratio;
        }

        // Additionally, adjust the value if we are on the first layer (except for brims and skirts)
        if (this->on_first_layer() && (path.role() != erBrim && path.role() != erSkirt)) {
            _mm3_per_mm *= m_config.first_layer_flow_ratio;
        }
    }

    // Effective extrusion length per distance unit = (filament_flow_ratio/cross_section) * mm3_per_mm / print flow ratio
    // m_writer.extruder()->e_per_mm3() below is (filament flow ratio / cross-sectional area)
    double e_per_mm = m_writer.filament()->e_per_mm3() * _mm3_per_mm;
    e_per_mm /= filament_flow_ratio;

    // set speed
    if (speed == -1) {
        if (path.role() == erPerimeter) {
            speed = m_config.get_abs_value("inner_wall_speed");
            if (sloped) {
                speed = std::min(speed, m_config.scarf_joint_speed.get_abs_value(m_config.get_abs_value("inner_wall_speed")));
            }
        } else if (path.role() == erExternalPerimeter) {
            speed = m_config.get_abs_value("outer_wall_speed");
            if (sloped) {
                speed = std::min(speed, m_config.scarf_joint_speed.get_abs_value(m_config.get_abs_value("outer_wall_speed")));
            }
        } 
        else if(path.role() == erInternalBridgeInfill) {
            speed = m_config.get_abs_value("internal_bridge_speed");
        } else if (path.role() == erOverhangPerimeter || path.role() == erSupportTransition || path.role() == erBridgeInfill) {
            speed = m_config.get_abs_value("bridge_speed");
        } else if (path.role() == erInternalInfill) {
            speed = m_config.get_abs_value("sparse_infill_speed");
        } else if (path.role() == erSolidInfill) {
            speed = m_config.get_abs_value("internal_solid_infill_speed");
        } else if (path.role() == erTopSolidInfill) {
            speed = m_config.get_abs_value("top_surface_speed");
        } else if (path.role() == erIroning) {
            speed = m_config.get_abs_value("ironing_speed");
        } else if (path.role() == erBottomSurface) {
            speed = m_config.get_abs_value("initial_layer_infill_speed");
        } else if (path.role() == erGapFill) {
            speed = m_config.get_abs_value("gap_infill_speed");
        }
        else if (path.role() == erSupportMaterial ||
                 path.role() == erSupportMaterialInterface) {
            const double  support_speed = m_config.support_speed.value;
            const double  support_interface_speed = m_config.get_abs_value("support_interface_speed");
            speed = (path.role() == erSupportMaterial) ? support_speed : support_interface_speed;
        } else {
            throw Slic3r::InvalidArgument("Invalid speed");
        }
    }
    //BBS: if not set the speed, then use the filament_max_volumetric_speed directly
    double filament_max_volumetric_speed = FILAMENT_CONFIG(filament_max_volumetric_speed);
    if (FILAMENT_CONFIG(filament_adaptive_volumetric_speed)){
        double fitted_value = calc_max_volumetric_speed(path.height, path.width, FILAMENT_CONFIG(volumetric_speed_coefficients));
        filament_max_volumetric_speed = std::min(filament_max_volumetric_speed, fitted_value);
    }

    if (speed == 0)
        speed = filament_max_volumetric_speed / _mm3_per_mm;
    if (this->on_first_layer()) {
        //BBS: for solid infill of initial layer, speed can be higher as long as
        //wall lines have be attached
        if (path.role() != erBottomSurface)
            speed = m_config.get_abs_value("initial_layer_speed");
    }
    else if(m_config.slow_down_layers > 1){
        const auto _layer = layer_id();
        if (_layer > 0 && _layer < m_config.slow_down_layers) {
            const auto first_layer_speed =
                is_perimeter(path.role())
                    ? m_config.get_abs_value("initial_layer_speed")
                    : m_config.get_abs_value("initial_layer_infill_speed");
            if (first_layer_speed < speed) {
                speed = std::min(
                    speed,
                    Slic3r::lerp(first_layer_speed, speed,
                                 (double)_layer / m_config.slow_down_layers));
            }
        }
    }
    // Override skirt speed if set
    if (path.role() == erSkirt) {
        const double skirt_speed = m_config.get_abs_value("skirt_speed");
        if (skirt_speed > 0.0)
        speed = skirt_speed;
    }
    //BBS: remove this config
    //else if (this->object_layer_over_raft())
    //    speed = m_config.get_abs_value("first_layer_speed_over_raft", speed);
    //if (m_config.max_volumetric_speed.value > 0) {
    //    // cap speed with max_volumetric_speed anyway (even if user is not using autospeed)
    //    speed = std::min(
    //        speed,
    //        m_config.max_volumetric_speed.value / _mm3_per_mm
    //    );
    //}
    if (FILAMENT_CONFIG(filament_max_volumetric_speed) > 0) {
        // cap speed with max_volumetric_speed anyway (even if user is not using autospeed)
        speed = std::min(speed, FILAMENT_CONFIG(filament_max_volumetric_speed) / _mm3_per_mm);
    }
    // ORCA: resonance‑avoidance on short external perimeters
{
    double ref_speed = speed;  // stash the pre‑cap speed
    if (path.role() == erExternalPerimeter
        && m_config.resonance_avoidance.value) {

        // if our original speed was above “max”, disable RA for this loop
        if (ref_speed > m_config.max_resonance_avoidance_speed.value) {
            m_resonance_avoidance = false;
        }

        // re‑apply volumetric cap
        if (FILAMENT_CONFIG(filament_max_volumetric_speed) > 0) {
            speed = std::min(
                speed,
                FILAMENT_CONFIG(filament_max_volumetric_speed) / _mm3_per_mm
            );
        }

        // if still in avoidance mode and under “max”, clamp to “min”
        if (m_resonance_avoidance
            && speed <= m_config.max_resonance_avoidance_speed.value) {
            speed = std::min(speed, m_config.min_resonance_avoidance_speed.value);
        }

        // reset flag for next segment
        m_resonance_avoidance = true;
    }
}
    
    bool variable_speed = false;
    std::vector<ProcessedPoint> new_points {};

    if (m_config.enable_overhang_speed && !this->on_first_layer() &&
        (is_bridge(path.role()) || is_perimeter(path.role()))) {
            bool is_external = is_external_perimeter(path.role());
            double ref_speed   = is_external ? m_config.get_abs_value("outer_wall_speed") : m_config.get_abs_value("inner_wall_speed");
            if (ref_speed == 0)
                ref_speed = FILAMENT_CONFIG(filament_max_volumetric_speed) / _mm3_per_mm;

            if (EXTRUDER_CONFIG(filament_max_volumetric_speed) > 0) {
                ref_speed = std::min(ref_speed, FILAMENT_CONFIG(filament_max_volumetric_speed) / _mm3_per_mm);
            }
            if (sloped) {
                ref_speed = std::min(ref_speed, m_config.scarf_joint_speed.get_abs_value(ref_speed));
            }
            
            ConfigOptionPercents         overhang_overlap_levels({90, 75, 50, 25, 13, 0});

            if (m_config.slowdown_for_curled_perimeters){
                ConfigOptionFloatsOrPercents dynamic_overhang_speeds(
                    {FloatOrPercent{100, true},
                     (m_config.get_abs_value("overhang_1_4_speed", ref_speed) < 0.5) ?
                         FloatOrPercent{100, true} :
                         FloatOrPercent{m_config.get_abs_value("overhang_1_4_speed", ref_speed) * 100 / ref_speed, true},
                     (m_config.get_abs_value("overhang_2_4_speed", ref_speed) < 0.5) ?
                         FloatOrPercent{100, true} :
                         FloatOrPercent{m_config.get_abs_value("overhang_2_4_speed", ref_speed) * 100 / ref_speed, true},
                     (m_config.get_abs_value("overhang_3_4_speed", ref_speed) < 0.5) ?
                         FloatOrPercent{100, true} :
                         FloatOrPercent{m_config.get_abs_value("overhang_3_4_speed", ref_speed) * 100 / ref_speed, true},
                     (m_config.get_abs_value("overhang_4_4_speed", ref_speed) < 0.5) ?
                         FloatOrPercent{100, true} :
                         FloatOrPercent{m_config.get_abs_value("overhang_4_4_speed", ref_speed) * 100 / ref_speed, true},
                     (m_config.get_abs_value("overhang_4_4_speed", ref_speed) < 0.5) ?
                         FloatOrPercent{100, true} :
                         FloatOrPercent{m_config.get_abs_value("overhang_4_4_speed", ref_speed) * 100 / ref_speed, true}});

                new_points = m_extrusion_quality_estimator.estimate_extrusion_quality(path, overhang_overlap_levels, dynamic_overhang_speeds,
                                                                              ref_speed, speed, m_config.slowdown_for_curled_perimeters);
        	}else{
                ConfigOptionFloatsOrPercents dynamic_overhang_speeds(
                                                                     {FloatOrPercent{100, true},
                     (m_config.get_abs_value("overhang_1_4_speed", ref_speed) < 0.5) ?
                         FloatOrPercent{100, true} :
                         FloatOrPercent{m_config.get_abs_value("overhang_1_4_speed", ref_speed) * 100 / ref_speed, true},
                     (m_config.get_abs_value("overhang_2_4_speed", ref_speed) < 0.5) ?
                         FloatOrPercent{100, true} :
                         FloatOrPercent{m_config.get_abs_value("overhang_2_4_speed", ref_speed) * 100 / ref_speed, true},
                     (m_config.get_abs_value("overhang_3_4_speed", ref_speed) < 0.5) ?
                         FloatOrPercent{100, true} :
                         FloatOrPercent{m_config.get_abs_value("overhang_3_4_speed", ref_speed) * 100 / ref_speed, true},
                      (m_config.get_abs_value("overhang_4_4_speed", ref_speed) < 0.5) ?
                            FloatOrPercent{100, true} :
                            FloatOrPercent{m_config.get_abs_value("overhang_4_4_speed", ref_speed) * 100 / ref_speed, true},
                     FloatOrPercent{m_config.get_abs_value("bridge_speed") * 100 / ref_speed, true}});

                new_points = m_extrusion_quality_estimator.estimate_extrusion_quality(path, overhang_overlap_levels, dynamic_overhang_speeds,
                                                                              ref_speed, speed, m_config.slowdown_for_curled_perimeters);
            }
            variable_speed = std::any_of(new_points.begin(), new_points.end(),
                                         [speed](const ProcessedPoint &p) { return fabs(double(p.speed) - speed) > 1; }); // Ignore small speed variations (under 1mm/sec)
    }

    double F = speed * 60;  // convert mm/sec to mm/min
    
    // Orca: Dynamic PA
    // If adaptive PA is enabled, by default evaluate PA on all extrusion moves
    bool is_pa_calib = m_curr_print->calib_mode() == CalibMode::Calib_PA_Line ||
                       m_curr_print->calib_mode() == CalibMode::Calib_PA_Pattern ||
                       m_curr_print->calib_mode() == CalibMode::Calib_PA_Tower; 
    bool evaluate_adaptive_pa = false;
    bool role_change = (m_last_extrusion_role != path.role());
    if (!is_pa_calib && FILAMENT_CONFIG(adaptive_pressure_advance) && FILAMENT_CONFIG(enable_pressure_advance)) {
        evaluate_adaptive_pa = true;
        // If we have already emmited a PA change because the m_multi_flow_segment_path_pa_set is set
        // skip re-issuing the PA change tag.
        if (m_multi_flow_segment_path_pa_set && evaluate_adaptive_pa)
            evaluate_adaptive_pa = false;
        // TODO: Explore forcing evaluation of PA if a role change is happening mid extrusion.
        // TODO: This would enable adapting PA for overhang perimeters as they are part of the current loop
        // TODO: The issue with simply enabling PA evaluation on a role change is that the speed change
        // TODO: is issued before the overhang perimeter role change is triggered
        // TODO: because for some reason (maybe path segmentation upstream?) there is a short path extruded
        // TODO: with the overhang speed and flow before the role change is flagged in the path.role() function.
        if(role_change)
            evaluate_adaptive_pa = true;
    }
    // Orca: End of dynamic PA trigger flag segment
    
    //Orca: process custom gcode for extrusion role change
    if (path.role() != m_last_extrusion_role && !m_config.change_extrusion_role_gcode.value.empty()) {
            DynamicConfig config;
            config.set_key_value("extrusion_role", new ConfigOptionString(extrusion_role_to_string_for_parser(path.role())));
            config.set_key_value("last_extrusion_role", new ConfigOptionString(extrusion_role_to_string_for_parser(m_last_extrusion_role)));
            config.set_key_value("layer_num", new ConfigOptionInt(m_layer_index + 1));
            config.set_key_value("layer_z", new ConfigOptionFloat(m_layer == nullptr ? m_last_height : m_layer->print_z));
            gcode += this->placeholder_parser_process("change_extrusion_role_gcode",
                                                      m_config.change_extrusion_role_gcode.value, m_writer.filament()->id(), &config)
                     + "\n";
    }

    // extrude arc or line
    if (m_enable_extrusion_role_markers) {
        if (path.role() != m_last_extrusion_role) {
            char buf[32];
            sprintf(buf, ";_EXTRUSION_ROLE:%d\n", int(path.role()));
            gcode += buf;
      }
    }

    m_last_extrusion_role = path.role();

    // adds processor tags and updates processor tracking data
    // PrusaMultiMaterial::Writer may generate GCodeProcessor::Height_Tag lines without updating m_last_height
    // so, if the last role was erWipeTower we force export of GCodeProcessor::Height_Tag lines
    bool last_was_wipe_tower = (m_last_processor_extrusion_role == erWipeTower);
    char buf[64];
    assert(is_decimal_separator_point());

    if (path.role() != m_last_processor_extrusion_role) {
        m_last_processor_extrusion_role = path.role();
        sprintf(buf, ";%s%s\n", GCodeProcessor::reserved_tag(GCodeProcessor::ETags::Role).c_str(), ExtrusionEntity::role_to_string(m_last_processor_extrusion_role).c_str());
        gcode += buf;
    }

    if (last_was_wipe_tower || m_last_width != path.width) {
        m_last_width = path.width;
        sprintf(buf, ";%s%g\n", GCodeProcessor::reserved_tag(GCodeProcessor::ETags::Width).c_str(), m_last_width);
        gcode += buf;
    }

#if ENABLE_GCODE_VIEWER_DATA_CHECKING
    if (last_was_wipe_tower || (m_last_mm3_per_mm != path.mm3_per_mm)) {
        m_last_mm3_per_mm = path.mm3_per_mm;
        sprintf(buf, ";%s%f\n", GCodeProcessor::Mm3_Per_Mm_Tag.c_str(), m_last_mm3_per_mm);
        gcode += buf;
    }
#endif // ENABLE_GCODE_VIEWER_DATA_CHECKING

    if (last_was_wipe_tower || std::abs(m_last_height - path.height) > EPSILON) {
        m_last_height = path.height;
        sprintf(buf, ";%s%g\n", GCodeProcessor::reserved_tag(GCodeProcessor::ETags::Height).c_str(), m_last_height);
        gcode += buf;
    }
    
    // Orca: Dynamic PA
    // Post processor flag generation code segment when option to emit only at role changes is enabled
    // Variables published to the post processor:
    // 1) Tag to trigger a PA evaluation (because a role change was identified and the user has requested dynamic PA adjustments)
    // 2) Current extruder ID (to identify the PA model for the currently used extruder)
    // 3) mm3_per_mm value (to then multiply by the final model print speed after slowdown for cooling is applied)
    // 4) the current acceleration (to pass to the model for evaluation)
    // 5) whether this is an external perimeter (for future use)
    // 6) whether this segment is triggered because of a role change (to aid in calculation of average speed for the role)
    // This tag simplifies the creation of the gcode post processor while also keeping the feature decoupled from other tags.
    if (evaluate_adaptive_pa) {
        bool isOverhangPerimeter = (path.role() == erOverhangPerimeter);
        if (m_multi_flow_segment_path_average_mm3_per_mm > 0) {
            sprintf(buf, ";%sT%u MM3MM:%g ACCEL:%u BR:%d RC:%d OV:%d\n",
                    GCodeProcessor::reserved_tag(GCodeProcessor::ETags::PA_Change).c_str(),
                    m_writer.filament()->id(),
                    m_multi_flow_segment_path_average_mm3_per_mm,
                    acceleration_i,
                    ((path.role() == erBridgeInfill) ||(path.role() == erOverhangPerimeter)),
                    role_change,
                    isOverhangPerimeter);
            gcode += buf;
        } else if(_mm3_per_mm >0 ){ // Triggered when extruding a single segment path (like a line).
                                    // Check if mm3_mm value is greater than zero as the wipe before external perimeter
                                    // is a zero mm3_mm path to force de-retraction to happen and we dont want
                                    // to issue a zero flow PA change command for this
            sprintf(buf, ";%sT%u MM3MM:%g ACCEL:%u BR:%d RC:%d OV:%d\n",
                    GCodeProcessor::reserved_tag(GCodeProcessor::ETags::PA_Change).c_str(),
                    m_writer.filament()->id(),
                    _mm3_per_mm,
                    acceleration_i,
                    ((path.role() == erBridgeInfill) ||(path.role() == erOverhangPerimeter)),
                    role_change,
                    isOverhangPerimeter);
            gcode += buf;
        }
    }


    auto overhang_fan_threshold = FILAMENT_CONFIG(overhang_fan_threshold);
    auto enable_overhang_bridge_fan = FILAMENT_CONFIG(enable_overhang_bridge_fan);

    //    { "0%", Overhang_threshold_none },
    //    { "10%", Overhang_threshold_1_4 },
    //    { "25%", Overhang_threshold_2_4 },
    //    { "50%", Overhang_threshold_3_4 },
    //    { "75%", Overhang_threshold_4_4 },
    //    { "95%", Overhang_threshold_bridge }
    auto check_overhang_fan = [&overhang_fan_threshold](float overlap, ExtrusionRole role) {
      if (role == erBridgeInfill || role == erOverhangPerimeter) { // ORCA: Split out bridge infill to internal and external to apply separate fan settings
        return true;
      }
      switch (overhang_fan_threshold) {
      case (int)Overhang_threshold_1_4:
        return overlap <= 0.9f;
        break;
      case (int)Overhang_threshold_2_4:
        return overlap <= 0.75f;
        break;
      case (int)Overhang_threshold_3_4:
        return overlap <= 0.5f;
        break;
      case (int)Overhang_threshold_4_4:
        return overlap <= 0.25f;
        break;
      case (int)Overhang_threshold_bridge:
        return overlap <= 0.05f;
        break;
      case (int)Overhang_threshold_none:
        return is_external_perimeter(role);
        break;
      default:
        return false;
      }
    };

    std::string comment;
    if (m_enable_cooling_markers) {
        comment = ";_EXTRUDE_SET_SPEED";
        if (is_external_perimeter(path.role()))
            comment += ";_EXTERNAL_PERIMETER";
    }

    // Change fan speed based on current extrusion role
    auto append_role_based_fan_marker = [this, &gcode](const ExtrusionRole role, const std::string_view& marker_prefix, const bool fan_on) {
        assert(m_enable_cooling_markers);

        if (fan_on) {
            if (!m_is_role_based_fan_on[role]) {
                gcode += ";";
                gcode += marker_prefix;
                gcode += "_FAN_START\n";
                m_is_role_based_fan_on[role] = true;
            }
        } else {
            if (m_is_role_based_fan_on[role]) {
                gcode += ";";
                gcode += marker_prefix;
                gcode += "_FAN_END\n";
                m_is_role_based_fan_on[role] = false;
            }
        }
    };
    auto apply_role_based_fan_speed = [
        &path, &append_role_based_fan_marker,
        supp_interface_fan_speed = FILAMENT_CONFIG(support_material_interface_fan_speed),
        ironing_fan_speed        = FILAMENT_CONFIG(ironing_fan_speed)
    ] {
        append_role_based_fan_marker(erSupportMaterialInterface, "_SUPP_INTERFACE"sv,
                                     supp_interface_fan_speed >= 0 && path.role() == erSupportMaterialInterface);
        append_role_based_fan_marker(erIroning, "_IRONING"sv,
                                     ironing_fan_speed >= 0 && path.role() == erIroning);
    };

    if (!variable_speed) {
        // F is mm per minute.
        if( (std::abs(writer().get_current_speed() - F) > EPSILON) || (std::abs(_mm3_per_mm - m_last_mm3_mm) > EPSILON) ){
            // ORCA: Adaptive PA code segment when adjusting PA within the same feature
            // There is a speed change coming out of an overhang region
            // or a flow change, so emit the flag to evaluate PA for the upcomming extrusion
            // Emit tag before new speed is set so the post processor reads the next speed immediately and uses it.
            // Dont emit tag if it has just already been emitted from a role change above
            if(_mm3_per_mm >0 &&
               FILAMENT_CONFIG(adaptive_pressure_advance) &&
               FILAMENT_CONFIG(enable_pressure_advance) &&
               FILAMENT_CONFIG(adaptive_pressure_advance_overhangs) &&
               !evaluate_adaptive_pa){
                if(writer().get_current_speed() > F){ // Ramping down speed - use overhang logic where the minimum speed is used between current and upcoming extrusion
                    if(m_config.gcode_comments){
                        sprintf(buf, "; Ramp down-non-variable\n");
                        gcode += buf;
                    }
                    sprintf(buf, ";%sT%u MM3MM:%g ACCEL:%u BR:%d RC:%d OV:%d\n",
                            GCodeProcessor::reserved_tag(GCodeProcessor::ETags::PA_Change).c_str(),
                            m_writer.filament()->id(),
                            _mm3_per_mm,
                            acceleration_i,
                            ((path.role() == erBridgeInfill) ||(path.role() == erOverhangPerimeter)),
                            1, // Force a dummy "role change" & "overhang perimeter" for the post processor, as, while technically it is not a role change,
                            // the properties of the extrusion in the overhang are different so it behaves similarly to a role
                            // change for the Adaptive PA post processor.
                            1);
                }else{ // Ramping up speed - use baseline logic where max speed is used between current and upcoming extrusion
                    if(m_config.gcode_comments){ 
                        sprintf(buf, "; Ramp up-non-variable\n");
                        gcode += buf;
                    }
                    sprintf(buf, ";%sT%u MM3MM:%g ACCEL:%u BR:%d RC:%d OV:%d\n",
                            GCodeProcessor::reserved_tag(GCodeProcessor::ETags::PA_Change).c_str(),
                            m_writer.filament()->id(),
                            _mm3_per_mm,
                            acceleration_i,
                            ((path.role() == erBridgeInfill) ||(path.role() == erOverhangPerimeter)),
                            1, // Force a dummy "role change" & "overhang perimeter" for the post processor, as, while technically it is not a role change,
                            // the properties of the extrusion in the overhang are different so it is technically similar to a role
                            // change for the Adaptive PA post processor.
                            0);
                }
                gcode += buf;
                m_last_mm3_mm = _mm3_per_mm;
            }
            // ORCA: End of adaptive PA code segment
        }
        
        gcode += m_writer.set_speed(F, "", comment);
        {
            if (m_enable_cooling_markers) {
                if (enable_overhang_bridge_fan) {
                    // BBS: Overhang_threshold_none means Overhang_threshold_1_4 and forcing cooling for all external
                    // perimeter
                    append_role_based_fan_marker(erOverhangPerimeter, "_OVERHANG"sv,
                                                 (overhang_fan_threshold == Overhang_threshold_none && is_external_perimeter(path.role())) ||
                                                 (path.role() == erBridgeInfill || path.role() == erOverhangPerimeter)); // ORCA: Add support for separate internal bridge fan speed control

                    // ORCA: Add support for separate internal bridge fan speed control
                    append_role_based_fan_marker(erInternalBridgeInfill, "_INTERNAL_BRIDGE"sv, path.role() == erInternalBridgeInfill);
                }

                apply_role_based_fan_speed();
            }
            // BBS: use G1 if not enable arc fitting or has no arc fitting result or in spiral_mode mode or we are doing sloped extrusion
            // Attention: G2 and G3 is not supported in spiral_mode mode
            if (!m_config.enable_arc_fitting || path.polyline.fitting_result.empty() || m_config.spiral_mode || sloped != nullptr) {
                double path_length = 0.;
                double total_length = sloped == nullptr ? 0. : path.polyline.length() * SCALING_FACTOR;
                for (const Line& line : path.polyline.lines()) {
                    std::string tempDescription = description;
                    const double line_length = line.length() * SCALING_FACTOR;
                    if (line_length < EPSILON)
                        continue;
                    path_length += line_length;
                    auto dE = e_per_mm * line_length;
                    if (_needSAFC(path)) {
                        auto oldE = dE;
                        dE = m_small_area_infill_flow_compensator->modify_flow(line_length, dE, path.role());

                        if (m_config.gcode_comments && oldE > 0 && oldE != dE) {
                            tempDescription += Slic3r::format(" | Old Flow Value: %0.5f Length: %0.5f",oldE, line_length);
                        }
                    }
                    if (sloped == nullptr) {
                        // Normal extrusion
                        gcode += m_writer.extrude_to_xy(
                            this->point_to_gcode(line.b),
                            dE,
                            GCodeWriter::full_gcode_comment ? tempDescription : "", path.is_force_no_extrusion());
                    } else {
                        // Sloped extrusion
                        const auto [z_ratio, e_ratio] = sloped->interpolate(path_length / total_length);
                        Vec2d dest2d = this->point_to_gcode(line.b);
                        Vec3d dest3d(dest2d(0), dest2d(1), get_sloped_z(z_ratio));
                        gcode += m_writer.extrude_to_xyz(
                            dest3d,
                            dE * e_ratio,
                            GCodeWriter::full_gcode_comment ? tempDescription : "", path.is_force_no_extrusion());
                    }
                }
            } else {
                // BBS: start to generate gcode from arc fitting data which includes line and arc
                const std::vector<PathFittingData>& fitting_result = path.polyline.fitting_result;
                for (size_t fitting_index = 0; fitting_index < fitting_result.size(); fitting_index++) {
                    std::string tempDescription = description;
                    switch (fitting_result[fitting_index].path_type) {
                    case EMovePathType::Linear_move: {
                        size_t start_index = fitting_result[fitting_index].start_point_index;
                        size_t end_index = fitting_result[fitting_index].end_point_index;
                        for (size_t point_index = start_index + 1; point_index < end_index + 1; point_index++) {
                            tempDescription = description;
                            const Line line = Line(path.polyline.points[point_index - 1], path.polyline.points[point_index]);
                            const double line_length = line.length() * SCALING_FACTOR;
                            if (line_length < EPSILON)
                                continue;
                            auto dE = e_per_mm * line_length;
                            if (_needSAFC(path)) {
                                auto oldE = dE;
                                dE = m_small_area_infill_flow_compensator->modify_flow(line_length, dE, path.role());

                                if (m_config.gcode_comments && oldE > 0 && oldE != dE) {
                                    tempDescription += Slic3r::format(" | Old Flow Value: %0.5f Length: %0.5f",oldE, line_length);
                                }
                            }
                            gcode += m_writer.extrude_to_xy(
                                this->point_to_gcode(line.b),
                                dE,
                                GCodeWriter::full_gcode_comment ? tempDescription : "", path.is_force_no_extrusion());
                        }
                        break;
                    }
                    case EMovePathType::Arc_move_cw:
                    case EMovePathType::Arc_move_ccw: {
                        const ArcSegment& arc = fitting_result[fitting_index].arc_data;
                        const double arc_length = fitting_result[fitting_index].arc_data.length * SCALING_FACTOR;
                        if (arc_length < EPSILON)
                            continue;
                        const Vec2d center_offset = this->point_to_gcode(arc.center) - this->point_to_gcode(arc.start_point);
                        auto dE = e_per_mm * arc_length;
                        if (_needSAFC(path)) {
                            auto oldE = dE;
                            dE = m_small_area_infill_flow_compensator->modify_flow(arc_length, dE, path.role());

                            if (m_config.gcode_comments && oldE > 0 && oldE != dE) {
                                tempDescription += Slic3r::format(" | Old Flow Value: %0.5f Length: %0.5f",oldE, arc_length);
                            }
                        }
                        gcode += m_writer.extrude_arc_to_xy(
                            this->point_to_gcode(arc.end_point),
                            center_offset,
                            dE,
                            arc.direction == ArcDirection::Arc_Dir_CCW,
                            GCodeWriter::full_gcode_comment ? tempDescription : "", path.is_force_no_extrusion());
                        break;
                    }
                    default:
                        // BBS: should never happen that a empty path_type has been stored
                        assert(0);
                        break;
                    }
                }
            }
        }
    } else {
        double last_set_speed = new_points[0].speed * 60.0;

        double total_length = 0;
        if (sloped != nullptr) {
            // Calculate total extrusion length
            Points p;
            p.reserve(new_points.size());
            std::transform(new_points.begin(), new_points.end(), std::back_inserter(p), [](const ProcessedPoint& pp) { return pp.p; });
            Polyline l(p);
            total_length = l.length() * SCALING_FACTOR;
        }
        gcode += m_writer.set_speed(last_set_speed, "", comment);
        Vec2d prev = this->point_to_gcode_quantized(new_points[0].p);
        bool pre_fan_enabled = false;
        bool cur_fan_enabled = false;
        if( m_enable_cooling_markers && enable_overhang_bridge_fan)
            pre_fan_enabled = check_overhang_fan(new_points[0].overlap, path.role());
        
        if(path.role() == erInternalBridgeInfill) // ORCA: Add support for separate internal bridge fan speed control
            pre_fan_enabled = true;

        double path_length = 0.;
        for (size_t i = 1; i < new_points.size(); i++) {
            std::string tempDescription = description;
            const ProcessedPoint &processed_point = new_points[i];
            const ProcessedPoint &pre_processed_point = new_points[i-1];
            Vec2d p = this->point_to_gcode_quantized(processed_point.p);
            if (m_enable_cooling_markers) {
                if (enable_overhang_bridge_fan) {
                    cur_fan_enabled = check_overhang_fan(processed_point.overlap, path.role());
                    append_role_based_fan_marker(erOverhangPerimeter, "_OVERHANG"sv, pre_fan_enabled && cur_fan_enabled);
                    pre_fan_enabled = cur_fan_enabled;

                    // ORCA: Add support for separate internal bridge fan speed control
                    append_role_based_fan_marker(erInternalBridgeInfill, "_INTERNAL_BRIDGE"sv, path.role() == erInternalBridgeInfill);
                }

                apply_role_based_fan_speed();
            }

            const double line_length = (p - prev).norm();
            if(line_length < EPSILON)
                continue;
            path_length += line_length;
            double new_speed = pre_processed_point.speed * 60.0;
            
            if ((std::abs(last_set_speed - new_speed) > EPSILON) || (std::abs(_mm3_per_mm - m_last_mm3_mm) > EPSILON)) {
                // ORCA: Adaptive PA code segment when adjusting PA within the same feature
                // There is a speed change or flow change so emit the flag to evaluate PA for the upcomming extrusion
                // Emit tag before new speed is set so the post processor reads the next speed immediately and uses it.
                if(_mm3_per_mm >0   &&
                   EXTRUDER_CONFIG(adaptive_pressure_advance) &&
                   EXTRUDER_CONFIG(enable_pressure_advance) &&
                   EXTRUDER_CONFIG(adaptive_pressure_advance_overhangs) ){
                    if(last_set_speed > new_speed){ // Ramping down speed - use overhang logic where the minimum speed is used between current and upcoming extrusion
                        if(m_config.gcode_comments) {
                            sprintf(buf, "; Ramp up-variable\n");
                            gcode += buf;
                        }
                        sprintf(buf, ";%sT%u MM3MM:%g ACCEL:%u BR:%d RC:%d OV:%d\n",
                                GCodeProcessor::reserved_tag(GCodeProcessor::ETags::PA_Change).c_str(),
                                m_writer.filament()->id(),
                                _mm3_per_mm,
                                acceleration_i,
                                ((path.role() == erBridgeInfill) ||(path.role() == erOverhangPerimeter)),
                                1, // Force a dummy "role change" & "overhang perimeter" for the post processor, as, while technically it is not a role change,
                                // the properties of the extrusion in the overhang are different so it is technically similar to a role
                                // change for the Adaptive PA post processor.
                                1);
                    }else{ // Ramping up speed - use baseline logic where max speed is used between current and upcoming extrusion
                        if(m_config.gcode_comments) {
                            sprintf(buf, "; Ramp down-variable\n");
                            gcode += buf;
                        }
                        sprintf(buf, ";%sT%u MM3MM:%g ACCEL:%u BR:%d RC:%d OV:%d\n",
                                GCodeProcessor::reserved_tag(GCodeProcessor::ETags::PA_Change).c_str(),
                                m_writer.filament()->id(),
                                _mm3_per_mm,
                                acceleration_i,
                                ((path.role() == erBridgeInfill) ||(path.role() == erOverhangPerimeter)),
                                1, // Force a dummy "role change" & "overhang perimeter" for the post processor, as, while technically it is not a role change,
                                // the properties of the extrusion in the overhang are different so it is technically similar to a role
                                // change for the Adaptive PA post processor.
                                0);
                    }
                    gcode += buf;
                    m_last_mm3_mm = _mm3_per_mm;
                }
            }// ORCA: End of adaptive PA code segment
            
            // Ignore small speed variations - emit speed change if the delta between current and new is greater than 60mm/min / 1mm/sec
            // Reset speed to F if delta to F is less than 1mm/sec
            if ((std::abs(last_set_speed - new_speed) > 60)) {
                gcode += m_writer.set_speed(new_speed, "", comment);
                last_set_speed = new_speed;
            } else if ((std::abs(F - new_speed) <= 60)) {
                gcode += m_writer.set_speed(F, "", comment);
                last_set_speed = F;
            }
            auto dE = e_per_mm * line_length;
            if (_needSAFC(path)) {
                auto oldE = dE;
                dE = m_small_area_infill_flow_compensator->modify_flow(line_length, dE, path.role());

                if (m_config.gcode_comments && oldE > 0 && oldE != dE) {
                    tempDescription += Slic3r::format(" | Old Flow Value: %0.5f Length: %0.5f",oldE, line_length);
                }
            }
            if (sloped == nullptr) {
                // Normal extrusion
                gcode += m_writer.extrude_to_xy(p, dE, GCodeWriter::full_gcode_comment ? tempDescription : "");
            } else {
                // Sloped extrusion
                const auto [z_ratio, e_ratio] = sloped->interpolate(path_length / total_length);
                Vec3d dest3d(p(0), p(1), get_sloped_z(z_ratio));
                gcode += m_writer.extrude_to_xyz(dest3d, dE * e_ratio, GCodeWriter::full_gcode_comment ? tempDescription : "");
            }

            prev = p;

        }
    }
    if (m_enable_cooling_markers) {
            gcode += ";_EXTRUDE_END\n";
    }

    if (path.role() != ExtrusionRole::erGapFill) {
      m_last_notgapfill_extrusion_role = path.role();
    }

    this->set_last_pos(path.last_point());
    return gcode;
}

//Orca: get string name of extrusion role. used for change_extruder_role_gcode
std::string GCode::extrusion_role_to_string_for_parser(const ExtrusionRole & role)
{
    switch (role) {
        case erPerimeter: return "Perimeter";
        case erExternalPerimeter: return "ExternalPerimeter";
        case erOverhangPerimeter: return "OverhangPerimeter";
        case erInternalInfill: return "InternalInfill";
        case erSolidInfill: return "SolidInfill";
        case erTopSolidInfill: return "TopSolidInfill";
        case erBottomSurface: return "BottomSurface";
        case erBridgeInfill:
        case erInternalBridgeInfill: return "BridgeInfill";
        case erGapFill: return "GapFill";
        case erIroning: return "Ironing";
        case erSkirt: return "Skirt";
        case erBrim: return "Brim";
        case erSupportMaterial: return "SupportMaterial";
        case erSupportMaterialInterface: return "SupportMaterialInterface";
        case erSupportTransition: return "SupportTransition";
        case erWipeTower: return "WipeTower";
        case erCustom:
        case erMixed:
        case erCount:
        case erNone:
        default: return "Mixed";
    }
}

// Calculate the interpolated value for the current layer between start_value and end_value
float GCode::interpolate_value_across_layers(float start_value, float end_value) const {
    if (m_layer_index == 1) {
        return start_value;
    } else {
        float ratio = (m_layer_index - 2.0f) / (m_layer_count - 3.0f);
        ratio = std::max(0.0f, std::min(1.0f, ratio)); // clamp
        return start_value + ratio * (end_value - start_value);
    }
}

std::string encodeBase64(uint64_t value)
{
    //Always use big endian mode
    uint8_t src[8];
    for (size_t i = 0; i < 8; i++)
        src[i] = (value >> (8 * i)) & 0xff;

    std::string dest;
    dest.resize(boost::beast::detail::base64::encoded_size(sizeof(src)));
    dest.resize(boost::beast::detail::base64::encode(&dest[0], src, sizeof(src)));
    return dest;
}

std::string GCode::_encode_label_ids_to_base64(std::vector<size_t> ids)
{
    assert(m_label_objects_ids.size() < 64);

    uint64_t bitset = 0;
    for (size_t id : ids) {
        auto index = std::lower_bound(m_label_objects_ids.begin(), m_label_objects_ids.end(), id);
        if (index != m_label_objects_ids.end() && *index == id)
            bitset |= (1ull << (index - m_label_objects_ids.begin()));
        else
            throw Slic3r::LogicError("Unknown label object id!");
    }
    if (bitset == 0)
        throw Slic3r::LogicError("Label object id error!");

    return encodeBase64(bitset);
}

// This method accepts &point in print coordinates.
std::string GCode::travel_to(const Point& point, ExtrusionRole role, std::string comment, double z/* = DBL_MAX*/)
{
    /*  Define the travel move as a line between current position and the taget point.
        This is expressed in print coordinates, so it will need to be translated by
        this->origin in order to get G-code coordinates.  */
    Polyline travel { this->last_pos(), point };

    // check whether a straight travel move would need retraction
    LiftType lift_type = LiftType::SpiralLift;
    bool needs_retraction = this->needs_retraction(travel, role, lift_type);
    // check whether wipe could be disabled without causing visible stringing
    bool could_be_wipe_disabled       = false;
    // Save state of use_external_mp_once for the case that will be needed to call twice m_avoid_crossing_perimeters.travel_to.
    const bool used_external_mp_once  = m_avoid_crossing_perimeters.used_external_mp_once();
    std::string gcode;

    // Orca: we don't need to optimize the Klipper as only set once
    double jerk_to_set = 0.0;
    unsigned int acceleration_to_set = 0;
    if (this->on_first_layer()) {
        if (m_config.default_acceleration.value > 0 && m_config.initial_layer_acceleration.value > 0) {
            acceleration_to_set = (unsigned int) floor(m_config.initial_layer_acceleration.value + 0.5);
        }
        if (m_config.default_jerk.value > 0 && m_config.initial_layer_jerk.value > 0) {
            jerk_to_set = m_config.initial_layer_jerk.value;
        }
    } else {
        if (m_config.default_acceleration.value > 0 && m_config.travel_acceleration.value > 0) {
            acceleration_to_set = (unsigned int) floor(m_config.travel_acceleration.value + 0.5);
        }
        if (m_config.default_jerk.value > 0 && m_config.travel_jerk.value > 0) {
            jerk_to_set = m_config.travel_jerk.value;
        }
    }
    if (m_writer.get_gcode_flavor() == gcfKlipper) {
        gcode += m_writer.set_accel_and_jerk(acceleration_to_set, jerk_to_set);
    } else {
        gcode += m_writer.set_travel_acceleration(acceleration_to_set);
        gcode += m_writer.set_jerk_xy(jerk_to_set);
    }

    // if a retraction would be needed, try to use reduce_crossing_wall to plan a
    // multi-hop travel path inside the configuration space
    if (m_config.reduce_crossing_wall
        && !m_avoid_crossing_perimeters.disabled_once()
        && m_writer.is_current_position_clear())
        //BBS: don't generate detour travel paths when current position is unclea
    {
        travel = m_avoid_crossing_perimeters.travel_to(*this, point, &could_be_wipe_disabled);
        // check again whether the new travel path still needs a retraction
        needs_retraction = this->needs_retraction(travel, role, lift_type);
        //if (needs_retraction && m_layer_index > 1) exit(0);
    }

    // Re-allow reduce_crossing_wall for the next travel moves
    m_avoid_crossing_perimeters.reset_once_modifiers();

    // generate G-code for the travel move
    if (needs_retraction) {
        // ORCA: Fix scenario where wipe is disabled when avoid crossing perimeters was enabled even though a retraction move was performed.
        // This replicates the existing behaviour of always wiping when retracting
        /*if (m_config.reduce_crossing_wall && could_be_wipe_disabled)
            m_wipe.reset_path();*/

        Point last_post_before_retract = this->last_pos();
        gcode += this->retract(false, false, lift_type, false, role);
        // When "Wipe while retracting" is enabled, then extruder moves to another position, and travel from this position can cross perimeters.
        // Because of it, it is necessary to call avoid crossing perimeters again with new starting point after calling retraction()
        // FIXME Lukas H.: Try to predict if this second calling of avoid crossing perimeters will be needed or not. It could save computations.
        if (last_post_before_retract != this->last_pos() && m_config.reduce_crossing_wall) {
            // If in the previous call of m_avoid_crossing_perimeters.travel_to was use_external_mp_once set to true restore this value for next call.
            if (used_external_mp_once)
                m_avoid_crossing_perimeters.use_external_mp_once();
            travel = m_avoid_crossing_perimeters.travel_to(*this, point);
            // If state of use_external_mp_once was changed reset it to right value.
            if (used_external_mp_once)
                m_avoid_crossing_perimeters.reset_once_modifiers();
        }
    } else {
        // Reset the wipe path when traveling, so one would not wipe along an old path.
        m_wipe.reset_path();
        // if (m_config.reduce_crossing_wall) {
        //     // If in the previous call of m_avoid_crossing_perimeters.travel_to was use_external_mp_once set to true restore this value for next call.
        //     if (used_external_mp_once) m_avoid_crossing_perimeters.use_external_mp_once();
        //     travel = m_avoid_crossing_perimeters.travel_to(*this, point);
        //     // If state of use_external_mp_once was changed reset it to right value.
        //     if (used_external_mp_once) m_avoid_crossing_perimeters.reset_once_modifiers();
        // }
    }


    // if needed, write the gcode_label_objects_end then gcode_label_objects_start
    m_writer.add_object_change_labels(gcode);

    // use G1 because we rely on paths being straight (G0 may make round paths)
    if (travel.size() >= 2) {
        // Orca: use `travel_to_xyz` to ensure we start at the correct z, in case we moved z in custom/filament change gcode
        if (false/*m_spiral_vase*/) {
            // No lazy z lift for spiral vase mode
            for (size_t i = 1; i < travel.size(); ++i) {
                gcode += m_writer.travel_to_xy(this->point_to_gcode(travel.points[i]), comment);
            }
        } else {
            if (travel.size() == 2) {
                // No extra movements emitted by avoid_crossing_perimeters, simply move to the end point with z change
                const auto& dest2d = this->point_to_gcode(travel.points.back());
                Vec3d dest3d(dest2d(0), dest2d(1), z == DBL_MAX ? m_nominal_z : z);
                gcode += m_writer.travel_to_xyz(dest3d, comment, m_need_change_layer_lift_z);
                m_need_change_layer_lift_z = false;
            } else {
                // Extra movements emitted by avoid_crossing_perimeters, lift the z to normal height at the beginning, then apply the z
                // ratio at the last point
                for (size_t i = 1; i < travel.size(); ++i) {
                    if (i == 1) {
                        // Lift to normal z at beginning
                        Vec2d dest2d = this->point_to_gcode(travel.points[i]);
                        Vec3d dest3d(dest2d(0), dest2d(1), m_nominal_z);
                        gcode += m_writer.travel_to_xyz(dest3d, comment, m_need_change_layer_lift_z);
                        m_need_change_layer_lift_z = false;
                    } else if (z != DBL_MAX && i == travel.size() - 1) {
                        // Apply z_ratio for the very last point
                        Vec2d dest2d = this->point_to_gcode(travel.points[i]);
                        Vec3d dest3d(dest2d(0), dest2d(1), z);
                        gcode += m_writer.travel_to_xyz(dest3d, comment);
                    } else {
                        // For all points in between, no z change
                        gcode += m_writer.travel_to_xy(this->point_to_gcode(travel.points[i]), comment);
                    }
                }
            }
        }
        this->set_last_pos(travel.points.back());
    }

    return gcode;
}

//BBS
LiftType GCode::to_lift_type(ZHopType z_hop_types) {
    switch (z_hop_types)
    {
    case ZHopType::zhtNormal:
        return LiftType::NormalLift;
    case ZHopType::zhtSlope:
        return LiftType::SlopeLift;
    case ZHopType::zhtSpiral:
        return LiftType::SpiralLift;
    default:
        // if no corresponding lift type, use normal lift
        return LiftType::NormalLift;
    }
};

bool GCode::needs_retraction(const Polyline &travel, ExtrusionRole role, LiftType& lift_type)
{
    if (travel.length() < scale_(FILAMENT_CONFIG(retraction_minimum_travel))) {
        // skip retraction if the move is shorter than the configured threshold
        return false;
    }

    //BBS: input travel polyline must be in current plate coordinate system
    auto is_through_overhang = [this](const Polyline& travel) {
        BoundingBox travel_bbox = get_extents(travel);
        travel_bbox.inflated(1);
        travel_bbox.defined = true;

        // do not scale for z
        const float protect_z = 0.4;
        std::pair<float, float> z_range;
        z_range.second = m_layer ? m_layer->print_z : 0.f;
        z_range.first = std::max(0.f, z_range.second - protect_z);
        std::vector<LayerPtrs> layers_of_objects;
        std::vector<BoundingBox> boundingBox_for_objects;
        VecOfPoints objects_instances_shift;
        std::vector<size_t> idx_of_object_sorted = m_curr_print->layers_sorted_for_object(z_range.first, z_range.second, layers_of_objects, boundingBox_for_objects, objects_instances_shift);

        std::vector<bool> is_layers_of_objects_sorted(layers_of_objects.size(), false);

        for (size_t idx : idx_of_object_sorted) {
            for (const Point & instance_shift : objects_instances_shift[idx]) {
                BoundingBox instance_bbox = boundingBox_for_objects[idx];
                if (!instance_bbox.defined)  //BBS: Don't need to check when bounding box of overhang area is empty(undefined)
                    continue;

                instance_bbox.offset(scale_(EPSILON));
                instance_bbox.translate(instance_shift.x(), instance_shift.y());
                if (!instance_bbox.overlap(travel_bbox))
                    continue;

                Polygons temp;
                temp.emplace_back(std::move(instance_bbox.polygon()));
                if (intersection_pl(travel, temp).empty())
                    continue;

                if (!is_layers_of_objects_sorted[idx]) {
                    std::sort(layers_of_objects[idx].begin(), layers_of_objects[idx].end(), [](auto left, auto right) { return left->loverhangs_bbox.area() > right->loverhangs_bbox.area();});
                    is_layers_of_objects_sorted[idx] = true;
                }

                for (const auto& layer : layers_of_objects[idx]) {
                    for (ExPolygon overhang : layer->loverhangs) {
                        overhang.translate(instance_shift);
                        BoundingBox bbox1 = get_extents(overhang);

                        if (!bbox1.overlap(travel_bbox))
                            continue;

                        if (intersection_pl(travel, overhang).empty())
                            continue;

                        return true;
                    }
                }
            }
        }
        return false;
    };

    float max_z_hop = 0.f;
    for (int i = 0; i < m_config.z_hop.size(); i++)
        max_z_hop = std::max(max_z_hop, (float)m_config.z_hop.get_at(i));
    float travel_len_thresh = scale_(max_z_hop / tan(this->writer().filament()->travel_slope()));
    float accum_len = 0.f;
    Polyline clipped_travel;

    clipped_travel.append(Polyline(travel.points[0], travel.points[1]));
    if (clipped_travel.length() > travel_len_thresh)
        clipped_travel.points.back() = clipped_travel.points.front()+(clipped_travel.points.back() - clipped_travel.points.front()) * (travel_len_thresh / clipped_travel.length());
    //BBS: translate to current plate coordinate system
    clipped_travel.translate(Point::new_scale(double(m_origin.x() - m_writer.get_xy_offset().x()), double(m_origin.y() - m_writer.get_xy_offset().y())));

    //BBS: force to retract when leave from external perimeter for a long travel
    //Better way is judging whether the travel move direction is same with last extrusion move.
    if (is_perimeter(m_last_processor_extrusion_role) && m_last_processor_extrusion_role != erPerimeter) {
        if (ZHopType(FILAMENT_CONFIG(z_hop_types)) == ZHopType::zhtAuto) {
            lift_type = is_through_overhang(clipped_travel) ? LiftType::SpiralLift : LiftType::SlopeLift;
        }
        else {
            lift_type = to_lift_type(ZHopType(FILAMENT_CONFIG(z_hop_types)));
        }
        return true;
    }

    if (role == erSupportMaterial || role == erSupportTransition) {
        const SupportLayer* support_layer = dynamic_cast<const SupportLayer*>(m_layer);
        //FIXME support_layer->support_islands.contains should use some search structure!
        if (support_layer != NULL)
            // skip retraction if this is a travel move inside a support material island
            //FIXME not retracting over a long path may cause oozing, which in turn may result in missing material
            // at the end of the extrusion path!
            for (const ExPolygon& support_island : support_layer->support_islands)
                if (support_island.contains(travel))
                    return false;
        //reduce the retractions in lightning infills for tree support
        if (support_layer != NULL && support_layer->support_type==stInnerTree)
            for (auto &area : support_layer->base_areas)
                if (area.contains(travel))
                    return false;
    }
    //BBS: need retract when long moving to print perimeter to avoid dropping of material
    if (!is_perimeter(role) && m_config.reduce_infill_retraction && m_layer != nullptr &&
        m_config.sparse_infill_density.value > 0 && m_retract_when_crossing_perimeters.travel_inside_internal_regions(*m_layer, travel))
        // Skip retraction if travel is contained in an internal slice *and*
        // internal infill is enabled (so that stringing is entirely not visible).
        //FIXME any_internal_region_slice_contains() is potentionally very slow, it shall test for the bounding boxes first.
        return false;

    // retract if reduce_infill_retraction is disabled or doesn't apply when role is perimeter
    if (ZHopType(FILAMENT_CONFIG(z_hop_types)) == ZHopType::zhtAuto) {
        lift_type = is_through_overhang(clipped_travel) ? LiftType::SpiralLift : LiftType::SlopeLift;
    }
    else {
        lift_type = to_lift_type(ZHopType(FILAMENT_CONFIG(z_hop_types)));
    }
    return true;
}

std::string GCode::retract(bool toolchange, bool is_last_retraction, LiftType lift_type, bool apply_instantly, ExtrusionRole role)
{
    std::string gcode;

    if (m_writer.filament() == nullptr)
        return gcode;

    // wipe (if it's enabled for this extruder and we have a stored wipe path and no-zero wipe distance)
    if (FILAMENT_CONFIG(wipe) && m_wipe.has_path() && scale_(FILAMENT_CONFIG(wipe_distance)) > SCALED_EPSILON) {
        Wipe::RetractionValues wipeRetractions = m_wipe.calculateWipeRetractionLengths(*this, toolchange);
        gcode += toolchange ? m_writer.retract_for_toolchange(true,wipeRetractions.retractLengthBeforeWipe) : m_writer.retract(true, wipeRetractions.retractLengthBeforeWipe);
        gcode += m_wipe.wipe(*this,wipeRetractions.retractLengthDuringWipe, toolchange, is_last_retraction);
    }

    /*  The parent class will decide whether we need to perform an actual retraction
        (the extruder might be already retracted fully or partially). We call these
        methods even if we performed wipe, since this will ensure the entire retraction
        length is honored in case wipe path was too short.  */
    if ((!this->on_first_layer()  || this->config().bottom_surface_pattern != InfillPattern::ipHilbertCurve) &&
	    (role != erTopSolidInfill || this->config().top_surface_pattern    != InfillPattern::ipHilbertCurve))
        gcode += toolchange ? m_writer.retract_for_toolchange() : m_writer.retract();

    gcode += m_writer.reset_e();
    // Orca: check if should + can lift (roughly from SuperSlicer)
    RetractLiftEnforceType retract_lift_type = RetractLiftEnforceType(EXTRUDER_CONFIG(retract_lift_enforce));

    bool needs_lift = toolchange
        || m_writer.filament()->retraction_length() > 0
        || m_config.use_firmware_retraction;

    bool last_fill_extrusion_role_top_infill = (this->m_last_notgapfill_extrusion_role == ExtrusionRole::erTopSolidInfill || this->m_last_notgapfill_extrusion_role == ExtrusionRole::erIroning);

    // assume we can lift on retraction; conditions left explicit 
    bool can_lift = true;

    if (retract_lift_type == RetractLiftEnforceType::rletAllSurfaces) {
        can_lift = true;
    }
    else if (this->m_layer_index == 0 && (retract_lift_type == RetractLiftEnforceType::rletBottomOnly || retract_lift_type == RetractLiftEnforceType::rletTopAndBottom)) {
        can_lift = true;
    }
    else if (retract_lift_type == RetractLiftEnforceType::rletTopOnly || retract_lift_type == RetractLiftEnforceType::rletTopAndBottom) {
        can_lift = last_fill_extrusion_role_top_infill;
    }
    else {
        can_lift = false;
    }

    if (needs_lift && can_lift) {
        if (apply_instantly)
            gcode += m_writer.eager_lift(lift_type);
        else
            gcode += m_writer.lazy_lift(lift_type, m_spiral_vase != nullptr);
    }

    return gcode;
}

std::string GCode::set_extruder(unsigned int new_filament_id, double print_z, bool by_object)
{
    int new_extruder_id = get_extruder_id(new_filament_id);
    if (!m_writer.need_toolchange(new_filament_id))
        return "";

    // if we are running a single-extruder setup, just set the extruder and return nothing
    if (!m_writer.multiple_extruders) {
        this->placeholder_parser().set("current_extruder", new_filament_id);
        this->placeholder_parser().set("retraction_distance_when_ec", m_config.retraction_distances_when_ec.get_at(new_filament_id));
        this->placeholder_parser().set("long_retraction_when_ec", m_config.long_retractions_when_ec.get_at(new_filament_id));

        std::string gcode;
        // Append the filament start G-code.
        const std::string &filament_start_gcode = m_config.filament_start_gcode.get_at(new_filament_id);
        if (! filament_start_gcode.empty()) {
            // Process the filament_start_gcode for the filament.
            DynamicConfig config;
            config.set_key_value("layer_num", new ConfigOptionInt(m_layer_index));
            config.set_key_value("layer_z", new ConfigOptionFloat(this->writer().get_position().z() - m_config.z_offset.value));
            config.set_key_value("max_layer_z", new ConfigOptionFloat(m_max_layer_z));
            config.set_key_value("filament_extruder_id", new ConfigOptionInt(int(new_filament_id)));
            config.set_key_value("retraction_distance_when_cut",
                                 new ConfigOptionFloat(m_config.retraction_distances_when_cut.get_at(new_filament_id)));
            config.set_key_value("long_retraction_when_cut", new ConfigOptionBool(m_config.long_retractions_when_cut.get_at(new_filament_id)));

            gcode += this->placeholder_parser_process("filament_start_gcode", filament_start_gcode, new_filament_id, &config);
            check_add_eol(gcode);
        }
        if (m_config.enable_pressure_advance.get_at(new_filament_id)) {
            gcode += m_writer.set_pressure_advance(m_config.pressure_advance.get_at(new_filament_id));
            // Orca: Adaptive PA
            // Reset Adaptive PA processor last PA value
            m_pa_processor->resetPreviousPA(m_config.pressure_advance.get_at(new_filament_id));
        }

        gcode += m_writer.toolchange(new_filament_id);
        return gcode;
    }

    // BBS. Should be placed before retract.
    m_toolchange_count++;

    // prepend retraction on the current extruder
    std::string gcode = this->retract(true, false);

    // Always reset the extrusion path, even if the tool change retract is set to zero.
    m_wipe.reset_path();

    // BBS: insert skip object label before change filament while by object
    if (by_object)
        m_writer.add_object_change_labels(gcode);

    bool add_change_filament_624 = false;
    if (m_writer.filament() != nullptr) {
        // Process the custom filament_end_gcode. set_extruder() is only called if there is no wipe tower
        // so it should not be injected twice.
        unsigned int        old_filament_id = m_writer.filament()->id();
        const std::string  &filament_end_gcode  = m_config.filament_end_gcode.get_at(old_filament_id);
        if (! filament_end_gcode.empty()) {
            DynamicConfig config;
            config.set_key_value("layer_num", new ConfigOptionInt(m_layer_index));
            config.set_key_value("layer_z",   new ConfigOptionFloat(m_writer.get_position().z() - m_config.z_offset.value));
            config.set_key_value("max_layer_z", new ConfigOptionFloat(m_max_layer_z));
            config.set_key_value("filament_extruder_id", new ConfigOptionInt(int(get_extruder_id(old_filament_id))));
            if (!m_filament_instances_code.empty()) {
                gcode += ("M624 " + m_filament_instances_code + "\n");
                m_filament_instances_code = "";
                add_change_filament_624   = true;
            }
            gcode += placeholder_parser_process("filament_end_gcode", filament_end_gcode, old_filament_id, &config);
            check_add_eol(gcode);
        }
    }


    // If ooze prevention is enabled, park current extruder in the nearest
    // standby point and set it to the standby temperature.
    if (m_ooze_prevention.enable && m_writer.filament() != nullptr)
        gcode += m_ooze_prevention.pre_toolchange(*this);

    // BBS
    float new_retract_length = m_config.retraction_length.get_at(new_filament_id);
    float new_retract_length_toolchange = m_config.retract_length_toolchange.get_at(new_filament_id);
    int new_filament_temp = this->on_first_layer() ? m_config.nozzle_temperature_initial_layer.get_at(new_filament_id) : m_config.nozzle_temperature.get_at(new_filament_id);
    // BBS: if print_z == 0 use first layer temperature
    if (abs(print_z) < EPSILON)
        new_filament_temp = m_config.nozzle_temperature_initial_layer.get_at(new_filament_id);

    Vec3d nozzle_pos = m_writer.get_position();
    float old_retract_length, old_retract_length_toolchange, wipe_volume;
    int old_filament_temp, old_filament_e_feedrate;

    float filament_area = float((M_PI / 4.f) * pow(m_config.filament_diameter.get_at(new_filament_id), 2));
    //BBS: add handling for filament change in start gcode
    int old_filament_id = -1;
    if (m_writer.filament() != nullptr || m_start_gcode_filament != -1) {
        std::vector<float> flush_matrix(cast<float>(get_flush_volumes_matrix(m_config.flush_volumes_matrix.values, new_extruder_id, m_config.nozzle_diameter.values.size())));
        const unsigned int number_of_extruders = (unsigned int) (m_config.filament_colour.values.size()); // if is multi_extruder only use the fist extruder matrix
        if (m_writer.filament() != nullptr)
            assert(m_writer.filament()->id() < number_of_extruders);
        else
            assert(m_start_gcode_filament < number_of_extruders);

        old_filament_id = m_writer.filament() != nullptr ? m_writer.filament()->id() : m_start_gcode_filament;
        int old_extruder_id = m_writer.filament() != nullptr ? m_writer.filament()->extruder_id() : get_extruder_id(m_start_gcode_filament);

        old_retract_length = m_config.retraction_length.get_at(old_filament_id);
        old_retract_length_toolchange = m_config.retract_length_toolchange.get_at(old_filament_id);
        old_filament_temp = this->on_first_layer()? m_config.nozzle_temperature_initial_layer.get_at(old_filament_id) : m_config.nozzle_temperature.get_at(old_filament_id);

        //During the filament change, the extruder will extrude an extra length of grab_length for the corresponding detection, so the purge can reduce this length.
        float grab_purge_volume = m_config.grab_length.get_at(new_extruder_id) * 2.4;
        if (old_extruder_id != new_extruder_id) {
            //calc flush volume between the same extruder id
            int old_filament_id_in_new_extruder = m_writer.filament(new_extruder_id) != nullptr ? m_writer.filament(new_extruder_id)->id() : -1;
            if (old_filament_id_in_new_extruder == -1)
                wipe_volume = 0;
            else {
                wipe_volume = flush_matrix[old_filament_id_in_new_extruder * number_of_extruders + new_filament_id];
                wipe_volume *= m_config.flush_multiplier.get_at(new_extruder_id);
            }
        }
        else {
            wipe_volume = flush_matrix[old_filament_id * number_of_extruders + new_filament_id];
            wipe_volume *= m_config.flush_multiplier.get_at(new_extruder_id);  // if is multi_extruder only use the fist extruder matrix
        }
        wipe_volume = std::max(0.f, wipe_volume-grab_purge_volume);

        old_filament_e_feedrate = (int) (60.0 * m_config.filament_max_volumetric_speed.get_at(old_filament_id) / filament_area);
        old_filament_e_feedrate = old_filament_e_feedrate == 0 ? 100 : old_filament_e_feedrate;
        //BBS: must clean m_start_gcode_filament
        m_start_gcode_filament = -1;
    } else {
        old_retract_length = 0.f;
        old_retract_length_toolchange = 0.f;
        old_filament_temp = 0;
        wipe_volume = 0.f;
        old_filament_e_feedrate = 200;
    }
    float wipe_length = wipe_volume / filament_area;
    int new_filament_e_feedrate = (int)(60.0 * m_config.filament_max_volumetric_speed.get_at(new_filament_id) / filament_area);
    new_filament_e_feedrate = new_filament_e_feedrate == 0 ? 100 : new_filament_e_feedrate;

    // set volumetric speed of outer wall ,ignore per obejct,just use default setting
    float outer_wall_volumetric_speed = get_outer_wall_volumetric_speed(m_config, *m_print, new_filament_id, get_extruder_id(new_filament_id));
    float         wipe_avoid_pos_x            = 110.f;
    DynamicConfig dyn_config;
    dyn_config.set_key_value("outer_wall_volumetric_speed", new ConfigOptionFloat(outer_wall_volumetric_speed));
    dyn_config.set_key_value("previous_extruder", new ConfigOptionInt(old_filament_id));
    dyn_config.set_key_value("next_extruder", new ConfigOptionInt((int)new_filament_id));
    dyn_config.set_key_value("layer_num", new ConfigOptionInt(m_layer_index));
    dyn_config.set_key_value("layer_z", new ConfigOptionFloat(print_z));
    dyn_config.set_key_value("max_layer_z", new ConfigOptionFloat(m_max_layer_z));
    dyn_config.set_key_value("relative_e_axis", new ConfigOptionBool(m_config.use_relative_e_distances));
    dyn_config.set_key_value("toolchange_count", new ConfigOptionInt((int)m_toolchange_count));
    //BBS: fan speed is useless placeholer now, but we don't remove it to avoid
    //slicing error in old change_filament_gcode in old 3MF
    dyn_config.set_key_value("fan_speed", new ConfigOptionInt((int)0));
    dyn_config.set_key_value("old_retract_length", new ConfigOptionFloat(old_retract_length));
    dyn_config.set_key_value("new_retract_length", new ConfigOptionFloat(new_retract_length));
    dyn_config.set_key_value("old_retract_length_toolchange", new ConfigOptionFloat(old_retract_length_toolchange));
    dyn_config.set_key_value("new_retract_length_toolchange", new ConfigOptionFloat(new_retract_length_toolchange));
    dyn_config.set_key_value("old_filament_temp", new ConfigOptionInt(old_filament_temp));
    dyn_config.set_key_value("new_filament_temp", new ConfigOptionInt(new_filament_temp));
    dyn_config.set_key_value("x_after_toolchange", new ConfigOptionFloat(nozzle_pos(0)));
    dyn_config.set_key_value("y_after_toolchange", new ConfigOptionFloat(nozzle_pos(1)));
    dyn_config.set_key_value("z_after_toolchange", new ConfigOptionFloat(nozzle_pos(2)));
    dyn_config.set_key_value("first_flush_volume", new ConfigOptionFloat(wipe_length / 2.f));
    dyn_config.set_key_value("second_flush_volume", new ConfigOptionFloat(wipe_length / 2.f));
    dyn_config.set_key_value("old_filament_e_feedrate", new ConfigOptionInt(old_filament_e_feedrate));
    dyn_config.set_key_value("new_filament_e_feedrate", new ConfigOptionInt(new_filament_e_feedrate));
    dyn_config.set_key_value("travel_point_1_x", new ConfigOptionFloat(float(travel_point_1.x())));
    dyn_config.set_key_value("travel_point_1_y", new ConfigOptionFloat(float(travel_point_1.y())));
    dyn_config.set_key_value("travel_point_2_x", new ConfigOptionFloat(float(travel_point_2.x())));
    dyn_config.set_key_value("travel_point_2_y", new ConfigOptionFloat(float(travel_point_2.y())));
    dyn_config.set_key_value("travel_point_3_x", new ConfigOptionFloat(float(travel_point_3.x())));
    dyn_config.set_key_value("travel_point_3_y", new ConfigOptionFloat(float(travel_point_3.y())));
    dyn_config.set_key_value("wipe_avoid_perimeter", new ConfigOptionBool(false));
    dyn_config.set_key_value("wipe_avoid_pos_x", new ConfigOptionFloat(wipe_avoid_pos_x));

    auto flush_v_speed = m_print->config().filament_flush_volumetric_speed.values;
    auto flush_temps =m_print->config().filament_flush_temp.values;
    for (size_t idx = 0; idx < flush_v_speed.size(); ++idx) {
        if (flush_v_speed[idx] == 0)
            flush_v_speed[idx] = m_print->config().filament_max_volumetric_speed.get_at(idx);
    }
    for (size_t idx = 0; idx < flush_temps.size(); ++idx) {
        if (flush_temps[idx] == 0)
            flush_temps[idx] = m_print->config().nozzle_temperature_range_high.get_at(idx);
    }
    dyn_config.set_key_value("flush_volumetric_speeds", new ConfigOptionFloats(flush_v_speed));
    dyn_config.set_key_value("flush_temperatures", new ConfigOptionInts(flush_temps));
    dyn_config.set_key_value("flush_length", new ConfigOptionFloat(wipe_length));

    int flush_count = std::min(g_max_flush_count, (int)std::round(wipe_volume / g_purge_volume_one_time));
    float flush_unit = wipe_length / flush_count;
    int flush_idx = 0;
    for (; flush_idx < flush_count; flush_idx++) {
        char key_value[64] = { 0 };
        snprintf(key_value, sizeof(key_value), "flush_length_%d", flush_idx + 1);
        dyn_config.set_key_value(key_value, new ConfigOptionFloat(flush_unit));
    }

    for (; flush_idx < g_max_flush_count; flush_idx++) {
        char key_value[64] = { 0 };
        snprintf(key_value, sizeof(key_value), "flush_length_%d", flush_idx + 1);
        dyn_config.set_key_value(key_value, new ConfigOptionFloat(0.f));
    }

    // Process the custom change_filament_gcode.
    std::string change_filament_gcode = m_config.change_filament_gcode.value;

    // Move the lift gcode here which is in the change_filament_gcode originally
    change_filament_gcode = this->retract(false, false, LiftType::SpiralLift, true) + change_filament_gcode;

    std::string toolchange_gcode_parsed;
    //Orca: Ignore change_filament_gcode if is the first call for a tool change and manual_filament_change is enabled
    if (!change_filament_gcode.empty() && !(m_config.manual_filament_change.value && m_toolchange_count == 1)) {
        dyn_config.set_key_value("toolchange_z", new ConfigOptionFloat(print_z));

        toolchange_gcode_parsed = placeholder_parser_process("change_filament_gcode", change_filament_gcode, new_filament_id, &dyn_config);
        check_add_eol(toolchange_gcode_parsed);
        gcode += toolchange_gcode_parsed;

        //BBS
        {
            //BBS: gcode writer doesn't know where the extruder is and whether fan speed is changed after inserting tool change gcode
            //Set this flag so that normal lift will be used the first time after tool change.
            gcode += ";_FORCE_RESUME_FAN_SPEED\n";
            m_writer.set_current_position_clear(false);
            //BBS: check whether custom gcode changes the z position. Update if changed
            double temp_z_after_tool_change;
            if (GCodeProcessor::get_last_z_from_gcode(toolchange_gcode_parsed, temp_z_after_tool_change)) {
                Vec3d pos = m_writer.get_position();
                pos(2) = temp_z_after_tool_change;
                m_writer.set_position(pos);
            }
        }
    }

    // BBS. Reset old extruder E-value.
    // Keep retract length because Custom GCode will guarantee retract length be the same as toolchange
    if (m_config.single_extruder_multi_material) {
        m_writer.reset_e();
    }

    //BBS: don't add T[next extruder] if there is no T cmd on filament change
     //We inform the writer about what is happening, but we may not use the resulting gcode.
    std::string toolchange_command = m_writer.toolchange(new_filament_id);
    if (!custom_gcode_changes_tool(toolchange_gcode_parsed, m_writer.toolchange_prefix(), new_filament_id))
        gcode += toolchange_command;
    else {
        // user provided his own toolchange gcode, no need to do anything
    }

    // Set the temperature if the wipe tower didn't (not needed for non-single extruder MM)
    if (m_config.single_extruder_multi_material && !m_config.enable_prime_tower) {
        int temp = (m_layer_index <= 0 ? m_config.nozzle_temperature_initial_layer.get_at(new_filament_id) :
                                         m_config.nozzle_temperature.get_at(new_filament_id));

        gcode += m_writer.set_temperature(temp, false);
    }

    this->placeholder_parser().set("current_extruder", new_filament_id);
    this->placeholder_parser().set("retraction_distance_when_cut", m_config.retraction_distances_when_cut.get_at(new_filament_id));
    this->placeholder_parser().set("long_retraction_when_cut", m_config.long_retractions_when_cut.get_at(new_filament_id));
    this->placeholder_parser().set("retraction_distance_when_ec", m_config.retraction_distances_when_ec.get_at(new_filament_id));
    this->placeholder_parser().set("long_retraction_when_ec", m_config.long_retractions_when_ec.get_at(new_filament_id));


    // Append the filament start G-code.
    const std::string &filament_start_gcode = m_config.filament_start_gcode.get_at(new_filament_id);
    if (! filament_start_gcode.empty()) {
        // Process the filament_start_gcode for the new filament.
        DynamicConfig config;
        config.set_key_value("layer_num", new ConfigOptionInt(m_layer_index));
        config.set_key_value("layer_z", new ConfigOptionFloat(this->writer().get_position().z() - m_config.z_offset.value));
        config.set_key_value("max_layer_z", new ConfigOptionFloat(m_max_layer_z));
        config.set_key_value("filament_extruder_id", new ConfigOptionInt(int(new_filament_id)));
        gcode += this->placeholder_parser_process("filament_start_gcode", filament_start_gcode, new_filament_id, &config);
        if (add_change_filament_624) {
            gcode += "M625\n";
            add_change_filament_624 = false;
        }
        check_add_eol(gcode);
    }
    // Set the new extruder to the operating temperature.
    if (m_ooze_prevention.enable)
        gcode += m_ooze_prevention.post_toolchange(*this);

    if (m_config.enable_pressure_advance.get_at(new_filament_id)) {
        gcode += m_writer.set_pressure_advance(m_config.pressure_advance.get_at(new_filament_id));
        // Orca: Adaptive PA
        // Reset Adaptive PA processor last PA value
        m_pa_processor->resetPreviousPA(m_config.pressure_advance.get_at(new_filament_id));
    }
    //Orca: tool changer or IDEX's firmware may change Z position, so we set it to unknown/undefined
    m_last_pos_defined = false;

    return gcode;
}

inline std::string polygon_to_string(const Polygon &polygon, Print *print, bool is_print_space = false) {
    std::ostringstream gcode;
    gcode << "[";
    for (const Point &p : polygon.points) {
        const auto v = is_print_space ? Vec2d(p.x(), p.y()) : print->translate_to_print_space(p);
        gcode << "[" << v.x() << "," << v.y() << "],";
    }
    const auto first_v = is_print_space ? Vec2d(polygon.points.front().x(), polygon.points.front().y())
                                        : print->translate_to_print_space(polygon.points.front());
    gcode << "[" << first_v.x() << "," << first_v.y() << "]";
    gcode << "]";
    return gcode.str();
}
// this function iterator PrintObject and assign a seqential id to each object.
// this id is used to generate unique object id for each object.
std::string GCode::set_object_info(Print *print) {
    const auto gflavor = print->config().gcode_flavor.value;
    if (print->is_BBL_printer() ||
        (gflavor != gcfKlipper && gflavor != gcfMarlinLegacy && gflavor != gcfMarlinFirmware && gflavor != gcfRepRapFirmware))
        return "";
    std::ostringstream gcode;
    size_t object_id = 0;
    // Orca: check if we are in pa calib mode
    if (print->calib_mode() == CalibMode::Calib_PA_Line || print->calib_mode() == CalibMode::Calib_PA_Pattern) {
        BoundingBoxf bbox_bed(print->config().printable_area.values);
        bbox_bed.offset(-25.0);
        Polygon polygon_bed;
        polygon_bed.append(Point(bbox_bed.min.x(), bbox_bed.min.y()));
        polygon_bed.append(Point(bbox_bed.max.x(), bbox_bed.min.y()));
        polygon_bed.append(Point(bbox_bed.max.x(), bbox_bed.max.y()));
        polygon_bed.append(Point(bbox_bed.min.x(), bbox_bed.max.y()));
        gcode << "EXCLUDE_OBJECT_DEFINE NAME="
              << "Orca-PA-Calibration-Test"
              << " CENTER=" << 0 << "," << 0 << " POLYGON=" << polygon_to_string(polygon_bed, print, true) << "\n";
    } else {
        size_t unique_id = 0;
        for (PrintObject* object : print->objects()) {
            object->set_id(object_id++);
            size_t inst_id = 0;
            for (PrintInstance& inst : object->instances()) {
                inst.unique_id = unique_id++;
                inst.id        = inst_id++;
                auto bbox      = inst.get_bounding_box();
                auto center    = print->translate_to_print_space(Vec2d(bbox.center().x(), bbox.center().y()));
                auto inst_name = get_instance_name(object, inst);
                if (gflavor == gcfKlipper) {
                    gcode << "EXCLUDE_OBJECT_DEFINE NAME=" << inst_name << " CENTER=" << center.x() << "," << center.y()
                          << " POLYGON=" << polygon_to_string(inst.get_convex_hull_2d(), print) << "\n";
                } else if (gflavor == gcfMarlinLegacy || gflavor == gcfMarlinFirmware || gflavor == gcfRepRapFirmware) {
                    gcode << "M486 S" << std::to_string(inst.unique_id);
                    if (gflavor == gcfRepRapFirmware)
                        gcode << " A"
                              << "\"" << inst_name << "\"";
                    else
                        gcode << "\nM486 A" << inst_name;
                    gcode << "\nM486 S-1\n";
                }
            }
        }
    }

    return gcode.str();
}

// convert a model-space scaled point into G-code coordinates
Vec2d GCode::point_to_gcode(const Point &point) const
{
    Vec2d extruder_offset = EXTRUDER_CONFIG(extruder_offset);
    return unscale(point) + m_origin - extruder_offset;
}

// convert a model-space scaled point into G-code coordinates
Point GCode::gcode_to_point(const Vec2d &point) const
{
    Vec2d pt = point - m_origin;
    if (const Extruder *extruder = m_writer.filament(); extruder)
        // This function may be called at the very start from toolchange G-code when the extruder is not assigned yet.
        pt += m_config.extruder_offset.get_at(extruder->extruder_id());
    return scaled<coord_t>(pt);
        
}

Vec2d GCode::point_to_gcode_quantized(const Point& point) const
{
    Vec2d p = this->point_to_gcode(point);
    return { GCodeFormatter::quantize_xyzf(p.x()), GCodeFormatter::quantize_xyzf(p.y()) };
}


// Goes through by_region std::vector and returns reference to a subvector of entities, that are to be printed
// during infill/perimeter wiping, or normally (depends on wiping_entities parameter)
// Fills in by_region_per_copy_cache and returns its reference.
const std::vector<GCode::ObjectByExtruder::Island::Region>& GCode::ObjectByExtruder::Island::by_region_per_copy(std::vector<Region> &by_region_per_copy_cache, unsigned int copy, unsigned int extruder, bool wiping_entities) const
{
    bool has_overrides = false;
    for (const auto& reg : by_region)
        if (! reg.infills_overrides.empty() || ! reg.perimeters_overrides.empty()) {
            has_overrides = true;
            break;
        }

    // Data is cleared, but the memory is not.
    by_region_per_copy_cache.clear();

    if (! has_overrides)
        // Simple case. No need to copy the regions.
        return wiping_entities ? by_region_per_copy_cache : this->by_region;

    // Complex case. Some of the extrusions of some object instances are to be printed first - those are the wiping extrusions.
    // Some of the extrusions of some object instances are printed later - those are the clean print extrusions.
    // Filter out the extrusions based on the infill_overrides / perimeter_overrides:

    for (const auto& reg : by_region) {
        by_region_per_copy_cache.emplace_back(); // creates a region in the newly created Island

        // Now we are going to iterate through perimeters and infills and pick ones that are supposed to be printed
        // References are used so that we don't have to repeat the same code
        for (int iter = 0; iter < 2; ++iter) {
            const ExtrusionEntitiesPtr&										entities    = (iter ? reg.infills : reg.perimeters);
            ExtrusionEntitiesPtr&   										target_eec  = (iter ? by_region_per_copy_cache.back().infills : by_region_per_copy_cache.back().perimeters);
            const std::vector<const WipingExtrusions::ExtruderPerCopy*>& 	overrides   = (iter ? reg.infills_overrides : reg.perimeters_overrides);

            // Now the most important thing - which extrusion should we print.
            // See function ToolOrdering::get_extruder_overrides for details about the negative numbers hack.
            if (wiping_entities) {
                // Apply overrides for this region.
                for (unsigned int i = 0; i < overrides.size(); ++ i) {
                    const WipingExtrusions::ExtruderPerCopy *this_override = overrides[i];
                    // This copy (aka object instance) should be printed with this extruder, which overrides the default one.
                    if (this_override != nullptr && (*this_override)[copy] == int(extruder))
                        target_eec.emplace_back(entities[i]);
                }
            } else {
                // Apply normal extrusions (non-overrides) for this region.
                unsigned int i = 0;
                for (; i < overrides.size(); ++ i) {
                    const WipingExtrusions::ExtruderPerCopy *this_override = overrides[i];
                    // This copy (aka object instance) should be printed with this extruder, which shall be equal to the default one.
                    if (this_override == nullptr || (*this_override)[copy] == -int(extruder)-1)
                        target_eec.emplace_back(entities[i]);
                }
                for (; i < entities.size(); ++ i)
                    target_eec.emplace_back(entities[i]);
            }
        }
    }
    return by_region_per_copy_cache;
}

// This function takes the eec and appends its entities to either perimeters or infills of this Region (depending on the first parameter)
// It also saves pointer to ExtruderPerCopy struct (for each entity), that holds information about which extruders should be used for which copy.
void GCode::ObjectByExtruder::Island::Region::append(const Type type, const ExtrusionEntityCollection* eec, const WipingExtrusions::ExtruderPerCopy* copies_extruder)
{
    // We are going to manipulate either perimeters or infills, exactly in the same way. Let's create pointers to the proper structure to not repeat ourselves:
    ExtrusionEntitiesPtr*									perimeters_or_infills;
    std::vector<const WipingExtrusions::ExtruderPerCopy*>* 	perimeters_or_infills_overrides;

    switch (type) {
    case PERIMETERS:
        perimeters_or_infills 			= &perimeters;
        perimeters_or_infills_overrides = &perimeters_overrides;
        break;
    case INFILL:
        perimeters_or_infills 			= &infills;
        perimeters_or_infills_overrides = &infills_overrides;
        break;
    default:
    	throw Slic3r::InvalidArgument("Unknown parameter!");
    }

    // First we append the entities, there are eec->entities.size() of them:
    size_t old_size = perimeters_or_infills->size();
    size_t new_size = old_size + (eec->can_sort() ? eec->entities.size() : 1);
    perimeters_or_infills->reserve(new_size);
    if (eec->can_sort()) {
        for (auto* ee : eec->entities)
            perimeters_or_infills->emplace_back(ee);
    } else
        perimeters_or_infills->emplace_back(const_cast<ExtrusionEntityCollection*>(eec));

    if (copies_extruder != nullptr) {
        // Don't reallocate overrides if not needed.
        // Missing overrides are implicitely considered non-overridden.
        perimeters_or_infills_overrides->reserve(new_size);
        perimeters_or_infills_overrides->resize(old_size, nullptr);
        perimeters_or_infills_overrides->resize(new_size, copies_extruder);
    }
}

// Index into std::vector<LayerToPrint>, which contains Object and Support layers for the current print_z, collected for
// a single object, or for possibly multiple objects with multiple instances.


} // namespace Slic3r<|MERGE_RESOLUTION|>--- conflicted
+++ resolved
@@ -2894,8 +2894,6 @@
             // mark the first filament used in print
             file.write_format(";VT%d\n", initial_extruder_id);
         }
-<<<<<<< HEAD
-=======
         // Orca: add missing PA settings for initial filament
         if (m_config.enable_pressure_advance.get_at(initial_non_support_extruder_id)) {
             file.write(m_writer.set_pressure_advance(m_config.pressure_advance.get_at(initial_non_support_extruder_id)));
@@ -2903,7 +2901,6 @@
             // Reset Adaptive PA processor last PA value
             m_pa_processor->resetPreviousPA(m_config.pressure_advance.get_at(initial_non_support_extruder_id));
         }
->>>>>>> c2c796ef
     }
 
     //flush FanMover buffer to avoid modifying the start gcode if it's manual.
