--- conflicted
+++ resolved
@@ -1550,13 +1550,7 @@
         //BBS: spacing according to width and layer height
         float   extrusion_spacing{ 0.f };
     };
-<<<<<<< HEAD
     auto layer_color_stat = [&layers = std::as_const(layers), &print_object](const size_t layer_idx, const size_t color_idx) -> LayerColorStat {
-=======
-    PrintConfig print_config = print_object.print()->config();
-    float default_line_width = float(print_object.config().line_width.value);
-    auto layer_color_stat = [&layers = std::as_const(layers), print_config, default_line_width](const size_t layer_idx, const size_t color_idx) -> LayerColorStat {
->>>>>>> 693aa8d2
         LayerColorStat out;
         const Layer &layer = *layers[layer_idx];
         for (const LayerRegion *region : layer.regions())
@@ -1565,13 +1559,8 @@
                 // As this region may split existing regions, we collect statistics over all regions for color_idx == 0.
                 color_idx == 0 || config.wall_filament == int(color_idx)) {
                 //BBS: the extrusion line width is outer wall rather than inner wall
-<<<<<<< HEAD
                 const double nozzle_diameter = print_object.print()->config().nozzle_diameter.get_at(0);
                 double outer_wall_line_width = config.get_abs_value("outer_wall_line_width", nozzle_diameter);
-=======
-                float nozzle_diamter = float(print_config.nozzle_diameter.get_at(config.wall_filament - 1));
-                float outer_wall_line_width = float(config.outer_wall_line_width) == 0.0 ? (default_line_width == 0.0 ? nozzle_diamter : default_line_width) : float(config.outer_wall_line_width.value);
->>>>>>> 693aa8d2
                 out.extrusion_width     = std::max<float>(out.extrusion_width, outer_wall_line_width);
                 out.top_shell_layers    = std::max<int>(out.top_shell_layers, config.top_shell_layers);
                 out.bottom_shell_layers = std::max<int>(out.bottom_shell_layers, config.bottom_shell_layers);
@@ -1581,11 +1570,7 @@
                                              // Gap fill disabled. Enable two lines slightly overlapping.
                                              outer_wall_line_width + 0.7f * Flow::rounded_rectangle_extrusion_spacing(outer_wall_line_width, float(layer.height));
                 out.small_region_threshold = scaled<float>(out.small_region_threshold * 0.5f);
-<<<<<<< HEAD
                 out.extrusion_spacing = Flow::rounded_rectangle_extrusion_spacing(float(outer_wall_line_width), float(layer.height));
-=======
-                out.extrusion_spacing = Flow::rounded_rectangle_extrusion_spacing(outer_wall_line_width, float(layer.height));
->>>>>>> 693aa8d2
                 ++ out.num_regions;
             }
         assert(out.num_regions > 0);
