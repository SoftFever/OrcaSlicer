///|/ Copyright (c) Prusa Research 2016 - 2023 Vojtěch Bubník @bubnikv, Lukáš Matěna @lukasmatena, Lukáš Hejl @hejllukas, Tomáš Mészáros @tamasmeszaros, Pavel Mikuš @Godrak, David Kocík @kocikdav, Oleksandra Iushchenko @YuSanka, Vojtěch Král @vojtechkral, Enrico Turri @enricoturri1966
///|/ Copyright (c) 2023 Pedro Lamas @PedroLamas
///|/ Copyright (c) 2020 Sergey Kovalev @RandoMan70
///|/ Copyright (c) 2021 Martin Budden
///|/ Copyright (c) 2021 Ilya @xorza
///|/ Copyright (c) 2020 Paul Arden @ardenpm
///|/ Copyright (c) 2019 Spencer Owen @spuder
///|/ Copyright (c) 2019 Stephan Reichhelm @stephanr
///|/ Copyright (c) 2018 Martin Loidl @LoidlM
///|/ Copyright (c) SuperSlicer 2018 Remi Durand @supermerill
///|/ Copyright (c) 2016 - 2017 Joseph Lenox @lordofhyphens
///|/ Copyright (c) Slic3r 2013 - 2015 Alessandro Ranellucci @alranel
///|/ Copyright (c) 2015 Maksim Derbasov @ntfshard
///|/ Copyright (c) 2015 Alexander Rössler @machinekoder
///|/
///|/ PrusaSlicer is released under the terms of the AGPLv3 or higher
///|/
// Configuration store of Slic3r.
//
// The configuration store is either static or dynamic.
// DynamicPrintConfig is used mainly at the user interface. while the StaticPrintConfig is used
// during the slicing and the g-code generation.
//
// The classes derived from StaticPrintConfig form a following hierarchy.
//
// FullPrintConfig
//    PrintObjectConfig
//    PrintRegionConfig
//    PrintConfig
//        GCodeConfig
//

#ifndef slic3r_PrintConfig_hpp_
#define slic3r_PrintConfig_hpp_

#include "libslic3r.h"
#include "Config.hpp"
#include "Polygon.hpp"
#include <boost/preprocessor/facilities/empty.hpp>
#include <boost/preprocessor/punctuation/comma_if.hpp>
#include <boost/preprocessor/seq/for_each.hpp>
#include <boost/preprocessor/seq/for_each_i.hpp>
#include <boost/preprocessor/stringize.hpp>
#include <boost/preprocessor/tuple/elem.hpp>
#include <boost/preprocessor/tuple/to_seq.hpp>

namespace Slic3r {

enum GCodeFlavor : unsigned char {
    gcfMarlinLegacy, gcfKlipper, gcfRepRapFirmware, gcfMarlinFirmware, gcfRepRapSprinter, gcfRepetier, gcfTeacup, gcfMakerWare, gcfSailfish, gcfMach3, gcfMachinekit,
    gcfSmoothie, gcfNoExtrusion
};

enum class FuzzySkinType {
    None,
    External,
    All,
    AllWalls,
};

enum PrintHostType {
    htPrusaLink, htPrusaConnect, htOctoPrint, htDuet, htFlashAir, htAstroBox, htRepetier, htMKS
};

enum AuthorizationType {
    atKeyPassword, atUserPassword
};

enum InfillPattern : int {
    ipConcentric, ipRectilinear, ipGrid, ipLine, ipCubic, ipTriangles, ipStars, ipGyroid, ipHoneycomb, ipAdaptiveCubic, ipMonotonic, ipMonotonicLine, ipAlignedRectilinear, ip3DHoneycomb,
    ipHilbertCurve, ipArchimedeanChords, ipOctagramSpiral, ipSupportCubic, ipSupportBase, ipConcentricInternal,
    ipLightning,
    ipCount,
};

enum class IroningType {
    NoIroning,
    TopSurfaces,
    TopmostOnly,
    AllSolid,
    Count,
};

//BBS
enum class WallInfillOrder {
    InnerOuterInfill,
    OuterInnerInfill,
    InfillInnerOuter,
    InfillOuterInner,
    InnerOuterInnerInfill,
    Count,
};

// BBS
enum class WallSequence {
    InnerOuter,
    OuterInner,
    InnerOuterInner,
    Count,
};
//BBS
enum class PrintSequence {
    ByLayer,
    ByObject,
    ByDefault,
    Count,
};

enum class SlicingMode
{
    // Regular, applying ClipperLib::pftNonZero rule when creating ExPolygons.
    Regular,
    // Compatible with 3DLabPrint models, applying ClipperLib::pftEvenOdd rule when creating ExPolygons.
    EvenOdd,
    // Orienting all contours CCW, thus closing all holes.
    CloseHoles,
};

enum SupportMaterialPattern {
    smpDefault,
    smpRectilinear, smpRectilinearGrid, smpHoneycomb,
    smpLightning,
    smpNone,
};

enum SupportMaterialStyle {
    smsDefault, smsGrid, smsSnug, smsTreeSlim, smsTreeStrong, smsTreeHybrid, smsOrganic,
};

enum SupportMaterialInterfacePattern {
    smipAuto, smipRectilinear, smipConcentric, smipRectilinearInterlaced, smipGrid
};

// BBS
enum SupportType {
    stNormalAuto, stTreeAuto, stNormal, stTree
};
inline bool is_tree(SupportType stype)
{
    return std::set<SupportType>{stTreeAuto, stTree}.count(stype) != 0;
};
inline bool is_tree_slim(SupportType type, SupportMaterialStyle style)
{
    return is_tree(type) && style==smsTreeSlim;
};
inline bool is_auto(SupportType stype)
{
    return std::set<SupportType>{stNormalAuto, stTreeAuto}.count(stype) != 0;
};

enum SeamPosition {
    spNearest, spAligned, spRear, spRandom
};

enum LiftType {
    NormalLift,
    SpiralLift,
    LazyLift
};

enum SLAMaterial {
    slamTough,
    slamFlex,
    slamCasting,
    slamDental,
    slamHeatResistant,
};

enum SLADisplayOrientation {
    sladoLandscape,
    sladoPortrait
};

enum SLAPillarConnectionMode {
    slapcmZigZag,
    slapcmCross,
    slapcmDynamic
};

enum BrimType {
    btAutoBrim,  // BBS
    btEar, // Orca
    btOuterOnly,
    btInnerOnly,
    btOuterAndInner,
    btNoBrim,
};

enum TimelapseType : int {
    tlTraditional = 0,
    tlSmooth
};

enum DraftShield {
    dsDisabled, dsLimited, dsEnabled
};

enum class PerimeterGeneratorType
{
    // Classic perimeter generator using Clipper offsets with constant extrusion width.
    Classic,
    // Perimeter generator with variable extrusion width based on the paper
    // "A framework for adaptive width control of dense contour-parallel toolpaths in fused deposition modeling" ported from Cura.
    Arachne
};

// BBS
enum OverhangFanThreshold {
    Overhang_threshold_none = 0,
    Overhang_threshold_1_4,
    Overhang_threshold_2_4,
    Overhang_threshold_3_4,
    Overhang_threshold_4_4,
    Overhang_threshold_bridge
};

// BBS
enum BedType {
    btDefault = 0,
    btPC,
    btEP,
    btPEI,
    btPTE,
    btCount
};

// BBS
enum FirstLayerSeq {
    flsAuto, 
    flsCutomize
};

// BBS
enum NozzleType {
    ntUndefine = 0,
    ntHardenedSteel,
    ntStainlessSteel,
    ntBrass,
    ntCount
};

static std::unordered_map<NozzleType, std::string>NozzleTypeEumnToStr = {
    {NozzleType::ntUndefine,        "undefine"},
    {NozzleType::ntHardenedSteel,   "hardened_steel"},
    {NozzleType::ntStainlessSteel,  "stainless_steel"},
    {NozzleType::ntBrass,           "brass"}
};

// BBS
enum PrinterStructure {
    psUndefine=0,
    psCoreXY,
    psI3,
    psHbot,
    psDelta
};

// BBS
enum ZHopType {
    zhtAuto = 0,
    zhtNormal,
    zhtSlope,
    zhtSpiral,
    zhtCount
};

enum RetractLiftEnforceType {
    rletAllSurfaces = 0,
    rletTopOnly,
    rletBottomOnly,
    rletTopAndBottom
};

enum class GCodeThumbnailsFormat {
    PNG, JPG, QOI, BTT_TFT, ColPic
};

static std::string bed_type_to_gcode_string(const BedType type)
{
    std::string type_str;

    switch (type) {
    case btPC:
        type_str = "cool_plate";
        break;
    case btEP:
        type_str = "eng_plate";
        break;
    case btPEI:
        type_str = "hot_plate";
        break;
    case btPTE:
        type_str = "textured_plate";
        break;
    default:
        type_str = "unknown";
        break;
    }

    return type_str;
}

static std::string get_bed_temp_key(const BedType type)
{
    if (type == btPC)
        return "cool_plate_temp";

    if (type == btEP)
        return "eng_plate_temp";

    if (type == btPEI)
        return "hot_plate_temp";

    if (type == btPTE)
        return "textured_plate_temp";

    return "";
}

static std::string get_bed_temp_1st_layer_key(const BedType type)
{
    if (type == btPC)
        return "cool_plate_temp_initial_layer";

    if (type == btEP)
        return "eng_plate_temp_initial_layer";

    if (type == btPEI)
        return "hot_plate_temp_initial_layer";

    if (type == btPTE)
        return "textured_plate_temp_initial_layer";

    return "";
}

#define CONFIG_OPTION_ENUM_DECLARE_STATIC_MAPS(NAME) \
    template<> const t_config_enum_names& ConfigOptionEnum<NAME>::get_enum_names(); \
    template<> const t_config_enum_values& ConfigOptionEnum<NAME>::get_enum_values();

CONFIG_OPTION_ENUM_DECLARE_STATIC_MAPS(PrinterTechnology)
CONFIG_OPTION_ENUM_DECLARE_STATIC_MAPS(GCodeFlavor)
CONFIG_OPTION_ENUM_DECLARE_STATIC_MAPS(FuzzySkinType)
CONFIG_OPTION_ENUM_DECLARE_STATIC_MAPS(InfillPattern)
CONFIG_OPTION_ENUM_DECLARE_STATIC_MAPS(IroningType)
CONFIG_OPTION_ENUM_DECLARE_STATIC_MAPS(SlicingMode)
CONFIG_OPTION_ENUM_DECLARE_STATIC_MAPS(SupportMaterialPattern)
CONFIG_OPTION_ENUM_DECLARE_STATIC_MAPS(SupportMaterialStyle)
CONFIG_OPTION_ENUM_DECLARE_STATIC_MAPS(SupportMaterialInterfacePattern)
// BBS
CONFIG_OPTION_ENUM_DECLARE_STATIC_MAPS(SupportType)
CONFIG_OPTION_ENUM_DECLARE_STATIC_MAPS(SeamPosition)
CONFIG_OPTION_ENUM_DECLARE_STATIC_MAPS(SLADisplayOrientation)
CONFIG_OPTION_ENUM_DECLARE_STATIC_MAPS(SLAPillarConnectionMode)
CONFIG_OPTION_ENUM_DECLARE_STATIC_MAPS(BrimType)
CONFIG_OPTION_ENUM_DECLARE_STATIC_MAPS(TimelapseType)
CONFIG_OPTION_ENUM_DECLARE_STATIC_MAPS(BedType)
CONFIG_OPTION_ENUM_DECLARE_STATIC_MAPS(DraftShield)
CONFIG_OPTION_ENUM_DECLARE_STATIC_MAPS(ForwardCompatibilitySubstitutionRule)
CONFIG_OPTION_ENUM_DECLARE_STATIC_MAPS(GCodeThumbnailsFormat)

CONFIG_OPTION_ENUM_DECLARE_STATIC_MAPS(PrintHostType)
CONFIG_OPTION_ENUM_DECLARE_STATIC_MAPS(AuthorizationType)
CONFIG_OPTION_ENUM_DECLARE_STATIC_MAPS(PerimeterGeneratorType)
#undef CONFIG_OPTION_ENUM_DECLARE_STATIC_MAPS

// Defines each and every confiuration option of Slic3r, including the properties of the GUI dialogs.
// Does not store the actual values, but defines default values.
class PrintConfigDef : public ConfigDef
{
public:
    PrintConfigDef();

    static void handle_legacy(t_config_option_key &opt_key, std::string &value);

    // Array options growing with the number of extruders
    const std::vector<std::string>& extruder_option_keys() const { return m_extruder_option_keys; }
    // Options defining the extruder retract properties. These keys are sorted lexicographically.
    // The extruder retract keys could be overidden by the same values defined at the Filament level
    // (then the key is further prefixed with the "filament_" prefix).
    const std::vector<std::string>& extruder_retract_keys() const { return m_extruder_retract_keys; }

    // BBS
    const std::vector<std::string>& filament_option_keys() const { return m_filament_option_keys; }
    const std::vector<std::string>& filament_retract_keys() const { return m_filament_retract_keys; }

private:
    void init_common_params();
    void init_fff_params();
    void init_extruder_option_keys();
    void init_sla_params();

    std::vector<std::string>    m_extruder_option_keys;
    std::vector<std::string>    m_extruder_retract_keys;

    // BBS
    void init_filament_option_keys();

    std::vector<std::string>    m_filament_option_keys;
    std::vector<std::string>    m_filament_retract_keys;
};

// The one and only global definition of SLic3r configuration options.
// This definition is constant.
extern const PrintConfigDef print_config_def;

class StaticPrintConfig;

// Minimum object distance for arrangement, based on printer technology.
double min_object_distance(const ConfigBase &cfg);

// Slic3r dynamic configuration, used to override the configuration
// per object, per modification volume or per printing material.
// The dynamic configuration is also used to store user modifications of the print global parameters,
// so the modified configuration values may be diffed against the active configuration
// to invalidate the proper slicing resp. g-code generation processing steps.
// This object is mapped to Perl as Slic3r::Config.
class DynamicPrintConfig : public DynamicConfig
{
public:
    DynamicPrintConfig() {}
    DynamicPrintConfig(const DynamicPrintConfig &rhs) : DynamicConfig(rhs) {}
    DynamicPrintConfig(DynamicPrintConfig &&rhs) noexcept : DynamicConfig(std::move(rhs)) {}
    explicit DynamicPrintConfig(const StaticPrintConfig &rhs);
    explicit DynamicPrintConfig(const ConfigBase &rhs) : DynamicConfig(rhs) {}

    DynamicPrintConfig& operator=(const DynamicPrintConfig &rhs) { DynamicConfig::operator=(rhs); return *this; }
    DynamicPrintConfig& operator=(DynamicPrintConfig &&rhs) noexcept { DynamicConfig::operator=(std::move(rhs)); return *this; }

    static DynamicPrintConfig  full_print_config();
    static DynamicPrintConfig* new_from_defaults_keys(const std::vector<std::string> &keys);

    // Overrides ConfigBase::def(). Static configuration definition. Any value stored into this ConfigBase shall have its definition here.
    const ConfigDef*    def() const override { return &print_config_def; }

    void                normalize_fdm(int used_filaments = 0);
    void                normalize_fdm_1();
    //return the changed param set
    t_config_option_keys normalize_fdm_2(int num_objects, int used_filaments = 0);

    void                set_num_extruders(unsigned int num_extruders);

    // BBS
    void                set_num_filaments(unsigned int num_filaments);

    //BBS
    // Validate the PrintConfig. Returns an empty string on success, otherwise an error message is returned.
    std::map<std::string, std::string>         validate(bool under_cli = false);

    // Verify whether the opt_key has not been obsoleted or renamed.
    // Both opt_key and value may be modified by handle_legacy().
    // If the opt_key is no more valid in this version of Slic3r, opt_key is cleared by handle_legacy().
    // handle_legacy() is called internally by set_deserialize().
    void                handle_legacy(t_config_option_key &opt_key, std::string &value) const override
        { PrintConfigDef::handle_legacy(opt_key, value); }

    //BBS special case Support G/ Support W
    std::string get_filament_type(std::string &displayed_filament_type, int id = 0);

    bool is_custom_defined();
};

void handle_legacy_sla(DynamicPrintConfig &config);

class StaticPrintConfig : public StaticConfig
{
public:
    StaticPrintConfig() {}

    // Overrides ConfigBase::def(). Static configuration definition. Any value stored into this ConfigBase shall have its definition here.
    const ConfigDef*    def() const override { return &print_config_def; }
    // Reference to the cached list of keys.
    virtual const t_config_option_keys& keys_ref() const = 0;

protected:
    // Verify whether the opt_key has not been obsoleted or renamed.
    // Both opt_key and value may be modified by handle_legacy().
    // If the opt_key is no more valid in this version of Slic3r, opt_key is cleared by handle_legacy().
    // handle_legacy() is called internally by set_deserialize().
    void                handle_legacy(t_config_option_key &opt_key, std::string &value) const override
        { PrintConfigDef::handle_legacy(opt_key, value); }

    // Internal class for keeping a dynamic map to static options.
    class StaticCacheBase
    {
    public:
        // To be called during the StaticCache setup.
        // Add one ConfigOption into m_map_name_to_offset.
        template<typename T>
        void                opt_add(const std::string &name, const char *base_ptr, const T &opt)
        {
            assert(m_map_name_to_offset.find(name) == m_map_name_to_offset.end());
            m_map_name_to_offset[name] = (const char*)&opt - base_ptr;
        }

    protected:
        std::map<std::string, ptrdiff_t>    m_map_name_to_offset;
    };

    // Parametrized by the type of the topmost class owning the options.
    template<typename T>
    class StaticCache : public StaticCacheBase
    {
    public:
        // Calling the constructor of m_defaults with 0 forces m_defaults to not run the initialization.
        StaticCache() : m_defaults(nullptr) {}
        ~StaticCache() { delete m_defaults; m_defaults = nullptr; }

        bool                initialized() const { return ! m_keys.empty(); }

        ConfigOption*       optptr(const std::string &name, T *owner) const
        {
            const auto it = m_map_name_to_offset.find(name);
            return (it == m_map_name_to_offset.end()) ? nullptr : reinterpret_cast<ConfigOption*>((char*)owner + it->second);
        }

        const ConfigOption* optptr(const std::string &name, const T *owner) const
        {
            const auto it = m_map_name_to_offset.find(name);
            return (it == m_map_name_to_offset.end()) ? nullptr : reinterpret_cast<const ConfigOption*>((const char*)owner + it->second);
        }

        const std::vector<std::string>& keys()      const { return m_keys; }
        const T&                        defaults()  const { return *m_defaults; }

        // To be called during the StaticCache setup.
        // Collect option keys from m_map_name_to_offset,
        // assign default values to m_defaults.
        void                finalize(T *defaults, const ConfigDef *defs)
        {
            assert(defs != nullptr);
            m_defaults = defaults;
            m_keys.clear();
            m_keys.reserve(m_map_name_to_offset.size());
            for (const auto &kvp : defs->options) {
                // Find the option given the option name kvp.first by an offset from (char*)m_defaults.
                ConfigOption *opt = this->optptr(kvp.first, m_defaults);
                if (opt == nullptr)
                    // This option is not defined by the ConfigBase of type T.
                    continue;
                m_keys.emplace_back(kvp.first);
                const ConfigOptionDef *def = defs->get(kvp.first);
                assert(def != nullptr);
                if (def->default_value)
                    opt->set(def->default_value.get());
            }
        }

    private:
        T                                  *m_defaults;
        std::vector<std::string>            m_keys;
    };
};

#define STATIC_PRINT_CONFIG_CACHE_BASE(CLASS_NAME) \
public: \
    /* Overrides ConfigBase::optptr(). Find ando/or create a ConfigOption instance for a given name. */ \
    const ConfigOption*      optptr(const t_config_option_key &opt_key) const override \
        { return s_cache_##CLASS_NAME.optptr(opt_key, this); } \
    /* Overrides ConfigBase::optptr(). Find ando/or create a ConfigOption instance for a given name. */ \
    ConfigOption*            optptr(const t_config_option_key &opt_key, bool create = false) override \
        { return s_cache_##CLASS_NAME.optptr(opt_key, this); } \
    /* Overrides ConfigBase::keys(). Collect names of all configuration values maintained by this configuration store. */ \
    t_config_option_keys     keys() const override { return s_cache_##CLASS_NAME.keys(); } \
    const t_config_option_keys& keys_ref() const override { return s_cache_##CLASS_NAME.keys(); } \
    static const CLASS_NAME& defaults() { assert(s_cache_##CLASS_NAME.initialized()); return s_cache_##CLASS_NAME.defaults(); } \
private: \
    friend int print_config_static_initializer(); \
    static void initialize_cache() \
    { \
        assert(! s_cache_##CLASS_NAME.initialized()); \
        if (! s_cache_##CLASS_NAME.initialized()) { \
            CLASS_NAME *inst = new CLASS_NAME(1); \
            inst->initialize(s_cache_##CLASS_NAME, (const char*)inst); \
            s_cache_##CLASS_NAME.finalize(inst, inst->def()); \
        } \
    } \
    /* Cache object holding a key/option map, a list of option keys and a copy of this static config initialized with the defaults. */ \
    static StaticPrintConfig::StaticCache<CLASS_NAME> s_cache_##CLASS_NAME;

#define STATIC_PRINT_CONFIG_CACHE(CLASS_NAME) \
    STATIC_PRINT_CONFIG_CACHE_BASE(CLASS_NAME) \
public: \
    /* Public default constructor will initialize the key/option cache and the default object copy if needed. */ \
    CLASS_NAME() { assert(s_cache_##CLASS_NAME.initialized()); *this = s_cache_##CLASS_NAME.defaults(); } \
protected: \
    /* Protected constructor to be called when compounded. */ \
    CLASS_NAME(int) {}

#define STATIC_PRINT_CONFIG_CACHE_DERIVED(CLASS_NAME) \
    STATIC_PRINT_CONFIG_CACHE_BASE(CLASS_NAME) \
public: \
    /* Overrides ConfigBase::def(). Static configuration definition. Any value stored into this ConfigBase shall have its definition here. */ \
    const ConfigDef*    def() const override { return &print_config_def; } \
    /* Handle legacy and obsoleted config keys */ \
    void                handle_legacy(t_config_option_key &opt_key, std::string &value) const override \
        { PrintConfigDef::handle_legacy(opt_key, value); }

#define PRINT_CONFIG_CLASS_ELEMENT_DEFINITION(r, data, elem) BOOST_PP_TUPLE_ELEM(0, elem) BOOST_PP_TUPLE_ELEM(1, elem);
#define PRINT_CONFIG_CLASS_ELEMENT_INITIALIZATION2(KEY) cache.opt_add(BOOST_PP_STRINGIZE(KEY), base_ptr, this->KEY);
#define PRINT_CONFIG_CLASS_ELEMENT_INITIALIZATION(r, data, elem) PRINT_CONFIG_CLASS_ELEMENT_INITIALIZATION2(BOOST_PP_TUPLE_ELEM(1, elem))
#define PRINT_CONFIG_CLASS_ELEMENT_HASH(r, data, elem) boost::hash_combine(seed, BOOST_PP_TUPLE_ELEM(1, elem).hash());
#define PRINT_CONFIG_CLASS_ELEMENT_EQUAL(r, data, elem) if (! (BOOST_PP_TUPLE_ELEM(1, elem) == rhs.BOOST_PP_TUPLE_ELEM(1, elem))) return false;
#define PRINT_CONFIG_CLASS_ELEMENT_LOWER(r, data, elem) \
        if (BOOST_PP_TUPLE_ELEM(1, elem) < rhs.BOOST_PP_TUPLE_ELEM(1, elem)) return true; \
        if (! (BOOST_PP_TUPLE_ELEM(1, elem) == rhs.BOOST_PP_TUPLE_ELEM(1, elem))) return false;

#define PRINT_CONFIG_CLASS_DEFINE(CLASS_NAME, PARAMETER_DEFINITION_SEQ) \
class CLASS_NAME : public StaticPrintConfig { \
    STATIC_PRINT_CONFIG_CACHE(CLASS_NAME) \
public: \
    BOOST_PP_SEQ_FOR_EACH(PRINT_CONFIG_CLASS_ELEMENT_DEFINITION, _, PARAMETER_DEFINITION_SEQ) \
    size_t hash() const throw() \
    { \
        size_t seed = 0; \
        BOOST_PP_SEQ_FOR_EACH(PRINT_CONFIG_CLASS_ELEMENT_HASH, _, PARAMETER_DEFINITION_SEQ) \
        return seed; \
    } \
    bool operator==(const CLASS_NAME &rhs) const throw() \
    { \
        BOOST_PP_SEQ_FOR_EACH(PRINT_CONFIG_CLASS_ELEMENT_EQUAL, _, PARAMETER_DEFINITION_SEQ) \
        return true; \
    } \
    bool operator!=(const CLASS_NAME &rhs) const throw() { return ! (*this == rhs); } \
    bool operator<(const CLASS_NAME &rhs) const throw() \
    { \
        BOOST_PP_SEQ_FOR_EACH(PRINT_CONFIG_CLASS_ELEMENT_LOWER, _, PARAMETER_DEFINITION_SEQ) \
        return false; \
    } \
protected: \
    void initialize(StaticCacheBase &cache, const char *base_ptr) \
    { \
        BOOST_PP_SEQ_FOR_EACH(PRINT_CONFIG_CLASS_ELEMENT_INITIALIZATION, _, PARAMETER_DEFINITION_SEQ) \
    } \
};

#define PRINT_CONFIG_CLASS_DERIVED_CLASS_LIST_ITEM(r, data, i, elem) BOOST_PP_COMMA_IF(i) public elem
#define PRINT_CONFIG_CLASS_DERIVED_CLASS_LIST(CLASSES_PARENTS_TUPLE) BOOST_PP_SEQ_FOR_EACH_I(PRINT_CONFIG_CLASS_DERIVED_CLASS_LIST_ITEM, _, BOOST_PP_TUPLE_TO_SEQ(CLASSES_PARENTS_TUPLE))
#define PRINT_CONFIG_CLASS_DERIVED_INITIALIZER_ITEM(r, VALUE, i, elem) BOOST_PP_COMMA_IF(i) elem(VALUE)
#define PRINT_CONFIG_CLASS_DERIVED_INITIALIZER(CLASSES_PARENTS_TUPLE, VALUE) BOOST_PP_SEQ_FOR_EACH_I(PRINT_CONFIG_CLASS_DERIVED_INITIALIZER_ITEM, VALUE, BOOST_PP_TUPLE_TO_SEQ(CLASSES_PARENTS_TUPLE))
#define PRINT_CONFIG_CLASS_DERIVED_INITCACHE_ITEM(r, data, elem) this->elem::initialize(cache, base_ptr);
#define PRINT_CONFIG_CLASS_DERIVED_INITCACHE(CLASSES_PARENTS_TUPLE) BOOST_PP_SEQ_FOR_EACH(PRINT_CONFIG_CLASS_DERIVED_INITCACHE_ITEM, _, BOOST_PP_TUPLE_TO_SEQ(CLASSES_PARENTS_TUPLE))
#define PRINT_CONFIG_CLASS_DERIVED_HASH(r, data, elem) boost::hash_combine(seed, static_cast<const elem*>(this)->hash());
#define PRINT_CONFIG_CLASS_DERIVED_EQUAL(r, data, elem) \
    if (! (*static_cast<const elem*>(this) == static_cast<const elem&>(rhs))) return false;

// Generic version, with or without new parameters. Don't use this directly.
#define PRINT_CONFIG_CLASS_DERIVED_DEFINE1(CLASS_NAME, CLASSES_PARENTS_TUPLE, PARAMETER_DEFINITION, PARAMETER_REGISTRATION, PARAMETER_HASHES, PARAMETER_EQUALS) \
class CLASS_NAME : PRINT_CONFIG_CLASS_DERIVED_CLASS_LIST(CLASSES_PARENTS_TUPLE) { \
    STATIC_PRINT_CONFIG_CACHE_DERIVED(CLASS_NAME) \
    CLASS_NAME() : PRINT_CONFIG_CLASS_DERIVED_INITIALIZER(CLASSES_PARENTS_TUPLE, 0) { assert(s_cache_##CLASS_NAME.initialized()); *this = s_cache_##CLASS_NAME.defaults(); } \
public: \
    PARAMETER_DEFINITION \
    size_t hash() const throw() \
    { \
        size_t seed = 0; \
        BOOST_PP_SEQ_FOR_EACH(PRINT_CONFIG_CLASS_DERIVED_HASH, _, BOOST_PP_TUPLE_TO_SEQ(CLASSES_PARENTS_TUPLE)) \
        PARAMETER_HASHES \
        return seed; \
    } \
    bool operator==(const CLASS_NAME &rhs) const throw() \
    { \
        BOOST_PP_SEQ_FOR_EACH(PRINT_CONFIG_CLASS_DERIVED_EQUAL, _, BOOST_PP_TUPLE_TO_SEQ(CLASSES_PARENTS_TUPLE)) \
        PARAMETER_EQUALS \
        return true; \
    } \
    bool operator!=(const CLASS_NAME &rhs) const throw() { return ! (*this == rhs); } \
protected: \
    CLASS_NAME(int) : PRINT_CONFIG_CLASS_DERIVED_INITIALIZER(CLASSES_PARENTS_TUPLE, 1) {} \
    void initialize(StaticCacheBase &cache, const char* base_ptr) { \
        PRINT_CONFIG_CLASS_DERIVED_INITCACHE(CLASSES_PARENTS_TUPLE) \
        PARAMETER_REGISTRATION \
    } \
};
// Variant without adding new parameters.
#define PRINT_CONFIG_CLASS_DERIVED_DEFINE0(CLASS_NAME, CLASSES_PARENTS_TUPLE) \
    PRINT_CONFIG_CLASS_DERIVED_DEFINE1(CLASS_NAME, CLASSES_PARENTS_TUPLE, BOOST_PP_EMPTY(), BOOST_PP_EMPTY(), BOOST_PP_EMPTY(), BOOST_PP_EMPTY())
// Variant with adding new parameters.
#define PRINT_CONFIG_CLASS_DERIVED_DEFINE(CLASS_NAME, CLASSES_PARENTS_TUPLE, PARAMETER_DEFINITION_SEQ) \
    PRINT_CONFIG_CLASS_DERIVED_DEFINE1(CLASS_NAME, CLASSES_PARENTS_TUPLE, \
        BOOST_PP_SEQ_FOR_EACH(PRINT_CONFIG_CLASS_ELEMENT_DEFINITION, _, PARAMETER_DEFINITION_SEQ), \
        BOOST_PP_SEQ_FOR_EACH(PRINT_CONFIG_CLASS_ELEMENT_INITIALIZATION, _, PARAMETER_DEFINITION_SEQ), \
        BOOST_PP_SEQ_FOR_EACH(PRINT_CONFIG_CLASS_ELEMENT_HASH, _, PARAMETER_DEFINITION_SEQ), \
        BOOST_PP_SEQ_FOR_EACH(PRINT_CONFIG_CLASS_ELEMENT_EQUAL, _, PARAMETER_DEFINITION_SEQ))

// This object is mapped to Perl as Slic3r::Config::PrintObject.
PRINT_CONFIG_CLASS_DEFINE(
    PrintObjectConfig,

    ((ConfigOptionFloat,               brim_object_gap))
    ((ConfigOptionEnum<BrimType>,      brim_type))
    ((ConfigOptionFloat,               brim_width))
    ((ConfigOptionFloat,               brim_ears_detection_length))
    ((ConfigOptionFloat,               brim_ears_max_angle))
    ((ConfigOptionBool,                bridge_no_support))
    ((ConfigOptionFloat,               elefant_foot_compensation))
    ((ConfigOptionInt,                 elefant_foot_compensation_layers))
    ((ConfigOptionFloat,               max_bridge_length))
    ((ConfigOptionFloatOrPercent,      line_width))
    // Force the generation of solid shells between adjacent materials/volumes.
    ((ConfigOptionBool,                interface_shells))
    ((ConfigOptionFloat,               layer_height))
    ((ConfigOptionFloat,               mmu_segmented_region_max_width))
    ((ConfigOptionFloat,               mmu_segmented_region_interlocking_depth))
    ((ConfigOptionFloat,               raft_contact_distance))
    ((ConfigOptionFloat,               raft_expansion))
    ((ConfigOptionPercent,             raft_first_layer_density))
    ((ConfigOptionFloat,               raft_first_layer_expansion))
    ((ConfigOptionInt,                 raft_layers))
    ((ConfigOptionEnum<SeamPosition>,  seam_position))
    ((ConfigOptionBool,                staggered_inner_seams))
    ((ConfigOptionFloat,               slice_closing_radius))
    ((ConfigOptionEnum<SlicingMode>,   slicing_mode))
    ((ConfigOptionBool,                enable_support))
    // Automatic supports (generated based on support_threshold_angle).
    ((ConfigOptionEnum<SupportType>,   support_type))
    // Direction of the support pattern (in XY plane).`
    ((ConfigOptionFloat,               support_angle))
    ((ConfigOptionBool,                support_on_build_plate_only))
    ((ConfigOptionBool,                support_critical_regions_only))
    ((ConfigOptionBool,                support_remove_small_overhang))
    ((ConfigOptionFloat,               support_top_z_distance))
    ((ConfigOptionFloat,               support_bottom_z_distance))
    ((ConfigOptionInt,                 enforce_support_layers))
    ((ConfigOptionInt,                 support_filament))
    ((ConfigOptionFloatOrPercent,      support_line_width))
    ((ConfigOptionBool,                support_interface_not_for_body))
    ((ConfigOptionBool,                support_interface_loop_pattern))
    ((ConfigOptionInt,                 support_interface_filament))
    ((ConfigOptionInt,                 support_interface_top_layers))
    ((ConfigOptionInt,                 support_interface_bottom_layers))
    // Spacing between interface lines (the hatching distance). Set zero to get a solid interface.
    ((ConfigOptionFloat,               support_interface_spacing))
    ((ConfigOptionFloat,               support_interface_speed))
    ((ConfigOptionEnum<SupportMaterialPattern>, support_base_pattern))
    ((ConfigOptionEnum<SupportMaterialInterfacePattern>, support_interface_pattern))
    // Spacing between support material lines (the hatching distance).
    ((ConfigOptionFloat,               support_base_pattern_spacing))
    ((ConfigOptionFloat,               support_expansion))
    ((ConfigOptionFloat,               support_speed))
    ((ConfigOptionEnum<SupportMaterialStyle>, support_style))
    // BBS
    //((ConfigOptionBool,                independent_support_layer_height))
    // Orca internal thick bridge
    ((ConfigOptionBool,                thick_bridges))
    ((ConfigOptionBool,                thick_internal_bridges))
    // Overhang angle threshold.
    ((ConfigOptionInt,                 support_threshold_angle))
    ((ConfigOptionFloat,               support_object_xy_distance))
    ((ConfigOptionFloat,               xy_hole_compensation))
    ((ConfigOptionFloat,               xy_contour_compensation))
    ((ConfigOptionBool,                flush_into_objects))
    // BBS
    ((ConfigOptionBool,                flush_into_infill))
    ((ConfigOptionBool,                flush_into_support))
    // BBS
    ((ConfigOptionFloat,              tree_support_branch_distance))
    ((ConfigOptionFloat,              tree_support_tip_diameter))
    ((ConfigOptionFloat,              tree_support_branch_diameter))
    ((ConfigOptionFloat,              tree_support_branch_diameter_angle))
    ((ConfigOptionFloat,              tree_support_branch_diameter_double_wall))
    ((ConfigOptionFloat,              tree_support_branch_angle))
    ((ConfigOptionFloat,              tree_support_angle_slow))
    ((ConfigOptionInt,                tree_support_wall_count))
    ((ConfigOptionBool,               tree_support_adaptive_layer_height))
    ((ConfigOptionBool,               tree_support_auto_brim))
    ((ConfigOptionFloat,              tree_support_brim_width))
    ((ConfigOptionBool,               detect_narrow_internal_solid_infill))
    // ((ConfigOptionBool,               adaptive_layer_height))
    ((ConfigOptionFloat,              support_bottom_interface_spacing))
    ((ConfigOptionEnum<PerimeterGeneratorType>, wall_generator))
    ((ConfigOptionPercent,            wall_transition_length))
    ((ConfigOptionPercent,            wall_transition_filter_deviation))
    ((ConfigOptionFloat,              wall_transition_angle))
    ((ConfigOptionInt,                wall_distribution_count))
    ((ConfigOptionPercent,            min_feature_size))
    ((ConfigOptionPercent,            initial_layer_min_bead_width))
    ((ConfigOptionPercent,            min_bead_width))

    // Orca
    ((ConfigOptionFloat,              make_overhang_printable_angle))
    ((ConfigOptionFloat,              make_overhang_printable_hole_size))
    ((ConfigOptionFloat,              tree_support_branch_distance_organic))
    ((ConfigOptionPercent,            tree_support_top_rate))
    ((ConfigOptionFloat,              tree_support_branch_diameter_organic))
    ((ConfigOptionFloat,              tree_support_branch_angle_organic))
<<<<<<< HEAD
    ((ConfigOptionBool,               enable_gap_fill_for_solid_infill))
    ((ConfigOptionBool,               enable_gap_fill_for_top_bottom_surfaces))
=======
    ((ConfigOptionFloat,              min_length_factor))
>>>>>>> 209e9a2b

    // Move all acceleration and jerk settings to object
    ((ConfigOptionFloat,              default_acceleration))
    ((ConfigOptionFloat,              outer_wall_acceleration))
    ((ConfigOptionFloat,              inner_wall_acceleration))
    ((ConfigOptionFloat,              top_surface_acceleration))
    ((ConfigOptionFloat,              initial_layer_acceleration))
    ((ConfigOptionFloatOrPercent,     bridge_acceleration))
    ((ConfigOptionFloat,              travel_acceleration))
    ((ConfigOptionFloatOrPercent,     sparse_infill_acceleration))
    ((ConfigOptionFloatOrPercent,     internal_solid_infill_acceleration))

    ((ConfigOptionFloat,              default_jerk))
    ((ConfigOptionFloat,              outer_wall_jerk))
    ((ConfigOptionFloat,              inner_wall_jerk))
    ((ConfigOptionFloat,              infill_jerk))
    ((ConfigOptionFloat,              top_surface_jerk))
    ((ConfigOptionFloat,              initial_layer_jerk))
    ((ConfigOptionFloat,              travel_jerk))

)

// This object is mapped to Perl as Slic3r::Config::PrintRegion.
PRINT_CONFIG_CLASS_DEFINE(
    PrintRegionConfig,

    ((ConfigOptionInt,                  bottom_shell_layers))
    ((ConfigOptionFloat,                bottom_shell_thickness))
    ((ConfigOptionFloat,                bridge_angle))
    ((ConfigOptionFloat,                bridge_flow))
    ((ConfigOptionFloat,                internal_bridge_flow))
    ((ConfigOptionFloat,                bridge_speed))
    ((ConfigOptionFloatOrPercent,       internal_bridge_speed))
    ((ConfigOptionBool,                 ensure_vertical_shell_thickness))
    ((ConfigOptionEnum<InfillPattern>,  top_surface_pattern))
    ((ConfigOptionEnum<InfillPattern>,  bottom_surface_pattern))
    ((ConfigOptionEnum<InfillPattern>, internal_solid_infill_pattern))
    ((ConfigOptionFloatOrPercent,       outer_wall_line_width))
    ((ConfigOptionFloat,                outer_wall_speed))
    ((ConfigOptionFloat,                infill_direction))
    ((ConfigOptionPercent,              sparse_infill_density))
    ((ConfigOptionEnum<InfillPattern>,  sparse_infill_pattern))
    ((ConfigOptionEnum<FuzzySkinType>,  fuzzy_skin))
    ((ConfigOptionFloat,                fuzzy_skin_thickness))
    ((ConfigOptionFloat,                fuzzy_skin_point_distance))
    ((ConfigOptionBool,                 fuzzy_skin_first_layer))
    ((ConfigOptionFloat,                gap_infill_speed))
    ((ConfigOptionInt,                  sparse_infill_filament))
    ((ConfigOptionFloatOrPercent,       sparse_infill_line_width))
    ((ConfigOptionPercent,              infill_wall_overlap))
    ((ConfigOptionFloat,                sparse_infill_speed))
    //BBS
    ((ConfigOptionBool, infill_combination))
    // Ironing options
    ((ConfigOptionEnum<IroningType>, ironing_type))
    ((ConfigOptionEnum<InfillPattern>, ironing_pattern))
    ((ConfigOptionPercent, ironing_flow))
    ((ConfigOptionFloat, ironing_spacing))
    ((ConfigOptionFloat, ironing_direction))
    ((ConfigOptionFloat, ironing_speed))
    ((ConfigOptionFloat, ironing_angle))
    // Detect bridging perimeters
    ((ConfigOptionBool, detect_overhang_wall))
    ((ConfigOptionInt, wall_filament))
    ((ConfigOptionFloatOrPercent, inner_wall_line_width))
    ((ConfigOptionFloat, inner_wall_speed))
    // Total number of perimeters.
    ((ConfigOptionInt, wall_loops))
    ((ConfigOptionBool, alternate_extra_wall))
    ((ConfigOptionFloat, minimum_sparse_infill_area))
    ((ConfigOptionInt, solid_infill_filament))
    ((ConfigOptionFloatOrPercent, internal_solid_infill_line_width))
    ((ConfigOptionFloat, internal_solid_infill_speed))
    // Detect thin walls.
    ((ConfigOptionBool, detect_thin_wall))
    ((ConfigOptionFloatOrPercent, top_surface_line_width))
    ((ConfigOptionInt, top_shell_layers))
    ((ConfigOptionFloat, top_shell_thickness))
    ((ConfigOptionFloat, top_surface_speed))
    //BBS
    ((ConfigOptionBool,                 enable_overhang_speed))
    ((ConfigOptionFloatOrPercent,       overhang_1_4_speed))
    ((ConfigOptionFloatOrPercent,       overhang_2_4_speed))
    ((ConfigOptionFloatOrPercent,       overhang_3_4_speed))
    ((ConfigOptionFloatOrPercent,       overhang_4_4_speed))
    ((ConfigOptionBool,                 only_one_wall_top))

    //SoftFever
    ((ConfigOptionFloatOrPercent,       min_width_top_surface))
    ((ConfigOptionBool,                 only_one_wall_first_layer))
    ((ConfigOptionFloat,                print_flow_ratio))
    ((ConfigOptionFloatOrPercent,       seam_gap))
    ((ConfigOptionBool,                 role_based_wipe_speed))
    ((ConfigOptionFloatOrPercent,       wipe_speed))
    ((ConfigOptionBool,                 wipe_on_loops))
    ((ConfigOptionBool,                 wipe_before_external_loop))
    ((ConfigOptionEnum<WallInfillOrder>, wall_infill_order))
    ((ConfigOptionBool,                 precise_outer_wall))
    ((ConfigOptionBool,                 overhang_speed_classic))
    ((ConfigOptionPercent,              bridge_density))
    ((ConfigOptionFloat,                 filter_out_gap_fill))
    ((ConfigOptionFloatOrPercent,       small_perimeter_speed))
    ((ConfigOptionFloat,                small_perimeter_threshold))
    ((ConfigOptionFloat,                top_solid_infill_flow_ratio))
    ((ConfigOptionFloat,                bottom_solid_infill_flow_ratio))
    ((ConfigOptionFloatOrPercent,       infill_anchor))
    ((ConfigOptionFloatOrPercent,       infill_anchor_max))

    // Orca
    ((ConfigOptionBool,                 make_overhang_printable))
    ((ConfigOptionBool,                 extra_perimeters_on_overhangs))
    ((ConfigOptionBool,                 slowdown_for_curled_perimeters))
    ((ConfigOptionBool,                 hole_to_polyhole))
    ((ConfigOptionFloatOrPercent,       hole_to_polyhole_threshold))
    ((ConfigOptionBool,                 hole_to_polyhole_twisted))
    ((ConfigOptionBool,                 overhang_reverse))
    ((ConfigOptionBool,                 overhang_reverse_internal_only))
    ((ConfigOptionFloatOrPercent,       overhang_reverse_threshold))
    
    ((ConfigOptionEnum<WallSequence>,  wall_sequence))
    ((ConfigOptionBool,                is_infill_first))
)

PRINT_CONFIG_CLASS_DEFINE(
    MachineEnvelopeConfig,

    // Orca: whether emit machine limits into the beginning of the G-code.
    ((ConfigOptionBool,                 emit_machine_limits_to_gcode))
    // M201 X... Y... Z... E... [mm/sec^2]
    ((ConfigOptionFloats,               machine_max_acceleration_x))
    ((ConfigOptionFloats,               machine_max_acceleration_y))
    ((ConfigOptionFloats,               machine_max_acceleration_z))
    ((ConfigOptionFloats,               machine_max_acceleration_e))
    // M203 X... Y... Z... E... [mm/sec]
    ((ConfigOptionFloats,               machine_max_speed_x))
    ((ConfigOptionFloats,               machine_max_speed_y))
    ((ConfigOptionFloats,               machine_max_speed_z))
    ((ConfigOptionFloats,               machine_max_speed_e))

    // M204 P... R... T...[mm/sec^2]
    ((ConfigOptionFloats,               machine_max_acceleration_extruding))
    ((ConfigOptionFloats,               machine_max_acceleration_retracting))
    ((ConfigOptionFloats,               machine_max_acceleration_travel))

    // M205 X... Y... Z... E... [mm/sec]
    ((ConfigOptionFloats,               machine_max_jerk_x))
    ((ConfigOptionFloats,               machine_max_jerk_y))
    ((ConfigOptionFloats,               machine_max_jerk_z))
    ((ConfigOptionFloats,               machine_max_jerk_e))
    // M205 T... [mm/sec]
    ((ConfigOptionFloats,               machine_min_travel_rate))
    // M205 S... [mm/sec]
    ((ConfigOptionFloats,               machine_min_extruding_rate))
)

// This object is mapped to Perl as Slic3r::Config::GCode.
PRINT_CONFIG_CLASS_DEFINE(
    GCodeConfig,

    ((ConfigOptionString,              before_layer_change_gcode)) 
    ((ConfigOptionString,              printing_by_object_gcode)) 
    ((ConfigOptionFloats,              deretraction_speed))
    //BBS
    ((ConfigOptionBool,                enable_arc_fitting))
    ((ConfigOptionString,              machine_end_gcode))
    ((ConfigOptionStrings,             filament_end_gcode))
    ((ConfigOptionFloats,              filament_flow_ratio))
    ((ConfigOptionBools,               enable_pressure_advance))
    ((ConfigOptionFloats,              pressure_advance))
    ((ConfigOptionFloat,               fan_kickstart))
    ((ConfigOptionBool,                fan_speedup_overhangs))
    ((ConfigOptionFloat,               fan_speedup_time))
    ((ConfigOptionFloats,              filament_diameter))
    ((ConfigOptionFloats,              filament_density))
    ((ConfigOptionStrings,             filament_type))
    ((ConfigOptionBools,               filament_soluble))
    ((ConfigOptionBools,               filament_is_support))
    ((ConfigOptionFloats,              filament_cost))
    ((ConfigOptionStrings,             default_filament_colour))
    ((ConfigOptionInts,                temperature_vitrification))  //BBS
    ((ConfigOptionFloats,              filament_max_volumetric_speed))
    ((ConfigOptionInts,                required_nozzle_HRC))
    // BBS
    ((ConfigOptionBool,                scan_first_layer))
    ((ConfigOptionPoints,              thumbnail_size))
    // ((ConfigOptionBool,                spaghetti_detector))
    ((ConfigOptionBool,                gcode_add_line_number))
    ((ConfigOptionBool,                bbl_bed_temperature_gcode))
    ((ConfigOptionEnum<GCodeFlavor>,   gcode_flavor))

    ((ConfigOptionFloat,               time_cost)) 
    ((ConfigOptionString,              layer_change_gcode))
    ((ConfigOptionString,              time_lapse_gcode))

    ((ConfigOptionFloat,               max_volumetric_extrusion_rate_slope))
    ((ConfigOptionInt,               max_volumetric_extrusion_rate_slope_segment_length))
    
    ((ConfigOptionPercents,            retract_before_wipe))
    ((ConfigOptionFloats,              retraction_length))
    ((ConfigOptionFloats,              retract_length_toolchange))
    ((ConfigOptionFloats,              z_hop))
    // BBS
    ((ConfigOptionEnumsGeneric,        z_hop_types))
    ((ConfigOptionFloats,              retract_lift_above))
    ((ConfigOptionFloats,              retract_lift_below))
    ((ConfigOptionEnumsGeneric,        retract_lift_enforce))
    ((ConfigOptionFloats,              retract_restart_extra))
    ((ConfigOptionFloats,              retract_restart_extra_toolchange))
    ((ConfigOptionFloats,              retraction_speed))
    ((ConfigOptionString,              machine_start_gcode))
    ((ConfigOptionStrings,             filament_start_gcode))
    ((ConfigOptionBool,                single_extruder_multi_material))
    ((ConfigOptionBool,                manual_filament_change))
    ((ConfigOptionBool,                single_extruder_multi_material_priming))
    ((ConfigOptionBool,                wipe_tower_no_sparse_layers))
    ((ConfigOptionString,              change_filament_gcode))
    ((ConfigOptionString,              change_extrusion_role_gcode))
    ((ConfigOptionFloat,               travel_speed))
    ((ConfigOptionFloat,               travel_speed_z))
    ((ConfigOptionBool,                silent_mode))
    ((ConfigOptionString,              machine_pause_gcode))
    ((ConfigOptionString,              template_custom_gcode))
    //BBS
    ((ConfigOptionEnum<NozzleType>,    nozzle_type))
    ((ConfigOptionInt,                 nozzle_hrc))
    ((ConfigOptionBool,                auxiliary_fan))
    ((ConfigOptionBool,                support_air_filtration))
    ((ConfigOptionEnum<PrinterStructure>,printer_structure))
    ((ConfigOptionBool,                support_chamber_temp_control))


    // SoftFever
    ((ConfigOptionBool,                use_firmware_retraction))
    ((ConfigOptionBool,                use_relative_e_distances))
    ((ConfigOptionBool,                accel_to_decel_enable))
    ((ConfigOptionPercent,             accel_to_decel_factor))
    ((ConfigOptionFloatOrPercent,      initial_layer_travel_speed))
    ((ConfigOptionBool,                bbl_calib_mark_logo))
    ((ConfigOptionBool,                disable_m73))

    // Orca: mmu
    ((ConfigOptionFloat,               cooling_tube_retraction))
    ((ConfigOptionFloat,               cooling_tube_length))
    ((ConfigOptionBool,                high_current_on_filament_swap))
    ((ConfigOptionFloat,               parking_pos_retraction))
    ((ConfigOptionFloat,               extra_loading_move))
    ((ConfigOptionFloat,               machine_load_filament_time))
    ((ConfigOptionFloat,               machine_unload_filament_time))
    ((ConfigOptionFloats,              filament_loading_speed))
    ((ConfigOptionFloats,              filament_loading_speed_start))
    ((ConfigOptionFloats,              filament_load_time))
    ((ConfigOptionFloats,              filament_unloading_speed))
    ((ConfigOptionFloats,              filament_unloading_speed_start))
    ((ConfigOptionFloats,              filament_toolchange_delay))
    // Orca todo: consolidate with machine_load_filament_time
    ((ConfigOptionFloats,              filament_unload_time))
    ((ConfigOptionInts,                filament_cooling_moves))
    ((ConfigOptionFloats,              filament_cooling_initial_speed))
    ((ConfigOptionFloats,              filament_minimal_purge_on_wipe_tower))
    ((ConfigOptionFloats,              filament_cooling_final_speed))
    ((ConfigOptionStrings,             filament_ramming_parameters))
    ((ConfigOptionBools,               filament_multitool_ramming))
    ((ConfigOptionFloats,              filament_multitool_ramming_volume))
    ((ConfigOptionFloats,              filament_multitool_ramming_flow))
    ((ConfigOptionBool,                purge_in_prime_tower))
    ((ConfigOptionBool,                enable_filament_ramming))

)

// This object is mapped to Perl as Slic3r::Config::Print.
PRINT_CONFIG_CLASS_DERIVED_DEFINE(
    PrintConfig,
    (MachineEnvelopeConfig, GCodeConfig),

    //BBS
    ((ConfigOptionInts,               additional_cooling_fan_speed))
    ((ConfigOptionBool,               reduce_crossing_wall))
    ((ConfigOptionFloatOrPercent,     max_travel_detour_distance))
    ((ConfigOptionPoints,             printable_area))
    //BBS: add bed_exclude_area
    ((ConfigOptionPoints,             bed_exclude_area))
    ((ConfigOptionPoints,             head_wrap_detect_zone))
    // BBS
    ((ConfigOptionString,             bed_custom_texture))
    ((ConfigOptionString,             bed_custom_model))
    ((ConfigOptionEnum<BedType>,      curr_bed_type))
    ((ConfigOptionInts,               cool_plate_temp))
    ((ConfigOptionInts,               eng_plate_temp))
    ((ConfigOptionInts,               hot_plate_temp)) // hot is short for high temperature
    ((ConfigOptionInts,               textured_plate_temp))
    ((ConfigOptionInts,               cool_plate_temp_initial_layer))
    ((ConfigOptionInts,               eng_plate_temp_initial_layer))
    ((ConfigOptionInts,               hot_plate_temp_initial_layer)) // hot is short for high temperature
    ((ConfigOptionInts,               textured_plate_temp_initial_layer))
    ((ConfigOptionBools,              enable_overhang_bridge_fan))
    ((ConfigOptionInts,               overhang_fan_speed))
    ((ConfigOptionEnumsGeneric,       overhang_fan_threshold))
    ((ConfigOptionEnum<PrintSequence>,print_sequence))
    ((ConfigOptionInts,               first_layer_print_sequence))
    ((ConfigOptionBools,              slow_down_for_layer_cooling))
    ((ConfigOptionInts,               close_fan_the_first_x_layers))
    ((ConfigOptionEnum<DraftShield>,  draft_shield))
    ((ConfigOptionFloat,              extruder_clearance_height_to_rod))//BBs
    ((ConfigOptionFloat,              extruder_clearance_height_to_lid))//BBS
    ((ConfigOptionFloat,              extruder_clearance_radius))
    ((ConfigOptionStrings,            extruder_colour))
    ((ConfigOptionPoints,             extruder_offset))
    ((ConfigOptionBools,              reduce_fan_stop_start_freq))
    ((ConfigOptionFloats,             fan_cooling_layer_time))
    ((ConfigOptionStrings,            filament_colour))
    ((ConfigOptionBools,              activate_air_filtration))
    ((ConfigOptionInts,               during_print_exhaust_fan_speed))
    ((ConfigOptionInts,               complete_print_exhaust_fan_speed))
    ((ConfigOptionFloatOrPercent,     initial_layer_line_width))
    ((ConfigOptionFloat,              initial_layer_print_height))
    ((ConfigOptionFloat,              initial_layer_speed))

    //BBS
    ((ConfigOptionFloat,              initial_layer_infill_speed))
    ((ConfigOptionInts,               nozzle_temperature_initial_layer))
    ((ConfigOptionInts,               full_fan_speed_layer))
    ((ConfigOptionFloats,               fan_max_speed))
    ((ConfigOptionFloats,             max_layer_height))
    ((ConfigOptionFloats,               fan_min_speed))
    ((ConfigOptionFloats,             min_layer_height))
    ((ConfigOptionFloat,              printable_height))
    ((ConfigOptionPoint,              best_object_pos))
    ((ConfigOptionFloats,             slow_down_min_speed))
    ((ConfigOptionFloats,             nozzle_diameter))
    ((ConfigOptionBool,               reduce_infill_retraction))
    ((ConfigOptionBool,               ooze_prevention))
    ((ConfigOptionString,             filename_format))
    ((ConfigOptionStrings,            post_process))
    ((ConfigOptionString,             printer_model))
    ((ConfigOptionFloat,              resolution))
    ((ConfigOptionFloats,             retraction_minimum_travel))
    ((ConfigOptionBools,              retract_when_changing_layer))
    ((ConfigOptionFloat,              skirt_distance))
    ((ConfigOptionInt,                skirt_height))
    ((ConfigOptionInt,                skirt_loops))
    ((ConfigOptionFloat,              skirt_speed))
    ((ConfigOptionFloats,             slow_down_layer_time))
    ((ConfigOptionBool,               spiral_mode))
    ((ConfigOptionBool,               spiral_mode_smooth))
    ((ConfigOptionFloatOrPercent,     spiral_mode_max_xy_smoothing))
    ((ConfigOptionInt,                standby_temperature_delta))
    ((ConfigOptionInts,               nozzle_temperature))
    ((ConfigOptionBools,              wipe))
    // BBS
    ((ConfigOptionInts,               nozzle_temperature_range_low))
    ((ConfigOptionInts,               nozzle_temperature_range_high))
    ((ConfigOptionFloats,             wipe_distance))
    ((ConfigOptionBool,               enable_prime_tower))
    // BBS: change wipe_tower_x and wipe_tower_y data type to floats to add partplate logic
    ((ConfigOptionFloats,             wipe_tower_x))
    ((ConfigOptionFloats,             wipe_tower_y))
    ((ConfigOptionFloat,              prime_tower_width))
    ((ConfigOptionFloat,              wipe_tower_per_color_wipe))
    ((ConfigOptionFloat,              wipe_tower_rotation_angle))
    ((ConfigOptionFloat,              prime_tower_brim_width))
    ((ConfigOptionFloat,              wipe_tower_bridging))
    ((ConfigOptionFloats,             flush_volumes_matrix))
    ((ConfigOptionFloats,             flush_volumes_vector))

    // Orca: mmu support
    ((ConfigOptionFloat,              wipe_tower_cone_angle))
    ((ConfigOptionPercent,            wipe_tower_extra_spacing))
    ((ConfigOptionInt,                wipe_tower_extruder))
    ((ConfigOptionFloats,             wiping_volumes_extruders))

    // BBS: wipe tower is only used for priming
    ((ConfigOptionFloat,              prime_volume))
    ((ConfigOptionFloat,              flush_multiplier))
    ((ConfigOptionFloat,              z_offset))
    // BBS: project filaments
    ((ConfigOptionFloats,             filament_colour_new))
    // BBS: not in any preset, calculated before slicing
    ((ConfigOptionFloat,              nozzle_volume))
    ((ConfigOptionPoints,             start_end_points))
    ((ConfigOptionEnum<TimelapseType>,    timelapse_type))
    ((ConfigOptionPoints,              thumbnails))
    // BBS: move from PrintObjectConfig
    ((ConfigOptionBool, independent_support_layer_height))
    // SoftFever
    ((ConfigOptionPercents,            filament_shrink))
    ((ConfigOptionBool,                gcode_label_objects))
    ((ConfigOptionBool,                exclude_object))
    ((ConfigOptionBool,                gcode_comments))
    ((ConfigOptionInt,                 slow_down_layers))
    ((ConfigOptionInts,                support_material_interface_fan_speed))
    // Orca: notes for profiles from PrusaSlicer
    ((ConfigOptionStrings,             filament_notes))
    ((ConfigOptionString,              notes))
    ((ConfigOptionString,              printer_notes))

    ((ConfigOptionBools,               activate_chamber_temp_control))
    ((ConfigOptionInts ,               chamber_temperature))
    
    ((ConfigOptionFloat,               preferred_orientation))


)

// This object is mapped to Perl as Slic3r::Config::Full.
PRINT_CONFIG_CLASS_DERIVED_DEFINE0(
    FullPrintConfig,
    (PrintObjectConfig, PrintRegionConfig, PrintConfig)
)

// Validate the FullPrintConfig. Returns an empty string on success, otherwise an error message is returned.
std::map<std::string, std::string> validate(const FullPrintConfig &config, bool under_cli = false);

PRINT_CONFIG_CLASS_DEFINE(
    SLAPrintConfig,
    ((ConfigOptionString,     filename_format))
)

PRINT_CONFIG_CLASS_DEFINE(
    SLAPrintObjectConfig,

    ((ConfigOptionFloat, layer_height))

    //Number of the layers needed for the exposure time fade [3;20]
    ((ConfigOptionInt,  faded_layers))/*= 10*/

    ((ConfigOptionFloat, slice_closing_radius))

    // Enabling or disabling support creation
    ((ConfigOptionBool,  supports_enable))

    // Diameter in mm of the pointing side of the head.
    ((ConfigOptionFloat, support_head_front_diameter))/*= 0.2*/

    // How much the pinhead has to penetrate the model surface
    ((ConfigOptionFloat, support_head_penetration))/*= 0.2*/

    // Width in mm from the back sphere center to the front sphere center.
    ((ConfigOptionFloat, support_head_width))/*= 1.0*/

    // Radius in mm of the support pillars.
    ((ConfigOptionFloat, support_pillar_diameter))/*= 0.8*/

    // The percentage of smaller pillars compared to the normal pillar diameter
    // which are used in problematic areas where a normal pilla cannot fit.
    ((ConfigOptionPercent, support_small_pillar_diameter_percent))

    // How much bridge (supporting another pinhead) can be placed on a pillar.
    ((ConfigOptionInt,   support_max_bridges_on_pillar))

    // How the pillars are bridged together
    ((ConfigOptionEnum<SLAPillarConnectionMode>, support_pillar_connection_mode))

    // Generate only ground facing supports
    ((ConfigOptionBool, support_buildplate_only))

    // TODO: unimplemented at the moment. This coefficient will have an impact
    // when bridges and pillars are merged. The resulting pillar should be a bit
    // thicker than the ones merging into it. How much thicker? I don't know
    // but it will be derived from this value.
    ((ConfigOptionFloat, support_pillar_widening_factor))

    // Radius in mm of the pillar base.
    ((ConfigOptionFloat, support_base_diameter))/*= 2.0*/

    // The height of the pillar base cone in mm.
    ((ConfigOptionFloat, support_base_height))/*= 1.0*/

    // The minimum distance of the pillar base from the model in mm.
    ((ConfigOptionFloat, support_base_safety_distance)) /*= 1.0*/

    // The default angle for connecting support sticks and junctions.
    ((ConfigOptionFloat, support_critical_angle))/*= 45*/

    // The max length of a bridge in mm
    ((ConfigOptionFloat, support_max_bridge_length))/*= 15.0*/

    // The max distance of two pillars to get cross linked.
    ((ConfigOptionFloat, support_max_pillar_link_distance))

    // The elevation in Z direction upwards. This is the space between the pad
    // and the model object's bounding box bottom. Units in mm.
    ((ConfigOptionFloat, support_object_elevation))/*= 5.0*/

    /////// Following options influence automatic support points placement:
    ((ConfigOptionInt, support_points_density_relative))
    ((ConfigOptionFloat, support_points_minimal_distance))

    // Now for the base pool (pad) /////////////////////////////////////////////

    // Enabling or disabling support creation
    ((ConfigOptionBool,  pad_enable))

    // The thickness of the pad walls
    ((ConfigOptionFloat, pad_wall_thickness))/*= 2*/

    // The height of the pad from the bottom to the top not considering the pit
    ((ConfigOptionFloat, pad_wall_height))/*= 5*/

    // How far should the pad extend around the contained geometry
    ((ConfigOptionFloat, pad_brim_size))

    // The greatest distance where two individual pads are merged into one. The
    // distance is measured roughly from the centroids of the pads.
    ((ConfigOptionFloat, pad_max_merge_distance))/*= 50*/

    // The smoothing radius of the pad edges
    // ((ConfigOptionFloat, pad_edge_radius))/*= 1*/;

    // The slope of the pad wall...
    ((ConfigOptionFloat, pad_wall_slope))

    // /////////////////////////////////////////////////////////////////////////
    // Zero elevation mode parameters:
    //    - The object pad will be derived from the model geometry.
    //    - There will be a gap between the object pad and the generated pad
    //      according to the support_base_safety_distance parameter.
    //    - The two pads will be connected with tiny connector sticks
    // /////////////////////////////////////////////////////////////////////////

    // Disable the elevation (ignore its value) and use the zero elevation mode
    ((ConfigOptionBool, pad_around_object))

    ((ConfigOptionBool, pad_around_object_everywhere))

    // This is the gap between the object bottom and the generated pad
    ((ConfigOptionFloat, pad_object_gap))

    // How far to place the connector sticks on the object pad perimeter
    ((ConfigOptionFloat, pad_object_connector_stride))

    // The width of the connectors sticks
    ((ConfigOptionFloat, pad_object_connector_width))

    // How much should the tiny connectors penetrate into the model body
    ((ConfigOptionFloat, pad_object_connector_penetration))

    // /////////////////////////////////////////////////////////////////////////
    // Model hollowing parameters:
    //   - Models can be hollowed out as part of the SLA print process
    //   - Thickness of the hollowed model walls can be adjusted
    //   -
    //   - Additional holes will be drilled into the hollow model to allow for
    //   - resin removal.
    // /////////////////////////////////////////////////////////////////////////

    ((ConfigOptionBool, hollowing_enable))

    // The minimum thickness of the model walls to maintain. Note that the
    // resulting walls may be thicker due to smoothing out fine cavities where
    // resin could stuck.
    ((ConfigOptionFloat, hollowing_min_thickness))

    // Indirectly controls the voxel size (resolution) used by openvdb
    ((ConfigOptionFloat, hollowing_quality))

    // Indirectly controls the minimum size of created cavities.
    ((ConfigOptionFloat, hollowing_closing_distance))
)

enum SLAMaterialSpeed { slamsSlow, slamsFast };

PRINT_CONFIG_CLASS_DEFINE(
    SLAMaterialConfig,

    ((ConfigOptionFloat,                       initial_layer_height))
    ((ConfigOptionFloat,                       bottle_cost))
    ((ConfigOptionFloat,                       bottle_volume))
    ((ConfigOptionFloat,                       bottle_weight))
    ((ConfigOptionFloat,                       material_density))
    ((ConfigOptionFloat,                       exposure_time))
    ((ConfigOptionFloat,                       initial_exposure_time))
    ((ConfigOptionFloats,                      material_correction))
    ((ConfigOptionFloat,                       material_correction_x))
    ((ConfigOptionFloat,                       material_correction_y))
    ((ConfigOptionFloat,                       material_correction_z))
    ((ConfigOptionEnum<SLAMaterialSpeed>,      material_print_speed))
)

PRINT_CONFIG_CLASS_DEFINE(
    SLAPrinterConfig,

    ((ConfigOptionEnum<PrinterTechnology>,    printer_technology))
    ((ConfigOptionPoints,                     printable_area))
    ((ConfigOptionFloat,                      printable_height))
    ((ConfigOptionFloat,                      display_width))
    ((ConfigOptionFloat,                      display_height))
    ((ConfigOptionInt,                        display_pixels_x))
    ((ConfigOptionInt,                        display_pixels_y))
    ((ConfigOptionEnum<SLADisplayOrientation>,display_orientation))
    ((ConfigOptionBool,                       display_mirror_x))
    ((ConfigOptionBool,                       display_mirror_y))
    ((ConfigOptionFloats,                     relative_correction))
    ((ConfigOptionFloat,                      relative_correction_x))
    ((ConfigOptionFloat,                      relative_correction_y))
    ((ConfigOptionFloat,                      relative_correction_z))
    ((ConfigOptionFloat,                      absolute_correction))
    ((ConfigOptionFloat,                      elefant_foot_compensation))
    ((ConfigOptionFloat,                      elefant_foot_min_width))
    ((ConfigOptionFloat,                      gamma_correction))
    ((ConfigOptionFloat,                      fast_tilt_time))
    ((ConfigOptionFloat,                      slow_tilt_time))
    ((ConfigOptionFloat,                      area_fill))
    ((ConfigOptionFloat,                      min_exposure_time))
    ((ConfigOptionFloat,                      max_exposure_time))
    ((ConfigOptionFloat,                      min_initial_exposure_time))
    ((ConfigOptionFloat,                      max_initial_exposure_time))
)

PRINT_CONFIG_CLASS_DERIVED_DEFINE0(
    SLAFullPrintConfig,
    (SLAPrinterConfig, SLAPrintConfig, SLAPrintObjectConfig, SLAMaterialConfig)
)

#undef STATIC_PRINT_CONFIG_CACHE
#undef STATIC_PRINT_CONFIG_CACHE_BASE
#undef STATIC_PRINT_CONFIG_CACHE_DERIVED
#undef PRINT_CONFIG_CLASS_ELEMENT_DEFINITION
#undef PRINT_CONFIG_CLASS_ELEMENT_EQUAL
#undef PRINT_CONFIG_CLASS_ELEMENT_LOWER
#undef PRINT_CONFIG_CLASS_ELEMENT_HASH
#undef PRINT_CONFIG_CLASS_ELEMENT_INITIALIZATION
#undef PRINT_CONFIG_CLASS_ELEMENT_INITIALIZATION2
#undef PRINT_CONFIG_CLASS_DEFINE
#undef PRINT_CONFIG_CLASS_DERIVED_CLASS_LIST
#undef PRINT_CONFIG_CLASS_DERIVED_CLASS_LIST_ITEM
#undef PRINT_CONFIG_CLASS_DERIVED_DEFINE
#undef PRINT_CONFIG_CLASS_DERIVED_DEFINE0
#undef PRINT_CONFIG_CLASS_DERIVED_DEFINE1
#undef PRINT_CONFIG_CLASS_DERIVED_HASH
#undef PRINT_CONFIG_CLASS_DERIVED_EQUAL
#undef PRINT_CONFIG_CLASS_DERIVED_INITCACHE_ITEM
#undef PRINT_CONFIG_CLASS_DERIVED_INITCACHE
#undef PRINT_CONFIG_CLASS_DERIVED_INITIALIZER
#undef PRINT_CONFIG_CLASS_DERIVED_INITIALIZER_ITEM

class CLIActionsConfigDef : public ConfigDef
{
public:
    CLIActionsConfigDef();
};

class CLITransformConfigDef : public ConfigDef
{
public:
    CLITransformConfigDef();
};

class CLIMiscConfigDef : public ConfigDef
{
public:
    CLIMiscConfigDef();
};

// This class defines the command line options representing actions.
extern const CLIActionsConfigDef    cli_actions_config_def;

// This class defines the command line options representing transforms.
extern const CLITransformConfigDef  cli_transform_config_def;

// This class defines all command line options that are not actions or transforms.
extern const CLIMiscConfigDef       cli_misc_config_def;

class DynamicPrintAndCLIConfig : public DynamicPrintConfig
{
public:
    DynamicPrintAndCLIConfig() {}
    DynamicPrintAndCLIConfig(const DynamicPrintAndCLIConfig &other) : DynamicPrintConfig(other) {}

    // Overrides ConfigBase::def(). Static configuration definition. Any value stored into this ConfigBase shall have its definition here.
    const ConfigDef*        def() const override { return &s_def; }

    // Verify whether the opt_key has not been obsoleted or renamed.
    // Both opt_key and value may be modified by handle_legacy().
    // If the opt_key is no more valid in this version of Slic3r, opt_key is cleared by handle_legacy().
    // handle_legacy() is called internally by set_deserialize().
    void                    handle_legacy(t_config_option_key &opt_key, std::string &value) const override;

private:
    class PrintAndCLIConfigDef : public ConfigDef
    {
    public:
        PrintAndCLIConfigDef() {
            this->options.insert(print_config_def.options.begin(), print_config_def.options.end());
            this->options.insert(cli_actions_config_def.options.begin(), cli_actions_config_def.options.end());
            this->options.insert(cli_transform_config_def.options.begin(), cli_transform_config_def.options.end());
            this->options.insert(cli_misc_config_def.options.begin(), cli_misc_config_def.options.end());
            for (const auto &kvp : this->options)
                this->by_serialization_key_ordinal[kvp.second.serialization_key_ordinal] = &kvp.second;
        }
        // Do not release the default values, they are handled by print_config_def & cli_actions_config_def / cli_transform_config_def / cli_misc_config_def.
        ~PrintAndCLIConfigDef() { this->options.clear(); }
    };
    static PrintAndCLIConfigDef s_def;
};

Points get_bed_shape(const DynamicPrintConfig &cfg);
Points get_bed_shape(const PrintConfig &cfg);
Points get_bed_shape(const SLAPrinterConfig &cfg);
Slic3r::Polygon get_bed_shape_with_excluded_area(const PrintConfig& cfg);
bool has_skirt(const DynamicPrintConfig& cfg);
float get_real_skirt_dist(const DynamicPrintConfig& cfg);

// ModelConfig is a wrapper around DynamicPrintConfig with an addition of a timestamp.
// Each change of ModelConfig is tracked by assigning a new timestamp from a global counter.
// The counter is used for faster synchronization of the background slicing thread
// with the front end by skipping synchronization of equal config dictionaries.
// The global counter is also used for avoiding unnecessary serialization of config
// dictionaries when taking an Undo snapshot.
//
// The global counter is NOT thread safe, therefore it is recommended to use ModelConfig from
// the main thread only.
//
// As there is a global counter and it is being increased with each change to any ModelConfig,
// if two ModelConfig dictionaries differ, they should differ with their timestamp as well.
// Therefore copying the ModelConfig including its timestamp is safe as there is no harm
// in having multiple ModelConfig with equal timestamps as long as their dictionaries are equal.
//
// The timestamp is used by the Undo/Redo stack. As zero timestamp means invalid timestamp
// to the Undo/Redo stack (zero timestamp means the Undo/Redo stack needs to serialize and
// compare serialized data for differences), zero timestamp shall never be used.
// Timestamp==1 shall only be used for empty dictionaries.
class ModelConfig
{
public:
    // Following method clears the config and increases its timestamp, so the deleted
    // state is considered changed from perspective of the undo/redo stack.
    void         reset() { m_data.clear(); touch(); }

    void         assign_config(const ModelConfig &rhs) {
        if (m_timestamp != rhs.m_timestamp) {
            m_data      = rhs.m_data;
            m_timestamp = rhs.m_timestamp;
        }
    }
    void         assign_config(ModelConfig &&rhs) {
        if (m_timestamp != rhs.m_timestamp) {
            m_data      = std::move(rhs.m_data);
            m_timestamp = rhs.m_timestamp;
            rhs.reset();
        }
    }

    // Modification of the ModelConfig is not thread safe due to the global timestamp counter!
    // Don't call modification methods from the back-end!
    // Assign methods don't assign if src==dst to not having to bump the timestamp in case they are equal.
    void         assign_config(const DynamicPrintConfig &rhs)  { if (m_data != rhs) { m_data = rhs; this->touch(); } }
    void         assign_config(DynamicPrintConfig &&rhs)       { if (m_data != rhs) { m_data = std::move(rhs); this->touch(); } }
    void         apply(const ModelConfig &other, bool ignore_nonexistent = false) { this->apply(other.get(), ignore_nonexistent); }
    void         apply(const ConfigBase &other, bool ignore_nonexistent = false) { m_data.apply_only(other, other.keys(), ignore_nonexistent); this->touch(); }
    void         apply_only(const ModelConfig &other, const t_config_option_keys &keys, bool ignore_nonexistent = false) { this->apply_only(other.get(), keys, ignore_nonexistent); }
    void         apply_only(const ConfigBase &other, const t_config_option_keys &keys, bool ignore_nonexistent = false) { m_data.apply_only(other, keys, ignore_nonexistent); this->touch(); }
    bool         set_key_value(const std::string &opt_key, ConfigOption *opt) { bool out = m_data.set_key_value(opt_key, opt); this->touch(); return out; }
    template<typename T>
    void         set(const std::string &opt_key, T value) { m_data.set(opt_key, value, true); this->touch(); }
    void         set_deserialize(const t_config_option_key &opt_key, const std::string &str, ConfigSubstitutionContext &substitution_context, bool append = false)
        { m_data.set_deserialize(opt_key, str, substitution_context, append); this->touch(); }
    bool         erase(const t_config_option_key &opt_key) { bool out = m_data.erase(opt_key); if (out) this->touch(); return out; }

    // Getters are thread safe.
    // The following implicit conversion breaks the Cereal serialization.
//    operator const DynamicPrintConfig&() const throw() { return this->get(); }
    const DynamicPrintConfig&   get() const throw() { return m_data; }
    bool                        empty() const throw() { return m_data.empty(); }
    size_t                      size() const throw() { return m_data.size(); }
    auto                        cbegin() const { return m_data.cbegin(); }
    auto                        cend() const { return m_data.cend(); }
    t_config_option_keys        keys() const { return m_data.keys(); }
    bool                        has(const t_config_option_key &opt_key) const { return m_data.has(opt_key); }
    const ConfigOption*         option(const t_config_option_key &opt_key) const { return m_data.option(opt_key); }
    int                         opt_int(const t_config_option_key &opt_key) const { return m_data.opt_int(opt_key); }
    int                         extruder() const { return opt_int("extruder"); }
    double opt_float(const t_config_option_key &opt_key) const {
      return m_data.opt_float(opt_key);
    }
    double get_abs_value(const t_config_option_key &opt_key) const {
      return m_data.get_abs_value(opt_key);
    }
    std::string                 opt_serialize(const t_config_option_key &opt_key) const { return m_data.opt_serialize(opt_key); }

    // Return an optional timestamp of this object.
    // If the timestamp returned is non-zero, then the serialization framework will
    // only save this object on the Undo/Redo stack if the timestamp is different
    // from the timestmap of the object at the top of the Undo / Redo stack.
    virtual uint64_t    timestamp() const throw() { return m_timestamp; }
    bool                timestamp_matches(const ModelConfig &rhs) const throw() { return m_timestamp == rhs.m_timestamp; }
    // Not thread safe! Should not be called from other than the main thread!
    void                touch() { m_timestamp = ++ s_last_timestamp; }

private:
    friend class cereal::access;
    template<class Archive> void serialize(Archive& ar) { ar(m_timestamp); ar(m_data); }

    uint64_t                    m_timestamp { 1 };
    DynamicPrintConfig          m_data;

    static uint64_t             s_last_timestamp;
};

} // namespace Slic3r

// Serialization through the Cereal library
namespace cereal {
    // Let cereal know that there are load / save non-member functions declared for DynamicPrintConfig, ignore serialize / load / save from parent class DynamicConfig.
    template <class Archive> struct specialize<Archive, Slic3r::DynamicPrintConfig, cereal::specialization::non_member_load_save> {};

    template<class Archive> void load(Archive& archive, Slic3r::DynamicPrintConfig &config)
    {
        size_t cnt;
        archive(cnt);
        config.clear();
        for (size_t i = 0; i < cnt; ++ i) {
            size_t serialization_key_ordinal;
            archive(serialization_key_ordinal);
            assert(serialization_key_ordinal > 0);
            auto it = Slic3r::print_config_def.by_serialization_key_ordinal.find(serialization_key_ordinal);
            assert(it != Slic3r::print_config_def.by_serialization_key_ordinal.end());
            config.set_key_value(it->second->opt_key, it->second->load_option_from_archive(archive));
        }
    }

    template<class Archive> void save(Archive& archive, const Slic3r::DynamicPrintConfig &config)
    {
        size_t cnt = config.size();
        archive(cnt);
        for (auto it = config.cbegin(); it != config.cend(); ++it) {
            const Slic3r::ConfigOptionDef* optdef = Slic3r::print_config_def.get(it->first);
            assert(optdef != nullptr);
            assert(optdef->serialization_key_ordinal > 0);
            archive(optdef->serialization_key_ordinal);
            optdef->save_option_to_archive(archive, it->second.get());
        }
    }
}

#endif<|MERGE_RESOLUTION|>--- conflicted
+++ resolved
@@ -784,12 +784,9 @@
     ((ConfigOptionPercent,            tree_support_top_rate))
     ((ConfigOptionFloat,              tree_support_branch_diameter_organic))
     ((ConfigOptionFloat,              tree_support_branch_angle_organic))
-<<<<<<< HEAD
     ((ConfigOptionBool,               enable_gap_fill_for_solid_infill))
     ((ConfigOptionBool,               enable_gap_fill_for_top_bottom_surfaces))
-=======
     ((ConfigOptionFloat,              min_length_factor))
->>>>>>> 209e9a2b
 
     // Move all acceleration and jerk settings to object
     ((ConfigOptionFloat,              default_acceleration))
