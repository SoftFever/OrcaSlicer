// Configuration store of Slic3r.
//
// The configuration store is either static or dynamic.
// DynamicPrintConfig is used mainly at the user interface. while the StaticPrintConfig is used
// during the slicing and the g-code generation.
//
// The classes derived from StaticPrintConfig form a following hierarchy.
//
// FullPrintConfig
//    PrintObjectConfig
//    PrintRegionConfig
//    PrintConfig
//        GCodeConfig
//

#ifndef slic3r_PrintConfig_hpp_
#define slic3r_PrintConfig_hpp_

#include "libslic3r.h"
#include "Config.hpp"
#include "Polygon.hpp"
#include <boost/preprocessor/facilities/empty.hpp>
#include <boost/preprocessor/punctuation/comma_if.hpp>
#include <boost/preprocessor/seq/for_each.hpp>
#include <boost/preprocessor/seq/for_each_i.hpp>
#include <boost/preprocessor/stringize.hpp>
#include <boost/preprocessor/tuple/elem.hpp>
#include <boost/preprocessor/tuple/to_seq.hpp>

// #define HAS_PRESSURE_EQUALIZER

namespace Slic3r {

enum ArcPosition : uint8_t {
    apMiddle,
    apSide
};

enum GCodeFlavor : unsigned char {
    gcfMarlinLegacy, gcfKlipper, gcfRepRapFirmware, gcfMarlinFirmware, gcfRepRapSprinter, gcfRepetier, gcfTeacup, gcfMakerWare, gcfSailfish, gcfMach3, gcfMachinekit,
    gcfSmoothie, gcfNoExtrusion
};

enum class FuzzySkinType {
    None,
    External,
    All,
    AllWalls,
};

enum PrintHostType {
    htPrusaLink, htPrusaConnect, htOctoPrint, htDuet, htFlashAir, htAstroBox, htRepetier, htMKS
};

enum AuthorizationType {
    atKeyPassword, atUserPassword
};

enum InfillPattern : int {
    ipConcentric, ipRectilinear, ipGrid, ipLine, ipCubic, ipTriangles, ipStars, ipGyroid, ipHoneycomb, ipAdaptiveCubic, ipMonotonic, ipMonotonicLine, ipAlignedRectilinear, ip3DHoneycomb,
    ipHilbertCurve, ipArchimedeanChords, ipOctagramSpiral, ipSupportCubic, ipSupportBase, ipConcentricInternal,
    ipLightning, ipArc,
    ipCount,
};

enum class IroningType {
    NoIroning,
    TopSurfaces,
    TopmostOnly,
    AllSolid,
    Count,
};

//BBS
enum class WallInfillOrder {
    InnerOuterInfill,
    OuterInnerInfill,
    InfillInnerOuter,
    InfillOuterInner,
    InnerOuterInnerInfill,
    Count,
};
//BBS
enum class PrintSequence {
    ByLayer,
    ByObject,
    ByDefault,
    Count,
};

enum class SlicingMode
{
    // Regular, applying ClipperLib::pftNonZero rule when creating ExPolygons.
    Regular,
    // Compatible with 3DLabPrint models, applying ClipperLib::pftEvenOdd rule when creating ExPolygons.
    EvenOdd,
    // Orienting all contours CCW, thus closing all holes.
    CloseHoles,
};

enum SupportMaterialPattern {
    smpDefault,
    smpRectilinear, smpRectilinearGrid, smpHoneycomb,
    smpLightning,
    smpNone,
};

enum SupportMaterialStyle {
    smsDefault, smsGrid, smsSnug, smsTreeSlim, smsTreeStrong, smsTreeHybrid, smsOrganic,
};

enum SupportMaterialInterfacePattern {
    smipAuto, smipRectilinear, smipConcentric, smipRectilinearInterlaced, smipGrid
};

// BBS
enum SupportType {
    stNormalAuto, stTreeAuto, stNormal, stTree
};
inline bool is_tree(SupportType stype)
{
    return std::set<SupportType>{stTreeAuto, stTree}.count(stype) != 0;
};
inline bool is_tree_slim(SupportType type, SupportMaterialStyle style)
{
    return is_tree(type) && style==smsTreeSlim;
};
inline bool is_auto(SupportType stype)
{
    return std::set<SupportType>{stNormalAuto, stTreeAuto}.count(stype) != 0;
};

enum SeamPosition {
    spNearest, spAligned, spRear, spRandom
};

enum LiftType {
    NormalLift,
    SpiralLift,
    LazyLift
};

enum SLAMaterial {
    slamTough,
    slamFlex,
    slamCasting,
    slamDental,
    slamHeatResistant,
};

enum SLADisplayOrientation {
    sladoLandscape,
    sladoPortrait
};

enum SLAPillarConnectionMode {
    slapcmZigZag,
    slapcmCross,
    slapcmDynamic
};

enum BrimType {
    btAutoBrim,  // BBS
    btEar, // Orca
    btOuterOnly,
    btInnerOnly,
    btOuterAndInner,
    btNoBrim,
};

enum TimelapseType : int {
    tlTraditional = 0,
    tlSmooth
};

enum DraftShield {
    dsDisabled, dsLimited, dsEnabled
};

enum class PerimeterGeneratorType
{
    // Classic perimeter generator using Clipper offsets with constant extrusion width.
    Classic,
    // Perimeter generator with variable extrusion width based on the paper
    // "A framework for adaptive width control of dense contour-parallel toolpaths in fused deposition modeling" ported from Cura.
    Arachne
};

// BBS
enum OverhangFanThreshold {
    Overhang_threshold_none = 0,
    Overhang_threshold_1_4,
    Overhang_threshold_2_4,
    Overhang_threshold_3_4,
    Overhang_threshold_4_4,
    Overhang_threshold_bridge
};

// BBS
enum BedType {
    btDefault = 0,
    btPC,
    btEP,
    btPEI,
    btPTE,
    btCount
};

// BBS
enum NozzleType {
    ntUndefine = 0,
    ntHardenedSteel,
    ntStainlessSteel,
    ntBrass,
    ntCount
};

// BBS
enum ZHopType {
    zhtAuto = 0,
    zhtNormal,
    zhtSlope,
    zhtSpiral,
    zhtCount
};

enum RetractLiftEnforceType {
    rletAllSurfaces = 0,
    rletTopOnly,
    rletBottomOnly,
    rletTopAndBottom
};

static std::string bed_type_to_gcode_string(const BedType type)
{
    std::string type_str;

    switch (type) {
    case btPC:
        type_str = "cool_plate";
        break;
    case btEP:
        type_str = "eng_plate";
        break;
    case btPEI:
        type_str = "hot_plate";
        break;
    case btPTE:
        type_str = "textured_plate";
        break;
    default:
        type_str = "unknown";
        break;
    }

    return type_str;
}

static std::string get_bed_temp_key(const BedType type)
{
    if (type == btPC)
        return "cool_plate_temp";

    if (type == btEP)
        return "eng_plate_temp";

    if (type == btPEI)
        return "hot_plate_temp";

    if (type == btPTE)
        return "textured_plate_temp";

    return "";
}

static std::string get_bed_temp_1st_layer_key(const BedType type)
{
    if (type == btPC)
        return "cool_plate_temp_initial_layer";

    if (type == btEP)
        return "eng_plate_temp_initial_layer";

    if (type == btPEI)
        return "hot_plate_temp_initial_layer";

    if (type == btPTE)
        return "textured_plate_temp_initial_layer";

    return "";
}

#define CONFIG_OPTION_ENUM_DECLARE_STATIC_MAPS(NAME) \
    template<> const t_config_enum_names& ConfigOptionEnum<NAME>::get_enum_names(); \
    template<> const t_config_enum_values& ConfigOptionEnum<NAME>::get_enum_values();

CONFIG_OPTION_ENUM_DECLARE_STATIC_MAPS(PrinterTechnology)
CONFIG_OPTION_ENUM_DECLARE_STATIC_MAPS(GCodeFlavor)
CONFIG_OPTION_ENUM_DECLARE_STATIC_MAPS(ArcPosition)
CONFIG_OPTION_ENUM_DECLARE_STATIC_MAPS(FuzzySkinType)
CONFIG_OPTION_ENUM_DECLARE_STATIC_MAPS(InfillPattern)
CONFIG_OPTION_ENUM_DECLARE_STATIC_MAPS(IroningType)
CONFIG_OPTION_ENUM_DECLARE_STATIC_MAPS(SlicingMode)
CONFIG_OPTION_ENUM_DECLARE_STATIC_MAPS(SupportMaterialPattern)
CONFIG_OPTION_ENUM_DECLARE_STATIC_MAPS(SupportMaterialStyle)
CONFIG_OPTION_ENUM_DECLARE_STATIC_MAPS(SupportMaterialInterfacePattern)
// BBS
CONFIG_OPTION_ENUM_DECLARE_STATIC_MAPS(SupportType)
CONFIG_OPTION_ENUM_DECLARE_STATIC_MAPS(SeamPosition)
CONFIG_OPTION_ENUM_DECLARE_STATIC_MAPS(SLADisplayOrientation)
CONFIG_OPTION_ENUM_DECLARE_STATIC_MAPS(SLAPillarConnectionMode)
CONFIG_OPTION_ENUM_DECLARE_STATIC_MAPS(BrimType)
CONFIG_OPTION_ENUM_DECLARE_STATIC_MAPS(TimelapseType)
CONFIG_OPTION_ENUM_DECLARE_STATIC_MAPS(BedType)
CONFIG_OPTION_ENUM_DECLARE_STATIC_MAPS(DraftShield)
CONFIG_OPTION_ENUM_DECLARE_STATIC_MAPS(ForwardCompatibilitySubstitutionRule)

CONFIG_OPTION_ENUM_DECLARE_STATIC_MAPS(PrintHostType)
CONFIG_OPTION_ENUM_DECLARE_STATIC_MAPS(AuthorizationType)
CONFIG_OPTION_ENUM_DECLARE_STATIC_MAPS(PerimeterGeneratorType)

#undef CONFIG_OPTION_ENUM_DECLARE_STATIC_MAPS

// Defines each and every confiuration option of Slic3r, including the properties of the GUI dialogs.
// Does not store the actual values, but defines default values.
class PrintConfigDef : public ConfigDef
{
public:
    PrintConfigDef();

    static void handle_legacy(t_config_option_key &opt_key, std::string &value);

    // Array options growing with the number of extruders
    const std::vector<std::string>& extruder_option_keys() const { return m_extruder_option_keys; }
    // Options defining the extruder retract properties. These keys are sorted lexicographically.
    // The extruder retract keys could be overidden by the same values defined at the Filament level
    // (then the key is further prefixed with the "filament_" prefix).
    const std::vector<std::string>& extruder_retract_keys() const { return m_extruder_retract_keys; }

    // BBS
    const std::vector<std::string>& filament_option_keys() const { return m_filament_option_keys; }
    const std::vector<std::string>& filament_retract_keys() const { return m_filament_retract_keys; }

private:
    void init_common_params();
    void init_fff_params();
    void init_extruder_option_keys();
    void init_sla_params();

    std::vector<std::string>    m_extruder_option_keys;
    std::vector<std::string>    m_extruder_retract_keys;

    // BBS
    void init_filament_option_keys();

    std::vector<std::string>    m_filament_option_keys;
    std::vector<std::string>    m_filament_retract_keys;
};

// The one and only global definition of SLic3r configuration options.
// This definition is constant.
extern const PrintConfigDef print_config_def;

class StaticPrintConfig;

// Minimum object distance for arrangement, based on printer technology.
double min_object_distance(const ConfigBase &cfg);

// Slic3r dynamic configuration, used to override the configuration
// per object, per modification volume or per printing material.
// The dynamic configuration is also used to store user modifications of the print global parameters,
// so the modified configuration values may be diffed against the active configuration
// to invalidate the proper slicing resp. g-code generation processing steps.
// This object is mapped to Perl as Slic3r::Config.
class DynamicPrintConfig : public DynamicConfig
{
public:
    DynamicPrintConfig() {}
    DynamicPrintConfig(const DynamicPrintConfig &rhs) : DynamicConfig(rhs) {}
    DynamicPrintConfig(DynamicPrintConfig &&rhs) noexcept : DynamicConfig(std::move(rhs)) {}
    explicit DynamicPrintConfig(const StaticPrintConfig &rhs);
    explicit DynamicPrintConfig(const ConfigBase &rhs) : DynamicConfig(rhs) {}

    DynamicPrintConfig& operator=(const DynamicPrintConfig &rhs) { DynamicConfig::operator=(rhs); return *this; }
    DynamicPrintConfig& operator=(DynamicPrintConfig &&rhs) noexcept { DynamicConfig::operator=(std::move(rhs)); return *this; }

    static DynamicPrintConfig  full_print_config();
    static DynamicPrintConfig* new_from_defaults_keys(const std::vector<std::string> &keys);

    // Overrides ConfigBase::def(). Static configuration definition. Any value stored into this ConfigBase shall have its definition here.
    const ConfigDef*    def() const override { return &print_config_def; }

    void                normalize_fdm(int used_filaments = 0);
    void                normalize_fdm_1();
    //return the changed param set
    t_config_option_keys normalize_fdm_2(int num_objects, int used_filaments = 0);

    void                set_num_extruders(unsigned int num_extruders);

    // BBS
    void                set_num_filaments(unsigned int num_filaments);

    //BBS
    // Validate the PrintConfig. Returns an empty string on success, otherwise an error message is returned.
    std::map<std::string, std::string>         validate(bool under_cli = false);

    // Verify whether the opt_key has not been obsoleted or renamed.
    // Both opt_key and value may be modified by handle_legacy().
    // If the opt_key is no more valid in this version of Slic3r, opt_key is cleared by handle_legacy().
    // handle_legacy() is called internally by set_deserialize().
    void                handle_legacy(t_config_option_key &opt_key, std::string &value) const override
        { PrintConfigDef::handle_legacy(opt_key, value); }

    //BBS special case Support G/ Support W
    std::string get_filament_type(std::string &displayed_filament_type, int id = 0);

    bool is_custom_defined();
};

void handle_legacy_sla(DynamicPrintConfig &config);

class StaticPrintConfig : public StaticConfig
{
public:
    StaticPrintConfig() {}

    // Overrides ConfigBase::def(). Static configuration definition. Any value stored into this ConfigBase shall have its definition here.
    const ConfigDef*    def() const override { return &print_config_def; }
    // Reference to the cached list of keys.
    virtual const t_config_option_keys& keys_ref() const = 0;

protected:
    // Verify whether the opt_key has not been obsoleted or renamed.
    // Both opt_key and value may be modified by handle_legacy().
    // If the opt_key is no more valid in this version of Slic3r, opt_key is cleared by handle_legacy().
    // handle_legacy() is called internally by set_deserialize().
    void                handle_legacy(t_config_option_key &opt_key, std::string &value) const override
        { PrintConfigDef::handle_legacy(opt_key, value); }

    // Internal class for keeping a dynamic map to static options.
    class StaticCacheBase
    {
    public:
        // To be called during the StaticCache setup.
        // Add one ConfigOption into m_map_name_to_offset.
        template<typename T>
        void                opt_add(const std::string &name, const char *base_ptr, const T &opt)
        {
            assert(m_map_name_to_offset.find(name) == m_map_name_to_offset.end());
            m_map_name_to_offset[name] = (const char*)&opt - base_ptr;
        }

    protected:
        std::map<std::string, ptrdiff_t>    m_map_name_to_offset;
    };

    // Parametrized by the type of the topmost class owning the options.
    template<typename T>
    class StaticCache : public StaticCacheBase
    {
    public:
        // Calling the constructor of m_defaults with 0 forces m_defaults to not run the initialization.
        StaticCache() : m_defaults(nullptr) {}
        ~StaticCache() { delete m_defaults; m_defaults = nullptr; }

        bool                initialized() const { return ! m_keys.empty(); }

        ConfigOption*       optptr(const std::string &name, T *owner) const
        {
            const auto it = m_map_name_to_offset.find(name);
            return (it == m_map_name_to_offset.end()) ? nullptr : reinterpret_cast<ConfigOption*>((char*)owner + it->second);
        }

        const ConfigOption* optptr(const std::string &name, const T *owner) const
        {
            const auto it = m_map_name_to_offset.find(name);
            return (it == m_map_name_to_offset.end()) ? nullptr : reinterpret_cast<const ConfigOption*>((const char*)owner + it->second);
        }

        const std::vector<std::string>& keys()      const { return m_keys; }
        const T&                        defaults()  const { return *m_defaults; }

        // To be called during the StaticCache setup.
        // Collect option keys from m_map_name_to_offset,
        // assign default values to m_defaults.
        void                finalize(T *defaults, const ConfigDef *defs)
        {
            assert(defs != nullptr);
            m_defaults = defaults;
            m_keys.clear();
            m_keys.reserve(m_map_name_to_offset.size());
            for (const auto &kvp : defs->options) {
                // Find the option given the option name kvp.first by an offset from (char*)m_defaults.
                ConfigOption *opt = this->optptr(kvp.first, m_defaults);
                if (opt == nullptr)
                    // This option is not defined by the ConfigBase of type T.
                    continue;
                m_keys.emplace_back(kvp.first);
                const ConfigOptionDef *def = defs->get(kvp.first);
                assert(def != nullptr);
                if (def->default_value)
                    opt->set(def->default_value.get());
            }
        }

    private:
        T                                  *m_defaults;
        std::vector<std::string>            m_keys;
    };
};

#define STATIC_PRINT_CONFIG_CACHE_BASE(CLASS_NAME) \
public: \
    /* Overrides ConfigBase::optptr(). Find ando/or create a ConfigOption instance for a given name. */ \
    const ConfigOption*      optptr(const t_config_option_key &opt_key) const override \
        { return s_cache_##CLASS_NAME.optptr(opt_key, this); } \
    /* Overrides ConfigBase::optptr(). Find ando/or create a ConfigOption instance for a given name. */ \
    ConfigOption*            optptr(const t_config_option_key &opt_key, bool create = false) override \
        { return s_cache_##CLASS_NAME.optptr(opt_key, this); } \
    /* Overrides ConfigBase::keys(). Collect names of all configuration values maintained by this configuration store. */ \
    t_config_option_keys     keys() const override { return s_cache_##CLASS_NAME.keys(); } \
    const t_config_option_keys& keys_ref() const override { return s_cache_##CLASS_NAME.keys(); } \
    static const CLASS_NAME& defaults() { assert(s_cache_##CLASS_NAME.initialized()); return s_cache_##CLASS_NAME.defaults(); } \
private: \
    friend int print_config_static_initializer(); \
    static void initialize_cache() \
    { \
        assert(! s_cache_##CLASS_NAME.initialized()); \
        if (! s_cache_##CLASS_NAME.initialized()) { \
            CLASS_NAME *inst = new CLASS_NAME(1); \
            inst->initialize(s_cache_##CLASS_NAME, (const char*)inst); \
            s_cache_##CLASS_NAME.finalize(inst, inst->def()); \
        } \
    } \
    /* Cache object holding a key/option map, a list of option keys and a copy of this static config initialized with the defaults. */ \
    static StaticPrintConfig::StaticCache<CLASS_NAME> s_cache_##CLASS_NAME;

#define STATIC_PRINT_CONFIG_CACHE(CLASS_NAME) \
    STATIC_PRINT_CONFIG_CACHE_BASE(CLASS_NAME) \
public: \
    /* Public default constructor will initialize the key/option cache and the default object copy if needed. */ \
    CLASS_NAME() { assert(s_cache_##CLASS_NAME.initialized()); *this = s_cache_##CLASS_NAME.defaults(); } \
protected: \
    /* Protected constructor to be called when compounded. */ \
    CLASS_NAME(int) {}

#define STATIC_PRINT_CONFIG_CACHE_DERIVED(CLASS_NAME) \
    STATIC_PRINT_CONFIG_CACHE_BASE(CLASS_NAME) \
public: \
    /* Overrides ConfigBase::def(). Static configuration definition. Any value stored into this ConfigBase shall have its definition here. */ \
    const ConfigDef*    def() const override { return &print_config_def; } \
    /* Handle legacy and obsoleted config keys */ \
    void                handle_legacy(t_config_option_key &opt_key, std::string &value) const override \
        { PrintConfigDef::handle_legacy(opt_key, value); }

#define PRINT_CONFIG_CLASS_ELEMENT_DEFINITION(r, data, elem) BOOST_PP_TUPLE_ELEM(0, elem) BOOST_PP_TUPLE_ELEM(1, elem);
#define PRINT_CONFIG_CLASS_ELEMENT_INITIALIZATION2(KEY) cache.opt_add(BOOST_PP_STRINGIZE(KEY), base_ptr, this->KEY);
#define PRINT_CONFIG_CLASS_ELEMENT_INITIALIZATION(r, data, elem) PRINT_CONFIG_CLASS_ELEMENT_INITIALIZATION2(BOOST_PP_TUPLE_ELEM(1, elem))
#define PRINT_CONFIG_CLASS_ELEMENT_HASH(r, data, elem) boost::hash_combine(seed, BOOST_PP_TUPLE_ELEM(1, elem).hash());
#define PRINT_CONFIG_CLASS_ELEMENT_EQUAL(r, data, elem) if (! (BOOST_PP_TUPLE_ELEM(1, elem) == rhs.BOOST_PP_TUPLE_ELEM(1, elem))) return false;
#define PRINT_CONFIG_CLASS_ELEMENT_LOWER(r, data, elem) \
        if (BOOST_PP_TUPLE_ELEM(1, elem) < rhs.BOOST_PP_TUPLE_ELEM(1, elem)) return true; \
        if (! (BOOST_PP_TUPLE_ELEM(1, elem) == rhs.BOOST_PP_TUPLE_ELEM(1, elem))) return false;

#define PRINT_CONFIG_CLASS_DEFINE(CLASS_NAME, PARAMETER_DEFINITION_SEQ) \
class CLASS_NAME : public StaticPrintConfig { \
    STATIC_PRINT_CONFIG_CACHE(CLASS_NAME) \
public: \
    BOOST_PP_SEQ_FOR_EACH(PRINT_CONFIG_CLASS_ELEMENT_DEFINITION, _, PARAMETER_DEFINITION_SEQ) \
    size_t hash() const throw() \
    { \
        size_t seed = 0; \
        BOOST_PP_SEQ_FOR_EACH(PRINT_CONFIG_CLASS_ELEMENT_HASH, _, PARAMETER_DEFINITION_SEQ) \
        return seed; \
    } \
    bool operator==(const CLASS_NAME &rhs) const throw() \
    { \
        BOOST_PP_SEQ_FOR_EACH(PRINT_CONFIG_CLASS_ELEMENT_EQUAL, _, PARAMETER_DEFINITION_SEQ) \
        return true; \
    } \
    bool operator!=(const CLASS_NAME &rhs) const throw() { return ! (*this == rhs); } \
    bool operator<(const CLASS_NAME &rhs) const throw() \
    { \
        BOOST_PP_SEQ_FOR_EACH(PRINT_CONFIG_CLASS_ELEMENT_LOWER, _, PARAMETER_DEFINITION_SEQ) \
        return false; \
    } \
protected: \
    void initialize(StaticCacheBase &cache, const char *base_ptr) \
    { \
        BOOST_PP_SEQ_FOR_EACH(PRINT_CONFIG_CLASS_ELEMENT_INITIALIZATION, _, PARAMETER_DEFINITION_SEQ) \
    } \
};

#define PRINT_CONFIG_CLASS_DERIVED_CLASS_LIST_ITEM(r, data, i, elem) BOOST_PP_COMMA_IF(i) public elem
#define PRINT_CONFIG_CLASS_DERIVED_CLASS_LIST(CLASSES_PARENTS_TUPLE) BOOST_PP_SEQ_FOR_EACH_I(PRINT_CONFIG_CLASS_DERIVED_CLASS_LIST_ITEM, _, BOOST_PP_TUPLE_TO_SEQ(CLASSES_PARENTS_TUPLE))
#define PRINT_CONFIG_CLASS_DERIVED_INITIALIZER_ITEM(r, VALUE, i, elem) BOOST_PP_COMMA_IF(i) elem(VALUE)
#define PRINT_CONFIG_CLASS_DERIVED_INITIALIZER(CLASSES_PARENTS_TUPLE, VALUE) BOOST_PP_SEQ_FOR_EACH_I(PRINT_CONFIG_CLASS_DERIVED_INITIALIZER_ITEM, VALUE, BOOST_PP_TUPLE_TO_SEQ(CLASSES_PARENTS_TUPLE))
#define PRINT_CONFIG_CLASS_DERIVED_INITCACHE_ITEM(r, data, elem) this->elem::initialize(cache, base_ptr);
#define PRINT_CONFIG_CLASS_DERIVED_INITCACHE(CLASSES_PARENTS_TUPLE) BOOST_PP_SEQ_FOR_EACH(PRINT_CONFIG_CLASS_DERIVED_INITCACHE_ITEM, _, BOOST_PP_TUPLE_TO_SEQ(CLASSES_PARENTS_TUPLE))
#define PRINT_CONFIG_CLASS_DERIVED_HASH(r, data, elem) boost::hash_combine(seed, static_cast<const elem*>(this)->hash());
#define PRINT_CONFIG_CLASS_DERIVED_EQUAL(r, data, elem) \
    if (! (*static_cast<const elem*>(this) == static_cast<const elem&>(rhs))) return false;

// Generic version, with or without new parameters. Don't use this directly.
#define PRINT_CONFIG_CLASS_DERIVED_DEFINE1(CLASS_NAME, CLASSES_PARENTS_TUPLE, PARAMETER_DEFINITION, PARAMETER_REGISTRATION, PARAMETER_HASHES, PARAMETER_EQUALS) \
class CLASS_NAME : PRINT_CONFIG_CLASS_DERIVED_CLASS_LIST(CLASSES_PARENTS_TUPLE) { \
    STATIC_PRINT_CONFIG_CACHE_DERIVED(CLASS_NAME) \
    CLASS_NAME() : PRINT_CONFIG_CLASS_DERIVED_INITIALIZER(CLASSES_PARENTS_TUPLE, 0) { assert(s_cache_##CLASS_NAME.initialized()); *this = s_cache_##CLASS_NAME.defaults(); } \
public: \
    PARAMETER_DEFINITION \
    size_t hash() const throw() \
    { \
        size_t seed = 0; \
        BOOST_PP_SEQ_FOR_EACH(PRINT_CONFIG_CLASS_DERIVED_HASH, _, BOOST_PP_TUPLE_TO_SEQ(CLASSES_PARENTS_TUPLE)) \
        PARAMETER_HASHES \
        return seed; \
    } \
    bool operator==(const CLASS_NAME &rhs) const throw() \
    { \
        BOOST_PP_SEQ_FOR_EACH(PRINT_CONFIG_CLASS_DERIVED_EQUAL, _, BOOST_PP_TUPLE_TO_SEQ(CLASSES_PARENTS_TUPLE)) \
        PARAMETER_EQUALS \
        return true; \
    } \
    bool operator!=(const CLASS_NAME &rhs) const throw() { return ! (*this == rhs); } \
protected: \
    CLASS_NAME(int) : PRINT_CONFIG_CLASS_DERIVED_INITIALIZER(CLASSES_PARENTS_TUPLE, 1) {} \
    void initialize(StaticCacheBase &cache, const char* base_ptr) { \
        PRINT_CONFIG_CLASS_DERIVED_INITCACHE(CLASSES_PARENTS_TUPLE) \
        PARAMETER_REGISTRATION \
    } \
};
// Variant without adding new parameters.
#define PRINT_CONFIG_CLASS_DERIVED_DEFINE0(CLASS_NAME, CLASSES_PARENTS_TUPLE) \
    PRINT_CONFIG_CLASS_DERIVED_DEFINE1(CLASS_NAME, CLASSES_PARENTS_TUPLE, BOOST_PP_EMPTY(), BOOST_PP_EMPTY(), BOOST_PP_EMPTY(), BOOST_PP_EMPTY())
// Variant with adding new parameters.
#define PRINT_CONFIG_CLASS_DERIVED_DEFINE(CLASS_NAME, CLASSES_PARENTS_TUPLE, PARAMETER_DEFINITION_SEQ) \
    PRINT_CONFIG_CLASS_DERIVED_DEFINE1(CLASS_NAME, CLASSES_PARENTS_TUPLE, \
        BOOST_PP_SEQ_FOR_EACH(PRINT_CONFIG_CLASS_ELEMENT_DEFINITION, _, PARAMETER_DEFINITION_SEQ), \
        BOOST_PP_SEQ_FOR_EACH(PRINT_CONFIG_CLASS_ELEMENT_INITIALIZATION, _, PARAMETER_DEFINITION_SEQ), \
        BOOST_PP_SEQ_FOR_EACH(PRINT_CONFIG_CLASS_ELEMENT_HASH, _, PARAMETER_DEFINITION_SEQ), \
        BOOST_PP_SEQ_FOR_EACH(PRINT_CONFIG_CLASS_ELEMENT_EQUAL, _, PARAMETER_DEFINITION_SEQ))

// This object is mapped to Perl as Slic3r::Config::PrintObject.
PRINT_CONFIG_CLASS_DEFINE(
    PrintObjectConfig,

    ((ConfigOptionFloat,               brim_object_gap))
    ((ConfigOptionEnum<BrimType>,      brim_type))
    ((ConfigOptionFloat,               brim_width))
    ((ConfigOptionFloat,               brim_ears_detection_length))
    ((ConfigOptionFloat,               brim_ears_max_angle))
    ((ConfigOptionBool,                bridge_no_support))
    ((ConfigOptionFloat,               elefant_foot_compensation))
    ((ConfigOptionFloat,               max_bridge_length))
    ((ConfigOptionFloatOrPercent,      line_width))
    // Force the generation of solid shells between adjacent materials/volumes.
    ((ConfigOptionBool,                interface_shells))
    ((ConfigOptionFloat,               layer_height))
    ((ConfigOptionFloat,               raft_contact_distance))
    ((ConfigOptionFloat,               raft_expansion))
    ((ConfigOptionPercent,             raft_first_layer_density))
    ((ConfigOptionFloat,               raft_first_layer_expansion))
    ((ConfigOptionInt,                 raft_layers))
    ((ConfigOptionEnum<SeamPosition>,  seam_position))
    ((ConfigOptionFloat,               slice_closing_radius))
    ((ConfigOptionEnum<SlicingMode>,   slicing_mode))
    ((ConfigOptionBool,                enable_support))
    // Automatic supports (generated based on support_threshold_angle).
    ((ConfigOptionEnum<SupportType>,   support_type))
    // Direction of the support pattern (in XY plane).`
    ((ConfigOptionFloat,               support_angle))
    ((ConfigOptionBool,                support_on_build_plate_only))
    ((ConfigOptionBool,                support_critical_regions_only))
    ((ConfigOptionBool,                support_remove_small_overhang))
    ((ConfigOptionFloat,               support_top_z_distance))
    ((ConfigOptionFloat,               support_bottom_z_distance))
    ((ConfigOptionInt,                 enforce_support_layers))
    ((ConfigOptionInt,                 support_filament))
    ((ConfigOptionFloatOrPercent,      support_line_width))
    ((ConfigOptionBool,                support_interface_loop_pattern))
    ((ConfigOptionInt,                 support_interface_filament))
    ((ConfigOptionInt,                 support_interface_top_layers))
    ((ConfigOptionInt,                 support_interface_bottom_layers))
    // Spacing between interface lines (the hatching distance). Set zero to get a solid interface.
    ((ConfigOptionFloat,               support_interface_spacing))
    ((ConfigOptionFloat,               support_interface_speed))
    ((ConfigOptionEnum<SupportMaterialPattern>, support_base_pattern))
    ((ConfigOptionEnum<SupportMaterialInterfacePattern>, support_interface_pattern))
    // Spacing between support material lines (the hatching distance).
    ((ConfigOptionFloat,               support_base_pattern_spacing))
    ((ConfigOptionFloat,               support_expansion))
    ((ConfigOptionFloat,               support_speed))
    ((ConfigOptionEnum<SupportMaterialStyle>, support_style))
    // BBS
    //((ConfigOptionBool,                independent_support_layer_height))
    ((ConfigOptionBool,                thick_bridges))
    // Overhang angle threshold.
    ((ConfigOptionInt,                 support_threshold_angle))
    ((ConfigOptionFloat,               support_object_xy_distance))
    ((ConfigOptionFloat,               xy_hole_compensation))
    ((ConfigOptionFloat,               xy_contour_compensation))
    ((ConfigOptionBool,                flush_into_objects))
    // BBS
    ((ConfigOptionBool,                flush_into_infill))
    ((ConfigOptionBool,                flush_into_support))
    // BBS
    ((ConfigOptionFloat,              tree_support_branch_distance))
    ((ConfigOptionFloat,              tree_support_tip_diameter))
    ((ConfigOptionFloat,              tree_support_branch_diameter))
    ((ConfigOptionFloat,              tree_support_branch_diameter_angle))
    ((ConfigOptionFloat,              tree_support_branch_diameter_double_wall))
    ((ConfigOptionFloat,              tree_support_branch_angle))
    ((ConfigOptionFloat,              tree_support_angle_slow))
    ((ConfigOptionInt,                tree_support_wall_count))
    ((ConfigOptionBool,               tree_support_adaptive_layer_height))
    ((ConfigOptionBool,               tree_support_auto_brim))
    ((ConfigOptionFloat,              tree_support_brim_width))
    ((ConfigOptionBool,               detect_narrow_internal_solid_infill))
    // ((ConfigOptionBool,               adaptive_layer_height))
    ((ConfigOptionFloat,              support_bottom_interface_spacing))
    ((ConfigOptionFloat,              internal_bridge_support_thickness))
    ((ConfigOptionEnum<PerimeterGeneratorType>, wall_generator))
    ((ConfigOptionPercent,            wall_transition_length))
    ((ConfigOptionPercent,            wall_transition_filter_deviation))
    ((ConfigOptionFloat,              wall_transition_angle))
    ((ConfigOptionInt,                wall_distribution_count))
    ((ConfigOptionPercent,            min_feature_size))
    ((ConfigOptionPercent,            initial_layer_min_bead_width))
    ((ConfigOptionPercent,            min_bead_width))

    // Orca
    ((ConfigOptionFloat,              make_overhang_printable_angle))
    ((ConfigOptionFloat,              make_overhang_printable_hole_size))
    ((ConfigOptionFloat,              tree_support_branch_distance_organic))
    ((ConfigOptionPercent,            tree_support_top_rate))
    ((ConfigOptionFloat,              tree_support_branch_diameter_organic))
    ((ConfigOptionFloat,              tree_support_branch_angle_organic))

)

// This object is mapped to Perl as Slic3r::Config::PrintRegion.
PRINT_CONFIG_CLASS_DEFINE(
    PrintRegionConfig,

    ((ConfigOptionInt,                  bottom_shell_layers))
    ((ConfigOptionFloat,                bottom_shell_thickness))
    ((ConfigOptionFloat,                bridge_angle))
    ((ConfigOptionFloat,                bridge_flow))
    ((ConfigOptionFloat,                bridge_speed))
    ((ConfigOptionFloatOrPercent,       internal_bridge_speed))
    ((ConfigOptionBool,                 ensure_vertical_shell_thickness))
    ((ConfigOptionEnum<InfillPattern>,  top_surface_pattern))
    ((ConfigOptionEnum<InfillPattern>,  bottom_surface_pattern))
    ((ConfigOptionEnum<InfillPattern>, internal_solid_infill_pattern))
    ((ConfigOptionFloatOrPercent,       outer_wall_line_width))
    ((ConfigOptionFloat,                outer_wall_speed))
    ((ConfigOptionFloat,                infill_direction))
    ((ConfigOptionPercent,              sparse_infill_density))
    ((ConfigOptionEnum<InfillPattern>,  sparse_infill_pattern))
    ((ConfigOptionEnum<FuzzySkinType>,  fuzzy_skin))
    ((ConfigOptionFloat,                fuzzy_skin_thickness))
    ((ConfigOptionFloat,                fuzzy_skin_point_distance))
    ((ConfigOptionFloat,                gap_infill_speed))
    ((ConfigOptionInt,                  sparse_infill_filament))
    ((ConfigOptionFloatOrPercent,       sparse_infill_line_width))
    ((ConfigOptionPercent,              infill_wall_overlap))
    ((ConfigOptionFloat,                sparse_infill_speed))
    //BBS
    ((ConfigOptionBool, infill_combination))
    // Ironing options
    ((ConfigOptionEnum<IroningType>, ironing_type))
    ((ConfigOptionEnum<InfillPattern>, ironing_pattern))
    ((ConfigOptionPercent, ironing_flow))
    ((ConfigOptionFloat, ironing_spacing))
    ((ConfigOptionFloat, ironing_speed))
    // Detect bridging perimeters
    ((ConfigOptionBool, detect_overhang_wall))
    ((ConfigOptionInt, wall_filament))
    ((ConfigOptionFloatOrPercent, inner_wall_line_width))
    ((ConfigOptionFloat, inner_wall_speed))
    // Total number of perimeters.
    ((ConfigOptionInt, wall_loops))
    ((ConfigOptionFloat, minimum_sparse_infill_area))
    ((ConfigOptionInt, solid_infill_filament))
    ((ConfigOptionFloatOrPercent, internal_solid_infill_line_width))
    ((ConfigOptionFloat, internal_solid_infill_speed))
    // Detect thin walls.
    ((ConfigOptionBool, detect_thin_wall))
    ((ConfigOptionFloatOrPercent, top_surface_line_width))
    ((ConfigOptionInt, top_shell_layers))
    ((ConfigOptionFloat, top_shell_thickness))
    ((ConfigOptionFloat, top_surface_speed))
    //BBS
    ((ConfigOptionBool,                 enable_overhang_speed))
    ((ConfigOptionFloatOrPercent,       overhang_1_4_speed))
    ((ConfigOptionFloatOrPercent,       overhang_2_4_speed))
    ((ConfigOptionFloatOrPercent,       overhang_3_4_speed))
    ((ConfigOptionFloatOrPercent,       overhang_4_4_speed))
    ((ConfigOptionBool,                 only_one_wall_top))

    //SoftFever
    ((ConfigOptionFloatOrPercent,       min_width_top_surface))
    ((ConfigOptionBool,                 only_one_wall_first_layer))
    ((ConfigOptionFloat,                print_flow_ratio))
    ((ConfigOptionFloatOrPercent,       seam_gap))
    ((ConfigOptionBool,                 role_based_wipe_speed))
    ((ConfigOptionFloatOrPercent,       wipe_speed))
    ((ConfigOptionBool,                 wipe_on_loops))
    ((ConfigOptionEnum<WallInfillOrder>, wall_infill_order))
    ((ConfigOptionBool,                 precise_outer_wall))
    ((ConfigOptionBool,                 overhang_speed_classic))
    ((ConfigOptionPercent,              bridge_density))
    ((ConfigOptionFloat,                 filter_out_gap_fill))
    ((ConfigOptionFloatOrPercent,       small_perimeter_speed))
    ((ConfigOptionFloat,                small_perimeter_threshold))
    ((ConfigOptionFloat,                top_solid_infill_flow_ratio))
    ((ConfigOptionFloat,                bottom_solid_infill_flow_ratio))

    // Arc Overhangs
    ((ConfigOptionFloat,                arc_radius))
    ((ConfigOptionFloat,                arc_infill_raylen))
    ((ConfigOptionBool,                 only_one_perimeter_overhang))
    ((ConfigOptionEnum<InfillPattern>,  bridge_fill_pattern))

    // Orca
    ((ConfigOptionBool,                 make_overhang_printable))
    ((ConfigOptionBool,                 extra_perimeters_on_overhangs))
)

PRINT_CONFIG_CLASS_DEFINE(
    MachineEnvelopeConfig,

    // M201 X... Y... Z... E... [mm/sec^2]
    ((ConfigOptionFloats,               machine_max_acceleration_x))
    ((ConfigOptionFloats,               machine_max_acceleration_y))
    ((ConfigOptionFloats,               machine_max_acceleration_z))
    ((ConfigOptionFloats,               machine_max_acceleration_e))
    // M203 X... Y... Z... E... [mm/sec]
    ((ConfigOptionFloats,               machine_max_speed_x))
    ((ConfigOptionFloats,               machine_max_speed_y))
    ((ConfigOptionFloats,               machine_max_speed_z))
    ((ConfigOptionFloats,               machine_max_speed_e))

    // M204 P... R... T...[mm/sec^2]
    ((ConfigOptionFloats,               machine_max_acceleration_extruding))
    ((ConfigOptionFloats,               machine_max_acceleration_retracting))
    ((ConfigOptionFloats,               machine_max_acceleration_travel))

    // M205 X... Y... Z... E... [mm/sec]
    ((ConfigOptionFloats,               machine_max_jerk_x))
    ((ConfigOptionFloats,               machine_max_jerk_y))
    ((ConfigOptionFloats,               machine_max_jerk_z))
    ((ConfigOptionFloats,               machine_max_jerk_e))
    // M205 T... [mm/sec]
    ((ConfigOptionFloats,               machine_min_travel_rate))
    // M205 S... [mm/sec]
    ((ConfigOptionFloats,               machine_min_extruding_rate))
)

// This object is mapped to Perl as Slic3r::Config::GCode.
PRINT_CONFIG_CLASS_DEFINE(
    GCodeConfig,

    ((ConfigOptionString,              before_layer_change_gcode))
    ((ConfigOptionFloats,              deretraction_speed))
    //BBS
    ((ConfigOptionBool,                enable_arc_fitting))
    ((ConfigOptionString,              machine_end_gcode))
    ((ConfigOptionStrings,             filament_end_gcode))
    ((ConfigOptionFloats,              filament_flow_ratio))
    ((ConfigOptionBools,               enable_pressure_advance))
    ((ConfigOptionFloats,              pressure_advance))
    ((ConfigOptionFloat,               fan_kickstart))
    ((ConfigOptionBool,                fan_speedup_overhangs))
    ((ConfigOptionFloat,               fan_speedup_time))
    ((ConfigOptionFloats,              filament_diameter))
    ((ConfigOptionFloats,              filament_density))
    ((ConfigOptionStrings,             filament_type))
    ((ConfigOptionBools,               filament_soluble))
    ((ConfigOptionBools,               filament_is_support))
    ((ConfigOptionFloats,              filament_cost))
    ((ConfigOptionStrings,             default_filament_colour))
    ((ConfigOptionInts,                temperature_vitrification))  //BBS
    ((ConfigOptionFloats,              filament_max_volumetric_speed))
    ((ConfigOptionInts,                required_nozzle_HRC))
    // BBS
    ((ConfigOptionBool,                scan_first_layer))
    // ((ConfigOptionBool,                spaghetti_detector))
    ((ConfigOptionBool,                gcode_add_line_number))
    ((ConfigOptionBool,                bbl_bed_temperature_gcode))
    ((ConfigOptionEnum<GCodeFlavor>,   gcode_flavor))

    ((ConfigOptionString,              layer_change_gcode))
//#ifdef HAS_PRESSURE_EQUALIZER
//    ((ConfigOptionFloat,               max_volumetric_extrusion_rate_slope_positive))
//    ((ConfigOptionFloat,               max_volumetric_extrusion_rate_slope_negative))
//#endif
    ((ConfigOptionPercents,            retract_before_wipe))
    ((ConfigOptionFloats,              retraction_length))
    ((ConfigOptionFloats,              retract_length_toolchange))
    ((ConfigOptionFloats,              z_hop))
    // BBS
    ((ConfigOptionEnumsGeneric,        z_hop_types))
    ((ConfigOptionFloats,              retract_lift_above))
    ((ConfigOptionFloats,              retract_lift_below))
    ((ConfigOptionEnumsGeneric,        retract_lift_enforce))
    ((ConfigOptionFloats,              retract_restart_extra))
    ((ConfigOptionFloats,              retract_restart_extra_toolchange))
    ((ConfigOptionFloats,              retraction_speed))
    ((ConfigOptionString,              machine_start_gcode))
    ((ConfigOptionStrings,             filament_start_gcode))
    ((ConfigOptionBool,                single_extruder_multi_material))
    ((ConfigOptionBool,                single_extruder_multi_material_priming))
    ((ConfigOptionBool,                wipe_tower_no_sparse_layers))
    ((ConfigOptionString,              change_filament_gcode))
    ((ConfigOptionFloat,               travel_speed))
    ((ConfigOptionFloat,               travel_speed_z))
    ((ConfigOptionBool,                silent_mode))
    ((ConfigOptionString,              machine_pause_gcode))
    ((ConfigOptionString,              template_custom_gcode))
    //BBS
    ((ConfigOptionEnum<NozzleType>,    nozzle_type))
    ((ConfigOptionInt,                 nozzle_hrc))
    ((ConfigOptionBool,                auxiliary_fan))
    // SoftFever
    ((ConfigOptionBool,                use_firmware_retraction))
    ((ConfigOptionBool,                use_relative_e_distances))
    ((ConfigOptionBool,                accel_to_decel_enable))
    ((ConfigOptionPercent,             accel_to_decel_factor))
    ((ConfigOptionFloatOrPercent,      initial_layer_travel_speed))
    ((ConfigOptionBool,                bbl_calib_mark_logo))
    // Arc Overhang
    ((ConfigOptionBool,                overhang_infill_first))
    ((ConfigOptionEnum<ArcPosition>,   arc_position))

    // Orca: mmu
    ((ConfigOptionFloat,               cooling_tube_retraction))
    ((ConfigOptionFloat,               cooling_tube_length))
    ((ConfigOptionBool,                high_current_on_filament_swap))
    ((ConfigOptionFloat,               parking_pos_retraction))
    ((ConfigOptionFloat,               extra_loading_move))
    ((ConfigOptionFloat,               machine_load_filament_time))
    ((ConfigOptionFloat,               machine_unload_filament_time))
    ((ConfigOptionFloats,              filament_loading_speed))
    ((ConfigOptionFloats,              filament_loading_speed_start))
    ((ConfigOptionFloats,              filament_load_time))
    ((ConfigOptionFloats,              filament_unloading_speed))
    ((ConfigOptionFloats,              filament_unloading_speed_start))
    ((ConfigOptionFloats,              filament_toolchange_delay))
    // Orca todo: consolidate with machine_load_filament_time
    ((ConfigOptionFloats,              filament_unload_time))
    ((ConfigOptionInts,                filament_cooling_moves))
    ((ConfigOptionFloats,              filament_cooling_initial_speed))
    ((ConfigOptionFloats,              filament_minimal_purge_on_wipe_tower))
    ((ConfigOptionFloats,              filament_cooling_final_speed))
    ((ConfigOptionStrings,             filament_ramming_parameters))
    ((ConfigOptionBools,               filament_multitool_ramming))
    ((ConfigOptionFloats,              filament_multitool_ramming_volume))
    ((ConfigOptionFloats,              filament_multitool_ramming_flow))
    ((ConfigOptionBool,                purge_in_prime_tower))
    ((ConfigOptionBool,                enable_filament_ramming))

)

// This object is mapped to Perl as Slic3r::Config::Print.
PRINT_CONFIG_CLASS_DERIVED_DEFINE(
    PrintConfig,
    (MachineEnvelopeConfig, GCodeConfig),

    //BBS
    ((ConfigOptionInts,               additional_cooling_fan_speed))
    ((ConfigOptionBool,               reduce_crossing_wall))
    ((ConfigOptionFloatOrPercent,     max_travel_detour_distance))
    ((ConfigOptionPoints,             printable_area))
    //BBS: add bed_exclude_area
    ((ConfigOptionPoints,             bed_exclude_area))
    // BBS
    ((ConfigOptionEnum<BedType>,      curr_bed_type))
    ((ConfigOptionInts,               cool_plate_temp))
    ((ConfigOptionInts,               eng_plate_temp))
    ((ConfigOptionInts,               hot_plate_temp)) // hot is short for high temperature
    ((ConfigOptionInts,               textured_plate_temp))
    ((ConfigOptionInts,               cool_plate_temp_initial_layer))
    ((ConfigOptionInts,               eng_plate_temp_initial_layer))
    ((ConfigOptionInts,               hot_plate_temp_initial_layer)) // hot is short for high temperature
    ((ConfigOptionInts,               textured_plate_temp_initial_layer))
    ((ConfigOptionBools,              enable_overhang_bridge_fan))
    ((ConfigOptionInts,               overhang_fan_speed))
    ((ConfigOptionEnumsGeneric,       overhang_fan_threshold))
    ((ConfigOptionEnum<PrintSequence>,print_sequence))
    ((ConfigOptionInts,               first_layer_print_sequence))
    ((ConfigOptionBools,              slow_down_for_layer_cooling))
    ((ConfigOptionFloat,              default_acceleration))
    ((ConfigOptionInts,               close_fan_the_first_x_layers))
    ((ConfigOptionEnum<DraftShield>,  draft_shield))
    ((ConfigOptionFloat,              extruder_clearance_height_to_rod))//BBs
    ((ConfigOptionFloat,              extruder_clearance_height_to_lid))//BBS
    ((ConfigOptionFloat,              extruder_clearance_radius))
    ((ConfigOptionStrings,            extruder_colour))
    ((ConfigOptionPoints,             extruder_offset))
    ((ConfigOptionBools,              reduce_fan_stop_start_freq))
    ((ConfigOptionFloats,             fan_cooling_layer_time))
    ((ConfigOptionStrings,            filament_colour))
    ((ConfigOptionFloat,              outer_wall_acceleration))
    ((ConfigOptionFloat,              inner_wall_acceleration))
    ((ConfigOptionFloat,              top_surface_acceleration))
    ((ConfigOptionFloat,              initial_layer_acceleration))
    ((ConfigOptionFloatOrPercent,     bridge_acceleration))
    ((ConfigOptionFloat,              travel_acceleration))
    ((ConfigOptionFloatOrPercent,     sparse_infill_acceleration))
    ((ConfigOptionFloatOrPercent,     internal_solid_infill_acceleration))
    ((ConfigOptionFloatOrPercent,     initial_layer_line_width))
    ((ConfigOptionFloat,              initial_layer_print_height))
    ((ConfigOptionFloat,              initial_layer_speed))
    ((ConfigOptionFloat,              default_jerk))
    ((ConfigOptionFloat,              outer_wall_jerk))
    ((ConfigOptionFloat,              inner_wall_jerk))
    ((ConfigOptionFloat,              infill_jerk))
    ((ConfigOptionFloat,              top_surface_jerk))
    ((ConfigOptionFloat,              initial_layer_jerk))
    ((ConfigOptionFloat,              travel_jerk))

    //BBS
    ((ConfigOptionFloat,              initial_layer_infill_speed))
    ((ConfigOptionInts,               nozzle_temperature_initial_layer))
    ((ConfigOptionInts,               full_fan_speed_layer))
    ((ConfigOptionInts,               fan_max_speed))
    ((ConfigOptionFloats,             max_layer_height))
    ((ConfigOptionInts,               fan_min_speed))
    ((ConfigOptionFloats,             min_layer_height))
    ((ConfigOptionFloat,              printable_height))
    ((ConfigOptionFloats,             slow_down_min_speed))
    ((ConfigOptionFloats,             nozzle_diameter))
    ((ConfigOptionBool,               reduce_infill_retraction))
    ((ConfigOptionBool,               ooze_prevention))
    ((ConfigOptionString,             filename_format))
    ((ConfigOptionStrings,            post_process))
    ((ConfigOptionString,             printer_model))
    ((ConfigOptionFloat,              resolution))
    ((ConfigOptionFloats,             retraction_minimum_travel))
    ((ConfigOptionBools,              retract_when_changing_layer))
    ((ConfigOptionFloat,              skirt_distance))
    ((ConfigOptionInt,                skirt_height))
    ((ConfigOptionInt,                skirt_loops))
    ((ConfigOptionFloats,             slow_down_layer_time))
    ((ConfigOptionBool,               spiral_mode))
    ((ConfigOptionInt,                standby_temperature_delta))
    ((ConfigOptionInts,               nozzle_temperature))
    ((ConfigOptionInts ,               chamber_temperature))
    ((ConfigOptionBools,              wipe))
    // BBS
    ((ConfigOptionInts,               bed_temperature_difference))
    ((ConfigOptionInts,               nozzle_temperature_range_low))
    ((ConfigOptionInts,               nozzle_temperature_range_high))
    ((ConfigOptionFloats,             wipe_distance))
    ((ConfigOptionBool,               enable_prime_tower))
    // BBS: change wipe_tower_x and wipe_tower_y data type to floats to add partplate logic
    ((ConfigOptionFloats,             wipe_tower_x))
    ((ConfigOptionFloats,             wipe_tower_y))
    ((ConfigOptionFloat,              prime_tower_width))
    ((ConfigOptionFloat,              wipe_tower_per_color_wipe))
    ((ConfigOptionFloat,              wipe_tower_rotation_angle))
    ((ConfigOptionFloat,              prime_tower_brim_width))
    ((ConfigOptionFloat,              wipe_tower_bridging))
    ((ConfigOptionFloats,             flush_volumes_matrix))
    ((ConfigOptionFloats,             flush_volumes_vector))

    // Orca: mmu support
    ((ConfigOptionFloat,              wipe_tower_cone_angle))
    ((ConfigOptionPercent,            wipe_tower_extra_spacing))
    ((ConfigOptionInt,                wipe_tower_extruder))
    ((ConfigOptionFloats,             wiping_volumes_extruders))

    // BBS: wipe tower is only used for priming
    ((ConfigOptionFloat,              prime_volume))
    ((ConfigOptionFloat,              flush_multiplier))
    //((ConfigOptionFloat,              z_offset))
    // BBS: project filaments
    ((ConfigOptionFloats,             filament_colour_new))
    // BBS: not in any preset, calculated before slicing
    ((ConfigOptionBool,               has_prime_tower))
    ((ConfigOptionFloat,              nozzle_volume))
    ((ConfigOptionPoints,             start_end_points))
    ((ConfigOptionEnum<TimelapseType>,    timelapse_type))
    ((ConfigOptionPoints,              thumbnails))
    // BBS: move from PrintObjectConfig
    ((ConfigOptionBool, independent_support_layer_height))
    // SoftFever
    ((ConfigOptionPercents,            filament_shrink))
    ((ConfigOptionBool,                gcode_label_objects))
    ((ConfigOptionBool,                exclude_object))
    ((ConfigOptionBool,                gcode_comments))
    ((ConfigOptionInt,                 slow_down_layers))
    ((ConfigOptionInts,                support_material_interface_fan_speed))
<<<<<<< HEAD
    // Arc Overhang
    ((ConfigOptionFloat,                bds_ratio_length))
    ((ConfigOptionFloat,                bds_ratio_nr))
    ((ConfigOptionFloat,                bds_median_length))
    ((ConfigOptionFloat,                bds_max_length))
=======
    // Orca: notes for profiles from PrusaSlicer
    ((ConfigOptionStrings,            filament_notes))
    ((ConfigOptionString,             notes))
    ((ConfigOptionString,             printer_notes))


>>>>>>> 6adf80aa

)

// This object is mapped to Perl as Slic3r::Config::Full.
PRINT_CONFIG_CLASS_DERIVED_DEFINE0(
    FullPrintConfig,
    (PrintObjectConfig, PrintRegionConfig, PrintConfig)
)

// Validate the FullPrintConfig. Returns an empty string on success, otherwise an error message is returned.
std::map<std::string, std::string> validate(const FullPrintConfig &config, bool under_cli = false);

PRINT_CONFIG_CLASS_DEFINE(
    SLAPrintConfig,
    ((ConfigOptionString,     filename_format))
)

PRINT_CONFIG_CLASS_DEFINE(
    SLAPrintObjectConfig,

    ((ConfigOptionFloat, layer_height))

    //Number of the layers needed for the exposure time fade [3;20]
    ((ConfigOptionInt,  faded_layers))/*= 10*/

    ((ConfigOptionFloat, slice_closing_radius))

    // Enabling or disabling support creation
    ((ConfigOptionBool,  supports_enable))

    // Diameter in mm of the pointing side of the head.
    ((ConfigOptionFloat, support_head_front_diameter))/*= 0.2*/

    // How much the pinhead has to penetrate the model surface
    ((ConfigOptionFloat, support_head_penetration))/*= 0.2*/

    // Width in mm from the back sphere center to the front sphere center.
    ((ConfigOptionFloat, support_head_width))/*= 1.0*/

    // Radius in mm of the support pillars.
    ((ConfigOptionFloat, support_pillar_diameter))/*= 0.8*/

    // The percentage of smaller pillars compared to the normal pillar diameter
    // which are used in problematic areas where a normal pilla cannot fit.
    ((ConfigOptionPercent, support_small_pillar_diameter_percent))

    // How much bridge (supporting another pinhead) can be placed on a pillar.
    ((ConfigOptionInt,   support_max_bridges_on_pillar))

    // How the pillars are bridged together
    ((ConfigOptionEnum<SLAPillarConnectionMode>, support_pillar_connection_mode))

    // Generate only ground facing supports
    ((ConfigOptionBool, support_buildplate_only))

    // TODO: unimplemented at the moment. This coefficient will have an impact
    // when bridges and pillars are merged. The resulting pillar should be a bit
    // thicker than the ones merging into it. How much thicker? I don't know
    // but it will be derived from this value.
    ((ConfigOptionFloat, support_pillar_widening_factor))

    // Radius in mm of the pillar base.
    ((ConfigOptionFloat, support_base_diameter))/*= 2.0*/

    // The height of the pillar base cone in mm.
    ((ConfigOptionFloat, support_base_height))/*= 1.0*/

    // The minimum distance of the pillar base from the model in mm.
    ((ConfigOptionFloat, support_base_safety_distance)) /*= 1.0*/

    // The default angle for connecting support sticks and junctions.
    ((ConfigOptionFloat, support_critical_angle))/*= 45*/

    // The max length of a bridge in mm
    ((ConfigOptionFloat, support_max_bridge_length))/*= 15.0*/

    // The max distance of two pillars to get cross linked.
    ((ConfigOptionFloat, support_max_pillar_link_distance))

    // The elevation in Z direction upwards. This is the space between the pad
    // and the model object's bounding box bottom. Units in mm.
    ((ConfigOptionFloat, support_object_elevation))/*= 5.0*/

    /////// Following options influence automatic support points placement:
    ((ConfigOptionInt, support_points_density_relative))
    ((ConfigOptionFloat, support_points_minimal_distance))

    // Now for the base pool (pad) /////////////////////////////////////////////

    // Enabling or disabling support creation
    ((ConfigOptionBool,  pad_enable))

    // The thickness of the pad walls
    ((ConfigOptionFloat, pad_wall_thickness))/*= 2*/

    // The height of the pad from the bottom to the top not considering the pit
    ((ConfigOptionFloat, pad_wall_height))/*= 5*/

    // How far should the pad extend around the contained geometry
    ((ConfigOptionFloat, pad_brim_size))

    // The greatest distance where two individual pads are merged into one. The
    // distance is measured roughly from the centroids of the pads.
    ((ConfigOptionFloat, pad_max_merge_distance))/*= 50*/

    // The smoothing radius of the pad edges
    // ((ConfigOptionFloat, pad_edge_radius))/*= 1*/;

    // The slope of the pad wall...
    ((ConfigOptionFloat, pad_wall_slope))

    // /////////////////////////////////////////////////////////////////////////
    // Zero elevation mode parameters:
    //    - The object pad will be derived from the model geometry.
    //    - There will be a gap between the object pad and the generated pad
    //      according to the support_base_safety_distance parameter.
    //    - The two pads will be connected with tiny connector sticks
    // /////////////////////////////////////////////////////////////////////////

    // Disable the elevation (ignore its value) and use the zero elevation mode
    ((ConfigOptionBool, pad_around_object))

    ((ConfigOptionBool, pad_around_object_everywhere))

    // This is the gap between the object bottom and the generated pad
    ((ConfigOptionFloat, pad_object_gap))

    // How far to place the connector sticks on the object pad perimeter
    ((ConfigOptionFloat, pad_object_connector_stride))

    // The width of the connectors sticks
    ((ConfigOptionFloat, pad_object_connector_width))

    // How much should the tiny connectors penetrate into the model body
    ((ConfigOptionFloat, pad_object_connector_penetration))

    // /////////////////////////////////////////////////////////////////////////
    // Model hollowing parameters:
    //   - Models can be hollowed out as part of the SLA print process
    //   - Thickness of the hollowed model walls can be adjusted
    //   -
    //   - Additional holes will be drilled into the hollow model to allow for
    //   - resin removal.
    // /////////////////////////////////////////////////////////////////////////

    ((ConfigOptionBool, hollowing_enable))

    // The minimum thickness of the model walls to maintain. Note that the
    // resulting walls may be thicker due to smoothing out fine cavities where
    // resin could stuck.
    ((ConfigOptionFloat, hollowing_min_thickness))

    // Indirectly controls the voxel size (resolution) used by openvdb
    ((ConfigOptionFloat, hollowing_quality))

    // Indirectly controls the minimum size of created cavities.
    ((ConfigOptionFloat, hollowing_closing_distance))
)

enum SLAMaterialSpeed { slamsSlow, slamsFast };

PRINT_CONFIG_CLASS_DEFINE(
    SLAMaterialConfig,

    ((ConfigOptionFloat,                       initial_layer_height))
    ((ConfigOptionFloat,                       bottle_cost))
    ((ConfigOptionFloat,                       bottle_volume))
    ((ConfigOptionFloat,                       bottle_weight))
    ((ConfigOptionFloat,                       material_density))
    ((ConfigOptionFloat,                       exposure_time))
    ((ConfigOptionFloat,                       initial_exposure_time))
    ((ConfigOptionFloats,                      material_correction))
    ((ConfigOptionFloat,                       material_correction_x))
    ((ConfigOptionFloat,                       material_correction_y))
    ((ConfigOptionFloat,                       material_correction_z))
    ((ConfigOptionEnum<SLAMaterialSpeed>,      material_print_speed))
)

PRINT_CONFIG_CLASS_DEFINE(
    SLAPrinterConfig,

    ((ConfigOptionEnum<PrinterTechnology>,    printer_technology))
    ((ConfigOptionPoints,                     printable_area))
    ((ConfigOptionFloat,                      printable_height))
    ((ConfigOptionFloat,                      display_width))
    ((ConfigOptionFloat,                      display_height))
    ((ConfigOptionInt,                        display_pixels_x))
    ((ConfigOptionInt,                        display_pixels_y))
    ((ConfigOptionEnum<SLADisplayOrientation>,display_orientation))
    ((ConfigOptionBool,                       display_mirror_x))
    ((ConfigOptionBool,                       display_mirror_y))
    ((ConfigOptionFloats,                     relative_correction))
    ((ConfigOptionFloat,                      relative_correction_x))
    ((ConfigOptionFloat,                      relative_correction_y))
    ((ConfigOptionFloat,                      relative_correction_z))
    ((ConfigOptionFloat,                      absolute_correction))
    ((ConfigOptionFloat,                      elefant_foot_compensation))
    ((ConfigOptionFloat,                      elefant_foot_min_width))
    ((ConfigOptionFloat,                      gamma_correction))
    ((ConfigOptionFloat,                      fast_tilt_time))
    ((ConfigOptionFloat,                      slow_tilt_time))
    ((ConfigOptionFloat,                      area_fill))
    ((ConfigOptionFloat,                      min_exposure_time))
    ((ConfigOptionFloat,                      max_exposure_time))
    ((ConfigOptionFloat,                      min_initial_exposure_time))
    ((ConfigOptionFloat,                      max_initial_exposure_time))
)

PRINT_CONFIG_CLASS_DERIVED_DEFINE0(
    SLAFullPrintConfig,
    (SLAPrinterConfig, SLAPrintConfig, SLAPrintObjectConfig, SLAMaterialConfig)
)

#undef STATIC_PRINT_CONFIG_CACHE
#undef STATIC_PRINT_CONFIG_CACHE_BASE
#undef STATIC_PRINT_CONFIG_CACHE_DERIVED
#undef PRINT_CONFIG_CLASS_ELEMENT_DEFINITION
#undef PRINT_CONFIG_CLASS_ELEMENT_EQUAL
#undef PRINT_CONFIG_CLASS_ELEMENT_LOWER
#undef PRINT_CONFIG_CLASS_ELEMENT_HASH
#undef PRINT_CONFIG_CLASS_ELEMENT_INITIALIZATION
#undef PRINT_CONFIG_CLASS_ELEMENT_INITIALIZATION2
#undef PRINT_CONFIG_CLASS_DEFINE
#undef PRINT_CONFIG_CLASS_DERIVED_CLASS_LIST
#undef PRINT_CONFIG_CLASS_DERIVED_CLASS_LIST_ITEM
#undef PRINT_CONFIG_CLASS_DERIVED_DEFINE
#undef PRINT_CONFIG_CLASS_DERIVED_DEFINE0
#undef PRINT_CONFIG_CLASS_DERIVED_DEFINE1
#undef PRINT_CONFIG_CLASS_DERIVED_HASH
#undef PRINT_CONFIG_CLASS_DERIVED_EQUAL
#undef PRINT_CONFIG_CLASS_DERIVED_INITCACHE_ITEM
#undef PRINT_CONFIG_CLASS_DERIVED_INITCACHE
#undef PRINT_CONFIG_CLASS_DERIVED_INITIALIZER
#undef PRINT_CONFIG_CLASS_DERIVED_INITIALIZER_ITEM

class CLIActionsConfigDef : public ConfigDef
{
public:
    CLIActionsConfigDef();
};

class CLITransformConfigDef : public ConfigDef
{
public:
    CLITransformConfigDef();
};

class CLIMiscConfigDef : public ConfigDef
{
public:
    CLIMiscConfigDef();
};

// This class defines the command line options representing actions.
extern const CLIActionsConfigDef    cli_actions_config_def;

// This class defines the command line options representing transforms.
extern const CLITransformConfigDef  cli_transform_config_def;

// This class defines all command line options that are not actions or transforms.
extern const CLIMiscConfigDef       cli_misc_config_def;

class DynamicPrintAndCLIConfig : public DynamicPrintConfig
{
public:
    DynamicPrintAndCLIConfig() {}
    DynamicPrintAndCLIConfig(const DynamicPrintAndCLIConfig &other) : DynamicPrintConfig(other) {}

    // Overrides ConfigBase::def(). Static configuration definition. Any value stored into this ConfigBase shall have its definition here.
    const ConfigDef*        def() const override { return &s_def; }

    // Verify whether the opt_key has not been obsoleted or renamed.
    // Both opt_key and value may be modified by handle_legacy().
    // If the opt_key is no more valid in this version of Slic3r, opt_key is cleared by handle_legacy().
    // handle_legacy() is called internally by set_deserialize().
    void                    handle_legacy(t_config_option_key &opt_key, std::string &value) const override;

private:
    class PrintAndCLIConfigDef : public ConfigDef
    {
    public:
        PrintAndCLIConfigDef() {
            this->options.insert(print_config_def.options.begin(), print_config_def.options.end());
            this->options.insert(cli_actions_config_def.options.begin(), cli_actions_config_def.options.end());
            this->options.insert(cli_transform_config_def.options.begin(), cli_transform_config_def.options.end());
            this->options.insert(cli_misc_config_def.options.begin(), cli_misc_config_def.options.end());
            for (const auto &kvp : this->options)
                this->by_serialization_key_ordinal[kvp.second.serialization_key_ordinal] = &kvp.second;
        }
        // Do not release the default values, they are handled by print_config_def & cli_actions_config_def / cli_transform_config_def / cli_misc_config_def.
        ~PrintAndCLIConfigDef() { this->options.clear(); }
    };
    static PrintAndCLIConfigDef s_def;
};

Points get_bed_shape(const DynamicPrintConfig &cfg);
Points get_bed_shape(const PrintConfig &cfg);
Points get_bed_shape(const SLAPrinterConfig &cfg);
Slic3r::Polygon get_bed_shape_with_excluded_area(const PrintConfig& cfg);

// ModelConfig is a wrapper around DynamicPrintConfig with an addition of a timestamp.
// Each change of ModelConfig is tracked by assigning a new timestamp from a global counter.
// The counter is used for faster synchronization of the background slicing thread
// with the front end by skipping synchronization of equal config dictionaries.
// The global counter is also used for avoiding unnecessary serialization of config
// dictionaries when taking an Undo snapshot.
//
// The global counter is NOT thread safe, therefore it is recommended to use ModelConfig from
// the main thread only.
//
// As there is a global counter and it is being increased with each change to any ModelConfig,
// if two ModelConfig dictionaries differ, they should differ with their timestamp as well.
// Therefore copying the ModelConfig including its timestamp is safe as there is no harm
// in having multiple ModelConfig with equal timestamps as long as their dictionaries are equal.
//
// The timestamp is used by the Undo/Redo stack. As zero timestamp means invalid timestamp
// to the Undo/Redo stack (zero timestamp means the Undo/Redo stack needs to serialize and
// compare serialized data for differences), zero timestamp shall never be used.
// Timestamp==1 shall only be used for empty dictionaries.
class ModelConfig
{
public:
    // Following method clears the config and increases its timestamp, so the deleted
    // state is considered changed from perspective of the undo/redo stack.
    void         reset() { m_data.clear(); touch(); }

    void         assign_config(const ModelConfig &rhs) {
        if (m_timestamp != rhs.m_timestamp) {
            m_data      = rhs.m_data;
            m_timestamp = rhs.m_timestamp;
        }
    }
    void         assign_config(ModelConfig &&rhs) {
        if (m_timestamp != rhs.m_timestamp) {
            m_data      = std::move(rhs.m_data);
            m_timestamp = rhs.m_timestamp;
            rhs.reset();
        }
    }

    // Modification of the ModelConfig is not thread safe due to the global timestamp counter!
    // Don't call modification methods from the back-end!
    // Assign methods don't assign if src==dst to not having to bump the timestamp in case they are equal.
    void         assign_config(const DynamicPrintConfig &rhs)  { if (m_data != rhs) { m_data = rhs; this->touch(); } }
    void         assign_config(DynamicPrintConfig &&rhs)       { if (m_data != rhs) { m_data = std::move(rhs); this->touch(); } }
    void         apply(const ModelConfig &other, bool ignore_nonexistent = false) { this->apply(other.get(), ignore_nonexistent); }
    void         apply(const ConfigBase &other, bool ignore_nonexistent = false) { m_data.apply_only(other, other.keys(), ignore_nonexistent); this->touch(); }
    void         apply_only(const ModelConfig &other, const t_config_option_keys &keys, bool ignore_nonexistent = false) { this->apply_only(other.get(), keys, ignore_nonexistent); }
    void         apply_only(const ConfigBase &other, const t_config_option_keys &keys, bool ignore_nonexistent = false) { m_data.apply_only(other, keys, ignore_nonexistent); this->touch(); }
    bool         set_key_value(const std::string &opt_key, ConfigOption *opt) { bool out = m_data.set_key_value(opt_key, opt); this->touch(); return out; }
    template<typename T>
    void         set(const std::string &opt_key, T value) { m_data.set(opt_key, value, true); this->touch(); }
    void         set_deserialize(const t_config_option_key &opt_key, const std::string &str, ConfigSubstitutionContext &substitution_context, bool append = false)
        { m_data.set_deserialize(opt_key, str, substitution_context, append); this->touch(); }
    bool         erase(const t_config_option_key &opt_key) { bool out = m_data.erase(opt_key); if (out) this->touch(); return out; }

    // Getters are thread safe.
    // The following implicit conversion breaks the Cereal serialization.
//    operator const DynamicPrintConfig&() const throw() { return this->get(); }
    const DynamicPrintConfig&   get() const throw() { return m_data; }
    bool                        empty() const throw() { return m_data.empty(); }
    size_t                      size() const throw() { return m_data.size(); }
    auto                        cbegin() const { return m_data.cbegin(); }
    auto                        cend() const { return m_data.cend(); }
    t_config_option_keys        keys() const { return m_data.keys(); }
    bool                        has(const t_config_option_key &opt_key) const { return m_data.has(opt_key); }
    const ConfigOption*         option(const t_config_option_key &opt_key) const { return m_data.option(opt_key); }
    int                         opt_int(const t_config_option_key &opt_key) const { return m_data.opt_int(opt_key); }
    int                         extruder() const { return opt_int("extruder"); }
    double opt_float(const t_config_option_key &opt_key) const {
      return m_data.opt_float(opt_key);
    }
    double get_abs_value(const t_config_option_key &opt_key) const {
      return m_data.get_abs_value(opt_key);
    }
    std::string                 opt_serialize(const t_config_option_key &opt_key) const { return m_data.opt_serialize(opt_key); }

    // Return an optional timestamp of this object.
    // If the timestamp returned is non-zero, then the serialization framework will
    // only save this object on the Undo/Redo stack if the timestamp is different
    // from the timestmap of the object at the top of the Undo / Redo stack.
    virtual uint64_t    timestamp() const throw() { return m_timestamp; }
    bool                timestamp_matches(const ModelConfig &rhs) const throw() { return m_timestamp == rhs.m_timestamp; }
    // Not thread safe! Should not be called from other than the main thread!
    void                touch() { m_timestamp = ++ s_last_timestamp; }

private:
    friend class cereal::access;
    template<class Archive> void serialize(Archive& ar) { ar(m_timestamp); ar(m_data); }

    uint64_t                    m_timestamp { 1 };
    DynamicPrintConfig          m_data;

    static uint64_t             s_last_timestamp;
};

} // namespace Slic3r

// Serialization through the Cereal library
namespace cereal {
    // Let cereal know that there are load / save non-member functions declared for DynamicPrintConfig, ignore serialize / load / save from parent class DynamicConfig.
    template <class Archive> struct specialize<Archive, Slic3r::DynamicPrintConfig, cereal::specialization::non_member_load_save> {};

    template<class Archive> void load(Archive& archive, Slic3r::DynamicPrintConfig &config)
    {
        size_t cnt;
        archive(cnt);
        config.clear();
        for (size_t i = 0; i < cnt; ++ i) {
            size_t serialization_key_ordinal;
            archive(serialization_key_ordinal);
            assert(serialization_key_ordinal > 0);
            auto it = Slic3r::print_config_def.by_serialization_key_ordinal.find(serialization_key_ordinal);
            assert(it != Slic3r::print_config_def.by_serialization_key_ordinal.end());
            config.set_key_value(it->second->opt_key, it->second->load_option_from_archive(archive));
        }
    }

    template<class Archive> void save(Archive& archive, const Slic3r::DynamicPrintConfig &config)
    {
        size_t cnt = config.size();
        archive(cnt);
        for (auto it = config.cbegin(); it != config.cend(); ++it) {
            const Slic3r::ConfigOptionDef* optdef = Slic3r::print_config_def.get(it->first);
            assert(optdef != nullptr);
            assert(optdef->serialization_key_ordinal > 0);
            archive(optdef->serialization_key_ordinal);
            optdef->save_option_to_archive(archive, it->second.get());
        }
    }
}

#endif<|MERGE_RESOLUTION|>--- conflicted
+++ resolved
@@ -31,11 +31,6 @@
 
 namespace Slic3r {
 
-enum ArcPosition : uint8_t {
-    apMiddle,
-    apSide
-};
-
 enum GCodeFlavor : unsigned char {
     gcfMarlinLegacy, gcfKlipper, gcfRepRapFirmware, gcfMarlinFirmware, gcfRepRapSprinter, gcfRepetier, gcfTeacup, gcfMakerWare, gcfSailfish, gcfMach3, gcfMachinekit,
     gcfSmoothie, gcfNoExtrusion
@@ -59,8 +54,8 @@
 enum InfillPattern : int {
     ipConcentric, ipRectilinear, ipGrid, ipLine, ipCubic, ipTriangles, ipStars, ipGyroid, ipHoneycomb, ipAdaptiveCubic, ipMonotonic, ipMonotonicLine, ipAlignedRectilinear, ip3DHoneycomb,
     ipHilbertCurve, ipArchimedeanChords, ipOctagramSpiral, ipSupportCubic, ipSupportBase, ipConcentricInternal,
-    ipLightning, ipArc,
-    ipCount,
+    ipLightning,
+ipCount,
 };
 
 enum class IroningType {
@@ -296,7 +291,6 @@
 
 CONFIG_OPTION_ENUM_DECLARE_STATIC_MAPS(PrinterTechnology)
 CONFIG_OPTION_ENUM_DECLARE_STATIC_MAPS(GCodeFlavor)
-CONFIG_OPTION_ENUM_DECLARE_STATIC_MAPS(ArcPosition)
 CONFIG_OPTION_ENUM_DECLARE_STATIC_MAPS(FuzzySkinType)
 CONFIG_OPTION_ENUM_DECLARE_STATIC_MAPS(InfillPattern)
 CONFIG_OPTION_ENUM_DECLARE_STATIC_MAPS(IroningType)
@@ -662,6 +656,7 @@
     ((ConfigOptionFloat,               raft_first_layer_expansion))
     ((ConfigOptionInt,                 raft_layers))
     ((ConfigOptionEnum<SeamPosition>,  seam_position))
+    ((ConfigOptionBool,                staggered_inner_seams))
     ((ConfigOptionFloat,               slice_closing_radius))
     ((ConfigOptionEnum<SlicingMode>,   slicing_mode))
     ((ConfigOptionBool,                enable_support))
@@ -815,12 +810,8 @@
     ((ConfigOptionFloat,                small_perimeter_threshold))
     ((ConfigOptionFloat,                top_solid_infill_flow_ratio))
     ((ConfigOptionFloat,                bottom_solid_infill_flow_ratio))
-
-    // Arc Overhangs
-    ((ConfigOptionFloat,                arc_radius))
-    ((ConfigOptionFloat,                arc_infill_raylen))
-    ((ConfigOptionBool,                 only_one_perimeter_overhang))
-    ((ConfigOptionEnum<InfillPattern>,  bridge_fill_pattern))
+    ((ConfigOptionFloatOrPercent,       infill_anchor))
+    ((ConfigOptionFloatOrPercent,       infill_anchor_max))
 
     // Orca
     ((ConfigOptionBool,                 make_overhang_printable))
@@ -929,9 +920,6 @@
     ((ConfigOptionPercent,             accel_to_decel_factor))
     ((ConfigOptionFloatOrPercent,      initial_layer_travel_speed))
     ((ConfigOptionBool,                bbl_calib_mark_logo))
-    // Arc Overhang
-    ((ConfigOptionBool,                overhang_infill_first))
-    ((ConfigOptionEnum<ArcPosition>,   arc_position))
 
     // Orca: mmu
     ((ConfigOptionFloat,               cooling_tube_retraction))
@@ -1042,6 +1030,7 @@
     ((ConfigOptionFloat,              skirt_distance))
     ((ConfigOptionInt,                skirt_height))
     ((ConfigOptionInt,                skirt_loops))
+    ((ConfigOptionFloat,              skirt_speed))
     ((ConfigOptionFloats,             slow_down_layer_time))
     ((ConfigOptionBool,               spiral_mode))
     ((ConfigOptionInt,                standby_temperature_delta))
@@ -1092,20 +1081,12 @@
     ((ConfigOptionBool,                gcode_comments))
     ((ConfigOptionInt,                 slow_down_layers))
     ((ConfigOptionInts,                support_material_interface_fan_speed))
-<<<<<<< HEAD
-    // Arc Overhang
-    ((ConfigOptionFloat,                bds_ratio_length))
-    ((ConfigOptionFloat,                bds_ratio_nr))
-    ((ConfigOptionFloat,                bds_median_length))
-    ((ConfigOptionFloat,                bds_max_length))
-=======
     // Orca: notes for profiles from PrusaSlicer
     ((ConfigOptionStrings,            filament_notes))
     ((ConfigOptionString,             notes))
     ((ConfigOptionString,             printer_notes))
 
 
->>>>>>> 6adf80aa
 
 )
 
