--- conflicted
+++ resolved
@@ -42,11 +42,7 @@
 };
 
 enum PrintHostType {
-<<<<<<< HEAD
-    htPrusaLink, htPrusaConnect, htOctoPrint, htDuet, htFlashAir, htAstroBox, htRepetier, htMKS, htObico, htFlashforge
-=======
     htPrusaLink, htPrusaConnect, htOctoPrint, htDuet, htFlashAir, htAstroBox, htRepetier, htMKS, htESP3D, htObico, htFlashforge, htSimplyPrint
->>>>>>> e73638af
 };
 
 enum AuthorizationType {
