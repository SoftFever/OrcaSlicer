--- conflicted
+++ resolved
@@ -928,14 +928,10 @@
     ((ConfigOptionBool,                 overhang_reverse))
     ((ConfigOptionBool,                 overhang_reverse_internal_only))
     ((ConfigOptionFloatOrPercent,       overhang_reverse_threshold))
-<<<<<<< HEAD
     ((ConfigOptionEnum<NoPerimeterUnsupportedAlgo>, no_perimeter_unsupported_algo))
-=======
-    
     ((ConfigOptionEnum<WallSequence>,  wall_sequence))
     ((ConfigOptionBool,                is_infill_first))
     ((ConfigOptionBool,                small_area_infill_flow_compensation))
->>>>>>> aac618dc
 )
 
 PRINT_CONFIG_CLASS_DEFINE(
