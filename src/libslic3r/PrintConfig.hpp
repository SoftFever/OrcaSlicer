// Configuration store of Slic3r.
//
// The configuration store is either static or dynamic.
// DynamicPrintConfig is used mainly at the user interface. while the StaticPrintConfig is used
// during the slicing and the g-code generation.
//
// The classes derived from StaticPrintConfig form a following hierarchy.
//
// FullPrintConfig
//    PrintObjectConfig
//    PrintRegionConfig
//    PrintConfig
//        GCodeConfig
//

#ifndef slic3r_PrintConfig_hpp_
#define slic3r_PrintConfig_hpp_

#include "libslic3r.h"
#include "Config.hpp"
#include "Polygon.hpp"
#include <boost/preprocessor/facilities/empty.hpp>
#include <boost/preprocessor/punctuation/comma_if.hpp>
#include <boost/preprocessor/seq/for_each.hpp>
#include <boost/preprocessor/seq/for_each_i.hpp>
#include <boost/preprocessor/stringize.hpp>
#include <boost/preprocessor/tuple/elem.hpp>
#include <boost/preprocessor/tuple/to_seq.hpp>

namespace Slic3r {

enum GCodeFlavor : unsigned char {
    gcfMarlinLegacy, gcfKlipper, gcfRepRapFirmware, gcfMarlinFirmware, gcfRepRapSprinter, gcfRepetier, gcfTeacup, gcfMakerWare, gcfSailfish, gcfMach3, gcfMachinekit,
    gcfSmoothie, gcfNoExtrusion
};

enum class FuzzySkinType {
    None,
    External,
    All,
    AllWalls,
};

enum class NoiseType {
    Classic,
    Perlin,
    Billow,
    RidgedMulti,
    Voronoi,
};

enum PrintHostType {
    htPrusaLink, htPrusaConnect, htOctoPrint, htDuet, htFlashAir, htAstroBox, htRepetier, htMKS, htESP3D, htCrealityPrint, htObico, htFlashforge, htSimplyPrint, htElegooLink
};

enum AuthorizationType {
    atKeyPassword, atUserPassword
};

enum InfillPattern : int {
    ipConcentric, ipRectilinear, ipGrid, ip2DLattice, ipLine, ipCubic, ipTriangles, ipStars, ipGyroid, ipTpmsD, ipHoneycomb, ipAdaptiveCubic, ipMonotonic, ipMonotonicLine, ipAlignedRectilinear, ip3DHoneycomb,
    ipHilbertCurve, ipArchimedeanChords, ipOctagramSpiral, ipSupportCubic, ipSupportBase, ipConcentricInternal,
    ipLightning, ipCrossHatch, ipQuarterCubic,
    ipCount,
};

enum class IroningType {
    NoIroning,
    TopSurfaces,
    TopmostOnly,
    AllSolid,
    Count,
};

//BBS
enum class WallInfillOrder {
    InnerOuterInfill,
    OuterInnerInfill,
    InfillInnerOuter,
    InfillOuterInner,
    InnerOuterInnerInfill,
    Count,
};

// BBS
enum class WallSequence {
    InnerOuter,
    OuterInner,
    InnerOuterInner,
    Count,
};

// Orca
enum class WallDirection
{
    Auto,
    CounterClockwise,
    Clockwise,
    Count,
};

//BBS
enum class PrintSequence {
    ByLayer,
    ByObject,
    ByDefault,
    Count,
};

enum class PrintOrder
{
    Default,
    AsObjectList,
    Count,
};

enum class SlicingMode
{
    // Regular, applying ClipperLib::pftNonZero rule when creating ExPolygons.
    Regular,
    // Compatible with 3DLabPrint models, applying ClipperLib::pftEvenOdd rule when creating ExPolygons.
    EvenOdd,
    // Orienting all contours CCW, thus closing all holes.
    CloseHoles,
};

enum SupportMaterialPattern {
    smpDefault,
    smpRectilinear, smpRectilinearGrid, smpHoneycomb,
    smpLightning,
    smpNone,
};

enum SupportMaterialStyle {
    smsDefault, smsGrid, smsSnug, smsTreeSlim, smsTreeStrong, smsTreeHybrid, smsTreeOrganic,
};

enum LongRectrationLevel
{
    Disabled=0,
    EnableMachine,
    EnableFilament
};

enum SupportMaterialInterfacePattern {
    smipAuto, smipRectilinear, smipConcentric, smipRectilinearInterlaced, smipGrid
};

// BBS
enum SupportType {
    stNormalAuto, stTreeAuto, stNormal, stTree
};
inline bool is_tree(SupportType stype)
{
    return std::set<SupportType>{stTreeAuto, stTree}.count(stype) != 0;
};
inline bool is_tree_slim(SupportType type, SupportMaterialStyle style)
{
    return is_tree(type) && style==smsTreeSlim;
};
inline bool is_auto(SupportType stype)
{
    return std::set<SupportType>{stNormalAuto, stTreeAuto}.count(stype) != 0;
};

enum SeamPosition {
    spNearest, spAligned, spRear, spRandom
};

// Orca
enum class SeamScarfType {
    None,
    External,
    All,
};

// Orca
enum EnsureVerticalShellThickness {
    evstNone,
    evstCriticalOnly,
    evstModerate,
    evstAll,
};

//Orca
enum InternalBridgeFilter {
    ibfDisabled, ibfLimited, ibfNofilter
};

//Orca
enum EnableExtraBridgeLayer {
    eblDisabled, eblExternalBridgeOnly, eblInternalBridgeOnly, eblApplyToAll
};

//Orca
enum GapFillTarget {
     gftEverywhere, gftTopBottom, gftNowhere
 };


enum LiftType {
    NormalLift,
    SpiralLift,
    LazyLift
};

enum SLAMaterial {
    slamTough,
    slamFlex,
    slamCasting,
    slamDental,
    slamHeatResistant,
};

enum SLADisplayOrientation {
    sladoLandscape,
    sladoPortrait
};

enum SLAPillarConnectionMode {
    slapcmZigZag,
    slapcmCross,
    slapcmDynamic
};

enum BrimType {
    btAutoBrim,  // BBS
    btEar, // Orca
    btPainted,  // BBS
    btOuterOnly,
    btInnerOnly,
    btOuterAndInner,
    btNoBrim,
};

enum TimelapseType : int {
    tlTraditional = 0,
    tlSmooth
};

enum SkirtType {
    stCombined, stPerObject
};

enum DraftShield {
    dsDisabled, dsEnabled
};

enum class PerimeterGeneratorType
{
    // Classic perimeter generator using Clipper offsets with constant extrusion width.
    Classic,
    // Perimeter generator with variable extrusion width based on the paper
    // "A framework for adaptive width control of dense contour-parallel toolpaths in fused deposition modeling" ported from Cura.
    Arachne
};

// BBS
enum OverhangFanThreshold {
    Overhang_threshold_none = 0,
    Overhang_threshold_1_4,
    Overhang_threshold_2_4,
    Overhang_threshold_3_4,
    Overhang_threshold_4_4,
    Overhang_threshold_bridge
};

// BBS
enum BedType {
    btDefault = 0,
    btPC,
    btEP,
    btPEI,
    btPTE,
    btPCT,
    btSuperTack,
    btCount
};

// BBS
enum LayerSeq {
    flsAuto, 
    flsCustomize
};

// BBS
enum NozzleType {
    ntUndefine = 0,
    ntHardenedSteel,
    ntStainlessSteel,
    ntBrass,
    ntCount
};

static std::unordered_map<NozzleType, std::string>NozzleTypeEumnToStr = {
    {NozzleType::ntUndefine,        "undefine"},
    {NozzleType::ntHardenedSteel,   "hardened_steel"},
    {NozzleType::ntStainlessSteel,  "stainless_steel"},
    {NozzleType::ntBrass,           "brass"}
};

// BBS
enum PrinterStructure {
    psUndefine=0,
    psCoreXY,
    psI3,
    psHbot,
    psDelta
};

// BBS
enum ZHopType {
    zhtAuto = 0,
    zhtNormal,
    zhtSlope,
    zhtSpiral,
    zhtCount
};

enum RetractLiftEnforceType {
    rletAllSurfaces = 0,
    rletTopOnly,
    rletBottomOnly,
    rletTopAndBottom
};

enum class GCodeThumbnailsFormat {
    PNG, JPG, QOI, BTT_TFT, ColPic
};

enum CounterboreHoleBridgingOption {
    chbNone, chbBridges, chbFilled
};

 enum WipeTowerWallType {
     wtwRectangle = 0,
     wtwCone,
     wtwRib
 };

static std::string bed_type_to_gcode_string(const BedType type)
{
    std::string type_str;

    switch (type) {
    case btSuperTack:
        type_str = "supertack_plate";
        break;
    case btPC:
        type_str = "cool_plate";
        break;
    case btPCT:
        type_str = "textured_cool_plate";
        break;
    case btEP:
        type_str = "eng_plate";
        break;
    case btPEI:
        type_str = "hot_plate";
        break;
    case btPTE:
        type_str = "textured_plate";
        break;
    default:
        type_str = "unknown";
        break;
    }

    return type_str;
}

static std::string get_bed_temp_key(const BedType type)
{
    if (type == btSuperTack)
        return "supertack_plate_temp";

    if (type == btPC)
        return "cool_plate_temp";

    if (type == btPCT)
        return "textured_cool_plate_temp";

    if (type == btEP)
        return "eng_plate_temp";

    if (type == btPEI)
        return "hot_plate_temp";

    if (type == btPTE)
        return "textured_plate_temp";

    return "";
}

static std::string get_bed_temp_1st_layer_key(const BedType type)
{
    if (type == btSuperTack)
        return "supertack_plate_temp_initial_layer";

    if (type == btPC)
        return "cool_plate_temp_initial_layer";

    if (type == btPCT)
        return "textured_cool_plate_temp_initial_layer";

    if (type == btEP)
        return "eng_plate_temp_initial_layer";

    if (type == btPEI)
        return "hot_plate_temp_initial_layer";

    if (type == btPTE)
        return "textured_plate_temp_initial_layer";

    return "";
}

#define CONFIG_OPTION_ENUM_DECLARE_STATIC_MAPS(NAME) \
    template<> const t_config_enum_names& ConfigOptionEnum<NAME>::get_enum_names(); \
    template<> const t_config_enum_values& ConfigOptionEnum<NAME>::get_enum_values();

CONFIG_OPTION_ENUM_DECLARE_STATIC_MAPS(PrinterTechnology)
CONFIG_OPTION_ENUM_DECLARE_STATIC_MAPS(GCodeFlavor)
CONFIG_OPTION_ENUM_DECLARE_STATIC_MAPS(FuzzySkinType)
CONFIG_OPTION_ENUM_DECLARE_STATIC_MAPS(NoiseType)
CONFIG_OPTION_ENUM_DECLARE_STATIC_MAPS(InfillPattern)
CONFIG_OPTION_ENUM_DECLARE_STATIC_MAPS(IroningType)
CONFIG_OPTION_ENUM_DECLARE_STATIC_MAPS(SlicingMode)
CONFIG_OPTION_ENUM_DECLARE_STATIC_MAPS(SupportMaterialPattern)
CONFIG_OPTION_ENUM_DECLARE_STATIC_MAPS(SupportMaterialStyle)
CONFIG_OPTION_ENUM_DECLARE_STATIC_MAPS(SupportMaterialInterfacePattern)
// BBS
CONFIG_OPTION_ENUM_DECLARE_STATIC_MAPS(SupportType)
CONFIG_OPTION_ENUM_DECLARE_STATIC_MAPS(SeamPosition)
CONFIG_OPTION_ENUM_DECLARE_STATIC_MAPS(SeamScarfType)
CONFIG_OPTION_ENUM_DECLARE_STATIC_MAPS(SLADisplayOrientation)
CONFIG_OPTION_ENUM_DECLARE_STATIC_MAPS(SLAPillarConnectionMode)
CONFIG_OPTION_ENUM_DECLARE_STATIC_MAPS(BrimType)
CONFIG_OPTION_ENUM_DECLARE_STATIC_MAPS(TimelapseType)
CONFIG_OPTION_ENUM_DECLARE_STATIC_MAPS(BedType)
CONFIG_OPTION_ENUM_DECLARE_STATIC_MAPS(SkirtType)
CONFIG_OPTION_ENUM_DECLARE_STATIC_MAPS(DraftShield)
CONFIG_OPTION_ENUM_DECLARE_STATIC_MAPS(ForwardCompatibilitySubstitutionRule)
CONFIG_OPTION_ENUM_DECLARE_STATIC_MAPS(GCodeThumbnailsFormat)
CONFIG_OPTION_ENUM_DECLARE_STATIC_MAPS(CounterboreHoleBridgingOption)
CONFIG_OPTION_ENUM_DECLARE_STATIC_MAPS(PrintHostType)
CONFIG_OPTION_ENUM_DECLARE_STATIC_MAPS(AuthorizationType)
CONFIG_OPTION_ENUM_DECLARE_STATIC_MAPS(WipeTowerWallType)
CONFIG_OPTION_ENUM_DECLARE_STATIC_MAPS(PerimeterGeneratorType)

#undef CONFIG_OPTION_ENUM_DECLARE_STATIC_MAPS

class DynamicPrintConfig;

// Defines each and every confiuration option of Slic3r, including the properties of the GUI dialogs.
// Does not store the actual values, but defines default values.
class PrintConfigDef : public ConfigDef
{
public:
    PrintConfigDef();

    static void handle_legacy(t_config_option_key &opt_key, std::string &value);
    static void handle_legacy_composite(DynamicPrintConfig &config);

    // Array options growing with the number of extruders
    const std::vector<std::string>& extruder_option_keys() const { return m_extruder_option_keys; }
    // Options defining the extruder retract properties. These keys are sorted lexicographically.
    // The extruder retract keys could be overidden by the same values defined at the Filament level
    // (then the key is further prefixed with the "filament_" prefix).
    const std::vector<std::string>& extruder_retract_keys() const { return m_extruder_retract_keys; }

    // BBS
    const std::vector<std::string>& filament_option_keys() const { return m_filament_option_keys; }
    const std::vector<std::string>& filament_retract_keys() const { return m_filament_retract_keys; }

private:
    void init_common_params();
    void init_fff_params();
    void init_extruder_option_keys();
    void init_sla_params();

    std::vector<std::string>    m_extruder_option_keys;
    std::vector<std::string>    m_extruder_retract_keys;

    // BBS
    void init_filament_option_keys();

    std::vector<std::string>    m_filament_option_keys;
    std::vector<std::string>    m_filament_retract_keys;
};

// The one and only global definition of SLic3r configuration options.
// This definition is constant.
extern const PrintConfigDef print_config_def;

class StaticPrintConfig;

// Minimum object distance for arrangement, based on printer technology.
double min_object_distance(const ConfigBase &cfg);

// Slic3r dynamic configuration, used to override the configuration
// per object, per modification volume or per printing material.
// The dynamic configuration is also used to store user modifications of the print global parameters,
// so the modified configuration values may be diffed against the active configuration
// to invalidate the proper slicing resp. g-code generation processing steps.
// This object is mapped to Perl as Slic3r::Config.
class DynamicPrintConfig : public DynamicConfig
{
public:
    DynamicPrintConfig() {}
    DynamicPrintConfig(const DynamicPrintConfig &rhs) : DynamicConfig(rhs) {}
    DynamicPrintConfig(DynamicPrintConfig &&rhs) noexcept : DynamicConfig(std::move(rhs)) {}
    explicit DynamicPrintConfig(const StaticPrintConfig &rhs);
    explicit DynamicPrintConfig(const ConfigBase &rhs) : DynamicConfig(rhs) {}

    DynamicPrintConfig& operator=(const DynamicPrintConfig &rhs) { DynamicConfig::operator=(rhs); return *this; }
    DynamicPrintConfig& operator=(DynamicPrintConfig &&rhs) noexcept { DynamicConfig::operator=(std::move(rhs)); return *this; }

    static DynamicPrintConfig  full_print_config();
    static DynamicPrintConfig* new_from_defaults_keys(const std::vector<std::string> &keys);

    // Overrides ConfigBase::def(). Static configuration definition. Any value stored into this ConfigBase shall have its definition here.
    const ConfigDef*    def() const override { return &print_config_def; }

    void                normalize_fdm(int used_filaments = 0);
    void                normalize_fdm_1();
    //return the changed param set
    t_config_option_keys normalize_fdm_2(int num_objects, int used_filaments = 0);

    void                set_num_extruders(unsigned int num_extruders);

    // BBS
    void                set_num_filaments(unsigned int num_filaments);

    //BBS
    // Validate the PrintConfig. Returns an empty string on success, otherwise an error message is returned.
    std::map<std::string, std::string>         validate(bool under_cli = false);

    // Verify whether the opt_key has not been obsoleted or renamed.
    // Both opt_key and value may be modified by handle_legacy().
    // If the opt_key is no more valid in this version of Slic3r, opt_key is cleared by handle_legacy().
    // handle_legacy() is called internally by set_deserialize().
    void                handle_legacy(t_config_option_key &opt_key, std::string &value) const override
        { PrintConfigDef::handle_legacy(opt_key, value); }

    // Called after a config is loaded as a whole.
    // Perform composite conversions, for example merging multiple keys into one key.
    // For conversion of single options, the handle_legacy() method above is called.
    void                handle_legacy_composite() override
        { PrintConfigDef::handle_legacy_composite(*this); }

    //BBS special case Support G/ Support W
    std::string get_filament_type(std::string &displayed_filament_type, int id = 0);

    bool is_custom_defined();
};

void handle_legacy_sla(DynamicPrintConfig &config);

class StaticPrintConfig : public StaticConfig
{
public:
    StaticPrintConfig() {}

    // Overrides ConfigBase::def(). Static configuration definition. Any value stored into this ConfigBase shall have its definition here.
    const ConfigDef*    def() const override { return &print_config_def; }
    // Reference to the cached list of keys.
    virtual const t_config_option_keys& keys_ref() const = 0;

protected:
    // Verify whether the opt_key has not been obsoleted or renamed.
    // Both opt_key and value may be modified by handle_legacy().
    // If the opt_key is no more valid in this version of Slic3r, opt_key is cleared by handle_legacy().
    // handle_legacy() is called internally by set_deserialize().
    void                handle_legacy(t_config_option_key &opt_key, std::string &value) const override
        { PrintConfigDef::handle_legacy(opt_key, value); }

    // Internal class for keeping a dynamic map to static options.
    class StaticCacheBase
    {
    public:
        // To be called during the StaticCache setup.
        // Add one ConfigOption into m_map_name_to_offset.
        template<typename T>
        void                opt_add(const std::string &name, const char *base_ptr, const T &opt)
        {
            assert(m_map_name_to_offset.find(name) == m_map_name_to_offset.end());
            m_map_name_to_offset[name] = (const char*)&opt - base_ptr;
        }

    protected:
        std::map<std::string, ptrdiff_t>    m_map_name_to_offset;
    };

    // Parametrized by the type of the topmost class owning the options.
    template<typename T>
    class StaticCache : public StaticCacheBase
    {
    public:
        // Calling the constructor of m_defaults with 0 forces m_defaults to not run the initialization.
        StaticCache() : m_defaults(nullptr) {}
        ~StaticCache() { delete m_defaults; m_defaults = nullptr; }

        bool                initialized() const { return ! m_keys.empty(); }

        ConfigOption*       optptr(const std::string &name, T *owner) const
        {
            const auto it = m_map_name_to_offset.find(name);
            return (it == m_map_name_to_offset.end()) ? nullptr : reinterpret_cast<ConfigOption*>((char*)owner + it->second);
        }

        const ConfigOption* optptr(const std::string &name, const T *owner) const
        {
            const auto it = m_map_name_to_offset.find(name);
            return (it == m_map_name_to_offset.end()) ? nullptr : reinterpret_cast<const ConfigOption*>((const char*)owner + it->second);
        }

        const std::vector<std::string>& keys()      const { return m_keys; }
        const T&                        defaults()  const { return *m_defaults; }

        // To be called during the StaticCache setup.
        // Collect option keys from m_map_name_to_offset,
        // assign default values to m_defaults.
        void                finalize(T *defaults, const ConfigDef *defs)
        {
            assert(defs != nullptr);
            m_defaults = defaults;
            m_keys.clear();
            m_keys.reserve(m_map_name_to_offset.size());
            for (const auto &kvp : defs->options) {
                // Find the option given the option name kvp.first by an offset from (char*)m_defaults.
                ConfigOption *opt = this->optptr(kvp.first, m_defaults);
                if (opt == nullptr)
                    // This option is not defined by the ConfigBase of type T.
                    continue;
                m_keys.emplace_back(kvp.first);
                const ConfigOptionDef *def = defs->get(kvp.first);
                assert(def != nullptr);
                if (def->default_value)
                    opt->set(def->default_value.get());
            }
        }

    private:
        T                                  *m_defaults;
        std::vector<std::string>            m_keys;
    };
};

#define STATIC_PRINT_CONFIG_CACHE_BASE(CLASS_NAME) \
public: \
    /* Overrides ConfigBase::optptr(). Find ando/or create a ConfigOption instance for a given name. */ \
    const ConfigOption*      optptr(const t_config_option_key &opt_key) const override \
        { return s_cache_##CLASS_NAME.optptr(opt_key, this); } \
    /* Overrides ConfigBase::optptr(). Find ando/or create a ConfigOption instance for a given name. */ \
    ConfigOption*            optptr(const t_config_option_key &opt_key, bool create = false) override \
        { return s_cache_##CLASS_NAME.optptr(opt_key, this); } \
    /* Overrides ConfigBase::keys(). Collect names of all configuration values maintained by this configuration store. */ \
    t_config_option_keys     keys() const override { return s_cache_##CLASS_NAME.keys(); } \
    const t_config_option_keys& keys_ref() const override { return s_cache_##CLASS_NAME.keys(); } \
    static const CLASS_NAME& defaults() { assert(s_cache_##CLASS_NAME.initialized()); return s_cache_##CLASS_NAME.defaults(); } \
private: \
    friend int print_config_static_initializer(); \
    static void initialize_cache() \
    { \
        assert(! s_cache_##CLASS_NAME.initialized()); \
        if (! s_cache_##CLASS_NAME.initialized()) { \
            CLASS_NAME *inst = new CLASS_NAME(1); \
            inst->initialize(s_cache_##CLASS_NAME, (const char*)inst); \
            s_cache_##CLASS_NAME.finalize(inst, inst->def()); \
        } \
    } \
    /* Cache object holding a key/option map, a list of option keys and a copy of this static config initialized with the defaults. */ \
    static StaticPrintConfig::StaticCache<CLASS_NAME> s_cache_##CLASS_NAME;

#define STATIC_PRINT_CONFIG_CACHE(CLASS_NAME) \
    STATIC_PRINT_CONFIG_CACHE_BASE(CLASS_NAME) \
public: \
    /* Public default constructor will initialize the key/option cache and the default object copy if needed. */ \
    CLASS_NAME() { assert(s_cache_##CLASS_NAME.initialized()); *this = s_cache_##CLASS_NAME.defaults(); } \
protected: \
    /* Protected constructor to be called when compounded. */ \
    CLASS_NAME(int) {}

#define STATIC_PRINT_CONFIG_CACHE_DERIVED(CLASS_NAME) \
    STATIC_PRINT_CONFIG_CACHE_BASE(CLASS_NAME) \
public: \
    /* Overrides ConfigBase::def(). Static configuration definition. Any value stored into this ConfigBase shall have its definition here. */ \
    const ConfigDef*    def() const override { return &print_config_def; } \
    /* Handle legacy and obsoleted config keys */ \
    void                handle_legacy(t_config_option_key &opt_key, std::string &value) const override \
        { PrintConfigDef::handle_legacy(opt_key, value); }

#define PRINT_CONFIG_CLASS_ELEMENT_DEFINITION(r, data, elem) BOOST_PP_TUPLE_ELEM(0, elem) BOOST_PP_TUPLE_ELEM(1, elem);
#define PRINT_CONFIG_CLASS_ELEMENT_INITIALIZATION2(KEY) cache.opt_add(BOOST_PP_STRINGIZE(KEY), base_ptr, this->KEY);
#define PRINT_CONFIG_CLASS_ELEMENT_INITIALIZATION(r, data, elem) PRINT_CONFIG_CLASS_ELEMENT_INITIALIZATION2(BOOST_PP_TUPLE_ELEM(1, elem))
#define PRINT_CONFIG_CLASS_ELEMENT_HASH(r, data, elem) boost::hash_combine(seed, BOOST_PP_TUPLE_ELEM(1, elem).hash());
#define PRINT_CONFIG_CLASS_ELEMENT_EQUAL(r, data, elem) if (! (BOOST_PP_TUPLE_ELEM(1, elem) == rhs.BOOST_PP_TUPLE_ELEM(1, elem))) return false;
#define PRINT_CONFIG_CLASS_ELEMENT_LOWER(r, data, elem) \
        if (BOOST_PP_TUPLE_ELEM(1, elem) < rhs.BOOST_PP_TUPLE_ELEM(1, elem)) return true; \
        if (! (BOOST_PP_TUPLE_ELEM(1, elem) == rhs.BOOST_PP_TUPLE_ELEM(1, elem))) return false;

#define PRINT_CONFIG_CLASS_DEFINE(CLASS_NAME, PARAMETER_DEFINITION_SEQ) \
class CLASS_NAME : public StaticPrintConfig { \
    STATIC_PRINT_CONFIG_CACHE(CLASS_NAME) \
public: \
    BOOST_PP_SEQ_FOR_EACH(PRINT_CONFIG_CLASS_ELEMENT_DEFINITION, _, PARAMETER_DEFINITION_SEQ) \
    size_t hash() const throw() \
    { \
        size_t seed = 0; \
        BOOST_PP_SEQ_FOR_EACH(PRINT_CONFIG_CLASS_ELEMENT_HASH, _, PARAMETER_DEFINITION_SEQ) \
        return seed; \
    } \
    bool operator==(const CLASS_NAME &rhs) const throw() \
    { \
        BOOST_PP_SEQ_FOR_EACH(PRINT_CONFIG_CLASS_ELEMENT_EQUAL, _, PARAMETER_DEFINITION_SEQ) \
        return true; \
    } \
    bool operator!=(const CLASS_NAME &rhs) const throw() { return ! (*this == rhs); } \
    bool operator<(const CLASS_NAME &rhs) const throw() \
    { \
        BOOST_PP_SEQ_FOR_EACH(PRINT_CONFIG_CLASS_ELEMENT_LOWER, _, PARAMETER_DEFINITION_SEQ) \
        return false; \
    } \
protected: \
    void initialize(StaticCacheBase &cache, const char *base_ptr) \
    { \
        BOOST_PP_SEQ_FOR_EACH(PRINT_CONFIG_CLASS_ELEMENT_INITIALIZATION, _, PARAMETER_DEFINITION_SEQ) \
    } \
};

#define PRINT_CONFIG_CLASS_DERIVED_CLASS_LIST_ITEM(r, data, i, elem) BOOST_PP_COMMA_IF(i) public elem
#define PRINT_CONFIG_CLASS_DERIVED_CLASS_LIST(CLASSES_PARENTS_TUPLE) BOOST_PP_SEQ_FOR_EACH_I(PRINT_CONFIG_CLASS_DERIVED_CLASS_LIST_ITEM, _, BOOST_PP_TUPLE_TO_SEQ(CLASSES_PARENTS_TUPLE))
#define PRINT_CONFIG_CLASS_DERIVED_INITIALIZER_ITEM(r, VALUE, i, elem) BOOST_PP_COMMA_IF(i) elem(VALUE)
#define PRINT_CONFIG_CLASS_DERIVED_INITIALIZER(CLASSES_PARENTS_TUPLE, VALUE) BOOST_PP_SEQ_FOR_EACH_I(PRINT_CONFIG_CLASS_DERIVED_INITIALIZER_ITEM, VALUE, BOOST_PP_TUPLE_TO_SEQ(CLASSES_PARENTS_TUPLE))
#define PRINT_CONFIG_CLASS_DERIVED_INITCACHE_ITEM(r, data, elem) this->elem::initialize(cache, base_ptr);
#define PRINT_CONFIG_CLASS_DERIVED_INITCACHE(CLASSES_PARENTS_TUPLE) BOOST_PP_SEQ_FOR_EACH(PRINT_CONFIG_CLASS_DERIVED_INITCACHE_ITEM, _, BOOST_PP_TUPLE_TO_SEQ(CLASSES_PARENTS_TUPLE))
#define PRINT_CONFIG_CLASS_DERIVED_HASH(r, data, elem) boost::hash_combine(seed, static_cast<const elem*>(this)->hash());
#define PRINT_CONFIG_CLASS_DERIVED_EQUAL(r, data, elem) \
    if (! (*static_cast<const elem*>(this) == static_cast<const elem&>(rhs))) return false;

// Generic version, with or without new parameters. Don't use this directly.
#define PRINT_CONFIG_CLASS_DERIVED_DEFINE1(CLASS_NAME, CLASSES_PARENTS_TUPLE, PARAMETER_DEFINITION, PARAMETER_REGISTRATION, PARAMETER_HASHES, PARAMETER_EQUALS) \
class CLASS_NAME : PRINT_CONFIG_CLASS_DERIVED_CLASS_LIST(CLASSES_PARENTS_TUPLE) { \
    STATIC_PRINT_CONFIG_CACHE_DERIVED(CLASS_NAME) \
    CLASS_NAME() : PRINT_CONFIG_CLASS_DERIVED_INITIALIZER(CLASSES_PARENTS_TUPLE, 0) { assert(s_cache_##CLASS_NAME.initialized()); *this = s_cache_##CLASS_NAME.defaults(); } \
public: \
    PARAMETER_DEFINITION \
    size_t hash() const throw() \
    { \
        size_t seed = 0; \
        BOOST_PP_SEQ_FOR_EACH(PRINT_CONFIG_CLASS_DERIVED_HASH, _, BOOST_PP_TUPLE_TO_SEQ(CLASSES_PARENTS_TUPLE)) \
        PARAMETER_HASHES \
        return seed; \
    } \
    bool operator==(const CLASS_NAME &rhs) const throw() \
    { \
        BOOST_PP_SEQ_FOR_EACH(PRINT_CONFIG_CLASS_DERIVED_EQUAL, _, BOOST_PP_TUPLE_TO_SEQ(CLASSES_PARENTS_TUPLE)) \
        PARAMETER_EQUALS \
        return true; \
    } \
    bool operator!=(const CLASS_NAME &rhs) const throw() { return ! (*this == rhs); } \
protected: \
    CLASS_NAME(int) : PRINT_CONFIG_CLASS_DERIVED_INITIALIZER(CLASSES_PARENTS_TUPLE, 1) {} \
    void initialize(StaticCacheBase &cache, const char* base_ptr) { \
        PRINT_CONFIG_CLASS_DERIVED_INITCACHE(CLASSES_PARENTS_TUPLE) \
        PARAMETER_REGISTRATION \
    } \
};
// Variant without adding new parameters.
#define PRINT_CONFIG_CLASS_DERIVED_DEFINE0(CLASS_NAME, CLASSES_PARENTS_TUPLE) \
    PRINT_CONFIG_CLASS_DERIVED_DEFINE1(CLASS_NAME, CLASSES_PARENTS_TUPLE, BOOST_PP_EMPTY(), BOOST_PP_EMPTY(), BOOST_PP_EMPTY(), BOOST_PP_EMPTY())
// Variant with adding new parameters.
#define PRINT_CONFIG_CLASS_DERIVED_DEFINE(CLASS_NAME, CLASSES_PARENTS_TUPLE, PARAMETER_DEFINITION_SEQ) \
    PRINT_CONFIG_CLASS_DERIVED_DEFINE1(CLASS_NAME, CLASSES_PARENTS_TUPLE, \
        BOOST_PP_SEQ_FOR_EACH(PRINT_CONFIG_CLASS_ELEMENT_DEFINITION, _, PARAMETER_DEFINITION_SEQ), \
        BOOST_PP_SEQ_FOR_EACH(PRINT_CONFIG_CLASS_ELEMENT_INITIALIZATION, _, PARAMETER_DEFINITION_SEQ), \
        BOOST_PP_SEQ_FOR_EACH(PRINT_CONFIG_CLASS_ELEMENT_HASH, _, PARAMETER_DEFINITION_SEQ), \
        BOOST_PP_SEQ_FOR_EACH(PRINT_CONFIG_CLASS_ELEMENT_EQUAL, _, PARAMETER_DEFINITION_SEQ))

// This object is mapped to Perl as Slic3r::Config::PrintObject.
PRINT_CONFIG_CLASS_DEFINE(
    PrintObjectConfig,

    ((ConfigOptionFloat,               brim_object_gap))
    ((ConfigOptionEnum<BrimType>,      brim_type))
    ((ConfigOptionFloat,               brim_width))
    ((ConfigOptionFloat,               brim_ears_detection_length))
    ((ConfigOptionFloat,               brim_ears_max_angle))
    ((ConfigOptionFloat,               skirt_start_angle))
    ((ConfigOptionBool,                bridge_no_support))
    ((ConfigOptionFloat,               elefant_foot_compensation))
    ((ConfigOptionInt,                 elefant_foot_compensation_layers))
    ((ConfigOptionFloat,               max_bridge_length))
    ((ConfigOptionFloatOrPercent,      line_width))
    // Force the generation of solid shells between adjacent materials/volumes.
    ((ConfigOptionBool,                interface_shells))
    ((ConfigOptionFloat,               layer_height))
    ((ConfigOptionFloat,               mmu_segmented_region_max_width))
    ((ConfigOptionFloat,               mmu_segmented_region_interlocking_depth))
    ((ConfigOptionFloat,               raft_contact_distance))
    ((ConfigOptionFloat,               raft_expansion))
    ((ConfigOptionPercent,             raft_first_layer_density))
    ((ConfigOptionFloat,               raft_first_layer_expansion))
    ((ConfigOptionInt,                 raft_layers))
    ((ConfigOptionEnum<SeamPosition>,  seam_position))
    ((ConfigOptionBool,                staggered_inner_seams))
    ((ConfigOptionFloat,               slice_closing_radius))
    ((ConfigOptionEnum<SlicingMode>,   slicing_mode))
    ((ConfigOptionBool,                enable_support))
    // Automatic supports (generated based on support_threshold_angle).
    ((ConfigOptionEnum<SupportType>,   support_type))
    // Direction of the support pattern (in XY plane).`
    ((ConfigOptionFloat,               support_angle))
    ((ConfigOptionBool,                support_on_build_plate_only))
    ((ConfigOptionBool,                support_critical_regions_only))
    ((ConfigOptionBool,                support_remove_small_overhang))
    ((ConfigOptionFloat,               support_top_z_distance))
    ((ConfigOptionFloat,               support_bottom_z_distance))
    ((ConfigOptionInt,                 enforce_support_layers))
    ((ConfigOptionInt,                 support_filament))
    ((ConfigOptionFloatOrPercent,      support_line_width))
    ((ConfigOptionBool,                support_interface_not_for_body))
    ((ConfigOptionBool,                support_interface_loop_pattern))
    ((ConfigOptionInt,                 support_interface_filament))
    ((ConfigOptionInt,                 support_interface_top_layers))
    ((ConfigOptionInt,                 support_interface_bottom_layers))
    // Spacing between interface lines (the hatching distance). Set zero to get a solid interface.
    ((ConfigOptionFloat,               support_interface_spacing))
    ((ConfigOptionFloat,               support_interface_speed))
    ((ConfigOptionEnum<SupportMaterialPattern>, support_base_pattern))
    ((ConfigOptionEnum<SupportMaterialInterfacePattern>, support_interface_pattern))
    // Spacing between support material lines (the hatching distance).
    ((ConfigOptionFloat,               support_base_pattern_spacing))
    ((ConfigOptionFloat,               support_expansion))
    ((ConfigOptionFloat,               support_speed))
    ((ConfigOptionEnum<SupportMaterialStyle>, support_style))
    // BBS
    //((ConfigOptionBool,                independent_support_layer_height))
    // Orca internal thick bridge
    ((ConfigOptionBool,                thick_bridges))
    ((ConfigOptionBool,                thick_internal_bridges))
    ((ConfigOptionEnum<InternalBridgeFilter>,  dont_filter_internal_bridges))
    // Orca
    ((ConfigOptionEnum<EnableExtraBridgeLayer>,  enable_extra_bridge_layer))
    ((ConfigOptionPercent,              internal_bridge_density))
    // Overhang angle threshold.
    ((ConfigOptionInt,                 support_threshold_angle))
    ((ConfigOptionFloatOrPercent,      support_threshold_overlap))
    ((ConfigOptionFloat,               support_object_xy_distance))
    ((ConfigOptionFloat,               support_object_first_layer_gap))
    ((ConfigOptionFloat,               xy_hole_compensation))
    ((ConfigOptionFloat,               xy_contour_compensation))
    ((ConfigOptionBool,                flush_into_objects))
    // BBS
    ((ConfigOptionBool,                flush_into_infill))
    ((ConfigOptionBool,                flush_into_support))
    // BBS
    ((ConfigOptionFloat,              tree_support_branch_distance))
    ((ConfigOptionFloat,              tree_support_tip_diameter))
    ((ConfigOptionFloat,              tree_support_branch_diameter))
    ((ConfigOptionFloat,              tree_support_branch_angle))
    ((ConfigOptionFloat,              tree_support_branch_diameter_angle))
    ((ConfigOptionFloat,              tree_support_angle_slow))
    ((ConfigOptionInt,                tree_support_wall_count))
    ((ConfigOptionBool,               tree_support_adaptive_layer_height))
    ((ConfigOptionBool,               tree_support_auto_brim))
    ((ConfigOptionFloat,              tree_support_brim_width))
    ((ConfigOptionBool,               detect_narrow_internal_solid_infill))
    // ((ConfigOptionBool,               adaptive_layer_height))
    ((ConfigOptionFloat,              support_bottom_interface_spacing))
    ((ConfigOptionEnum<PerimeterGeneratorType>, wall_generator))
    ((ConfigOptionPercent,            wall_transition_length))
    ((ConfigOptionPercent,            wall_transition_filter_deviation))
    ((ConfigOptionFloat,              wall_transition_angle))
    ((ConfigOptionInt,                wall_distribution_count))
    ((ConfigOptionPercent,            min_feature_size))
    ((ConfigOptionPercent,            initial_layer_min_bead_width))
    ((ConfigOptionPercent,            min_bead_width))

    // Orca
    ((ConfigOptionFloat,              make_overhang_printable_angle))
    ((ConfigOptionFloat,              make_overhang_printable_hole_size))
    ((ConfigOptionFloat,              tree_support_branch_distance_organic))
    ((ConfigOptionPercent,            tree_support_top_rate))
    ((ConfigOptionFloat,              tree_support_branch_diameter_organic))
    ((ConfigOptionFloat,              tree_support_branch_angle_organic))
    ((ConfigOptionEnum<GapFillTarget>,gap_fill_target))
    ((ConfigOptionFloat,              min_length_factor))

    // Move all acceleration and jerk settings to object
    ((ConfigOptionFloat,              default_acceleration))
    ((ConfigOptionFloat,              outer_wall_acceleration))
    ((ConfigOptionFloat,              inner_wall_acceleration))
    ((ConfigOptionFloat,              top_surface_acceleration))
    ((ConfigOptionFloat,              initial_layer_acceleration))
    ((ConfigOptionFloatOrPercent,     bridge_acceleration))
    ((ConfigOptionFloat,              travel_acceleration))
    ((ConfigOptionFloatOrPercent,     sparse_infill_acceleration))
    ((ConfigOptionFloatOrPercent,     internal_solid_infill_acceleration))

    ((ConfigOptionFloat,              default_jerk))
    ((ConfigOptionFloat,              outer_wall_jerk))
    ((ConfigOptionFloat,              inner_wall_jerk))
    ((ConfigOptionFloat,              infill_jerk))
    ((ConfigOptionFloat,              top_surface_jerk))
    ((ConfigOptionFloat,              initial_layer_jerk))
    ((ConfigOptionFloat,              travel_jerk))
    ((ConfigOptionBool,               precise_z_height))
    ((ConfigOptionFloat,              default_junction_deviation))
        
    ((ConfigOptionBool, interlocking_beam))
    ((ConfigOptionFloat,interlocking_beam_width))
    ((ConfigOptionFloat,interlocking_orientation))
    ((ConfigOptionInt,  interlocking_beam_layer_count))
    ((ConfigOptionInt,  interlocking_depth))
    ((ConfigOptionInt,  interlocking_boundary_avoidance))

    // Orca: internal use only
    ((ConfigOptionBool,  calib_flowrate_topinfill_special_order)) // ORCA: special flag for flow rate calibration


)

// This object is mapped to Perl as Slic3r::Config::PrintRegion.
PRINT_CONFIG_CLASS_DEFINE(
    PrintRegionConfig,

    ((ConfigOptionInt,                  bottom_shell_layers))
    ((ConfigOptionFloat,                bottom_shell_thickness))
    ((ConfigOptionFloat,                bridge_angle))
    ((ConfigOptionFloat,                internal_bridge_angle)) // ORCA: Internal bridge angle override
    ((ConfigOptionFloat,                bridge_flow))
    ((ConfigOptionFloat,                internal_bridge_flow))
    ((ConfigOptionFloat,                bridge_speed))
    ((ConfigOptionFloatOrPercent,       internal_bridge_speed))
    ((ConfigOptionEnum<EnsureVerticalShellThickness>,   ensure_vertical_shell_thickness))
    ((ConfigOptionEnum<InfillPattern>,  top_surface_pattern))
    ((ConfigOptionEnum<InfillPattern>,  bottom_surface_pattern))
    ((ConfigOptionEnum<InfillPattern>, internal_solid_infill_pattern))
    ((ConfigOptionFloatOrPercent,       outer_wall_line_width))
    ((ConfigOptionFloat,                outer_wall_speed))
    ((ConfigOptionFloat,                infill_direction))
    ((ConfigOptionFloat,                solid_infill_direction))
    ((ConfigOptionBool,                 rotate_solid_infill_direction))
    ((ConfigOptionPercent,              sparse_infill_density))
    ((ConfigOptionEnum<InfillPattern>,  sparse_infill_pattern))
    ((ConfigOptionFloat,                lattice_angle_1))
    ((ConfigOptionFloat,                lattice_angle_2))
    ((ConfigOptionEnum<FuzzySkinType>,  fuzzy_skin))
    ((ConfigOptionFloat,                fuzzy_skin_thickness))
    ((ConfigOptionFloat,                fuzzy_skin_point_distance))
    ((ConfigOptionBool,                 fuzzy_skin_first_layer))
    ((ConfigOptionEnum<NoiseType>,      fuzzy_skin_noise_type))
    ((ConfigOptionFloat,                fuzzy_skin_scale))
    ((ConfigOptionInt,                  fuzzy_skin_octaves))
    ((ConfigOptionFloat,                fuzzy_skin_persistence))
    ((ConfigOptionFloat,                gap_infill_speed))
    ((ConfigOptionInt,                  sparse_infill_filament))
    ((ConfigOptionFloatOrPercent,       sparse_infill_line_width))
    ((ConfigOptionPercent,              infill_wall_overlap))
    ((ConfigOptionPercent,              top_bottom_infill_wall_overlap))
    ((ConfigOptionFloat,                sparse_infill_speed))
    //BBS
    ((ConfigOptionBool, infill_combination))
    // Orca:
    ((ConfigOptionFloatOrPercent,                infill_combination_max_layer_height))
    // Ironing options
    ((ConfigOptionEnum<IroningType>, ironing_type))
    ((ConfigOptionEnum<InfillPattern>, ironing_pattern))
    ((ConfigOptionPercent, ironing_flow))
    ((ConfigOptionFloat, ironing_spacing))
    ((ConfigOptionFloat, ironing_inset))
    ((ConfigOptionFloat, ironing_direction))
    ((ConfigOptionFloat, ironing_speed))
    ((ConfigOptionFloat, ironing_angle))
    // Detect bridging perimeters
    ((ConfigOptionBool, detect_overhang_wall))
    ((ConfigOptionInt, wall_filament))
    ((ConfigOptionFloatOrPercent, inner_wall_line_width))
    ((ConfigOptionFloat, inner_wall_speed))
    // Total number of perimeters.
    ((ConfigOptionInt, wall_loops))
    ((ConfigOptionBool, alternate_extra_wall))
    ((ConfigOptionFloat, minimum_sparse_infill_area))
    ((ConfigOptionInt, solid_infill_filament))
    ((ConfigOptionFloatOrPercent, internal_solid_infill_line_width))
    ((ConfigOptionFloat, internal_solid_infill_speed))
    // Detect thin walls.
    ((ConfigOptionBool, detect_thin_wall))
    ((ConfigOptionFloatOrPercent, top_surface_line_width))
    ((ConfigOptionInt, top_shell_layers))
    ((ConfigOptionFloat, top_shell_thickness))
    ((ConfigOptionFloat, top_surface_speed))
    //BBS
    ((ConfigOptionBool,                 enable_overhang_speed))
    ((ConfigOptionFloatOrPercent,       overhang_1_4_speed))
    ((ConfigOptionFloatOrPercent,       overhang_2_4_speed))
    ((ConfigOptionFloatOrPercent,       overhang_3_4_speed))
    ((ConfigOptionFloatOrPercent,       overhang_4_4_speed))
    ((ConfigOptionBool,                 only_one_wall_top))

    //SoftFever
    ((ConfigOptionFloatOrPercent,       min_width_top_surface))
    ((ConfigOptionBool,                 only_one_wall_first_layer))
    ((ConfigOptionFloat,                print_flow_ratio))
    ((ConfigOptionFloatOrPercent,       seam_gap))
    ((ConfigOptionBool,                 role_based_wipe_speed))
    ((ConfigOptionFloatOrPercent,       wipe_speed))
    ((ConfigOptionBool,                 wipe_on_loops))
    ((ConfigOptionBool,                 wipe_before_external_loop))
    ((ConfigOptionEnum<WallInfillOrder>, wall_infill_order))
    ((ConfigOptionBool,                 precise_outer_wall))
    ((ConfigOptionBool,                 overhang_speed_classic))
    ((ConfigOptionPercent,              bridge_density))
    ((ConfigOptionFloat,                 filter_out_gap_fill))
    ((ConfigOptionFloatOrPercent,       small_perimeter_speed))
    ((ConfigOptionFloat,                small_perimeter_threshold))
    ((ConfigOptionFloat,                top_solid_infill_flow_ratio))
    ((ConfigOptionFloat,                bottom_solid_infill_flow_ratio))
    ((ConfigOptionFloatOrPercent,       infill_anchor))
    ((ConfigOptionFloatOrPercent,       infill_anchor_max))

    // Orca
    ((ConfigOptionBool,                 make_overhang_printable))
    ((ConfigOptionBool,                 extra_perimeters_on_overhangs))
    ((ConfigOptionBool,                 slowdown_for_curled_perimeters))
    ((ConfigOptionBool,                 hole_to_polyhole))
    ((ConfigOptionFloatOrPercent,       hole_to_polyhole_threshold))
    ((ConfigOptionBool,                 hole_to_polyhole_twisted))
    ((ConfigOptionBool,                 overhang_reverse))
    ((ConfigOptionBool,                 overhang_reverse_internal_only))
    ((ConfigOptionFloatOrPercent,       overhang_reverse_threshold))
    ((ConfigOptionEnum<CounterboreHoleBridgingOption>, counterbore_hole_bridging))
    ((ConfigOptionEnum<WallSequence>,  wall_sequence))
    ((ConfigOptionBool,                is_infill_first))
    ((ConfigOptionBool,                small_area_infill_flow_compensation))
    ((ConfigOptionEnum<WallDirection>,  wall_direction))

    // Orca: seam slopes
    ((ConfigOptionEnum<SeamScarfType>,  seam_slope_type))
    ((ConfigOptionBool,                 seam_slope_conditional))
    ((ConfigOptionInt,                  scarf_angle_threshold))
    ((ConfigOptionFloatOrPercent,       seam_slope_start_height))
    ((ConfigOptionBool,                 seam_slope_entire_loop))
    ((ConfigOptionFloat,                seam_slope_min_length))
    ((ConfigOptionInt,                  seam_slope_steps))
    ((ConfigOptionBool,                 seam_slope_inner_walls))
    ((ConfigOptionFloatOrPercent,       scarf_joint_speed))
    ((ConfigOptionFloat,                scarf_joint_flow_ratio))
    ((ConfigOptionPercent,              scarf_overhang_threshold))
<<<<<<< HEAD


    ((ConfigOptionBool, gridify_enabled))
    ((ConfigOptionFloat,gridify_angle))
    ((ConfigOptionFloat,gridify_gap_width))
    ((ConfigOptionInt,  gridify_gap_layers))
    ((ConfigOptionFloat,gridify_grid_width))
    ((ConfigOptionFloat,gridify_inset))

=======
>>>>>>> 5041e077
)

PRINT_CONFIG_CLASS_DEFINE(
    MachineEnvelopeConfig,

    // Orca: whether emit machine limits into the beginning of the G-code.
    ((ConfigOptionBool,                 emit_machine_limits_to_gcode))
    // M201 X... Y... Z... E... [mm/sec^2]
    ((ConfigOptionFloats,               machine_max_acceleration_x))
    ((ConfigOptionFloats,               machine_max_acceleration_y))
    ((ConfigOptionFloats,               machine_max_acceleration_z))
    ((ConfigOptionFloats,               machine_max_acceleration_e))
    // M203 X... Y... Z... E... [mm/sec]
    ((ConfigOptionFloats,               machine_max_speed_x))
    ((ConfigOptionFloats,               machine_max_speed_y))
    ((ConfigOptionFloats,               machine_max_speed_z))
    ((ConfigOptionFloats,               machine_max_speed_e))

    // M204 P... R... T...[mm/sec^2]
    ((ConfigOptionFloats,               machine_max_acceleration_extruding))
    ((ConfigOptionFloats,               machine_max_acceleration_retracting))
    ((ConfigOptionFloats,               machine_max_acceleration_travel))

    // M205 X... Y... Z... E... [mm/sec]
    ((ConfigOptionFloats,               machine_max_jerk_x))
    ((ConfigOptionFloats,               machine_max_jerk_y))
    ((ConfigOptionFloats,               machine_max_jerk_z))
    ((ConfigOptionFloats,               machine_max_jerk_e))
    // M205 J... [mm]
    ((ConfigOptionFloats,               machine_max_junction_deviation))
    // M205 T... [mm/sec]
    ((ConfigOptionFloats,               machine_min_travel_rate))
    // M205 S... [mm/sec]
    ((ConfigOptionFloats,               machine_min_extruding_rate))

    //resonance avoidance ported from qidi slicer
    ((ConfigOptionBool,                 resonance_avoidance))
    ((ConfigOptionFloat,                min_resonance_avoidance_speed))
    ((ConfigOptionFloat,                max_resonance_avoidance_speed))
)

// This object is mapped to Perl as Slic3r::Config::GCode.
PRINT_CONFIG_CLASS_DEFINE(
    GCodeConfig,

    ((ConfigOptionString,              before_layer_change_gcode)) 
    ((ConfigOptionString,              printing_by_object_gcode)) 
    ((ConfigOptionFloats,              deretraction_speed))
    //BBS
    ((ConfigOptionBool,                enable_arc_fitting))
    ((ConfigOptionString,              machine_end_gcode))
    ((ConfigOptionStrings,             filament_end_gcode))
    ((ConfigOptionFloats,              filament_flow_ratio))
    ((ConfigOptionBools,               enable_pressure_advance))
    ((ConfigOptionFloats,              pressure_advance))
    // Orca: adaptive pressure advance and calibration model
    ((ConfigOptionBools,                adaptive_pressure_advance))
    ((ConfigOptionBools,                adaptive_pressure_advance_overhangs))
    ((ConfigOptionStrings,             adaptive_pressure_advance_model))
    ((ConfigOptionFloats,              adaptive_pressure_advance_bridges))
    //
    ((ConfigOptionFloat,               fan_kickstart))
    ((ConfigOptionBool,                fan_speedup_overhangs))
    ((ConfigOptionFloat,               fan_speedup_time))
    ((ConfigOptionFloats,              filament_diameter))
    ((ConfigOptionFloats,              filament_density))
    ((ConfigOptionStrings,             filament_type))
    ((ConfigOptionBools,               filament_soluble))
    ((ConfigOptionBools,               filament_is_support))
    ((ConfigOptionFloats,              filament_cost))
    ((ConfigOptionStrings,             default_filament_colour))
    ((ConfigOptionInts,                temperature_vitrification))  //BBS
    ((ConfigOptionFloats,              filament_max_volumetric_speed))
    ((ConfigOptionInts,                required_nozzle_HRC))
    // BBS
    ((ConfigOptionBool,                scan_first_layer))
    ((ConfigOptionPoints,              thumbnail_size))
    // ((ConfigOptionBool,                spaghetti_detector))
    ((ConfigOptionBool,                gcode_add_line_number))
    ((ConfigOptionBool,                bbl_bed_temperature_gcode))
    ((ConfigOptionEnum<GCodeFlavor>,   gcode_flavor))

    ((ConfigOptionFloat,               time_cost)) 
    ((ConfigOptionString,              layer_change_gcode))
    ((ConfigOptionString,              time_lapse_gcode))

    ((ConfigOptionFloat,               max_volumetric_extrusion_rate_slope))
    ((ConfigOptionFloat,               max_volumetric_extrusion_rate_slope_segment_length))
    ((ConfigOptionBool,               extrusion_rate_smoothing_external_perimeter_only))

    
    ((ConfigOptionPercents,            retract_before_wipe))
    ((ConfigOptionFloats,              retraction_length))
    ((ConfigOptionFloats,              retract_length_toolchange))
    ((ConfigOptionInt,                 enable_long_retraction_when_cut))
    ((ConfigOptionFloats,              retraction_distances_when_cut))
    ((ConfigOptionBools,               long_retractions_when_cut))
    ((ConfigOptionFloats,              z_hop))
    // BBS
    ((ConfigOptionEnumsGeneric,        z_hop_types))
    ((ConfigOptionFloats,              travel_slope))
    ((ConfigOptionFloats,              retract_lift_above))
    ((ConfigOptionFloats,              retract_lift_below))
    ((ConfigOptionEnumsGeneric,        retract_lift_enforce))
    ((ConfigOptionFloats,              retract_restart_extra))
    ((ConfigOptionFloats,              retract_restart_extra_toolchange))
    ((ConfigOptionFloats,              retraction_speed))
    ((ConfigOptionString,              machine_start_gcode))
    ((ConfigOptionStrings,             filament_start_gcode))
    ((ConfigOptionBool,                single_extruder_multi_material))
    ((ConfigOptionBool,                manual_filament_change))
    ((ConfigOptionBool,                single_extruder_multi_material_priming))
    ((ConfigOptionBool,                wipe_tower_no_sparse_layers))
    ((ConfigOptionString,              change_filament_gcode))
    ((ConfigOptionString,              change_extrusion_role_gcode))
    ((ConfigOptionFloat,               travel_speed))
    ((ConfigOptionFloat,               travel_speed_z))
    ((ConfigOptionBool,                silent_mode))
    ((ConfigOptionString,              machine_pause_gcode))
    ((ConfigOptionString,              template_custom_gcode))
    //BBS
    ((ConfigOptionEnum<NozzleType>,    nozzle_type))
    ((ConfigOptionInt,                 nozzle_hrc))
    ((ConfigOptionBool,                auxiliary_fan))
    ((ConfigOptionBool,                support_air_filtration))
    ((ConfigOptionEnum<PrinterStructure>,printer_structure))
    ((ConfigOptionBool,                support_chamber_temp_control))


    // SoftFever
    ((ConfigOptionBool,                use_firmware_retraction))
    ((ConfigOptionBool,                use_relative_e_distances))
    ((ConfigOptionBool,                accel_to_decel_enable))
    ((ConfigOptionPercent,             accel_to_decel_factor))
    ((ConfigOptionFloatOrPercent,      initial_layer_travel_speed))
    ((ConfigOptionBool,                bbl_calib_mark_logo))
    ((ConfigOptionBool,                disable_m73))

    // Orca: mmu
    ((ConfigOptionFloat,               cooling_tube_retraction))
    ((ConfigOptionFloat,               cooling_tube_length))
    ((ConfigOptionBool,                high_current_on_filament_swap))
    ((ConfigOptionFloat,               parking_pos_retraction))
    ((ConfigOptionFloat,               extra_loading_move))
    ((ConfigOptionFloat,               machine_load_filament_time))
    ((ConfigOptionFloat,               machine_tool_change_time))
    ((ConfigOptionFloat,               machine_unload_filament_time))
    ((ConfigOptionFloats,              filament_loading_speed))
    ((ConfigOptionFloats,              filament_loading_speed_start))
    ((ConfigOptionFloats,              filament_unloading_speed))
    ((ConfigOptionFloats,              filament_unloading_speed_start))
    ((ConfigOptionFloats,              filament_toolchange_delay))
    ((ConfigOptionInts,                filament_cooling_moves))
    ((ConfigOptionFloats,              filament_cooling_initial_speed))
    ((ConfigOptionFloats,              filament_minimal_purge_on_wipe_tower))
    ((ConfigOptionFloats,              filament_cooling_final_speed))
    ((ConfigOptionStrings,             filament_ramming_parameters))
    ((ConfigOptionBools,               filament_multitool_ramming))
    ((ConfigOptionFloats,              filament_multitool_ramming_volume))
    ((ConfigOptionFloats,              filament_multitool_ramming_flow))
    ((ConfigOptionFloats,              filament_stamping_loading_speed))
    ((ConfigOptionFloats,              filament_stamping_distance))
    ((ConfigOptionBool,                purge_in_prime_tower))
    ((ConfigOptionBool,                enable_filament_ramming))
    ((ConfigOptionBool,                support_multi_bed_types))

    // Small Area Infill Flow Compensation
    ((ConfigOptionStrings,              small_area_infill_flow_compensation_model))

    ((ConfigOptionBool,                has_scarf_joint_seam))
)

// This object is mapped to Perl as Slic3r::Config::Print.
PRINT_CONFIG_CLASS_DERIVED_DEFINE(
    PrintConfig,
    (MachineEnvelopeConfig, GCodeConfig),

    //BBS
    ((ConfigOptionInts,               additional_cooling_fan_speed))
    ((ConfigOptionBool,               reduce_crossing_wall))
    ((ConfigOptionFloatOrPercent,     max_travel_detour_distance))
    ((ConfigOptionPoints,             printable_area))
    //BBS: add bed_exclude_area
    ((ConfigOptionPoints,             bed_exclude_area))
    ((ConfigOptionPoints,             head_wrap_detect_zone))
    // BBS
    ((ConfigOptionString,             bed_custom_texture))
    ((ConfigOptionString,             bed_custom_model))
    ((ConfigOptionEnum<BedType>,      curr_bed_type))
    ((ConfigOptionInts,               cool_plate_temp))
    ((ConfigOptionInts,               textured_cool_plate_temp))
    ((ConfigOptionInts,               supertack_plate_temp))
    ((ConfigOptionInts,               eng_plate_temp))
    ((ConfigOptionInts,               hot_plate_temp)) // hot is short for high temperature
    ((ConfigOptionInts,               textured_plate_temp))
    ((ConfigOptionInts,               supertack_plate_temp_initial_layer))
    ((ConfigOptionInts,               cool_plate_temp_initial_layer))
    ((ConfigOptionInts,               textured_cool_plate_temp_initial_layer))
    ((ConfigOptionInts,               eng_plate_temp_initial_layer))
    ((ConfigOptionInts,               hot_plate_temp_initial_layer)) // hot is short for high temperature
    ((ConfigOptionInts,               textured_plate_temp_initial_layer))
    ((ConfigOptionBools,              enable_overhang_bridge_fan))
    ((ConfigOptionInts,               overhang_fan_speed))
    ((ConfigOptionEnumsGeneric,       overhang_fan_threshold))
    ((ConfigOptionEnum<PrintSequence>,print_sequence))
    ((ConfigOptionEnum<PrintOrder>,   print_order))
    ((ConfigOptionInts,               first_layer_print_sequence))
    ((ConfigOptionInts,               other_layers_print_sequence))
    ((ConfigOptionInt,                other_layers_print_sequence_nums))
    ((ConfigOptionBools,              slow_down_for_layer_cooling))
    ((ConfigOptionInts,               close_fan_the_first_x_layers))
    ((ConfigOptionEnum<DraftShield>,  draft_shield))
    ((ConfigOptionFloat,              extruder_clearance_height_to_rod))//BBs
    ((ConfigOptionFloat,              extruder_clearance_height_to_lid))//BBS
    ((ConfigOptionFloat,              extruder_clearance_radius))
    ((ConfigOptionFloat,              nozzle_height))
    ((ConfigOptionStrings,            extruder_colour))
    ((ConfigOptionPoints,             extruder_offset))
    ((ConfigOptionBools,              reduce_fan_stop_start_freq))
    ((ConfigOptionBools,              dont_slow_down_outer_wall))
    ((ConfigOptionFloats,             fan_cooling_layer_time))
    ((ConfigOptionStrings,            filament_colour))
    ((ConfigOptionBools,              activate_air_filtration))
    ((ConfigOptionInts,               during_print_exhaust_fan_speed))
    ((ConfigOptionInts,               complete_print_exhaust_fan_speed))
    ((ConfigOptionFloatOrPercent,     initial_layer_line_width))
    ((ConfigOptionFloat,              initial_layer_print_height))
    ((ConfigOptionFloat,              initial_layer_speed))

    //BBS
    ((ConfigOptionFloat,              initial_layer_infill_speed))
    ((ConfigOptionInts,               nozzle_temperature_initial_layer))
    ((ConfigOptionInts,               full_fan_speed_layer))
    ((ConfigOptionFloats,               fan_max_speed))
    ((ConfigOptionFloats,             max_layer_height))
    ((ConfigOptionFloats,               fan_min_speed))
    ((ConfigOptionFloats,             min_layer_height))
    ((ConfigOptionFloat,              printable_height))
    ((ConfigOptionPoint,              best_object_pos))
    ((ConfigOptionFloats,             slow_down_min_speed))
    ((ConfigOptionFloats,             nozzle_diameter))
    ((ConfigOptionBool,               reduce_infill_retraction))
    ((ConfigOptionBool,               ooze_prevention))
    ((ConfigOptionString,             filename_format))
    ((ConfigOptionStrings,            post_process))
    ((ConfigOptionString,             printer_model))
    ((ConfigOptionFloat,              resolution))
    ((ConfigOptionFloats,             retraction_minimum_travel))
    ((ConfigOptionBools,              retract_when_changing_layer))
    ((ConfigOptionFloat,              skirt_distance))
    ((ConfigOptionInt,                skirt_height))
    ((ConfigOptionInt,                skirt_loops))
    ((ConfigOptionEnum<SkirtType>,    skirt_type))
    ((ConfigOptionFloat,              skirt_speed))
    ((ConfigOptionBool,               single_loop_draft_shield))
    ((ConfigOptionFloat,              min_skirt_length))
    ((ConfigOptionFloats,             slow_down_layer_time))
    ((ConfigOptionBool,               spiral_mode))
    ((ConfigOptionBool,               spiral_mode_smooth))
    ((ConfigOptionFloatOrPercent,     spiral_mode_max_xy_smoothing))
    ((ConfigOptionFloat,              spiral_finishing_flow_ratio))
    ((ConfigOptionFloat,              spiral_starting_flow_ratio))
    ((ConfigOptionInt,                standby_temperature_delta))
    ((ConfigOptionFloat,                preheat_time))
    ((ConfigOptionInt,                preheat_steps))
    ((ConfigOptionInts,               nozzle_temperature))
    ((ConfigOptionBools,              wipe))
    // BBS
    ((ConfigOptionInts,               nozzle_temperature_range_low))
    ((ConfigOptionInts,               nozzle_temperature_range_high))
    ((ConfigOptionFloats,             wipe_distance))
    ((ConfigOptionBool,               enable_prime_tower))
    // BBS: change wipe_tower_x and wipe_tower_y data type to floats to add partplate logic
    ((ConfigOptionFloats,             wipe_tower_x))
    ((ConfigOptionFloats,             wipe_tower_y))
    ((ConfigOptionFloat,              prime_tower_width))
    ((ConfigOptionFloat,              wipe_tower_per_color_wipe))
    ((ConfigOptionFloat,              wipe_tower_rotation_angle))
    ((ConfigOptionFloat,              prime_tower_brim_width))
    ((ConfigOptionFloat,              wipe_tower_bridging))
    ((ConfigOptionPercent,            wipe_tower_extra_flow))
    ((ConfigOptionFloats,             flush_volumes_matrix))
    ((ConfigOptionFloats,             flush_volumes_vector))

    // Orca: mmu support
    ((ConfigOptionFloat,              wipe_tower_cone_angle))
    ((ConfigOptionPercent,            wipe_tower_extra_spacing))
    ((ConfigOptionFloat,              wipe_tower_max_purge_speed))
    ((ConfigOptionEnum<WipeTowerWallType>,    wipe_tower_wall_type))
    ((ConfigOptionFloat,              wipe_tower_extra_rib_length))
    ((ConfigOptionFloat,              wipe_tower_rib_width))
    ((ConfigOptionBool,               wipe_tower_fillet_wall))
    ((ConfigOptionInt,                wipe_tower_filament))
    ((ConfigOptionFloats,             wiping_volumes_extruders))
    ((ConfigOptionInts,       idle_temperature))


    // BBS: wipe tower is only used for priming
    ((ConfigOptionFloat,              prime_volume))
    ((ConfigOptionFloat,              flush_multiplier))
    ((ConfigOptionFloat,              z_offset))
    // BBS: project filaments
    ((ConfigOptionFloats,             filament_colour_new))
    // BBS: not in any preset, calculated before slicing
    ((ConfigOptionFloat,              nozzle_volume))
    ((ConfigOptionPoints,             start_end_points))
    ((ConfigOptionEnum<TimelapseType>,    timelapse_type))
    ((ConfigOptionString,             thumbnails))
    // BBS: move from PrintObjectConfig
    ((ConfigOptionBool, independent_support_layer_height))
    // SoftFever
    ((ConfigOptionPercents,            filament_shrink))
    ((ConfigOptionPercents,            filament_shrinkage_compensation_z))
    ((ConfigOptionBool,                gcode_label_objects))
    ((ConfigOptionBool,                exclude_object))
    ((ConfigOptionBool,                gcode_comments))
    ((ConfigOptionInt,                 slow_down_layers))
    ((ConfigOptionInts,                support_material_interface_fan_speed))
    ((ConfigOptionInts,                internal_bridge_fan_speed)) // ORCA: Add support for separate internal bridge fan speed control
    // Orca: notes for profiles from PrusaSlicer
    ((ConfigOptionStrings,             filament_notes))
    ((ConfigOptionString,              notes))
    ((ConfigOptionString,              printer_notes))

    ((ConfigOptionBools,               activate_chamber_temp_control))
    ((ConfigOptionInts ,               chamber_temperature))
    
    // Orca: support adaptive bed mesh
    ((ConfigOptionFloat,               preferred_orientation))
    ((ConfigOptionPoint,               bed_mesh_min))
    ((ConfigOptionPoint,               bed_mesh_max))
    ((ConfigOptionPoint,               bed_mesh_probe_distance))
    ((ConfigOptionFloat,               adaptive_bed_mesh_margin))


)

// This object is mapped to Perl as Slic3r::Config::Full.
PRINT_CONFIG_CLASS_DERIVED_DEFINE0(
    FullPrintConfig,
    (PrintObjectConfig, PrintRegionConfig, PrintConfig)
)

// Validate the FullPrintConfig. Returns an empty string on success, otherwise an error message is returned.
std::map<std::string, std::string> validate(const FullPrintConfig &config, bool under_cli = false);

PRINT_CONFIG_CLASS_DEFINE(
    SLAPrintConfig,
    ((ConfigOptionString,     filename_format))
)

PRINT_CONFIG_CLASS_DEFINE(
    SLAPrintObjectConfig,

    ((ConfigOptionFloat, layer_height))

    //Number of the layers needed for the exposure time fade [3;20]
    ((ConfigOptionInt,  faded_layers))/*= 10*/

    ((ConfigOptionFloat, slice_closing_radius))

    // Enabling or disabling support creation
    ((ConfigOptionBool,  supports_enable))

    // Diameter in mm of the pointing side of the head.
    ((ConfigOptionFloat, support_head_front_diameter))/*= 0.2*/

    // How much the pinhead has to penetrate the model surface
    ((ConfigOptionFloat, support_head_penetration))/*= 0.2*/

    // Width in mm from the back sphere center to the front sphere center.
    ((ConfigOptionFloat, support_head_width))/*= 1.0*/

    // Radius in mm of the support pillars.
    ((ConfigOptionFloat, support_pillar_diameter))/*= 0.8*/

    // The percentage of smaller pillars compared to the normal pillar diameter
    // which are used in problematic areas where a normal pilla cannot fit.
    ((ConfigOptionPercent, support_small_pillar_diameter_percent))

    // How much bridge (supporting another pinhead) can be placed on a pillar.
    ((ConfigOptionInt,   support_max_bridges_on_pillar))

    // How the pillars are bridged together
    ((ConfigOptionEnum<SLAPillarConnectionMode>, support_pillar_connection_mode))

    // Generate only ground facing supports
    ((ConfigOptionBool, support_buildplate_only))

    // TODO: unimplemented at the moment. This coefficient will have an impact
    // when bridges and pillars are merged. The resulting pillar should be a bit
    // thicker than the ones merging into it. How much thicker? I don't know
    // but it will be derived from this value.
    ((ConfigOptionFloat, support_pillar_widening_factor))

    // Radius in mm of the pillar base.
    ((ConfigOptionFloat, support_base_diameter))/*= 2.0*/

    // The height of the pillar base cone in mm.
    ((ConfigOptionFloat, support_base_height))/*= 1.0*/

    // The minimum distance of the pillar base from the model in mm.
    ((ConfigOptionFloat, support_base_safety_distance)) /*= 1.0*/

    // The default angle for connecting support sticks and junctions.
    ((ConfigOptionFloat, support_critical_angle))/*= 45*/

    // The max length of a bridge in mm
    ((ConfigOptionFloat, support_max_bridge_length))/*= 15.0*/

    // The max distance of two pillars to get cross linked.
    ((ConfigOptionFloat, support_max_pillar_link_distance))

    // The elevation in Z direction upwards. This is the space between the pad
    // and the model object's bounding box bottom. Units in mm.
    ((ConfigOptionFloat, support_object_elevation))/*= 5.0*/

    /////// Following options influence automatic support points placement:
    ((ConfigOptionInt, support_points_density_relative))
    ((ConfigOptionFloat, support_points_minimal_distance))

    // Now for the base pool (pad) /////////////////////////////////////////////

    // Enabling or disabling support creation
    ((ConfigOptionBool,  pad_enable))

    // The thickness of the pad walls
    ((ConfigOptionFloat, pad_wall_thickness))/*= 2*/

    // The height of the pad from the bottom to the top not considering the pit
    ((ConfigOptionFloat, pad_wall_height))/*= 5*/

    // How far should the pad extend around the contained geometry
    ((ConfigOptionFloat, pad_brim_size))

    // The greatest distance where two individual pads are merged into one. The
    // distance is measured roughly from the centroids of the pads.
    ((ConfigOptionFloat, pad_max_merge_distance))/*= 50*/

    // The smoothing radius of the pad edges
    // ((ConfigOptionFloat, pad_edge_radius))/*= 1*/;

    // The slope of the pad wall...
    ((ConfigOptionFloat, pad_wall_slope))

    // /////////////////////////////////////////////////////////////////////////
    // Zero elevation mode parameters:
    //    - The object pad will be derived from the model geometry.
    //    - There will be a gap between the object pad and the generated pad
    //      according to the support_base_safety_distance parameter.
    //    - The two pads will be connected with tiny connector sticks
    // /////////////////////////////////////////////////////////////////////////

    // Disable the elevation (ignore its value) and use the zero elevation mode
    ((ConfigOptionBool, pad_around_object))

    ((ConfigOptionBool, pad_around_object_everywhere))

    // This is the gap between the object bottom and the generated pad
    ((ConfigOptionFloat, pad_object_gap))

    // How far to place the connector sticks on the object pad perimeter
    ((ConfigOptionFloat, pad_object_connector_stride))

    // The width of the connectors sticks
    ((ConfigOptionFloat, pad_object_connector_width))

    // How much should the tiny connectors penetrate into the model body
    ((ConfigOptionFloat, pad_object_connector_penetration))

    // /////////////////////////////////////////////////////////////////////////
    // Model hollowing parameters:
    //   - Models can be hollowed out as part of the SLA print process
    //   - Thickness of the hollowed model walls can be adjusted
    //   -
    //   - Additional holes will be drilled into the hollow model to allow for
    //   - resin removal.
    // /////////////////////////////////////////////////////////////////////////

    ((ConfigOptionBool, hollowing_enable))

    // The minimum thickness of the model walls to maintain. Note that the
    // resulting walls may be thicker due to smoothing out fine cavities where
    // resin could stuck.
    ((ConfigOptionFloat, hollowing_min_thickness))

    // Indirectly controls the voxel size (resolution) used by openvdb
    ((ConfigOptionFloat, hollowing_quality))

    // Indirectly controls the minimum size of created cavities.
    ((ConfigOptionFloat, hollowing_closing_distance))
)

enum SLAMaterialSpeed { slamsSlow, slamsFast };

PRINT_CONFIG_CLASS_DEFINE(
    SLAMaterialConfig,

    ((ConfigOptionFloat,                       initial_layer_height))
    ((ConfigOptionFloat,                       bottle_cost))
    ((ConfigOptionFloat,                       bottle_volume))
    ((ConfigOptionFloat,                       bottle_weight))
    ((ConfigOptionFloat,                       material_density))
    ((ConfigOptionFloat,                       exposure_time))
    ((ConfigOptionFloat,                       initial_exposure_time))
    ((ConfigOptionFloats,                      material_correction))
    ((ConfigOptionFloat,                       material_correction_x))
    ((ConfigOptionFloat,                       material_correction_y))
    ((ConfigOptionFloat,                       material_correction_z))
    ((ConfigOptionEnum<SLAMaterialSpeed>,      material_print_speed))
)

PRINT_CONFIG_CLASS_DEFINE(
    SLAPrinterConfig,

    ((ConfigOptionEnum<PrinterTechnology>,    printer_technology))
    ((ConfigOptionPoints,                     printable_area))
    ((ConfigOptionFloat,                      printable_height))
    ((ConfigOptionFloat,                      display_width))
    ((ConfigOptionFloat,                      display_height))
    ((ConfigOptionInt,                        display_pixels_x))
    ((ConfigOptionInt,                        display_pixels_y))
    ((ConfigOptionEnum<SLADisplayOrientation>,display_orientation))
    ((ConfigOptionBool,                       display_mirror_x))
    ((ConfigOptionBool,                       display_mirror_y))
    ((ConfigOptionFloats,                     relative_correction))
    ((ConfigOptionFloat,                      relative_correction_x))
    ((ConfigOptionFloat,                      relative_correction_y))
    ((ConfigOptionFloat,                      relative_correction_z))
    ((ConfigOptionFloat,                      absolute_correction))
    ((ConfigOptionFloat,                      elefant_foot_compensation))
    ((ConfigOptionFloat,                      elefant_foot_min_width))
    ((ConfigOptionFloat,                      gamma_correction))
    ((ConfigOptionFloat,                      fast_tilt_time))
    ((ConfigOptionFloat,                      slow_tilt_time))
    ((ConfigOptionFloat,                      area_fill))
    ((ConfigOptionFloat,                      min_exposure_time))
    ((ConfigOptionFloat,                      max_exposure_time))
    ((ConfigOptionFloat,                      min_initial_exposure_time))
    ((ConfigOptionFloat,                      max_initial_exposure_time))
)

PRINT_CONFIG_CLASS_DERIVED_DEFINE0(
    SLAFullPrintConfig,
    (SLAPrinterConfig, SLAPrintConfig, SLAPrintObjectConfig, SLAMaterialConfig)
)

#undef STATIC_PRINT_CONFIG_CACHE
#undef STATIC_PRINT_CONFIG_CACHE_BASE
#undef STATIC_PRINT_CONFIG_CACHE_DERIVED
#undef PRINT_CONFIG_CLASS_ELEMENT_DEFINITION
#undef PRINT_CONFIG_CLASS_ELEMENT_EQUAL
#undef PRINT_CONFIG_CLASS_ELEMENT_LOWER
#undef PRINT_CONFIG_CLASS_ELEMENT_HASH
#undef PRINT_CONFIG_CLASS_ELEMENT_INITIALIZATION
#undef PRINT_CONFIG_CLASS_ELEMENT_INITIALIZATION2
#undef PRINT_CONFIG_CLASS_DEFINE
#undef PRINT_CONFIG_CLASS_DERIVED_CLASS_LIST
#undef PRINT_CONFIG_CLASS_DERIVED_CLASS_LIST_ITEM
#undef PRINT_CONFIG_CLASS_DERIVED_DEFINE
#undef PRINT_CONFIG_CLASS_DERIVED_DEFINE0
#undef PRINT_CONFIG_CLASS_DERIVED_DEFINE1
#undef PRINT_CONFIG_CLASS_DERIVED_HASH
#undef PRINT_CONFIG_CLASS_DERIVED_EQUAL
#undef PRINT_CONFIG_CLASS_DERIVED_INITCACHE_ITEM
#undef PRINT_CONFIG_CLASS_DERIVED_INITCACHE
#undef PRINT_CONFIG_CLASS_DERIVED_INITIALIZER
#undef PRINT_CONFIG_CLASS_DERIVED_INITIALIZER_ITEM

class CLIActionsConfigDef : public ConfigDef
{
public:
    CLIActionsConfigDef();
};

class CLITransformConfigDef : public ConfigDef
{
public:
    CLITransformConfigDef();
};

class CLIMiscConfigDef : public ConfigDef
{
public:
    CLIMiscConfigDef();
};

typedef std::string t_custom_gcode_key;
// This map containes list of specific placeholders for each custom G-code, if any exist
const std::map<t_custom_gcode_key, t_config_option_keys>& custom_gcode_specific_placeholders();

// Next classes define placeholders used by GUI::EditGCodeDialog.

class ReadOnlySlicingStatesConfigDef : public ConfigDef
{
public:
    ReadOnlySlicingStatesConfigDef();
};

class ReadWriteSlicingStatesConfigDef : public ConfigDef
{
public:
    ReadWriteSlicingStatesConfigDef();
};

class OtherSlicingStatesConfigDef : public ConfigDef
{
public:
    OtherSlicingStatesConfigDef();
};

class PrintStatisticsConfigDef : public ConfigDef
{
public:
    PrintStatisticsConfigDef();
};

class ObjectsInfoConfigDef : public ConfigDef
{
public:
    ObjectsInfoConfigDef();
};

class DimensionsConfigDef : public ConfigDef
{
public:
    DimensionsConfigDef();
};

class TemperaturesConfigDef : public ConfigDef
{
public:
    TemperaturesConfigDef();
};

class TimestampsConfigDef : public ConfigDef
{
public:
    TimestampsConfigDef();
};

class OtherPresetsConfigDef : public ConfigDef
{
public:
    OtherPresetsConfigDef();
};

// This classes defines all custom G-code specific placeholders.
class CustomGcodeSpecificConfigDef : public ConfigDef
{
public:
    CustomGcodeSpecificConfigDef();
};
extern const CustomGcodeSpecificConfigDef    custom_gcode_specific_config_def;

// This class defines the command line options representing actions.
extern const CLIActionsConfigDef    cli_actions_config_def;

// This class defines the command line options representing transforms.
extern const CLITransformConfigDef  cli_transform_config_def;

// This class defines all command line options that are not actions or transforms.
extern const CLIMiscConfigDef       cli_misc_config_def;

class DynamicPrintAndCLIConfig : public DynamicPrintConfig
{
public:
    DynamicPrintAndCLIConfig() {}
    DynamicPrintAndCLIConfig(const DynamicPrintAndCLIConfig &other) : DynamicPrintConfig(other) {}

    // Overrides ConfigBase::def(). Static configuration definition. Any value stored into this ConfigBase shall have its definition here.
    const ConfigDef*        def() const override { return &s_def; }

    // Verify whether the opt_key has not been obsoleted or renamed.
    // Both opt_key and value may be modified by handle_legacy().
    // If the opt_key is no more valid in this version of Slic3r, opt_key is cleared by handle_legacy().
    // handle_legacy() is called internally by set_deserialize().
    void                    handle_legacy(t_config_option_key &opt_key, std::string &value) const override;

private:
    class PrintAndCLIConfigDef : public ConfigDef
    {
    public:
        PrintAndCLIConfigDef() {
            this->options.insert(print_config_def.options.begin(), print_config_def.options.end());
            this->options.insert(cli_actions_config_def.options.begin(), cli_actions_config_def.options.end());
            this->options.insert(cli_transform_config_def.options.begin(), cli_transform_config_def.options.end());
            this->options.insert(cli_misc_config_def.options.begin(), cli_misc_config_def.options.end());
            for (const auto &kvp : this->options)
                this->by_serialization_key_ordinal[kvp.second.serialization_key_ordinal] = &kvp.second;
        }
        // Do not release the default values, they are handled by print_config_def & cli_actions_config_def / cli_transform_config_def / cli_misc_config_def.
        ~PrintAndCLIConfigDef() { this->options.clear(); }
    };
    static PrintAndCLIConfigDef s_def;
};

bool is_XL_printer(const DynamicPrintConfig &cfg);
bool is_XL_printer(const PrintConfig &cfg);

Points get_bed_shape(const DynamicPrintConfig &cfg);
Points get_bed_shape(const PrintConfig &cfg);
Points get_bed_shape(const SLAPrinterConfig &cfg);
Slic3r::Polygons get_bed_excluded_area(const PrintConfig& cfg);
Slic3r::Polygon get_bed_shape_with_excluded_area(const PrintConfig& cfg);
bool has_skirt(const DynamicPrintConfig& cfg);
float get_real_skirt_dist(const DynamicPrintConfig& cfg);

// ModelConfig is a wrapper around DynamicPrintConfig with an addition of a timestamp.
// Each change of ModelConfig is tracked by assigning a new timestamp from a global counter.
// The counter is used for faster synchronization of the background slicing thread
// with the front end by skipping synchronization of equal config dictionaries.
// The global counter is also used for avoiding unnecessary serialization of config
// dictionaries when taking an Undo snapshot.
//
// The global counter is NOT thread safe, therefore it is recommended to use ModelConfig from
// the main thread only.
//
// As there is a global counter and it is being increased with each change to any ModelConfig,
// if two ModelConfig dictionaries differ, they should differ with their timestamp as well.
// Therefore copying the ModelConfig including its timestamp is safe as there is no harm
// in having multiple ModelConfig with equal timestamps as long as their dictionaries are equal.
//
// The timestamp is used by the Undo/Redo stack. As zero timestamp means invalid timestamp
// to the Undo/Redo stack (zero timestamp means the Undo/Redo stack needs to serialize and
// compare serialized data for differences), zero timestamp shall never be used.
// Timestamp==1 shall only be used for empty dictionaries.
class ModelConfig
{
public:
    // Following method clears the config and increases its timestamp, so the deleted
    // state is considered changed from perspective of the undo/redo stack.
    void         reset() { m_data.clear(); touch(); }

    void         assign_config(const ModelConfig &rhs) {
        if (m_timestamp != rhs.m_timestamp) {
            m_data      = rhs.m_data;
            m_timestamp = rhs.m_timestamp;
        }
    }
    void         assign_config(ModelConfig &&rhs) {
        if (m_timestamp != rhs.m_timestamp) {
            m_data      = std::move(rhs.m_data);
            m_timestamp = rhs.m_timestamp;
            rhs.reset();
        }
    }

    // Modification of the ModelConfig is not thread safe due to the global timestamp counter!
    // Don't call modification methods from the back-end!
    // Assign methods don't assign if src==dst to not having to bump the timestamp in case they are equal.
    void         assign_config(const DynamicPrintConfig &rhs)  { if (m_data != rhs) { m_data = rhs; this->touch(); } }
    void         assign_config(DynamicPrintConfig &&rhs)       { if (m_data != rhs) { m_data = std::move(rhs); this->touch(); } }
    void         apply(const ModelConfig &other, bool ignore_nonexistent = false) { this->apply(other.get(), ignore_nonexistent); }
    void         apply(const ConfigBase &other, bool ignore_nonexistent = false) { m_data.apply_only(other, other.keys(), ignore_nonexistent); this->touch(); }
    void         apply_only(const ModelConfig &other, const t_config_option_keys &keys, bool ignore_nonexistent = false) { this->apply_only(other.get(), keys, ignore_nonexistent); }
    void         apply_only(const ConfigBase &other, const t_config_option_keys &keys, bool ignore_nonexistent = false) { m_data.apply_only(other, keys, ignore_nonexistent); this->touch(); }
    bool         set_key_value(const std::string &opt_key, ConfigOption *opt) { bool out = m_data.set_key_value(opt_key, opt); this->touch(); return out; }
    template<typename T>
    void         set(const std::string &opt_key, T value) { m_data.set(opt_key, value, true); this->touch(); }
    void         set_deserialize(const t_config_option_key &opt_key, const std::string &str, ConfigSubstitutionContext &substitution_context, bool append = false)
        { m_data.set_deserialize(opt_key, str, substitution_context, append); this->touch(); }
    bool         erase(const t_config_option_key &opt_key) { bool out = m_data.erase(opt_key); if (out) this->touch(); return out; }

    // Getters are thread safe.
    // The following implicit conversion breaks the Cereal serialization.
//    operator const DynamicPrintConfig&() const throw() { return this->get(); }
    const DynamicPrintConfig&   get() const throw() { return m_data; }
    bool                        empty() const throw() { return m_data.empty(); }
    size_t                      size() const throw() { return m_data.size(); }
    auto                        cbegin() const { return m_data.cbegin(); }
    auto                        cend() const { return m_data.cend(); }
    t_config_option_keys        keys() const { return m_data.keys(); }
    bool                        has(const t_config_option_key &opt_key) const { return m_data.has(opt_key); }
    const ConfigOption*         option(const t_config_option_key &opt_key) const { return m_data.option(opt_key); }
    int                         opt_int(const t_config_option_key &opt_key) const { return m_data.opt_int(opt_key); }
    int                         extruder() const { return opt_int("extruder"); }
    double opt_float(const t_config_option_key &opt_key) const {
      return m_data.opt_float(opt_key);
    }
    double get_abs_value(const t_config_option_key &opt_key) const {
      return m_data.get_abs_value(opt_key);
    }
    std::string                 opt_serialize(const t_config_option_key &opt_key) const { return m_data.opt_serialize(opt_key); }

    // Return an optional timestamp of this object.
    // If the timestamp returned is non-zero, then the serialization framework will
    // only save this object on the Undo/Redo stack if the timestamp is different
    // from the timestmap of the object at the top of the Undo / Redo stack.
    virtual uint64_t    timestamp() const throw() { return m_timestamp; }
    bool                timestamp_matches(const ModelConfig &rhs) const throw() { return m_timestamp == rhs.m_timestamp; }
    // Not thread safe! Should not be called from other than the main thread!
    void                touch() { m_timestamp = ++ s_last_timestamp; }

private:
    friend class cereal::access;
    template<class Archive> void serialize(Archive& ar) { ar(m_timestamp); ar(m_data); }

    uint64_t                    m_timestamp { 1 };
    DynamicPrintConfig          m_data;

    static uint64_t             s_last_timestamp;
};

} // namespace Slic3r

// Serialization through the Cereal library
namespace cereal {
    // Let cereal know that there are load / save non-member functions declared for DynamicPrintConfig, ignore serialize / load / save from parent class DynamicConfig.
    template <class Archive> struct specialize<Archive, Slic3r::DynamicPrintConfig, cereal::specialization::non_member_load_save> {};

    template<class Archive> void load(Archive& archive, Slic3r::DynamicPrintConfig &config)
    {
        size_t cnt;
        archive(cnt);
        config.clear();
        for (size_t i = 0; i < cnt; ++ i) {
            size_t serialization_key_ordinal;
            archive(serialization_key_ordinal);
            assert(serialization_key_ordinal > 0);
            auto it = Slic3r::print_config_def.by_serialization_key_ordinal.find(serialization_key_ordinal);
            assert(it != Slic3r::print_config_def.by_serialization_key_ordinal.end());
            config.set_key_value(it->second->opt_key, it->second->load_option_from_archive(archive));
        }
    }

    template<class Archive> void save(Archive& archive, const Slic3r::DynamicPrintConfig &config)
    {
        size_t cnt = config.size();
        archive(cnt);
        for (auto it = config.cbegin(); it != config.cend(); ++it) {
            const Slic3r::ConfigOptionDef* optdef = Slic3r::print_config_def.get(it->first);
            assert(optdef != nullptr);
            assert(optdef->serialization_key_ordinal > 0);
            archive(optdef->serialization_key_ordinal);
            optdef->save_option_to_archive(archive, it->second.get());
        }
    }
}

#endif<|MERGE_RESOLUTION|>--- conflicted
+++ resolved
@@ -1049,8 +1049,6 @@
     ((ConfigOptionFloatOrPercent,       scarf_joint_speed))
     ((ConfigOptionFloat,                scarf_joint_flow_ratio))
     ((ConfigOptionPercent,              scarf_overhang_threshold))
-<<<<<<< HEAD
-
 
     ((ConfigOptionBool, gridify_enabled))
     ((ConfigOptionFloat,gridify_angle))
@@ -1058,9 +1056,6 @@
     ((ConfigOptionInt,  gridify_gap_layers))
     ((ConfigOptionFloat,gridify_grid_width))
     ((ConfigOptionFloat,gridify_inset))
-
-=======
->>>>>>> 5041e077
 )
 
 PRINT_CONFIG_CLASS_DEFINE(
