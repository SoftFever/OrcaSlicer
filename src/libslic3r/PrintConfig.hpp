// Configuration store of Slic3r.
//
// The configuration store is either static or dynamic.
// DynamicPrintConfig is used mainly at the user interface. while the StaticPrintConfig is used
// during the slicing and the g-code generation.
//
// The classes derived from StaticPrintConfig form a following hierarchy.
//
// FullPrintConfig
//    PrintObjectConfig
//    PrintRegionConfig
//    PrintConfig
//        GCodeConfig
//

#ifndef slic3r_PrintConfig_hpp_
#define slic3r_PrintConfig_hpp_

#include "libslic3r.h"
#include "CommonDefs.hpp"
#include "Config.hpp"
#include "Polygon.hpp"
#include <boost/preprocessor/facilities/empty.hpp>
#include <boost/preprocessor/punctuation/comma_if.hpp>
#include <boost/preprocessor/seq/for_each.hpp>
#include <boost/preprocessor/seq/for_each_i.hpp>
#include <boost/preprocessor/stringize.hpp>
#include <boost/preprocessor/tuple/elem.hpp>
#include <boost/preprocessor/tuple/to_seq.hpp>

namespace Slic3r {

enum GCodeFlavor : unsigned char {
    gcfMarlinLegacy, gcfKlipper, gcfRepRapFirmware, gcfMarlinFirmware, gcfRepRapSprinter, gcfRepetier, gcfTeacup, gcfMakerWare, gcfSailfish, gcfMach3, gcfMachinekit,
    gcfSmoothie, gcfNoExtrusion
};


enum class FuzzySkinType {
    None,
    External,
    All,
    AllWalls,
};

enum class FuzzySkinMode {
    Displacement,
    Extrusion,
    Combined,
};

enum class NoiseType {
    Classic,
    Perlin,
    Billow,
    RidgedMulti,
    Voronoi,
};

enum PrintHostType {
    htPrusaLink, htPrusaConnect, htOctoPrint, htDuet, htFlashAir, htAstroBox, htRepetier, htMKS, htESP3D, htCrealityPrint, htObico, htFlashforge, htSimplyPrint, htElegooLink
};

enum AuthorizationType {
    atKeyPassword, atUserPassword
};

enum InfillPattern : int {
    ipMonotonic, ipMonotonicLine,
    ipRectilinear, ipAlignedRectilinear, ipZigZag, ipCrossZag, ipLockedZag,
    ipLine, ipGrid,
    ipTriangles, ipStars,
    ipCubic, ipAdaptiveCubic, ipQuarterCubic, ipSupportCubic, ipLightning,
    ipHoneycomb, ip3DHoneycomb, ipLateralHoneycomb, ipLateralLattice,
    ipCrossHatch, ipTpmsD, ipTpmsFK, ipGyroid,
    ipConcentric, ipHilbertCurve, ipArchimedeanChords, ipOctagramSpiral,
    ipSupportBase, ipConcentricInternal,
    ipCount,
};

enum class IroningType {
    NoIroning,
    TopSurfaces,
    TopmostOnly,
    AllSolid,
    Count,
};

//BBS
enum class WallInfillOrder {
    InnerOuterInfill,
    OuterInnerInfill,
    InfillInnerOuter,
    InfillOuterInner,
    InnerOuterInnerInfill,
    Count,
};

enum class BedTempFormula {
    btfFirstFilament,
    btfHighestTemp,
    count,
};

// BBS
enum class WallSequence {
    InnerOuter,
    OuterInner,
    InnerOuterInner,
    Count,
};

// Orca
enum class WallDirection
{
    Auto,
    CounterClockwise,
    Clockwise,
    Count,
};

//BBS
enum class PrintSequence {
    ByLayer,
    ByObject,
    ByDefault,
    Count,
};

enum class PrintOrder
{
    Default,
    AsObjectList,
    Count,
};

enum class SlicingMode
{
    // Regular, applying ClipperLib::pftNonZero rule when creating ExPolygons.
    Regular,
    // Compatible with 3DLabPrint models, applying ClipperLib::pftEvenOdd rule when creating ExPolygons.
    EvenOdd,
    // Orienting all contours CCW, thus closing all holes.
    CloseHoles,
};

enum SupportMaterialPattern {
    smpDefault,
    smpRectilinear, smpRectilinearGrid, smpHoneycomb,
    smpLightning,
    smpNone,
};

enum SupportMaterialStyle {
    smsDefault, smsGrid, smsSnug, smsTreeSlim, smsTreeStrong, smsTreeHybrid, smsTreeOrganic,
};

enum LongRectrationLevel
{
    Disabled=0,
    EnableMachine,
    EnableFilament
};

enum SupportMaterialInterfacePattern {
    smipAuto, smipRectilinear, smipConcentric, smipRectilinearInterlaced, smipGrid
};

// BBS
enum SupportType {
    stNormalAuto, stTreeAuto, stNormal, stTree
};
inline bool is_tree(SupportType stype)
{
    return std::set<SupportType>{stTreeAuto, stTree}.count(stype) != 0;
};
inline bool is_tree_slim(SupportType type, SupportMaterialStyle style)
{
    return is_tree(type) && style==smsTreeSlim;
};
inline bool is_auto(SupportType stype)
{
    return std::set<SupportType>{stNormalAuto, stTreeAuto}.count(stype) != 0;
};

enum SeamPosition {
    spNearest, spAligned, spAlignedBack, spRear, spRandom
};

// Orca
enum class SeamScarfType {
    None,
    External,
    All,
};

// Orca
enum EnsureVerticalShellThickness {
    evstNone,
    evstCriticalOnly,
    evstModerate,
    evstAll,
};

//Orca
enum InternalBridgeFilter {
    ibfDisabled, ibfLimited, ibfNofilter
};

//Orca
enum EnableExtraBridgeLayer {
    eblDisabled, eblExternalBridgeOnly, eblInternalBridgeOnly, eblApplyToAll
};

//Orca
enum GapFillTarget {
     gftEverywhere, gftTopBottom, gftNowhere
 };


enum LiftType {
    NormalLift,
    SpiralLift,
    SlopeLift
};

enum SLAMaterial {
    slamTough,
    slamFlex,
    slamCasting,
    slamDental,
    slamHeatResistant,
};

enum SLADisplayOrientation {
    sladoLandscape,
    sladoPortrait
};

enum SLAPillarConnectionMode {
    slapcmZigZag,
    slapcmCross,
    slapcmDynamic
};

enum BrimType {
    btAutoBrim,  // BBS
    btEar, // Orca
    btPainted,  // BBS
    btOuterOnly,
    btInnerOnly,
    btOuterAndInner,
    btNoBrim,
};

enum TimelapseType : int {
    tlTraditional = 0,
    tlSmooth
};

enum SkirtType {
    stCombined, stPerObject
};

enum DraftShield {
    dsDisabled, dsEnabled
};

enum class PerimeterGeneratorType
{
    // Classic perimeter generator using Clipper offsets with constant extrusion width.
    Classic,
    // Perimeter generator with variable extrusion width based on the paper
    // "A framework for adaptive width control of dense contour-parallel toolpaths in fused deposition modeling" ported from Cura.
    Arachne
};

// BBS
enum OverhangFanThreshold {
    Overhang_threshold_none = 0,
    Overhang_threshold_1_4,
    Overhang_threshold_2_4,
    Overhang_threshold_3_4,
    Overhang_threshold_4_4,
    Overhang_threshold_bridge
};

// BBS
enum BedType {
    btDefault = 0,
    btPC,
    btEP,
    btPEI,
    btPTE,
    btPCT,
    btSuperTack,
    btCount
};

enum class ExtruderOnlyAreaType:unsigned char {
    btNoArea= 0,
    Engilish,
    Chinese,
    btAreaCount
};

// BBS
enum LayerSeq {
    flsAuto,
    flsCustomize
};

static std::unordered_map<NozzleType, std::string>NozzleTypeEumnToStr = {
    {NozzleType::ntUndefine,        "undefine"},
    {NozzleType::ntHardenedSteel,   "hardened_steel"},
    {NozzleType::ntStainlessSteel,  "stainless_steel"},
    {NozzleType::ntTungstenCarbide, "tungsten_carbide"},
    {NozzleType::ntBrass,           "brass"},
    {NozzleType::ntE3D,             "E3D"}
};

static std::unordered_map<std::string, NozzleType>NozzleTypeStrToEumn = {
    {"undefine", NozzleType::ntUndefine},
    {"hardened_steel", NozzleType::ntHardenedSteel},
    {"stainless_steel", NozzleType::ntStainlessSteel},
    {"tungsten_carbide", NozzleType::ntTungstenCarbide},
    {"brass", NozzleType::ntBrass},
    {"E3D", NozzleType::ntE3D}
};

// BBS
enum PrinterStructure {
    psUndefine=0,
    psCoreXY,
    psI3,
    psHbot,
    psDelta
};

// BBS
enum ZHopType {
    zhtAuto = 0,
    zhtNormal,
    zhtSlope,
    zhtSpiral,
    zhtCount
};

enum RetractLiftEnforceType {
    rletAllSurfaces = 0,
    rletTopOnly,
    rletBottomOnly,
    rletTopAndBottom
};

enum class GCodeThumbnailsFormat {
    PNG, JPG, QOI, BTT_TFT, ColPic
};

enum CounterboreHoleBridgingOption {
    chbNone, chbBridges, chbFilled
};

 enum WipeTowerWallType {
     wtwRectangle = 0,
     wtwCone,
     wtwRib
 };

// BBS
enum ExtruderType {
    etDirectDrive = 0,
    etBowden,
    etMaxExtruderType = etBowden
};

enum NozzleVolumeType {
    nvtStandard = 0,
    nvtHighFlow,
    nvtMaxNozzleVolumeType = nvtHighFlow
};

enum FilamentMapMode {
    fmmAutoForFlush,
    fmmAutoForMatch,
    fmmManual,
    fmmDefault
};

extern std::string get_extruder_variant_string(ExtruderType extruder_type, NozzleVolumeType nozzle_volume_type);

std::string get_nozzle_volume_type_string(NozzleVolumeType nozzle_volume_type);

static std::string bed_type_to_gcode_string(const BedType type)
{
    std::string type_str;

    switch (type) {
    case btSuperTack:
        type_str = "supertack_plate";
        break;
    case btPC:
        type_str = "cool_plate";
        break;
    case btPCT:
        type_str = "textured_cool_plate";
        break;
    case btEP:
        type_str = "eng_plate";
        break;
    case btPEI:
        type_str = "hot_plate";
        break;
    case btPTE:
        type_str = "textured_plate";
        break;
    default:
        type_str = "unknown";
        break;
    }

    return type_str;
}

static std::string get_bed_temp_key(const BedType type)
{
    if (type == btSuperTack)
        return "supertack_plate_temp";

    if (type == btPC)
        return "cool_plate_temp";

    if (type == btPCT)
        return "textured_cool_plate_temp";

    if (type == btEP)
        return "eng_plate_temp";

    if (type == btPEI)
        return "hot_plate_temp";

    if (type == btPTE)
        return "textured_plate_temp";

    return "";
}

static std::string get_bed_temp_1st_layer_key(const BedType type)
{
    if (type == btSuperTack)
        return "supertack_plate_temp_initial_layer";

    if (type == btPC)
        return "cool_plate_temp_initial_layer";

    if (type == btPCT)
        return "textured_cool_plate_temp_initial_layer";

    if (type == btEP)
        return "eng_plate_temp_initial_layer";

    if (type == btPEI)
        return "hot_plate_temp_initial_layer";

    if (type == btPTE)
        return "textured_plate_temp_initial_layer";

    return "";
}

extern const std::vector<std::string> filament_extruder_override_keys;

// for parse extruder_ams_count
extern std::vector<std::map<int, int>> get_extruder_ams_count(const std::vector<std::string> &strs);
extern std::vector<std::string> save_extruder_ams_count_to_string(const std::vector<std::map<int, int>> &extruder_ams_count);

#define CONFIG_OPTION_ENUM_DECLARE_STATIC_MAPS(NAME) \
    template<> const t_config_enum_names& ConfigOptionEnum<NAME>::get_enum_names(); \
    template<> const t_config_enum_values& ConfigOptionEnum<NAME>::get_enum_values();

CONFIG_OPTION_ENUM_DECLARE_STATIC_MAPS(PrinterTechnology)
CONFIG_OPTION_ENUM_DECLARE_STATIC_MAPS(GCodeFlavor)
CONFIG_OPTION_ENUM_DECLARE_STATIC_MAPS(FuzzySkinType)
CONFIG_OPTION_ENUM_DECLARE_STATIC_MAPS(FuzzySkinMode)
CONFIG_OPTION_ENUM_DECLARE_STATIC_MAPS(NoiseType)
CONFIG_OPTION_ENUM_DECLARE_STATIC_MAPS(InfillPattern)
CONFIG_OPTION_ENUM_DECLARE_STATIC_MAPS(IroningType)
CONFIG_OPTION_ENUM_DECLARE_STATIC_MAPS(SlicingMode)
CONFIG_OPTION_ENUM_DECLARE_STATIC_MAPS(SupportMaterialPattern)
CONFIG_OPTION_ENUM_DECLARE_STATIC_MAPS(SupportMaterialStyle)
CONFIG_OPTION_ENUM_DECLARE_STATIC_MAPS(SupportMaterialInterfacePattern)
// BBS
CONFIG_OPTION_ENUM_DECLARE_STATIC_MAPS(SupportType)
CONFIG_OPTION_ENUM_DECLARE_STATIC_MAPS(SeamPosition)
CONFIG_OPTION_ENUM_DECLARE_STATIC_MAPS(SeamScarfType)
CONFIG_OPTION_ENUM_DECLARE_STATIC_MAPS(SLADisplayOrientation)
CONFIG_OPTION_ENUM_DECLARE_STATIC_MAPS(SLAPillarConnectionMode)
CONFIG_OPTION_ENUM_DECLARE_STATIC_MAPS(BrimType)
CONFIG_OPTION_ENUM_DECLARE_STATIC_MAPS(TimelapseType)
CONFIG_OPTION_ENUM_DECLARE_STATIC_MAPS(BedType)
CONFIG_OPTION_ENUM_DECLARE_STATIC_MAPS(SkirtType)
CONFIG_OPTION_ENUM_DECLARE_STATIC_MAPS(DraftShield)
CONFIG_OPTION_ENUM_DECLARE_STATIC_MAPS(ForwardCompatibilitySubstitutionRule)
CONFIG_OPTION_ENUM_DECLARE_STATIC_MAPS(GCodeThumbnailsFormat)
CONFIG_OPTION_ENUM_DECLARE_STATIC_MAPS(CounterboreHoleBridgingOption)
CONFIG_OPTION_ENUM_DECLARE_STATIC_MAPS(PrintHostType)
CONFIG_OPTION_ENUM_DECLARE_STATIC_MAPS(AuthorizationType)
CONFIG_OPTION_ENUM_DECLARE_STATIC_MAPS(WipeTowerWallType)
CONFIG_OPTION_ENUM_DECLARE_STATIC_MAPS(PerimeterGeneratorType)

#undef CONFIG_OPTION_ENUM_DECLARE_STATIC_MAPS

class DynamicPrintConfig;

// Defines each and every configuration option of Slic3r, including the properties of the GUI dialogs.
// Does not store the actual values, but defines default values.
class PrintConfigDef : public ConfigDef
{
public:
    PrintConfigDef();

    static void handle_legacy(t_config_option_key &opt_key, std::string &value);
    static void handle_legacy_composite(DynamicPrintConfig &config);

    // Array options growing with the number of extruders
    const std::vector<std::string>& extruder_option_keys() const { return m_extruder_option_keys; }
    // Options defining the extruder retract properties. These keys are sorted lexicographically.
    // The extruder retract keys could be overidden by the same values defined at the Filament level
    // (then the key is further prefixed with the "filament_" prefix).
    const std::vector<std::string>& extruder_retract_keys() const { return m_extruder_retract_keys; }

    // BBS
    const std::vector<std::string>& filament_option_keys() const { return m_filament_option_keys; }
    const std::vector<std::string>& filament_retract_keys() const { return m_filament_retract_keys; }

private:
    void init_common_params();
    void init_fff_params();
    void init_extruder_option_keys();
    void init_sla_params();

    std::vector<std::string>    m_extruder_option_keys;
    std::vector<std::string>    m_extruder_retract_keys;

    // BBS
    void init_filament_option_keys();

    std::vector<std::string>    m_filament_option_keys;
    std::vector<std::string>    m_filament_retract_keys;
};

// The one and only global definition of SLic3r configuration options.
// This definition is constant.
extern const PrintConfigDef print_config_def;

class StaticPrintConfig;

// Minimum object distance for arrangement, based on printer technology.
double min_object_distance(const ConfigBase &cfg);

// Slic3r dynamic configuration, used to override the configuration
// per object, per modification volume or per printing material.
// The dynamic configuration is also used to store user modifications of the print global parameters,
// so the modified configuration values may be diffed against the active configuration
// to invalidate the proper slicing resp. g-code generation processing steps.
<<<<<<< HEAD
// This object is mapped to Perl as Slic3r::Config.
class DynamicPrintConfig : public DynamicConfigWithDef
=======
class DynamicPrintConfig : public DynamicConfig
>>>>>>> 54c87622
{
public:
    DynamicPrintConfig() {}
    DynamicPrintConfig(const DynamicPrintConfig &rhs) : DynamicConfigWithDef(rhs) {}
    DynamicPrintConfig(DynamicPrintConfig &&rhs) noexcept : DynamicConfigWithDef(std::move(rhs)) {}
    explicit DynamicPrintConfig(const StaticPrintConfig &rhs);
    explicit DynamicPrintConfig(const ConfigBase &rhs) : DynamicConfigWithDef(rhs) {}

    DynamicPrintConfig& operator=(const DynamicPrintConfig &rhs) { DynamicConfig::operator=(rhs); return *this; }
    DynamicPrintConfig& operator=(DynamicPrintConfig &&rhs) noexcept { DynamicConfig::operator=(std::move(rhs)); return *this; }

    static DynamicPrintConfig  full_print_config();
    static DynamicPrintConfig* new_from_defaults_keys(const std::vector<std::string> &keys);

    // Overrides ConfigBase::def(). Static configuration definition. Any value stored into this ConfigBase shall have its definition here.
    const ConfigDef*    def() const override { return &print_config_def; }

    void                normalize_fdm(int used_filaments = 0);
    void                normalize_fdm_1();
    //return the changed param set
    t_config_option_keys normalize_fdm_2(int num_objects, int used_filaments = 0);

    size_t              get_parameter_size(const std::string& param_name, size_t extruder_nums);
    void                set_num_extruders(unsigned int num_extruders);

    // BBS
    void                set_num_filaments(unsigned int num_filaments);

    //BBS
    // Validate the PrintConfig. Returns an empty string on success, otherwise an error message is returned.
    std::map<std::string, std::string>         validate(bool under_cli = false);

    // Verify whether the opt_key has not been obsoleted or renamed.
    // Both opt_key and value may be modified by handle_legacy().
    // If the opt_key is no more valid in this version of Slic3r, opt_key is cleared by handle_legacy().
    // handle_legacy() is called internally by set_deserialize().
    void                handle_legacy(t_config_option_key &opt_key, std::string &value) const override
        { PrintConfigDef::handle_legacy(opt_key, value); }

    // Called after a config is loaded as a whole.
    // Perform composite conversions, for example merging multiple keys into one key.
    // For conversion of single options, the handle_legacy() method above is called.
    void                handle_legacy_composite() override
        { PrintConfigDef::handle_legacy_composite(*this); }

    //BBS special case Support G/ Support W
    std::string get_filament_type(std::string &displayed_filament_type, int id = 0);

    //BBS
    bool is_using_different_extruders();
    bool support_different_extruders(int& extruder_count);
    int get_index_for_extruder(int extruder_or_filament_id, std::string id_name, ExtruderType extruder_type, NozzleVolumeType nozzle_volume_type, std::string variant_name, unsigned int stride = 1) const;
    void update_values_to_printer_extruders(DynamicPrintConfig& printer_config, std::set<std::string>& key_set, std::string id_name, std::string variant_name, unsigned int stride = 1, unsigned int extruder_id = 0);
    void update_values_to_printer_extruders_for_multiple_filaments(DynamicPrintConfig& printer_config, std::set<std::string>& key_set, std::string id_name, std::string variant_name);

    void update_non_diff_values_to_base_config(DynamicPrintConfig& new_config, const t_config_option_keys& keys, const std::set<std::string>& different_keys, std::string extruder_id_name, std::string extruder_variant_name,
        std::set<std::string>& key_set1, std::set<std::string>& key_set2);
    void update_diff_values_to_child_config(DynamicPrintConfig& new_config, std::string extruder_id_name, std::string extruder_variant_name, std::set<std::string>& key_set1, std::set<std::string>& key_set2);

    int update_values_from_single_to_multi(DynamicPrintConfig& multi_config, std::set<std::string>& key_set, std::string id_name, std::string variant_name);
    int update_values_from_multi_to_multi(DynamicPrintConfig& new_config, std::set<std::string>& key_set, std::string id_name, std::string variant_name, std::vector<std::string>& extruder_variants);

    //int update_values_from_single_to_multi_2(DynamicPrintConfig& multi_config, std::set<std::string>& key_set);
    //int update_values_from_multi_to_single_2(std::set<std::string>& key_set);

    int update_values_from_multi_to_multi_2(const std::vector<std::string>& src_extruder_variants, const std::vector<std::string>& dst_extruder_variants, const DynamicPrintConfig& dst_config, const std::set<std::string>& key_sets);

public:
    // query filament
    std::string get_filament_vendor() const;
    std::string get_filament_type() const;
};
extern std::set<std::string> printer_extruder_options;
extern std::set<std::string> print_options_with_variant;
extern std::set<std::string> filament_options_with_variant;
extern std::set<std::string> printer_options_with_variant_1;
extern std::set<std::string> printer_options_with_variant_2;
extern std::set<std::string> empty_options;

extern void compute_filament_override_value(const std::string& opt_key, const ConfigOption *opt_old_machine, const ConfigOption *opt_new_machine, const ConfigOption *opt_new_filament, const DynamicPrintConfig& new_full_config,
    t_config_option_keys& diff_keys, DynamicPrintConfig& filament_overrides, std::vector<int>& f_maps);

void handle_legacy_sla(DynamicPrintConfig &config);

class StaticPrintConfig : public StaticConfig
{
public:
    StaticPrintConfig() {}

    // Overrides ConfigBase::def(). Static configuration definition. Any value stored into this ConfigBase shall have its definition here.
    const ConfigDef*    def() const override { return &print_config_def; }
    // Reference to the cached list of keys.
    virtual const t_config_option_keys& keys_ref() const = 0;

protected:
    // Verify whether the opt_key has not been obsoleted or renamed.
    // Both opt_key and value may be modified by handle_legacy().
    // If the opt_key is no more valid in this version of Slic3r, opt_key is cleared by handle_legacy().
    // handle_legacy() is called internally by set_deserialize().
    void                handle_legacy(t_config_option_key &opt_key, std::string &value) const override
        { PrintConfigDef::handle_legacy(opt_key, value); }

    // Internal class for keeping a dynamic map to static options.
    class StaticCacheBase
    {
    public:
        // To be called during the StaticCache setup.
        // Add one ConfigOption into m_map_name_to_offset.
        template<typename T>
        void                opt_add(const std::string &name, const char *base_ptr, const T &opt)
        {
            assert(m_map_name_to_offset.find(name) == m_map_name_to_offset.end());
            m_map_name_to_offset[name] = (const char*)&opt - base_ptr;
        }

    protected:
        std::map<std::string, ptrdiff_t>    m_map_name_to_offset;
    };

    // Parametrized by the type of the topmost class owning the options.
    template<typename T>
    class StaticCache : public StaticCacheBase
    {
    public:
        // Calling the constructor of m_defaults with 0 forces m_defaults to not run the initialization.
        StaticCache() : m_defaults(nullptr) {}
        ~StaticCache() { delete m_defaults; m_defaults = nullptr; }

        bool                initialized() const { return ! m_keys.empty(); }

        ConfigOption*       optptr(const std::string &name, T *owner) const
        {
            const auto it = m_map_name_to_offset.find(name);
            return (it == m_map_name_to_offset.end()) ? nullptr : reinterpret_cast<ConfigOption*>((char*)owner + it->second);
        }

        const ConfigOption* optptr(const std::string &name, const T *owner) const
        {
            const auto it = m_map_name_to_offset.find(name);
            return (it == m_map_name_to_offset.end()) ? nullptr : reinterpret_cast<const ConfigOption*>((const char*)owner + it->second);
        }

        const std::vector<std::string>& keys()      const { return m_keys; }
        const T&                        defaults()  const { return *m_defaults; }

        // To be called during the StaticCache setup.
        // Collect option keys from m_map_name_to_offset,
        // assign default values to m_defaults.
        void                finalize(T *defaults, const ConfigDef *defs)
        {
            assert(defs != nullptr);
            m_defaults = defaults;
            m_keys.clear();
            m_keys.reserve(m_map_name_to_offset.size());
            for (const auto &kvp : defs->options) {
                // Find the option given the option name kvp.first by an offset from (char*)m_defaults.
                ConfigOption *opt = this->optptr(kvp.first, m_defaults);
                if (opt == nullptr)
                    // This option is not defined by the ConfigBase of type T.
                    continue;
                m_keys.emplace_back(kvp.first);
                const ConfigOptionDef *def = defs->get(kvp.first);
                assert(def != nullptr);
                if (def->default_value)
                    opt->set(def->default_value.get());
            }
        }

    private:
        T                                  *m_defaults;
        std::vector<std::string>            m_keys;
    };
};

#define STATIC_PRINT_CONFIG_CACHE_BASE(CLASS_NAME) \
public: \
    /* Overrides ConfigBase::optptr(). Find ando/or create a ConfigOption instance for a given name. */ \
    const ConfigOption*      optptr(const t_config_option_key &opt_key) const override \
        { return s_cache_##CLASS_NAME.optptr(opt_key, this); } \
    /* Overrides ConfigBase::optptr(). Find ando/or create a ConfigOption instance for a given name. */ \
    ConfigOption*            optptr(const t_config_option_key &opt_key, bool create = false) override \
        { return s_cache_##CLASS_NAME.optptr(opt_key, this); } \
    /* Overrides ConfigBase::keys(). Collect names of all configuration values maintained by this configuration store. */ \
    t_config_option_keys     keys() const override { return s_cache_##CLASS_NAME.keys(); } \
    const t_config_option_keys& keys_ref() const override { return s_cache_##CLASS_NAME.keys(); } \
    static const CLASS_NAME& defaults() { assert(s_cache_##CLASS_NAME.initialized()); return s_cache_##CLASS_NAME.defaults(); } \
private: \
    friend int print_config_static_initializer(); \
    static void initialize_cache() \
    { \
        assert(! s_cache_##CLASS_NAME.initialized()); \
        if (! s_cache_##CLASS_NAME.initialized()) { \
            CLASS_NAME *inst = new CLASS_NAME(1); \
            inst->initialize(s_cache_##CLASS_NAME, (const char*)inst); \
            s_cache_##CLASS_NAME.finalize(inst, inst->def()); \
        } \
    } \
    /* Cache object holding a key/option map, a list of option keys and a copy of this static config initialized with the defaults. */ \
    static StaticPrintConfig::StaticCache<CLASS_NAME> s_cache_##CLASS_NAME;

#define STATIC_PRINT_CONFIG_CACHE(CLASS_NAME) \
    STATIC_PRINT_CONFIG_CACHE_BASE(CLASS_NAME) \
public: \
    /* Public default constructor will initialize the key/option cache and the default object copy if needed. */ \
    CLASS_NAME() { assert(s_cache_##CLASS_NAME.initialized()); *this = s_cache_##CLASS_NAME.defaults(); } \
protected: \
    /* Protected constructor to be called when compounded. */ \
    CLASS_NAME(int) {}

#define STATIC_PRINT_CONFIG_CACHE_DERIVED(CLASS_NAME) \
    STATIC_PRINT_CONFIG_CACHE_BASE(CLASS_NAME) \
public: \
    /* Overrides ConfigBase::def(). Static configuration definition. Any value stored into this ConfigBase shall have its definition here. */ \
    const ConfigDef*    def() const override { return &print_config_def; } \
    /* Handle legacy and obsoleted config keys */ \
    void                handle_legacy(t_config_option_key &opt_key, std::string &value) const override \
        { PrintConfigDef::handle_legacy(opt_key, value); }

#define PRINT_CONFIG_CLASS_ELEMENT_DEFINITION(r, data, elem) BOOST_PP_TUPLE_ELEM(0, elem) BOOST_PP_TUPLE_ELEM(1, elem);
#define PRINT_CONFIG_CLASS_ELEMENT_INITIALIZATION2(KEY) cache.opt_add(BOOST_PP_STRINGIZE(KEY), base_ptr, this->KEY);
#define PRINT_CONFIG_CLASS_ELEMENT_INITIALIZATION(r, data, elem) PRINT_CONFIG_CLASS_ELEMENT_INITIALIZATION2(BOOST_PP_TUPLE_ELEM(1, elem))
#define PRINT_CONFIG_CLASS_ELEMENT_HASH(r, data, elem) boost::hash_combine(seed, BOOST_PP_TUPLE_ELEM(1, elem).hash());
#define PRINT_CONFIG_CLASS_ELEMENT_EQUAL(r, data, elem) if (! (BOOST_PP_TUPLE_ELEM(1, elem) == rhs.BOOST_PP_TUPLE_ELEM(1, elem))) return false;
#define PRINT_CONFIG_CLASS_ELEMENT_LOWER(r, data, elem) \
        if (BOOST_PP_TUPLE_ELEM(1, elem) < rhs.BOOST_PP_TUPLE_ELEM(1, elem)) return true; \
        if (! (BOOST_PP_TUPLE_ELEM(1, elem) == rhs.BOOST_PP_TUPLE_ELEM(1, elem))) return false;

#define PRINT_CONFIG_CLASS_DEFINE(CLASS_NAME, PARAMETER_DEFINITION_SEQ) \
class CLASS_NAME : public StaticPrintConfig { \
    STATIC_PRINT_CONFIG_CACHE(CLASS_NAME) \
public: \
    BOOST_PP_SEQ_FOR_EACH(PRINT_CONFIG_CLASS_ELEMENT_DEFINITION, _, PARAMETER_DEFINITION_SEQ) \
    size_t hash() const throw() \
    { \
        size_t seed = 0; \
        BOOST_PP_SEQ_FOR_EACH(PRINT_CONFIG_CLASS_ELEMENT_HASH, _, PARAMETER_DEFINITION_SEQ) \
        return seed; \
    } \
    bool operator==(const CLASS_NAME &rhs) const throw() \
    { \
        BOOST_PP_SEQ_FOR_EACH(PRINT_CONFIG_CLASS_ELEMENT_EQUAL, _, PARAMETER_DEFINITION_SEQ) \
        return true; \
    } \
    bool operator!=(const CLASS_NAME &rhs) const throw() { return ! (*this == rhs); } \
    bool operator<(const CLASS_NAME &rhs) const throw() \
    { \
        BOOST_PP_SEQ_FOR_EACH(PRINT_CONFIG_CLASS_ELEMENT_LOWER, _, PARAMETER_DEFINITION_SEQ) \
        return false; \
    } \
protected: \
    void initialize(StaticCacheBase &cache, const char *base_ptr) \
    { \
        BOOST_PP_SEQ_FOR_EACH(PRINT_CONFIG_CLASS_ELEMENT_INITIALIZATION, _, PARAMETER_DEFINITION_SEQ) \
    } \
};

#define PRINT_CONFIG_CLASS_DERIVED_CLASS_LIST_ITEM(r, data, i, elem) BOOST_PP_COMMA_IF(i) public elem
#define PRINT_CONFIG_CLASS_DERIVED_CLASS_LIST(CLASSES_PARENTS_TUPLE) BOOST_PP_SEQ_FOR_EACH_I(PRINT_CONFIG_CLASS_DERIVED_CLASS_LIST_ITEM, _, BOOST_PP_TUPLE_TO_SEQ(CLASSES_PARENTS_TUPLE))
#define PRINT_CONFIG_CLASS_DERIVED_INITIALIZER_ITEM(r, VALUE, i, elem) BOOST_PP_COMMA_IF(i) elem(VALUE)
#define PRINT_CONFIG_CLASS_DERIVED_INITIALIZER(CLASSES_PARENTS_TUPLE, VALUE) BOOST_PP_SEQ_FOR_EACH_I(PRINT_CONFIG_CLASS_DERIVED_INITIALIZER_ITEM, VALUE, BOOST_PP_TUPLE_TO_SEQ(CLASSES_PARENTS_TUPLE))
#define PRINT_CONFIG_CLASS_DERIVED_INITCACHE_ITEM(r, data, elem) this->elem::initialize(cache, base_ptr);
#define PRINT_CONFIG_CLASS_DERIVED_INITCACHE(CLASSES_PARENTS_TUPLE) BOOST_PP_SEQ_FOR_EACH(PRINT_CONFIG_CLASS_DERIVED_INITCACHE_ITEM, _, BOOST_PP_TUPLE_TO_SEQ(CLASSES_PARENTS_TUPLE))
#define PRINT_CONFIG_CLASS_DERIVED_HASH(r, data, elem) boost::hash_combine(seed, static_cast<const elem*>(this)->hash());
#define PRINT_CONFIG_CLASS_DERIVED_EQUAL(r, data, elem) \
    if (! (*static_cast<const elem*>(this) == static_cast<const elem&>(rhs))) return false;

// Generic version, with or without new parameters. Don't use this directly.
#define PRINT_CONFIG_CLASS_DERIVED_DEFINE1(CLASS_NAME, CLASSES_PARENTS_TUPLE, PARAMETER_DEFINITION, PARAMETER_REGISTRATION, PARAMETER_HASHES, PARAMETER_EQUALS) \
class CLASS_NAME : PRINT_CONFIG_CLASS_DERIVED_CLASS_LIST(CLASSES_PARENTS_TUPLE) { \
    STATIC_PRINT_CONFIG_CACHE_DERIVED(CLASS_NAME) \
    CLASS_NAME() : PRINT_CONFIG_CLASS_DERIVED_INITIALIZER(CLASSES_PARENTS_TUPLE, 0) { assert(s_cache_##CLASS_NAME.initialized()); *this = s_cache_##CLASS_NAME.defaults(); } \
public: \
    PARAMETER_DEFINITION \
    size_t hash() const throw() \
    { \
        size_t seed = 0; \
        BOOST_PP_SEQ_FOR_EACH(PRINT_CONFIG_CLASS_DERIVED_HASH, _, BOOST_PP_TUPLE_TO_SEQ(CLASSES_PARENTS_TUPLE)) \
        PARAMETER_HASHES \
        return seed; \
    } \
    bool operator==(const CLASS_NAME &rhs) const throw() \
    { \
        BOOST_PP_SEQ_FOR_EACH(PRINT_CONFIG_CLASS_DERIVED_EQUAL, _, BOOST_PP_TUPLE_TO_SEQ(CLASSES_PARENTS_TUPLE)) \
        PARAMETER_EQUALS \
        return true; \
    } \
    bool operator!=(const CLASS_NAME &rhs) const throw() { return ! (*this == rhs); } \
protected: \
    CLASS_NAME(int) : PRINT_CONFIG_CLASS_DERIVED_INITIALIZER(CLASSES_PARENTS_TUPLE, 1) {} \
    void initialize(StaticCacheBase &cache, const char* base_ptr) { \
        PRINT_CONFIG_CLASS_DERIVED_INITCACHE(CLASSES_PARENTS_TUPLE) \
        PARAMETER_REGISTRATION \
    } \
};
// Variant without adding new parameters.
#define PRINT_CONFIG_CLASS_DERIVED_DEFINE0(CLASS_NAME, CLASSES_PARENTS_TUPLE) \
    PRINT_CONFIG_CLASS_DERIVED_DEFINE1(CLASS_NAME, CLASSES_PARENTS_TUPLE, BOOST_PP_EMPTY(), BOOST_PP_EMPTY(), BOOST_PP_EMPTY(), BOOST_PP_EMPTY())
// Variant with adding new parameters.
#define PRINT_CONFIG_CLASS_DERIVED_DEFINE(CLASS_NAME, CLASSES_PARENTS_TUPLE, PARAMETER_DEFINITION_SEQ) \
    PRINT_CONFIG_CLASS_DERIVED_DEFINE1(CLASS_NAME, CLASSES_PARENTS_TUPLE, \
        BOOST_PP_SEQ_FOR_EACH(PRINT_CONFIG_CLASS_ELEMENT_DEFINITION, _, PARAMETER_DEFINITION_SEQ), \
        BOOST_PP_SEQ_FOR_EACH(PRINT_CONFIG_CLASS_ELEMENT_INITIALIZATION, _, PARAMETER_DEFINITION_SEQ), \
        BOOST_PP_SEQ_FOR_EACH(PRINT_CONFIG_CLASS_ELEMENT_HASH, _, PARAMETER_DEFINITION_SEQ), \
        BOOST_PP_SEQ_FOR_EACH(PRINT_CONFIG_CLASS_ELEMENT_EQUAL, _, PARAMETER_DEFINITION_SEQ))

// This object is mapped to Perl as Slic3r::Config::PrintObject.
PRINT_CONFIG_CLASS_DEFINE(
    PrintObjectConfig,

    ((ConfigOptionFloat,               brim_object_gap))
    ((ConfigOptionEnum<BrimType>,      brim_type))
    ((ConfigOptionFloat,               brim_width))
    ((ConfigOptionFloat,               brim_ears_detection_length))
    ((ConfigOptionFloat,               brim_ears_max_angle))
    ((ConfigOptionFloat,               skirt_start_angle))
    ((ConfigOptionBool,                bridge_no_support))
    ((ConfigOptionFloat,               elefant_foot_compensation))
    ((ConfigOptionInt,                 elefant_foot_compensation_layers))
    ((ConfigOptionFloat,               max_bridge_length))
    ((ConfigOptionFloatOrPercent,      line_width))
    // Force the generation of solid shells between adjacent materials/volumes.
    ((ConfigOptionBool,                interface_shells))
    ((ConfigOptionFloat,               layer_height))
    ((ConfigOptionFloat,               mmu_segmented_region_max_width))
    ((ConfigOptionFloat,               mmu_segmented_region_interlocking_depth))
    ((ConfigOptionFloat,               raft_contact_distance))
    ((ConfigOptionFloat,               raft_expansion))
    ((ConfigOptionPercent,             raft_first_layer_density))
    ((ConfigOptionFloat,               raft_first_layer_expansion))
    ((ConfigOptionInt,                 raft_layers))
    ((ConfigOptionEnum<SeamPosition>,  seam_position))
    ((ConfigOptionBool,                staggered_inner_seams))
    ((ConfigOptionFloat,               slice_closing_radius))
    ((ConfigOptionEnum<SlicingMode>,   slicing_mode))
    ((ConfigOptionBool,                enable_support))
    // Automatic supports (generated based on support_threshold_angle).
    ((ConfigOptionEnum<SupportType>,   support_type))
    // Direction of the support pattern (in XY plane).`
    ((ConfigOptionFloat,               support_angle))
    ((ConfigOptionBool,                support_on_build_plate_only))
    ((ConfigOptionBool,                support_critical_regions_only))
    ((ConfigOptionBool,                support_remove_small_overhang))
    ((ConfigOptionFloat,               support_top_z_distance))
    ((ConfigOptionFloat,               support_bottom_z_distance))
    ((ConfigOptionInt,                 enforce_support_layers))
    ((ConfigOptionInt,                 support_filament))
    ((ConfigOptionFloatOrPercent,      support_line_width))
    ((ConfigOptionBool,                support_interface_not_for_body))
    ((ConfigOptionBool,                support_interface_loop_pattern))
    ((ConfigOptionInt,                 support_interface_filament))
    ((ConfigOptionInt,                 support_interface_top_layers))
    ((ConfigOptionInt,                 support_interface_bottom_layers))
    // Spacing between interface lines (the hatching distance). Set zero to get a solid interface.
    ((ConfigOptionFloat,               support_interface_spacing))
    ((ConfigOptionFloat,               support_interface_speed))
    ((ConfigOptionEnum<SupportMaterialPattern>, support_base_pattern))
    ((ConfigOptionEnum<SupportMaterialInterfacePattern>, support_interface_pattern))
    // Spacing between support material lines (the hatching distance).
    ((ConfigOptionFloat,               support_base_pattern_spacing))
    ((ConfigOptionFloat,               support_expansion))
    ((ConfigOptionFloat,               support_speed))
    ((ConfigOptionEnum<SupportMaterialStyle>, support_style))
    // BBS
    //((ConfigOptionBool,                independent_support_layer_height))
    // Orca internal thick bridge
    ((ConfigOptionBool,                thick_bridges))
    ((ConfigOptionBool,                thick_internal_bridges))
    ((ConfigOptionEnum<InternalBridgeFilter>,  dont_filter_internal_bridges))
    // Orca
    ((ConfigOptionEnum<EnableExtraBridgeLayer>,  enable_extra_bridge_layer))
    ((ConfigOptionPercent,              internal_bridge_density))
    // Overhang angle threshold.
    ((ConfigOptionInt,                 support_threshold_angle))
    ((ConfigOptionFloatOrPercent,      support_threshold_overlap))
    ((ConfigOptionFloat,               support_object_xy_distance))
    ((ConfigOptionFloat,               support_object_first_layer_gap))
    ((ConfigOptionBool,                support_ironing))
    ((ConfigOptionEnum<InfillPattern>, support_ironing_pattern))
    ((ConfigOptionPercent,             support_ironing_flow))
    ((ConfigOptionFloat,               support_ironing_spacing))
    ((ConfigOptionFloat,               xy_hole_compensation))
    ((ConfigOptionFloat,               xy_contour_compensation))
    ((ConfigOptionBool,                flush_into_objects))
    // BBS
    ((ConfigOptionBool,                flush_into_infill))
    ((ConfigOptionBool,                flush_into_support))
    // BBS
    ((ConfigOptionFloat,              tree_support_branch_distance))
    ((ConfigOptionFloat,              tree_support_tip_diameter))
    ((ConfigOptionFloat,              tree_support_branch_diameter))
    ((ConfigOptionFloat,              tree_support_branch_angle))
    ((ConfigOptionFloat,              tree_support_branch_diameter_angle))
    ((ConfigOptionFloat,              tree_support_angle_slow))
    ((ConfigOptionInt,                tree_support_wall_count))
    ((ConfigOptionBool,               tree_support_auto_brim))
    ((ConfigOptionFloat,              tree_support_brim_width))
    ((ConfigOptionBool,               detect_narrow_internal_solid_infill))
    // ((ConfigOptionBool,               adaptive_layer_height))
    ((ConfigOptionFloat,              support_bottom_interface_spacing))
    ((ConfigOptionEnum<PerimeterGeneratorType>, wall_generator))
    ((ConfigOptionPercent,            wall_transition_length))
    ((ConfigOptionPercent,            wall_transition_filter_deviation))
    ((ConfigOptionFloat,              wall_transition_angle))
    ((ConfigOptionInt,                wall_distribution_count))
    ((ConfigOptionPercent,            min_feature_size))
    ((ConfigOptionPercent,            initial_layer_min_bead_width))
    ((ConfigOptionPercent,            min_bead_width))

    // Orca
    ((ConfigOptionFloat,              make_overhang_printable_angle))
    ((ConfigOptionFloat,              make_overhang_printable_hole_size))
    ((ConfigOptionFloat,              tree_support_branch_distance_organic))
    ((ConfigOptionPercent,            tree_support_top_rate))
    ((ConfigOptionFloat,              tree_support_branch_diameter_organic))
    ((ConfigOptionFloat,              tree_support_branch_angle_organic))
    ((ConfigOptionEnum<GapFillTarget>,gap_fill_target))
    ((ConfigOptionFloat,              min_length_factor))

    // Move all acceleration and jerk settings to object
    ((ConfigOptionFloat,              default_acceleration))
    ((ConfigOptionFloat,              outer_wall_acceleration))
    ((ConfigOptionFloat,              inner_wall_acceleration))
    ((ConfigOptionFloat,              top_surface_acceleration))
    ((ConfigOptionFloat,              initial_layer_acceleration))
    ((ConfigOptionFloatOrPercent,     bridge_acceleration))
    ((ConfigOptionFloat,              travel_acceleration))
    ((ConfigOptionFloatOrPercent,     sparse_infill_acceleration))
    ((ConfigOptionFloatOrPercent,     internal_solid_infill_acceleration))

    ((ConfigOptionFloat,              default_jerk))
    ((ConfigOptionFloat,              outer_wall_jerk))
    ((ConfigOptionFloat,              inner_wall_jerk))
    ((ConfigOptionFloat,              infill_jerk))
    ((ConfigOptionFloat,              top_surface_jerk))
    ((ConfigOptionFloat,              initial_layer_jerk))
    ((ConfigOptionFloat,              travel_jerk))
    ((ConfigOptionBool,               precise_z_height))
    ((ConfigOptionFloat,              default_junction_deviation))

    ((ConfigOptionBool, interlocking_beam))
    ((ConfigOptionFloat,interlocking_beam_width))
    ((ConfigOptionFloat,interlocking_orientation))
    ((ConfigOptionInt,  interlocking_beam_layer_count))
    ((ConfigOptionInt,  interlocking_depth))
    ((ConfigOptionInt,  interlocking_boundary_avoidance))

    // Orca: internal use only
    ((ConfigOptionBool,  calib_flowrate_topinfill_special_order)) // ORCA: special flag for flow rate calibration


)

// This object is mapped to Perl as Slic3r::Config::PrintRegion.
PRINT_CONFIG_CLASS_DEFINE(
    PrintRegionConfig,

    ((ConfigOptionInts,  print_extruder_id))
    ((ConfigOptionStrings,  print_extruder_variant))
    ((ConfigOptionInt,                  bottom_shell_layers))
    ((ConfigOptionFloat,                bottom_shell_thickness))
    ((ConfigOptionFloat,                bridge_angle))
    ((ConfigOptionFloat,                internal_bridge_angle)) // ORCA: Internal bridge angle override
    ((ConfigOptionFloat,                bridge_flow))
    ((ConfigOptionFloat,                internal_bridge_flow))
    ((ConfigOptionFloat,                bridge_speed))
    ((ConfigOptionFloatOrPercent,       internal_bridge_speed))
    ((ConfigOptionEnum<EnsureVerticalShellThickness>,   ensure_vertical_shell_thickness))
    ((ConfigOptionPercent,              top_surface_density))
    ((ConfigOptionPercent,               bottom_surface_density))
    ((ConfigOptionEnum<InfillPattern>,  top_surface_pattern))
    ((ConfigOptionEnum<InfillPattern>,  bottom_surface_pattern))
    ((ConfigOptionEnum<InfillPattern>, internal_solid_infill_pattern))
    ((ConfigOptionFloatOrPercent,       outer_wall_line_width))
    ((ConfigOptionFloat,                outer_wall_speed))
    ((ConfigOptionFloat,                infill_direction))
    ((ConfigOptionFloat,                solid_infill_direction))
    ((ConfigOptionString,               solid_infill_rotate_template))
    ((ConfigOptionBool,                 symmetric_infill_y_axis))
    ((ConfigOptionFloat,                infill_shift_step))
    ((ConfigOptionString,               sparse_infill_rotate_template))
    ((ConfigOptionPercent,              sparse_infill_density))
    ((ConfigOptionEnum<InfillPattern>,  sparse_infill_pattern))
    ((ConfigOptionFloat,                lateral_lattice_angle_1))
    ((ConfigOptionFloat,                lateral_lattice_angle_2))
    ((ConfigOptionFloat,                infill_overhang_angle))
    ((ConfigOptionBool,                 align_infill_direction_to_model))
    ((ConfigOptionString,               extra_solid_infills))
    ((ConfigOptionEnum<FuzzySkinType>,  fuzzy_skin))
    ((ConfigOptionFloat,                fuzzy_skin_thickness))
    ((ConfigOptionFloat,                fuzzy_skin_point_distance))
    ((ConfigOptionBool,                 fuzzy_skin_first_layer))
    ((ConfigOptionEnum<NoiseType>,      fuzzy_skin_noise_type))
    ((ConfigOptionEnum<FuzzySkinMode>,  fuzzy_skin_mode))
    ((ConfigOptionFloat,                fuzzy_skin_scale))
    ((ConfigOptionInt,                  fuzzy_skin_octaves))
    ((ConfigOptionFloat,                fuzzy_skin_persistence))
    ((ConfigOptionFloat,                gap_infill_speed))
    ((ConfigOptionInt,                  sparse_infill_filament))
    ((ConfigOptionFloatOrPercent,       sparse_infill_line_width))
    ((ConfigOptionPercent,              infill_wall_overlap))
    ((ConfigOptionPercent,              top_bottom_infill_wall_overlap))
    ((ConfigOptionFloat,                sparse_infill_speed))
    ((ConfigOptionPercent, skeleton_infill_density))
    ((ConfigOptionPercent, skin_infill_density))
    ((ConfigOptionFloat, infill_lock_depth))
    ((ConfigOptionFloat, skin_infill_depth))
    ((ConfigOptionFloatOrPercent, skin_infill_line_width))
    ((ConfigOptionFloatOrPercent, skeleton_infill_line_width))
    ((ConfigOptionBool, infill_combination))
    // Orca:
    ((ConfigOptionFloatOrPercent,                infill_combination_max_layer_height))
    ((ConfigOptionInt,                  fill_multiline))
    // Ironing options
    ((ConfigOptionEnum<IroningType>, ironing_type))
    ((ConfigOptionEnum<InfillPattern>, ironing_pattern))
    ((ConfigOptionPercent, ironing_flow))
    ((ConfigOptionFloat, ironing_spacing))
    ((ConfigOptionFloat, ironing_inset))
    ((ConfigOptionFloat, ironing_direction))
    ((ConfigOptionFloat, ironing_speed))
    ((ConfigOptionFloat, ironing_angle))
    ((ConfigOptionBool, ironing_angle_fixed))
    // Filament Ironing
    ((ConfigOptionPercentsNullable, filament_ironing_flow))
    ((ConfigOptionFloatsNullable, filament_ironing_spacing))
    ((ConfigOptionFloatsNullable, filament_ironing_inset))
    ((ConfigOptionFloatsNullable, filament_ironing_speed))
    // Detect bridging perimeters
    ((ConfigOptionBool, detect_overhang_wall))
    ((ConfigOptionInt, wall_filament))
    ((ConfigOptionFloatOrPercent, inner_wall_line_width))
    ((ConfigOptionFloat, inner_wall_speed))
    // Total number of perimeters.
    ((ConfigOptionInt, wall_loops))
    ((ConfigOptionBool, alternate_extra_wall))
    ((ConfigOptionFloat, minimum_sparse_infill_area))
    ((ConfigOptionInt, solid_infill_filament))
    ((ConfigOptionFloatOrPercent, internal_solid_infill_line_width))
    ((ConfigOptionFloat, internal_solid_infill_speed))
    // Detect thin walls.
    ((ConfigOptionBool, detect_thin_wall))
    ((ConfigOptionFloatOrPercent, top_surface_line_width))
    ((ConfigOptionInt, top_shell_layers))
    ((ConfigOptionFloat, top_shell_thickness))
    ((ConfigOptionFloat, top_surface_speed))
    //BBS
    ((ConfigOptionBool,                 enable_overhang_speed))
    ((ConfigOptionFloatOrPercent,       overhang_1_4_speed))
    ((ConfigOptionFloatOrPercent,       overhang_2_4_speed))
    ((ConfigOptionFloatOrPercent,       overhang_3_4_speed))
    ((ConfigOptionFloatOrPercent,       overhang_4_4_speed))
    ((ConfigOptionBool,                 only_one_wall_top))

    //SoftFever
    ((ConfigOptionFloatOrPercent,       min_width_top_surface))
    ((ConfigOptionBool,                 only_one_wall_first_layer))
    ((ConfigOptionFloat,                print_flow_ratio))
    ((ConfigOptionFloatOrPercent,       seam_gap))
    ((ConfigOptionBool,                 role_based_wipe_speed))
    ((ConfigOptionFloatOrPercent,       wipe_speed))
    ((ConfigOptionBool,                 wipe_on_loops))
    ((ConfigOptionBool,                 wipe_before_external_loop))
    ((ConfigOptionEnum<WallInfillOrder>, wall_infill_order))
    ((ConfigOptionBool,                 precise_outer_wall))
    ((ConfigOptionPercent,              bridge_density))
    ((ConfigOptionFloat,                 filter_out_gap_fill))
    ((ConfigOptionFloatOrPercent,       small_perimeter_speed))
    ((ConfigOptionFloat,                small_perimeter_threshold))
    ((ConfigOptionFloat,                top_solid_infill_flow_ratio))
    ((ConfigOptionFloat,                bottom_solid_infill_flow_ratio))
    ((ConfigOptionFloatOrPercent,       infill_anchor))
    ((ConfigOptionFloatOrPercent,       infill_anchor_max))

    // Orca
    ((ConfigOptionBool,                 make_overhang_printable))
    ((ConfigOptionBool,                 extra_perimeters_on_overhangs))
    ((ConfigOptionBool,                 slowdown_for_curled_perimeters))
    ((ConfigOptionBool,                 hole_to_polyhole))
    ((ConfigOptionFloatOrPercent,       hole_to_polyhole_threshold))
    ((ConfigOptionBool,                 hole_to_polyhole_twisted))
    ((ConfigOptionBool,                 overhang_reverse))
    ((ConfigOptionBool,                 overhang_reverse_internal_only))
    ((ConfigOptionFloatOrPercent,       overhang_reverse_threshold))
    ((ConfigOptionEnum<CounterboreHoleBridgingOption>, counterbore_hole_bridging))
    ((ConfigOptionEnum<WallSequence>,  wall_sequence))
    ((ConfigOptionBool,                is_infill_first))
    ((ConfigOptionBool,                small_area_infill_flow_compensation))
    ((ConfigOptionEnum<WallDirection>,  wall_direction))

    // Orca: flow ratios
    ((ConfigOptionBool,                 set_other_flow_ratios))
    ((ConfigOptionFloat,                first_layer_flow_ratio))
    ((ConfigOptionFloat,                outer_wall_flow_ratio))
    ((ConfigOptionFloat,                inner_wall_flow_ratio))
    ((ConfigOptionFloat,                overhang_flow_ratio))
    ((ConfigOptionFloat,                sparse_infill_flow_ratio))
    ((ConfigOptionFloat,                internal_solid_infill_flow_ratio))
    ((ConfigOptionFloat,                gap_fill_flow_ratio))
    ((ConfigOptionFloat,                support_flow_ratio))
    ((ConfigOptionFloat,                support_interface_flow_ratio))

    // Orca: seam slopes
    ((ConfigOptionEnum<SeamScarfType>,  seam_slope_type))
    ((ConfigOptionBool,                 seam_slope_conditional))
    ((ConfigOptionInt,                  scarf_angle_threshold))
    ((ConfigOptionFloatOrPercent,       seam_slope_start_height))
    ((ConfigOptionBool,                 seam_slope_entire_loop))
    ((ConfigOptionFloat,                seam_slope_min_length))
    ((ConfigOptionInt,                  seam_slope_steps))
    ((ConfigOptionBool,                 seam_slope_inner_walls))
    ((ConfigOptionFloatOrPercent,       scarf_joint_speed))
    ((ConfigOptionFloat,                scarf_joint_flow_ratio))
    ((ConfigOptionPercent,              scarf_overhang_threshold))
)

PRINT_CONFIG_CLASS_DEFINE(
    MachineEnvelopeConfig,

    // Orca: whether emit machine limits into the beginning of the G-code.
    ((ConfigOptionBool,                 emit_machine_limits_to_gcode))
    // M201 X... Y... Z... E... [mm/sec^2]
    ((ConfigOptionFloats,               machine_max_acceleration_x))
    ((ConfigOptionFloats,               machine_max_acceleration_y))
    ((ConfigOptionFloats,               machine_max_acceleration_z))
    ((ConfigOptionFloats,               machine_max_acceleration_e))
    // M203 X... Y... Z... E... [mm/sec]
    ((ConfigOptionFloats,               machine_max_speed_x))
    ((ConfigOptionFloats,               machine_max_speed_y))
    ((ConfigOptionFloats,               machine_max_speed_z))
    ((ConfigOptionFloats,               machine_max_speed_e))

    // M204 P... R... T...[mm/sec^2]
    ((ConfigOptionFloats,               machine_max_acceleration_extruding))
    ((ConfigOptionFloats,               machine_max_acceleration_retracting))
    ((ConfigOptionFloats,               machine_max_acceleration_travel))

    // M205 X... Y... Z... E... [mm/sec]
    ((ConfigOptionFloats,               machine_max_jerk_x))
    ((ConfigOptionFloats,               machine_max_jerk_y))
    ((ConfigOptionFloats,               machine_max_jerk_z))
    ((ConfigOptionFloats,               machine_max_jerk_e))
    // M205 J... [mm]
    ((ConfigOptionFloats,               machine_max_junction_deviation))
    // M205 T... [mm/sec]
    ((ConfigOptionFloats,               machine_min_travel_rate))
    // M205 S... [mm/sec]
    ((ConfigOptionFloats,               machine_min_extruding_rate))

    //resonance avoidance ported from qidi slicer
    ((ConfigOptionBool,                 resonance_avoidance))
    ((ConfigOptionFloat,                min_resonance_avoidance_speed))
    ((ConfigOptionFloat,                max_resonance_avoidance_speed))
)

// This object is mapped to Perl as Slic3r::Config::GCode.
PRINT_CONFIG_CLASS_DEFINE(
    GCodeConfig,

    ((ConfigOptionString,              before_layer_change_gcode))
    ((ConfigOptionString,              printing_by_object_gcode))
    ((ConfigOptionFloats,              deretraction_speed))
    //BBS
    ((ConfigOptionBool,                enable_arc_fitting))
    ((ConfigOptionString,              machine_end_gcode))
    ((ConfigOptionStrings,             filament_end_gcode))
    ((ConfigOptionFloatsNullable,      filament_flow_ratio))
    ((ConfigOptionBools,               enable_pressure_advance))
    ((ConfigOptionFloats,              pressure_advance))
    // Orca: adaptive pressure advance and calibration model
    ((ConfigOptionBools,                adaptive_pressure_advance))
    ((ConfigOptionBools,                adaptive_pressure_advance_overhangs))
    ((ConfigOptionStrings,             adaptive_pressure_advance_model))
    ((ConfigOptionFloats,              adaptive_pressure_advance_bridges))
    //
    ((ConfigOptionFloat,               fan_kickstart))
    ((ConfigOptionBool,                fan_speedup_overhangs))
    ((ConfigOptionFloat,               fan_speedup_time))
    ((ConfigOptionStrings,             filament_settings_id))
    ((ConfigOptionFloats,              filament_diameter))
    ((ConfigOptionBoolsNullable,       filament_adaptive_volumetric_speed))
    ((ConfigOptionStrings,             volumetric_speed_coefficients))
    ((ConfigOptionInts,              filament_adhesiveness_category))
    ((ConfigOptionFloats,              filament_density))
    ((ConfigOptionStrings,             filament_type))
    ((ConfigOptionBools,               filament_soluble))
    ((ConfigOptionStrings,             filament_ids))
    ((ConfigOptionStrings,             filament_colour))
    ((ConfigOptionStrings,             filament_vendor))
    ((ConfigOptionBools,               filament_is_support))
    ((ConfigOptionInts,                filament_printable))
    ((ConfigOptionFloats,              filament_change_length))
    ((ConfigOptionFloats,              filament_cost))
    ((ConfigOptionStrings,             default_filament_colour))
    ((ConfigOptionInts,                temperature_vitrification))  //BBS
    ((ConfigOptionFloats,              filament_max_volumetric_speed))
    ((ConfigOptionInts,                required_nozzle_HRC))
    ((ConfigOptionEnum<FilamentMapMode>, filament_map_mode))
    ((ConfigOptionInts,                filament_map))
    //((ConfigOptionInts,                filament_extruder_id))
    ((ConfigOptionStrings,             filament_extruder_variant))
    ((ConfigOptionBool,                support_object_skip_flush))
    ((ConfigOptionEnum<BedTempFormula>, bed_temperature_formula))
    ((ConfigOptionInts,                physical_extruder_map))
    ((ConfigOptionIntsNullable,        nozzle_flush_dataset))
    ((ConfigOptionFloatsNullable,      filament_flush_volumetric_speed))
    ((ConfigOptionIntsNullable,        filament_flush_temp))
    // BBS
    ((ConfigOptionBool,                scan_first_layer))
    ((ConfigOptionBool,                enable_power_loss_recovery))
    ((ConfigOptionBool,                enable_wrapping_detection))
    ((ConfigOptionInt,                 wrapping_detection_layers))
    ((ConfigOptionPoints,              wrapping_exclude_area))
    ((ConfigOptionPoints,              thumbnail_size))
    // ((ConfigOptionBool,                spaghetti_detector))
    ((ConfigOptionBool,                gcode_add_line_number))
    ((ConfigOptionBool,                bbl_bed_temperature_gcode))
    ((ConfigOptionEnum<GCodeFlavor>,   gcode_flavor))

    ((ConfigOptionFloat,               time_cost)) 
    ((ConfigOptionString,              layer_change_gcode))
    ((ConfigOptionString,              time_lapse_gcode))
    ((ConfigOptionString,              wrapping_detection_gcode))

    ((ConfigOptionFloat,               max_volumetric_extrusion_rate_slope))
    ((ConfigOptionFloat,               max_volumetric_extrusion_rate_slope_segment_length))
    ((ConfigOptionBool,               extrusion_rate_smoothing_external_perimeter_only))

    
    ((ConfigOptionPercents,            retract_before_wipe))
    ((ConfigOptionFloats,              retraction_length))
    ((ConfigOptionFloats,              retract_length_toolchange))
    ((ConfigOptionInt,                 enable_long_retraction_when_cut))
    ((ConfigOptionFloats,              retraction_distances_when_cut))
    ((ConfigOptionBools,               long_retractions_when_cut))
    ((ConfigOptionFloatsNullable,      retraction_distances_when_ec))
    ((ConfigOptionBoolsNullable,       long_retractions_when_ec))
    ((ConfigOptionFloats,              z_hop))
    // BBS
    ((ConfigOptionEnumsGeneric,        z_hop_types))
    ((ConfigOptionFloats,              travel_slope))
    ((ConfigOptionFloats,              retract_lift_above))
    ((ConfigOptionFloats,              retract_lift_below))
    ((ConfigOptionEnumsGeneric,        retract_lift_enforce))
    ((ConfigOptionFloats,              retract_restart_extra))
    ((ConfigOptionFloats,              retract_restart_extra_toolchange))
    ((ConfigOptionFloats,              retraction_speed))
    ((ConfigOptionString,              machine_start_gcode))
    ((ConfigOptionStrings,             filament_start_gcode))
    ((ConfigOptionBool,                single_extruder_multi_material))
    ((ConfigOptionBool,                manual_filament_change))
    ((ConfigOptionBool,                single_extruder_multi_material_priming))
    ((ConfigOptionBool,                wipe_tower_no_sparse_layers))
    ((ConfigOptionString,              change_filament_gcode))
    ((ConfigOptionString,              change_extrusion_role_gcode))
    ((ConfigOptionFloat,               travel_speed))
    ((ConfigOptionFloat,               travel_speed_z))
    ((ConfigOptionBool,                silent_mode))
    ((ConfigOptionString,              machine_pause_gcode))
    ((ConfigOptionString,              template_custom_gcode))
    //BBS
    ((ConfigOptionEnumsGenericNullable,nozzle_type))
    ((ConfigOptionInt,                 nozzle_hrc))
    ((ConfigOptionBool,                auxiliary_fan))
    ((ConfigOptionBool,                support_air_filtration))
    ((ConfigOptionEnum<PrinterStructure>,printer_structure))
    ((ConfigOptionBool,                support_chamber_temp_control))
    ((ConfigOptionEnumsGeneric,        extruder_type))
    ((ConfigOptionEnumsGeneric,        nozzle_volume_type))
    ((ConfigOptionStrings,             extruder_ams_count))
    ((ConfigOptionInts,                printer_extruder_id))
    ((ConfigOptionInt,                 master_extruder_id))
    ((ConfigOptionStrings,             printer_extruder_variant))


    // SoftFever
    ((ConfigOptionBool,                use_firmware_retraction))
    ((ConfigOptionBool,                use_relative_e_distances))
    ((ConfigOptionBool,                accel_to_decel_enable))
    ((ConfigOptionPercent,             accel_to_decel_factor))
    ((ConfigOptionFloatOrPercent,      initial_layer_travel_speed))
    ((ConfigOptionBool,                bbl_calib_mark_logo))
    ((ConfigOptionBool,                disable_m73))

    // Orca: mmu
    ((ConfigOptionFloat,               cooling_tube_retraction))
    ((ConfigOptionFloat,               cooling_tube_length))
    ((ConfigOptionBool,                high_current_on_filament_swap))
    ((ConfigOptionFloat,               parking_pos_retraction))
    ((ConfigOptionFloat,               extra_loading_move))
    ((ConfigOptionFloat,               machine_load_filament_time))
    ((ConfigOptionFloat,               machine_tool_change_time))
    ((ConfigOptionFloat,               machine_unload_filament_time))
    ((ConfigOptionFloats,              filament_loading_speed))
    ((ConfigOptionFloats,              filament_loading_speed_start))
    ((ConfigOptionFloats,              filament_unloading_speed))
    ((ConfigOptionFloats,              filament_unloading_speed_start))
    ((ConfigOptionFloats,              filament_toolchange_delay))
    ((ConfigOptionInts,                filament_cooling_moves))
    ((ConfigOptionFloats,              filament_cooling_initial_speed))
    ((ConfigOptionFloats,              filament_minimal_purge_on_wipe_tower))
    ((ConfigOptionFloats,              filament_cooling_final_speed))
    ((ConfigOptionStrings,             filament_ramming_parameters))
    ((ConfigOptionBools,               filament_multitool_ramming))
    ((ConfigOptionFloats,              filament_multitool_ramming_volume))
    ((ConfigOptionFloats,              filament_multitool_ramming_flow))
    ((ConfigOptionFloats,              filament_stamping_loading_speed))
    ((ConfigOptionFloats,              filament_stamping_distance))
    ((ConfigOptionBool,                purge_in_prime_tower))
    ((ConfigOptionBool,                enable_filament_ramming))
    ((ConfigOptionBool,                support_multi_bed_types))

    // Small Area Infill Flow Compensation
    ((ConfigOptionStrings,              small_area_infill_flow_compensation_model))

    ((ConfigOptionBool,                has_scarf_joint_seam))
    ((ConfigOptionInts,                spoolman_spool_id))
    ((ConfigOptionFloats,              filament_remaining_weight))
    ((ConfigOptionFloats,              filament_remaining_length))
)

// This object is mapped to Perl as Slic3r::Config::Print.
PRINT_CONFIG_CLASS_DERIVED_DEFINE(
    PrintConfig,
    (MachineEnvelopeConfig, GCodeConfig),

    //BBS
    ((ConfigOptionInts,               additional_cooling_fan_speed))
    ((ConfigOptionBool,               reduce_crossing_wall))
    ((ConfigOptionFloatOrPercent,     max_travel_detour_distance))
    ((ConfigOptionPoints,             printable_area))
    ((ConfigOptionPointsGroups,       extruder_printable_area))
    //BBS: add bed_exclude_area
    ((ConfigOptionPoints,             bed_exclude_area))
    ((ConfigOptionPoints,             head_wrap_detect_zone))
    // BBS
    ((ConfigOptionString,             bed_custom_texture))
    ((ConfigOptionString,             bed_custom_model))
    ((ConfigOptionEnum<BedType>,      curr_bed_type))
    ((ConfigOptionInts,               cool_plate_temp))
    ((ConfigOptionInts,               textured_cool_plate_temp))
    ((ConfigOptionInts,               supertack_plate_temp))
    ((ConfigOptionInts,               eng_plate_temp))
    ((ConfigOptionInts,               hot_plate_temp)) // hot is short for high temperature
    ((ConfigOptionInts,               textured_plate_temp))
    ((ConfigOptionInts,               supertack_plate_temp_initial_layer))
    ((ConfigOptionInts,               cool_plate_temp_initial_layer))
    ((ConfigOptionInts,               textured_cool_plate_temp_initial_layer))
    ((ConfigOptionInts,               eng_plate_temp_initial_layer))
    ((ConfigOptionInts,               hot_plate_temp_initial_layer)) // hot is short for high temperature
    ((ConfigOptionInts,               textured_plate_temp_initial_layer))
    ((ConfigOptionBools,              enable_overhang_bridge_fan))
    ((ConfigOptionInts,               overhang_fan_speed))
    ((ConfigOptionEnumsGeneric,       overhang_fan_threshold))
    ((ConfigOptionEnum<PrintSequence>,print_sequence))
    ((ConfigOptionEnum<PrintOrder>,   print_order))
    ((ConfigOptionInts,               first_layer_print_sequence))
    ((ConfigOptionInts,               other_layers_print_sequence))
    ((ConfigOptionInt,                other_layers_print_sequence_nums))
    ((ConfigOptionBools,              slow_down_for_layer_cooling))
    ((ConfigOptionInts,               close_fan_the_first_x_layers))
    ((ConfigOptionEnum<DraftShield>,  draft_shield))
    ((ConfigOptionFloat,              extruder_clearance_height_to_rod))//BBs
    ((ConfigOptionFloat,              extruder_clearance_height_to_lid))//BBS
    ((ConfigOptionFloat,              extruder_clearance_radius))
    ((ConfigOptionFloat,              nozzle_height))
    ((ConfigOptionStrings,            extruder_colour))
    ((ConfigOptionPoints,             extruder_offset))
    ((ConfigOptionBools,              reduce_fan_stop_start_freq))
    ((ConfigOptionBools,              dont_slow_down_outer_wall))
    ((ConfigOptionFloats,             fan_cooling_layer_time))
    ((ConfigOptionBools,              activate_air_filtration))
    ((ConfigOptionInts,               during_print_exhaust_fan_speed))
    ((ConfigOptionInts,               complete_print_exhaust_fan_speed))
    ((ConfigOptionFloatOrPercent,     initial_layer_line_width))
    ((ConfigOptionFloat,              initial_layer_print_height))
    ((ConfigOptionFloat,              initial_layer_speed))

    //BBS
    ((ConfigOptionFloat,              initial_layer_infill_speed))
    ((ConfigOptionInts,               nozzle_temperature_initial_layer))
    ((ConfigOptionInts,               full_fan_speed_layer))
    ((ConfigOptionFloats,               fan_max_speed))
    ((ConfigOptionFloats,             max_layer_height))
    ((ConfigOptionFloats,               fan_min_speed))
    ((ConfigOptionFloats,             min_layer_height))
    ((ConfigOptionFloat,              printable_height))
    ((ConfigOptionFloatsNullable,     extruder_printable_height))
    ((ConfigOptionPoint,              best_object_pos))
    ((ConfigOptionFloats,             slow_down_min_speed))
    ((ConfigOptionFloats,             nozzle_diameter))
    ((ConfigOptionBool,               reduce_infill_retraction))
    ((ConfigOptionBool,               ooze_prevention))
    ((ConfigOptionString,             filename_format))
    ((ConfigOptionStrings,            post_process))
    ((ConfigOptionString,             printer_model))
    ((ConfigOptionFloat,              resolution))
    ((ConfigOptionFloats,             retraction_minimum_travel))
    ((ConfigOptionBools,              retract_when_changing_layer))
    ((ConfigOptionFloat,              skirt_distance))
    ((ConfigOptionInt,                skirt_height))
    ((ConfigOptionInt,                skirt_loops))
    ((ConfigOptionEnum<SkirtType>,    skirt_type))
    ((ConfigOptionFloat,              skirt_speed))
    ((ConfigOptionBool,               single_loop_draft_shield))
    ((ConfigOptionFloat,              min_skirt_length))
    ((ConfigOptionFloats,             slow_down_layer_time))
    ((ConfigOptionBool,               spiral_mode))
    ((ConfigOptionBool,               spiral_mode_smooth))
    ((ConfigOptionFloatOrPercent,     spiral_mode_max_xy_smoothing))
    ((ConfigOptionFloat,              spiral_finishing_flow_ratio))
    ((ConfigOptionFloat,              spiral_starting_flow_ratio))
    ((ConfigOptionInt,                standby_temperature_delta))
    ((ConfigOptionFloat,                preheat_time))
    ((ConfigOptionInt,                preheat_steps))
    ((ConfigOptionInts,               nozzle_temperature))
    ((ConfigOptionBools,              wipe))
    // BBS
    ((ConfigOptionInts,               nozzle_temperature_range_low))
    ((ConfigOptionInts,               nozzle_temperature_range_high))
    ((ConfigOptionFloats,             wipe_distance))
    ((ConfigOptionBool,               enable_prime_tower))
    ((ConfigOptionBool,               prime_tower_enable_framework))
    // BBS: change wipe_tower_x and wipe_tower_y data type to floats to add partplate logic
    ((ConfigOptionFloats,             wipe_tower_x))
    ((ConfigOptionFloats,             wipe_tower_y))
    ((ConfigOptionFloat,              prime_tower_width))
    ((ConfigOptionFloat,              wipe_tower_per_color_wipe))
    ((ConfigOptionFloat,              wipe_tower_rotation_angle))
    ((ConfigOptionFloat,              prime_tower_brim_width))
    ((ConfigOptionPercent,            prime_tower_infill_gap))
    ((ConfigOptionBool,               prime_tower_skip_points))
    ((ConfigOptionBool,               prime_tower_flat_ironing))
    ((ConfigOptionFloat,              wipe_tower_bridging))
    ((ConfigOptionPercent,            wipe_tower_extra_flow))
    ((ConfigOptionFloats,             flush_volumes_matrix))
    ((ConfigOptionFloats,             flush_volumes_vector))

    // Orca: mmu support
    ((ConfigOptionFloat,              wipe_tower_cone_angle))
    ((ConfigOptionPercent,            wipe_tower_extra_spacing))
    ((ConfigOptionFloat,              wipe_tower_max_purge_speed))
    ((ConfigOptionEnum<WipeTowerWallType>,    wipe_tower_wall_type))
    ((ConfigOptionFloat,              wipe_tower_extra_rib_length))
    ((ConfigOptionFloat,              wipe_tower_rib_width))
    ((ConfigOptionBool,               wipe_tower_fillet_wall))
    ((ConfigOptionInt,                wipe_tower_filament))
    ((ConfigOptionFloats,             wiping_volumes_extruders))
    ((ConfigOptionInts,       idle_temperature))


    // BBS: wipe tower is only used for priming
    ((ConfigOptionFloat,              prime_volume))
    ((ConfigOptionFloats,             flush_multiplier))
    ((ConfigOptionFloat,              z_offset))
    // BBS: project filaments
    ((ConfigOptionFloats,             filament_colour_new))
    // BBS: not in any preset, calculated before slicing
    ((ConfigOptionFloatsNullable,     nozzle_volume))
    ((ConfigOptionPoints,             start_end_points))
    ((ConfigOptionEnum<TimelapseType>,    timelapse_type))
    ((ConfigOptionString,             thumbnails))
    // BBS: move from PrintObjectConfig
    ((ConfigOptionBool, independent_support_layer_height))
    // SoftFever
    ((ConfigOptionPercents,            filament_shrink))
    ((ConfigOptionPercents,            filament_shrinkage_compensation_z))
    ((ConfigOptionBool,                gcode_label_objects))
    ((ConfigOptionBool,                exclude_object))
    ((ConfigOptionFloats,             grab_length))
    ((ConfigOptionBool,                gcode_comments))
    ((ConfigOptionInt,                 slow_down_layers))
    ((ConfigOptionInts,                support_material_interface_fan_speed))
    ((ConfigOptionInts,                internal_bridge_fan_speed)) // ORCA: Add support for separate internal bridge fan speed control
    ((ConfigOptionInts,                ironing_fan_speed))
    // Orca: notes for profiles from PrusaSlicer
    ((ConfigOptionStrings,             filament_notes))
    ((ConfigOptionString,              notes))
    ((ConfigOptionString,              printer_notes))

    ((ConfigOptionBools,               activate_chamber_temp_control))
    ((ConfigOptionInts ,               chamber_temperature))
    
    // Orca: support adaptive bed mesh
    ((ConfigOptionFloat,               preferred_orientation))
    ((ConfigOptionPoint,               bed_mesh_min))
    ((ConfigOptionPoint,               bed_mesh_max))
    ((ConfigOptionPoint,               bed_mesh_probe_distance))
    ((ConfigOptionFloat,               adaptive_bed_mesh_margin))


)

// This object is mapped to Perl as Slic3r::Config::Full.
PRINT_CONFIG_CLASS_DERIVED_DEFINE0(
    FullPrintConfig,
    (PrintObjectConfig, PrintRegionConfig, PrintConfig)
)

// Validate the FullPrintConfig. Returns an empty string on success, otherwise an error message is returned.
std::map<std::string, std::string> validate(const FullPrintConfig &config, bool under_cli = false);

PRINT_CONFIG_CLASS_DEFINE(
    SLAPrintConfig,
    ((ConfigOptionString,     filename_format))
)

PRINT_CONFIG_CLASS_DEFINE(
    SLAPrintObjectConfig,

    ((ConfigOptionFloat, layer_height))

    //Number of the layers needed for the exposure time fade [3;20]
    ((ConfigOptionInt,  faded_layers))/*= 10*/

    ((ConfigOptionFloat, slice_closing_radius))

    // Enabling or disabling support creation
    ((ConfigOptionBool,  supports_enable))

    // Diameter in mm of the pointing side of the head.
    ((ConfigOptionFloat, support_head_front_diameter))/*= 0.2*/

    // How much the pinhead has to penetrate the model surface
    ((ConfigOptionFloat, support_head_penetration))/*= 0.2*/

    // Width in mm from the back sphere center to the front sphere center.
    ((ConfigOptionFloat, support_head_width))/*= 1.0*/

    // Radius in mm of the support pillars.
    ((ConfigOptionFloat, support_pillar_diameter))/*= 0.8*/

    // The percentage of smaller pillars compared to the normal pillar diameter
    // which are used in problematic areas where a normal pilla cannot fit.
    ((ConfigOptionPercent, support_small_pillar_diameter_percent))

    // How much bridge (supporting another pinhead) can be placed on a pillar.
    ((ConfigOptionInt,   support_max_bridges_on_pillar))

    // How the pillars are bridged together
    ((ConfigOptionEnum<SLAPillarConnectionMode>, support_pillar_connection_mode))

    // Generate only ground facing supports
    ((ConfigOptionBool, support_buildplate_only))

    // TODO: unimplemented at the moment. This coefficient will have an impact
    // when bridges and pillars are merged. The resulting pillar should be a bit
    // thicker than the ones merging into it. How much thicker? I don't know
    // but it will be derived from this value.
    ((ConfigOptionFloat, support_pillar_widening_factor))

    // Radius in mm of the pillar base.
    ((ConfigOptionFloat, support_base_diameter))/*= 2.0*/

    // The height of the pillar base cone in mm.
    ((ConfigOptionFloat, support_base_height))/*= 1.0*/

    // The minimum distance of the pillar base from the model in mm.
    ((ConfigOptionFloat, support_base_safety_distance)) /*= 1.0*/

    // The default angle for connecting support sticks and junctions.
    ((ConfigOptionFloat, support_critical_angle))/*= 45*/

    // The max length of a bridge in mm
    ((ConfigOptionFloat, support_max_bridge_length))/*= 15.0*/

    // The max distance of two pillars to get cross linked.
    ((ConfigOptionFloat, support_max_pillar_link_distance))

    // The elevation in Z direction upwards. This is the space between the pad
    // and the model object's bounding box bottom. Units in mm.
    ((ConfigOptionFloat, support_object_elevation))/*= 5.0*/

    /////// Following options influence automatic support points placement:
    ((ConfigOptionInt, support_points_density_relative))
    ((ConfigOptionFloat, support_points_minimal_distance))

    // Now for the base pool (pad) /////////////////////////////////////////////

    // Enabling or disabling support creation
    ((ConfigOptionBool,  pad_enable))

    // The thickness of the pad walls
    ((ConfigOptionFloat, pad_wall_thickness))/*= 2*/

    // The height of the pad from the bottom to the top not considering the pit
    ((ConfigOptionFloat, pad_wall_height))/*= 5*/

    // How far should the pad extend around the contained geometry
    ((ConfigOptionFloat, pad_brim_size))

    // The greatest distance where two individual pads are merged into one. The
    // distance is measured roughly from the centroids of the pads.
    ((ConfigOptionFloat, pad_max_merge_distance))/*= 50*/

    // The smoothing radius of the pad edges
    // ((ConfigOptionFloat, pad_edge_radius))/*= 1*/;

    // The slope of the pad wall...
    ((ConfigOptionFloat, pad_wall_slope))

    // /////////////////////////////////////////////////////////////////////////
    // Zero elevation mode parameters:
    //    - The object pad will be derived from the model geometry.
    //    - There will be a gap between the object pad and the generated pad
    //      according to the support_base_safety_distance parameter.
    //    - The two pads will be connected with tiny connector sticks
    // /////////////////////////////////////////////////////////////////////////

    // Disable the elevation (ignore its value) and use the zero elevation mode
    ((ConfigOptionBool, pad_around_object))

    ((ConfigOptionBool, pad_around_object_everywhere))

    // This is the gap between the object bottom and the generated pad
    ((ConfigOptionFloat, pad_object_gap))

    // How far to place the connector sticks on the object pad perimeter
    ((ConfigOptionFloat, pad_object_connector_stride))

    // The width of the connectors sticks
    ((ConfigOptionFloat, pad_object_connector_width))

    // How much should the tiny connectors penetrate into the model body
    ((ConfigOptionFloat, pad_object_connector_penetration))

    // /////////////////////////////////////////////////////////////////////////
    // Model hollowing parameters:
    //   - Models can be hollowed out as part of the SLA print process
    //   - Thickness of the hollowed model walls can be adjusted
    //   -
    //   - Additional holes will be drilled into the hollow model to allow for
    //   - resin removal.
    // /////////////////////////////////////////////////////////////////////////

    ((ConfigOptionBool, hollowing_enable))

    // The minimum thickness of the model walls to maintain. Note that the
    // resulting walls may be thicker due to smoothing out fine cavities where
    // resin could stuck.
    ((ConfigOptionFloat, hollowing_min_thickness))

    // Indirectly controls the voxel size (resolution) used by openvdb
    ((ConfigOptionFloat, hollowing_quality))

    // Indirectly controls the minimum size of created cavities.
    ((ConfigOptionFloat, hollowing_closing_distance))
)

enum SLAMaterialSpeed { slamsSlow, slamsFast };

PRINT_CONFIG_CLASS_DEFINE(
    SLAMaterialConfig,

    ((ConfigOptionFloat,                       initial_layer_height))
    ((ConfigOptionFloat,                       bottle_cost))
    ((ConfigOptionFloat,                       bottle_volume))
    ((ConfigOptionFloat,                       bottle_weight))
    ((ConfigOptionFloat,                       material_density))
    ((ConfigOptionFloat,                       exposure_time))
    ((ConfigOptionFloat,                       initial_exposure_time))
    ((ConfigOptionFloats,                      material_correction))
    ((ConfigOptionFloat,                       material_correction_x))
    ((ConfigOptionFloat,                       material_correction_y))
    ((ConfigOptionFloat,                       material_correction_z))
    ((ConfigOptionEnum<SLAMaterialSpeed>,      material_print_speed))
)

PRINT_CONFIG_CLASS_DEFINE(
    SLAPrinterConfig,

    ((ConfigOptionEnum<PrinterTechnology>,    printer_technology))
    ((ConfigOptionPoints,                     printable_area))
    ((ConfigOptionFloat,                      printable_height))
    ((ConfigOptionFloat,                      display_width))
    ((ConfigOptionFloat,                      display_height))
    ((ConfigOptionInt,                        display_pixels_x))
    ((ConfigOptionInt,                        display_pixels_y))
    ((ConfigOptionEnum<SLADisplayOrientation>,display_orientation))
    ((ConfigOptionBool,                       display_mirror_x))
    ((ConfigOptionBool,                       display_mirror_y))
    ((ConfigOptionFloats,                     relative_correction))
    ((ConfigOptionFloat,                      relative_correction_x))
    ((ConfigOptionFloat,                      relative_correction_y))
    ((ConfigOptionFloat,                      relative_correction_z))
    ((ConfigOptionFloat,                      absolute_correction))
    ((ConfigOptionFloat,                      elefant_foot_compensation))
    ((ConfigOptionFloat,                      elefant_foot_min_width))
    ((ConfigOptionFloat,                      gamma_correction))
    ((ConfigOptionFloat,                      fast_tilt_time))
    ((ConfigOptionFloat,                      slow_tilt_time))
    ((ConfigOptionFloat,                      area_fill))
    ((ConfigOptionFloat,                      min_exposure_time))
    ((ConfigOptionFloat,                      max_exposure_time))
    ((ConfigOptionFloat,                      min_initial_exposure_time))
    ((ConfigOptionFloat,                      max_initial_exposure_time))
)

PRINT_CONFIG_CLASS_DERIVED_DEFINE0(
    SLAFullPrintConfig,
    (SLAPrinterConfig, SLAPrintConfig, SLAPrintObjectConfig, SLAMaterialConfig)
)

#undef STATIC_PRINT_CONFIG_CACHE
#undef STATIC_PRINT_CONFIG_CACHE_BASE
#undef STATIC_PRINT_CONFIG_CACHE_DERIVED
#undef PRINT_CONFIG_CLASS_ELEMENT_DEFINITION
#undef PRINT_CONFIG_CLASS_ELEMENT_EQUAL
#undef PRINT_CONFIG_CLASS_ELEMENT_LOWER
#undef PRINT_CONFIG_CLASS_ELEMENT_HASH
#undef PRINT_CONFIG_CLASS_ELEMENT_INITIALIZATION
#undef PRINT_CONFIG_CLASS_ELEMENT_INITIALIZATION2
#undef PRINT_CONFIG_CLASS_DEFINE
#undef PRINT_CONFIG_CLASS_DERIVED_CLASS_LIST
#undef PRINT_CONFIG_CLASS_DERIVED_CLASS_LIST_ITEM
#undef PRINT_CONFIG_CLASS_DERIVED_DEFINE
#undef PRINT_CONFIG_CLASS_DERIVED_DEFINE0
#undef PRINT_CONFIG_CLASS_DERIVED_DEFINE1
#undef PRINT_CONFIG_CLASS_DERIVED_HASH
#undef PRINT_CONFIG_CLASS_DERIVED_EQUAL
#undef PRINT_CONFIG_CLASS_DERIVED_INITCACHE_ITEM
#undef PRINT_CONFIG_CLASS_DERIVED_INITCACHE
#undef PRINT_CONFIG_CLASS_DERIVED_INITIALIZER
#undef PRINT_CONFIG_CLASS_DERIVED_INITIALIZER_ITEM

class CLIActionsConfigDef : public ConfigDef
{
public:
    CLIActionsConfigDef();
};

class CLITransformConfigDef : public ConfigDef
{
public:
    CLITransformConfigDef();
};

class CLIMiscConfigDef : public ConfigDef
{
public:
    CLIMiscConfigDef();
};

typedef std::string t_custom_gcode_key;
// This map containes list of specific placeholders for each custom G-code, if any exist
const std::map<t_custom_gcode_key, t_config_option_keys>& custom_gcode_specific_placeholders();

// Next classes define placeholders used by GUI::EditGCodeDialog.

class ReadOnlySlicingStatesConfigDef : public ConfigDef
{
public:
    ReadOnlySlicingStatesConfigDef();
};

class ReadWriteSlicingStatesConfigDef : public ConfigDef
{
public:
    ReadWriteSlicingStatesConfigDef();
};

class OtherSlicingStatesConfigDef : public ConfigDef
{
public:
    OtherSlicingStatesConfigDef();
};

class PrintStatisticsConfigDef : public ConfigDef
{
public:
    PrintStatisticsConfigDef();
};

class ObjectsInfoConfigDef : public ConfigDef
{
public:
    ObjectsInfoConfigDef();
};

class DimensionsConfigDef : public ConfigDef
{
public:
    DimensionsConfigDef();
};

class TemperaturesConfigDef : public ConfigDef
{
public:
    TemperaturesConfigDef();
};

class TimestampsConfigDef : public ConfigDef
{
public:
    TimestampsConfigDef();
};

class OtherPresetsConfigDef : public ConfigDef
{
public:
    OtherPresetsConfigDef();
};

// This classes defines all custom G-code specific placeholders.
class CustomGcodeSpecificConfigDef : public ConfigDef
{
public:
    CustomGcodeSpecificConfigDef();
};
extern const CustomGcodeSpecificConfigDef    custom_gcode_specific_config_def;

// This class defines the command line options representing actions.
extern const CLIActionsConfigDef    cli_actions_config_def;

// This class defines the command line options representing transforms.
extern const CLITransformConfigDef  cli_transform_config_def;

// This class defines all command line options that are not actions or transforms.
extern const CLIMiscConfigDef       cli_misc_config_def;

class DynamicPrintAndCLIConfig : public DynamicPrintConfig
{
public:
    DynamicPrintAndCLIConfig() {}
    DynamicPrintAndCLIConfig(const DynamicPrintAndCLIConfig &other) : DynamicPrintConfig(other) {}

    // Overrides ConfigBase::def(). Static configuration definition. Any value stored into this ConfigBase shall have its definition here.
    const ConfigDef*        def() const override { return &s_def; }

    // Verify whether the opt_key has not been obsoleted or renamed.
    // Both opt_key and value may be modified by handle_legacy().
    // If the opt_key is no more valid in this version of Slic3r, opt_key is cleared by handle_legacy().
    // handle_legacy() is called internally by set_deserialize().
    void                    handle_legacy(t_config_option_key &opt_key, std::string &value) const override;

private:
    class PrintAndCLIConfigDef : public ConfigDef
    {
    public:
        PrintAndCLIConfigDef() {
            this->options.insert(print_config_def.options.begin(), print_config_def.options.end());
            this->options.insert(cli_actions_config_def.options.begin(), cli_actions_config_def.options.end());
            this->options.insert(cli_transform_config_def.options.begin(), cli_transform_config_def.options.end());
            this->options.insert(cli_misc_config_def.options.begin(), cli_misc_config_def.options.end());
            for (const auto &kvp : this->options)
                this->by_serialization_key_ordinal[kvp.second.serialization_key_ordinal] = &kvp.second;
        }
        // Do not release the default values, they are handled by print_config_def & cli_actions_config_def / cli_transform_config_def / cli_misc_config_def.
        ~PrintAndCLIConfigDef() { this->options.clear(); }
    };
    static PrintAndCLIConfigDef s_def;
};

bool is_XL_printer(const DynamicPrintConfig &cfg);
bool is_XL_printer(const PrintConfig &cfg);

Polygon get_shared_poly(const std::vector<Pointfs>& extruder_polys);
Points get_bed_shape(const DynamicPrintConfig &cfg, bool use_share = true);
Points get_bed_shape(const PrintConfig &cfg, bool use_share = false);
Points get_bed_shape(const SLAPrinterConfig &cfg);
Slic3r::Polygons get_bed_excluded_area(const PrintConfig& cfg);
Slic3r::Polygon get_bed_shape_with_excluded_area(const PrintConfig& cfg, bool use_share = false);
bool has_skirt(const DynamicPrintConfig& cfg);
float get_real_skirt_dist(const DynamicPrintConfig& cfg);

// ModelConfig is a wrapper around DynamicPrintConfig with an addition of a timestamp.
// Each change of ModelConfig is tracked by assigning a new timestamp from a global counter.
// The counter is used for faster synchronization of the background slicing thread
// with the front end by skipping synchronization of equal config dictionaries.
// The global counter is also used for avoiding unnecessary serialization of config
// dictionaries when taking an Undo snapshot.
//
// The global counter is NOT thread safe, therefore it is recommended to use ModelConfig from
// the main thread only.
//
// As there is a global counter and it is being increased with each change to any ModelConfig,
// if two ModelConfig dictionaries differ, they should differ with their timestamp as well.
// Therefore copying the ModelConfig including its timestamp is safe as there is no harm
// in having multiple ModelConfig with equal timestamps as long as their dictionaries are equal.
//
// The timestamp is used by the Undo/Redo stack. As zero timestamp means invalid timestamp
// to the Undo/Redo stack (zero timestamp means the Undo/Redo stack needs to serialize and
// compare serialized data for differences), zero timestamp shall never be used.
// Timestamp==1 shall only be used for empty dictionaries.
class ModelConfig
{
public:
    // Following method clears the config and increases its timestamp, so the deleted
    // state is considered changed from perspective of the undo/redo stack.
    void         reset() { m_data.clear(); touch(); }

    void         assign_config(const ModelConfig &rhs) {
        if (m_timestamp != rhs.m_timestamp) {
            m_data      = rhs.m_data;
            m_timestamp = rhs.m_timestamp;
        }
    }
    void         assign_config(ModelConfig &&rhs) {
        if (m_timestamp != rhs.m_timestamp) {
            m_data      = std::move(rhs.m_data);
            m_timestamp = rhs.m_timestamp;
            rhs.reset();
        }
    }

    // Modification of the ModelConfig is not thread safe due to the global timestamp counter!
    // Don't call modification methods from the back-end!
    // Assign methods don't assign if src==dst to not having to bump the timestamp in case they are equal.
    void         assign_config(const DynamicPrintConfig &rhs)  { if (m_data != rhs) { m_data = rhs; this->touch(); } }
    void         assign_config(DynamicPrintConfig &&rhs)       { if (m_data != rhs) { m_data = std::move(rhs); this->touch(); } }
    void         apply(const ModelConfig &other, bool ignore_nonexistent = false) { this->apply(other.get(), ignore_nonexistent); }
    void         apply(const ConfigBase &other, bool ignore_nonexistent = false) { m_data.apply_only(other, other.keys(), ignore_nonexistent); this->touch(); }
    void         apply_only(const ModelConfig &other, const t_config_option_keys &keys, bool ignore_nonexistent = false) { this->apply_only(other.get(), keys, ignore_nonexistent); }
    void         apply_only(const ConfigBase &other, const t_config_option_keys &keys, bool ignore_nonexistent = false) { m_data.apply_only(other, keys, ignore_nonexistent); this->touch(); }
    bool         set_key_value(const std::string &opt_key, ConfigOption *opt) { bool out = m_data.set_key_value(opt_key, opt); this->touch(); return out; }
    template<typename T>
    void         set(const std::string &opt_key, T value) { m_data.set(opt_key, value, true); this->touch(); }
    void         set_deserialize(const t_config_option_key &opt_key, const std::string &str, ConfigSubstitutionContext &substitution_context, bool append = false)
        { m_data.set_deserialize(opt_key, str, substitution_context, append); this->touch(); }
    bool         erase(const t_config_option_key &opt_key) { bool out = m_data.erase(opt_key); if (out) this->touch(); return out; }

    // Getters are thread safe.
    // The following implicit conversion breaks the Cereal serialization.
//    operator const DynamicPrintConfig&() const throw() { return this->get(); }
    const DynamicPrintConfig&   get() const throw() { return m_data; }
    bool                        empty() const throw() { return m_data.empty(); }
    size_t                      size() const throw() { return m_data.size(); }
    auto                        cbegin() const { return m_data.cbegin(); }
    auto                        cend() const { return m_data.cend(); }
    t_config_option_keys        keys() const { return m_data.keys(); }
    bool                        has(const t_config_option_key &opt_key) const { return m_data.has(opt_key); }
    const ConfigOption*         option(const t_config_option_key &opt_key) const { return m_data.option(opt_key); }
    int                         opt_int(const t_config_option_key &opt_key) const { return m_data.opt_int(opt_key); }
    int                         extruder() const { return opt_int("extruder"); }
    double opt_float(const t_config_option_key &opt_key) const {
      return m_data.opt_float(opt_key);
    }
    double get_abs_value(const t_config_option_key &opt_key) const {
      return m_data.get_abs_value(opt_key);
    }
    std::string                 opt_serialize(const t_config_option_key &opt_key) const { return m_data.opt_serialize(opt_key); }

    // Return an optional timestamp of this object.
    // If the timestamp returned is non-zero, then the serialization framework will
    // only save this object on the Undo/Redo stack if the timestamp is different
    // from the timestmap of the object at the top of the Undo / Redo stack.
    virtual uint64_t    timestamp() const throw() { return m_timestamp; }
    bool                timestamp_matches(const ModelConfig &rhs) const throw() { return m_timestamp == rhs.m_timestamp; }
    // Not thread safe! Should not be called from other than the main thread!
    void                touch() { m_timestamp = ++ s_last_timestamp; }

private:
    friend class cereal::access;
    template<class Archive> void serialize(Archive& ar) { ar(m_timestamp); ar(m_data); }

    uint64_t                    m_timestamp { 1 };
    DynamicPrintConfig          m_data;

    static uint64_t             s_last_timestamp;
};

// const std::vector<double> &fv_matrix:  origin matrix from json
// size_t extruder_id: -1 means single-nozzle for old file, 0 means the 1st extruder, 1 means the 2nd extruder
template<class T>
static std::vector<T> get_flush_volumes_matrix(const std::vector<T> &fv_matrix, size_t extruder_id = -1, size_t nozzle_nums = 1)
{
    if (extruder_id != -1 && nozzle_nums != 1) {
        return std::vector<T>(fv_matrix.begin() + size_t(fv_matrix.size() / nozzle_nums * extruder_id + EPSILON),
                                   fv_matrix.begin() + size_t(fv_matrix.size() / nozzle_nums * (extruder_id + 1) + EPSILON));
    }
    return fv_matrix;
}

// std::vector<double> &out_matrix:
// const std::vector<double> &fv_matrix: the matrix of one nozzle
// size_t extruder_id: -1 means single-nozzle for old file, 0 means the 1st extruder, 1 means the 2nd extruder
template<class T>
static void set_flush_volumes_matrix(std::vector<T> &out_matrix, const std::vector<T> &fv_matrix, size_t extruder_id = -1, size_t nozzle_nums = 1)
{
    bool is_multi_extruder = false;
    if (extruder_id != -1 && nozzle_nums != 1) {
        std::copy(fv_matrix.begin(), fv_matrix.end(), out_matrix.begin() + size_t(out_matrix.size() / nozzle_nums * extruder_id + EPSILON));
    }
    else {
        out_matrix = std::vector<T>(fv_matrix.begin(), fv_matrix.end());
    }
}

size_t get_extruder_index(const GCodeConfig& config, unsigned int filament_id);

} // namespace Slic3r

// Serialization through the Cereal library
namespace cereal {
    // Let cereal know that there are load / save non-member functions declared for DynamicPrintConfig, ignore serialize / load / save from parent class DynamicConfig.
    template <class Archive> struct specialize<Archive, Slic3r::DynamicPrintConfig, cereal::specialization::non_member_load_save> {};

    template<class Archive> void load(Archive& archive, Slic3r::DynamicPrintConfig &config)
    {
        size_t cnt;
        archive(cnt);
        config.clear();
        for (size_t i = 0; i < cnt; ++ i) {
            size_t serialization_key_ordinal;
            archive(serialization_key_ordinal);
            assert(serialization_key_ordinal > 0);
            auto it = Slic3r::print_config_def.by_serialization_key_ordinal.find(serialization_key_ordinal);
            assert(it != Slic3r::print_config_def.by_serialization_key_ordinal.end());
            config.set_key_value(it->second->opt_key, it->second->load_option_from_archive(archive));
        }
    }

    template<class Archive> void save(Archive& archive, const Slic3r::DynamicPrintConfig &config)
    {
        size_t cnt = config.size();
        archive(cnt);
        for (auto it = config.cbegin(); it != config.cend(); ++it) {
            const Slic3r::ConfigOptionDef* optdef = Slic3r::print_config_def.get(it->first);
            assert(optdef != nullptr);
            assert(optdef->serialization_key_ordinal > 0);
            archive(optdef->serialization_key_ordinal);
            optdef->save_option_to_archive(archive, it->second.get());
        }
    }
}

#endif<|MERGE_RESOLUTION|>--- conflicted
+++ resolved
@@ -563,12 +563,7 @@
 // The dynamic configuration is also used to store user modifications of the print global parameters,
 // so the modified configuration values may be diffed against the active configuration
 // to invalidate the proper slicing resp. g-code generation processing steps.
-<<<<<<< HEAD
-// This object is mapped to Perl as Slic3r::Config.
 class DynamicPrintConfig : public DynamicConfigWithDef
-=======
-class DynamicPrintConfig : public DynamicConfig
->>>>>>> 54c87622
 {
 public:
     DynamicPrintConfig() {}
