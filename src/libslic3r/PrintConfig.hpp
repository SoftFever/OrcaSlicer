// Configuration store of Slic3r.
//
// The configuration store is either static or dynamic.
// DynamicPrintConfig is used mainly at the user interface. while the StaticPrintConfig is used
// during the slicing and the g-code generation.
//
// The classes derived from StaticPrintConfig form a following hierarchy.
//
// FullPrintConfig
//    PrintObjectConfig
//    PrintRegionConfig
//    PrintConfig
//        GCodeConfig
//

#ifndef slic3r_PrintConfig_hpp_
#define slic3r_PrintConfig_hpp_

#include "libslic3r.h"
#include "Config.hpp"
#include "Polygon.hpp"
#include <boost/preprocessor/facilities/empty.hpp>
#include <boost/preprocessor/punctuation/comma_if.hpp>
#include <boost/preprocessor/seq/for_each.hpp>
#include <boost/preprocessor/seq/for_each_i.hpp>
#include <boost/preprocessor/stringize.hpp>
#include <boost/preprocessor/tuple/elem.hpp>
#include <boost/preprocessor/tuple/to_seq.hpp>

namespace Slic3r {

enum GCodeFlavor : unsigned char {
    gcfMarlinLegacy, gcfKlipper, gcfRepRapFirmware, gcfMarlinFirmware, gcfRepRapSprinter, gcfRepetier, gcfTeacup, gcfMakerWare, gcfSailfish, gcfMach3, gcfMachinekit,
    gcfSmoothie, gcfNoExtrusion
};

enum class FuzzySkinType {
    None,
    External,
    All,
    AllWalls,
};

enum PrintHostType {
    htPrusaLink, htPrusaConnect, htOctoPrint, htDuet, htFlashAir, htAstroBox, htRepetier, htMKS, htESP3D, htCrealityPrint, htObico, htFlashforge, htSimplyPrint
};

enum AuthorizationType {
    atKeyPassword, atUserPassword
};

enum InfillPattern : int {
    ipConcentric, ipRectilinear, ipGrid, ipLine, ipCubic, ipTriangles, ipStars, ipGyroid, ipHoneycomb, ipAdaptiveCubic, ipMonotonic, ipMonotonicLine, ipAlignedRectilinear, ip3DHoneycomb,
    ipHilbertCurve, ipArchimedeanChords, ipOctagramSpiral, ipSupportCubic, ipSupportBase, ipConcentricInternal,
    ipLightning, ipCrossHatch,
    ipCount,
};

enum class IroningType {
    NoIroning,
    TopSurfaces,
    TopmostOnly,
    AllSolid,
    Count,
};

//BBS
enum class WallInfillOrder {
    InnerOuterInfill,
    OuterInnerInfill,
    InfillInnerOuter,
    InfillOuterInner,
    InnerOuterInnerInfill,
    Count,
};

// BBS
enum class WallSequence {
    InnerOuter,
    OuterInner,
    InnerOuterInner,
    Count,
};

// Orca
enum class WallDirection
{
    Auto,
    CounterClockwise,
    Clockwise,
    Count,
};

//BBS
enum class PrintSequence {
    ByLayer,
    ByObject,
    ByDefault,
    Count,
};

enum class PrintOrder
{
    Default,
    AsObjectList,
    Count,
};

enum class SlicingMode
{
    // Regular, applying ClipperLib::pftNonZero rule when creating ExPolygons.
    Regular,
    // Compatible with 3DLabPrint models, applying ClipperLib::pftEvenOdd rule when creating ExPolygons.
    EvenOdd,
    // Orienting all contours CCW, thus closing all holes.
    CloseHoles,
};

enum SupportMaterialPattern {
    smpDefault,
    smpRectilinear, smpRectilinearGrid, smpHoneycomb,
    smpLightning,
    smpNone,
};

enum SupportMaterialStyle {
    smsDefault, smsGrid, smsSnug, smsTreeSlim, smsTreeStrong, smsTreeHybrid, smsOrganic,
};

enum LongRectrationLevel
{
    Disabled=0,
    EnableMachine,
    EnableFilament
};

enum SupportMaterialInterfacePattern {
    smipAuto, smipRectilinear, smipConcentric, smipRectilinearInterlaced, smipGrid
};

// BBS
enum SupportType {
    stNormalAuto, stTreeAuto, stNormal, stTree
};
inline bool is_tree(SupportType stype)
{
    return std::set<SupportType>{stTreeAuto, stTree}.count(stype) != 0;
};
inline bool is_tree_slim(SupportType type, SupportMaterialStyle style)
{
    return is_tree(type) && style==smsTreeSlim;
};
inline bool is_auto(SupportType stype)
{
    return std::set<SupportType>{stNormalAuto, stTreeAuto}.count(stype) != 0;
};

enum SeamPosition {
    spNearest, spAligned, spRear, spRandom
};

// Orca
enum class SeamScarfType {
    None,
    External,
    All,
};

// Orca
enum EnsureVerticalShellThickness {
    evstNone,
    evstCriticalOnly,
    evstModerate,
    evstAll,
};

//Orca
enum InternalBridgeFilter {
    ibfDisabled, ibfLimited, ibfNofilter
};

//Orca
enum GapFillTarget {
     gftEverywhere, gftTopBottom, gftNowhere
 };


enum LiftType {
    NormalLift,
    SpiralLift,
    LazyLift
};

enum SLAMaterial {
    slamTough,
    slamFlex,
    slamCasting,
    slamDental,
    slamHeatResistant,
};

enum SLADisplayOrientation {
    sladoLandscape,
    sladoPortrait
};

enum SLAPillarConnectionMode {
    slapcmZigZag,
    slapcmCross,
    slapcmDynamic
};

enum BrimType {
    btAutoBrim,  // BBS
    btEar, // Orca
    btOuterOnly,
    btInnerOnly,
    btOuterAndInner,
    btNoBrim,
};

enum TimelapseType : int {
    tlTraditional = 0,
    tlSmooth
};

enum SkirtType {
    stCombined, stPerObject
};

enum DraftShield {
    dsDisabled, dsEnabled
};

enum class PerimeterGeneratorType
{
    // Classic perimeter generator using Clipper offsets with constant extrusion width.
    Classic,
    // Perimeter generator with variable extrusion width based on the paper
    // "A framework for adaptive width control of dense contour-parallel toolpaths in fused deposition modeling" ported from Cura.
    Arachne
};

// BBS
enum OverhangFanThreshold {
    Overhang_threshold_none = 0,
    Overhang_threshold_1_4,
    Overhang_threshold_2_4,
    Overhang_threshold_3_4,
    Overhang_threshold_4_4,
    Overhang_threshold_bridge
};

// BBS
enum BedType {
    btDefault = 0,
    btSuperTack,
    btPC,
    btEP,
    btPEI,
    btPTE,
    btPCT,
    btCount
};

// BBS
enum LayerSeq {
    flsAuto, 
    flsCutomize
};

// BBS
enum NozzleType {
    ntUndefine = 0,
    ntHardenedSteel,
    ntStainlessSteel,
    ntBrass,
    ntCount
};

static std::unordered_map<NozzleType, std::string>NozzleTypeEumnToStr = {
    {NozzleType::ntUndefine,        "undefine"},
    {NozzleType::ntHardenedSteel,   "hardened_steel"},
    {NozzleType::ntStainlessSteel,  "stainless_steel"},
    {NozzleType::ntBrass,           "brass"}
};

// BBS
enum PrinterStructure {
    psUndefine=0,
    psCoreXY,
    psI3,
    psHbot,
    psDelta
};

// BBS
enum ZHopType {
    zhtAuto = 0,
    zhtNormal,
    zhtSlope,
    zhtSpiral,
    zhtCount
};

enum RetractLiftEnforceType {
    rletAllSurfaces = 0,
    rletTopOnly,
    rletBottomOnly,
    rletTopAndBottom
};

enum class GCodeThumbnailsFormat {
    PNG, JPG, QOI, BTT_TFT, ColPic
};

enum CounterboreHoleBridgingOption {
    chbNone, chbBridges, chbFilled
};

static std::string bed_type_to_gcode_string(const BedType type)
{
    std::string type_str;

    switch (type) {
    case btSuperTack:
        type_str = "supertack_plate";
        break;
    case btPC:
        type_str = "cool_plate";
        break;
    case btPCT:
        type_str = "textured_cool_plate";
        break;
    case btEP:
        type_str = "eng_plate";
        break;
    case btPEI:
        type_str = "hot_plate";
        break;
    case btPTE:
        type_str = "textured_plate";
        break;
    default:
        type_str = "unknown";
        break;
    }

    return type_str;
}

static std::string get_bed_temp_key(const BedType type)
{
    if (type == btSuperTack)
        return "supertack_plate_temp";

    if (type == btPC)
        return "cool_plate_temp";

    if (type == btPCT)
        return "textured_cool_plate_temp";

    if (type == btEP)
        return "eng_plate_temp";

    if (type == btPEI)
        return "hot_plate_temp";

    if (type == btPTE)
        return "textured_plate_temp";

    return "";
}

static std::string get_bed_temp_1st_layer_key(const BedType type)
{
    if (type == btSuperTack)
        return "supertack_plate_temp_initial_layer";

    if (type == btPC)
        return "cool_plate_temp_initial_layer";

    if (type == btPCT)
        return "textured_cool_plate_temp_initial_layer";

    if (type == btEP)
        return "eng_plate_temp_initial_layer";

    if (type == btPEI)
        return "hot_plate_temp_initial_layer";

    if (type == btPTE)
        return "textured_plate_temp_initial_layer";

    return "";
}

#define CONFIG_OPTION_ENUM_DECLARE_STATIC_MAPS(NAME) \
    template<> const t_config_enum_names& ConfigOptionEnum<NAME>::get_enum_names(); \
    template<> const t_config_enum_values& ConfigOptionEnum<NAME>::get_enum_values();

CONFIG_OPTION_ENUM_DECLARE_STATIC_MAPS(PrinterTechnology)
CONFIG_OPTION_ENUM_DECLARE_STATIC_MAPS(GCodeFlavor)
CONFIG_OPTION_ENUM_DECLARE_STATIC_MAPS(FuzzySkinType)
CONFIG_OPTION_ENUM_DECLARE_STATIC_MAPS(InfillPattern)
CONFIG_OPTION_ENUM_DECLARE_STATIC_MAPS(IroningType)
CONFIG_OPTION_ENUM_DECLARE_STATIC_MAPS(SlicingMode)
CONFIG_OPTION_ENUM_DECLARE_STATIC_MAPS(SupportMaterialPattern)
CONFIG_OPTION_ENUM_DECLARE_STATIC_MAPS(SupportMaterialStyle)
CONFIG_OPTION_ENUM_DECLARE_STATIC_MAPS(SupportMaterialInterfacePattern)
// BBS
CONFIG_OPTION_ENUM_DECLARE_STATIC_MAPS(SupportType)
CONFIG_OPTION_ENUM_DECLARE_STATIC_MAPS(SeamPosition)
CONFIG_OPTION_ENUM_DECLARE_STATIC_MAPS(SeamScarfType)
CONFIG_OPTION_ENUM_DECLARE_STATIC_MAPS(SLADisplayOrientation)
CONFIG_OPTION_ENUM_DECLARE_STATIC_MAPS(SLAPillarConnectionMode)
CONFIG_OPTION_ENUM_DECLARE_STATIC_MAPS(BrimType)
CONFIG_OPTION_ENUM_DECLARE_STATIC_MAPS(TimelapseType)
CONFIG_OPTION_ENUM_DECLARE_STATIC_MAPS(BedType)
CONFIG_OPTION_ENUM_DECLARE_STATIC_MAPS(SkirtType)
CONFIG_OPTION_ENUM_DECLARE_STATIC_MAPS(DraftShield)
CONFIG_OPTION_ENUM_DECLARE_STATIC_MAPS(ForwardCompatibilitySubstitutionRule)
CONFIG_OPTION_ENUM_DECLARE_STATIC_MAPS(GCodeThumbnailsFormat)
CONFIG_OPTION_ENUM_DECLARE_STATIC_MAPS(CounterboreHoleBridgingOption)
CONFIG_OPTION_ENUM_DECLARE_STATIC_MAPS(PrintHostType)
CONFIG_OPTION_ENUM_DECLARE_STATIC_MAPS(AuthorizationType)
CONFIG_OPTION_ENUM_DECLARE_STATIC_MAPS(PerimeterGeneratorType)
#undef CONFIG_OPTION_ENUM_DECLARE_STATIC_MAPS

class DynamicPrintConfig;

// Defines each and every confiuration option of Slic3r, including the properties of the GUI dialogs.
// Does not store the actual values, but defines default values.
class PrintConfigDef : public ConfigDef
{
public:
    PrintConfigDef();

    static void handle_legacy(t_config_option_key &opt_key, std::string &value);
    static void handle_legacy_composite(DynamicPrintConfig &config);

    // Array options growing with the number of extruders
    const std::vector<std::string>& extruder_option_keys() const { return m_extruder_option_keys; }
    // Options defining the extruder retract properties. These keys are sorted lexicographically.
    // The extruder retract keys could be overidden by the same values defined at the Filament level
    // (then the key is further prefixed with the "filament_" prefix).
    const std::vector<std::string>& extruder_retract_keys() const { return m_extruder_retract_keys; }

    // BBS
    const std::vector<std::string>& filament_option_keys() const { return m_filament_option_keys; }
    const std::vector<std::string>& filament_retract_keys() const { return m_filament_retract_keys; }

private:
    void init_common_params();
    void init_fff_params();
    void init_extruder_option_keys();
    void init_sla_params();

    std::vector<std::string>    m_extruder_option_keys;
    std::vector<std::string>    m_extruder_retract_keys;

    // BBS
    void init_filament_option_keys();

    std::vector<std::string>    m_filament_option_keys;
    std::vector<std::string>    m_filament_retract_keys;
};

// The one and only global definition of SLic3r configuration options.
// This definition is constant.
extern const PrintConfigDef print_config_def;

class StaticPrintConfig;

// Minimum object distance for arrangement, based on printer technology.
double min_object_distance(const ConfigBase &cfg);

// Slic3r dynamic configuration, used to override the configuration
// per object, per modification volume or per printing material.
// The dynamic configuration is also used to store user modifications of the print global parameters,
// so the modified configuration values may be diffed against the active configuration
// to invalidate the proper slicing resp. g-code generation processing steps.
// This object is mapped to Perl as Slic3r::Config.
class DynamicPrintConfig : public DynamicConfig
{
public:
    DynamicPrintConfig() {}
    DynamicPrintConfig(const DynamicPrintConfig &rhs) : DynamicConfig(rhs) {}
    DynamicPrintConfig(DynamicPrintConfig &&rhs) noexcept : DynamicConfig(std::move(rhs)) {}
    explicit DynamicPrintConfig(const StaticPrintConfig &rhs);
    explicit DynamicPrintConfig(const ConfigBase &rhs) : DynamicConfig(rhs) {}

    DynamicPrintConfig& operator=(const DynamicPrintConfig &rhs) { DynamicConfig::operator=(rhs); return *this; }
    DynamicPrintConfig& operator=(DynamicPrintConfig &&rhs) noexcept { DynamicConfig::operator=(std::move(rhs)); return *this; }

    static DynamicPrintConfig  full_print_config();
    static DynamicPrintConfig* new_from_defaults_keys(const std::vector<std::string> &keys);

    // Overrides ConfigBase::def(). Static configuration definition. Any value stored into this ConfigBase shall have its definition here.
    const ConfigDef*    def() const override { return &print_config_def; }

    void                normalize_fdm(int used_filaments = 0);
    void                normalize_fdm_1();
    //return the changed param set
    t_config_option_keys normalize_fdm_2(int num_objects, int used_filaments = 0);

    void                set_num_extruders(unsigned int num_extruders);

    // BBS
    void                set_num_filaments(unsigned int num_filaments);

    //BBS
    // Validate the PrintConfig. Returns an empty string on success, otherwise an error message is returned.
    std::map<std::string, std::string>         validate(bool under_cli = false);

    // Verify whether the opt_key has not been obsoleted or renamed.
    // Both opt_key and value may be modified by handle_legacy().
    // If the opt_key is no more valid in this version of Slic3r, opt_key is cleared by handle_legacy().
    // handle_legacy() is called internally by set_deserialize().
    void                handle_legacy(t_config_option_key &opt_key, std::string &value) const override
        { PrintConfigDef::handle_legacy(opt_key, value); }

    // Called after a config is loaded as a whole.
    // Perform composite conversions, for example merging multiple keys into one key.
    // For conversion of single options, the handle_legacy() method above is called.
    void                handle_legacy_composite() override
        { PrintConfigDef::handle_legacy_composite(*this); }

    //BBS special case Support G/ Support W
    std::string get_filament_type(std::string &displayed_filament_type, int id = 0);

    bool is_custom_defined();
};

void handle_legacy_sla(DynamicPrintConfig &config);

class StaticPrintConfig : public StaticConfig
{
public:
    StaticPrintConfig() {}

    // Overrides ConfigBase::def(). Static configuration definition. Any value stored into this ConfigBase shall have its definition here.
    const ConfigDef*    def() const override { return &print_config_def; }
    // Reference to the cached list of keys.
    virtual const t_config_option_keys& keys_ref() const = 0;

protected:
    // Verify whether the opt_key has not been obsoleted or renamed.
    // Both opt_key and value may be modified by handle_legacy().
    // If the opt_key is no more valid in this version of Slic3r, opt_key is cleared by handle_legacy().
    // handle_legacy() is called internally by set_deserialize().
    void                handle_legacy(t_config_option_key &opt_key, std::string &value) const override
        { PrintConfigDef::handle_legacy(opt_key, value); }

    // Internal class for keeping a dynamic map to static options.
    class StaticCacheBase
    {
    public:
        // To be called during the StaticCache setup.
        // Add one ConfigOption into m_map_name_to_offset.
        template<typename T>
        void                opt_add(const std::string &name, const char *base_ptr, const T &opt)
        {
            assert(m_map_name_to_offset.find(name) == m_map_name_to_offset.end());
            m_map_name_to_offset[name] = (const char*)&opt - base_ptr;
        }

    protected:
        std::map<std::string, ptrdiff_t>    m_map_name_to_offset;
    };

    // Parametrized by the type of the topmost class owning the options.
    template<typename T>
    class StaticCache : public StaticCacheBase
    {
    public:
        // Calling the constructor of m_defaults with 0 forces m_defaults to not run the initialization.
        StaticCache() : m_defaults(nullptr) {}
        ~StaticCache() { delete m_defaults; m_defaults = nullptr; }

        bool                initialized() const { return ! m_keys.empty(); }

        ConfigOption*       optptr(const std::string &name, T *owner) const
        {
            const auto it = m_map_name_to_offset.find(name);
            return (it == m_map_name_to_offset.end()) ? nullptr : reinterpret_cast<ConfigOption*>((char*)owner + it->second);
        }

        const ConfigOption* optptr(const std::string &name, const T *owner) const
        {
            const auto it = m_map_name_to_offset.find(name);
            return (it == m_map_name_to_offset.end()) ? nullptr : reinterpret_cast<const ConfigOption*>((const char*)owner + it->second);
        }

        const std::vector<std::string>& keys()      const { return m_keys; }
        const T&                        defaults()  const { return *m_defaults; }

        // To be called during the StaticCache setup.
        // Collect option keys from m_map_name_to_offset,
        // assign default values to m_defaults.
        void                finalize(T *defaults, const ConfigDef *defs)
        {
            assert(defs != nullptr);
            m_defaults = defaults;
            m_keys.clear();
            m_keys.reserve(m_map_name_to_offset.size());
            for (const auto &kvp : defs->options) {
                // Find the option given the option name kvp.first by an offset from (char*)m_defaults.
                ConfigOption *opt = this->optptr(kvp.first, m_defaults);
                if (opt == nullptr)
                    // This option is not defined by the ConfigBase of type T.
                    continue;
                m_keys.emplace_back(kvp.first);
                const ConfigOptionDef *def = defs->get(kvp.first);
                assert(def != nullptr);
                if (def->default_value)
                    opt->set(def->default_value.get());
            }
        }

    private:
        T                                  *m_defaults;
        std::vector<std::string>            m_keys;
    };
};

#define STATIC_PRINT_CONFIG_CACHE_BASE(CLASS_NAME) \
public: \
    /* Overrides ConfigBase::optptr(). Find ando/or create a ConfigOption instance for a given name. */ \
    const ConfigOption*      optptr(const t_config_option_key &opt_key) const override \
        { return s_cache_##CLASS_NAME.optptr(opt_key, this); } \
    /* Overrides ConfigBase::optptr(). Find ando/or create a ConfigOption instance for a given name. */ \
    ConfigOption*            optptr(const t_config_option_key &opt_key, bool create = false) override \
        { return s_cache_##CLASS_NAME.optptr(opt_key, this); } \
    /* Overrides ConfigBase::keys(). Collect names of all configuration values maintained by this configuration store. */ \
    t_config_option_keys     keys() const override { return s_cache_##CLASS_NAME.keys(); } \
    const t_config_option_keys& keys_ref() const override { return s_cache_##CLASS_NAME.keys(); } \
    static const CLASS_NAME& defaults() { assert(s_cache_##CLASS_NAME.initialized()); return s_cache_##CLASS_NAME.defaults(); } \
private: \
    friend int print_config_static_initializer(); \
    static void initialize_cache() \
    { \
        assert(! s_cache_##CLASS_NAME.initialized()); \
        if (! s_cache_##CLASS_NAME.initialized()) { \
            CLASS_NAME *inst = new CLASS_NAME(1); \
            inst->initialize(s_cache_##CLASS_NAME, (const char*)inst); \
            s_cache_##CLASS_NAME.finalize(inst, inst->def()); \
        } \
    } \
    /* Cache object holding a key/option map, a list of option keys and a copy of this static config initialized with the defaults. */ \
    static StaticPrintConfig::StaticCache<CLASS_NAME> s_cache_##CLASS_NAME;

#define STATIC_PRINT_CONFIG_CACHE(CLASS_NAME) \
    STATIC_PRINT_CONFIG_CACHE_BASE(CLASS_NAME) \
public: \
    /* Public default constructor will initialize the key/option cache and the default object copy if needed. */ \
    CLASS_NAME() { assert(s_cache_##CLASS_NAME.initialized()); *this = s_cache_##CLASS_NAME.defaults(); } \
protected: \
    /* Protected constructor to be called when compounded. */ \
    CLASS_NAME(int) {}

#define STATIC_PRINT_CONFIG_CACHE_DERIVED(CLASS_NAME) \
    STATIC_PRINT_CONFIG_CACHE_BASE(CLASS_NAME) \
public: \
    /* Overrides ConfigBase::def(). Static configuration definition. Any value stored into this ConfigBase shall have its definition here. */ \
    const ConfigDef*    def() const override { return &print_config_def; } \
    /* Handle legacy and obsoleted config keys */ \
    void                handle_legacy(t_config_option_key &opt_key, std::string &value) const override \
        { PrintConfigDef::handle_legacy(opt_key, value); }

#define PRINT_CONFIG_CLASS_ELEMENT_DEFINITION(r, data, elem) BOOST_PP_TUPLE_ELEM(0, elem) BOOST_PP_TUPLE_ELEM(1, elem);
#define PRINT_CONFIG_CLASS_ELEMENT_INITIALIZATION2(KEY) cache.opt_add(BOOST_PP_STRINGIZE(KEY), base_ptr, this->KEY);
#define PRINT_CONFIG_CLASS_ELEMENT_INITIALIZATION(r, data, elem) PRINT_CONFIG_CLASS_ELEMENT_INITIALIZATION2(BOOST_PP_TUPLE_ELEM(1, elem))
#define PRINT_CONFIG_CLASS_ELEMENT_HASH(r, data, elem) boost::hash_combine(seed, BOOST_PP_TUPLE_ELEM(1, elem).hash());
#define PRINT_CONFIG_CLASS_ELEMENT_EQUAL(r, data, elem) if (! (BOOST_PP_TUPLE_ELEM(1, elem) == rhs.BOOST_PP_TUPLE_ELEM(1, elem))) return false;
#define PRINT_CONFIG_CLASS_ELEMENT_LOWER(r, data, elem) \
        if (BOOST_PP_TUPLE_ELEM(1, elem) < rhs.BOOST_PP_TUPLE_ELEM(1, elem)) return true; \
        if (! (BOOST_PP_TUPLE_ELEM(1, elem) == rhs.BOOST_PP_TUPLE_ELEM(1, elem))) return false;

#define PRINT_CONFIG_CLASS_DEFINE(CLASS_NAME, PARAMETER_DEFINITION_SEQ) \
class CLASS_NAME : public StaticPrintConfig { \
    STATIC_PRINT_CONFIG_CACHE(CLASS_NAME) \
public: \
    BOOST_PP_SEQ_FOR_EACH(PRINT_CONFIG_CLASS_ELEMENT_DEFINITION, _, PARAMETER_DEFINITION_SEQ) \
    size_t hash() const throw() \
    { \
        size_t seed = 0; \
        BOOST_PP_SEQ_FOR_EACH(PRINT_CONFIG_CLASS_ELEMENT_HASH, _, PARAMETER_DEFINITION_SEQ) \
        return seed; \
    } \
    bool operator==(const CLASS_NAME &rhs) const throw() \
    { \
        BOOST_PP_SEQ_FOR_EACH(PRINT_CONFIG_CLASS_ELEMENT_EQUAL, _, PARAMETER_DEFINITION_SEQ) \
        return true; \
    } \
    bool operator!=(const CLASS_NAME &rhs) const throw() { return ! (*this == rhs); } \
    bool operator<(const CLASS_NAME &rhs) const throw() \
    { \
        BOOST_PP_SEQ_FOR_EACH(PRINT_CONFIG_CLASS_ELEMENT_LOWER, _, PARAMETER_DEFINITION_SEQ) \
        return false; \
    } \
protected: \
    void initialize(StaticCacheBase &cache, const char *base_ptr) \
    { \
        BOOST_PP_SEQ_FOR_EACH(PRINT_CONFIG_CLASS_ELEMENT_INITIALIZATION, _, PARAMETER_DEFINITION_SEQ) \
    } \
};

#define PRINT_CONFIG_CLASS_DERIVED_CLASS_LIST_ITEM(r, data, i, elem) BOOST_PP_COMMA_IF(i) public elem
#define PRINT_CONFIG_CLASS_DERIVED_CLASS_LIST(CLASSES_PARENTS_TUPLE) BOOST_PP_SEQ_FOR_EACH_I(PRINT_CONFIG_CLASS_DERIVED_CLASS_LIST_ITEM, _, BOOST_PP_TUPLE_TO_SEQ(CLASSES_PARENTS_TUPLE))
#define PRINT_CONFIG_CLASS_DERIVED_INITIALIZER_ITEM(r, VALUE, i, elem) BOOST_PP_COMMA_IF(i) elem(VALUE)
#define PRINT_CONFIG_CLASS_DERIVED_INITIALIZER(CLASSES_PARENTS_TUPLE, VALUE) BOOST_PP_SEQ_FOR_EACH_I(PRINT_CONFIG_CLASS_DERIVED_INITIALIZER_ITEM, VALUE, BOOST_PP_TUPLE_TO_SEQ(CLASSES_PARENTS_TUPLE))
#define PRINT_CONFIG_CLASS_DERIVED_INITCACHE_ITEM(r, data, elem) this->elem::initialize(cache, base_ptr);
#define PRINT_CONFIG_CLASS_DERIVED_INITCACHE(CLASSES_PARENTS_TUPLE) BOOST_PP_SEQ_FOR_EACH(PRINT_CONFIG_CLASS_DERIVED_INITCACHE_ITEM, _, BOOST_PP_TUPLE_TO_SEQ(CLASSES_PARENTS_TUPLE))
#define PRINT_CONFIG_CLASS_DERIVED_HASH(r, data, elem) boost::hash_combine(seed, static_cast<const elem*>(this)->hash());
#define PRINT_CONFIG_CLASS_DERIVED_EQUAL(r, data, elem) \
    if (! (*static_cast<const elem*>(this) == static_cast<const elem&>(rhs))) return false;

// Generic version, with or without new parameters. Don't use this directly.
#define PRINT_CONFIG_CLASS_DERIVED_DEFINE1(CLASS_NAME, CLASSES_PARENTS_TUPLE, PARAMETER_DEFINITION, PARAMETER_REGISTRATION, PARAMETER_HASHES, PARAMETER_EQUALS) \
class CLASS_NAME : PRINT_CONFIG_CLASS_DERIVED_CLASS_LIST(CLASSES_PARENTS_TUPLE) { \
    STATIC_PRINT_CONFIG_CACHE_DERIVED(CLASS_NAME) \
    CLASS_NAME() : PRINT_CONFIG_CLASS_DERIVED_INITIALIZER(CLASSES_PARENTS_TUPLE, 0) { assert(s_cache_##CLASS_NAME.initialized()); *this = s_cache_##CLASS_NAME.defaults(); } \
public: \
    PARAMETER_DEFINITION \
    size_t hash() const throw() \
    { \
        size_t seed = 0; \
        BOOST_PP_SEQ_FOR_EACH(PRINT_CONFIG_CLASS_DERIVED_HASH, _, BOOST_PP_TUPLE_TO_SEQ(CLASSES_PARENTS_TUPLE)) \
        PARAMETER_HASHES \
        return seed; \
    } \
    bool operator==(const CLASS_NAME &rhs) const throw() \
    { \
        BOOST_PP_SEQ_FOR_EACH(PRINT_CONFIG_CLASS_DERIVED_EQUAL, _, BOOST_PP_TUPLE_TO_SEQ(CLASSES_PARENTS_TUPLE)) \
        PARAMETER_EQUALS \
        return true; \
    } \
    bool operator!=(const CLASS_NAME &rhs) const throw() { return ! (*this == rhs); } \
protected: \
    CLASS_NAME(int) : PRINT_CONFIG_CLASS_DERIVED_INITIALIZER(CLASSES_PARENTS_TUPLE, 1) {} \
    void initialize(StaticCacheBase &cache, const char* base_ptr) { \
        PRINT_CONFIG_CLASS_DERIVED_INITCACHE(CLASSES_PARENTS_TUPLE) \
        PARAMETER_REGISTRATION \
    } \
};
// Variant without adding new parameters.
#define PRINT_CONFIG_CLASS_DERIVED_DEFINE0(CLASS_NAME, CLASSES_PARENTS_TUPLE) \
    PRINT_CONFIG_CLASS_DERIVED_DEFINE1(CLASS_NAME, CLASSES_PARENTS_TUPLE, BOOST_PP_EMPTY(), BOOST_PP_EMPTY(), BOOST_PP_EMPTY(), BOOST_PP_EMPTY())
// Variant with adding new parameters.
#define PRINT_CONFIG_CLASS_DERIVED_DEFINE(CLASS_NAME, CLASSES_PARENTS_TUPLE, PARAMETER_DEFINITION_SEQ) \
    PRINT_CONFIG_CLASS_DERIVED_DEFINE1(CLASS_NAME, CLASSES_PARENTS_TUPLE, \
        BOOST_PP_SEQ_FOR_EACH(PRINT_CONFIG_CLASS_ELEMENT_DEFINITION, _, PARAMETER_DEFINITION_SEQ), \
        BOOST_PP_SEQ_FOR_EACH(PRINT_CONFIG_CLASS_ELEMENT_INITIALIZATION, _, PARAMETER_DEFINITION_SEQ), \
        BOOST_PP_SEQ_FOR_EACH(PRINT_CONFIG_CLASS_ELEMENT_HASH, _, PARAMETER_DEFINITION_SEQ), \
        BOOST_PP_SEQ_FOR_EACH(PRINT_CONFIG_CLASS_ELEMENT_EQUAL, _, PARAMETER_DEFINITION_SEQ))

// This object is mapped to Perl as Slic3r::Config::PrintObject.
PRINT_CONFIG_CLASS_DEFINE(
    PrintObjectConfig,

    ((ConfigOptionFloat,               brim_object_gap))
    ((ConfigOptionEnum<BrimType>,      brim_type))
    ((ConfigOptionFloat,               brim_width))
    ((ConfigOptionFloat,               brim_ears_detection_length))
    ((ConfigOptionFloat,               brim_ears_max_angle))
    ((ConfigOptionFloat,               skirt_start_angle))
    ((ConfigOptionBool,                bridge_no_support))
    ((ConfigOptionFloat,               elefant_foot_compensation))
    ((ConfigOptionInt,                 elefant_foot_compensation_layers))
    ((ConfigOptionFloat,               max_bridge_length))
    ((ConfigOptionFloatOrPercent,      line_width))
    // Force the generation of solid shells between adjacent materials/volumes.
    ((ConfigOptionBool,                interface_shells))
    ((ConfigOptionFloat,               layer_height))
    ((ConfigOptionFloat,               mmu_segmented_region_max_width))
    ((ConfigOptionFloat,               mmu_segmented_region_interlocking_depth))
    ((ConfigOptionFloat,               raft_contact_distance))
    ((ConfigOptionFloat,               raft_expansion))
    ((ConfigOptionPercent,             raft_first_layer_density))
    ((ConfigOptionFloat,               raft_first_layer_expansion))
    ((ConfigOptionInt,                 raft_layers))
    ((ConfigOptionEnum<SeamPosition>,  seam_position))
    ((ConfigOptionBool,                staggered_inner_seams))
    ((ConfigOptionFloat,               slice_closing_radius))
    ((ConfigOptionEnum<SlicingMode>,   slicing_mode))
    ((ConfigOptionBool,                enable_support))
    // Automatic supports (generated based on support_threshold_angle).
    ((ConfigOptionEnum<SupportType>,   support_type))
    // Direction of the support pattern (in XY plane).`
    ((ConfigOptionFloat,               support_angle))
    ((ConfigOptionBool,                support_on_build_plate_only))
    ((ConfigOptionBool,                support_critical_regions_only))
    ((ConfigOptionBool,                support_remove_small_overhang))
    ((ConfigOptionFloat,               support_top_z_distance))
    ((ConfigOptionFloat,               support_bottom_z_distance))
    ((ConfigOptionInt,                 enforce_support_layers))
    ((ConfigOptionInt,                 support_filament))
    ((ConfigOptionFloatOrPercent,      support_line_width))
    ((ConfigOptionBool,                support_interface_not_for_body))
    ((ConfigOptionBool,                support_interface_loop_pattern))
    ((ConfigOptionInt,                 support_interface_filament))
    ((ConfigOptionInt,                 support_interface_top_layers))
    ((ConfigOptionInt,                 support_interface_bottom_layers))
    // Spacing between interface lines (the hatching distance). Set zero to get a solid interface.
    ((ConfigOptionFloat,               support_interface_spacing))
    ((ConfigOptionFloat,               support_interface_speed))
    ((ConfigOptionEnum<SupportMaterialPattern>, support_base_pattern))
    ((ConfigOptionEnum<SupportMaterialInterfacePattern>, support_interface_pattern))
    // Spacing between support material lines (the hatching distance).
    ((ConfigOptionFloat,               support_base_pattern_spacing))
    ((ConfigOptionFloat,               support_expansion))
    ((ConfigOptionFloat,               support_speed))
    ((ConfigOptionEnum<SupportMaterialStyle>, support_style))
    // BBS
    //((ConfigOptionBool,                independent_support_layer_height))
    // Orca internal thick bridge
    ((ConfigOptionBool,                thick_bridges))
    ((ConfigOptionBool,                thick_internal_bridges))
    ((ConfigOptionEnum<InternalBridgeFilter>,  dont_filter_internal_bridges))
    // Overhang angle threshold.
    ((ConfigOptionInt,                 support_threshold_angle))
    ((ConfigOptionFloat,               support_object_xy_distance))
    ((ConfigOptionFloat,               xy_hole_compensation))
    ((ConfigOptionFloat,               xy_contour_compensation))
    ((ConfigOptionBool,                flush_into_objects))
    // BBS
    ((ConfigOptionBool,                flush_into_infill))
    ((ConfigOptionBool,                flush_into_support))
    // BBS
    ((ConfigOptionFloat,              tree_support_branch_distance))
    ((ConfigOptionFloat,              tree_support_tip_diameter))
    ((ConfigOptionFloat,              tree_support_branch_diameter))
    ((ConfigOptionFloat,              tree_support_branch_diameter_angle))
    ((ConfigOptionFloat,              tree_support_branch_diameter_double_wall))
    ((ConfigOptionFloat,              tree_support_branch_angle))
    ((ConfigOptionFloat,              tree_support_angle_slow))
    ((ConfigOptionInt,                tree_support_wall_count))
    ((ConfigOptionBool,               tree_support_adaptive_layer_height))
    ((ConfigOptionBool,               tree_support_auto_brim))
    ((ConfigOptionFloat,              tree_support_brim_width))
    ((ConfigOptionBool,               detect_narrow_internal_solid_infill))
    // ((ConfigOptionBool,               adaptive_layer_height))
    ((ConfigOptionFloat,              support_bottom_interface_spacing))
    ((ConfigOptionEnum<PerimeterGeneratorType>, wall_generator))
    ((ConfigOptionPercent,            wall_transition_length))
    ((ConfigOptionPercent,            wall_transition_filter_deviation))
    ((ConfigOptionFloat,              wall_transition_angle))
    ((ConfigOptionInt,                wall_distribution_count))
    ((ConfigOptionPercent,            min_feature_size))
    ((ConfigOptionPercent,            initial_layer_min_bead_width))
    ((ConfigOptionPercent,            min_bead_width))

    // Orca
    ((ConfigOptionFloat,              make_overhang_printable_angle))
    ((ConfigOptionFloat,              make_overhang_printable_hole_size))
    ((ConfigOptionFloat,              tree_support_branch_distance_organic))
    ((ConfigOptionPercent,            tree_support_top_rate))
    ((ConfigOptionFloat,              tree_support_branch_diameter_organic))
    ((ConfigOptionFloat,              tree_support_branch_angle_organic))
    ((ConfigOptionEnum<GapFillTarget>,gap_fill_target))
    ((ConfigOptionFloat,              min_length_factor))

    // Move all acceleration and jerk settings to object
    ((ConfigOptionFloat,              default_acceleration))
    ((ConfigOptionFloat,              outer_wall_acceleration))
    ((ConfigOptionFloat,              inner_wall_acceleration))
    ((ConfigOptionFloat,              top_surface_acceleration))
    ((ConfigOptionFloat,              initial_layer_acceleration))
    ((ConfigOptionFloatOrPercent,     bridge_acceleration))
    ((ConfigOptionFloat,              travel_acceleration))
    ((ConfigOptionFloatOrPercent,     sparse_infill_acceleration))
    ((ConfigOptionFloatOrPercent,     internal_solid_infill_acceleration))

    ((ConfigOptionFloat,              default_jerk))
    ((ConfigOptionFloat,              outer_wall_jerk))
    ((ConfigOptionFloat,              inner_wall_jerk))
    ((ConfigOptionFloat,              infill_jerk))
    ((ConfigOptionFloat,              top_surface_jerk))
    ((ConfigOptionFloat,              initial_layer_jerk))
    ((ConfigOptionFloat,              travel_jerk))
    ((ConfigOptionBool,               precise_z_height))
        
    ((ConfigOptionBool, interlocking_beam))
    ((ConfigOptionFloat,interlocking_beam_width))
    ((ConfigOptionFloat,interlocking_orientation))
    ((ConfigOptionInt,  interlocking_beam_layer_count))
    ((ConfigOptionInt,  interlocking_depth))
    ((ConfigOptionInt,  interlocking_boundary_avoidance))

)

// This object is mapped to Perl as Slic3r::Config::PrintRegion.
PRINT_CONFIG_CLASS_DEFINE(
    PrintRegionConfig,

    ((ConfigOptionInt,                  bottom_shell_layers))
    ((ConfigOptionFloat,                bottom_shell_thickness))
    ((ConfigOptionFloat,                bridge_angle))
    ((ConfigOptionFloat,                bridge_flow))
    ((ConfigOptionFloat,                internal_bridge_flow))
    ((ConfigOptionFloat,                bridge_speed))
    ((ConfigOptionFloatOrPercent,       internal_bridge_speed))
    ((ConfigOptionEnum<EnsureVerticalShellThickness>,   ensure_vertical_shell_thickness))
    ((ConfigOptionEnum<InfillPattern>,  top_surface_pattern))
    ((ConfigOptionEnum<InfillPattern>,  bottom_surface_pattern))
    ((ConfigOptionEnum<InfillPattern>, internal_solid_infill_pattern))
    ((ConfigOptionFloatOrPercent,       outer_wall_line_width))
    ((ConfigOptionFloat,                outer_wall_speed))
    ((ConfigOptionFloat,                infill_direction))
    ((ConfigOptionFloat,                solid_infill_direction))
    ((ConfigOptionBool,                 rotate_solid_infill_direction))
    ((ConfigOptionPercent,              sparse_infill_density))
    ((ConfigOptionEnum<InfillPattern>,  sparse_infill_pattern))
    ((ConfigOptionEnum<FuzzySkinType>,  fuzzy_skin))
    ((ConfigOptionFloat,                fuzzy_skin_thickness))
    ((ConfigOptionFloat,                fuzzy_skin_point_distance))
    ((ConfigOptionBool,                 fuzzy_skin_first_layer))
    ((ConfigOptionFloat,                gap_infill_speed))
    ((ConfigOptionInt,                  sparse_infill_filament))
    ((ConfigOptionFloatOrPercent,       sparse_infill_line_width))
    ((ConfigOptionPercent,              infill_wall_overlap))
    ((ConfigOptionPercent,              top_bottom_infill_wall_overlap))
    ((ConfigOptionFloat,                sparse_infill_speed))
    //BBS
    ((ConfigOptionBool, infill_combination))
    // Orca:
    ((ConfigOptionFloatOrPercent,                infill_combination_max_layer_height))
    // Ironing options
    ((ConfigOptionEnum<IroningType>, ironing_type))
    ((ConfigOptionEnum<InfillPattern>, ironing_pattern))
    ((ConfigOptionPercent, ironing_flow))
    ((ConfigOptionFloat, ironing_spacing))
    ((ConfigOptionFloat, ironing_direction))
    ((ConfigOptionFloat, ironing_speed))
    ((ConfigOptionFloat, ironing_angle))
    // Detect bridging perimeters
    ((ConfigOptionBool, detect_overhang_wall))
    ((ConfigOptionInt, wall_filament))
    ((ConfigOptionFloatOrPercent, inner_wall_line_width))
    ((ConfigOptionFloat, inner_wall_speed))
    // Total number of perimeters.
    ((ConfigOptionInt, wall_loops))
    ((ConfigOptionBool, alternate_extra_wall))
    ((ConfigOptionFloat, minimum_sparse_infill_area))
    ((ConfigOptionInt, solid_infill_filament))
    ((ConfigOptionFloatOrPercent, internal_solid_infill_line_width))
    ((ConfigOptionFloat, internal_solid_infill_speed))
    // Detect thin walls.
    ((ConfigOptionBool, detect_thin_wall))
    ((ConfigOptionFloatOrPercent, top_surface_line_width))
    ((ConfigOptionInt, top_shell_layers))
    ((ConfigOptionFloat, top_shell_thickness))
    ((ConfigOptionFloat, top_surface_speed))
    //BBS
    ((ConfigOptionBool,                 enable_overhang_speed))
    ((ConfigOptionFloatOrPercent,       overhang_1_4_speed))
    ((ConfigOptionFloatOrPercent,       overhang_2_4_speed))
    ((ConfigOptionFloatOrPercent,       overhang_3_4_speed))
    ((ConfigOptionFloatOrPercent,       overhang_4_4_speed))
    ((ConfigOptionBool,                 only_one_wall_top))

    //SoftFever
    ((ConfigOptionFloatOrPercent,       min_width_top_surface))
    ((ConfigOptionBool,                 only_one_wall_first_layer))
    ((ConfigOptionFloat,                print_flow_ratio))
    ((ConfigOptionFloatOrPercent,       seam_gap))
    ((ConfigOptionBool,                 role_based_wipe_speed))
    ((ConfigOptionFloatOrPercent,       wipe_speed))
    ((ConfigOptionBool,                 wipe_on_loops))
    ((ConfigOptionBool,                 wipe_before_external_loop))
    ((ConfigOptionEnum<WallInfillOrder>, wall_infill_order))
    ((ConfigOptionBool,                 precise_outer_wall))
    ((ConfigOptionBool,                 overhang_speed_classic))
    ((ConfigOptionPercent,              bridge_density))
    ((ConfigOptionFloat,                 filter_out_gap_fill))
    ((ConfigOptionFloatOrPercent,       small_perimeter_speed))
    ((ConfigOptionFloat,                small_perimeter_threshold))
    ((ConfigOptionFloat,                top_solid_infill_flow_ratio))
    ((ConfigOptionFloat,                bottom_solid_infill_flow_ratio))
    ((ConfigOptionFloatOrPercent,       infill_anchor))
    ((ConfigOptionFloatOrPercent,       infill_anchor_max))

    // Orca
    ((ConfigOptionBool,                 make_overhang_printable))
    ((ConfigOptionBool,                 extra_perimeters_on_overhangs))
    ((ConfigOptionBool,                 slowdown_for_curled_perimeters))
    ((ConfigOptionBool,                 hole_to_polyhole))
    ((ConfigOptionFloatOrPercent,       hole_to_polyhole_threshold))
    ((ConfigOptionBool,                 hole_to_polyhole_twisted))
    ((ConfigOptionBool,                 overhang_reverse))
    ((ConfigOptionBool,                 overhang_reverse_internal_only))
    ((ConfigOptionFloatOrPercent,       overhang_reverse_threshold))
    ((ConfigOptionEnum<CounterboreHoleBridgingOption>, counterbore_hole_bridging))
    ((ConfigOptionEnum<WallSequence>,  wall_sequence))
    ((ConfigOptionBool,                is_infill_first))
    ((ConfigOptionBool,                small_area_infill_flow_compensation))
    ((ConfigOptionEnum<WallDirection>,  wall_direction))

    // Orca: seam slopes
    ((ConfigOptionEnum<SeamScarfType>,  seam_slope_type))
    ((ConfigOptionBool,                 seam_slope_conditional))
    ((ConfigOptionInt,                  scarf_angle_threshold))
    ((ConfigOptionFloatOrPercent,       seam_slope_start_height))
    ((ConfigOptionBool,                 seam_slope_entire_loop))
    ((ConfigOptionFloat,                seam_slope_min_length))
    ((ConfigOptionInt,                  seam_slope_steps))
    ((ConfigOptionBool,                 seam_slope_inner_walls))
    ((ConfigOptionFloatOrPercent,       scarf_joint_speed))
    ((ConfigOptionFloat,                scarf_joint_flow_ratio))
    ((ConfigOptionPercent,              scarf_overhang_threshold))


)

PRINT_CONFIG_CLASS_DEFINE(
    MachineEnvelopeConfig,

    // Orca: whether emit machine limits into the beginning of the G-code.
    ((ConfigOptionBool,                 emit_machine_limits_to_gcode))
    // M201 X... Y... Z... E... [mm/sec^2]
    ((ConfigOptionFloats,               machine_max_acceleration_x))
    ((ConfigOptionFloats,               machine_max_acceleration_y))
    ((ConfigOptionFloats,               machine_max_acceleration_z))
    ((ConfigOptionFloats,               machine_max_acceleration_e))
    // M203 X... Y... Z... E... [mm/sec]
    ((ConfigOptionFloats,               machine_max_speed_x))
    ((ConfigOptionFloats,               machine_max_speed_y))
    ((ConfigOptionFloats,               machine_max_speed_z))
    ((ConfigOptionFloats,               machine_max_speed_e))

    // M204 P... R... T...[mm/sec^2]
    ((ConfigOptionFloats,               machine_max_acceleration_extruding))
    ((ConfigOptionFloats,               machine_max_acceleration_retracting))
    ((ConfigOptionFloats,               machine_max_acceleration_travel))

    // M205 X... Y... Z... E... [mm/sec]
    ((ConfigOptionFloats,               machine_max_jerk_x))
    ((ConfigOptionFloats,               machine_max_jerk_y))
    ((ConfigOptionFloats,               machine_max_jerk_z))
    ((ConfigOptionFloats,               machine_max_jerk_e))
    // M205 T... [mm/sec]
    ((ConfigOptionFloats,               machine_min_travel_rate))
    // M205 S... [mm/sec]
    ((ConfigOptionFloats,               machine_min_extruding_rate))
)

// This object is mapped to Perl as Slic3r::Config::GCode.
PRINT_CONFIG_CLASS_DEFINE(
    GCodeConfig,

    ((ConfigOptionString,              before_layer_change_gcode)) 
    ((ConfigOptionString,              printing_by_object_gcode)) 
    ((ConfigOptionFloats,              deretraction_speed))
    //BBS
    ((ConfigOptionBool,                enable_arc_fitting))
    ((ConfigOptionString,              machine_end_gcode))
    ((ConfigOptionStrings,             filament_end_gcode))
    ((ConfigOptionFloats,              filament_flow_ratio))
    ((ConfigOptionBools,               enable_pressure_advance))
    ((ConfigOptionFloats,              pressure_advance))
    // Orca: adaptive pressure advance and calibration model
    ((ConfigOptionBools,                adaptive_pressure_advance))
    ((ConfigOptionBools,                adaptive_pressure_advance_overhangs))
    ((ConfigOptionStrings,             adaptive_pressure_advance_model))
    ((ConfigOptionFloats,              adaptive_pressure_advance_bridges))
    //
    ((ConfigOptionFloat,               fan_kickstart))
    ((ConfigOptionBool,                fan_speedup_overhangs))
    ((ConfigOptionFloat,               fan_speedup_time))
    ((ConfigOptionFloats,              filament_diameter))
    ((ConfigOptionFloats,              filament_density))
    ((ConfigOptionStrings,             filament_type))
    ((ConfigOptionBools,               filament_soluble))
    ((ConfigOptionBools,               filament_is_support))
    ((ConfigOptionFloats,              filament_cost))
    ((ConfigOptionStrings,             default_filament_colour))
    ((ConfigOptionInts,                temperature_vitrification))  //BBS
    ((ConfigOptionFloats,              filament_max_volumetric_speed))
    ((ConfigOptionInts,                required_nozzle_HRC))
    // BBS
    ((ConfigOptionBool,                scan_first_layer))
    ((ConfigOptionPoints,              thumbnail_size))
    // ((ConfigOptionBool,                spaghetti_detector))
    ((ConfigOptionBool,                gcode_add_line_number))
    ((ConfigOptionBool,                bbl_bed_temperature_gcode))
    ((ConfigOptionEnum<GCodeFlavor>,   gcode_flavor))

    ((ConfigOptionFloat,               time_cost)) 
    ((ConfigOptionString,              layer_change_gcode))
    ((ConfigOptionString,              time_lapse_gcode))

    ((ConfigOptionFloat,               max_volumetric_extrusion_rate_slope))
    ((ConfigOptionInt,               max_volumetric_extrusion_rate_slope_segment_length))
    
    ((ConfigOptionPercents,            retract_before_wipe))
    ((ConfigOptionFloats,              retraction_length))
    ((ConfigOptionFloats,              retract_length_toolchange))
    ((ConfigOptionInt,                 enable_long_retraction_when_cut))
    ((ConfigOptionFloats,              retraction_distances_when_cut))
    ((ConfigOptionBools,               long_retractions_when_cut))
    ((ConfigOptionFloats,              z_hop))
    // BBS
    ((ConfigOptionEnumsGeneric,        z_hop_types))
    ((ConfigOptionFloats,              travel_slope))
    ((ConfigOptionFloats,              retract_lift_above))
    ((ConfigOptionFloats,              retract_lift_below))
    ((ConfigOptionEnumsGeneric,        retract_lift_enforce))
    ((ConfigOptionFloats,              retract_restart_extra))
    ((ConfigOptionFloats,              retract_restart_extra_toolchange))
    ((ConfigOptionFloats,              retraction_speed))
    ((ConfigOptionString,              machine_start_gcode))
    ((ConfigOptionStrings,             filament_start_gcode))
    ((ConfigOptionBool,                single_extruder_multi_material))
    ((ConfigOptionBool,                manual_filament_change))
    ((ConfigOptionBool,                single_extruder_multi_material_priming))
    ((ConfigOptionBool,                wipe_tower_no_sparse_layers))
    ((ConfigOptionString,              change_filament_gcode))
    ((ConfigOptionString,              change_extrusion_role_gcode))
    ((ConfigOptionFloat,               travel_speed))
    ((ConfigOptionFloat,               travel_speed_z))
    ((ConfigOptionBool,                silent_mode))
    ((ConfigOptionString,              machine_pause_gcode))
    ((ConfigOptionString,              template_custom_gcode))
    //BBS
    ((ConfigOptionEnum<NozzleType>,    nozzle_type))
    ((ConfigOptionInt,                 nozzle_hrc))
    ((ConfigOptionBool,                auxiliary_fan))
    ((ConfigOptionBool,                support_air_filtration))
    ((ConfigOptionEnum<PrinterStructure>,printer_structure))
    ((ConfigOptionBool,                support_chamber_temp_control))


    // SoftFever
    ((ConfigOptionBool,                use_firmware_retraction))
    ((ConfigOptionBool,                use_relative_e_distances))
    ((ConfigOptionBool,                accel_to_decel_enable))
    ((ConfigOptionPercent,             accel_to_decel_factor))
    ((ConfigOptionFloatOrPercent,      initial_layer_travel_speed))
    ((ConfigOptionBool,                bbl_calib_mark_logo))
    ((ConfigOptionBool,                disable_m73))

    // Orca: mmu
    ((ConfigOptionFloat,               cooling_tube_retraction))
    ((ConfigOptionFloat,               cooling_tube_length))
    ((ConfigOptionBool,                high_current_on_filament_swap))
    ((ConfigOptionFloat,               parking_pos_retraction))
    ((ConfigOptionFloat,               extra_loading_move))
    ((ConfigOptionFloat,               machine_load_filament_time))
    ((ConfigOptionFloat,               machine_tool_change_time))
    ((ConfigOptionFloat,               machine_unload_filament_time))
    ((ConfigOptionFloats,              filament_loading_speed))
    ((ConfigOptionFloats,              filament_loading_speed_start))
    ((ConfigOptionFloats,              filament_unloading_speed))
    ((ConfigOptionFloats,              filament_unloading_speed_start))
    ((ConfigOptionFloats,              filament_toolchange_delay))
    ((ConfigOptionInts,                filament_cooling_moves))
    ((ConfigOptionFloats,              filament_cooling_initial_speed))
    ((ConfigOptionFloats,              filament_minimal_purge_on_wipe_tower))
    ((ConfigOptionFloats,              filament_cooling_final_speed))
    ((ConfigOptionStrings,             filament_ramming_parameters))
    ((ConfigOptionBools,               filament_multitool_ramming))
    ((ConfigOptionFloats,              filament_multitool_ramming_volume))
    ((ConfigOptionFloats,              filament_multitool_ramming_flow))
    ((ConfigOptionFloats,              filament_stamping_loading_speed))
    ((ConfigOptionFloats,              filament_stamping_distance))
    ((ConfigOptionBool,                purge_in_prime_tower))
    ((ConfigOptionBool,                enable_filament_ramming))
    ((ConfigOptionBool,                support_multi_bed_types))

    // Small Area Infill Flow Compensation
    ((ConfigOptionStrings,             small_area_infill_flow_compensation_model))

    ((ConfigOptionBool,                has_scarf_joint_seam))

<<<<<<< HEAD

    ((ConfigOptionBool,                pellet_modded_printer))
=======
>>>>>>> dc820a03
    ((ConfigOptionBool,                use_extruder_rotation_volume))
    ((ConfigOptionBool,                use_active_pellet_feeding))
    ((ConfigOptionStrings,             active_feeder_motor_name))
    ((ConfigOptionFloats,              extruder_rotation_volume))
    ((ConfigOptionFloats,              mixing_stepper_rotation_volume))

)

// This object is mapped to Perl as Slic3r::Config::Print.
PRINT_CONFIG_CLASS_DERIVED_DEFINE(
    PrintConfig,
    (MachineEnvelopeConfig, GCodeConfig),

    //BBS
    ((ConfigOptionInts,               additional_cooling_fan_speed))
    ((ConfigOptionBool,               reduce_crossing_wall))
    ((ConfigOptionFloatOrPercent,     max_travel_detour_distance))
    ((ConfigOptionPoints,             printable_area))
    //BBS: add bed_exclude_area
    ((ConfigOptionPoints,             bed_exclude_area))
    ((ConfigOptionPoints,             head_wrap_detect_zone))
    // BBS
    ((ConfigOptionString,             bed_custom_texture))
    ((ConfigOptionString,             bed_custom_model))
    ((ConfigOptionEnum<BedType>,      curr_bed_type))
    ((ConfigOptionInts,               cool_plate_temp))
    ((ConfigOptionInts,               textured_cool_plate_temp))
    ((ConfigOptionInts,               supertack_plate_temp))
    ((ConfigOptionInts,               eng_plate_temp))
    ((ConfigOptionInts,               hot_plate_temp)) // hot is short for high temperature
    ((ConfigOptionInts,               textured_plate_temp))
    ((ConfigOptionInts,               supertack_plate_temp_initial_layer))
    ((ConfigOptionInts,               cool_plate_temp_initial_layer))
    ((ConfigOptionInts,               textured_cool_plate_temp_initial_layer))
    ((ConfigOptionInts,               eng_plate_temp_initial_layer))
    ((ConfigOptionInts,               hot_plate_temp_initial_layer)) // hot is short for high temperature
    ((ConfigOptionInts,               textured_plate_temp_initial_layer))
    ((ConfigOptionBools,              enable_overhang_bridge_fan))
    ((ConfigOptionInts,               overhang_fan_speed))
    ((ConfigOptionEnumsGeneric,       overhang_fan_threshold))
    ((ConfigOptionEnum<PrintSequence>,print_sequence))
    ((ConfigOptionEnum<PrintOrder>,   print_order))
    ((ConfigOptionInts,               first_layer_print_sequence))
    ((ConfigOptionInts,               other_layers_print_sequence))
    ((ConfigOptionInt,                other_layers_print_sequence_nums))
    ((ConfigOptionBools,              slow_down_for_layer_cooling))
    ((ConfigOptionInts,               close_fan_the_first_x_layers))
    ((ConfigOptionEnum<DraftShield>,  draft_shield))
    ((ConfigOptionFloat,              extruder_clearance_height_to_rod))//BBs
    ((ConfigOptionFloat,              extruder_clearance_height_to_lid))//BBS
    ((ConfigOptionFloat,              extruder_clearance_radius))
    ((ConfigOptionFloat,              nozzle_height))
    ((ConfigOptionStrings,            extruder_colour))
    ((ConfigOptionPoints,             extruder_offset))
    ((ConfigOptionBools,              reduce_fan_stop_start_freq))
    ((ConfigOptionBools,              dont_slow_down_outer_wall))
    ((ConfigOptionFloats,             fan_cooling_layer_time))
    ((ConfigOptionStrings,            filament_colour))
    ((ConfigOptionBools,              activate_air_filtration))
    ((ConfigOptionInts,               during_print_exhaust_fan_speed))
    ((ConfigOptionInts,               complete_print_exhaust_fan_speed))
    ((ConfigOptionFloatOrPercent,     initial_layer_line_width))
    ((ConfigOptionFloat,              initial_layer_print_height))
    ((ConfigOptionFloat,              initial_layer_speed))

    //BBS
    ((ConfigOptionFloat,              initial_layer_infill_speed))
    ((ConfigOptionInts,               nozzle_temperature_initial_layer))
    ((ConfigOptionInts,               full_fan_speed_layer))
    ((ConfigOptionFloats,               fan_max_speed))
    ((ConfigOptionFloats,             max_layer_height))
    ((ConfigOptionFloats,               fan_min_speed))
    ((ConfigOptionFloats,             min_layer_height))
    ((ConfigOptionFloat,              printable_height))
    ((ConfigOptionPoint,              best_object_pos))
    ((ConfigOptionFloats,             slow_down_min_speed))
    ((ConfigOptionFloats,             nozzle_diameter))
    ((ConfigOptionBool,               reduce_infill_retraction))
    ((ConfigOptionBool,               ooze_prevention))
    ((ConfigOptionString,             filename_format))
    ((ConfigOptionStrings,            post_process))
    ((ConfigOptionString,             printer_model))
    ((ConfigOptionFloat,              resolution))
    ((ConfigOptionFloats,             retraction_minimum_travel))
    ((ConfigOptionBools,              retract_when_changing_layer))
    ((ConfigOptionBools,              retract_on_top_layer))
    ((ConfigOptionFloat,              skirt_distance))
    ((ConfigOptionInt,                skirt_height))
    ((ConfigOptionInt,                skirt_loops))
    ((ConfigOptionEnum<SkirtType>,    skirt_type))
    ((ConfigOptionFloat,              skirt_speed))
    ((ConfigOptionFloat,              min_skirt_length))
    ((ConfigOptionFloats,             slow_down_layer_time))
    ((ConfigOptionBool,               spiral_mode))
    ((ConfigOptionBool,               spiral_mode_smooth))
    ((ConfigOptionFloatOrPercent,     spiral_mode_max_xy_smoothing))
    ((ConfigOptionInt,                standby_temperature_delta))
    ((ConfigOptionFloat,                preheat_time))
    ((ConfigOptionInt,                preheat_steps))
    ((ConfigOptionInts,               nozzle_temperature))
    ((ConfigOptionBools,              wipe))
    // BBS
    ((ConfigOptionInts,               nozzle_temperature_range_low))
    ((ConfigOptionInts,               nozzle_temperature_range_high))
    ((ConfigOptionFloats,             wipe_distance))
    ((ConfigOptionBool,               enable_prime_tower))
    // BBS: change wipe_tower_x and wipe_tower_y data type to floats to add partplate logic
    ((ConfigOptionFloats,             wipe_tower_x))
    ((ConfigOptionFloats,             wipe_tower_y))
    ((ConfigOptionFloat,              prime_tower_width))
    ((ConfigOptionFloat,              wipe_tower_per_color_wipe))
    ((ConfigOptionFloat,              wipe_tower_rotation_angle))
    ((ConfigOptionFloat,              prime_tower_brim_width))
    ((ConfigOptionFloat,              wipe_tower_bridging))
    ((ConfigOptionPercent,            wipe_tower_extra_flow))
    ((ConfigOptionFloats,             flush_volumes_matrix))
    ((ConfigOptionFloats,             flush_volumes_vector))

    // Orca: mmu support
    ((ConfigOptionFloat,              wipe_tower_cone_angle))
    ((ConfigOptionPercent,            wipe_tower_extra_spacing))
    ((ConfigOptionFloat,              wipe_tower_max_purge_speed))
    ((ConfigOptionInt,                wipe_tower_filament))
    ((ConfigOptionFloats,             wiping_volumes_extruders))
    ((ConfigOptionInts,       idle_temperature))


    // BBS: wipe tower is only used for priming
    ((ConfigOptionFloat,              prime_volume))
    ((ConfigOptionFloat,              flush_multiplier))
    ((ConfigOptionFloat,              z_offset))
    // BBS: project filaments
    ((ConfigOptionFloats,             filament_colour_new))
    // BBS: not in any preset, calculated before slicing
    ((ConfigOptionFloat,              nozzle_volume))
    ((ConfigOptionPoints,             start_end_points))
    ((ConfigOptionEnum<TimelapseType>,    timelapse_type))
    ((ConfigOptionString,             thumbnails))
    // BBS: move from PrintObjectConfig
    ((ConfigOptionBool, independent_support_layer_height))
    // SoftFever
    ((ConfigOptionPercents,            filament_shrink))
    ((ConfigOptionPercents,            filament_shrinkage_compensation_z))
    ((ConfigOptionBool,                gcode_label_objects))
    ((ConfigOptionBool,                exclude_object))
    ((ConfigOptionBool,                gcode_comments))
    ((ConfigOptionInt,                 slow_down_layers))
    ((ConfigOptionInts,                support_material_interface_fan_speed))
    // Orca: notes for profiles from PrusaSlicer
    ((ConfigOptionStrings,             filament_notes))
    ((ConfigOptionString,              notes))
    ((ConfigOptionString,              printer_notes))

    ((ConfigOptionBools,               activate_chamber_temp_control))
    ((ConfigOptionInts ,               chamber_temperature))
    
    // Orca: support adaptive bed mesh
    ((ConfigOptionFloat,               preferred_orientation))
    ((ConfigOptionPoint,               bed_mesh_min))
    ((ConfigOptionPoint,               bed_mesh_max))
    ((ConfigOptionPoint,               bed_mesh_probe_distance))
    ((ConfigOptionFloat,               adaptive_bed_mesh_margin))


)

// This object is mapped to Perl as Slic3r::Config::Full.
PRINT_CONFIG_CLASS_DERIVED_DEFINE0(
    FullPrintConfig,
    (PrintObjectConfig, PrintRegionConfig, PrintConfig)
)

// Validate the FullPrintConfig. Returns an empty string on success, otherwise an error message is returned.
std::map<std::string, std::string> validate(const FullPrintConfig &config, bool under_cli = false);

PRINT_CONFIG_CLASS_DEFINE(
    SLAPrintConfig,
    ((ConfigOptionString,     filename_format))
)

PRINT_CONFIG_CLASS_DEFINE(
    SLAPrintObjectConfig,

    ((ConfigOptionFloat, layer_height))

    //Number of the layers needed for the exposure time fade [3;20]
    ((ConfigOptionInt,  faded_layers))/*= 10*/

    ((ConfigOptionFloat, slice_closing_radius))

    // Enabling or disabling support creation
    ((ConfigOptionBool,  supports_enable))

    // Diameter in mm of the pointing side of the head.
    ((ConfigOptionFloat, support_head_front_diameter))/*= 0.2*/

    // How much the pinhead has to penetrate the model surface
    ((ConfigOptionFloat, support_head_penetration))/*= 0.2*/

    // Width in mm from the back sphere center to the front sphere center.
    ((ConfigOptionFloat, support_head_width))/*= 1.0*/

    // Radius in mm of the support pillars.
    ((ConfigOptionFloat, support_pillar_diameter))/*= 0.8*/

    // The percentage of smaller pillars compared to the normal pillar diameter
    // which are used in problematic areas where a normal pilla cannot fit.
    ((ConfigOptionPercent, support_small_pillar_diameter_percent))

    // How much bridge (supporting another pinhead) can be placed on a pillar.
    ((ConfigOptionInt,   support_max_bridges_on_pillar))

    // How the pillars are bridged together
    ((ConfigOptionEnum<SLAPillarConnectionMode>, support_pillar_connection_mode))

    // Generate only ground facing supports
    ((ConfigOptionBool, support_buildplate_only))

    // TODO: unimplemented at the moment. This coefficient will have an impact
    // when bridges and pillars are merged. The resulting pillar should be a bit
    // thicker than the ones merging into it. How much thicker? I don't know
    // but it will be derived from this value.
    ((ConfigOptionFloat, support_pillar_widening_factor))

    // Radius in mm of the pillar base.
    ((ConfigOptionFloat, support_base_diameter))/*= 2.0*/

    // The height of the pillar base cone in mm.
    ((ConfigOptionFloat, support_base_height))/*= 1.0*/

    // The minimum distance of the pillar base from the model in mm.
    ((ConfigOptionFloat, support_base_safety_distance)) /*= 1.0*/

    // The default angle for connecting support sticks and junctions.
    ((ConfigOptionFloat, support_critical_angle))/*= 45*/

    // The max length of a bridge in mm
    ((ConfigOptionFloat, support_max_bridge_length))/*= 15.0*/

    // The max distance of two pillars to get cross linked.
    ((ConfigOptionFloat, support_max_pillar_link_distance))

    // The elevation in Z direction upwards. This is the space between the pad
    // and the model object's bounding box bottom. Units in mm.
    ((ConfigOptionFloat, support_object_elevation))/*= 5.0*/

    /////// Following options influence automatic support points placement:
    ((ConfigOptionInt, support_points_density_relative))
    ((ConfigOptionFloat, support_points_minimal_distance))

    // Now for the base pool (pad) /////////////////////////////////////////////

    // Enabling or disabling support creation
    ((ConfigOptionBool,  pad_enable))

    // The thickness of the pad walls
    ((ConfigOptionFloat, pad_wall_thickness))/*= 2*/

    // The height of the pad from the bottom to the top not considering the pit
    ((ConfigOptionFloat, pad_wall_height))/*= 5*/

    // How far should the pad extend around the contained geometry
    ((ConfigOptionFloat, pad_brim_size))

    // The greatest distance where two individual pads are merged into one. The
    // distance is measured roughly from the centroids of the pads.
    ((ConfigOptionFloat, pad_max_merge_distance))/*= 50*/

    // The smoothing radius of the pad edges
    // ((ConfigOptionFloat, pad_edge_radius))/*= 1*/;

    // The slope of the pad wall...
    ((ConfigOptionFloat, pad_wall_slope))

    // /////////////////////////////////////////////////////////////////////////
    // Zero elevation mode parameters:
    //    - The object pad will be derived from the model geometry.
    //    - There will be a gap between the object pad and the generated pad
    //      according to the support_base_safety_distance parameter.
    //    - The two pads will be connected with tiny connector sticks
    // /////////////////////////////////////////////////////////////////////////

    // Disable the elevation (ignore its value) and use the zero elevation mode
    ((ConfigOptionBool, pad_around_object))

    ((ConfigOptionBool, pad_around_object_everywhere))

    // This is the gap between the object bottom and the generated pad
    ((ConfigOptionFloat, pad_object_gap))

    // How far to place the connector sticks on the object pad perimeter
    ((ConfigOptionFloat, pad_object_connector_stride))

    // The width of the connectors sticks
    ((ConfigOptionFloat, pad_object_connector_width))

    // How much should the tiny connectors penetrate into the model body
    ((ConfigOptionFloat, pad_object_connector_penetration))

    // /////////////////////////////////////////////////////////////////////////
    // Model hollowing parameters:
    //   - Models can be hollowed out as part of the SLA print process
    //   - Thickness of the hollowed model walls can be adjusted
    //   -
    //   - Additional holes will be drilled into the hollow model to allow for
    //   - resin removal.
    // /////////////////////////////////////////////////////////////////////////

    ((ConfigOptionBool, hollowing_enable))

    // The minimum thickness of the model walls to maintain. Note that the
    // resulting walls may be thicker due to smoothing out fine cavities where
    // resin could stuck.
    ((ConfigOptionFloat, hollowing_min_thickness))

    // Indirectly controls the voxel size (resolution) used by openvdb
    ((ConfigOptionFloat, hollowing_quality))

    // Indirectly controls the minimum size of created cavities.
    ((ConfigOptionFloat, hollowing_closing_distance))
)

enum SLAMaterialSpeed { slamsSlow, slamsFast };

PRINT_CONFIG_CLASS_DEFINE(
    SLAMaterialConfig,

    ((ConfigOptionFloat,                       initial_layer_height))
    ((ConfigOptionFloat,                       bottle_cost))
    ((ConfigOptionFloat,                       bottle_volume))
    ((ConfigOptionFloat,                       bottle_weight))
    ((ConfigOptionFloat,                       material_density))
    ((ConfigOptionFloat,                       exposure_time))
    ((ConfigOptionFloat,                       initial_exposure_time))
    ((ConfigOptionFloats,                      material_correction))
    ((ConfigOptionFloat,                       material_correction_x))
    ((ConfigOptionFloat,                       material_correction_y))
    ((ConfigOptionFloat,                       material_correction_z))
    ((ConfigOptionEnum<SLAMaterialSpeed>,      material_print_speed))
)

PRINT_CONFIG_CLASS_DEFINE(
    SLAPrinterConfig,

    ((ConfigOptionEnum<PrinterTechnology>,    printer_technology))
    ((ConfigOptionPoints,                     printable_area))
    ((ConfigOptionFloat,                      printable_height))
    ((ConfigOptionFloat,                      display_width))
    ((ConfigOptionFloat,                      display_height))
    ((ConfigOptionInt,                        display_pixels_x))
    ((ConfigOptionInt,                        display_pixels_y))
    ((ConfigOptionEnum<SLADisplayOrientation>,display_orientation))
    ((ConfigOptionBool,                       display_mirror_x))
    ((ConfigOptionBool,                       display_mirror_y))
    ((ConfigOptionFloats,                     relative_correction))
    ((ConfigOptionFloat,                      relative_correction_x))
    ((ConfigOptionFloat,                      relative_correction_y))
    ((ConfigOptionFloat,                      relative_correction_z))
    ((ConfigOptionFloat,                      absolute_correction))
    ((ConfigOptionFloat,                      elefant_foot_compensation))
    ((ConfigOptionFloat,                      elefant_foot_min_width))
    ((ConfigOptionFloat,                      gamma_correction))
    ((ConfigOptionFloat,                      fast_tilt_time))
    ((ConfigOptionFloat,                      slow_tilt_time))
    ((ConfigOptionFloat,                      area_fill))
    ((ConfigOptionFloat,                      min_exposure_time))
    ((ConfigOptionFloat,                      max_exposure_time))
    ((ConfigOptionFloat,                      min_initial_exposure_time))
    ((ConfigOptionFloat,                      max_initial_exposure_time))
)

PRINT_CONFIG_CLASS_DERIVED_DEFINE0(
    SLAFullPrintConfig,
    (SLAPrinterConfig, SLAPrintConfig, SLAPrintObjectConfig, SLAMaterialConfig)
)

#undef STATIC_PRINT_CONFIG_CACHE
#undef STATIC_PRINT_CONFIG_CACHE_BASE
#undef STATIC_PRINT_CONFIG_CACHE_DERIVED
#undef PRINT_CONFIG_CLASS_ELEMENT_DEFINITION
#undef PRINT_CONFIG_CLASS_ELEMENT_EQUAL
#undef PRINT_CONFIG_CLASS_ELEMENT_LOWER
#undef PRINT_CONFIG_CLASS_ELEMENT_HASH
#undef PRINT_CONFIG_CLASS_ELEMENT_INITIALIZATION
#undef PRINT_CONFIG_CLASS_ELEMENT_INITIALIZATION2
#undef PRINT_CONFIG_CLASS_DEFINE
#undef PRINT_CONFIG_CLASS_DERIVED_CLASS_LIST
#undef PRINT_CONFIG_CLASS_DERIVED_CLASS_LIST_ITEM
#undef PRINT_CONFIG_CLASS_DERIVED_DEFINE
#undef PRINT_CONFIG_CLASS_DERIVED_DEFINE0
#undef PRINT_CONFIG_CLASS_DERIVED_DEFINE1
#undef PRINT_CONFIG_CLASS_DERIVED_HASH
#undef PRINT_CONFIG_CLASS_DERIVED_EQUAL
#undef PRINT_CONFIG_CLASS_DERIVED_INITCACHE_ITEM
#undef PRINT_CONFIG_CLASS_DERIVED_INITCACHE
#undef PRINT_CONFIG_CLASS_DERIVED_INITIALIZER
#undef PRINT_CONFIG_CLASS_DERIVED_INITIALIZER_ITEM

class CLIActionsConfigDef : public ConfigDef
{
public:
    CLIActionsConfigDef();
};

class CLITransformConfigDef : public ConfigDef
{
public:
    CLITransformConfigDef();
};

class CLIMiscConfigDef : public ConfigDef
{
public:
    CLIMiscConfigDef();
};

typedef std::string t_custom_gcode_key;
// This map containes list of specific placeholders for each custom G-code, if any exist
const std::map<t_custom_gcode_key, t_config_option_keys>& custom_gcode_specific_placeholders();

// Next classes define placeholders used by GUI::EditGCodeDialog.

class ReadOnlySlicingStatesConfigDef : public ConfigDef
{
public:
    ReadOnlySlicingStatesConfigDef();
};

class ReadWriteSlicingStatesConfigDef : public ConfigDef
{
public:
    ReadWriteSlicingStatesConfigDef();
};

class OtherSlicingStatesConfigDef : public ConfigDef
{
public:
    OtherSlicingStatesConfigDef();
};

class PrintStatisticsConfigDef : public ConfigDef
{
public:
    PrintStatisticsConfigDef();
};

class ObjectsInfoConfigDef : public ConfigDef
{
public:
    ObjectsInfoConfigDef();
};

class DimensionsConfigDef : public ConfigDef
{
public:
    DimensionsConfigDef();
};

class TemperaturesConfigDef : public ConfigDef
{
public:
    TemperaturesConfigDef();
};

class TimestampsConfigDef : public ConfigDef
{
public:
    TimestampsConfigDef();
};

class OtherPresetsConfigDef : public ConfigDef
{
public:
    OtherPresetsConfigDef();
};

// This classes defines all custom G-code specific placeholders.
class CustomGcodeSpecificConfigDef : public ConfigDef
{
public:
    CustomGcodeSpecificConfigDef();
};
extern const CustomGcodeSpecificConfigDef    custom_gcode_specific_config_def;

// This class defines the command line options representing actions.
extern const CLIActionsConfigDef    cli_actions_config_def;

// This class defines the command line options representing transforms.
extern const CLITransformConfigDef  cli_transform_config_def;

// This class defines all command line options that are not actions or transforms.
extern const CLIMiscConfigDef       cli_misc_config_def;

class DynamicPrintAndCLIConfig : public DynamicPrintConfig
{
public:
    DynamicPrintAndCLIConfig() {}
    DynamicPrintAndCLIConfig(const DynamicPrintAndCLIConfig &other) : DynamicPrintConfig(other) {}

    // Overrides ConfigBase::def(). Static configuration definition. Any value stored into this ConfigBase shall have its definition here.
    const ConfigDef*        def() const override { return &s_def; }

    // Verify whether the opt_key has not been obsoleted or renamed.
    // Both opt_key and value may be modified by handle_legacy().
    // If the opt_key is no more valid in this version of Slic3r, opt_key is cleared by handle_legacy().
    // handle_legacy() is called internally by set_deserialize().
    void                    handle_legacy(t_config_option_key &opt_key, std::string &value) const override;

private:
    class PrintAndCLIConfigDef : public ConfigDef
    {
    public:
        PrintAndCLIConfigDef() {
            this->options.insert(print_config_def.options.begin(), print_config_def.options.end());
            this->options.insert(cli_actions_config_def.options.begin(), cli_actions_config_def.options.end());
            this->options.insert(cli_transform_config_def.options.begin(), cli_transform_config_def.options.end());
            this->options.insert(cli_misc_config_def.options.begin(), cli_misc_config_def.options.end());
            for (const auto &kvp : this->options)
                this->by_serialization_key_ordinal[kvp.second.serialization_key_ordinal] = &kvp.second;
        }
        // Do not release the default values, they are handled by print_config_def & cli_actions_config_def / cli_transform_config_def / cli_misc_config_def.
        ~PrintAndCLIConfigDef() { this->options.clear(); }
    };
    static PrintAndCLIConfigDef s_def;
};

bool is_XL_printer(const DynamicPrintConfig &cfg);
bool is_XL_printer(const PrintConfig &cfg);

Points get_bed_shape(const DynamicPrintConfig &cfg);
Points get_bed_shape(const PrintConfig &cfg);
Points get_bed_shape(const SLAPrinterConfig &cfg);
Slic3r::Polygon get_bed_shape_with_excluded_area(const PrintConfig& cfg);
bool has_skirt(const DynamicPrintConfig& cfg);
float get_real_skirt_dist(const DynamicPrintConfig& cfg);

// ModelConfig is a wrapper around DynamicPrintConfig with an addition of a timestamp.
// Each change of ModelConfig is tracked by assigning a new timestamp from a global counter.
// The counter is used for faster synchronization of the background slicing thread
// with the front end by skipping synchronization of equal config dictionaries.
// The global counter is also used for avoiding unnecessary serialization of config
// dictionaries when taking an Undo snapshot.
//
// The global counter is NOT thread safe, therefore it is recommended to use ModelConfig from
// the main thread only.
//
// As there is a global counter and it is being increased with each change to any ModelConfig,
// if two ModelConfig dictionaries differ, they should differ with their timestamp as well.
// Therefore copying the ModelConfig including its timestamp is safe as there is no harm
// in having multiple ModelConfig with equal timestamps as long as their dictionaries are equal.
//
// The timestamp is used by the Undo/Redo stack. As zero timestamp means invalid timestamp
// to the Undo/Redo stack (zero timestamp means the Undo/Redo stack needs to serialize and
// compare serialized data for differences), zero timestamp shall never be used.
// Timestamp==1 shall only be used for empty dictionaries.
class ModelConfig
{
public:
    // Following method clears the config and increases its timestamp, so the deleted
    // state is considered changed from perspective of the undo/redo stack.
    void         reset() { m_data.clear(); touch(); }

    void         assign_config(const ModelConfig &rhs) {
        if (m_timestamp != rhs.m_timestamp) {
            m_data      = rhs.m_data;
            m_timestamp = rhs.m_timestamp;
        }
    }
    void         assign_config(ModelConfig &&rhs) {
        if (m_timestamp != rhs.m_timestamp) {
            m_data      = std::move(rhs.m_data);
            m_timestamp = rhs.m_timestamp;
            rhs.reset();
        }
    }

    // Modification of the ModelConfig is not thread safe due to the global timestamp counter!
    // Don't call modification methods from the back-end!
    // Assign methods don't assign if src==dst to not having to bump the timestamp in case they are equal.
    void         assign_config(const DynamicPrintConfig &rhs)  { if (m_data != rhs) { m_data = rhs; this->touch(); } }
    void         assign_config(DynamicPrintConfig &&rhs)       { if (m_data != rhs) { m_data = std::move(rhs); this->touch(); } }
    void         apply(const ModelConfig &other, bool ignore_nonexistent = false) { this->apply(other.get(), ignore_nonexistent); }
    void         apply(const ConfigBase &other, bool ignore_nonexistent = false) { m_data.apply_only(other, other.keys(), ignore_nonexistent); this->touch(); }
    void         apply_only(const ModelConfig &other, const t_config_option_keys &keys, bool ignore_nonexistent = false) { this->apply_only(other.get(), keys, ignore_nonexistent); }
    void         apply_only(const ConfigBase &other, const t_config_option_keys &keys, bool ignore_nonexistent = false) { m_data.apply_only(other, keys, ignore_nonexistent); this->touch(); }
    bool         set_key_value(const std::string &opt_key, ConfigOption *opt) { bool out = m_data.set_key_value(opt_key, opt); this->touch(); return out; }
    template<typename T>
    void         set(const std::string &opt_key, T value) { m_data.set(opt_key, value, true); this->touch(); }
    void         set_deserialize(const t_config_option_key &opt_key, const std::string &str, ConfigSubstitutionContext &substitution_context, bool append = false)
        { m_data.set_deserialize(opt_key, str, substitution_context, append); this->touch(); }
    bool         erase(const t_config_option_key &opt_key) { bool out = m_data.erase(opt_key); if (out) this->touch(); return out; }

    // Getters are thread safe.
    // The following implicit conversion breaks the Cereal serialization.
//    operator const DynamicPrintConfig&() const throw() { return this->get(); }
    const DynamicPrintConfig&   get() const throw() { return m_data; }
    bool                        empty() const throw() { return m_data.empty(); }
    size_t                      size() const throw() { return m_data.size(); }
    auto                        cbegin() const { return m_data.cbegin(); }
    auto                        cend() const { return m_data.cend(); }
    t_config_option_keys        keys() const { return m_data.keys(); }
    bool                        has(const t_config_option_key &opt_key) const { return m_data.has(opt_key); }
    const ConfigOption*         option(const t_config_option_key &opt_key) const { return m_data.option(opt_key); }
    int                         opt_int(const t_config_option_key &opt_key) const { return m_data.opt_int(opt_key); }
    int                         extruder() const { return opt_int("extruder"); }
    double opt_float(const t_config_option_key &opt_key) const {
      return m_data.opt_float(opt_key);
    }
    double get_abs_value(const t_config_option_key &opt_key) const {
      return m_data.get_abs_value(opt_key);
    }
    std::string                 opt_serialize(const t_config_option_key &opt_key) const { return m_data.opt_serialize(opt_key); }

    // Return an optional timestamp of this object.
    // If the timestamp returned is non-zero, then the serialization framework will
    // only save this object on the Undo/Redo stack if the timestamp is different
    // from the timestmap of the object at the top of the Undo / Redo stack.
    virtual uint64_t    timestamp() const throw() { return m_timestamp; }
    bool                timestamp_matches(const ModelConfig &rhs) const throw() { return m_timestamp == rhs.m_timestamp; }
    // Not thread safe! Should not be called from other than the main thread!
    void                touch() { m_timestamp = ++ s_last_timestamp; }

private:
    friend class cereal::access;
    template<class Archive> void serialize(Archive& ar) { ar(m_timestamp); ar(m_data); }

    uint64_t                    m_timestamp { 1 };
    DynamicPrintConfig          m_data;

    static uint64_t             s_last_timestamp;
};

} // namespace Slic3r

// Serialization through the Cereal library
namespace cereal {
    // Let cereal know that there are load / save non-member functions declared for DynamicPrintConfig, ignore serialize / load / save from parent class DynamicConfig.
    template <class Archive> struct specialize<Archive, Slic3r::DynamicPrintConfig, cereal::specialization::non_member_load_save> {};

    template<class Archive> void load(Archive& archive, Slic3r::DynamicPrintConfig &config)
    {
        size_t cnt;
        archive(cnt);
        config.clear();
        for (size_t i = 0; i < cnt; ++ i) {
            size_t serialization_key_ordinal;
            archive(serialization_key_ordinal);
            assert(serialization_key_ordinal > 0);
            auto it = Slic3r::print_config_def.by_serialization_key_ordinal.find(serialization_key_ordinal);
            assert(it != Slic3r::print_config_def.by_serialization_key_ordinal.end());
            config.set_key_value(it->second->opt_key, it->second->load_option_from_archive(archive));
        }
    }

    template<class Archive> void save(Archive& archive, const Slic3r::DynamicPrintConfig &config)
    {
        size_t cnt = config.size();
        archive(cnt);
        for (auto it = config.cbegin(); it != config.cend(); ++it) {
            const Slic3r::ConfigOptionDef* optdef = Slic3r::print_config_def.get(it->first);
            assert(optdef != nullptr);
            assert(optdef->serialization_key_ordinal > 0);
            archive(optdef->serialization_key_ordinal);
            optdef->save_option_to_archive(archive, it->second.get());
        }
    }
}

#endif<|MERGE_RESOLUTION|>--- conflicted
+++ resolved
@@ -1173,11 +1173,8 @@
 
     ((ConfigOptionBool,                has_scarf_joint_seam))
 
-<<<<<<< HEAD
-
     ((ConfigOptionBool,                pellet_modded_printer))
-=======
->>>>>>> dc820a03
+
     ((ConfigOptionBool,                use_extruder_rotation_volume))
     ((ConfigOptionBool,                use_active_pellet_feeding))
     ((ConfigOptionStrings,             active_feeder_motor_name))
