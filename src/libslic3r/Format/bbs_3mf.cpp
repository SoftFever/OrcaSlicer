///|/ Copyright (c) Prusa Research 2018 - 2023 Oleksandra Iushchenko @YuSanka, David Kocík @kocikdav, Enrico Turri @enricoturri1966, Lukáš Matěna @lukasmatena, Lukáš Hejl @hejllukas, Filip Sykala @Jony01, Vojtěch Bubník @bubnikv, Tomáš Mészáros @tamasmeszaros
///|/ Copyright (c) 2020 Henner Zeller
///|/
///|/ PrusaSlicer is released under the terms of the AGPLv3 or higher
///|/
#include "../libslic3r.h"
#include "../Exception.hpp"
#include "../Model.hpp"
#include "../Preset.hpp"
#include "../Utils.hpp"
#include "../LocalesUtils.hpp"
#include "../GCode.hpp"
#include "../Geometry.hpp"
#include "../GCode/ThumbnailData.hpp"
#include "../Semver.hpp"
#include "../Time.hpp"

#include "../I18N.hpp"

#include "bbs_3mf.hpp"

#include <limits>
#include <stdexcept>
#include <iomanip>

#include <boost/algorithm/string/classification.hpp>
#include <boost/algorithm/string/split.hpp>
#include <boost/algorithm/string/predicate.hpp>
#include <boost/algorithm/string/replace.hpp>
#include <boost/filesystem/operations.hpp>
#include <boost/filesystem/string_file.hpp>
#include <boost/nowide/fstream.hpp>
#include <boost/nowide/cstdio.hpp>
#include <boost/spirit/include/karma.hpp>
#include <boost/spirit/include/qi_int.hpp>
#include <boost/log/trivial.hpp>
#include <boost/beast/core/detail/base64.hpp>
#include <boost/property_tree/ptree.hpp>
#include <boost/property_tree/xml_parser.hpp>
#include <boost/foreach.hpp>
#include <openssl/md5.h>

namespace pt = boost::property_tree;

#include <tbb/parallel_reduce.h>

#include <expat.h>
#include <Eigen/Dense>
#include "miniz_extension.hpp"
#include "nlohmann/json.hpp"
#include <fast_float/fast_float.h>

// Slightly faster than sprintf("%.9g"), but there is an issue with the karma floating point formatter,
// https://github.com/boostorg/spirit/pull/586
// where the exported string is one digit shorter than it should be to guarantee lossless round trip.
// The code is left here for the ocasion boost guys improve.
#define EXPORT_3MF_USE_SPIRIT_KARMA_FP 0

#define WRITE_ZIP_LANGUAGE_ENCODING 1

// @see https://commons.apache.org/proper/commons-compress/apidocs/src-html/org/apache/commons/compress/archivers/zip/AbstractUnicodeExtraField.html
struct ZipUnicodePathExtraField
{
    static std::string encode(std::string const& u8path, std::string const& path) {
        std::string extra;
        if (u8path != path) {
            // 0x7075 - for Unicode filenames
            extra.push_back('\x75');
            extra.push_back('\x70');
            boost::uint16_t len = 5 + u8path.length();
            extra.push_back((char)(len & 0xff));
            extra.push_back((char)(len >> 8));
            auto crc = mz_crc32(0, (unsigned char *) path.c_str(), path.length());
            extra.push_back('\x01'); // version 1
            extra.append((char *)&crc, (char *)&crc + 4); // Little Endian
            extra.append(u8path);
        }
        return extra;
    }
    static std::string decode(std::string const& extra, std::string const& path = {}) {
        char const * p = extra.data();
        char const * e = p + extra.length();
        while (p + 4 < e) {
            boost::uint16_t len = ((boost::uint16_t)p[2]) | ((boost::uint16_t)p[3] << 8);
            if (p[0] == '\x75' && p[1] == '\x70' && len >= 5 && p + 4 + len < e && p[4] == '\x01') {
                return std::string(p + 9, p + 4 + len);
            }
            else {
                p += 4 + len;
            }
        }
        return Slic3r::decode_path(path.c_str());
    }
};

// VERSION NUMBERS
// 0 : .3mf, files saved by older slic3r or other applications. No version definition in them.
// 1 : Introduction of 3mf versioning. No other change in data saved into 3mf files.
// 2 : Volumes' matrices and source data added to Metadata/Slic3r_PE_model.config file, meshes transformed back to their coordinate system on loading.
// WARNING !! -> the version number has been rolled back to 1
//               the next change should use 3
const unsigned int VERSION_BBS_3MF = 1;
// Allow loading version 2 file as well.
const unsigned int VERSION_BBS_3MF_COMPATIBLE = 2;
const char* BBS_3MF_VERSION1 = "bamboo_slicer:Version3mf"; // definition of the metadata name saved into .model file
const char* BBS_3MF_VERSION = "BambuStudio:3mfVersion"; //compatible with prusa currently
// Painting gizmos data version numbers
// 0 : initial version of fdm, seam, mm
const unsigned int FDM_SUPPORTS_PAINTING_VERSION = 0;
const unsigned int SEAM_PAINTING_VERSION         = 0;
const unsigned int MM_PAINTING_VERSION           = 0;

const std::string BBS_FDM_SUPPORTS_PAINTING_VERSION = "BambuStudio:FdmSupportsPaintingVersion";
const std::string BBS_SEAM_PAINTING_VERSION         = "BambuStudio:SeamPaintingVersion";
const std::string BBS_MM_PAINTING_VERSION           = "BambuStudio:MmPaintingVersion";
const std::string BBL_MODEL_ID_TAG                  = "model_id";
const std::string BBL_MODEL_NAME_TAG                = "Title";
const std::string BBL_ORIGIN_TAG                    = "Origin";
const std::string BBL_DESIGNER_TAG                  = "Designer";
const std::string BBL_DESIGNER_USER_ID_TAG          = "DesignerUserId";
const std::string BBL_DESIGNER_COVER_FILE_TAG       = "DesignerCover";
const std::string BBL_DESCRIPTION_TAG               = "Description";
const std::string BBL_COPYRIGHT_TAG                 = "CopyRight";
const std::string BBL_COPYRIGHT_NORMATIVE_TAG       = "Copyright";
const std::string BBL_LICENSE_TAG                   = "License";
const std::string BBL_REGION_TAG                    = "Region";
const std::string BBL_MODIFICATION_TAG              = "ModificationDate";
const std::string BBL_CREATION_DATE_TAG             = "CreationDate";
const std::string BBL_APPLICATION_TAG               = "Application";

const std::string BBL_PROFILE_TITLE_TAG             = "ProfileTitle";
const std::string BBL_PROFILE_COVER_TAG             = "ProfileCover";
const std::string BBL_PROFILE_DESCRIPTION_TAG       = "ProfileDescription";
const std::string BBL_PROFILE_USER_ID_TAG           = "ProfileUserId";
const std::string BBL_PROFILE_USER_NAME_TAG         = "ProfileUserName";

const std::string MODEL_FOLDER = "3D/";
const std::string MODEL_EXTENSION = ".model";
const std::string MODEL_FILE = "3D/3dmodel.model"; // << this is the only format of the string which works with CURA
const std::string MODEL_RELS_FILE = "3D/_rels/3dmodel.model.rels";
//BBS: add metadata_folder
const std::string METADATA_DIR = "Metadata/";
const std::string ACCESOR_DIR = "accesories/";
const std::string GCODE_EXTENSION = ".gcode";
const std::string THUMBNAIL_EXTENSION = ".png";
const std::string CALIBRATION_INFO_EXTENSION = ".json";
const std::string CONTENT_TYPES_FILE = "[Content_Types].xml";
const std::string RELATIONSHIPS_FILE = "_rels/.rels";
const std::string THUMBNAIL_FILE = "Metadata/plate_1.png";
const std::string THUMBNAIL_FOR_PRINTER_FILE = "Metadata/bbl_thumbnail.png";
const std::string PRINTER_THUMBNAIL_SMALL_FILE = "/Auxiliaries/.thumbnails/thumbnail_small.png";
const std::string PRINTER_THUMBNAIL_MIDDLE_FILE = "/Auxiliaries/.thumbnails/thumbnail_middle.png";
const std::string _3MF_COVER_FILE = "/Auxiliaries/.thumbnails/thumbnail_3mf.png";
//const std::string PRINT_CONFIG_FILE = "Metadata/Slic3r_PE.config";
//const std::string MODEL_CONFIG_FILE = "Metadata/Slic3r_PE_model.config";
const std::string BBS_PRINT_CONFIG_FILE = "Metadata/print_profile.config";
const std::string BBS_PROJECT_CONFIG_FILE = "Metadata/project_settings.config";
const std::string BBS_MODEL_CONFIG_FILE = "Metadata/model_settings.config";
const std::string BBS_MODEL_CONFIG_RELS_FILE = "Metadata/_rels/model_settings.config.rels";
const std::string SLICE_INFO_CONFIG_FILE = "Metadata/slice_info.config";
const std::string BBS_LAYER_HEIGHTS_PROFILE_FILE = "Metadata/layer_heights_profile.txt";
const std::string LAYER_CONFIG_RANGES_FILE = "Metadata/layer_config_ranges.xml";
/*const std::string SLA_SUPPORT_POINTS_FILE = "Metadata/Slic3r_PE_sla_support_points.txt";
const std::string SLA_DRAIN_HOLES_FILE = "Metadata/Slic3r_PE_sla_drain_holes.txt";*/
const std::string CUSTOM_GCODE_PER_PRINT_Z_FILE = "Metadata/custom_gcode_per_layer.xml";
const std::string AUXILIARY_DIR = "Auxiliaries/";
const std::string PROJECT_EMBEDDED_PRINT_PRESETS_FILE = "Metadata/print_setting_";
const std::string PROJECT_EMBEDDED_SLICE_PRESETS_FILE = "Metadata/process_settings_";
const std::string PROJECT_EMBEDDED_FILAMENT_PRESETS_FILE = "Metadata/filament_settings_";
const std::string PROJECT_EMBEDDED_PRINTER_PRESETS_FILE = "Metadata/machine_settings_";
const std::string CUT_INFORMATION_FILE = "Metadata/cut_information.xml";

const unsigned int AUXILIARY_STR_LEN = 12;
const unsigned int METADATA_STR_LEN = 9;


static constexpr const char* MODEL_TAG = "model";
static constexpr const char* RESOURCES_TAG = "resources";
static constexpr const char* COLOR_GROUP_TAG = "m:colorgroup";
static constexpr const char* COLOR_TAG = "m:color";
static constexpr const char* OBJECT_TAG = "object";
static constexpr const char* MESH_TAG = "mesh";
static constexpr const char* MESH_STAT_TAG = "mesh_stat";
static constexpr const char* VERTICES_TAG = "vertices";
static constexpr const char* VERTEX_TAG = "vertex";
static constexpr const char* TRIANGLES_TAG = "triangles";
static constexpr const char* TRIANGLE_TAG = "triangle";
static constexpr const char* COMPONENTS_TAG = "components";
static constexpr const char* COMPONENT_TAG = "component";
static constexpr const char* BUILD_TAG = "build";
static constexpr const char* ITEM_TAG = "item";
static constexpr const char* METADATA_TAG = "metadata";
static constexpr const char* FILAMENT_TAG = "filament";
static constexpr const char* SLICE_WARNING_TAG = "warning";
static constexpr const char* WARNING_MSG_TAG = "msg";
static constexpr const char *FILAMENT_ID_TAG   = "id";
static constexpr const char* FILAMENT_TYPE_TAG = "type";
static constexpr const char *FILAMENT_COLOR_TAG = "color";
static constexpr const char *FILAMENT_USED_M_TAG = "used_m";
static constexpr const char *FILAMENT_USED_G_TAG = "used_g";


static constexpr const char* CONFIG_TAG = "config";
static constexpr const char* VOLUME_TAG = "volume";
static constexpr const char* PART_TAG = "part";
static constexpr const char* PLATE_TAG = "plate";
static constexpr const char* INSTANCE_TAG = "model_instance";
//BBS
static constexpr const char* ASSEMBLE_TAG = "assemble";
static constexpr const char* ASSEMBLE_ITEM_TAG = "assemble_item";
static constexpr const char* SLICE_HEADER_TAG = "header";
static constexpr const char* SLICE_HEADER_ITEM_TAG = "header_item";

// text_info
static constexpr const char* TEXT_INFO_TAG        = "text_info";
static constexpr const char* TEXT_ATTR            = "text";
static constexpr const char* FONT_NAME_ATTR       = "font_name";
static constexpr const char* FONT_INDEX_ATTR      = "font_index";
static constexpr const char* FONT_SIZE_ATTR       = "font_size";
static constexpr const char* THICKNESS_ATTR       = "thickness";
static constexpr const char* EMBEDED_DEPTH_ATTR   = "embeded_depth";
static constexpr const char* ROTATE_ANGLE_ATTR    = "rotate_angle";
static constexpr const char* TEXT_GAP_ATTR        = "text_gap";
static constexpr const char* BOLD_ATTR            = "bold";
static constexpr const char* ITALIC_ATTR          = "italic";
static constexpr const char* SURFACE_TEXT_ATTR    = "surface_text";
static constexpr const char* KEEP_HORIZONTAL_ATTR = "keep_horizontal";
static constexpr const char* HIT_MESH_ATTR        = "hit_mesh";
static constexpr const char* HIT_POSITION_ATTR    = "hit_position";
static constexpr const char* HIT_NORMAL_ATTR      = "hit_normal";

// BBS: encrypt
static constexpr const char* RELATIONSHIP_TAG = "Relationship";
static constexpr const char* PID_ATTR = "pid";
static constexpr const char* PUUID_ATTR = "p:UUID";
static constexpr const char* PUUID_LOWER_ATTR = "p:uuid";
static constexpr const char* PPATH_ATTR = "p:path";
static constexpr const char *OBJECT_UUID_SUFFIX = "-61cb-4c03-9d28-80fed5dfa1dc";
static constexpr const char *OBJECT_UUID_SUFFIX2 = "-71cb-4c03-9d28-80fed5dfa1dc";
static constexpr const char *SUB_OBJECT_UUID_SUFFIX = "-81cb-4c03-9d28-80fed5dfa1dc";
static constexpr const char *COMPONENT_UUID_SUFFIX = "-b206-40ff-9872-83e8017abed1";
static constexpr const char* BUILD_UUID = "2c7c17d8-22b5-4d84-8835-1976022ea369";
static constexpr const char* BUILD_UUID_SUFFIX = "-b1ec-4553-aec9-835e5b724bb4";
static constexpr const char* TARGET_ATTR = "Target";
static constexpr const char* RELS_TYPE_ATTR = "Type";

static constexpr const char* UNIT_ATTR = "unit";
static constexpr const char* NAME_ATTR = "name";
static constexpr const char* COLOR_ATTR = "color";
static constexpr const char* TYPE_ATTR = "type";
static constexpr const char* ID_ATTR = "id";
static constexpr const char* X_ATTR = "x";
static constexpr const char* Y_ATTR = "y";
static constexpr const char* Z_ATTR = "z";
static constexpr const char* V1_ATTR = "v1";
static constexpr const char* V2_ATTR = "v2";
static constexpr const char* V3_ATTR = "v3";
static constexpr const char* OBJECTID_ATTR = "objectid";
static constexpr const char* TRANSFORM_ATTR = "transform";
// BBS
static constexpr const char* OFFSET_ATTR = "offset";
static constexpr const char* PRINTABLE_ATTR = "printable";
static constexpr const char* INSTANCESCOUNT_ATTR = "instances_count";
static constexpr const char* CUSTOM_SUPPORTS_ATTR = "paint_supports";
static constexpr const char* CUSTOM_SEAM_ATTR = "paint_seam";
static constexpr const char* MMU_SEGMENTATION_ATTR = "paint_color";
// BBS
static constexpr const char* FACE_PROPERTY_ATTR = "face_property";

static constexpr const char* KEY_ATTR = "key";
static constexpr const char* VALUE_ATTR = "value";
static constexpr const char* FIRST_TRIANGLE_ID_ATTR = "firstid";
static constexpr const char* LAST_TRIANGLE_ID_ATTR = "lastid";
static constexpr const char* SUBTYPE_ATTR = "subtype";
static constexpr const char* LOCK_ATTR = "locked";
static constexpr const char* BED_TYPE_ATTR = "bed_type";
static constexpr const char* PRINT_SEQUENCE_ATTR = "print_sequence";
static constexpr const char* FIRST_LAYER_PRINT_SEQUENCE_ATTR = "first_layer_print_sequence";
<<<<<<< HEAD
=======
static constexpr const char* SPIRAL_VASE_MODE = "spiral_mode";
>>>>>>> 693aa8d2
static constexpr const char* GCODE_FILE_ATTR = "gcode_file";
static constexpr const char* THUMBNAIL_FILE_ATTR = "thumbnail_file";
static constexpr const char* TOP_FILE_ATTR = "top_file";
static constexpr const char* PICK_FILE_ATTR = "pick_file";
static constexpr const char* PATTERN_FILE_ATTR = "pattern_file";
static constexpr const char* PATTERN_BBOX_FILE_ATTR = "pattern_bbox_file";
static constexpr const char* OBJECT_ID_ATTR = "object_id";
static constexpr const char* INSTANCEID_ATTR = "instance_id";
static constexpr const char* IDENTIFYID_ATTR = "identify_id";
static constexpr const char* PLATERID_ATTR = "plater_id";
static constexpr const char* PLATER_NAME_ATTR = "plater_name";
static constexpr const char* PLATE_IDX_ATTR = "index";
static constexpr const char* PRINTER_MODEL_ID_ATTR = "printer_model_id";
static constexpr const char* NOZZLE_DIAMETERS_ATTR = "nozzle_diameters";
static constexpr const char* SLICE_PREDICTION_ATTR = "prediction";
static constexpr const char* SLICE_WEIGHT_ATTR = "weight";
static constexpr const char* TIMELAPSE_TYPE_ATTR = "timelapse_type";
static constexpr const char* TIMELAPSE_ERROR_CODE_ATTR = "timelapse_error_code";
static constexpr const char* OUTSIDE_ATTR = "outside";
static constexpr const char* SUPPORT_USED_ATTR = "support_used";
static constexpr const char* LABEL_OBJECT_ENABLED_ATTR = "label_object_enabled";
static constexpr const char* SKIPPED_ATTR = "skipped";

static constexpr const char* OBJECT_TYPE = "object";
static constexpr const char* VOLUME_TYPE = "volume";
static constexpr const char* PART_TYPE = "part";

static constexpr const char* NAME_KEY = "name";
static constexpr const char* VOLUME_TYPE_KEY = "volume_type";
static constexpr const char* PART_TYPE_KEY = "part_type";
static constexpr const char* MATRIX_KEY = "matrix";
static constexpr const char* SOURCE_FILE_KEY = "source_file";
static constexpr const char* SOURCE_OBJECT_ID_KEY = "source_object_id";
static constexpr const char* SOURCE_VOLUME_ID_KEY = "source_volume_id";
static constexpr const char* SOURCE_OFFSET_X_KEY = "source_offset_x";
static constexpr const char* SOURCE_OFFSET_Y_KEY = "source_offset_y";
static constexpr const char* SOURCE_OFFSET_Z_KEY = "source_offset_z";
static constexpr const char* SOURCE_IN_INCHES    = "source_in_inches";
static constexpr const char* SOURCE_IN_METERS    = "source_in_meters";

static constexpr const char* MESH_SHARED_KEY = "mesh_shared";

static constexpr const char* MESH_STAT_EDGES_FIXED          = "edges_fixed";
static constexpr const char* MESH_STAT_DEGENERATED_FACETS   = "degenerate_facets";
static constexpr const char* MESH_STAT_FACETS_REMOVED       = "facets_removed";
static constexpr const char* MESH_STAT_FACETS_RESERVED      = "facets_reversed";
static constexpr const char* MESH_STAT_BACKWARDS_EDGES      = "backwards_edges";


const unsigned int BBS_VALID_OBJECT_TYPES_COUNT = 2;
const char* BBS_VALID_OBJECT_TYPES[] =
{
    "model",
    "other"
};

const char* BBS_INVALID_OBJECT_TYPES[] =
{
    "solidsupport",
    "support",
    "surface"
};

template <typename T>
struct hex_wrap
{
    T t;
};

namespace std {
    template <class _Elem, class _Traits, class _Arg>
    basic_ostream<_Elem, _Traits>& operator<<(basic_ostream<_Elem, _Traits>& ostr,
        const hex_wrap<_Arg>& wrap) { // insert by calling function with output stream and argument
        auto of = ostr.fill('0');
        ostr << setw(sizeof(_Arg) * 2) << std::hex << wrap.t;
        ostr << std::dec << setw(0);
        ostr.fill(of);
        return ostr;
    }
}

class version_error : public Slic3r::FileIOError
{
public:
    version_error(const std::string& what_arg) : Slic3r::FileIOError(what_arg) {}
    version_error(const char* what_arg) : Slic3r::FileIOError(what_arg) {}
};

const char* bbs_get_attribute_value_charptr(const char** attributes, unsigned int attributes_size, const char* attribute_key)
{
    if ((attributes == nullptr) || (attributes_size == 0) || (attributes_size % 2 != 0) || (attribute_key == nullptr))
        return nullptr;

    for (unsigned int a = 0; a < attributes_size; a += 2) {
        if (::strcmp(attributes[a], attribute_key) == 0)
            return attributes[a + 1];
    }

    return nullptr;
}

std::string bbs_get_attribute_value_string(const char** attributes, unsigned int attributes_size, const char* attribute_key)
{
    const char* text = bbs_get_attribute_value_charptr(attributes, attributes_size, attribute_key);
    return (text != nullptr) ? text : "";
}

float bbs_get_attribute_value_float(const char** attributes, unsigned int attributes_size, const char* attribute_key)
{
    float value = 0.0f;
    if (const char *text = bbs_get_attribute_value_charptr(attributes, attributes_size, attribute_key); text != nullptr)
        fast_float::from_chars(text, text + strlen(text), value);
    return value;
}

int bbs_get_attribute_value_int(const char** attributes, unsigned int attributes_size, const char* attribute_key)
{
    int value = 0;
    if (const char *text = bbs_get_attribute_value_charptr(attributes, attributes_size, attribute_key); text != nullptr)
        boost::spirit::qi::parse(text, text + strlen(text), boost::spirit::qi::int_, value);
    return value;
}

bool bbs_get_attribute_value_bool(const char** attributes, unsigned int attributes_size, const char* attribute_key)
{
    const char* text = bbs_get_attribute_value_charptr(attributes, attributes_size, attribute_key);
    return (text != nullptr) ? (bool)::atoi(text) : true;
}

void add_vec3(std::stringstream &stream, const Slic3r::Vec3f &tr)
{
    for (unsigned r = 0; r < 3; ++r) {
        stream << tr(r);
        if (r != 2)
            stream << " ";
    }
}

Slic3r::Vec3f get_vec3_from_string(const std::string &pos_str)
{
    Slic3r::Vec3f pos(0, 0, 0);
    if (pos_str.empty())
        return pos;

    std::vector<std::string> values;
    boost::split(values, pos_str, boost::is_any_of(" "), boost::token_compress_on);

    if (values.size() != 3)
        return pos;

    for (int i = 0; i < 3; ++i)
        pos(i) = ::atof(values[i].c_str());

    return pos;
}

Slic3r::Transform3d bbs_get_transform_from_3mf_specs_string(const std::string& mat_str)
{
    // check: https://3mf.io/3d-manufacturing-format/ or https://github.com/3MFConsortium/spec_core/blob/master/3MF%20Core%20Specification.md
    // to see how matrices are stored inside 3mf according to specifications
    Slic3r::Transform3d ret = Slic3r::Transform3d::Identity();

    if (mat_str.empty())
        // empty string means default identity matrix
        return ret;

    std::vector<std::string> mat_elements_str;
    boost::split(mat_elements_str, mat_str, boost::is_any_of(" "), boost::token_compress_on);

    unsigned int size = (unsigned int)mat_elements_str.size();
    if (size != 12)
        // invalid data, return identity matrix
        return ret;

    unsigned int i = 0;
    // matrices are stored into 3mf files as 4x3
    // we need to transpose them
    for (unsigned int c = 0; c < 4; ++c) {
        for (unsigned int r = 0; r < 3; ++r) {
            ret(r, c) = ::atof(mat_elements_str[i++].c_str());
        }
    }
    return ret;
}

Slic3r::Vec3d bbs_get_offset_from_3mf_specs_string(const std::string& vec_str)
{
    Slic3r::Vec3d ofs2ass(0, 0, 0);

    if (vec_str.empty())
        // empty string means default zero offset
        return ofs2ass;

    std::vector<std::string> vec_elements_str;
    boost::split(vec_elements_str, vec_str, boost::is_any_of(" "), boost::token_compress_on);

    unsigned int size = (unsigned int)vec_elements_str.size();
    if (size != 3)
        // invalid data, return zero offset
        return ofs2ass;

    for (unsigned int i = 0; i < 3; i++) {
        ofs2ass(i) = ::atof(vec_elements_str[i].c_str());
    }

    return ofs2ass;
}

float bbs_get_unit_factor(const std::string& unit)
{
    const char* text = unit.c_str();

    if (::strcmp(text, "micron") == 0)
        return 0.001f;
    else if (::strcmp(text, "centimeter") == 0)
        return 10.0f;
    else if (::strcmp(text, "inch") == 0)
        return 25.4f;
    else if (::strcmp(text, "foot") == 0)
        return 304.8f;
    else if (::strcmp(text, "meter") == 0)
        return 1000.0f;
    else
        // default "millimeters" (see specification)
        return 1.0f;
}

bool bbs_is_valid_object_type(const std::string& type)
{
    // if the type is empty defaults to "model" (see specification)
    if (type.empty())
        return true;

    for (unsigned int i = 0; i < BBS_VALID_OBJECT_TYPES_COUNT; ++i) {
        if (::strcmp(type.c_str(), BBS_VALID_OBJECT_TYPES[i]) == 0)
            return true;
    }

    return false;
}

namespace Slic3r {

void PlateData::parse_filament_info(GCodeProcessorResult *result)
{
    if (!result) return;

    PrintEstimatedStatistics &ps                            = result->print_statistics;
    std::vector<float>        m_filament_diameters          = result->filament_diameters;
    std::vector<float>        m_filament_densities          = result->filament_densities;
    auto get_used_filament_from_volume = [m_filament_diameters, m_filament_densities](double volume, int extruder_id) {
        double                    koef = 0.001;
        std::pair<double, double> ret = {koef * volume / (PI * sqr(0.5 * m_filament_diameters[extruder_id])), volume * m_filament_densities[extruder_id] * 0.001};
        return ret;
    };

    for (auto it = ps.volumes_per_extruder.begin(); it != ps.volumes_per_extruder.end(); it++) {
        double volume                           = it->second;
        auto [used_filament_m, used_filament_g] = get_used_filament_from_volume(volume, it->first);

        FilamentInfo info;
        info.id = it->first;
        if (ps.flush_per_filament.find(it->first) != ps.flush_per_filament.end()) {
            volume = ps.flush_per_filament.at(it->first);
            auto [flushed_filament_m, flushed_filament_g] = get_used_filament_from_volume(volume, it->first);
            info.used_m = used_filament_m + flushed_filament_m;
            info.used_g = used_filament_g + flushed_filament_g;
        } else {
            info.used_m = used_filament_m;
            info.used_g = used_filament_g;
        }
        slice_filaments_info.push_back(info);
    }

    /* only for test
    GCodeProcessorResult::SliceWarning sw;
    sw.msg = BED_TEMP_TOO_HIGH_THAN_FILAMENT;
    sw.level = 1;
    result->warnings.push_back(sw);
    */
    warnings = result->warnings;
}


//! macro used to mark string used at localization,
//! return same string
#define L(s) (s)
#define _(s) Slic3r::I18N::translate(s)

    // Base class with error messages management
    class _BBS_3MF_Base
    {
        mutable boost::mutex mutex;
        mutable std::vector<std::string> m_errors;

    protected:
        void add_error(const std::string& error) const { boost::unique_lock l(mutex); m_errors.push_back(error); }
        void clear_errors() { m_errors.clear(); }

    public:
        void log_errors()
        {
            for (const std::string& error : m_errors)
                BOOST_LOG_TRIVIAL(error) << error;
        }
    };

    class _BBS_3MF_Importer : public _BBS_3MF_Base
    {
        typedef std::pair<std::string, int> Id; // BBS: encrypt

        struct Component
        {
            Id object_id;
            Transform3d transform;

            explicit Component(Id object_id)
                : object_id(object_id)
                , transform(Transform3d::Identity())
            {
            }

            Component(Id object_id, const Transform3d& transform)
                : object_id(object_id)
                , transform(transform)
            {
            }
        };

        typedef std::vector<Component> ComponentsList;

        struct Geometry
        {
            std::vector<Vec3f> vertices;
            std::vector<Vec3i> triangles;
            std::vector<std::string> custom_supports;
            std::vector<std::string> custom_seam;
            std::vector<std::string> mmu_segmentation;
            // BBS
            std::vector<std::string> face_properties;

            bool empty() { return vertices.empty() || triangles.empty(); }

            // backup & restore
            void swap(Geometry& o) {
                std::swap(vertices, o.vertices);
                std::swap(triangles, o.triangles);
                std::swap(custom_supports, o.custom_supports);
                std::swap(custom_seam, o.custom_seam);
            }

            void reset() {
                vertices.clear();
                triangles.clear();
                custom_supports.clear();
                custom_seam.clear();
                mmu_segmentation.clear();
            }
        };

        struct CurrentObject
        {
            // ID of the object inside the 3MF file, 1 based.
            int id;
            // Index of the ModelObject in its respective Model, zero based.
            int model_object_idx;
            Geometry geometry;
            ModelObject* object;
            ComponentsList components;

            //BBS: sub object id
            //int subobject_id;
            std::string name;
            std::string uuid;
            int         pid{-1};
            //bool is_model_object;

            CurrentObject() { reset(); }

            void reset() {
                id = -1;
                model_object_idx = -1;
                geometry.reset();
                object = nullptr;
                components.clear();
                //BBS: sub object id
                uuid.clear();
                name.clear();
            }
        };

        struct CurrentConfig
        {
            int object_id {-1};
            int volume_id {-1};
        };

        struct CurrentInstance
        {
            int object_id;
            int instance_id;
            int identify_id;
        };

        struct Instance
        {
            ModelInstance* instance;
            Transform3d transform;

            Instance(ModelInstance* instance, const Transform3d& transform)
                : instance(instance)
                , transform(transform)
            {
            }
        };

        struct Metadata
        {
            std::string key;
            std::string value;

            Metadata(const std::string& key, const std::string& value)
                : key(key)
                , value(value)
            {
            }
        };

        typedef std::vector<Metadata> MetadataList;

        struct ObjectMetadata
        {
            struct VolumeMetadata
            {
                //BBS: refine the part logic
                unsigned int first_triangle_id;
                unsigned int last_triangle_id;
                int subobject_id;
                MetadataList metadata;
                RepairedMeshErrors mesh_stats;
                ModelVolumeType part_type;
                TextInfo text_info;

                VolumeMetadata(unsigned int first_triangle_id, unsigned int last_triangle_id, ModelVolumeType type = ModelVolumeType::MODEL_PART)
                    : first_triangle_id(first_triangle_id)
                    , last_triangle_id(last_triangle_id)
                    , part_type(type)
                    , subobject_id(-1)
                {
                }

                VolumeMetadata(int sub_id, ModelVolumeType type = ModelVolumeType::MODEL_PART)
                    : subobject_id(sub_id)
                    , part_type(type)
                    , first_triangle_id(0)
                    , last_triangle_id(0)
                {
                }
            };

            typedef std::vector<VolumeMetadata> VolumeMetadataList;

            MetadataList metadata;
            VolumeMetadataList volumes;
        };

        struct CutObjectInfo
        {
            struct Connector
            {
                int   volume_id;
                int   type;
                float r_tolerance;
                float h_tolerance;
            };
            CutObjectBase          id;
            std::vector<Connector> connectors;
        };

        // Map from a 1 based 3MF object ID to a 0 based ModelObject index inside m_model->objects.
        //typedef std::pair<std::string, int> Id; // BBS: encrypt
        typedef std::map<Id, CurrentObject> IdToCurrentObjectMap;
        typedef std::map<int, std::string> IndexToPathMap;
        typedef std::map<Id, int> IdToModelObjectMap;
        //typedef std::map<Id, ComponentsList> IdToAliasesMap;
        typedef std::vector<Instance> InstancesList;
        typedef std::map<int, ObjectMetadata> IdToMetadataMap;
        //typedef std::map<Id, Geometry> IdToGeometryMap;
        typedef std::map<int, std::vector<coordf_t>> IdToLayerHeightsProfileMap;
        typedef std::map<int, t_layer_config_ranges> IdToLayerConfigRangesMap;
        typedef std::map<int, CutObjectInfo>         IdToCutObjectInfoMap;
        /*typedef std::map<int, std::vector<sla::SupportPoint>> IdToSlaSupportPointsMap;
        typedef std::map<int, std::vector<sla::DrainHole>> IdToSlaDrainHolesMap;*/

        struct ObjectImporter
        {
            IdToCurrentObjectMap object_list;
            CurrentObject *current_object{nullptr};
            std::string object_path;
            std::string zip_path;
            _BBS_3MF_Importer *top_importer{nullptr};
            XML_Parser object_xml_parser;
            bool obj_parse_error { false };
            std::string obj_parse_error_message;

            //local parsed datas
            std::string obj_curr_metadata_name;
            std::string obj_curr_characters;
            float object_unit_factor;
            int object_current_color_group{-1};
            std::map<int, std::string> object_group_id_to_color;
            bool is_bbl_3mf { false };

            ObjectImporter(_BBS_3MF_Importer *importer, std::string file_path, std::string obj_path)
            {
                top_importer = importer;
                object_path = obj_path;
                zip_path = file_path;
            }

            ~ObjectImporter()
            {
                _destroy_object_xml_parser();
            }

            void _destroy_object_xml_parser()
            {
                if (object_xml_parser != nullptr) {
                    XML_ParserFree(object_xml_parser);
                    object_xml_parser = nullptr;
                }
            }

            void _stop_object_xml_parser(const std::string& msg = std::string())
            {
                assert(! obj_parse_error);
                assert(obj_parse_error_message.empty());
                assert(object_xml_parser != nullptr);
                obj_parse_error = true;
                obj_parse_error_message = msg;
                XML_StopParser(object_xml_parser, false);
            }

            bool        object_parse_error()         const { return obj_parse_error; }
            const char* object_parse_error_message() const {
                return obj_parse_error ?
                    // The error was signalled by the user code, not the expat parser.
                    (obj_parse_error_message.empty() ? "Invalid 3MF format" : obj_parse_error_message.c_str()) :
                    // The error was signalled by the expat parser.
                    XML_ErrorString(XML_GetErrorCode(object_xml_parser));
            }

            bool _extract_object_from_archive(mz_zip_archive& archive, const mz_zip_archive_file_stat& stat);

            bool extract_object_model()
            {
                mz_zip_archive archive;
                mz_zip_archive_file_stat stat;
                mz_zip_zero_struct(&archive);

                if (!open_zip_reader(&archive, zip_path)) {
                    top_importer->add_error("Unable to open the zipfile "+ zip_path);
                    return false;
                }

                if (!top_importer->_extract_from_archive(archive, object_path, [this] (mz_zip_archive& archive, const mz_zip_archive_file_stat& stat) {
                    return _extract_object_from_archive(archive, stat);
                }, top_importer->m_load_restore)) {
                    std::string error_msg = std::string("Archive does not contain a valid model for ") + object_path;
                    top_importer->add_error(error_msg);

                    close_zip_reader(&archive);
                    return false;
                }

                close_zip_reader(&archive);

                if (obj_parse_error) {
                    //already add_error inside
                    //top_importer->add_error(object_parse_error_message());
                    BOOST_LOG_TRIVIAL(error) << __FUNCTION__ << ":" << __LINE__ << boost::format(", Found error while extrace object %1%\n")%object_path;
                    return false;
                }
                return true;
            }

            bool _handle_object_start_model(const char** attributes, unsigned int num_attributes);
            bool _handle_object_end_model();

            bool _handle_object_start_resources(const char** attributes, unsigned int num_attributes);
            bool _handle_object_end_resources();

            bool _handle_object_start_object(const char** attributes, unsigned int num_attributes);
            bool _handle_object_end_object();

            bool _handle_object_start_color_group(const char **attributes, unsigned int num_attributes);
            bool _handle_object_end_color_group();

            bool _handle_object_start_color(const char **attributes, unsigned int num_attributes);
            bool _handle_object_end_color();

            bool _handle_object_start_mesh(const char** attributes, unsigned int num_attributes);
            bool _handle_object_end_mesh();

            bool _handle_object_start_vertices(const char** attributes, unsigned int num_attributes);
            bool _handle_object_end_vertices();

            bool _handle_object_start_vertex(const char** attributes, unsigned int num_attributes);
            bool _handle_object_end_vertex();

            bool _handle_object_start_triangles(const char** attributes, unsigned int num_attributes);
            bool _handle_object_end_triangles();

            bool _handle_object_start_triangle(const char** attributes, unsigned int num_attributes);
            bool _handle_object_end_triangle();

            bool _handle_object_start_components(const char** attributes, unsigned int num_attributes);
            bool _handle_object_end_components();

            bool _handle_object_start_component(const char** attributes, unsigned int num_attributes);
            bool _handle_object_end_component();

            bool _handle_object_start_metadata(const char** attributes, unsigned int num_attributes);
            bool _handle_object_end_metadata();

            void _handle_object_start_model_xml_element(const char* name, const char** attributes);
            void _handle_object_end_model_xml_element(const char* name);
            void _handle_object_xml_characters(const XML_Char* s, int len);

            // callbacks to parse the .model file of an object
            static void XMLCALL _handle_object_start_model_xml_element(void* userData, const char* name, const char** attributes);
            static void XMLCALL _handle_object_end_model_xml_element(void* userData, const char* name);
            static void XMLCALL _handle_object_xml_characters(void* userData, const XML_Char* s, int len);
        };

        // Version of the 3mf file
        unsigned int m_version;
        bool m_check_version = false;
        bool m_load_model = false;
        bool m_load_aux = false;
        bool m_load_config = false;
        // backup & restore
        bool m_load_restore = false;
        std::string m_backup_path;
        std::string m_origin_file;
        // Semantic version of Orca Slicer, that generated this 3MF.
        boost::optional<Semver> m_bambuslicer_generator_version;
        unsigned int m_fdm_supports_painting_version = 0;
        unsigned int m_seam_painting_version         = 0;
        unsigned int m_mm_painting_version           = 0;
        std::string  m_model_id;
        std::string  m_contry_code;
        std::string  m_designer;
        std::string  m_designer_user_id;
        std::string  m_designer_cover;
        ModelInfo    model_info;
        BBLProject   project_info;
        std::string  m_profile_title;
        std::string  m_profile_cover;
        std::string  m_Profile_description;
        std::string  m_profile_user_id;
        std::string  m_profile_user_name;

        XML_Parser m_xml_parser;
        // Error code returned by the application side of the parser. In that case the expat may not reliably deliver the error state
        // after returning from XML_Parse() function, thus we keep the error state here.
        bool m_parse_error { false };
        std::string m_parse_error_message;
        Model* m_model;
        float m_unit_factor;
        CurrentObject* m_curr_object{nullptr};
        IdToCurrentObjectMap m_current_objects;
        IndexToPathMap       m_index_paths;
        IdToModelObjectMap m_objects;
        //IdToAliasesMap m_objects_aliases;
        InstancesList m_instances;
        //IdToGeometryMap m_geometries;
        //IdToGeometryMap m_orig_geometries; // backup & restore
        CurrentConfig m_curr_config;
        IdToMetadataMap m_objects_metadata;
        IdToCutObjectInfoMap m_cut_object_infos;
        IdToLayerHeightsProfileMap m_layer_heights_profiles;
        IdToLayerConfigRangesMap m_layer_config_ranges;
        /*IdToSlaSupportPointsMap m_sla_support_points;
        IdToSlaDrainHolesMap    m_sla_drain_holes;*/
        std::string m_curr_metadata_name;
        std::string m_curr_characters;
        std::string m_name;
        std::string m_sub_model_path;

        std::string m_start_part_path;
        std::string m_thumbnail_path;
        std::string m_thumbnail_middle;
        std::string m_thumbnail_small;
        std::vector<std::string> m_sub_model_paths;
        std::vector<ObjectImporter*> m_object_importers;

        std::map<int, ModelVolume*> m_shared_meshes;

        //BBS: plater related structures
        bool m_is_bbl_3mf { false };
        bool m_parsing_slice_info { false };
        PlateDataMaps m_plater_data;
        PlateData* m_curr_plater;
        CurrentInstance m_curr_instance;

        int m_current_color_group{-1};
        std::map<int, std::string> m_group_id_to_color;

    public:
        _BBS_3MF_Importer();
        ~_BBS_3MF_Importer();

        //BBS: add plate data related logic
        // add backup & restore logic
        bool load_model_from_file(const std::string& filename, Model& model, PlateDataPtrs& plate_data_list, std::vector<Preset*>& project_presets, DynamicPrintConfig& config,
            ConfigSubstitutionContext& config_substitutions, LoadStrategy strategy, bool& is_bbl_3mf, Semver& file_version, Import3mfProgressFn proFn = nullptr, BBLProject *project = nullptr, int plate_id = 0);
        bool get_thumbnail(const std::string &filename, std::string &data);
        bool load_gcode_3mf_from_stream(std::istream & data, Model& model, PlateDataPtrs& plate_data_list, DynamicPrintConfig& config, Semver& file_version);
        unsigned int version() const { return m_version; }

    private:
        void _destroy_xml_parser();
        void _stop_xml_parser(const std::string& msg = std::string());

        bool        parse_error()         const { return m_parse_error; }
        const char* parse_error_message() const {
            return m_parse_error ?
                // The error was signalled by the user code, not the expat parser.
                (m_parse_error_message.empty() ? "Invalid 3MF format" : m_parse_error_message.c_str()) :
                // The error was signalled by the expat parser.
                XML_ErrorString(XML_GetErrorCode(m_xml_parser));
        }

        //BBS: add plate data related logic
        // add backup & restore logic
        bool _load_model_from_file(std::string filename, Model& model, PlateDataPtrs& plate_data_list, std::vector<Preset*>& project_presets, DynamicPrintConfig& config, ConfigSubstitutionContext& config_substitutions, Import3mfProgressFn proFn = nullptr,
            BBLProject* project = nullptr, int plate_id = 0);
        bool _extract_from_archive(mz_zip_archive& archive, std::string const & path, std::function<bool (mz_zip_archive& archive, const mz_zip_archive_file_stat& stat)>, bool restore = false);
        bool _extract_xml_from_archive(mz_zip_archive& archive, std::string const & path, XML_StartElementHandler start_handler, XML_EndElementHandler end_handler);
        bool _extract_xml_from_archive(mz_zip_archive& archive, const mz_zip_archive_file_stat& stat, XML_StartElementHandler start_handler, XML_EndElementHandler end_handler);
        bool _extract_model_from_archive(mz_zip_archive& archive, const mz_zip_archive_file_stat& stat);
        void _extract_cut_information_from_archive(mz_zip_archive& archive, const mz_zip_archive_file_stat& stat, ConfigSubstitutionContext& config_substitutions);
        void _extract_layer_heights_profile_config_from_archive(mz_zip_archive& archive, const mz_zip_archive_file_stat& stat);
        void _extract_layer_config_ranges_from_archive(mz_zip_archive& archive, const mz_zip_archive_file_stat& stat, ConfigSubstitutionContext& config_substitutions);
        void _extract_sla_support_points_from_archive(mz_zip_archive& archive, const mz_zip_archive_file_stat& stat);
        void _extract_sla_drain_holes_from_archive(mz_zip_archive& archive, const mz_zip_archive_file_stat& stat);

        void _extract_custom_gcode_per_print_z_from_archive(mz_zip_archive& archive, const mz_zip_archive_file_stat& stat);

        void _extract_print_config_from_archive(mz_zip_archive& archive, const mz_zip_archive_file_stat& stat, DynamicPrintConfig& config, ConfigSubstitutionContext& subs_context, const std::string& archive_filename);
        //BBS: add project config file logic
        void _extract_project_config_from_archive(mz_zip_archive& archive, const mz_zip_archive_file_stat& stat, DynamicPrintConfig& config, ConfigSubstitutionContext& subs_context, Model& model);
        //BBS: extract project embedded presets
        void _extract_project_embedded_presets_from_archive(mz_zip_archive& archive, const mz_zip_archive_file_stat& stat, std::vector<Preset*>&project_presets, Model& model, Preset::Type type, bool use_json = true);

        void _extract_auxiliary_file_from_archive(mz_zip_archive& archive, const mz_zip_archive_file_stat& stat, Model& model);
        void _extract_file_from_archive(mz_zip_archive& archive, const mz_zip_archive_file_stat& stat);

        // handlers to parse the .model file
        void _handle_start_model_xml_element(const char* name, const char** attributes);
        void _handle_end_model_xml_element(const char* name);
        void _handle_xml_characters(const XML_Char* s, int len);

        // handlers to parse the MODEL_CONFIG_FILE file
        void _handle_start_config_xml_element(const char* name, const char** attributes);
        void _handle_end_config_xml_element(const char* name);

        bool _handle_start_model(const char** attributes, unsigned int num_attributes);
        bool _handle_end_model();

        bool _handle_start_resources(const char** attributes, unsigned int num_attributes);
        bool _handle_end_resources();

        bool _handle_start_object(const char** attributes, unsigned int num_attributes);
        bool _handle_end_object();

        bool _handle_start_color_group(const char **attributes, unsigned int num_attributes);
        bool _handle_end_color_group();

        bool _handle_start_color(const char **attributes, unsigned int num_attributes);
        bool _handle_end_color();

        bool _handle_start_mesh(const char** attributes, unsigned int num_attributes);
        bool _handle_end_mesh();

        bool _handle_start_vertices(const char** attributes, unsigned int num_attributes);
        bool _handle_end_vertices();

        bool _handle_start_vertex(const char** attributes, unsigned int num_attributes);
        bool _handle_end_vertex();

        bool _handle_start_triangles(const char** attributes, unsigned int num_attributes);
        bool _handle_end_triangles();

        bool _handle_start_triangle(const char** attributes, unsigned int num_attributes);
        bool _handle_end_triangle();

        bool _handle_start_components(const char** attributes, unsigned int num_attributes);
        bool _handle_end_components();

        bool _handle_start_component(const char** attributes, unsigned int num_attributes);
        bool _handle_end_component();

        bool _handle_start_build(const char** attributes, unsigned int num_attributes);
        bool _handle_end_build();

        bool _handle_start_item(const char** attributes, unsigned int num_attributes);
        bool _handle_end_item();

        bool _handle_start_metadata(const char** attributes, unsigned int num_attributes);
        bool _handle_end_metadata();

        bool _create_object_instance(std::string const & path, int object_id, const Transform3d& transform, const bool printable, unsigned int recur_counter);

        void _apply_transform(ModelInstance& instance, const Transform3d& transform);

        bool _handle_start_config(const char** attributes, unsigned int num_attributes);
        bool _handle_end_config();

        bool _handle_start_config_object(const char** attributes, unsigned int num_attributes);
        bool _handle_end_config_object();

        bool _handle_start_config_volume(const char** attributes, unsigned int num_attributes);
        bool _handle_start_config_volume_mesh(const char** attributes, unsigned int num_attributes);
        bool _handle_end_config_volume();
        bool _handle_end_config_volume_mesh();

        bool _handle_start_config_metadata(const char** attributes, unsigned int num_attributes);
        bool _handle_end_config_metadata();

        bool _handle_start_config_filament(const char** attributes, unsigned int num_attributes);
        bool _handle_end_config_filament();

        bool _handle_start_config_warning(const char** attributes, unsigned int num_attributes);
        bool _handle_end_config_warning();

        //BBS: add plater config parse functions
        bool _handle_start_config_plater(const char** attributes, unsigned int num_attributes);
        bool _handle_end_config_plater();

        bool _handle_start_config_plater_instance(const char** attributes, unsigned int num_attributes);
        bool _handle_end_config_plater_instance();

        bool _handle_start_assemble(const char** attributes, unsigned int num_attributes);
        bool _handle_end_assemble();

        bool _handle_start_assemble_item(const char** attributes, unsigned int num_attributes);
        bool _handle_end_assemble_item();

        bool _handle_start_text_info_item(const char **attributes, unsigned int num_attributes);
        bool _handle_end_text_info_item();

        // BBS: callbacks to parse the .rels file
        static void XMLCALL _handle_start_relationships_element(void* userData, const char* name, const char** attributes);
        static void XMLCALL _handle_end_relationships_element(void* userData, const char* name);

        void _handle_start_relationships_element(const char* name, const char** attributes);
        void _handle_end_relationships_element(const char* name);

        bool _handle_start_relationship(const char** attributes, unsigned int num_attributes);

        void _generate_current_object_list(std::vector<Component> &sub_objects, Id object_id, IdToCurrentObjectMap& current_objects);
        bool _generate_volumes_new(ModelObject& object, const std::vector<Component> &sub_objects, const ObjectMetadata::VolumeMetadataList& volumes, ConfigSubstitutionContext& config_substitutions);
        bool _generate_volumes(ModelObject& object, const Geometry& geometry, const ObjectMetadata::VolumeMetadataList& volumes, ConfigSubstitutionContext& config_substitutions);

        // callbacks to parse the .model file
        static void XMLCALL _handle_start_model_xml_element(void* userData, const char* name, const char** attributes);
        static void XMLCALL _handle_end_model_xml_element(void* userData, const char* name);
        static void XMLCALL _handle_xml_characters(void* userData, const XML_Char* s, int len);

        // callbacks to parse the MODEL_CONFIG_FILE file
        static void XMLCALL _handle_start_config_xml_element(void* userData, const char* name, const char** attributes);
        static void XMLCALL _handle_end_config_xml_element(void* userData, const char* name);
    };

    _BBS_3MF_Importer::_BBS_3MF_Importer()
        : m_version(0)
        , m_check_version(false)
        , m_xml_parser(nullptr)
        , m_model(nullptr)
        , m_unit_factor(1.0f)
        , m_curr_metadata_name("")
        , m_curr_characters("")
        , m_name("")
        , m_curr_plater(nullptr)
    {
    }

    _BBS_3MF_Importer::~_BBS_3MF_Importer()
    {
        _destroy_xml_parser();
        clear_errors();

        if (m_curr_object) {
            delete m_curr_object;
            m_curr_object = nullptr;
        }
        m_current_objects.clear();
        m_index_paths.clear();
        m_objects.clear();
        m_instances.clear();
        m_objects_metadata.clear();
        m_curr_metadata_name.clear();
        m_curr_characters.clear();

        std::map<int, PlateData*>::iterator it = m_plater_data.begin();
        while (it != m_plater_data.end())
        {
            delete it->second;
            it++;
        }
        m_plater_data.clear();
    }

    //BBS: add plate data related logic
        // add backup & restore logic
    bool _BBS_3MF_Importer::load_model_from_file(const std::string& filename, Model& model, PlateDataPtrs& plate_data_list, std::vector<Preset*>& project_presets, DynamicPrintConfig& config,
        ConfigSubstitutionContext& config_substitutions, LoadStrategy strategy, bool& is_bbl_3mf, Semver& file_version, Import3mfProgressFn proFn, BBLProject *project, int plate_id)
    {
        m_version = 0;
        m_fdm_supports_painting_version = 0;
        m_seam_painting_version = 0;
        m_mm_painting_version = 0;
        m_check_version = strategy & LoadStrategy::CheckVersion;
        //BBS: auxiliary data
        m_load_model  = strategy & LoadStrategy::LoadModel;
        m_load_aux = strategy & LoadStrategy::LoadAuxiliary;
        m_load_restore = strategy & LoadStrategy::Restore;
        m_load_config = strategy & LoadStrategy::LoadConfig;
        m_model = &model;
        m_unit_factor = 1.0f;
        m_curr_object = nullptr;
        m_current_objects.clear();
        m_index_paths.clear();
        m_objects.clear();
        //m_objects_aliases.clear();
        m_instances.clear();
        //m_geometries.clear();
        m_curr_config.object_id = -1;
        m_curr_config.volume_id = -1;
        m_objects_metadata.clear();
        m_layer_heights_profiles.clear();
        m_layer_config_ranges.clear();
        //m_sla_support_points.clear();
        m_curr_metadata_name.clear();
        m_curr_characters.clear();
        //BBS: plater data init
        m_plater_data.clear();
        m_curr_instance.object_id = -1;
        m_curr_instance.instance_id = -1;
        m_curr_instance.identify_id = 0;
        clear_errors();

        // restore
        if (m_load_restore) {
            m_backup_path = filename.substr(0, filename.size() - 5);
            model.set_backup_path(m_backup_path);
            try {
                if (boost::filesystem::exists(model.get_backup_path() + "/origin.txt"))
                    boost::filesystem::load_string_file(model.get_backup_path() + "/origin.txt", m_origin_file);
            } catch (...) {}
            boost::filesystem::save_string_file(
                model.get_backup_path() + "/lock.txt",
                boost::lexical_cast<std::string>(get_current_pid()));
        }
        else {
            m_backup_path = model.get_backup_path();
        }
        bool result = _load_model_from_file(filename, model, plate_data_list, project_presets, config, config_substitutions, proFn, project, plate_id);
        is_bbl_3mf = m_is_bbl_3mf;
        if (m_bambuslicer_generator_version)
            file_version = *m_bambuslicer_generator_version;
        // save for restore
        if (result && m_load_aux && !m_load_restore) {
            boost::filesystem::save_string_file(model.get_backup_path() + "/origin.txt", filename);
        }
        if (m_load_restore && !result) // not clear failed backup data for later analyze
            model.set_backup_path("detach");
        return result;
    }

    bool _BBS_3MF_Importer::get_thumbnail(const std::string &filename, std::string &data)
    {
        mz_zip_archive archive;
        mz_zip_zero_struct(&archive);

        struct close_lock
        {
            mz_zip_archive *archive;
            void            close()
            {
                if (archive) {
                    close_zip_reader(archive);
                    archive = nullptr;
                }
            }
            ~close_lock() { close(); }
        } lock{&archive};

        if (!open_zip_reader(&archive, filename)) {
            add_error("Unable to open the file"+filename);
            return false;
        }

        // BBS: load relationships
        if (!_extract_xml_from_archive(archive, RELATIONSHIPS_FILE, _handle_start_relationships_element, _handle_end_relationships_element))
            return false;
        if (m_thumbnail_middle.empty()) m_thumbnail_middle = m_thumbnail_path;
        if (!m_thumbnail_middle.empty()) {
            return _extract_from_archive(archive, m_thumbnail_middle, [&data](auto &archive, auto const &stat) -> bool {
                data.resize(stat.m_uncomp_size);
                return mz_zip_reader_extract_to_mem(&archive, stat.m_file_index, data.data(), data.size(), 0);
            });
        }
        return _extract_from_archive(archive, THUMBNAIL_FILE, [&data](auto &archive, auto const &stat) -> bool {
            data.resize(stat.m_uncomp_size);
            return mz_zip_reader_extract_to_mem(&archive, stat.m_file_index, data.data(), data.size(), 0);
        });
    }

    static size_t mz_zip_read_istream(void *pOpaque, mz_uint64 file_ofs, void *pBuf, size_t n)
    {
        auto & is = *reinterpret_cast<std::istream*>(pOpaque);
        is.seekg(file_ofs, std::istream::beg);
        if (!is)
            return 0;
        is.read((char *)pBuf, n);
        return is.gcount();
    }

    bool _BBS_3MF_Importer::load_gcode_3mf_from_stream(std::istream &data, Model &model, PlateDataPtrs &plate_data_list, DynamicPrintConfig &config, Semver &file_version)
    {
        mz_zip_archive archive;
        mz_zip_zero_struct(&archive);
        archive.m_pRead = mz_zip_read_istream;
        archive.m_pIO_opaque = &data;

        data.seekg(0, std::istream::end);
        mz_uint64 size = data.tellg();
        data.seekg(0, std::istream::beg);
        if (!mz_zip_reader_init(&archive, size, 0))
            return false;

        struct close_lock
        {
            mz_zip_archive *archive;
            void            close()
            {
                if (archive) {
                    mz_zip_reader_end(archive);
                    archive = nullptr;
                }
            }
            ~close_lock() { close(); }
        } lock{&archive};

        // BBS: load relationships
        if (!_extract_xml_from_archive(archive, RELATIONSHIPS_FILE, _handle_start_relationships_element, _handle_end_relationships_element))
            return false;
        if (m_start_part_path.empty())
            return false;

        //extract model files
        m_model = &model;
        if (!_extract_from_archive(archive, m_start_part_path, [this] (mz_zip_archive& archive, const mz_zip_archive_file_stat& stat) {
                    return _extract_model_from_archive(archive, stat);
            })) {
            add_error("Archive does not contain a valid model");
            return false;
        }

        if (!m_designer.empty()) {
            m_model->design_info                 = std::make_shared<ModelDesignInfo>();
            m_model->design_info->DesignerUserId = m_designer_user_id;
            m_model->design_info->Designer       = m_designer;
        }

        m_model->profile_info                     = std::make_shared<ModelProfileInfo>();
        m_model->profile_info->ProfileTile        = m_profile_title;
        m_model->profile_info->ProfileCover       = m_profile_cover;
        m_model->profile_info->ProfileDescription = m_Profile_description;
        m_model->profile_info->ProfileUserId      = m_profile_user_id;
        m_model->profile_info->ProfileUserName    = m_profile_user_name;

        m_model->model_info = std::make_shared<ModelInfo>();
        m_model->model_info->load(model_info);

        if (m_thumbnail_middle.empty()) m_thumbnail_middle = m_thumbnail_path;
        if (m_thumbnail_small.empty()) m_thumbnail_small = m_thumbnail_path;
        if (!m_thumbnail_small.empty() && m_thumbnail_small.front() == '/')
            m_thumbnail_small.erase(m_thumbnail_small.begin());
        if (!m_thumbnail_middle.empty() && m_thumbnail_middle.front() == '/')
            m_thumbnail_middle.erase(m_thumbnail_middle.begin());
        m_model->model_info->metadata_items.emplace("Thumbnail", m_thumbnail_middle);
        m_model->model_info->metadata_items.emplace("Poster", m_thumbnail_middle);

        // we then loop again the entries to read other files stored in the archive
        mz_uint num_entries = mz_zip_reader_get_num_files(&archive);
        mz_zip_archive_file_stat stat;
        for (mz_uint i = 0; i < num_entries; ++i) {
            if (mz_zip_reader_file_stat(&archive, i, &stat)) {
                std::string name(stat.m_filename);
                std::replace(name.begin(), name.end(), '\\', '/');

                BOOST_LOG_TRIVIAL(info) << __FUNCTION__ << ":" << __LINE__ << boost::format("extract %1%th file %2%, total=%3%\n")%(i+1)%name%num_entries;

                if (boost::algorithm::iequals(name, BBS_PROJECT_CONFIG_FILE)) {
                    // extract slic3r print config file
                    ConfigSubstitutionContext config_substitutions(ForwardCompatibilitySubstitutionRule::Disable);
                    _extract_project_config_from_archive(archive, stat, config, config_substitutions, model);
                }
                else if (boost::algorithm::iequals(name, BBS_MODEL_CONFIG_FILE)) {
                    // extract slic3r model config file
                    if (!_extract_xml_from_archive(archive, stat, _handle_start_config_xml_element, _handle_end_config_xml_element)) {
                        add_error("Archive does not contain a valid model config");
                        return false;
                    }
                }
                else if (boost::algorithm::iequals(name, SLICE_INFO_CONFIG_FILE)) {
                    m_parsing_slice_info = true;
                    //extract slice info from archive
                    _extract_xml_from_archive(archive, stat, _handle_start_config_xml_element, _handle_end_config_xml_element);
                    m_parsing_slice_info = false;
                }
            }
        }

        //BBS: load the plate info into plate_data_list
        std::map<int, PlateData*>::iterator it = m_plater_data.begin();
        plate_data_list.clear();
        plate_data_list.reserve(m_plater_data.size());
        for (unsigned int i = 0; i < m_plater_data.size(); i++)
        {
            PlateData* plate = new PlateData();
            plate_data_list.push_back(plate);
        }
        while (it != m_plater_data.end())
        {
            if (it->first > m_plater_data.size())
            {
                add_error("invalid plate index");
                return false;
            }
            PlateData * plate = plate_data_list[it->first-1];
            plate->locked = it->second->locked;
            plate->plate_index = it->second->plate_index-1;
            plate->obj_inst_map = it->second->obj_inst_map;
            plate->gcode_file = it->second->gcode_file;
            plate->gcode_prediction = it->second->gcode_prediction;
            plate->gcode_weight = it->second->gcode_weight;
            plate->toolpath_outside = it->second->toolpath_outside;
            plate->is_support_used = it->second->is_support_used;
            plate->is_label_object_enabled = it->second->is_label_object_enabled;
            plate->skipped_objects = it->second->skipped_objects;
            plate->slice_filaments_info = it->second->slice_filaments_info;
            plate->warnings = it->second->warnings;
            plate->thumbnail_file = it->second->thumbnail_file;
            if (plate->thumbnail_file.empty()) {
                plate->thumbnail_file = plate->gcode_file;
                boost::algorithm::replace_all(plate->thumbnail_file, ".gcode", ".png");
            }
            //plate->pattern_file = it->second->pattern_file;
            plate->top_file = it->second->top_file;
            plate->pick_file = it->second->pick_file.empty();
            plate->pattern_bbox_file = it->second->pattern_bbox_file.empty();
            plate->config = it->second->config;

            if (!plate->thumbnail_file.empty())
                _extract_from_archive(archive, plate->thumbnail_file, [&pixels = plate_data_list[it->first - 1]->plate_thumbnail.pixels](auto &archive, auto const &stat) -> bool {
                    pixels.resize(stat.m_uncomp_size);
                    return mz_zip_reader_extract_to_mem(&archive, stat.m_file_index, pixels.data(), pixels.size(), 0);
                });

            BOOST_LOG_TRIVIAL(info) << __FUNCTION__ << ":" << __LINE__ << boost::format(", plate %1%, thumbnail_file=%2%")%it->first %plate->thumbnail_file;
            BOOST_LOG_TRIVIAL(info) << __FUNCTION__ << ":" << __LINE__ << boost::format(", top_thumbnail_file=%1%, pick_thumbnail_file=%2%")%plate->top_file %plate->pick_file;
            it++;
        }

        lock.close();

        return true;
    }

    void _BBS_3MF_Importer::_destroy_xml_parser()
    {
        if (m_xml_parser != nullptr) {
            XML_ParserFree(m_xml_parser);
            m_xml_parser = nullptr;
        }
    }

    void _BBS_3MF_Importer::_stop_xml_parser(const std::string &msg)
    {
        assert(! m_parse_error);
        assert(m_parse_error_message.empty());
        assert(m_xml_parser != nullptr);
        m_parse_error = true;
        m_parse_error_message = msg;
        XML_StopParser(m_xml_parser, false);
    }

    //BBS: add plate data related logic
    bool _BBS_3MF_Importer::_load_model_from_file(
        std::string filename,
        Model& model,
        PlateDataPtrs& plate_data_list,
        std::vector<Preset*>& project_presets,
        DynamicPrintConfig& config,
        ConfigSubstitutionContext& config_substitutions,
        Import3mfProgressFn proFn,
        BBLProject *project,
        int plate_id)
    {
        bool cb_cancel = false;
        //BBS progress point
        // prepare restore
        if (m_load_restore) {
            BOOST_LOG_TRIVIAL(info) << __FUNCTION__ << ":" << __LINE__ << boost::format("import 3mf IMPORT_STAGE_RESTORE\n");
            if (proFn) {
                proFn(IMPORT_STAGE_RESTORE, 0, 1, cb_cancel);
                if (cb_cancel)
                    return false;
            }
        }

        //BBS progress point
        BOOST_LOG_TRIVIAL(info) << __FUNCTION__ << ":" << __LINE__ << boost::format("import 3mf IMPORT_STAGE_OPEN, m_load_restore=%1%\n")%m_load_restore;
        if (proFn) {
            proFn(IMPORT_STAGE_OPEN, 0, 1, cb_cancel);
            if (cb_cancel)
                return false;
        }

        mz_zip_archive archive;
        mz_zip_zero_struct(&archive);

        struct close_lock
        {
            mz_zip_archive * archive;
            void close() {
                if (archive) {
                    close_zip_reader(archive);
                    archive = nullptr;
                }
            }
            ~close_lock() {
                close();
            }
        } lock{ &archive };

        if (!open_zip_reader(&archive, filename)) {
            add_error("Unable to open the file"+filename);
            return false;
        }

        mz_uint num_entries = mz_zip_reader_get_num_files(&archive);

        mz_zip_archive_file_stat stat;

        m_name = boost::filesystem::path(filename).stem().string();

        //BBS progress point
        BOOST_LOG_TRIVIAL(info) << __FUNCTION__ << ":" << __LINE__ << boost::format("import 3mf IMPORT_STAGE_READ_FILES\n");
        if (proFn) {
            proFn(IMPORT_STAGE_READ_FILES, 0, 3, cb_cancel);
            if (cb_cancel)
                return false;
        }
        // BBS: load relationships
        if (!_extract_xml_from_archive(archive, RELATIONSHIPS_FILE, _handle_start_relationships_element, _handle_end_relationships_element))
            return false;
        if (m_start_part_path.empty())
            return false;
        // BBS: load sub models (Production Extension)
        std::string sub_rels = m_start_part_path;
        sub_rels.insert(boost::find_last(sub_rels, "/").end() - sub_rels.begin(), "_rels/");
        sub_rels.append(".rels");
        if (sub_rels.front() == '/') sub_rels = sub_rels.substr(1);

        //check whether sub relation file is exist or not
        int sub_index = mz_zip_reader_locate_file(&archive, sub_rels.c_str(), nullptr, 0);
        if (sub_index == -1) {
            //no submodule files found, use only one 3dmodel.model
        }
        else {
            _extract_xml_from_archive(archive, sub_rels, _handle_start_relationships_element, _handle_end_relationships_element);
            int index = 0;

#if 0
            for (auto path : m_sub_model_paths) {
                if (proFn) {
                    proFn(IMPORT_STAGE_READ_FILES, ++index, 3 + m_sub_model_paths.size(), cb_cancel);
                    if (cb_cancel)
                        return false;
                }
                else
                    ++index;
                BOOST_LOG_TRIVIAL(info) << __FUNCTION__ << ":" << __LINE__ << boost::format(", read %1%th sub model file %2%\n")%index %path;
                m_sub_model_path = path;
                if (!_extract_from_archive(archive, path, [this] (mz_zip_archive& archive, const mz_zip_archive_file_stat& stat) {
                    return _extract_model_from_archive(archive, stat);
                }, m_load_restore)) {
                    add_error("Archive does not contain a valid model");
                    return false;
                }
                m_sub_model_path.clear();
            }
#else
            for (auto path : m_sub_model_paths) {
                ObjectImporter *object_importer = new ObjectImporter(this, filename, path);
                m_object_importers.push_back(object_importer);
            }

            bool object_load_result = true;
            boost::mutex mutex;
            tbb::parallel_for(
                tbb::blocked_range<size_t>(0, m_object_importers.size()),
                [this, &mutex, &object_load_result](const tbb::blocked_range<size_t>& importer_range) {
                    CNumericLocalesSetter locales_setter;
                    for (size_t object_index = importer_range.begin(); object_index < importer_range.end(); ++ object_index) {
                        bool result = m_object_importers[object_index]->extract_object_model();
                        {
                            boost::unique_lock l(mutex);
                            object_load_result &= result;
                        }
                    }
                }
            );

            if (!object_load_result) {
                BOOST_LOG_TRIVIAL(error) << __FUNCTION__ << ":" << __LINE__ << boost::format(", loading sub-objects error\n");
                return false;
            }

            //merge these objects into one
            for (auto obj_importer : m_object_importers) {
                for (const IdToCurrentObjectMap::value_type&  obj : obj_importer->object_list)
                    m_current_objects.insert({ std::move(obj.first), std::move(obj.second)});
                for (auto group_color : obj_importer->object_group_id_to_color)
                    m_group_id_to_color.insert(std::move(group_color));

                delete obj_importer;
            }
            m_object_importers.clear();
#endif
            // BBS: load root model
            if (proFn) {
                proFn(IMPORT_STAGE_READ_FILES, 2, 3, cb_cancel);
                if (cb_cancel)
                    return false;
            }
        }

        //extract model files
        if (!_extract_from_archive(archive, m_start_part_path, [this] (mz_zip_archive& archive, const mz_zip_archive_file_stat& stat) {
                    return _extract_model_from_archive(archive, stat);
            })) {
            add_error("Archive does not contain a valid model");
            return false;
        }

        if (!m_designer.empty()) {
            m_model->design_info = std::make_shared<ModelDesignInfo>();
            m_model->design_info->DesignerUserId = m_designer_user_id;
            m_model->design_info->Designer = m_designer;
        }

        m_model->profile_info = std::make_shared<ModelProfileInfo>();
        m_model->profile_info->ProfileTile = m_profile_title;
        m_model->profile_info->ProfileCover = m_profile_cover;
        m_model->profile_info->ProfileDescription = m_Profile_description;
        m_model->profile_info->ProfileUserId = m_profile_user_id;
        m_model->profile_info->ProfileUserName = m_profile_user_name;


        m_model->model_info = std::make_shared<ModelInfo>();
        m_model->model_info->load(model_info);
        if (!m_thumbnail_small.empty()) m_model->model_info->metadata_items.emplace("Thumbnail_Small", m_thumbnail_small);
        if (!m_thumbnail_middle.empty()) m_model->model_info->metadata_items.emplace("Thumbnail_Middle", m_thumbnail_middle);

        //got project id
        if (project) {
            project->project_model_id = m_model_id;
            project->project_country_code = m_contry_code;
        }

        //BBS: version check
        bool dont_load_config = !m_load_config;
        if (m_bambuslicer_generator_version) {
            Semver app_version = *(Semver::parse(SLIC3R_VERSION));
            Semver file_version = *m_bambuslicer_generator_version;
            if (file_version.maj() != app_version.maj())
                dont_load_config = true;
        }
        else {
            m_bambuslicer_generator_version = Semver::parse("0.0.0.0");
            dont_load_config = true;
        }

        // we then loop again the entries to read other files stored in the archive
        for (mz_uint i = 0; i < num_entries; ++i) {
            if (mz_zip_reader_file_stat(&archive, i, &stat)) {

                //BBS progress point
                if (proFn) {
                    proFn(IMPORT_STAGE_EXTRACT, i, num_entries, cb_cancel);
                    if (cb_cancel)
                        return false;
                }

                std::string name(stat.m_filename);
                std::replace(name.begin(), name.end(), '\\', '/');

                BOOST_LOG_TRIVIAL(info) << __FUNCTION__ << ":" << __LINE__ << boost::format("extract %1%th file %2%, total=%3%")%(i+1)%name%num_entries;

                if (name.find("/../") != std::string::npos) {
                    BOOST_LOG_TRIVIAL(warning) << __FUNCTION__ << boost::format(", find file path including /../, not valid, skip it\n");
                    continue;
                }

                if (boost::algorithm::iequals(name, BBS_LAYER_HEIGHTS_PROFILE_FILE)) {
                    // extract slic3r layer heights profile file
                    _extract_layer_heights_profile_config_from_archive(archive, stat);
                }
                else
                if (boost::algorithm::iequals(name, LAYER_CONFIG_RANGES_FILE)) {
                    // extract slic3r layer config ranges file
                    _extract_layer_config_ranges_from_archive(archive, stat, config_substitutions);
                }
                //BBS: disable SLA related files currently
                /*else if (boost::algorithm::iequals(name, SLA_SUPPORT_POINTS_FILE)) {
                    // extract sla support points file
                    _extract_sla_support_points_from_archive(archive, stat);
                }
                else if (boost::algorithm::iequals(name, SLA_DRAIN_HOLES_FILE)) {
                    // extract sla support points file
                    _extract_sla_drain_holes_from_archive(archive, stat);
                }*/
                //BBS: project setting file
                //if (!dont_load_config && boost::algorithm::iequals(name, BBS_PRINT_CONFIG_FILE)) {
                    // extract slic3r print config file
                //    _extract_print_config_from_archive(archive, stat, config, config_substitutions, filename);
                //} else
                if (!dont_load_config && boost::algorithm::iequals(name, BBS_PROJECT_CONFIG_FILE)) {
                    // extract slic3r print config file
                    _extract_project_config_from_archive(archive, stat, config, config_substitutions, model);
                }
                else if (boost::algorithm::iequals(name, CUT_INFORMATION_FILE)) {
                    // extract object cut info
                    _extract_cut_information_from_archive(archive, stat, config_substitutions);
                }
                //BBS: project embedded presets
                else if (!dont_load_config && boost::algorithm::istarts_with(name, PROJECT_EMBEDDED_PRINT_PRESETS_FILE)) {
                    // extract slic3r layer config ranges file
                    _extract_project_embedded_presets_from_archive(archive, stat, project_presets, model, Preset::TYPE_PRINT, false);
                }
                else if (!dont_load_config && boost::algorithm::istarts_with(name, PROJECT_EMBEDDED_SLICE_PRESETS_FILE)) {
                    // extract slic3r layer config ranges file
                    _extract_project_embedded_presets_from_archive(archive, stat, project_presets, model, Preset::TYPE_PRINT);
                }
                else if (!dont_load_config && boost::algorithm::istarts_with(name, PROJECT_EMBEDDED_FILAMENT_PRESETS_FILE)) {
                    // extract slic3r layer config ranges file
                    _extract_project_embedded_presets_from_archive(archive, stat, project_presets, model, Preset::TYPE_FILAMENT);
                }
                else if (!dont_load_config && boost::algorithm::istarts_with(name, PROJECT_EMBEDDED_PRINTER_PRESETS_FILE)) {
                    // extract slic3r layer config ranges file
                    _extract_project_embedded_presets_from_archive(archive, stat, project_presets, model, Preset::TYPE_PRINTER);
                }
                else if (!dont_load_config && boost::algorithm::iequals(name, CUSTOM_GCODE_PER_PRINT_Z_FILE)) {
                    // extract slic3r layer config ranges file
                    _extract_custom_gcode_per_print_z_from_archive(archive, stat);
                }
                else if (boost::algorithm::iequals(name, BBS_MODEL_CONFIG_FILE)) {
                    // extract slic3r model config file
                    if (!_extract_xml_from_archive(archive, stat, _handle_start_config_xml_element, _handle_end_config_xml_element)) {
                        add_error("Archive does not contain a valid model config");
                        return false;
                    }
                }
                else if (!dont_load_config && boost::algorithm::iequals(name, SLICE_INFO_CONFIG_FILE)) {
                    m_parsing_slice_info = true;
                    //extract slice info from archive
                    _extract_xml_from_archive(archive, stat, _handle_start_config_xml_element, _handle_end_config_xml_element);
                    m_parsing_slice_info = false;
                }
                else if (boost::algorithm::istarts_with(name, AUXILIARY_DIR)) {
                    // extract auxiliary directory to temp directory, do nothing for restore
                    if (m_load_aux && !m_load_restore)
                        _extract_auxiliary_file_from_archive(archive, stat, model);
                }
                else if (!dont_load_config && boost::algorithm::istarts_with(name, METADATA_DIR) && boost::algorithm::iends_with(name, GCODE_EXTENSION)) {
                    //load gcode files
                    _extract_file_from_archive(archive, stat);
                }
                else if (!dont_load_config && boost::algorithm::istarts_with(name, METADATA_DIR) && boost::algorithm::iends_with(name, THUMBNAIL_EXTENSION)) {
                    //BBS parsing pattern thumbnail and plate thumbnails
                    _extract_file_from_archive(archive, stat);
                }
                else if (!dont_load_config && boost::algorithm::istarts_with(name, METADATA_DIR) && boost::algorithm::iends_with(name, CALIBRATION_INFO_EXTENSION)) {
                    //BBS parsing pattern config files
                    _extract_file_from_archive(archive, stat);
                }
                else {
                    BOOST_LOG_TRIVIAL(info) << __FUNCTION__ << ":" << __LINE__ << boost::format(", %1% skipped, already parsed or a directory or not supported\n")%name;
                }
            }
        }

        lock.close();

        if (!m_is_bbl_3mf) {
            // if the 3mf was not produced by OrcaSlicer and there is more than one instance,
            // split the object in as many objects as instances
            BOOST_LOG_TRIVIAL(info) << __FUNCTION__ << ":" << __LINE__ << boost::format(", found 3mf from other vendor, split as instance");
            for (const IdToModelObjectMap::value_type& object : m_objects) {
                if (object.second >= int(m_model->objects.size())) {
                    add_error("3rd 3mf, invalid object, id: "+std::to_string(object.first.second));
                    return false;
                }
                ModelObject* model_object = m_model->objects[object.second];
                if (model_object->instances.size() > 1) {
                    IdToCurrentObjectMap::const_iterator current_object = m_current_objects.find(object.first);
                    if (current_object == m_current_objects.end()) {
                        add_error("3rd 3mf, can not find object, id " + std::to_string(object.first.second));
                        return false;
                    }
                    std::vector<Component> object_id_list;
                    _generate_current_object_list(object_id_list, object.first, m_current_objects);

                    ObjectMetadata::VolumeMetadataList volumes;
                    ObjectMetadata::VolumeMetadataList* volumes_ptr = nullptr;

                    for (int k = 0; k < object_id_list.size(); k++)
                    {
                        Id object_id = object_id_list[k].object_id;
                        volumes.emplace_back(object_id.second);
                    }

                    // select as volumes
                    volumes_ptr = &volumes;

                    // for each instance after the 1st, create a new model object containing only that instance
                    // and copy into it the geometry
                    while (model_object->instances.size() > 1) {
                        ModelObject* new_model_object = m_model->add_object(*model_object);
                        new_model_object->clear_instances();
                        new_model_object->add_instance(*model_object->instances.back());
                        model_object->delete_last_instance();
                        if (!_generate_volumes_new(*new_model_object, object_id_list, *volumes_ptr, config_substitutions))
                            return false;
                    }
                }
            }
        }

        BOOST_LOG_TRIVIAL(info) << __FUNCTION__ << ":" << __LINE__ << boost::format(", process group colors, size %1%\n")%m_group_id_to_color.size();
        std::map<int, int> color_group_id_to_extruder_id_map;
        std::map<std::string, int> color_to_extruder_id_map;
        int extruder_id = 0;
        for (auto group_iter = m_group_id_to_color.begin(); group_iter != m_group_id_to_color.end(); ++group_iter) {
            auto color_iter = color_to_extruder_id_map.find(group_iter->second);
            if (color_iter == color_to_extruder_id_map.end()) {
                ++extruder_id;
                color_to_extruder_id_map[group_iter->second] = extruder_id;
                color_group_id_to_extruder_id_map[group_iter->first] = extruder_id;
            } else {
                color_group_id_to_extruder_id_map[group_iter->first] = color_iter->second;
            }
        }

        BOOST_LOG_TRIVIAL(info) << __FUNCTION__ << ":" << __LINE__ << boost::format(", begin to assemble objects, size %1%\n")%m_objects.size();
        //only load objects in plate_id
        PlateData* current_plate_data = nullptr;
        if ((plate_id > 0) && (plate_id <= m_plater_data.size())) {
            std::map<int, PlateData*>::iterator it =m_plater_data.find(plate_id);
            if (it != m_plater_data.end()) {
                current_plate_data = it->second;
            }
        }
        for (const IdToModelObjectMap::value_type& object : m_objects) {
            if (object.second >= int(m_model->objects.size())) {
                add_error("invalid object, id: "+std::to_string(object.first.second));
                return false;
            }
            if (current_plate_data) {
                std::map<int, std::pair<int, int>>::iterator it = current_plate_data->obj_inst_map.find(object.first.second);
                if (it == current_plate_data->obj_inst_map.end()) {
                    //not in current plate, skip
                    BOOST_LOG_TRIVIAL(info) << __FUNCTION__ << ":" << __LINE__ << boost::format(", could not find object %1% in plate %2%, skip it\n")%object.first.second %plate_id;
                    continue;
                }
            }
            ModelObject* model_object = m_model->objects[object.second];
            /*IdToGeometryMap::const_iterator obj_geometry = m_geometries.find(object.first);
            if (obj_geometry == m_geometries.end()) {
                add_error("Unable to find object geometry");
                return false;
            }*/

            // m_layer_heights_profiles are indexed by a 1 based model object index.
            IdToLayerHeightsProfileMap::iterator obj_layer_heights_profile = m_layer_heights_profiles.find(object.second + 1);
            if (obj_layer_heights_profile != m_layer_heights_profiles.end())
                model_object->layer_height_profile.set(std::move(obj_layer_heights_profile->second));

            // m_layer_config_ranges are indexed by a 1 based model object index.
            IdToLayerConfigRangesMap::iterator obj_layer_config_ranges = m_layer_config_ranges.find(object.second + 1);
            if (obj_layer_config_ranges != m_layer_config_ranges.end())
                model_object->layer_config_ranges = std::move(obj_layer_config_ranges->second);

            // m_sla_support_points are indexed by a 1 based model object index.
            /*IdToSlaSupportPointsMap::iterator obj_sla_support_points = m_sla_support_points.find(object.second + 1);
            if (obj_sla_support_points != m_sla_support_points.end() && !obj_sla_support_points->second.empty()) {
                model_object->sla_support_points = std::move(obj_sla_support_points->second);
                model_object->sla_points_status = sla::PointsStatus::UserModified;
            }

            IdToSlaDrainHolesMap::iterator obj_drain_holes = m_sla_drain_holes.find(object.second + 1);
            if (obj_drain_holes != m_sla_drain_holes.end() && !obj_drain_holes->second.empty()) {
                model_object->sla_drain_holes = std::move(obj_drain_holes->second);
            }*/

            std::vector<Component> object_id_list;
            _generate_current_object_list(object_id_list, object.first, m_current_objects);

            ObjectMetadata::VolumeMetadataList volumes;
            ObjectMetadata::VolumeMetadataList* volumes_ptr = nullptr;

            IdToMetadataMap::iterator obj_metadata = m_objects_metadata.find(object.first.second);
            if (obj_metadata != m_objects_metadata.end()) {
                // config data has been found, this model was saved using slic3r pe

                // apply object's name and config data
                for (const Metadata& metadata : obj_metadata->second.metadata) {
                    if (metadata.key == "name")
                        model_object->name = metadata.value;
                    //BBS: add module name
                    else if (metadata.key == "module")
                        model_object->module_name = metadata.value;
                    else
                        model_object->config.set_deserialize(metadata.key, metadata.value, config_substitutions);
                }

                // select object's detected volumes
                volumes_ptr = &obj_metadata->second.volumes;
            }
            else {
                // config data not found, this model was not saved using slic3r pe

                // add the entire geometry as the single volume to generate
                //volumes.emplace_back(0, (int)obj_geometry->second.triangles.size() - 1);
                for (int k = 0; k < object_id_list.size(); k++)
                {
                    Id object_id = object_id_list[k].object_id;
                    volumes.emplace_back(object_id.second);
                }

                IdToCurrentObjectMap::const_iterator current_object = m_current_objects.find(object.first);
                if (current_object != m_current_objects.end()) {
                    // get name
                    if (!current_object->second.name.empty())
                        model_object->name = current_object->second.name;
                    else
                        model_object->name = "Object_"+std::to_string(object.second+1);

                    // get color
                    auto extruder_itor = color_group_id_to_extruder_id_map.find(current_object->second.pid);
                    if (extruder_itor != color_group_id_to_extruder_id_map.end()) {
                        model_object->config.set_key_value("extruder", new ConfigOptionInt(extruder_itor->second));
                    }
                }

                // select as volumes
                volumes_ptr = &volumes;
            }

            if (!_generate_volumes_new(*model_object, object_id_list, *volumes_ptr, config_substitutions))
                return false;

            // Apply cut information for object if any was loaded
            // m_cut_object_ids are indexed by a 1 based model object index.
            IdToCutObjectInfoMap::iterator cut_object_info = m_cut_object_infos.find(object.second + 1);
            if (cut_object_info != m_cut_object_infos.end()) {
                model_object->cut_id = cut_object_info->second.id;
                int vol_cnt = int(model_object->volumes.size());
                for (auto connector : cut_object_info->second.connectors) {
                    if (connector.volume_id < 0 || connector.volume_id >= vol_cnt) {
                        add_error("Invalid connector is found");
                        continue;
                    }
                    model_object->volumes[connector.volume_id]->cut_info = 
                        ModelVolume::CutInfo(CutConnectorType(connector.type), connector.r_tolerance, connector.h_tolerance, true);
                }
            }
        }

        // If instances contain a single volume, the volume offset should be 0,0,0
        // This equals to say that instance world position and volume world position should match
        // Correct all instances/volumes for which this does not hold
        for (int obj_id = 0; obj_id < int(model.objects.size()); ++obj_id) {
            ModelObject *o = model.objects[obj_id];
            if (o->volumes.size() == 1) {
                ModelVolume *                           v                 = o->volumes.front();
                const Slic3r::Geometry::Transformation &first_inst_trafo  = o->instances.front()->get_transformation();
                const Vec3d                             world_vol_offset  = (first_inst_trafo * v->get_transformation()).get_offset();
                const Vec3d                             world_inst_offset = first_inst_trafo.get_offset();

                if (!world_vol_offset.isApprox(world_inst_offset)) {
                    const Slic3r::Geometry::Transformation &vol_trafo = v->get_transformation();
                    for (int inst_id = 0; inst_id < int(o->instances.size()); ++inst_id) {
                        ModelInstance *                         i          = o->instances[inst_id];
                        const Slic3r::Geometry::Transformation &inst_trafo = i->get_transformation();
                        i->set_offset((inst_trafo * vol_trafo).get_offset());
                    }
                    v->set_offset(Vec3d::Zero());
                }
            }
        }

        int object_idx = 0;
        for (ModelObject* o : model.objects) {
            int volume_idx = 0;
            for (ModelVolume* v : o->volumes) {
                if (v->source.input_file.empty() && v->type() == ModelVolumeType::MODEL_PART) {
                    v->source.input_file = filename;
                    if (v->source.volume_idx == -1)
                        v->source.volume_idx = volume_idx;
                    if (v->source.object_idx == -1)
                        v->source.object_idx = object_idx;
                }
                ++volume_idx;
            }
            ++object_idx;
        }

        const ConfigOptionStrings* filament_ids_opt = config.option<ConfigOptionStrings>("filament_settings_id");
        int max_filament_id = filament_ids_opt ? filament_ids_opt->size() : std::numeric_limits<int>::max();
        for (ModelObject* mo : m_model->objects) {
            const ConfigOptionInt* extruder_opt = dynamic_cast<const ConfigOptionInt*>(mo->config.option("extruder"));
            int extruder_id = 0;
            if (extruder_opt != nullptr)
                extruder_id = extruder_opt->getInt();

            if (extruder_id == 0 || extruder_id > max_filament_id)
                mo->config.set_key_value("extruder", new ConfigOptionInt(1));

            if (mo->volumes.size() == 1) {
                mo->volumes[0]->config.erase("extruder");
            }
            else {
                for (ModelVolume* mv : mo->volumes) {
                    const ConfigOptionInt* vol_extruder_opt = dynamic_cast<const ConfigOptionInt*>(mv->config.option("extruder"));
                    if (vol_extruder_opt == nullptr)
                        continue;

                    if (vol_extruder_opt->getInt() == 0)
                        mv->config.erase("extruder");
                    else if (vol_extruder_opt->getInt() > max_filament_id)
                        mv->config.set_key_value("extruder", new ConfigOptionInt(1));
                }
            }
        }

//        // fixes the min z of the model if negative
//        model.adjust_min_z();

        //BBS progress point
        BOOST_LOG_TRIVIAL(info) << __FUNCTION__ << ":" << __LINE__ << boost::format("import 3mf IMPORT_STAGE_LOADING_PLATES, m_plater_data size %1%, m_backup_path %2%\n")%m_plater_data.size() %m_backup_path;
        if (proFn) {
            proFn(IMPORT_STAGE_LOADING_PLATES, 0, 1, cb_cancel);
            if (cb_cancel)
                return false;
        }

        //BBS: load the plate info into plate_data_list
        std::map<int, PlateData*>::iterator it = m_plater_data.begin();
        plate_data_list.clear();
        plate_data_list.reserve(m_plater_data.size());
        for (unsigned int i = 0; i < m_plater_data.size(); i++)
        {
            PlateData* plate = new PlateData();
            plate_data_list.push_back(plate);
        }
        while (it != m_plater_data.end())
        {
            if (it->first > m_plater_data.size())
            {
                add_error("invalid plate index");
                return false;
            }
            plate_data_list[it->first-1]->locked = it->second->locked;
            plate_data_list[it->first-1]->plate_index = it->second->plate_index-1;
            plate_data_list[it->first-1]->plate_name = it->second->plate_name;
            plate_data_list[it->first-1]->obj_inst_map = it->second->obj_inst_map;
            plate_data_list[it->first-1]->gcode_file = (m_load_restore || it->second->gcode_file.empty()) ? it->second->gcode_file : m_backup_path + "/" + it->second->gcode_file;
            plate_data_list[it->first-1]->gcode_prediction = it->second->gcode_prediction;
            plate_data_list[it->first-1]->gcode_weight = it->second->gcode_weight;
            plate_data_list[it->first-1]->toolpath_outside = it->second->toolpath_outside;
            plate_data_list[it->first-1]->is_support_used = it->second->is_support_used;
            plate_data_list[it->first-1]->is_label_object_enabled = it->second->is_label_object_enabled;
            plate_data_list[it->first-1]->slice_filaments_info = it->second->slice_filaments_info;
            plate_data_list[it->first-1]->skipped_objects = it->second->skipped_objects;
            plate_data_list[it->first-1]->warnings = it->second->warnings;
            plate_data_list[it->first-1]->thumbnail_file = (m_load_restore || it->second->thumbnail_file.empty()) ? it->second->thumbnail_file : m_backup_path + "/" + it->second->thumbnail_file;
            //plate_data_list[it->first-1]->pattern_file = (m_load_restore || it->second->pattern_file.empty()) ? it->second->pattern_file : m_backup_path + "/" + it->second->pattern_file;
            plate_data_list[it->first-1]->top_file = (m_load_restore || it->second->top_file.empty()) ? it->second->top_file : m_backup_path + "/" + it->second->top_file;
            plate_data_list[it->first-1]->pick_file = (m_load_restore || it->second->pick_file.empty()) ? it->second->pick_file : m_backup_path + "/" + it->second->pick_file;
            plate_data_list[it->first-1]->pattern_bbox_file = (m_load_restore || it->second->pattern_bbox_file.empty()) ? it->second->pattern_bbox_file : m_backup_path + "/" + it->second->pattern_bbox_file;
            plate_data_list[it->first-1]->config = it->second->config;

            current_plate_data = plate_data_list[it->first - 1];
            BOOST_LOG_TRIVIAL(info) << __FUNCTION__ << ":" << __LINE__ << boost::format(", plate %1%, thumbnail_file=%2%")%it->first %plate_data_list[it->first-1]->thumbnail_file;
            BOOST_LOG_TRIVIAL(info) << __FUNCTION__ << ":" << __LINE__ << boost::format(", top_thumbnail_file=%1%, pick_thumbnail_file=%2%")%plate_data_list[it->first-1]->top_file %plate_data_list[it->first-1]->pick_file;
            it++;

            //update the arrange order
            std::map<int, std::pair<int, int>>::iterator map_it = current_plate_data->obj_inst_map.begin();
            while (map_it != current_plate_data->obj_inst_map.end()) {
                int obj_index, obj_id = map_it->first, inst_index = map_it->second.first;
                IndexToPathMap::iterator index_iter = m_index_paths.find(obj_id);
                if (index_iter == m_index_paths.end()) {
                    BOOST_LOG_TRIVIAL(warning) << __FUNCTION__ << ":" << __LINE__
                        << boost::format(", can not find object from plate's obj_map, id=%1%, skip this object")%obj_id;
                    map_it++;
                    continue;
                }
                Id temp_id = std::make_pair(index_iter->second, index_iter->first);
                IdToModelObjectMap::iterator object_item = m_objects.find(temp_id);
                if (object_item == m_objects.end()) {
                    BOOST_LOG_TRIVIAL(warning) << __FUNCTION__ << ":" << __LINE__
                        << boost::format(", can not find object from plate's obj_map, ID <%1%, %2%>, skip this object")%index_iter->second %index_iter->first;
                    map_it++;
                    continue;
                }
                obj_index = object_item->second;

                if (obj_index >= m_model->objects.size()) {
                    BOOST_LOG_TRIVIAL(warning) << __FUNCTION__ << ":" << __LINE__ << boost::format("invalid object id %1%\n")%obj_index;
                    map_it++;
                    continue;
                }
                ModelObject* obj =  m_model->objects[obj_index];
                if (inst_index >= obj->instances.size()) {
                    BOOST_LOG_TRIVIAL(warning) << __FUNCTION__ << ":" << __LINE__ << boost::format("invalid instance id %1%\n")%inst_index;
                    map_it++;
                    continue;
                }
                ModelInstance* inst =  obj->instances[inst_index];
                inst->loaded_id = map_it->second.second;
                map_it++;
            }
        }

        if ((plate_id > 0) && (plate_id <= m_plater_data.size())) {
            //remove the no need objects
            std::vector<size_t> delete_ids;
            for (int index = 0; index < m_model->objects.size(); index++) {
                ModelObject* obj =  m_model->objects[index];
                if (obj->volumes.size() == 0) {
                    //remove this model objects
                    delete_ids.push_back(index);
                }
            }

            for (int index = delete_ids.size() - 1; index >= 0; index--)
                m_model->delete_object(delete_ids[index]);
        }

        //BBS progress point
        BOOST_LOG_TRIVIAL(info) << __FUNCTION__ << ":" << __LINE__ << boost::format("import 3mf IMPORT_STAGE_FINISH\n");
        if (proFn) {
            proFn(IMPORT_STAGE_FINISH, 0, 1, cb_cancel);
            if (cb_cancel)
                return false;
        }

        return true;
    }

    bool _BBS_3MF_Importer::_extract_from_archive(mz_zip_archive& archive, std::string const & path, std::function<bool (mz_zip_archive& archive, const mz_zip_archive_file_stat& stat)> extract, bool restore)
    {
        mz_uint num_entries = mz_zip_reader_get_num_files(&archive);
        mz_zip_archive_file_stat stat;
        std::string path2 = path;
        if (path2.front() == '/') path2 = path2.substr(1);
        // try utf8 encoding
        int index = mz_zip_reader_locate_file(&archive, path2.c_str(), nullptr, 0);
        if (index < 0) {
            // try native encoding
            std::string native_path = encode_path(path2.c_str());
            index = mz_zip_reader_locate_file(&archive, native_path.c_str(), nullptr, 0);
        }
        if (index < 0) {
            // try unicode path extra
            std::string extra(1024, 0);
            for (mz_uint i = 0; i < archive.m_total_files; ++i) {
                size_t n = mz_zip_reader_get_extra(&archive, i, extra.data(), extra.size());
                if (n > 0 && path2 == ZipUnicodePathExtraField::decode(extra.substr(0, n))) {
                    index = i;
                    break;
                }
            }
        }
        if (index < 0 || !mz_zip_reader_file_stat(&archive, index, &stat)) {
            if (restore) {
                std::vector<std::string> paths = {m_backup_path + path};
                if (!m_origin_file.empty()) paths.push_back(m_origin_file);
                for (auto & path2 : paths) {
                    bool result = false;
                    if (boost::filesystem::exists(path2)) {
                        mz_zip_archive archive;
                        mz_zip_zero_struct(&archive);
                        if (open_zip_reader(&archive, path2)) {
                            result = _extract_from_archive(archive, path, extract);
                            close_zip_reader(&archive);
                        }
                    }
                    if (result) return result;
                }
            }
            char error_buf[1024];
            ::snprintf(error_buf, 1024, "File %s not found from archive", path.c_str());
            add_error(error_buf);
            return false;
        }
        try
        {
            if (!extract(archive, stat)) {
                return false;
            }
        }
        catch (const std::exception& e)
        {
            // ensure the zip archive is closed and rethrow the exception
            add_error(e.what());
            return false;
        }
        return true;
    }

    bool _BBS_3MF_Importer::_extract_xml_from_archive(mz_zip_archive& archive, const std::string & path, XML_StartElementHandler start_handler, XML_EndElementHandler end_handler)
    {
        return _extract_from_archive(archive, path, [this, start_handler, end_handler](mz_zip_archive& archive, const mz_zip_archive_file_stat& stat) {
            return _extract_xml_from_archive(archive, stat, start_handler, end_handler);
        });
    }

    bool _BBS_3MF_Importer::_extract_xml_from_archive(mz_zip_archive& archive, const mz_zip_archive_file_stat& stat, XML_StartElementHandler start_handler, XML_EndElementHandler end_handler)
    {
        if (stat.m_uncomp_size == 0) {
            add_error("Found invalid size");
            return false;
        }

        _destroy_xml_parser();

        m_xml_parser = XML_ParserCreate(nullptr);
        if (m_xml_parser == nullptr) {
            add_error("Unable to create parser");
            return false;
        }

        XML_SetUserData(m_xml_parser, (void*)this);
        XML_SetElementHandler(m_xml_parser, start_handler, end_handler);
        XML_SetCharacterDataHandler(m_xml_parser, _BBS_3MF_Importer::_handle_xml_characters);

        void* parser_buffer = XML_GetBuffer(m_xml_parser, (int)stat.m_uncomp_size);
        if (parser_buffer == nullptr) {
            add_error("Unable to create buffer");
            return false;
        }

        mz_bool res = mz_zip_reader_extract_file_to_mem(&archive, stat.m_filename, parser_buffer, (size_t)stat.m_uncomp_size, 0);
        if (res == 0) {
            add_error("Error while reading config data to buffer");
            return false;
        }

        if (!XML_ParseBuffer(m_xml_parser, (int)stat.m_uncomp_size, 1)) {
            char error_buf[1024];
            ::snprintf(error_buf, 1024, "Error (%s) while parsing xml file at line %d", XML_ErrorString(XML_GetErrorCode(m_xml_parser)), (int)XML_GetCurrentLineNumber(m_xml_parser));
            add_error(error_buf);
            return false;
        }

        return true;
    }

    bool _BBS_3MF_Importer::_extract_model_from_archive(mz_zip_archive& archive, const mz_zip_archive_file_stat& stat)
    {
        if (stat.m_uncomp_size == 0) {
            add_error("Found invalid size");
            return false;
        }

        _destroy_xml_parser();

        m_xml_parser = XML_ParserCreate(nullptr);
        if (m_xml_parser == nullptr) {
            add_error("Unable to create parser");
            return false;
        }

        XML_SetUserData(m_xml_parser, (void*)this);
        XML_SetElementHandler(m_xml_parser, _BBS_3MF_Importer::_handle_start_model_xml_element, _BBS_3MF_Importer::_handle_end_model_xml_element);
        XML_SetCharacterDataHandler(m_xml_parser, _BBS_3MF_Importer::_handle_xml_characters);

        struct CallbackData
        {
            XML_Parser& parser;
            _BBS_3MF_Importer& importer;
            const mz_zip_archive_file_stat& stat;

            CallbackData(XML_Parser& parser, _BBS_3MF_Importer& importer, const mz_zip_archive_file_stat& stat) : parser(parser), importer(importer), stat(stat) {}
        };

        CallbackData data(m_xml_parser, *this, stat);

        mz_bool res = 0;

        try
        {
            mz_file_write_func callback = [](void* pOpaque, mz_uint64 file_ofs, const void* pBuf, size_t n)->size_t {
                CallbackData* data = (CallbackData*)pOpaque;
                if (!XML_Parse(data->parser, (const char*)pBuf, (int)n, (file_ofs + n == data->stat.m_uncomp_size) ? 1 : 0) || data->importer.parse_error()) {
                    char error_buf[1024];
                    ::snprintf(error_buf, 1024, "Error (%s) while parsing '%s' at line %d", data->importer.parse_error_message(), data->stat.m_filename, (int)XML_GetCurrentLineNumber(data->parser));
                    throw Slic3r::FileIOError(error_buf);
                }
                return n;
            };
            void* opaque = &data;
            res = mz_zip_reader_extract_to_callback(&archive, stat.m_file_index, callback, opaque, 0);
        }
        catch (const version_error& e)
        {
            // rethrow the exception
            throw Slic3r::FileIOError(e.what());
        }
        catch (std::exception& e)
        {
            add_error(e.what());
            return false;
        }

        if (res == 0) {
            add_error("Error while extracting model data from zip archive");
            return false;
        }

        return true;
    }

    void _BBS_3MF_Importer::_extract_cut_information_from_archive(mz_zip_archive &archive, const mz_zip_archive_file_stat &stat, ConfigSubstitutionContext &config_substitutions)
    {
        if (stat.m_uncomp_size > 0) {
            std::string buffer((size_t)stat.m_uncomp_size, 0);
            mz_bool res = mz_zip_reader_extract_file_to_mem(&archive, stat.m_filename, (void *) buffer.data(), (size_t) stat.m_uncomp_size, 0);
            if (res == 0) {
                add_error("Error while reading cut information data to buffer");
                return;
            }

            std::istringstream iss(buffer); // wrap returned xml to istringstream
            pt::ptree objects_tree;
            pt::read_xml(iss, objects_tree);

            for (const auto& object : objects_tree.get_child("objects")) {
                pt::ptree object_tree = object.second;
                int obj_idx = object_tree.get<int>("<xmlattr>.id", -1);
                if (obj_idx <= 0) {
                    add_error("Found invalid object id");
                    continue;
                }

                IdToCutObjectInfoMap::iterator object_item = m_cut_object_infos.find(obj_idx);
                if (object_item != m_cut_object_infos.end()) {
                    add_error("Found duplicated cut_object_id");
                    continue;
                }

                CutObjectBase cut_id;
                std::vector<CutObjectInfo::Connector>  connectors;

                for (const auto& obj_cut_info : object_tree) {
                    if (obj_cut_info.first == "cut_id") {
                        pt::ptree cut_id_tree = obj_cut_info.second;
                        cut_id = CutObjectBase(ObjectID( cut_id_tree.get<size_t>("<xmlattr>.id")),
                                                         cut_id_tree.get<size_t>("<xmlattr>.check_sum"),
                                                         cut_id_tree.get<size_t>("<xmlattr>.connectors_cnt"));
                    }
                    if (obj_cut_info.first == "connectors") {
                        pt::ptree cut_connectors_tree = obj_cut_info.second;
                        for (const auto& cut_connector : cut_connectors_tree) {
                            if (cut_connector.first != "connector")
                                continue;
                            pt::ptree connector_tree = cut_connector.second;
                            CutObjectInfo::Connector connector = {connector_tree.get<int>("<xmlattr>.volume_id"),
                                                                  connector_tree.get<int>("<xmlattr>.type"),
                                                                  connector_tree.get<float>("<xmlattr>.r_tolerance"),
                                                                  connector_tree.get<float>("<xmlattr>.h_tolerance")};
                            connectors.emplace_back(connector);
                        }
                    }
                }

                CutObjectInfo cut_info {cut_id, connectors};
                m_cut_object_infos.insert({ obj_idx, cut_info });
            }
        }
    }

    void _BBS_3MF_Importer::_extract_print_config_from_archive(mz_zip_archive& archive, const mz_zip_archive_file_stat& stat, DynamicPrintConfig& config, ConfigSubstitutionContext& config_substitutions, const std::string& archive_filename)
    {
        if (stat.m_uncomp_size > 0) {
            std::string buffer((size_t)stat.m_uncomp_size, 0);
            mz_bool res = mz_zip_reader_extract_file_to_mem(&archive, stat.m_filename, (void*)buffer.data(), (size_t)stat.m_uncomp_size, 0);
            if (res == 0) {
                add_error("Error while reading config data to buffer");
                return;
            }
            ConfigBase::load_from_gcode_string_legacy(config, buffer.data(), config_substitutions);
        }
    }

    //BBS: extract project config from json files
    void _BBS_3MF_Importer::_extract_project_config_from_archive(mz_zip_archive& archive, const mz_zip_archive_file_stat& stat, DynamicPrintConfig& config, ConfigSubstitutionContext& config_substitutions, Model& model)
    {
        if (stat.m_uncomp_size > 0) {
            const std::string& temp_path = model.get_backup_path();

            std::string dest_file = temp_path + std::string("/") + "_temp_3.config";;
            std::string dest_zip_file = encode_path(dest_file.c_str());
            mz_bool res = mz_zip_reader_extract_to_file(&archive, stat.m_file_index, dest_zip_file.c_str(), 0);
            BOOST_LOG_TRIVIAL(info) << __FUNCTION__ << boost::format(", extract  %1% from 3mf %2%, ret %3%\n") % dest_file % stat.m_filename % res;
            if (res == 0) {
                add_error("Error while extract project config file to file");
                return;
            }
            std::map<std::string, std::string> key_values;
            std::string reason;
            int ret = config.load_from_json(dest_file, config_substitutions, true, key_values, reason);
            if (ret) {
                add_error("Error load config from json:"+reason);
                return;
            }
            BOOST_LOG_TRIVIAL(info) << __FUNCTION__ << boost::format(", load project config file successfully from %1%\n") %dest_file;
        }
    }

    //BBS: extract project embedded presets
    void _BBS_3MF_Importer::_extract_project_embedded_presets_from_archive(mz_zip_archive& archive, const mz_zip_archive_file_stat& stat, std::vector<Preset*>&project_presets, Model& model, Preset::Type type, bool use_json)
    {
        if (stat.m_uncomp_size > 0) {
            /*std::string src_file = decode_path(stat.m_filename);
            std::size_t found = src_file.find(METADATA_DIR);
            if (found != std::string::npos)
                src_file = src_file.substr(found + METADATA_STR_LEN);
            else
                return;*/
            std::string dest_file = m_backup_path + std::string("/") + "_temp_2.config";;
            std::string dest_zip_file = encode_path(dest_file.c_str());
            mz_bool res = mz_zip_reader_extract_to_file(&archive, stat.m_file_index, dest_zip_file.c_str(), 0);
            BOOST_LOG_TRIVIAL(info) << __FUNCTION__ << boost::format(", extract  %1% from 3mf %2%, ret %3%\n") % dest_file % stat.m_filename % res;
            if (res == 0) {
                add_error("Error while extract auxiliary file to file");
                return;
            }
            //load presets
            DynamicPrintConfig config;
            //ConfigSubstitutions config_substitutions = config.load_from_ini(dest_file, Enable);
            std::map<std::string, std::string> key_values;
            std::string reason;
            ConfigSubstitutions config_substitutions = use_json? config.load_from_json(dest_file, Enable, key_values, reason) : config.load_from_ini(dest_file, Enable);
            if (!reason.empty()) {
                BOOST_LOG_TRIVIAL(error) << __FUNCTION__ << boost::format(", load project embedded config from  %1% failed\n") % dest_file;
                //skip this file
                return;
            }
            ConfigOptionString* print_name;
            ConfigOptionStrings* filament_names;
            std::string preset_name;
            if (type == Preset::TYPE_PRINT) {
                print_name = dynamic_cast < ConfigOptionString* > (config.option("print_settings_id"));
                if (!print_name) {
                    BOOST_LOG_TRIVIAL(error) << __FUNCTION__ << boost::format(", can not found print_settings_id from  %1%\n") % dest_file;
                    //skip this file
                    return;
                }
                preset_name = print_name->value;
            }
            else if (type == Preset::TYPE_FILAMENT) {
                filament_names = dynamic_cast < ConfigOptionStrings* > (config.option("filament_settings_id"));
                if (!filament_names) {
                    BOOST_LOG_TRIVIAL(error) << __FUNCTION__ << boost::format(", can not found filament_settings_id from  %1%\n") % dest_file;
                    //skip this file
                    return;
                }
                preset_name = filament_names->values[0];
            }
            else if (type == Preset::TYPE_PRINTER) {
                print_name = dynamic_cast < ConfigOptionString* > (config.option("printer_settings_id"));
                if (!print_name) {
                    BOOST_LOG_TRIVIAL(error) << __FUNCTION__ << boost::format(", can not found printer_settings_id from  %1%\n") % dest_file;
                    //skip this file
                    return;
                }
                preset_name = print_name->value;
            }
            else {
                BOOST_LOG_TRIVIAL(error) << __FUNCTION__ << boost::format(", invalid type  %1% from file %2%\n")% Preset::get_type_string(type) % dest_file;
                //skip this file
                return;
            }

            Preset *preset = new Preset(type, preset_name, false);
            preset->file = dest_file;
            preset->config = std::move(config);
            preset->loaded = true;
            preset->is_project_embedded = true;
            preset->is_external = true;
            preset->is_dirty = false;

            std::string version_str = key_values[BBL_JSON_KEY_VERSION];
            boost::optional<Semver> version = Semver::parse(version_str);
            if (version) {
                preset->version = *version;
            }
            else
                preset->version = this->m_bambuslicer_generator_version?*this->m_bambuslicer_generator_version: Semver();
            /*for (int i = 0; i < config_substitutions.size(); i++)
            {
                //ConfigSubstitution config_substitution;
                //config_substitution.opt_def   = optdef;
                //config_substitution.old_value = value;
                //config_substitution.new_value = ConfigOptionUniquePtr(opt->clone());
                preset->loading_substitutions.emplace_back(std::move(config_substitutions[i]));
            }*/
            if (!config_substitutions.empty()) {
                preset->loading_substitutions = new ConfigSubstitutions();
                *(preset->loading_substitutions) = std::move(config_substitutions);
            }

            project_presets.push_back(preset);
            BOOST_LOG_TRIVIAL(info) << __FUNCTION__ << boost::format(", create one project embedded preset: %1% from %2%, type %3%\n") % preset_name % dest_file %Preset::get_type_string(type);
        }
    }

    void _BBS_3MF_Importer::_extract_auxiliary_file_from_archive(mz_zip_archive& archive, const mz_zip_archive_file_stat& stat, Model& model)
    {
        BOOST_LOG_TRIVIAL(info) << __FUNCTION__ << boost::format(", stat.m_uncomp_size is %1%")%stat.m_uncomp_size;
        if (stat.m_uncomp_size > 0) {
            std::string dest_file;
            if (stat.m_is_utf8) {
                dest_file = stat.m_filename;
            } else {
                std::string extra(1024, 0);
                size_t n = mz_zip_reader_get_extra(&archive, stat.m_file_index, extra.data(), extra.size());
                dest_file = ZipUnicodePathExtraField::decode(extra.substr(0, n), stat.m_filename);
            }
            std::string temp_path = model.get_auxiliary_file_temp_path();
            //aux directory from model
            boost::filesystem::path dir = boost::filesystem::path(temp_path);
            std::size_t found = dest_file.find(AUXILIARY_DIR);
            if (found != std::string::npos)
                dest_file = dest_file.substr(found + AUXILIARY_STR_LEN);
            else
                return;

            if (dest_file.find('/') != std::string::npos) {
                boost::filesystem::path src_path = boost::filesystem::path(dest_file);
                boost::filesystem::path parent_path = src_path.parent_path();
                std::string temp_path = dir.string() + std::string("/") + parent_path.string();
                boost::filesystem::path parent_full_path =  boost::filesystem::path(temp_path);
                if (!boost::filesystem::exists(parent_full_path))
                    boost::filesystem::create_directories(parent_full_path);
            }
            dest_file = dir.string() + std::string("/") + dest_file;
            std::string dest_zip_file = encode_path(dest_file.c_str());
            mz_bool res = mz_zip_reader_extract_to_file(&archive, stat.m_file_index, dest_zip_file.c_str(), 0);
            BOOST_LOG_TRIVIAL(info) << __FUNCTION__ << boost::format(", extract  %1% from 3mf %2%, ret %3%\n") % dest_file % stat.m_filename % res;
            if (res == 0) {
                add_error("Error while extract auxiliary file to file");
                return;
            }
        }
    }

    void _BBS_3MF_Importer::_extract_file_from_archive(mz_zip_archive& archive, const mz_zip_archive_file_stat& stat)
    {
        if (stat.m_uncomp_size > 0) {
            std::string src_file = decode_path(stat.m_filename);
            // BBS: use backup path
            //aux directory from model
            boost::filesystem::path dest_path = boost::filesystem::path(m_backup_path + "/" + src_file);
            std::string dest_zip_file = encode_path(dest_path.string().c_str());
            mz_bool res = mz_zip_reader_extract_to_file(&archive, stat.m_file_index, dest_zip_file.c_str(), 0);
            BOOST_LOG_TRIVIAL(info) << __FUNCTION__ << boost::format(", extract  %1% from 3mf %2%, ret %3%\n") % dest_path % stat.m_filename % res;
            if (res == 0) {
                add_error("Error while extract file to temp directory");
                return;
            }
        }
        return;
    }

    void _BBS_3MF_Importer::_extract_layer_heights_profile_config_from_archive(mz_zip_archive& archive, const mz_zip_archive_file_stat& stat)
    {
        if (stat.m_uncomp_size > 0) {
            std::string buffer((size_t)stat.m_uncomp_size, 0);
            mz_bool res = mz_zip_reader_extract_to_mem(&archive, stat.m_file_index, (void*)buffer.data(), (size_t)stat.m_uncomp_size, 0);
            if (res == 0) {
                add_error("Error while reading layer heights profile data to buffer");
                return;
            }

            if (buffer.back() == '\n')
                buffer.pop_back();

            std::vector<std::string> objects;
            boost::split(objects, buffer, boost::is_any_of("\n"), boost::token_compress_off);

            for (const std::string& object : objects)             {
                std::vector<std::string> object_data;
                boost::split(object_data, object, boost::is_any_of("|"), boost::token_compress_off);
                if (object_data.size() != 2) {
                    add_error("Error while reading object data");
                    continue;
                }

                std::vector<std::string> object_data_id;
                boost::split(object_data_id, object_data[0], boost::is_any_of("="), boost::token_compress_off);
                if (object_data_id.size() != 2) {
                    add_error("Error while reading object id");
                    continue;
                }

                int object_id = std::atoi(object_data_id[1].c_str());
                if (object_id == 0) {
                    add_error("Found invalid object id");
                    continue;
                }

                IdToLayerHeightsProfileMap::iterator object_item = m_layer_heights_profiles.find(object_id);
                if (object_item != m_layer_heights_profiles.end()) {
                    add_error("Found duplicated layer heights profile");
                    continue;
                }

                std::vector<std::string> object_data_profile;
                boost::split(object_data_profile, object_data[1], boost::is_any_of(";"), boost::token_compress_off);
                if (object_data_profile.size() <= 4 || object_data_profile.size() % 2 != 0) {
                    add_error("Found invalid layer heights profile");
                    continue;
                }

                std::vector<coordf_t> profile;
                profile.reserve(object_data_profile.size());

                for (const std::string& value : object_data_profile) {
                    profile.push_back((coordf_t)std::atof(value.c_str()));
                }

                m_layer_heights_profiles.insert({ object_id, profile });
            }
        }
    }
    
    void _BBS_3MF_Importer::_extract_layer_config_ranges_from_archive(mz_zip_archive& archive, const mz_zip_archive_file_stat& stat, ConfigSubstitutionContext& config_substitutions)
    {
        if (stat.m_uncomp_size > 0) {
            std::string buffer((size_t)stat.m_uncomp_size, 0);
            mz_bool res = mz_zip_reader_extract_file_to_mem(&archive, stat.m_filename, (void*)buffer.data(), (size_t)stat.m_uncomp_size, 0);
            if (res == 0) {
                add_error("Error while reading layer config ranges data to buffer");
                return;
            }

            std::istringstream iss(buffer); // wrap returned xml to istringstream
            pt::ptree objects_tree;
            pt::read_xml(iss, objects_tree);

            for (const auto& object : objects_tree.get_child("objects")) {
                pt::ptree object_tree = object.second;
                int obj_idx = object_tree.get<int>("<xmlattr>.id", -1);
                if (obj_idx <= 0) {
                    add_error("Found invalid object id");
                    continue;
                }

                IdToLayerConfigRangesMap::iterator object_item = m_layer_config_ranges.find(obj_idx);
                if (object_item != m_layer_config_ranges.end()) {
                    add_error("Found duplicated layer config range");
                    continue;
                }

                t_layer_config_ranges config_ranges;

                for (const auto& range : object_tree) {
                    if (range.first != "range")
                        continue;
                    pt::ptree range_tree = range.second;
                    double min_z = range_tree.get<double>("<xmlattr>.min_z");
                    double max_z = range_tree.get<double>("<xmlattr>.max_z");

                    // get Z range information
                    DynamicPrintConfig config;

                    for (const auto& option : range_tree) {
                        if (option.first != "option")
                            continue;
                        std::string opt_key = option.second.get<std::string>("<xmlattr>.opt_key");
                        std::string value = option.second.data();

                        config.set_deserialize(opt_key, value, config_substitutions);
                    }

                    config_ranges[{ min_z, max_z }].assign_config(std::move(config));
                }

                if (!config_ranges.empty())
                    m_layer_config_ranges.insert({ obj_idx, std::move(config_ranges) });
            }
        }
    }
    /*
    void _BBS_3MF_Importer::_extract_sla_support_points_from_archive(mz_zip_archive& archive, const mz_zip_archive_file_stat& stat)
    {
        if (stat.m_uncomp_size > 0) {
            std::string buffer((size_t)stat.m_uncomp_size, 0);
            mz_bool res = mz_zip_reader_extract_file_to_mem(&archive, stat.m_filename, (void*)buffer.data(), (size_t)stat.m_uncomp_size, 0);
            if (res == 0) {
                add_error("Error while reading sla support points data to buffer");
                return;
            }

            if (buffer.back() == '\n')
                buffer.pop_back();

            std::vector<std::string> objects;
            boost::split(objects, buffer, boost::is_any_of("\n"), boost::token_compress_off);

            // Info on format versioning - see 3mf.hpp
            int version = 0;
            std::string key("support_points_format_version=");
            if (!objects.empty() && objects[0].find(key) != std::string::npos) {
                objects[0].erase(objects[0].begin(), objects[0].begin() + long(key.size())); // removes the string
                version = std::stoi(objects[0]);
                objects.erase(objects.begin()); // pop the header
            }

            for (const std::string& object : objects) {
                std::vector<std::string> object_data;
                boost::split(object_data, object, boost::is_any_of("|"), boost::token_compress_off);

                if (object_data.size() != 2) {
                    add_error("Error while reading object data");
                    continue;
                }

                std::vector<std::string> object_data_id;
                boost::split(object_data_id, object_data[0], boost::is_any_of("="), boost::token_compress_off);
                if (object_data_id.size() != 2) {
                    add_error("Error while reading object id");
                    continue;
                }

                int object_id = std::atoi(object_data_id[1].c_str());
                if (object_id == 0) {
                    add_error("Found invalid object id");
                    continue;
                }

                IdToSlaSupportPointsMap::iterator object_item = m_sla_support_points.find(object_id);
                if (object_item != m_sla_support_points.end()) {
                    add_error("Found duplicated SLA support points");
                    continue;
                }

                std::vector<std::string> object_data_points;
                boost::split(object_data_points, object_data[1], boost::is_any_of(" "), boost::token_compress_off);

                std::vector<sla::SupportPoint> sla_support_points;

                if (version == 0) {
                    for (unsigned int i=0; i<object_data_points.size(); i+=3)
                    sla_support_points.emplace_back(float(std::atof(object_data_points[i+0].c_str())),
                                                    float(std::atof(object_data_points[i+1].c_str())),
													float(std::atof(object_data_points[i+2].c_str())),
                                                    0.4f,
                                                    false);
                }
                if (version == 1) {
                    for (unsigned int i=0; i<object_data_points.size(); i+=5)
                    sla_support_points.emplace_back(float(std::atof(object_data_points[i+0].c_str())),
                                                    float(std::atof(object_data_points[i+1].c_str())),
                                                    float(std::atof(object_data_points[i+2].c_str())),
                                                    float(std::atof(object_data_points[i+3].c_str())),
													//FIXME storing boolean as 0 / 1 and importing it as float.
                                                    std::abs(std::atof(object_data_points[i+4].c_str()) - 1.) < EPSILON);
                }

                if (!sla_support_points.empty())
                    m_sla_support_points.insert({ object_id, sla_support_points });
            }
        }
    }

    void _BBS_3MF_Importer::_extract_sla_drain_holes_from_archive(mz_zip_archive& archive, const mz_zip_archive_file_stat& stat)
    {
        if (stat.m_uncomp_size > 0) {
            std::string buffer(size_t(stat.m_uncomp_size), 0);
            mz_bool res = mz_zip_reader_extract_file_to_mem(&archive, stat.m_filename, (void*)buffer.data(), (size_t)stat.m_uncomp_size, 0);
            if (res == 0) {
                add_error("Error while reading sla support points data to buffer");
                return;
            }

            if (buffer.back() == '\n')
                buffer.pop_back();

            std::vector<std::string> objects;
            boost::split(objects, buffer, boost::is_any_of("\n"), boost::token_compress_off);

            // Info on format versioning - see 3mf.hpp
            int version = 0;
            std::string key("drain_holes_format_version=");
            if (!objects.empty() && objects[0].find(key) != std::string::npos) {
                objects[0].erase(objects[0].begin(), objects[0].begin() + long(key.size())); // removes the string
                version = std::stoi(objects[0]);
                objects.erase(objects.begin()); // pop the header
            }

            for (const std::string& object : objects) {
                std::vector<std::string> object_data;
                boost::split(object_data, object, boost::is_any_of("|"), boost::token_compress_off);

                if (object_data.size() != 2) {
                    add_error("Error while reading object data");
                    continue;
                }

                std::vector<std::string> object_data_id;
                boost::split(object_data_id, object_data[0], boost::is_any_of("="), boost::token_compress_off);
                if (object_data_id.size() != 2) {
                    add_error("Error while reading object id");
                    continue;
                }

                int object_id = std::atoi(object_data_id[1].c_str());
                if (object_id == 0) {
                    add_error("Found invalid object id");
                    continue;
                }

                IdToSlaDrainHolesMap::iterator object_item = m_sla_drain_holes.find(object_id);
                if (object_item != m_sla_drain_holes.end()) {
                    add_error("Found duplicated SLA drain holes");
                    continue;
                }

                std::vector<std::string> object_data_points;
                boost::split(object_data_points, object_data[1], boost::is_any_of(" "), boost::token_compress_off);

                sla::DrainHoles sla_drain_holes;

                if (version == 1) {
                    for (unsigned int i=0; i<object_data_points.size(); i+=8)
                        sla_drain_holes.emplace_back(Vec3f{float(std::atof(object_data_points[i+0].c_str())),
                                                      float(std::atof(object_data_points[i+1].c_str())),
                                                      float(std::atof(object_data_points[i+2].c_str()))},
                                                     Vec3f{float(std::atof(object_data_points[i+3].c_str())),
                                                      float(std::atof(object_data_points[i+4].c_str())),
                                                      float(std::atof(object_data_points[i+5].c_str()))},
                                                      float(std::atof(object_data_points[i+6].c_str())),
                                                      float(std::atof(object_data_points[i+7].c_str())));
                }

                // The holes are saved elevated above the mesh and deeper (bad idea indeed).
                // This is retained for compatibility.
                // Place the hole to the mesh and make it shallower to compensate.
                // The offset is 1 mm above the mesh.
                for (sla::DrainHole& hole : sla_drain_holes) {
                    hole.pos += hole.normal.normalized();
                    hole.height -= 1.f;
                }

                if (!sla_drain_holes.empty())
                    m_sla_drain_holes.insert({ object_id, sla_drain_holes });
            }
        }
    }*/

    void _BBS_3MF_Importer::_extract_custom_gcode_per_print_z_from_archive(::mz_zip_archive &archive, const mz_zip_archive_file_stat &stat)
    {
        //BBS: add plate tree related logic
        if (stat.m_uncomp_size > 0) {
            std::string buffer((size_t)stat.m_uncomp_size, 0);
            mz_bool res = mz_zip_reader_extract_file_to_mem(&archive, stat.m_filename, (void*)buffer.data(), (size_t)stat.m_uncomp_size, 0);
            if (res == 0) {
                add_error("Error while reading custom Gcodes per height data to buffer");
                return;
            }

            std::istringstream iss(buffer); // wrap returned xml to istringstream
            pt::ptree main_tree;
            pt::read_xml(iss, main_tree);

            if (main_tree.front().first != "custom_gcodes_per_layer")
                return;

            auto extract_code = [this](int plate_id, pt::ptree code_tree) {
                for (const auto& code : code_tree) {
                    if (code.first == "mode") {
                        pt::ptree tree = code.second;
                        std::string mode = tree.get<std::string>("<xmlattr>.value");
                        m_model->plates_custom_gcodes[plate_id - 1].mode = mode == CustomGCode::SingleExtruderMode ? CustomGCode::Mode::SingleExtruder :
                            mode == CustomGCode::MultiAsSingleMode ? CustomGCode::Mode::MultiAsSingle :
                            CustomGCode::Mode::MultiExtruder;
                    }
                    if (code.first == "layer") {
                        pt::ptree tree = code.second;
                        double print_z = tree.get<double>("<xmlattr>.top_z");
                        int extruder = tree.get<int>("<xmlattr>.extruder");
                        std::string color = tree.get<std::string>("<xmlattr>.color");

                        CustomGCode::Type   type;
                        std::string         extra;
                        pt::ptree attr_tree = tree.find("<xmlattr>")->second;
                        if (attr_tree.find("type") == attr_tree.not_found()) {
                            // It means that data was saved in old version (2.2.0 and older) of PrusaSlicer
                            // read old data ...
                            std::string gcode = tree.get<std::string>("<xmlattr>.gcode");
                            // ... and interpret them to the new data
                            type = gcode == "M600" ? CustomGCode::ColorChange :
                                gcode == "M601" ? CustomGCode::PausePrint :
                                gcode == "tool_change" ? CustomGCode::ToolChange : CustomGCode::Custom;
                            extra = type == CustomGCode::PausePrint ? color :
                                type == CustomGCode::Custom ? gcode : "";
                        }
                        else {
                            type = static_cast<CustomGCode::Type>(tree.get<int>("<xmlattr>.type"));
                            extra = tree.get<std::string>("<xmlattr>.extra");
                        }
                        m_model->plates_custom_gcodes[plate_id - 1].gcodes.push_back(CustomGCode::Item{ print_z, type, extruder, color, extra });
                    }
                }
            };

            m_model->plates_custom_gcodes.clear();

            bool has_plate_info = false;
            for (const auto& element : main_tree.front().second) {
                if (element.first == "plate") {
                    has_plate_info = true;

                    int plate_id = -1;
                    pt::ptree code_tree = element.second;
                    for (const auto& code : code_tree) {
                        if (code.first == "plate_info") {
                            plate_id = code.second.get<int>("<xmlattr>.id");
                        }

                    }
                    if (plate_id == -1)
                        continue;

                    extract_code(plate_id, code_tree);
                }
            }

            if (!has_plate_info) {
                int plate_id = 1;
                pt::ptree code_tree = main_tree.front().second;
                extract_code(plate_id, code_tree);
            }
        }
    }

    void _BBS_3MF_Importer::_handle_start_model_xml_element(const char* name, const char** attributes)
    {
        if (m_xml_parser == nullptr)
            return;

        bool res = true;
        unsigned int num_attributes = (unsigned int)XML_GetSpecifiedAttributeCount(m_xml_parser);

        if (::strcmp(MODEL_TAG, name) == 0)
            res = _handle_start_model(attributes, num_attributes);
        else if (::strcmp(RESOURCES_TAG, name) == 0)
            res = _handle_start_resources(attributes, num_attributes);
        else if (::strcmp(OBJECT_TAG, name) == 0)
            res = _handle_start_object(attributes, num_attributes);
        else if (::strcmp(COLOR_GROUP_TAG, name) == 0)
            res = _handle_start_color_group(attributes, num_attributes);
        else if (::strcmp(COLOR_TAG, name) == 0)
            res = _handle_start_color(attributes, num_attributes);
        else if (::strcmp(MESH_TAG, name) == 0)
            res = _handle_start_mesh(attributes, num_attributes);
        else if (::strcmp(VERTICES_TAG, name) == 0)
            res = _handle_start_vertices(attributes, num_attributes);
        else if (::strcmp(VERTEX_TAG, name) == 0)
            res = _handle_start_vertex(attributes, num_attributes);
        else if (::strcmp(TRIANGLES_TAG, name) == 0)
            res = _handle_start_triangles(attributes, num_attributes);
        else if (::strcmp(TRIANGLE_TAG, name) == 0)
            res = _handle_start_triangle(attributes, num_attributes);
        else if (::strcmp(COMPONENTS_TAG, name) == 0)
            res = _handle_start_components(attributes, num_attributes);
        else if (::strcmp(COMPONENT_TAG, name) == 0)
            res = _handle_start_component(attributes, num_attributes);
        else if (::strcmp(BUILD_TAG, name) == 0)
            res = _handle_start_build(attributes, num_attributes);
        else if (::strcmp(ITEM_TAG, name) == 0)
            res = _handle_start_item(attributes, num_attributes);
        else if (::strcmp(METADATA_TAG, name) == 0)
            res = _handle_start_metadata(attributes, num_attributes);

        if (!res)
            _stop_xml_parser();
    }

    void _BBS_3MF_Importer::_handle_end_model_xml_element(const char* name)
    {
        if (m_xml_parser == nullptr)
            return;

        bool res = true;

        if (::strcmp(MODEL_TAG, name) == 0)
            res = _handle_end_model();
        else if (::strcmp(RESOURCES_TAG, name) == 0)
            res = _handle_end_resources();
        else if (::strcmp(OBJECT_TAG, name) == 0)
            res = _handle_end_object();
        else if (::strcmp(COLOR_GROUP_TAG, name) == 0)
            res = _handle_end_color_group();
        else if (::strcmp(COLOR_TAG, name) == 0)
            res = _handle_end_color();
        else if (::strcmp(MESH_TAG, name) == 0)
            res = _handle_end_mesh();
        else if (::strcmp(VERTICES_TAG, name) == 0)
            res = _handle_end_vertices();
        else if (::strcmp(VERTEX_TAG, name) == 0)
            res = _handle_end_vertex();
        else if (::strcmp(TRIANGLES_TAG, name) == 0)
            res = _handle_end_triangles();
        else if (::strcmp(TRIANGLE_TAG, name) == 0)
            res = _handle_end_triangle();
        else if (::strcmp(COMPONENTS_TAG, name) == 0)
            res = _handle_end_components();
        else if (::strcmp(COMPONENT_TAG, name) == 0)
            res = _handle_end_component();
        else if (::strcmp(BUILD_TAG, name) == 0)
            res = _handle_end_build();
        else if (::strcmp(ITEM_TAG, name) == 0)
            res = _handle_end_item();
        else if (::strcmp(METADATA_TAG, name) == 0)
            res = _handle_end_metadata();

        if (!res)
            _stop_xml_parser();
    }

    void _BBS_3MF_Importer::_handle_xml_characters(const XML_Char* s, int len)
    {
        m_curr_characters.append(s, len);
    }

    void _BBS_3MF_Importer::_handle_start_config_xml_element(const char* name, const char** attributes)
    {
        if (m_xml_parser == nullptr)
            return;

        bool res = true;
        unsigned int num_attributes = (unsigned int)XML_GetSpecifiedAttributeCount(m_xml_parser);

        if (::strcmp(CONFIG_TAG, name) == 0)
            res = _handle_start_config(attributes, num_attributes);
        else if (::strcmp(OBJECT_TAG, name) == 0)
            res = _handle_start_config_object(attributes, num_attributes);
        else if (::strcmp(VOLUME_TAG, name) == 0)
            res = _handle_start_config_volume(attributes, num_attributes);
        else if (::strcmp(PART_TAG, name) == 0)
            res = _handle_start_config_volume(attributes, num_attributes);
        else if (::strcmp(MESH_STAT_TAG, name) == 0)
            res = _handle_start_config_volume_mesh(attributes, num_attributes);
        else if (::strcmp(METADATA_TAG, name) == 0)
            res = _handle_start_config_metadata(attributes, num_attributes);
        else if (::strcmp(PLATE_TAG, name) == 0)
            res = _handle_start_config_plater(attributes, num_attributes);
        else if (::strcmp(INSTANCE_TAG, name) == 0)
            res = _handle_start_config_plater_instance(attributes, num_attributes);
        else if (::strcmp(FILAMENT_TAG, name) == 0)
            res = _handle_start_config_filament(attributes, num_attributes);
        else if (::strcmp(SLICE_WARNING_TAG, name) == 0)
            res = _handle_start_config_warning(attributes, num_attributes);
        else if (::strcmp(ASSEMBLE_TAG, name) == 0)
            res = _handle_start_assemble(attributes, num_attributes);
        else if (::strcmp(ASSEMBLE_ITEM_TAG, name) == 0)
            res = _handle_start_assemble_item(attributes, num_attributes);
        else if (::strcmp(TEXT_INFO_TAG, name) == 0)
            res = _handle_start_text_info_item(attributes, num_attributes);

        if (!res)
            _stop_xml_parser();
    }

    void _BBS_3MF_Importer::_handle_end_config_xml_element(const char* name)
    {
        if (m_xml_parser == nullptr)
            return;

        bool res = true;

        if (::strcmp(CONFIG_TAG, name) == 0)
            res = _handle_end_config();
        else if (::strcmp(OBJECT_TAG, name) == 0)
            res = _handle_end_config_object();
        else if (::strcmp(VOLUME_TAG, name) == 0)
            res = _handle_end_config_volume();
        else if (::strcmp(PART_TAG, name) == 0)
            res = _handle_end_config_volume();
        else if (::strcmp(MESH_STAT_TAG, name) == 0)
            res = _handle_end_config_volume_mesh();
        else if (::strcmp(METADATA_TAG, name) == 0)
            res = _handle_end_config_metadata();
        else if (::strcmp(PLATE_TAG, name) == 0)
            res = _handle_end_config_plater();
        else if (::strcmp(FILAMENT_TAG, name) == 0)
            res = _handle_end_config_filament();
        else if (::strcmp(INSTANCE_TAG, name) == 0)
            res = _handle_end_config_plater_instance();
        else if (::strcmp(ASSEMBLE_TAG, name) == 0)
            res = _handle_end_assemble();
        else if (::strcmp(ASSEMBLE_ITEM_TAG, name) == 0)
            res = _handle_end_assemble_item();

        if (!res)
            _stop_xml_parser();
    }

    bool _BBS_3MF_Importer::_handle_start_model(const char** attributes, unsigned int num_attributes)
    {
        m_unit_factor = bbs_get_unit_factor(bbs_get_attribute_value_string(attributes, num_attributes, UNIT_ATTR));

        return true;
    }

    bool _BBS_3MF_Importer::_handle_end_model()
    {
        // BBS: Production Extension
        if (!m_sub_model_path.empty())
            return true;

        // deletes all non-built or non-instanced objects
        for (const IdToModelObjectMap::value_type& object : m_objects) {
            if (object.second >= int(m_model->objects.size())) {
                add_error("Unable to find object");
                return false;
            }
            ModelObject *model_object = m_model->objects[object.second];
            if (model_object != nullptr && model_object->instances.size() == 0)
                m_model->delete_object(model_object);
        }

        //construct the index maps
        for (const IdToCurrentObjectMap::value_type& object : m_current_objects) {
            m_index_paths.insert({ object.first.second, object.first.first});
        }

        if (!m_is_bbl_3mf) {
            // if the 3mf was not produced by OrcaSlicer and there is only one object,
            // set the object name to match the filename
            if (m_model->objects.size() == 1)
                m_model->objects.front()->name = m_name;
        }

        // applies instances' matrices
        for (Instance& instance : m_instances) {
            if (instance.instance != nullptr && instance.instance->get_object() != nullptr)
                // apply the transform to the instance
                _apply_transform(*instance.instance, instance.transform);
        }

        return true;
    }

    bool _BBS_3MF_Importer::_handle_start_resources(const char** attributes, unsigned int num_attributes)
    {
        // do nothing
        return true;
    }

    bool _BBS_3MF_Importer::_handle_end_resources()
    {
        // do nothing
        return true;
    }

    bool _BBS_3MF_Importer::_handle_start_object(const char** attributes, unsigned int num_attributes)
    {
        // reset current object data
        if (m_curr_object) {
            delete m_curr_object;
            m_curr_object = nullptr;
        }

        std::string object_type = bbs_get_attribute_value_string(attributes, num_attributes, TYPE_ATTR);

        if (bbs_is_valid_object_type(object_type)) {
            if (!m_curr_object) {
                m_curr_object = new CurrentObject();
                // create new object (it may be removed later if no instances are generated from it)
                /*m_curr_object->model_object_idx = (int)m_model->objects.size();
                m_curr_object.object = m_model->add_object();
                if (m_curr_object.object == nullptr) {
                    add_error("Unable to create object");
                    return false;
                }*/
            }

            m_curr_object->id = bbs_get_attribute_value_int(attributes, num_attributes, ID_ATTR);
            m_curr_object->name = bbs_get_attribute_value_string(attributes, num_attributes, NAME_ATTR);

            m_curr_object->uuid = bbs_get_attribute_value_string(attributes, num_attributes, PUUID_ATTR);
            if (m_curr_object->uuid.empty()) {
                m_curr_object->uuid = bbs_get_attribute_value_string(attributes, num_attributes, PUUID_LOWER_ATTR);
            }
            m_curr_object->pid = bbs_get_attribute_value_int(attributes, num_attributes, PID_ATTR);
        }

        return true;
    }

    bool _BBS_3MF_Importer::_handle_end_object()
    {
        if (!m_load_model) {
            delete m_curr_object;
            m_curr_object = nullptr;
            return true;
        }
        if (!m_curr_object || (m_curr_object->id == -1)) {
            add_error("Found invalid object");
            return false;
        }
        else {
            if (m_is_bbl_3mf && boost::ends_with(m_curr_object->uuid, OBJECT_UUID_SUFFIX) && m_load_restore) {
                // Adjust backup object/volume id
                std::istringstream iss(m_curr_object->uuid);
                int backup_id;
                bool need_replace = false;
                if (iss >> std::hex >> backup_id) {
                    need_replace = (m_curr_object->id != backup_id);
                    m_curr_object->id = backup_id;
                }
                if (!m_curr_object->components.empty())
                {
                    Id first_id = m_curr_object->components.front().object_id;
                    first_id.second = 0;
                    IdToCurrentObjectMap::iterator current_object = m_current_objects.lower_bound(first_id);
                    IdToCurrentObjectMap new_map;
                    for (int index = 0; index < m_curr_object->components.size(); index++)
                    {
                        Component& component = m_curr_object->components[index];
                        Id new_id = component.object_id;
                        new_id.second = (index + 1) << 16 | backup_id;
                        if (current_object != m_current_objects.end()
                                && (new_id.first.empty() || new_id.first == current_object->first.first)) {
                            current_object->second.id   = new_id.second;
                            new_map.insert({new_id, std::move(current_object->second)});
                            current_object = m_current_objects.erase(current_object);
                        }
                        else {
                            add_error("can not find object for component, id=" + std::to_string(component.object_id.second));
                            delete m_curr_object;
                            m_curr_object = nullptr;
                            return false;
                        }
                        component.object_id.second = new_id.second;
                    }
                    for (auto & obj : new_map)
                        m_current_objects.insert({obj.first, std::move(obj.second)});
                }
            }

            Id id = std::make_pair(m_sub_model_path, m_curr_object->id);
            if (m_current_objects.find(id) == m_current_objects.end()) {
                m_current_objects.insert({ id, std::move(*m_curr_object) });
                delete m_curr_object;
                m_curr_object = nullptr;
            }
            else {
                add_error("Found object with duplicate id");
                delete m_curr_object;
                m_curr_object = nullptr;
                return false;
            }
        }

        /*if (m_curr_object.object != nullptr) {
            if (m_curr_object.id != -1) {
                if (m_curr_object.geometry.empty()) {
                    // no geometry defined
                    // remove the object from the model
                    m_model->delete_object(m_curr_object.object);

                    if (m_curr_object.components.empty()) {
                        // no components defined -> invalid object, delete it
                        IdToModelObjectMap::iterator object_item = m_objects.find(id);
                        if (object_item != m_objects.end())
                            m_objects.erase(object_item);

                        IdToAliasesMap::iterator alias_item = m_objects_aliases.find(id);
                        if (alias_item != m_objects_aliases.end())
                            m_objects_aliases.erase(alias_item);
                    }
                    else
                        // adds components to aliases
                        m_objects_aliases.insert({ id, m_curr_object.components });
                }
                else {
                    // geometry defined, store it for later use
                    m_geometries.insert({ id, std::move(m_curr_object.geometry) });

                    // stores the object for later use
                    if (m_objects.find(id) == m_objects.end()) {
                        m_objects.insert({ id, m_curr_object.model_object_idx });
                        m_objects_aliases.insert({ id, { 1, Component(m_curr_object.id) } }); // aliases itself
                    }
                    else {
                        add_error("Found object with duplicate id");
                        return false;
                    }
                }
            }
            else {
                //sub objects
            }
        }*/

        return true;
    }

    bool _BBS_3MF_Importer::_handle_start_color_group(const char **attributes, unsigned int num_attributes)
    {
        m_current_color_group = bbs_get_attribute_value_int(attributes, num_attributes, ID_ATTR);
        return true;
    }

    bool _BBS_3MF_Importer::_handle_end_color_group()
    {
        // do nothing
        return true;
    }

    bool _BBS_3MF_Importer::_handle_start_color(const char **attributes, unsigned int num_attributes)
    {
        std::string color = bbs_get_attribute_value_string(attributes, num_attributes, COLOR_ATTR);
        m_group_id_to_color[m_current_color_group] = color;
        return true;
    }

    bool _BBS_3MF_Importer::_handle_end_color()
    {
        // do nothing
        return true;
    }

    bool _BBS_3MF_Importer::_handle_start_mesh(const char** attributes, unsigned int num_attributes)
    {
        // reset current geometry
        if (m_curr_object)
            m_curr_object->geometry.reset();
        return true;
    }

    bool _BBS_3MF_Importer::_handle_end_mesh()
    {
        // do nothing
        return true;
    }

    bool _BBS_3MF_Importer::_handle_start_vertices(const char** attributes, unsigned int num_attributes)
    {
        // reset current vertices
        if (m_curr_object)
            m_curr_object->geometry.vertices.clear();
        return true;
    }

    bool _BBS_3MF_Importer::_handle_end_vertices()
    {
        // do nothing
        return true;
    }

    bool _BBS_3MF_Importer::_handle_start_vertex(const char** attributes, unsigned int num_attributes)
    {
        // appends the vertex coordinates
        // missing values are set equal to ZERO
        if (m_curr_object)
            m_curr_object->geometry.vertices.emplace_back(
                m_unit_factor * bbs_get_attribute_value_float(attributes, num_attributes, X_ATTR),
                m_unit_factor * bbs_get_attribute_value_float(attributes, num_attributes, Y_ATTR),
                m_unit_factor * bbs_get_attribute_value_float(attributes, num_attributes, Z_ATTR));
        return true;
    }

    bool _BBS_3MF_Importer::_handle_end_vertex()
    {
        // do nothing
        return true;
    }

    bool _BBS_3MF_Importer::_handle_start_triangles(const char** attributes, unsigned int num_attributes)
    {
        // reset current triangles
        if (m_curr_object)
            m_curr_object->geometry.triangles.clear();
        return true;
    }

    bool _BBS_3MF_Importer::_handle_end_triangles()
    {
        // do nothing
        return true;
    }

    bool _BBS_3MF_Importer::_handle_start_triangle(const char** attributes, unsigned int num_attributes)
    {
        // we are ignoring the following attributes:
        // p1
        // p2
        // p3
        // pid
        // see specifications

        // appends the triangle's vertices indices
        // missing values are set equal to ZERO
        if (m_curr_object) {
            m_curr_object->geometry.triangles.emplace_back(
                bbs_get_attribute_value_int(attributes, num_attributes, V1_ATTR),
                bbs_get_attribute_value_int(attributes, num_attributes, V2_ATTR),
                bbs_get_attribute_value_int(attributes, num_attributes, V3_ATTR));

            m_curr_object->geometry.custom_supports.push_back(bbs_get_attribute_value_string(attributes, num_attributes, CUSTOM_SUPPORTS_ATTR));
            m_curr_object->geometry.custom_seam.push_back(bbs_get_attribute_value_string(attributes, num_attributes, CUSTOM_SEAM_ATTR));
            m_curr_object->geometry.mmu_segmentation.push_back(bbs_get_attribute_value_string(attributes, num_attributes, MMU_SEGMENTATION_ATTR));
            // BBS
            m_curr_object->geometry.face_properties.push_back(bbs_get_attribute_value_string(attributes, num_attributes, FACE_PROPERTY_ATTR));
        }
        return true;
    }

    bool _BBS_3MF_Importer::_handle_end_triangle()
    {
        // do nothing
        return true;
    }

    bool _BBS_3MF_Importer::_handle_start_components(const char** attributes, unsigned int num_attributes)
    {
        // reset current components
        if (m_curr_object)
            m_curr_object->components.clear();
        return true;
    }

    bool _BBS_3MF_Importer::_handle_end_components()
    {
        // do nothing
        return true;
    }

    bool _BBS_3MF_Importer::_handle_start_component(const char** attributes, unsigned int num_attributes)
    {
        std::string path      = xml_unescape(bbs_get_attribute_value_string(attributes, num_attributes, PPATH_ATTR));
        int         object_id = bbs_get_attribute_value_int(attributes, num_attributes, OBJECTID_ATTR);
        Transform3d transform = bbs_get_transform_from_3mf_specs_string(bbs_get_attribute_value_string(attributes, num_attributes, TRANSFORM_ATTR));

        /*Id id = std::make_pair(m_sub_model_path, object_id);
        IdToModelObjectMap::iterator object_item = m_objects.find(id);
        if (object_item == m_objects.end()) {
            IdToAliasesMap::iterator alias_item = m_objects_aliases.find(id);
            if (alias_item == m_objects_aliases.end()) {
                add_error("Found component with invalid object id");
                return false;
            }
        }*/

        if (m_curr_object) {
            Id id = std::make_pair(m_sub_model_path.empty() ? path : m_sub_model_path, object_id);
            m_curr_object->components.emplace_back(id, transform);
        }

        return true;
    }

    bool _BBS_3MF_Importer::_handle_end_component()
    {
        // do nothing
        return true;
    }

    bool _BBS_3MF_Importer::_handle_start_build(const char** attributes, unsigned int num_attributes)
    {
        // do nothing
        return true;
    }

    bool _BBS_3MF_Importer::_handle_end_build()
    {
        // do nothing
        return true;
    }

    bool _BBS_3MF_Importer::_handle_start_item(const char** attributes, unsigned int num_attributes)
    {
        // we are ignoring the following attributes
        // thumbnail
        // partnumber
        // pid
        // pindex
        // see specifications

        int object_id = bbs_get_attribute_value_int(attributes, num_attributes, OBJECTID_ATTR);
        std::string path = bbs_get_attribute_value_string(attributes, num_attributes, PPATH_ATTR);
        Transform3d transform = bbs_get_transform_from_3mf_specs_string(bbs_get_attribute_value_string(attributes, num_attributes, TRANSFORM_ATTR));
        int printable = bbs_get_attribute_value_bool(attributes, num_attributes, PRINTABLE_ATTR);

        return !m_load_model || _create_object_instance(path, object_id, transform, printable, 1);
    }

    bool _BBS_3MF_Importer::_handle_end_item()
    {
        // do nothing
        return true;
    }

    bool _BBS_3MF_Importer::_handle_start_metadata(const char** attributes, unsigned int num_attributes)
    {
        m_curr_characters.clear();

        std::string name = bbs_get_attribute_value_string(attributes, num_attributes, NAME_ATTR);
        if (!name.empty()) {
            m_curr_metadata_name = name;
        }

        return true;
    }

    inline static void check_painting_version(unsigned int loaded_version, unsigned int highest_supported_version, const std::string &error_msg)
    {
        if (loaded_version > highest_supported_version)
            throw version_error(error_msg);
    }

    bool _BBS_3MF_Importer::_handle_end_metadata()
    {
        if ((m_curr_metadata_name == BBS_3MF_VERSION)||(m_curr_metadata_name == BBS_3MF_VERSION1)) {
            //m_is_bbl_3mf = true;
            m_version = (unsigned int)atoi(m_curr_characters.c_str());
            /*if (m_check_version && (m_version > VERSION_BBS_3MF_COMPATIBLE)) {
                // std::string msg = _(L("The selected 3mf file has been saved with a newer version of " + std::string(SLIC3R_APP_NAME) + " and is not compatible."));
                // throw version_error(msg.c_str());
                const std::string msg = (boost::format(_(L("The selected 3mf file has been saved with a newer version of %1% and is not compatible."))) % std::string(SLIC3R_APP_NAME)).str();
                throw version_error(msg);
            }*/
        } else if (m_curr_metadata_name == BBL_APPLICATION_TAG) {
            // Generator application of the 3MF.
            // SLIC3R_APP_KEY - SLIC3R_VERSION
            if (boost::starts_with(m_curr_characters, "BambuStudio-")) {
                m_is_bbl_3mf = true;
                m_bambuslicer_generator_version = Semver::parse(m_curr_characters.substr(12));
            }
            else if (boost::starts_with(m_curr_characters, "OrcaSlicer-")) {
                m_is_bbl_3mf = true;
                m_bambuslicer_generator_version = Semver::parse(m_curr_characters.substr(11));
            }
        //TODO: currently use version 0, no need to load&&save this string
        /*} else if (m_curr_metadata_name == BBS_FDM_SUPPORTS_PAINTING_VERSION) {
            m_fdm_supports_painting_version = (unsigned int) atoi(m_curr_characters.c_str());
            check_painting_version(m_fdm_supports_painting_version, FDM_SUPPORTS_PAINTING_VERSION,
                _(L("The selected 3MF contains FDM supports painted object using a newer version of OrcaSlicer and is not compatible.")));
        } else if (m_curr_metadata_name == BBS_SEAM_PAINTING_VERSION) {
            m_seam_painting_version = (unsigned int) atoi(m_curr_characters.c_str());
            check_painting_version(m_seam_painting_version, SEAM_PAINTING_VERSION,
                _(L("The selected 3MF contains seam painted object using a newer version of OrcaSlicer and is not compatible.")));
        } else if (m_curr_metadata_name == BBS_MM_PAINTING_VERSION) {
            m_mm_painting_version = (unsigned int) atoi(m_curr_characters.c_str());
            check_painting_version(m_mm_painting_version, MM_PAINTING_VERSION,
                _(L("The selected 3MF contains multi-material painted object using a newer version of OrcaSlicer and is not compatible.")));*/
        } else if (m_curr_metadata_name == BBL_MODEL_ID_TAG) {
            m_model_id = xml_unescape(m_curr_characters);
        } else if (m_curr_metadata_name == BBL_MODEL_NAME_TAG) {
            BOOST_LOG_TRIVIAL(trace) << "design_info, load_3mf found model name = " << m_curr_characters;
            model_info.model_name = xml_unescape(m_curr_characters);
        } else if (m_curr_metadata_name == BBL_ORIGIN_TAG) {
            BOOST_LOG_TRIVIAL(trace) << "design_info, load_3mf found model name = " << m_curr_characters;
            model_info.origin = xml_unescape(m_curr_characters);
        } else if (m_curr_metadata_name == BBL_DESIGNER_TAG) {
            BOOST_LOG_TRIVIAL(trace) << "design_info, load_3mf found designer = " << m_curr_characters;
            m_designer = xml_unescape(m_curr_characters);
        } else if (m_curr_metadata_name == BBL_DESIGNER_USER_ID_TAG) {
            BOOST_LOG_TRIVIAL(trace) << "design_info, load_3mf found designer_user_id = " << m_curr_characters;
            m_designer_user_id = xml_unescape(m_curr_characters);
        } else if (m_curr_metadata_name == BBL_DESIGNER_COVER_FILE_TAG) {
            BOOST_LOG_TRIVIAL(trace) << "design_info, load_3mf found designer_cover = " << m_curr_characters;
            model_info.cover_file = xml_unescape(m_curr_characters);
        } else if (m_curr_metadata_name == BBL_DESCRIPTION_TAG) {
            BOOST_LOG_TRIVIAL(trace) << "design_info, load_3mf found description = " << m_curr_characters;
            model_info.description = xml_unescape(m_curr_characters);
        } else if (m_curr_metadata_name == BBL_LICENSE_TAG) {
            BOOST_LOG_TRIVIAL(trace) << "design_info, load_3mf found license = " << m_curr_characters;
            model_info.license = xml_unescape(m_curr_characters);
        } else if (m_curr_metadata_name == BBL_COPYRIGHT_TAG) {
            BOOST_LOG_TRIVIAL(trace) << "design_info, load_3mf found CopyRight = " << m_curr_characters;
            model_info.copyright = xml_unescape(m_curr_characters);
        } else if (m_curr_metadata_name == BBL_COPYRIGHT_NORMATIVE_TAG) {
            BOOST_LOG_TRIVIAL(trace) << "design_info, load_3mf found Copyright = " << m_curr_characters;
            model_info.copyright = xml_unescape(m_curr_characters);
        } else if (m_curr_metadata_name == BBL_REGION_TAG) {
            BOOST_LOG_TRIVIAL(trace) << "design_info, load_3mf found region = " << m_curr_characters;
            m_contry_code = xml_unescape(m_curr_characters);
        } else if (m_curr_metadata_name == BBL_PROFILE_TITLE_TAG) {
            BOOST_LOG_TRIVIAL(trace) << "design_info, load_3mf found profile_title = " << m_curr_characters;
            m_profile_title = xml_unescape(m_curr_characters);
        } else if (m_curr_metadata_name == BBL_PROFILE_COVER_TAG) {
            BOOST_LOG_TRIVIAL(trace) << "design_info, load_3mf found profile_cover = " << m_curr_characters;
            m_profile_cover = xml_unescape(m_curr_characters);
        } else if (m_curr_metadata_name == BBL_PROFILE_DESCRIPTION_TAG) {
            BOOST_LOG_TRIVIAL(trace) << "design_info, load_3mf found profile_description = " << m_curr_characters;
            m_Profile_description = xml_unescape(m_curr_characters);
        } else if (m_curr_metadata_name == BBL_PROFILE_USER_ID_TAG) {
            BOOST_LOG_TRIVIAL(trace) << "design_info, load_3mf found profile_user_id = " << m_curr_characters;
            m_profile_user_id = xml_unescape(m_curr_characters);
        }else if (m_curr_metadata_name == BBL_PROFILE_USER_NAME_TAG) {
            BOOST_LOG_TRIVIAL(trace) << "design_info, load_3mf found profile_user_name = " << m_curr_characters;
            m_profile_user_name = xml_unescape(m_curr_characters);
        } else if (m_curr_metadata_name == BBL_CREATION_DATE_TAG) {
            ;
        } else if (m_curr_metadata_name == BBL_MODIFICATION_TAG) {
            ;
        } else {
            ;
        }
        if (!m_curr_metadata_name.empty()) {
            BOOST_LOG_TRIVIAL(info) << "load_3mf found metadata key = " << m_curr_metadata_name << ", value = " << xml_unescape(m_curr_characters);
            model_info.metadata_items[m_curr_metadata_name] = xml_unescape(m_curr_characters);
        }

        return true;
    }

    bool _BBS_3MF_Importer::_create_object_instance(std::string const & path, int object_id, const Transform3d& transform, const bool printable, unsigned int recur_counter)
    {
        static const unsigned int MAX_RECURSIONS = 10;

        // escape from circular aliasing
        if (recur_counter > MAX_RECURSIONS) {
            add_error("Too many recursions");
            return false;
        }

        Id id{path, object_id};
        IdToCurrentObjectMap::iterator it = m_current_objects.find(id);
        if (it == m_current_objects.end()) {
            add_error("can not find object id " + std::to_string(object_id) + " to builditem");
            return false;
        }

        IdToModelObjectMap::iterator object_item = m_objects.find(id);
        if (object_item == m_objects.end()) {
            //add object
            CurrentObject& current_object = it->second;
            int object_index =  (int)m_model->objects.size();
            ModelObject* model_object = m_model->add_object();
            if (model_object == nullptr) {
                add_error("Unable to create object for builditem, id " + std::to_string(object_id));
                return false;
            }
            m_objects.insert({ id, object_index });
            current_object.model_object_idx = object_index;
            current_object.object = model_object;

            ModelInstance* instance = m_model->objects[object_index]->add_instance();
            if (instance == nullptr) {
                add_error("error when add object instance for id " + std::to_string(object_id));
                return false;
            }
            instance->printable = printable;

            m_instances.emplace_back(instance, transform);

            if (m_is_bbl_3mf && boost::ends_with(current_object.uuid, OBJECT_UUID_SUFFIX)) {
                std::istringstream iss(current_object.uuid);
                int backup_id;
                if (iss >> std::hex >> backup_id) {
                    m_model->set_object_backup_id(*model_object, backup_id);
                }
            }
            /*if (!current_object.geometry.empty()) {
            }
            else if (!current_object.components.empty()) {
                 // recursively process nested components
                for (const Component& component : it->second) {
                    if (!_create_object_instance(path, component.object_id, transform * component.transform, printable, recur_counter + 1))
                        return false;
                }
            }
            else {
                add_error("can not construct build items with invalid object, id " + std::to_string(object_id));
                return false;
            }*/
        }
        else {
            //add instance
            ModelInstance* instance = m_model->objects[object_item->second]->add_instance();
            if (instance == nullptr) {
                add_error("error when add object instance for id " + std::to_string(object_id));
                return false;
            }
            instance->printable = printable;

            m_instances.emplace_back(instance, transform);
        }

        /*if (it->second.size() == 1 && it->second[0].object_id == object_id) {
            // aliasing to itself

            IdToModelObjectMap::iterator object_item = m_objects.find(id);
            if (object_item == m_objects.end() || object_item->second == -1) {
                add_error("Found invalid object");
                return false;
            }
            else {
                ModelInstance* instance = m_model->objects[object_item->second]->add_instance();
                if (instance == nullptr) {
                    add_error("Unable to add object instance");
                    return false;
                }
                instance->printable = printable;

                m_instances.emplace_back(instance, transform);
            }
        }
        else {
            // recursively process nested components
            for (const Component& component : it->second) {
                if (!_create_object_instance(path, component.object_id, transform * component.transform, printable, recur_counter + 1))
                    return false;
            }
        }*/

        return true;
    }

    void _BBS_3MF_Importer::_apply_transform(ModelInstance& instance, const Transform3d& transform)
    {
        Slic3r::Geometry::Transformation t(transform);
        // invalid scale value, return
        if (!t.get_scaling_factor().all())
            return;

        instance.set_transformation(t);
    }

    bool _BBS_3MF_Importer::_handle_start_config(const char** attributes, unsigned int num_attributes)
    {
        // do nothing
        return true;
    }

    bool _BBS_3MF_Importer::_handle_end_config()
    {
        // do nothing
        return true;
    }

    bool _BBS_3MF_Importer::_handle_start_config_object(const char** attributes, unsigned int num_attributes)
    {
        if (m_parsing_slice_info)
            return true;
        int object_id = bbs_get_attribute_value_int(attributes, num_attributes, ID_ATTR);
        IdToMetadataMap::iterator object_item = m_objects_metadata.find(object_id);
        if (object_item != m_objects_metadata.end()) {
            add_error("Duplicated object id: " + std::to_string(object_id) + " in model_settings.config");
            return false;
        }

        // Added because of github #3435, currently not used by PrusaSlicer
        // int instances_count_id = bbs_get_attribute_value_int(attributes, num_attributes, INSTANCESCOUNT_ATTR);

        m_objects_metadata.insert({ object_id, ObjectMetadata() });
        m_curr_config.object_id = object_id;
        return true;
    }

    bool _BBS_3MF_Importer::_handle_end_config_object()
    {
        m_curr_config.object_id = -1;
        return true;
    }

    bool _BBS_3MF_Importer::_handle_start_config_volume(const char** attributes, unsigned int num_attributes)
    {
        IdToMetadataMap::iterator object = m_objects_metadata.find(m_curr_config.object_id);
        if (object == m_objects_metadata.end()) {
            add_error("can not find object for part, id " + std::to_string(m_curr_config.object_id) );
            return false;
        }

        m_curr_config.volume_id = (int)object->second.volumes.size();

        unsigned int first_triangle_id = (unsigned int)bbs_get_attribute_value_int(attributes, num_attributes, FIRST_TRIANGLE_ID_ATTR);
        unsigned int last_triangle_id = (unsigned int)bbs_get_attribute_value_int(attributes, num_attributes, LAST_TRIANGLE_ID_ATTR);

        //BBS: refine the part type logic
        std::string subtype_str = bbs_get_attribute_value_string(attributes, num_attributes, SUBTYPE_ATTR);
        ModelVolumeType type = ModelVolume::type_from_string(subtype_str);

        int subbject_id = bbs_get_attribute_value_int(attributes, num_attributes, ID_ATTR);

        if (last_triangle_id > 0)
            object->second.volumes.emplace_back(first_triangle_id, last_triangle_id, type);
        else
            object->second.volumes.emplace_back(subbject_id, type);
        return true;
    }

    bool _BBS_3MF_Importer::_handle_start_config_volume_mesh(const char** attributes, unsigned int num_attributes)
    {
        IdToMetadataMap::iterator object = m_objects_metadata.find(m_curr_config.object_id);
        if (object == m_objects_metadata.end()) {
            add_error("can not find object for mesh_stats, id " + std::to_string(m_curr_config.object_id) );
            return false;
        }
        if ((m_curr_config.volume_id == -1) || ((object->second.volumes.size() - 1) < m_curr_config.volume_id)) {
            add_error("can not find part for mesh_stats");
            return false;
        }

        ObjectMetadata::VolumeMetadata& volume = object->second.volumes[m_curr_config.volume_id];

        int edges_fixed         = bbs_get_attribute_value_int(attributes, num_attributes, MESH_STAT_EDGES_FIXED       );
        int degenerate_facets   = bbs_get_attribute_value_int(attributes, num_attributes, MESH_STAT_DEGENERATED_FACETS);
        int facets_removed      = bbs_get_attribute_value_int(attributes, num_attributes, MESH_STAT_FACETS_REMOVED    );
        int facets_reversed     = bbs_get_attribute_value_int(attributes, num_attributes, MESH_STAT_FACETS_RESERVED   );
        int backwards_edges     = bbs_get_attribute_value_int(attributes, num_attributes, MESH_STAT_BACKWARDS_EDGES   );

        volume.mesh_stats = { edges_fixed, degenerate_facets, facets_removed, facets_reversed, backwards_edges };

        return true;
    }

    bool _BBS_3MF_Importer::_handle_end_config_volume()
    {
        m_curr_config.volume_id = -1;
        return true;
    }

    bool _BBS_3MF_Importer::_handle_end_config_volume_mesh()
    {
        // do nothing
        return true;
    }

    bool _BBS_3MF_Importer::_handle_start_config_metadata(const char** attributes, unsigned int num_attributes)
    {
        //std::string type = bbs_get_attribute_value_string(attributes, num_attributes, TYPE_ATTR);
        std::string key = bbs_get_attribute_value_string(attributes, num_attributes, KEY_ATTR);
        std::string value = bbs_get_attribute_value_string(attributes, num_attributes, VALUE_ATTR);

        if ((m_curr_plater == nullptr)&&!m_parsing_slice_info)
        {
            IdToMetadataMap::iterator object = m_objects_metadata.find(m_curr_config.object_id);
            if (object == m_objects_metadata.end()) {
                add_error("Cannot find object for metadata, id " + std::to_string(m_curr_config.object_id));
                return false;
            }
            if (m_curr_config.volume_id == -1)
                object->second.metadata.emplace_back(key, value);
            else {
                if (size_t(m_curr_config.volume_id) < object->second.volumes.size())
                    object->second.volumes[m_curr_config.volume_id].metadata.emplace_back(key, value);
            }
        }
        else
        {
            //plater
            if (key == PLATERID_ATTR)
            {
                m_curr_plater->plate_index = atoi(value.c_str());
            }
            else if (key == PLATER_NAME_ATTR) {
                m_curr_plater->plate_name = xml_unescape(value.c_str());
            }
            else if (key == LOCK_ATTR)
            {
                std::istringstream(value) >> std::boolalpha >> m_curr_plater->locked;
            }
            else if (key == BED_TYPE_ATTR)
            {
                BedType bed_type = BedType::btPC;
                ConfigOptionEnum<BedType>::from_string(value, bed_type);
                m_curr_plater->config.set_key_value("curr_bed_type", new ConfigOptionEnum<BedType>(bed_type));
            }
            else if (key == PRINT_SEQUENCE_ATTR)
            {
                PrintSequence print_sequence = PrintSequence::ByLayer;
                ConfigOptionEnum<PrintSequence>::from_string(value, print_sequence);
                m_curr_plater->config.set_key_value("print_sequence", new ConfigOptionEnum<PrintSequence>(print_sequence));
            }
            else if (key == FIRST_LAYER_PRINT_SEQUENCE_ATTR) {
                auto get_vector_from_string = [](const std::string &str) -> std::vector<int> {
                    std::stringstream stream(str);
                    int value;
                    std::vector<int>  results;
                    while (stream >> value) {
                        results.push_back(value);
                    }
                    return results;
                };
                m_curr_plater->config.set_key_value("first_layer_print_sequence", new ConfigOptionInts(get_vector_from_string(value)));
            }
<<<<<<< HEAD
=======
            else if (key == SPIRAL_VASE_MODE) {
                bool spiral_mode = false;
                std::istringstream(value) >> std::boolalpha >> spiral_mode;
                m_curr_plater->config.set_key_value("spiral_mode", new ConfigOptionBool(spiral_mode));
            }
>>>>>>> 693aa8d2
            else if (key == GCODE_FILE_ATTR)
            {
                m_curr_plater->gcode_file = value;
            }
            else if (key == THUMBNAIL_FILE_ATTR)
            {
                m_curr_plater->thumbnail_file = value;
            }
            else if (key == TOP_FILE_ATTR)
            {
                m_curr_plater->top_file = value;
            }
            else if (key == PICK_FILE_ATTR)
            {
                m_curr_plater->pick_file = value;
            }
            //else if (key == PATTERN_FILE_ATTR)
            //{
            //    m_curr_plater->pattern_file = value;
            //}
            else if (key == PATTERN_BBOX_FILE_ATTR)
            {
                m_curr_plater->pattern_bbox_file = value;
            }
            else if (key == INSTANCEID_ATTR)
            {
                m_curr_instance.instance_id = atoi(value.c_str());
            }
            else if (key == IDENTIFYID_ATTR)
            {
                m_curr_instance.identify_id = atoi(value.c_str());
            }
            else if (key == OBJECT_ID_ATTR)
            {
                m_curr_instance.object_id = atoi(value.c_str());
                /*int obj_id = atoi(value.c_str());
                m_curr_instance.object_id = -1;
                IndexToPathMap::iterator index_iter = m_index_paths.find(obj_id);
                if (index_iter == m_index_paths.end()) {
                    BOOST_LOG_TRIVIAL(warning) << __FUNCTION__ << ":" << __LINE__
                        << boost::format(", can not find object for plate's item, id=%1%, skip this object")%obj_id;
                    return true;
                }
                Id temp_id = std::make_pair(index_iter->second, index_iter->first);
                IdToModelObjectMap::iterator object_item = m_objects.find(temp_id);
                if (object_item == m_objects.end()) {
                    BOOST_LOG_TRIVIAL(warning) << __FUNCTION__ << ":" << __LINE__
                        << boost::format(", can not find object for plate's item, ID <%1%, %2%>, skip this object")%index_iter->second %index_iter->first;
                    return true;
                }
                m_curr_instance.object_id = object_item->second;*/
            }
            else if (key == PLATE_IDX_ATTR)
            {
                int plate_index = atoi(value.c_str());
                std::map<int, PlateData*>::iterator it = m_plater_data.find(plate_index);
                if (it != m_plater_data.end())
                    m_curr_plater = it->second;
            }
            else if (key == SLICE_PREDICTION_ATTR)
            {
                if (m_curr_plater)
                    m_curr_plater->gcode_prediction = value;
            }
            else if (key == SLICE_WEIGHT_ATTR)
            {
                if (m_curr_plater)
                    m_curr_plater->gcode_weight = value;
            }
            else if (key == OUTSIDE_ATTR)
            {
                if (m_curr_plater)
                    std::istringstream(value) >> std::boolalpha >> m_curr_plater->toolpath_outside;
            }
            else if (key == SUPPORT_USED_ATTR)
            {
                if (m_curr_plater)
                    std::istringstream(value) >> std::boolalpha >> m_curr_plater->is_support_used;
            }
            else if (key == LABEL_OBJECT_ENABLED_ATTR)
            {
                if (m_curr_plater)
                    std::istringstream(value) >> std::boolalpha >> m_curr_plater->is_label_object_enabled;
            }
        }

        return true;
    }

    bool _BBS_3MF_Importer::_handle_end_config_metadata()
    {
        // do nothing
        return true;
    }

    bool _BBS_3MF_Importer::_handle_start_config_filament(const char** attributes, unsigned int num_attributes)
    {
        if (m_curr_plater) {
            std::string id = bbs_get_attribute_value_string(attributes, num_attributes, FILAMENT_ID_TAG);
            std::string type = bbs_get_attribute_value_string(attributes, num_attributes, FILAMENT_TYPE_TAG);
            std::string color = bbs_get_attribute_value_string(attributes, num_attributes, FILAMENT_COLOR_TAG);
            std::string used_m = bbs_get_attribute_value_string(attributes, num_attributes, FILAMENT_USED_M_TAG);
            std::string used_g = bbs_get_attribute_value_string(attributes, num_attributes, FILAMENT_USED_G_TAG);

            FilamentInfo filament_info;
            filament_info.id = atoi(id.c_str()) - 1;
            filament_info.type = type;
            filament_info.color = color;
            filament_info.used_m = atof(used_m.c_str());
            filament_info.used_g = atof(used_g.c_str());
            m_curr_plater->slice_filaments_info.push_back(filament_info);
        }
        return true;
    }

    bool _BBS_3MF_Importer::_handle_end_config_filament()
    {
        // do nothing
        return true;
    }

    bool _BBS_3MF_Importer::_handle_start_config_warning(const char** attributes, unsigned int num_attributes)
    {
        if (m_curr_plater) {
            std::string msg     = bbs_get_attribute_value_string(attributes, num_attributes, WARNING_MSG_TAG);
            std::string lvl_str = bbs_get_attribute_value_string(attributes, num_attributes, "level");
            GCodeProcessorResult::SliceWarning sw;
            sw.msg = msg;
            try {
                sw.level = atoi(lvl_str.c_str());
            }
            catch(...) {
            };

            m_curr_plater->warnings.push_back(sw);
        }
        return true;
    }

    bool _BBS_3MF_Importer::_handle_end_config_warning()
    {
        // do nothing
        return true;
    }

    bool _BBS_3MF_Importer::_handle_start_config_plater(const char** attributes, unsigned int num_attributes)
    {
        if (!m_parsing_slice_info) {
            m_curr_plater = new PlateData();
        }

        return true;
    }

    bool _BBS_3MF_Importer::_handle_end_config_plater()
    {
        if (!m_curr_plater)
        {
            add_error("_handle_end_config_plater: don't find plate created before");
            return false;
        }
        m_plater_data.emplace(m_curr_plater->plate_index, m_curr_plater);
        m_curr_plater = nullptr;
        return true;
    }

    bool _BBS_3MF_Importer::_handle_start_config_plater_instance(const char** attributes, unsigned int num_attributes)
    {
        if (!m_curr_plater)
        {
            add_error("_handle_start_config_plater_instance: don't find plate created before");
            return false;
        }

        //do nothing
        return true;
    }

    bool _BBS_3MF_Importer::_handle_end_config_plater_instance()
    {
        if (!m_curr_plater)
        {
            add_error("_handle_end_config_plater_instance: don't find plate created before");
            return false;
        }
        if ((m_curr_instance.object_id == -1) || (m_curr_instance.instance_id == -1))
        {
            //add_error("invalid object id/instance id");
            //skip this instance
            m_curr_instance.object_id = m_curr_instance.instance_id = -1;
            m_curr_instance.identify_id = 0;
            return true;
        }

        m_curr_plater->obj_inst_map.emplace(m_curr_instance.object_id, std::make_pair(m_curr_instance.instance_id, m_curr_instance.identify_id));
        m_curr_instance.object_id = m_curr_instance.instance_id = -1;
        m_curr_instance.identify_id = 0;
        return true;
    }

    bool _BBS_3MF_Importer::_handle_start_assemble(const char** attributes, unsigned int num_attributes)
    {
        return true;
    }

    bool _BBS_3MF_Importer::_handle_end_assemble()
    {
        //do nothing
        return true;
    }

    bool _BBS_3MF_Importer::_handle_start_assemble_item(const char** attributes, unsigned int num_attributes)
    {
        if (!m_load_model) return true;

        int object_id = bbs_get_attribute_value_int(attributes, num_attributes, OBJECT_ID_ATTR);
        int instance_id = bbs_get_attribute_value_int(attributes, num_attributes, INSTANCEID_ATTR);

        IndexToPathMap::iterator index_iter = m_index_paths.find(object_id);
        if (index_iter == m_index_paths.end()) {
            add_error("can not find object for assemble item, id= " + std::to_string(object_id));
            return false;
        }
        Id temp_id = std::make_pair(index_iter->second, index_iter->first);
        IdToModelObjectMap::iterator object_item = m_objects.find(temp_id);
        if (object_item == m_objects.end()) {
            add_error("can not find object for assemble item, id= " + std::to_string(object_id));
            return false;
        }
        object_id = object_item->second;

        Transform3d transform = bbs_get_transform_from_3mf_specs_string(bbs_get_attribute_value_string(attributes, num_attributes, TRANSFORM_ATTR));
        Vec3d ofs2ass = bbs_get_offset_from_3mf_specs_string(bbs_get_attribute_value_string(attributes, num_attributes, OFFSET_ATTR));
        if (object_id < m_model->objects.size()) {
            if (instance_id < m_model->objects[object_id]->instances.size()) {
                m_model->objects[object_id]->instances[instance_id]->set_assemble_from_transform(transform);
                m_model->objects[object_id]->instances[instance_id]->set_offset_to_assembly(ofs2ass);
            }
        }
        return true;
    }

    bool _BBS_3MF_Importer::_handle_end_assemble_item()
    {
        return true;
    }

    bool _BBS_3MF_Importer::_handle_start_text_info_item(const char **attributes, unsigned int num_attributes)
    {
        IdToMetadataMap::iterator object = m_objects_metadata.find(m_curr_config.object_id);
        if (object == m_objects_metadata.end()) {
            add_error("can not find object for text_info, id " + std::to_string(m_curr_config.object_id));
            return false;
        }
        if ((m_curr_config.volume_id == -1) || ((object->second.volumes.size() - 1) < m_curr_config.volume_id)) {
            add_error("can not find part for text_info");
            return false;
        }

        ObjectMetadata::VolumeMetadata &volume = object->second.volumes[m_curr_config.volume_id];

        TextInfo text_info;
        text_info.m_text      = xml_unescape(bbs_get_attribute_value_string(attributes, num_attributes, TEXT_ATTR));
        text_info.m_font_name = bbs_get_attribute_value_string(attributes, num_attributes, FONT_NAME_ATTR);

        text_info.m_curr_font_idx = bbs_get_attribute_value_int(attributes, num_attributes, FONT_INDEX_ATTR);

        text_info.m_font_size = bbs_get_attribute_value_float(attributes, num_attributes, FONT_SIZE_ATTR);
        text_info.m_thickness = bbs_get_attribute_value_float(attributes, num_attributes, THICKNESS_ATTR);
        text_info.m_embeded_depth = bbs_get_attribute_value_float(attributes, num_attributes, EMBEDED_DEPTH_ATTR);
        text_info.m_rotate_angle  = bbs_get_attribute_value_float(attributes, num_attributes, ROTATE_ANGLE_ATTR);
        text_info.m_text_gap      = bbs_get_attribute_value_float(attributes, num_attributes, TEXT_GAP_ATTR);

        text_info.m_bold      = bbs_get_attribute_value_int(attributes, num_attributes, BOLD_ATTR);
        text_info.m_italic    = bbs_get_attribute_value_int(attributes, num_attributes, ITALIC_ATTR);
        text_info.m_is_surface_text = bbs_get_attribute_value_int(attributes, num_attributes, SURFACE_TEXT_ATTR);
        text_info.m_keep_horizontal = bbs_get_attribute_value_int(attributes, num_attributes, KEEP_HORIZONTAL_ATTR);

        text_info.m_rr.mesh_id = bbs_get_attribute_value_int(attributes, num_attributes, HIT_MESH_ATTR);

        std::string hit_pos = bbs_get_attribute_value_string(attributes, num_attributes, HIT_POSITION_ATTR);
        if (!hit_pos.empty())
            text_info.m_rr.hit = get_vec3_from_string(hit_pos);

        std::string hit_normal = bbs_get_attribute_value_string(attributes, num_attributes, HIT_NORMAL_ATTR);
        if (!hit_normal.empty())
            text_info.m_rr.normal = get_vec3_from_string(hit_normal);

        volume.text_info = text_info;
        return true;
    }

    bool _BBS_3MF_Importer::_handle_end_text_info_item()
    {
        return true;
    }

    void XMLCALL _BBS_3MF_Importer::_handle_start_relationships_element(void* userData, const char* name, const char** attributes)
    {
        _BBS_3MF_Importer* importer = (_BBS_3MF_Importer*)userData;
        if (importer != nullptr)
            importer->_handle_start_relationships_element(name, attributes);
    }

    void XMLCALL _BBS_3MF_Importer::_handle_end_relationships_element(void* userData, const char* name)
    {
        _BBS_3MF_Importer* importer = (_BBS_3MF_Importer*)userData;
        if (importer != nullptr)
            importer->_handle_end_relationships_element(name);
    }

    void _BBS_3MF_Importer::_handle_start_relationships_element(const char* name, const char** attributes)
    {
        if (m_xml_parser == nullptr)
            return;

        bool res = true;
        unsigned int num_attributes = (unsigned int)XML_GetSpecifiedAttributeCount(m_xml_parser);

        if (::strcmp(RELATIONSHIP_TAG, name) == 0)
            res = _handle_start_relationship(attributes, num_attributes);

        m_curr_characters.clear();
        if (!res)
            _stop_xml_parser();
    }

    void _BBS_3MF_Importer::_handle_end_relationships_element(const char* name)
    {
        if (m_xml_parser == nullptr)
            return;

        bool res = true;

        if (!res)
            _stop_xml_parser();
    }

    bool _BBS_3MF_Importer::_handle_start_relationship(const char** attributes, unsigned int num_attributes)
    {
        std::string path = bbs_get_attribute_value_string(attributes, num_attributes, TARGET_ATTR);
        std::string type = bbs_get_attribute_value_string(attributes, num_attributes, RELS_TYPE_ATTR);
        if (boost::starts_with(type, "http://schemas.microsoft.com/3dmanufacturing/") && boost::ends_with(type, "3dmodel")) {
            if (m_start_part_path.empty()) m_start_part_path = path;
            else m_sub_model_paths.push_back(path);
        } else if (boost::starts_with(type, "http://schemas.openxmlformats.org/") && boost::ends_with(type, "thumbnail")) {
            if (boost::algorithm::ends_with(path, ".png"))
                m_thumbnail_path = path;
        } else if (boost::starts_with(type, "http://schemas.bambulab.com/") && boost::ends_with(type, "cover-thumbnail-middle")) {
            m_thumbnail_middle = path;
        } else if (boost::starts_with(type, "http://schemas.bambulab.com/") && boost::ends_with(type, "cover-thumbnail-small")) {
            m_thumbnail_small = path;
        }
        return true;
    }

    void _BBS_3MF_Importer::_generate_current_object_list(std::vector<Component> &sub_objects, Id object_id, IdToCurrentObjectMap &current_objects)
    {
        std::list<std::pair<Component, Transform3d>> id_list;
        id_list.push_back(std::make_pair(Component(object_id, Transform3d::Identity()), Transform3d::Identity()));

        while (!id_list.empty())
        {
            auto current_item = id_list.front();
            Component current_id = current_item.first;
            id_list.pop_front();
            IdToCurrentObjectMap::iterator current_object = current_objects.find(current_id.object_id);
            if (current_object != current_objects.end()) {
                //found one
                if (!current_object->second.components.empty()) {
                    for (const Component &comp : current_object->second.components) {
                        id_list.push_back(std::pair(comp, current_item.second * comp.transform));
                    }
                }
                else if (!(current_object->second.geometry.empty())) {
                    //CurrentObject* ptr = &(current_objects[current_id]);
                    //CurrentObject* ptr2 = &(current_object->second);
                    sub_objects.push_back({ current_object->first, current_item.second});
                }
            }
        }
    }

    bool _BBS_3MF_Importer::_generate_volumes_new(ModelObject& object, const std::vector<Component> &sub_objects, const ObjectMetadata::VolumeMetadataList& volumes, ConfigSubstitutionContext& config_substitutions)
    {
        if (!object.volumes.empty()) {
            add_error("object already built with parts");
            return false;
        }

        //unsigned int geo_tri_count = (unsigned int)geometry.triangles.size();
        unsigned int renamed_volumes_count = 0;

        for (unsigned int index = 0; index < sub_objects.size(); index++)
        {
            //find the volume metadata firstly
            Component sub_comp = sub_objects[index];
            Id object_id = sub_comp.object_id;
            IdToCurrentObjectMap::iterator current_object = m_current_objects.find(object_id);
            if (current_object == m_current_objects.end()) {
                add_error("sub_objects can not be found, id=" + std::to_string(object_id.second));
                return false;
            }
            CurrentObject* sub_object = &(current_object->second);

            const ObjectMetadata::VolumeMetadata* volume_data = nullptr;
            ObjectMetadata::VolumeMetadata default_volume_data(sub_object->id);
            if (index < volumes.size() && volumes[index].subobject_id == sub_object->id)
                volume_data = &volumes[index];
            else for (const ObjectMetadata::VolumeMetadata& volume_iter : volumes) {
                if (volume_iter.subobject_id == sub_object->id) {
                    volume_data = &volume_iter;
                    break;
                }
            }

            Transform3d volume_matrix_to_object = Transform3d::Identity();
            bool        has_transform 		    = false;
            int         shared_mesh_id          = object_id.second;
            if (volume_data)
            {
                int found_count = 0;
                // extract the volume transformation from the volume's metadata, if present
                for (const Metadata& metadata : volume_data->metadata) {
                    if (metadata.key == MATRIX_KEY) {
                        volume_matrix_to_object = Slic3r::Geometry::transform3d_from_string(metadata.value);
                        has_transform 			= ! volume_matrix_to_object.isApprox(Transform3d::Identity(), 1e-10);
                        found_count++;
                    }
                    else if (metadata.key == MESH_SHARED_KEY){
                        //add the shared mesh logic
                        shared_mesh_id = ::atoi(metadata.value.c_str());
                        found_count++;
                        BOOST_LOG_TRIVIAL(info) << __FUNCTION__ << boost::format(": line %1%, shared_mesh_id %2%")%__LINE__%shared_mesh_id;
                    }

                    if (found_count >= 2)
                        break;
                }
            }
            else {
                //create a volume_data
                volume_data = &default_volume_data;
            }

            ModelVolume* volume = nullptr;
            ModelVolume *shared_volume = nullptr;
            BOOST_LOG_TRIVIAL(info) << __FUNCTION__ << boost::format(": line %1%, subobject_id %2%, shared_mesh_id %3%")%__LINE__ %sub_object->id %shared_mesh_id;
            if (shared_mesh_id != -1) {
                std::map<int, ModelVolume*>::iterator iter = m_shared_meshes.find(shared_mesh_id);
                if (iter != m_shared_meshes.end()) {
                    shared_volume = iter->second;
                    BOOST_LOG_TRIVIAL(info) << __FUNCTION__ << boost::format(": line %1%, found shared mesh, id %2%, mesh %3%")%__LINE__%shared_mesh_id%shared_volume;
                }
            }
            else {
                //for some cases, object point to this shared mesh already loaded, treat that one as the root
                std::map<int, ModelVolume*>::iterator iter = m_shared_meshes.find(sub_object->id);
                if (iter != m_shared_meshes.end()) {
                    shared_volume = iter->second;
                    BOOST_LOG_TRIVIAL(info) << __FUNCTION__ << boost::format(": line %1%, already loaded copy-share mesh before, id %2%, mesh %3%")%__LINE__%sub_object->id%shared_volume;
                }
            }

            const size_t triangles_count = sub_object->geometry.triangles.size();
            if (triangles_count == 0) {
                add_error("found no trianges in the object " + std::to_string(sub_object->id));
                return false;
            }
            if (!shared_volume){
                // splits volume out of imported geometry
                indexed_triangle_set its;
                its.indices.assign(sub_object->geometry.triangles.begin(), sub_object->geometry.triangles.end());
                //const size_t triangles_count = its.indices.size();
                //if (triangles_count == 0) {
                //    add_error("found no trianges in the object " + std::to_string(sub_object->id));
                //    return false;
                //}
                for (const Vec3i& face : its.indices) {
                    for (const int tri_id : face) {
                        if (tri_id < 0 || tri_id >= int(sub_object->geometry.vertices.size())) {
                            add_error("invalid vertex id in object " + std::to_string(sub_object->id));
                            return false;
                        }
                    }
                }

                its.vertices.assign(sub_object->geometry.vertices.begin(), sub_object->geometry.vertices.end());

                // BBS
                for (const std::string prop_str : sub_object->geometry.face_properties) {
                    FaceProperty face_prop;
                    face_prop.from_string(prop_str);
                    its.properties.push_back(face_prop);
                }

                TriangleMesh triangle_mesh(std::move(its), volume_data->mesh_stats);

                // BBS: no need to multiply the instance matrix into the volume
                //if (!m_is_bbl_3mf) {
                //    // if the 3mf was not produced by BambuStudio and there is only one instance,
                //    // bake the transformation into the geometry to allow the reload from disk command
                //    // to work properly
                //    if (object.instances.size() == 1) {
                //        triangle_mesh.transform(object.instances.front()->get_transformation().get_matrix(), false);
                //        object.instances.front()->set_transformation(Slic3r::Geometry::Transformation());
                //        //FIXME do the mesh fixing?
                //    }
                //}
                if (triangle_mesh.volume() < 0)
                    triangle_mesh.flip_triangles();

                volume = object.add_volume(std::move(triangle_mesh));

                if (shared_mesh_id != -1)
                    //for some cases the shared mesh is in other plate and not loaded in cli slicing
                    //we need to use the first one in the same plate instead
                    m_shared_meshes[shared_mesh_id] = volume;
                else
                    m_shared_meshes[sub_object->id] = volume;
            }
            else {
                //create volume to use shared mesh
                volume = object.add_volume_with_shared_mesh(*shared_volume);
                BOOST_LOG_TRIVIAL(info) << __FUNCTION__ << boost::format(": line %1%, create volume using shared_mesh %2%")%__LINE__%shared_volume;
            }
            // stores the volume matrix taken from the metadata, if present
            if (has_transform)
                volume->source.transform = Slic3r::Geometry::Transformation(volume_matrix_to_object);

            volume->calculate_convex_hull();

            //set transform from 3mf
            Slic3r::Geometry::Transformation comp_transformatino(sub_comp.transform);
            volume->set_transformation(comp_transformatino * volume->get_transformation());
            if (shared_volume) {
                const TriangleMesh& trangle_mesh = volume->mesh();
                Vec3d shift = trangle_mesh.get_init_shift();
                if (!shift.isApprox(Vec3d::Zero()))
                    volume->translate(shift);
            }

            // recreate custom supports, seam and mmu segmentation from previously loaded attribute
            {
                volume->supported_facets.reserve(triangles_count);
                volume->seam_facets.reserve(triangles_count);
                volume->mmu_segmentation_facets.reserve(triangles_count);
                for (size_t i=0; i<triangles_count; ++i) {
                    assert(i < sub_object->geometry.custom_supports.size());
                    assert(i < sub_object->geometry.custom_seam.size());
                    assert(i < sub_object->geometry.mmu_segmentation.size());
                    if (! sub_object->geometry.custom_supports[i].empty())
                        volume->supported_facets.set_triangle_from_string(i, sub_object->geometry.custom_supports[i]);
                    if (! sub_object->geometry.custom_seam[i].empty())
                        volume->seam_facets.set_triangle_from_string(i, sub_object->geometry.custom_seam[i]);
                    if (! sub_object->geometry.mmu_segmentation[i].empty())
                        volume->mmu_segmentation_facets.set_triangle_from_string(i, sub_object->geometry.mmu_segmentation[i]);
                }
                volume->supported_facets.shrink_to_fit();
                volume->seam_facets.shrink_to_fit();
                volume->mmu_segmentation_facets.shrink_to_fit();
                volume->mmu_segmentation_facets.touch();
            }

            volume->set_type(volume_data->part_type);

            if (!volume_data->text_info.m_text.empty())
                volume->set_text_info(volume_data->text_info);

            // apply the remaining volume's metadata
            for (const Metadata& metadata : volume_data->metadata) {
                if (metadata.key == NAME_KEY)
                    volume->name = metadata.value;
                //else if ((metadata.key == MODIFIER_KEY) && (metadata.value == "1"))
				//	volume->set_type(ModelVolumeType::PARAMETER_MODIFIER);
				//for old format
                else if ((metadata.key == VOLUME_TYPE_KEY) || (metadata.key == PART_TYPE_KEY))
                    volume->set_type(ModelVolume::type_from_string(metadata.value));
                else if (metadata.key == SOURCE_FILE_KEY)
                    volume->source.input_file = metadata.value;
                else if (metadata.key == SOURCE_OBJECT_ID_KEY)
                    volume->source.object_idx = ::atoi(metadata.value.c_str());
                else if (metadata.key == SOURCE_VOLUME_ID_KEY)
                    volume->source.volume_idx = ::atoi(metadata.value.c_str());
                else if (metadata.key == SOURCE_OFFSET_X_KEY)
                    volume->source.mesh_offset(0) = ::atof(metadata.value.c_str());
                else if (metadata.key == SOURCE_OFFSET_Y_KEY)
                    volume->source.mesh_offset(1) = ::atof(metadata.value.c_str());
                else if (metadata.key == SOURCE_OFFSET_Z_KEY)
                    volume->source.mesh_offset(2) = ::atof(metadata.value.c_str());
                else if (metadata.key == SOURCE_IN_INCHES)
                    volume->source.is_converted_from_inches = metadata.value == "1";
                else if (metadata.key == SOURCE_IN_METERS)
                    volume->source.is_converted_from_meters = metadata.value == "1";
                else if ((metadata.key == MATRIX_KEY) || (metadata.key == MESH_SHARED_KEY))
                    continue;
                else
                    volume->config.set_deserialize(metadata.key, metadata.value, config_substitutions);
            }

            // this may happen for 3mf saved by 3rd part softwares
            if (volume->name.empty()) {
                volume->name = object.name;
                if (renamed_volumes_count > 0)
                    volume->name += "_" + std::to_string(renamed_volumes_count + 1);
                ++renamed_volumes_count;
            }
        }

        return true;
    }

    bool _BBS_3MF_Importer::_generate_volumes(ModelObject& object, const Geometry& geometry, const ObjectMetadata::VolumeMetadataList& volumes, ConfigSubstitutionContext& config_substitutions)
    {
        if (!object.volumes.empty()) {
            add_error("Found invalid volumes count");
            return false;
        }

        unsigned int geo_tri_count = (unsigned int)geometry.triangles.size();
        unsigned int renamed_volumes_count = 0;

        for (const ObjectMetadata::VolumeMetadata& volume_data : volumes) {
            if (geo_tri_count <= volume_data.first_triangle_id || geo_tri_count <= volume_data.last_triangle_id || volume_data.last_triangle_id < volume_data.first_triangle_id) {
                add_error("Found invalid triangle id");
                return false;
            }

            Transform3d volume_matrix_to_object = Transform3d::Identity();
            bool        has_transform 		    = false;
            // extract the volume transformation from the volume's metadata, if present
            for (const Metadata& metadata : volume_data.metadata) {
                if (metadata.key == MATRIX_KEY) {
                    volume_matrix_to_object = Slic3r::Geometry::transform3d_from_string(metadata.value);
                    has_transform 			= ! volume_matrix_to_object.isApprox(Transform3d::Identity(), 1e-10);
                    break;
                }
            }

            // splits volume out of imported geometry
            indexed_triangle_set its;
            its.indices.assign(geometry.triangles.begin() + volume_data.first_triangle_id, geometry.triangles.begin() + volume_data.last_triangle_id + 1);
            const size_t triangles_count = its.indices.size();
            if (triangles_count == 0) {
                add_error("An empty triangle mesh found");
                return false;
            }

            {
                int min_id = its.indices.front()[0];
                int max_id = min_id;
                for (const Vec3i& face : its.indices) {
                    for (const int tri_id : face) {
                        if (tri_id < 0 || tri_id >= int(geometry.vertices.size())) {
                            add_error("Found invalid vertex id");
                            return false;
                        }
                        min_id = std::min(min_id, tri_id);
                        max_id = std::max(max_id, tri_id);
                    }
                }
                its.vertices.assign(geometry.vertices.begin() + min_id, geometry.vertices.begin() + max_id + 1);

                // BBS
                for (const std::string prop_str : geometry.face_properties) {
                    FaceProperty face_prop;
                    face_prop.from_string(prop_str);
                    its.properties.push_back(face_prop);
                }

                // rebase indices to the current vertices list
                for (Vec3i& face : its.indices)
                    for (int& tri_id : face)
                        tri_id -= min_id;
            }

            TriangleMesh triangle_mesh(std::move(its), volume_data.mesh_stats);

            if (!m_is_bbl_3mf) {
                // if the 3mf was not produced by OrcaSlicer and there is only one instance,
                // bake the transformation into the geometry to allow the reload from disk command
                // to work properly
                if (object.instances.size() == 1) {
                    triangle_mesh.transform(object.instances.front()->get_transformation().get_matrix(), false);
                    object.instances.front()->set_transformation(Slic3r::Geometry::Transformation());
                    //FIXME do the mesh fixing?
                }
            }
            if (triangle_mesh.volume() < 0)
                triangle_mesh.flip_triangles();

			ModelVolume* volume = object.add_volume(std::move(triangle_mesh));
            // stores the volume matrix taken from the metadata, if present
            if (has_transform)
                volume->source.transform = Slic3r::Geometry::Transformation(volume_matrix_to_object);
            volume->calculate_convex_hull();

            // recreate custom supports, seam and mmu segmentation from previously loaded attribute
            volume->supported_facets.reserve(triangles_count);
            volume->seam_facets.reserve(triangles_count);
            volume->mmu_segmentation_facets.reserve(triangles_count);
            for (size_t i=0; i<triangles_count; ++i) {
                size_t index = volume_data.first_triangle_id + i;
                assert(index < geometry.custom_supports.size());
                assert(index < geometry.custom_seam.size());
                assert(index < geometry.mmu_segmentation.size());
                if (! geometry.custom_supports[index].empty())
                    volume->supported_facets.set_triangle_from_string(i, geometry.custom_supports[index]);
                if (! geometry.custom_seam[index].empty())
                    volume->seam_facets.set_triangle_from_string(i, geometry.custom_seam[index]);
                if (! geometry.mmu_segmentation[index].empty())
                    volume->mmu_segmentation_facets.set_triangle_from_string(i, geometry.mmu_segmentation[index]);
            }
            volume->supported_facets.shrink_to_fit();
            volume->seam_facets.shrink_to_fit();
            volume->mmu_segmentation_facets.shrink_to_fit();

            volume->set_type(volume_data.part_type);

            // apply the remaining volume's metadata
            for (const Metadata& metadata : volume_data.metadata) {
                if (metadata.key == NAME_KEY)
                    volume->name = metadata.value;
                //else if ((metadata.key == MODIFIER_KEY) && (metadata.value == "1"))
				//	volume->set_type(ModelVolumeType::PARAMETER_MODIFIER);
				//for old format
                else if ((metadata.key == VOLUME_TYPE_KEY) || (metadata.key == PART_TYPE_KEY))
                    volume->set_type(ModelVolume::type_from_string(metadata.value));
                else if (metadata.key == SOURCE_FILE_KEY)
                    volume->source.input_file = metadata.value;
                else if (metadata.key == SOURCE_OBJECT_ID_KEY)
                    volume->source.object_idx = ::atoi(metadata.value.c_str());
                else if (metadata.key == SOURCE_VOLUME_ID_KEY)
                    volume->source.volume_idx = ::atoi(metadata.value.c_str());
                else if (metadata.key == SOURCE_OFFSET_X_KEY)
                    volume->source.mesh_offset(0) = ::atof(metadata.value.c_str());
                else if (metadata.key == SOURCE_OFFSET_Y_KEY)
                    volume->source.mesh_offset(1) = ::atof(metadata.value.c_str());
                else if (metadata.key == SOURCE_OFFSET_Z_KEY)
                    volume->source.mesh_offset(2) = ::atof(metadata.value.c_str());
                else if (metadata.key == SOURCE_IN_INCHES)
                    volume->source.is_converted_from_inches = metadata.value == "1";
                else if (metadata.key == SOURCE_IN_METERS)
                    volume->source.is_converted_from_meters = metadata.value == "1";
                else
                    volume->config.set_deserialize(metadata.key, metadata.value, config_substitutions);
            }

            // this may happen for 3mf saved by 3rd part softwares
            if (volume->name.empty()) {
                volume->name = object.name;
                if (renamed_volumes_count > 0)
                    volume->name += "_" + std::to_string(renamed_volumes_count + 1);
                ++renamed_volumes_count;
            }
        }

        return true;
    }

    void XMLCALL _BBS_3MF_Importer::_handle_start_model_xml_element(void* userData, const char* name, const char** attributes)
    {
        _BBS_3MF_Importer* importer = (_BBS_3MF_Importer*)userData;
        if (importer != nullptr)
            importer->_handle_start_model_xml_element(name, attributes);
    }

    void XMLCALL _BBS_3MF_Importer::_handle_end_model_xml_element(void* userData, const char* name)
    {
        _BBS_3MF_Importer* importer = (_BBS_3MF_Importer*)userData;
        if (importer != nullptr)
            importer->_handle_end_model_xml_element(name);
    }

    void XMLCALL _BBS_3MF_Importer::_handle_xml_characters(void* userData, const XML_Char* s, int len)
    {
        _BBS_3MF_Importer* importer = (_BBS_3MF_Importer*)userData;
        if (importer != nullptr)
            importer->_handle_xml_characters(s, len);
    }

    void XMLCALL _BBS_3MF_Importer::_handle_start_config_xml_element(void* userData, const char* name, const char** attributes)
    {
        _BBS_3MF_Importer* importer = (_BBS_3MF_Importer*)userData;
        if (importer != nullptr)
            importer->_handle_start_config_xml_element(name, attributes);
    }

    void XMLCALL _BBS_3MF_Importer::_handle_end_config_xml_element(void* userData, const char* name)
    {
        _BBS_3MF_Importer* importer = (_BBS_3MF_Importer*)userData;
        if (importer != nullptr)
            importer->_handle_end_config_xml_element(name);
    }


    /* functions of ObjectImporter */
    bool _BBS_3MF_Importer::ObjectImporter::_handle_object_start_model(const char** attributes, unsigned int num_attributes)
    {
        object_unit_factor = bbs_get_unit_factor(bbs_get_attribute_value_string(attributes, num_attributes, UNIT_ATTR));

        return true;
    }

    bool _BBS_3MF_Importer::ObjectImporter::_handle_object_end_model()
    {
        // do nothing
        return true;
    }

    bool _BBS_3MF_Importer::ObjectImporter::_handle_object_start_resources(const char** attributes, unsigned int num_attributes)
    {
        // do nothing
        return true;
    }

    bool _BBS_3MF_Importer::ObjectImporter::_handle_object_end_resources()
    {
        // do nothing
        return true;
    }

    bool _BBS_3MF_Importer::ObjectImporter::_handle_object_start_object(const char** attributes, unsigned int num_attributes)
    {
        // reset current object data
        if (current_object) {
            delete current_object;
            current_object = nullptr;
        }

        std::string object_type = bbs_get_attribute_value_string(attributes, num_attributes, TYPE_ATTR);

        if (bbs_is_valid_object_type(object_type)) {
            if (!current_object) {
                current_object = new CurrentObject();
            }

            current_object->id = bbs_get_attribute_value_int(attributes, num_attributes, ID_ATTR);
            current_object->name = bbs_get_attribute_value_string(attributes, num_attributes, NAME_ATTR);

            current_object->uuid = bbs_get_attribute_value_string(attributes, num_attributes, PUUID_ATTR);
            if (current_object->uuid.empty()) {
                current_object->uuid = bbs_get_attribute_value_string(attributes, num_attributes, PUUID_LOWER_ATTR);
            }
            current_object->pid = bbs_get_attribute_value_int(attributes, num_attributes, PID_ATTR);
        }

        return true;
    }

    bool _BBS_3MF_Importer::ObjectImporter::_handle_object_end_object()
    {
        if (!current_object || (current_object->id == -1)) {
            top_importer->add_error("Found invalid object for "+ object_path);
            return false;
        }
        else {
            if (is_bbl_3mf && boost::ends_with(current_object->uuid, OBJECT_UUID_SUFFIX) && top_importer->m_load_restore) {
                std::istringstream iss(current_object->uuid);
                int backup_id;
                bool need_replace = false;
                if (iss >> std::hex >> backup_id) {
                    need_replace = (current_object->id != backup_id);
                    current_object->id = backup_id;
                }
                //if (need_replace)
                {
                    for (int index = 0; index < current_object->components.size(); index++)
                    {
                        int temp_id = (index + 1) << 16 | backup_id;
                        Component& component = current_object->components[index];
                        std::string new_path = component.object_id.first;
                        Id new_id = std::make_pair(new_path, temp_id);
                        IdToCurrentObjectMap::iterator object_it = object_list.find(component.object_id);
                        if (object_it != object_list.end()) {
                            CurrentObject new_object;
                            new_object.geometry = std::move(object_it->second.geometry);
                            new_object.id = temp_id;
                            new_object.model_object_idx = object_it->second.model_object_idx;
                            new_object.name = object_it->second.name;
                            new_object.uuid = object_it->second.uuid;

                            object_list.erase(object_it);
                            object_list.insert({ new_id, std::move(new_object) });
                        }
                        else {
                            top_importer->add_error("can not find object for component, id=" + std::to_string(component.object_id.second));
                            delete current_object;
                            current_object = nullptr;
                            return false;
                        }

                        component.object_id.second = temp_id;
                    }
                }
            }
            Id id = std::make_pair(object_path, current_object->id);
            if (object_list.find(id) == object_list.end()) {
                object_list.insert({ id, std::move(*current_object) });
                delete current_object;
                current_object = nullptr;
            }
            else {
                top_importer->add_error("Found object with duplicate id for "+object_path);
                delete current_object;
                current_object = nullptr;
                return false;
            }
        }

        return true;
    }

    bool _BBS_3MF_Importer::ObjectImporter::_handle_object_start_color_group(const char **attributes, unsigned int num_attributes)
    {
        object_current_color_group = bbs_get_attribute_value_int(attributes, num_attributes, ID_ATTR);
        return true;
    }

    bool _BBS_3MF_Importer::ObjectImporter::_handle_object_end_color_group()
    {
        // do nothing
        return true;
    }

    bool _BBS_3MF_Importer::ObjectImporter::_handle_object_start_color(const char **attributes, unsigned int num_attributes)
    {
        std::string color = bbs_get_attribute_value_string(attributes, num_attributes, COLOR_ATTR);
        object_group_id_to_color[object_current_color_group] = color;
        return true;
    }

    bool _BBS_3MF_Importer::ObjectImporter::_handle_object_end_color()
    {
        // do nothing
        return true;
    }

    bool _BBS_3MF_Importer::ObjectImporter::_handle_object_start_mesh(const char** attributes, unsigned int num_attributes)
    {
        // reset current geometry
        if (current_object)
            current_object->geometry.reset();
        return true;
    }

    bool _BBS_3MF_Importer::ObjectImporter::_handle_object_end_mesh()
    {
        // do nothing
        return true;
    }

    bool _BBS_3MF_Importer::ObjectImporter::_handle_object_start_vertices(const char** attributes, unsigned int num_attributes)
    {
        // reset current vertices
        if (current_object)
            current_object->geometry.vertices.clear();
        return true;
    }

    bool _BBS_3MF_Importer::ObjectImporter::_handle_object_end_vertices()
    {
        // do nothing
        return true;
    }

    bool _BBS_3MF_Importer::ObjectImporter::_handle_object_start_vertex(const char** attributes, unsigned int num_attributes)
    {
        // appends the vertex coordinates
        // missing values are set equal to ZERO
        if (current_object)
            current_object->geometry.vertices.emplace_back(
                object_unit_factor * bbs_get_attribute_value_float(attributes, num_attributes, X_ATTR),
                object_unit_factor * bbs_get_attribute_value_float(attributes, num_attributes, Y_ATTR),
                object_unit_factor * bbs_get_attribute_value_float(attributes, num_attributes, Z_ATTR));
        return true;
    }

    bool _BBS_3MF_Importer::ObjectImporter::_handle_object_end_vertex()
    {
        // do nothing
        return true;
    }

    bool _BBS_3MF_Importer::ObjectImporter::_handle_object_start_triangles(const char** attributes, unsigned int num_attributes)
    {
        // reset current triangles
        if (current_object)
            current_object->geometry.triangles.clear();
        return true;
    }

    bool _BBS_3MF_Importer::ObjectImporter::_handle_object_end_triangles()
    {
        // do nothing
        return true;
    }

    bool _BBS_3MF_Importer::ObjectImporter::_handle_object_start_triangle(const char** attributes, unsigned int num_attributes)
    {
        // we are ignoring the following attributes:
        // p1
        // p2
        // p3
        // pid
        // see specifications

        // appends the triangle's vertices indices
        // missing values are set equal to ZERO
        if (current_object) {
            current_object->geometry.triangles.emplace_back(
                bbs_get_attribute_value_int(attributes, num_attributes, V1_ATTR),
                bbs_get_attribute_value_int(attributes, num_attributes, V2_ATTR),
                bbs_get_attribute_value_int(attributes, num_attributes, V3_ATTR));

            current_object->geometry.custom_supports.push_back(bbs_get_attribute_value_string(attributes, num_attributes, CUSTOM_SUPPORTS_ATTR));
            current_object->geometry.custom_seam.push_back(bbs_get_attribute_value_string(attributes, num_attributes, CUSTOM_SEAM_ATTR));
            current_object->geometry.mmu_segmentation.push_back(bbs_get_attribute_value_string(attributes, num_attributes, MMU_SEGMENTATION_ATTR));
            // BBS
            current_object->geometry.face_properties.push_back(bbs_get_attribute_value_string(attributes, num_attributes, FACE_PROPERTY_ATTR));
        }
        return true;
    }

    bool _BBS_3MF_Importer::ObjectImporter::_handle_object_end_triangle()
    {
        // do nothing
        return true;
    }

    bool _BBS_3MF_Importer::ObjectImporter::_handle_object_start_components(const char** attributes, unsigned int num_attributes)
    {
        // reset current components
        if (current_object)
            current_object->components.clear();
        return true;
    }

    bool _BBS_3MF_Importer::ObjectImporter::_handle_object_end_components()
    {
        // do nothing
        return true;
    }

    bool _BBS_3MF_Importer::ObjectImporter::_handle_object_start_component(const char** attributes, unsigned int num_attributes)
    {
        int object_id = bbs_get_attribute_value_int(attributes, num_attributes, OBJECTID_ATTR);
        Transform3d transform = bbs_get_transform_from_3mf_specs_string(bbs_get_attribute_value_string(attributes, num_attributes, TRANSFORM_ATTR));

        /*Id id = std::make_pair(m_sub_model_path, object_id);
        IdToModelObjectMap::iterator object_item = m_objects.find(id);
        if (object_item == m_objects.end()) {
            IdToAliasesMap::iterator alias_item = m_objects_aliases.find(id);
            if (alias_item == m_objects_aliases.end()) {
                add_error("Found component with invalid object id");
                return false;
            }
        }*/

        if (current_object) {
            Id id = std::make_pair(object_path, object_id);
            current_object->components.emplace_back(id, transform);
        }

        return true;
    }

    bool _BBS_3MF_Importer::ObjectImporter::_handle_object_end_component()
    {
        // do nothing
        return true;
    }

    bool _BBS_3MF_Importer::ObjectImporter::_handle_object_start_metadata(const char** attributes, unsigned int num_attributes)
    {
        obj_curr_metadata_name.clear();

        std::string name = bbs_get_attribute_value_string(attributes, num_attributes, NAME_ATTR);
        if (!name.empty()) {
            obj_curr_metadata_name = name;
        }

        return true;
    }

    bool _BBS_3MF_Importer::ObjectImporter::_handle_object_end_metadata()
    {
        if ((obj_curr_metadata_name == BBS_3MF_VERSION)||(obj_curr_metadata_name == BBS_3MF_VERSION1)) {
            is_bbl_3mf = true;
        }
        return true;
    }
    void _BBS_3MF_Importer::ObjectImporter::_handle_object_start_model_xml_element(const char* name, const char** attributes)
    {
        if (object_xml_parser == nullptr)
            return;

        bool res = true;
        unsigned int num_attributes = (unsigned int)XML_GetSpecifiedAttributeCount(object_xml_parser);

        if (::strcmp(MODEL_TAG, name) == 0)
            res = _handle_object_start_model(attributes, num_attributes);
        else if (::strcmp(RESOURCES_TAG, name) == 0)
            res = _handle_object_start_resources(attributes, num_attributes);
        else if (::strcmp(OBJECT_TAG, name) == 0)
            res = _handle_object_start_object(attributes, num_attributes);
        else if (::strcmp(COLOR_GROUP_TAG, name) == 0)
            res = _handle_object_start_color_group(attributes, num_attributes);
        else if (::strcmp(COLOR_TAG, name) == 0)
            res = _handle_object_start_color(attributes, num_attributes);
        else if (::strcmp(MESH_TAG, name) == 0)
            res = _handle_object_start_mesh(attributes, num_attributes);
        else if (::strcmp(VERTICES_TAG, name) == 0)
            res = _handle_object_start_vertices(attributes, num_attributes);
        else if (::strcmp(VERTEX_TAG, name) == 0)
            res = _handle_object_start_vertex(attributes, num_attributes);
        else if (::strcmp(TRIANGLES_TAG, name) == 0)
            res = _handle_object_start_triangles(attributes, num_attributes);
        else if (::strcmp(TRIANGLE_TAG, name) == 0)
            res = _handle_object_start_triangle(attributes, num_attributes);
        else if (::strcmp(COMPONENTS_TAG, name) == 0)
            res = _handle_object_start_components(attributes, num_attributes);
        else if (::strcmp(COMPONENT_TAG, name) == 0)
            res = _handle_object_start_component(attributes, num_attributes);
        else if (::strcmp(METADATA_TAG, name) == 0)
            res = _handle_object_start_metadata(attributes, num_attributes);

        if (!res)
            _stop_object_xml_parser();
    }

    void _BBS_3MF_Importer::ObjectImporter::_handle_object_end_model_xml_element(const char* name)
    {
        if (object_xml_parser == nullptr)
            return;

        bool res = true;

        if (::strcmp(MODEL_TAG, name) == 0)
            res = _handle_object_end_model();
        else if (::strcmp(RESOURCES_TAG, name) == 0)
            res = _handle_object_end_resources();
        else if (::strcmp(OBJECT_TAG, name) == 0)
            res = _handle_object_end_object();
        else if (::strcmp(COLOR_GROUP_TAG, name) == 0)
            res = _handle_object_end_color_group();
        else if (::strcmp(COLOR_TAG, name) == 0)
            res = _handle_object_end_color();
        else if (::strcmp(MESH_TAG, name) == 0)
            res = _handle_object_end_mesh();
        else if (::strcmp(VERTICES_TAG, name) == 0)
            res = _handle_object_end_vertices();
        else if (::strcmp(VERTEX_TAG, name) == 0)
            res = _handle_object_end_vertex();
        else if (::strcmp(TRIANGLES_TAG, name) == 0)
            res = _handle_object_end_triangles();
        else if (::strcmp(TRIANGLE_TAG, name) == 0)
            res = _handle_object_end_triangle();
        else if (::strcmp(COMPONENTS_TAG, name) == 0)
            res = _handle_object_end_components();
        else if (::strcmp(COMPONENT_TAG, name) == 0)
            res = _handle_object_end_component();
        else if (::strcmp(METADATA_TAG, name) == 0)
            res = _handle_object_end_metadata();

        if (!res)
            _stop_object_xml_parser();
    }

    void _BBS_3MF_Importer::ObjectImporter::_handle_object_xml_characters(const XML_Char* s, int len)
    {
        obj_curr_characters.append(s, len);
    }

    void XMLCALL _BBS_3MF_Importer::ObjectImporter::_handle_object_start_model_xml_element(void* userData, const char* name, const char** attributes)
    {
        ObjectImporter* importer = (ObjectImporter*)userData;
        if (importer != nullptr)
            importer->_handle_object_start_model_xml_element(name, attributes);
    }

    void XMLCALL _BBS_3MF_Importer::ObjectImporter::_handle_object_end_model_xml_element(void* userData, const char* name)
    {
        ObjectImporter* importer = (ObjectImporter*)userData;
        if (importer != nullptr)
            importer->_handle_object_end_model_xml_element(name);
    }

    void XMLCALL _BBS_3MF_Importer::ObjectImporter::_handle_object_xml_characters(void* userData, const XML_Char* s, int len)
    {
        ObjectImporter* importer = (ObjectImporter*)userData;
        if (importer != nullptr)
            importer->_handle_object_xml_characters(s, len);
    }

    bool _BBS_3MF_Importer::ObjectImporter::_extract_object_from_archive(mz_zip_archive& archive, const mz_zip_archive_file_stat& stat)
    {
        if (stat.m_uncomp_size == 0) {
            top_importer->add_error("Found invalid size for "+object_path);
            return false;
        }

        object_xml_parser = XML_ParserCreate(nullptr);
        if (object_xml_parser == nullptr) {
            top_importer->add_error("Unable to create parser for "+object_path);
            return false;
        }

        XML_SetUserData(object_xml_parser, (void*)this);
        XML_SetElementHandler(object_xml_parser, _BBS_3MF_Importer::ObjectImporter::_handle_object_start_model_xml_element, _BBS_3MF_Importer::ObjectImporter::_handle_object_end_model_xml_element);
        XML_SetCharacterDataHandler(object_xml_parser, _BBS_3MF_Importer::ObjectImporter::_handle_object_xml_characters);

        struct CallbackData
        {
            XML_Parser& parser;
            _BBS_3MF_Importer::ObjectImporter& importer;
            const mz_zip_archive_file_stat& stat;

            CallbackData(XML_Parser& parser, _BBS_3MF_Importer::ObjectImporter& importer, const mz_zip_archive_file_stat& stat) : parser(parser), importer(importer), stat(stat) {}
        };

        CallbackData data(object_xml_parser, *this, stat);

        mz_bool res = 0;

        try
        {
            mz_file_write_func callback = [](void* pOpaque, mz_uint64 file_ofs, const void* pBuf, size_t n)->size_t {
                CallbackData* data = (CallbackData*)pOpaque;
                if (!XML_Parse(data->parser, (const char*)pBuf, (int)n, (file_ofs + n == data->stat.m_uncomp_size) ? 1 : 0) || data->importer.object_parse_error()) {
                    char error_buf[1024];
                    ::snprintf(error_buf, 1024, "Error (%s) while parsing '%s' at line %d", data->importer.object_parse_error_message(), data->stat.m_filename, (int)XML_GetCurrentLineNumber(data->parser));
                    throw Slic3r::FileIOError(error_buf);
                }
                return n;
            };
            void* opaque = &data;
            res = mz_zip_reader_extract_to_callback(&archive, stat.m_file_index, callback, opaque, 0);
        }
        catch (const version_error& e)
        {
            // rethrow the exception
            std::string error_message = std::string(e.what()) + " for " + object_path;
            throw Slic3r::FileIOError(error_message);
        }
        catch (std::exception& e)
        {
            std::string error_message = std::string(e.what()) + " for " + object_path;
            top_importer->add_error(error_message);
            return false;
        }

        if (res == 0) {
            top_importer->add_error("Error while extracting model data from zip archive for "+object_path);
            return false;
        }

        return true;
    }


    class _BBS_3MF_Exporter : public _BBS_3MF_Base
    {
        struct BuildItem
        {
            std::string path;
            unsigned int id;
            Transform3d transform;
            bool printable;

            BuildItem(std::string const & path, unsigned int id, const Transform3d& transform, const bool printable)
                : path(path)
                , id(id)
                , transform(transform)
                , printable(printable)
            {
            }
        };

        //BBS: change volume to seperate objects
        /*struct Offsets
        {
            unsigned int first_vertex_id;
            unsigned int first_triangle_id;
            unsigned int last_triangle_id;

            Offsets(unsigned int first_vertex_id)
                : first_vertex_id(first_vertex_id)
                , first_triangle_id(-1)
                , last_triangle_id(-1)
            {
            }
        };*/

        //typedef std::map<const ModelVolume*, Offsets> VolumeToOffsetsMap;
        typedef std::map<const ModelVolume*, int> VolumeToObjectIDMap;

        struct ObjectData
        {
            ModelObject const * object;
            int backup_id;
            int object_id = 0;
            std::string sub_path;
            bool share_mesh = false;
            VolumeToObjectIDMap volumes_objectID;
        };

        typedef std::vector<BuildItem> BuildItemsList;
        typedef std::map<ModelObject const *, ObjectData> ObjectToObjectDataMap;

        bool m_fullpath_sources{ true };
        bool m_zip64 { true };
        bool m_production_ext { false };    // save with Production Extention
        bool m_skip_static{ false };        // not save mesh and other big static contents
        bool m_from_backup_save{ false };   // the object save is from backup store
        bool m_split_model { false };       // save object per file with Production Extention
        bool m_save_gcode { false };        // whether to save gcode for normal save
        bool m_skip_model { false };        // skip model when exporting .gcode.3mf
        bool m_skip_auxiliary { false };    // skip normal axuiliary files
        bool m_use_loaded_id { false };        // whether to use loaded id for identify_id
        bool m_share_mesh { false };        // whether to share mesh between objects
        std::string m_thumbnail_middle = PRINTER_THUMBNAIL_MIDDLE_FILE;
        std::string m_thumbnail_small  = PRINTER_THUMBNAIL_SMALL_FILE;
        std::map<void const *, std::pair<ObjectData*, ModelVolume const *>> m_shared_meshes;
        std::map<ModelVolume const *, std::pair<std::string, int>> m_volume_paths;
    public:
        //BBS: add plate data related logic

        // add backup logic
        //bool save_model_to_file(const std::string& filename, Model& model, PlateDataPtrs& plate_data_list, std::vector<Preset*>& project_presets, const DynamicPrintConfig* config, bool fullpath_sources, const std::vector<ThumbnailData*>& thumbnail_data, bool zip64, bool skip_static, Export3mfProgressFn proFn = nullptr, bool silence = false);

        bool save_model_to_file(StoreParams& store_params);
        // add backup logic
        bool save_object_mesh(const std::string& temp_path, ModelObject const & object, int obj_id);

    private:
        //BBS: add plate data related logic
        bool _save_model_to_file(const std::string& filename,
            Model& model, PlateDataPtrs& plate_data_list,
            std::vector<Preset*>& project_presets,
            const DynamicPrintConfig* config,
            const std::vector<ThumbnailData*>& thumbnail_data,
            const std::vector<ThumbnailData*>& top_thumbnail_data,
            const std::vector<ThumbnailData*>& pick_thumbnail_data,
            Export3mfProgressFn proFn,
            const std::vector<ThumbnailData*>& calibration_data,
            const std::vector<PlateBBoxData*>& id_bboxes,
            BBLProject* project = nullptr,
            int export_plate_idx = -1);

        bool _add_file_to_archive(mz_zip_archive& archive, const std::string & path_in_zip, const std::string & file_path);

        bool _add_content_types_file_to_archive(mz_zip_archive& archive);

        bool _add_thumbnail_file_to_archive(mz_zip_archive& archive, const ThumbnailData& thumbnail_data, const char* local_path, int index, bool generate_small_thumbnail = false);
        bool _add_calibration_file_to_archive(mz_zip_archive& archive, const ThumbnailData& thumbnail_data, int index);
        bool _add_bbox_file_to_archive(mz_zip_archive& archive, const PlateBBoxData& id_bboxes, int index);
        bool _add_relationships_file_to_archive(mz_zip_archive &                archive,
                                                std::string const &             from    = {},
                                                std::vector<std::string> const &targets = {},
                                                std::vector<std::string> const &types   = {},
                                                PackingTemporaryData            data    = PackingTemporaryData(),
                                                int export_plate_idx = -1) const;
        bool _add_model_file_to_archive(const std::string& filename, mz_zip_archive& archive, const Model& model, ObjectToObjectDataMap& objects_data, Export3mfProgressFn proFn = nullptr, BBLProject* project = nullptr) const;
        bool _add_object_to_model_stream(mz_zip_writer_staged_context &context, ObjectData const &object_data) const;
        void _add_object_components_to_stream(std::stringstream &stream, ObjectData const &object_data) const;
        //BBS: change volume to seperate objects
        bool _add_mesh_to_object_stream(std::function<bool(std::string &, bool)> const &flush, ObjectData const &object_data) const;
        bool _add_build_to_model_stream(std::stringstream& stream, const BuildItemsList& build_items) const;
        bool _add_cut_information_file_to_archive(mz_zip_archive& archive, Model& model);
        bool _add_layer_height_profile_file_to_archive(mz_zip_archive& archive, Model& model);
        bool _add_layer_config_ranges_file_to_archive(mz_zip_archive& archive, Model& model);
        bool _add_sla_support_points_file_to_archive(mz_zip_archive& archive, Model& model);
        bool _add_sla_drain_holes_file_to_archive(mz_zip_archive& archive, Model& model);
        bool _add_print_config_file_to_archive(mz_zip_archive& archive, const DynamicPrintConfig &config);
        //BBS: add project config file logic for json format
        bool _add_project_config_file_to_archive(mz_zip_archive& archive, const DynamicPrintConfig &config, Model& model);
        //BBS: add project embedded preset files
        bool _add_project_embedded_presets_to_archive(mz_zip_archive& archive, Model& model, std::vector<Preset*> project_presets);
        bool _add_model_config_file_to_archive(mz_zip_archive& archive, const Model& model, PlateDataPtrs& plate_data_list, const ObjectToObjectDataMap &objects_data, int export_plate_idx = -1, bool save_gcode = true, bool use_loaded_id = false);
<<<<<<< HEAD
=======
        bool _add_cut_information_file_to_archive(mz_zip_archive &archive, Model &model);
>>>>>>> 693aa8d2
        bool _add_slice_info_config_file_to_archive(mz_zip_archive &archive, const Model &model, PlateDataPtrs &plate_data_list, const ObjectToObjectDataMap &objects_data, const DynamicPrintConfig& config);
        bool _add_gcode_file_to_archive(mz_zip_archive& archive, const Model& model, PlateDataPtrs& plate_data_list, Export3mfProgressFn proFn = nullptr);
        bool _add_custom_gcode_per_print_z_file_to_archive(mz_zip_archive& archive, Model& model, const DynamicPrintConfig* config);
        bool _add_auxiliary_dir_to_archive(mz_zip_archive &archive, const std::string &aux_dir, PackingTemporaryData &data);

        static int convert_instance_id_to_resource_id(const Model& model, int obj_id, int instance_id)
        {
            int resource_id = 1;

            for (int i = 0; i < obj_id; ++i)
            {
                resource_id += model.objects[i]->volumes.size() + 1;
            }

            resource_id += model.objects[obj_id]->volumes.size();

            return resource_id;
        }
    };

    bool _BBS_3MF_Exporter::save_model_to_file(StoreParams& store_params)
    {
        clear_errors();
        m_fullpath_sources = store_params.strategy & SaveStrategy::FullPathSources;
        m_zip64 = store_params.strategy & SaveStrategy::Zip64;
        m_production_ext = store_params.strategy & SaveStrategy::ProductionExt;

        m_skip_static = store_params.strategy & SaveStrategy::SkipStatic;
        m_split_model = store_params.strategy & SaveStrategy::SplitModel;
        m_save_gcode = store_params.strategy & SaveStrategy::WithGcode;
        m_skip_model  = store_params.strategy & SaveStrategy::SkipModel;
        m_skip_auxiliary = store_params.strategy & SaveStrategy::SkipAuxiliary;
        m_share_mesh       = store_params.strategy & SaveStrategy::ShareMesh;
        m_from_backup_save = store_params.strategy & SaveStrategy::Backup;

        m_use_loaded_id = store_params.strategy & SaveStrategy::UseLoadedId;

        if (auto info = store_params.model->model_info) {
            if (auto iter = info->metadata_items.find("Thumbnail_Small"); iter != info->metadata_items.end())
                m_thumbnail_small = iter->second;
            if (auto iter = info->metadata_items.find("Thumbnail_Middle"); iter != info->metadata_items.end())
                m_thumbnail_middle = iter->second;
        }
        boost::system::error_code ec;
        std::string filename = std::string(store_params.path);
        boost::filesystem::remove(filename + ".tmp", ec);

        bool result = _save_model_to_file(filename + ".tmp", *store_params.model, store_params.plate_data_list, store_params.project_presets, store_params.config,
            store_params.thumbnail_data, store_params.top_thumbnail_data, store_params.pick_thumbnail_data, store_params.proFn,
            store_params.calibration_thumbnail_data, store_params.id_bboxes, store_params.project, store_params.export_plate_idx);
        if (result) {
            boost::filesystem::rename(filename + ".tmp", filename, ec);
            if (ec) {
                add_error("Failed to rename file: " + ec.message());
                boost::filesystem::remove(filename + ".tmp", ec);
                return false;
            }
            if (!(store_params.strategy & SaveStrategy::Silence))
                boost::filesystem::save_string_file(store_params.model->get_backup_path() + "/origin.txt", filename);
        }
        return result;
    }

    // backup mesh-only
    bool _BBS_3MF_Exporter::save_object_mesh(const std::string& temp_path, ModelObject const & object, int obj_id)
    {
        m_production_ext = true;
        m_from_backup_save = true;
        Model const & model = *object.get_model();

        mz_zip_archive archive;
        mz_zip_zero_struct(&archive);

        auto filename = boost::format("3D/Objects/%s_%d.model") % object.name % obj_id;
        std::string filepath = temp_path + "/" + filename.str();
        std::string filepath_tmp = filepath + ".tmp";
        boost::system::error_code ec;
        boost::filesystem::remove(filepath_tmp, ec);
        if (!open_zip_writer(&archive, filepath_tmp)) {
            add_error("Unable to open the file"+filepath_tmp);
            BOOST_LOG_TRIVIAL(error) << __FUNCTION__ << ":" << __LINE__ << boost::format(", Unable to open the file\n");
            return false;
        }

        struct close_lock
        {
            mz_zip_archive & archive;
            std::string const * filename;
            void close() {
                close_zip_writer(&archive);
                filename = nullptr;
            }
            ~close_lock() {
                if (filename) {
                    close_zip_writer(&archive);
                    boost::system::error_code ec;
                    boost::filesystem::remove(*filename, ec);
                }
            }
        } lock{archive, &filepath_tmp};

        ObjectToObjectDataMap objects_data;
        auto & volumes_objectID = objects_data.insert({&object, {&object, obj_id}}).first->second.volumes_objectID;
        unsigned int volume_count = 0;
        for (ModelVolume *volume : object.volumes) {
            if (volume == nullptr) continue;
            volumes_objectID.insert({volume, (++volume_count << 16 | obj_id)});
        }

        _add_model_file_to_archive(filename.str(), archive, model, objects_data);

        mz_zip_writer_finalize_archive(&archive);
        lock.close();
        boost::filesystem::rename(filepath_tmp, filepath, ec);
        return true;
    }

    //BBS: add plate data related logic
    bool _BBS_3MF_Exporter::_save_model_to_file(const std::string& filename,
        Model& model,
        PlateDataPtrs& plate_data_list,
        std::vector<Preset*>& project_presets,
        const DynamicPrintConfig* config,
        const std::vector<ThumbnailData*>& thumbnail_data,
        const std::vector<ThumbnailData*>& top_thumbnail_data,
        const std::vector<ThumbnailData*>& pick_thumbnail_data,
        Export3mfProgressFn proFn,
        const std::vector<ThumbnailData*>& calibration_data,
        const std::vector<PlateBBoxData*>& id_bboxes,
        BBLProject* project,
        int export_plate_idx)
    {
        PackingTemporaryData temp_data;

        mz_zip_archive archive;
        mz_zip_zero_struct(&archive);

        bool cb_cancel = false;

        //BBS progress point
        BOOST_LOG_TRIVIAL(info) << __FUNCTION__ << ":" <<__LINE__ <<
                boost::format(",before open zip writer, m_skip_static %1%, m_save_gcode %2%, m_use_loaded_id %3%")%m_skip_static %m_save_gcode %m_use_loaded_id;
        if (proFn) {
            proFn(EXPORT_STAGE_OPEN_3MF, 0, 1, cb_cancel);
            if (cb_cancel)
                return false;
        }

        if (!open_zip_writer(&archive, filename)) {
            add_error("Unable to open the file"+filename);
            BOOST_LOG_TRIVIAL(error) << __FUNCTION__ << ":" << __LINE__ << boost::format(", Unable to open the file\n");
            return false;
        }

        struct close_lock
        {
            mz_zip_archive & archive;
            std::string const * filename;
            ~close_lock() {
                close_zip_writer(&archive);
                if (filename) {
                    boost::system::error_code ec;
                    boost::filesystem::remove(*filename, ec);
                }
            }
        } lock{ archive, &filename};

        //BBS progress point
        BOOST_LOG_TRIVIAL(info) << __FUNCTION__ << ":" <<__LINE__ << boost::format(", before add _add_content_types_file_to_archive\n");
        if (proFn) {
            proFn(EXPORT_STAGE_CONTENT_TYPES, 0, 1, cb_cancel);
            if (cb_cancel)
                return false;
        }

        // Adds content types file ("[Content_Types].xml";).
        // The content of this file is the same for each OrcaSlicer 3mf.
        if (!_add_content_types_file_to_archive(archive)) {
            return false;
        }

        //BBS progress point
        BOOST_LOG_TRIVIAL(info) << __FUNCTION__ << ":" << __LINE__ << boost::format(",before add thumbnails, count %1%") % thumbnail_data.size();
        BOOST_LOG_TRIVIAL(info) << __FUNCTION__ << ":" <<__LINE__ << boost::format(",top&&pick thumbnails, count %1%")%top_thumbnail_data.size();

        //BBS: add thumbnail for each plate
        if (!m_skip_static) {
            std::vector<bool> thumbnail_status(plate_data_list.size(), false);
            std::vector<bool> top_thumbnail_status(plate_data_list.size(), false);
            std::vector<bool> pick_thumbnail_status(plate_data_list.size(), false);

            if ((thumbnail_data.size() > 0)&&(thumbnail_data.size() > plate_data_list.size())) {
                BOOST_LOG_TRIVIAL(error) << __FUNCTION__ << ":" << __LINE__ << boost::format(", thumbnail_data size %1% > plate count %2%")
                    % thumbnail_data.size() %plate_data_list.size();
                return false;
            }
            if ((top_thumbnail_data.size() > 0)&&(top_thumbnail_data.size() > plate_data_list.size())) {
                BOOST_LOG_TRIVIAL(error) << __FUNCTION__ << ":" << __LINE__ << boost::format(", top_thumbnail_data size %1% > plate count %2%")
                    % top_thumbnail_data.size() %plate_data_list.size();
                return false;
            }
            if ((pick_thumbnail_data.size() > 0)&&(pick_thumbnail_data.size() > plate_data_list.size())) {
                BOOST_LOG_TRIVIAL(error) << __FUNCTION__ << ":" << __LINE__ << boost::format(", pick_thumbnail_data size %1% > plate count %2%")
                    % pick_thumbnail_data.size() %plate_data_list.size();
                return false;
            }
            if (top_thumbnail_data.size() != pick_thumbnail_data.size()) {
                BOOST_LOG_TRIVIAL(error) << __FUNCTION__ << ":" << __LINE__ << boost::format(", top_thumbnail_data size %1% != pick_thumbnail_data size %2%")
                    % top_thumbnail_data.size() %pick_thumbnail_data.size();
                return false;
            }

            if (proFn) {
                proFn(EXPORT_STAGE_ADD_THUMBNAILS, 0, plate_data_list.size(), cb_cancel);
                if (cb_cancel)
                    return false;
            }

            for (unsigned int index = 0; index < thumbnail_data.size(); index++)
            {
                if (thumbnail_data[index]->is_valid())
                {
                    if (!_add_thumbnail_file_to_archive(archive, *thumbnail_data[index], "Metadata/plate", index, true)) {
                        return false;
                    }

                    BOOST_LOG_TRIVIAL(info) << __FUNCTION__ << ":" <<__LINE__ << boost::format(",add thumbnail %1%'s data into 3mf")%(index+1);
                    thumbnail_status[index] = true;
                }
            }

            // Adds the file Metadata/top_i.png and Metadata/pick_i.png
            for (unsigned int index = 0; index < top_thumbnail_data.size(); index++)
            {
                if (top_thumbnail_data[index]->is_valid())
                {
                    BOOST_LOG_TRIVIAL(info) << __FUNCTION__ << ":" <<__LINE__ << boost::format(",add top thumbnail %1%'s data into 3mf")%(index+1);
                    if (!_add_thumbnail_file_to_archive(archive, *top_thumbnail_data[index], "Metadata/top", index)) {
                        return false;
                    }
                    top_thumbnail_status[index] = true;
                }

                if (pick_thumbnail_data[index]->is_valid())
                {
                    BOOST_LOG_TRIVIAL(info) << __FUNCTION__ << ":" <<__LINE__ << boost::format(",add pick thumbnail %1%'s data into 3mf")%(index+1);
                    if (!_add_thumbnail_file_to_archive(archive, *pick_thumbnail_data[index], "Metadata/pick", index)) {
                        return false;
                    }
                    pick_thumbnail_status[index] = true;
                }
            }

            for (int i = 0; i < plate_data_list.size(); i++) {
                PlateData *plate_data = plate_data_list[i];

                if (!thumbnail_status[i] && !plate_data->thumbnail_file.empty() && (boost::filesystem::exists(plate_data->thumbnail_file))){
                    std::string dst_in_3mf = (boost::format("Metadata/plate_%1%.png") % (i + 1)).str();
                    BOOST_LOG_TRIVIAL(info) << __FUNCTION__ << ":" <<__LINE__ << boost::format(", add thumbnail %1% from file %2%") % (i+1) %plate_data->thumbnail_file;

                    if (!_add_file_to_archive(archive, dst_in_3mf, plate_data->thumbnail_file)) {
                        BOOST_LOG_TRIVIAL(error) << __FUNCTION__ << ":" << __LINE__ << boost::format(", add thumbnail %1% from file %2% failed\n") % (i+1) %plate_data->thumbnail_file;
                        return false;
                    }
                }

                if (!top_thumbnail_status[i] && !plate_data->top_file.empty() && (boost::filesystem::exists(plate_data->top_file))){
                    std::string dst_in_3mf = (boost::format("Metadata/top_%1%.png") % (i + 1)).str();

                    BOOST_LOG_TRIVIAL(info) << __FUNCTION__ << ":" <<__LINE__ << boost::format(", add top thumbnail %1% from file %2%") % (i+1) %plate_data->top_file;
                    if (!_add_file_to_archive(archive, dst_in_3mf, plate_data->top_file)) {
                        BOOST_LOG_TRIVIAL(error) << __FUNCTION__ << ":" << __LINE__ << boost::format(", add top thumbnail %1% failed") % (i+1);
                        return false;
                    }
                    top_thumbnail_status[i] = true;
                }

                if (!pick_thumbnail_status[i] && !plate_data->pick_file.empty() && (boost::filesystem::exists(plate_data->pick_file))){
                    std::string dst_in_3mf = (boost::format("Metadata/pick_%1%.png") % (i + 1)).str();

                    BOOST_LOG_TRIVIAL(info) << __FUNCTION__ << ":" <<__LINE__ << boost::format(", add pick thumbnail %1% from file %2%") % (i+1) %plate_data->pick_file;
                    if (!_add_file_to_archive(archive, dst_in_3mf, plate_data->pick_file)) {
                        BOOST_LOG_TRIVIAL(error) << __FUNCTION__ << ":" << __LINE__ << boost::format(", add pick thumbnail %1% failed") % (i+1);
                        return false;
                    }
                    pick_thumbnail_status[i] = true;
                }
            }
            if (proFn) {
                proFn(EXPORT_STAGE_ADD_THUMBNAILS, plate_data_list.size(), plate_data_list.size(), cb_cancel);
                if (cb_cancel)
                    return false;
            }
        }

        BOOST_LOG_TRIVIAL(info) << __FUNCTION__ << ":" <<__LINE__ << boost::format(",before add calibration thumbnails, count %1%\n")%calibration_data.size();
        //BBS add calibration thumbnail for each plate
        if (!m_skip_static && calibration_data.size() > 0) {
            // Adds the file Metadata/calibration_p[X].png.
            for (unsigned int index = 0; index < calibration_data.size(); index++)
            {
                if (proFn) {
                    proFn(EXPORT_STAGE_ADD_THUMBNAILS, index, calibration_data.size(), cb_cancel);
                    if (cb_cancel)
                        return false;
                }

                if (calibration_data[index]->is_valid())
                {
                    if (!_add_calibration_file_to_archive(archive, *calibration_data[index], index)) {
                        close_zip_writer(&archive);
                        return false;
                    }
                }
            }
        }

        BOOST_LOG_TRIVIAL(info) << __FUNCTION__ << ":" <<__LINE__ << boost::format(",before add calibration boundingbox, count %1%\n")%id_bboxes.size();
        if (!m_skip_static && id_bboxes.size() > 0) {
            // Adds the file Metadata/calibration_p[X].png.
            for (unsigned int index = 0; index < id_bboxes.size(); index++)
            {
                // BBS: save bounding box to json
                if (id_bboxes[index]->is_valid()) {
                    if (!_add_bbox_file_to_archive(archive, *id_bboxes[index], index)) {
                        close_zip_writer(&archive);
                        return false;
                    }
                }
            }
        }

        //BBS progress point
        BOOST_LOG_TRIVIAL(info) << __FUNCTION__ << ":" <<__LINE__ << boost::format(", before add models\n");
        if (proFn) {
            proFn(EXPORT_STAGE_ADD_MODELS, 0, 1, cb_cancel);
            if (cb_cancel)
                return false;
        }

        // Adds model file ("3D/3dmodel.model").
        // This is the one and only file that contains all the geometry (vertices and triangles) of all ModelVolumes.
        ObjectToObjectDataMap objects_data;
        //if (!m_skip_model)
        {
            if (!_add_model_file_to_archive(filename, archive, model, objects_data, proFn, project)) { return false; }

            // Adds layer height profile file ("Metadata/Slic3r_PE_layer_heights_profile.txt").
            // All layer height profiles of all ModelObjects are stored here, indexed by 1 based index of the ModelObject in Model.
            // The index differes from the index of an object ID of an object instance of a 3MF file!
            if (!_add_layer_height_profile_file_to_archive(archive, model)) {
                close_zip_writer(&archive);
                return false;
            }

            // BBS progress point
            /*BOOST_LOG_TRIVIAL(info) << __FUNCTION__ << ":" <<__LINE__ << boost::format("export 3mf EXPORT_STAGE_ADD_LAYER_RANGE\n");
            if (proFn) {
                proFn(EXPORT_STAGE_ADD_LAYER_RANGE, 0, 1, cb_cancel);
                if (cb_cancel)
                    return false;
            }*/

            // Adds layer config ranges file ("Metadata/Slic3r_PE_layer_config_ranges.txt").
            // All layer height profiles of all ModelObjects are stored here, indexed by 1 based index of the ModelObject in Model.
            // The index differes from the index of an object ID of an object instance of a 3MF file!
            if (!_add_layer_config_ranges_file_to_archive(archive, model)) {
                close_zip_writer(&archive);
                return false;
            }

            // BBS progress point
            /*BOOST_LOG_TRIVIAL(info) << __FUNCTION__ << ":" <<__LINE__ << boost::format("export 3mf EXPORT_STAGE_ADD_SUPPORT\n");
            if (proFn) {
                proFn(EXPORT_STAGE_ADD_SUPPORT, 0, 1, cb_cancel);
                if (cb_cancel)
                    return false;
            }

            // Adds sla support points file ("Metadata/Slic3r_PE_sla_support_points.txt").
            // All  sla support points of all ModelObjects are stored here, indexed by 1 based index of the ModelObject in Model.
            // The index differes from the index of an object ID of an object instance of a 3MF file!
            if (!_add_sla_support_points_file_to_archive(archive, model)) {
                return false;
            }

            if (!_add_sla_drain_holes_file_to_archive(archive, model)) {
                return false;
            }*/

            // BBS progress point
            BOOST_LOG_TRIVIAL(info) << __FUNCTION__ << ":" << __LINE__ << boost::format(", before add custom gcodes\n");
            if (proFn) {
                proFn(EXPORT_STAGE_ADD_CUSTOM_GCODE, 0, 1, cb_cancel);
                if (cb_cancel) return false;
            }

            // Adds custom gcode per height file ("Metadata/Prusa_Slicer_custom_gcode_per_print_z.xml").
            // All custom gcode per height of whole Model are stored here
            if (!_add_custom_gcode_per_print_z_file_to_archive(archive, model, config)) { return false; }

            // BBS progress point
            BOOST_LOG_TRIVIAL(info) << __FUNCTION__ << ":" << __LINE__ << boost::format(", before add project_settings\n");
            if (proFn) {
                proFn(EXPORT_STAGE_ADD_PRINT_CONFIG, 0, 1, cb_cancel);
                if (cb_cancel) return false;
            }

            // Adds slic3r print config file ("Metadata/Slic3r_PE.config").
            // This file contains the content of FullPrintConfing / SLAFullPrintConfig.
            if (config != nullptr) {
                // BBS: change to json format
                // if (!_add_print_config_file_to_archive(archive, *config)) {
                if (!_add_project_config_file_to_archive(archive, *config, model)) { return false; }
            }

            // BBS progress point
            BOOST_LOG_TRIVIAL(info) << __FUNCTION__ << ":" << __LINE__ << boost::format(", before add project embedded settings\n");
            if (proFn) {
                proFn(EXPORT_STAGE_ADD_CONFIG_FILE, 0, 1, cb_cancel);
                if (cb_cancel) return false;
            }

            // BBS: add project config
            if (project_presets.size() > 0) {
                // BBS: add project embedded preset files
                _add_project_embedded_presets_to_archive(archive, model, project_presets);

                BOOST_LOG_TRIVIAL(info) << __FUNCTION__ << ":" << __LINE__ << boost::format(", finished add project embedded settings, size %1%\n")%project_presets.size();
                if (proFn) {
                    proFn(EXPORT_STAGE_ADD_PROJECT_CONFIG, 0, 1, cb_cancel);
                    if (cb_cancel) return false;
                }
            }
        }

        // add plate_N.gcode.md5 to file
        if (!m_skip_static && m_save_gcode) {
            for (int i = 0; i < plate_data_list.size(); i++) {
                PlateData *plate_data = plate_data_list[i];
                if (!plate_data->gcode_file.empty() && plate_data->is_sliced_valid && boost::filesystem::exists(plate_data->gcode_file)) {
                    unsigned char digest[16];
                    MD5_CTX       ctx;
                    MD5_Init(&ctx);
                    auto                        src_gcode_file = plate_data->gcode_file;
                    boost::filesystem::ifstream ifs(src_gcode_file, std::ios::binary);
                    std::string                 buf(64 * 1024, 0);
                    const std::size_t &         size      = boost::filesystem::file_size(src_gcode_file);
                    std::size_t                 left_size = size;
                    while (ifs) {
                        ifs.read(buf.data(), buf.size());
                        int read_bytes = ifs.gcount();
                        MD5_Update(&ctx, (unsigned char *) buf.data(), read_bytes);
                    }
                    MD5_Final(digest, &ctx);
                    char md5_str[33];
                    for (int j = 0; j < 16; j++) { sprintf(&md5_str[j * 2], "%02X", (unsigned int) digest[j]); }
                    plate_data->gcode_file_md5 = std::string(md5_str);
                    std::string target_file    = (boost::format("Metadata/plate_%1%.gcode.md5") % (plate_data->plate_index + 1)).str();
                    if (!mz_zip_writer_add_mem(&archive, target_file.c_str(), (const void *) plate_data->gcode_file_md5.c_str(), plate_data->gcode_file_md5.length(),
                                               MZ_DEFAULT_COMPRESSION)) {
                        BOOST_LOG_TRIVIAL(error) << __FUNCTION__ << ":" << __LINE__
                                                 << boost::format(", store  gcode md5 to 3mf's %1%,  length %2%, failed\n") %target_file %plate_data->gcode_file_md5.length();
                        return false;
                    }
                }
            }
        }

        // Adds gcode files ("Metadata/plate_1.gcode, plate_2.gcode, ...)
        // Before _add_model_config_file_to_archive, because we modify plate_data
        //if (!m_skip_static && !_add_gcode_file_to_archive(archive, model, plate_data_list, proFn)) {
        if (!m_skip_static && m_save_gcode && !_add_gcode_file_to_archive(archive, model, plate_data_list, proFn)) {
            BOOST_LOG_TRIVIAL(error) << __FUNCTION__ << ":" << __LINE__ << boost::format(", _add_gcode_file_to_archive failed\n");
            return false;
        }

        // Adds slic3r model config file ("Metadata/Slic3r_PE_model.config").
        // This file contains all the attributes of all ModelObjects and their ModelVolumes (names, parameter overrides).
        // As there is just a single Indexed Triangle Set data stored per ModelObject, offsets of volumes into their respective Indexed Triangle Set data
        // is stored here as well.
        if (!_add_model_config_file_to_archive(archive, model, plate_data_list, objects_data, export_plate_idx, m_save_gcode, m_use_loaded_id)) {
            BOOST_LOG_TRIVIAL(error) << __FUNCTION__ << ":" << __LINE__ << boost::format(", _add_model_config_file_to_archive failed\n");
            return false;
        }

        if (!_add_cut_information_file_to_archive(archive, model)) {
            BOOST_LOG_TRIVIAL(error) << __FUNCTION__ << ":" << __LINE__ << boost::format(", _add_cut_information_file_to_archive failed\n");
            return false;
        }

        //BBS progress point
        BOOST_LOG_TRIVIAL(info) << __FUNCTION__ << ":" <<__LINE__ << boost::format(", before add sliced info to 3mf\n");
        if (proFn) {
            proFn(EXPORT_STAGE_ADD_SLICE_INFO, 0, 1, cb_cancel);
            if (cb_cancel)
                return false;
        }

        // Adds sliced info of plate file ("Metadata/slice_info.config")
        // This file contains all sliced info of all plates
        if (!_add_slice_info_config_file_to_archive(archive, model, plate_data_list, objects_data, *config)) {
            BOOST_LOG_TRIVIAL(error) << __FUNCTION__ << ":" << __LINE__ << boost::format(", _add_slice_info_config_file_to_archive failed\n");
            return false;
        }

        //BBS progress point
        BOOST_LOG_TRIVIAL(info) << __FUNCTION__ << ":" <<__LINE__ << boost::format(", before add auxiliary dir to 3mf\n");
        if (proFn) {
            proFn(EXPORT_STAGE_ADD_AUXILIARIES, 0, 1, cb_cancel);
            if (cb_cancel)
                return false;
        }

        if (!m_skip_static && !_add_auxiliary_dir_to_archive(archive, model.get_auxiliary_file_temp_path(), temp_data)) {
            BOOST_LOG_TRIVIAL(error) << __FUNCTION__ << ":" <<__LINE__ << boost::format(", _add_auxiliary_dir_to_archive failed\n");
            return false;
        }

        //BBS progress point
        BOOST_LOG_TRIVIAL(info) << __FUNCTION__ << ":" <<__LINE__ << boost::format(", before add relation file to 3mf\n");
        if (proFn) {
            proFn(EXPORT_STAGE_ADD_RELATIONS, 0, 1, cb_cancel);
            if (cb_cancel)
                return false;
        }

        // Adds relationships file ("_rels/.rels").
        // The content of this file is the same for each OrcaSlicer 3mf.
        // The relationshis file contains a reference to the geometry file "3D/3dmodel.model", the name was chosen to be compatible with CURA.
        if (!_add_relationships_file_to_archive(archive, {}, {}, {}, temp_data, export_plate_idx)) {
            BOOST_LOG_TRIVIAL(error) << __FUNCTION__ << ":" <<__LINE__ << boost::format(", _add_relationships_file_to_archive failed\n");
            return false;
        }

        if (!mz_zip_writer_finalize_archive(&archive)) {
            add_error("Unable to finalize the archive");
            BOOST_LOG_TRIVIAL(error) << __FUNCTION__ << ":" << __LINE__ << boost::format(", Unable to finalize the archive\n");
            return false;
        }

        //BBS progress point
        BOOST_LOG_TRIVIAL(info) << __FUNCTION__ << ":" <<__LINE__ << boost::format(", finished exporting 3mf\n");
        if (proFn) {
            proFn(EXPORT_STAGE_FINISH, 0, 1, cb_cancel);
            if (cb_cancel)
                return false;
        }

        lock.filename = nullptr;

        return true;
    }

    bool _BBS_3MF_Exporter::_add_file_to_archive(mz_zip_archive& archive, const std::string& path_in_zip, const std::string& src_file_path)
    {
        static std::string const nocomp_exts[] = {".png", ".jpg", ".mp4", ".jpeg", ".zip", ".3mf"};
        auto end = nocomp_exts + sizeof(nocomp_exts) / sizeof(nocomp_exts[0]);
        bool nocomp = std::find_if(nocomp_exts, end, [&path_in_zip](auto & ext) { return boost::algorithm::ends_with(path_in_zip, ext); }) != end;
#if WRITE_ZIP_LANGUAGE_ENCODING
        bool result = mz_zip_writer_add_file(&archive, path_in_zip.c_str(), encode_path(src_file_path.c_str()).c_str(), NULL, 0, nocomp ? MZ_NO_COMPRESSION : MZ_DEFAULT_LEVEL);
#else
        std::string native_path = encode_path(path_in_zip.c_str());
        std::string extra = ZipUnicodePathExtraField::encode(path_in_zip, native_path);
        bool result = mz_zip_writer_add_file_ex(&archive, native_path.c_str(), encode_path(src_file_path.c_str()).c_str(), NULL, 0, nocomp ? MZ_ZIP_FLAG_ASCII_FILENAME : MZ_DEFAULT_COMPRESSION,
                extra.c_str(), extra.length(), extra.c_str(), extra.length());
#endif
        if (!result) {
            add_error("Unable to add file " + src_file_path + " to archive");
            BOOST_LOG_TRIVIAL(error) << __FUNCTION__ << ":" <<__LINE__ << boost::format(", Unable to add file %1% to archive %2%\n") % src_file_path % path_in_zip;
        } else {
            BOOST_LOG_TRIVIAL(info) << __FUNCTION__ << ":" <<__LINE__ << boost::format(", add file %1% to archive %2%\n") % src_file_path % path_in_zip;
        }
        return result;
    }

    bool _BBS_3MF_Exporter::_add_content_types_file_to_archive(mz_zip_archive& archive)
    {
        std::stringstream stream;
        stream << "<?xml version=\"1.0\" encoding=\"UTF-8\"?>\n";
        stream << "<Types xmlns=\"http://schemas.openxmlformats.org/package/2006/content-types\">\n";
        stream << " <Default Extension=\"rels\" ContentType=\"application/vnd.openxmlformats-package.relationships+xml\"/>\n";
        stream << " <Default Extension=\"model\" ContentType=\"application/vnd.ms-package.3dmanufacturing-3dmodel+xml\"/>\n";
        stream << " <Default Extension=\"png\" ContentType=\"image/png\"/>\n";
        stream << " <Default Extension=\"gcode\" ContentType=\"text/x.gcode\"/>\n";
        stream << "</Types>";

        std::string out = stream.str();

        if (!mz_zip_writer_add_mem(&archive, CONTENT_TYPES_FILE.c_str(), (const void*)out.data(), out.length(), MZ_DEFAULT_COMPRESSION)) {
            add_error("Unable to add content types file to archive");
            BOOST_LOG_TRIVIAL(error) << __FUNCTION__ << ":" << __LINE__ << boost::format(", Unable to add content types file to archive\n");
            return false;
        }

        return true;
    }

    bool _BBS_3MF_Exporter::_add_thumbnail_file_to_archive(mz_zip_archive& archive, const ThumbnailData& thumbnail_data, const char* local_path, int index, bool generate_small_thumbnail)
    {
        bool res = false;

        size_t png_size = 0;
        void* png_data = tdefl_write_image_to_png_file_in_memory_ex((const void*)thumbnail_data.pixels.data(), thumbnail_data.width, thumbnail_data.height, 4, &png_size, MZ_DEFAULT_COMPRESSION, 1);
        if (png_data != nullptr) {
            std::string thumbnail_name = (boost::format("%1%_%2%.png")%local_path % (index + 1)).str();
            res = mz_zip_writer_add_mem(&archive, thumbnail_name.c_str(), (const void*)png_data, png_size, MZ_NO_COMPRESSION);
            mz_free(png_data);
        }

        if (!res) {
            add_error("Unable to add thumbnail file to archive");
            BOOST_LOG_TRIVIAL(error) << __FUNCTION__ << ":" << __LINE__ << boost::format(", Unable to add thumbnail file to archive\n");
        }

        if (generate_small_thumbnail && thumbnail_data.is_valid()) {
            //generate small size of thumbnail
            std::vector<unsigned char> small_pixels;
            small_pixels.resize(PLATE_THUMBNAIL_SMALL_WIDTH * PLATE_THUMBNAIL_SMALL_HEIGHT * 4);
            /* step width and step height */
            int sw = thumbnail_data.width / PLATE_THUMBNAIL_SMALL_WIDTH;
            int sh = thumbnail_data.height / PLATE_THUMBNAIL_SMALL_HEIGHT;
            int clampped_width = sw * PLATE_THUMBNAIL_SMALL_WIDTH;
            int clampped_height = sh * PLATE_THUMBNAIL_SMALL_HEIGHT;

            for (int i = 0; i < clampped_height; i += sh) {
                for (int j = 0; j < clampped_width; j += sw) {
                    int r = 0, g = 0, b = 0, a = 0;
                    for (int m = 0; m < sh; m++) {
                        for (int n = 0; n < sw; n++) {
                            r += (int)thumbnail_data.pixels[4 * ((i + m) * thumbnail_data.width + j + n) + 0];
                            g += (int)thumbnail_data.pixels[4 * ((i + m) * thumbnail_data.width + j + n) + 1];
                            b += (int)thumbnail_data.pixels[4 * ((i + m) * thumbnail_data.width + j + n) + 2];
                            a += (int)thumbnail_data.pixels[4 * ((i + m) * thumbnail_data.width + j + n) + 3];
                        }
                    }
                    r = std::clamp(0, r / sw / sh, 255);
                    g = std::clamp(0, g / sw / sh, 255);
                    b = std::clamp(0, b / sw / sh, 255);
                    a = std::clamp(0, a / sw / sh, 255);
                    small_pixels[4 * (i / sw * PLATE_THUMBNAIL_SMALL_WIDTH + j / sh) + 0] = (unsigned char)r;
                    small_pixels[4 * (i / sw * PLATE_THUMBNAIL_SMALL_WIDTH + j / sh) + 1] = (unsigned char)g;
                    small_pixels[4 * (i / sw * PLATE_THUMBNAIL_SMALL_WIDTH + j / sh) + 2] = (unsigned char)b;
                    small_pixels[4 * (i / sw * PLATE_THUMBNAIL_SMALL_WIDTH + j / sh) + 3] = (unsigned char)a;
                    //memcpy((void*)&small_pixels[4*(i / sw * PLATE_THUMBNAIL_SMALL_WIDTH + j / sh)], thumbnail_data.pixels.data() + 4*(i * thumbnail_data.width + j), 4);
                }
            }
            size_t small_png_size = 0;
            void* small_png_data = tdefl_write_image_to_png_file_in_memory_ex((const void*)small_pixels.data(), PLATE_THUMBNAIL_SMALL_WIDTH, PLATE_THUMBNAIL_SMALL_HEIGHT, 4, &small_png_size, MZ_DEFAULT_COMPRESSION, 1);
            if (png_data != nullptr) {
                std::string thumbnail_name = (boost::format("%1%_%2%_small.png") % local_path % (index + 1)).str();
                res = mz_zip_writer_add_mem(&archive, thumbnail_name.c_str(), (const void*)small_png_data, small_png_size, MZ_NO_COMPRESSION);
                mz_free(small_png_data);
            }

            if (!res) {
                add_error("Unable to add small thumbnail file to archive");
                BOOST_LOG_TRIVIAL(error) << __FUNCTION__ << ":" << __LINE__ << boost::format(", Unable to add small thumbnail file to archive\n");
            }
        }

        return res;
    }

    bool _BBS_3MF_Exporter::_add_calibration_file_to_archive(mz_zip_archive& archive, const ThumbnailData& thumbnail_data, int index)
    {
        bool res = false;

        /*size_t png_size = 0;
        void* png_data = tdefl_write_image_to_png_file_in_memory_ex((const void*)thumbnail_data.pixels.data(), thumbnail_data.width, thumbnail_data.height, 4, &png_size, MZ_DEFAULT_COMPRESSION, 1);
        if (png_data != nullptr) {
            std::string thumbnail_name = (boost::format(PATTERN_FILE_FORMAT) % (index + 1)).str();
            res = mz_zip_writer_add_mem(&archive, thumbnail_name.c_str(), (const void*)png_data, png_size, MZ_NO_COMPRESSION);
            mz_free(png_data);
        }

        if (!res) {
            add_error("Unable to add thumbnail file to archive");
            BOOST_LOG_TRIVIAL(error) << __FUNCTION__ << ":" << __LINE__ << boost::format(", Unable to add thumbnail file to archive\n");
        }*/

        return res;
    }

    bool _BBS_3MF_Exporter::_add_bbox_file_to_archive(mz_zip_archive& archive, const PlateBBoxData& id_bboxes, int index)
    {
        bool res = false;
        nlohmann::json j;
        id_bboxes.to_json(j);
        std::string out = j.dump();

        std::string json_file_name = (boost::format(PATTERN_CONFIG_FILE_FORMAT) % (index + 1)).str();
        if (!mz_zip_writer_add_mem(&archive, json_file_name.c_str(), (const void*)out.data(), out.length(), MZ_DEFAULT_COMPRESSION)) {
            add_error("Unable to add json file to archive");
            BOOST_LOG_TRIVIAL(error) << __FUNCTION__ << ":" << __LINE__ << boost::format(", Unable to add json file to archive\n");
            return false;
        }

        return true;
    }

    bool _BBS_3MF_Exporter::_add_relationships_file_to_archive(
        mz_zip_archive &archive, std::string const &from, std::vector<std::string> const &targets, std::vector<std::string> const &types, PackingTemporaryData data, int export_plate_idx) const
    {
        std::stringstream stream;
        stream << "<?xml version=\"1.0\" encoding=\"UTF-8\"?>\n";
        stream << "<Relationships xmlns=\"http://schemas.openxmlformats.org/package/2006/relationships\">\n";
        if (from.empty()) {
            stream << " <Relationship Target=\"/" << MODEL_FILE << "\" Id=\"rel-1\" Type=\"http://schemas.microsoft.com/3dmanufacturing/2013/01/3dmodel\"/>\n";

            if (export_plate_idx < 0) {
                //use cover image if have
                if (data._3mf_thumbnail.empty()) {
                    stream << " <Relationship Target=\"/Metadata/plate_1.png"
                               << "\" Id=\"rel-2\" Type=\"http://schemas.openxmlformats.org/package/2006/relationships/metadata/thumbnail\"/>\n";
                } else {
                    stream << " <Relationship Target=\"/" << xml_escape(data._3mf_thumbnail)
                           << "\" Id=\"rel-2\" Type=\"http://schemas.openxmlformats.org/package/2006/relationships/metadata/thumbnail\"/>\n";
                }

                if (data._3mf_printer_thumbnail_middle.empty()) {
                    stream << " <Relationship Target=\"/Metadata/plate_1.png"
                           << "\" Id=\"rel-4\" Type=\"http://schemas.bambulab.com/package/2021/cover-thumbnail-middle\"/>\n";
                } else {
                    stream << " <Relationship Target=\"/" << xml_escape(data._3mf_printer_thumbnail_middle)
                           << "\" Id=\"rel-4\" Type=\"http://schemas.bambulab.com/package/2021/cover-thumbnail-middle\"/>\n";
                }

                if (data._3mf_printer_thumbnail_small.empty()) {
                    stream << "<Relationship Target=\"/Metadata/plate_1_small.png"
                           << "\" Id=\"rel-5\" Type=\"http://schemas.bambulab.com/package/2021/cover-thumbnail-small\"/>\n";
                } else {
                    stream << " <Relationship Target=\"/" << xml_escape(data._3mf_printer_thumbnail_small)
                           << "\" Id=\"rel-5\" Type=\"http://schemas.bambulab.com/package/2021/cover-thumbnail-small\"/>\n";
                }
            }
            else {
                //always use plate thumbnails
                std::string thumbnail_file_str = (boost::format("Metadata/plate_%1%.png") % (export_plate_idx + 1)).str();
                stream << " <Relationship Target=\"/" << xml_escape(thumbnail_file_str)
                    << "\" Id=\"rel-2\" Type=\"http://schemas.openxmlformats.org/package/2006/relationships/metadata/thumbnail\"/>\n";
<<<<<<< HEAD

                thumbnail_file_str = (boost::format("Metadata/plate_%1%.png") % (export_plate_idx + 1)).str();
                stream << " <Relationship Target=\"/" << xml_escape(thumbnail_file_str)
                   << "\" Id=\"rel-4\" Type=\"http://schemas.bambulab.com/package/2021/cover-thumbnail-middle\"/>\n";

=======

                thumbnail_file_str = (boost::format("Metadata/plate_%1%.png") % (export_plate_idx + 1)).str();
                stream << " <Relationship Target=\"/" << xml_escape(thumbnail_file_str)
                   << "\" Id=\"rel-4\" Type=\"http://schemas.bambulab.com/package/2021/cover-thumbnail-middle\"/>\n";

>>>>>>> 693aa8d2
                thumbnail_file_str = (boost::format("Metadata/plate_%1%_small.png") % (export_plate_idx + 1)).str();
                stream << " <Relationship Target=\"/" << xml_escape(thumbnail_file_str)
                   << "\" Id=\"rel-5\" Type=\"http://schemas.bambulab.com/package/2021/cover-thumbnail-small\"/>\n";
            }
        }
        else if (targets.empty()) {
            return false;
        }
        else {
            int i = 0;
            for (auto & path : targets) {
                for (auto & type : types)
                    stream << " <Relationship Target=\"/" << xml_escape(path) << "\" Id=\"rel-" << std::to_string(++i) << "\" Type=\"" << type << "\"/>\n";
            }
        }
        stream << "</Relationships>";

        std::string out = stream.str();

        if (!mz_zip_writer_add_mem(&archive, from.empty() ? RELATIONSHIPS_FILE.c_str() : from.c_str(), (const void*)out.data(), out.length(), MZ_DEFAULT_COMPRESSION)) {
            add_error("Unable to add relationships file to archive");
            BOOST_LOG_TRIVIAL(error) << __FUNCTION__ << ":" << __LINE__ << boost::format(", Unable to add relationships file to archive\n");
            return false;
        }

        return true;
    }


    static void reset_stream(std::stringstream &stream)
    {
        stream.str("");
        stream.clear();
        // https://en.cppreference.com/w/cpp/types/numeric_limits/max_digits10
        // Conversion of a floating-point value to text and back is exact as long as at least max_digits10 were used (9 for float, 17 for double).
        // It is guaranteed to produce the same floating-point value, even though the intermediate text representation is not exact.
        // The default value of std::stream precision is 6 digits only!
        stream << std::setprecision(std::numeric_limits<float>::max_digits10);
    }

    /*
    * BBS: Production Extension (SplitModel)
    *   save sub model if objects_data is not empty
    *   not collect build items in sub model
    */
    bool _BBS_3MF_Exporter::_add_model_file_to_archive(const std::string& filename, mz_zip_archive& archive, const Model& model, ObjectToObjectDataMap& objects_data, Export3mfProgressFn proFn, BBLProject* project) const
    {
        bool sub_model = !objects_data.empty();
        bool write_object = sub_model || !m_split_model;

        BOOST_LOG_TRIVIAL(info) << __FUNCTION__ << ":" << __LINE__ << boost::format(", filename %1%, m_split_model %2%,  sub_model %3%")%filename % m_split_model % sub_model;

#if WRITE_ZIP_LANGUAGE_ENCODING
        auto & zip_filename = filename;
#else
        std::string zip_filename = encode_path(filename.c_str());
        std::string extra = sub_model ? ZipUnicodePathExtraField::encode(filename, zip_filename) : "";
#endif
        mz_zip_writer_staged_context context;
        if (!mz_zip_writer_add_staged_open(&archive, &context, sub_model ? zip_filename.c_str() : MODEL_FILE.c_str(),
            m_zip64 ?
                // Maximum expected and allowed 3MF file size is 16GiB.
                // This switches the ZIP file to a 64bit mode, which adds a tiny bit of overhead to file records.
                (uint64_t(1) << 30) * 16 :
                // Maximum expected 3MF file size is 4GB-1. This is a workaround for interoperability with Windows 10 3D model fixing API, see
                // GH issue #6193.
                (uint64_t(1) << 32) - 1,
#if WRITE_ZIP_LANGUAGE_ENCODING
            nullptr, nullptr, 0, MZ_DEFAULT_LEVEL, nullptr, 0, nullptr, 0)) {
#else
            nullptr, nullptr, 0, MZ_DEFAULT_COMPRESSION, extra.c_str(), extra.length(), extra.c_str(), extra.length())) {
#endif
            add_error("Unable to add model file to archive");
            BOOST_LOG_TRIVIAL(error) << __FUNCTION__ << ":" << __LINE__ << boost::format(", Unable to add model file to archive\n");
            return false;
        }


        {
            std::stringstream stream;
            reset_stream(stream);
            stream << "<?xml version=\"1.0\" encoding=\"UTF-8\"?>\n";
            stream << "<" << MODEL_TAG << " unit=\"millimeter\" xml:lang=\"en-US\" xmlns=\"http://schemas.microsoft.com/3dmanufacturing/core/2015/02\" xmlns:slic3rpe=\"http://schemas.slic3r.org/3mf/2017/06\"";
            if (m_production_ext)
                stream << " xmlns:p=\"http://schemas.microsoft.com/3dmanufacturing/production/2015/06\" requiredextensions=\"p\"";
            stream << ">\n";

            std::string origin;
            std::string name;
            std::string user_name;
            std::string user_id;
            std::string design_cover;
            std::string license;
            std::string description;
            std::string copyright;
            std::string rating;
            std::string model_id;
            std::string region_code;
            if (model.design_info) {
                 user_name = model.design_info->Designer;
                 user_id = model.design_info->DesignerUserId;
                 BOOST_LOG_TRIVIAL(trace) << "design_info, save_3mf found designer = " << user_name;
                 BOOST_LOG_TRIVIAL(trace) << "design_info, save_3mf found designer_user_id = " << user_id;
            }

            if (project) {
                model_id    = project->project_model_id;
                region_code = project->project_country_code;
            }

            if (model.model_info) {
                design_cover = model.model_info->cover_file;
                license      = model.model_info->license;
                description  = model.model_info->description;
                copyright    = model.model_info->copyright;
                name         = model.model_info->model_name;
                origin       = model.model_info->origin;
                BOOST_LOG_TRIVIAL(trace) << "design_info, save_3mf found designer_cover = " << design_cover;
            }
            // remember to use metadata_item_map to store metadata info
            std::map<std::string, std::string> metadata_item_map;
            if (!sub_model) {
                // update metadat_items
                if (model.model_info && model.model_info.get()) {
                    metadata_item_map = model.model_info.get()->metadata_items;
                }

                metadata_item_map[BBL_MODEL_NAME_TAG]           = xml_escape(name);
                metadata_item_map[BBL_ORIGIN_TAG]               = xml_escape(origin);
                metadata_item_map[BBL_DESIGNER_TAG]             = xml_escape(user_name);
                metadata_item_map[BBL_DESIGNER_USER_ID_TAG]     = user_id;
                metadata_item_map[BBL_DESIGNER_COVER_FILE_TAG]  = xml_escape(design_cover);
                metadata_item_map[BBL_DESCRIPTION_TAG]          = xml_escape(description);
                metadata_item_map[BBL_COPYRIGHT_NORMATIVE_TAG]  = xml_escape(copyright);
                metadata_item_map[BBL_LICENSE_TAG]              = xml_escape(license);

                /* save model info */
                if (!model_id.empty()) {
                    metadata_item_map[BBL_MODEL_ID_TAG] = model_id;
                    metadata_item_map[BBL_REGION_TAG]   = region_code;
                }

                std::string date = Slic3r::Utils::utc_timestamp(Slic3r::Utils::get_current_time_utc());
                // keep only the date part of the string
                date = date.substr(0, 10);
                metadata_item_map[BBL_CREATION_DATE_TAG] = date;
                metadata_item_map[BBL_MODIFICATION_TAG]  = date;
                //SoftFever: write BambuStudio tag to keep it compatible 
                metadata_item_map[BBL_APPLICATION_TAG] = (boost::format("%1%-%2%") % "BambuStudio" % SLIC3R_VERSION).str();
            }
            metadata_item_map[BBS_3MF_VERSION] = std::to_string(VERSION_BBS_3MF);

            // store metadata info
            for (auto item : metadata_item_map) {
                BOOST_LOG_TRIVIAL(info) << "bbs_3mf: save key= " << item.first << ", value = " << item.second;
                stream << " <" << METADATA_TAG << " name=\"" << item.first << "\">"
                       << xml_escape(item.second) << "</" << METADATA_TAG << ">\n";
            }

            stream << " <" << RESOURCES_TAG << ">\n";
            std::string buf = stream.str();
            if (! buf.empty() && ! mz_zip_writer_add_staged_data(&context, buf.data(), buf.size())) {
                add_error("Unable to add model file to archive");
                BOOST_LOG_TRIVIAL(error) << __FUNCTION__ << ":" << __LINE__ << boost::format(", Unable to add model file to archive\n");
                return false;
            }
        }

        // Instance transformations, indexed by the 3MF object ID (which is a linear serialization of all instances of all ModelObjects).
        BuildItemsList build_items;

        // The object_id here is a one based identifier of the first instance of a ModelObject in the 3MF file, where
        // all the object instances of all ModelObjects are stored and indexed in a 1 based linear fashion.
        // Therefore the list of object_ids here may not be continuous.
        unsigned int object_id = 1;
        unsigned int object_index = 0;

        bool cb_cancel = false;
        std::vector<std::string> object_paths;
        // if (!m_skip_model) {
            for (ModelObject* obj : model.objects) {
                if (sub_model && obj != objects_data.begin()->second.object) continue;

                if (proFn) {
                    proFn(EXPORT_STAGE_ADD_MODELS, object_index++, model.objects.size(), cb_cancel);
                    if (cb_cancel)
                        return false;
                }

                if (obj == nullptr)
                    continue;

                // Index of an object in the 3MF file corresponding to the 1st instance of a ModelObject.
                ObjectToObjectDataMap::iterator object_it = objects_data.begin();

                if (!sub_model) {
                    // For backup, use backup id as object id
                    int backup_id = const_cast<Model&>(model).get_object_backup_id(*obj);
                    if (m_from_backup_save) object_id = backup_id;
                    object_it = objects_data.insert({obj, {obj, backup_id} }).first;
                    auto & object_data = object_it->second;

                    if (m_split_model) {
                        auto filename = boost::format("3D/Objects/%s_%d.model") % obj->name % backup_id;
                        object_data.sub_path = "/" + filename.str();
                        object_paths.push_back(filename.str());
                    }

                    auto &volumes_objectID = object_data.volumes_objectID;
                    unsigned int volume_id = object_id, volume_count = 0;
                    for (ModelVolume *volume : obj->volumes) {
                        if (volume == nullptr)
                            continue;
                        volume_count++;
                        if (m_share_mesh) {
                            auto iter = m_shared_meshes.find(volume->mesh_ptr().get());
                            if (iter != m_shared_meshes.end())
                            {
                                const ModelVolume* shared_volume = iter->second.second;
                                if ((shared_volume->supported_facets.equals(volume->supported_facets))
                                    && (shared_volume->seam_facets.equals(volume->seam_facets))
                                    && (shared_volume->mmu_segmentation_facets.equals(volume->mmu_segmentation_facets)))
                                {
                                    auto data = iter->second.first;
                                    const_cast<_BBS_3MF_Exporter *>(this)->m_volume_paths.insert({volume, {data->sub_path, data->volumes_objectID.find(iter->second.second)->second}});
                                    volumes_objectID.insert({volume, 0});
                                    object_data.share_mesh = true;
                                    continue;
                                }
                            }
                            const_cast<_BBS_3MF_Exporter *>(this)->m_shared_meshes.insert({volume->mesh_ptr().get(), {&object_data, volume}});
                        }
                        if (m_from_backup_save)
                            volume_id = (volume_count << 16 | backup_id);
                        volumes_objectID.insert({volume, volume_id});
                        volume_id++;
                    }

                    if (!m_from_backup_save) object_id = volume_id;
                    object_data.object_id = object_id;
                }

                if (m_skip_model) continue;

                if (write_object) {
                    // Store geometry of all ModelVolumes contained in a single ModelObject into a single 3MF indexed triangle set object.
                    // object_it->second.volumes_objectID will contain the offsets of the ModelVolumes in that single indexed triangle set.
                    // object_id will be increased to point to the 1st instance of the next ModelObject.
                    if (!_add_object_to_model_stream(context, object_it->second)) {
                        add_error("Unable to add object to archive");
                        BOOST_LOG_TRIVIAL(error) << __FUNCTION__ << ":" << __LINE__ << boost::format(", Unable to add object to archive\n");
                        return false;
                    }
                }

                if (sub_model) break;

                unsigned int count = 0;
                for (const ModelInstance* instance : obj->instances) {
                    Transform3d t = instance->get_matrix();
                    // instance_id is just a 1 indexed index in build_items.
                    //assert(m_skip_static || curr_id == build_items.size() + 1);
                    build_items.emplace_back("", object_it->second.object_id, t, instance->printable);
                    count++;
                }

                if (!m_from_backup_save) object_id++;
            }
        // }

        {
            std::stringstream stream;
            reset_stream(stream);

            if (!m_skip_model && !sub_model) {
                for (auto object : model.objects) {
                    auto &data = objects_data[object];
                    _add_object_components_to_stream(stream, data);
                }
            }

            stream << " </" << RESOURCES_TAG << ">\n";

            // Store the transformations of all the ModelInstances of all ModelObjects, indexed in a linear fashion.
            if (!_add_build_to_model_stream(stream, build_items)) {
                add_error("Unable to add build to archive");
                BOOST_LOG_TRIVIAL(error) << __FUNCTION__ << ":" << __LINE__ << boost::format(", Unable to add build to archive\n");
                return false;
            }

            stream << "</" << MODEL_TAG << ">\n";

            std::string buf = stream.str();

            if ((! buf.empty() && ! mz_zip_writer_add_staged_data(&context, buf.data(), buf.size())) ||
                ! mz_zip_writer_add_staged_finish(&context)) {
                add_error("Unable to add model file to archive");
                BOOST_LOG_TRIVIAL(error) << __FUNCTION__ << ":" << __LINE__ << boost::format(", Unable to add model file to archive\n");
                return false;
            }
        }

        if (m_skip_model || write_object) return true;

        // write model rels
        _add_relationships_file_to_archive(archive, MODEL_RELS_FILE, object_paths, {"http://schemas.microsoft.com/3dmanufacturing/2013/01/3dmodel"});

        if (!m_from_backup_save) {
            boost::mutex mutex;
            tbb::parallel_for(tbb::blocked_range<size_t>(0, objects_data.size(), 1), [this, &mutex, &model, objects = model.objects, &objects_data, &object_paths, main = &archive, project](const tbb::blocked_range<size_t>& range) {
                for (size_t i = range.begin(); i < range.end(); ++i) {
                    auto iter = objects_data.find(objects[i]);
                    ObjectToObjectDataMap objects_data2;
                    objects_data2.insert(*iter);
                    auto & object = *iter->second.object;
                    mz_zip_archive archive;
                    mz_zip_zero_struct(&archive);
                    mz_zip_writer_init_heap(&archive, 0, 1024 * 1024);
                    CNumericLocalesSetter locales_setter;
                    _add_model_file_to_archive(object_paths[i], archive, model, objects_data2, nullptr, project);
                    iter->second = objects_data2.begin()->second;
                    void *ppBuf; size_t pSize;
                    mz_zip_writer_finalize_heap_archive(&archive, &ppBuf, &pSize);
                    mz_zip_writer_end(&archive);
                    mz_zip_zero_struct(&archive);
                    mz_zip_reader_init_mem(&archive, ppBuf, pSize, 0);
                    {
                        boost::unique_lock l(mutex);
                        mz_zip_writer_add_from_zip_reader(main, &archive, 0);
                    }
                    mz_zip_reader_end(&archive);
                }
            });
        }

        return true;
    }

    bool _BBS_3MF_Exporter::_add_object_to_model_stream(mz_zip_writer_staged_context &context, ObjectData const &object_data) const
    {
        // backup: make _add_mesh_to_object_stream() reusable
        auto flush = [this, &context](std::string & buf, bool force = false) {
            if ((force && !buf.empty()) || buf.size() >= 65536 * 16) {
                if (!mz_zip_writer_add_staged_data(&context, buf.data(), buf.size())) {
                    add_error("Error during writing or compression");
                    BOOST_LOG_TRIVIAL(error) << __FUNCTION__ << ":" << __LINE__ << boost::format(", Error during writing or compression\n");
                    return false;
                }
                buf.clear();
            }
            return true;
        };
        if (!_add_mesh_to_object_stream(flush, object_data)) {
            add_error("Unable to add mesh to archive");
            BOOST_LOG_TRIVIAL(error) << __FUNCTION__ << ":" << __LINE__ << boost::format(", Unable to add mesh to archive\n");
            return false;
        }

        // Move all components to main model
        //_add_object_components_to_stream(stream, object_data);

        return true;
    }

    void _BBS_3MF_Exporter::_add_object_components_to_stream(std::stringstream &stream, ObjectData const &object_data) const
    {
        auto &       object = *object_data.object;

        stream << "  <" << OBJECT_TAG << " id=\"" << object_data.object_id;
        if (m_production_ext)
            stream << "\" " << PUUID_ATTR << "=\"" << hex_wrap<boost::uint32_t>{(boost::uint32_t)object_data.backup_id}
                    << (object_data.share_mesh ? OBJECT_UUID_SUFFIX2 : OBJECT_UUID_SUFFIX);
        stream << "\" type=\"model\">\n";

        stream << "   <" << COMPONENTS_TAG << ">\n";

        for (unsigned int index = 0; index < object.volumes.size(); index ++) {
            ModelVolume *volume    = object.volumes[index];
            unsigned int volume_id = object_data.volumes_objectID.find(volume)->second;
            auto * ppath = &object_data.sub_path;
            auto iter = m_volume_paths.find(volume);
            if (iter != m_volume_paths.end()) {
                ppath = &iter->second.first;
                volume_id = iter->second.second;
            }
            //add the transform of the volume
            if (ppath->empty())
                stream << "    <" << COMPONENT_TAG << " objectid=\"" << volume_id;
            else
                stream << "    <" << COMPONENT_TAG << " p:path=\"" << xml_escape(*ppath) << "\" objectid=\"" << volume_id; // << "\"/>\n";
<<<<<<< HEAD
            stream << "\" " << PUUID_ATTR << "=\"" << hex_wrap<boost::uint32_t>{(boost::uint32_t) object_data.backup_id} << COMPONENT_UUID_SUFFIX;
=======
            if (m_production_ext)
                stream << "\" " << PUUID_ATTR << "=\"" << hex_wrap<boost::uint32_t>{(boost::uint32_t) (index + (object_data.backup_id << 16))} << COMPONENT_UUID_SUFFIX;
>>>>>>> 693aa8d2
            const Transform3d &transf = volume->get_matrix();
            stream << "\" " << TRANSFORM_ATTR << "=\"";
            for (unsigned c = 0; c < 4; ++c) {
                for (unsigned r = 0; r < 3; ++r) {
                    stream << transf(r, c);
                    if (r != 2 || c != 3)
                        stream << " ";
                }
            }
            stream << "\"/>\n";
        }

        stream << "   </" << COMPONENTS_TAG << ">\n";

        stream << "  </" << OBJECT_TAG << ">\n";
    }

#if EXPORT_3MF_USE_SPIRIT_KARMA_FP
    template <typename Num>
    struct coordinate_policy_fixed : boost::spirit::karma::real_policies<Num>
    {
        static int floatfield(Num n) { return fmtflags::fixed; }
        // Number of decimal digits to maintain float accuracy when storing into a text file and parsing back.
        static unsigned precision(Num /* n */) { return std::numeric_limits<Num>::max_digits10 + 1; }
        // No trailing zeros, thus for fmtflags::fixed usually much less than max_digits10 decimal numbers will be produced.
        static bool trailing_zeros(Num /* n */) { return false; }
    };
    template <typename Num>
    struct coordinate_policy_scientific : coordinate_policy_fixed<Num>
    {
        static int floatfield(Num n) { return fmtflags::scientific; }
    };
    // Define a new generator type based on the new coordinate policy.
    using coordinate_type_fixed      = boost::spirit::karma::real_generator<float, coordinate_policy_fixed<float>>;
    using coordinate_type_scientific = boost::spirit::karma::real_generator<float, coordinate_policy_scientific<float>>;
#endif // EXPORT_3MF_USE_SPIRIT_KARMA_FP

    //BBS: change volume to seperate objects
    bool _BBS_3MF_Exporter::_add_mesh_to_object_stream(std::function<bool(std::string &, bool)> const &flush, ObjectData const &object_data) const
    {
        std::string output_buffer;

#if 0
        auto flush = [this, &output_buffer, &context](bool force = false) {
            if ((force && ! output_buffer.empty()) || output_buffer.size() >= 65536 * 16) {
                if (! mz_zip_writer_add_staged_data(&context, output_buffer.data(), output_buffer.size())) {
                    add_error("Error during writing or compression");
                    BOOST_LOG_TRIVIAL(error) << __FUNCTION__ << ":" << __LINE__ << boost::format(", Error during writing or compression\n");
                    return false;
                }
                output_buffer.clear();
            }
            return true;
        };
#endif

        /*output_buffer += "   <";
        output_buffer += MESH_TAG;
        output_buffer += ">\n    <";
        output_buffer += VERTICES_TAG;
        output_buffer += ">\n";*/

        auto format_coordinate = [](float f, char *buf) -> char* {
            assert(is_decimal_separator_point());
#if EXPORT_3MF_USE_SPIRIT_KARMA_FP
            // Slightly faster than sprintf("%.9g"), but there is an issue with the karma floating point formatter,
            // https://github.com/boostorg/spirit/pull/586
            // where the exported string is one digit shorter than it should be to guarantee lossless round trip.
            // The code is left here for the ocasion boost guys improve.
            coordinate_type_fixed      const coordinate_fixed      = coordinate_type_fixed();
            coordinate_type_scientific const coordinate_scientific = coordinate_type_scientific();
            // Format "f" in a fixed format.
            char *ptr = buf;
            boost::spirit::karma::generate(ptr, coordinate_fixed, f);
            // Format "f" in a scientific format.
            char *ptr2 = ptr;
            boost::spirit::karma::generate(ptr2, coordinate_scientific, f);
            // Return end of the shorter string.
            auto len2 = ptr2 - ptr;
            if (ptr - buf > len2) {
                // Move the shorter scientific form to the front.
                memcpy(buf, ptr, len2);
                ptr = buf + len2;
            }
            // Return pointer to the end.
            return ptr;
#else
            // Round-trippable float, shortest possible.
            return buf + sprintf(buf, "%.9g", f);
#endif
        };

        auto const & object = *object_data.object;

        char buf[256];
        unsigned int vertices_count = 0;
        //unsigned int triangles_count = 0;
        for (unsigned int index = 0; index < object.volumes.size(); index++) {
            ModelVolume *volume = object.volumes[index];
            if (volume == nullptr)
                continue;

            int volume_id = object_data.volumes_objectID.find(volume)->second;
            if (m_share_mesh && volume_id == 0)
                continue;

			//if (!volume->mesh().stats().repaired())
			//	throw Slic3r::FileIOError("store_3mf() requires repair()");

            const indexed_triangle_set &its = volume->mesh().its;
            if (its.vertices.empty()) {
                add_error("Found invalid mesh");
                BOOST_LOG_TRIVIAL(error) << __FUNCTION__ << ":" << __LINE__ << boost::format(", Found invalid mesh\n");
                return false;
            }

            std::string type = (volume->type() == ModelVolumeType::MODEL_PART)?"model":"other";

            output_buffer += "  <";
            output_buffer += OBJECT_TAG;
            output_buffer += " id=\"";
            output_buffer += std::to_string(volume_id);
            if (m_production_ext) {
                std::stringstream stream;
                reset_stream(stream);
<<<<<<< HEAD
                stream << "\" " << PUUID_ATTR << "=\"" << hex_wrap<boost::uint32_t>{(boost::uint32_t) object_data.backup_id} << SUB_OBJECT_UUID_SUFFIX;
=======
                stream << "\" " << PUUID_ATTR << "=\"" << hex_wrap<boost::uint32_t>{(boost::uint32_t) (index + (object_data.backup_id << 16))} << SUB_OBJECT_UUID_SUFFIX;
>>>>>>> 693aa8d2
                //output_buffer += "\" ";
                //output_buffer += PUUID_ATTR;
                //output_buffer += "=\"";
                //output_buffer += std::to_string(hex_wrap<boost::uint32_t>{(boost::uint32_t)backup_id});
                //output_buffer += OBJECT_UUID_SUFFIX;
                output_buffer += stream.str();
            }
            output_buffer += "\" type=\"";
            output_buffer += type;
            output_buffer += "\">\n";
            output_buffer += "   <";
            output_buffer += MESH_TAG;
            output_buffer += ">\n    <";
            output_buffer += VERTICES_TAG;
            output_buffer += ">\n";

            vertices_count += (int)its.vertices.size();

            for (size_t i = 0; i < its.vertices.size(); ++i) {
                //don't save the volume's matrix into vertex data
                //add the shared mesh logic
                //Vec3f v = (matrix * its.vertices[i].cast<double>()).cast<float>();
                Vec3f v = its.vertices[i];
                char* ptr = buf;
                boost::spirit::karma::generate(ptr, boost::spirit::lit("     <") << VERTEX_TAG << " x=\"");
                ptr = format_coordinate(v.x(), ptr);
                boost::spirit::karma::generate(ptr, "\" y=\"");
                ptr = format_coordinate(v.y(), ptr);
                boost::spirit::karma::generate(ptr, "\" z=\"");
                ptr = format_coordinate(v.z(), ptr);
                boost::spirit::karma::generate(ptr, "\"/>\n");
                *ptr = '\0';
                output_buffer += buf;
                if (!flush(output_buffer, false))
                    return false;
            }
        //}

            output_buffer += "    </";
            output_buffer += VERTICES_TAG;
            output_buffer += ">\n    <";
            output_buffer += TRIANGLES_TAG;
            output_buffer += ">\n";

        //for (ModelVolume* volume : object.volumes) {
        //    if (volume == nullptr)
        //        continue;

            //BBS: as we stored matrix seperately, not multiplied into vertex
            //we don't need to consider this left hand case specially
            //bool is_left_handed = volume->is_left_handed();
            bool is_left_handed = false;
            //VolumeToOffsetsMap::iterator volume_it = volumes_objectID.find(volume);
            //assert(volume_it != volumes_objectID.end());

            //const indexed_triangle_set &its = volume->mesh().its;

            // updates triangle offsets
            //unsigned int first_triangle_id = triangles_count;
            //triangles_count += (int)its.indices.size();
            //unsigned int last_triangle_id = triangles_count - 1;

            for (int i = 0; i < int(its.indices.size()); ++ i) {
                {
                    const Vec3i &idx = its.indices[i];
                    char *ptr = buf;
                    boost::spirit::karma::generate(ptr, boost::spirit::lit("     <") << TRIANGLE_TAG <<
                        " v1=\"" << boost::spirit::int_ <<
                        "\" v2=\"" << boost::spirit::int_ <<
                        "\" v3=\"" << boost::spirit::int_ << "\"",
                        idx[is_left_handed ? 2 : 0],
                        idx[1],
                        idx[is_left_handed ? 0 : 2]);
                    *ptr = '\0';
                    output_buffer += buf;
                }

                std::string custom_supports_data_string = volume->supported_facets.get_triangle_as_string(i);
                if (! custom_supports_data_string.empty()) {
                    output_buffer += " ";
                    output_buffer += CUSTOM_SUPPORTS_ATTR;
                    output_buffer += "=\"";
                    output_buffer += custom_supports_data_string;
                    output_buffer += "\"";
                }

                std::string custom_seam_data_string = volume->seam_facets.get_triangle_as_string(i);
                if (! custom_seam_data_string.empty()) {
                    output_buffer += " ";
                    output_buffer += CUSTOM_SEAM_ATTR;
                    output_buffer += "=\"";
                    output_buffer += custom_seam_data_string;
                    output_buffer += "\"";
                }

                std::string mmu_painting_data_string = volume->mmu_segmentation_facets.get_triangle_as_string(i);
                if (! mmu_painting_data_string.empty()) {
                    output_buffer += " ";
                    output_buffer += MMU_SEGMENTATION_ATTR;
                    output_buffer += "=\"";
                    output_buffer += mmu_painting_data_string;
                    output_buffer += "\"";
                }

                // BBS
                if (i < its.properties.size()) {
                    std::string prop_str = its.properties[i].to_string();
                    if (!prop_str.empty()) {
                        output_buffer += " ";
                        output_buffer += FACE_PROPERTY_ATTR;
                        output_buffer += "=\"";
                        output_buffer += prop_str;
                        output_buffer += "\"";
                    }
                }

                output_buffer += "/>\n";

                if (! flush(output_buffer, false))
                    return false;
            }
            output_buffer += "    </";
            output_buffer += TRIANGLES_TAG;
            output_buffer += ">\n   </";
            output_buffer += MESH_TAG;
            output_buffer += ">\n";
            output_buffer +=  "  </";
            output_buffer += OBJECT_TAG;
            output_buffer += ">\n";
        }

        // Force flush.
        return flush(output_buffer, true);
    }

    bool _BBS_3MF_Exporter::_add_build_to_model_stream(std::stringstream& stream, const BuildItemsList& build_items) const
    {
        // This happens for empty projects
        if (build_items.size() == 0) {
            stream << " <" << BUILD_TAG << "/>\n";
            return true;
        }

        stream << " <" << BUILD_TAG;
        if (m_production_ext)
            stream << " " << PUUID_ATTR << "=\"" << BUILD_UUID << "\"";
        stream << ">\n";

        for (const BuildItem& item : build_items) {
            stream << "  <" << ITEM_TAG << " " << OBJECTID_ATTR << "=\"" << item.id;
            if (m_production_ext)
                stream << "\" " << PUUID_ATTR << "=\"" << hex_wrap<boost::uint32_t>{item.id} << BUILD_UUID_SUFFIX;
            if (!item.path.empty())
                stream << "\" " << PPATH_ATTR << "=\"" << xml_escape(item.path);
            stream << "\" " << TRANSFORM_ATTR << "=\"";
            for (unsigned c = 0; c < 4; ++c) {
                for (unsigned r = 0; r < 3; ++r) {
                    stream << item.transform(r, c);
                    if (r != 2 || c != 3)
                        stream << " ";
                }
            }
            stream << "\" " << PRINTABLE_ATTR << "=\"" << item.printable << "\"/>\n";
        }

        stream << " </" << BUILD_TAG << ">\n";

        return true;
    }

    bool _BBS_3MF_Exporter::_add_cut_information_file_to_archive(mz_zip_archive &archive, Model &model)
    {
        std::string out = "";
        pt::ptree tree;

        unsigned int object_cnt = 0;
        for (const ModelObject* object : model.objects) {
            object_cnt++;
            if (!object->is_cut())
                continue;
            pt::ptree& obj_tree = tree.add("objects.object", "");

            obj_tree.put("<xmlattr>.id", object_cnt);

            // Store info for cut_id
            pt::ptree& cut_id_tree = obj_tree.add("cut_id", "");

            // store cut_id atributes
            cut_id_tree.put("<xmlattr>.id",             object->cut_id.id().id);
            cut_id_tree.put("<xmlattr>.check_sum",      object->cut_id.check_sum());
            cut_id_tree.put("<xmlattr>.connectors_cnt", object->cut_id.connectors_cnt());

            int volume_idx = -1;
            for (const ModelVolume* volume : object->volumes) {
                ++volume_idx;
                if (volume->is_cut_connector()) {
                    pt::ptree& connectors_tree = obj_tree.add("connectors.connector", "");
                    connectors_tree.put("<xmlattr>.volume_id",   volume_idx);
                    connectors_tree.put("<xmlattr>.type",        int(volume->cut_info.connector_type));
                    connectors_tree.put("<xmlattr>.r_tolerance", volume->cut_info.radius_tolerance);
                    connectors_tree.put("<xmlattr>.h_tolerance", volume->cut_info.height_tolerance);
                }
            }
        }

        if (!tree.empty()) {
            std::ostringstream oss;
            pt::write_xml(oss, tree);
            out = oss.str();

            // Post processing("beautification") of the output string for a better preview
            boost::replace_all(out, "><object", ">\n <object");
            boost::replace_all(out, "><cut_id", ">\n  <cut_id");
            boost::replace_all(out, "></cut_id>", ">\n  </cut_id>");
            boost::replace_all(out, "><connectors", ">\n  <connectors");
            boost::replace_all(out, "></connectors>", ">\n  </connectors>");
            boost::replace_all(out, "><connector", ">\n   <connector");
            boost::replace_all(out, "></connector>", ">\n   </connector>");
            boost::replace_all(out, "></object>", ">\n </object>");
            // OR just 
            boost::replace_all(out, "><", ">\n<");
        }

        if (!out.empty()) {
            if (!mz_zip_writer_add_mem(&archive, CUT_INFORMATION_FILE.c_str(), (const void*)out.data(), out.length(), MZ_DEFAULT_COMPRESSION)) {
                add_error("Unable to add cut information file to archive");
                return false;
            }
        }

        return true;
    }

    bool _BBS_3MF_Exporter::_add_layer_height_profile_file_to_archive(mz_zip_archive& archive, Model& model)
    {
        assert(is_decimal_separator_point());
        std::string out = "";
        char buffer[1024];

        unsigned int count = 0;
        for (const ModelObject* object : model.objects) {
            ++count;
            const std::vector<double>& layer_height_profile = object->layer_height_profile.get();
            if (layer_height_profile.size() >= 4 && layer_height_profile.size() % 2 == 0) {
                snprintf(buffer, 1024, "object_id=%d|", count);
                out += buffer;

                // Store the layer height profile as a single semicolon separated list.
                for (size_t i = 0; i < layer_height_profile.size(); ++i) {
                    snprintf(buffer, 1024, (i == 0) ? "%f" : ";%f", layer_height_profile[i]);
                    out += buffer;
                }

                out += "\n";
            }
        }

        if (!out.empty()) {
            if (!mz_zip_writer_add_mem(&archive, BBS_LAYER_HEIGHTS_PROFILE_FILE.c_str(), (const void*)out.data(), out.length(), MZ_DEFAULT_COMPRESSION)) {
                add_error("Unable to add layer heights profile file to archive");
                BOOST_LOG_TRIVIAL(error) << __FUNCTION__ << ":" << __LINE__ << boost::format("Unable to add layer heights profile file to archive\n");
                return false;
            }
        }

        return true;
    }

    bool _BBS_3MF_Exporter::_add_layer_config_ranges_file_to_archive(mz_zip_archive& archive, Model& model)
    {
        std::string out = "";
        pt::ptree tree;

        unsigned int object_cnt = 0;
        for (const ModelObject* object : model.objects) {
            object_cnt++;
            const t_layer_config_ranges& ranges = object->layer_config_ranges;
            if (!ranges.empty())
            {
                pt::ptree& obj_tree = tree.add("objects.object","");

                obj_tree.put("<xmlattr>.id", object_cnt);

                // Store the layer config ranges.
                for (const auto& range : ranges) {
                    pt::ptree& range_tree = obj_tree.add("range", "");

                    // store minX and maxZ
                    range_tree.put("<xmlattr>.min_z", range.first.first);
                    range_tree.put("<xmlattr>.max_z", range.first.second);

                    // store range configuration
                    const ModelConfig& config = range.second;
                    for (const std::string& opt_key : config.keys()) {
                        pt::ptree& opt_tree = range_tree.add("option", config.opt_serialize(opt_key));
                        opt_tree.put("<xmlattr>.opt_key", opt_key);
                    }
                }
            }
        }

        if (!tree.empty()) {
            std::ostringstream oss;
            pt::write_xml(oss, tree);
            out = oss.str();

            // Post processing("beautification") of the output string for a better preview
            boost::replace_all(out, "><object",      ">\n <object");
            boost::replace_all(out, "><range",       ">\n  <range");
            boost::replace_all(out, "><option",      ">\n   <option");
            boost::replace_all(out, "></range>",     ">\n  </range>");
            boost::replace_all(out, "></object>",    ">\n </object>");
            // OR just
            boost::replace_all(out, "><",            ">\n<");
        }

        if (!out.empty()) {
            if (!mz_zip_writer_add_mem(&archive, LAYER_CONFIG_RANGES_FILE.c_str(), (const void*)out.data(), out.length(), MZ_DEFAULT_COMPRESSION)) {
                add_error("Unable to add layer heights profile file to archive");
                BOOST_LOG_TRIVIAL(error) << __FUNCTION__ << ":" << __LINE__ << boost::format("Unable to add layer heights profile file to archive\n");
                return false;
            }
        }

        return true;
    }

    /*
    bool _BBS_3MF_Exporter::_add_sla_support_points_file_to_archive(mz_zip_archive& archive, Model& model)
    {
        assert(is_decimal_separator_point());
        std::string out = "";
        char buffer[1024];

        unsigned int count = 0;
        for (const ModelObject* object : model.objects) {
            ++count;
            const std::vector<sla::SupportPoint>& sla_support_points = object->sla_support_points;
            if (!sla_support_points.empty()) {
                sprintf(buffer, "object_id=%d|", count);
                out += buffer;

                // Store the layer height profile as a single space separated list.
                for (size_t i = 0; i < sla_support_points.size(); ++i) {
                    sprintf(buffer, (i==0 ? "%f %f %f %f %f" : " %f %f %f %f %f"),  sla_support_points[i].pos(0), sla_support_points[i].pos(1), sla_support_points[i].pos(2), sla_support_points[i].head_front_radius, (float)sla_support_points[i].is_new_island);
                    out += buffer;
                }
                out += "\n";
            }
        }

        if (!out.empty()) {
            // Adds version header at the beginning:
            //out = std::string("support_points_format_version=") + std::to_string(support_points_format_version) + std::string("\n") + out;

            if (!mz_zip_writer_add_mem(&archive, SLA_SUPPORT_POINTS_FILE.c_str(), (const void*)out.data(), out.length(), MZ_DEFAULT_COMPRESSION)) {
                add_error("Unable to add sla support points file to archive");
                BOOST_LOG_TRIVIAL(error) << __FUNCTION__ << ":" << __LINE__ << boost::format("Unable to add sla support points file to archive\n");
                return false;
            }
        }
        return true;
    }

    bool _BBS_3MF_Exporter::_add_sla_drain_holes_file_to_archive(mz_zip_archive& archive, Model& model)
    {
        assert(is_decimal_separator_point());
        const char *const fmt = "object_id=%d|";
        std::string out;

        unsigned int count = 0;
        for (const ModelObject* object : model.objects) {
            ++count;
            sla::DrainHoles drain_holes = object->sla_drain_holes;

            // The holes were placed 1mm above the mesh in the first implementation.
            // This was a bad idea and the reference point was changed in 2.3 so
            // to be on the mesh exactly. The elevated position is still saved
            // in 3MFs for compatibility reasons.
            for (sla::DrainHole& hole : drain_holes) {
                hole.pos -= hole.normal.normalized();
                hole.height += 1.f;
            }

            if (!drain_holes.empty()) {
                out += string_printf(fmt, count);

                // Store the layer height profile as a single space separated list.
                for (size_t i = 0; i < drain_holes.size(); ++i)
                    out += string_printf((i == 0 ? "%f %f %f %f %f %f %f %f" : " %f %f %f %f %f %f %f %f"),
                                         drain_holes[i].pos(0),
                                         drain_holes[i].pos(1),
                                         drain_holes[i].pos(2),
                                         drain_holes[i].normal(0),
                                         drain_holes[i].normal(1),
                                         drain_holes[i].normal(2),
                                         drain_holes[i].radius,
                                         drain_holes[i].height);

                out += "\n";
            }
        }

        if (!out.empty()) {
            // Adds version header at the beginning:
            //out = std::string("drain_holes_format_version=") + std::to_string(drain_holes_format_version) + std::string("\n") + out;

            if (!mz_zip_writer_add_mem(&archive, SLA_DRAIN_HOLES_FILE.c_str(), static_cast<const void*>(out.data()), out.length(), mz_uint(MZ_DEFAULT_COMPRESSION))) {
                add_error("Unable to add sla support points file to archive");
                BOOST_LOG_TRIVIAL(error) << __FUNCTION__ << ":" << __LINE__ << boost::format("Unable to add sla support points file to archive\n");
                return false;
            }
        }
        return true;
    }*/

    bool _BBS_3MF_Exporter::_add_print_config_file_to_archive(mz_zip_archive& archive, const DynamicPrintConfig &config)
    {
        assert(is_decimal_separator_point());
        char buffer[1024];
        snprintf(buffer, 1024, "; %s\n\n", header_slic3r_generated().c_str());
        std::string out = buffer;

        for (const std::string &key : config.keys())
            if (key != "compatible_printers")
                out += "; " + key + " = " + config.opt_serialize(key) + "\n";

        if (!out.empty()) {
            if (!mz_zip_writer_add_mem(&archive, BBS_PRINT_CONFIG_FILE.c_str(), (const void*)out.data(), out.length(), MZ_DEFAULT_COMPRESSION)) {
                add_error("Unable to add print config file to archive");
                BOOST_LOG_TRIVIAL(error) << __FUNCTION__ << ":" << __LINE__ << boost::format("Unable to add print config file to archive\n");
                return false;
            }
        }

        return true;
    }

    //BBS: add project config file logic for new json format
    bool _BBS_3MF_Exporter::_add_project_config_file_to_archive(mz_zip_archive& archive, const DynamicPrintConfig &config, Model& model)
    {
        const std::string& temp_path = model.get_backup_path();
        std::string temp_file = temp_path + std::string("/") + "_temp_1.config";
        config.save_to_json(temp_file, std::string("project_settings"), std::string("project"), std::string(SLIC3R_VERSION));
        return _add_file_to_archive(archive, BBS_PROJECT_CONFIG_FILE, temp_file);
    }

    //BBS: add project embedded preset files
    bool _BBS_3MF_Exporter::_add_project_embedded_presets_to_archive(mz_zip_archive& archive, Model& model, std::vector<Preset*> project_presets)
    {
        char buffer[1024];
        snprintf(buffer, 1024, "; %s\n\n", header_slic3r_generated().c_str());
        std::string out = buffer;
        int print_count = 0, filament_count = 0, printer_count = 0;
        const std::string& temp_path = model.get_backup_path();

        for (int i = 0; i < project_presets.size(); i++)
        {
            Preset* preset = project_presets[i];

            if (preset) {
                preset->file = temp_path + std::string("/") + "_temp_1.config";
                DynamicPrintConfig& config = preset->config;
                //config.save(preset->file);
                config.save_to_json(preset->file, preset->name, std::string("project"), preset->version.to_string());

                std::string dest_file;
                if (preset->type == Preset::TYPE_PRINT) {
                    dest_file = (boost::format(EMBEDDED_PRINT_FILE_FORMAT) % (print_count + 1)).str();
                    print_count++;
                }
                else if (preset->type == Preset::TYPE_FILAMENT) {
                    dest_file = (boost::format(EMBEDDED_FILAMENT_FILE_FORMAT) % (filament_count + 1)).str();
                    filament_count++;
                }
                else if (preset->type == Preset::TYPE_PRINTER) {
                    dest_file = (boost::format(EMBEDDED_PRINTER_FILE_FORMAT) % (printer_count + 1)).str();
                    printer_count++;
                }
                else
                    continue;

                _add_file_to_archive(archive, dest_file, preset->file);
            }
        }

        return true;
    }

    void _add_text_info_to_archive(std::stringstream& stream, const TextInfo& text_info) {
        stream << "      <" << TEXT_INFO_TAG << " ";

        stream << TEXT_ATTR << "=\"" << xml_escape(text_info.m_text) << "\" ";
        stream << FONT_NAME_ATTR << "=\"" << text_info.m_font_name << "\" ";

        stream << FONT_INDEX_ATTR << "=\"" << text_info.m_curr_font_idx << "\" ";

        stream << FONT_SIZE_ATTR << "=\"" << text_info.m_font_size << "\" ";
        stream << THICKNESS_ATTR << "=\"" << text_info.m_thickness << "\" ";
        stream << EMBEDED_DEPTH_ATTR << "=\"" << text_info.m_embeded_depth << "\" ";
        stream << ROTATE_ANGLE_ATTR << "=\"" << text_info.m_rotate_angle << "\" ";
        stream << TEXT_GAP_ATTR << "=\"" << text_info.m_text_gap << "\" ";

        stream << BOLD_ATTR << "=\"" << (text_info.m_bold ? 1 : 0) << "\" ";
        stream << ITALIC_ATTR << "=\"" << (text_info.m_italic ? 1 : 0) << "\" ";
        stream << SURFACE_TEXT_ATTR << "=\"" << (text_info.m_is_surface_text ? 1 : 0) << "\" ";
        stream << KEEP_HORIZONTAL_ATTR << "=\"" << (text_info.m_keep_horizontal ? 1 : 0) << "\" ";

        stream << HIT_MESH_ATTR << "=\"" << text_info.m_rr.mesh_id << "\" ";

        stream << HIT_POSITION_ATTR << "=\"";
        add_vec3(stream, text_info.m_rr.hit);
        stream << "\" ";

        stream << HIT_NORMAL_ATTR << "=\"";
        add_vec3(stream, text_info.m_rr.normal);
        stream << "\" ";

        stream << "/>\n";
    }

    bool _BBS_3MF_Exporter::_add_model_config_file_to_archive(mz_zip_archive& archive, const Model& model, PlateDataPtrs& plate_data_list, const ObjectToObjectDataMap &objects_data, int export_plate_idx, bool save_gcode, bool use_loaded_id)
    {
        std::stringstream stream;
        // Store mesh transformation in full precision, as the volumes are stored transformed and they need to be transformed back
        // when loaded as accurately as possible.
		stream << std::setprecision(std::numeric_limits<double>::max_digits10);
        stream << "<?xml version=\"1.0\" encoding=\"UTF-8\"?>\n";
        stream << "<" << CONFIG_TAG << ">\n";

        if (!m_skip_model)
        for (const ObjectToObjectDataMap::value_type& obj_metadata : objects_data) {
            auto object_data = obj_metadata.second;
            const ModelObject *obj = object_data.object;
            if (obj != nullptr) {
                // Output of instances count added because of github #3435, currently not used by PrusaSlicer
                //stream << "  <"  << OBJECT_TAG << " " << ID_ATTR << "=\"" << obj_metadata.first << "\" " << INSTANCESCOUNT_ATTR << "=\"" << obj->instances.size() << "\">\n";
                stream << "  <" << OBJECT_TAG << " " << ID_ATTR << "=\"" << object_data.object_id << "\">\n";

                // stores object's name
                if (!obj->name.empty())
                    stream << "    <" << METADATA_TAG << " " << KEY_ATTR << "=\"name\" " << VALUE_ATTR << "=\"" << xml_escape(obj->name) << "\"/>\n";

                //BBS: store object's module name
                if (!obj->module_name.empty())
                    stream << "    <" << METADATA_TAG << " " << KEY_ATTR << "=\"module\" " << VALUE_ATTR << "=\"" << xml_escape(obj->module_name) << "\"/>\n";

                // stores object's config data
                for (const std::string& key : obj->config.keys()) {
                    stream << "    <" << METADATA_TAG << " " << KEY_ATTR << "=\"" << key << "\" " << VALUE_ATTR << "=\"" << obj->config.opt_serialize(key) << "\"/>\n";
                }

                for (const ModelVolume* volume : obj_metadata.second.object->volumes) {
                    if (volume != nullptr) {
                        const VolumeToObjectIDMap& objectIDs = obj_metadata.second.volumes_objectID;
                        VolumeToObjectIDMap::const_iterator it = objectIDs.find(volume);
                        if (it != objectIDs.end()) {
                            // stores volume's offsets
                            stream << "    <" << PART_TAG << " ";
                            //stream << FIRST_TRIANGLE_ID_ATTR << "=\"" << it->second.first_triangle_id << "\" ";
                            //stream << LAST_TRIANGLE_ID_ATTR << "=\"" << it->second.last_triangle_id << "\" ";
                            int volume_id = it->second;
                            if (m_share_mesh && volume_id == 0)
                                volume_id = m_volume_paths.find(volume)->second.second;
                            stream << ID_ATTR << "=\"" << volume_id << "\" ";

                            stream << SUBTYPE_ATTR << "=\"" << ModelVolume::type_to_string(volume->type()) << "\">\n";
                            //stream << "    <" << PART_TAG << " " << ID_ATTR << "=\"" << it->second << "\" " << SUBTYPE_ATTR << "=\"" << ModelVolume::type_to_string(volume->type()) << "\">\n";

                            // stores volume's name
                            if (!volume->name.empty())
                                stream << "      <" << METADATA_TAG << " " << KEY_ATTR << "=\"" << NAME_KEY << "\" " << VALUE_ATTR << "=\"" << xml_escape(volume->name) << "\"/>\n";
                                //stream << "      <" << METADATA_TAG << " " << KEY_ATTR << "=\"" << NAME_KEY << "\" " << VALUE_ATTR << "=\"" << xml_escape(volume->name) << "\"/>\n";

                            // stores volume's modifier field (legacy, to support old slicers)
                            /*if (volume->is_modifier())
                                stream << "      <" << METADATA_TAG << " " << TYPE_ATTR << "=\"" << PART_TYPE << "\" " << KEY_ATTR << "=\"" << MODIFIER_KEY << "\" " << VALUE_ATTR << "=\"1\"/>\n";
                            // stores volume's type (overrides the modifier field above)
                            stream << "      <" << METADATA_TAG << " " << TYPE_ATTR << "=\"" << PART_TYPE << "\" " << KEY_ATTR << "=\"" << PART_TYPE_KEY << "\" " <<
                                VALUE_ATTR << "=\"" << ModelVolume::type_to_string(volume->type()) << "\"/>\n";*/

                            // stores volume's local matrix
                            stream << "      <" << METADATA_TAG << " " << KEY_ATTR << "=\"" << MATRIX_KEY << "\" " << VALUE_ATTR << "=\"";
                            Transform3d matrix = volume->get_matrix() * volume->source.transform.get_matrix();
                            for (int r = 0; r < 4; ++r) {
                                for (int c = 0; c < 4; ++c) {
                                    stream << matrix(r, c);
                                    if (r != 3 || c != 3)
                                        stream << " ";
                                }
                            }
                            stream << "\"/>\n";

                            // stores volume's source data
                            {
                                std::string input_file = xml_escape(m_fullpath_sources ? volume->source.input_file : boost::filesystem::path(volume->source.input_file).filename().string());
                                //std::string prefix = std::string("      <") + METADATA_TAG + " " + KEY_ATTR + "=\"";
                                std::string prefix = std::string("      <") + METADATA_TAG + " " + KEY_ATTR + "=\"";
                                if (! volume->source.input_file.empty()) {
                                    stream << prefix << SOURCE_FILE_KEY      << "\" " << VALUE_ATTR << "=\"" << input_file << "\"/>\n";
                                    stream << prefix << SOURCE_OBJECT_ID_KEY << "\" " << VALUE_ATTR << "=\"" << volume->source.object_idx << "\"/>\n";
                                    stream << prefix << SOURCE_VOLUME_ID_KEY << "\" " << VALUE_ATTR << "=\"" << volume->source.volume_idx << "\"/>\n";
                                    stream << prefix << SOURCE_OFFSET_X_KEY  << "\" " << VALUE_ATTR << "=\"" << volume->source.mesh_offset(0) << "\"/>\n";
                                    stream << prefix << SOURCE_OFFSET_Y_KEY  << "\" " << VALUE_ATTR << "=\"" << volume->source.mesh_offset(1) << "\"/>\n";
                                    stream << prefix << SOURCE_OFFSET_Z_KEY  << "\" " << VALUE_ATTR << "=\"" << volume->source.mesh_offset(2) << "\"/>\n";
                                }
                                assert(! volume->source.is_converted_from_inches || ! volume->source.is_converted_from_meters);
                                if (volume->source.is_converted_from_inches)
                                    stream << prefix << SOURCE_IN_INCHES << "\" " << VALUE_ATTR << "=\"1\"/>\n";
                                else if (volume->source.is_converted_from_meters)
                                    stream << prefix << SOURCE_IN_METERS << "\" " << VALUE_ATTR << "=\"1\"/>\n";
                            }

                            // stores volume's config data
                            for (const std::string& key : volume->config.keys()) {
                                stream << "      <" << METADATA_TAG << " "<< KEY_ATTR << "=\"" << key << "\" " << VALUE_ATTR << "=\"" << volume->config.opt_serialize(key) << "\"/>\n";
                            }

                            const TextInfo &text_info = volume->get_text_info();
                            if (!text_info.m_text.empty())
                                _add_text_info_to_archive(stream, text_info);

                            // stores mesh's statistics
                            const RepairedMeshErrors& stats = volume->mesh().stats().repaired_errors;
                            stream << "      <" << MESH_STAT_TAG << " ";
                            stream << MESH_STAT_EDGES_FIXED        << "=\"" << stats.edges_fixed        << "\" ";
                            stream << MESH_STAT_DEGENERATED_FACETS << "=\"" << stats.degenerate_facets  << "\" ";
                            stream << MESH_STAT_FACETS_REMOVED     << "=\"" << stats.facets_removed     << "\" ";
                            stream << MESH_STAT_FACETS_RESERVED    << "=\"" << stats.facets_reversed    << "\" ";
                            stream << MESH_STAT_BACKWARDS_EDGES    << "=\"" << stats.backwards_edges    << "\"/>\n";

                            stream << "    </" << PART_TAG << ">\n";
                        }
                    }
                }

                stream << "  </" << OBJECT_TAG << ">\n";
            }
        }

        //BBS: store plate related logic
        std::vector<std::string> gcode_paths;
        for (unsigned int i = 0; i < (unsigned int)plate_data_list.size(); ++i)
        {
            PlateData* plate_data = plate_data_list[i];
            int instance_size = plate_data->objects_and_instances.size();

            if (plate_data != nullptr) {
                stream << "  <" << PLATE_TAG << ">\n";
                //plate index
                stream << "    <" << METADATA_TAG << " " << KEY_ATTR << "=\"" << PLATERID_ATTR << "\" " << VALUE_ATTR << "=\"" << plate_data->plate_index + 1 << "\"/>\n";
                stream << "    <" << METADATA_TAG << " " << KEY_ATTR << "=\"" << PLATER_NAME_ATTR << "\" " << VALUE_ATTR << "=\"" <<  xml_escape(plate_data->plate_name.c_str()) << "\"/>\n";
                stream << "    <" << METADATA_TAG << " " << KEY_ATTR << "=\"" << LOCK_ATTR << "\" " << VALUE_ATTR << "=\"" << std::boolalpha<< plate_data->locked<< "\"/>\n";
                ConfigOption* bed_type_opt = plate_data->config.option("curr_bed_type");
                t_config_enum_names bed_type_names = ConfigOptionEnum<BedType>::get_enum_names();
                if (bed_type_opt != nullptr && bed_type_names.size() > bed_type_opt->getInt())
                    stream << "    <" << METADATA_TAG << " " << KEY_ATTR << "=\"" << BED_TYPE_ATTR << "\" " << VALUE_ATTR << "=\"" << bed_type_names[bed_type_opt->getInt()] << "\"/>\n";

                ConfigOption* print_sequence_opt = plate_data->config.option("print_sequence");
                t_config_enum_names print_sequence_names = ConfigOptionEnum<PrintSequence>::get_enum_names();
                if (print_sequence_opt != nullptr && print_sequence_names.size() > print_sequence_opt->getInt())
                    stream << "    <" << METADATA_TAG << " " << KEY_ATTR << "=\"" << PRINT_SEQUENCE_ATTR << "\" " << VALUE_ATTR << "=\"" << print_sequence_names[print_sequence_opt->getInt()] << "\"/>\n";

                ConfigOptionInts *first_layer_print_sequence_opt = plate_data->config.option<ConfigOptionInts>("first_layer_print_sequence");
                if (first_layer_print_sequence_opt != nullptr) {
                    stream << "    <" << METADATA_TAG << " " << KEY_ATTR << "=\"" << FIRST_LAYER_PRINT_SEQUENCE_ATTR << "\" " << VALUE_ATTR << "=\"";
                    const std::vector<int>& values = first_layer_print_sequence_opt->values;
                    for (int i = 0; i < values.size(); ++i) {
                        stream << values[i];
                        if (i != (values.size() - 1))
                            stream << " ";
                    }
                    stream << "\"/>\n";
                }

<<<<<<< HEAD
=======
                ConfigOption* spiral_mode_opt = plate_data->config.option("spiral_mode");
                if (spiral_mode_opt)
                    stream << "    <" << METADATA_TAG << " " << KEY_ATTR << "=\"" << SPIRAL_VASE_MODE << "\" " << VALUE_ATTR << "=\"" << spiral_mode_opt->getBool() << "\"/>\n";

>>>>>>> 693aa8d2
                if (save_gcode)
                    stream << "    <" << METADATA_TAG << " " << KEY_ATTR << "=\"" << GCODE_FILE_ATTR << "\" " << VALUE_ATTR << "=\"" << std::boolalpha << xml_escape(plate_data->gcode_file) << "\"/>\n";
                if (!plate_data->gcode_file.empty()) {
                    gcode_paths.push_back(plate_data->gcode_file);
                }
                if (plate_data->plate_thumbnail.is_valid()) {
                    std::string thumbnail_file_in_3mf = (boost::format(THUMBNAIL_FILE_FORMAT) % (plate_data->plate_index + 1)).str();
                    stream << "    <" << METADATA_TAG << " " << KEY_ATTR << "=\"" << THUMBNAIL_FILE_ATTR << "\" " << VALUE_ATTR << "=\"" << std::boolalpha << thumbnail_file_in_3mf << "\"/>\n";
                }
                else if (!plate_data->thumbnail_file.empty() && (boost::filesystem::exists(plate_data->thumbnail_file))){
                    std::string thumbnail_file_in_3mf = (boost::format(THUMBNAIL_FILE_FORMAT) % (plate_data->plate_index + 1)).str();
                    stream << "    <" << METADATA_TAG << " " << KEY_ATTR << "=\"" << THUMBNAIL_FILE_ATTR << "\" " << VALUE_ATTR << "=\"" << std::boolalpha << thumbnail_file_in_3mf << "\"/>\n";
                }

                if (!plate_data->top_file.empty()) {
                    std::string top_file_in_3mf = (boost::format(TOP_FILE_FORMAT) % (plate_data->plate_index + 1)).str();
                    stream << "    <" << METADATA_TAG << " " << KEY_ATTR << "=\"" << TOP_FILE_ATTR << "\" " << VALUE_ATTR << "=\"" << std::boolalpha << top_file_in_3mf << "\"/>\n";
                }

                if (!plate_data->pick_file.empty()) {
                    std::string pick_file_in_3mf = (boost::format(PICK_FILE_FORMAT) % (plate_data->plate_index + 1)).str();
                    stream << "    <" << METADATA_TAG << " " << KEY_ATTR << "=\"" << PICK_FILE_ATTR << "\" " << VALUE_ATTR << "=\"" << std::boolalpha << pick_file_in_3mf << "\"/>\n";
                }

                /*if (!plate_data->pattern_file.empty()) {
                    std::string pattern_file_in_3mf = (boost::format(PATTERN_FILE_FORMAT) % (plate_data->plate_index + 1)).str();
                    stream << "    <" << METADATA_TAG << " " << KEY_ATTR << "=\"" << PATTERN_FILE_ATTR << "\" " << VALUE_ATTR << "=\"" << std::boolalpha << pattern_file_in_3mf << "\"/>\n";
                }*/
                if (!plate_data->pattern_bbox_file.empty()) {
                    std::string pattern_bbox_file_in_3mf = (boost::format(PATTERN_CONFIG_FILE_FORMAT) % (plate_data->plate_index + 1)).str();
                    stream << "    <" << METADATA_TAG << " " << KEY_ATTR << "=\"" << PATTERN_BBOX_FILE_ATTR << "\" " << VALUE_ATTR << "=\"" << std::boolalpha << pattern_bbox_file_in_3mf << "\"/>\n";
                }

                if (!m_skip_model && instance_size > 0)
                {
                    for (unsigned int j = 0; j < instance_size; ++j)
                    {
                        stream << "    <" << INSTANCE_TAG << ">\n";
                        int obj_id = plate_data->objects_and_instances[j].first;
                        int inst_id = plate_data->objects_and_instances[j].second;
                        int identify_id = 0;
                        ModelObject* obj = NULL;
                        ModelInstance* inst = NULL;
                        if (obj_id >= model.objects.size()) {
                            BOOST_LOG_TRIVIAL(warning) << __FUNCTION__ << ":" << __LINE__ << boost::format("invalid object id %1%\n")%obj_id;
                        }
                        else
                            obj =  model.objects[obj_id];

                        if (obj && (inst_id >= obj->instances.size())) {
                            BOOST_LOG_TRIVIAL(warning) << __FUNCTION__ << ":" << __LINE__ << boost::format("invalid instance id %1%\n")%inst_id;
                        }
                        else if (obj){
                            inst =  obj->instances[inst_id];
                            if (use_loaded_id && (inst->loaded_id > 0))
                                identify_id = inst->loaded_id;
                            else
                                identify_id = inst->id().id;
                        }
                        obj_id = objects_data.find(obj)->second.object_id;

                        stream << "      <" << METADATA_TAG << " " << KEY_ATTR << "=\"" << OBJECT_ID_ATTR << "\" " << VALUE_ATTR << "=\"" << obj_id << "\"/>\n";
                        stream << "      <" << METADATA_TAG << " " << KEY_ATTR << "=\"" << INSTANCEID_ATTR << "\" " << VALUE_ATTR << "=\"" << inst_id << "\"/>\n";
                        stream << "      <" << METADATA_TAG << " " << KEY_ATTR << "=\"" << IDENTIFYID_ATTR << "\" " << VALUE_ATTR << "=\"" << identify_id << "\"/>\n";
                        stream << "    </" << INSTANCE_TAG << ">\n";
                    }
                }
                stream << "  </" << PLATE_TAG << ">\n";
            }
        }

        // write model rels
        if (save_gcode)
            _add_relationships_file_to_archive(archive, BBS_MODEL_CONFIG_RELS_FILE, gcode_paths, {"http://schemas.bambulab.com/package/2021/gcode"}, Slic3r::PackingTemporaryData(), export_plate_idx);

        if (!m_skip_model) {
        //BBS: store assemble related info
        stream << "  <" << ASSEMBLE_TAG << ">\n";
        for (const ObjectToObjectDataMap::value_type& obj_metadata : objects_data) {
            auto object_data = obj_metadata.second;
            const ModelObject* obj = object_data.object;
            if (obj != nullptr) {
                for (int instance_idx = 0; instance_idx < obj->instances.size(); ++instance_idx) {
                    if (obj->instances[instance_idx]->is_assemble_initialized()) {
                        stream << "   <" << ASSEMBLE_ITEM_TAG << " " << OBJECT_ID_ATTR << "=\"" << object_data.object_id << "\" ";
                        stream << INSTANCEID_ATTR << "=\"" << instance_idx << "\" " << TRANSFORM_ATTR << "=\"";
                            for (unsigned c = 0; c < 4; ++c) {
                                for (unsigned r = 0; r < 3; ++r) {
                                    const Transform3d assemble_trans = obj->instances[instance_idx]->get_assemble_transformation().get_matrix();
                                    stream << assemble_trans(r, c);
                                    if (r != 2 || c != 3)
                                        stream << " ";
                                }
                            }

                        stream << "\" ";

                        stream << OFFSET_ATTR << "=\"";
                        const Vec3d ofs2ass = obj->instances[instance_idx]->get_offset_to_assembly();
                        stream << ofs2ass(0) << " " << ofs2ass(1) << " " << ofs2ass(2);
                    stream << "\" />\n";
                    }
                }
            }
        }
        stream << "  </" << ASSEMBLE_TAG << ">\n";
        }

        stream << "</" << CONFIG_TAG << ">\n";

        std::string out = stream.str();
        if (!mz_zip_writer_add_mem(&archive, BBS_MODEL_CONFIG_FILE.c_str(), (const void*)out.data(), out.length(), MZ_DEFAULT_COMPRESSION)) {
            BOOST_LOG_TRIVIAL(error) << __FUNCTION__ << ":" << __LINE__ << boost::format("Unable to add model config file to archive\n");
            add_error("Unable to add model config file to archive");
            return false;
        }

        return true;
    }

<<<<<<< HEAD
=======
    bool _BBS_3MF_Exporter::_add_cut_information_file_to_archive(mz_zip_archive &archive, Model &model)
    {
        std::string out = "";
        pt::ptree   tree;

        unsigned int object_cnt = 0;
        for (const ModelObject *object : model.objects) {
            object_cnt++;
            pt::ptree &obj_tree = tree.add("objects.object", "");

            obj_tree.put("<xmlattr>.id", object_cnt);

            // Store info for cut_id
            pt::ptree &cut_id_tree = obj_tree.add("cut_id", "");

            // store cut_id atributes
            cut_id_tree.put("<xmlattr>.id", object->cut_id.id().id);
            cut_id_tree.put("<xmlattr>.check_sum", object->cut_id.check_sum());
            cut_id_tree.put("<xmlattr>.connectors_cnt", object->cut_id.connectors_cnt());

            int volume_idx = -1;
            for (const ModelVolume *volume : object->volumes) {
                ++volume_idx;
                if (volume->is_cut_connector()) {
                    pt::ptree &connectors_tree = obj_tree.add("connectors.connector", "");
                    connectors_tree.put("<xmlattr>.volume_id", volume_idx);
                    connectors_tree.put("<xmlattr>.type", int(volume->cut_info.connector_type));
                    connectors_tree.put("<xmlattr>.radius", volume->cut_info.radius);
                    connectors_tree.put("<xmlattr>.height", volume->cut_info.height);
                    connectors_tree.put("<xmlattr>.r_tolerance", volume->cut_info.radius_tolerance);
                    connectors_tree.put("<xmlattr>.h_tolerance", volume->cut_info.height_tolerance);
                }
            }
        }

        if (!tree.empty()) {
            std::ostringstream oss;
            pt::write_xml(oss, tree);
            out = oss.str();

            // Post processing("beautification") of the output string for a better preview
            boost::replace_all(out, "><object", ">\n <object");
            boost::replace_all(out, "><cut_id", ">\n  <cut_id");
            boost::replace_all(out, "></cut_id>", ">\n  </cut_id>");
            boost::replace_all(out, "><connectors", ">\n  <connectors");
            boost::replace_all(out, "></connectors>", ">\n  </connectors>");
            boost::replace_all(out, "><connector", ">\n   <connector");
            boost::replace_all(out, "></connector>", ">\n   </connector>");
            boost::replace_all(out, "></object>", ">\n </object>");
            // OR just
            boost::replace_all(out, "><", ">\n<");
        }

        if (!out.empty()) {
            if (!mz_zip_writer_add_mem(&archive, CUT_INFORMATION_FILE.c_str(), (const void *) out.data(), out.length(), MZ_DEFAULT_COMPRESSION)) {
                add_error("Unable to add cut information file to archive");
                return false;
            }
        }

        return true;
    }

>>>>>>> 693aa8d2
    bool _BBS_3MF_Exporter::_add_slice_info_config_file_to_archive(mz_zip_archive& archive, const Model& model, PlateDataPtrs& plate_data_list, const ObjectToObjectDataMap &objects_data, const DynamicPrintConfig& config)
    {
        std::stringstream stream;
        // Store mesh transformation in full precision, as the volumes are stored transformed and they need to be transformed back
        // when loaded as accurately as possible.
		stream << std::setprecision(std::numeric_limits<double>::max_digits10);
        stream << std::setiosflags(std::ios::fixed) << std::setprecision(2);
        stream << "<?xml version=\"1.0\" encoding=\"UTF-8\"?>\n";
        stream << "<" << CONFIG_TAG << ">\n";

        // save slice header for debug
        stream << "  <" << SLICE_HEADER_TAG << ">\n";
        stream << "    <" << SLICE_HEADER_ITEM_TAG << " " << KEY_ATTR << "=\"" << "X-BBL-Client-Type"    << "\" " << VALUE_ATTR << "=\"" << "slicer" << "\"/>\n";
        stream << "    <" << SLICE_HEADER_ITEM_TAG << " " << KEY_ATTR << "=\"" << "X-BBL-Client-Version" << "\" " << VALUE_ATTR << "=\"" << convert_to_full_version(SLIC3R_VERSION) << "\"/>\n";
        stream << "  </" << SLICE_HEADER_TAG << ">\n";

        for (unsigned int i = 0; i < (unsigned int)plate_data_list.size(); ++i)
        {
            PlateData* plate_data = plate_data_list[i];
            //int instance_size = plate_data->objects_and_instances.size();

            if (plate_data != nullptr && plate_data->is_sliced_valid) {
                stream << "  <" << PLATE_TAG << ">\n";
                //plate index
                stream << "    <" << METADATA_TAG << " " << KEY_ATTR << "=\"" << PLATE_IDX_ATTR        << "\" " << VALUE_ATTR << "=\"" << plate_data->plate_index + 1 << "\"/>\n";

                int timelapse_type = int(config.opt_enum<TimelapseType>("timelapse_type"));
                for (auto it = plate_data->warnings.begin(); it != plate_data->warnings.end(); it++) {
                    if (it->msg == NOT_GENERATE_TIMELAPSE) {
                        timelapse_type = -1;
                        break;
                    }
                }
<<<<<<< HEAD
=======
                stream << "    <" << METADATA_TAG << " " << KEY_ATTR << "=\"" << PRINTER_MODEL_ID_ATTR       << "\" " << VALUE_ATTR << "=\"" << plate_data->printer_model_id << "\"/>\n";
                stream << "    <" << METADATA_TAG << " " << KEY_ATTR << "=\"" << NOZZLE_DIAMETERS_ATTR       << "\" " << VALUE_ATTR << "=\"" << plate_data->nozzle_diameters << "\"/>\n";
>>>>>>> 693aa8d2
                stream << "    <" << METADATA_TAG << " " << KEY_ATTR << "=\"" << TIMELAPSE_TYPE_ATTR << "\" " << VALUE_ATTR << "=\"" << timelapse_type << "\"/>\n";
                //stream << "    <" << METADATA_TAG << " " << KEY_ATTR << "=\"" << TIMELAPSE_ERROR_CODE_ATTR << "\" " << VALUE_ATTR << "=\"" << plate_data->timelapse_warning_code << "\"/>\n";
                stream << "    <" << METADATA_TAG << " " << KEY_ATTR << "=\"" << SLICE_PREDICTION_ATTR << "\" " << VALUE_ATTR << "=\"" << plate_data->get_gcode_prediction_str() << "\"/>\n";
                stream << "    <" << METADATA_TAG << " " << KEY_ATTR << "=\"" << SLICE_WEIGHT_ATTR      << "\" " << VALUE_ATTR << "=\"" <<  plate_data->get_gcode_weight_str() << "\"/>\n";
                stream << "    <" << METADATA_TAG << " " << KEY_ATTR << "=\"" << OUTSIDE_ATTR      << "\" " << VALUE_ATTR << "=\"" << std::boolalpha<< plate_data->toolpath_outside << "\"/>\n";
                stream << "    <" << METADATA_TAG << " " << KEY_ATTR << "=\"" << SUPPORT_USED_ATTR << "\" " << VALUE_ATTR << "=\"" << std::boolalpha<< plate_data->is_support_used << "\"/>\n";
                stream << "    <" << METADATA_TAG << " " << KEY_ATTR << "=\"" << LABEL_OBJECT_ENABLED_ATTR << "\" " << VALUE_ATTR << "=\"" << std::boolalpha<< plate_data->is_label_object_enabled << "\"/>\n";

                for (auto it = plate_data->objects_and_instances.begin(); it != plate_data->objects_and_instances.end(); it++)
                {
                        int obj_id = it->first;
                        int inst_id = it->second;
                        int identify_id = 0;
                        ModelObject* obj = NULL;
                        ModelInstance* inst = NULL;
                        if (obj_id >= model.objects.size()) {
                            BOOST_LOG_TRIVIAL(warning) << __FUNCTION__ << ":" << __LINE__ << boost::format("invalid object id %1%\n")%obj_id;
                            continue;
                        }
                        obj =  model.objects[obj_id];

                        if (obj && (inst_id >= obj->instances.size())) {
                            BOOST_LOG_TRIVIAL(warning) << __FUNCTION__ << ":" << __LINE__ << boost::format("invalid instance id %1%\n")%inst_id;
                            continue;
                        }
                        inst =  obj->instances[inst_id];
                        if (m_use_loaded_id && (inst->loaded_id > 0))
                            identify_id = inst->loaded_id;
                        else
                            identify_id = inst->id().id;
                        bool skipped = std::find(plate_data->skipped_objects.begin(), plate_data->skipped_objects.end(), identify_id) !=
                                       plate_data->skipped_objects.end();
                        stream << "    <" << OBJECT_TAG << " " << IDENTIFYID_ATTR << "=\"" << std::to_string(identify_id) << "\" " << NAME_ATTR << "=\"" << xml_escape(obj->name)
                               << "\" " << SKIPPED_ATTR << "=\"" << (skipped ? "true" : "false")
                               << "\" />\n";
                }

                for (auto it = plate_data->slice_filaments_info.begin(); it != plate_data->slice_filaments_info.end(); it++)
                {
                    stream << "    <" << FILAMENT_TAG << " " << FILAMENT_ID_TAG << "=\"" << std::to_string(it->id + 1) << "\" "
                           << FILAMENT_TYPE_TAG << "=\"" << it->type << "\" "
                           << FILAMENT_COLOR_TAG << "=\"" << it->color << "\" "
                           << FILAMENT_USED_M_TAG << "=\"" << it->used_m << "\" "
                           << FILAMENT_USED_G_TAG << "=\"" << it->used_g << "\" />\n";
                }

                for (auto it = plate_data->warnings.begin(); it != plate_data->warnings.end(); it++) {
                    stream << "    <" << SLICE_WARNING_TAG << " msg=\"" << it->msg << "\" level=\"" << std::to_string(it->level) << "\" error_code =\"" << it->error_code << "\"  />\n";
                }
                stream << "  </" << PLATE_TAG << ">\n";
            }
        }
        stream << "</" << CONFIG_TAG << ">\n";

        std::string out = stream.str();

        if (!mz_zip_writer_add_mem(&archive, SLICE_INFO_CONFIG_FILE.c_str(), (const void*)out.data(), out.length(), MZ_DEFAULT_COMPRESSION)) {
            add_error("Unable to add model config file to archive");
            BOOST_LOG_TRIVIAL(error) << __FUNCTION__ << ":" << __LINE__ << boost::format(", store  slice-info to 3mf,  length %1%, failed\n") % out.length();
            return false;
        }

        return true;
    }
bool _BBS_3MF_Exporter::_add_gcode_file_to_archive(mz_zip_archive& archive, const Model& model, PlateDataPtrs& plate_data_list, Export3mfProgressFn proFn)
{
    bool result = true;
    bool cb_cancel = false;

    PlateDataPtrs plate_data_list2;
    for (unsigned int i = 0; i < (unsigned int)plate_data_list.size(); ++i)
    {
        if (proFn) {
            proFn(EXPORT_STAGE_ADD_GCODE, i, plate_data_list.size(), cb_cancel);
            if (cb_cancel)
                return false;
        }

        PlateData* plate_data = plate_data_list[i];
        if (!plate_data->gcode_file.empty() && plate_data->is_sliced_valid && boost::filesystem::exists(plate_data->gcode_file)) {
            plate_data_list2.push_back(plate_data);
        }
    }

    boost::mutex mutex;
    tbb::parallel_for(tbb::blocked_range<size_t>(0, plate_data_list2.size(), 1), [this, &plate_data_list2, &root_archive = archive, &mutex, &result](const tbb::blocked_range<size_t>& range) {
        for (int i = range.begin(); i < range.end(); ++i) {
            PlateData* plate_data = plate_data_list2[i];
            auto src_gcode_file = plate_data->gcode_file;
            std::string gcode_in_3mf = (boost::format(GCODE_FILE_FORMAT) % (plate_data->plate_index + 1)).str();

            plate_data->gcode_file = gcode_in_3mf;
            mz_zip_archive archive;
            mz_zip_writer_staged_context context;
            mz_zip_zero_struct(&archive);
            mz_zip_writer_init_heap(&archive, 0, 1024 * 1024);
            {
                mz_zip_writer_add_staged_open(&archive, &context, gcode_in_3mf.c_str(), m_zip64 ? (uint64_t(1) << 30) * 16 : (uint64_t(1) << 32) - 1, nullptr, nullptr, 0,
                    MZ_DEFAULT_COMPRESSION, nullptr, 0, nullptr, 0);
                boost::filesystem::path src_gcode_path(src_gcode_file);
                if (!boost::filesystem::exists(src_gcode_path)) {
                    BOOST_LOG_TRIVIAL(error) << "Gcode is missing, filename = " << src_gcode_file;
                    result = false;
                }
                boost::filesystem::ifstream ifs(src_gcode_file, std::ios::binary);
                std::string buf(64 * 1024, 0);
                while (ifs) {
                    ifs.read(buf.data(), buf.size());
                    mz_zip_writer_add_staged_data(&context, buf.data(), ifs.gcount());
                }
                mz_zip_writer_add_staged_finish(&context);
            }
            void *ppBuf; size_t pSize;
            mz_zip_writer_finalize_heap_archive(&archive, &ppBuf, &pSize);
            mz_zip_writer_end(&archive);
            mz_zip_zero_struct(&archive);
            mz_zip_reader_init_mem(&archive, ppBuf, pSize, 0);
            {
                boost::unique_lock l(mutex);
                mz_zip_writer_add_from_zip_reader(&root_archive, &archive, 0);
            }
            mz_zip_reader_end(&archive);
            BOOST_LOG_TRIVIAL(info) << __FUNCTION__ << ":" <<__LINE__ << boost::format(", store  %1% to 3mf %2%\n") % src_gcode_file % gcode_in_3mf;
        }
    });
    return result;
}

bool _BBS_3MF_Exporter::_add_custom_gcode_per_print_z_file_to_archive(mz_zip_archive& archive, Model& model, const DynamicPrintConfig* config)
{
    //BBS: add plate tree related logic
    std::string out = "";
    bool has_custom_gcode = false;
    pt::ptree tree;
    pt::ptree& main_tree = tree.add("custom_gcodes_per_layer", "");
    for (auto custom_gcodes : model.plates_custom_gcodes) {
            has_custom_gcode = true;
            pt::ptree& plate_tree = main_tree.add("plate", "");
            pt::ptree& plate_idx_tree = plate_tree.add("plate_info", "");
            plate_idx_tree.put("<xmlattr>.id", custom_gcodes.first + 1);

            // store data of custom_gcode_per_print_z
            for (const CustomGCode::Item& code : custom_gcodes.second.gcodes) {
                pt::ptree& code_tree = plate_tree.add("layer", "");
                code_tree.put("<xmlattr>.top_z", code.print_z);
                code_tree.put("<xmlattr>.type", static_cast<int>(code.type));
                code_tree.put("<xmlattr>.extruder", code.extruder);
                code_tree.put("<xmlattr>.color", code.color);
                code_tree.put("<xmlattr>.extra", code.extra);

                //BBS
                std::string gcode = //code.type == CustomGCode::ColorChange ? config->opt_string("color_change_gcode")    :
                    code.type == CustomGCode::PausePrint ? config->opt_string("machine_pause_gcode") :
                    code.type == CustomGCode::Template ? config->opt_string("template_custom_gcode") :
                    code.type == CustomGCode::ToolChange ? "tool_change" : code.extra;
                code_tree.put("<xmlattr>.gcode", gcode);
            }

            pt::ptree& mode_tree = plate_tree.add("mode", "");
            // store mode of a custom_gcode_per_print_z
            mode_tree.put("<xmlattr>.value", custom_gcodes.second.mode == CustomGCode::Mode::SingleExtruder ? CustomGCode::SingleExtruderMode :
                custom_gcodes.second.mode == CustomGCode::Mode::MultiAsSingle ? CustomGCode::MultiAsSingleMode :
                CustomGCode::MultiExtruderMode);

    }
    if (has_custom_gcode) {
        std::ostringstream oss;
        boost::property_tree::write_xml(oss, tree);
        out = oss.str();

        // Post processing("beautification") of the output string
        boost::replace_all(out, "><", ">\n<");
    }

    if (!out.empty()) {
        if (!mz_zip_writer_add_mem(&archive, CUSTOM_GCODE_PER_PRINT_Z_FILE.c_str(), (const void*)out.data(), out.length(), MZ_DEFAULT_COMPRESSION)) {
            add_error("Unable to add custom Gcodes per print_z file to archive");
            BOOST_LOG_TRIVIAL(error) << __FUNCTION__ << ":" << __LINE__ << boost::format(", Unable to add custom Gcodes per print_z file to archive\n");
            return false;
        }
    }

    return true;
}

bool _BBS_3MF_Exporter::_add_auxiliary_dir_to_archive(mz_zip_archive &archive, const std::string &aux_dir, PackingTemporaryData &data)
{
    bool result = true;

    if (aux_dir.empty()) {
        //no accessory directories
        return result;
    }

    boost::filesystem::path dir = boost::filesystem::path(aux_dir);
    if (!boost::filesystem::exists(dir))
    {
        //no accessory directories
        return result;
    }

    static std::string const nocomp_exts[] = {".png", ".jpg", ".mp4", ".jpeg"};
    std::deque<boost::filesystem::path> directories({dir});
    int root_dir_len = dir.string().length() + 1;
    //boost file access
    while (!directories.empty()) {
        boost::filesystem::directory_iterator iterator(directories.front());
        directories.pop_front();
        for (auto &dir_entry : iterator)
        {
            std::string src_file;
            std::string dst_in_3mf;
            if (boost::filesystem::is_directory(dir_entry.path()))
            {
                directories.push_back(dir_entry.path());
                continue;
            }
            if (boost::filesystem::is_regular_file(dir_entry.path()) && !m_skip_auxiliary)
            {
                src_file = dir_entry.path().string();
                dst_in_3mf = dir_entry.path().string();
                dst_in_3mf.replace(0, root_dir_len, AUXILIARY_DIR);
                std::replace(dst_in_3mf.begin(), dst_in_3mf.end(), '\\', '/');
                if (_3MF_COVER_FILE.compare(1, _3MF_COVER_FILE.length() - 1, dst_in_3mf) == 0) {
                    data._3mf_thumbnail = dst_in_3mf;
                } else if (m_thumbnail_small.compare(1, m_thumbnail_small.length() - 1, dst_in_3mf) == 0) {
                    data._3mf_printer_thumbnail_small = dst_in_3mf;
                    if (m_thumbnail_middle == m_thumbnail_small) data._3mf_printer_thumbnail_middle = dst_in_3mf;
                } else if (m_thumbnail_middle.compare(1, m_thumbnail_middle.length() - 1, dst_in_3mf) == 0) {
                    data._3mf_printer_thumbnail_middle = dst_in_3mf;
                }
                result &= _add_file_to_archive(archive, dst_in_3mf, src_file);
            }
        }
    }

    return result;
}

// Perform conversions based on the config values available.
//FIXME provide a version of PrusaSlicer that stored the project file (3MF).
static void handle_legacy_project_loaded(unsigned int version_project_file, DynamicPrintConfig& config)
{
    if (! config.has("brim_object_gap")) {
        if (auto *opt_elephant_foot   = config.option<ConfigOptionFloat>("elefant_foot_compensation", false); opt_elephant_foot) {
            // Conversion from older PrusaSlicer which applied brim separation equal to elephant foot compensation.
            auto *opt_brim_separation = config.option<ConfigOptionFloat>("brim_object_gap", true);
            opt_brim_separation->value = opt_elephant_foot->value;
        }
    }
}

// backup backgroud thread to dispatch tasks and coperate with ui thread
class _BBS_Backup_Manager
{
public:
    static _BBS_Backup_Manager& get() {
        static _BBS_Backup_Manager m;
        return m;
    }

    void set_post_callback(std::function<void(int)> c) {
        boost::lock_guard lock(m_mutex);
        m_post_callback = c;
    }

    void run_ui_tasks() {
        std::deque<Task> tasks;
        {
            boost::lock_guard lock(m_mutex);
            std::swap(tasks, m_ui_tasks);
        }
        for (auto& t : tasks)
        {
            process_ui_task(t);
        }
    }

    void push_object_gaurd(ModelObject& object) {
        m_gaurd_objects.push_back(std::make_pair(&object, 0));
    }

    void pop_object_gaurd() {
        auto object = m_gaurd_objects.back();
        m_gaurd_objects.pop_back();
        if (object.second)
            add_object_mesh(*object.first);
    }

    void add_object_mesh(ModelObject& object) {
        for (auto& g : m_gaurd_objects) {
            if (g.first == &object) {
                ++g.second;
                return;
            }
        }
        // clone object
        auto model = object.get_model();
        auto o = m_temp_model.add_object(object);
        int backup_id = model->get_object_backup_id(object);
        push_task({ AddObject, (size_t) backup_id, object.get_model()->get_backup_path(), o, 1 });
    }

    void remove_object_mesh(ModelObject& object) {
        push_task({ RemoveObject, object.id().id, object.get_model()->get_backup_path() });
    }

    void backup_soon() {
        boost::lock_guard lock(m_mutex);
        m_other_changes_backup = true;
        m_tasks.push_back({ Backup, 0, std::string(), nullptr, ++m_task_seq });
        m_cond.notify_all();
    }

    void remove_backup(Model& model, bool removeAll) {
        BOOST_LOG_TRIVIAL(info)
            << "remove_backup " << model.get_backup_path() << ", " << removeAll;
        std::deque<Task>   canceled_tasks;
        boost::unique_lock lock(m_mutex);
        if (removeAll && model.is_need_backup()) {
            // running task may not be canceled
            for (auto & t : m_ui_tasks)
                canceled_tasks.push_back(t);
            for (auto & t : m_tasks)
                canceled_tasks.push_back(t);
            m_ui_tasks.clear();
            m_tasks.clear();
        }
        m_tasks.push_back({ RemoveBackup, model.id().id, model.get_backup_path(), nullptr, removeAll });
        ++m_task_seq;
        if (model.is_need_backup()) {
            m_other_changes = false;
            m_other_changes_backup = false;
        }
        m_cond.notify_all();
        lock.unlock();
        for (auto& t : canceled_tasks) {
            process_ui_task(t, true);
        }
    }

    void set_interval(long n) {
        boost::lock_guard lock(m_mutex);
        m_next_backup -= boost::posix_time::seconds(m_interval);
        m_interval = n;
        m_next_backup += boost::posix_time::seconds(m_interval);
        m_cond.notify_all();
    }

    void put_other_changes()
    {
        BOOST_LOG_TRIVIAL(info) << "put_other_changes";
        m_other_changes        = true;
        m_other_changes_backup = true;
    }

    void clear_other_changes(bool backup)
    {
        if (backup)
            m_other_changes_backup = false;
        else
            m_other_changes = false;
    }

    bool has_other_changes(bool backup)
    {
        return backup ? m_other_changes_backup : m_other_changes;
    }

private:
    enum TaskType {
        None,
        Backup, // this task is working as response in ui thread
        AddObject,
        RemoveObject,
        RemoveBackup,
        Exit
    };
    struct Task {
        TaskType type;
        size_t id = 0;
        std::string path;
        ModelObject* object = nullptr;
        union {
        size_t delay = 0; // delay sequence, only last task is delayed
        size_t sequence;
        bool removeAll;
        };
        friend bool operator==(Task const& l, Task const& r) {
            return l.type == r.type && l.id == r.id;
        }
        std::string to_string() const {
            constexpr char const *type_names[] = {"None",
                                                  "Backup",
                                                  "AddObject",
                                                  "RemoveObject",
                                                  "RemoveBackup",
                                                  "Exit"};
            std::ostringstream os;
            os << "{ type:" << type_names[type] << ", id:" << id
               << ", path:" << path
               << ", object:" << (object ? object->id().id : 0) << ", extra:" << delay << "}";
            return os.str();
        }
    };

    struct timer {
        timer(char const * msg) : msg(msg), start(boost::posix_time::microsec_clock::universal_time()) { }
        ~timer() {
#ifdef __WIN32__
            auto end = boost::posix_time::microsec_clock::universal_time();
            int duration = (int)(end - start).total_milliseconds();
            char buf[20];
            OutputDebugStringA(msg);
            OutputDebugStringA(": ");
            OutputDebugStringA(itoa(duration, buf, 10));
            OutputDebugStringA("\n");
#endif
        }
        char const* msg;
        boost::posix_time::ptime start;
    };
private:
    _BBS_Backup_Manager() {
        m_next_backup = boost::get_system_time() + boost::posix_time::seconds(m_interval);
        boost::unique_lock lock(m_mutex);
        m_thread = std::move(boost::thread(boost::ref(*this)));
    }

    ~_BBS_Backup_Manager() {
        push_task({Exit});
        m_thread.join();
    }

    void push_task(Task const & t) {
        boost::unique_lock lock(m_mutex);
        if (t.delay && !m_tasks.empty() && m_tasks.back() == t) {
            auto t2 = m_tasks.back();
            m_tasks.back() = t;
            m_tasks.back().delay = t2.delay + 1;
            m_cond.notify_all();
            lock.unlock();
            process_ui_task(t2);
        }
        else {
            m_tasks.push_back(t);
            ++m_task_seq;
            m_cond.notify_all();
        }
    }

    void process_ui_task(Task& t, bool canceled = false) {
        BOOST_LOG_TRIVIAL(info) << "process_ui_task" << t.to_string();
        switch (t.type) {
            case Backup: {
                if (canceled)
                    break;
                std::function<void(int)> callback;
                boost::unique_lock lock(m_mutex);
                if (m_task_seq != t.sequence) {
                    if (find(m_tasks.begin(), m_tasks.end(), Task{ Backup }) == m_tasks.end()) {
                        t.sequence = ++m_task_seq; // may has pending tasks, retry later
                        m_tasks.push_back(t);
                        m_cond.notify_all();
                    }
                    break;
                }
                callback = m_post_callback;
                lock.unlock();
                {
                    timer t("backup cost");
                    try {
                        if (callback) callback(1);
                    } catch (...) {}
                }
                m_other_changes_backup = false;
                break;
            }
            case AddObject:
                m_temp_model.delete_object(t.object);
                break;
            case RemoveBackup:
                if (t.removeAll) {
                    try {
                        boost::filesystem::remove(t.path + "/lock.txt");
                        boost::filesystem::remove_all(t.path);
                        BOOST_LOG_TRIVIAL(info) << "process_ui_task: remove all of backup path " << t.path;
                    } catch (std::exception &ex) {
                        BOOST_LOG_TRIVIAL(error) << "process_ui_task: failed to remove backup path" << t.path << ": " << ex.what();
                    }
                }
                break;
        }
    }

    void process_task(Task& t) {
        BOOST_LOG_TRIVIAL(info) << "process_task" << t.to_string();
        switch (t.type) {
            case Backup:
                // do it in response
                break;
            case AddObject: {
                {
                    CNumericLocalesSetter locales_setter;
                    _BBS_3MF_Exporter     e;
                    e.save_object_mesh(t.path, *t.object, (int) t.id);
                    // response to delete cloned object
                }
                break;
            }
            case RemoveObject: {
                boost::system::error_code ec;
                boost::filesystem::remove(t.path + "/mesh_" + boost::lexical_cast<std::string>(t.id) + ".xml", ec);
                t.type = None;
                break;
            }
            case RemoveBackup: {
                try {
                    boost::system::error_code ec;
                    boost::filesystem::remove(t.path + "/.3mf", ec);
                    // We Saved with SplitModel now, so we can safe delete these sub models.
                    boost::filesystem::remove_all(t.path + "/3D/Objects");
                    boost::filesystem::create_directory(t.path + "/3D/Objects");
                }
                catch (...) {}
            }
        }
    }

public:
    void operator()() {
        boost::unique_lock lock(m_mutex);
        while (true)
        {
            while (m_tasks.empty()) {
                if (m_interval > 0)
                    m_cond.timed_wait(lock, m_next_backup);
                else
                    m_cond.wait(lock);
                if (m_interval > 0 && boost::get_system_time() > m_next_backup) {
                    m_tasks.push_back({ Backup, 0, std::string(), nullptr, ++m_task_seq });
                    m_next_backup += boost::posix_time::seconds(m_interval);
                    // Maybe wakeup from power sleep
                    if (m_next_backup < boost::get_system_time())
                        m_next_backup = boost::get_system_time() + boost::posix_time::seconds(m_interval);
                }
            }
            Task t = m_tasks.front();
            if (t.type == Exit) break;
            if (t.object && t.delay) {
                if (!delay_task(t, lock))
                    continue;
            }
            m_tasks.pop_front();
            auto callback = m_post_callback;
            lock.unlock();
            process_task(t);
            lock.lock();
            if (t.type > None) {
                m_ui_tasks.push_back(t);
                if (m_ui_tasks.size() == 1 && callback)
                    callback(0);
            }
        }
    }

    bool delay_task(Task& t, boost::unique_lock<boost::mutex> & lock) {
        // delay last task for 3 seconds after last modify
        auto now = boost::get_system_time();
        auto delay_expire = now + boost::posix_time::seconds(10); // must not delay over this time
        auto wait = now + boost::posix_time::seconds(3);
        while (true) {
            m_cond.timed_wait(lock, wait);
            // Only delay when it's the only-one task
            if (m_tasks.size() != 1 || m_tasks.front().delay == t.delay)
                break;
            t.delay = m_tasks.front().delay;
            now = boost::get_system_time();
            if (now >= delay_expire)
                break;
            wait = now + boost::posix_time::seconds(3);
            if (wait > delay_expire)
                wait = delay_expire;
        };
        // task maybe canceled
        if (m_tasks.empty())
            return false;
        t = m_tasks.front();
        return true;
    }

private:
    boost::mutex m_mutex;
    boost::condition_variable m_cond;
    std::deque<Task> m_tasks;
    std::deque<Task> m_ui_tasks;
    size_t m_task_seq = 0;
    // param 0: should call run_ui_tasks
    // param 1: should backup current project
    std::function<void(int)> m_post_callback;
    long m_interval = 1 * 60;
    boost::system_time m_next_backup;
    Model m_temp_model; // visit only in main thread
    bool m_other_changes = false; // visit only in main thread
    bool m_other_changes_backup = false; // visit only in main thread
    std::vector<std::pair<ModelObject*, size_t>> m_gaurd_objects;
    boost::thread m_thread;
};


//BBS: add plate data list related logic
bool load_bbs_3mf(const char* path, DynamicPrintConfig* config, ConfigSubstitutionContext* config_substitutions, Model* model, PlateDataPtrs* plate_data_list, std::vector<Preset*>* project_presets,
                    bool* is_bbl_3mf, Semver* file_version, Import3mfProgressFn proFn, LoadStrategy strategy, BBLProject *project, int plate_id)
{
    if (path == nullptr || config == nullptr || model == nullptr)
        return false;

    // All import should use "C" locales for number formatting.
    CNumericLocalesSetter locales_setter;
    _BBS_3MF_Importer importer;
    bool res = importer.load_model_from_file(path, *model, *plate_data_list, *project_presets, *config, *config_substitutions, strategy, *is_bbl_3mf, *file_version, proFn, project, plate_id);
    importer.log_errors();
    //BBS: remove legacy project logic currently
    //handle_legacy_project_loaded(importer.version(), *config);
    return res;
}

std::string bbs_3mf_get_thumbnail(const char *path)
{
    _BBS_3MF_Importer importer;
    std::string data;
    bool res = importer.get_thumbnail(path, data);
    if (!res) importer.log_errors();
    return data;
}

bool load_gcode_3mf_from_stream(std::istream &data, DynamicPrintConfig *config, Model *model, PlateDataPtrs *plate_data_list, Semver *file_version)
{
    CNumericLocalesSetter locales_setter;
    _BBS_3MF_Importer     importer;
    bool res = importer.load_gcode_3mf_from_stream(data, *model, *plate_data_list, *config, *file_version);
    importer.log_errors();
    return res;
}

bool store_bbs_3mf(StoreParams& store_params)
{
    // All export should use "C" locales for number formatting.
    CNumericLocalesSetter locales_setter;

    if (store_params.path == nullptr || store_params.model == nullptr)
        return false;

    _BBS_3MF_Exporter exporter;
    bool res = exporter.save_model_to_file(store_params);
    if (!res)
        exporter.log_errors();

    return res;
}

//BBS: release plate data list
void release_PlateData_list(PlateDataPtrs& plate_data_list)
{
    //clear
    for (unsigned int i = 0; i < plate_data_list.size(); i++)
    {
        delete plate_data_list[i];
    }
    plate_data_list.clear();

    return;
}

// backup interface

void save_object_mesh(ModelObject& object)
{
    if (!object.get_model() || !object.get_model()->is_need_backup())
        return;
    if (object.volumes.empty() || object.instances.empty())
        return;
    _BBS_Backup_Manager::get().add_object_mesh(object);
}

void delete_object_mesh(ModelObject& object)
{
    // not really remove
    // _BBS_Backup_Manager::get().remove_object_mesh(object);
}

void backup_soon()
{
    _BBS_Backup_Manager::get().backup_soon();
}

void remove_backup(Model& model, bool removeAll)
{
    _BBS_Backup_Manager::get().remove_backup(model, removeAll);
}

void set_backup_interval(long interval)
{
    _BBS_Backup_Manager::get().set_interval(interval);
}

void set_backup_callback(std::function<void(int)> callback)
{
    _BBS_Backup_Manager::get().set_post_callback(callback);
}

void run_backup_ui_tasks()
{
    _BBS_Backup_Manager::get().run_ui_tasks();
}

bool has_restore_data(std::string & path, std::string& origin)
{
    if (path.empty()) {
        origin = "<lock>";
        return false;
    }
    if (boost::filesystem::exists(path + "/lock.txt")) {
        std::string pid;
        boost::filesystem::load_string_file(path + "/lock.txt", pid);
        try {
            if (get_process_name(boost::lexical_cast<int>(pid)) ==
                get_process_name(0)) {
                origin = "<lock>";
                return false;
            }
        }
        catch (...) {
            return false;
        }
    }
    std::string file3mf = path + "/.3mf";
    if (!boost::filesystem::exists(file3mf))
        return false;
    try {
        if (boost::filesystem::exists(path + "/origin.txt"))
            boost::filesystem::load_string_file(path + "/origin.txt", origin);
    }
    catch (...) {
    }
    path = file3mf;
    return true;
}

void put_other_changes()
{
    _BBS_Backup_Manager::get().put_other_changes();
}

void clear_other_changes(bool backup)
{
    _BBS_Backup_Manager::get().clear_other_changes(backup);
}

bool has_other_changes(bool backup)
{
    return _BBS_Backup_Manager::get().has_other_changes(backup);
}

SaveObjectGaurd::SaveObjectGaurd(ModelObject& object)
{
    _BBS_Backup_Manager::get().push_object_gaurd(object);
}

SaveObjectGaurd::~SaveObjectGaurd()
{
    _BBS_Backup_Manager::get().pop_object_gaurd();
}

} // namespace Slic3r<|MERGE_RESOLUTION|>--- conflicted
+++ resolved
@@ -276,10 +276,7 @@
 static constexpr const char* BED_TYPE_ATTR = "bed_type";
 static constexpr const char* PRINT_SEQUENCE_ATTR = "print_sequence";
 static constexpr const char* FIRST_LAYER_PRINT_SEQUENCE_ATTR = "first_layer_print_sequence";
-<<<<<<< HEAD
-=======
 static constexpr const char* SPIRAL_VASE_MODE = "spiral_mode";
->>>>>>> 693aa8d2
 static constexpr const char* GCODE_FILE_ATTR = "gcode_file";
 static constexpr const char* THUMBNAIL_FILE_ATTR = "thumbnail_file";
 static constexpr const char* TOP_FILE_ATTR = "top_file";
@@ -3906,14 +3903,11 @@
                 };
                 m_curr_plater->config.set_key_value("first_layer_print_sequence", new ConfigOptionInts(get_vector_from_string(value)));
             }
-<<<<<<< HEAD
-=======
             else if (key == SPIRAL_VASE_MODE) {
                 bool spiral_mode = false;
                 std::istringstream(value) >> std::boolalpha >> spiral_mode;
                 m_curr_plater->config.set_key_value("spiral_mode", new ConfigOptionBool(spiral_mode));
             }
->>>>>>> 693aa8d2
             else if (key == GCODE_FILE_ATTR)
             {
                 m_curr_plater->gcode_file = value;
@@ -5294,10 +5288,6 @@
         //BBS: add project embedded preset files
         bool _add_project_embedded_presets_to_archive(mz_zip_archive& archive, Model& model, std::vector<Preset*> project_presets);
         bool _add_model_config_file_to_archive(mz_zip_archive& archive, const Model& model, PlateDataPtrs& plate_data_list, const ObjectToObjectDataMap &objects_data, int export_plate_idx = -1, bool save_gcode = true, bool use_loaded_id = false);
-<<<<<<< HEAD
-=======
-        bool _add_cut_information_file_to_archive(mz_zip_archive &archive, Model &model);
->>>>>>> 693aa8d2
         bool _add_slice_info_config_file_to_archive(mz_zip_archive &archive, const Model &model, PlateDataPtrs &plate_data_list, const ObjectToObjectDataMap &objects_data, const DynamicPrintConfig& config);
         bool _add_gcode_file_to_archive(mz_zip_archive& archive, const Model& model, PlateDataPtrs& plate_data_list, Export3mfProgressFn proFn = nullptr);
         bool _add_custom_gcode_per_print_z_file_to_archive(mz_zip_archive& archive, Model& model, const DynamicPrintConfig* config);
@@ -6039,19 +6029,11 @@
                 std::string thumbnail_file_str = (boost::format("Metadata/plate_%1%.png") % (export_plate_idx + 1)).str();
                 stream << " <Relationship Target=\"/" << xml_escape(thumbnail_file_str)
                     << "\" Id=\"rel-2\" Type=\"http://schemas.openxmlformats.org/package/2006/relationships/metadata/thumbnail\"/>\n";
-<<<<<<< HEAD
 
                 thumbnail_file_str = (boost::format("Metadata/plate_%1%.png") % (export_plate_idx + 1)).str();
                 stream << " <Relationship Target=\"/" << xml_escape(thumbnail_file_str)
                    << "\" Id=\"rel-4\" Type=\"http://schemas.bambulab.com/package/2021/cover-thumbnail-middle\"/>\n";
 
-=======
-
-                thumbnail_file_str = (boost::format("Metadata/plate_%1%.png") % (export_plate_idx + 1)).str();
-                stream << " <Relationship Target=\"/" << xml_escape(thumbnail_file_str)
-                   << "\" Id=\"rel-4\" Type=\"http://schemas.bambulab.com/package/2021/cover-thumbnail-middle\"/>\n";
-
->>>>>>> 693aa8d2
                 thumbnail_file_str = (boost::format("Metadata/plate_%1%_small.png") % (export_plate_idx + 1)).str();
                 stream << " <Relationship Target=\"/" << xml_escape(thumbnail_file_str)
                    << "\" Id=\"rel-5\" Type=\"http://schemas.bambulab.com/package/2021/cover-thumbnail-small\"/>\n";
@@ -6442,12 +6424,8 @@
                 stream << "    <" << COMPONENT_TAG << " objectid=\"" << volume_id;
             else
                 stream << "    <" << COMPONENT_TAG << " p:path=\"" << xml_escape(*ppath) << "\" objectid=\"" << volume_id; // << "\"/>\n";
-<<<<<<< HEAD
-            stream << "\" " << PUUID_ATTR << "=\"" << hex_wrap<boost::uint32_t>{(boost::uint32_t) object_data.backup_id} << COMPONENT_UUID_SUFFIX;
-=======
             if (m_production_ext)
                 stream << "\" " << PUUID_ATTR << "=\"" << hex_wrap<boost::uint32_t>{(boost::uint32_t) (index + (object_data.backup_id << 16))} << COMPONENT_UUID_SUFFIX;
->>>>>>> 693aa8d2
             const Transform3d &transf = volume->get_matrix();
             stream << "\" " << TRANSFORM_ATTR << "=\"";
             for (unsigned c = 0; c < 4; ++c) {
@@ -6573,11 +6551,7 @@
             if (m_production_ext) {
                 std::stringstream stream;
                 reset_stream(stream);
-<<<<<<< HEAD
-                stream << "\" " << PUUID_ATTR << "=\"" << hex_wrap<boost::uint32_t>{(boost::uint32_t) object_data.backup_id} << SUB_OBJECT_UUID_SUFFIX;
-=======
                 stream << "\" " << PUUID_ATTR << "=\"" << hex_wrap<boost::uint32_t>{(boost::uint32_t) (index + (object_data.backup_id << 16))} << SUB_OBJECT_UUID_SUFFIX;
->>>>>>> 693aa8d2
                 //output_buffer += "\" ";
                 //output_buffer += PUUID_ATTR;
                 //output_buffer += "=\"";
@@ -7253,13 +7227,10 @@
                     stream << "\"/>\n";
                 }
 
-<<<<<<< HEAD
-=======
                 ConfigOption* spiral_mode_opt = plate_data->config.option("spiral_mode");
                 if (spiral_mode_opt)
                     stream << "    <" << METADATA_TAG << " " << KEY_ATTR << "=\"" << SPIRAL_VASE_MODE << "\" " << VALUE_ATTR << "=\"" << spiral_mode_opt->getBool() << "\"/>\n";
 
->>>>>>> 693aa8d2
                 if (save_gcode)
                     stream << "    <" << METADATA_TAG << " " << KEY_ATTR << "=\"" << GCODE_FILE_ATTR << "\" " << VALUE_ATTR << "=\"" << std::boolalpha << xml_escape(plate_data->gcode_file) << "\"/>\n";
                 if (!plate_data->gcode_file.empty()) {
@@ -7380,72 +7351,6 @@
         return true;
     }
 
-<<<<<<< HEAD
-=======
-    bool _BBS_3MF_Exporter::_add_cut_information_file_to_archive(mz_zip_archive &archive, Model &model)
-    {
-        std::string out = "";
-        pt::ptree   tree;
-
-        unsigned int object_cnt = 0;
-        for (const ModelObject *object : model.objects) {
-            object_cnt++;
-            pt::ptree &obj_tree = tree.add("objects.object", "");
-
-            obj_tree.put("<xmlattr>.id", object_cnt);
-
-            // Store info for cut_id
-            pt::ptree &cut_id_tree = obj_tree.add("cut_id", "");
-
-            // store cut_id atributes
-            cut_id_tree.put("<xmlattr>.id", object->cut_id.id().id);
-            cut_id_tree.put("<xmlattr>.check_sum", object->cut_id.check_sum());
-            cut_id_tree.put("<xmlattr>.connectors_cnt", object->cut_id.connectors_cnt());
-
-            int volume_idx = -1;
-            for (const ModelVolume *volume : object->volumes) {
-                ++volume_idx;
-                if (volume->is_cut_connector()) {
-                    pt::ptree &connectors_tree = obj_tree.add("connectors.connector", "");
-                    connectors_tree.put("<xmlattr>.volume_id", volume_idx);
-                    connectors_tree.put("<xmlattr>.type", int(volume->cut_info.connector_type));
-                    connectors_tree.put("<xmlattr>.radius", volume->cut_info.radius);
-                    connectors_tree.put("<xmlattr>.height", volume->cut_info.height);
-                    connectors_tree.put("<xmlattr>.r_tolerance", volume->cut_info.radius_tolerance);
-                    connectors_tree.put("<xmlattr>.h_tolerance", volume->cut_info.height_tolerance);
-                }
-            }
-        }
-
-        if (!tree.empty()) {
-            std::ostringstream oss;
-            pt::write_xml(oss, tree);
-            out = oss.str();
-
-            // Post processing("beautification") of the output string for a better preview
-            boost::replace_all(out, "><object", ">\n <object");
-            boost::replace_all(out, "><cut_id", ">\n  <cut_id");
-            boost::replace_all(out, "></cut_id>", ">\n  </cut_id>");
-            boost::replace_all(out, "><connectors", ">\n  <connectors");
-            boost::replace_all(out, "></connectors>", ">\n  </connectors>");
-            boost::replace_all(out, "><connector", ">\n   <connector");
-            boost::replace_all(out, "></connector>", ">\n   </connector>");
-            boost::replace_all(out, "></object>", ">\n </object>");
-            // OR just
-            boost::replace_all(out, "><", ">\n<");
-        }
-
-        if (!out.empty()) {
-            if (!mz_zip_writer_add_mem(&archive, CUT_INFORMATION_FILE.c_str(), (const void *) out.data(), out.length(), MZ_DEFAULT_COMPRESSION)) {
-                add_error("Unable to add cut information file to archive");
-                return false;
-            }
-        }
-
-        return true;
-    }
-
->>>>>>> 693aa8d2
     bool _BBS_3MF_Exporter::_add_slice_info_config_file_to_archive(mz_zip_archive& archive, const Model& model, PlateDataPtrs& plate_data_list, const ObjectToObjectDataMap &objects_data, const DynamicPrintConfig& config)
     {
         std::stringstream stream;
@@ -7479,11 +7384,8 @@
                         break;
                     }
                 }
-<<<<<<< HEAD
-=======
                 stream << "    <" << METADATA_TAG << " " << KEY_ATTR << "=\"" << PRINTER_MODEL_ID_ATTR       << "\" " << VALUE_ATTR << "=\"" << plate_data->printer_model_id << "\"/>\n";
                 stream << "    <" << METADATA_TAG << " " << KEY_ATTR << "=\"" << NOZZLE_DIAMETERS_ATTR       << "\" " << VALUE_ATTR << "=\"" << plate_data->nozzle_diameters << "\"/>\n";
->>>>>>> 693aa8d2
                 stream << "    <" << METADATA_TAG << " " << KEY_ATTR << "=\"" << TIMELAPSE_TYPE_ATTR << "\" " << VALUE_ATTR << "=\"" << timelapse_type << "\"/>\n";
                 //stream << "    <" << METADATA_TAG << " " << KEY_ATTR << "=\"" << TIMELAPSE_ERROR_CODE_ATTR << "\" " << VALUE_ATTR << "=\"" << plate_data->timelapse_warning_code << "\"/>\n";
                 stream << "    <" << METADATA_TAG << " " << KEY_ATTR << "=\"" << SLICE_PREDICTION_ATTR << "\" " << VALUE_ATTR << "=\"" << plate_data->get_gcode_prediction_str() << "\"/>\n";
