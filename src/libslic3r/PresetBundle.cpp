--- conflicted
+++ resolved
@@ -89,11 +89,7 @@
     for (size_t i = 0; i < 1; ++i) {
         // The following ugly switch is to avoid printers.preset(0) to return the edited instance, as the 0th default is the current one.
         Preset &preset = this->printers.default_preset(i);
-<<<<<<< HEAD
         for (const char *key : {"printer_settings_id", "printer_model", "printer_variant", "thumbnails"}) preset.config.optptr(key, true);
-=======
-        for (const char *key : {"printer_settings_id", "printer_model", "printer_variant","thumbnail_size"}) preset.config.optptr(key, true);
->>>>>>> 8ff74ea0
         //if (i == 0) {
             preset.config.optptr("default_print_profile", true);
             preset.config.option<ConfigOptionStrings>("default_filament_profile", true);
@@ -1015,11 +1011,7 @@
         return ret;
     }
 
-<<<<<<< HEAD
     for(unsigned int index = 1; index < filament_count; index ++)
-=======
-    for(unsigned int index = 1; index < filament_count+2; index ++)
->>>>>>> 8ff74ea0
     {
         std::string different_settingss = different_values[index];
 
@@ -3277,9 +3269,6 @@
                 else if (boost::iequals(it.key(), BBL_JSON_KEY_BED_MODEL)) {
                     //get bed model
                     model.bed_model = it.value();
-                } else if (boost::iequals(it.key(), BBL_JSON_KEY_DEFAULT_BED_TYPE)) {
-                    // get bed type
-                    model.default_bed_type = it.value();
                 }
                 else if (boost::iequals(it.key(), BBL_JSON_KEY_BED_TEXTURE)) {
                     //get bed texture
