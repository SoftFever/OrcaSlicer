--- conflicted
+++ resolved
@@ -81,8 +81,10 @@
     bool        align = params.extrusion_role == ExtrusionRole::erInternalInfill;
     BoundingBox bounding_box;
     BoundingBox snug_bounding_box = get_extents(expolygon).inflated(SCALED_EPSILON);
-
-<<<<<<< HEAD
+  
+    // Expand the bounding box to avoid artifacts at the edges
+    snug_bounding_box.offset(scale_(this->spacing)*params.multiline); 
+
     // Sparse infill (or Internal where align == true) needs to be aligned across layers. Align infill across layers using the object's bounding box.
     // Solid infill does not need to be aligned across layers, generate the infill pattern around the clipping expolygon only.
     if (align)
@@ -93,18 +95,6 @@
         bounding_box = this->bounding_box.rotated(-direction.first); 
     else 
         bounding_box = extended_object_bounding_box();
-=======
-    // Expand the bounding box to avoid artifacts at the edges
-    snug_bounding_box.offset(scale_(this->spacing)*params.multiline); 
-
-    // Rotated bounding box of the area to fill in with the pattern.
-    BoundingBox bounding_box = align ?
-        // Sparse infill needs to be aligned across layers. Align infill across layers using the object's bounding box.
-        this->bounding_box.rotated(-direction.first) :
-        // Solid infill does not need to be aligned across layers, generate the infill pattern
-        // around the clipping expolygon only.
-        snug_bounding_box;
->>>>>>> 506fde8f
 
     Point shift = this->centered() ? 
         bounding_box.center() :
