--- conflicted
+++ resolved
@@ -901,16 +901,18 @@
                 }
                 // Orca: apply fill multiline only for sparse infill
                 params.multiline = params.extrusion_role == erInternalInfill ? int(region_config.fill_multiline) : 1;
-
-                if (params.extrusion_role == erInternalInfill) {
-                    params.angle = calculate_infill_rotation_angle(layer.object(), layer.id(), region_config.infill_direction.value,
-                                                                   region_config.sparse_infill_rotate_template.value);
-                    params.is_using_template_angle = !region_config.sparse_infill_rotate_template.value.empty();
-                } else {
-                    params.angle = calculate_infill_rotation_angle(layer.object(), layer.id(), region_config.solid_infill_direction.value,
-                                                                   region_config.solid_infill_rotate_template.value);
-                    params.is_using_template_angle = !region_config.solid_infill_rotate_template.value.empty();
-                }
+            
+                if (!params.is_patchwork || surface.is_internal()) { //PPS: patchwork angle calculate in own function, only the angle of rotation of the model is transmitted there
+                    if (params.extrusion_role == erInternalInfill) {
+                        params.angle = calculate_infill_rotation_angle(layer.object(), layer.id(), region_config.infill_direction.value,
+                                                                       region_config.sparse_infill_rotate_template.value);
+                        params.is_using_template_angle = !region_config.sparse_infill_rotate_template.value.empty();
+                    } else {
+                        params.angle = calculate_infill_rotation_angle(layer.object(), layer.id(), region_config.solid_infill_direction.value,
+                                                                       region_config.solid_infill_rotate_template.value);
+                        params.is_using_template_angle = !region_config.solid_infill_rotate_template.value.empty();
+                    }
+                }  
                 params.bridge_angle = float(surface.bridge_angle);
                 
                 params.is_patchwork = false;
@@ -929,15 +931,6 @@
                     auto m = layer.object()->trafo().matrix();
                     params.angle += atan2((float) m(1, 0), (float) m(0, 0));
                 }
-<<<<<<< HEAD
-
-                if (!params.is_patchwork || surface.is_internal())
-                    if (params.extrusion_role == erInternalInfill) 
-                        params.angle += float(Geometry::deg2rad(region_config.infill_direction.value));
-                    else 
-                        params.angle += float(Geometry::deg2rad(region_config.solid_infill_direction.value));
-=======
->>>>>>> 3c0c36d1
 
                 // Calculate the actual flow we'll be using for this infill.
 		        params.bridge = is_bridge || Fill::use_bridge_flow(params.pattern);
@@ -1289,205 +1282,8 @@
         
         params.is_patchwork = surface_fill.params.is_patchwork;
 
-<<<<<<< HEAD
-        ConfigOptionFloats rotate_angles;
-        const std::string  search_string = "/NnZz$LlUuQq~^|#";
-        std::string        v(params.extrusion_role == erInternalInfill ? region_config.sparse_infill_rotate_template.value :
-                                                                                      region_config.solid_infill_rotate_template.value);
-        if (regex_search(v, std::regex("[+\\-%:*@\'\"cmSODMR" + search_string + "]"))) { // template metalanguage of rotating infill
-            std::regex                 del("[\\s,]+");
-            std::sregex_token_iterator it(v.begin(), v.end(), del, -1);
-            std::vector<std::string>   tk;
-            std::sregex_token_iterator end;
-            while (it != end) {
-                tk.push_back(*it++);
-            }
-            int               t            = 0;
-            int               repeats      = 0;
-            double            angle        = 0;
-            double            angle_add    = 0;
-            double            angle_steps  = 1;
-            double            angle_start  = 0;
-            double            limit_fill_z = this->object()->get_layer(0)->bottom_z();
-            double            start_fill_z = limit_fill_z;
-            bool              _noop        = false;
-            auto              solid        = std::string::npos; // -1 - sparse,  0 - native (D), 1 - internal solid (S), 2 - concentric (O), 3 - monotonic (M), 4 - rectilinear (R)           
-            auto              fill_form    = std::string::npos;
-            bool              _absolute    = false;
-            bool              _negative    = false;
-            std::vector<bool> stop(tk.size(), false);
-
-            for (int i = 0; i <= this->id(); i++) {
-                double fill_z = this->object()->get_layer(i)->bottom_z();
-
-                if (limit_fill_z < this->object()->get_layer(i)->slice_z) {
-                    if (repeats) { // if repeats >0 then restore parameters for new iteration
-                        limit_fill_z += limit_fill_z - start_fill_z;
-                        start_fill_z = fill_z;
-                        repeats--;
-                    } else {
-                        start_fill_z = fill_z;
-                        limit_fill_z = this->object()->get_layer(i)->print_z;
-                        solid        = std::string::npos;
-                        fill_form    = std::string::npos;
-                        do {
-                            if (!stop[t]) {
-                                _noop       = false;
-                                _absolute   = false;
-                                _negative   = false;
-                                angle_start += angle_add;
-                                angle_add   = 0;
-                                angle_steps = 1;
-                                repeats     = 1;
-                                if (tk[t].find('!') != std::string::npos) // this is an one-time instruction
-                                    stop[t] = true;
-
-                                char* cs = &tk[t][0];
-
-                                if ((cs[0] >= '0' && cs[0] <= '9') && !(cs[0] == '+' || cs[0] == '-')) // absolute/relative
-                                    _absolute = true;
-
-                                angle_add = strtod(cs, &cs);        // read angle parameter
-
-                                if (cs[0] == '%') {                 // percentage of angles
-                                    angle_add *= 3.6;
-                                    cs = &cs[1];
-                                } else if (cs[0] == ':') {          // fractional of full turn
-                                    if (angle_add == 0.)
-                                        angle_add = 1.;
-                                    cs = &cs[1];
-                                    double angle_frac = strtod(cs, &cs);
-                                    if (angle_frac == 0.)
-                                        angle_frac = 1.;
-                                    angle_add *= 360 / angle_frac;
-                                }
-
-                                int tit = tk[t].find('*');
-                                if (tit != std::string::npos)                   // overall angle_cycles
-                                    repeats = strtol(&tk[t][tit + 1], &cs, 0);
-
-                                if (repeats) {                                  // run if overall cycles greater than 0
-                                    solid = std::string("DSOMR").find(cs[0]);   // solid infill
-                                    if (solid != std::string::npos) 
-                                        cs = &cs[1];
-
-                                    if (cs[0] == 'B') {
-                                        angle_steps = this->object()->print()->default_region_config().bottom_shell_layers.value;
-                                    } else if (cs[0] == 'T') {
-                                        angle_steps = this->object()->print()->default_region_config().top_shell_layers.value;
-                                    } else {
-                                        fill_form = search_string.find(cs[0]);
-                                        if (fill_form != std::string::npos)
-                                            cs = &cs[1];
-
-                                        _negative = (cs[0] == '-'); // negative parameter
-                                        angle_steps = abs(strtod(cs, &cs));
-
-                                        if (angle_steps && cs[0] != '\0' && cs[0] != '!') {
-                                            if (cs[0] == '%')       // value in the percents of fill_z
-                                                limit_fill_z = angle_steps * this->object()->height() * 1e-8;
-                                            else if (cs[0] == ':') { // fractional of full height
-                                                if (angle_steps == 0.)
-                                                    angle_steps = 1.;
-                                                cs = &cs[1];
-                                                double angle_frac = strtod(cs, &cs);
-                                                if (angle_frac == 0.)
-                                                    angle_frac = 1.;
-                                                limit_fill_z = angle_steps / angle_frac * this->object()->height() * 1e-6;
-                                            }
-                                            else if (cs[0] == '#')  // value in the feet
-                                                limit_fill_z = angle_steps * this->object()->config().layer_height;
-                                            else if (cs[0] == '\'') // value in the feet
-                                                limit_fill_z = angle_steps * 12 * 25.4;
-                                            else if (cs[0] == '\"') // value in the inches
-                                                limit_fill_z = angle_steps * 25.4;
-                                            else if (cs[0] == 'c')  // value in centimeters
-                                                limit_fill_z = angle_steps * 10.;
-                                            else if (cs[0] == 'm')
-                                                if (cs[1] == 'm') { // value in the millimeters
-                                                    limit_fill_z = angle_steps * 1.;
-                                                } else              // value in the meters
-                                                    limit_fill_z = angle_steps * 1000.;
-                                            limit_fill_z += fill_z;
-                                            angle_steps = 0; // limit_fill_z has already count
-                                        } 
-                                    }
-                                    if (angle_steps) {       // if limit_fill_z does not setting by lenght method. Get count the layer id above model height
-                                        if (fill_form == std::string::npos && !_absolute) 
-                                            angle_add     *= (int) angle_steps;
-                                        int idx       = i + std::max(angle_steps - 1, 0.);
-                                        int sdx       = std::max(0, idx - (int) this->object()->layers().size());
-                                        idx           = std::min(idx, (int) this->object()->layers().size() - 1);
-                                        limit_fill_z  = this->object()->get_layer(idx)->print_z + sdx * this->object()->config().layer_height;
-                                    } 
-                                    repeats = std::max(--repeats, 0);
-                                } else 
-                                    _noop = true;   // set the dumb cycle
-                                if (_absolute) {    // is absolute
-                                    angle_start = angle_add;
-                                    angle_add   = 0;
-                                }
-                            }
-                            if (++t >= tk.size())
-                                t = 0;
-                        } while (std::all_of(stop.begin(), stop.end(), [](bool v) { return v; }) ? false :
-                                     (t ? _noop : false) || stop[t]); // if this is a dumb instruction which never reaprated twice
-                    }
-                }
-                double top_z    = this->object()->get_layer(i)->print_z;
-                double negvalue = (_negative ? limit_fill_z - top_z : top_z - start_fill_z) / (limit_fill_z - start_fill_z);
-
-                switch (fill_form) {
-                case 0: break;                                                  // /-joint, linear
-                case 1: negvalue -= sin(negvalue * PI * 2.) / (PI * 2.); break; // N-joint, sinus, vertical start
-                case 2: negvalue -= sin(negvalue * PI * 2.) / (PI * 4.); break; // n-joint, sinus, vertical start, lazy
-                case 3: negvalue += sin(negvalue * PI * 2.) / (PI * 2.); break; // Z-joint, sinus, horizontal start
-                case 4: negvalue += sin(negvalue * PI * 2.) / (PI * 4.); break; // z-joint, sinus, horizontal start, lazy
-                case 5: negvalue = asin(negvalue * 2. - 1.) / PI + 0.5; break;  // $-joint, arcsin
-                case 6: negvalue = sin(negvalue * PI / 2.); break;              // L-joint, quarter of circle, horizontal start
-                case 7: negvalue = 1. - cos(negvalue * PI / 2.); break;         // l-joint, quarter of circle, vertical start
-                case 8: negvalue = 1. - pow(1. - negvalue, 2); break;           // U-joint, squared, x2
-                case 9: negvalue = pow(1 - negvalue, 2); break;                 // u-joint, squared, x2 inverse
-                case 10: negvalue = 1. - pow(1. - negvalue, 3); break;          // Q-joint, cubic, x3
-                case 11: negvalue = pow(1. - negvalue, 3); break;               // q-joint, cubic, x3 inverse
-                case 12: negvalue = (double) rand() / RAND_MAX; break;          // ~-joint, random, fill the whole angle
-                case 13: negvalue += (double) rand() / RAND_MAX - 0.5; break;   // ^-joint, pseudorandom, disperse at middle line
-                case 14: negvalue = 0.5; break;                                 // |-joint, like #-joint but placed at middle angle
-                case 15: negvalue = _negative ? 0. : 1.; break;                 // #-joint, vertical at the end angle
-                }
-                angle = angle_start + angle_add * negvalue;
-            }
-            if (solid != std::string::npos) {
-                switch (solid) {
-                case 1: params.pattern = region_config.internal_solid_infill_pattern.value; break; // selected solid pattern
-                case 2: params.pattern = ipConcentric; break;                                      // concentric pattern 
-                case 3: params.pattern = ipMonotonic; break;                                       // monotonic pattern 
-                case 4: params.pattern = ipRectilinear;                                            // rectilinear pattern  
-                }                                                                                  // or else use native pattern
-                params.extrusion_role = erSolidInfill;
-                params.density        = 1.;
-                surface_fill.params.pattern = params.pattern;
-
-                f = std::unique_ptr<Fill>(Fill::new_from_type(params.pattern)); // reinitialize surface
-                f->set_bounding_box(bbox);
-                f->layer_id            = this->id();
-                f->z                   = this->print_z;
-                f->angle               = surface_fill.params.angle;
-                f->print_config        = &this->object()->print()->config();
-                f->print_object_config = &this->object()->config();
-                params.use_arachne = surface_fill.params.pattern == ipConcentric || surface_fill.params.pattern == ipConcentricInternal;
-            }
-            f->rotate_angle = Geometry::deg2rad(angle);
-        } else {
-            rotate_angles.deserialize(v);
-            auto rotate_angle_idx = f->layer_id % rotate_angles.size();
-            f->rotate_angle = Geometry::deg2rad(rotate_angles.values[rotate_angle_idx]);
-        }
-
-		if( surface_fill.params.pattern == ipLockedZag ) {
-=======
-        if( surface_fill.params.pattern == ipLockedZag ) {
->>>>>>> 3c0c36d1
+      if( surface_fill.params.pattern == ipLockedZag ) {
+
 			params.locked_zag = true;
             params.infill_lock_depth = surface_fill.params.infill_lock_depth;
             params.skin_infill_depth = surface_fill.params.skin_infill_depth;
