#include <assert.h>
#include <stdio.h>
#include <memory>

#include "../ClipperUtils.hpp"
#include "../Geometry.hpp"
#include "../Layer.hpp"
#include "../Print.hpp"
#include "../PrintConfig.hpp"
#include "../Surface.hpp"

#include "ExtrusionEntity.hpp"
#include "FillBase.hpp"
#include "FillRectilinear.hpp"
#include "FillLightning.hpp"
#include "FillConcentricInternal.hpp"
#include "FillTpmsD.hpp"
#include "FillConcentric.hpp"
#include "libslic3r.h"

namespace Slic3r {

struct SurfaceFillParams
{
	// Zero based extruder ID.
    unsigned int 	extruder = 0;
	// Infill pattern, adjusted for the density etc.
    InfillPattern  	pattern = InfillPattern(0);

    // FillBase
    // in unscaled coordinates
    coordf_t    	spacing = 0.;
    // infill / perimeter overlap, in unscaled coordinates
    coordf_t    	overlap = 0.;
    // Angle as provided by the region config, in radians.
    float       	angle = 0.f;
    // Is bridging used for this fill? Bridging parameters may be used even if this->flow.bridge() is not set.
    bool 			bridge;
    // Non-negative for a bridge.
    float 			bridge_angle = 0.f;

    // FillParams
    float       	density = 0.f;
    // Don't adjust spacing to fill the space evenly.
//    bool        	dont_adjust = false;
    // Length of the infill anchor along the perimeter line.
    // 1000mm is roughly the maximum length line that fits into a 32bit coord_t.
    float 			anchor_length     = 1000.f;
    float 			anchor_length_max = 1000.f;

    // width, height of extrusion, nozzle diameter, is bridge
    // For the output, for fill generator.
    Flow 			flow;

	// For the output
    ExtrusionRole	extrusion_role = ExtrusionRole(0);

	// Various print settings?

	// Index of this entry in a linear vector.
    size_t 			idx = 0;
	// infill speed settings
	float			sparse_infill_speed = 0;
	float			top_surface_speed = 0;
	float			solid_infill_speed = 0;

    // Params for lattice infill angles
    float lattice_angle_1 = 0.f;
    float lattice_angle_2 = 0.f;
    float infill_lock_depth          = 0;
    float skin_infill_depth          = 0;
    bool symmetric_infill_y_axis = false;

    // Params for 2D honeycomb
    float infill_overhang_angle = 60.f;

	bool operator<(const SurfaceFillParams &rhs) const {
#define RETURN_COMPARE_NON_EQUAL(KEY) if (this->KEY < rhs.KEY) return true; if (this->KEY > rhs.KEY) return false;
#define RETURN_COMPARE_NON_EQUAL_TYPED(TYPE, KEY) if (TYPE(this->KEY) < TYPE(rhs.KEY)) return true; if (TYPE(this->KEY) > TYPE(rhs.KEY)) return false;

		// Sort first by decreasing bridging angle, so that the bridges are processed with priority when trimming one layer by the other.
		if (this->bridge_angle > rhs.bridge_angle) return true;
		if (this->bridge_angle < rhs.bridge_angle) return false;

		RETURN_COMPARE_NON_EQUAL(extruder);
		RETURN_COMPARE_NON_EQUAL_TYPED(unsigned, pattern);
		RETURN_COMPARE_NON_EQUAL(spacing);
		RETURN_COMPARE_NON_EQUAL(overlap);
		RETURN_COMPARE_NON_EQUAL(angle);
		RETURN_COMPARE_NON_EQUAL(density);
//		RETURN_COMPARE_NON_EQUAL_TYPED(unsigned, dont_adjust);
		RETURN_COMPARE_NON_EQUAL(anchor_length);
		RETURN_COMPARE_NON_EQUAL(anchor_length_max);
		RETURN_COMPARE_NON_EQUAL(flow.width());
		RETURN_COMPARE_NON_EQUAL(flow.height());
		RETURN_COMPARE_NON_EQUAL(flow.nozzle_diameter());
		RETURN_COMPARE_NON_EQUAL_TYPED(unsigned, bridge);
		RETURN_COMPARE_NON_EQUAL_TYPED(unsigned, extrusion_role);
		RETURN_COMPARE_NON_EQUAL(sparse_infill_speed);
		RETURN_COMPARE_NON_EQUAL(top_surface_speed);
		RETURN_COMPARE_NON_EQUAL(solid_infill_speed);
        RETURN_COMPARE_NON_EQUAL(lattice_angle_1);
		RETURN_COMPARE_NON_EQUAL(lattice_angle_2);
<<<<<<< HEAD
		RETURN_COMPARE_NON_EQUAL(symmetric_infill_y_axis);
		RETURN_COMPARE_NON_EQUAL(infill_lock_depth);
		RETURN_COMPARE_NON_EQUAL(skin_infill_depth);
		return false;
	}

	bool operator==(const SurfaceFillParams &rhs) const {
		return  this->extruder 			== rhs.extruder 		&&
				this->pattern 			== rhs.pattern 			&&
				this->spacing 			== rhs.spacing 			&&
				this->overlap 			== rhs.overlap 			&&
				this->angle   			== rhs.angle   			&&
				this->bridge   			== rhs.bridge   		&&
				this->bridge_angle 		== rhs.bridge_angle		&&
				this->density   		== rhs.density   		&&
//				this->dont_adjust   	== rhs.dont_adjust 		&&
				this->anchor_length  	== rhs.anchor_length    &&
				this->anchor_length_max == rhs.anchor_length_max &&
				this->flow 				== rhs.flow 			&&
				this->extrusion_role	== rhs.extrusion_role	&&
				this->sparse_infill_speed	== rhs.sparse_infill_speed &&
				this->top_surface_speed		== rhs.top_surface_speed &&
				this->solid_infill_speed	== rhs.solid_infill_speed &&
                this->lattice_angle_1		== rhs.lattice_angle_1 &&
				this->lattice_angle_2	    == rhs.lattice_angle_2 &&
				this->infill_lock_depth      ==  rhs.infill_lock_depth &&
				this->skin_infill_depth      ==  rhs.skin_infill_depth;
	}
=======
		RETURN_COMPARE_NON_EQUAL(infill_overhang_angle);

		return false;
	}

    bool operator==(const SurfaceFillParams &rhs) const {
        return  this->extruder              == rhs.extruder             &&
                this->pattern               == rhs.pattern              &&
                this->spacing               == rhs.spacing              &&
                this->overlap               == rhs.overlap              &&
                this->angle                 == rhs.angle                &&
                this->rotate_angle          == rhs.rotate_angle         &&
                this->bridge                == rhs.bridge               &&
                this->bridge_angle          == rhs.bridge_angle         &&
                this->density               == rhs.density              &&
//              this->dont_adjust           == rhs.dont_adjust          &&
                this->anchor_length         == rhs.anchor_length        &&
                this->anchor_length_max     == rhs.anchor_length_max    &&
                this->flow                  == rhs.flow                 &&
                this->extrusion_role        == rhs.extrusion_role       &&
                this->sparse_infill_speed   == rhs.sparse_infill_speed  &&
                this->top_surface_speed     == rhs.top_surface_speed    &&
                this->solid_infill_speed    == rhs.solid_infill_speed   &&
                this->lattice_angle_1       == rhs.lattice_angle_1      &&
                this->lattice_angle_2       == rhs.lattice_angle_2      &&
                this->infill_overhang_angle == rhs.infill_overhang_angle;
    }
>>>>>>> b9cce6c1
};

struct SurfaceFill {
	SurfaceFill(const SurfaceFillParams& params) : region_id(size_t(-1)), surface(stCount, ExPolygon()), params(params) {}

	size_t 				region_id;
	Surface 			surface;
	ExPolygons       	expolygons;
	SurfaceFillParams	params;
    // BBS
    std::vector<size_t> region_id_group;
    ExPolygons          no_overlap_expolygons;
};


// Detect narrow infill regions
// Based on the anti-vibration algorithm from PrusaSlicer:
// https://github.com/prusa3d/PrusaSlicer/blob/5dc04b4e8f14f65bbcc5377d62cad3e86c2aea36/src/libslic3r/Fill/FillEnsuring.cpp#L37-L273

static coord_t _MAX_LINE_LENGTH_TO_FILTER() // 4 mm.
{
    return scaled<coord_t>(4.);
}
const constexpr size_t  MAX_SKIPS_ALLOWED           = 2; // Skip means propagation through long line.
const constexpr size_t  MIN_DEPTH_FOR_LINE_REMOVING = 5;

struct LineNode
{
    struct State
    {
        // The total number of long lines visited before this node was reached.
        // We just need the minimum number of all possible paths to decide whether we can remove the line or not.
        int min_skips_taken             = 0;
        // The total number of short lines visited before this node was reached.
        int total_short_lines           = 0;
        // Some initial line is touching some long line. This information is propagated to neighbors.
        bool initial_touches_long_lines = false;
        bool initialized                = false;

        void reset() {
            this->min_skips_taken            = 0;
            this->total_short_lines          = 0;
            this->initial_touches_long_lines = false;
            this->initialized                = false;
        }
    };

    explicit LineNode(const Line &line) : line(line) {}

    Line                   line;
    // Pointers to line nodes in the previous and the next section that overlap with this line.
    std::vector<LineNode*> next_section_overlapping_lines;
    std::vector<LineNode*> prev_section_overlapping_lines;

    bool                   is_removed = false;

    State                  state;

    // Return true if some initial line is touching some long line and this information was propagated into the current line.
    bool is_initial_line_touching_long_lines() const {
        if (prev_section_overlapping_lines.empty())
            return false;

        for (LineNode *line_node : prev_section_overlapping_lines) {
            if (line_node->state.initial_touches_long_lines)
                return true;
        }

        return false;
    }

    // Return true if the current line overlaps with some long line in the previous section.
    bool is_touching_long_lines_in_previous_layer() const {
        if (prev_section_overlapping_lines.empty())
            return false;

        const auto MAX_LINE_LENGTH_TO_FILTER = _MAX_LINE_LENGTH_TO_FILTER();
        for (LineNode *line_node : prev_section_overlapping_lines) {
            if (!line_node->is_removed && line_node->line.length() >= MAX_LINE_LENGTH_TO_FILTER)
                return true;
        }

        return false;
    }

    // Return true if the current line overlaps with some line in the next section.
    bool has_next_layer_neighbours() const {
        if (next_section_overlapping_lines.empty())
            return false;

        for (LineNode *line_node : next_section_overlapping_lines) {
            if (!line_node->is_removed)
                return true;
        }

        return false;
    }
};

using LineNodes = std::vector<LineNode>;

inline bool are_lines_overlapping_in_y_axes(const Line &first_line, const Line &second_line) {
    return (second_line.a.y() <= first_line.a.y() && first_line.a.y() <= second_line.b.y())
        || (second_line.a.y() <= first_line.b.y() && first_line.b.y() <= second_line.b.y())
        || (first_line.a.y() <= second_line.a.y() && second_line.a.y() <= first_line.b.y())
        || (first_line.a.y() <= second_line.b.y() && second_line.b.y() <= first_line.b.y());
}

bool can_line_note_be_removed(const LineNode &line_node) {
    const auto MAX_LINE_LENGTH_TO_FILTER = _MAX_LINE_LENGTH_TO_FILTER();
    return (line_node.line.length() < MAX_LINE_LENGTH_TO_FILTER)
        && (line_node.state.total_short_lines > int(MIN_DEPTH_FOR_LINE_REMOVING)
            || (!line_node.is_initial_line_touching_long_lines() && !line_node.has_next_layer_neighbours()));
}

// Remove the node and propagate its removal to the previous sections.
void propagate_line_node_remove(const LineNode &line_node) {
    std::queue<LineNode *> line_node_queue;
    for (LineNode *prev_line : line_node.prev_section_overlapping_lines) {
        if (prev_line->is_removed)
            continue;

        line_node_queue.emplace(prev_line);
    }

    for (; !line_node_queue.empty(); line_node_queue.pop()) {
        LineNode &line_to_check = *line_node_queue.front();

        if (can_line_note_be_removed(line_to_check)) {
            line_to_check.is_removed = true;

            for (LineNode *prev_line : line_to_check.prev_section_overlapping_lines) {
                if (prev_line->is_removed)
                    continue;

                line_node_queue.emplace(prev_line);
            }
        }
    }
}

// Filter out short extrusions that could create vibrations.
static std::vector<Lines> filter_vibrating_extrusions(const std::vector<Lines> &lines_sections) {
    // Initialize all line nodes.
    std::vector<LineNodes> line_nodes_sections(lines_sections.size());
    for (const Lines &lines_section : lines_sections) {
        const size_t section_idx = &lines_section - lines_sections.data();

        line_nodes_sections[section_idx].reserve(lines_section.size());
        for (const Line &line : lines_section) {
            line_nodes_sections[section_idx].emplace_back(line);
        }
    }

    // Precalculate for each line node which line nodes in the previous and next section this line node overlaps.
    for (auto curr_lines_section_it = line_nodes_sections.begin(); curr_lines_section_it != line_nodes_sections.end(); ++curr_lines_section_it) {
        if (curr_lines_section_it != line_nodes_sections.begin()) {
            const auto prev_lines_section_it = std::prev(curr_lines_section_it);
            for (LineNode &curr_line : *curr_lines_section_it) {
                for (LineNode &prev_line : *prev_lines_section_it) {
                    if (are_lines_overlapping_in_y_axes(curr_line.line, prev_line.line)) {
                        curr_line.prev_section_overlapping_lines.emplace_back(&prev_line);
                    }
                }
            }
        }

        if (std::next(curr_lines_section_it) != line_nodes_sections.end()) {
            const auto next_lines_section_it = std::next(curr_lines_section_it);
            for (LineNode &curr_line : *curr_lines_section_it) {
                for (LineNode &next_line : *next_lines_section_it) {
                    if (are_lines_overlapping_in_y_axes(curr_line.line, next_line.line)) {
                        curr_line.next_section_overlapping_lines.emplace_back(&next_line);
                    }
                }
            }
        }
    }

    const auto MAX_LINE_LENGTH_TO_FILTER = _MAX_LINE_LENGTH_TO_FILTER();
    // Select each section as the initial lines section and propagate line node states from this initial lines section to the last lines section.
    // During this propagation, we remove those lines that meet the conditions for its removal.
    // When some line is removed, we propagate this removal to previous layers.
    for (size_t initial_line_section_idx = 0; initial_line_section_idx < line_nodes_sections.size(); ++initial_line_section_idx) {
        // Stars from non-removed short lines.
        for (LineNode &initial_line : line_nodes_sections[initial_line_section_idx]) {
            if (initial_line.is_removed || initial_line.line.length() >= MAX_LINE_LENGTH_TO_FILTER)
                continue;

            initial_line.state.reset();
            initial_line.state.total_short_lines          = 1;
            initial_line.state.initial_touches_long_lines = initial_line.is_touching_long_lines_in_previous_layer();
            initial_line.state.initialized                = true;
        }

        // Iterate from the initial lines section until the last lines section.
        for (size_t propagation_line_section_idx = initial_line_section_idx; propagation_line_section_idx < line_nodes_sections.size(); ++propagation_line_section_idx) {
            // Before we propagate node states into next lines sections, we reset the state of all line nodes in the next line section.
            if (propagation_line_section_idx + 1 < line_nodes_sections.size()) {
                for (LineNode &propagation_line : line_nodes_sections[propagation_line_section_idx + 1]) {
                    propagation_line.state.reset();
                }
            }

            for (LineNode &propagation_line : line_nodes_sections[propagation_line_section_idx]) {
                if (propagation_line.is_removed || !propagation_line.state.initialized)
                    continue;

                for (LineNode *neighbour_line : propagation_line.next_section_overlapping_lines) {
                    if (neighbour_line->is_removed)
                        continue;

                    const bool is_short_line   = neighbour_line->line.length() < MAX_LINE_LENGTH_TO_FILTER;
                    const bool is_skip_allowed = propagation_line.state.min_skips_taken < int(MAX_SKIPS_ALLOWED);

                    if (!is_short_line && !is_skip_allowed)
                        continue;

                    const int neighbour_total_short_lines = propagation_line.state.total_short_lines + int(is_short_line);
                    const int neighbour_min_skips_taken   = propagation_line.state.min_skips_taken + int(!is_short_line);

                    if (neighbour_line->state.initialized) {
                        // When the state of the node was previously filled, then we need to update data in such a way
                        // that will maximize the possibility of removing this node.
                        neighbour_line->state.min_skips_taken = std::max(neighbour_line->state.min_skips_taken, neighbour_total_short_lines);
                        neighbour_line->state.min_skips_taken = std::min(neighbour_line->state.min_skips_taken, neighbour_min_skips_taken);

                        // We will keep updating neighbor initial_touches_long_lines until it is equal to false.
                        if (neighbour_line->state.initial_touches_long_lines) {
                            neighbour_line->state.initial_touches_long_lines = propagation_line.state.initial_touches_long_lines;
                        }
                    } else {
                        neighbour_line->state.total_short_lines          = neighbour_total_short_lines;
                        neighbour_line->state.min_skips_taken            = neighbour_min_skips_taken;
                        neighbour_line->state.initial_touches_long_lines = propagation_line.state.initial_touches_long_lines;
                        neighbour_line->state.initialized                = true;
                    }
                }

                if (can_line_note_be_removed(propagation_line)) {
                    // Remove the current node and propagate its removal to the previous sections.
                    propagation_line.is_removed = true;
                    propagate_line_node_remove(propagation_line);
                }
            }
        }
    }

    // Create lines sections without filtered-out lines.
    std::vector<Lines> lines_sections_out(line_nodes_sections.size());
    for (const std::vector<LineNode> &line_nodes_section : line_nodes_sections) {
        const size_t section_idx = &line_nodes_section - line_nodes_sections.data();

        for (const LineNode &line_node : line_nodes_section) {
            if (!line_node.is_removed) {
                lines_sections_out[section_idx].emplace_back(line_node.line);
            }
        }
    }

    return lines_sections_out;
}

void split_solid_surface(size_t layer_id, const SurfaceFill &fill, ExPolygons &normal_infill, ExPolygons &narrow_infill)
{
    assert(fill.surface.surface_type == stInternalSolid);

	switch (fill.params.pattern) {
    case ipRectilinear:
    case ipMonotonic:
    case ipMonotonicLine:
    case ipAlignedRectilinear:
        // Only support straight line based infill
        break;

    default:
        // For all other types, don't split
        return;
    }

    Polygons normal_fill_areas;  // Areas that filled with normal infill

    constexpr double connect_extrusions = true;

    const coord_t scaled_spacing                      = scaled<coord_t>(fill.params.spacing);
    double        distance_limit_reconnection         = 2.0 * double(scaled_spacing);
    double        squared_distance_limit_reconnection = distance_limit_reconnection * distance_limit_reconnection;
    // Calculate infill direction, see Fill::_infill_direction
    double        base_angle                          = fill.params.angle + float(M_PI / 2.);
    // For pattern other than ipAlignedRectilinear, the angle are alternated
    if (fill.params.pattern != ipAlignedRectilinear) {
        size_t idx = layer_id / fill.surface.thickness_layers;
        base_angle += (idx & 1) ? float(M_PI / 2.) : 0;
    }
    const double aligning_angle = -base_angle + PI;

	for (const ExPolygon &expolygon : fill.expolygons) {
        Polygons filled_area = to_polygons(expolygon);
        polygons_rotate(filled_area, aligning_angle);
        BoundingBox bb = get_extents(filled_area);

        Polygons inner_area = intersection(filled_area, opening(filled_area, 2 * scaled_spacing, 3 * scaled_spacing));

        inner_area = shrink(inner_area, scaled_spacing * 0.5 - scaled<double>(fill.params.overlap));

        AABBTreeLines::LinesDistancer<Line> area_walls{to_lines(inner_area)};

        const size_t  n_vlines = (bb.max.x() - bb.min.x() + scaled_spacing - 1) / scaled_spacing;
        const coord_t y_min    = bb.min.y();
        const coord_t y_max    = bb.max.y();
        Lines         vertical_lines(n_vlines);
        for (size_t i = 0; i < n_vlines; i++) {
            coord_t x           = bb.min.x() + i * double(scaled_spacing);
            vertical_lines[i].a = Point{x, y_min};
            vertical_lines[i].b = Point{x, y_max};
        }

        if (!vertical_lines.empty()) {
            vertical_lines.push_back(vertical_lines.back());
            vertical_lines.back().a = Point{coord_t(bb.min.x() + n_vlines * double(scaled_spacing) + scaled_spacing * 0.5), y_min};
            vertical_lines.back().b = Point{vertical_lines.back().a.x(), y_max};
        }

        std::vector<Lines> polygon_sections(n_vlines);

        for (size_t i = 0; i < n_vlines; i++) {
            const auto intersections = area_walls.intersections_with_line<true>(vertical_lines[i]);

            for (int intersection_idx = 0; intersection_idx < int(intersections.size()) - 1; intersection_idx++) {
                const auto &a = intersections[intersection_idx];
                const auto &b = intersections[intersection_idx + 1];
                if (area_walls.outside((a.first + b.first) / 2) < 0) {
                    if (std::abs(a.first.y() - b.first.y()) > scaled_spacing) {
                        polygon_sections[i].emplace_back(a.first, b.first);
                    }
                }
            }
        }

        polygon_sections = filter_vibrating_extrusions(polygon_sections);

        Polygons reconstructed_area{};
        // reconstruct polygon from polygon sections
        {
            struct TracedPoly
            {
                Points lows;
                Points highs;
            };

            std::vector<std::vector<Line>> polygon_sections_w_width = polygon_sections;
            for (auto &slice : polygon_sections_w_width) {
                for (Line &l : slice) {
                    l.a -= Point{0.0, 0.5 * scaled_spacing};
                    l.b += Point{0.0, 0.5 * scaled_spacing};
                }
            }

            std::vector<TracedPoly> current_traced_polys;
            for (const auto &polygon_slice : polygon_sections_w_width) {
                std::unordered_set<const Line *> used_segments;
                for (TracedPoly &traced_poly : current_traced_polys) {
                    auto candidates_begin = std::upper_bound(polygon_slice.begin(), polygon_slice.end(), traced_poly.lows.back(),
                                                             [](const Point &low, const Line &seg) { return seg.b.y() > low.y(); });
                    auto candidates_end   = std::upper_bound(polygon_slice.begin(), polygon_slice.end(), traced_poly.highs.back(),
                                                             [](const Point &high, const Line &seg) { return seg.a.y() > high.y(); });

                    bool segment_added = false;
                    for (auto candidate = candidates_begin; candidate != candidates_end && !segment_added; candidate++) {
                        if (used_segments.find(&(*candidate)) != used_segments.end()) {
                            continue;
                        }
                        if (connect_extrusions && (traced_poly.lows.back() - candidates_begin->a).cast<double>().squaredNorm() <
                                                      squared_distance_limit_reconnection) {
                            traced_poly.lows.push_back(candidates_begin->a);
                        } else {
                            traced_poly.lows.push_back(traced_poly.lows.back() + Point{scaled_spacing / 2, coord_t(0)});
                            traced_poly.lows.push_back(candidates_begin->a - Point{scaled_spacing / 2, 0});
                            traced_poly.lows.push_back(candidates_begin->a);
                        }

                        if (connect_extrusions && (traced_poly.highs.back() - candidates_begin->b).cast<double>().squaredNorm() <
                                                      squared_distance_limit_reconnection) {
                            traced_poly.highs.push_back(candidates_begin->b);
                        } else {
                            traced_poly.highs.push_back(traced_poly.highs.back() + Point{scaled_spacing / 2, 0});
                            traced_poly.highs.push_back(candidates_begin->b - Point{scaled_spacing / 2, 0});
                            traced_poly.highs.push_back(candidates_begin->b);
                        }
                        segment_added = true;
                        used_segments.insert(&(*candidates_begin));
                    }

                    if (!segment_added) {
                        // Zero or multiple overlapping segments. Resolving this is nontrivial,
                        // so we just close this polygon and maybe open several new. This will hopefully happen much less often
                        traced_poly.lows.push_back(traced_poly.lows.back() + Point{scaled_spacing / 2, 0});
                        traced_poly.highs.push_back(traced_poly.highs.back() + Point{scaled_spacing / 2, 0});
                        Polygon &new_poly = reconstructed_area.emplace_back(std::move(traced_poly.lows));
                        new_poly.points.insert(new_poly.points.end(), traced_poly.highs.rbegin(), traced_poly.highs.rend());
                        traced_poly.lows.clear();
                        traced_poly.highs.clear();
                    }
                }

                current_traced_polys.erase(std::remove_if(current_traced_polys.begin(), current_traced_polys.end(),
                                                          [](const TracedPoly &tp) { return tp.lows.empty(); }),
                                           current_traced_polys.end());

                for (const auto &segment : polygon_slice) {
                    if (used_segments.find(&segment) == used_segments.end()) {
                        TracedPoly &new_tp = current_traced_polys.emplace_back();
                        new_tp.lows.push_back(segment.a - Point{scaled_spacing / 2, 0});
                        new_tp.lows.push_back(segment.a);
                        new_tp.highs.push_back(segment.b - Point{scaled_spacing / 2, 0});
                        new_tp.highs.push_back(segment.b);
                    }
                }
            }

            // add not closed polys
            for (TracedPoly &traced_poly : current_traced_polys) {
                Polygon &new_poly = reconstructed_area.emplace_back(std::move(traced_poly.lows));
                new_poly.points.insert(new_poly.points.end(), traced_poly.highs.rbegin(), traced_poly.highs.rend());
            }
        }

        polygons_append(normal_fill_areas, reconstructed_area);
    }

    polygons_rotate(normal_fill_areas, -aligning_angle);

    // Do the split
    ExPolygons normal_fill_areas_ex = union_safety_offset_ex(normal_fill_areas);
    ExPolygons narrow_fill_areas    = diff_ex(fill.expolygons, normal_fill_areas_ex);

    // Merge very small areas that is smaller than a single line width to the normal infill if they touches
    for (auto iter = narrow_fill_areas.begin(); iter != narrow_fill_areas.end();) {
        auto shrinked_expoly = offset_ex(*iter, -scaled_spacing * 0.5);
        if (shrinked_expoly.empty()) {
            // Too small! Check if it touches any normal infills
            auto     expanede_exploy          = offset_ex(*iter, scaled_spacing * 0.3);
            Polygons normal_fill_area_clipped = ClipperUtils::clip_clipper_polygons_with_subject_bbox(normal_fill_areas_ex, get_extents(expanede_exploy));
            auto     touch_check              = intersection_ex(normal_fill_area_clipped, expanede_exploy);
            if (!touch_check.empty()) {
                normal_fill_areas_ex.emplace_back(*iter);
                iter = narrow_fill_areas.erase(iter);
                continue;
            }
        }
        iter++;
    }

    if (narrow_fill_areas.empty()) {
        // No split needed
        return;
    }

    // Expand the normal infills a little bit to avoid gaps between normal and narrow infills
    normal_infill = intersection_ex(offset_ex(normal_fill_areas_ex, scaled_spacing * 0.1), fill.expolygons);
    narrow_infill = narrow_fill_areas;

#ifdef DEBUG_SURFACE_SPLIT
    {
        BoundingBox bbox   = get_extents(fill.expolygons);
        bbox.offset(scale_(1.));
        ::Slic3r::SVG svg(debug_out_path("surface_split_%d.svg", layer_id), bbox);
        svg.draw(to_lines(fill.expolygons), "red", scale_(0.1));
        svg.draw(normal_infill, "blue", 0.5);
        svg.draw(narrow_infill, "green", 0.5);
        svg.Close();
    }
#endif
}

std::vector<SurfaceFill> group_fills(const Layer &layer, LockRegionParam &lock_param)
{
	std::vector<SurfaceFill> surface_fills;
	// Fill in a map of a region & surface to SurfaceFillParams.
	std::set<SurfaceFillParams> 						set_surface_params;
	std::vector<std::vector<const SurfaceFillParams*>> 	region_to_surface_params(layer.regions().size(), std::vector<const SurfaceFillParams*>());
    SurfaceFillParams									params;
    bool 												has_internal_voids = false;
	const PrintObjectConfig&							object_config = layer.object()->config();

	auto append_flow_param = [](std::map<Flow, ExPolygons> &flow_params, Flow flow, const ExPolygon &exp) {
        auto it = flow_params.find(flow);
        if (it == flow_params.end())
            flow_params.insert({flow, {exp}});
        else
            it->second.push_back(exp);
        it++;
    };

	auto append_density_param = [](std::map<float, ExPolygons> &density_params, float density, const ExPolygon &exp) {
        auto it = density_params.find(density);
        if (it == density_params.end())
            density_params.insert({density, {exp}});
        else
            it->second.push_back(exp);
        it++;
    };

	for (size_t region_id = 0; region_id < layer.regions().size(); ++ region_id) {
		const LayerRegion  &layerm = *layer.regions()[region_id];
		region_to_surface_params[region_id].assign(layerm.fill_surfaces.size(), nullptr);
	    for (const Surface &surface : layerm.fill_surfaces.surfaces)
	        if (surface.surface_type == stInternalVoid)
	        	has_internal_voids = true;
	        else {
		        const PrintRegionConfig &region_config = layerm.region().config();
		        FlowRole extrusion_role = surface.is_top() ? frTopSolidInfill : (surface.is_solid() ? frSolidInfill : frInfill);
		        bool     is_bridge 	    = layer.id() > 0 && surface.is_bridge();
		        params.extruder 	 = layerm.region().extruder(extrusion_role);
		        params.pattern 		 = region_config.sparse_infill_pattern.value;
		        params.density       = float(region_config.sparse_infill_density);
                params.lattice_angle_1 = region_config.lattice_angle_1;
                params.lattice_angle_2 = region_config.lattice_angle_2;
<<<<<<< HEAD
                if (params.pattern == ipLockedZag) {
                    params.infill_lock_depth = scale_(region_config.infill_lock_depth);
                    params.skin_infill_depth = scale_(region_config.skin_infill_depth);
                }
                if (params.pattern == ipCrossZag || params.pattern == ipLockedZag) {
                    params.symmetric_infill_y_axis = region_config.symmetric_infill_y_axis;
                } else if (params.pattern == ipZigZag) {

                    
                    params.symmetric_infill_y_axis = region_config.symmetric_infill_y_axis;
                }
=======
                params.infill_overhang_angle = region_config.infill_overhang_angle;
>>>>>>> b9cce6c1

                if (surface.is_solid()) {
		            params.density = 100.f;
					//FIXME for non-thick bridges, shall we allow a bottom surface pattern?
					if (surface.is_solid_infill())
                        params.pattern = region_config.internal_solid_infill_pattern.value;
                    else if (surface.is_external() && ! is_bridge) {
                        if(surface.is_top())
                            params.pattern = region_config.top_surface_pattern.value;
                        else
                            params.pattern = region_config.bottom_surface_pattern.value;
                    }
                    else {
                        if(region_config.top_surface_pattern == ipMonotonic || region_config.top_surface_pattern == ipMonotonicLine)
                            params.pattern = ipMonotonic;
                        else
                            params.pattern = ipRectilinear;
                    }
		        } else if (params.density <= 0)
		            continue;

				params.extrusion_role = erInternalInfill;
                if (is_bridge) {
                    if (surface.is_internal_bridge())
                        params.extrusion_role = erInternalBridgeInfill;
                    else
                        params.extrusion_role = erBridgeInfill;
                } else if (surface.is_solid()) {
                    if (surface.is_top()) {
                        params.extrusion_role = erTopSolidInfill;
                    } else if (surface.is_bottom()) {
                        params.extrusion_role = erBottomSurface;
                    } else {
                        params.extrusion_role = erSolidInfill;
                    }
                }
                params.bridge_angle = float(surface.bridge_angle);
                if (params.extrusion_role == erInternalInfill) {
                    params.angle = float(Geometry::deg2rad(region_config.infill_direction.value));
                } else {
                    params.angle = float(Geometry::deg2rad(region_config.solid_infill_direction.value));
                }

                // Calculate the actual flow we'll be using for this infill.
		        params.bridge = is_bridge || Fill::use_bridge_flow(params.pattern);
                const bool is_thick_bridge = surface.is_bridge() && (surface.is_internal_bridge() ? object_config.thick_internal_bridges : object_config.thick_bridges);
				params.flow   = params.bridge ?
					//Orca: enable thick bridge based on config
					layerm.bridging_flow(extrusion_role, is_thick_bridge) :
					layerm.flow(extrusion_role, (surface.thickness == -1) ? layer.height : surface.thickness);
				// record speed params
                if (!params.bridge) {
                    if (params.extrusion_role == erInternalInfill)
                        params.sparse_infill_speed = region_config.sparse_infill_speed;
                    else if (params.extrusion_role == erTopSolidInfill)
                        params.top_surface_speed = region_config.top_surface_speed;
                    else if (params.extrusion_role == erSolidInfill)
                        params.solid_infill_speed = region_config.internal_solid_infill_speed;
                }
				// Calculate flow spacing for infill pattern generation.
		        if (surface.is_solid() || is_bridge) {
		            params.spacing = params.flow.spacing();
		            // Don't limit anchor length for solid or bridging infill.
		            params.anchor_length = 1000.f;
					params.anchor_length_max = 1000.f;
		        } else {
					// Internal infill. Calculating infill line spacing independent of the current layer height and 1st layer status,
					// so that internall infill will be aligned over all layers of the current region.
		            params.spacing = layerm.region().flow(*layer.object(), frInfill, layer.object()->config().layer_height, false).spacing();
		            // Anchor a sparse infill to inner perimeters with the following anchor length:
			        params.anchor_length = float(region_config.infill_anchor);
					if (region_config.infill_anchor.percent)
						params.anchor_length = float(params.anchor_length * 0.01 * params.spacing);
					params.anchor_length_max = float(region_config.infill_anchor_max);
					if (region_config.infill_anchor_max.percent)
						params.anchor_length_max = float(params.anchor_length_max * 0.01 * params.spacing);
					params.anchor_length = std::min(params.anchor_length, params.anchor_length_max);
				}

				//get locked region param
				if (params.pattern == ipLockedZag){
					const PrintObject *object = layerm.layer()->object();
					auto nozzle_diameter = float(object->print()->config().nozzle_diameter.get_at(layerm.region().extruder(extrusion_role) - 1));
					Flow skin_flow = params.bridge ? params.flow : Flow::new_from_config_width(extrusion_role, region_config.skin_infill_line_width, nozzle_diameter, float((surface.thickness == -1) ? layer.height : surface.thickness));
					//add skin flow
					append_flow_param(lock_param.skin_flow_params, skin_flow, surface.expolygon);

					Flow skeleton_flow = params.bridge ? params.flow : Flow::new_from_config_width(extrusion_role, region_config.skeleton_infill_line_width, nozzle_diameter, float((surface.thickness == -1) ? layer.height : surface.thickness)) ;
					// add skeleton flow
					append_flow_param(lock_param.skeleton_flow_params, skeleton_flow, surface.expolygon);

					// add skin density
					append_density_param(lock_param.skin_density_params, float(0.01 * region_config.skin_infill_density), surface.expolygon);

					// add skin density
					append_density_param(lock_param.skeleton_density_params, float(0.01 * region_config.skeleton_infill_density), surface.expolygon);

				}

                auto it_params = set_surface_params.find(params);

		        if (it_params == set_surface_params.end())
		        	it_params = set_surface_params.insert(it_params, params);
		        region_to_surface_params[region_id][&surface - &layerm.fill_surfaces.surfaces.front()] = &(*it_params);
		    }
	}

	surface_fills.reserve(set_surface_params.size());
	for (const SurfaceFillParams &params : set_surface_params) {
		const_cast<SurfaceFillParams&>(params).idx = surface_fills.size();
		surface_fills.emplace_back(params);
	}

	for (size_t region_id = 0; region_id < layer.regions().size(); ++ region_id) {
		const LayerRegion &layerm = *layer.regions()[region_id];
	    for (const Surface &surface : layerm.fill_surfaces.surfaces)
	        if (surface.surface_type != stInternalVoid) {
	        	const SurfaceFillParams *params = region_to_surface_params[region_id][&surface - &layerm.fill_surfaces.surfaces.front()];
				if (params != nullptr) {
	        		SurfaceFill &fill = surface_fills[params->idx];
                    if (fill.region_id == size_t(-1)) {
	        			fill.region_id = region_id;
	        			fill.surface = surface;
	        			fill.expolygons.emplace_back(std::move(fill.surface.expolygon));
						//BBS
						fill.region_id_group.push_back(region_id);
						fill.no_overlap_expolygons = layerm.fill_no_overlap_expolygons;
					} else {
						fill.expolygons.emplace_back(surface.expolygon);
						//BBS
						auto t = find(fill.region_id_group.begin(), fill.region_id_group.end(), region_id);
						if (t == fill.region_id_group.end()) {
							fill.region_id_group.push_back(region_id);
							fill.no_overlap_expolygons = union_ex(fill.no_overlap_expolygons, layerm.fill_no_overlap_expolygons);
						}
					}
				}
	        }
	}

	{
		Polygons all_polygons;
		for (SurfaceFill &fill : surface_fills)
			if (! fill.expolygons.empty()) {
				if (fill.expolygons.size() > 1 || ! all_polygons.empty()) {
					Polygons polys = to_polygons(std::move(fill.expolygons));
		            // Make a union of polygons, use a safety offset, subtract the preceding polygons.
				    // Bridges are processed first (see SurfaceFill::operator<())
		            fill.expolygons = all_polygons.empty() ? union_safety_offset_ex(polys) : diff_ex(polys, all_polygons, ApplySafetyOffset::Yes);
					append(all_polygons, std::move(polys));
				} else if (&fill != &surface_fills.back())
					append(all_polygons, to_polygons(fill.expolygons));
	        }
	}

    // we need to detect any narrow surfaces that might collapse
    // when adding spacing below
    // such narrow surfaces are often generated in sloping walls
    // by bridge_over_infill() and combine_infill() as a result of the
    // subtraction of the combinable area from the layer infill area,
    // which leaves small areas near the perimeters
    // we are going to grow such regions by overlapping them with the void (if any)
    // TODO: detect and investigate whether there could be narrow regions without
    // any void neighbors
    if (has_internal_voids) {
    	// Internal voids are generated only if "infill_only_where_needed" or "infill_every_layers" are active.
        coord_t  distance_between_surfaces = 0;
        Polygons surfaces_polygons;
        Polygons voids;
		int      region_internal_infill = -1;
		int		 region_solid_infill = -1;
		int		 region_some_infill = -1;
    	for (SurfaceFill &surface_fill : surface_fills)
			if (! surface_fill.expolygons.empty()) {
    			distance_between_surfaces = std::max(distance_between_surfaces, surface_fill.params.flow.scaled_spacing());
				append((surface_fill.surface.surface_type == stInternalVoid) ? voids : surfaces_polygons, to_polygons(surface_fill.expolygons));
				if (surface_fill.surface.surface_type == stInternalSolid)
					region_internal_infill = (int)surface_fill.region_id;
				if (surface_fill.surface.is_solid())
					region_solid_infill = (int)surface_fill.region_id;
				if (surface_fill.surface.surface_type != stInternalVoid)
					region_some_infill = (int)surface_fill.region_id;
			}
    	if (! voids.empty() && ! surfaces_polygons.empty()) {
    		// First clip voids by the printing polygons, as the voids were ignored by the loop above during mutual clipping.
    		voids = diff(voids, surfaces_polygons);
	        // Corners of infill regions, which would not be filled with an extrusion path with a radius of distance_between_surfaces/2
	        Polygons collapsed = diff(
	            surfaces_polygons,
				opening(surfaces_polygons, float(distance_between_surfaces /2), float(distance_between_surfaces / 2 + ClipperSafetyOffset)));
	        //FIXME why the voids are added to collapsed here? First it is expensive, second the result may lead to some unwanted regions being
	        // added if two offsetted void regions merge.
	        // polygons_append(voids, collapsed);
	        ExPolygons extensions = intersection_ex(expand(collapsed, float(distance_between_surfaces)), voids, ApplySafetyOffset::Yes);
	        // Now find an internal infill SurfaceFill to add these extrusions to.
	        SurfaceFill *internal_solid_fill = nullptr;
			unsigned int region_id = 0;
			if (region_internal_infill != -1)
				region_id = region_internal_infill;
			else if (region_solid_infill != -1)
				region_id = region_solid_infill;
			else if (region_some_infill != -1)
				region_id = region_some_infill;
			const LayerRegion& layerm = *layer.regions()[region_id];
	        for (SurfaceFill &surface_fill : surface_fills)
	        	if (surface_fill.surface.surface_type == stInternalSolid && std::abs(layer.height - surface_fill.params.flow.height()) < EPSILON) {
	        		internal_solid_fill = &surface_fill;
	        		break;
	        	}
	        if (internal_solid_fill == nullptr) {
	        	// Produce another solid fill.
		        params.extruder 	 = layerm.region().extruder(frSolidInfill);
                const auto top_pattern = layerm.region().config().top_surface_pattern;
                if(top_pattern == ipMonotonic || top_pattern == ipMonotonicLine)
                    params.pattern = top_pattern;
                else
                    params.pattern 		 = ipRectilinear;
	            params.density 		 = 100.f;
		        params.extrusion_role = erSolidInfill;
		        params.angle 		= float(Geometry::deg2rad(layerm.region().config().solid_infill_direction.value));
		        // calculate the actual flow we'll be using for this infill
				params.flow = layerm.flow(frSolidInfill);
		        params.spacing = params.flow.spacing();
				surface_fills.emplace_back(params);
				surface_fills.back().surface.surface_type = stInternalSolid;
				surface_fills.back().surface.thickness = layer.height;
				surface_fills.back().expolygons = std::move(extensions);
	        } else {
	        	append(extensions, std::move(internal_solid_fill->expolygons));
	        	internal_solid_fill->expolygons = union_ex(extensions);
	        }
		}
    }

	// BBS: detect narrow internal solid infill area and use ipConcentricInternal pattern instead
	if (layer.object()->config().detect_narrow_internal_solid_infill) {
		size_t surface_fills_size = surface_fills.size();
		for (size_t i = 0; i < surface_fills_size; i++) {
			if (surface_fills[i].surface.surface_type != stInternalSolid)
				continue;

			ExPolygons normal_infill;
            ExPolygons narrow_infill;
            split_solid_surface(layer.id(), surface_fills[i], normal_infill, narrow_infill);

			if (narrow_infill.empty()) {
				// BBS: has no narrow expolygon
				continue;
			} else if (normal_infill.empty()) {
				// BBS: all expolygons are narrow, directly change the fill pattern
				surface_fills[i].params.pattern = ipConcentricInternal;
			}
			else {
				// BBS: some expolygons are narrow, spilit surface_fills[i] and rearrange the expolygons
				params = surface_fills[i].params;
				params.pattern = ipConcentricInternal;
				surface_fills.emplace_back(params);
				surface_fills.back().region_id = surface_fills[i].region_id;
				surface_fills.back().surface.surface_type = stInternalSolid;
				surface_fills.back().surface.thickness = surface_fills[i].surface.thickness;
                surface_fills.back().region_id_group       = surface_fills[i].region_id_group;
                surface_fills.back().no_overlap_expolygons = surface_fills[i].no_overlap_expolygons;
			    // BBS: move the narrow expolygons to new surface_fills.back();
			    surface_fills.back().expolygons = std::move(narrow_infill);
			    // BBS: delete the narrow expolygons from old surface_fills
                surface_fills[i].expolygons = std::move(normal_infill);
			}
		}
	}

	return surface_fills;
}

#ifdef SLIC3R_DEBUG_SLICE_PROCESSING
void export_group_fills_to_svg(const char *path, const std::vector<SurfaceFill> &fills)
{
    BoundingBox bbox;
    for (const auto &fill : fills)
        for (const auto &expoly : fill.expolygons)
            bbox.merge(get_extents(expoly));
    Point legend_size = export_surface_type_legend_to_svg_box_size();
    Point legend_pos(bbox.min(0), bbox.max(1));
    bbox.merge(Point(std::max(bbox.min(0) + legend_size(0), bbox.max(0)), bbox.max(1) + legend_size(1)));

    SVG svg(path, bbox);
    const float transparency = 0.5f;
    for (const auto &fill : fills)
        for (const auto &expoly : fill.expolygons)
            svg.draw(expoly, surface_type_to_color_name(fill.surface.surface_type), transparency);
    export_surface_type_legend_to_svg(svg, legend_pos);
    svg.Close();
}
#endif

// friend to Layer
void Layer::make_fills(FillAdaptive::Octree* adaptive_fill_octree, FillAdaptive::Octree* support_fill_octree, FillLightning::Generator* lightning_generator)
{
	for (LayerRegion *layerm : m_regions)
		layerm->fills.clear();


#ifdef SLIC3R_DEBUG_SLICE_PROCESSING
//	this->export_region_fill_surfaces_to_svg_debug("10_fill-initial");
#endif /* SLIC3R_DEBUG_SLICE_PROCESSING */
    LockRegionParam lock_param;
    std::vector<SurfaceFill>     surface_fills = group_fills(*this, lock_param);
	const Slic3r::BoundingBox bbox 			= this->object()->bounding_box();
	const auto                resolution 	= this->object()->print()->config().resolution.value;

#ifdef SLIC3R_DEBUG_SLICE_PROCESSING
	{
		static int iRun = 0;
		export_group_fills_to_svg(debug_out_path("Layer-fill_surfaces-10_fill-final-%d.svg", iRun ++).c_str(), surface_fills);
	}
#endif /* SLIC3R_DEBUG_SLICE_PROCESSING */

    for (SurfaceFill &surface_fill : surface_fills) {
        // Create the filler object.
        std::unique_ptr<Fill> f = std::unique_ptr<Fill>(Fill::new_from_type(surface_fill.params.pattern));
        f->set_bounding_box(bbox);
        f->layer_id = this->id();
        f->z 		= this->print_z;
        f->angle 	= surface_fill.params.angle;
        f->adapt_fill_octree   = (surface_fill.params.pattern == ipSupportCubic) ? support_fill_octree : adaptive_fill_octree;
        f->print_config        = &this->object()->print()->config();
        f->print_object_config = &this->object()->config();
        f->adapt_fill_octree = (surface_fill.params.pattern == ipSupportCubic) ? support_fill_octree : adaptive_fill_octree;
		if (surface_fill.params.pattern == ipConcentricInternal) {
            FillConcentricInternal *fill_concentric = dynamic_cast<FillConcentricInternal *>(f.get());
            assert(fill_concentric != nullptr);
            fill_concentric->print_config        = &this->object()->print()->config();
            fill_concentric->print_object_config = &this->object()->config();
        } else if (surface_fill.params.pattern == ipConcentric) {
            FillConcentric *fill_concentric = dynamic_cast<FillConcentric *>(f.get());
            assert(fill_concentric != nullptr);
            fill_concentric->print_config = &this->object()->print()->config();
            fill_concentric->print_object_config = &this->object()->config();
        } else if (surface_fill.params.pattern == ipLightning)
            dynamic_cast<FillLightning::Filler*>(f.get())->generator = lightning_generator;
        // calculate flow spacing for infill pattern generation
        bool using_internal_flow = ! surface_fill.surface.is_solid() && ! surface_fill.params.bridge;
        double link_max_length = 0.;
        if (! surface_fill.params.bridge) {
#if 0
            link_max_length = layerm.region()->config().get_abs_value(surface.is_external() ? "external_fill_link_max_length" : "fill_link_max_length", flow.spacing());
//            printf("flow spacing: %f,  is_external: %d, link_max_length: %lf\n", flow.spacing(), int(surface.is_external()), link_max_length);
#else
            if (surface_fill.params.density > 80.) // 80%
                link_max_length = 3. * f->spacing;
#endif
        }

        LayerRegion* layerm = this->m_regions[surface_fill.region_id];

        // Maximum length of the perimeter segment linking two infill lines.
        f->link_max_length = (coord_t)scale_(link_max_length);
        // Used by the concentric infill pattern to clip the loops to create extrusion paths.
        f->loop_clipping = coord_t(scale_(layerm->region().config().seam_gap.get_abs_value(surface_fill.params.flow.nozzle_diameter())));

        // apply half spacing using this flow's own spacing and generate infill
        FillParams params;
        params.density 		     = float(0.01 * surface_fill.params.density);
		params.dont_adjust		 = false; //  surface_fill.params.dont_adjust;
        params.anchor_length     = surface_fill.params.anchor_length;
		params.anchor_length_max = surface_fill.params.anchor_length_max;
		params.resolution        = resolution;
        params.use_arachne       = surface_fill.params.pattern == ipConcentric || surface_fill.params.pattern == ipConcentricInternal;
        params.layer_height      = layerm->layer()->height;
        params.lattice_angle_1   = surface_fill.params.lattice_angle_1; 
        params.lattice_angle_2   = surface_fill.params.lattice_angle_2;
        params.infill_overhang_angle   = surface_fill.params.infill_overhang_angle;

		// BBS
		params.flow = surface_fill.params.flow;
		params.extrusion_role = surface_fill.params.extrusion_role;
		params.using_internal_flow = using_internal_flow;
		params.no_extrusion_overlap = surface_fill.params.overlap;
        auto &region_config = layerm->region().config();

        ConfigOptionFloats rotate_angles;
        rotate_angles.deserialize( surface_fill.params.extrusion_role == erInternalInfill  ? region_config.sparse_infill_rotate_template.value : region_config.solid_infill_rotate_template.value);  
        auto rotate_angle_idx = f->layer_id % rotate_angles.size();
        f->rotate_angle = Geometry::deg2rad(rotate_angles.values[rotate_angle_idx]);

		params.config = &region_config;
        params.pattern = surface_fill.params.pattern;
		if( surface_fill.params.pattern == ipLockedZag ) {
			params.locked_zag = true;
            params.infill_lock_depth = surface_fill.params.infill_lock_depth;
            params.skin_infill_depth = surface_fill.params.skin_infill_depth;
            f->set_lock_region_param(lock_param);
		}
        if (surface_fill.params.pattern == ipCrossZag || surface_fill.params.pattern == ipLockedZag) {
            if (f->layer_id % 2 == 0) {
                params.horiz_move -= scale_(region_config.infill_shift_step) * (f->layer_id / 2);
            } else {
                params.horiz_move += scale_(region_config.infill_shift_step) * (f->layer_id / 2);
            }

            params.symmetric_infill_y_axis = surface_fill.params.symmetric_infill_y_axis;

        }
		if (surface_fill.params.pattern == ipGrid)
			params.can_reverse = false;
		for (ExPolygon& expoly : surface_fill.expolygons) {

      f->no_overlap_expolygons = intersection_ex(surface_fill.no_overlap_expolygons, ExPolygons() = {expoly}, ApplySafetyOffset::Yes);
            if (params.symmetric_infill_y_axis) {
                params.symmetric_y_axis = f->extended_object_bounding_box().center().x();
                expoly.symmetric_y(params.symmetric_y_axis);
            }

			// Spacing is modified by the filler to indicate adjustments. Reset it for each expolygon.
			f->spacing = surface_fill.params.spacing;
			surface_fill.surface.expolygon = std::move(expoly);

			if(surface_fill.params.bridge && surface_fill.surface.is_external() && surface_fill.params.density > 99.0){
				params.density = layerm->region().config().bridge_density.get_abs_value(1.0);
				params.dont_adjust = true;
			}
            if(surface_fill.surface.is_internal_bridge()){
                params.density = f->print_object_config->internal_bridge_density.get_abs_value(1.0);
                params.dont_adjust = true;
            }
			// BBS: make fill
			f->fill_surface_extrusion(&surface_fill.surface,
				params,
				m_regions[surface_fill.region_id]->fills.entities);
		}
    }

    // add thin fill regions
    // Unpacks the collection, creates multiple collections per path.
    // The path type could be ExtrusionPath, ExtrusionLoop or ExtrusionEntityCollection.
    // Why the paths are unpacked?
	for (LayerRegion *layerm : m_regions)
	    for (const ExtrusionEntity *thin_fill : layerm->thin_fills.entities) {
	        ExtrusionEntityCollection &collection = *(new ExtrusionEntityCollection());
	        layerm->fills.entities.push_back(&collection);
	        collection.entities.push_back(thin_fill->clone());
	    }

#ifndef NDEBUG
	for (LayerRegion *layerm : m_regions)
	    for (size_t i = 0; i < layerm->fills.entities.size(); ++ i)
    	    assert(dynamic_cast<ExtrusionEntityCollection*>(layerm->fills.entities[i]) != nullptr);
#endif
}

Polylines Layer::generate_sparse_infill_polylines_for_anchoring(FillAdaptive::Octree* adaptive_fill_octree, FillAdaptive::Octree* support_fill_octree,  FillLightning::Generator* lightning_generator) const
{
    LockRegionParam skin_inner_param;
    std::vector<SurfaceFill> surface_fills = group_fills(*this, skin_inner_param);
	const Slic3r::BoundingBox bbox = this->object()->bounding_box();
	const auto                resolution = this->object()->print()->config().resolution.value;

    Polylines sparse_infill_polylines{};

    for (SurfaceFill &surface_fill : surface_fills) {
		if (surface_fill.surface.surface_type != stInternal) {
			continue;
		}

        switch (surface_fill.params.pattern) {
        case ipCount: continue; break;
        case ipSupportBase: continue; break;
        case ipConcentricInternal: continue; break;
        case ipLightning:
		case ipAdaptiveCubic:
        case ipSupportCubic:
        case ipRectilinear:
        case ipMonotonic:
        case ipMonotonicLine:
        case ipAlignedRectilinear:
        case ipGrid:
        case ip2DLattice:
        case ipTriangles:
        case ipStars:
        case ipCubic:
        case ipLine:
        case ipConcentric:
        case ipHoneycomb:
        case ip2DHoneycomb:
        case ip3DHoneycomb:
        case ipGyroid:
        case ipTpmsD:
        case ipHilbertCurve:
        case ipArchimedeanChords:
        case ipOctagramSpiral: 
        case ipZigZag:
        case ipCrossZag:
		case ipLockedZag: break;
        }

        // Create the filler object.
        std::unique_ptr<Fill> f = std::unique_ptr<Fill>(Fill::new_from_type(surface_fill.params.pattern));
        f->set_bounding_box(bbox);
        f->layer_id = this->id() - this->object()->get_layer(0)->id(); // We need to subtract raft layers.
        f->z        = this->print_z;
        f->angle    = surface_fill.params.angle;
        f->adapt_fill_octree   = (surface_fill.params.pattern == ipSupportCubic) ? support_fill_octree : adaptive_fill_octree;
        f->print_config        = &this->object()->print()->config();
        f->print_object_config = &this->object()->config();

        if (surface_fill.params.pattern == ipLightning)
            dynamic_cast<FillLightning::Filler *>(f.get())->generator = lightning_generator;

        // calculate flow spacing for infill pattern generation
        double link_max_length = 0.;
        if (!surface_fill.params.bridge) {
#if 0
            link_max_length = layerm.region()->config().get_abs_value(surface.is_external() ? "external_fill_link_max_length" : "fill_link_max_length", flow.spacing());
//            printf("flow spacing: %f,  is_external: %d, link_max_length: %lf\n", flow.spacing(), int(surface.is_external()), link_max_length);
#else
            if (surface_fill.params.density > 80.) // 80%
                link_max_length = 3. * f->spacing;
#endif
        }

        LayerRegion &layerm = *m_regions[surface_fill.region_id];

        // Maximum length of the perimeter segment linking two infill lines.
        f->link_max_length = (coord_t) scale_(link_max_length);
        // Used by the concentric infill pattern to clip the loops to create extrusion paths.
        f->loop_clipping = coord_t(scale_(layerm.region().config().seam_gap.get_abs_value(surface_fill.params.flow.nozzle_diameter())));

        // apply half spacing using this flow's own spacing and generate infill
        FillParams params;
        params.density           = float(0.01 * surface_fill.params.density);
        params.dont_adjust       = false; //  surface_fill.params.dont_adjust;
        params.anchor_length     = surface_fill.params.anchor_length;
        params.anchor_length_max = surface_fill.params.anchor_length_max;
        params.resolution        = resolution;
        params.use_arachne       = false;
        params.layer_height      = layerm.layer()->height;
        params.lattice_angle_1   = surface_fill.params.lattice_angle_1; 
        params.lattice_angle_2   = surface_fill.params.lattice_angle_2; 
        params.infill_overhang_angle   = surface_fill.params.infill_overhang_angle;

        for (ExPolygon &expoly : surface_fill.expolygons) {
            // Spacing is modified by the filler to indicate adjustments. Reset it for each expolygon.
            f->spacing                     = surface_fill.params.spacing;
            surface_fill.surface.expolygon = std::move(expoly);
            try {
                Polylines polylines = f->fill_surface(&surface_fill.surface, params);
                sparse_infill_polylines.insert(sparse_infill_polylines.end(), polylines.begin(), polylines.end());
            } catch (InfillFailedException &) {}
        }
    }

    return sparse_infill_polylines;
}

// Create ironing extrusions over top surfaces.
void Layer::make_ironing()
{
	// LayerRegion::slices contains surfaces marked with SurfaceType.
	// Here we want to collect top surfaces extruded with the same extruder.
	// A surface will be ironed with the same extruder to not contaminate the print with another material leaking from the nozzle.

	// First classify regions based on the extruder used.
	struct IroningParams {
		InfillPattern pattern;
		int 		extruder 	= -1;
		bool 		just_infill = false;
		// Spacing of the ironing lines, also to calculate the extrusion flow from.
		double 		line_spacing;
		// Height of the extrusion, to calculate the extrusion flow from.
		double 		height;
		double 		speed;
		double 		angle;
        double 		inset;

		bool operator<(const IroningParams &rhs) const {
			if (this->extruder < rhs.extruder)
				return true;
			if (this->extruder > rhs.extruder)
				return false;
			if (int(this->just_infill) < int(rhs.just_infill))
				return true;
			if (int(this->just_infill) > int(rhs.just_infill))
				return false;
			if (this->line_spacing < rhs.line_spacing)
				return true;
			if (this->line_spacing > rhs.line_spacing)
				return false;
			if (this->height < rhs.height)
				return true;
			if (this->height > rhs.height)
				return false;
			if (this->speed < rhs.speed)
				return true;
			if (this->speed > rhs.speed)
				return false;
			if (this->angle < rhs.angle)
				return true;
			if (this->angle > rhs.angle)
				return false;
            if (this->inset < rhs.inset)
                return true;
            if (this->inset > rhs.inset)
                return false;
			return false;
		}

		bool operator==(const IroningParams &rhs) const {
			return this->extruder == rhs.extruder && this->just_infill == rhs.just_infill &&
				   this->line_spacing == rhs.line_spacing && this->height == rhs.height && this->speed == rhs.speed && this->angle == rhs.angle && this->pattern == rhs.pattern && this->inset == rhs.inset;
		}

		LayerRegion *layerm		= nullptr;

		// IdeaMaker: ironing
		// ironing flowrate (5% percent)
		// ironing speed (10 mm/sec)

		// Kisslicer:
		// iron off, Sweep, Group
		// ironing speed: 15 mm/sec

		// Cura:
		// Pattern (zig-zag / concentric)
		// line spacing (0.1mm)
		// flow: from normal layer height. 10%
		// speed: 20 mm/sec
	};

	std::vector<IroningParams> by_extruder;
    double default_layer_height = this->object()->config().layer_height;

	for (LayerRegion *layerm : m_regions)
		if (! layerm->slices.empty()) {
			IroningParams ironing_params;
			const PrintRegionConfig &config = layerm->region().config();
			if (config.ironing_type != IroningType::NoIroning &&
				(config.ironing_type == IroningType::AllSolid ||
				 	(config.top_shell_layers > 0 &&
						(config.ironing_type == IroningType::TopSurfaces ||
					 	(config.ironing_type == IroningType::TopmostOnly && layerm->layer()->upper_layer == nullptr))))) {
				if (config.wall_filament == config.solid_infill_filament || config.wall_loops == 0) {
					// Iron the whole face.
					ironing_params.extruder = config.solid_infill_filament;
				} else {
					// Iron just the infill.
					ironing_params.extruder = config.solid_infill_filament;
				}
			}
			if (ironing_params.extruder != -1) {
				//TODO just_infill is currently not used.
				ironing_params.just_infill 	= false;
				ironing_params.line_spacing = config.ironing_spacing;
                ironing_params.inset 		= config.ironing_inset;
				ironing_params.height 		= default_layer_height * 0.01 * config.ironing_flow;
				ironing_params.speed 		= config.ironing_speed;
                ironing_params.angle        = (config.ironing_angle >= 0 ? config.ironing_angle : config.infill_direction) * M_PI / 180.;
				ironing_params.pattern      = config.ironing_pattern;
				ironing_params.layerm 		= layerm;
				by_extruder.emplace_back(ironing_params);
			}
		}
	std::sort(by_extruder.begin(), by_extruder.end());

    FillParams 			fill_params;
    fill_params.density 	 = 1.;
    fill_params.monotonic    = true;
    InfillPattern         f_pattern = ipRectilinear;
    std::unique_ptr<Fill> f         = std::unique_ptr<Fill>(Fill::new_from_type(f_pattern));
    f->set_bounding_box(this->object()->bounding_box());
    f->layer_id = this->id();
    f->z        = this->print_z;
    f->overlap  = 0;
	for (size_t i = 0; i < by_extruder.size();) {
		// Find span of regions equivalent to the ironing operation.
		IroningParams &ironing_params = by_extruder[i];
		// Create the filler object.
		if( f_pattern != ironing_params.pattern )
		{
            f_pattern               = ironing_params.pattern;
            f = std::unique_ptr<Fill>(Fill::new_from_type(f_pattern));
            f->set_bounding_box(this->object()->bounding_box());
            f->layer_id = this->id();
            f->z        = this->print_z;
            f->overlap  = 0;
		}

		size_t j = i;
		for (++ j; j < by_extruder.size() && ironing_params == by_extruder[j]; ++ j) ;

		// Create the ironing extrusions for regions <i, j)
		ExPolygons ironing_areas;
		double nozzle_dmr = this->object()->print()->config().nozzle_diameter.get_at(ironing_params.extruder - 1);
		if (ironing_params.just_infill) {
			//TODO just_infill is currently not used.
			// Just infill.
		} else {
			// Infill and perimeter.
			// Merge top surfaces with the same ironing parameters.
			Polygons polys;
			Polygons infills;
			for (size_t k = i; k < j; ++ k) {
				const IroningParams		 &ironing_params  = by_extruder[k];
				const PrintRegionConfig  &region_config   = ironing_params.layerm->region().config();
				bool					  iron_everything = region_config.ironing_type == IroningType::AllSolid;
				bool					  iron_completely = iron_everything;
				if (iron_everything) {
					// Check whether there is any non-solid hole in the regions.
					bool internal_infill_solid = region_config.sparse_infill_density.value > 95.;
					for (const Surface &surface : ironing_params.layerm->fill_surfaces.surfaces)
						if ((!internal_infill_solid && surface.surface_type == stInternal) || surface.surface_type == stInternalBridge || surface.surface_type == stInternalVoid) {
							// Some fill region is not quite solid. Don't iron over the whole surface.
							iron_completely = false;
							break;
						}
				}
				if (iron_completely) {
					// Iron everything. This is likely only good for solid transparent objects.
					for (const Surface &surface : ironing_params.layerm->slices.surfaces)
						polygons_append(polys, surface.expolygon);
				} else {
					for (const Surface &surface : ironing_params.layerm->slices.surfaces)
						if ((surface.surface_type == stTop && region_config.top_shell_layers > 0) || (iron_everything && surface.surface_type == stBottom && region_config.bottom_shell_layers > 0))
							// stBottomBridge is not being ironed on purpose, as it would likely destroy the bridges.
							polygons_append(polys, surface.expolygon);
				}
				if (iron_everything && ! iron_completely) {
					// Add solid fill surfaces. This may not be ideal, as one will not iron perimeters touching these
					// solid fill surfaces, but it is likely better than nothing.
					for (const Surface &surface : ironing_params.layerm->fill_surfaces.surfaces)
						if (surface.surface_type == stInternalSolid)
							polygons_append(infills, surface.expolygon);
				}
			}

			if (! infills.empty() || j > i + 1) {
				// Ironing over more than a single region or over solid internal infill.
				if (! infills.empty())
					// For IroningType::AllSolid only:
					// Add solid infill areas for layers, that contain some non-ironable infil (sparse infill, bridge infill).
					append(polys, std::move(infills));
				polys = union_safety_offset(polys);
			}
			// Trim the top surfaces with half the nozzle diameter.
            // BBS: ironing inset
            double ironing_areas_offset = ironing_params.inset == 0 ? float(scale_(0.5 * nozzle_dmr)) : scale_(ironing_params.inset);
			ironing_areas = intersection_ex(polys, offset(this->lslices, - ironing_areas_offset));
		}

        // Create the filler object.
        f->spacing = ironing_params.line_spacing;
        f->angle = float(ironing_params.angle);
        f->link_max_length = (coord_t) scale_(3. * f->spacing);
		double  extrusion_height = ironing_params.height * f->spacing / nozzle_dmr;
		float  extrusion_width  = Flow::rounded_rectangle_extrusion_width_from_spacing(float(nozzle_dmr), float(extrusion_height));
		double flow_mm3_per_mm = nozzle_dmr * extrusion_height;
        Surface surface_fill(stTop, ExPolygon());
        for (ExPolygon &expoly : ironing_areas) {
			surface_fill.expolygon = std::move(expoly);
			Polylines polylines;
			try {
				polylines = f->fill_surface(&surface_fill, fill_params);
			} catch (InfillFailedException &) {
			}
	        if (! polylines.empty()) {
		        // Save into layer.
				ExtrusionEntityCollection *eec = nullptr;
		        ironing_params.layerm->fills.entities.push_back(eec = new ExtrusionEntityCollection());
		        // Don't sort the ironing infill lines as they are monotonicly ordered.
				eec->no_sort = true;
		        extrusion_entities_append_paths(
		            eec->entities, std::move(polylines),
		            erIroning,
		            flow_mm3_per_mm, extrusion_width, float(extrusion_height));
		    }
		}

		// Regions up to j were processed.
		i = j;
	}
}

} // namespace Slic3r<|MERGE_RESOLUTION|>--- conflicted
+++ resolved
@@ -101,10 +101,10 @@
 		RETURN_COMPARE_NON_EQUAL(solid_infill_speed);
         RETURN_COMPARE_NON_EQUAL(lattice_angle_1);
 		RETURN_COMPARE_NON_EQUAL(lattice_angle_2);
-<<<<<<< HEAD
 		RETURN_COMPARE_NON_EQUAL(symmetric_infill_y_axis);
 		RETURN_COMPARE_NON_EQUAL(infill_lock_depth);
-		RETURN_COMPARE_NON_EQUAL(skin_infill_depth);
+		RETURN_COMPARE_NON_EQUAL(skin_infill_depth);		RETURN_COMPARE_NON_EQUAL(infill_overhang_angle);
+
 		return false;
 	}
 
@@ -128,37 +128,9 @@
                 this->lattice_angle_1		== rhs.lattice_angle_1 &&
 				this->lattice_angle_2	    == rhs.lattice_angle_2 &&
 				this->infill_lock_depth      ==  rhs.infill_lock_depth &&
-				this->skin_infill_depth      ==  rhs.skin_infill_depth;
+				this->skin_infill_depth      ==  rhs.skin_infill_depth &&
+                this->infill_overhang_angle == rhs.infill_overhang_angle;
 	}
-=======
-		RETURN_COMPARE_NON_EQUAL(infill_overhang_angle);
-
-		return false;
-	}
-
-    bool operator==(const SurfaceFillParams &rhs) const {
-        return  this->extruder              == rhs.extruder             &&
-                this->pattern               == rhs.pattern              &&
-                this->spacing               == rhs.spacing              &&
-                this->overlap               == rhs.overlap              &&
-                this->angle                 == rhs.angle                &&
-                this->rotate_angle          == rhs.rotate_angle         &&
-                this->bridge                == rhs.bridge               &&
-                this->bridge_angle          == rhs.bridge_angle         &&
-                this->density               == rhs.density              &&
-//              this->dont_adjust           == rhs.dont_adjust          &&
-                this->anchor_length         == rhs.anchor_length        &&
-                this->anchor_length_max     == rhs.anchor_length_max    &&
-                this->flow                  == rhs.flow                 &&
-                this->extrusion_role        == rhs.extrusion_role       &&
-                this->sparse_infill_speed   == rhs.sparse_infill_speed  &&
-                this->top_surface_speed     == rhs.top_surface_speed    &&
-                this->solid_infill_speed    == rhs.solid_infill_speed   &&
-                this->lattice_angle_1       == rhs.lattice_angle_1      &&
-                this->lattice_angle_2       == rhs.lattice_angle_2      &&
-                this->infill_overhang_angle == rhs.infill_overhang_angle;
-    }
->>>>>>> b9cce6c1
 };
 
 struct SurfaceFill {
@@ -677,7 +649,7 @@
 		        params.density       = float(region_config.sparse_infill_density);
                 params.lattice_angle_1 = region_config.lattice_angle_1;
                 params.lattice_angle_2 = region_config.lattice_angle_2;
-<<<<<<< HEAD
+                params.infill_overhang_angle = region_config.infill_overhang_angle;
                 if (params.pattern == ipLockedZag) {
                     params.infill_lock_depth = scale_(region_config.infill_lock_depth);
                     params.skin_infill_depth = scale_(region_config.skin_infill_depth);
@@ -689,9 +661,6 @@
                     
                     params.symmetric_infill_y_axis = region_config.symmetric_infill_y_axis;
                 }
-=======
-                params.infill_overhang_angle = region_config.infill_overhang_angle;
->>>>>>> b9cce6c1
 
                 if (surface.is_solid()) {
 		            params.density = 100.f;
