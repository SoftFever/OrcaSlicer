--- conflicted
+++ resolved
@@ -1002,11 +1002,7 @@
 				ironing_params.line_spacing = config.ironing_spacing;
 				ironing_params.height 		= default_layer_height * 0.01 * config.ironing_flow;
 				ironing_params.speed 		= config.ironing_speed;
-<<<<<<< HEAD
                 ironing_params.angle        = (config.ironing_angle >= 0 ? config.ironing_angle : config.infill_direction) * M_PI / 180.;
-=======
-				ironing_params.angle 		= (int(config.ironing_direction.value+layerm->region().config().infill_direction.value)%180) * M_PI / 180.;
->>>>>>> 693aa8d2
 				ironing_params.pattern      = config.ironing_pattern;
 				ironing_params.layerm 		= layerm;
 				by_extruder.emplace_back(ironing_params);
@@ -1060,11 +1056,7 @@
 					// Check whether there is any non-solid hole in the regions.
 					bool internal_infill_solid = region_config.sparse_infill_density.value > 95.;
 					for (const Surface &surface : ironing_params.layerm->fill_surfaces.surfaces)
-<<<<<<< HEAD
 						if ((!internal_infill_solid && surface.surface_type == stInternal) || surface.surface_type == stInternalBridge || surface.surface_type == stInternalVoid) {
-=======
-						if ((!internal_infill_solid && surface.surface_type == stInternal) || surface.surface_type == stInternalBridge || surface.surface_type == stInternalVoid || surface.surface_type==stInternalWithLoop) {
->>>>>>> 693aa8d2
 							// Some fill region is not quite solid. Don't iron over the whole surface.
 							iron_completely = false;
 							break;
