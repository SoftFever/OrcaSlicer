#ifndef slic3r_FillTpmsD_hpp_
#define slic3r_FillTpmsD_hpp_

#include <utility>

#include "libslic3r/libslic3r.h"
#include "FillBase.hpp"
#include "libslic3r/ExPolygon.hpp"
#include "libslic3r/Polyline.hpp"

namespace Slic3r {
class Point;

class FillTpmsD : public Fill
{
public:
    FillTpmsD() {}
    Fill* clone() const override { return new FillTpmsD(*this); }

    // require bridge flow since most of this pattern hangs in air
    bool use_bridge_flow() const override { return false; }
  

    // Correction applied to regular infill angle to maximize printing
    // speed in default configuration (degrees)
    static constexpr float CorrectionAngle = -45.;

<<<<<<< HEAD
    void _fill_surface_single(const FillParams&              params,
                              unsigned int                   thickness_layers,
                              const std::pair<float, Point>& direction,
                              ExPolygon                      expolygon,
                              Polylines&                     polylines_out) override;

    bool is_self_crossing() override { return false; }

=======
    // Density adjustment to have a good %of weight.
    static constexpr double DensityAdjust = 2.1;

    // Gyroid upper resolution tolerance (mm^-2)
    static constexpr double PatternTolerance = 0.1;


protected:
    void _fill_surface_single(
        const FillParams                &params, 
        unsigned int                     thickness_layers,
        const std::pair<float, Point>   &direction, 
        ExPolygon                        expolygon,
        Polylines                       &polylines_out) override;
>>>>>>> fa70582e
};

} // namespace Slic3r

#endif // slic3r_FillTpmsD_hpp_<|MERGE_RESOLUTION|>--- conflicted
+++ resolved
@@ -25,7 +25,6 @@
     // speed in default configuration (degrees)
     static constexpr float CorrectionAngle = -45.;
 
-<<<<<<< HEAD
     void _fill_surface_single(const FillParams&              params,
                               unsigned int                   thickness_layers,
                               const std::pair<float, Point>& direction,
@@ -34,22 +33,12 @@
 
     bool is_self_crossing() override { return false; }
 
-=======
     // Density adjustment to have a good %of weight.
     static constexpr double DensityAdjust = 2.1;
 
     // Gyroid upper resolution tolerance (mm^-2)
     static constexpr double PatternTolerance = 0.1;
 
-
-protected:
-    void _fill_surface_single(
-        const FillParams                &params, 
-        unsigned int                     thickness_layers,
-        const std::pair<float, Point>   &direction, 
-        ExPolygon                        expolygon,
-        Polylines                       &polylines_out) override;
->>>>>>> fa70582e
 };
 
 } // namespace Slic3r
