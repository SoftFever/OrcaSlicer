///|/ Copyright (c) Prusa Research 2021 - 2023 Vojtěch Bubník @bubnikv, Lukáš Matěna @lukasmatena, Pavel Mikuš @Godrak, Lukáš Hejl @hejllukas
///|/
///|/ PrusaSlicer is released under the terms of the AGPLv3 or higher
///|/
#include "ClipperUtils.hpp"
#include "Geometry.hpp"
#include "Tesselate.hpp"
#include "TriangleMesh.hpp"
#include "TriangleMeshSlicer.hpp"
#include "Utils.hpp"
// BBS
#include "MeshBoolean.hpp"

#include <algorithm>
#include <cmath>
#include <deque>
#include <queue>
#include <mutex>
#include <utility>

#include <boost/log/trivial.hpp>

#include <tbb/parallel_for.h>

#ifndef NDEBUG
//    #define EXPENSIVE_DEBUG_CHECKS
#endif // NDEBUG

#if 0
    #define DEBUG
    #define _DEBUG
    #undef NDEBUG
    #define SLIC3R_DEBUG
// #define SLIC3R_TRIANGLEMESH_DEBUG
#endif

#include <assert.h>
#include <boost/thread/mutex.hpp>
#include <boost/thread/lock_guard.hpp>

// #define SLIC3R_DEBUG_SLICE_PROCESSING

#if defined(SLIC3R_DEBUG) || defined(SLIC3R_DEBUG_SLICE_PROCESSING)
#include "SVG.hpp"
#endif

namespace Slic3r {
const float epson = 1e-3;
bool is_equal(float lh, float rh)
{
    return abs(lh - rh) <= epson;
}

bool is_equal_for_sort(float lh, float rh) {
    return abs(lh - rh) <= 1e-8;
}

bool is_equal(const Vec3f &lh, const Vec3f &rh) { 
    return is_equal(lh[0], rh[0]) && is_equal(lh[1], rh[1]) && is_equal(lh[2], rh[2]);
}

class IntersectionReference
{
public:
    IntersectionReference() = default;
    IntersectionReference(int point_id, int edge_id) : point_id(point_id), edge_id(edge_id) {}
    // Where is this intersection point located? On mesh vertex or mesh edge?
    // Only one of the following will be set, the other will remain set to -1.
    // Index of the mesh vertex.
    int point_id { -1 };
    // Index of the mesh edge.
    int edge_id { -1 };
};

class IntersectionPoint : public Point, public IntersectionReference
{
public:
    IntersectionPoint() = default;
    IntersectionPoint(int point_id, int edge_id, const Point &pt) : IntersectionReference(point_id, edge_id), Point(pt) {}
    IntersectionPoint(const IntersectionReference &ir, const Point &pt) : IntersectionReference(ir), Point(pt) {}
    // Inherits coord_t x, y
};

class IntersectionLine : public Line
{
public:
    IntersectionLine() = default;

    bool skip() const { return (this->flags & SKIP) != 0; }
    void set_skip() { this->flags |= SKIP; }

    bool is_seed_candidate() const { return (this->flags & NO_SEED) == 0 && ! this->skip(); }
    void set_no_seed(bool set) { if (set) this->flags |= NO_SEED; else this->flags &= ~NO_SEED; }

    void reverse() { std::swap(a, b); std::swap(a_id, b_id); std::swap(edge_a_id, edge_b_id); }
    
    // Inherits Point a, b
    // For each line end point, either {a,b}_id or {a,b}edge_a_id is set, the other is left to -1.
    // Vertex indices of the line end points.
    int             a_id { -1 };
    int             b_id { -1 };
    // Source mesh edges of the line end points.
    int             edge_a_id { -1 };
    int             edge_b_id { -1 };

    enum class FacetEdgeType { 
        // A general case, the cutting plane intersect a face at two different edges.
        General,
        // Two vertices are aligned with the cutting plane, the third vertex is below the cutting plane.
        Top,
        // Two vertices are aligned with the cutting plane, the third vertex is above the cutting plane.
        Bottom,
        // Two vertices are aligned with the cutting plane, the edge is shared by two triangles, where one
        // triangle is below or at the cutting plane and the other is above or at the cutting plane (only one
        // vertex may lie on the plane).
        TopBottom,
        // All three vertices of a face are aligned with the cutting plane.
        Horizontal,
        // Edge 
        Slab,
    };

    // feGeneral, feTop, feBottom, feHorizontal
    FacetEdgeType   edge_type { FacetEdgeType::General };
    // Used to skip duplicate edges.
    enum {
        // Triangle edge added, because it has no neighbor.
        EDGE0_NO_NEIGHBOR   = 0x001,
        EDGE1_NO_NEIGHBOR   = 0x002,
        EDGE2_NO_NEIGHBOR   = 0x004,
        // Triangle edge added, because it makes a fold with another horizontal edge.
        EDGE0_FOLD          = 0x010,
        EDGE1_FOLD          = 0x020,
        EDGE2_FOLD          = 0x040,
        // The edge cannot be a seed of a greedy loop extraction (folds are not safe to become seeds).
        NO_SEED             = 0x100,
        SKIP                = 0x200,
    };
    uint32_t        flags { 0 };

#ifndef NDEBUG
    enum class Source {
        BottomPlane,
        TopPlane,
        Slab,
    };
    Source          source { Source::BottomPlane };
#endif // NDEBUG
};

using IntersectionLines = std::vector<IntersectionLine>;

enum class FacetSliceType {
    NoSlice = 0,
    Slicing = 1,
    Cutting = 2
};

// Return true, if the facet has been sliced and line_out has been filled.
static FacetSliceType slice_facet(
    // Z height of the slice in XY plane. Scaled or unscaled (same as vertices[].z()).
    float                                slice_z,
    // 3 vertices of the triangle, XY scaled. Z scaled or unscaled (same as slice_z).
    const stl_vertex                    *vertices,
    const stl_triangle_vertex_indices   &indices,
    const Vec3i                         &edge_ids,
    const int                            idx_vertex_lowest,
    const bool                           horizontal,
    IntersectionLine                    &line_out)
{
    IntersectionPoint points[3];
    size_t            num_points = 0;
    auto              point_on_layer = size_t(-1);

    // Reorder vertices so that the first one is the one with lowest Z.
    // This is needed to get all intersection lines in a consistent order
    // (external on the right of the line)
    for (int j = 0; j < 3; ++ j) {  // loop through facet edges
        int               edge_id;
        const stl_vertex *a, *b, *c;
        int               a_id, b_id;
        {
            int   k = (idx_vertex_lowest + j) % 3;
            int   l = (k + 1) % 3;
            edge_id = edge_ids(k);
            a_id    = indices[k];
            a       = vertices + k;
            b_id    = indices[l];
            b       = vertices + l;
            c       = vertices + (k + 2) % 3;
        }

        // Is edge or face aligned with the cutting plane?
        if (a->z() == slice_z && b->z() == slice_z) {
            // Edge is horizontal and belongs to the current layer.
            // The following rotation of the three vertices may not be efficient, but this branch happens rarely.
            const stl_vertex &v0 = vertices[0];
            const stl_vertex &v1 = vertices[1];
            const stl_vertex &v2 = vertices[2];
            // We may ignore this edge for slicing purposes, but we may still use it for object cutting.
            FacetSliceType    result = FacetSliceType::Slicing;
            if (horizontal) {
                // All three vertices are aligned with slice_z.
                line_out.edge_type = IntersectionLine::FacetEdgeType::Horizontal;
                result = FacetSliceType::Cutting;
                double normal = (v1.x() - v0.x()) * (v2.y() - v1.y()) - (v1.y() - v0.y()) * (v2.x() - v1.x());
                if (normal < 0) {
                    // If normal points downwards this is a bottom horizontal facet so we reverse its point order.
                    std::swap(a, b);
                    std::swap(a_id, b_id);
                }
            } else {
                // Two vertices are aligned with the cutting plane, the third vertex is below or above the cutting plane.
                // Is the third vertex below the cutting plane?
                bool third_below = v0.z() < slice_z || v1.z() < slice_z || v2.z() < slice_z;
                // Two vertices on the cutting plane, the third vertex is below the plane. Consider the edge to be part of the slice
                // only if it is the upper edge.
                // (the bottom most edge resp. vertex of a triangle is not owned by the triangle, but the top most edge resp. vertex is part of the triangle
                // in respect to the cutting plane).
                result = third_below ? FacetSliceType::Slicing : FacetSliceType::Cutting;
                if (third_below) {
                    line_out.edge_type = IntersectionLine::FacetEdgeType::Top;
                    std::swap(a, b);
                    std::swap(a_id, b_id);
                } else
                    line_out.edge_type = IntersectionLine::FacetEdgeType::Bottom;
            }
            line_out.a.x()  = a->x();
            line_out.a.y()  = a->y();
            line_out.b.x()  = b->x();
            line_out.b.y()  = b->y();
            line_out.a_id   = a_id;
            line_out.b_id   = b_id;
            assert(line_out.a != line_out.b);
            return result;
        }

        if (a->z() == slice_z) {
            // Only point a alings with the cutting plane.
            if (point_on_layer == size_t(-1) || points[point_on_layer].point_id != a_id) {
                point_on_layer = num_points;
                IntersectionPoint &point = points[num_points ++];
                point.x()      = a->x();
                point.y()      = a->y();
                point.point_id = a_id;
            }
        } else if (b->z() == slice_z) {
            // Only point b alings with the cutting plane.
            if (point_on_layer == size_t(-1) || points[point_on_layer].point_id != b_id) {
                point_on_layer = num_points;
                IntersectionPoint &point = points[num_points ++];
                point.x()      = b->x();
                point.y()      = b->y();
                point.point_id = b_id;
            }
        } else if ((a->z() < slice_z && b->z() > slice_z) || (b->z() < slice_z && a->z() > slice_z)) {
            // A general case. The face edge intersects the cutting plane. Calculate the intersection point.
            assert(a_id != b_id);
            // Sort the edge to give a consistent answer.
            if (a_id > b_id) {
                std::swap(a_id, b_id);
                std::swap(a, b);
            }
            IntersectionPoint &point = points[num_points];
            double t = (double(slice_z) - double(b->z())) / (double(a->z()) - double(b->z()));
            if (t <= 0.) {
                if (point_on_layer == size_t(-1) || points[point_on_layer].point_id != a_id) {
                    point.x() = a->x();
                    point.y() = a->y();
                    point_on_layer = num_points ++;
                    point.point_id = a_id;
                }
            } else if (t >= 1.) {
                if (point_on_layer == size_t(-1) || points[point_on_layer].point_id != b_id) {
                    point.x() = b->x();
                    point.y() = b->y();
                    point_on_layer = num_points ++;
                    point.point_id = b_id;
                }
            } else {
                point.x() = coord_t(floor(double(b->x()) + (double(a->x()) - double(b->x())) * t + 0.5));
                point.y() = coord_t(floor(double(b->y()) + (double(a->y()) - double(b->y())) * t + 0.5));
                point.edge_id = edge_id;
                ++ num_points;
            }
        }
    }

    // Facets must intersect each plane 0 or 2 times, or it may touch the plane at a single vertex only.
    assert(num_points < 3);
    if (num_points == 2) {
        line_out.edge_type  = IntersectionLine::FacetEdgeType::General;
        line_out.a          = static_cast<const Point&>(points[1]);
        line_out.b          = static_cast<const Point&>(points[0]);
        line_out.a_id       = points[1].point_id;
        line_out.b_id       = points[0].point_id;
        line_out.edge_a_id  = points[1].edge_id;
        line_out.edge_b_id  = points[0].edge_id;
        // Not a zero lenght edge.
        //FIXME slice_facet() may create zero length edges due to rounding of doubles into coord_t.
        //assert(line_out.a != line_out.b);
        // The plane cuts at least one edge in a general position.
        assert(line_out.a_id == -1 || line_out.b_id == -1);
        assert(line_out.edge_a_id != -1 || line_out.edge_b_id != -1);
        // General slicing position, use the segment for both slicing and object cutting.
#if 0
        if (line_out.a_id != -1 && line_out.b_id != -1) {
            // Solving a degenerate case, where both the intersections snapped to an edge.
            // Correctly classify the face as below or above based on the position of the 3rd point.
            int i = indices[0];
            if (i == line_out.a_id || i == line_out.b_id)
                i = indices[1];
            if (i == line_out.a_id || i == line_out.b_id)
                i = indices[2];
            assert(i != line_out.a_id && i != line_out.b_id);
            line_out.edge_type = ((m_use_quaternion ?
                                    (m_quaternion * this->v_scaled_shared[i]).z()
                                    : this->v_scaled_shared[i].z()) < slice_z) ? IntersectionLine::FacetEdgeType::Top : IntersectionLine::FacetEdgeType::Bottom;
        }
#endif
        return FacetSliceType::Slicing;
    }
    return FacetSliceType::NoSlice;
}

// Return true, if the facet has been sliced and line_out has been filled.
static FacetSliceType slice_facet_for_cut_mesh(
    // Z height of the slice in XY plane. Scaled or unscaled (same as vertices[].z()).
    float slice_z,
    // 3 vertices of the triangle, XY scaled. Z scaled or unscaled (same as slice_z).
    const stl_vertex *                 vertices,
    const stl_triangle_vertex_indices &indices,
    const Vec3i &                      edge_ids,
    const int                          idx_vertex_lowest,
    const bool                         horizontal,
    IntersectionLine &                 line_out)
{
    IntersectionPoint points[3];
    size_t            num_points     = 0;
    auto              point_on_layer = size_t(-1);

    // Reorder vertices so that the first one is the one with lowest Z.
    // This is needed to get all intersection lines in a consistent order
    // (external on the right of the line)
    for (int j = 0; j < 3; ++j) { // loop through facet edges
        int               edge_id;
        const stl_vertex *a, *b, *c;
        int               a_id, b_id;
        {
            int k   = (idx_vertex_lowest + j) % 3;
            int l   = (k + 1) % 3;
            edge_id = edge_ids(k);
            a_id    = indices[k];
            a       = vertices + k;
            b_id    = indices[l];
            b       = vertices + l;
            c       = vertices + (k + 2) % 3;
        }

        // Is edge or face aligned with the cutting plane?
        if (is_equal(a->z(), slice_z) && is_equal(b->z(), slice_z)) {
            // Edge is horizontal and belongs to the current layer.
            // The following rotation of the three vertices may not be efficient, but this branch happens rarely.
            const stl_vertex &v0 = vertices[0];
            const stl_vertex &v1 = vertices[1];
            const stl_vertex &v2 = vertices[2];
            // We may ignore this edge for slicing purposes, but we may still use it for object cutting.
            FacetSliceType result = FacetSliceType::Slicing;
            if (horizontal) {
                // All three vertices are aligned with slice_z.
                line_out.edge_type = IntersectionLine::FacetEdgeType::Horizontal;
                result             = FacetSliceType::Cutting;
                double normal      = (v1.x() - v0.x()) * (v2.y() - v1.y()) - (v1.y() - v0.y()) * (v2.x() - v1.x());
                if (normal < 0) {
                    // If normal points downwards this is a bottom horizontal facet so we reverse its point order.
                    std::swap(a, b);
                    std::swap(a_id, b_id);
                }
            } else {
                // Two vertices are aligned with the cutting plane, the third vertex is below or above the cutting plane.
                // Is the third vertex below the cutting plane?
                bool third_below = c->z() < slice_z;
                // Two vertices on the cutting plane, the third vertex is below the plane. Consider the edge to be part of the slice
                // only if it is the upper edge.
                // (the bottom most edge resp. vertex of a triangle is not owned by the triangle, but the top most edge resp. vertex is part of the triangle
                // in respect to the cutting plane).
                result = third_below ? FacetSliceType::Slicing : FacetSliceType::Cutting;
                if (third_below) {
                    line_out.edge_type = IntersectionLine::FacetEdgeType::Top;
                    std::swap(a, b);
                    std::swap(a_id, b_id);
                } else
                    line_out.edge_type = IntersectionLine::FacetEdgeType::Bottom;
            }
            line_out.a.x() = a->x();
            line_out.a.y() = a->y();
            line_out.b.x() = b->x();
            line_out.b.y() = b->y();
            line_out.a_id  = a_id;
            line_out.b_id  = b_id;
            assert(line_out.a != line_out.b);
            return result;
        }

        if (is_equal(a->z(), slice_z)) {
            // Only point a alings with the cutting plane.
            if (point_on_layer == size_t(-1) || points[point_on_layer].point_id != a_id) {
                point_on_layer           = num_points;
                IntersectionPoint &point = points[num_points++];
                point.x()                = a->x();
                point.y()                = a->y();
                point.point_id           = a_id;
            }
        } else if (is_equal(b->z(), slice_z)) {
            // Only point b alings with the cutting plane.
            if (point_on_layer == size_t(-1) || points[point_on_layer].point_id != b_id) {
                point_on_layer           = num_points;
                IntersectionPoint &point = points[num_points++];
                point.x()                = b->x();
                point.y()                = b->y();
                point.point_id           = b_id;
            }
        } else if ((a->z() < slice_z && b->z() > slice_z) || (b->z() < slice_z && a->z() > slice_z)) {
            // A general case. The face edge intersects the cutting plane. Calculate the intersection point.
            assert(a_id != b_id);
            // Sort the edge to give a consistent answer.
            if (a_id > b_id) {
                std::swap(a_id, b_id);
                std::swap(a, b);
            }
            IntersectionPoint &point = points[num_points];
            double             t     = (double(slice_z) - double(b->z())) / (double(a->z()) - double(b->z()));
            if (t <= 0.) {
                if (point_on_layer == size_t(-1) || points[point_on_layer].point_id != a_id) {
                    point.x()      = a->x();
                    point.y()      = a->y();
                    point_on_layer = num_points++;
                    point.point_id = a_id;
                }
            } else if (t >= 1.) {
                if (point_on_layer == size_t(-1) || points[point_on_layer].point_id != b_id) {
                    point.x()      = b->x();
                    point.y()      = b->y();
                    point_on_layer = num_points++;
                    point.point_id = b_id;
                }
            } else {
                point.x()     = coord_t(floor(double(b->x()) + (double(a->x()) - double(b->x())) * t + 0.5));
                point.y()     = coord_t(floor(double(b->y()) + (double(a->y()) - double(b->y())) * t + 0.5));
                point.edge_id = edge_id;
                ++num_points;
            }
        }
    }

    // Facets must intersect each plane 0 or 2 times, or it may touch the plane at a single vertex only.
    assert(num_points < 3);
    if (num_points == 2) {
        line_out.edge_type = IntersectionLine::FacetEdgeType::General;
        line_out.a         = static_cast<const Point &>(points[1]);
        line_out.b         = static_cast<const Point &>(points[0]);
        line_out.a_id      = points[1].point_id;
        line_out.b_id      = points[0].point_id;
        line_out.edge_a_id = points[1].edge_id;
        line_out.edge_b_id = points[0].edge_id;
        // Not a zero lenght edge.
        // FIXME slice_facet() may create zero length edges due to rounding of doubles into coord_t.
        // assert(line_out.a != line_out.b);
        // The plane cuts at least one edge in a general position.
        assert(line_out.a_id == -1 || line_out.b_id == -1);
        assert(line_out.edge_a_id != -1 || line_out.edge_b_id != -1);
        // General slicing position, use the segment for both slicing and object cutting.

        return FacetSliceType::Slicing;
    }
    return FacetSliceType::NoSlice;
}

template<typename TransformVertex>
void slice_facet_at_zs(
    // Scaled or unscaled vertices. transform_vertex_fn may scale zs.
    const std::vector<Vec3f>                         &mesh_vertices,
    const TransformVertex                            &transform_vertex_fn,
    const stl_triangle_vertex_indices                &indices,
    const Vec3i                                      &edge_ids,
    // Scaled or unscaled zs. If vertices have their zs scaled or transform_vertex_fn scales them, then zs have to be scaled as well.
    const std::vector<float>                         &zs,
    std::vector<IntersectionLines>                   &lines,
    std::array<std::mutex, 64>                       &lines_mutex)
{
    stl_vertex vertices[3] { transform_vertex_fn(mesh_vertices[indices(0)]), transform_vertex_fn(mesh_vertices[indices(1)]), transform_vertex_fn(mesh_vertices[indices(2)]) };

    // find facet extents
    const float min_z = fminf(vertices[0].z(), fminf(vertices[1].z(), vertices[2].z()));
    const float max_z = fmaxf(vertices[0].z(), fmaxf(vertices[1].z(), vertices[2].z()));

    // find layer extents
    auto min_layer = std::lower_bound(zs.begin(), zs.end(), min_z); // first layer whose slice_z is >= min_z
    auto max_layer = std::upper_bound(min_layer, zs.end(), max_z); // first layer whose slice_z is > max_z
    int  idx_vertex_lowest = (vertices[1].z() == min_z) ? 1 : ((vertices[2].z() == min_z) ? 2 : 0);

    for (auto it = min_layer; it != max_layer; ++ it) {
        IntersectionLine il;
        // Ignore horizontal triangles. Any valid horizontal triangle must have a vertical triangle connected, otherwise the part has zero volume.
        if (min_z != max_z && slice_facet(*it, vertices, indices, edge_ids, idx_vertex_lowest, false, il) == FacetSliceType::Slicing) {
            assert(il.edge_type != IntersectionLine::FacetEdgeType::Horizontal);
            size_t slice_id = it - zs.begin();
            boost::lock_guard<std::mutex> l(lines_mutex[slice_id % lines_mutex.size()]);
            lines[slice_id].emplace_back(il);
        }
    }
}

template<typename TransformVertex, typename ThrowOnCancel>
static inline std::vector<IntersectionLines> slice_make_lines(
    const std::vector<stl_vertex>                   &vertices,
    const TransformVertex                           &transform_vertex_fn,
    const std::vector<stl_triangle_vertex_indices>  &indices,
    const std::vector<Vec3i>                        &face_edge_ids,
    const std::vector<float>                        &zs,
    const ThrowOnCancel                              throw_on_cancel_fn)
{
    std::vector<IntersectionLines>  lines(zs.size(), IntersectionLines());
    std::array<std::mutex, 64>      lines_mutex;
    tbb::parallel_for(
        tbb::blocked_range<int>(0, int(indices.size())),
        [&vertices, &transform_vertex_fn, &indices, &face_edge_ids, &zs, &lines, &lines_mutex, throw_on_cancel_fn](const tbb::blocked_range<int> &range) {
            for (int face_idx = range.begin(); face_idx < range.end(); ++ face_idx) {
                if ((face_idx & 0x0ffff) == 0)
                    throw_on_cancel_fn();
                slice_facet_at_zs(vertices, transform_vertex_fn, indices[face_idx], face_edge_ids[face_idx], zs, lines, lines_mutex);
            }
        }
    );
    return lines;
}

template<typename TransformVertex, typename FaceFilter>
static inline IntersectionLines slice_make_lines(
    const std::vector<stl_vertex>                   &mesh_vertices,
    const TransformVertex                           &transform_vertex_fn,
    const std::vector<stl_triangle_vertex_indices>  &mesh_faces,
    const std::vector<Vec3i>                        &face_edge_ids,
    const float                                      plane_z, 
    FaceFilter                                       face_filter)
{
    IntersectionLines lines;
    for (int face_idx = 0; face_idx < int(mesh_faces.size()); ++ face_idx)
        if (face_filter(face_idx)) {
            const Vec3i &indices = mesh_faces[face_idx];
            stl_vertex vertices[3] { transform_vertex_fn(mesh_vertices[indices(0)]), transform_vertex_fn(mesh_vertices[indices(1)]), transform_vertex_fn(mesh_vertices[indices(2)]) };
            // find facet extents
            const float min_z = fminf(vertices[0].z(), fminf(vertices[1].z(), vertices[2].z()));
            const float max_z = fmaxf(vertices[0].z(), fmaxf(vertices[1].z(), vertices[2].z()));
            assert(min_z <= plane_z && max_z >= plane_z);
            int              idx_vertex_lowest = (vertices[1].z() == min_z) ? 1 : ((vertices[2].z() == min_z) ? 2 : 0);
            IntersectionLine il;
            // Ignore horizontal triangles. Any valid horizontal triangle must have a vertical triangle connected, otherwise the part has zero volume.
            if (min_z != max_z && slice_facet(plane_z, vertices, indices, face_edge_ids[face_idx], idx_vertex_lowest, false, il) == FacetSliceType::Slicing) {
                assert(il.edge_type != IntersectionLine::FacetEdgeType::Horizontal);
                lines.emplace_back(il);
            }
        }
    return lines;
}

// For projecting triangle sets onto slice slabs.
struct SlabLines {
    // Intersection lines of a slice with a triangle set, CCW oriented.
    std::vector<IntersectionLines>  at_slice;
    // Projections of triangle set boundary lines into layer below (for projection from the top)
    // or into layer above (for projection from the bottom).
    // In both cases the intersection lines are CCW oriented.
    std::vector<IntersectionLines>  between_slices;
};

// Orientation of the face normal in regard to a XY plane pointing upwards.
enum class FaceOrientation : char {
    // Z component of the normal is positive.
    Up,
    // Z component of the normal is negative.
    Down,
    // Z component of the normal is zero.
    Vertical,
    // Triangle is degenerate, thus its normal is undefined. We may want to slice the degenerate triangles
    // because of the connectivity information they carry.
    Degenerate
};

template<bool ProjectionFromTop>
void slice_facet_with_slabs(
    // Scaled or unscaled vertices. transform_vertex_fn may scale zs.
    const std::vector<Vec3f>                         &mesh_vertices,
    const std::vector<stl_triangle_vertex_indices>   &mesh_triangles,
    const size_t                                      facet_idx,
    const Vec3i                                      &facet_neighbors,
    const Vec3i                                      &facet_edge_ids,
    // Increase edge_ids at the top plane of the slab edges by num_edges to allow chaining
    // from bottom plane of the slab to the top plane of the slab and vice versa.
    const int                                         num_edges,
    const std::vector<float>                         &zs,
    SlabLines                                        &lines,
    std::array<std::mutex, 64>                       &lines_mutex)
{
    const stl_triangle_vertex_indices &indices = mesh_triangles[facet_idx];
    stl_vertex vertices[3] { mesh_vertices[indices(0)], mesh_vertices[indices(1)], mesh_vertices[indices(2)] };

    // find facet extents
    const float min_z = fminf(vertices[0].z(), fminf(vertices[1].z(), vertices[2].z()));
    const float max_z = fmaxf(vertices[0].z(), fmaxf(vertices[1].z(), vertices[2].z()));
    const bool  horizontal = min_z == max_z;

    // find layer extents
    auto min_layer = std::lower_bound(zs.begin(), zs.end(), min_z); // first layer whose slice_z is >= min_z
    auto max_layer = std::upper_bound(min_layer, zs.end(), max_z); // first layer whose slice_z is > max_z
    assert(min_layer == zs.end() ? max_layer == zs.end() : *min_layer >= min_z);
    assert(max_layer == zs.end() || *max_layer > max_z);

    auto emit_slab_edge = [&lines, &lines_mutex](IntersectionLine il, size_t slab_id, bool reverse) {
        if (reverse)
            il.reverse();
        boost::lock_guard<std::mutex> l(lines_mutex[(slab_id + lines_mutex.size() / 2) % lines_mutex.size()]);
        lines.between_slices[slab_id].emplace_back(il);
    };

    if (min_layer == max_layer || horizontal) {
        // Horizontal face or a nearly horizontal face that fits between two layers or below the bottom most or above the top most layer.
        assert(horizontal || zs.empty() || max_z < zs.front() || min_z > zs.back() ||
            (min_layer == max_layer && min_layer != zs.end() && min_layer != zs.begin() && *(min_layer - 1) < min_z && *min_layer > max_z));
        if (horizontal && min_layer != zs.end() && *min_layer == min_z) {
            // Slicing a horizontal triangle with a slicing plane. The triangle has to be upwards facing for ProjectionFromTop
            // and downwards facing for ! ProjectionFromTop.
            assert(min_layer != max_layer);
            // Slicing plane with which the triangle is coplanar.
            size_t slice_id = min_layer - zs.begin();
#if 0
            // Project the coplanar bottom facing triangles to their slicing plane for both top and bottom facing surfaces.
            // This behavior is different from slice_mesh() / slice_mesh_ex(), which do not slice bottom facing faces exactly on slicing plane.
            size_t line_id = slice_id;
#else
            // Project the coplanar bottom facing triangles to the plane above the slicing plane to match the behavior of slice_mesh() / slice_mesh_ex(),
            // where the slicing plane slices the top facing surfaces, but misses the bottom facing surfaces.
            if (size_t line_id = ProjectionFromTop ? slice_id : slice_id + 1; ProjectionFromTop || line_id < lines.at_slice.size())
#endif
                for (int iedge = 0; iedge < 3; ++ iedge)
                    if (facet_neighbors(iedge) == -1) {
                        int i = iedge;
                        int j = next_idx_modulo(i, 3);
                        assert(vertices[i].z() == zs[slice_id]);
                        assert(vertices[j].z() == zs[slice_id]);
                        IntersectionLine il {
                            { to_2d(vertices[i]).cast<coord_t>(), to_2d(vertices[j]).cast<coord_t>() },
                            indices(i), indices(j), -1, -1, 
                            ProjectionFromTop ? IntersectionLine::FacetEdgeType::Bottom : IntersectionLine::FacetEdgeType::Top
                        };
                        // Don't flip the FacetEdgeType::Top edge, it will be flipped when chaining.
                        // if (! ProjectionFromTop) il.reverse();
                        boost::lock_guard<std::mutex> l(lines_mutex[line_id % lines_mutex.size()]);
                        lines.at_slice[line_id].emplace_back(il);
                    }
        } else {
            // Triangle is completely between two slicing planes, the triangle may or may not be horizontal, which 
            // does not matter for the processing of such a triangle.
            size_t slab_id;
            if (ProjectionFromTop) {
                if (max_layer == zs.begin()) {
                    // Not slicing the triangle and it is below the lowest layer.
                    return;
                } else {
                    // Not slicing the triangle and it could be projected into a slab.
                    slab_id = max_layer - zs.begin();
                }
            } else {
                // projection from bottom
                if (min_layer == zs.end()) {
                    // Not slicing the triangle and it is above the highest layer.
                    return;
                } else {
                    // Not slicing the triangle and it could be projected into a slab.
                    slab_id = min_layer - zs.begin();
                }
            }
            if (ProjectionFromTop)
                -- slab_id;
            for (int iedge = 0; iedge < 3; ++ iedge)
                if (facet_neighbors(iedge) == -1) {
                    int i = iedge;
                    int j = next_idx_modulo(i, 3);
                    assert(ProjectionFromTop ? vertices[i].z() >= zs[slab_id] : vertices[i].z() <= zs[slab_id]);
                    assert(ProjectionFromTop ? vertices[j].z() >= zs[slab_id] : vertices[j].z() <= zs[slab_id]);
                    emit_slab_edge(
                        IntersectionLine {
                            { to_2d(vertices[i]).cast<coord_t>(), to_2d(vertices[j]).cast<coord_t>() },
                            indices(i), indices(j), -1, -1, IntersectionLine::FacetEdgeType::Slab
                        },
                        slab_id, ! ProjectionFromTop);
                }
        }
    } else {
        // The triangle is not horizontal and at least a single slicing plane intersects the triangle.
        int idx_vertex_lowest = (vertices[1].z() == min_z) ? 1 : ((vertices[2].z() == min_z) ? 2 : 0);
        IntersectionLine il_prev;
        for (auto it = min_layer; it != max_layer; ++ it) {
            IntersectionLine il;
            auto type = slice_facet(*it, vertices, indices, facet_edge_ids, idx_vertex_lowest, false, il);
            if (type == FacetSliceType::NoSlice) {
                // One and exactly one vertex is touching the slicing plane.
            } else {
                if (il.edge_type == IntersectionLine::FacetEdgeType::Top || il.edge_type == IntersectionLine::FacetEdgeType::Bottom) {
                    // The non-horizontal triangle is being sliced at one of its edges.
                    // If the edge is open (it does not have a neighbor), add it.
                    // If the edge has a neighbor, then add it as TopBottom, and do it just once.
                    assert(il.a_id != -1 && il.b_id != -1);
                    assert(il.edge_a_id == -1 && il.edge_b_id == -1);
                    // Identify edge ID from the edge vertices.
                    int edge_id;
                    if (type == FacetSliceType::Cutting) {
                        // The edge is oriented CCW along the face perimeter.
                        assert(il.edge_type == IntersectionLine::FacetEdgeType::Bottom);
                        edge_id = il.a_id == indices(0) ? 0 : il.a_id == indices(1) ? 1 : 2;
                        assert(il.a_id == indices(edge_id));
                        assert(il.b_id == indices(next_idx_modulo(edge_id, 3)));
                    } else {
                        // The edge is oriented CW along the face perimeter.
                        assert(type == FacetSliceType::Slicing);
                        assert(il.edge_type == IntersectionLine::FacetEdgeType::Top);
                        edge_id = il.b_id == indices(0) ? 0 : il.b_id == indices(1) ? 1 : 2;
                        assert(il.b_id == indices(edge_id));
                        assert(il.a_id == indices(next_idx_modulo(edge_id, 3)));
                    }
                    int neighbor_idx = facet_neighbors(edge_id);
                    if (neighbor_idx == -1) {
                        // Save the open edge for sure.
                        type = FacetSliceType::Slicing;
                    } else {
#ifndef NDEBUG
                        const stl_triangle_vertex_indices &neighbor = mesh_triangles[neighbor_idx];
                        float z = *it;
                        int num_on_plane = (mesh_vertices[neighbor(0)].z() == z) + (mesh_vertices[neighbor(1)].z() == z) + (mesh_vertices[neighbor(2)].z() == z);
                        assert(num_on_plane == 2 || num_on_plane == 3);
#endif // NDEBUG
#if 0
                        if (mesh_vertices[neighbor(0)].z() == z && mesh_vertices[neighbor(1)].z() == z && mesh_vertices[neighbor(2)].z() == z) {
                            // The neighbor triangle is horizontal.
                            // Assign the horizontal projections to slicing planes differently from the usual triangle mesh slicing:
                            // Slicing plane slices top surfaces when projecting from top, it slices bottom surfaces when projecting from bottom.
                            // Is the corner convex or concave?
                            if (il.edge_type == (ProjectionFromTop ? IntersectionLine::FacetEdgeType::Top : IntersectionLine::FacetEdgeType::Bottom)) {
                                // Convex corner. Add this edge to both slabs, the edge is a boundary edge of both the projection patch below and
                                // above this slicing plane.
                                type = FacetSliceType::Slicing;
                                il.edge_type = IntersectionLine::FacetEdgeType::TopBottom;
                            } else {
                                // Concave corner. Ignore this edge, it is internal to the projection patch.
                                type = FacetSliceType::Cutting;
                            }
                        } else 
#else
                            // Project the coplanar bottom facing triangles to the plane above the slicing plane to match the behavior of slice_mesh() / slice_mesh_ex(),
                            // where the slicing plane slices the top facing surfaces, but misses the bottom facing surfaces.
#endif
                        if (il.edge_type == IntersectionLine::FacetEdgeType::Top) {
                            // Indicate that the edge belongs to both the slab below and above the plane.
                            assert(type == FacetSliceType::Slicing);
                            il.edge_type = IntersectionLine::FacetEdgeType::TopBottom;
                        } else {
                            // Don't add this edge, as the neighbor triangle will add the same edge as FacetEdgeType::TopBottom.
                            assert(type == FacetSliceType::Cutting);
                            assert(il.edge_type == IntersectionLine::FacetEdgeType::Bottom);
                        }
                    }
                }
                if (type == FacetSliceType::Slicing) {
                    if (! ProjectionFromTop)
                        il.reverse();
                    size_t line_id = it - zs.begin();
                    boost::lock_guard<std::mutex> l(lines_mutex[line_id % lines_mutex.size()]);
                    lines.at_slice[line_id].emplace_back(il);
                }
            }
            if (! ProjectionFromTop || it != zs.begin()) {
                size_t slab_id = it - zs.begin();
                if (ProjectionFromTop)
                    -- slab_id;
                // Try to project unbound edges.
                for (int iedge = 0; iedge < 3; ++ iedge)
                    if (facet_neighbors(iedge) == -1) {
                        // Unbound edge.
                        int  edge_id         = facet_edge_ids(iedge);
                        bool intersects_this = il.edge_a_id == edge_id || il.edge_b_id == edge_id;
                        bool intersects_prev = il_prev.edge_a_id == edge_id || il_prev.edge_b_id == edge_id;
                        int i = iedge;
                        int j = next_idx_modulo(i, 3);
                        assert((! intersects_this && ! intersects_prev) || vertices[j].z() != vertices[i].z());
                        bool edge_up = vertices[j].z() > vertices[i].z();
                        if (intersects_this && intersects_prev) {
                            // Intersects both, emit the segment between these intersections.
                            Line l(il_prev.edge_a_id == edge_id ? il_prev.a : il_prev.b, 
                                   il.edge_a_id == edge_id ? il.a : il.b);
                            emit_slab_edge(
                                IntersectionLine { l, -1, -1, edge_id, edge_id + num_edges, IntersectionLine::FacetEdgeType::Slab },
                                slab_id, ProjectionFromTop != edge_up);
                        } else if (intersects_this) {
                            // Intersects just the top plane, may touch the bottom plane.
                            assert((vertices[i].z() > *it && vertices[j].z() < *it) || (vertices[i].z() < *it && vertices[j].z() > *it));
                            assert(il.edge_a_id == edge_id || il.edge_b_id == edge_id);
                            emit_slab_edge(
                                IntersectionLine { {
                                        to_2d(edge_up ? vertices[i] : vertices[j]).cast<coord_t>(),
                                        il.edge_a_id == edge_id ? il.a : il.b
                                    },
                                    edge_up ? indices(i) : indices(j), -1, -1, edge_id + num_edges, IntersectionLine::FacetEdgeType::Slab
                                },
                                slab_id, ProjectionFromTop != edge_up);
                        } else if (intersects_prev) {
                            // Intersects just the bottom plane, may touch the top vertex.
                            assert(*it <= max_z);
#ifndef NDEBUG
                            {
                                auto it_prev = it;
                                -- it_prev;
                                assert((vertices[i].z() > *it_prev && vertices[j].z() < *it_prev) || (vertices[i].z() < *it_prev && vertices[j].z() > *it_prev));
                            }
#endif // NDEBUG
                            emit_slab_edge(
                                IntersectionLine { {
                                        il_prev.edge_a_id == edge_id ? il_prev.a : il_prev.b,
                                        to_2d(edge_up ? vertices[j] : vertices[i]).cast<coord_t>()
                                    },
                                    -1, edge_up ? indices(j) : indices(i), edge_id, -1, IntersectionLine::FacetEdgeType::Slab
                                },
                                slab_id, ProjectionFromTop != edge_up);
                        } else if (float zi = vertices[i].z(), zj = vertices[j].z(); zi < *it || zj < *it) {
                            // The edge does not intersect the current plane and it does not intersect the previous plane either.
                            // Both points have to be inside the slab.
                            assert(zi <= *it && zj <= *it);
#ifndef NDEBUG
                            if (type == FacetSliceType::Slicing || type == FacetSliceType::Cutting) {
                                // Such edge should already be processed in the code above, it shall be skipped here.
                                assert(indices(i) != il.b_id || indices(j) != il.a_id);
                                assert(indices(i) != il.a_id || indices(j) != il.b_id);
                            }
#endif // NDEBUG
                            // Is it inside the slab?
                            bool inside_slab = true;
                            if (it != min_layer) {
                                auto it_prev = it;
                                -- it_prev;
                                assert(*it_prev >= *min_layer && *it_prev < *it);
                                // One point may touch the plane below, the other must not.
                                inside_slab = zi > *it_prev || zj > *it_prev;
                                // Both points have to be inside the slab.
                                assert(! inside_slab || (zi >= *it_prev && zj >= *it_prev));
                            }
                            if (inside_slab) {
                                assert(ProjectionFromTop ? vertices[i].z() >= zs[slab_id] : vertices[i].z() <= zs[slab_id]);
                                assert(ProjectionFromTop ? vertices[j].z() >= zs[slab_id] : vertices[j].z() <= zs[slab_id]);
                                emit_slab_edge(
                                    IntersectionLine {
                                        { to_2d(vertices[i]).cast<coord_t>(), to_2d(vertices[j]).cast<coord_t>() },
                                        indices(i), indices(j), -1, -1, IntersectionLine::FacetEdgeType::Slab
                                    },
                                    slab_id, ! ProjectionFromTop);
                            }
                        }
                    }
            }
            il_prev = il;
        }
        if (ProjectionFromTop || max_layer != zs.end()) {
            // Try to project unbound edges above the last slicing plane to the last slab.
            // Last layer slicing this triangle.
            auto   it      = max_layer - 1;
            size_t slab_id = max_layer - zs.begin();
            if (ProjectionFromTop)
                -- slab_id;
            for (int iedge = 0; iedge < 3; ++ iedge)
                if (facet_neighbors(iedge) == -1) {
                    // Unbound edge.
                    int edge_id = facet_edge_ids(iedge);
                    int i = iedge;
                    int j = next_idx_modulo(i, 3);
                    if (il_prev.edge_a_id == edge_id || il_prev.edge_b_id == edge_id) {
                        // Intersects just the bottom plane, may touch the top vertex.
                        assert((vertices[i].z() > *it && vertices[j].z() < *it) || (vertices[i].z() < *it && vertices[j].z() > *it));
                        bool edge_up = vertices[j].z() > vertices[i].z();
                        emit_slab_edge(
                            IntersectionLine{ {
                                    il_prev.edge_a_id == edge_id ? il_prev.a : il_prev.b,
                                    to_2d(edge_up ? vertices[j] : vertices[i]).cast<coord_t>()
                                },
                                -1, edge_up ? indices(j) : indices(i), edge_id, -1, IntersectionLine::FacetEdgeType::Slab
                            },
                            slab_id, ProjectionFromTop != edge_up);
                    } else if (float zi = vertices[i].z(), zj = vertices[j].z(); zi > *it || zj > *it) {
                        // The edge does not intersect the current plane and it does not intersect the previous plane either.
                        // Both points have to be inside the slab.
                        assert(zi >= *it && zj >= *it);
                        assert(max_layer == zs.end() || (zi < *max_layer && zj < *max_layer));
                        emit_slab_edge(
                            IntersectionLine{
                                { to_2d(vertices[i]).cast<coord_t>(), to_2d(vertices[j]).cast<coord_t>() },
                                indices(i), indices(j), -1, -1, IntersectionLine::FacetEdgeType::Slab
                            },
                            slab_id, ! ProjectionFromTop);
                    }
                }
        }
    }
}

// used by slice_mesh_slabs() to produce on-slice lines and between-slices lines.
// Returning top / bottom SlabLines.
template<typename ThrowOnCancel>
inline std::pair<SlabLines, SlabLines> slice_slabs_make_lines(
    const std::vector<stl_vertex>                   &vertices,
    const std::vector<stl_triangle_vertex_indices>  &indices,
    const std::vector<Vec3i>                        &face_neighbors,
    const std::vector<Vec3i>                        &face_edge_ids,
    // Total number of edges. All face_edge_ids are lower than num_edges.
    // num_edges will be used to distinguish between intersections with the top and bottom plane.
    const int                                        num_edges,
    const std::vector<FaceOrientation>              &face_orientation,
    const std::vector<float>                        &zs,
    bool                                             top,
    bool                                             bottom,
    const ThrowOnCancel                              throw_on_cancel_fn)
{
    std::pair<SlabLines, SlabLines> out;
    SlabLines   &lines_top      = out.first;
    SlabLines   &lines_bottom   = out.second;
    std::array<std::mutex, 64> lines_mutex_top;
    std::array<std::mutex, 64> lines_mutex_bottom;

    if (top) {
        lines_top.at_slice.assign(zs.size(), IntersectionLines());
        lines_top.between_slices.assign(zs.size(), IntersectionLines());
    }
    if (bottom) {
        lines_bottom.at_slice.assign(zs.size(), IntersectionLines());
        lines_bottom.between_slices.assign(zs.size(), IntersectionLines());        
    }

    tbb::parallel_for(
        tbb::blocked_range<int>(0, int(indices.size())),
        [&vertices, &indices, &face_neighbors, &face_edge_ids, num_edges, &face_orientation, &zs, top, bottom, &lines_top, &lines_bottom, &lines_mutex_top, &lines_mutex_bottom, throw_on_cancel_fn]
        (const tbb::blocked_range<int> &range) {
            for (int face_idx = range.begin(); face_idx < range.end(); ++ face_idx) {
                if ((face_idx & 0x0ffff) == 0)
                    throw_on_cancel_fn();
                FaceOrientation fo       = face_orientation[face_idx];
                Vec3i           edge_ids = face_edge_ids[face_idx];
                if (top && (fo == FaceOrientation::Up || fo == FaceOrientation::Degenerate)) {
                    Vec3i neighbors = face_neighbors[face_idx];
                    // Reset neighborship of this triangle in case the other triangle is oriented backwards from this one.
                    for (int i = 0; i < 3; ++ i)
                        if (neighbors(i) != -1) {
                            FaceOrientation fo2 = face_orientation[neighbors(i)];
                            if (fo2 != FaceOrientation::Up && fo2 != FaceOrientation::Degenerate)
                                neighbors(i) = -1;
                        }
                    slice_facet_with_slabs<true>(vertices, indices, face_idx, neighbors, edge_ids, num_edges, zs, lines_top, lines_mutex_top);
                }
                // BBS: add vertical faces option
                if (bottom && (fo == FaceOrientation::Down || fo == FaceOrientation::Degenerate)) {
                    Vec3i neighbors = face_neighbors[face_idx];
                    // Reset neighborship of this triangle in case the other triangle is oriented backwards from this one.
                    for (int i = 0; i < 3; ++ i)
                        if (neighbors(i) != -1) {
                            FaceOrientation fo2 = face_orientation[neighbors(i)];
                            if (fo2 != FaceOrientation::Down && fo2 != FaceOrientation::Degenerate)
                                neighbors(i) = -1;
                        }
                    slice_facet_with_slabs<false>(vertices, indices, face_idx, neighbors, edge_ids, num_edges, zs, lines_bottom, lines_mutex_bottom);
                }
            }
        }
    );
    return out;
}

#if 0
//FIXME Should this go away? For valid meshes the function slice_facet() returns Slicing
// and sets edges of vertical triangles to produce only a single edge per pair of neighbor faces.
// So the following code makes only sense now to handle degenerate meshes with more than two faces
// sharing a single edge.
static inline void remove_tangent_edges(std::vector<IntersectionLine> &lines)
{
    std::vector<IntersectionLine*> by_vertex_pair;
    by_vertex_pair.reserve(lines.size());
    for (IntersectionLine& line : lines)
        if (line.edge_type != IntersectionLine::FacetEdgeType::General && line.a_id != -1)
            // This is a face edge. Check whether there is its neighbor stored in lines.
            by_vertex_pair.emplace_back(&line);
    auto edges_lower_sorted = [](const IntersectionLine *l1, const IntersectionLine *l2) {
        // Sort vertices of l1, l2 lexicographically
        int l1a = l1->a_id;
        int l1b = l1->b_id;
        int l2a = l2->a_id;
        int l2b = l2->b_id;
        if (l1a > l1b)
            std::swap(l1a, l1b);
        if (l2a > l2b)
            std::swap(l2a, l2b);
        // Lexicographical "lower" operator on lexicographically sorted vertices should bring equal edges together when sored.
        return l1a < l2a || (l1a == l2a && l1b < l2b);
    };
    std::sort(by_vertex_pair.begin(), by_vertex_pair.end(), edges_lower_sorted);
    for (auto line = by_vertex_pair.begin(); line != by_vertex_pair.end(); ++ line) {
        IntersectionLine &l1 = **line;
        if (! l1.skip()) {
            // Iterate as long as line and line2 edges share the same end points.
            for (auto line2 = line + 1; line2 != by_vertex_pair.end() && ! edges_lower_sorted(*line, *line2); ++ line2) {
                // Lines must share the end points.
                assert(! edges_lower_sorted(*line, *line2));
                assert(! edges_lower_sorted(*line2, *line));
                IntersectionLine &l2 = **line2;
                if (l2.skip())
                    continue;
                if (l1.a_id == l2.a_id) {
                    assert(l1.b_id == l2.b_id);
                    l2.set_skip();
                    // If they are both oriented upwards or downwards (like a 'V'),
                    // then we can remove both edges from this layer since it won't 
                    // affect the sliced shape.
                    // If one of them is oriented upwards and the other is oriented
                    // downwards, let's only keep one of them (it doesn't matter which
                    // one since all 'top' lines were reversed at slicing).
                    if (l1.edge_type == l2.edge_type) {
                        l1.set_skip();
                        break;
                    }
                } else {
                    assert(l1.a_id == l2.b_id && l1.b_id == l2.a_id);
                    // If this edge joins two horizontal facets, remove both of them.
                    if (l1.edge_type == IntersectionLine::FacetEdgeType::Horizontal && l2.edge_type == IntersectionLine::FacetEdgeType::Horizontal) {
                        l1.set_skip();
                        l2.set_skip();
                        break;
                    }
                }
            }
        }
    }
}
#endif

struct OpenPolyline {
    OpenPolyline() = default;
    OpenPolyline(const IntersectionReference &start, const IntersectionReference &end, Points &&points) : 
        start(start), end(end), points(std::move(points)), consumed(false) { this->length = Slic3r::length(this->points); }
    void reverse() {
        std::swap(start, end);
        std::reverse(points.begin(), points.end());
    }
    IntersectionReference   start;
    IntersectionReference   end;
    Points                  points;
    double                  length;
    bool                    consumed;
};

// called by make_loops() to connect sliced triangles into closed loops and open polylines by the triangle connectivity.
// Only connects segments crossing triangles of the same orientation.
static void chain_lines_by_triangle_connectivity(IntersectionLines &lines, Polygons &loops, std::vector<OpenPolyline> &open_polylines)
{
    // Build a map of lines by edge_a_id and a_id.
    std::vector<IntersectionLine*> by_edge_a_id;
    std::vector<IntersectionLine*> by_a_id;
    by_edge_a_id.reserve(lines.size());
    by_a_id.reserve(lines.size());
    for (IntersectionLine &line : lines) {
        if (! line.skip()) {
            if (line.edge_a_id != -1)
                by_edge_a_id.emplace_back(&line);
            if (line.a_id != -1)
                by_a_id.emplace_back(&line);
        }
    }
    auto by_edge_lower = [](const IntersectionLine* il1, const IntersectionLine *il2) { return il1->edge_a_id < il2->edge_a_id; };
    auto by_vertex_lower = [](const IntersectionLine* il1, const IntersectionLine *il2) { return il1->a_id < il2->a_id; };
    std::sort(by_edge_a_id.begin(), by_edge_a_id.end(), by_edge_lower);
    std::sort(by_a_id.begin(), by_a_id.end(), by_vertex_lower);
    // Chain the segments with a greedy algorithm, collect the loops and unclosed polylines.
    IntersectionLines::iterator it_line_seed = lines.begin();
    for (;;) {
        // take first spare line and start a new loop
        IntersectionLine *first_line = nullptr;
        for (; it_line_seed != lines.end(); ++ it_line_seed)
            if (it_line_seed->is_seed_candidate()) {
            //if (! it_line_seed->skip()) {
                first_line = &(*it_line_seed ++);
                break;
            }
        if (first_line == nullptr)
            break;
        first_line->set_skip();
        Points loop_pts;
        loop_pts.emplace_back(first_line->a);
        IntersectionLine *last_line = first_line;
        
        /*
        printf("first_line edge_a_id = %d, edge_b_id = %d, a_id = %d, b_id = %d, a = %d,%d, b = %d,%d\n", 
            first_line->edge_a_id, first_line->edge_b_id, first_line->a_id, first_line->b_id,
            first_line->a.x, first_line->a.y, first_line->b.x, first_line->b.y);
        */
        
        IntersectionLine key;
        for (;;) {
            // find a line starting where last one finishes
            IntersectionLine* next_line = nullptr;
            if (last_line->edge_b_id != -1) {
                key.edge_a_id = last_line->edge_b_id;
                auto it_begin = std::lower_bound(by_edge_a_id.begin(), by_edge_a_id.end(), &key, by_edge_lower);
                if (it_begin != by_edge_a_id.end()) {
                    auto it_end = std::upper_bound(it_begin, by_edge_a_id.end(), &key, by_edge_lower);
                    for (auto it_line = it_begin; it_line != it_end; ++ it_line)
                        if (! (*it_line)->skip()) {
                            next_line = *it_line;
                            break;
                        }
                }
            }
            if (next_line == nullptr && last_line->b_id != -1) {
                key.a_id = last_line->b_id;
                auto it_begin = std::lower_bound(by_a_id.begin(), by_a_id.end(), &key, by_vertex_lower);
                if (it_begin != by_a_id.end()) {
                    auto it_end = std::upper_bound(it_begin, by_a_id.end(), &key, by_vertex_lower);
                    for (auto it_line = it_begin; it_line != it_end; ++ it_line)
                        if (! (*it_line)->skip()) {
                            next_line = *it_line;
                            break;
                        }
                }
            }
            if (next_line == nullptr) {
                // Check whether we closed this loop.
                if ((first_line->edge_a_id != -1 && first_line->edge_a_id == last_line->edge_b_id) || 
                    (first_line->a_id      != -1 && first_line->a_id      == last_line->b_id)) {
                    // The current loop is complete. Add it to the output.
                    assert(first_line->a == last_line->b);
                    loops.emplace_back(std::move(loop_pts));
                    #ifdef SLIC3R_TRIANGLEMESH_DEBUG
                    printf("  Discovered %s polygon of %d points\n", (p.is_counter_clockwise() ? "ccw" : "cw"), (int)p.points.size());
                    #endif
                } else {
                    // This is an open polyline. Add it to the list of open polylines. These open polylines will processed later.
                    loop_pts.emplace_back(last_line->b);
                    open_polylines.emplace_back(OpenPolyline(
                        IntersectionReference(first_line->a_id, first_line->edge_a_id), 
                        IntersectionReference(last_line->b_id, last_line->edge_b_id), std::move(loop_pts)));
                }
                break;
            }
            /*
            printf("next_line edge_a_id = %d, edge_b_id = %d, a_id = %d, b_id = %d, a = %d,%d, b = %d,%d\n", 
                next_line->edge_a_id, next_line->edge_b_id, next_line->a_id, next_line->b_id,
                next_line->a.x, next_line->a.y, next_line->b.x, next_line->b.y);
            */
            assert(last_line->b == next_line->a);
            loop_pts.emplace_back(next_line->a);
            last_line = next_line;
            next_line->set_skip();
        }
    }
}

std::vector<OpenPolyline*> open_polylines_sorted(std::vector<OpenPolyline> &open_polylines, bool update_lengths)
{
    std::vector<OpenPolyline*> out;
    out.reserve(open_polylines.size());
    for (OpenPolyline &opl : open_polylines)
        if (! opl.consumed) {
            if (update_lengths)
                opl.length = Slic3r::length(opl.points);
            out.emplace_back(&opl);
        }
    std::sort(out.begin(), out.end(), [](const OpenPolyline *lhs, const OpenPolyline *rhs){ return lhs->length > rhs->length; });
    return out;
}

// called by make_loops() to connect remaining open polylines across shared triangle edges and vertices.
// Depending on "try_connect_reversed", it may or may not connect segments crossing triangles of opposite orientation.
static void chain_open_polylines_exact(std::vector<OpenPolyline> &open_polylines, Polygons &loops, bool try_connect_reversed)
{
    // Store the end points of open_polylines into vectors sorted
    struct OpenPolylineEnd {
        OpenPolylineEnd(OpenPolyline *polyline, bool start) : polyline(polyline), start(start) {}
        OpenPolyline    *polyline;
        // Is it the start or end point?
        bool             start;
        const IntersectionReference& ipref() const { return start ? polyline->start : polyline->end; }
        // Return a unique ID for the intersection point.
        // Return a positive id for a point, or a negative id for an edge.
        int id() const { const IntersectionReference &r = ipref(); return (r.point_id >= 0) ? r.point_id : - r.edge_id; }
        bool operator==(const OpenPolylineEnd &rhs) const { return this->polyline == rhs.polyline && this->start == rhs.start; }
    };
    auto by_id_lower = [](const OpenPolylineEnd &ope1, const OpenPolylineEnd &ope2) { return ope1.id() < ope2.id(); };
    std::vector<OpenPolylineEnd> by_id;
    by_id.reserve(2 * open_polylines.size());
    for (OpenPolyline &opl : open_polylines) {
        if (opl.start.point_id != -1 || opl.start.edge_id != -1)
            by_id.emplace_back(OpenPolylineEnd(&opl, true));
        if (try_connect_reversed && (opl.end.point_id != -1 || opl.end.edge_id != -1))
            by_id.emplace_back(OpenPolylineEnd(&opl, false));
    }
    std::sort(by_id.begin(), by_id.end(), by_id_lower);
    // Find an iterator to by_id_lower for the particular end of OpenPolyline (by comparing the OpenPolyline pointer and the start attribute).
    auto find_polyline_end = [&by_id, by_id_lower](const OpenPolylineEnd &end) -> std::vector<OpenPolylineEnd>::iterator {
        for (auto it = std::lower_bound(by_id.begin(), by_id.end(), end, by_id_lower);
                  it != by_id.end() && it->id() == end.id(); ++ it)
            if (*it == end)
                return it;
        return by_id.end();
    };
    // Try to connect the loops.
    std::vector<OpenPolyline*> sorted_by_length = open_polylines_sorted(open_polylines, false);
    for (OpenPolyline *opl : sorted_by_length) {
        if (opl->consumed)
            continue;
        opl->consumed = true;
        OpenPolylineEnd end(opl, false);
        for (;;) {
            // find a line starting where last one finishes
            auto it_next_start = std::lower_bound(by_id.begin(), by_id.end(), end, by_id_lower);
            for (; it_next_start != by_id.end() && it_next_start->id() == end.id(); ++ it_next_start)
                if (! it_next_start->polyline->consumed)
                    goto found;
            // The current loop could not be closed. Unmark the segment.
            opl->consumed = false;
            break;
        found:
            // Attach this polyline to the end of the initial polyline.
            if (it_next_start->start) {
                auto it = it_next_start->polyline->points.begin();
                std::copy(++ it, it_next_start->polyline->points.end(), back_inserter(opl->points));
            } else {
                auto it = it_next_start->polyline->points.rbegin();
                std::copy(++ it, it_next_start->polyline->points.rend(), back_inserter(opl->points));
            }
            opl->length += it_next_start->polyline->length;
            // Mark the next polyline as consumed.
            it_next_start->polyline->points.clear();
            it_next_start->polyline->length = 0.;
            it_next_start->polyline->consumed = true;
            if (try_connect_reversed) {
                // Running in a mode, where the polylines may be connected by mixing their orientations.
                // Update the end point lookup structure after the end point of the current polyline was extended.
                auto it_end      = find_polyline_end(end);
                auto it_next_end = find_polyline_end(OpenPolylineEnd(it_next_start->polyline, !it_next_start->start));
                // Swap the end points of the current and next polyline, but keep the polyline ptr and the start flag.
                std::swap(opl->end, it_next_end->start ? it_next_end->polyline->start : it_next_end->polyline->end);
                // Swap the positions of OpenPolylineEnd structures in the sorted array to match their respective end point positions.
                std::swap(*it_end, *it_next_end);
            }
            // Check whether we closed this loop.
            if ((opl->start.edge_id  != -1 && opl->start.edge_id  == opl->end.edge_id) ||
                (opl->start.point_id != -1 && opl->start.point_id == opl->end.point_id)) {
                // The current loop is complete. Add it to the output.
                //assert(opl->points.front().point_id == opl->points.back().point_id);
                //assert(opl->points.front().edge_id  == opl->points.back().edge_id);
                // Remove the duplicate last point.
                opl->points.pop_back();
                if (opl->points.size() >= 3) {
                    if (try_connect_reversed && area(opl->points) < 0)
                        // The closed polygon is patched from pieces with messed up orientation, therefore
                        // the orientation of the patched up polygon is not known.
                        // Orient the patched up polygons CCW. This heuristic may close some holes and cavities.
                        std::reverse(opl->points.begin(), opl->points.end());
                    loops.emplace_back(std::move(opl->points));
                }
                opl->points.clear();
                break;
            }
            // Continue with the current loop.
        }
    }
}

// called by make_loops() to connect remaining open polylines across shared triangle edges and vertices, 
// possibly closing small gaps.
// Depending on "try_connect_reversed", it may or may not connect segments crossing triangles of opposite orientation.
static void chain_open_polylines_close_gaps(std::vector<OpenPolyline> &open_polylines, Polygons &loops, double max_gap, bool try_connect_reversed)
{
    const coord_t max_gap_scaled = (coord_t)scale_(max_gap);

    // Sort the open polylines by their length, so the new loops will be seeded from longer chains.
    // Update the polyline lengths, return only not yet consumed polylines.
    std::vector<OpenPolyline*> sorted_by_length = open_polylines_sorted(open_polylines, true);

    // Store the end points of open_polylines into ClosestPointInRadiusLookup<OpenPolylineEnd>.
    struct OpenPolylineEnd {
        OpenPolylineEnd(OpenPolyline *polyline, bool start) : polyline(polyline), start(start) {}
        OpenPolyline    *polyline;
        // Is it the start or end point?
        bool             start;
        const Point&     point() const { return start ? polyline->points.front() : polyline->points.back(); }
        bool operator==(const OpenPolylineEnd &rhs) const { return this->polyline == rhs.polyline && this->start == rhs.start; }
    };
    struct OpenPolylineEndAccessor {
        const Point* operator()(const OpenPolylineEnd &pt) const { return pt.polyline->consumed ? nullptr : &pt.point(); }
    };
    typedef ClosestPointInRadiusLookup<OpenPolylineEnd, OpenPolylineEndAccessor> ClosestPointLookupType;
    ClosestPointLookupType closest_end_point_lookup(max_gap_scaled);
    for (OpenPolyline *opl : sorted_by_length) {
        closest_end_point_lookup.insert(OpenPolylineEnd(opl, true));
        if (try_connect_reversed)
            closest_end_point_lookup.insert(OpenPolylineEnd(opl, false));
    }
    // Try to connect the loops.
    for (OpenPolyline *opl : sorted_by_length) {
        if (opl->consumed)
            continue;
        OpenPolylineEnd end(opl, false);
        if (try_connect_reversed)
            // The end point of this polyline will be modified, thus the following entry will become invalid. Remove it.
            closest_end_point_lookup.erase(end);
        opl->consumed = true;
        size_t n_segments_joined = 1;
        for (;;) {
            // Find a line starting where last one finishes, only return non-consumed open polylines (OpenPolylineEndAccessor returns null for consumed).
            std::pair<const OpenPolylineEnd*, double> next_start_and_dist = closest_end_point_lookup.find(end.point());
            const OpenPolylineEnd *next_start = next_start_and_dist.first;
            // Check whether we closed this loop.
            double current_loop_closing_distance2 = (opl->points.back() - opl->points.front()).cast<double>().squaredNorm();
            bool   loop_closed = current_loop_closing_distance2 < coordf_t(max_gap_scaled) * coordf_t(max_gap_scaled);
            if (next_start != nullptr && loop_closed && current_loop_closing_distance2 < next_start_and_dist.second) {
                // Heuristics to decide, whether to close the loop, or connect another polyline.
                // One should avoid closing loops shorter than max_gap_scaled.
                loop_closed = sqrt(current_loop_closing_distance2) < 0.3 * length(opl->points);
            }
            if (loop_closed) {
                // Remove the start point of the current polyline from the lookup.
                // Mark the current segment as not consumed, otherwise the closest_end_point_lookup.erase() would fail.
                opl->consumed = false;
                closest_end_point_lookup.erase(OpenPolylineEnd(opl, true));
                if (current_loop_closing_distance2 == 0.) {
                    // Remove the duplicate last point.
                    opl->points.pop_back();
                } else {
                    // The end points are different, keep both of them.
                }
                if (opl->points.size() >= 3) {
                    if (try_connect_reversed && n_segments_joined > 1 && area(opl->points) < 0)
                        // The closed polygon is patched from pieces with messed up orientation, therefore
                        // the orientation of the patched up polygon is not known.
                        // Orient the patched up polygons CCW. This heuristic may close some holes and cavities.
                        std::reverse(opl->points.begin(), opl->points.end());
                    loops.emplace_back(std::move(opl->points));
                }
                opl->points.clear();
                opl->consumed = true;
                break;
            }
            if (next_start == nullptr) {
                // The current loop could not be closed. Unmark the segment.
                opl->consumed = false;
                if (try_connect_reversed)
                    // Re-insert the end point.
                    closest_end_point_lookup.insert(OpenPolylineEnd(opl, false));
                break;
            }
            // Attach this polyline to the end of the initial polyline.
            if (next_start->start) {
                auto it = next_start->polyline->points.begin();
                if (*it == opl->points.back())
                    ++ it;
                std::copy(it, next_start->polyline->points.end(), back_inserter(opl->points));
            } else {
                auto it = next_start->polyline->points.rbegin();
                if (*it == opl->points.back())
                    ++ it;
                std::copy(it, next_start->polyline->points.rend(), back_inserter(opl->points));
            }
            ++ n_segments_joined;
            // Remove the end points of the consumed polyline segment from the lookup.
            OpenPolyline *opl2 = next_start->polyline;
            closest_end_point_lookup.erase(OpenPolylineEnd(opl2, true));
            if (try_connect_reversed)
                closest_end_point_lookup.erase(OpenPolylineEnd(opl2, false));
            opl2->points.clear();
            opl2->consumed = true;
            // Continue with the current loop.
        }
    }
}

static Polygons make_loops(
    // Lines will have their flags modified.
    IntersectionLines   &lines)
{
    Polygons loops;
#if 0
//FIXME slice_facet() may create zero length edges due to rounding of doubles into coord_t.
//#ifdef _DEBUG
    for (const Line &l : lines)
        assert(l.a != l.b);
#endif /* _DEBUG */

    // There should be no tangent edges, as the horizontal triangles are ignored and if two triangles touch at a cutting plane,
    // only the bottom triangle is considered to be cutting the plane.
//    remove_tangent_edges(lines);

#ifdef SLIC3R_DEBUG_SLICE_PROCESSING
        BoundingBox bbox_svg;
        {
            static int iRun = 0;
            for (const Line &line : lines) {
                bbox_svg.merge(line.a);
                bbox_svg.merge(line.b);
            }
            SVG svg(debug_out_path("TriangleMeshSlicer_make_loops-raw_lines-%d.svg", iRun ++).c_str(), bbox_svg);
            for (const Line &line : lines)
                svg.draw(line);
            svg.Close();
        }
#endif /* SLIC3R_DEBUG_SLICE_PROCESSING */

    std::vector<OpenPolyline> open_polylines;
    chain_lines_by_triangle_connectivity(lines, loops, open_polylines);

#ifdef SLIC3R_DEBUG_SLICE_PROCESSING
        {
            static int iRun = 0;
            SVG svg(debug_out_path("TriangleMeshSlicer_make_loops-polylines-%d.svg", iRun ++).c_str(), bbox_svg);
            svg.draw(union_ex(loops));
            for (const OpenPolyline &pl : open_polylines)
                svg.draw(Polyline(pl.points), "red");
            svg.Close();
        }
#endif /* SLIC3R_DEBUG_SLICE_PROCESSING */

    // Now process the open polylines.
    // Do it in two rounds, first try to connect in the same direction only,
    // then try to connect the open polylines in reversed order as well.
    chain_open_polylines_exact(open_polylines, loops, false);
    chain_open_polylines_exact(open_polylines, loops, true);

#ifdef SLIC3R_DEBUG_SLICE_PROCESSING
    {
        static int iRun = 0;
        SVG svg(debug_out_path("TriangleMeshSlicer_make_loops-polylines2-%d.svg", iRun++).c_str(), bbox_svg);
        svg.draw(union_ex(loops));
        for (const OpenPolyline &pl : open_polylines) {
            if (pl.points.empty())
                continue;
            svg.draw(Polyline(pl.points), "red");
            svg.draw(pl.points.front(), "blue");
            svg.draw(pl.points.back(), "blue");
        }
        svg.Close();
    }
#endif /* SLIC3R_DEBUG_SLICE_PROCESSING */

    // Try to close gaps.
    // Do it in two rounds, first try to connect in the same direction only,
    // then try to connect the open polylines in reversed order as well.
#if 0
    for (double max_gap : { EPSILON, 0.001, 0.1, 1., 2. }) {
        chain_open_polylines_close_gaps(open_polylines, *loops, max_gap, false);
        chain_open_polylines_close_gaps(open_polylines, *loops, max_gap, true);
    }
#else
    const double max_gap = 2.; //mm
    chain_open_polylines_close_gaps(open_polylines, loops, max_gap, false);
    chain_open_polylines_close_gaps(open_polylines, loops, max_gap, true);
#endif

#ifdef SLIC3R_DEBUG_SLICE_PROCESSING
    {
        static int iRun = 0;
        SVG svg(debug_out_path("TriangleMeshSlicer_make_loops-polylines-final-%d.svg", iRun++).c_str(), bbox_svg);
        svg.draw(union_ex(loops));
        for (const OpenPolyline &pl : open_polylines) {
            if (pl.points.empty())
                continue;
            svg.draw(Polyline(pl.points), "red");
            svg.draw(pl.points.front(), "blue");
            svg.draw(pl.points.back(), "blue");
        }
        svg.Close();
    }
#endif /* SLIC3R_DEBUG_SLICE_PROCESSING */

    return loops;
}

template<typename ThrowOnCancel>
static std::vector<Polygons> make_loops(
    // Lines will have their flags modified.
    std::vector<IntersectionLines> &lines, 
    const MeshSlicingParams        &params, 
    ThrowOnCancel                   throw_on_cancel)
{
    std::vector<Polygons> layers;
    layers.resize(lines.size());
    tbb::parallel_for(
        tbb::blocked_range<size_t>(0, lines.size()),
        [&lines, &layers, &params, throw_on_cancel](const tbb::blocked_range<size_t> &range) {
            for (size_t line_idx = range.begin(); line_idx < range.end(); ++ line_idx) {
                if ((line_idx & 0x0ffff) == 0)
                    throw_on_cancel();

                Polygons &polygons = layers[line_idx];
                polygons = make_loops(lines[line_idx]);

                auto this_mode = line_idx < params.slicing_mode_normal_below_layer ? params.mode_below : params.mode;
                if (! polygons.empty()) {
                    if (this_mode == MeshSlicingParams::SlicingMode::Positive) {
                        // Reorient all loops to be CCW.
                        for (Polygon& p : polygons)
                            p.make_counter_clockwise();
                    }
                    else if (this_mode == MeshSlicingParams::SlicingMode::PositiveLargestContour) {
                        // Keep just the largest polygon, make it CCW.
                        double   max_area = 0.;
                        Polygon* max_area_polygon = nullptr;
                        for (Polygon& p : polygons) {
                            double a = p.area();
                            if (std::abs(a) > std::abs(max_area)) {
                                max_area = a;
                                max_area_polygon = &p;
                            }
                        }
                        assert(max_area_polygon != nullptr);
                        if (max_area < 0.)
                            max_area_polygon->reverse();
                        Polygon p(std::move(*max_area_polygon));
                        polygons.clear();
                        polygons.emplace_back(std::move(p));
                    }
                }
            }
        }
    );

    return layers;
}

// used by slice_mesh_slabs() to produce loops from on-slice lines and between-slices lines.
template<bool ProjectionFromTop, typename ThrowOnCancel>
static std::vector<Polygons> make_slab_loops(
    // Lines will have their flags modified.
    SlabLines                      &lines, 
    // To differentiate edge IDs of the top plane from the edge IDs of the bottom plane for chaining.
    int                             num_edges,
    ThrowOnCancel                   throw_on_cancel)
{
#ifdef SLIC3R_DEBUG_SLICE_PROCESSING
    static int iRun = 0;
    ++ iRun;
#endif // SLIC3R_DEBUG_SLICE_PROCESSING

    assert(! lines.at_slice.empty() && lines.at_slice.size() == lines.between_slices.size());
    std::vector<Polygons> layers;
    layers.resize(lines.at_slice.size());
    tbb::parallel_for(
        tbb::blocked_range<int>(0, int(lines.at_slice.size())),
        [&lines, num_edges, &layers, throw_on_cancel](const tbb::blocked_range<int> &range) {
            for (int line_idx = range.begin(); line_idx < range.end(); ++ line_idx) {
                if ((line_idx & 0x0ffff) == 0)
                    throw_on_cancel();
                IntersectionLines in;
                size_t nlines          = lines.between_slices[line_idx].size();
                int    slice_below     = ProjectionFromTop ? line_idx : line_idx - 1;
                int    slice_above     = ProjectionFromTop ? line_idx + 1 : line_idx;
                bool   has_slice_below = ProjectionFromTop || line_idx > 0;
                bool   has_slice_above = ! ProjectionFromTop || line_idx + 1 < int(lines.at_slice.size());
                if (has_slice_below)
                    nlines += lines.at_slice[slice_below].size();
                if (has_slice_above)
                    nlines += lines.at_slice[slice_above].size();
                if (nlines) {
                    in.reserve(nlines);
                    if (has_slice_below) {
                        for (const IntersectionLine &l : lines.at_slice[slice_below])
                            if (l.edge_type != IntersectionLine::FacetEdgeType::Top) {
                                in.emplace_back(l);
#ifndef NDEBUG
                                in.back().source = IntersectionLine::Source::BottomPlane;
#endif // NDEBUG
                            }
                    }
                    {
                        // Edges in between slice_below and slice_above.
#ifndef NDEBUG
                        size_t old_size = in.size();
#endif // NDEBUG
                        // Edge IDs of end points on in-between lines that touch the layer above are already increased with num_edges.
                        append(in, lines.between_slices[line_idx]);
#ifndef NDEBUG
                        for (auto it = in.begin() + old_size; it != in.end(); ++ it) {
                            assert(it->edge_type == IntersectionLine::FacetEdgeType::Slab);
                            it->source = IntersectionLine::Source::Slab;
                        }
#endif // NDEBUG
                    }
                    if (has_slice_above) {
                        for (const IntersectionLine &lsrc : lines.at_slice[slice_above])
                            if (lsrc.edge_type != IntersectionLine::FacetEdgeType::Bottom) {
                                in.emplace_back(lsrc);
                                auto &l = in.back();
                                l.reverse();
                                // Differentiate edge IDs of the top plane from the edge IDs of the bottom plane for chaining.
                                if (l.edge_a_id >= 0)
                                    l.edge_a_id += num_edges;
                                if (l.edge_b_id >= 0)
                                    l.edge_b_id += num_edges;
#ifndef NDEBUG
                                l.source = IntersectionLine::Source::TopPlane;
#endif // NDEBUG
                            }
                    }
                    if (! in.empty()) {
#ifdef SLIC3R_DEBUG_SLICE_PROCESSING
                        BoundingBox bbox_svg;
                        coordf_t stroke_width = scale_(0.02);
                        {
                            for (const IntersectionLine &line : in) {
                                bbox_svg.merge(line.a);
                                bbox_svg.merge(line.b);
                            }
                            SVG svg(debug_out_path("make_slab_loops-in-%d-%d-%s.svg", iRun, line_idx, ProjectionFromTop ? "top" : "bottom").c_str(), bbox_svg);
                            svg.arrows = true;
                            for (const IntersectionLine& line : in) {
                                const char* color = line.source == IntersectionLine::Source::BottomPlane ? "red" : line.source == IntersectionLine::Source::TopPlane ? "blue" : "green";
                                svg.draw(line, color, stroke_width);
                            }
                            svg.Close();
                        }
#endif /* SLIC3R_DEBUG_SLICE_PROCESSING */
                        Polygons &loops = layers[line_idx];
                        std::vector<OpenPolyline> open_polylines;
                        chain_lines_by_triangle_connectivity(in, loops, open_polylines);
#ifdef SLIC3R_DEBUG_SLICE_PROCESSING
                        {
                            SVG svg(debug_out_path("make_slab_loops-out-%d-%d-%s.svg", iRun, line_idx, ProjectionFromTop ? "top" : "bottom").c_str(), bbox_svg);
                            svg.arrows = true;
                            for (const IntersectionLine& line : in) {
                                const char* color = line.source == IntersectionLine::Source::BottomPlane ? "red" : line.source == IntersectionLine::Source::TopPlane ? "blue" : "green";
                                svg.draw(line, color, stroke_width);
                            }
                            svg.draw(loops, "black");
                            svg.Close();
                        }
                        {
                            SVG svg(debug_out_path("make_slab_loops-open-polylines-%d-%d-%s.svg", iRun, line_idx, ProjectionFromTop ? "top" : "bottom").c_str(), bbox_svg);
                            svg.draw(loops, "black");
                            svg.arrows = true;
                            for (const OpenPolyline &open_polyline : open_polylines)
                                svg.draw(Polyline(open_polyline.points), "black", stroke_width);
                            svg.Close();
                        }
#endif /* SLIC3R_DEBUG_SLICE_PROCESSING */
                        assert(! loops.empty());
                        assert(open_polylines.empty());
                        if (! open_polylines.empty())
                            BOOST_LOG_TRIVIAL(trace) << "make_slab_loops - chaining failed. #" << open_polylines.size() << " open polylines";
                    }
                }
            }
        }
    );

    return layers;
}

// Used to cut the mesh into two halves.
static ExPolygons make_expolygons_simple(std::vector<IntersectionLine> &lines)
{
    ExPolygons slices;
    Polygons holes;

    for (Polygon &loop : make_loops(lines))
        if (loop.area() >= 0.)
            slices.emplace_back(std::move(loop));
        else
            holes.emplace_back(std::move(loop));

    // If there are holes, then there should also be outer contours.
    assert(holes.empty() || ! slices.empty());
    if (! slices.empty())
    {
        // Assign holes to outer contours.
        for (Polygon &hole : holes) {
            // Find an outer contour to a hole.
            int     slice_idx            = -1;
            double  current_contour_area = std::numeric_limits<double>::max();
            for (ExPolygon &slice : slices)
                if (slice.contour.contains(hole.points.front())) {
                    double area = slice.contour.area();
                    if (area < current_contour_area) {
                        slice_idx = &slice - slices.data();
                        current_contour_area = area;
                    }
                }
            // assert(slice_idx != -1);
            if (slice_idx == -1)
                // Ignore this hole.
                continue;
            assert(current_contour_area < std::numeric_limits<double>::max() && current_contour_area >= -hole.area());
            slices[slice_idx].holes.emplace_back(std::move(hole));
        }

#if 0
        // If the input mesh is not valid, the holes may intersect with the external contour.
        // Rather subtract them from the outer contour.
        Polygons poly;
        for (auto it_slice = slices->begin(); it_slice != slices->end(); ++ it_slice) {
            if (it_slice->holes.empty()) {
                poly.emplace_back(std::move(it_slice->contour));
            } else {
                Polygons contours;
                contours.emplace_back(std::move(it_slice->contour));
                for (auto it = it_slice->holes.begin(); it != it_slice->holes.end(); ++ it)
                    it->reverse();
                polygons_append(poly, diff(contours, it_slice->holes));
            }
        }
        // If the input mesh is not valid, the input contours may intersect.
        *slices = union_ex(poly);
#endif

#if 0
        // If the input mesh is not valid, the holes may intersect with the external contour.
        // Rather subtract them from the outer contour.
        ExPolygons poly;
        for (auto it_slice = slices->begin(); it_slice != slices->end(); ++ it_slice) {
            Polygons contours;
            contours.emplace_back(std::move(it_slice->contour));
            for (auto it = it_slice->holes.begin(); it != it_slice->holes.end(); ++ it)
                it->reverse();
            expolygons_append(poly, diff_ex(contours, it_slice->holes));
        }
        // If the input mesh is not valid, the input contours may intersect.
        *slices = std::move(poly);
#endif
    }

    return slices;
}

static void make_expolygons(const Polygons &loops, const float closing_radius, const float extra_offset, ClipperLib::PolyFillType fill_type, ExPolygons* slices)
{
    /*
        Input loops are not suitable for evenodd nor nonzero fill types, as we might get
        two consecutive concentric loops having the same winding order - and we have to 
        respect such order. In that case, evenodd would create wrong inversions, and nonzero
        would ignore holes inside two concentric contours.
        So we're ordering loops and collapse consecutive concentric loops having the same 
        winding order.
        TODO: find a faster algorithm for this, maybe with some sort of binary search.
        If we computed a "nesting tree" we could also just remove the consecutive loops
        having the same winding order, and remove the extra one(s) so that we could just
        supply everything to offset() instead of performing several union/diff calls.
    
        we sort by area assuming that the outermost loops have larger area;
        the previous sorting method, based on $b->contains($a->[0]), failed to nest
        loops correctly in some edge cases when original model had overlapping facets
    */

    /* The following lines are commented out because they can generate wrong polygons,
       see for example issue #661 */

    //std::vector<double> area;
    //std::vector<size_t> sorted_area;  // vector of indices
    //for (Polygons::const_iterator loop = loops.begin(); loop != loops.end(); ++ loop) {
    //    area.emplace_back(loop->area());
    //    sorted_area.emplace_back(loop - loops.begin());
    //}
    //
    //// outer first
    //std::sort(sorted_area.begin(), sorted_area.end(),
    //    [&area](size_t a, size_t b) { return std::abs(area[a]) > std::abs(area[b]); });

    //// we don't perform a safety offset now because it might reverse cw loops
    //Polygons p_slices;
    //for (std::vector<size_t>::const_iterator loop_idx = sorted_area.begin(); loop_idx != sorted_area.end(); ++ loop_idx) {
    //    /* we rely on the already computed area to determine the winding order
    //       of the loops, since the Orientation() function provided by Clipper
    //       would do the same, thus repeating the calculation */
    //    Polygons::const_iterator loop = loops.begin() + *loop_idx;
    //    if (area[*loop_idx] > +EPSILON)
    //        p_slices.emplace_back(*loop);
    //    else if (area[*loop_idx] < -EPSILON)
    //        //FIXME This is arbitrary and possibly very slow.
    //        // If the hole is inside a polygon, then there is no need to diff.
    //        // If the hole intersects a polygon boundary, then diff it, but then
    //        // there is no guarantee of an ordering of the loops.
    //        // Maybe we can test for the intersection before running the expensive diff algorithm?
    //        p_slices = diff(p_slices, *loop);
    //}

    // Perform a safety offset to merge very close facets (TODO: find test case for this)
    // 0.0499 comes from https://github.com/slic3r/Slic3r/issues/959
//    double safety_offset = scale_(0.0499);
    // 0.0001 is set to satisfy GH #520, #1029, #1364
    assert(closing_radius >= 0);
    // Allowing negative extra_offset for shrinking a contour. This likely only makes sense if slicing a single region only.
    //assert(extra_offset >= 0);
    double offset_out;
    double offset_in;
    if (closing_radius >= extra_offset) {
        offset_out = + scale_(closing_radius);
        offset_in  = - scale_(closing_radius - extra_offset);
    } else {
        offset_out = + scale_(extra_offset);
        offset_in  = 0.;
    }

    /* The following line is commented out because it can generate wrong polygons,
       see for example issue #661 */
    //ExPolygons ex_slices = closing(p_slices, safety_offset);
    
    #ifdef SLIC3R_TRIANGLEMESH_DEBUG
    size_t holes_count = 0;
    for (ExPolygons::const_iterator e = ex_slices.begin(); e != ex_slices.end(); ++ e)
        holes_count += e->holes.size();
    printf("%zu surface(s) having %zu holes detected from %zu polylines\n",
        ex_slices.size(), holes_count, loops.size());
    #endif
    
    // append to the supplied collection
    expolygons_append(*slices,
        offset_out > 0 && offset_in < 0 ? offset2_ex(union_ex(loops, fill_type), offset_out, offset_in) :
        offset_out > 0 ? offset_ex(union_ex(loops, fill_type), offset_out) :
        offset_in  < 0 ? offset_ex(union_ex(loops, fill_type), offset_in) :
        union_ex(loops, fill_type));
}

// Make a trafo for transforming the vertices. Scale up in XY, not in Z.
static inline Transform3f make_trafo_for_slicing(const Transform3d &trafo)
{
    auto t = trafo;
    static constexpr const double s = 1. / SCALING_FACTOR;
    t.prescale(Vec3d(s, s, 1.));
    return t.cast<float>();
}

static inline bool is_identity(const Transform3d &trafo)
{
    return trafo.matrix() == Transform3d::Identity().matrix();
}

static std::vector<stl_vertex> transform_mesh_vertices_for_slicing(const indexed_triangle_set &mesh, const Transform3d &trafo)
{
    // Copy and scale vertices in XY, don't scale in Z.
    // Possibly apply the transformation.
    static constexpr const double   s = 1. / SCALING_FACTOR;
    std::vector<stl_vertex>         out(mesh.vertices);
    if (is_identity(trafo)) {
        // Identity.
        for (stl_vertex &v : out) {
            // Scale just XY, leave Z unscaled.
            v.x() *= float(s);
            v.y() *= float(s);
        }
    } else {
        // Transform the vertices, scale up in XY, not in Y.
        auto t = trafo;
        t.prescale(Vec3d(s, s, 1.));
        auto tf = t.cast<float>();
        for (stl_vertex &v : out)
            v = tf * v;
    }
    return out;
}

std::vector<Polygons> slice_mesh(
    const indexed_triangle_set       &mesh,
    // Unscaled Zs
    const std::vector<float>         &zs,
    const MeshSlicingParams          &params,
    std::function<void()>             throw_on_cancel)
{
    BOOST_LOG_TRIVIAL(debug) << "slice_mesh to polygons";
       
    std::vector<IntersectionLines> lines;

    {
        //FIXME facets_edges is likely not needed and quite costly to calculate.
        // Instead of edge identifiers, one shall use a sorted pair of edge vertex indices.
        // However facets_edges assigns a single edge ID to two triangles only, thus when factoring facets_edges out, one will have
        // to make sure that no code relies on it.
        std::vector<Vec3i> face_edge_ids = its_face_edge_ids(mesh);
        if (zs.size() <= 1) {
            // It likely is not worthwile to copy the vertices. Apply the transformation in place.
            if (is_identity(params.trafo)) {
                lines = slice_make_lines(
                    mesh.vertices, [](const Vec3f &p) { return Vec3f(scaled<float>(p.x()), scaled<float>(p.y()), p.z()); }, 
                    mesh.indices, face_edge_ids, zs, throw_on_cancel);
            } else {
                // Transform the vertices, scale up in XY, not in Z.
                Transform3f tf = make_trafo_for_slicing(params.trafo);
                lines = slice_make_lines(mesh.vertices, [tf](const Vec3f &p) { return tf * p; }, mesh.indices, face_edge_ids, zs, throw_on_cancel);
            }
        } else {
            // Copy and scale vertices in XY, don't scale in Z. Possibly apply the transformation.
            lines = slice_make_lines(
                transform_mesh_vertices_for_slicing(mesh, params.trafo), 
                [](const Vec3f &p) { return p; },  mesh.indices, face_edge_ids, zs, throw_on_cancel);
        }
    }

    throw_on_cancel();

    std::vector<Polygons> layers = make_loops(lines, params, throw_on_cancel);

#ifdef SLIC3R_DEBUG
    {
        static int iRun = 0;
        for (size_t i = 0; i < z.size(); ++ i) {
            Polygons  &polygons   = (*layers)[i];
            ExPolygons expolygons = union_ex(polygons, true);
            SVG::export_expolygons(debug_out_path("slice_%d_%d.svg", iRun, i).c_str(), expolygons);
            {
                BoundingBox bbox;
                for (const IntersectionLine &l : lines[i]) {
                    bbox.merge(l.a);
                    bbox.merge(l.b);
                }
                SVG svg(debug_out_path("slice_loops_%d_%d.svg", iRun, i).c_str(), bbox);
                svg.draw(expolygons);
                for (const IntersectionLine &l : lines[i])
                    svg.draw(l, "red", 0);
                svg.draw_outline(expolygons, "black", "blue", 0);
                svg.Close();
            }
#if 0
//FIXME slice_facet() may create zero length edges due to rounding of doubles into coord_t.
            for (Polygon &poly : polygons) {
                for (size_t i = 1; i < poly.points.size(); ++ i)
                    assert(poly.points[i-1] != poly.points[i]);
                assert(poly.points.front() != poly.points.back());
            }
#endif
        }
        ++ iRun;
    }
#endif

    return layers;
}

// Specialized version for a single slicing plane only, running on a single thread.
Polygons slice_mesh(
    const indexed_triangle_set       &mesh,
    // Unscaled Zs
    const float                       plane_z,
    const MeshSlicingParams          &params)
{
    std::vector<IntersectionLines> lines;

    {
        bool                trafo_identity = is_identity(params.trafo);
        Transform3f         tf;
        std::vector<bool>   face_mask(mesh.indices.size(), false);

        {
            // 1) Mark vertices as below or above the slicing plane.
            std::vector<char> vertex_side(mesh.vertices.size(), 0);
            if (trafo_identity) {
                for (size_t i = 0; i < mesh.vertices.size(); ++ i) {
                    float z = mesh.vertices[i].z();
                    char  s = z < plane_z ? -1 : z == plane_z ? 0 : 1;
                    vertex_side[i] = s;
                }
            } else {
                tf = make_trafo_for_slicing(params.trafo);
                for (size_t i = 0; i < mesh.vertices.size(); ++ i) {
                    //FIXME don't need to transform x & y, just Z.
                    float z = (tf * mesh.vertices[i]).z();
                    char  s = z < plane_z ? -1 : z == plane_z ? 0 : 1;
                    vertex_side[i] = s;
                }
            }

            // 2) Mark faces crossing the plane.
            for (size_t i = 0; i < mesh.indices.size(); ++ i) {
                const Vec3i &face = mesh.indices[i];
                int sides[3] = { vertex_side[face(0)], vertex_side[face(1)], vertex_side[face(2)] };
                face_mask[i] = sides[0] * sides[1] <= 0 || sides[1] * sides[2] <= 0 || sides[0] * sides[2] <= 0;
            }
        }

        // 3) Calculate face neighbors for just the faces in face_mask.
        std::vector<Vec3i> face_edge_ids = its_face_edge_ids(mesh, face_mask);

        // 4) Slice "face_mask" triangles, collect line segments.
        // It likely is not worthwile to copy the vertices. Apply the transformation in place.
        if (trafo_identity) {
            lines.emplace_back(slice_make_lines(
                mesh.vertices, [](const Vec3f &p) { return Vec3f(scaled<float>(p.x()), scaled<float>(p.y()), p.z()); }, 
                mesh.indices, face_edge_ids, plane_z, [&face_mask](int face_idx) { return face_mask[face_idx]; }));
        } else {
            // Transform the vertices, scale up in XY, not in Z.
            lines.emplace_back(slice_make_lines(mesh.vertices, [tf](const Vec3f& p) { return tf * p; }, mesh.indices, face_edge_ids, plane_z,
                [&face_mask](int face_idx) { return face_mask[face_idx]; }));
        }
    }

    // 5) Chain the line segments.
    std::vector<Polygons> layers = make_loops(lines, params, [](){});
    assert(layers.size() == 1);
    return layers.front();
}

std::vector<ExPolygons> slice_mesh_ex(
    const indexed_triangle_set       &mesh,
    const std::vector<float>         &zs,
    const MeshSlicingParamsEx        &params,
    std::function<void()>             throw_on_cancel)
{
    std::vector<Polygons> layers_p;
    {
        MeshSlicingParams slicing_params(params);
        if (params.mode == MeshSlicingParams::SlicingMode::PositiveLargestContour)
            slicing_params.mode = MeshSlicingParams::SlicingMode::Positive;
        if (params.mode_below == MeshSlicingParams::SlicingMode::PositiveLargestContour)
            slicing_params.mode_below = MeshSlicingParams::SlicingMode::Positive;
        layers_p = slice_mesh(mesh, zs, slicing_params, throw_on_cancel);
    }
    
//    BOOST_LOG_TRIVIAL(debug) << "slice_mesh make_expolygons in parallel - start";
    std::vector<ExPolygons> layers(layers_p.size(), ExPolygons{});
    tbb::parallel_for(
        tbb::blocked_range<size_t>(0, layers_p.size()),
        [&layers_p, &params, &layers, throw_on_cancel]
        (const tbb::blocked_range<size_t>& range) {
            auto resolution = scaled<float>(params.resolution);
            for (size_t layer_id = range.begin(); layer_id < range.end(); ++ layer_id) {
                throw_on_cancel();
                ExPolygons &expolygons = layers[layer_id];
                const auto this_mode = layer_id < params.slicing_mode_normal_below_layer ? params.mode_below : params.mode;
                Slic3r::make_expolygons(
                    layers_p[layer_id], params.closing_radius, params.extra_offset,
                    this_mode == MeshSlicingParams::SlicingMode::EvenOdd ? ClipperLib::pftEvenOdd : 
                    this_mode == MeshSlicingParams::SlicingMode::PositiveLargestContour ? ClipperLib::pftPositive : ClipperLib::pftNonZero,
                    &expolygons);
                //FIXME simplify
                if (this_mode == MeshSlicingParams::SlicingMode::PositiveLargestContour)
                    keep_largest_contour_only(expolygons);
                if (resolution != 0.) {
                    ExPolygons simplified;
                    simplified.reserve(expolygons.size());
                    for (const ExPolygon &ex : expolygons)
                        append(simplified, ex.simplify(resolution));
                    expolygons = std::move(simplified);
                }
            }
        });
//    BOOST_LOG_TRIVIAL(debug) << "slice_mesh make_expolygons in parallel - end";

    return layers;
}

// Slice a triangle set with a set of Z slabs (thick layers).
// The effect is similar to producing the usual top / bottom layers from a sliced mesh by 
// subtracting layer[i] from layer[i - 1] for the top surfaces resp.
// subtracting layer[i] from layer[i + 1] for the bottom surfaces,
// with the exception that the triangle set this function processes may not cover the whole top resp. bottom surface.
// top resp. bottom surfaces are calculated only if out_top resp. out_bottom is not null.
void slice_mesh_slabs(
    const indexed_triangle_set       &mesh,
    // Unscaled Zs
    const std::vector<float>         &zs,
    const Transform3d                &trafo,
    std::vector<Polygons>            *out_top,
    std::vector<Polygons>            *out_bottom,
    std::function<void()>             throw_on_cancel)
{
    BOOST_LOG_TRIVIAL(debug) << "slice_mesh_slabs to polygons";

#ifdef EXPENSIVE_DEBUG_CHECKS
    {
        // Verify that the vertices are unique.
        auto v = mesh.vertices;
        std::sort(v.begin(), v.end(), [](auto &l, auto &r) {
                return l.x() < r.x() || (l.x() == r.x() && (l.y() < r.y() || (l.y() == r.y() && l.z() < r.z())));
            });
        size_t num_duplicates = v.end() - std::unique(v.begin(), v.end());
        assert(num_duplicates == 0);
    }
    if (0)
    {
        // Verify that there are no T-joints.
        // The T-joints could likely be already part of the source mesh.
        for (const auto &tri : mesh.indices)
            for (int i = 0; i < 3; ++ i) {
                int j = next_idx_modulo(i, 3);
                int k = next_idx_modulo(j, 3);
                auto &v1 = mesh.vertices[tri(i)];
                auto &v2 = mesh.vertices[tri(j)];
                auto &v3 = mesh.vertices[tri(k)];
                for (auto &pt : mesh.vertices)
                    if (&pt != &v1 && &pt != &v2) {
                        assert(pt != v1 && pt != v2);
                        assert((pt - v1).norm() > EPSILON);
                        assert((pt - v2).norm() > EPSILON);
                        auto   l2  = (v2 - v1).squaredNorm();
                        assert(l2 > 0);
                        auto   t   = (pt - v1).dot(v2 - v1);
                        if (t > 0 && t < l2) {
                            auto d2 = (pt - v1).squaredNorm() - sqr(t) / l2;
                            auto d = sqrt(std::max(d2, 0.f));
                            if (&pt == &v3) {
                                if (d < EPSILON)
                                    printf("Degenerate triangle!\n");
                            } else {
                                assert(d > EPSILON);
                            }
                        }
                    }
            }
    }
#endif // EXPENSIVE_DEBUG_CHECKS

    std::vector<stl_vertex> vertices_transformed = transform_mesh_vertices_for_slicing(mesh, trafo);
    const auto mirrored_sign = int64_t(trafo.matrix().block(0, 0, 3, 3).determinant() < 0 ? -1 : 1);

    std::vector<FaceOrientation> face_orientation(mesh.indices.size(), FaceOrientation::Up);
    for (const stl_triangle_vertex_indices &tri : mesh.indices) {
        const Vec3f   fa = vertices_transformed[tri(0)];
        const Vec3f   fb = vertices_transformed[tri(1)];
        const Vec3f   fc = vertices_transformed[tri(2)];
        assert(fa != fb && fa != fc && fb != fc);
        const Point   a = to_2d(fa).cast<coord_t>();
        const Point   b = to_2d(fb).cast<coord_t>();
        const Point   c = to_2d(fc).cast<coord_t>();
        const int64_t d = cross2((b - a).cast<int64_t>(), (c - b).cast<int64_t>()) * mirrored_sign;
        FaceOrientation fo = FaceOrientation::Vertical;
        if (d > 0)
            fo = FaceOrientation::Up;
        else if (d < 0)
            fo = FaceOrientation::Down;
        else {
            // Is the triangle vertical or degenerate?
            assert(d == 0);
            fo = fa == fb || fa == fc || fb == fc ? FaceOrientation::Degenerate : FaceOrientation::Vertical;
        }
        face_orientation[&tri - mesh.indices.data()] = fo;
    }

    std::vector<Vec3i> face_neighbors = its_face_neighbors_par(mesh);
    int                num_edges;
    std::vector<Vec3i> face_edge_ids  = its_face_edge_ids(mesh, face_neighbors, true, &num_edges);
    std::pair<SlabLines, SlabLines> lines = slice_slabs_make_lines(
        vertices_transformed, mesh.indices, face_neighbors, face_edge_ids, num_edges, face_orientation, zs, 
        out_top != nullptr, out_bottom != nullptr, throw_on_cancel);

    throw_on_cancel();

    if (out_top)
        *out_top = make_slab_loops<true>(lines.first, num_edges, throw_on_cancel);
    if (out_bottom)
        *out_bottom = make_slab_loops<false>(lines.second, num_edges, throw_on_cancel);
}

// Remove duplicates of slice_vertices, optionally triangulate the cut.
static void triangulate_slice(
    indexed_triangle_set    &its,
    IntersectionLines       &lines,
    std::vector<int>        &slice_vertices,
    // Vertices of the original (unsliced) mesh. Newly added vertices are those on the slice.
    int                      num_original_vertices,
    // Z height of the slice.
    float                    z,
    bool                     triangulate,
    bool                     normals_down,
    const std::map<int, Vec3f*> &section_vertices_map)
{
    sort_remove_duplicates(slice_vertices);

    // 1) Create map of the slice vertices from positions to mesh indices.
    // As the caller will likely add duplicate points when intersecting triangle edges, there will be duplicates.
    std::vector<std::pair<Vec2f, int>> map_vertex_to_index;
    map_vertex_to_index.reserve(slice_vertices.size());
    for (int i : slice_vertices)
        map_vertex_to_index.emplace_back(to_2d(its.vertices[i]), i);
    std::sort(map_vertex_to_index.begin(), map_vertex_to_index.end(),
        [](const std::pair<Vec2f, int> &l, const std::pair<Vec2f, int> &r) {
            return l.first.x() < r.first.x() || 
                   (is_equal_for_sort(l.first.x(), r.first.x()) && (l.first.y()< r.first.y() || 
                                                          (is_equal_for_sort(l.first.y(), r.first.y()) && l.second < r.second)));
    });

    // 2) Discover duplicate points on the slice. Remap duplicate vertices to a vertex with a lowest index.
    //    Remove denegerate triangles, if they happen to be created by merging duplicate vertices.
    {
        std::vector<int> map_duplicate_vertex(int(its.vertices.size()) - num_original_vertices, -1);
        int i = 0;
        int k = 0;
        for (; i < int(map_vertex_to_index.size());) {
            map_vertex_to_index[k ++] = map_vertex_to_index[i];
            const Vec2f &ipos = map_vertex_to_index[i].first;
            const int    iidx = map_vertex_to_index[i].second;
            if (iidx >= num_original_vertices)
                // map to itself
                map_duplicate_vertex[iidx - num_original_vertices] = iidx;
            int j = i;
            for (++ j; j < int(map_vertex_to_index.size()) && is_equal(ipos.x(), map_vertex_to_index[j].first.x()) && is_equal(ipos.y(), map_vertex_to_index[j].first.y()); ++ j) {
                const int jidx = map_vertex_to_index[j].second;
                assert(jidx >= num_original_vertices);
                if (jidx >= num_original_vertices)
                    // map to the first vertex
                    map_duplicate_vertex[jidx - num_original_vertices] = iidx;
            }
            i = j;
        }
        map_vertex_to_index.erase(map_vertex_to_index.begin() + k, map_vertex_to_index.end());
        for (i = 0; i < int(its.indices.size());) {
            stl_triangle_vertex_indices &f = its.indices[i];
            // Remap the newly added face vertices.
            for (k = 0; k < 3; ++ k)
                if (f(k) >= num_original_vertices)
                    f(k) = map_duplicate_vertex[f(k) - num_original_vertices];
            if (f(0) == f(1) || f(0) == f(2) || f(1) == f(2)) {
                // Remove degenerate face.
                f = its.indices.back();
                its.indices.pop_back();
            } else
                // Keep the face.
                ++ i;
        }
    }

    if (triangulate) {
        size_t idx_vertex_new_first = its.vertices.size();
        Pointf3s triangles = triangulate_expolygons_3d(make_expolygons_simple(lines), z, normals_down);
        for (size_t i = 0; i < triangles.size(); ) {
            stl_triangle_vertex_indices facet;
            for (size_t j = 0; j < 3; ++ j) {
                Vec3f v = triangles[i ++].cast<float>();
                auto it = lower_bound_by_predicate(map_vertex_to_index.begin(), map_vertex_to_index.end(),
                    [&v](const std::pair<Vec2f, int> &l) {
                    return l.first.x() < v.x() || (is_equal_for_sort(l.first.x(), v.x()) && l.first.y() < v.y());
                    });
                auto  back_it = it;
                int   idx = -1;
                bool exist = false;
                for (auto iter = section_vertices_map.begin(); iter != section_vertices_map.end(); iter++) {
                    if (is_equal(v, *iter->second)) {
                        idx   = iter->first;
                        exist = true;
                        break;
                    }
                }
                // go on finding
                if (!exist) {
                    for (; it != map_vertex_to_index.end(); it++) {
                        if (is_equal(it->first.x(), v.x()) && is_equal(it->first.y(), v.y())) {
                            idx   = it->second;
                            exist = true;
                            break;
                        }
                    }
                }
                // go on finding
                if (!exist) {
<<<<<<< HEAD
=======
                    it = back_it;
>>>>>>> 8ff74ea0
                    for (; it != map_vertex_to_index.begin(); it--) {
                        if (is_equal(it->first.x(), v.x()) && is_equal(it->first.y(), v.y())) {
                            idx   = it->second;
                            exist = true;
                            break;
                        }
                    }
                }
                if (!exist){
                    // Try to find the vertex in the list of newly added vertices. Those vertices are not matched on the cut and they shall be rare.
                    for (size_t k = idx_vertex_new_first; k < its.vertices.size(); ++ k)
                        if (its.vertices[k] == v) {
                            idx = int(k);
                            break;
                        }
                    if (idx == -1) {
                        idx = int(its.vertices.size());
                        its.vertices.emplace_back(v);
                    }
                }
                facet(j) = idx;
            }
            if (facet(0) != facet(1) && facet(0) != facet(2) && facet(1) != facet(2))
                its.indices.emplace_back(facet);
        }
    }

    // Remove vertices, which are not referenced by any face.
    its_compactify_vertices(its);

    // Degenerate faces should not be created.
    // its_remove_degenerate_faces(its);
}

void project_mesh(
    const indexed_triangle_set       &mesh,
    const Transform3d                &trafo,
    Polygons                         *out_top,
    Polygons                         *out_bottom,
    std::function<void()>             throw_on_cancel)
{
    std::vector<Polygons> top, bottom;
    std::vector<float>    zs { -1e10, 1e10 };
    slice_mesh_slabs(mesh, zs, trafo, out_top ? &top : nullptr, out_bottom ? &bottom : nullptr, throw_on_cancel);
    if (out_top)
        *out_top = std::move(top.front());
    if (out_bottom)
        *out_bottom = std::move(bottom.back());
}

Polygons project_mesh(
    const indexed_triangle_set       &mesh,
    const Transform3d                &trafo,
    std::function<void()>             throw_on_cancel)
{
    std::vector<Polygons> top, bottom;
    std::vector<float>    zs { -1e10, 1e10 };
    slice_mesh_slabs(mesh, zs, trafo, &top, &bottom, throw_on_cancel);
    return union_(top.front(), bottom.back());
}

void cut_mesh(const indexed_triangle_set& mesh, float z, indexed_triangle_set* upper, indexed_triangle_set* lower, bool triangulate_caps)
{
    assert(upper || lower);
    if (upper == nullptr && lower == nullptr)
        return;

    BOOST_LOG_TRIVIAL(trace) << "cut_mesh - slicing object";

    if (upper) {
        upper->clear();
        upper->vertices = mesh.vertices;
        upper->indices.reserve(mesh.indices.size());
    }

    if (lower) {
        lower->clear();
        lower->vertices = mesh.vertices;
        lower->indices.reserve(mesh.indices.size());
    }

#ifndef NDEBUG
    size_t num_open_edges_old = triangulate_caps ? its_num_open_edges(mesh) : 0;
#endif // NDEBUG

    // To triangulate the caps after slicing.
    IntersectionLines  upper_lines, lower_lines;
    std::vector<int>   upper_slice_vertices, lower_slice_vertices;
    std::vector<Vec3i> facets_edge_ids = its_face_edge_ids(mesh);
    std::map<int, Vec3f *> section_vertices_map;

    for (int facet_idx = 0; facet_idx < int(mesh.indices.size()); ++ facet_idx) {
        const stl_triangle_vertex_indices &facet = mesh.indices[facet_idx];
        Vec3f vertices[3] { mesh.vertices[facet(0)], mesh.vertices[facet(1)], mesh.vertices[facet(2)] };
        float min_z = std::min(vertices[0].z(), std::min(vertices[1].z(), vertices[2].z()));
        float max_z = std::max(vertices[0].z(), std::max(vertices[1].z(), vertices[2].z()));

        for (size_t i = 0; i < 3; i++) {
            if (is_equal(z, vertices[i].z()) && section_vertices_map[facet(i)] == nullptr) {
                section_vertices_map[facet(i)] = new Vec3f(vertices[i].x(), vertices[i].y(), vertices[i].z());
            }
        }
        // intersect facet with cutting plane
        IntersectionLine line;
        int              idx_vertex_lowest = is_equal(vertices[1].z(), min_z) ? 1 : (is_equal(vertices[2].z() , min_z) ? 2 : 0);
        FacetSliceType   slice_type = FacetSliceType::NoSlice;
        if (z > min_z - EPSILON && z < max_z + EPSILON) {
            Vec3f vertices_scaled[3];
            for (int i = 0; i < 3; ++ i) {
                const Vec3f &src = vertices[i];
                Vec3f       &dst = vertices_scaled[i];
                dst.x() = scale_(src.x());
                dst.y() = scale_(src.y());
                dst.z() = src.z();
            }
            slice_type = slice_facet_for_cut_mesh(z, vertices_scaled, mesh.indices[facet_idx], facets_edge_ids[facet_idx], idx_vertex_lowest, is_equal(min_z, max_z), line);
        }

        if (slice_type != FacetSliceType::NoSlice) {
            // Save intersection lines for generating correct triangulations.
            if (line.edge_type == IntersectionLine::FacetEdgeType::Top) {
                lower_lines.emplace_back(line);
                lower_slice_vertices.emplace_back(line.a_id);
                lower_slice_vertices.emplace_back(line.b_id);
            } else if (line.edge_type == IntersectionLine::FacetEdgeType::Bottom) {
                upper_lines.emplace_back(line);
                upper_slice_vertices.emplace_back(line.a_id);
                upper_slice_vertices.emplace_back(line.b_id);
            } else if (line.edge_type == IntersectionLine::FacetEdgeType::General) {
                lower_lines.emplace_back(line);
                upper_lines.emplace_back(line);
            }
        }

        if (min_z > z || (is_equal(min_z , z) && max_z > z)) {
            // facet is above the cut plane and does not belong to it
            if (upper != nullptr)
                upper->indices.emplace_back(facet);
        } else if (max_z < z || (is_equal(max_z, z) && min_z < z)) {
            // facet is below the cut plane and does not belong to it
            if (lower != nullptr)
                lower->indices.emplace_back(facet);
        } else if (min_z < z && max_z > z) {
            // Facet is cut by the slicing plane.
            assert(slice_type == FacetSliceType::Slicing);
            assert(line.edge_type == IntersectionLine::FacetEdgeType::General);
            assert(line.edge_a_id != -1);
            assert(line.edge_b_id != -1);

            // look for the vertex on whose side of the slicing plane there are no other vertices
            int              isolated_vertex, isolated_vertex_option = -1;
            std::vector<int> list{0, 1, 2};
            auto             get_third = [&list](int isolated_vertex, int temp) {// not use vertex data
                for (size_t i = 0; i < list.size(); i++) {
                    if (list[i] != isolated_vertex && list[i] != temp) {
                        return list[i];
                    }
                }
                return -1;
            };
            if (is_equal(vertices[0].z(), z)) {
                isolated_vertex        = vertices[1].z() > z ? 1 : 2;
                isolated_vertex_option = get_third(isolated_vertex, 0);
            } else if (is_equal(vertices[1].z(), z)) {
                isolated_vertex        = vertices[2].z() > z ? 2 : 0;
                isolated_vertex_option = get_third(isolated_vertex, 1);
            } else if (is_equal(vertices[2].z(), z)) {
                isolated_vertex        = vertices[0].z() > z ? 0 : 1;
                isolated_vertex_option = get_third(isolated_vertex, 2);
            } else {
                isolated_vertex = (vertices[0].z() > z) == (vertices[1].z() > z) ? 2 : (vertices[1].z() > z) == (vertices[2].z() > z) ? 0 : 1;
            }
            // get vertices starting from the isolated one
            stl_vertex v0v1, v2v0;
            auto       calc_isolated_vertex = [&v0v1, &v2v0, &line, &facet_idx, &facets_edge_ids, &z](int iv, bool &is_find) {
                assert(facets_edge_ids[facet_idx](iv) == line.edge_a_id || facets_edge_ids[facet_idx](iv) == line.edge_b_id);
                is_find = true;
                if (facets_edge_ids[facet_idx](iv) == line.edge_a_id) {
                    // Unscale to doubles first, then to floats to reach the same accuracy as triangulate_expolygons_2d().
                    v0v1 = to_3d(unscaled<double>(line.a).cast<float>().eval(), z);
                    v2v0 = to_3d(unscaled<double>(line.b).cast<float>().eval(), z);
                } else if (facets_edge_ids[facet_idx](iv) == line.edge_b_id) {
                    v0v1 = to_3d(unscaled<double>(line.b).cast<float>().eval(), z);
                    v2v0 = to_3d(unscaled<double>(line.a).cast<float>().eval(), z);
                } else {
                    is_find = false;
                }
            };
            bool find_isolated_vertex;
            int  iv;
            calc_isolated_vertex(isolated_vertex, find_isolated_vertex);
            if (!find_isolated_vertex && isolated_vertex_option != -1) {
                calc_isolated_vertex(isolated_vertex_option, find_isolated_vertex);
                if (!find_isolated_vertex) {
                    BOOST_LOG_TRIVIAL(trace) << "cut_mesh:error:could not find isolated_vertex";
                    continue;
                }
                iv = isolated_vertex_option;
            } else {
                iv = isolated_vertex;
            }
            const stl_vertex &v0  = vertices[iv];
            const int         iv0 = facet[iv];
            if (++ iv == 3)
                iv = 0;
            const stl_vertex &v1  = vertices[iv];
            const int         iv1 = facet[iv];
            if (++ iv == 3)
                iv = 0;
            const stl_vertex &v2  = vertices[iv];
            const int         iv2 = facet[iv];

            // intersect v0-v1 and v2-v0 with cutting plane and make new vertices
            auto new_vertex = [upper, lower, &upper_slice_vertices, &lower_slice_vertices](const Vec3f &a, const int ia, const Vec3f &b, const int ib, const Vec3f &c,
                                                                                           const int ic, const Vec3f &new_pt, bool &is_new_vertex) {
                int iupper, ilower;
                is_new_vertex = false;
                if (is_equal(new_pt, a))
                    iupper = ilower = ia;
                else if (is_equal(new_pt, b))
                    iupper = ilower = ib;
                else if (is_equal(new_pt, c))
                    iupper = ilower = ic;
                else {
                    // Insert a new vertex into upper / lower.
                    is_new_vertex = true;
                    if (upper) {
                        iupper = int(upper->vertices.size());
                        upper->vertices.emplace_back(new_pt);
                        upper_slice_vertices.emplace_back(iupper);
                    }
                    if (lower) {
                        ilower = int(lower->vertices.size());
                        lower->vertices.emplace_back(new_pt);
                        lower_slice_vertices.emplace_back(ilower);
                    }
                }
                return std::make_pair(iupper, ilower);
            };
            bool is_new_vertex_v0v1;
            bool is_new_vertex_v2v0;
            auto [iv0v1_upper, iv0v1_lower] = new_vertex(v1, iv1, v0, iv0, v2, iv2, v0v1, is_new_vertex_v0v1);
            auto [iv2v0_upper, iv2v0_lower] = new_vertex(v2, iv2, v0, iv0, v1, iv1, v2v0, is_new_vertex_v2v0);
            auto new_face                   = [](indexed_triangle_set *its, int i, int j, int k) {
                if (its != nullptr && i != j && i != k && j != k) its->indices.emplace_back(i, j, k);
            };
            if (is_new_vertex_v0v1 && is_new_vertex_v2v0) {
                if (v0.z() > z) {
                    new_face(upper, iv0, iv0v1_upper, iv2v0_upper);
                    new_face(lower, iv1, iv2, iv0v1_lower);
                    new_face(lower, iv2, iv2v0_lower, iv0v1_lower);
                } else {
                    new_face(upper, iv1, iv2, iv0v1_upper);
                    new_face(upper, iv2, iv2v0_upper, iv0v1_upper);
                    new_face(lower, iv0, iv0v1_lower, iv2v0_lower);
                }
            } else if (is_new_vertex_v0v1) {
                if (v0.z() > z) {
                    new_face(upper, iv0, iv0v1_upper, iv2);
                    new_face(lower, iv1, iv2, iv0v1_lower);
                } else {
                    new_face(lower, iv0, iv0v1_lower, iv2);
                    new_face(upper, iv1, iv2, iv0v1_upper);
                }
            } else if (is_new_vertex_v2v0) {
                if (v0.z() > z) {
                    new_face(upper, iv0, iv1, iv2v0_upper);
                    new_face(lower, iv1, iv2, iv2v0_lower);
                } else {
                    new_face(lower, iv0, iv1, iv2v0_lower);
                    new_face(upper, iv1, iv2, iv2v0_upper);
                }
            }
        }
    }

    if (upper != nullptr) {
        triangulate_slice(*upper, upper_lines, upper_slice_vertices, int(mesh.vertices.size()), z, triangulate_caps, NORMALS_DOWN, section_vertices_map);
#ifndef NDEBUG
        if (triangulate_caps) {
            size_t num_open_edges_new = its_num_open_edges(*upper);
            assert(num_open_edges_new <= num_open_edges_old);
        }
#endif // NDEBUG
    }

    if (lower != nullptr) {
        triangulate_slice(*lower, lower_lines, lower_slice_vertices, int(mesh.vertices.size()), z, triangulate_caps, NORMALS_UP, section_vertices_map);
#ifndef NDEBUG
        if (triangulate_caps) {
            size_t num_open_edges_new = its_num_open_edges(*lower);
            assert(num_open_edges_new <= num_open_edges_old);
        }
#endif // NDEBUG
    }
    std::map<int, Vec3f*>().swap(section_vertices_map);
}

} // namespace Slic3r<|MERGE_RESOLUTION|>--- conflicted
+++ resolved
@@ -2257,10 +2257,7 @@
                 }
                 // go on finding
                 if (!exist) {
-<<<<<<< HEAD
-=======
                     it = back_it;
->>>>>>> 8ff74ea0
                     for (; it != map_vertex_to_index.begin(); it--) {
                         if (is_equal(it->first.x(), v.x()) && is_equal(it->first.y(), v.y())) {
                             idx   = it->second;
