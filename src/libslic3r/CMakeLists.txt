--- conflicted
+++ resolved
@@ -180,14 +180,11 @@
     Format/3mf.hpp
     Format/AMF.cpp
     Format/AMF.hpp
-<<<<<<< HEAD
     Format/DRC.cpp
     Format/DRC.hpp
-=======
     Format/bbs_3mf.cpp
     Format/bbs_3mf.hpp
     format.hpp
->>>>>>> 737948be
     Format/OBJ.cpp
     Format/OBJ.hpp
     Format/objparser.cpp
@@ -558,33 +555,6 @@
 
 find_package(libnoise REQUIRED)
 target_link_libraries(libslic3r
-<<<<<<< HEAD
-    libnest2d
-    admesh
-    cereal::cereal
-    eigen
-    libigl
-    miniz
-    boost_libs
-    clipper
-    ${EXPAT_LIBRARIES}
-    glu-libtess
-    qhull
-    semver
-    TBB::tbb
-    TBB::tbbmalloc
-    libslic3r_cgal
-    ${CMAKE_DL_LIBS}
-    PNG::PNG
-    ZLIB::ZLIB
-    ${OCCT_LIBS}
-    mcut
-    JPEG::JPEG
-    qoi
-    opencv_world
-    noise::noise
-    draco::draco
-=======
     PUBLIC
         admesh
         libigl
@@ -598,6 +568,7 @@
         boost_libs
         cereal::cereal
         clipper
+        draco::draco
         eigen
         glu-libtess
         JPEG::JPEG
@@ -611,7 +582,6 @@
         TBB::tbb
         TBB::tbbmalloc
         ZLIB::ZLIB
->>>>>>> 737948be
     )
 
 if(NOT WIN32)
