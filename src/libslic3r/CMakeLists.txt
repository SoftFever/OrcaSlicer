--- conflicted
+++ resolved
@@ -37,7 +37,6 @@
     Algorithm/RegionExpansion.hpp
     Algorithm/RegionExpansion.cpp
     AnyPtr.hpp
-    AStar.hpp
     BoundingBox.cpp
     BoundingBox.hpp
     BridgeDetector.cpp
@@ -63,8 +62,6 @@
     Config.hpp
     CurveAnalyzer.cpp
     CurveAnalyzer.hpp
-    CutUtils.cpp
-    CutUtils.hpp
     EdgeGrid.cpp
     EdgeGrid.hpp
     ElephantFootCompensation.cpp
@@ -194,13 +191,6 @@
     Geometry/VoronoiUtilsCgal.hpp
     Geometry/VoronoiVisualUtils.hpp
     Int128.hpp
-<<<<<<< HEAD
-=======
-    InternalBridgeDetector.cpp
-    InternalBridgeDetector.hpp
-    JumpPointSearch.hpp
-    JumpPointSearch.cpp
->>>>>>> 693aa8d2
     KDTreeIndirect.hpp
     Layer.cpp
     Layer.hpp
@@ -291,7 +281,6 @@
     SlicesToTriangleMesh.cpp
     SlicingAdaptive.cpp
     SlicingAdaptive.hpp
-<<<<<<< HEAD
     Support/SupportCommon.cpp
     Support/SupportCommon.hpp
     Support/SupportDebug.cpp
@@ -315,19 +304,8 @@
     PrincipalComponents2D.hpp
     SupportSpotsGenerator.cpp
     SupportSpotsGenerator.hpp
-    TreeSupport.hpp
+    TreeSupport.hpp 
     TreeSupport.cpp
-=======
-    Support/SupportMaterial.cpp
-    Support/SupportMaterial.hpp
-    Support/TreeSupport.hpp
-    Support/TreeSupport.cpp
-    Support/TreeSupport3D.hpp
-    Support/TreeSupport3D.cpp
-    Support/TreeModelVolumes.hpp
-    Support/TreeModelVolumes.cpp
-    Support/TreeSupportCommon.hpp
->>>>>>> 693aa8d2
     MinimumSpanningTree.hpp
     MinimumSpanningTree.cpp
     Surface.cpp
