--- conflicted
+++ resolved
@@ -228,11 +228,7 @@
                 double c = m02 / m00 - cy * cy;
 
                 //if a and c are close, there is no dominant axis, then do not rotate
-<<<<<<< HEAD
-                if (std::abs(a) < 1.5*std::abs(c) && std::abs(c) < 1.5*std::abs(a)) {
-=======
                 if (std::abs(a) < 1.5*std::abs(c) || std::abs(c) < 1.5*std::abs(a)) {
->>>>>>> 693aa8d2
                     validResult = false;
                 }
                 else {
@@ -789,11 +785,7 @@
 
         m_pck.unfitIndicator([this](std::string name) {
             BOOST_LOG_TRIVIAL(debug) << "arrange progress: " + name;
-<<<<<<< HEAD
                 });
-=======
-            });
->>>>>>> 693aa8d2
 
         if (stopcond) m_pck.stopCondition(stopcond);
 
