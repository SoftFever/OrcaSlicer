--- conflicted
+++ resolved
@@ -216,7 +216,7 @@
     bool            needs_retraction(const Polyline& travel, ExtrusionRole role, LiftType& lift_type);
     std::string     retract(bool toolchange = false, bool is_last_retraction = false, LiftType lift_type = LiftType::NormalLift);
     std::string     unretract() { return m_writer.unlift() + m_writer.unretract(); }
-    std::string     set_extruder(unsigned int extruder_id, double print_z);
+    std::string     set_extruder(unsigned int extruder_id, double print_z, bool by_object=false);
     bool is_BBL_Printer();
 
     // SoftFever
@@ -225,18 +225,6 @@
     // append full config to the given string
     static void append_full_config(const Print& print, std::string& str);
 
-<<<<<<< HEAD
-=======
-    // BBS: detect lift type in needs_retraction
-    bool        needs_retraction(const Polyline &travel, ExtrusionRole role, LiftType &lift_type);
-    std::string retract(bool toolchange = false, bool is_last_retraction = false, LiftType lift_type = LiftType::SpiralLift);
-    std::string unretract() { return m_writer.unlift() + m_writer.unretract(); }
-    //BBS
-    bool is_BBL_Printer();
-
-    BoundingBoxf first_layer_projection(const Print& print) const;
-
->>>>>>> 693aa8d2
     // Object and support extrusions of the same PrintObject at the same print_z.
     // public, so that it could be accessed by free helper functions from GCode.cpp
     struct LayerToPrint
@@ -431,10 +419,6 @@
     // BBS
     LiftType to_lift_type(ZHopType z_hop_types);
 
-<<<<<<< HEAD
-=======
-    std::string     set_extruder(unsigned int extruder_id, double print_z, bool by_object=false);
->>>>>>> 693aa8d2
     std::set<ObjectID>              m_objsWithBrim; // indicates the objs with brim
     std::set<ObjectID>              m_objSupportsWithBrim; // indicates the objs' supports with brim
     // Cache for custom seam enforcers/blockers for each layer.
@@ -550,9 +534,6 @@
     int m_timelapse_warning_code = 0;
     bool m_support_traditional_timelapse = true;
 
-    int m_timelapse_warning_code = 0;
-    bool m_support_traditional_timelapse = true;
-
     bool m_silent_time_estimator_enabled;
 
     // Processor
