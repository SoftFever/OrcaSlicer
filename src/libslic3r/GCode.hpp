#ifndef slic3r_GCode_hpp_
#define slic3r_GCode_hpp_

#include "libslic3r.h"
#include "ExPolygon.hpp"
#include "GCodeWriter.hpp"
#include "Layer.hpp"
#include "Point.hpp"
#include "PlaceholderParser.hpp"
#include "PrintConfig.hpp"
#include "GCode/AvoidCrossingPerimeters.hpp"
#include "GCode/CoolingBuffer.hpp"
#include "GCode/FanMover.hpp"
#include "GCode/RetractWhenCrossingPerimeters.hpp"
#include "GCode/SpiralVase.hpp"
#include "GCode/ToolOrdering.hpp"
#include "GCode/WipeTower.hpp"
#include "GCode/SeamPlacer.hpp"
#include "GCode/GCodeProcessor.hpp"
#include "EdgeGrid.hpp"
#include "GCode/ThumbnailData.hpp"
#include "libslic3r/ObjectID.hpp"
#include "GCode/ExtrusionProcessor.hpp"

#include <memory>
#include <map>
#include <set>
#include <string>

#ifdef HAS_PRESSURE_EQUALIZER
#include "GCode/PressureEqualizer.hpp"
#endif /* HAS_PRESSURE_EQUALIZER */

namespace Slic3r {

// Forward declarations.
class GCode;

namespace { struct Item; }
struct PrintInstance;
class ConstPrintObjectPtrsAdaptor;

class OozePrevention {
public:
    bool enable;
    Points standby_points;

    OozePrevention() : enable(false) {}
    std::string pre_toolchange(GCode &gcodegen);
    std::string post_toolchange(GCode &gcodegen);

private:
    int _get_temp(GCode &gcodegen);
};

class Wipe {
public:
    bool enable;
    Polyline path;

    Wipe() : enable(false) {}
    bool has_path() const { return !this->path.points.empty(); }
    void reset_path() { this->path = Polyline(); }
    std::string wipe(GCode &gcodegen, bool toolchange = false, bool is_last = false);
};

class WipeTowerIntegration {
public:
    WipeTowerIntegration(
        const PrintConfig                                           &print_config,
        // BBS: add partplate logic
        const int                                                    plate_idx,
        const Vec3d                                                  plate_origin,
        const std::vector<WipeTower::ToolChangeResult>              &priming,
        const std::vector<std::vector<WipeTower::ToolChangeResult>> &tool_changes,
        const WipeTower::ToolChangeResult                           &final_purge) :
        m_left(/*float(print_config.wipe_tower_x.value)*/ 0.f),
        m_right(float(/*print_config.wipe_tower_x.value +*/ print_config.prime_tower_width.value)),
        m_wipe_tower_pos(float(print_config.wipe_tower_x.get_at(plate_idx)), float(print_config.wipe_tower_y.get_at(plate_idx))),
        m_wipe_tower_rotation(float(print_config.wipe_tower_rotation_angle)),
        m_extruder_offsets(print_config.extruder_offset.values),
        m_priming(priming),
        m_tool_changes(tool_changes),
        m_final_purge(final_purge),
        m_layer_idx(-1),
        m_tool_change_idx(0),
        m_plate_origin(plate_origin),
        m_single_extruder_multi_material(print_config.single_extruder_multi_material),
        m_enable_timelapse_print(print_config.timelapse_type.value == TimelapseType::tlSmooth),
        m_is_first_print(true)
    {}

    std::string prime(GCode &gcodegen);
    void next_layer() { ++ m_layer_idx; m_tool_change_idx = 0; }
    std::string tool_change(GCode &gcodegen, int extruder_id, bool finish_layer);
    std::string finalize(GCode &gcodegen);
    std::vector<float> used_filament_length() const;

    bool is_first_print() const { return m_is_first_print;}
    void set_is_first_print(bool is) { m_is_first_print = is; }

    bool enable_timelapse_print() const { return m_enable_timelapse_print; }

private:
    WipeTowerIntegration& operator=(const WipeTowerIntegration&);
    std::string append_tcr(GCode &gcodegen, const WipeTower::ToolChangeResult &tcr, int new_extruder_id, double z = -1.) const;

    // Postprocesses gcode: rotates and moves G1 extrusions and returns result
    std::string post_process_wipe_tower_moves(const WipeTower::ToolChangeResult& tcr, const Vec2f& translation, float angle) const;

    // Left / right edges of the wipe tower, for the planning of wipe moves.
    const float                                                  m_left;
    const float                                                  m_right;
    const Vec2f                                                  m_wipe_tower_pos;
    const float                                                  m_wipe_tower_rotation;
    const std::vector<Vec2d>                                     m_extruder_offsets;

    // Reference to cached values at the Printer class.
    const std::vector<WipeTower::ToolChangeResult>              &m_priming;
    const std::vector<std::vector<WipeTower::ToolChangeResult>> &m_tool_changes;
    const WipeTower::ToolChangeResult                           &m_final_purge;
    // Current layer index.
    int                                                          m_layer_idx;
    int                                                          m_tool_change_idx;
    double                                                       m_last_wipe_tower_print_z = 0.f;

    // BBS
    Vec3d                                                        m_plate_origin;
    bool                                                         m_single_extruder_multi_material;
    bool                                                         m_enable_timelapse_print;
    bool                                                         m_is_first_print;
};

class ColorPrintColors
{
    static const std::vector<std::string> Colors;
public:
    static const std::vector<std::string>& get() { return Colors; }
};

class GCode {
public:
    GCode() :
    	m_origin(Vec2d::Zero()),
        m_enable_loop_clipping(true),
        m_enable_cooling_markers(false),
        m_enable_extrusion_role_markers(false),
        m_last_processor_extrusion_role(erNone),
        m_layer_count(0),
        m_layer_index(-1),
        m_layer(nullptr),
        m_object_layer_over_raft(false),
        //m_volumetric_speed(0),
        m_last_pos_defined(false),
        m_last_extrusion_role(erNone),
        m_last_width(0.0f),
#if ENABLE_GCODE_VIEWER_DATA_CHECKING
        m_last_mm3_per_mm(0.0),
#endif // ENABLE_GCODE_VIEWER_DATA_CHECKING
        m_brim_done(false),
        m_second_layer_things_done(false),
        m_silent_time_estimator_enabled(false),
        m_last_obj_copy(nullptr, Point(std::numeric_limits<coord_t>::max(), std::numeric_limits<coord_t>::max())),
        // BBS
        m_toolchange_count(0),
        m_nominal_z(0.)
        {}
    ~GCode() = default;

    // throws std::runtime_exception on error,
    // throws CanceledException through print->throw_if_canceled().
    void            do_export(Print* print, const char* path, GCodeProcessorResult* result = nullptr, ThumbnailsGeneratorCallback thumbnail_cb = nullptr);

    //BBS: set offset for gcode writer
    void set_gcode_offset(double x, double y) { m_writer.set_xy_offset(x, y); m_processor.set_xy_offset(x, y);}

    // Exported for the helper classes (OozePrevention, Wipe) and for the Perl binding for unit tests.
    const Vec2d&    origin() const { return m_origin; }
    void            set_origin(const Vec2d &pointf);
    void            set_origin(const coordf_t x, const coordf_t y) { this->set_origin(Vec2d(x, y)); }
    const Point&    last_pos() const { return m_last_pos; }
    Vec2d           point_to_gcode(const Point &point) const;
    Point           gcode_to_point(const Vec2d &point) const;
    Vec2d point_to_gcode_quantized(const Point& point) const;
    const FullPrintConfig &config() const { return m_config; }
    const Layer*    layer() const { return m_layer; }
    GCodeWriter&    writer() { return m_writer; }
    const GCodeWriter& writer() const { return m_writer; }
    PlaceholderParser& placeholder_parser() { return m_placeholder_parser; }
    const PlaceholderParser& placeholder_parser() const { return m_placeholder_parser; }
    // Process a template through the placeholder parser, collect error messages to be reported
    // inside the generated string and after the G-code export finishes.
    std::string     placeholder_parser_process(const std::string &name, const std::string &templ, unsigned int current_extruder_id, const DynamicConfig *config_override = nullptr);
    bool            enable_cooling_markers() const { return m_enable_cooling_markers; }

    // For Perl bindings, to be used exclusively by unit tests.
    unsigned int    layer_count() const { return m_layer_count; }
    void            set_layer_count(unsigned int value) { m_layer_count = value; }
    void            apply_print_config(const PrintConfig &print_config);

<<<<<<< HEAD
    std::string     travel_to(const Point& point, ExtrusionRole role, std::string comment);
    bool            needs_retraction(const Polyline& travel, ExtrusionRole role, LiftType& lift_type);
    std::string     retract(bool toolchange = false, bool is_last_retraction = false, LiftType lift_type = LiftType::SpiralLift);
    std::string     unretract() { return m_writer.unlift() + m_writer.unretract(); }
    std::string     set_extruder(unsigned int extruder_id, double print_z);
    bool is_BBL_Printer();

    // SoftFever
=======
    // OrcaSlicer
>>>>>>> 2f9434a8
    std::string set_object_info(Print* print);

    // append full config to the given string
    static void append_full_config(const Print& print, std::string& str);

    // BBS: detect lift type in needs_retraction
    bool        needs_retraction(const Polyline &travel, ExtrusionRole role, LiftType &lift_type);
    std::string retract(bool toolchange = false, bool is_last_retraction = false, LiftType lift_type = LiftType::SpiralLift);
    std::string unretract() { return m_writer.unlift() + m_writer.unretract(); }
    //BBS
    bool is_BBL_Printer();

    // Object and support extrusions of the same PrintObject at the same print_z.
    // public, so that it could be accessed by free helper functions from GCode.cpp
    struct LayerToPrint
    {
        LayerToPrint() : object_layer(nullptr), support_layer(nullptr), original_object(nullptr) {}
        const Layer* 		object_layer;
        const SupportLayer* support_layer;
        const PrintObject*  original_object; //BBS: used for shared object logic
        const Layer* 		layer()   const
        {
            if (object_layer != nullptr)
                return object_layer;

            if (support_layer != nullptr)
                return support_layer;

            return nullptr;
        }

        const PrintObject* 	object()   const
        {
            return (this->layer() != nullptr) ? this->layer()->object() : nullptr;
        }
        coordf_t            print_z() const
        {
            coordf_t sum_z = 0.;
            size_t count = 0;
            if (object_layer != nullptr) {
                sum_z += object_layer->print_z;
                count++;
            }

            if (support_layer != nullptr) {
                sum_z += support_layer->print_z;
                count++;
            }

            return sum_z / count;
        }
    };

private:
    class GCodeOutputStream {
    public:
        GCodeOutputStream(FILE *f, GCodeProcessor &processor) : f(f), m_processor(processor) {}
        ~GCodeOutputStream() { this->close(); }

        bool is_open() const { return f; }
        bool is_error() const;

        void flush();
        void close();

        // Write a string into a file.
        void write(const std::string& what) { this->write(what.c_str()); }
        void write(const char* what);

        // Write a string into a file.
        // Add a newline, if the string does not end with a newline already.
        // Used to export a custom G-code section processed by the PlaceholderParser.
        void writeln(const std::string& what);

        // Formats and write into a file the given data.
        void write_format(const char* format, ...);

    private:
        FILE *f = nullptr;
        GCodeProcessor &m_processor;
    };
    void            _do_export(Print &print, GCodeOutputStream &file, ThumbnailsGeneratorCallback thumbnail_cb);

    static std::vector<LayerToPrint>        		                   collect_layers_to_print(const PrintObject &object);
    static std::vector<std::pair<coordf_t, std::vector<LayerToPrint>>> collect_layers_to_print(const Print &print);

    struct LayerResult {
        std::string gcode;
        size_t      layer_id;
        // Is spiral vase post processing enabled for this layer?
        bool        spiral_vase_enable { false };
        // Should the cooling buffer content be flushed at the end of this layer?
        bool        cooling_buffer_flush { false };
    };
    LayerResult process_layer(
        const Print                     &print,
        // Set of object & print layers of the same PrintObject and with the same print_z.
        const std::vector<LayerToPrint> &layers,
        const LayerTools  				&layer_tools,
        const bool                       last_layer,
		// Pairs of PrintObject index and its instance index.
		const std::vector<const PrintInstance*> *ordering,
        // If set to size_t(-1), then print all copies of all objects.
        // Otherwise print a single copy of a single object.
        const size_t                     single_object_idx = size_t(-1),
        // BBS
        const bool                       prime_extruder = false);
    // Process all layers of all objects (non-sequential mode) with a parallel pipeline:
    // Generate G-code, run the filters (vase mode, cooling buffer), run the G-code analyser
    // and export G-code into file.
    void process_layers(
        const Print                                                         &print,
        const ToolOrdering                                                  &tool_ordering,
        const std::vector<const PrintInstance*>                             &print_object_instances_ordering,
        const std::vector<std::pair<coordf_t, std::vector<LayerToPrint>>>   &layers_to_print,
        GCodeOutputStream                                                   &output_stream);
    // Process all layers of a single object instance (sequential mode) with a parallel pipeline:
    // Generate G-code, run the filters (vase mode, cooling buffer), run the G-code analyser
    // and export G-code into file.
    void process_layers(
        const Print                             &print,
        const ToolOrdering                      &tool_ordering,
        std::vector<LayerToPrint>                layers_to_print,
        const size_t                             single_object_idx,
        GCodeOutputStream                       &output_stream,
        // BBS
        const bool                               prime_extruder = false);

    //BBS
    void check_placeholder_parser_failed();

    void            set_last_pos(const Point &pos) { m_last_pos = pos; m_last_pos_defined = true; }
    bool            last_pos_defined() const { return m_last_pos_defined; }
    void            set_extruders(const std::vector<unsigned int> &extruder_ids);
    std::string     preamble();
    // BBS
    std::string     change_layer(coordf_t print_z);
    std::string     extrude_entity(const ExtrusionEntity &entity, std::string description = "", double speed = -1.);
    std::string     extrude_loop(ExtrusionLoop loop, std::string description, double speed = -1.);
    std::string     extrude_multi_path(ExtrusionMultiPath multipath, std::string description = "", double speed = -1.);
    std::string     extrude_path(ExtrusionPath path, std::string description = "", double speed = -1.);

    // Extruding multiple objects with soluble / non-soluble / combined supports
    // on a multi-material printer, trying to minimize tool switches.
    // Following structures sort extrusions by the extruder ID, by an order of objects and object islands.
    struct ObjectByExtruder
    {
        ObjectByExtruder() : support(nullptr), support_extrusion_role(erNone) {}
        const ExtrusionEntityCollection  *support;
        // erSupportMaterial / erSupportMaterialInterface / erSupportTransition or erMixed.
        ExtrusionRole                     support_extrusion_role;

        struct Island
        {
            struct Region {
            	// Non-owned references to LayerRegion::perimeters::entities
            	// std::vector<const ExtrusionEntity*> would be better here, but there is no way in C++ to convert from std::vector<T*> std::vector<const T*> without copying.
                ExtrusionEntitiesPtr perimeters;
            	// Non-owned references to LayerRegion::fills::entities
                ExtrusionEntitiesPtr infills;

                std::vector<const WipingExtrusions::ExtruderPerCopy*> infills_overrides;
                std::vector<const WipingExtrusions::ExtruderPerCopy*> perimeters_overrides;

	            enum Type {
	            	PERIMETERS,
	            	INFILL,
	            };

                // Appends perimeter/infill entities and writes don't indices of those that are not to be extruder as part of perimeter/infill wiping
                void append(const Type type, const ExtrusionEntityCollection* eec, const WipingExtrusions::ExtruderPerCopy* copy_extruders);
            };


            std::vector<Region> by_region;                                    // all extrusions for this island, grouped by regions

            // Fills in by_region_per_copy_cache and returns its reference.
            const std::vector<Region>& by_region_per_copy(std::vector<Region> &by_region_per_copy_cache, unsigned int copy, unsigned int extruder, bool wiping_entities = false) const;
        };
        std::vector<Island>         islands;
    };

	struct InstanceToPrint
	{
		InstanceToPrint(ObjectByExtruder &object_by_extruder, size_t layer_id, const PrintObject &print_object, size_t instance_id, size_t label_object_id) :
			object_by_extruder(object_by_extruder), layer_id(layer_id), print_object(print_object), instance_id(instance_id), label_object_id(label_object_id) {}

		// Repository
		ObjectByExtruder		&object_by_extruder;
		// Index into std::vector<LayerToPrint>, which contains Object and Support layers for the current print_z, collected for a single object, or for possibly multiple objects with multiple instances.
		const size_t       		 layer_id;
		const PrintObject 		&print_object;
		// Instance idx of the copy of a print object.
		const size_t			 instance_id;
        //BBS: Unique id to label object to support skiping during printing
        const size_t             label_object_id;
	};

	std::vector<InstanceToPrint> sort_print_object_instances(
		std::vector<ObjectByExtruder> 					&objects_by_extruder,
		// Object and Support layers for the current print_z, collected for a single object, or for possibly multiple objects with multiple instances.
		const std::vector<LayerToPrint> 				&layers,
		// Ordering must be defined for normal (non-sequential print).
		const std::vector<const PrintInstance*>     	*ordering,
		// For sequential print, the instance of the object to be printing has to be defined.
		const size_t                     				 single_object_instance_idx);

    std::string     extrude_perimeters(const Print& print, const std::vector<ObjectByExtruder::Island::Region>& by_region);
    std::string     extrude_infill(const Print& print, const std::vector<ObjectByExtruder::Island::Region>& by_region, bool ironing);
    std::string     extrude_support(const ExtrusionEntityCollection& support_fills);

    // BBS
    LiftType to_lift_type(ZHopType z_hop_types);

<<<<<<< HEAD
=======
    std::string     set_extruder(unsigned int extruder_id, double print_z);
>>>>>>> 2f9434a8
    std::set<ObjectID>              m_objsWithBrim; // indicates the objs with brim
    std::set<ObjectID>              m_objSupportsWithBrim; // indicates the objs' supports with brim
    // Cache for custom seam enforcers/blockers for each layer.
    SeamPlacer                          m_seam_placer;

    ExtrusionQualityEstimator m_extrusion_quality_estimator;


    /* Origin of print coordinates expressed in unscaled G-code coordinates.
       This affects the input arguments supplied to the extrude*() and travel_to()
       methods. */
    Vec2d                               m_origin;
    FullPrintConfig                     m_config;
    DynamicConfig                       m_calib_config;
    // scaled G-code resolution
    double                              m_scaled_resolution;
    GCodeWriter                         m_writer;
    PlaceholderParser                   m_placeholder_parser;
    // For random number generator etc.
    PlaceholderParser::ContextData      m_placeholder_parser_context;
    // Collection of templates, on which the placeholder substitution failed.
    std::map<std::string, std::string>  m_placeholder_parser_failed_templates;
    OozePrevention                      m_ooze_prevention;
    Wipe                                m_wipe;
    AvoidCrossingPerimeters             m_avoid_crossing_perimeters;
    RetractWhenCrossingPerimeters       m_retract_when_crossing_perimeters;
    bool                                m_enable_loop_clipping;
    // If enabled, the G-code generator will put following comments at the ends
    // of the G-code lines: _EXTRUDE_SET_SPEED, _WIPE, _OVERHANG_FAN_START, _OVERHANG_FAN_END
    // Those comments are received and consumed (removed from the G-code) by the CoolingBuffer.pm Perl module.
    bool                                m_enable_cooling_markers;
    
    bool m_enable_exclude_object;
    std::vector<size_t> m_label_objects_ids;
    std::string _encode_label_ids_to_base64(std::vector<size_t> ids);
    // Orca
    bool m_is_overhang_fan_on;
    bool m_is_supp_interface_fan_on;
    // Markers for the Pressure Equalizer to recognize the extrusion type.
    // The Pressure Equalizer removes the markers from the final G-code.
    bool                                m_enable_extrusion_role_markers;
    // Keeps track of the last extrusion role passed to the processor
    ExtrusionRole                       m_last_processor_extrusion_role;
    // How many times will change_layer() be called?
    // change_layer() will update the progress bar.
    unsigned int                        m_layer_count;
    // Progress bar indicator. Increments from -1 up to layer_count.
    int                                 m_layer_index;
    // Current layer processed. In sequential printing mode, only a single copy will be printed.
    // In non-sequential mode, all its copies will be printed.
    const Layer*                        m_layer;
    // m_layer is an object layer and it is being printed over raft surface.
    bool                                m_object_layer_over_raft;
    //double                              m_volumetric_speed;
    // Support for the extrusion role markers. Which marker is active?
    ExtrusionRole                       m_last_extrusion_role;
    // To ignore gapfill role for retract_lift_enforce
    ExtrusionRole                       m_last_notgapfill_extrusion_role;
    // Support for G-Code Processor
    float                               m_last_height{ 0.0f };
    float                               m_last_layer_z{ 0.0f };
    float                               m_max_layer_z{ 0.0f };
    float                               m_last_width{ 0.0f };
#if ENABLE_GCODE_VIEWER_DATA_CHECKING
    double                              m_last_mm3_per_mm;
#endif // ENABLE_GCODE_VIEWER_DATA_CHECKING

    Point                               m_last_pos;
    bool                                m_last_pos_defined;

    std::unique_ptr<CoolingBuffer>      m_cooling_buffer;
    std::unique_ptr<SpiralVase>         m_spiral_vase;
#ifdef HAS_PRESSURE_EQUALIZER
    std::unique_ptr<PressureEqualizer>  m_pressure_equalizer;
#endif /* HAS_PRESSURE_EQUALIZER */
    std::unique_ptr<WipeTowerIntegration> m_wipe_tower;

    // Heights (print_z) at which the skirt has already been extruded.
    std::vector<coordf_t>               m_skirt_done;
    // Has the brim been extruded already? Brim is being extruded only for the first object of a multi-object print.
    bool                                m_brim_done;
    // Flag indicating whether the nozzle temperature changes from 1st to 2nd layer were performed.
    bool                                m_second_layer_things_done;
    // Index of a last object copy extruded.
    std::pair<const PrintObject*, Point> m_last_obj_copy;
    //BBS
    bool m_enable_label_object;
    std::vector<size_t> m_label_objects_ids;
    std::string _encode_label_ids_to_base64(std::vector<size_t> ids);

    bool m_silent_time_estimator_enabled;

    // Processor
    GCodeProcessor m_processor;

    //some post-processing on the file, with their data class
    std::unique_ptr<FanMover> m_fan_mover;

    // BBS
    Print* m_curr_print = nullptr;
    unsigned int m_toolchange_count;
    coordf_t m_nominal_z;
    bool m_need_change_layer_lift_z = false;
    int m_start_gcode_filament = -1;

    // BBS
    int get_bed_temperature(const int extruder_id, const bool is_first_layer, const BedType bed_type) const;

    std::string _extrude(const ExtrusionPath &path, std::string description = "", double speed = -1);
    void print_machine_envelope(GCodeOutputStream &file, Print &print);
    void _print_first_layer_bed_temperature(GCodeOutputStream &file, Print &print, const std::string &gcode, unsigned int first_printing_extruder_id, bool wait);
    void _print_first_layer_extruder_temperatures(GCodeOutputStream &file, Print &print, const std::string &gcode, unsigned int first_printing_extruder_id, bool wait);
    // On the first printing layer. This flag triggers first layer speeds.
    //BBS
    bool    on_first_layer() const { return m_layer != nullptr && m_layer->id() == 0 && abs(m_layer->bottom_z()) < EPSILON; }
    int layer_id() const {
        if (m_layer == nullptr)
            return -1;
        return m_layer->id();
    }
    // To control print speed of 1st object layer over raft interface.
    bool                                object_layer_over_raft() const { return m_object_layer_over_raft; }

    friend ObjectByExtruder& object_by_extruder(
        std::map<unsigned int, std::vector<ObjectByExtruder>> &by_extruder,
        unsigned int                                           extruder_id,
        size_t                                                 object_idx,
        size_t                                                 num_objects);
    friend std::vector<ObjectByExtruder::Island>& object_islands_by_extruder(
        std::map<unsigned int, std::vector<ObjectByExtruder>>  &by_extruder,
        unsigned int                                            extruder_id,
        size_t                                                  object_idx,
        size_t                                                  num_objects,
        size_t                                                  num_islands);

    friend class Wipe;
    friend class WipeTowerIntegration;
    friend class Print;
};

std::vector<const PrintInstance*> sort_object_instances_by_model_order(const Print& print, bool init_order = false);

}

#endif<|MERGE_RESOLUTION|>--- conflicted
+++ resolved
@@ -10,7 +10,6 @@
 #include "PrintConfig.hpp"
 #include "GCode/AvoidCrossingPerimeters.hpp"
 #include "GCode/CoolingBuffer.hpp"
-#include "GCode/FanMover.hpp"
 #include "GCode/RetractWhenCrossingPerimeters.hpp"
 #include "GCode/SpiralVase.hpp"
 #include "GCode/ToolOrdering.hpp"
@@ -20,7 +19,6 @@
 #include "EdgeGrid.hpp"
 #include "GCode/ThumbnailData.hpp"
 #include "libslic3r/ObjectID.hpp"
-#include "GCode/ExtrusionProcessor.hpp"
 
 #include <memory>
 #include <map>
@@ -181,7 +179,6 @@
     const Point&    last_pos() const { return m_last_pos; }
     Vec2d           point_to_gcode(const Point &point) const;
     Point           gcode_to_point(const Vec2d &point) const;
-    Vec2d point_to_gcode_quantized(const Point& point) const;
     const FullPrintConfig &config() const { return m_config; }
     const Layer*    layer() const { return m_layer; }
     GCodeWriter&    writer() { return m_writer; }
@@ -198,18 +195,7 @@
     void            set_layer_count(unsigned int value) { m_layer_count = value; }
     void            apply_print_config(const PrintConfig &print_config);
 
-<<<<<<< HEAD
-    std::string     travel_to(const Point& point, ExtrusionRole role, std::string comment);
-    bool            needs_retraction(const Polyline& travel, ExtrusionRole role, LiftType& lift_type);
-    std::string     retract(bool toolchange = false, bool is_last_retraction = false, LiftType lift_type = LiftType::SpiralLift);
-    std::string     unretract() { return m_writer.unlift() + m_writer.unretract(); }
-    std::string     set_extruder(unsigned int extruder_id, double print_z);
-    bool is_BBL_Printer();
-
-    // SoftFever
-=======
     // OrcaSlicer
->>>>>>> 2f9434a8
     std::string set_object_info(Print* print);
 
     // append full config to the given string
@@ -417,24 +403,19 @@
 		// For sequential print, the instance of the object to be printing has to be defined.
 		const size_t                     				 single_object_instance_idx);
 
-    std::string     extrude_perimeters(const Print& print, const std::vector<ObjectByExtruder::Island::Region>& by_region);
-    std::string     extrude_infill(const Print& print, const std::vector<ObjectByExtruder::Island::Region>& by_region, bool ironing);
-    std::string     extrude_support(const ExtrusionEntityCollection& support_fills);
-
+    std::string     extrude_perimeters(const Print &print, const std::vector<ObjectByExtruder::Island::Region> &by_region);
+    std::string     extrude_infill(const Print &print, const std::vector<ObjectByExtruder::Island::Region> &by_region, bool ironing);
+    std::string     extrude_support(const ExtrusionEntityCollection &support_fills);
+
+    std::string     travel_to(const Point &point, ExtrusionRole role, std::string comment);
     // BBS
     LiftType to_lift_type(ZHopType z_hop_types);
 
-<<<<<<< HEAD
-=======
     std::string     set_extruder(unsigned int extruder_id, double print_z);
->>>>>>> 2f9434a8
     std::set<ObjectID>              m_objsWithBrim; // indicates the objs with brim
     std::set<ObjectID>              m_objSupportsWithBrim; // indicates the objs' supports with brim
     // Cache for custom seam enforcers/blockers for each layer.
     SeamPlacer                          m_seam_placer;
-
-    ExtrusionQualityEstimator m_extrusion_quality_estimator;
-
 
     /* Origin of print coordinates expressed in unscaled G-code coordinates.
        This affects the input arguments supplied to the extrude*() and travel_to()
@@ -459,13 +440,6 @@
     // of the G-code lines: _EXTRUDE_SET_SPEED, _WIPE, _OVERHANG_FAN_START, _OVERHANG_FAN_END
     // Those comments are received and consumed (removed from the G-code) by the CoolingBuffer.pm Perl module.
     bool                                m_enable_cooling_markers;
-    
-    bool m_enable_exclude_object;
-    std::vector<size_t> m_label_objects_ids;
-    std::string _encode_label_ids_to_base64(std::vector<size_t> ids);
-    // Orca
-    bool m_is_overhang_fan_on;
-    bool m_is_supp_interface_fan_on;
     // Markers for the Pressure Equalizer to recognize the extrusion type.
     // The Pressure Equalizer removes the markers from the final G-code.
     bool                                m_enable_extrusion_role_markers;
@@ -484,8 +458,6 @@
     //double                              m_volumetric_speed;
     // Support for the extrusion role markers. Which marker is active?
     ExtrusionRole                       m_last_extrusion_role;
-    // To ignore gapfill role for retract_lift_enforce
-    ExtrusionRole                       m_last_notgapfill_extrusion_role;
     // Support for G-Code Processor
     float                               m_last_height{ 0.0f };
     float                               m_last_layer_z{ 0.0f };
@@ -523,9 +495,6 @@
     // Processor
     GCodeProcessor m_processor;
 
-    //some post-processing on the file, with their data class
-    std::unique_ptr<FanMover> m_fan_mover;
-
     // BBS
     Print* m_curr_print = nullptr;
     unsigned int m_toolchange_count;
@@ -542,12 +511,7 @@
     void _print_first_layer_extruder_temperatures(GCodeOutputStream &file, Print &print, const std::string &gcode, unsigned int first_printing_extruder_id, bool wait);
     // On the first printing layer. This flag triggers first layer speeds.
     //BBS
-    bool    on_first_layer() const { return m_layer != nullptr && m_layer->id() == 0 && abs(m_layer->bottom_z()) < EPSILON; }
-    int layer_id() const {
-        if (m_layer == nullptr)
-            return -1;
-        return m_layer->id();
-    }
+    bool                                on_first_layer() const { return m_layer != nullptr && m_layer->id() == 0 && abs(m_layer->bottom_z()) < EPSILON; }
     // To control print speed of 1st object layer over raft interface.
     bool                                object_layer_over_raft() const { return m_object_layer_over_raft; }
 
