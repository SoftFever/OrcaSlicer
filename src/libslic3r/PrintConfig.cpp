#include "PrintConfig.hpp"
#include "Config.hpp"
#include "I18N.hpp"

#include <set>
#include <boost/algorithm/string/replace.hpp>
#include <boost/algorithm/string/case_conv.hpp>
#include <boost/format.hpp>
#include <boost/lexical_cast.hpp>
#include <boost/log/trivial.hpp>
#include <boost/thread.hpp>

#include <float.h>

namespace {
std::set<std::string> SplitStringAndRemoveDuplicateElement(const std::string &str, const std::string &separator)
{
    std::set<std::string> result;
    if (str.empty()) return result;

    std::string strs = str + separator;
    size_t      pos;
    size_t      size = strs.size();

    for (int i = 0; i < size; ++i) {
        pos = strs.find(separator, i);
        if (pos < size) {
            std::string sub_str = strs.substr(i, pos - i);
            result.insert(sub_str);
            i = pos + separator.size() - 1;
        }
    }

    return result;
}

void ReplaceString(std::string &resource_str, const std::string &old_str, const std::string &new_str)
{
    std::string::size_type pos = 0;
    while ((pos = resource_str.find(old_str)) != std::string::npos) { resource_str.replace(pos, old_str.length(), new_str); }
}
}

namespace Slic3r {

//! macro used to mark string used at localization,
//! return same string
#define L(s) (s)
#define _(s) Slic3r::I18N::translate(s)

static t_config_enum_names enum_names_from_keys_map(const t_config_enum_values &enum_keys_map)
{
    t_config_enum_names names;
    int cnt = 0;
    for (const auto& kvp : enum_keys_map)
        cnt = std::max(cnt, kvp.second);
    cnt += 1;
    names.assign(cnt, "");
    for (const auto& kvp : enum_keys_map)
        names[kvp.second] = kvp.first;
    return names;
}

#define CONFIG_OPTION_ENUM_DEFINE_STATIC_MAPS(NAME) \
    static t_config_enum_names s_keys_names_##NAME = enum_names_from_keys_map(s_keys_map_##NAME); \
    template<> const t_config_enum_values& ConfigOptionEnum<NAME>::get_enum_values() { return s_keys_map_##NAME; } \
    template<> const t_config_enum_names& ConfigOptionEnum<NAME>::get_enum_names() { return s_keys_names_##NAME; }

static t_config_enum_values s_keys_map_PrinterTechnology {
    { "FFF",            ptFFF },
    { "SLA",            ptSLA }
};
CONFIG_OPTION_ENUM_DEFINE_STATIC_MAPS(PrinterTechnology)

<<<<<<< HEAD
static t_config_enum_values s_keys_map_PrintHostType {
    { "prusalink",      htPrusaLink },
    { "octoprint",      htOctoPrint },
    { "duet",           htDuet },
    { "flashair",       htFlashAir },
    { "astrobox",       htAstroBox },
    { "repetier",       htRepetier },
    { "mks",            htMKS }
};
CONFIG_OPTION_ENUM_DEFINE_STATIC_MAPS(PrintHostType)

static t_config_enum_values s_keys_map_AuthorizationType {
=======
static t_config_enum_values s_keys_map_PrintHostType{
    { "prusalink",      htPrusaLink },
    { "octoprint",      htOctoPrint },
    //{ "duet",           htDuet },
    //{ "flashair",       htFlashAir },
    //{ "astrobox",       htAstroBox },
    //{ "repetier",       htRepetier },
    //{ "mks",            htMKS }
};
CONFIG_OPTION_ENUM_DEFINE_STATIC_MAPS(PrintHostType)

static t_config_enum_values s_keys_map_AuthorizationType{
>>>>>>> c24680e0
    { "key",            atKeyPassword },
    { "user",           atUserPassword }
};
CONFIG_OPTION_ENUM_DEFINE_STATIC_MAPS(AuthorizationType)

static t_config_enum_values s_keys_map_GCodeFlavor {
    { "marlin",         gcfMarlinLegacy },
    { "reprap",         gcfRepRapSprinter },
    { "reprapfirmware", gcfRepRapFirmware },
    { "repetier",       gcfRepetier },
    { "teacup",         gcfTeacup },
    { "makerware",      gcfMakerWare },
    { "marlin2",        gcfMarlinFirmware },
    { "sailfish",       gcfSailfish },
    { "smoothie",       gcfSmoothie },
    { "mach3",          gcfMach3 },
    { "machinekit",     gcfMachinekit },
    { "no-extrusion",   gcfNoExtrusion }
};
CONFIG_OPTION_ENUM_DEFINE_STATIC_MAPS(GCodeFlavor)


static t_config_enum_values s_keys_map_LiftType {
    { "NormalLift",         int(LiftType::NormalLift) },
    { "LazyLift",           int(LiftType::LazyLift) },
    { "SpiralLift",         int(LiftType::SpiralLift) }
};
CONFIG_OPTION_ENUM_DEFINE_STATIC_MAPS(LiftType)


static t_config_enum_values s_keys_map_FuzzySkinType {
    { "none",           int(FuzzySkinType::None) },
    { "external",       int(FuzzySkinType::External) },
    { "all",            int(FuzzySkinType::All) }
};
CONFIG_OPTION_ENUM_DEFINE_STATIC_MAPS(FuzzySkinType)

static t_config_enum_values s_keys_map_InfillPattern {
    { "concentric",         ipConcentric },
    { "zig-zag",            ipRectilinear },
    { "grid",               ipGrid },
    { "line",               ipLine },
    { "cubic",              ipCubic },
    { "triangles",          ipTriangles },
    { "tri-hexagon",        ipStars },
    { "gyroid",             ipGyroid },
    { "honeycomb",          ipHoneycomb },
    { "adaptivecubic",      ipAdaptiveCubic },
    { "monotonic",          ipMonotonic },
    { "monotonicline",      ipMonotonicLine },
    { "alignedrectilinear", ipAlignedRectilinear },
    { "3dhoneycomb",        ip3DHoneycomb },
    { "hilbertcurve",       ipHilbertCurve },
    { "archimedeanchords",  ipArchimedeanChords },
    { "octagramspiral",     ipOctagramSpiral },
    { "supportcubic",       ipSupportCubic },
#if HAS_LIGHTNING_INFILL
    { "lightning",          ipLightning }
#endif // HAS_LIGHTNING_INFILL
};
CONFIG_OPTION_ENUM_DEFINE_STATIC_MAPS(InfillPattern)

static t_config_enum_values s_keys_map_IroningType {
    { "no ironing",     int(IroningType::NoIroning) },
    { "top",            int(IroningType::TopSurfaces) },
    { "topmost",        int(IroningType::TopmostOnly) },
    { "solid",          int(IroningType::AllSolid) }
};
CONFIG_OPTION_ENUM_DEFINE_STATIC_MAPS(IroningType)

//BBS
static t_config_enum_values s_keys_map_WallInfillOrder {
    { "inner wall/outer wall/infill",     int(WallInfillOrder::InnerOuterInfill) },
    { "outer wall/inner wall/infill",     int(WallInfillOrder::OuterInnerInfill) },
    { "infill/inner wall/outer wall",     int(WallInfillOrder::InfillInnerOuter) },
    { "infill/outer wall/inner wall",     int(WallInfillOrder::InfillOuterInner) }
};
CONFIG_OPTION_ENUM_DEFINE_STATIC_MAPS(WallInfillOrder)

//BBS
static t_config_enum_values s_keys_map_PrintSequence {
    { "by layer",     int(PrintSequence::ByLayer) },
    { "by object",    int(PrintSequence::ByObject) }
};
CONFIG_OPTION_ENUM_DEFINE_STATIC_MAPS(PrintSequence)

static t_config_enum_values s_keys_map_SlicingMode {
    { "regular",        int(SlicingMode::Regular) },
    { "even_odd",       int(SlicingMode::EvenOdd) },
    { "close_holes",    int(SlicingMode::CloseHoles) }
};
CONFIG_OPTION_ENUM_DEFINE_STATIC_MAPS(SlicingMode)

static t_config_enum_values s_keys_map_SupportMaterialPattern {
    { "rectilinear",        smpRectilinear },
    { "rectilinear-grid",   smpRectilinearGrid },
    { "honeycomb",          smpHoneycomb },
#if HAS_LIGHTNING_INFILL
    { "lightning",          smpLightning },
#endif
};
CONFIG_OPTION_ENUM_DEFINE_STATIC_MAPS(SupportMaterialPattern)

static t_config_enum_values s_keys_map_SupportMaterialStyle {
    { "grid",           smsGrid },
    { "snug",           smsSnug }
};
CONFIG_OPTION_ENUM_DEFINE_STATIC_MAPS(SupportMaterialStyle)

static t_config_enum_values s_keys_map_SupportMaterialInterfacePattern {
    { "auto",           smipAuto },
    { "rectilinear",    smipRectilinear },
    { "concentric",     smipConcentric }
};
CONFIG_OPTION_ENUM_DEFINE_STATIC_MAPS(SupportMaterialInterfacePattern)

static t_config_enum_values s_keys_map_SupportType{
    { "normal(auto)",   stNormalAuto },
    { "tree(auto)", stTreeAuto },
    { "hybrid(auto)", stHybridAuto },
    { "normal", stNormal },
    { "tree", stTree }
};
CONFIG_OPTION_ENUM_DEFINE_STATIC_MAPS(SupportType)

static t_config_enum_values s_keys_map_SeamPosition {
    { "nearest",        spNearest },
    { "aligned",        spAligned },
    { "back",           spRear },
    { "random",         spRandom },
};
CONFIG_OPTION_ENUM_DEFINE_STATIC_MAPS(SeamPosition)

static const t_config_enum_values s_keys_map_SLADisplayOrientation = {
    { "landscape",      sladoLandscape},
    { "portrait",       sladoPortrait}
};
CONFIG_OPTION_ENUM_DEFINE_STATIC_MAPS(SLADisplayOrientation)

static const t_config_enum_values s_keys_map_SLAPillarConnectionMode = {
    {"zigzag",          slapcmZigZag},
    {"cross",           slapcmCross},
    {"dynamic",         slapcmDynamic}
};
CONFIG_OPTION_ENUM_DEFINE_STATIC_MAPS(SLAPillarConnectionMode)

static const t_config_enum_values s_keys_map_SLAMaterialSpeed = {
    {"slow", slamsSlow},
    {"fast", slamsFast}
};
CONFIG_OPTION_ENUM_DEFINE_STATIC_MAPS(SLAMaterialSpeed);

static const t_config_enum_values s_keys_map_BrimType = {
    {"no_brim",         btNoBrim},
    {"outer_only",      btOuterOnly},
    {"inner_only",      btInnerOnly},
    {"outer_and_inner", btOuterAndInner},
    {"auto_brim", btAutoBrim}  // BBS
};
CONFIG_OPTION_ENUM_DEFINE_STATIC_MAPS(BrimType)

// using 0,1,2 to compatible with old files
static const t_config_enum_values s_keys_map_TimelapseType = {
    {"0",       tlNone},
    {"1",       tlSmooth},
    {"2",       tlTraditional}
};
CONFIG_OPTION_ENUM_DEFINE_STATIC_MAPS(TimelapseType)

static const t_config_enum_values s_keys_map_DraftShield = {
    { "disabled", dsDisabled },
    { "limited",  dsLimited  },
    { "enabled",  dsEnabled  }
};
CONFIG_OPTION_ENUM_DEFINE_STATIC_MAPS(DraftShield)

static const t_config_enum_values s_keys_map_ForwardCompatibilitySubstitutionRule = {
    { "disable",        ForwardCompatibilitySubstitutionRule::Disable },
    { "enable",         ForwardCompatibilitySubstitutionRule::Enable },
    { "enable_silent",  ForwardCompatibilitySubstitutionRule::EnableSilent }
};
CONFIG_OPTION_ENUM_DEFINE_STATIC_MAPS(ForwardCompatibilitySubstitutionRule)

static const t_config_enum_values s_keys_map_OverhangFanThreshold = {
    { "5%",         Overhang_threshold_1_4  },
    { "25%",        Overhang_threshold_2_4  },
    { "50%",        Overhang_threshold_3_4  },
    { "75%",        Overhang_threshold_4_4  },
    { "95%",        Overhang_threshold_bridge  }
};

// BBS
static const t_config_enum_values s_keys_map_BedType = {
    { "Cool Plate",         btPC },
    { "Engineering Plate",  btEP  },
    { "High Temp Plate",    btPEI  },
    { "Textured PEI Plate",      btPTE }
};
CONFIG_OPTION_ENUM_DEFINE_STATIC_MAPS(BedType)

static t_config_enum_values s_keys_map_NozzleType {
    { "undefine",       int(NozzleType::ntUndefine) },
    { "hardened_steel", int(NozzleType::ntHardenedSteel) },
    { "stainless_steel",int(NozzleType::ntStainlessSteel) },
    { "brass",          int(NozzleType::ntBrass) }
};
CONFIG_OPTION_ENUM_DEFINE_STATIC_MAPS(NozzleType)

static void assign_printer_technology_to_unknown(t_optiondef_map &options, PrinterTechnology printer_technology)
{
    for (std::pair<const t_config_option_key, ConfigOptionDef> &kvp : options)
        if (kvp.second.printer_technology == ptUnknown)
            kvp.second.printer_technology = printer_technology;
}

PrintConfigDef::PrintConfigDef()
{
    this->init_common_params();
    assign_printer_technology_to_unknown(this->options, ptAny);
    this->init_fff_params();
    this->init_extruder_option_keys();
    assign_printer_technology_to_unknown(this->options, ptFFF);
    this->init_sla_params();
    assign_printer_technology_to_unknown(this->options, ptSLA);
}

void PrintConfigDef::init_common_params()
{
    ConfigOptionDef* def;

    def = this->add("printer_technology", coEnum);
    //def->label = L("Printer technology");
    def->label = "Printer technology";
    //def->tooltip = L("Printer technology");
    def->enum_keys_map = &ConfigOptionEnum<PrinterTechnology>::get_enum_values();
    def->enum_values.push_back("FFF");
    def->enum_values.push_back("SLA");
    def->set_default_value(new ConfigOptionEnum<PrinterTechnology>(ptFFF));

    def = this->add("printable_area", coPoints);
    def->label = L("Printable area");
    //BBS
    def->mode = comAdvanced;
    def->set_default_value(new ConfigOptionPoints{ Vec2d(0, 0), Vec2d(200, 0), Vec2d(200, 200), Vec2d(0, 200) });

    //BBS: add "bed_exclude_area"
    def = this->add("bed_exclude_area", coPoints);
    def->label = L("Bed exclude area");
    def->tooltip = L("Unprintable area in XY plane. For example, X1 Series printers use the front left corner to cut filament during filament change. "
        "The area is expressed as polygon by points in following format: \"XxY, XxY, ...\"");
    def->mode = comAdvanced;
    def->gui_type = ConfigOptionDef::GUIType::one_string;
    def->set_default_value(new ConfigOptionPoints{ Vec2d(0, 0) });

    def = this->add("elefant_foot_compensation", coFloat);
    def->label = L("Elephant foot compensation");
    def->category = L("Quality");
    def->tooltip = L("Shrink the initial layer on build plate to compensate for elephant foot effect");
    def->sidetext = L("mm");
    def->min = 0;
    def->mode = comAdvanced;
    def->set_default_value(new ConfigOptionFloat(0.));

    def = this->add("layer_height", coFloat);
    def->label = L("Layer height");
    def->category = L("Quality");
    def->tooltip = L("Slicing height for each layer. Smaller layer height means more accurate and more printing time");
    def->sidetext = L("mm");
    def->min = 0;
    def->set_default_value(new ConfigOptionFloat(0.2));

    def = this->add("printable_height", coFloat);
    def->label = L("Printable height");
    def->tooltip = L("Maximum printable height which is limited by mechanism of printer");
    def->sidetext = L("mm");
    def->min = 0;
    def->max = 1000;
    def->mode = comSimple;
    def->set_default_value(new ConfigOptionFloat(100.0));

    // Options used by physical printers

    def = this->add("preset_names", coStrings);
    def->label = L("Printer preset names");
    //def->tooltip = L("Names of presets related to the physical printer");
    def->mode = comDevelop;
    def->set_default_value(new ConfigOptionStrings());

    def = this->add("print_host", coString);
    def->label = L("Hostname, IP or URL");
    def->tooltip = L("Slic3r can upload G-code files to a printer host. This field should contain "
<<<<<<< HEAD
                   "the hostname, IP address or URL of the printer host instance. "
                   "Print host behind HAProxy with basic auth enabled can be accessed by putting the user name and password into the URL "
                   "in the following format: https://username:password@your-octopi-address/");
=======
        "the hostname, IP address or URL of the printer host instance. "
        "Print host behind HAProxy with basic auth enabled can be accessed by putting the user name and password into the URL "
        "in the following format: https://username:password@your-octopi-address/");
>>>>>>> c24680e0
    def->mode = comAdvanced;
    def->cli = ConfigOptionDef::nocli;
    def->set_default_value(new ConfigOptionString(""));

    def = this->add("printhost_apikey", coString);
    def->label = L("API Key / Password");
    def->tooltip = L("Slic3r can upload G-code files to a printer host. This field should contain "
<<<<<<< HEAD
                   "the API Key or the password required for authentication.");
    def->mode = comAdvanced;
    def->cli = ConfigOptionDef::nocli;
    def->set_default_value(new ConfigOptionString(""));
    
=======
        "the API Key or the password required for authentication.");
    def->mode = comAdvanced;
    def->cli = ConfigOptionDef::nocli;
    def->set_default_value(new ConfigOptionString(""));

>>>>>>> c24680e0
    def = this->add("printhost_port", coString);
    def->label = L("Printer");
    def->tooltip = L("Name of the printer");
    def->gui_type = ConfigOptionDef::GUIType::select_open;
    def->mode = comAdvanced;
    def->cli = ConfigOptionDef::nocli;
    def->set_default_value(new ConfigOptionString(""));
<<<<<<< HEAD
    
    def = this->add("printhost_cafile", coString);
    def->label = L("HTTPS CA File");
    def->tooltip = L("Custom CA certificate file can be specified for HTTPS OctoPrint connections, in crt/pem format. "
                   "If left blank, the default OS CA certificate repository is used.");
    def->mode = comAdvanced;
    def->cli = ConfigOptionDef::nocli;
    def->set_default_value(new ConfigOptionString(""));
    
    // Options used by physical printers
    
    def = this->add("printhost_user", coString);
    def->label = L("User");
//    def->tooltip = L("");
    def->mode = comAdvanced;
    def->cli = ConfigOptionDef::nocli;
    def->set_default_value(new ConfigOptionString(""));
    
    def = this->add("printhost_password", coString);
    def->label = L("Password");
//    def->tooltip = L("");
=======

    def = this->add("printhost_cafile", coString);
    def->label = L("HTTPS CA File");
    def->tooltip = L("Custom CA certificate file can be specified for HTTPS OctoPrint connections, in crt/pem format. "
        "If left blank, the default OS CA certificate repository is used.");
    def->mode = comAdvanced;
    def->cli = ConfigOptionDef::nocli;
    def->set_default_value(new ConfigOptionString(""));

    // Options used by physical printers

    def = this->add("printhost_user", coString);
    def->label = L("User");
    //    def->tooltip = L("");
    def->mode = comAdvanced;
    def->cli = ConfigOptionDef::nocli;
    def->set_default_value(new ConfigOptionString(""));

    def = this->add("printhost_password", coString);
    def->label = L("Password");
    //    def->tooltip = L("");
>>>>>>> c24680e0
    def->mode = comAdvanced;
    def->cli = ConfigOptionDef::nocli;
    def->set_default_value(new ConfigOptionString(""));

    // Only available on Windows.
    def = this->add("printhost_ssl_ignore_revoke", coBool);
    def->label = L("Ignore HTTPS certificate revocation checks");
    def->tooltip = L("Ignore HTTPS certificate revocation checks in case of missing or offline distribution points. "
<<<<<<< HEAD
                     "One may want to enable this option for self signed certificates if connection fails.");
    def->mode = comAdvanced;
    def->cli = ConfigOptionDef::nocli;
    def->set_default_value(new ConfigOptionBool(false));
    
=======
        "One may want to enable this option for self signed certificates if connection fails.");
    def->mode = comAdvanced;
    def->cli = ConfigOptionDef::nocli;
    def->set_default_value(new ConfigOptionBool(false));

>>>>>>> c24680e0
    def = this->add("preset_names", coStrings);
    def->label = L("Printer preset names");
    def->tooltip = L("Names of presets related to the physical printer");
    def->mode = comAdvanced;
    def->set_default_value(new ConfigOptionStrings());

    def = this->add("printhost_authorization_type", coEnum);
    def->label = L("Authorization Type");
<<<<<<< HEAD
//    def->tooltip = L("");
=======
    //    def->tooltip = L("");
>>>>>>> c24680e0
    def->enum_keys_map = &ConfigOptionEnum<AuthorizationType>::get_enum_values();
    def->enum_values.push_back("key");
    def->enum_values.push_back("user");
    def->enum_labels.push_back(L("API key"));
    def->enum_labels.push_back(L("HTTP digest"));
    def->mode = comAdvanced;
    def->cli = ConfigOptionDef::nocli;
    def->set_default_value(new ConfigOptionEnum<AuthorizationType>(atKeyPassword));

    // temporary workaround for compatibility with older Slicer
    {
        def = this->add("preset_name", coString);
        def->set_default_value(new ConfigOptionString());
    }
}

void PrintConfigDef::init_fff_params()
{
    ConfigOptionDef* def;

    // Maximum extruder temperature, bumped to 1500 to support printing of glass.
    const int max_temp = 1500;

    def = this->add("reduce_crossing_wall", coBool);
    def->label = L("Avoid crossing wall");
    def->category = L("Quality");
    def->tooltip = L("Detour and avoid to travel across wall which may cause blob on surface");
    def->mode = comAdvanced;
    def->set_default_value(new ConfigOptionBool(false));

    def = this->add("max_travel_detour_distance", coFloatOrPercent);
    def->label = L("Avoid crossing wall - Max detour length");
    def->category = L("Quality");
    def->tooltip = L("Maximum detour distance for avoiding crossing wall. "
                     "Don't detour if the detour distance is large than this value. "
                     "Detour length could be specified either as an absolute value or as percentage (for example 50%) of a direct travel path. Zero to disable");
    def->sidetext = L("mm or %");
    def->min = 0;
    def->max_literal = 1000;
    def->mode = comAdvanced;
    def->set_default_value(new ConfigOptionFloatOrPercent(0., false));

    // BBS
    def = this->add("cool_plate_temp", coInts);
    def->label = L("Other layers");
    def->tooltip = L("Bed temperature for layers except the initial one. "
        "Value 0 means the filament does not support to print on the Cool Plate");
    def->sidetext = L("°C");
    def->full_label = L("Bed temperature");
    def->min = 0;
    def->max = 120;
    def->set_default_value(new ConfigOptionInts{ 35 });

    def = this->add("eng_plate_temp", coInts);
    def->label = L("Other layers");
    def->tooltip = L("Bed temperature for layers except the initial one. "
        "Value 0 means the filament does not support to print on the Engineering Plate");
    def->sidetext = L("°C");
    def->full_label = L("Bed temperature");
    def->min = 0;
    def->max = 120;
    def->set_default_value(new ConfigOptionInts{ 45 });

    def = this->add("hot_plate_temp", coInts);
    def->label = L("Other layers");
    def->tooltip = L("Bed temperature for layers except the initial one. "
        "Value 0 means the filament does not support to print on the High Temp Plate");
    def->sidetext = L("°C");
    def->full_label = L("Bed temperature");
    def->min = 0;
    def->max = 120;
    def->set_default_value(new ConfigOptionInts{ 45 });

    def             = this->add("textured_plate_temp", coInts);
    def->label      = L("Other layers");
    def->tooltip    = L("Bed temperature for layers except the initial one. "
                     "Value 0 means the filament does not support to print on the Textured PEI Plate");
    def->sidetext   = L("°C");
    def->full_label = L("Bed temperature");
    def->min        = 0;
    def->max        = 120;
    def->set_default_value(new ConfigOptionInts{45});

    def = this->add("cool_plate_temp_initial_layer", coInts);
    def->label = L("Initial layer");
    def->full_label = L("Initial layer bed temperature");
    def->tooltip = L("Bed temperature of the initial layer. "
        "Value 0 means the filament does not support to print on the Cool Plate");
    def->sidetext = L("°C");
    def->max = 0;
    def->max = 120;
    def->set_default_value(new ConfigOptionInts{ 35 });

    def = this->add("eng_plate_temp_initial_layer", coInts);
    def->label = L("Initial layer");
    def->full_label = L("Initial layer bed temperature");
    def->tooltip = L("Bed temperature of the initial layer. "
        "Value 0 means the filament does not support to print on the Engineering Plate");
    def->sidetext = L("°C");
    def->max = 0;
    def->max = 120;
    def->set_default_value(new ConfigOptionInts{ 45 });

    def = this->add("hot_plate_temp_initial_layer", coInts);
    def->label = L("Initial layer");
    def->full_label = L("Initial layer bed temperature");
    def->tooltip = L("Bed temperature of the initial layer. "
        "Value 0 means the filament does not support to print on the High Temp Plate");
    def->sidetext = L("°C");
    def->max = 0;
    def->max = 120;
    def->set_default_value(new ConfigOptionInts{ 45 });

    def             = this->add("textured_plate_temp_initial_layer", coInts);
    def->label      = L("Initial layer");
    def->full_label = L("Initial layer bed temperature");
    def->tooltip    = L("Bed temperature of the initial layer. "
                     "Value 0 means the filament does not support to print on the Textured PEI Plate");
    def->sidetext   = L("°C");
    def->max        = 0;
    def->max        = 120;
    def->set_default_value(new ConfigOptionInts{45});

    def = this->add("curr_bed_type", coEnums);
    def->label = L("Bed type");
    def->tooltip = L("Bed types supported by the printer");
    def->mode = comSimple;
    def->enum_keys_map = &s_keys_map_BedType;
    def->enum_values.emplace_back("Cool Plate");
    def->enum_values.emplace_back("Engineering Plate");
    def->enum_values.emplace_back("High Temp Plate");
    def->enum_values.emplace_back("Textured PEI Plate");
    def->enum_labels.emplace_back(L("Cool Plate"));
    def->enum_labels.emplace_back(L("Engineering Plate"));
    def->enum_labels.emplace_back(L("High Temp Plate"));
    def->enum_labels.emplace_back(L("Textured PEI Plate"));
    def->set_default_value(new ConfigOptionEnum<BedType>(btPC));

    def = this->add("before_layer_change_gcode", coString);
    def->label = L("Before layer change G-code");
    def->tooltip = L("This G-code is inserted at every layer change before lifting z");
    def->multiline = true;
    def->full_width = true;
    def->height = 5;
    def->mode = comAdvanced;
    def->set_default_value(new ConfigOptionString(""));

    def = this->add("bottom_shell_layers", coInt);
    def->label = L("Bottom shell layers");
    def->category = L("Strength");
    def->tooltip =  L("This is the number of solid layers of bottom shell, including the bottom "
                      "surface layer. When the thickness calculated by this value is thinner "
                      "than bottom shell thickness, the bottom shell layers will be increased");
    def->full_label = L("Bottom shell layers");
    def->min = 0;
    def->set_default_value(new ConfigOptionInt(3));

    def = this->add("bottom_shell_thickness", coFloat);
    def->label = L("Bottom shell thickness");
    def->category = L("Strength");
    def->tooltip = L("The number of bottom solid layers is increased when slicing if the thickness calculated by bottom shell layers is "
                     "thinner than this value. This can avoid having too thin shell when layer height is small. 0 means that "
                     "this setting is disabled and thickness of bottom shell is absolutely determained by bottom shell layers");
    def->full_label = L("Bottom shell thickness");
    def->sidetext = L("mm");
    def->min = 0;
    def->set_default_value(new ConfigOptionFloat(0.));

    def = this->add("enable_overhang_bridge_fan", coBools);
    def->label = L("Force cooling for overhang and bridge");
    def->tooltip = L("Enable this option to optimize part cooling fan speed for overhang and bridge to get better cooling");
    def->mode = comSimple;
    def->set_default_value(new ConfigOptionBools{ true });

    def = this->add("overhang_fan_speed", coInts);
    def->label = L("Fan speed for overhang");
    def->tooltip = L("Force part cooling fan to be this speed when printing bridge or overhang wall which has large overhang degree. "
                     "Forcing cooling for overhang and bridge can get better quality for these part");
    def->sidetext = L("%");
    def->min = 0;
    def->max = 100;
    def->mode = comAdvanced;
    def->set_default_value(new ConfigOptionInts { 100 });

    def = this->add("overhang_fan_threshold", coEnums);
    def->label = L("Cooling overhang threshold");
    def->tooltip = L("Force cooling fan to be specific speed when overhang degree of printed part exceeds this value. "
                     "Expressed as percentage which indicides how much width of the line without support from lower layer");
    def->sidetext = L("");
    def->enum_keys_map = &s_keys_map_OverhangFanThreshold;
    def->mode = comAdvanced;
    def->enum_values.emplace_back("5%");
    def->enum_values.emplace_back("25%");
    def->enum_values.emplace_back("50%");
    def->enum_values.emplace_back("75%");
    def->enum_values.emplace_back("95%");
    def->enum_labels.emplace_back("10%");
    def->enum_labels.emplace_back("25%");
    def->enum_labels.emplace_back("50%");
    def->enum_labels.emplace_back("75%");
    def->enum_labels.emplace_back("95%");
    def->set_default_value(new ConfigOptionEnumsGeneric{ (int)Overhang_threshold_bridge });

    def = this->add("bridge_flow", coFloat);
    def->label = L("Bridge flow");
    def->category = L("Quality");
    def->tooltip = L("Decrease this value slightly(for example 0.9) to reduce the amount of material for bridge, "
                     "to improve sag");
    def->min = 0;
    def->max = 2.0;
    def->mode = comAdvanced;
    def->set_default_value(new ConfigOptionFloat(1));

    def = this->add("top_solid_infill_flow_ratio", coFloat);
    def->label = L("Top surface flow ratio");
    def->category = L("Advanced");
    def->tooltip = L("This factor affects the amount of material for top solid infill. "
                   "You can decrease it slightly to have smooth surface finish");
    def->min = 0;
    def->max = 2;
    def->mode = comAdvanced;
    def->set_default_value(new ConfigOptionFloat(1));

    def = this->add("bottom_solid_infill_flow_ratio", coFloat);
    def->label = L("Bottom surface flow ratio");
    def->category = L("Advanced");
    def->tooltip = L("This factor affects the amount of material for bottom solid infill");
    def->min = 0;
    def->max = 2;
    def->mode = comAdvanced;
    def->set_default_value(new ConfigOptionFloat(1));

    
    def = this->add("only_one_wall_top", coBool);
    def->label = L("Only one wall on top surfaces");
    def->category = L("Quality");
    def->tooltip = L("Use only one wall on flat top surface, to give more space to the top infill pattern");
    def->set_default_value(new ConfigOptionBool(false));

    def = this->add("only_one_wall_first_layer", coBool);
    def->label = L("Only one wall on first layer");
    def->category = L("Quality");
    def->tooltip = L("Use only one wall on first layer, to give more space to the bottom infill pattern");
    def->set_default_value(new ConfigOptionBool(false));

    def = this->add("enable_overhang_speed", coBool);
    def->label = L("Slow down for overhang");
    def->category = L("Speed");
    def->tooltip = L("Enable this option to slow printing down for different overhang degree");
    def->mode = comAdvanced;
    def->set_default_value(new ConfigOptionBool{ true });

    def = this->add("overhang_1_4_speed", coFloat);
    def->label = "(10%, 25%)";
    def->category = L("Speed");
    def->full_label = "(10%, 25%)";
    //def->tooltip = L("Speed for line of wall which has degree of overhang between 10% and 25% line width. "
    //                 "0 means using original wall speed");
    def->sidetext = L("mm/s");
    def->min = 0;
    def->mode = comAdvanced;
    def->set_default_value(new ConfigOptionFloat(0));

    def = this->add("overhang_2_4_speed", coFloat);
    def->label = "[25%, 50%)";
    def->category = L("Speed");
    def->full_label = "[25%, 50%)";
    //def->tooltip = L("Speed for line of wall which has degree of overhang between 25% and 50% line width. "
    //                 "0 means using original wall speed");
    def->sidetext = L("mm/s");
    def->min = 0;
    def->mode = comAdvanced;
    def->set_default_value(new ConfigOptionFloat(0));

    def = this->add("overhang_3_4_speed", coFloat);
    def->label = "[50%, 75%)";
    def->category = L("Speed");
    def->full_label = "[50%, 75%)";
    //def->tooltip = L("Speed for line of wall which has degree of overhang between 50% and 75% line width. 0 means using original wall speed");
    def->sidetext = L("mm/s");
    def->min = 0;
    def->mode = comAdvanced;
    def->set_default_value(new ConfigOptionFloat(0));

    def = this->add("overhang_4_4_speed", coFloat);
    def->label = "[75%, 100%)";
    def->category = L("Speed");
    def->full_label = "[75%, 100%)";
    //def->tooltip = L("Speed for line of wall which has degree of overhang between 75% and 100% line width. 0 means using original wall speed");
    def->sidetext = L("mm/s");
    def->min = 0;
    def->mode = comAdvanced;
    def->set_default_value(new ConfigOptionFloat(0));

    def = this->add("bridge_speed", coFloat);
    def->label = L("Bridge");
    def->category = L("Speed");
    def->tooltip = L("Speed of bridge and completely overhang wall");
    def->sidetext = L("mm/s");
    def->min = 0;
    def->mode = comAdvanced;
    def->set_default_value(new ConfigOptionFloat(25));

    def = this->add("brim_width", coFloat);
    def->label = L("Brim width");
    def->category = L("Support");
    def->tooltip = L("Distance from model to the outermost brim line");
    def->sidetext = L("mm");
    def->min = 0;
    def->max = 100;
    def->mode = comSimple;
    def->set_default_value(new ConfigOptionFloat(0.));

    def = this->add("brim_type", coEnum);
    def->label = L("Brim type");
    def->category = L("Support");
    def->tooltip = L("This controls brim position including outer side of models, inner side of holes or both. "
                     "Auto means both the brim position and brim width is analysed and calculated automatically");
    def->enum_keys_map = &ConfigOptionEnum<BrimType>::get_enum_values();
    def->enum_values.emplace_back("auto_brim");
    def->enum_values.emplace_back("outer_only");
    def->enum_values.emplace_back("no_brim");
    //def->enum_values.emplace_back("inner_only");
    //def->enum_values.emplace_back("outer_and_inner");
    def->enum_labels.emplace_back(L("Auto"));
    def->enum_labels.emplace_back(L("Manual"));
    def->enum_labels.emplace_back(L("No-brim"));
    // BBS: The following two types are disabled
    //def->enum_labels.emplace_back(L("Inner brim only"));
    //def->enum_labels.emplace_back(L("Outer and inner brim"));
    def->mode = comSimple;
    def->set_default_value(new ConfigOptionEnum<BrimType>(btAutoBrim));

    def = this->add("brim_object_gap", coFloat);
    def->label = L("Brim-object gap");
    def->category = L("Support");
    def->tooltip = L("A gap between innermost brim line and object can make brim be removed more easily");
    def->sidetext = L("mm");
    def->min = 0;
    def->max = 2;
    def->mode = comAdvanced;
    def->set_default_value(new ConfigOptionFloat(0.));

    def = this->add("compatible_printers", coStrings);
    def->label = L("Compatible machine");
    def->mode = comDevelop;
    def->set_default_value(new ConfigOptionStrings());
    def->cli = ConfigOptionDef::nocli;

    def = this->add("compatible_printers_condition", coString);
    def->label = L("Compatible machine condition");
    //def->tooltip = L("A boolean expression using the configuration values of an active printer profile. "
    //               "If this expression evaluates to true, this profile is considered compatible "
    //               "with the active printer profile.");
    def->mode = comDevelop;
    def->set_default_value(new ConfigOptionString());
    def->cli = ConfigOptionDef::nocli;

    def = this->add("compatible_prints", coStrings);
    def->label = L("Compatible process profiles");
    def->mode = comDevelop;
    def->set_default_value(new ConfigOptionStrings());
    def->cli = ConfigOptionDef::nocli;

    def = this->add("compatible_prints_condition", coString);
    def->label = L("Compatible process profiles condition");
    //def->tooltip = L("A boolean expression using the configuration values of an active print profile. "
    //               "If this expression evaluates to true, this profile is considered compatible "
    //               "with the active print profile.");
    def->mode = comDevelop;
    def->set_default_value(new ConfigOptionString());
    def->cli = ConfigOptionDef::nocli;

    // The following value is to be stored into the project file (AMF, 3MF, Config ...)
    // and it contains a sum of "compatible_printers_condition" values over the print and filament profiles.
    def = this->add("compatible_machine_expression_group", coStrings);
    def->set_default_value(new ConfigOptionStrings());
    def->cli = ConfigOptionDef::nocli;
    def = this->add("compatible_process_expression_group", coStrings);
    def->set_default_value(new ConfigOptionStrings());
    def->cli = ConfigOptionDef::nocli;

    //BBS: add logic for checking between different system presets
    def = this->add("different_settings_to_system", coStrings);
    def->set_default_value(new ConfigOptionStrings());
    def->cli = ConfigOptionDef::nocli;

    def = this->add("print_sequence", coEnum);
    def->label = L("Print sequence");
    def->tooltip = L("Print sequence, layer by layer or object by object");
    def->enum_keys_map = &ConfigOptionEnum<PrintSequence>::get_enum_values();
    def->enum_values.push_back("by layer");
    def->enum_values.push_back("by object");
    def->enum_labels.push_back(L("By layer"));
    def->enum_labels.push_back(L("By object"));
    def->mode = comSimple;
    def->set_default_value(new ConfigOptionEnum<PrintSequence>(PrintSequence::ByLayer));

    def = this->add("slow_down_for_layer_cooling", coBools);
    def->label = L("Slow printing down for better layer cooling");
    def->tooltip = L("Enable this option to slow printing speed down to make the final layer time not shorter than "
                     "the layer time threshold in \"Max fan speed threshold\", so that layer can be cooled for longer time. "
                     "This can improve the cooling quality for needle and small details");
    def->set_default_value(new ConfigOptionBools { true });

    def = this->add("default_acceleration", coFloat);
    def->label = L("Normal printing");
    def->tooltip = L("The default acceleration of both normal printing and travel except initial layer");
    def->sidetext = L("mm/s²");
    def->min = 0;
    def->mode = comAdvanced;
    def->set_default_value(new ConfigOptionFloat(500.0));

    def = this->add("default_filament_profile", coStrings);
    def->label = L("Default filament profile");
    def->tooltip = L("Default filament profile when switch to this machine profile");
    def->set_default_value(new ConfigOptionStrings());
    def->cli = ConfigOptionDef::nocli;

    def = this->add("default_print_profile", coString);
    def->label = L("Default process profile");
    def->tooltip = L("Default process profile when switch to this machine profile");
    def->set_default_value(new ConfigOptionString());
    def->cli = ConfigOptionDef::nocli;

    def = this->add("close_fan_the_first_x_layers", coInts);
    def->label = L("No cooling for the first");
    def->tooltip = L("Close all cooling fan for the first certain layers. Cooling fan of the first layer used to be closed "
                     "to get better build plate adhesion");
    def->sidetext = L("layers");
    def->min = 0;
    def->max = 1000;
    def->mode = comSimple;
    def->set_default_value(new ConfigOptionInts { 1 });

    def = this->add("bridge_no_support", coBool);
    def->label = L("Don't support bridges");
    def->category = L("Support");
    def->tooltip = L("Don't support the whole bridge area which make support very large. "
                     "Bridge usually can be printing directly without support if not very long");
    def->mode = comAdvanced;
    def->set_default_value(new ConfigOptionBool(false));

    def = this->add("thick_bridges", coBool);
    def->label = L("Thick bridges");
    def->category = L("Layers and Perimeters");
    def->tooltip = L("If enabled, bridges are more reliable, can bridge longer distances, but may look worse. "
        "If disabled, bridges look better but are reliable just for shorter bridged distances.");
    def->mode = comAdvanced;
    def->set_default_value(new ConfigOptionBool(false));

    def = this->add("max_bridge_length", coFloat);
    def->label = L("Max bridge length");
    def->category = L("Support");
    def->tooltip = L("Max length of bridges that don't need support. Set it to 0 if you want all bridges to be supported, and set it to a very large value if you don't want any bridges to be supported.");
    def->sidetext = L("mm");
    def->min = 0;
    def->mode = comAdvanced;
    def->set_default_value(new ConfigOptionFloat(10));

    def = this->add("machine_end_gcode", coString);
    def->label = L("End G-code");
    def->tooltip = L("End G-code when finish the whole printing");
    def->multiline = true;
    def->full_width = true;
    def->height = 12;
    def->mode = comAdvanced;
    def->set_default_value(new ConfigOptionString("M104 S0 ; turn off temperature\nG28 X0  ; home X axis\nM84     ; disable motors\n"));

    def = this->add("filament_end_gcode", coStrings);
    def->label = L("End G-code");
    def->tooltip = L("End G-code when finish the printing of this filament");
    def->multiline = true;
    def->full_width = true;
    def->height = 120;
    def->mode = comAdvanced;
    def->set_default_value(new ConfigOptionStrings { " " });

    auto def_top_fill_pattern = def = this->add("top_surface_pattern", coEnum);
    def->label = L("Top surface pattern");
    def->category = L("Strength");
    def->tooltip = L("Line pattern of top surface infill");
    def->enum_keys_map = &ConfigOptionEnum<InfillPattern>::get_enum_values();
    def->enum_values.push_back("concentric");
    def->enum_values.push_back("zig-zag");
    def->enum_values.push_back("monotonic");
    def->enum_values.push_back("monotonicline");
    def->enum_values.push_back("alignedrectilinear");
    def->enum_values.push_back("hilbertcurve");
    //def->enum_values.push_back("archimedeanchords");
    //def->enum_values.push_back("octagramspiral");
    def->enum_labels.push_back(L("Concentric"));
    def->enum_labels.push_back(L("Rectilinear"));
    def->enum_labels.push_back(L("Monotonic"));
    def->enum_labels.push_back(L("Monotonic line"));
    def->enum_labels.push_back(L("Aligned Rectilinear"));
    def->enum_labels.push_back(L("Hilbert Curve"));
    //def->enum_labels.push_back(L("Archimedean Chords"));
    //def->enum_labels.push_back(L("Octagram Spiral"));
    def->set_default_value(new ConfigOptionEnum<InfillPattern>(ipRectilinear));

    def = this->add("bottom_surface_pattern", coEnum);
    def->label = L("Bottom surface pattern");
    def->category = L("Strength");
    def->tooltip = L("Line pattern of bottom surface infill, not bridge infill");
    def->enum_keys_map = &ConfigOptionEnum<InfillPattern>::get_enum_values();
    def->enum_values = def_top_fill_pattern->enum_values;
    def->enum_labels = def_top_fill_pattern->enum_labels;
    def->set_default_value(new ConfigOptionEnum<InfillPattern>(ipRectilinear));

    def = this->add("outer_wall_line_width", coFloat);
    def->label = L("Outer wall");
    def->category = L("Quality");
    def->tooltip = L("Line width of outer wall");
    def->sidetext = L("mm");
    def->min = 0;
    def->mode = comAdvanced;
    def->set_default_value(new ConfigOptionFloat(0));

    def = this->add("outer_wall_speed", coFloat);
    def->label = L("Outer wall");
    def->category = L("Speed");
    def->tooltip = L("Speed of outer wall which is outermost and visible. "
                     "It's used to be slower than inner wall speed to get better quality.");
    def->sidetext = L("mm/s");
    def->min = 0;
    def->mode = comAdvanced;
    def->set_default_value(new ConfigOptionFloat(60));

    def = this->add("wall_infill_order", coEnum);
    def->label = L("Order of inner wall/outer wall/infil");
    def->category = L("Quality");
    def->tooltip = L("Print sequence of inner wall, outer wall and infill. ");
    def->enum_keys_map = &ConfigOptionEnum<WallInfillOrder>::get_enum_values();
    def->enum_values.push_back("inner wall/outer wall/infill");
    def->enum_values.push_back("outer wall/inner wall/infill");
    def->enum_values.push_back("infill/inner wall/outer wall");
    def->enum_values.push_back("infill/outer wall/inner wall");
    def->enum_labels.push_back(L("inner/outer/infill"));
    def->enum_labels.push_back(L("outer/inner/infill"));
    def->enum_labels.push_back(L("infill/inner/outer"));
    def->enum_labels.push_back(L("infill/outer/inner"));
    def->mode = comAdvanced;
    def->set_default_value(new ConfigOptionEnum<WallInfillOrder>(WallInfillOrder::InnerOuterInfill));

    def = this->add("extruder", coInt);
    def->gui_type = ConfigOptionDef::GUIType::i_enum_open;
    def->label = L("Extruder");
    def->category = L("Extruders");
    //def->tooltip = L("The extruder to use (unless more specific extruder settings are specified). "
    //               "This value overrides perimeter and infill extruders, but not the support extruders.");
    def->min = 0;  // 0 = inherit defaults
    def->enum_labels.push_back(L("default"));  // override label for item 0
    def->enum_labels.push_back("1");
    def->enum_labels.push_back("2");
    def->enum_labels.push_back("3");
    def->enum_labels.push_back("4");
    def->enum_labels.push_back("5");
    def->mode = comDevelop;

    def = this->add("extruder_clearance_height_to_rod", coFloat);
    def->label = L("Height to rod");
    def->tooltip = L("Distance of the nozzle tip to the lower rod. "
        "Used as input of auto-arranging to avoid collision when printing by object");
    def->sidetext = L("mm");
    def->min = 0;
    def->mode = comAdvanced;
    def->set_default_value(new ConfigOptionFloat(40));

    // BBS
    def = this->add("extruder_clearance_height_to_lid", coFloat);
    def->label = L("Height to lid");
    def->tooltip = L("Distance of the nozzle tip to the lid. "
        "Used as input of auto-arranging to avoid collision when printing by object");
    def->sidetext = L("mm");
    def->min = 0;
    def->mode = comAdvanced;
    def->set_default_value(new ConfigOptionFloat(120));

    def = this->add("extruder_clearance_radius", coFloat);
    def->label = L("Radius");
    def->tooltip = L("Clearance radius around extruder. Used as input of auto-arranging to avoid collision when printing by object");
    def->sidetext = L("mm");
    def->min = 0;
    def->mode = comAdvanced;
    def->set_default_value(new ConfigOptionFloat(40));

    def = this->add("extruder_colour", coStrings);
    def->label = L("Extruder Color");
    def->tooltip = L("Only used as a visual help on UI");
    def->gui_type = ConfigOptionDef::GUIType::color;
    // Empty string means no color assigned yet.
    def->mode = comDevelop;
    def->set_default_value(new ConfigOptionStrings { "" });

    def = this->add("extruder_offset", coPoints);
    def->label = L("Extruder offset");
    //def->tooltip = L("If your firmware doesn't handle the extruder displacement you need the G-code "
    //               "to take it into account. This option lets you specify the displacement of each extruder "
    //               "with respect to the first one. It expects positive coordinates (they will be subtracted "
    //               "from the XY coordinate).");
    def->sidetext = L("mm");
    def->mode = comDevelop;
    def->set_default_value(new ConfigOptionPoints { Vec2d(0,0) });

    def = this->add("filament_flow_ratio", coFloats);
    def->label = L("Flow ratio");
    def->tooltip = L("The material may have volumetric change after switching between molten state and crystalline state. "
                     "This setting changes all extrusion flow of this filament in gcode proportionally. "
                     "Recommended value range is between 0.95 and 1.05. "
                     "Maybe you can tune this value to get nice flat surface when there has slight overflow or underflow");
    def->max = 2;
    def->mode = comAdvanced;
    def->set_default_value(new ConfigOptionFloats { 1. });

    def = this->add("enable_pressure_advance", coBool);
    def->label = L("Enable pressure advance");
    def->tooltip = L("Enable pressure advance, auto calibration result will be overwriten once enabled.");
    def->set_default_value(new ConfigOptionBool(false));

    def = this->add("pressure_advance", coFloats);
    def->label = L("Pressure advance");
    def->tooltip = L("Pressure advnce(Klipper) AKA Linear advance factor(Marlin)");
    def->max = 2;
    def->mode = comAdvanced;
    def->set_default_value(new ConfigOptionFloats { 0.02 });

    def = this->add("line_width", coFloat);
    def->label = L("Default");
    def->category = L("Quality");
    def->tooltip = L("Default line width if some line width is set to be zero");
    def->sidetext = L("mm");
    def->min = 0;
    def->max = 10;
    def->mode = comAdvanced;
    def->set_default_value(new ConfigOptionFloat(0.4));

    def = this->add("reduce_fan_stop_start_freq", coBools);
    def->label = L("Keep fan always on");
    def->tooltip = L("If enable this setting, part cooling fan will never be stoped and will run at least "
                     "at minimum speed to reduce the frequency of starting and stoping");
    def->set_default_value(new ConfigOptionBools { false });

    def = this->add("fan_cooling_layer_time", coInts);
    def->label = L("Layer time");
    def->tooltip = L("Part cooling fan will be enabled for layers of which estimated time is shorter than this value. "
                     "Fan speed is interpolated between the minimum and maximum fan speeds according to layer printing time");
    def->sidetext = L("s");
    def->min = 0;
    def->max = 1000;
    def->mode = comSimple;
    def->set_default_value(new ConfigOptionInts { 60 });

    def = this->add("filament_colour", coStrings);
    def->label = L("Color");
    def->tooltip = L("Only used as a visual help on UI");
    def->gui_type = ConfigOptionDef::GUIType::color;
    def->mode = comDevelop;
    def->set_default_value(new ConfigOptionStrings{ "#00AE42" });

    def = this->add("filament_max_volumetric_speed", coFloats);
    def->label = L("Max volumetric speed");
    def->tooltip = L("This setting stands for how much volume of filament can be melted and extruded per second. "
                     "Printing speed is limited by max volumetric speed, in case of too high and unreasonable speed setting. "
                     "Zero means no limit");
    def->sidetext = L("mm³/s");
    def->min = 0;
    def->mode = comAdvanced;
    def->set_default_value(new ConfigOptionFloats { 0. });

    def = this->add("filament_minimal_purge_on_wipe_tower", coFloats);
    def->label = L("Minimal purge on wipe tower");
    //def->tooltip = L("After a tool change, the exact position of the newly loaded filament inside "
    //                 "the nozzle may not be known, and the filament pressure is likely not yet stable. "
    //                 "Before purging the print head into an infill or a sacrificial object, Slic3r will always prime "
    //                 "this amount of material into the wipe tower to produce successive infill or sacrificial object extrusions reliably.");
    def->sidetext = L("mm³");
    def->min = 0;
    def->mode = comDevelop;
    def->set_default_value(new ConfigOptionFloats { 15. });

    def = this->add("machine_load_filament_time", coFloat);
    def->label = L("Filament load time");
    def->tooltip = L("Time to load new filament when switch filament. For statistics only");
    def->sidetext = L("s");
    def->min = 0;
    def->mode = comAdvanced;
    def->set_default_value(new ConfigOptionFloat(0.0));

    def = this->add("machine_unload_filament_time", coFloat);
    def->label = L("Filament unload time");
    def->tooltip = L("Time to unload old filament when switch filament. For statistics only");
    def->sidetext = L("s");
    def->min = 0;
    def->mode = comAdvanced;
    def->set_default_value(new ConfigOptionFloat(0.0));

    def = this->add("filament_diameter", coFloats);
    def->label = L("Diameter");
    def->tooltip = L("Filament diameter is used to calculate extrusion in gcode, so it's important and should be accurate");
    def->sidetext = L("mm");
    def->min = 0;
    def->set_default_value(new ConfigOptionFloats { 1.75 });

    def = this->add("filament_density", coFloats);
    def->label = L("Density");
    def->tooltip = L("Filament density. For statistics only");
    def->sidetext = L("g/cm³");
    def->min = 0;
    def->mode = comAdvanced;
    def->set_default_value(new ConfigOptionFloats { 0. });

    def = this->add("filament_type", coStrings);
    def->label = L("Type");
    def->tooltip = L("The material type of filament");
    def->gui_type = ConfigOptionDef::GUIType::f_enum_open;
    def->gui_flags = "show_value";
    def->enum_values.push_back("PLA");
    def->enum_values.push_back("ABS");
    def->enum_values.push_back("ASA");
    def->enum_values.push_back("PETG");
    def->enum_values.push_back("TPU");
    def->enum_values.push_back("PC");
    def->enum_values.push_back("PA");
    def->enum_values.push_back("PA-CF");
    def->enum_values.push_back("PLA-CF");
    def->enum_values.push_back("PET-CF");
    def->enum_values.push_back("PVA");
    def->mode = comSimple;
    def->set_default_value(new ConfigOptionStrings { "PLA" });

    def = this->add("filament_soluble", coBools);
    def->label = L("Soluble material");
    def->tooltip = L("Soluble material is commonly used to print support and support interface");
    def->mode = comAdvanced;
    def->set_default_value(new ConfigOptionBools { false });

    def = this->add("filament_is_support", coBools);
    def->label = L("Support material");
    def->tooltip = L("Support material is commonly used to print support and support interface");
    def->mode = comAdvanced;
    def->set_default_value(new ConfigOptionBools { false });

    // BBS
    def = this->add("temperature_vitrification", coInts);
    def->label = L("Temperature of vitrificaiton");
    def->tooltip = L("Material becomes soft at this temperature. Thus the heatbed cannot be hotter than this tempature");
    def->mode = comSimple;
    def->set_default_value(new ConfigOptionInts{ 100 });

    def = this->add("filament_cost", coFloats);
    def->label = L("Price");
    def->tooltip = L("Filament price. For statistics only");
    def->sidetext = L("money/kg");
    def->min = 0;
    def->mode = comAdvanced;
    def->set_default_value(new ConfigOptionFloats { 0. });

    def = this->add("filament_settings_id", coStrings);
    def->set_default_value(new ConfigOptionStrings { "" });
    //BBS: open this option to command line
    //def->cli = ConfigOptionDef::nocli;

    def = this->add("filament_ids", coStrings);
    def->set_default_value(new ConfigOptionStrings());
    def->cli = ConfigOptionDef::nocli;

    def = this->add("filament_vendor", coStrings);
    def->set_default_value(new ConfigOptionStrings{L("(Undefined)")});
    def->cli = ConfigOptionDef::nocli;

    def = this->add("infill_direction", coFloat);
    def->label = L("Infill direction");
    def->category = L("Strength");
    def->tooltip = L("Angle for sparse infill pattern, which controls the start or main direction of line");
    def->sidetext = L("°");
    def->min = 0;
    def->max = 360;
    def->mode = comAdvanced;
    def->set_default_value(new ConfigOptionFloat(45));

    def = this->add("bridge_angle", coFloat);
    def->label = L("Bridge infill direction");
    def->category = L("Strength");
    def->tooltip = L("Angle for bridge infill pattern, which controls the start or main direction of line");
    def->sidetext = L("°");
    def->min = 0;
    def->max = 360;
    def->mode = comAdvanced;
    def->set_default_value(new ConfigOptionFloat(0));

    def = this->add("sparse_infill_density", coPercent);
    def->label = L("Sparse infill density");
    def->category = L("Strength");
    def->tooltip = L("Density of internal sparse infill, 100% means solid throughout");
    def->sidetext = L("%");
    def->min = 0;
    def->max = 100;
    def->set_default_value(new ConfigOptionPercent(20));

    def = this->add("sparse_infill_pattern", coEnum);
    def->label = L("Sparse infill pattern");
    def->category = L("Strength");
    def->tooltip = L("Line pattern for internal sparse infill");
    def->enum_keys_map = &ConfigOptionEnum<InfillPattern>::get_enum_values();
    def->enum_values.push_back("concentric");
    def->enum_values.push_back("zig-zag");
    def->enum_values.push_back("grid");
    def->enum_values.push_back("line");
    def->enum_values.push_back("cubic");
    def->enum_values.push_back("triangles");
    def->enum_values.push_back("tri-hexagon");
    def->enum_values.push_back("gyroid");
    def->enum_values.push_back("honeycomb");
    def->enum_values.push_back("adaptivecubic");
    def->enum_values.push_back("alignedrectilinear");
    //def->enum_values.push_back("3dhoneycomb");
    //def->enum_values.push_back("hilbertcurve");
    //def->enum_values.push_back("archimedeanchords");
    //def->enum_values.push_back("octagramspiral");
    //def->enum_values.push_back("supportcubic");
#if HAS_LIGHTNING_INFILL
    def->enum_values.push_back("lightning");
#endif // HAS_LIGHTNING_INFILL
    def->enum_labels.push_back(L("Concentric"));
    def->enum_labels.push_back(L("Rectilinear"));
    def->enum_labels.push_back(L("Grid"));
    def->enum_labels.push_back(L("Line"));
    def->enum_labels.push_back(L("Cubic"));
    def->enum_labels.push_back(L("Triangles"));
    def->enum_labels.push_back(L("Tri-hexagon"));
    def->enum_labels.push_back(L("Gyroid"));
    def->enum_labels.push_back(L("Honeycomb"));
    def->enum_labels.push_back(L("Adaptive Cubic"));
    def->enum_labels.push_back(L("Aligned Rectilinear"));
    //def->enum_labels.push_back(L("3D Honeycomb"));
    //def->enum_labels.push_back(L("Hilbert Curve"));
    //def->enum_labels.push_back(L("Archimedean Chords"));
    //def->enum_labels.push_back(L("Octagram Spiral"));
    //def->enum_labels.push_back(L("Support Cubic"));
#if HAS_LIGHTNING_INFILL
    def->enum_labels.push_back(L("Lightning"));
#endif // HAS_LIGHTNING_INFILL
    def->set_default_value(new ConfigOptionEnum<InfillPattern>(ipCubic));

    def = this->add("outer_wall_acceleration", coFloat);
    def->label = L("Outer wall");
    def->tooltip = L("Acceleration of outer walls");
    def->sidetext = L("mm/s²");
    def->min = 0;
    def->mode = comAdvanced;
    def->set_default_value(new ConfigOptionFloat(10000));

    def = this->add("inner_wall_acceleration", coFloat);
    def->label = L("Inner wall");
    def->tooltip = L("Acceleration of inner walls");
    def->sidetext = L("mm/s²");
    def->min = 0;
    def->mode = comAdvanced;
    def->set_default_value(new ConfigOptionFloat(10000));

    def = this->add("travel_acceleration", coFloat);
    def->label = L("Travel");
    def->tooltip = L("Acceleration of travel moves");
    def->sidetext = L("mm/s²");
    def->min = 0;
    def->mode = comAdvanced;
    def->set_default_value(new ConfigOptionFloat(10000));

    def = this->add("top_surface_acceleration", coFloat);
    def->label = L("Top surface");
    def->tooltip = L("Acceleration of top surface infill. Using a lower value may improve top surface quality");
    def->sidetext = L("mm/s²");
    def->min = 0;
    def->mode = comAdvanced;
    def->set_default_value(new ConfigOptionFloat(500));

    def = this->add("initial_layer_acceleration", coFloat);
    def->label = L("Initial layer");
    def->tooltip = L("Acceleration of initial layer. Using a lower value can improve build plate adhensive");
    def->sidetext = L("mm/s²");
    def->min = 0;
    def->mode = comAdvanced;
    def->set_default_value(new ConfigOptionFloat(300));

    def = this->add("default_jerk", coFloat);
    def->label = L("Default");
    def->tooltip = L("Default");
    def->sidetext = L("mm/s");
    def->min = 0;
    def->mode = comAdvanced;
    def->set_default_value(new ConfigOptionFloat(0));

    def = this->add("outer_wall_jerk", coFloat);
    def->label = L("Outer wall");
    def->tooltip = L("Jerk of outer walls");
    def->sidetext = L("mm/s");
    def->min = 0;
    def->mode = comAdvanced;
    def->set_default_value(new ConfigOptionFloat(9));

    def = this->add("inner_wall_jerk", coFloat);
    def->label = L("Inner wall");
    def->tooltip = L("Jerk of inner walls");
    def->sidetext = L("mm/s");
    def->min = 0;
    def->mode = comAdvanced;
    def->set_default_value(new ConfigOptionFloat(9));

    def = this->add("top_surface_jerk", coFloat);
    def->label = L("Top surface");
    def->tooltip = L("Jerk for top surface");
    def->sidetext = L("mm/s");
    def->min = 1;
    def->mode = comAdvanced;
    def->set_default_value(new ConfigOptionFloat(9));

    def = this->add("initial_layer_jerk", coFloat);
    def->label = L("Initial layer");
    def->tooltip = L("Jerk for initial layer");
    def->sidetext = L("mm/s");
    def->min = 1;
    def->mode = comAdvanced;
    def->set_default_value(new ConfigOptionFloat(9));

    def = this->add("travel_jerk", coFloat);
    def->label = L("Travel");
    def->tooltip = L("Jerk for travel");
    def->sidetext = L("mm/s");
    def->min = 1;
    def->mode = comAdvanced;
    def->set_default_value(new ConfigOptionFloat(12));

    def = this->add("initial_layer_line_width", coFloat);
    def->label = L("Initial layer");
    def->category = L("Quality");
    def->tooltip = L("Line width of initial layer");
    def->sidetext = L("mm");
    def->min = 0;
    def->mode = comAdvanced;
    def->set_default_value(new ConfigOptionFloat(0.4));

    def = this->add("initial_layer_print_height", coFloat);
    def->label = L("Initial layer height");
    def->category = L("Quality");
    def->tooltip = L("Height of initial layer. Making initial layer height to be thick slightly can improve build plate adhension");
    def->sidetext = L("mm");
    def->min = 0;
    def->set_default_value(new ConfigOptionFloat(0.2));

    def = this->add("adaptive_layer_height", coBool);
    def->label = L("Adaptive layer height");
    def->category = L("Quality");
    def->tooltip = L("Enabling this option means the height of every layer except the first will be automatically calculated "
        "during slicing according to the slope of the model’s surface.\n"
        "Note that this option only takes effect if no prime tower is generated in current plate.");
    def->set_default_value(new ConfigOptionBool(0));

    def = this->add("initial_layer_speed", coFloat);
    def->label = L("Initial layer");
    def->tooltip = L("Speed of initial layer except the solid infill part");
    def->sidetext = L("mm/s");
    def->min = 0;
    def->mode = comAdvanced;
    def->set_default_value(new ConfigOptionFloat(30));

    def = this->add("initial_layer_infill_speed", coFloat);
    def->label = L("Initial layer infill");
    def->tooltip = L("Speed of solid infill part of initial layer");
    def->sidetext = L("mm/s");
    def->min = 1;
    def->mode = comAdvanced;
    def->set_default_value(new ConfigOptionFloat(60.0));

    def = this->add("nozzle_temperature_initial_layer", coInts);
    def->label = L("Initial layer");
    def->full_label = L("Initial layer nozzle temperature");
    def->tooltip = L("Nozzle temperature to print initial layer when using this filament");
    def->sidetext = L("°C");
    def->min = 0;
    def->max = max_temp;
    def->set_default_value(new ConfigOptionInts { 200 });

    def = this->add("full_fan_speed_layer", coInts);
    def->label = L("Full fan speed at layer");
    //def->tooltip = L("Fan speed will be ramped up linearly from zero at layer \"close_fan_the_first_x_layers\" "
    //               "to maximum at layer \"full_fan_speed_layer\". "
    //               "\"full_fan_speed_layer\" will be ignored if lower than \"close_fan_the_first_x_layers\", in which case "
    //               "the fan will be running at maximum allowed speed at layer \"close_fan_the_first_x_layers\" + 1.");
    def->min = 0;
    def->max = 1000;
    def->mode = comDevelop;
    def->set_default_value(new ConfigOptionInts { 0 });

    def = this->add("fuzzy_skin", coEnum);
    def->label = L("Fuzzy Skin");
    def->category = L("Others");
    def->tooltip = L("Randomly jitter while printing the wall, so that the surface has a rough look. This setting controls "
                     "the fuzzy position");
    def->enum_keys_map = &ConfigOptionEnum<FuzzySkinType>::get_enum_values();
    def->enum_values.push_back("none");
    def->enum_values.push_back("external");
    def->enum_values.push_back("all");
    def->enum_labels.push_back(L("None"));
    def->enum_labels.push_back(L("Outer wall"));
    def->enum_labels.push_back(L("All walls"));
    def->mode = comSimple;
    def->set_default_value(new ConfigOptionEnum<FuzzySkinType>(FuzzySkinType::None));

    def = this->add("fuzzy_skin_thickness", coFloat);
    def->label = L("Fuzzy skin thickness");
    def->category = L("Others");
    def->tooltip = L("The width within which to jitter. It's adversed to be below outer wall line width");
    def->sidetext = L("mm");
    def->min = 0;
    def->mode = comDevelop;
    def->set_default_value(new ConfigOptionFloat(0.3));

    def = this->add("fuzzy_skin_point_distance", coFloat);
    def->label = L("Fuzzy skin point distance");
    def->category = L("Others");
    def->tooltip = L("The average diatance between the random points introducded on each line segment");
    def->sidetext = L("mm");
    def->mode = comDevelop;
    def->set_default_value(new ConfigOptionFloat(0.8));

    def = this->add("gap_infill_speed", coFloat);
    def->label = L("Gap infill");
    def->category = L("Speed");
    def->tooltip = L("Speed of gap infill. Gap usually has irregular line width and should be printed more slowly");
    def->sidetext = L("mm/s");
    def->min = 0;
    def->mode = comAdvanced;
    def->set_default_value(new ConfigOptionFloat(30));

    // BBS
    def = this->add("enable_arc_fitting", coBool);
    def->label = L("Arc fitting");
    def->tooltip = L("Enable this to get a G-code file which has G2 and G3 moves. "
                     "And the fitting tolerance is same with resolution");
    def->mode = comAdvanced;
    def->set_default_value(new ConfigOptionBool(0));
    // BBS
    def = this->add("gcode_add_line_number", coBool);
    def->label = L("Add line number");
    def->tooltip = L("Enable this to add line number(Nx) at the beginning of each G-Code line");
    def->mode = comDevelop;
    def->set_default_value(new ConfigOptionBool(0));

    // BBS
    def = this->add("scan_first_layer", coBool);
    def->label = L("Scan first layer");
    def->tooltip = L("Enable this to enable the camera on printer to check the quality of first layer");
    def->mode = comAdvanced;
    def->set_default_value(new ConfigOptionBool(false));
    //BBS
    // def = this->add("spaghetti_detector", coBool);
    // def->label = L("Enable spaghetti detector");
    // def->tooltip = L("Enable the camera on printer to check spaghetti");
    // def->mode = comSimple;
    // def->set_default_value(new ConfigOptionBool(false));

    def = this->add("nozzle_type", coEnum);
    def->label = L("Nozzle type");
    def->tooltip = L("The metallic material of nozzle. This determines the abrasive resistance of nozzle, and "
                     "what kind of filament can be printed");
    def->enum_keys_map = &ConfigOptionEnum<NozzleType>::get_enum_values();
    def->enum_values.push_back("undefine");
    def->enum_values.push_back("hardened_steel");
    def->enum_values.push_back("stainless_steel");
    def->enum_values.push_back("brass");
    def->enum_labels.push_back(L("Undefine"));
    def->enum_labels.push_back(L("Hardened steel"));
    def->enum_labels.push_back(L("Stainless steel"));
    def->enum_labels.push_back(L("Brass"));
    def->mode = comDevelop;
    def->set_default_value(new ConfigOptionEnum<NozzleType>(ntUndefine));

    def = this->add("auxiliary_fan", coBool);
    def->label = L("Auxiliary part cooling fan");
    def->tooltip = L("Enable this option if machine has auxiliary part cooling fan");
    def->mode = comDevelop;
    def->set_default_value(new ConfigOptionBool(false));

    def = this->add("gcode_flavor", coEnum);
    def->label = L("G-code flavor");
    def->tooltip = L("What kind of gcode the printer is compatible with");
    def->enum_keys_map = &ConfigOptionEnum<GCodeFlavor>::get_enum_values();
    def->enum_values.push_back("marlin");
    //def->enum_values.push_back("reprap");
    //def->enum_values.push_back("reprapfirmware");
    //def->enum_values.push_back("repetier");
    //def->enum_values.push_back("teacup");
    //def->enum_values.push_back("makerware");
    //def->enum_values.push_back("marlin2");
    //def->enum_values.push_back("sailfish");
    //def->enum_values.push_back("mach3");
    //def->enum_values.push_back("machinekit");
    //def->enum_values.push_back("smoothie");
    //def->enum_values.push_back("no-extrusion");
    def->enum_labels.push_back("Marlin(legacy)");
    //def->enum_labels.push_back("RepRap/Sprinter");
    //def->enum_labels.push_back("RepRapFirmware");
    //def->enum_labels.push_back("Repetier");
    //def->enum_labels.push_back("Teacup");
    //def->enum_labels.push_back("MakerWare (MakerBot)");
    //def->enum_labels.push_back("Marlin 2");
    //def->enum_labels.push_back("Sailfish (MakerBot)");
    //def->enum_labels.push_back("Mach3/LinuxCNC");
    //def->enum_labels.push_back("Machinekit");
    //def->enum_labels.push_back("Smoothie");
    //def->enum_labels.push_back(L("No extrusion"));
<<<<<<< HEAD
    def->enum_labels.push_back(L("Klipper"));
=======
>>>>>>> c24680e0
    def->mode = comAdvanced;
    def->readonly = false;
    def->set_default_value(new ConfigOptionEnum<GCodeFlavor>(gcfMarlinLegacy));

    //BBS
    def = this->add("infill_combination", coBool);
    def->label = L("Infill combination");
    def->category = L("Strength");
    def->tooltip = L("Automatically Combine sparse infill of several layers to print together to reduce time. Wall is still printed "
                     "with original layer height.");
    def->mode = comAdvanced;
    def->set_default_value(new ConfigOptionBool(false));

    def = this->add("sparse_infill_filament", coInt);
    def->label = L("Infill");
    def->category = L("Extruders");
    def->tooltip = L("Filament to print internal sparse infill.");
    def->min = 1;
    def->mode = comAdvanced;
    def->set_default_value(new ConfigOptionInt(1));

    def = this->add("sparse_infill_line_width", coFloat);
    def->label = L("Sparse infill");
    def->category = L("Quality");
    def->tooltip = L("Line width of internal sparse infill");
    def->sidetext = L("mm");
    def->min = 0;
    def->mode = comAdvanced;
    def->set_default_value(new ConfigOptionFloat(0.4));

    def = this->add("infill_wall_overlap", coPercent);
    def->label = L("Infill/Wall overlap");
    def->category = L("Strength");
    def->tooltip = L("Infill area is enlarged slightly to overlap with wall for better bonding. The percentage value is relative to line width of sparse infill");
    def->sidetext = L("%");
    def->ratio_over = "inner_wall_line_width";
    def->mode = comAdvanced;
    def->set_default_value(new ConfigOptionPercent(15));

    def = this->add("sparse_infill_speed", coFloat);
    def->label = L("Sparse infill");
    def->category = L("Speed");
    def->tooltip = L("Speed of internal sparse infill");
    def->sidetext = L("mm/s");
    def->min = 0;
    def->mode = comAdvanced;
    def->set_default_value(new ConfigOptionFloat(100));

    def = this->add("inherits", coString);
    //def->label = L("Inherits profile");
    def->label = "Inherits profile";
    //def->tooltip = L("Name of parent profile");
    def->tooltip = "Name of parent profile";
    def->full_width = true;
    def->height = 5;
    def->set_default_value(new ConfigOptionString());
    def->cli = ConfigOptionDef::nocli;

    // The following value is to be stored into the project file (AMF, 3MF, Config ...)
    // and it contains a sum of "inherits" values over the print and filament profiles.
    def = this->add("inherits_group", coStrings);
    def->set_default_value(new ConfigOptionStrings());
    def->cli = ConfigOptionDef::nocli;

    def = this->add("interface_shells", coBool);
    //def->label = L("Interface shells");
    def->label = "Interface shells";
    //def->tooltip = L("Force the generation of solid shells between adjacent materials/volumes. "
    //               "Useful for multi-extruder prints with translucent materials or manual soluble "
    //               "support material");
    def->category = L("Quality");
    def->mode = comDevelop;
    def->set_default_value(new ConfigOptionBool(false));

    def = this->add("ironing_type", coEnum);
    def->label = L("Ironing Type");
    def->category = L("Quality");
    def->tooltip = L("Ironing is using small flow to print on same height of surface again to make flat surface more smooth. "
                     "This setting controls which layer being ironed");
    def->enum_keys_map = &ConfigOptionEnum<IroningType>::get_enum_values();
    def->enum_values.push_back("no ironing");
    def->enum_values.push_back("top");
    def->enum_values.push_back("topmost");
    def->enum_values.push_back("solid");
    def->enum_labels.push_back(L("No ironing"));
    def->enum_labels.push_back(L("Top surfaces"));
    def->enum_labels.push_back(L("Topmost surface"));
    def->enum_labels.push_back(L("All solid layer"));
    def->mode = comAdvanced;
    def->set_default_value(new ConfigOptionEnum<IroningType>(IroningType::NoIroning));

    def = this->add("ironing_flow", coPercent);
    def->label = L("Ironing flow");
    def->category = L("Quality");
    def->tooltip = L("The amount of material to extrude during ironing. Relative to flow of normal layer height. "
                     "Too high value results in overextrusion on the surface");
    def->sidetext = L("%");
    def->ratio_over = "layer_height";
    def->min = 0;
    def->max = 100;
    def->mode = comAdvanced;
    def->set_default_value(new ConfigOptionPercent(10));

    def = this->add("ironing_spacing", coFloat);
    def->label = L("Ironing line spacing");
    def->category = L("Quality");
    def->tooltip = L("The distance between the lines of ironing");
    def->sidetext = L("mm");
    def->min = 0;
    def->max = 1;
    def->mode = comAdvanced;
    def->set_default_value(new ConfigOptionFloat(0.1));

    def = this->add("ironing_speed", coFloat);
    def->label = L("Ironing speed");
    def->category = L("Quality");
    def->tooltip = L("Print speed of ironing lines");
    def->sidetext = L("mm/s");
    def->min = 0;
    def->mode = comAdvanced;
    def->set_default_value(new ConfigOptionFloat(20));

    def = this->add("layer_change_gcode", coString);
    def->label = L("Layer change G-code");
    def->tooltip = L("This gcode part is inserted at every layer change after lift z");
    def->multiline = true;
    def->full_width = true;
    def->height = 5;
    def->mode = comAdvanced;
    def->set_default_value(new ConfigOptionString(""));

    def = this->add("silent_mode", coBool);
    def->label = L("Supports silent mode");
    def->tooltip = L("Whether the machine supports silent mode in which machine use lower acceleration to print");
    def->mode = comDevelop;
    def->set_default_value(new ConfigOptionBool(false));

    def = this->add("machine_pause_gcode", coString);
    def->label = L("Pause G-code");
    def->tooltip = L("This G-code will be used as a code for the pause print. User can insert pause G-code in gcode viewer");
    def->multiline = true;
    def->full_width = true;
    def->height = 12;
    def->mode = comAdvanced;
<<<<<<< HEAD
=======
    def->set_default_value(new ConfigOptionString(""));

    def = this->add("template_custom_gcode", coString);
    def->label = L("Custom G-code");
    def->tooltip = L("This G-code will be used as a custom code");
    def->multiline = true;
    def->full_width = true;
    def->height = 12;
    def->mode = comAdvanced;
>>>>>>> c24680e0
    def->set_default_value(new ConfigOptionString(""));

    {
        struct AxisDefault {
            std::string         name;
            std::vector<double> max_feedrate;
            std::vector<double> max_acceleration;
            std::vector<double> max_jerk;
        };
        std::vector<AxisDefault> axes {
            // name, max_feedrate,  max_acceleration, max_jerk
            { "x", { 500., 200. }, {  1000., 1000. }, { 10. , 10.  } },
            { "y", { 500., 200. }, {  1000., 1000. }, { 10. , 10.  } },
            { "z", {  12.,  12. }, {   500.,  200. }, {  0.2,  0.4 } },
            { "e", { 120., 120. }, {  5000., 5000. }, {  2.5,  2.5 } }
        };
        for (const AxisDefault &axis : axes) {
            std::string axis_upper = boost::to_upper_copy<std::string>(axis.name);
            // Add the machine feedrate limits for XYZE axes. (M203)
            def = this->add("machine_max_speed_" + axis.name, coFloats);
            def->full_label = (boost::format("Maximum speed %1%") % axis_upper).str();
            (void)L("Maximum speed X");
            (void)L("Maximum speed Y");
            (void)L("Maximum speed Z");
            (void)L("Maximum speed E");
            def->category = L("Machine limits");
            def->readonly = false;
            def->tooltip  = (boost::format("Maximum speed of %1% axis") % axis_upper).str();
            (void)L("Maximum X speed");
            (void)L("Maximum Y speed");
            (void)L("Maximum Z speed");
            (void)L("Maximum E speed");
            def->sidetext = L("mm/s");
            def->min = 0;
            def->mode = comSimple;
            def->set_default_value(new ConfigOptionFloats(axis.max_feedrate));
            // Add the machine acceleration limits for XYZE axes (M201)
            def = this->add("machine_max_acceleration_" + axis.name, coFloats);
            def->full_label = (boost::format("Maximum acceleration %1%") % axis_upper).str();
            (void)L("Maximum acceleration X");
            (void)L("Maximum acceleration Y");
            (void)L("Maximum acceleration Z");
            (void)L("Maximum acceleration E");
            def->category = L("Machine limits");
            def->readonly = false;
            def->tooltip  = (boost::format("Maximum acceleration of the %1% axis") % axis_upper).str();
            (void)L("Maximum acceleration of the X axis");
            (void)L("Maximum acceleration of the Y axis");
            (void)L("Maximum acceleration of the Z axis");
            (void)L("Maximum acceleration of the E axis");
            def->sidetext = L("mm/s²");
            def->min = 0;
            def->mode = comSimple;
            def->set_default_value(new ConfigOptionFloats(axis.max_acceleration));
            // Add the machine jerk limits for XYZE axes (M205)
            def = this->add("machine_max_jerk_" + axis.name, coFloats);
            def->full_label = (boost::format("Maximum jerk %1%") % axis_upper).str();
            (void)L("Maximum jerk X");
            (void)L("Maximum jerk Y");
            (void)L("Maximum jerk Z");
            (void)L("Maximum jerk E");
            def->category = L("Machine limits");
            def->readonly = false;
            def->tooltip  = (boost::format("Maximum jerk of the %1% axis") % axis_upper).str();
            (void)L("Maximum jerk of the X axis");
            (void)L("Maximum jerk of the Y axis");
            (void)L("Maximum jerk of the Z axis");
            (void)L("Maximum jerk of the E axis");
            def->sidetext = L("mm/s");
            def->min = 0;
            def->mode = comSimple;
            def->set_default_value(new ConfigOptionFloats(axis.max_jerk));
        }
    }

    // M205 S... [mm/sec]
    def = this->add("machine_min_extruding_rate", coFloats);
    def->full_label = L("Minimum speed for extruding");
    def->category = L("Machine limits");
    def->tooltip = L("Minimum speed for extruding (M205 S)");
    def->sidetext = L("mm/s");
    def->min = 0;
    def->mode = comDevelop;
    def->set_default_value(new ConfigOptionFloats{ 0., 0. });

    // M205 T... [mm/sec]
    def = this->add("machine_min_travel_rate", coFloats);
    def->full_label = L("Minimum travel speed");
    def->category = L("Machine limits");
    def->tooltip = L("Minimum travel speed (M205 T)");
    def->sidetext = L("mm/s");
    def->min = 0;
    def->mode = comDevelop;
    def->set_default_value(new ConfigOptionFloats{ 0., 0. });

    // M204 P... [mm/sec^2]
    def = this->add("machine_max_acceleration_extruding", coFloats);
    def->full_label = L("Maximum acceleration for extruding");
    def->category = L("Machine limits");
    def->tooltip = L("Maximum acceleration for extruding (M204 P)");
    //                 "Marlin (legacy) firmware flavor will use this also "
    //                 "as travel acceleration (M204 T).");
    def->sidetext = L("mm/s²");
    def->min = 0;
    def->readonly = false;
<<<<<<< HEAD
    def->mode = comDevelop;
=======
    def->mode = comSimple;
>>>>>>> c24680e0
    def->set_default_value(new ConfigOptionFloats{ 1500., 1250. });


    // M204 R... [mm/sec^2]
    def = this->add("machine_max_acceleration_retracting", coFloats);
    def->full_label = L("Maximum acceleration for retracting");
    def->category = L("Machine limits");
    def->tooltip = L("Maximum acceleration for retracting (M204 R)");
    def->sidetext = L("mm/s²");
    def->min = 0;
    def->readonly = false;
<<<<<<< HEAD
    def->mode = comDevelop;
=======
    def->mode = comSimple;
>>>>>>> c24680e0
    def->set_default_value(new ConfigOptionFloats{ 1500., 1250. });

    // M204 T... [mm/sec^2]
    def = this->add("machine_max_acceleration_travel", coFloats);
    def->full_label = L("Maximum acceleration for travel");
    def->category = L("Machine limits");
    def->tooltip = L("Maximum acceleration for travel (M204 T)");
    def->sidetext = L("mm/s²");
    def->min = 0;
    def->readonly = false;
    def->mode = comDevelop;
    def->set_default_value(new ConfigOptionFloats{ 1500., 1250. });

    def = this->add("fan_max_speed", coInts);
    def->label = L("Fan speed");
    def->tooltip = L("Part cooling fan speed may be increased when auto cooling is enabled. "
                     "This is the maximum speed limitation of part cooling fan");
    def->sidetext = L("%");
    def->min = 0;
    def->max = 100;
    def->mode = comSimple;
    def->set_default_value(new ConfigOptionInts { 100 });

    def = this->add("max_layer_height", coFloats);
    def->label = L("Max");
    def->tooltip = L("The largest printable layer height for extruder. Used tp limits "
                     "the maximum layer hight when enable adaptive layer height");
    def->sidetext = L("mm");
    def->min = 0;
    def->mode = comAdvanced;
    def->set_default_value(new ConfigOptionFloats { 0. });

#ifdef HAS_PRESSURE_EQUALIZER
    //def = this->add("max_volumetric_extrusion_rate_slope_positive", coFloat);
    //def->label = L("Max volumetric slope positive");
    //def->tooltip = L("This experimental setting is used to limit the speed of change in extrusion rate. "
    //               "A value of 1.8 mm³/s² ensures, that a change from the extrusion rate "
    //               "of 1.8 mm³/s (0.45mm extrusion width, 0.2mm extrusion height, feedrate 20 mm/s) "
    //               "to 5.4 mm³/s (feedrate 60 mm/s) will take at least 2 seconds.");
    //def->sidetext = L("mm³/s²");
    //def->min = 0;
    //def->mode = comAdvanced;
    //def->set_default_value(new ConfigOptionFloat(0));

    //def = this->add("max_volumetric_extrusion_rate_slope_negative", coFloat);
    //def->label = L("Max volumetric slope negative");
    //def->tooltip = L("This experimental setting is used to limit the speed of change in extrusion rate. "
    //               "A value of 1.8 mm³/s² ensures, that a change from the extrusion rate "
    //               "of 1.8 mm³/s (0.45mm extrusion width, 0.2mm extrusion height, feedrate 20 mm/s) "
    //               "to 5.4 mm³/s (feedrate 60 mm/s) will take at least 2 seconds.");
    //def->sidetext = L("mm³/s²");
    //def->min = 0;
    //def->mode = comAdvanced;
    //def->set_default_value(new ConfigOptionFloat(0));
#endif /* HAS_PRESSURE_EQUALIZER */

    def = this->add("fan_min_speed", coInts);
    def->label = L("Fan speed");
    def->tooltip = L("Minimum speed for part cooling fan");
    def->sidetext = L("%");
    def->min = 0;
    def->max = 100;
    def->mode = comSimple;
    def->set_default_value(new ConfigOptionInts { 20 });

    def = this->add("additional_cooling_fan_speed", coInts);
    def->label = L("Fan speed");
    def->tooltip = L("Speed of auxiliary part cooling fan. Auxiliary fan will run at this speed during printing except the first several layers "
                     "which is defined by no cooling layers");
    def->sidetext = L("%");
    def->min = 0;
    def->max = 100;
    def->mode = comSimple;
    def->set_default_value(new ConfigOptionInts { 0 });

    def = this->add("min_layer_height", coFloats);
    def->label = L("Min");
    def->tooltip = L("The lowest printable layer height for extruder. Used tp limits "
                     "the minimum layer hight when enable adaptive layer height");
    def->sidetext = L("mm");
    def->min = 0;
    def->mode = comAdvanced;
    def->set_default_value(new ConfigOptionFloats { 0.07 });

    def = this->add("slow_down_min_speed", coFloats);
    def->label = L("Min print speed");
    def->tooltip = L("The minimum printing speed when slow down for cooling");
    def->sidetext = L("mm/s");
    def->min = 0;
    def->mode = comAdvanced;
    def->set_default_value(new ConfigOptionFloats { 10. });

    def = this->add("nozzle_diameter", coFloats);
    def->label = L("Nozzle diameter");
    def->tooltip = L("Diameter of nozzle");
    def->sidetext = L("mm");
    def->mode = comAdvanced;
    def->set_default_value(new ConfigOptionFloats { 0.4 });

    def = this->add("host_type", coEnum);
    def->label = L("Host Type");
    def->tooltip = L("Slic3r can upload G-code files to a printer host. This field must contain "
<<<<<<< HEAD
                   "the kind of the host.");
    def->enum_keys_map = &ConfigOptionEnum<PrintHostType>::get_enum_values();
    def->enum_values.push_back("prusalink");
    def->enum_values.push_back("octoprint");
    def->enum_values.push_back("duet");
    def->enum_values.push_back("flashair");
    def->enum_values.push_back("astrobox");
    def->enum_values.push_back("repetier");
    def->enum_values.push_back("mks");
    def->enum_labels.push_back("PrusaLink");
    def->enum_labels.push_back("OctoPrint");
    def->enum_labels.push_back("Duet");
    def->enum_labels.push_back("FlashAir");
    def->enum_labels.push_back("AstroBox");
    def->enum_labels.push_back("Repetier");
    def->enum_labels.push_back("MKS");
    def->mode = comAdvanced;
    def->cli = ConfigOptionDef::nocli;
    def->set_default_value(new ConfigOptionEnum<PrintHostType>(htOctoPrint));
    
=======
        "the kind of the host.");
    def->enum_keys_map = &ConfigOptionEnum<PrintHostType>::get_enum_values();
    def->enum_values.push_back("prusalink");
    def->enum_values.push_back("octoprint");
    //def->enum_values.push_back("duet");
    //def->enum_values.push_back("flashair");
    //def->enum_values.push_back("astrobox");
    //def->enum_values.push_back("repetier");
    //def->enum_values.push_back("mks");
    def->enum_labels.push_back("PrusaLink");
    def->enum_labels.push_back("OctoPrint");
    //def->enum_labels.push_back("Duet");
    //def->enum_labels.push_back("FlashAir");
    //def->enum_labels.push_back("AstroBox");
    //def->enum_labels.push_back("Repetier");
    //def->enum_labels.push_back("MKS");
    def->mode = comAdvanced;
    def->cli = ConfigOptionDef::nocli;
    def->set_default_value(new ConfigOptionEnum<PrintHostType>(htOctoPrint));
>>>>>>> c24680e0

    def = this->add("nozzle_volume", coFloat);
    def->label = L("Nozzle volume");
    def->tooltip = L("Volume of nozzle between the cutter and the end of nozzle");
    def->sidetext = L("mm³");
    def->mode = comDevelop;
    def->readonly = true;
    def->set_default_value(new ConfigOptionFloat { 0.0 });

    def = this->add("reduce_infill_retraction", coBool);
    def->label = L("Reduce infill retraction");
    def->tooltip = L("Don't retract when the travel is in infill area absolutely. That means the oozing can't been seen. "
                     "This can reduce times of retraction for complex model and save printing time, but make slicing and "
                     "G-code generating slower");
    def->mode = comAdvanced;
    def->set_default_value(new ConfigOptionBool(false));

    def = this->add("ooze_prevention", coBool);
    def->label = L("Enable");
    //def->tooltip = L("This option will drop the temperature of the inactive extruders to prevent oozing. "
    //               "It will enable a tall skirt automatically and move extruders outside such "
    //               "skirt when changing temperatures.");
    def->mode = comDevelop;
    def->set_default_value(new ConfigOptionBool(false));

    def = this->add("filename_format", coString);
    def->label = L("Filename format");
    def->tooltip = L("User can self-define the project file name when export");
    def->full_width = true;
    def->mode = comAdvanced;
    def->set_default_value(new ConfigOptionString("{input_filename_base}_{filament_type[0]}_{print_time}.gcode"));

    def = this->add("detect_overhang_wall", coBool);
    def->label = L("Detect overhang wall");
    def->category = L("Quality");
    def->tooltip = L("Detect the overhang percentage relative to line width and use different speed to print. "
                     "For 100%% overhang, bridge speed is used.");
    def->mode = comAdvanced;
    def->set_default_value(new ConfigOptionBool(true));

    def = this->add("wall_filament", coInt);
    //def->label = L("Walls");
    //def->category = L("Extruders");
    //def->tooltip = L("Filament to print walls");
    def->label = "Walls";
    def->category = "Extruders";
    def->tooltip = "Filament to print walls";
    def->min = 1;
    def->mode = comDevelop;
    def->set_default_value(new ConfigOptionInt(1));

    def = this->add("inner_wall_line_width", coFloat);
    def->label = L("Inner wall");
    def->category = L("Quality");
    def->tooltip = L("Line width of inner wall");
    def->sidetext = L("mm");
    def->min = 0;
    def->mode = comAdvanced;
    def->set_default_value(new ConfigOptionFloat(0.4));

    def = this->add("inner_wall_speed", coFloat);
    def->label = L("Inner wall");
    def->category = L("Speed");
    def->tooltip = L("Speed of inner wall");
    def->sidetext = L("mm/s");
    def->aliases = { "perimeter_feed_rate" };
    def->min = 0;
    def->mode = comAdvanced;
    def->set_default_value(new ConfigOptionFloat(60));

    def = this->add("wall_loops", coInt);
    def->label = L("Wall loops");
    def->category = L("Strength");
    def->tooltip = L("Number of walls of every layer");
    def->min = 0;
    def->max = 1000;
    def->set_default_value(new ConfigOptionInt(2));

    def = this->add("printer_model", coString);
    //def->label = L("Printer type");
    //def->tooltip = L("Type of the printer");
    def->label = "Printer type";
    def->tooltip = "Type of the printer";
    def->set_default_value(new ConfigOptionString());
    def->cli = ConfigOptionDef::nocli;

    def = this->add("printer_variant", coString);
    //def->label = L("Printer variant");
    def->label = "Printer variant";
    //def->tooltip = L("Name of the printer variant. For example, the printer variants may be differentiated by a nozzle diameter.");
    def->set_default_value(new ConfigOptionString());
    def->cli = ConfigOptionDef::nocli;

    def = this->add("print_settings_id", coString);
    def->set_default_value(new ConfigOptionString(""));
    //BBS: open this option to command line
    //def->cli = ConfigOptionDef::nocli;

    def = this->add("printer_settings_id", coString);
    def->set_default_value(new ConfigOptionString(""));
    //BBS: open this option to command line
    //def->cli = ConfigOptionDef::nocli;

    def = this->add("raft_contact_distance", coFloat);
    def->label = L("Raft contact Z distance");
    def->category = L("Support");
    def->tooltip = L("Z gap between object and raft. Ignored for soluble interface");
    def->sidetext = L("mm");
    def->min = 0;
    def->mode = comDevelop;
    def->set_default_value(new ConfigOptionFloat(0.1));

    def = this->add("raft_expansion", coFloat);
    def->label = L("Raft expansion");
    def->category = L("Support");
    def->tooltip = L("Expand all raft layers in XY plane");
    def->sidetext = L("mm");
    def->min = 0;
    def->mode = comDevelop;
    def->set_default_value(new ConfigOptionFloat(1.5));

    def = this->add("raft_first_layer_density", coPercent);
    def->label = L("Initial layer density");
    def->category = L("Support");
    def->tooltip = L("Density of the first raft or support layer");
    def->sidetext = L("%");
    def->min = 10;
    def->max = 100;
    def->mode = comDevelop;
    def->set_default_value(new ConfigOptionPercent(90));

    def = this->add("raft_first_layer_expansion", coFloat);
    def->label = L("Initial layer expansion");
    def->category = L("Support");
    def->tooltip = L("Expand the first raft or support layer to improve bed plate adhesion");
    def->sidetext = L("mm");
    def->min = 0;
    def->mode = comDevelop;
    //BBS: change from 3.0 to 2.0
    def->set_default_value(new ConfigOptionFloat(2.0));

    def = this->add("raft_layers", coInt);
    def->label = L("Raft layers");
    def->category = L("Support");
    def->tooltip = L("Object will be raised by this number of support layers. "
                     "Use this function to avoid wrapping when print ABS");
    def->sidetext = L("layers");
    def->min = 0;
    def->max = 100;
    def->mode = comDevelop;
    def->set_default_value(new ConfigOptionInt(0));

    def = this->add("resolution", coFloat);
    def->label = L("Resolution");
    def->tooltip = L("G-code path is genereated after simplifing the contour of model to avoid too much points and gcode lines "
                     "in gcode file. Smaller value means higher resolution and more time to slice");
    def->sidetext = L("mm");
    def->min = 0;
    def->mode = comAdvanced;
    def->set_default_value(new ConfigOptionFloat(0.01));

    def = this->add("retraction_minimum_travel", coFloats);
    def->label = L("Travel distance threshold");
    def->tooltip = L("Only trigger retraction when the travel distance is longer than this threshold");
    def->sidetext = L("mm");
    def->mode = comAdvanced;
    def->set_default_value(new ConfigOptionFloats { 2. });

    def = this->add("retract_before_wipe", coPercents);
    def->label = L("Retract amount before wipe");
    def->tooltip = L("The length of fast retraction before wipe, relative to retraction length");
    def->sidetext = L("%");
    def->mode = comDevelop;
    def->set_default_value(new ConfigOptionPercents { 100 });

    def = this->add("retract_when_changing_layer", coBools);
    def->label = L("Retract when change layer");
    def->tooltip = L("Force a retraction when changes layer");
    def->mode = comAdvanced;
    def->set_default_value(new ConfigOptionBools { false });

    def = this->add("retraction_length", coFloats);
    def->label = L("Length");
    def->full_label = L("Retraction Length");
    def->tooltip = L("Some amount of material in extruder is pulled back to avoid ooze during long travel. "
                     "Set zero to disable retraction");
    def->sidetext = L("mm");
    def->mode = comSimple;
    def->set_default_value(new ConfigOptionFloats { 0.8 });

    def = this->add("retract_length_toolchange", coFloats);
    def->label = L("Length");
    //def->full_label = L("Retraction Length (Toolchange)");
    def->full_label = "Retraction Length (Toolchange)";
    //def->tooltip = L("When retraction is triggered before changing tool, filament is pulled back "
    //               "by the specified amount (the length is measured on raw filament, before it enters "
    //               "the extruder).");
    def->sidetext = L("mm");
    def->mode = comAdvanced;
    def->set_default_value(new ConfigOptionFloats { 10. });

    def = this->add("z_hop", coFloats);
    def->label = L("Z hop when retract");
    def->tooltip = L("Whenever the retraction is done, the nozzle is lifted a little to create clearance between nozzle and the print. "
                     "It prevents nozzle from hitting the print when travel move. "
                     "Using spiral line to lift z can prevent stringing");
    def->sidetext = L("mm");
    def->mode = comSimple;
    def->set_default_value(new ConfigOptionFloats { 0.4 });

    def = this->add("retract_restart_extra", coFloats);
    //def->label = L("Extra length on restart");
    def->label = "Extra length on restart";
    //def->tooltip = L("When the retraction is compensated after the travel move, the extruder will push "
    //               "this additional amount of filament. This setting is rarely needed.");
    def->sidetext = L("mm");
    def->mode = comDevelop;
    def->set_default_value(new ConfigOptionFloats { 0. });

    def = this->add("retract_restart_extra_toolchange", coFloats);
    //def->label = L("Extra length on restart");
    def->label = "Extra length on restart";
    //def->tooltip = L("When the retraction is compensated after changing tool, the extruder will push "
    //               "this additional amount of filament.");
    def->sidetext = L("mm");
    def->mode = comDevelop;
    def->set_default_value(new ConfigOptionFloats { 0. });

    def = this->add("retraction_speed", coFloats);
    def->label = L("Retraction Speed");
    def->full_label = L("Retraction Speed");
    def->tooltip = L("Speed of retractions");
    def->sidetext = L("mm/s");
    def->mode = comAdvanced;
    def->set_default_value(new ConfigOptionFloats { 30. });

    def = this->add("deretraction_speed", coFloats);
    def->label = L("Deretraction Speed");
    def->full_label = L("Deretraction Speed");
    def->tooltip = L("Speed for reloading filament into extruder. Zero means same speed with retraction");
    def->sidetext = L("mm/s");
    def->mode = comAdvanced;
    def->set_default_value(new ConfigOptionFloats { 0. });

    def = this->add("seam_position", coEnum);
    def->label = L("Seam position");
    def->category = L("Quality");
    def->tooltip = L("The start position to print each part of outer wall");
    def->enum_keys_map = &ConfigOptionEnum<SeamPosition>::get_enum_values();
    def->enum_values.push_back("nearest");
    def->enum_values.push_back("aligned");
    def->enum_values.push_back("back");
    def->enum_values.push_back("random");
    def->enum_labels.push_back(L("Nearest"));
    def->enum_labels.push_back(L("Aligned"));
    def->enum_labels.push_back(L("Back"));
    def->enum_labels.push_back(L("Random"));
    def->mode = comSimple;
    def->set_default_value(new ConfigOptionEnum<SeamPosition>(spAligned));

    def = this->add("skirt_distance", coFloat);
    def->label = L("Skirt distance");
    def->tooltip = L("Distance from skirt to brim or object");
    def->sidetext = L("mm");
    def->min = 0;
    def->max = 10;
    def->mode = comAdvanced;
    def->set_default_value(new ConfigOptionFloat(2));

    def = this->add("skirt_height", coInt);
    //def->label = L("Skirt height");
    def->label = "Skirt height";
    //def->tooltip = L("How many layers of skirt. Usually only one layer");
    def->sidetext = L("layers");
    def->mode = comAdvanced;
    def->max = 10000;
    def->set_default_value(new ConfigOptionInt(1));

    def = this->add("draft_shield", coEnum);
    //def->label = L("Draft shield");
    def->label = "Draft shield";
    //def->tooltip = L("With draft shield active, the skirt will be printed skirt_distance from the object, possibly intersecting brim.\n"
    //                 "Enabled = skirt is as tall as the highest printed object.\n"
    //                "Limited = skirt is as tall as specified by skirt_height.\n"
    //				 "This is useful to protect an ABS or ASA print from warping and detaching from print bed due to wind draft.");
    def->enum_keys_map = &ConfigOptionEnum<DraftShield>::get_enum_values();
    def->enum_values.push_back("disabled");
    def->enum_values.push_back("limited");
    def->enum_values.push_back("enabled");
    def->enum_labels.push_back("Disabled");
    def->enum_labels.push_back("Limited");
    def->enum_labels.push_back("Enabled");
    def->mode = comDevelop;
    def->set_default_value(new ConfigOptionEnum<DraftShield>(dsDisabled));

    def = this->add("skirt_loops", coInt);
    def->label = L("Skirt loops");
    def->full_label = L("Skirt loops");
    def->tooltip = L("Number of loops for the skirt. Zero means disabling skirt");
    def->min = 0;
    def->max = 10;
    def->mode = comSimple;
    def->set_default_value(new ConfigOptionInt(1));

    def = this->add("slow_down_layer_time", coInts);
    def->label = L("Layer time");
    def->tooltip = L("The printing speed in exported gcode will be slowed down, when the estimated layer time is shorter than this value, to "
                     "get better cooling for these layers");
    def->sidetext = L("s");
    def->min = 0;
    def->max = 1000;
    def->mode = comSimple;
    def->set_default_value(new ConfigOptionInts { 5 });

    def = this->add("minimum_sparse_infill_area", coFloat);
    def->label = L("Minimum sparse infill threshold");
    def->category = L("Strength");
    def->tooltip = L("Sparse infill area which is smaller than threshold value is replaced by internal solid infill");
    def->sidetext = L("mm²");
    def->min = 0;
    def->mode = comAdvanced;
    def->set_default_value(new ConfigOptionFloat(15));

    def = this->add("solid_infill_filament", coInt);
    //def->label = L("Solid infill");
    //def->category = L("Extruders");
    //def->tooltip = L("Filament to print solid infill");
    def->label = "Solid infill";
    def->category = "Extruders";
    def->tooltip = "Filament to print solid infill";
    def->min = 1;
    def->mode = comDevelop;
    def->set_default_value(new ConfigOptionInt(1));

    def = this->add("internal_solid_infill_line_width", coFloat);
    def->label = L("Internal solid infill");
    def->category = L("Quality");
    def->tooltip = L("Line width of internal solid infill");
    def->sidetext = L("mm");
    def->min = 0;
    def->mode = comAdvanced;
    def->set_default_value(new ConfigOptionFloat(0.4));

    def = this->add("internal_solid_infill_speed", coFloat);
    def->label = L("Internal solid infill");
    def->category = L("Speed");
    def->tooltip = L("Speed of internal solid infill, not the top and bottom surface");
    def->sidetext = L("mm/s");
    def->min = 0;
    def->mode = comAdvanced;
    def->set_default_value(new ConfigOptionFloat(100));

    def = this->add("spiral_mode", coBool);
    def->label = L("Spiral vase");
    def->tooltip = L("Spiralize smooths out the z moves of the outer contour. "
                     "And turns a solid model into a single walled print with solid bottom layers. "
                     "The final generated model has no seam");
    def->mode = comSimple;
    def->set_default_value(new ConfigOptionBool(false));

    def = this->add("timelapse_type", coEnum);
    def->label = L("Timelapse");
    def->tooltip = L("If smooth or traditional mode is selected, a timelapse video will be generated for each print. "
                     "After each layer is printed, a snapshot is taken with the chamber camera. "
                     "All of these snapshots are composed into a timelapse video when printing completes. "
                     "If smooth mode is selected, the toolhead will move to the excess chute after each layer is printed "
                     "and then take a snapshot. "
                     "Since the melt filament may leak from the nozzle during the process of taking a snapshot, "
                     "prime tower is required for smooth mode to wipe nozzle.");
    def->enum_keys_map = &ConfigOptionEnum<TimelapseType>::get_enum_values();
    def->enum_values.emplace_back("0");
    def->enum_values.emplace_back("1");
    def->enum_values.emplace_back("2");
    def->enum_labels.emplace_back(L("None"));
    def->enum_labels.emplace_back(L("Smooth"));
    def->enum_labels.emplace_back(L("Traditional"));
    def->mode = comSimple;
    def->set_default_value(new ConfigOptionEnum<TimelapseType>(tlNone));

    def = this->add("standby_temperature_delta", coInt);
    def->label = L("Temperature variation");
    //def->tooltip = L("Temperature difference to be applied when an extruder is not active. "
    //               "Enables a full-height \"sacrificial\" skirt on which the nozzles are periodically wiped.");
    def->sidetext = "∆°C";
    def->min = -max_temp;
    def->max = max_temp;
    //BBS
    def->mode = comDevelop;
    def->set_default_value(new ConfigOptionInt(-5));

    def = this->add("machine_start_gcode", coString);
    def->label = L("Start G-code");
    def->tooltip = L("Start G-code when start the whole printing");
    def->multiline = true;
    def->full_width = true;
    def->height = 12;
    def->mode = comAdvanced;
    def->set_default_value(new ConfigOptionString("G28 ; home all axes\nG1 Z5 F5000 ; lift nozzle\n"));

    def = this->add("filament_start_gcode", coStrings);
    def->label = L("Start G-code");
    def->tooltip = L("Start G-code when start the printing of this filament");
    def->multiline = true;
    def->full_width = true;
    def->height = 12;
    def->mode = comAdvanced;
    def->set_default_value(new ConfigOptionStrings { " " });

    def = this->add("single_extruder_multi_material", coBool);
    //def->label = L("Single Extruder Multi Material");
    //def->tooltip = L("Use single nozzle to print multi filament");
    def->mode = comDevelop;
    def->set_default_value(new ConfigOptionBool(false));

    def = this->add("wipe_tower_no_sparse_layers", coBool);
    //def->label = L("No sparse layers (EXPERIMENTAL)");
    //def->tooltip = L("If enabled, the wipe tower will not be printed on layers with no toolchanges. "
    //                 "On layers with a toolchange, extruder will travel downward to print the wipe tower. "
    //                 "User is responsible for ensuring there is no collision with the print.");
    def->mode = comDevelop;
    def->set_default_value(new ConfigOptionBool(false));

    def = this->add("slice_closing_radius", coFloat);
    def->label = L("Slice gap closing radius");
    def->category = L("Quality");
    def->tooltip = L("Cracks smaller than 2x gap closing radius are being filled during the triangle mesh slicing. "
        "The gap closing operation may reduce the final print resolution, therefore it is advisable to keep the value reasonably low.");
    def->sidetext = L("mm");
    def->min = 0;
    def->mode = comAdvanced;
    def->set_default_value(new ConfigOptionFloat(0.049));

    def = this->add("enable_support", coBool);
    //BBS: remove material behind support
    def->label = L("Enable support");
    def->category = L("Support");
    def->tooltip = L("Enable support generation.");
    def->set_default_value(new ConfigOptionBool(false));

    def = this->add("support_type", coEnum);
    def->label = L("Type");
    def->category = L("Support");
    def->tooltip = L("normal(auto) and tree(auto) is used to generate support automatically. "
                     "If normal or tree is selected, only support enforcers are generated");
    def->enum_keys_map = &ConfigOptionEnum<SupportType>::get_enum_values();
    def->enum_values.push_back("normal(auto)");
    def->enum_values.push_back("tree(auto)");
    def->enum_values.push_back("hybrid(auto)");
    def->enum_values.push_back("normal");
    def->enum_values.push_back("tree");
    def->enum_labels.push_back(L("normal(auto)"));
    def->enum_labels.push_back(L("tree(auto)"));
    def->enum_labels.push_back(L("hybrid(auto)"));
    def->enum_labels.push_back(L("normal"));
    def->enum_labels.push_back(L("tree"));
    def->mode = comSimple;
    def->set_default_value(new ConfigOptionEnum<SupportType>(stNormalAuto));

    def = this->add("support_object_xy_distance", coFloat);
    def->label = L("Support/object xy distance");
    def->category = L("Support");
    def->tooltip = L("XY separation between an object and its support");
    def->sidetext = L("mm");
    def->min = 0;
    def->max = 10;
    def->mode = comAdvanced;
    //Support with too small spacing may touch the object and difficult to remove.
    def->set_default_value(new ConfigOptionFloat(0.35));

    def = this->add("support_angle", coFloat);
    def->label = L("Pattern angle");
    def->category = L("Support");
    def->tooltip = L("Use this setting to rotate the support pattern on the horizontal plane.");
    def->sidetext = L("°");
    def->min = 0;
    def->max = 359;
    def->mode = comDevelop;
    def->set_default_value(new ConfigOptionFloat(0));

    def = this->add("support_on_build_plate_only", coBool);
    def->label = L("On build plate only");
    def->category = L("Support");
    def->tooltip = L("Don't create support on model surface, only on build plate");
    def->mode = comSimple;
    def->set_default_value(new ConfigOptionBool(false));

    // BBS
    def           = this->add("support_critical_regions_only", coBool);
    def->label    = L("Support critical regions only");
    def->category = L("Support");
    def->tooltip  = L("Only create support for critical regions including sharp tail, cantilever, etc.");
    def->mode     = comSimple;
    def->set_default_value(new ConfigOptionBool(false));

    // BBS: change type to common float.
    // It may be rounded to mulitple layer height when independent_support_layer_height is false.
    def = this->add("support_top_z_distance", coFloat);
    //def->gui_type = ConfigOptionDef::GUIType::f_enum_open;
    def->label = L("Top Z distance");
    def->category = L("Support");
    def->tooltip = L("The z gap between the top support interface and object");
    def->sidetext = L("mm");
//    def->min = 0;
#if 0
    //def->enum_values.push_back("0");
    //def->enum_values.push_back("0.1");
    //def->enum_values.push_back("0.2");
    //def->enum_labels.push_back(L("0 (soluble)"));
    //def->enum_labels.push_back(L("0.1 (semi-detachable)"));
    //def->enum_labels.push_back(L("0.2 (detachable)"));
#endif
    def->mode = comAdvanced;
    def->set_default_value(new ConfigOptionFloat(0.2));

    def = this->add("enforce_support_layers", coInt);
    //def->label = L("Enforce support for the first");
    def->category = L("Support");
    //def->tooltip = L("Generate support material for the specified number of layers counting from bottom, "
    //               "regardless of whether normal support material is enabled or not and regardless "
    //               "of any angle threshold. This is useful for getting more adhesion of objects "
    //               "having a very thin or poor footprint on the build plate.");
    def->sidetext = L("layers");
    //def->full_label = L("Enforce support for the first n layers");
    def->min = 0;
    def->max = 5000;
    def->mode = comDevelop;
    def->set_default_value(new ConfigOptionInt(0));

    def = this->add("support_filament", coInt);
    def->label = L("Support");
    def->category = L("Support");
    def->tooltip = L("Filament to print support and skirt. 0 means no specific filament for support and current filament is used");
    def->min = 0;
    def->mode = comSimple;
    def->set_default_value(new ConfigOptionInt(1));

    def = this->add("support_line_width", coFloat);
    def->label = L("Support");
    def->category = L("Quality");
    def->tooltip = L("Line width of support");
    def->sidetext = L("mm");
    def->min = 0;
    def->mode = comAdvanced;
    def->set_default_value(new ConfigOptionFloat(0.4));

    def = this->add("support_interface_loop_pattern", coBool);
    def->label = L("Interface use loop pattern");
    def->category = L("Support");
    def->tooltip = L("Cover the top contact layer of the supports with loops. Disabled by default.");
    def->mode = comAdvanced;
    def->set_default_value(new ConfigOptionBool(false));

    def = this->add("support_interface_filament", coInt);
    def->label = L("Support interface");
    def->category = L("Support");
    def->tooltip = L("Filament to print support interface. 0 means no specific filament for support interface and current filament is used");
    def->min = 0;
    //BBS
    def->mode = comSimple;
    def->set_default_value(new ConfigOptionInt(1));

    auto support_interface_top_layers = def = this->add("support_interface_top_layers", coInt);
    def->gui_type = ConfigOptionDef::GUIType::i_enum_open;
    def->label = L("Top interface layers");
    def->category = L("Support");
    def->tooltip = L("Number of top interface layers");
    def->sidetext = L("layers");
    def->min = 0;
    def->enum_values.push_back("0");
    def->enum_values.push_back("1");
    def->enum_values.push_back("2");
    def->enum_values.push_back("3");
    def->enum_labels.push_back("0");
    def->enum_labels.push_back("1");
    def->enum_labels.push_back("2");
    def->enum_labels.push_back("3");
    def->mode = comAdvanced;
    def->set_default_value(new ConfigOptionInt(3));

    def = this->add("support_interface_bottom_layers", coInt);
    def->gui_type = ConfigOptionDef::GUIType::i_enum_open;
    def->label = L("Bottom interface layers");
    def->category = L("Support");
    //def->tooltip = L("Number of bottom interface layers. "
    //                 "-1 means same with use top interface layers");
    def->sidetext = L("layers");
    def->min = -1;
    def->enum_values.push_back("-1");
    append(def->enum_values, support_interface_top_layers->enum_values);
    //TRN To be shown in Print Settings "Bottom interface layers". Have to be as short as possible
    def->enum_labels.push_back("-1");
    append(def->enum_labels, support_interface_top_layers->enum_labels);
    def->mode = comAdvanced;
    def->set_default_value(new ConfigOptionInt(0));

    def = this->add("support_interface_spacing", coFloat);
    def->label = L("Top interface spacing");
    def->category = L("Support");
    def->tooltip = L("Spacing of interface lines. Zero means solid interface");
    def->sidetext = L("mm");
    def->min = 0;
    def->mode = comAdvanced;
    def->set_default_value(new ConfigOptionFloat(0.5));

    //BBS
    def = this->add("support_bottom_interface_spacing", coFloat);
    def->label = L("Bottom interface spacing");
    def->category = L("Support");
    def->tooltip = L("Spacing of bottom interface lines. Zero means solid interface");
    def->sidetext = L("mm");
    def->min = 0;
    def->mode = comAdvanced;
    def->set_default_value(new ConfigOptionFloat(0.5));

    def = this->add("support_interface_speed", coFloat);
    def->label = L("Support interface");
    def->category = L("Speed");
    def->tooltip = L("Speed of support interface");
    def->sidetext = L("mm/s");
    def->min = 1;
    def->mode = comAdvanced;
    def->set_default_value(new ConfigOptionFloat(80));

    def = this->add("support_base_pattern", coEnum);
    def->label = L("Base pattern");
    def->category = L("Support");
    def->tooltip = L("Line pattern of support");
    def->enum_keys_map = &ConfigOptionEnum<SupportMaterialPattern>::get_enum_values();
    def->enum_values.push_back("rectilinear");
    def->enum_values.push_back("rectilinear-grid");
    def->enum_values.push_back("honeycomb");
#if HAS_LIGHTNING_INFILL
    def->enum_values.push_back("lightning");
#endif
    def->enum_labels.push_back(L("Rectilinear"));
    def->enum_labels.push_back(L("Rectilinear grid"));
    def->enum_labels.push_back(L("Honeycomb"));
#if HAS_LIGHTNING_INFILL
    def->enum_labels.push_back(L("Lightning"));
#endif
    def->mode = comAdvanced;
    def->set_default_value(new ConfigOptionEnum<SupportMaterialPattern>(smpRectilinear));

    def = this->add("support_interface_pattern", coEnum);
    def->label = L("Interface pattern");
    def->category = L("Support");
    def->tooltip = L("Line pattern of support interface. "
                     "Default pattern for non-soluble support interface is Rectilinear, "
                     "while default pattern for soluble support interface is Concentric");
    def->enum_keys_map = &ConfigOptionEnum<SupportMaterialInterfacePattern>::get_enum_values();
    def->enum_values.push_back("auto");
    def->enum_values.push_back("rectilinear");
    def->enum_values.push_back("concentric");
    def->enum_labels.push_back(L("Default"));
    def->enum_labels.push_back(L("Rectilinear"));
    def->enum_labels.push_back(L("Concentric"));
    def->mode = comAdvanced;
    def->set_default_value(new ConfigOptionEnum<SupportMaterialInterfacePattern>(smipRectilinear));

    def = this->add("support_base_pattern_spacing", coFloat);
    def->label = L("Base pattern spacing");
    def->category = L("Support");
    def->tooltip = L("Spacing between support lines");
    def->sidetext = L("mm");
    def->min = 0;
    def->mode = comAdvanced;
    def->set_default_value(new ConfigOptionFloat(2.5));

    def = this->add("support_speed", coFloat);
    def->label = L("Support");
    def->category = L("Speed");
    def->tooltip = L("Speed of support");
    def->sidetext = L("mm/s");
    def->min = 0;
    def->mode = comAdvanced;
    def->set_default_value(new ConfigOptionFloat(80));

    def = this->add("support_style", coEnum);
    def->label = L("Style");
    def->category = L("Support");
    //def->tooltip = L("Style and shape of the support towers. Projecting the supports into a regular grid "
    //                 "will create more stable supports, while snug support towers will save material and reduce "
    //                 "object scarring");
    def->enum_keys_map = &ConfigOptionEnum<SupportMaterialStyle>::get_enum_values();
    def->enum_values.push_back("grid");
    def->enum_values.push_back("snug");
    def->enum_labels.push_back(L("Grid"));
    def->enum_labels.push_back(L("Snug"));
    def->mode = comAdvanced;
    def->set_default_value(new ConfigOptionEnum<SupportMaterialStyle>(smsGrid));

    def = this->add("independent_support_layer_height", coBool);
    def->label = L("Independent support layer height");
    def->category = L("Support");
    def->tooltip = L("Support layer uses layer height independent with object layer. This is to support customizing z-gap and save print time.");
    def->mode = comAdvanced;
    def->set_default_value(new ConfigOptionBool(true));

    def = this->add("support_threshold_angle", coInt);
    def->label = L("Threshold angle");
    def->category = L("Support");
    def->tooltip = L("Support will be generated for overhangs whose slope angle is below the threshold.");
    def->sidetext = L("°");
    def->min = 1;
    def->max = 90;
    def->mode = comSimple;
    def->set_default_value(new ConfigOptionInt(30));

    def = this->add("tree_support_branch_angle", coFloat);
    def->label = L("Tree support branch angle");
    def->category = L("Support");
    def->tooltip = L("This setting determines the maximum overhang angle that t he branches of tree support allowed to make."
                     "If the angle is increased, the branches can be printed more horizontally, allowing them to reach farther.");
    def->sidetext = L("°");
    def->min = 0;
    def->max = 60;
    def->mode = comAdvanced;
    def->set_default_value(new ConfigOptionFloat(40.));

    def           = this->add("tree_support_branch_distance", coFloat);
    def->label    = L("Tree support branch distance");
    def->category = L("Support");
    def->tooltip  = L("This setting determines the distance between neighboring tree support nodes.");
    def->sidetext = L("mm");
    def->min      = 1.0;
    def->max      = 10;
    def->mode     = comAdvanced;
    def->set_default_value(new ConfigOptionFloat(5.));

    def           = this->add("tree_support_branch_diameter", coFloat);
    def->label    = L("Tree support branch diameter");
    def->category = L("Support");
    def->tooltip  = L("This setting determines the initial diameter of support nodes.");
    def->sidetext = L("mm");
    def->min      = 1.0;
    def->max      = 10;
    def->mode     = comAdvanced;
    def->set_default_value(new ConfigOptionFloat(5.));

    def = this->add("tree_support_wall_count", coInt);
    def->label = L("Tree support wall loops");
    def->category = L("Support");
    def->tooltip = L("This setting specify the count of walls around tree support");
    def->min = 0;
    def->mode = comAdvanced;
    def->set_default_value(new ConfigOptionInt(1));

    def = this->add("tree_support_with_infill", coBool);
    def->label = L("Tree support with infill");
    def->category = L("Support");
    def->tooltip = L("This setting specifies whether to add infill inside large hollows of tree support");
    def->mode = comAdvanced;
    def->set_default_value(new ConfigOptionBool(false));

    def = this->add("chamber_temperature", coInt);
    def->label = L("Chamber temperature");
    def->tooltip = L("Target chamber temperature");
    def->sidetext = L("°C");
    def->full_label = L("Chamber temperature");
    def->min = 0;
    def->max = max_temp;
    def->set_default_value(new ConfigOptionInt(0));

    def = this->add("nozzle_temperature", coInts);
    def->label = L("Other layers");
    def->tooltip = L("Nozzle temperature for layers after the initial one");
    def->sidetext = L("°C");
    def->full_label = L("Nozzle temperature");
    def->min = 0;
    def->max = max_temp;
    def->set_default_value(new ConfigOptionInts { 200 });

    def = this->add("nozzle_temperature_range_low", coInts);
    def->label = L("Min");
    //def->tooltip = L("");
    def->sidetext = L("°C");
    def->min = 0;
    def->max = max_temp;
    def->set_default_value(new ConfigOptionInts { 0 });

    def = this->add("nozzle_temperature_range_high", coInts);
    def->label = L("Max");
    //def->tooltip = L("");
    def->sidetext = L("°C");
    def->min = 0;
    def->max = max_temp;
    def->set_default_value(new ConfigOptionInts { 0 });

    def = this->add("bed_temperature_difference", coInts);
    def->label = L("Bed temperature difference");
    def->tooltip = L("Do not recommand bed temperature of other layer to be lower than initial layer for more than this threshold. "
                     "Too low bed temperature of other layer may cause the model broken free from build plate");
    def->sidetext = L("°C");
    def->min = 0;
    def->max = 30;
    def->mode = comDevelop;
    def->set_default_value(new ConfigOptionInts { 10 });

    def = this->add("detect_thin_wall", coBool);
    def->label = L("Detect thin wall");
    def->category = L("Strength");
    def->tooltip = L("Detect thin wall which can't contain two line width. And use single line to print. "
                     "Maybe printed not very well, because it's not closed loop");
    def->mode = comAdvanced;
    def->set_default_value(new ConfigOptionBool(false));

    def = this->add("change_filament_gcode", coString);
    def->label = L("Change filament G-code");
    def->tooltip = L("This gcode is inserted when change filament, including T command to trigger tool change");
    def->multiline = true;
    def->full_width = true;
    def->height = 5;
    def->mode = comAdvanced;
    def->set_default_value(new ConfigOptionString(""));

    def = this->add("top_surface_line_width", coFloat);
    def->label = L("Top surface");
    def->category = L("Quality");
    def->tooltip = L("Line width for top surfaces");
    def->sidetext = L("mm");
    def->min = 0;
    def->mode = comAdvanced;
    def->set_default_value(new ConfigOptionFloat(0.4));

    def = this->add("top_surface_speed", coFloat);
    def->label = L("Top surface");
    def->category = L("Speed");
    def->tooltip = L("Speed of top surface infill which is solid");
    def->sidetext = L("mm/s");
    def->min = 0;
    def->mode = comAdvanced;
    def->set_default_value(new ConfigOptionFloat(100));

    def = this->add("top_shell_layers", coInt);
    def->label = L("Top shell layers");
    def->category = L("Strength");
    def->tooltip = L("This is the number of solid layers of top shell, including the top "
                     "surface layer. When the thickness calculated by this value is thinner "
                     "than top shell thickness, the top shell layers will be increased");
    def->full_label = L("Top solid layers");
    def->min = 0;
    def->set_default_value(new ConfigOptionInt(4));

    def = this->add("top_shell_thickness", coFloat);
    def->label = L("Top shell thickness");
    def->category = L("Strength");
    def->tooltip = L("The number of top solid layers is increased when slicing if the thickness calculated by top shell layers is "
                     "thinner than this value. This can avoid having too thin shell when layer height is small. 0 means that "
                     "this setting is disabled and thickness of top shell is absolutely determained by top shell layers");
    def->full_label = L("Top shell thickness");
    def->sidetext = L("mm");
    def->min = 0;
    def->set_default_value(new ConfigOptionFloat(0.6));

    def = this->add("travel_speed", coFloat);
    def->label = L("Travel");
    def->tooltip = L("Speed of travel which is faster and without extrusion");
    def->sidetext = L("mm/s");
    def->min = 1;
    def->mode = comAdvanced;
    def->set_default_value(new ConfigOptionFloat(120));

    def = this->add("travel_speed_z", coFloat);
    //def->label = L("Z travel");
    //def->tooltip = L("Speed of vertical travel along z axis. "
    //                 "This is typically lower because build plate or gantry is hard to be moved. "
    //                 "Zero means using travel speed directly in gcode, but will be limited by printer's ability when run gcode");
    def->sidetext = L("mm/s");
    def->min = 0;
    def->mode = comDevelop;
    def->set_default_value(new ConfigOptionFloat(0.));

    def = this->add("wipe", coBools);
    def->label = L("Wipe while retracting");
    def->tooltip = L("Move nozzle along the last extrusion path when retracting to clean leaked material on nozzle. "
                     "This can minimize blob when print new part after travel");
    def->mode = comAdvanced;
    def->set_default_value(new ConfigOptionBools { false });

    def = this->add("z_lift_type", coEnum);
    def->label = L("z lift type");
    def->tooltip = L("z lift type");
    def->enum_keys_map = &ConfigOptionEnum<LiftType>::get_enum_values();
    def->enum_values.push_back("NormalLift");
    def->enum_values.push_back("SpiralLift");
    // def->enum_values.push_back("LazyLift");
    def->enum_labels.push_back(L("NormalLift"));
    def->enum_labels.push_back(L("SpiralLift"));
    // def->enum_labels.push_back(L("LazyLift"));
    def->mode = comAdvanced;
    def->set_default_value(new ConfigOptionEnum<LiftType>(LiftType::SpiralLift));

    def = this->add("wipe_distance", coFloats);
    def->label = L("Wipe Distance");
    def->tooltip = L("Discribe how long the nozzle will move along the last path when retracting");
    def->sidetext = L("mm");
    def->min = 0;
    def->mode = comAdvanced;
    def->set_default_value(new ConfigOptionFloats { 2. });

    def = this->add("enable_prime_tower", coBool);
    def->label = L("Enable");
    def->tooltip = L("Print a tower to prime material in nozzle after switching to a new material.");
    def->mode = comSimple;
    def->set_default_value(new ConfigOptionBool(false));

    def = this->add("flush_volumes_vector", coFloats);
    // BBS: remove _L()
    def->label = ("Purging volumes - load/unload volumes");
    //def->tooltip = L("This vector saves required volumes to change from/to each tool used on the "
    //                 "wipe tower. These values are used to simplify creation of the full purging "
    //                 "volumes below.");

    // BBS: change 70.f => 140.f
    def->set_default_value(new ConfigOptionFloats { 140.f, 140.f, 140.f, 140.f, 140.f, 140.f, 140.f, 140.f });

    def = this->add("flush_volumes_matrix", coFloats);
    def->label = L("Purging volumes");
    //def->tooltip = L("This matrix describes volumes (in cubic milimetres) required to purge the"
    //                 " new filament on the wipe tower for any given pair of tools.");
    // BBS: change 140.f => 280.f
    def->set_default_value(new ConfigOptionFloats {   0.f, 280.f, 280.f, 280.f,
                                                    280.f,   0.f, 280.f, 280.f,
                                                    280.f, 280.f,   0.f, 280.f,
                                                    280.f, 280.f, 280.f,   0.f });

    def = this->add("flush_multiplier", coFloat);
    def->label = L("Flush multiplier");
    def->tooltip = L("");
    def->sidetext = L("");
    def->mode = comDevelop;
    def->min = 0;
    def->set_default_value(new ConfigOptionFloat(1.0));

    // BBS
    def = this->add("prime_volume", coFloat);
    def->label = L("Prime volume");
    def->tooltip = L("The volume of material to prime extruder on tower.");
    def->sidetext = L("mm³");
    def->min = 0;
    def->mode = comSimple;
    def->set_default_value(new ConfigOptionFloat(45.));

    def = this->add("wipe_tower_x", coFloats);
    //def->label = L("Position X");
    //def->tooltip = L("X coordinate of the left front corner of a wipe tower");
    //def->sidetext = L("mm");
    def->mode = comDevelop;
    // BBS: change data type to floats to add partplate logic
    def->set_default_value(new ConfigOptionFloats{ 165.-10. });

    def = this->add("wipe_tower_y", coFloats);
    //def->label = L("Position Y");
    //def->tooltip = L("Y coordinate of the left front corner of a wipe tower");
    //def->sidetext = L("mm");
    def->mode = comDevelop;
    // BBS: change data type to floats to add partplate logic
    def->set_default_value(new ConfigOptionFloats{ 240. });

    def = this->add("prime_tower_width", coFloat);
    def->label = L("Width");
    def->tooltip = L("Width of prime tower");
    def->sidetext = L("mm");
    def->mode = comSimple;
    def->set_default_value(new ConfigOptionFloat(35.));

    def = this->add("wipe_tower_rotation_angle", coFloat);
    //def->label = L("Wipe tower rotation angle");
    //def->tooltip = L("Wipe tower rotation angle with respect to x-axis.");
    //def->sidetext = L("°");
    def->mode = comDevelop;
    def->set_default_value(new ConfigOptionFloat(0.));

    def = this->add("prime_tower_brim_width", coFloat);
    def->label = L("Brim width");
    def->tooltip = L("Brim width");
    def->sidetext = L("mm");
    def->mode = comAdvanced;
    def->min = 0.;
    def->set_default_value(new ConfigOptionFloat(3.));

    def = this->add("flush_into_infill", coBool);
    def->category = L("Flush options");
    def->label = L("Flush into objects' infill");
    def->tooltip = L("Purging after filament change will be done inside objects' infills. "
        "This may lower the amount of waste and decrease the print time. "
        "If the walls are printed with transparent filament, the mixed color infill will be seen outside");
    def->set_default_value(new ConfigOptionBool(false));

    def = this->add("flush_into_support", coBool);
    def->category = L("Flush options");
    def->label = L("Flush into objects' support");
    def->tooltip = L("Purging after filament change will be done inside objects' support. "
        "This may lower the amount of waste and decrease the print time");
    def->set_default_value(new ConfigOptionBool(true));

    def = this->add("flush_into_objects", coBool);
    def->category = L("Flush options");
    def->label = L("Flush into this object");
    def->tooltip = L("This object will be used to purge the nozzle after a filament change to save filament and decrease the print time. "
        "Colours of the objects will be mixed as a result");
    def->set_default_value(new ConfigOptionBool(false));

    //BBS
    //def = this->add("wipe_tower_bridging", coFloat);
    //def->label = L("Maximal bridging distance");
    //def->tooltip = L("Maximal distance between supports on sparse infill sections.");
    //def->sidetext = L("mm");
    //def->mode = comAdvanced;
    //def->set_default_value(new ConfigOptionFloat(10.));

    def = this->add("xy_hole_compensation", coFloat);
    def->label = L("X-Y hole compensation");
    def->category = L("Quality");
    def->tooltip = L("Holes of object will be grown or shrunk in XY plane by the configured value. "
                     "Positive value makes holes bigger. Negative value makes holes smaller. "
                     "This function is used to adjust size slightly when the object has assembling issue");
    def->sidetext = L("mm");
    def->mode = comAdvanced;
    def->set_default_value(new ConfigOptionFloat(0));

    def = this->add("xy_contour_compensation", coFloat);
    def->label = L("X-Y contour compensation");
    def->category = L("Quality");
    def->tooltip = L("Contour of object will be grown or shrunk in XY plane by the configured value. "
                     "Positive value makes contour bigger. Negative value makes contour smaller. "
                     "This function is used to adjust size slightly when the object has assembling issue");
    def->sidetext = L("mm");
    def->mode = comAdvanced;
    def->set_default_value(new ConfigOptionFloat(0));

    // Declare retract values for filament profile, overriding the printer's extruder profile.
    for (const char *opt_key : {
        // floats
        "retraction_length", "z_hop", "retraction_speed", "deretraction_speed", "retract_restart_extra", "retraction_minimum_travel",
        // BBS: floats
        "wipe_distance",
        // bools
        "retract_when_changing_layer", "wipe",
        // percents
        "retract_before_wipe"}) {
        auto it_opt = options.find(opt_key);
        assert(it_opt != options.end());
        def = this->add_nullable(std::string("filament_") + opt_key, it_opt->second.type);
        def->label 		= it_opt->second.label;
        def->full_label = it_opt->second.full_label;
        def->tooltip 	= it_opt->second.tooltip;
        def->sidetext   = it_opt->second.sidetext;
        //BBS: shown specific filament retract config because we hide the machine retract into comDevelop mode
        if ((strcmp(opt_key, "retraction_length") == 0) ||
            (strcmp(opt_key, "z_hop") == 0))
            def->mode       = comSimple;
        else if (strcmp(opt_key, "retract_before_wipe") == 0)
            def->mode       = comDevelop;
        else
            def->mode       = comAdvanced;
        switch (def->type) {
        case coFloats   : def->set_default_value(new ConfigOptionFloatsNullable  (static_cast<const ConfigOptionFloats*  >(it_opt->second.default_value.get())->values)); break;
        case coPercents : def->set_default_value(new ConfigOptionPercentsNullable(static_cast<const ConfigOptionPercents*>(it_opt->second.default_value.get())->values)); break;
        case coBools    : def->set_default_value(new ConfigOptionBoolsNullable   (static_cast<const ConfigOptionBools*   >(it_opt->second.default_value.get())->values)); break;
        default: assert(false);
        }
    }

    def = this->add("detect_narrow_internal_solid_infill", coBool);
    def->label = L("Detect narrow internal solid infill");
    def->category = L("Strength");
    def->tooltip = L("This option will auto detect narrow internal solid infill area."
                   " If enabled, concentric pattern will be used for the area to speed printing up."
                   " Otherwise, rectilinear pattern is used defaultly.");
    def->mode = comAdvanced;
    def->set_default_value(new ConfigOptionBool(true));
}

void PrintConfigDef::init_extruder_option_keys()
{
    // ConfigOptionFloats, ConfigOptionPercents, ConfigOptionBools, ConfigOptionStrings
    m_extruder_option_keys = {
        "nozzle_diameter", "min_layer_height", "max_layer_height", "extruder_offset",
        "retraction_length", "z_hop", "retraction_speed", "deretraction_speed",
        "retract_before_wipe", "retract_restart_extra", "retraction_minimum_travel", "wipe", "wipe_distance",
        "retract_when_changing_layer", "retract_length_toolchange", "retract_restart_extra_toolchange", "extruder_colour",
        "default_filament_profile"
    };

    m_extruder_retract_keys = {
        "deretraction_speed",
        "retract_before_wipe",
        "retract_restart_extra",
        "retract_when_changing_layer",
        "retraction_length",
        "retraction_minimum_travel",
        "retraction_speed",
        "wipe",
        "wipe_distance",
        "z_hop"
    };
    assert(std::is_sorted(m_extruder_retract_keys.begin(), m_extruder_retract_keys.end()));
}

void PrintConfigDef::init_filament_option_keys()
{
    m_filament_option_keys = {
        "filament_diameter", "min_layer_height", "max_layer_height",
        "retraction_length", "z_hop", "retraction_speed", "deretraction_speed",
        "retract_before_wipe", "retract_restart_extra", "retraction_minimum_travel", "wipe", "wipe_distance",
        "retract_when_changing_layer", "retract_length_toolchange", "retract_restart_extra_toolchange", /*"filament_colour",*/
        "default_filament_profile"
    };

    m_filament_retract_keys = {
        "deretraction_speed",
        "retract_before_wipe",
        "retract_restart_extra",
        "retract_when_changing_layer",
        "retraction_length",
        "retraction_minimum_travel",
        "retraction_speed",
        "wipe",
        "wipe_distance",
        "z_hop"
    };
    assert(std::is_sorted(m_filament_retract_keys.begin(), m_filament_retract_keys.end()));
}

void PrintConfigDef::init_sla_params()
{
    ConfigOptionDef* def;

    // SLA Printer settings

    def = this->add("display_width", coFloat);
    def->label = L(" ");
    def->tooltip = L(" ");
    def->min = 1;
    def->set_default_value(new ConfigOptionFloat(120.));

    def = this->add("display_height", coFloat);
    def->label = L(" ");
    def->tooltip = L(" ");
    def->min = 1;
    def->set_default_value(new ConfigOptionFloat(68.));

    def = this->add("display_pixels_x", coInt);
    def->full_label = L(" ");
    def->label = ("X");
    def->tooltip = L(" ");
    def->min = 100;
    def->set_default_value(new ConfigOptionInt(2560));

    def = this->add("display_pixels_y", coInt);
    def->label = ("Y");
    def->tooltip = L(" ");
    def->min = 100;
    def->set_default_value(new ConfigOptionInt(1440));

    def = this->add("display_mirror_x", coBool);
    def->full_label = L(" ");
    def->label = L(" ");
    def->tooltip = L(" ");
    def->mode = comAdvanced;
    def->set_default_value(new ConfigOptionBool(true));

    def = this->add("display_mirror_y", coBool);
    def->full_label = L(" ");
    def->label = L(" ");
    def->tooltip = L(" ");
    def->mode = comAdvanced;
    def->set_default_value(new ConfigOptionBool(false));

    def = this->add("display_orientation", coEnum);
    def->label = L(" ");
    def->tooltip = L(" ");
    def->enum_keys_map = &ConfigOptionEnum<SLADisplayOrientation>::get_enum_values();
    def->enum_values.push_back("landscape");
    def->enum_values.push_back("portrait");
    def->enum_labels.push_back(L(" "));
    def->enum_labels.push_back(L(" "));
    def->mode = comAdvanced;
    def->set_default_value(new ConfigOptionEnum<SLADisplayOrientation>(sladoPortrait));

    def = this->add("fast_tilt_time", coFloat);
    def->label = L(" ");
    def->full_label = L(" ");
    def->tooltip = L(" ");
    def->sidetext = L(" ");
    def->min = 0;
    def->mode = comAdvanced;
    def->set_default_value(new ConfigOptionFloat(5.));

    def = this->add("slow_tilt_time", coFloat);
    def->label = L(" ");
    def->full_label = L(" ");
    def->tooltip = L(" ");
    def->sidetext = L(" ");
    def->min = 0;
    def->mode = comAdvanced;
    def->set_default_value(new ConfigOptionFloat(8.));

    def = this->add("area_fill", coFloat);
    def->label = L(" ");
    def->tooltip = L(" ");
    def->sidetext = L(" ");
    def->min = 0;
    def->mode = comAdvanced;
    def->set_default_value(new ConfigOptionFloat(50.));

    def = this->add("relative_correction", coFloats);
    def->label = L(" ");
    def->full_label = L(" ");
    def->tooltip  = L(" ");
    def->min = 0;
    def->mode = comAdvanced;
    def->set_default_value(new ConfigOptionFloats( { 1., 1.} ));

    def = this->add("relative_correction_x", coFloat);
    def->label = L(" ");
    def->full_label = L(" ");
    def->tooltip  = L(" ");
    def->min = 0;
    def->mode = comAdvanced;
    def->set_default_value(new ConfigOptionFloat(1.));

    def = this->add("relative_correction_y", coFloat);
    def->label = L(" ");
    def->full_label = L(" ");
    def->tooltip  = L(" ");
    def->min = 0;
    def->mode = comAdvanced;
    def->set_default_value(new ConfigOptionFloat(1.));

    def = this->add("relative_correction_z", coFloat);
    def->label = L(" ");
    def->full_label = L(" ");
    def->tooltip  = L(" ");
    def->min = 0;
    def->mode = comAdvanced;
    def->set_default_value(new ConfigOptionFloat(1.));

    def = this->add("absolute_correction", coFloat);
    def->label = L(" ");
    def->full_label = L(" ");
    def->tooltip  = L(" ");
    def->mode = comAdvanced;
    def->set_default_value(new ConfigOptionFloat(0.0));

    def = this->add("elefant_foot_min_width", coFloat);
    def->label = L(" ");
    def->category = L(" ");
    def->tooltip = L(" ");
    def->sidetext = L(" ");
    def->min = 0;
    def->mode = comAdvanced;
    def->set_default_value(new ConfigOptionFloat(0.2));

    def = this->add("gamma_correction", coFloat);
    def->label = L(" ");
    def->full_label = L(" ");
    def->tooltip  = L(" ");
    def->min = 0;
    def->max = 1;
    def->mode = comAdvanced;
    def->set_default_value(new ConfigOptionFloat(1.0));


    // SLA Material settings.

    def = this->add("material_colour", coString);
    def->label = L(" ");
    def->tooltip = L(" ");
    def->gui_type = ConfigOptionDef::GUIType::color;
    def->set_default_value(new ConfigOptionString("#29B2B2"));

    def = this->add("material_type", coString);
    def->label = L(" ");
    def->tooltip = L(" ");
    def->gui_type = ConfigOptionDef::GUIType::f_enum_open;   // TODO: ???
    def->gui_flags = "show_value";
    def->enum_values.push_back("Tough");
    def->enum_values.push_back("Flexible");
    def->enum_values.push_back("Casting");
    def->enum_values.push_back("Dental");
    def->enum_values.push_back("Heat-resistant");
    def->set_default_value(new ConfigOptionString("Tough"));

    def = this->add("initial_layer_height", coFloat);
    def->label = L(" ");
    def->tooltip = L(" ");
    def->sidetext = L(" ");
    def->min = 0;
    def->set_default_value(new ConfigOptionFloat(0.3));

    def = this->add("bottle_volume", coFloat);
    def->label = L(" ");
    def->tooltip = L(" ");
    def->sidetext = L(" ");
    def->min = 50;
    def->set_default_value(new ConfigOptionFloat(1000.0));

    def = this->add("bottle_weight", coFloat);
    def->label = L(" ");
    def->tooltip = L(" ");
    def->sidetext = L(" ");
    def->min = 0;
    def->set_default_value(new ConfigOptionFloat(1.0));

    def = this->add("material_density", coFloat);
    def->label = L(" ");
    def->tooltip = L(" ");
    def->sidetext = L(" ");
    def->min = 0;
    def->set_default_value(new ConfigOptionFloat(1.0));

    def = this->add("bottle_cost", coFloat);
    def->label = L(" ");
    def->tooltip = L(" ");
    def->sidetext = L(" ");
    def->min = 0;
    def->set_default_value(new ConfigOptionFloat(0.0));

    def = this->add("faded_layers", coInt);
    def->label = L(" ");
    def->tooltip = L(" ");
    def->min = 3;
    def->max = 20;
    def->mode = comAdvanced;
    def->set_default_value(new ConfigOptionInt(10));

    def = this->add("min_exposure_time", coFloat);
    def->label = L(" ");
    def->tooltip = L(" ");
    def->sidetext = L(" ");
    def->min = 0;
    def->mode = comAdvanced;
    def->set_default_value(new ConfigOptionFloat(0));

    def = this->add("max_exposure_time", coFloat);
    def->label = L(" ");
    def->tooltip = L(" ");
    def->sidetext = L(" ");
    def->min = 0;
    def->mode = comAdvanced;
    def->set_default_value(new ConfigOptionFloat(100));

    def = this->add("exposure_time", coFloat);
    def->label = L(" ");
    def->tooltip = L(" ");
    def->sidetext = L(" ");
    def->min = 0;
    def->set_default_value(new ConfigOptionFloat(10));

    def = this->add("min_initial_exposure_time", coFloat);
    def->label = L(" ");
    def->tooltip = L(" ");
    def->sidetext = L(" ");
    def->min = 0;
    def->mode = comAdvanced;
    def->set_default_value(new ConfigOptionFloat(0));

    def = this->add("max_initial_exposure_time", coFloat);
    def->label = L(" ");
    def->tooltip = L(" ");
    def->sidetext = L(" ");
    def->min = 0;
    def->mode = comAdvanced;
    def->set_default_value(new ConfigOptionFloat(150));

    def = this->add("initial_exposure_time", coFloat);
    def->label = L(" ");
    def->tooltip = L(" ");
    def->sidetext = L(" ");
    def->min = 0;
    def->set_default_value(new ConfigOptionFloat(15));

    def = this->add("material_correction", coFloats);
    def->full_label = L(" ");
    def->tooltip  = L(" ");
    def->min = 0;
    def->mode = comAdvanced;
    def->set_default_value(new ConfigOptionFloats( { 1., 1., 1. } ));

    def = this->add("material_correction_x", coFloat);
    def->full_label = L(" ");
    def->tooltip  = L(" ");
    def->min = 0;
    def->mode = comAdvanced;
    def->set_default_value(new ConfigOptionFloat(1.));

    def = this->add("material_correction_y", coFloat);
    def->full_label = L(" ");
    def->tooltip  = L(" ");
    def->min = 0;
    def->mode = comAdvanced;
    def->set_default_value(new ConfigOptionFloat(1.));

    def = this->add("material_correction_z", coFloat);
    def->full_label = L(" ");
    def->tooltip  = L(" ");
    def->min = 0;
    def->mode = comAdvanced;
    def->set_default_value(new ConfigOptionFloat(1.));

    def = this->add("material_vendor", coString);
    def->set_default_value(new ConfigOptionString(""));
    def->cli = ConfigOptionDef::nocli;

    def = this->add("default_sla_material_profile", coString);
    def->label = L(" ");
    def->tooltip = L(" ");
    def->set_default_value(new ConfigOptionString());
    def->cli = ConfigOptionDef::nocli;

    def = this->add("sla_material_settings_id", coString);
    def->set_default_value(new ConfigOptionString(""));
    def->cli = ConfigOptionDef::nocli;

    def = this->add("default_sla_print_profile", coString);
    def->label = L(" ");
    def->tooltip = L(" ");
    def->set_default_value(new ConfigOptionString());
    def->cli = ConfigOptionDef::nocli;

    def = this->add("sla_print_settings_id", coString);
    def->set_default_value(new ConfigOptionString(""));
    def->cli = ConfigOptionDef::nocli;

    def = this->add("supports_enable", coBool);
    def->label = L(" ");
    def->category = L(" ");
    def->tooltip = L(" ");
    def->mode = comSimple;
    def->set_default_value(new ConfigOptionBool(true));

    def = this->add("support_head_front_diameter", coFloat);
    def->label = L(" ");
    def->category = L(" ");
    def->tooltip = L(" ");
    def->sidetext = L(" ");
    def->min = 0;
    def->mode = comAdvanced;
    def->set_default_value(new ConfigOptionFloat(0.4));

    def = this->add("support_head_penetration", coFloat);
    def->label = L(" ");
    def->category = L(" ");
    def->tooltip = L(" ");
    def->sidetext = L(" ");
    def->mode = comAdvanced;
    def->min = 0;
    def->set_default_value(new ConfigOptionFloat(0.2));

    def = this->add("support_head_width", coFloat);
    def->label = L(" ");
    def->category = L(" ");
    def->tooltip = L(" ");
    def->sidetext = L(" ");
    def->min = 0;
    def->max = 20;
    def->mode = comAdvanced;
    def->set_default_value(new ConfigOptionFloat(1.0));

    def = this->add("support_pillar_diameter", coFloat);
    def->label = L(" ");
    def->category = L(" ");
    def->tooltip = L(" ");
    def->sidetext = L(" ");
    def->min = 0;
    def->max = 15;
    def->mode = comSimple;
    def->set_default_value(new ConfigOptionFloat(1.0));

    def = this->add("support_small_pillar_diameter_percent", coPercent);
    def->label = L(" ");
    def->category = L(" ");
    def->tooltip = L(" ");
    def->sidetext = L(" ");
    def->min = 1;
    def->max = 100;
    def->mode = comAdvanced;
    def->set_default_value(new ConfigOptionPercent(50));

    def = this->add("support_max_bridges_on_pillar", coInt);
    def->label = L(" ");
    def->tooltip = L(" ");
    def->min = 0;
    def->max = 50;
    def->mode = comAdvanced;
    def->set_default_value(new ConfigOptionInt(3));

    def = this->add("support_pillar_connection_mode", coEnum);
    def->label = L(" ");
    def->tooltip = L(" ");
    def->enum_keys_map = &ConfigOptionEnum<SLAPillarConnectionMode>::get_enum_values();
    def->enum_values.push_back("zigzag");
    def->enum_values.push_back("cross");
    def->enum_values.push_back("dynamic");
    def->enum_labels.push_back(L(" "));
    def->enum_labels.push_back(L(" "));
    def->enum_labels.push_back(L(" "));
    def->mode = comAdvanced;
    def->set_default_value(new ConfigOptionEnum<SLAPillarConnectionMode>(slapcmDynamic));

    def = this->add("support_buildplate_only", coBool);
    def->label = L(" ");
    def->category = L(" ");
    def->tooltip = L(" ");
    def->mode = comSimple;
    def->set_default_value(new ConfigOptionBool(false));

    def = this->add("support_pillar_widening_factor", coFloat);
    def->label = L(" ");
    def->category = L(" ");
    def->tooltip = L(" ");
    def->min = 0;
    def->max = 1;
    def->mode = comAdvanced;
    def->set_default_value(new ConfigOptionFloat(0.0));

    def = this->add("support_base_diameter", coFloat);
    def->label = L(" ");
    def->category = L(" ");
    def->tooltip = L(" ");
    def->sidetext = L(" ");
    def->min = 0;
    def->max = 30;
    def->mode = comAdvanced;
    def->set_default_value(new ConfigOptionFloat(4.0));

    def = this->add("support_base_height", coFloat);
    def->label = L(" ");
    def->category = L(" ");
    def->tooltip = L(" ");
    def->sidetext = L(" ");
    def->min = 0;
    def->mode = comAdvanced;
    def->set_default_value(new ConfigOptionFloat(1.0));

    def = this->add("support_base_safety_distance", coFloat);
    def->label = L(" ");
    def->category = L(" ");
    def->tooltip  = L(" ");
    def->sidetext = L(" ");
    def->min = 0;
    def->max = 10;
    def->mode = comAdvanced;
    def->set_default_value(new ConfigOptionFloat(1));

    def = this->add("support_critical_angle", coFloat);
    def->label = L(" ");
    def->category = L(" ");
    def->tooltip = L(" ");
    def->sidetext = L(" ");
    def->min = 0;
    def->max = 90;
    def->mode = comAdvanced;
    def->set_default_value(new ConfigOptionFloat(45));

    def = this->add("support_max_bridge_length", coFloat);
    def->label = L(" ");
    def->category = L(" ");
    def->tooltip = L(" ");
    def->sidetext = L(" ");
    def->min = 0;
    def->mode = comAdvanced;
    def->set_default_value(new ConfigOptionFloat(15.0));

    def = this->add("support_max_pillar_link_distance", coFloat);
    def->label = L(" ");
    def->category = L(" ");
    def->tooltip = L(" ");
    def->sidetext = L(" ");
    def->min = 0;   // 0 means no linking
    def->mode = comAdvanced;
    def->set_default_value(new ConfigOptionFloat(10.0));

    def = this->add("support_object_elevation", coFloat);
    def->label = L(" ");
    def->category = L(" ");
    def->tooltip = L(" ");
    def->sidetext = L(" ");
    def->min = 0;
    def->max = 150; // This is the max height of print on SL1
    def->mode = comAdvanced;
    def->set_default_value(new ConfigOptionFloat(5.0));

    def = this->add("support_points_density_relative", coInt);
    def->label = L(" ");
    def->category = L(" ");
    def->tooltip = L(" ");
    def->sidetext = L(" ");
    def->min = 0;
    def->set_default_value(new ConfigOptionInt(100));

    def = this->add("support_points_minimal_distance", coFloat);
    def->label = L(" ");
    def->category = L(" ");
    def->tooltip = L(" ");
    def->sidetext = L("mm");
    def->min = 0;
    def->set_default_value(new ConfigOptionFloat(1.));

    def = this->add("pad_enable", coBool);
    def->label = L(" ");
    def->category = L(" ");
    def->tooltip = L(" ");
    def->mode = comSimple;
    def->set_default_value(new ConfigOptionBool(true));

    def = this->add("pad_wall_thickness", coFloat);
    def->label = L(" ");
    def->category = L(" ");
     def->tooltip = L(" ");
    def->sidetext = L(" ");
    def->min = 0;
    def->max = 30;
    def->mode = comSimple;
    def->set_default_value(new ConfigOptionFloat(2.0));

    def = this->add("pad_wall_height", coFloat);
    def->label = L(" ");
    def->tooltip = L(" ");
    def->category = L(" ");
    def->sidetext = L(" ");
    def->min = 0;
    def->max = 30;
    def->mode = comAdvanced;
    def->set_default_value(new ConfigOptionFloat(0.));

    def = this->add("pad_brim_size", coFloat);
    def->label = L(" ");
    def->tooltip = L(" ");
    def->category = L(" ");
    def->sidetext = L(" ");
    def->min = 0;
    def->max = 30;
    def->mode = comAdvanced;
    def->set_default_value(new ConfigOptionFloat(1.6));

    def = this->add("pad_max_merge_distance", coFloat);
    def->label = L(" ");
    def->category = L(" ");
     def->tooltip = L(" ");
    def->sidetext = L(" ");
    def->min = 0;
    def->mode = comAdvanced;
    def->set_default_value(new ConfigOptionFloat(50.0));

    def = this->add("pad_wall_slope", coFloat);
    def->label = L(" ");
    def->category = L(" ");
    def->tooltip = L(" ");
    def->sidetext = L(" ");
    def->min = 45;
    def->max = 90;
    def->mode = comAdvanced;
    def->set_default_value(new ConfigOptionFloat(90.0));

    def = this->add("pad_around_object", coBool);
    def->label = L(" ");
    def->category = L(" ");
    def->tooltip = L(" ");
    def->mode = comSimple;
    def->set_default_value(new ConfigOptionBool(false));

    def = this->add("pad_around_object_everywhere", coBool);
    def->label = L(" ");
    def->category = L(" ");
    def->tooltip = L(" ");
    def->mode = comSimple;
    def->set_default_value(new ConfigOptionBool(false));

    def = this->add("pad_object_gap", coFloat);
    def->label = L(" ");
    def->category = L(" ");
    def->tooltip  = L(" ");
    def->sidetext = L(" ");
    def->min = 0;
    def->max = 10;
    def->mode = comAdvanced;
    def->set_default_value(new ConfigOptionFloat(1));

    def = this->add("pad_object_connector_stride", coFloat);
    def->label = L(" ");
    def->category = L(" ");
    def->tooltip = L(" ");
    def->sidetext = L(" ");
    def->min = 0;
    def->mode = comAdvanced;
    def->set_default_value(new ConfigOptionFloat(10));

    def = this->add("pad_object_connector_width", coFloat);
    def->label = L(" ");
    def->category = L(" ");
    def->tooltip  = L(" ");
    def->sidetext = L(" ");
    def->min = 0;
    def->mode = comAdvanced;
    def->set_default_value(new ConfigOptionFloat(0.5));

    def = this->add("pad_object_connector_penetration", coFloat);
    def->label = L(" ");
    def->category = L(" ");
    def->tooltip  = L(" ");
    def->sidetext = L(" ");
    def->min = 0;
    def->mode = comAdvanced;
    def->set_default_value(new ConfigOptionFloat(0.3));

    def = this->add("hollowing_enable", coBool);
    def->label = L(" ");
    def->category = L(" ");
    def->tooltip = L(" ");
    def->mode = comSimple;
    def->set_default_value(new ConfigOptionBool(false));

    def = this->add("hollowing_min_thickness", coFloat);
    def->label = L(" ");
    def->category = L(" ");
    def->tooltip  = L(" ");
    def->sidetext = L(" ");
    def->min = 1;
    def->max = 10;
    def->mode = comSimple;
    def->set_default_value(new ConfigOptionFloat(3.));

    def = this->add("hollowing_quality", coFloat);
    def->label = L(" ");
    def->category = L(" ");
    def->tooltip  = L(" ");
    def->min = 0;
    def->max = 1;
    def->mode = comAdvanced;
    def->set_default_value(new ConfigOptionFloat(0.5));

    def = this->add("hollowing_closing_distance", coFloat);
    def->label = L(" ");
    def->category = L(" ");
    def->tooltip  = L(" ");
    def->sidetext = L("mm");
    def->min = 0;
    def->max = 10;
    def->mode = comAdvanced;
    def->set_default_value(new ConfigOptionFloat(2.0));

    def = this->add("material_print_speed", coEnum);
    def->label = L(" ");
    def->tooltip = L(" ");
    def->enum_keys_map = &ConfigOptionEnum<SLAMaterialSpeed>::get_enum_values();
    def->enum_values.push_back("slow");
    def->enum_values.push_back("fast");
    def->enum_labels.push_back(L(" "));
    def->enum_labels.push_back(L(" "));
    def->mode = comAdvanced;
    def->set_default_value(new ConfigOptionEnum<SLAMaterialSpeed>(slamsFast));
}

void PrintConfigDef::handle_legacy(t_config_option_key &opt_key, std::string &value)
{
    //BBS: handle legacy options
    if (opt_key == "enable_wipe_tower") {
        opt_key = "enable_prime_tower";
    } else if (opt_key == "wipe_tower_width") {
        opt_key = "prime_tower_width";
    } else if (opt_key == "wiping_volume") {
        opt_key = "prime_volume";
    } else if (opt_key == "wipe_tower_brim_width") {
        opt_key = "prime_tower_brim_width";
    } else if (opt_key == "tool_change_gcode") {
        opt_key = "change_filament_gcode";
    } else if (opt_key == "bridge_fan_speed") {
        opt_key = "overhang_fan_speed";
    } else if (opt_key == "infill_extruder") {
        opt_key = "sparse_infill_filament";
    }else if (opt_key == "solid_infill_extruder") {
        opt_key = "solid_infill_filament";
    }else if (opt_key == "perimeter_extruder") {
        opt_key = "wall_filament";
    } else if (opt_key == "support_material_extruder") {
        opt_key = "support_filament";
    } else if (opt_key == "support_material_interface_extruder") {
        opt_key = "support_interface_filament";
    } else if (opt_key == "support_material_angle") {
        opt_key = "support_angle";
    } else if (opt_key == "support_material_enforce_layers") {
        opt_key = "enforce_support_layers";
    } else if ((opt_key == "initial_layer_print_height"   ||
                opt_key == "initial_layer_speed"          ||
                opt_key == "internal_solid_infill_speed"  ||
                opt_key == "top_surface_speed"            ||
                opt_key == "support_interface_speed"      ||
                opt_key == "outer_wall_speed"             ||
                opt_key == "support_object_xy_distance")     && value.find("%") != std::string::npos) {
        //BBS: this is old profile in which value is expressed as percentage.
        //But now these key-value must be absolute value.
        //Reset to default value by erasing these key to avoid parsing error.
        opt_key = "";
    } else if (opt_key == "inherits_cummulative") {
        opt_key = "inherits_group";
    } else if (opt_key == "compatible_printers_condition_cummulative") {
        opt_key = "compatible_machine_expression_group";
    } else if (opt_key == "compatible_prints_condition_cummulative") {
        opt_key = "compatible_process_expression_group";
    } else if (opt_key == "cooling") {
        opt_key = "slow_down_for_layer_cooling";
    } else if (opt_key == "timelapse_no_toolhead") {
        opt_key = "timelapse_type";
    } else if (opt_key == "different_settings_to_system") {
        std::string copy_value = value;
        copy_value.erase(std::remove(copy_value.begin(), copy_value.end(), '\"'), copy_value.end()); // remove '"' in string
        std::set<std::string> split_keys = SplitStringAndRemoveDuplicateElement(copy_value, ";");
        for (std::string split_key : split_keys) {
            std::string copy_key = split_key, copy_value = "";
            handle_legacy(copy_key, copy_value);
            if (copy_key != split_key) {
                ReplaceString(value, split_key, copy_key);
            }
        }
    }

    // Ignore the following obsolete configuration keys:
    static std::set<std::string> ignore = {
        "acceleration", "scale", "rotate", "duplicate", "duplicate_grid",
        "bed_size",
        "print_center", "g0", "wipe_tower_per_color_wipe"
#ifndef HAS_PRESSURE_EQUALIZER
        , "max_volumetric_extrusion_rate_slope_positive", "max_volumetric_extrusion_rate_slope_negative"
#endif /* HAS_PRESSURE_EQUALIZER */
        // BBS
        , "support_sharp_tails","remove_small_overhangs", "support_with_sheath",
        "tree_support_branch_diameter_angle", "tree_support_collision_resolution",
        "small_perimeter_speed", "max_volumetric_speed", "max_print_speed",
        "support_bottom_z_distance", "support_closing_radius", "slicing_mode",
        "remove_freq_sweep", "remove_bed_leveling", "remove_extrusion_calibration",
        "support_transition_line_width", "support_transition_speed", "bed_temperature", "bed_temperature_initial_layer",
        "can_switch_nozzle_type", "can_add_auxiliary_fan", "extra_flush_volume", "spaghetti_detector"
    };

    if (ignore.find(opt_key) != ignore.end()) {
        opt_key = "";
        return;
    }

    if (! print_config_def.has(opt_key)) {
        opt_key = "";
        return;
    }
}

const PrintConfigDef print_config_def;

DynamicPrintConfig DynamicPrintConfig::full_print_config()
{
	return DynamicPrintConfig((const PrintRegionConfig&)FullPrintConfig::defaults());
}

DynamicPrintConfig::DynamicPrintConfig(const StaticPrintConfig& rhs) : DynamicConfig(rhs, rhs.keys_ref())
{
}

DynamicPrintConfig* DynamicPrintConfig::new_from_defaults_keys(const std::vector<std::string> &keys)
{
    auto *out = new DynamicPrintConfig();
    out->apply_only(FullPrintConfig::defaults(), keys);
    return out;
}

double min_object_distance(const ConfigBase &cfg)
{
    const ConfigOptionEnum<PrinterTechnology> *opt_printer_technology = cfg.option<ConfigOptionEnum<PrinterTechnology>>("printer_technology");
    auto printer_technology = opt_printer_technology ? opt_printer_technology->value : ptUnknown;

    double ret = 0.;

    if (printer_technology == ptSLA)
        ret = 6.;
    else {
        //BBS: duplicate_distance seam to be useless
        constexpr double duplicate_distance = 6.;
        auto ecr_opt = cfg.option<ConfigOptionFloat>("extruder_clearance_radius");
        auto co_opt  = cfg.option<ConfigOptionEnum<PrintSequence>>("print_sequence");

        if (!ecr_opt || !co_opt)
            ret = 0.;
        else {
            // min object distance is max(duplicate_distance, clearance_radius)
            ret = ((co_opt->value == PrintSequence::ByObject) && ecr_opt->value > duplicate_distance) ?
                      ecr_opt->value : duplicate_distance;
        }
    }

    return ret;
}

void DynamicPrintConfig::normalize_fdm(int used_filaments)
{
    if (this->has("extruder")) {
        int extruder = this->option("extruder")->getInt();
        this->erase("extruder");
        if (extruder != 0) {
            if (!this->has("sparse_infill_filament"))
                this->option("sparse_infill_filament", true)->setInt(extruder);
            if (!this->has("wall_filament"))
                this->option("wall_filament", true)->setInt(extruder);
            // Don't propagate the current extruder to support.
            // For non-soluble supports, the default "0" extruder means to use the active extruder,
            // for soluble supports one certainly does not want to set the extruder to non-soluble.
            // if (!this->has("support_filament"))
            //     this->option("support_filament", true)->setInt(extruder);
            // if (!this->has("support_interface_filament"))
            //     this->option("support_interface_filament", true)->setInt(extruder);
        }
    }

    if (!this->has("solid_infill_filament") && this->has("sparse_infill_filament"))
        this->option("solid_infill_filament", true)->setInt(this->option("sparse_infill_filament")->getInt());

    if (this->has("spiral_mode") && this->opt<ConfigOptionBool>("spiral_mode", true)->value) {
        {
            // this should be actually done only on the spiral layers instead of all
            auto* opt = this->opt<ConfigOptionBools>("retract_when_changing_layer", true);
            opt->values.assign(opt->values.size(), false);  // set all values to false
            // Disable retract on layer change also for filament overrides.
            auto* opt_n = this->opt<ConfigOptionBoolsNullable>("filament_retract_when_changing_layer", true);
            opt_n->values.assign(opt_n->values.size(), false);  // Set all values to false.
        }
        {
            this->opt<ConfigOptionInt>("wall_loops", true)->value       = 1;
            this->opt<ConfigOptionInt>("top_shell_layers", true)->value = 0;
            this->opt<ConfigOptionPercent>("sparse_infill_density", true)->value = 0;
        }
    }

    if (auto *opt_gcode_resolution = this->opt<ConfigOptionFloat>("resolution", false); opt_gcode_resolution)
        // Resolution will be above 1um.
        opt_gcode_resolution->value = std::max(opt_gcode_resolution->value, 0.001);

    // BBS
    ConfigOptionBool* ept_opt = this->option<ConfigOptionBool>("enable_prime_tower");
    if (used_filaments > 0 && ept_opt != nullptr) {
        ConfigOptionBool* islh_opt = this->option<ConfigOptionBool>("independent_support_layer_height", true);
        ConfigOptionBool* alh_opt = this->option<ConfigOptionBool>("adaptive_layer_height");
        ConfigOptionEnum<PrintSequence>* ps_opt = this->option<ConfigOptionEnum<PrintSequence>>("print_sequence");

        ConfigOptionEnum<TimelapseType>* timelapse_opt = this->option<ConfigOptionEnum<TimelapseType>>("timelapse_type");
        bool is_smooth_timelapse = timelapse_opt != nullptr && timelapse_opt->value == TimelapseType::tlSmooth;
        if (!is_smooth_timelapse && (used_filaments == 1 || ps_opt->value == PrintSequence::ByObject)) {
            ept_opt->value = false;
        }

        if (ept_opt->value) {
            if (islh_opt)
                islh_opt->value = false;
            if (alh_opt)
                alh_opt->value = false;
        }
        else {
            if (islh_opt)
                islh_opt->value = true;
        }
    }
}

void  handle_legacy_sla(DynamicPrintConfig &config)
{
    for (std::string corr : {"relative_correction", "material_correction"}) {
        if (config.has(corr)) {
            if (std::string corr_x = corr + "_x"; !config.has(corr_x)) {
                auto* opt = config.opt<ConfigOptionFloat>(corr_x, true);
                opt->value = config.opt<ConfigOptionFloats>(corr)->values[0];
            }

            if (std::string corr_y = corr + "_y"; !config.has(corr_y)) {
                auto* opt = config.opt<ConfigOptionFloat>(corr_y, true);
                opt->value = config.opt<ConfigOptionFloats>(corr)->values[0];
            }

            if (std::string corr_z = corr + "_z"; !config.has(corr_z)) {
                auto* opt = config.opt<ConfigOptionFloat>(corr_z, true);
                opt->value = config.opt<ConfigOptionFloats>(corr)->values[1];
            }
        }
    }
}

void DynamicPrintConfig::set_num_extruders(unsigned int num_extruders)
{
    const auto &defaults = FullPrintConfig::defaults();
    for (const std::string &key : print_config_def.extruder_option_keys()) {
        if (key == "default_filament_profile")
            // Don't resize this field, as it is presented to the user at the "Dependencies" page of the Printer profile and we don't want to present
            // empty fields there, if not defined by the system profile.
            continue;
        auto *opt = this->option(key, false);
        assert(opt != nullptr);
        assert(opt->is_vector());
        if (opt != nullptr && opt->is_vector())
            static_cast<ConfigOptionVectorBase*>(opt)->resize(num_extruders, defaults.option(key));
    }
}

// BBS
void DynamicPrintConfig::set_num_filaments(unsigned int num_filaments)
{
    const auto& defaults = FullPrintConfig::defaults();
    for (const std::string& key : print_config_def.filament_option_keys()) {
        if (key == "default_filament_profile")
            // Don't resize this field, as it is presented to the user at the "Dependencies" page of the Printer profile and we don't want to present
            // empty fields there, if not defined by the system profile.
            continue;
        auto* opt = this->option(key, false);
        assert(opt != nullptr);
        assert(opt->is_vector());
        if (opt != nullptr && opt->is_vector())
            static_cast<ConfigOptionVectorBase*>(opt)->resize(num_filaments, defaults.option(key));
    }
}

std::string DynamicPrintConfig::validate()
{
    // Full print config is initialized from the defaults.
    const ConfigOption *opt = this->option("printer_technology", false);
    auto printer_technology = (opt == nullptr) ? ptFFF : static_cast<PrinterTechnology>(dynamic_cast<const ConfigOptionEnumGeneric*>(opt)->value);
    switch (printer_technology) {
    case ptFFF:
    {
        FullPrintConfig fpc;
        fpc.apply(*this, true);
        // Verify this print options through the FullPrintConfig.
        return Slic3r::validate(fpc);
    }
    default:
        //FIXME no validation on SLA data?
        return std::string();
    }
}

std::string DynamicPrintConfig::get_filament_type(std::string &displayed_filament_type, int id)
{
    auto* filament_id = dynamic_cast<const ConfigOptionStrings*>(this->option("filament_id"));
    auto* filament_type = dynamic_cast<const ConfigOptionStrings*>(this->option("filament_type"));
    auto* filament_is_support = dynamic_cast<const ConfigOptionBools*>(this->option("filament_is_support"));

    if (!filament_type)
        return "";

    if (!filament_is_support) {
        if (filament_type) {
            displayed_filament_type = filament_type->get_at(id);
            return filament_type->get_at(id);
        }
        else {
            displayed_filament_type = "";
            return "";
        }
    }
    else {
        bool is_support = filament_is_support ? filament_is_support->get_at(id) : false;
        if (is_support) {
            if (filament_id) {
                if (filament_id->get_at(id) == "GFS00") {
                    displayed_filament_type = "Support W";
                    return "PLA-S";
                }
                else if (filament_id->get_at(id) == "GFS01") {
                    displayed_filament_type = "Support G";
                    return "PA-S";
                }
                else {
                    displayed_filament_type = filament_type->get_at(id);
                    return filament_type->get_at(id);
                }
            }
            else {
                if (filament_type->get_at(id) == "PLA") {
                    displayed_filament_type = "Support W";
                    return "PLA-S";
                } else if (filament_type->get_at(id) == "PA") {
                    displayed_filament_type = "Support G";
                    return "PA-S";
                } else {
                    displayed_filament_type = filament_type->get_at(id);
                    return filament_type->get_at(id);
                }
            }
        }
        else {
            displayed_filament_type = filament_type->get_at(id);
            return filament_type->get_at(id);
        }
    }
    return "PLA";
}

//FIXME localize this function.
std::string validate(const FullPrintConfig &cfg)
{
    // --layer-height
    if (cfg.get_abs_value("layer_height") <= 0)
        return "Invalid value for --layer-height";
    if (fabs(fmod(cfg.get_abs_value("layer_height"), SCALING_FACTOR)) > 1e-4)
        return "--layer-height must be a multiple of print resolution";

    // --first-layer-height
    if (cfg.initial_layer_print_height.value <= 0)
        return "Invalid value for --first-layer-height";

    // --filament-diameter
    for (double fd : cfg.filament_diameter.values)
        if (fd < 1)
            return "Invalid value for --filament-diameter";

    // --nozzle-diameter
    for (double nd : cfg.nozzle_diameter.values)
        if (nd < 0.005)
            return "Invalid value for --nozzle-diameter";

    // --perimeters
    if (cfg.wall_loops.value < 0)
        return "Invalid value for --wall_loops";

    // --solid-layers
    if (cfg.top_shell_layers < 0)
        return "Invalid value for --top-solid-layers";
    if (cfg.bottom_shell_layers < 0)
        return "Invalid value for --bottom-solid-layers";

    // --gcode-flavor
    if (! print_config_def.get("gcode_flavor")->has_enum_value(cfg.gcode_flavor.serialize()))
        return "Invalid value for --gcode-flavor";

    // --fill-pattern
    if (! print_config_def.get("sparse_infill_pattern")->has_enum_value(cfg.sparse_infill_pattern.serialize()))
        return "Invalid value for --fill-pattern";

    // --top-fill-pattern
    if (! print_config_def.get("top_surface_pattern")->has_enum_value(cfg.top_surface_pattern.serialize()))
        return "Invalid value for --top-fill-pattern";

    // --bottom-fill-pattern
    if (! print_config_def.get("bottom_surface_pattern")->has_enum_value(cfg.bottom_surface_pattern.serialize()))
        return "Invalid value for --bottom-fill-pattern";

    // --fill-density
    if (fabs(cfg.sparse_infill_density.value - 100.) < EPSILON &&
        ! print_config_def.get("top_surface_pattern")->has_enum_value(cfg.sparse_infill_pattern.serialize()))
        return "The selected fill pattern is not supposed to work at 100% density";

    // --skirt-height
    if (cfg.skirt_height < 0)
        return "Invalid value for --skirt-height";

    // --bridge-flow-ratio
    if (cfg.bridge_flow <= 0)
        return "Invalid value for --bridge-flow-ratio";

    // extruder clearance
    if (cfg.extruder_clearance_radius <= 0)
        return "Invalid value for --extruder-clearance-radius";
    if (cfg.extruder_clearance_height_to_rod <= 0)
        return "Invalid value for --extruder-clearance-height-to-rod";
    if (cfg.extruder_clearance_height_to_lid <= 0)
        return "Invalid value for --extruder-clearance-height-to-lid";

    // --extrusion-multiplier
    for (double em : cfg.filament_flow_ratio.values)
        if (em <= 0)
            return "Invalid value for --filament-flow-ratio";

    // The following test was commented out after 482841b, see also https://github.com/prusa3d/PrusaSlicer/pull/6743.
    // The backend should now handle this case correctly. I.e., zero default_acceleration behaves as if all others
    // were zero too. This is now consistent with what the UI said would happen.
    // The UI already grays the fields out, there is no more reason to reject it here. This function validates the
    // config before exporting, leaving this check in would mean that config would be rejected before export
    // (although both the UI and the backend handle it).
    // --default-acceleration
    //if ((cfg.perimeter_acceleration != 0. || cfg.infill_acceleration != 0. || cfg.bridge_acceleration != 0. || cfg.initial_layer_acceleration != 0.) &&
    //    cfg.default_acceleration == 0.)
    //    return "Invalid zero value for --default-acceleration when using other acceleration settings";

    // --spiral-vase
    if (cfg.spiral_mode) {
        // Note that we might want to have more than one perimeter on the bottom
        // solid layers.
        if (cfg.wall_loops > 1)
            return "Can't make more than one perimeter when spiral vase mode is enabled";
        else if (cfg.wall_loops < 1)
            return "Can't make less than one perimeter when spiral vase mode is enabled";
        if (cfg.sparse_infill_density > 0)
            return "Spiral vase mode can only print hollow objects, so you need to set Fill density to 0";
        if (cfg.top_shell_layers > 0)
            return "Spiral vase mode is not compatible with top solid layers";
        if (cfg.enable_support || cfg.enforce_support_layers > 0)
            return "Spiral vase mode is not compatible with support";
    }

    // extrusion widths
    {
        double max_nozzle_diameter = 0.;
        for (double dmr : cfg.nozzle_diameter.values)
            max_nozzle_diameter = std::max(max_nozzle_diameter, dmr);
        const char *widths[] = {
            "outer_wall_line_width",
            "inner_wall_line_width",
            "sparse_infill_line_width",
            "internal_solid_infill_line_width",
            "top_surface_line_width",
            "support_line_width",
            "initial_layer_line_width" };
        for (size_t i = 0; i < sizeof(widths) / sizeof(widths[i]); ++ i) {
            std::string key(widths[i]);
            if (cfg.get_abs_value(key) > 2.5 * max_nozzle_diameter)
                return std::string("Too Large line width: ") + key;
        }
    }

    // Out of range validation of numeric values.
    for (const std::string &opt_key : cfg.keys()) {
        const ConfigOption      *opt    = cfg.optptr(opt_key);
        assert(opt != nullptr);
        const ConfigOptionDef   *optdef = print_config_def.get(opt_key);
        assert(optdef != nullptr);
        bool out_of_range = false;
        switch (opt->type()) {
        case coFloat:
        case coPercent:
        case coFloatOrPercent:
        {
            auto *fopt = static_cast<const ConfigOptionFloat*>(opt);
            out_of_range = fopt->value < optdef->min || fopt->value > optdef->max;
            break;
        }
        case coFloats:
        case coPercents:
            for (double v : static_cast<const ConfigOptionVector<double>*>(opt)->values)
                if (v < optdef->min || v > optdef->max) {
                    out_of_range = true;
                    break;
                }
            break;
        case coInt:
        {
            auto *iopt = static_cast<const ConfigOptionInt*>(opt);
            out_of_range = iopt->value < optdef->min || iopt->value > optdef->max;
            break;
        }
        case coInts:
            for (int v : static_cast<const ConfigOptionVector<int>*>(opt)->values)
                if (v < optdef->min || v > optdef->max) {
                    out_of_range = true;
                    break;
                }
            break;
        default:;
        }
        if (out_of_range)
            return std::string("Value out of range: " + opt_key);
    }

    // The configuration is valid.
    return "";
}

// Declare and initialize static caches of StaticPrintConfig derived classes.
#define PRINT_CONFIG_CACHE_ELEMENT_DEFINITION(r, data, CLASS_NAME) StaticPrintConfig::StaticCache<class Slic3r::CLASS_NAME> BOOST_PP_CAT(CLASS_NAME::s_cache_, CLASS_NAME);
#define PRINT_CONFIG_CACHE_ELEMENT_INITIALIZATION(r, data, CLASS_NAME) Slic3r::CLASS_NAME::initialize_cache();
#define PRINT_CONFIG_CACHE_INITIALIZE(CLASSES_SEQ) \
    BOOST_PP_SEQ_FOR_EACH(PRINT_CONFIG_CACHE_ELEMENT_DEFINITION, _, BOOST_PP_TUPLE_TO_SEQ(CLASSES_SEQ)) \
    int print_config_static_initializer() { \
        /* Putting a trace here to avoid the compiler to optimize out this function. */ \
        BOOST_LOG_TRIVIAL(trace) << "Initializing StaticPrintConfigs"; \
        BOOST_PP_SEQ_FOR_EACH(PRINT_CONFIG_CACHE_ELEMENT_INITIALIZATION, _, BOOST_PP_TUPLE_TO_SEQ(CLASSES_SEQ)) \
        return 1; \
    }
PRINT_CONFIG_CACHE_INITIALIZE((
    PrintObjectConfig, PrintRegionConfig, MachineEnvelopeConfig, GCodeConfig, PrintConfig, FullPrintConfig,
    SLAMaterialConfig, SLAPrintConfig, SLAPrintObjectConfig, SLAPrinterConfig, SLAFullPrintConfig))
static int print_config_static_initialized = print_config_static_initializer();

//BBS: remove unused command currently
CLIActionsConfigDef::CLIActionsConfigDef()
{
    ConfigOptionDef* def;

    // Actions:
    /*def = this->add("export_obj", coBool);
    def->label = L("Export OBJ");
    def->tooltip = L("Export the model(s) as OBJ.");
    def->set_default_value(new ConfigOptionBool(false));*/

/*
    def = this->add("export_svg", coBool);
    def->label = L("Export SVG");
    def->tooltip = L("Slice the model and export solid slices as SVG.");
    def->set_default_value(new ConfigOptionBool(false));
*/

    /*def = this->add("export_sla", coBool);
    def->label = L("Export SLA");
    def->tooltip = L("Slice the model and export SLA printing layers as PNG.");
    def->cli = "export-sla|sla";
    def->set_default_value(new ConfigOptionBool(false));*/

    def = this->add("export_3mf", coString);
    def->label = L("Export 3MF");
    def->tooltip = L("Export project as 3MF.");
    def->cli_params = "filename.3mf";
    def->set_default_value(new ConfigOptionString("output.3mf"));

    /*def = this->add("export_amf", coBool);
    def->label = L("Export AMF");
    def->tooltip = L("Export the model(s) as AMF.");
    def->set_default_value(new ConfigOptionBool(false));

    def = this->add("export_stl", coBool);
    def->label = L("Export STL");
    def->tooltip = L("Export the model(s) as STL.");
    def->set_default_value(new ConfigOptionBool(false));

    def = this->add("export_gcode", coBool);
    def->label = L("Export G-code");
    def->tooltip = L("Slice the model and export toolpaths as G-code.");
    def->cli = "export-gcode|gcode|g";
    def->set_default_value(new ConfigOptionBool(false));*/

    /*def = this->add("gcodeviewer", coBool);
    // BBS: remove _L()
    def->label = ("G-code viewer");
    def->tooltip = ("Visualize an already sliced and saved G-code");
    def->cli = "gcodeviewer";
    def->set_default_value(new ConfigOptionBool(false));*/

    def = this->add("slice", coInt);
    def->label = L("Slice");
    def->tooltip = L("Slice the plates: 0-all plates, i-plate i, others-invalid");
    def->cli = "slice";
    def->cli_params = "option";
    def->set_default_value(new ConfigOptionInt(0));

    def = this->add("help", coBool);
    def->label = L("Help");
    def->tooltip = L("Show command help.");
    def->cli = "help|h";
    def->set_default_value(new ConfigOptionBool(false));

    /*def = this->add("help_fff", coBool);
    def->label = L("Help (FFF options)");
    def->tooltip = L("Show the full list of print/G-code configuration options.");
    def->set_default_value(new ConfigOptionBool(false));

    def = this->add("help_sla", coBool);
    def->label = L("Help (SLA options)");
    def->tooltip = L("Show the full list of SLA print configuration options.");
    def->set_default_value(new ConfigOptionBool(false));*/

    def = this->add("info", coBool);
    def->label = L("Output Model Info");
    def->tooltip = L("Output the model's information.");
    def->set_default_value(new ConfigOptionBool(false));

    def = this->add("export_settings", coString);
    def->label = L("Export Settings");
    def->tooltip = L("Export settings to a file.");
    def->cli_params = "settings.json";
    def->set_default_value(new ConfigOptionString("output.json"));
}

//BBS: remove unused command currently
CLITransformConfigDef::CLITransformConfigDef()
{
    ConfigOptionDef* def;

    // Transform options:
    /*def = this->add("align_xy", coPoint);
    def->label = L("Align XY");
    def->tooltip = L("Align the model to the given point.");
    def->set_default_value(new ConfigOptionPoint(Vec2d(100,100)));

    def = this->add("cut", coFloat);
    def->label = L("Cut");
    def->tooltip = L("Cut model at the given Z.");
    def->set_default_value(new ConfigOptionFloat(0));*/

/*
    def = this->add("cut_grid", coFloat);
    def->label = L("Cut");
    def->tooltip = L("Cut model in the XY plane into tiles of the specified max size.");
    def->set_default_value(new ConfigOptionPoint());

    def = this->add("cut_x", coFloat);
    def->label = L("Cut");
    def->tooltip = L("Cut model at the given X.");
    def->set_default_value(new ConfigOptionFloat(0));

    def = this->add("cut_y", coFloat);
    def->label = L("Cut");
    def->tooltip = L("Cut model at the given Y.");
    def->set_default_value(new ConfigOptionFloat(0));
*/

    /*def = this->add("center", coPoint);
    def->label = L("Center");
    def->tooltip = L("Center the print around the given center.");
    def->set_default_value(new ConfigOptionPoint(Vec2d(100,100)));*/

    def = this->add("arrange", coInt);
    def->label = L("Arrange Options");
    def->tooltip = L("Arrange options: 0-disable, 1-enable, others-auto");
    def->cli_params = "option";
    //def->cli = "arrange|a";
    def->set_default_value(new ConfigOptionInt(0));

    /*def = this->add("ensure_on_bed", coBool);
    def->label = L("Ensure on bed");
    def->tooltip = L("Lift the object above the bed when it is partially below. Enabled by default, use --no-ensure-on-bed to disable.");
    def->set_default_value(new ConfigOptionBool(true));

    def = this->add("copy", coInt);
    def->label = L("Copy");
    def->tooltip =L("Duplicate copies of model");
    def->min = 1;
    def->set_default_value(new ConfigOptionInt(1));*/

    /*def = this->add("duplicate_grid", coPoint);
    def->label = L("Duplicate by grid");
    def->tooltip = L("Multiply copies by creating a grid.");

    def = this->add("assemble", coBool);
    def->label = L("Assemble");
    def->tooltip = L("Arrange the supplied models in a plate and merge them in a single model in order to perform actions once.");
    def->cli = "merge|m";*/

    def = this->add("convert_unit", coBool);
    def->label = L("Convert Unit");
    def->tooltip = L("Convert the units of model");
    def->set_default_value(new ConfigOptionBool(false));

    def = this->add("orient", coBool);
    def->label = L("Orient");
    def->tooltip = L("Orient the model");
    //def->cli = "orient|o";
    def->set_default_value(new ConfigOptionBool(false));

    def = this->add("repair", coBool);
    def->label = L("Repair");
    def->tooltip = L("Repair the model's meshes if it is non-manifold mesh");
    def->set_default_value(new ConfigOptionBool(false));

    /*def = this->add("rotate", coFloat);
    def->label = L("Rotate");
    def->tooltip = L("Rotation angle around the Z axis in degrees.");
    def->set_default_value(new ConfigOptionFloat(0));

    def = this->add("rotate_x", coFloat);
    def->label = L("Rotate around X");
    def->tooltip = L("Rotation angle around the X axis in degrees.");
    def->set_default_value(new ConfigOptionFloat(0));

    def = this->add("rotate_y", coFloat);
    def->label = L("Rotate around Y");
    def->tooltip = L("Rotation angle around the Y axis in degrees.");
    def->set_default_value(new ConfigOptionFloat(0));*/

    def = this->add("scale", coFloat);
    def->label = L("Scale");
    def->tooltip = L("Scale the model by a float factor");
    def->cli_params = "factor";
    def->set_default_value(new ConfigOptionFloat(1.f));

    /*def = this->add("split", coBool);
    def->label = L("Split");
    def->tooltip = L("Detect unconnected parts in the given model(s) and split them into separate objects.");

    def = this->add("scale_to_fit", coPoint3);
    def->label = L("Scale to Fit");
    def->tooltip = L("Scale to fit the given volume.");
    def->set_default_value(new ConfigOptionPoint3(Vec3d(0,0,0)));*/
}

CLIMiscConfigDef::CLIMiscConfigDef()
{
    ConfigOptionDef* def;

    /*def = this->add("ignore_nonexistent_config", coBool);
    def->label = L("Ignore non-existent config files");
    def->tooltip = L("Do not fail if a file supplied to --load does not exist.");

    def = this->add("config_compatibility", coEnum);
    def->label = L("Forward-compatibility rule when loading configurations from config files and project files (3MF, AMF).");
    def->tooltip = L("This version of BambuStudio may not understand configurations produced by the newest BambuStudio versions. "
                     "For example, newer BambuStudio may extend the list of supported firmware flavors. One may decide to "
                     "bail out or to substitute an unknown value with a default silently or verbosely.");
    def->enum_keys_map = &ConfigOptionEnum<ForwardCompatibilitySubstitutionRule>::get_enum_values();
    def->enum_values.push_back("disable");
    def->enum_values.push_back("enable");
    def->enum_values.push_back("enable_silent");
    def->enum_labels.push_back(L("Bail out on unknown configuration values"));
    def->enum_labels.push_back(L("Enable reading unknown configuration values by verbosely substituting them with defaults."));
    def->enum_labels.push_back(L("Enable reading unknown configuration values by silently substituting them with defaults."));
    def->set_default_value(new ConfigOptionEnum<ForwardCompatibilitySubstitutionRule>(ForwardCompatibilitySubstitutionRule::Enable));*/

    /*def = this->add("load", coStrings);
    def->label = L("Load config file");
    def->tooltip = L("Load configuration from the specified file. It can be used more than once to load options from multiple files.");*/

    def = this->add("load_settings", coStrings);
    def->label = L("Load General Settings");
    def->tooltip = L("Load process/machine settings from the specified file");
    def->cli_params = "\"setting1.json;setting2.json\"";
    def->set_default_value(new ConfigOptionStrings());

    def = this->add("load_filaments", coStrings);
    def->label = L("Load Filament Settings");
    def->tooltip = L("Load filament settings from the specified file list");
    def->cli_params = "\"filament1.json;filament2.json;...\"";
    def->set_default_value(new ConfigOptionStrings());

    /*def = this->add("output", coString);
    def->label = L("Output File");
    def->tooltip = L("The file where the output will be written (if not specified, it will be based on the input file).");
    def->cli = "output|o";

    def = this->add("single_instance", coBool);
    def->label = L("Single instance mode");
    def->tooltip = L("If enabled, the command line arguments are sent to an existing instance of GUI BambuStudio, "
                     "or an existing BambuStudio window is activated. "
                     "Overrides the \"single_instance\" configuration value from application preferences.");*/

/*
    def = this->add("autosave", coString);
    def->label = L("Autosave");
    def->tooltip = L("Automatically export current configuration to the specified file.");
*/

    def = this->add("outputdir", coString);
    def->label = L("Output directory");
    def->tooltip = L("Output directory for the exported files.");
    def->cli_params = "dir";
    def->set_default_value(new ConfigOptionString());

    def = this->add("debug", coInt);
    def->label = L("Debug level");
    def->tooltip = L("Sets debug logging level. 0:fatal, 1:error, 2:warning, 3:info, 4:debug, 5:trace\n");
    def->min = 0;
    def->cli_params = "level";
    def->set_default_value(new ConfigOptionInt(1));

#if (defined(_MSC_VER) || defined(__MINGW32__)) && defined(SLIC3R_GUI)
    /*def = this->add("sw_renderer", coBool);
    def->label = L("Render with a software renderer");
    def->tooltip = L("Render with a software renderer. The bundled MESA software renderer is loaded instead of the default OpenGL driver.");
    def->min = 0;*/
#endif /* _MSC_VER */
}

const CLIActionsConfigDef    cli_actions_config_def;
const CLITransformConfigDef  cli_transform_config_def;
const CLIMiscConfigDef       cli_misc_config_def;

DynamicPrintAndCLIConfig::PrintAndCLIConfigDef DynamicPrintAndCLIConfig::s_def;

void DynamicPrintAndCLIConfig::handle_legacy(t_config_option_key &opt_key, std::string &value) const
{
    if (cli_actions_config_def  .options.find(opt_key) == cli_actions_config_def  .options.end() &&
        cli_transform_config_def.options.find(opt_key) == cli_transform_config_def.options.end() &&
        cli_misc_config_def     .options.find(opt_key) == cli_misc_config_def     .options.end()) {
        PrintConfigDef::handle_legacy(opt_key, value);
    }
}

uint64_t ModelConfig::s_last_timestamp = 1;

static Points to_points(const std::vector<Vec2d> &dpts)
{
    Points pts; pts.reserve(dpts.size());
    for (auto &v : dpts)
        pts.emplace_back( coord_t(scale_(v.x())), coord_t(scale_(v.y())) );
    return pts;
}

Points get_bed_shape(const DynamicPrintConfig &config)
{
    const auto *bed_shape_opt = config.opt<ConfigOptionPoints>("printable_area");
    if (!bed_shape_opt) {

        // Here, it is certain that the bed shape is missing, so an infinite one
        // has to be used, but still, the center of bed can be queried
        if (auto center_opt = config.opt<ConfigOptionPoint>("center"))
            return { scaled(center_opt->value) };

        return {};
    }

    return to_points(bed_shape_opt->values);
}

Points get_bed_shape(const PrintConfig &cfg)
{
    return to_points(cfg.printable_area.values);
}

Points get_bed_shape(const SLAPrinterConfig &cfg) { return to_points(cfg.printable_area.values); }

} // namespace Slic3r

#include <cereal/types/polymorphic.hpp>
CEREAL_REGISTER_TYPE(Slic3r::DynamicPrintConfig)
CEREAL_REGISTER_POLYMORPHIC_RELATION(Slic3r::DynamicConfig, Slic3r::DynamicPrintConfig)<|MERGE_RESOLUTION|>--- conflicted
+++ resolved
@@ -72,7 +72,6 @@
 };
 CONFIG_OPTION_ENUM_DEFINE_STATIC_MAPS(PrinterTechnology)
 
-<<<<<<< HEAD
 static t_config_enum_values s_keys_map_PrintHostType {
     { "prusalink",      htPrusaLink },
     { "octoprint",      htOctoPrint },
@@ -85,20 +84,6 @@
 CONFIG_OPTION_ENUM_DEFINE_STATIC_MAPS(PrintHostType)
 
 static t_config_enum_values s_keys_map_AuthorizationType {
-=======
-static t_config_enum_values s_keys_map_PrintHostType{
-    { "prusalink",      htPrusaLink },
-    { "octoprint",      htOctoPrint },
-    //{ "duet",           htDuet },
-    //{ "flashair",       htFlashAir },
-    //{ "astrobox",       htAstroBox },
-    //{ "repetier",       htRepetier },
-    //{ "mks",            htMKS }
-};
-CONFIG_OPTION_ENUM_DEFINE_STATIC_MAPS(PrintHostType)
-
-static t_config_enum_values s_keys_map_AuthorizationType{
->>>>>>> c24680e0
     { "key",            atKeyPassword },
     { "user",           atUserPassword }
 };
@@ -390,15 +375,9 @@
     def = this->add("print_host", coString);
     def->label = L("Hostname, IP or URL");
     def->tooltip = L("Slic3r can upload G-code files to a printer host. This field should contain "
-<<<<<<< HEAD
-                   "the hostname, IP address or URL of the printer host instance. "
-                   "Print host behind HAProxy with basic auth enabled can be accessed by putting the user name and password into the URL "
-                   "in the following format: https://username:password@your-octopi-address/");
-=======
         "the hostname, IP address or URL of the printer host instance. "
         "Print host behind HAProxy with basic auth enabled can be accessed by putting the user name and password into the URL "
         "in the following format: https://username:password@your-octopi-address/");
->>>>>>> c24680e0
     def->mode = comAdvanced;
     def->cli = ConfigOptionDef::nocli;
     def->set_default_value(new ConfigOptionString(""));
@@ -406,19 +385,11 @@
     def = this->add("printhost_apikey", coString);
     def->label = L("API Key / Password");
     def->tooltip = L("Slic3r can upload G-code files to a printer host. This field should contain "
-<<<<<<< HEAD
-                   "the API Key or the password required for authentication.");
+        "the API Key or the password required for authentication.");
     def->mode = comAdvanced;
     def->cli = ConfigOptionDef::nocli;
     def->set_default_value(new ConfigOptionString(""));
-    
-=======
-        "the API Key or the password required for authentication.");
-    def->mode = comAdvanced;
-    def->cli = ConfigOptionDef::nocli;
-    def->set_default_value(new ConfigOptionString(""));
-
->>>>>>> c24680e0
+
     def = this->add("printhost_port", coString);
     def->label = L("Printer");
     def->tooltip = L("Name of the printer");
@@ -426,29 +397,6 @@
     def->mode = comAdvanced;
     def->cli = ConfigOptionDef::nocli;
     def->set_default_value(new ConfigOptionString(""));
-<<<<<<< HEAD
-    
-    def = this->add("printhost_cafile", coString);
-    def->label = L("HTTPS CA File");
-    def->tooltip = L("Custom CA certificate file can be specified for HTTPS OctoPrint connections, in crt/pem format. "
-                   "If left blank, the default OS CA certificate repository is used.");
-    def->mode = comAdvanced;
-    def->cli = ConfigOptionDef::nocli;
-    def->set_default_value(new ConfigOptionString(""));
-    
-    // Options used by physical printers
-    
-    def = this->add("printhost_user", coString);
-    def->label = L("User");
-//    def->tooltip = L("");
-    def->mode = comAdvanced;
-    def->cli = ConfigOptionDef::nocli;
-    def->set_default_value(new ConfigOptionString(""));
-    
-    def = this->add("printhost_password", coString);
-    def->label = L("Password");
-//    def->tooltip = L("");
-=======
 
     def = this->add("printhost_cafile", coString);
     def->label = L("HTTPS CA File");
@@ -470,7 +418,6 @@
     def = this->add("printhost_password", coString);
     def->label = L("Password");
     //    def->tooltip = L("");
->>>>>>> c24680e0
     def->mode = comAdvanced;
     def->cli = ConfigOptionDef::nocli;
     def->set_default_value(new ConfigOptionString(""));
@@ -479,19 +426,11 @@
     def = this->add("printhost_ssl_ignore_revoke", coBool);
     def->label = L("Ignore HTTPS certificate revocation checks");
     def->tooltip = L("Ignore HTTPS certificate revocation checks in case of missing or offline distribution points. "
-<<<<<<< HEAD
-                     "One may want to enable this option for self signed certificates if connection fails.");
+        "One may want to enable this option for self signed certificates if connection fails.");
     def->mode = comAdvanced;
     def->cli = ConfigOptionDef::nocli;
     def->set_default_value(new ConfigOptionBool(false));
-    
-=======
-        "One may want to enable this option for self signed certificates if connection fails.");
-    def->mode = comAdvanced;
-    def->cli = ConfigOptionDef::nocli;
-    def->set_default_value(new ConfigOptionBool(false));
-
->>>>>>> c24680e0
+
     def = this->add("preset_names", coStrings);
     def->label = L("Printer preset names");
     def->tooltip = L("Names of presets related to the physical printer");
@@ -500,11 +439,7 @@
 
     def = this->add("printhost_authorization_type", coEnum);
     def->label = L("Authorization Type");
-<<<<<<< HEAD
-//    def->tooltip = L("");
-=======
     //    def->tooltip = L("");
->>>>>>> c24680e0
     def->enum_keys_map = &ConfigOptionEnum<AuthorizationType>::get_enum_values();
     def->enum_values.push_back("key");
     def->enum_values.push_back("user");
@@ -1617,10 +1552,7 @@
     //def->enum_labels.push_back("Machinekit");
     //def->enum_labels.push_back("Smoothie");
     //def->enum_labels.push_back(L("No extrusion"));
-<<<<<<< HEAD
     def->enum_labels.push_back(L("Klipper"));
-=======
->>>>>>> c24680e0
     def->mode = comAdvanced;
     def->readonly = false;
     def->set_default_value(new ConfigOptionEnum<GCodeFlavor>(gcfMarlinLegacy));
@@ -1765,8 +1697,6 @@
     def->full_width = true;
     def->height = 12;
     def->mode = comAdvanced;
-<<<<<<< HEAD
-=======
     def->set_default_value(new ConfigOptionString(""));
 
     def = this->add("template_custom_gcode", coString);
@@ -1776,7 +1706,6 @@
     def->full_width = true;
     def->height = 12;
     def->mode = comAdvanced;
->>>>>>> c24680e0
     def->set_default_value(new ConfigOptionString(""));
 
     {
@@ -1882,11 +1811,7 @@
     def->sidetext = L("mm/s²");
     def->min = 0;
     def->readonly = false;
-<<<<<<< HEAD
-    def->mode = comDevelop;
-=======
     def->mode = comSimple;
->>>>>>> c24680e0
     def->set_default_value(new ConfigOptionFloats{ 1500., 1250. });
 
 
@@ -1898,11 +1823,7 @@
     def->sidetext = L("mm/s²");
     def->min = 0;
     def->readonly = false;
-<<<<<<< HEAD
-    def->mode = comDevelop;
-=======
     def->mode = comSimple;
->>>>>>> c24680e0
     def->set_default_value(new ConfigOptionFloats{ 1500., 1250. });
 
     // M204 T... [mm/sec^2]
@@ -2005,7 +1926,6 @@
     def = this->add("host_type", coEnum);
     def->label = L("Host Type");
     def->tooltip = L("Slic3r can upload G-code files to a printer host. This field must contain "
-<<<<<<< HEAD
                    "the kind of the host.");
     def->enum_keys_map = &ConfigOptionEnum<PrintHostType>::get_enum_values();
     def->enum_values.push_back("prusalink");
@@ -2026,27 +1946,6 @@
     def->cli = ConfigOptionDef::nocli;
     def->set_default_value(new ConfigOptionEnum<PrintHostType>(htOctoPrint));
     
-=======
-        "the kind of the host.");
-    def->enum_keys_map = &ConfigOptionEnum<PrintHostType>::get_enum_values();
-    def->enum_values.push_back("prusalink");
-    def->enum_values.push_back("octoprint");
-    //def->enum_values.push_back("duet");
-    //def->enum_values.push_back("flashair");
-    //def->enum_values.push_back("astrobox");
-    //def->enum_values.push_back("repetier");
-    //def->enum_values.push_back("mks");
-    def->enum_labels.push_back("PrusaLink");
-    def->enum_labels.push_back("OctoPrint");
-    //def->enum_labels.push_back("Duet");
-    //def->enum_labels.push_back("FlashAir");
-    //def->enum_labels.push_back("AstroBox");
-    //def->enum_labels.push_back("Repetier");
-    //def->enum_labels.push_back("MKS");
-    def->mode = comAdvanced;
-    def->cli = ConfigOptionDef::nocli;
-    def->set_default_value(new ConfigOptionEnum<PrintHostType>(htOctoPrint));
->>>>>>> c24680e0
 
     def = this->add("nozzle_volume", coFloat);
     def->label = L("Nozzle volume");
