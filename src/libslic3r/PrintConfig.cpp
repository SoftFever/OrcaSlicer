#include "PrintConfig.hpp"
#include "ClipperUtils.hpp"
#include "Config.hpp"
#include "I18N.hpp"
#include "format.hpp"

#include "GCode/Thumbnails.hpp"
#include <set>
#include <boost/algorithm/string/replace.hpp>
#include <boost/algorithm/string/case_conv.hpp>
#include <boost/format.hpp>
#include <boost/lexical_cast.hpp>
#include <boost/log/trivial.hpp>
#include <boost/thread.hpp>
#include <float.h>

namespace {
std::set<std::string> SplitStringAndRemoveDuplicateElement(const std::string &str, const std::string &separator)
{
    std::set<std::string> result;
    if (str.empty()) return result;

    std::string strs = str + separator;
    size_t      pos;
    size_t      size = strs.size();

    for (int i = 0; i < size; ++i) {
        pos = strs.find(separator, i);
        if (pos < size) {
            std::string sub_str = strs.substr(i, pos - i);
            result.insert(sub_str);
            i = pos + separator.size() - 1;
        }
    }

    return result;
}

void ReplaceString(std::string &resource_str, const std::string &old_str, const std::string &new_str)
{
    std::string::size_type pos = 0;
    while ((pos = resource_str.find(old_str, pos)) != std::string::npos) {
        resource_str.replace(pos, old_str.length(), new_str);
        pos += new_str.length(); //advance position to continue after replacement
    }
}
}

namespace Slic3r {

//! macro used to mark string used at localization,
//! return same string
#define L(s) (s)
#define _(s) Slic3r::I18N::translate(s)

static t_config_enum_names enum_names_from_keys_map(const t_config_enum_values &enum_keys_map)
{
    t_config_enum_names names;
    int cnt = 0;
    for (const auto& kvp : enum_keys_map)
        cnt = std::max(cnt, kvp.second);
    cnt += 1;
    names.assign(cnt, "");
    for (const auto& kvp : enum_keys_map)
        names[kvp.second] = kvp.first;
    return names;
}

#define CONFIG_OPTION_ENUM_DEFINE_STATIC_MAPS(NAME) \
    static t_config_enum_names s_keys_names_##NAME = enum_names_from_keys_map(s_keys_map_##NAME); \
    template<> const t_config_enum_values& ConfigOptionEnum<NAME>::get_enum_values() { return s_keys_map_##NAME; } \
    template<> const t_config_enum_names& ConfigOptionEnum<NAME>::get_enum_names() { return s_keys_names_##NAME; }

static t_config_enum_values s_keys_map_PrinterTechnology {
    { "FFF",            ptFFF },
    { "SLA",            ptSLA }
};
CONFIG_OPTION_ENUM_DEFINE_STATIC_MAPS(PrinterTechnology)

static t_config_enum_values s_keys_map_PrintHostType {
    { "prusalink",      htPrusaLink },
    { "prusaconnect",   htPrusaConnect },
    { "octoprint",      htOctoPrint },
    { "crealityprint",  htCrealityPrint },
    { "duet",           htDuet },
    { "flashair",       htFlashAir },
    { "astrobox",       htAstroBox },
    { "repetier",       htRepetier },
    { "mks",            htMKS },
    { "esp3d",          htESP3D },
    { "obico",          htObico },
    { "flashforge",     htFlashforge },
    { "simplyprint",    htSimplyPrint },
    { "elegoolink",     htElegooLink }
};
CONFIG_OPTION_ENUM_DEFINE_STATIC_MAPS(PrintHostType)

static t_config_enum_values s_keys_map_AuthorizationType {
    { "key",            atKeyPassword },
    { "user",           atUserPassword }
};
CONFIG_OPTION_ENUM_DEFINE_STATIC_MAPS(AuthorizationType)

static t_config_enum_values s_keys_map_GCodeFlavor {
    { "marlin",         gcfMarlinLegacy },
    { "reprap",         gcfRepRapSprinter },
    { "reprapfirmware", gcfRepRapFirmware },
    { "repetier",       gcfRepetier },
    { "teacup",         gcfTeacup },
    { "makerware",      gcfMakerWare },
    { "marlin2",        gcfMarlinFirmware },
    { "sailfish",       gcfSailfish },
    { "klipper",        gcfKlipper },
    { "smoothie",       gcfSmoothie },
    { "mach3",          gcfMach3 },
    { "machinekit",     gcfMachinekit },
    { "no-extrusion",   gcfNoExtrusion }
};
CONFIG_OPTION_ENUM_DEFINE_STATIC_MAPS(GCodeFlavor)


static t_config_enum_values s_keys_map_FuzzySkinType {
    { "none",           int(FuzzySkinType::None) },
    { "external",       int(FuzzySkinType::External) },
    { "all",            int(FuzzySkinType::All) },
    { "allwalls",       int(FuzzySkinType::AllWalls)}
};
CONFIG_OPTION_ENUM_DEFINE_STATIC_MAPS(FuzzySkinType)

static t_config_enum_values s_keys_map_NoiseType {
    { "classic",        int(NoiseType::Classic) },
    { "perlin",         int(NoiseType::Perlin) },
    { "billow",         int(NoiseType::Billow) },
    { "ridgedmulti",    int(NoiseType::RidgedMulti) },
    { "voronoi",        int(NoiseType::Voronoi) }
};
CONFIG_OPTION_ENUM_DEFINE_STATIC_MAPS(NoiseType)

static t_config_enum_values s_keys_map_InfillPattern {
    { "concentric",         ipConcentric },
    { "zig-zag",            ipRectilinear },
    { "grid",               ipGrid },
    { "2dlattice",          ip2DLattice },
    { "line",               ipLine },
    { "cubic",              ipCubic },
    { "triangles",          ipTriangles },
    { "tri-hexagon",        ipStars },
    { "gyroid",             ipGyroid },
    { "tpmsd",              ipTpmsD },//TpmsD from CrealityPrint
    { "honeycomb",          ipHoneycomb },
    { "adaptivecubic",      ipAdaptiveCubic },
    { "monotonic",          ipMonotonic },
    { "monotonicline",      ipMonotonicLine },
    { "alignedrectilinear", ipAlignedRectilinear },
    { "2dhoneycomb",        ip2DHoneycomb },
    { "3dhoneycomb",        ip3DHoneycomb },
    { "hilbertcurve",       ipHilbertCurve },
    { "archimedeanchords",  ipArchimedeanChords },
    { "octagramspiral",     ipOctagramSpiral },
    { "supportcubic",       ipSupportCubic },
    { "lightning",          ipLightning },
    { "crosshatch",         ipCrossHatch},
    { "quartercubic",       ipQuarterCubic},
};
CONFIG_OPTION_ENUM_DEFINE_STATIC_MAPS(InfillPattern)

static t_config_enum_values s_keys_map_IroningType {
    { "no ironing",     int(IroningType::NoIroning) },
    { "top",            int(IroningType::TopSurfaces) },
    { "topmost",        int(IroningType::TopmostOnly) },
    { "solid",          int(IroningType::AllSolid) }
};
CONFIG_OPTION_ENUM_DEFINE_STATIC_MAPS(IroningType)

//BBS
static t_config_enum_values s_keys_map_WallInfillOrder {
    { "inner wall/outer wall/infill",     int(WallInfillOrder::InnerOuterInfill) },
    { "outer wall/inner wall/infill",     int(WallInfillOrder::OuterInnerInfill) },
    { "inner-outer-inner wall/infill",     int(WallInfillOrder::InnerOuterInnerInfill) },
    { "infill/inner wall/outer wall",     int(WallInfillOrder::InfillInnerOuter) },
    { "infill/outer wall/inner wall",     int(WallInfillOrder::InfillOuterInner) },
    { "inner-outer-inner wall/infill",     int(WallInfillOrder::InnerOuterInnerInfill)}
};
CONFIG_OPTION_ENUM_DEFINE_STATIC_MAPS(WallInfillOrder)

//BBS
static t_config_enum_values s_keys_map_WallSequence {
    { "inner wall/outer wall",     int(WallSequence::InnerOuter) },
    { "outer wall/inner wall",     int(WallSequence::OuterInner) },
    { "inner-outer-inner wall",    int(WallSequence::InnerOuterInner)}

};
CONFIG_OPTION_ENUM_DEFINE_STATIC_MAPS(WallSequence)

//Orca
static t_config_enum_values s_keys_map_WallDirection{
    { "auto", int(WallDirection::Auto) },
    { "ccw",  int(WallDirection::CounterClockwise) },
    { "cw",   int(WallDirection::Clockwise)},
};
CONFIG_OPTION_ENUM_DEFINE_STATIC_MAPS(WallDirection)

//BBS
static t_config_enum_values s_keys_map_PrintSequence {
    { "by layer",     int(PrintSequence::ByLayer) },
    { "by object",    int(PrintSequence::ByObject) }
};
CONFIG_OPTION_ENUM_DEFINE_STATIC_MAPS(PrintSequence)

static t_config_enum_values s_keys_map_PrintOrder{
    { "default",     int(PrintOrder::Default) },
    { "as_obj_list", int(PrintOrder::AsObjectList)},
};
CONFIG_OPTION_ENUM_DEFINE_STATIC_MAPS(PrintOrder)

static t_config_enum_values s_keys_map_SlicingMode {
    { "regular",        int(SlicingMode::Regular) },
    { "even_odd",       int(SlicingMode::EvenOdd) },
    { "close_holes",    int(SlicingMode::CloseHoles) }
};
CONFIG_OPTION_ENUM_DEFINE_STATIC_MAPS(SlicingMode)

static t_config_enum_values s_keys_map_SupportMaterialPattern {
    { "rectilinear",        smpRectilinear },
    { "rectilinear-grid",   smpRectilinearGrid },
    { "honeycomb",          smpHoneycomb },
    { "lightning",          smpLightning },
    { "default",            smpDefault},
    { "hollow",               smpNone},
};
CONFIG_OPTION_ENUM_DEFINE_STATIC_MAPS(SupportMaterialPattern)

static t_config_enum_values s_keys_map_SupportMaterialStyle {
    { "default",        smsDefault },
    { "grid",           smsGrid },
    { "snug",           smsSnug },
    { "tree_slim",      smsTreeSlim },
    { "tree_strong",    smsTreeStrong },
    { "tree_hybrid",    smsTreeHybrid },
    { "organic",        smsTreeOrganic }
};
CONFIG_OPTION_ENUM_DEFINE_STATIC_MAPS(SupportMaterialStyle)

static t_config_enum_values s_keys_map_SupportMaterialInterfacePattern {
    { "auto",           smipAuto },
    { "rectilinear",    smipRectilinear },
    { "concentric",     smipConcentric },
    { "rectilinear_interlaced", smipRectilinearInterlaced},
    { "grid",           smipGrid }
};
CONFIG_OPTION_ENUM_DEFINE_STATIC_MAPS(SupportMaterialInterfacePattern)

static t_config_enum_values s_keys_map_SupportType{
    { "normal(auto)",   stNormalAuto },
    { "tree(auto)", stTreeAuto },
    { "normal(manual)", stNormal },
    { "tree(manual)", stTree }
};
CONFIG_OPTION_ENUM_DEFINE_STATIC_MAPS(SupportType)

static t_config_enum_values s_keys_map_SeamPosition {
    { "nearest",        spNearest },
    { "aligned",        spAligned },
    { "back",           spRear },
    { "random",         spRandom },
};
CONFIG_OPTION_ENUM_DEFINE_STATIC_MAPS(SeamPosition)

// Orca
static t_config_enum_values s_keys_map_SeamScarfType{
    { "none",           int(SeamScarfType::None) },
    { "external",       int(SeamScarfType::External) },
    { "all",            int(SeamScarfType::All) },
};
CONFIG_OPTION_ENUM_DEFINE_STATIC_MAPS(SeamScarfType)

// Orca
static t_config_enum_values s_keys_map_EnsureVerticalShellThickness{
    { "none",           int(EnsureVerticalShellThickness::evstNone) },
    { "ensure_critical_only",         int(EnsureVerticalShellThickness::evstCriticalOnly) },
    { "ensure_moderate",            int(EnsureVerticalShellThickness::evstModerate) },
    { "ensure_all",         int(EnsureVerticalShellThickness::evstAll) },
};
CONFIG_OPTION_ENUM_DEFINE_STATIC_MAPS(EnsureVerticalShellThickness)

// Orca
static t_config_enum_values s_keys_map_InternalBridgeFilter {
    { "disabled",        ibfDisabled },
    { "limited",        ibfLimited },
    { "nofilter",           ibfNofilter },
};
CONFIG_OPTION_ENUM_DEFINE_STATIC_MAPS(InternalBridgeFilter)

static t_config_enum_values s_keys_map_EnableExtraBridgeLayer {
    { "disabled",        eblDisabled },
    { "external_bridge_only",        eblExternalBridgeOnly },
    { "internal_bridge_only",        eblInternalBridgeOnly },
    { "apply_to_all",           eblApplyToAll },
};
CONFIG_OPTION_ENUM_DEFINE_STATIC_MAPS(EnableExtraBridgeLayer)

// Orca
static t_config_enum_values s_keys_map_GapFillTarget {
    { "everywhere",        gftEverywhere },
    { "topbottom",        gftTopBottom },
    { "nowhere",           gftNowhere },
};
CONFIG_OPTION_ENUM_DEFINE_STATIC_MAPS(GapFillTarget)

static const t_config_enum_values s_keys_map_SLADisplayOrientation = {
    { "landscape",      sladoLandscape},
    { "portrait",       sladoPortrait}
};
CONFIG_OPTION_ENUM_DEFINE_STATIC_MAPS(SLADisplayOrientation)

static const t_config_enum_values s_keys_map_SLAPillarConnectionMode = {
    {"zigzag",          slapcmZigZag},
    {"cross",           slapcmCross},
    {"dynamic",         slapcmDynamic}
};
CONFIG_OPTION_ENUM_DEFINE_STATIC_MAPS(SLAPillarConnectionMode)

static const t_config_enum_values s_keys_map_SLAMaterialSpeed = {
    {"slow", slamsSlow},
    {"fast", slamsFast}
};
CONFIG_OPTION_ENUM_DEFINE_STATIC_MAPS(SLAMaterialSpeed);

static const t_config_enum_values s_keys_map_BrimType = {
    {"no_brim",         btNoBrim},
    {"outer_only",      btOuterOnly},
    {"inner_only",      btInnerOnly},
    {"outer_and_inner", btOuterAndInner},
    {"auto_brim", btAutoBrim},  // BBS
    {"brim_ears", btEar},     // Orca
    {"painted", btPainted},  // BBS
};
CONFIG_OPTION_ENUM_DEFINE_STATIC_MAPS(BrimType)

// using 0,1 to compatible with old files
static const t_config_enum_values s_keys_map_TimelapseType = {
    {"0",       tlTraditional},
    {"1",       tlSmooth}
};
CONFIG_OPTION_ENUM_DEFINE_STATIC_MAPS(TimelapseType)

static const t_config_enum_values s_keys_map_SkirtType = {
    { "combined", stCombined },
    { "perobject", stPerObject }
};
CONFIG_OPTION_ENUM_DEFINE_STATIC_MAPS(SkirtType)

static const t_config_enum_values s_keys_map_DraftShield = {
    { "disabled", dsDisabled },
    { "enabled",  dsEnabled  }
};
CONFIG_OPTION_ENUM_DEFINE_STATIC_MAPS(DraftShield)

static const t_config_enum_values s_keys_map_ForwardCompatibilitySubstitutionRule = {
    { "disable",        ForwardCompatibilitySubstitutionRule::Disable },
    { "enable",         ForwardCompatibilitySubstitutionRule::Enable },
    { "enable_silent",  ForwardCompatibilitySubstitutionRule::EnableSilent }
};
CONFIG_OPTION_ENUM_DEFINE_STATIC_MAPS(ForwardCompatibilitySubstitutionRule)

static const t_config_enum_values s_keys_map_OverhangFanThreshold = {
    { "0%",         Overhang_threshold_none },
    { "10%",        Overhang_threshold_1_4  },
    { "25%",        Overhang_threshold_2_4  },
    { "50%",        Overhang_threshold_3_4  },
    { "75%",        Overhang_threshold_4_4  },
    { "95%",        Overhang_threshold_bridge  }
};
CONFIG_OPTION_ENUM_DEFINE_STATIC_MAPS(OverhangFanThreshold)

// BBS
static const t_config_enum_values s_keys_map_BedType = {
    { "Default Plate",      btDefault },
    { "Supertack Plate",    btSuperTack },
    { "Cool Plate",         btPC },
    { "Engineering Plate",  btEP  },
    { "High Temp Plate",    btPEI  },
    { "Textured PEI Plate", btPTE },
    { "Textured Cool Plate", btPCT }
};
CONFIG_OPTION_ENUM_DEFINE_STATIC_MAPS(BedType)

// BBS
static const t_config_enum_values s_keys_map_LayerSeq = {
    { "Auto",              flsAuto },
    { "Customize",         flsCustomize },
};
CONFIG_OPTION_ENUM_DEFINE_STATIC_MAPS(LayerSeq)

static t_config_enum_values s_keys_map_NozzleType {
    { "undefine",       int(NozzleType::ntUndefine) },
    { "hardened_steel", int(NozzleType::ntHardenedSteel) },
    { "stainless_steel",int(NozzleType::ntStainlessSteel) },
    { "brass",          int(NozzleType::ntBrass) }
};
CONFIG_OPTION_ENUM_DEFINE_STATIC_MAPS(NozzleType)

static t_config_enum_values s_keys_map_PrinterStructure {
    {"undefine",        int(PrinterStructure::psUndefine)},
    {"corexy",          int(PrinterStructure::psCoreXY)},
    {"i3",              int(PrinterStructure::psI3)},
    {"hbot",            int(PrinterStructure::psHbot)},
    {"delta",           int(PrinterStructure::psDelta)}
};
CONFIG_OPTION_ENUM_DEFINE_STATIC_MAPS(PrinterStructure)

static t_config_enum_values s_keys_map_PerimeterGeneratorType{
    { "classic", int(PerimeterGeneratorType::Classic) },
    { "arachne", int(PerimeterGeneratorType::Arachne) }
};
CONFIG_OPTION_ENUM_DEFINE_STATIC_MAPS(PerimeterGeneratorType)

static const t_config_enum_values s_keys_map_ZHopType = {
    { "Auto Lift",          zhtAuto },
    { "Normal Lift",        zhtNormal },
    { "Slope Lift",         zhtSlope },
    { "Spiral Lift",        zhtSpiral }
};
CONFIG_OPTION_ENUM_DEFINE_STATIC_MAPS(ZHopType)

static const t_config_enum_values s_keys_map_RetractLiftEnforceType = {
    {"All Surfaces",        rletAllSurfaces},
    {"Top Only",         rletTopOnly},
    {"Bottom Only",      rletBottomOnly},
    {"Top and Bottom",      rletTopAndBottom}
};
CONFIG_OPTION_ENUM_DEFINE_STATIC_MAPS(RetractLiftEnforceType)

static const t_config_enum_values  s_keys_map_GCodeThumbnailsFormat = {
    { "PNG", int(GCodeThumbnailsFormat::PNG) },
    { "JPG", int(GCodeThumbnailsFormat::JPG) },
    { "QOI", int(GCodeThumbnailsFormat::QOI) },
    { "BTT_TFT", int(GCodeThumbnailsFormat::BTT_TFT) },
    { "COLPIC", int(GCodeThumbnailsFormat::ColPic) }
};
CONFIG_OPTION_ENUM_DEFINE_STATIC_MAPS(GCodeThumbnailsFormat)

static const t_config_enum_values s_keys_map_CounterboreHoleBridgingOption{
    { "none", chbNone },
    { "partiallybridge", chbBridges },
    { "sacrificiallayer", chbFilled },
};
CONFIG_OPTION_ENUM_DEFINE_STATIC_MAPS(CounterboreHoleBridgingOption)

static const t_config_enum_values s_keys_map_WipeTowerWallType{
    {"rectangle", wtwRectangle},
    {"cone", wtwCone},
    {"rib", wtwRib},
};
CONFIG_OPTION_ENUM_DEFINE_STATIC_MAPS(WipeTowerWallType)

static void assign_printer_technology_to_unknown(t_optiondef_map &options, PrinterTechnology printer_technology)
{
    for (std::pair<const t_config_option_key, ConfigOptionDef> &kvp : options)
        if (kvp.second.printer_technology == ptUnknown)
            kvp.second.printer_technology = printer_technology;
}

PrintConfigDef::PrintConfigDef()
{
    this->init_common_params();
    assign_printer_technology_to_unknown(this->options, ptAny);
    this->init_fff_params();
    this->init_extruder_option_keys();
    assign_printer_technology_to_unknown(this->options, ptFFF);
    this->init_sla_params();
    assign_printer_technology_to_unknown(this->options, ptSLA);
}

void PrintConfigDef::init_common_params()
{
    ConfigOptionDef* def;

    def = this->add("printer_technology", coEnum);
    def->label = L("Printer technology");
    //def->tooltip = L("Printer technology.");
    def->enum_keys_map = &ConfigOptionEnum<PrinterTechnology>::get_enum_values();
    def->enum_values.push_back("FFF");
    def->enum_values.push_back("SLA");
    def->set_default_value(new ConfigOptionEnum<PrinterTechnology>(ptFFF));

    def = this->add("printable_area", coPoints);
    def->label = L("Printable area");
    //BBS
    def->mode = comAdvanced;
    def->set_default_value(new ConfigOptionPoints{ Vec2d(0, 0), Vec2d(200, 0), Vec2d(200, 200), Vec2d(0, 200) });

    //BBS: add "bed_exclude_area"
    def = this->add("bed_exclude_area", coPoints);
    def->label = L("Bed exclude area");
    def->tooltip = L("Unprintable area in XY plane. For example, X1 Series printers use the front left corner to cut filament during filament change. "
        "The area is expressed as polygon by points in following format: \"XxY, XxY, ...\"");
    def->mode = comAdvanced;
    def->gui_type = ConfigOptionDef::GUIType::one_string;
    def->set_default_value(new ConfigOptionPoints{ Vec2d(0, 0) });

    def = this->add("bed_custom_texture", coString);
    def->label = L("Bed custom texture");
    def->mode = comAdvanced;
    def->gui_type = ConfigOptionDef::GUIType::one_string;
    def->set_default_value(new ConfigOptionString());

    def = this->add("bed_custom_model", coString);
    def->label = L("Bed custom model");
    def->mode = comAdvanced;
    def->gui_type = ConfigOptionDef::GUIType::one_string;
    def->set_default_value(new ConfigOptionString());

    def = this->add("elefant_foot_compensation", coFloat);
    def->label = L("Elephant foot compensation");
    def->category = L("Quality");
    def->tooltip = L("Shrinks the initial layer on build plate to compensate for elephant foot effect.");
    def->sidetext = L("mm");
    def->min = 0;
    def->mode = comAdvanced;
    def->set_default_value(new ConfigOptionFloat(0.));

    def           = this->add("elefant_foot_compensation_layers", coInt);
    def->label    = L("Elephant foot compensation layers");
    def->category = L("Quality");
    def->tooltip  = L("The number of layers on which the elephant foot compensation will be active. "
                       "The first layer will be shrunk by the elephant foot compensation value, then "
                       "the next layers will be linearly shrunk less, up to the layer indicated by this value.");
    def->sidetext = L("layers");
    def->min      = 1;
    def->mode     = comAdvanced;
    def->set_default_value(new ConfigOptionInt(1));	

    def = this->add("layer_height", coFloat);
    def->label = L("Layer height");
    def->category = L("Quality");
    def->tooltip = L("Slicing height for each layer. Smaller layer height means more accurate and more printing time.");
    def->sidetext = L("mm");
    def->min = 0;
    def->set_default_value(new ConfigOptionFloat(0.2));

    def = this->add("printable_height", coFloat);
    def->label = L("Printable height");
    def->tooltip = L("Maximum printable height which is limited by mechanism of printer.");
    def->sidetext = L("mm");
    def->min = 0;
    def->max = 214700;
    def->mode = comSimple;
    def->set_default_value(new ConfigOptionFloat(100.0));

    def = this->add("preferred_orientation", coFloat);
    def->label = L("Preferred orientation");
    def->tooltip = L("Automatically orient stls on the Z-axis upon initial import.");
    def->sidetext = "°";
    def->max = 360;
    def->min = -360;
    def->mode = comAdvanced;
    def->set_default_value(new ConfigOptionFloat(0.0));

    // Options used by physical printers

    def = this->add("preset_names", coStrings);
    def->label = L("Printer preset names");
    //def->tooltip = L("Names of presets related to the physical printer.");
    def->mode = comDevelop;
    def->set_default_value(new ConfigOptionStrings());

    def = this->add("bbl_use_printhost", coBool);
    def->label = L("Use 3rd-party print host");
    def->tooltip = L("Allow controlling BambuLab's printer through 3rd party print hosts.");
    def->mode = comAdvanced;
    def->cli = ConfigOptionDef::nocli;
    def->set_default_value(new ConfigOptionBool(false));

    def = this->add("print_host", coString);
    def->label = L("Hostname, IP or URL");
    def->tooltip = L("Orca Slicer can upload G-code files to a printer host. This field should contain "
        "the hostname, IP address or URL of the printer host instance. "
        "Print host behind HAProxy with basic auth enabled can be accessed by putting the user name and password into the URL "
        "in the following format: https://username:password@your-octopi-address/");
    def->mode = comAdvanced;
    def->cli = ConfigOptionDef::nocli;
    def->set_default_value(new ConfigOptionString());

    def = this->add("print_host_webui", coString);
    def->label = L("Device UI");
    def->tooltip = L("Specify the URL of your device user interface if it's not same as print_host.");
    def->mode = comAdvanced;
    def->cli = ConfigOptionDef::nocli;
    def->set_default_value(new ConfigOptionString());

    def = this->add("printhost_apikey", coString);
    def->label = L("API Key / Password");
    def->tooltip = L("Orca Slicer can upload G-code files to a printer host. This field should contain "
        "the API Key or the password required for authentication.");
    def->mode = comAdvanced;
    def->cli = ConfigOptionDef::nocli;
    def->set_default_value(new ConfigOptionString());

    def = this->add("printhost_port", coString);
    def->label = L("Printer");
    def->tooltip = L("Name of the printer.");
    def->gui_type = ConfigOptionDef::GUIType::select_open;
    def->mode = comAdvanced;
    def->cli = ConfigOptionDef::nocli;
    def->set_default_value(new ConfigOptionString());

    def = this->add("printhost_cafile", coString);
    def->label = L("HTTPS CA File");
    def->tooltip = L("Custom CA certificate file can be specified for HTTPS OctoPrint connections, in crt/pem format. "
        "If left blank, the default OS CA certificate repository is used.");
    def->mode = comAdvanced;
    def->cli = ConfigOptionDef::nocli;
    def->set_default_value(new ConfigOptionString());

    // Options used by physical printers

    def = this->add("printhost_user", coString);
    def->label = L("User");
    //def->tooltip = L("");
    def->mode = comAdvanced;
    def->cli = ConfigOptionDef::nocli;
    def->set_default_value(new ConfigOptionString());

    def = this->add("printhost_password", coString);
    def->label = L("Password");
    //def->tooltip = L("");
    def->mode = comAdvanced;
    def->cli = ConfigOptionDef::nocli;
    def->set_default_value(new ConfigOptionString());

    // Only available on Windows.
    def = this->add("printhost_ssl_ignore_revoke", coBool);
    def->label = L("Ignore HTTPS certificate revocation checks");
    def->tooltip = L("Ignore HTTPS certificate revocation checks in case of missing or offline distribution points. "
        "One may want to enable this option for self signed certificates if connection fails.");
    def->mode = comAdvanced;
    def->cli = ConfigOptionDef::nocli;
    def->set_default_value(new ConfigOptionBool(false));

    def = this->add("preset_names", coStrings);
    def->label = L("Printer preset names");
    def->tooltip = L("Names of presets related to the physical printer.");
    def->mode = comAdvanced;
    def->set_default_value(new ConfigOptionStrings());

    def = this->add("printhost_authorization_type", coEnum);
    def->label = L("Authorization Type");
    //def->tooltip = L("");
    def->enum_keys_map = &ConfigOptionEnum<AuthorizationType>::get_enum_values();
    def->enum_values.push_back("key");
    def->enum_values.push_back("user");
    def->enum_labels.push_back(L("API key"));
    def->enum_labels.push_back(L("HTTP digest"));
    def->mode = comAdvanced;
    def->cli = ConfigOptionDef::nocli;
    def->set_default_value(new ConfigOptionEnum<AuthorizationType>(atKeyPassword));
    
    // temporary workaround for compatibility with older Slicer
    {
        def = this->add("preset_name", coString);
        def->set_default_value(new ConfigOptionString());
    }
}

void PrintConfigDef::init_fff_params()
{
    ConfigOptionDef* def;

    // Maximum extruder temperature, bumped to 1500 to support printing of glass.
    const int max_temp = 1500;

    def = this->add("reduce_crossing_wall", coBool);
    def->label = L("Avoid crossing walls");
    def->category = L("Quality");
    def->tooltip = L("Detour to avoid traveling across walls, which may cause blobs on the surface.");
    def->mode = comAdvanced;
    def->set_default_value(new ConfigOptionBool(false));

    def = this->add("max_travel_detour_distance", coFloatOrPercent);
    def->label = L("Avoid crossing walls - Max detour length");
    def->category = L("Quality");
    def->tooltip = L("Maximum detour distance for avoiding crossing wall. "
                     "Don't detour if the detour distance is larger than this value. "
                     "Detour length could be specified either as an absolute value or as percentage (for example 50%) of a direct travel path. Zero to disable.");
    def->sidetext = L("mm or %");
    def->min = 0;
    def->max_literal = 1000;
    def->mode = comAdvanced;
    def->set_default_value(new ConfigOptionFloatOrPercent(0., false));

    // BBS
    def = this->add("supertack_plate_temp", coInts);
    def->label = L("Other layers");
    def->tooltip = L("Bed temperature for layers except the initial one. "
                     "A value of 0 means the filament does not support printing on the Cool Plate SuperTack.");
    def->sidetext = "°C";
    def->full_label = L("Bed temperature");
    def->min = 0;
    def->max = 120;
    def->set_default_value(new ConfigOptionInts{35});

    def = this->add("cool_plate_temp", coInts);
    def->label = L("Other layers");
    def->tooltip = L("Bed temperature for layers except the initial one. "
                     "A value of 0 means the filament does not support printing on the Cool Plate.");
    def->sidetext = "°C";
    def->full_label = L("Bed temperature");
    def->min = 0;
    def->max = 300;
    def->set_default_value(new ConfigOptionInts{ 35 });

    def = this->add("textured_cool_plate_temp", coInts);
    def->label = L("Other layers");
    def->tooltip = L("Bed temperature for layers except the initial one. "
                     "A value of 0 means the filament does not support printing on the Textured Cool Plate.");
    def->sidetext = "°C";
    def->full_label = L("Bed temperature");
    def->min = 0;
    def->max = 300;
    def->set_default_value(new ConfigOptionInts{ 40 });

    def = this->add("eng_plate_temp", coInts);
    def->label = L("Other layers");
    def->tooltip = L("Bed temperature for layers except the initial one. "
                     "A value of 0 means the filament does not support printing on the Engineering Plate.");
    def->sidetext = "°C";
    def->full_label = L("Bed temperature");
    def->min = 0;
    def->max = 300;
    def->set_default_value(new ConfigOptionInts{ 45 });

    def = this->add("hot_plate_temp", coInts);
    def->label = L("Other layers");
    def->tooltip = L("Bed temperature for layers except the initial one. "
                     "A value of 0 means the filament does not support printing on the High Temp Plate.");
    def->sidetext = "°C";
    def->full_label = L("Bed temperature");
    def->min = 0;
    def->max = 300;
    def->set_default_value(new ConfigOptionInts{ 45 });

    def = this->add("textured_plate_temp", coInts);
    def->label = L("Other layers");
    def->tooltip = L("Bed temperature for layers except the initial one. "
                     "A value of 0 means the filament does not support printing on the Textured PEI Plate.");
    def->sidetext   = "°C";
    def->full_label = L("Bed temperature");
    def->min = 0;
    def->max = 300;
    def->set_default_value(new ConfigOptionInts{45});

    def = this->add("supertack_plate_temp_initial_layer", coInts);
    def->label = L("Initial layer");
    def->full_label = L("Initial layer bed temperature");
    def->tooltip = L("Bed temperature of the initial layer. "
                     "A value of 0 means the filament does not support printing on the Cool Plate SuperTack.");
    def->sidetext = "°C";
    def->min = 0;
    def->max = 120;
    def->set_default_value(new ConfigOptionInts{ 35 });

    def = this->add("cool_plate_temp_initial_layer", coInts);
    def->label = L("Initial layer");
    def->full_label = L("Initial layer bed temperature");
    def->tooltip = L("Bed temperature of the initial layer. "
                     "A value of 0 means the filament does not support printing on the Cool Plate.");
    def->sidetext = "°C";
    def->min = 0;
    def->max = 120;
    def->set_default_value(new ConfigOptionInts{ 35 });

    def = this->add("textured_cool_plate_temp_initial_layer", coInts);
    def->label = L("Initial layer");
    def->full_label = L("Initial layer bed temperature");
    def->tooltip = L("Bed temperature of the initial layer. "
                     "A value of 0 means the filament does not support printing on the Textured Cool Plate.");
    def->sidetext = "°C";
    def->min = 0;
    def->max = 120;
    def->set_default_value(new ConfigOptionInts{ 40 });

    def = this->add("eng_plate_temp_initial_layer", coInts);
    def->label = L("Initial layer");
    def->full_label = L("Initial layer bed temperature");
    def->tooltip = L("Bed temperature of the initial layer. "
                     "A value of 0 means the filament does not support printing on the Engineering Plate.");
    def->sidetext = "°C";
    def->min = 0;
    def->max = 300;
    def->set_default_value(new ConfigOptionInts{ 45 });

    def = this->add("hot_plate_temp_initial_layer", coInts);
    def->label = L("Initial layer");
    def->full_label = L("Initial layer bed temperature");
    def->tooltip = L("Bed temperature of the initial layer. "
                     "A value of 0 means the filament does not support printing on the High Temp Plate.");
    def->sidetext = "°C";
    def->max = 300;
    def->set_default_value(new ConfigOptionInts{ 45 });

    def = this->add("textured_plate_temp_initial_layer", coInts);
    def->label = L("Initial layer");
    def->full_label = L("Initial layer bed temperature");
    def->tooltip = L("Bed temperature of the initial layer. "
                     "A value of 0 means the filament does not support printing on the Textured PEI Plate.");
    def->sidetext = "°C";
    def->min = 0;
    def->max = 300;
    def->set_default_value(new ConfigOptionInts{45});

    def = this->add("curr_bed_type", coEnum);
    def->label = L("Bed type");
    def->tooltip = L("Bed types supported by the printer.");
    def->mode = comSimple;
    def->enum_keys_map = &s_keys_map_BedType;
    // Orca: make sure the order of the values is the same as the BedType enum 
    def->enum_values.emplace_back("Cool Plate");
    def->enum_values.emplace_back("Engineering Plate");
    def->enum_values.emplace_back("High Temp Plate");
    def->enum_values.emplace_back("Textured PEI Plate");
    def->enum_values.emplace_back("Textured Cool Plate");
    def->enum_values.emplace_back("Supertack Plate");
    def->enum_labels.emplace_back(L("Smooth Cool Plate"));
    def->enum_labels.emplace_back(L("Engineering Plate"));
    def->enum_labels.emplace_back(L("Smooth High Temp Plate"));
    def->enum_labels.emplace_back(L("Textured PEI Plate"));
    def->enum_labels.emplace_back(L("Textured Cool Plate"));
    def->enum_labels.emplace_back(L("Cool Plate (SuperTack)"));
    def->set_default_value(new ConfigOptionEnum<BedType>(btPC));

    // BBS
    def             = this->add("first_layer_print_sequence", coInts);
    def->label      = L("First layer print sequence");
    def->min        = 0;
    def->max        = 16;
    def->set_default_value(new ConfigOptionInts{0});

    def        = this->add("other_layers_print_sequence", coInts);
    def->label = L("Other layers print sequence");
    def->min   = 0;
    def->max   = 16;
    def->set_default_value(new ConfigOptionInts{0});

    def        = this->add("other_layers_print_sequence_nums", coInt);
    def->label = L("The number of other layers print sequence");
    def->set_default_value(new ConfigOptionInt{0});

    def = this->add("first_layer_sequence_choice", coEnum);
    def->category = L("Quality");
    def->label = L("First layer filament sequence");
    def->enum_keys_map = &ConfigOptionEnum<LayerSeq>::get_enum_values();
    def->enum_values.push_back("Auto");
    def->enum_values.push_back("Customize");
    def->enum_labels.push_back(L("Auto"));
    def->enum_labels.push_back(L("Customize"));
    def->mode = comSimple;
    def->set_default_value(new ConfigOptionEnum<LayerSeq>(flsAuto));

    def = this->add("other_layers_sequence_choice", coEnum);
    def->category = L("Quality");
    def->label = L("Other layers filament sequence");
    def->enum_keys_map = &ConfigOptionEnum<LayerSeq>::get_enum_values();
    def->enum_values.push_back("Auto");
    def->enum_values.push_back("Customize");
    def->enum_labels.push_back(L("Auto"));
    def->enum_labels.push_back(L("Customize"));
    def->mode = comSimple;
    def->set_default_value(new ConfigOptionEnum<LayerSeq>(flsAuto));

    def = this->add("before_layer_change_gcode", coString);
    def->label = L("Before layer change G-code");
    def->tooltip = L("This G-code is inserted at every layer change before the Z lift.");
    def->multiline = true;
    def->full_width = true;
    def->height = 5;
    def->mode = comAdvanced;
    def->set_default_value(new ConfigOptionString());

    def = this->add("bottom_shell_layers", coInt);
    def->label = L("Bottom shell layers");
    def->category = L("Strength");
    def->sidetext = L("layers"); // ORCA add side text
    def->tooltip =  L("This is the number of solid layers of bottom shell, including the bottom "
                      "surface layer. When the thickness calculated by this value is thinner "
                      "than bottom shell thickness, the bottom shell layers will be increased.");
    def->full_label = L("Bottom shell layers");
    def->min = 0;
    def->set_default_value(new ConfigOptionInt(3));

    def = this->add("bottom_shell_thickness", coFloat);
    def->label = L("Bottom shell thickness");
    def->category = L("Strength");
    def->tooltip = L("The number of bottom solid layers is increased when slicing if the thickness calculated by bottom shell layers is "
                     "thinner than this value. This can avoid having too thin shell when layer height is small. 0 means that "
                     "this setting is disabled and thickness of bottom shell is absolutely determined by bottom shell layers.");
    def->full_label = L("Bottom shell thickness");
    def->sidetext = L("mm");
    def->min = 0;
    def->set_default_value(new ConfigOptionFloat(0.));

    def = this->add("gap_fill_target", coEnum);
    def->label = L("Apply gap fill");
    def->category = L("Strength");
    def->tooltip = L("Enables gap fill for the selected solid surfaces. The minimum gap length that will be filled can be controlled "
                     "from the filter out tiny gaps option below.\n\n"
                     "Options:\n"
                     "1. Everywhere: Applies gap fill to top, bottom and internal solid surfaces for maximum strength\n"
                     "2. Top and Bottom surfaces: Applies gap fill to top and bottom surfaces only, balancing print speed, "
                     "reducing potential over extrusion in the solid infill and making sure the top and bottom surfaces have "
                     "no pinhole gaps\n"
                     "3. Nowhere: Disables gap fill for all solid infill areas\n\n"
                     "Note that if using the classic perimeter generator, gap fill may also be generated between perimeters, "
                     "if a full width line cannot fit between them. That perimeter gap fill is not controlled by this setting.\n\n"
                     "If you would like all gap fill, including the classic perimeter generated one, removed, "
                     "set the filter out tiny gaps value to a large number, like 999999.\n\n"
                     "However this is not advised, as gap fill between perimeters is contributing to the model's strength. "
                     "For models where excessive gap fill is generated between perimeters, a better option would be to "
                     "switch to the arachne wall generator and use this option to control whether the cosmetic top and "
                     "bottom surface gap fill is generated.");
    def->enum_keys_map = &ConfigOptionEnum<GapFillTarget>::get_enum_values();
    def->enum_values.push_back("everywhere");
    def->enum_values.push_back("topbottom");
    def->enum_values.push_back("nowhere");
    def->enum_labels.push_back(L("Everywhere"));
    def->enum_labels.push_back(L("Top and bottom surfaces"));
    def->enum_labels.push_back(L("Nowhere"));
    def->mode = comAdvanced;
    def->set_default_value(new ConfigOptionEnum<GapFillTarget>(gftNowhere));

    def = this->add("enable_overhang_bridge_fan", coBools);
    def->label = L("Force cooling for overhangs and bridges");
    def->tooltip = L("Enable this option to allow adjustment of the part cooling fan speed for specifically for overhangs, internal and external "
                     "bridges. Setting the fan speed specifically for these features can improve overall print quality and reduce warping.");
    def->mode = comSimple;
    def->set_default_value(new ConfigOptionBools{ true });

    def = this->add("overhang_fan_speed", coInts);
    def->label = L("Overhangs and external bridges fan speed");
    def->tooltip = L("Use this part cooling fan speed when printing bridges or overhang walls with an overhang threshold that exceeds "
                     "the value set in the 'Overhangs cooling threshold' parameter above. Increasing the cooling specifically for overhangs "
                     "and bridges can improve the overall print quality of these features.\n\n"
                     "Please note, this fan speed is clamped on the lower end by the minimum fan speed threshold set above. It is also adjusted "
                     "upwards up to the maximum fan speed threshold when the minimum layer time threshold is not met.");
    def->sidetext = "%";
    def->min = 0;
    def->max = 100;
    def->mode = comAdvanced;
    def->set_default_value(new ConfigOptionInts { 100 });

    def = this->add("overhang_fan_threshold", coEnums);
    def->label = L("Overhang cooling activation threshold");
    // xgettext:no-c-format, no-boost-format
    def->tooltip = L("When the overhang exceeds this specified threshold, force the cooling fan to run at the 'Overhang Fan Speed' set below. "
                     "This threshold is expressed as a percentage, indicating the portion of each line's width that is unsupported by the layer "
                     "beneath it. Setting this value to 0% forces the cooling fan to run for all outer walls, regardless of the overhang degree.");
    def->sidetext = "";
    def->enum_keys_map = &ConfigOptionEnum<OverhangFanThreshold>::get_enum_values();
    def->mode = comAdvanced;
    def->enum_values.emplace_back("0%");
    def->enum_values.emplace_back("10%");
    def->enum_values.emplace_back("25%");
    def->enum_values.emplace_back("50%");
    def->enum_values.emplace_back("75%");
    def->enum_values.emplace_back("95%");
    def->enum_labels.emplace_back("0%");
    def->enum_labels.emplace_back("10%");
    def->enum_labels.emplace_back("25%");
    def->enum_labels.emplace_back("50%");
    def->enum_labels.emplace_back("75%");
    def->enum_labels.emplace_back("95%");
    def->set_default_value(new ConfigOptionEnumsGeneric{ (int)Overhang_threshold_bridge });

    def = this->add("bridge_angle", coFloat);
    def->label = L("External bridge infill direction");
    def->category = L("Strength");
    // xgettext:no-c-format, no-boost-format
    def->tooltip = L("Bridging angle override. If left to zero, the bridging angle will be calculated "
        "automatically. Otherwise the provided angle will be used for external bridges. "
        "Use 180°for zero angle.");
    def->sidetext = "°";
    def->min = 0;
    def->mode = comAdvanced;
    def->set_default_value(new ConfigOptionFloat(0.));
    
    // ORCA: Internal bridge angle override
    def = this->add("internal_bridge_angle", coFloat);
    def->label = L("Internal bridge infill direction");
    def->category = L("Strength");
    def->tooltip = L("Internal bridging angle override. If left to zero, the bridging angle will be calculated "
        "automatically. Otherwise the provided angle will be used for internal bridges. "
        "Use 180°for zero angle.\n\nIt is recommended to leave it at 0 unless there is a specific model need not to.");
    def->sidetext = "°";
    def->min = 0;
    def->mode = comAdvanced;
    def->set_default_value(new ConfigOptionFloat(0.));

    def = this->add("bridge_density", coPercent);
    def->label = L("External bridge density");
    def->category = L("Strength");
    def->tooltip = L("Controls the density (spacing) of external bridge lines. 100% means solid bridge. Default is 100%.\n\n"
                     "Lower density external bridges can help improve reliability as there is more space for air to circulate "
                     "around the extruded bridge, improving its cooling speed.");
    def->sidetext = "%";
    def->min = 10;
    def->max = 100;
    def->mode = comAdvanced;
    def->set_default_value(new ConfigOptionPercent(100));

    def = this->add("internal_bridge_density", coPercent);
    def->label = L("Internal bridge density");
    def->category = L("Strength");
    def->tooltip = L("Controls the density (spacing) of internal bridge lines. 100% means solid bridge. Default is 100%.\n\n"
                     "Lower density internal bridges can help reduce top surface pillowing and improve internal bridge reliability as there is more space for "
                     "air to circulate around the extruded bridge, improving its cooling speed.\n\n"
                     "This option works particularly well when combined with the second internal bridge over infill option, "
                     "further improving internal bridging structure before solid infill is extruded.");
    def->sidetext = "%";
    def->min = 10;
    def->max = 100;
    def->mode = comAdvanced;
    def->set_default_value(new ConfigOptionPercent(100));

    def = this->add("bridge_flow", coFloat);
    def->label = L("Bridge flow ratio");
    def->category = L("Quality");
    def->tooltip = L("Decrease this value slightly (for example 0.9) to reduce the amount of material for bridge, to improve sag.\n\n"
                     "The actual bridge flow used is calculated by multiplying this value with the filament flow ratio, and if set, the object's flow ratio.");
    def->min = 0;
    def->max = 2.0;
    def->mode = comAdvanced;
    def->set_default_value(new ConfigOptionFloat(1));

    def = this->add("internal_bridge_flow", coFloat);
    def->label = L("Internal bridge flow ratio");
    def->category = L("Quality");
    def->tooltip = L("This value governs the thickness of the internal bridge layer. This is the first layer over sparse infill. Decrease this value slightly (for example 0.9) to improve surface quality over sparse infill."
                     "\n\nThe actual internal bridge flow used is calculated by multiplying this value with the bridge flow ratio, the filament flow ratio, and if set, the object's flow ratio.");
    def->min = 0;
    def->max = 2.0;
    def->mode = comAdvanced;
    def->set_default_value(new ConfigOptionFloat(1));

    def = this->add("top_solid_infill_flow_ratio", coFloat);
    def->label = L("Top surface flow ratio");
    def->category = L("Advanced");
    def->tooltip = L("This factor affects the amount of material for top solid infill. "
                     "You can decrease it slightly to have smooth surface finish.\n\n"
                     "The actual top surface flow used is calculated by multiplying this value with the filament flow ratio, and if set, the object's flow ratio.");
    def->min = 0;
    def->max = 2;
    def->mode = comAdvanced;
    def->set_default_value(new ConfigOptionFloat(1));

    def = this->add("bottom_solid_infill_flow_ratio", coFloat);
    def->label = L("Bottom surface flow ratio");
    def->category = L("Advanced");
    def->tooltip = L("This factor affects the amount of material for bottom solid infill.\n\n"
                     "The actual bottom solid infill flow used is calculated by multiplying this value with the filament flow ratio, and if set, the object's flow ratio.");
    def->min = 0;
    def->max = 2;
    def->mode = comAdvanced;
    def->set_default_value(new ConfigOptionFloat(1));


    def = this->add("precise_outer_wall",coBool);
    def->label = L("Precise wall");
    def->category = L("Quality");
    def->tooltip  = L("Improve shell precision by adjusting outer wall spacing. This also improves layer consistency.");
    def->set_default_value(new ConfigOptionBool{false});
    
    def = this->add("only_one_wall_top", coBool);
    def->label = L("Only one wall on top surfaces");
    def->category = L("Quality");
    def->tooltip = L("Use only one wall on flat top surfaces, to give more space to the top infill pattern.");
    def->set_default_value(new ConfigOptionBool(false));

    // the tooltip is copied from SuperStudio
    def = this->add("min_width_top_surface", coFloatOrPercent);
    def->label = L("One wall threshold");
    def->category = L("Quality");
    // xgettext:no-c-format, no-boost-format
    def->tooltip = L("If a top surface has to be printed and it's partially covered by another layer, it won't be considered at a top layer where its width is below this value."
        " This can be useful to not let the 'one perimeter on top' trigger on surface that should be covered only by perimeters."
        " This value can be a mm or a % of the perimeter extrusion width."
        "\nWarning: If enabled, artifacts can be created if you have some thin features on the next layer, like letters. Set this setting to 0 to remove these artifacts.");
    def->sidetext = L("mm or %");
    def->ratio_over = "inner_wall_line_width";
    def->min = 0;
    def->max_literal = 15;
    def->mode = comAdvanced;
    def->set_default_value(new ConfigOptionFloatOrPercent(300, true));

    def = this->add("only_one_wall_first_layer", coBool);
    def->label = L("Only one wall on first layer");
    def->category = L("Quality");
    def->tooltip = L("Use only one wall on first layer, to give more space to the bottom infill pattern.");
    def->set_default_value(new ConfigOptionBool(false));

    def = this->add("extra_perimeters_on_overhangs", coBool);
    def->label = L("Extra perimeters on overhangs");
    def->category = L("Quality");
    def->tooltip = L("Create additional perimeter paths over steep overhangs and areas where bridges cannot be anchored.");
    def->mode = comAdvanced;
    def->set_default_value(new ConfigOptionBool(false));

    def = this->add("overhang_reverse", coBool);
    def->label = L("Reverse on even");
    def->full_label = L("Overhang reversal");
    def->category = L("Quality");
    def->tooltip = L("Extrude perimeters that have a part over an overhang in the reverse direction on even layers. This alternating pattern can drastically improve steep overhangs.\n\nThis setting can also help reduce part warping due to the reduction of stresses in the part walls.");
    def->mode = comAdvanced;
    def->set_default_value(new ConfigOptionBool(false));

    def = this->add("overhang_reverse_internal_only", coBool);
    def->label = L("Reverse only internal perimeters");
    def->full_label = L("Reverse only internal perimeters");
    def->category = L("Quality");
    def->tooltip = L("Apply the reverse perimeters logic only on internal perimeters.\n\n"
                     "This setting greatly reduces part stresses as they are now distributed in alternating directions. "
                     "This should reduce part warping while also maintaining external wall quality. "
                     "This feature can be very useful for warp prone material, like ABS/ASA, and also for elastic filaments, like TPU and Silk PLA. "
                     "It can also help reduce warping on floating regions over supports.\n\nFor this setting to be the most effective, "
                     "it is recommended to set the Reverse Threshold to 0 so that all internal walls print in alternating directions on even layers irrespective of their overhang degree.");
    def->mode = comAdvanced;
    def->set_default_value(new ConfigOptionBool(false));

    def = this->add("counterbore_hole_bridging", coEnum);
    def->label = L("Bridge counterbore holes");
    def->category = L("Quality");
    def->tooltip  = L(
        "This option creates bridges for counterbore holes, allowing them to be printed without support. Available modes include:\n"
         "1. None: No bridge is created\n"
         "2. Partially Bridged: Only a part of the unsupported area will be bridged\n"
         "3. Sacrificial Layer: A full sacrificial bridge layer is created");
    def->mode = comAdvanced;
    def->enum_keys_map = &ConfigOptionEnum<CounterboreHoleBridgingOption>::get_enum_values();
    def->enum_values.emplace_back("none");
    def->enum_values.emplace_back("partiallybridge");
    def->enum_values.emplace_back("sacrificiallayer");
    def->enum_labels.emplace_back(L("None"));
    def->enum_labels.emplace_back(L("Partially bridged"));
    def->enum_labels.emplace_back(L("Sacrificial layer"));
    def->set_default_value(new ConfigOptionEnum<CounterboreHoleBridgingOption>(chbNone));

    def = this->add("overhang_reverse_threshold", coFloatOrPercent);
    def->label = L("Reverse threshold");
    def->full_label = L("Overhang reversal threshold");
    def->category = L("Quality");
    // xgettext:no-c-format, no-boost-format
    def->tooltip = L("Number of mm the overhang need to be for the reversal to be considered useful. Can be a % of the perimeter width."
                     "\nValue 0 enables reversal on every even layers regardless."
                     "\nWhen Detect overhang wall is not enabled, this option is ignored and reversal happens on every even layers regardless.");
    def->sidetext = L("mm or %");
    def->ratio_over = "line_width";
    def->min = 0;
    def->max_literal = 20;
    def->mode = comAdvanced;
    def->set_default_value(new ConfigOptionFloatOrPercent(50, true));

    // Orca: deprecated
    def = this->add("overhang_speed_classic", coBool);
    def->label = L("Classic mode");
    def->category = L("Speed");
    def->tooltip = L("Enable this option to use classic mode.");
    def->mode = comAdvanced;
    def->set_default_value(new ConfigOptionBool{ false });

    def = this->add("enable_overhang_speed", coBool);
    def->label = L("Slow down for overhang");
    def->category = L("Speed");
    def->tooltip = L("Enable this option to slow printing down for different overhang degree.");
    def->mode = comAdvanced;
    def->set_default_value(new ConfigOptionBool{ true });
    
    def = this->add("slowdown_for_curled_perimeters", coBool);
    def->label = L("Slow down for curled perimeters");
    def->category = L("Speed");
    // xgettext:no-c-format, no-boost-format
    def->tooltip = L("Enable this option to slow down printing in areas where perimeters may have curled upwards. "
                     "For example, additional slowdown will be applied when printing overhangs on sharp corners like the "
                     "front of the Benchy hull, reducing curling which compounds over multiple layers.\n\n"
                     "It is generally recommended to have this option switched on unless your printer cooling is powerful enough or the "
                     "print speed slow enough that perimeter curling does not happen. If printing with a high external perimeter speed, "
                     "this parameter may introduce slight artifacts when slowing down due to the large variance in print speeds. "
                     "If you notice artifacts, ensure your pressure advance is tuned correctly.\n\n"
                     "Note: When this option is enabled, overhang perimeters are treated like overhangs, meaning the overhang speed is "
                     "applied even if the overhanging perimeter is part of a bridge. For example, when the perimeters are 100% overhanging"
                     ", with no wall supporting them from underneath, the 100% overhang speed will be applied.");
    def->mode = comAdvanced;
    def->set_default_value(new ConfigOptionBool{ true });

    def = this->add("overhang_1_4_speed", coFloatOrPercent);
    def->label = "(10%, 25%)";
    def->category = L("Speed");
    def->full_label = "(10%, 25%)";
    //def->tooltip = L("Speed for line of wall which has degree of overhang between 10% and 25% line width. "
    //                 "0 means using original wall speed.");
    def->sidetext = L("mm/s or %");
    def->ratio_over = "outer_wall_speed";
    def->min = 0;
    def->mode = comAdvanced;
    def->set_default_value(new ConfigOptionFloatOrPercent(0, false));

    def = this->add("overhang_2_4_speed", coFloatOrPercent);
    def->label = "[25%, 50%)";
    def->category = L("Speed");
    def->full_label = "[25%, 50%)";
    //def->tooltip = L("Speed for line of wall which has degree of overhang between 25% and 50% line width. "
    //                 "0 means using original wall speed.");
    def->sidetext = L("mm/s or %");
    def->ratio_over = "outer_wall_speed";
    def->min = 0;
    def->mode = comAdvanced;
    def->set_default_value(new ConfigOptionFloatOrPercent(0, false));

    def = this->add("overhang_3_4_speed", coFloatOrPercent);
    def->label = "[50%, 75%)";
    def->category = L("Speed");
    def->full_label = "[50%, 75%)";
    //def->tooltip = L("Speed for line of wall which has degree of overhang between 50% and 75% line width. "
    //                 "0 means using original wall speed.");
    def->sidetext = L("mm/s or %");
    def->ratio_over = "outer_wall_speed";
    def->min = 0;
    def->mode = comAdvanced;
    def->set_default_value(new ConfigOptionFloatOrPercent(0, false));

    def = this->add("overhang_4_4_speed", coFloatOrPercent);
    def->label = "[75%, 100%)";
    def->category = L("Speed");
    def->full_label = "[75%, 100%)";
    //def->tooltip = L("Speed for line of wall which has degree of overhang between 75% and 100% line width. "
    //                 "0 means using original wall speed.");
    def->sidetext = L("mm/s or %");
    def->ratio_over = "outer_wall_speed";
    def->min = 0;
    def->mode = comAdvanced;
    def->set_default_value(new ConfigOptionFloatOrPercent(0, false));

    def = this->add("bridge_speed", coFloat);
    def->label = L("External");
    def->category = L("Speed");
    def->tooltip = L("Speed of the externally visible bridge extrusions.\n\n"
                     "In addition, if Slow down for curled perimeters is disabled or Classic overhang mode is enabled, "
                     "it will be the print speed of overhang walls that are supported by less than 13%, "
                     "whether they are part of a bridge or an overhang.");
    def->sidetext = L("mm/s");
    def->min = 1;
    def->mode = comAdvanced;
    def->set_default_value(new ConfigOptionFloat(25));

    def = this->add("internal_bridge_speed", coFloatOrPercent);
    def->label = L("Internal");
    def->category = L("Speed");
    def->tooltip = L("Speed of internal bridges. If the value is expressed as a percentage, it will be calculated based on the bridge_speed. Default value is 150%.");
    def->sidetext = L("mm/s or %");
    def->ratio_over = "bridge_speed";
    def->min = 1;
    def->mode = comAdvanced;
    def->set_default_value(new ConfigOptionFloatOrPercent(150, true));

    def = this->add("brim_width", coFloat);
    def->label = L("Brim width");
    def->category = L("Support");
    def->tooltip = L("Distance from model to the outermost brim line.");
    def->sidetext = L("mm");
    def->min = 0;
    def->max = 100;
    def->mode = comSimple;
    def->set_default_value(new ConfigOptionFloat(0.));

    def = this->add("brim_type", coEnum);
    def->label = L("Brim type");
    def->category = L("Support");
    def->tooltip = L("This controls the generation of the brim at outer and/or inner side of models. "
                     "Auto means the brim width is analyzed and calculated automatically.");
    def->enum_keys_map = &ConfigOptionEnum<BrimType>::get_enum_values();
    def->enum_values.emplace_back("auto_brim");
    def->enum_values.emplace_back("brim_ears");
    def->enum_values.emplace_back("painted");
    def->enum_values.emplace_back("outer_only");
    def->enum_values.emplace_back("inner_only");
    def->enum_values.emplace_back("outer_and_inner");
    def->enum_values.emplace_back("no_brim");
    def->enum_labels.emplace_back(L("Auto"));
    def->enum_labels.emplace_back(L("Mouse ear"));
    def->enum_labels.emplace_back(L("Painted"));
    def->enum_labels.emplace_back(L("Outer brim only"));
    def->enum_labels.emplace_back(L("Inner brim only"));
    def->enum_labels.emplace_back(L("Outer and inner brim"));
    def->enum_labels.emplace_back(L("No-brim"));
    def->mode = comSimple;
    def->set_default_value(new ConfigOptionEnum<BrimType>(btAutoBrim));

    def = this->add("brim_object_gap", coFloat);
    def->label = L("Brim-object gap");
    def->category = L("Support");
    def->tooltip = L("A gap between innermost brim line and object can make brim be removed more easily.");
    def->sidetext = L("mm");
    def->min = 0;
    def->max = 2;
    def->mode = comAdvanced;
    def->set_default_value(new ConfigOptionFloat(0.));

    def = this->add("brim_ears", coBool);
    def->label = L("Brim ears");
    def->category = L("Support");
    def->tooltip = L("Only draw brim over the sharp edges of the model.");
    def->mode = comAdvanced;
    def->set_default_value(new ConfigOptionBool(false));

    def = this->add("brim_ears_max_angle", coFloat);
    def->label = L("Brim ear max angle");
    def->category = L("Support");
    def->tooltip = L("Maximum angle to let a brim ear appear.\n"
                     "If set to 0, no brim will be created.\n"
                     "If set to ~180, brim will be created on everything but straight sections.");
    def->sidetext = "°";
    def->min = 0;
    def->max = 180;
    def->mode = comAdvanced;
    def->set_default_value(new ConfigOptionFloat(125));

    def = this->add("brim_ears_detection_length", coFloat);
    def->label = L("Brim ear detection radius");
    def->category = L("Support");
    def->tooltip = L("The geometry will be decimated before detecting sharp angles. This parameter indicates the "
                     "minimum length of the deviation for the decimation. "
                     "\n0 to deactivate.");
    def->sidetext = L("mm");
    def->min = 0;
    def->mode = comAdvanced;
    def->set_default_value(new ConfigOptionFloat(1));

    def = this->add("compatible_printers", coStrings);
    def->label = L("Select printers");
    def->mode = comAdvanced;
    def->set_default_value(new ConfigOptionStrings());
    def->cli = ConfigOptionDef::nocli;

    //BBS.
    def        = this->add("upward_compatible_machine", coStrings);
    def->label = L("upward compatible machine");
    def->mode  = comAdvanced;
    def->set_default_value(new ConfigOptionStrings());
    def->cli   = ConfigOptionDef::nocli;

    def = this->add("compatible_printers_condition", coString);
    def->label = L("Condition");
    def->tooltip = L("A boolean expression using the configuration values of an active printer profile. "
                  "If this expression evaluates to true, this profile is considered compatible "
                  "with the active printer profile.");
    def->mode = comAdvanced;
    def->set_default_value(new ConfigOptionString());
    def->cli = ConfigOptionDef::nocli;

    def = this->add("compatible_prints", coStrings);
    def->label = L("Select profiles");
    def->mode = comAdvanced;
    def->set_default_value(new ConfigOptionStrings());
    def->cli = ConfigOptionDef::nocli;

    def = this->add("compatible_prints_condition", coString);
    def->label = L("Condition");
    def->tooltip = L("A boolean expression using the configuration values of an active print profile. "
                  "If this expression evaluates to true, this profile is considered compatible "
                  "with the active print profile.");
    def->mode = comAdvanced;
    def->set_default_value(new ConfigOptionString());
    def->cli = ConfigOptionDef::nocli;

    // The following value is to be stored into the project file (AMF, 3MF, Config ...)
    // and it contains a sum of "compatible_printers_condition" values over the print and filament profiles.
    def = this->add("compatible_machine_expression_group", coStrings);
    def->set_default_value(new ConfigOptionStrings());
    def->cli = ConfigOptionDef::nocli;
    def = this->add("compatible_process_expression_group", coStrings);
    def->set_default_value(new ConfigOptionStrings());
    def->cli = ConfigOptionDef::nocli;

    //BBS: add logic for checking between different system presets
    def = this->add("different_settings_to_system", coStrings);
    def->set_default_value(new ConfigOptionStrings());
    def->cli = ConfigOptionDef::nocli;

    def = this->add("print_compatible_printers", coStrings);
    def->set_default_value(new ConfigOptionStrings());
    def->cli = ConfigOptionDef::nocli;

    def = this->add("print_sequence", coEnum);
    def->label = L("Print sequence");
    def->tooltip = L("Print sequence, layer by layer or object by object.");
    def->enum_keys_map = &ConfigOptionEnum<PrintSequence>::get_enum_values();
    def->enum_values.push_back("by layer");
    def->enum_values.push_back("by object");
    def->enum_labels.push_back(L("By layer"));
    def->enum_labels.push_back(L("By object"));
    def->mode = comSimple;
    def->set_default_value(new ConfigOptionEnum<PrintSequence>(PrintSequence::ByLayer));

    def = this->add("print_order", coEnum);
    def->label = L("Intra-layer order");
    def->tooltip = L("Print order within a single layer.");
    def->enum_keys_map = &ConfigOptionEnum<PrintOrder>::get_enum_values();
    def->enum_values.push_back("default");
    def->enum_values.push_back("as_obj_list");
    def->enum_labels.push_back(L("Default"));
    def->enum_labels.push_back(L("As object list"));
    def->mode = comAdvanced;
    def->set_default_value(new ConfigOptionEnum<PrintOrder>(PrintOrder::Default));

    def = this->add("slow_down_for_layer_cooling", coBools);
    def->label = L("Slow printing down for better layer cooling");
    def->tooltip = L("Enable this option to slow printing speed down to make the final layer time not shorter than "
                     "the layer time threshold in \"Max fan speed threshold\", so that layer can be cooled for longer time. "
                     "This can improve the cooling quality for needle and small details.");
    def->set_default_value(new ConfigOptionBools { true });

    def = this->add("default_acceleration", coFloat);
    def->label = L("Normal printing");
    def->tooltip = L("The default acceleration of both normal printing and travel except initial layer.");
    def->sidetext = L("mm/s²");
    def->min = 0;
    def->mode = comAdvanced;
    def->set_default_value(new ConfigOptionFloat(500.0));

    def = this->add("default_filament_profile", coStrings);
    def->label = L("Default filament profile");
    def->tooltip = L("Default filament profile when switching to this machine profile.");
    def->set_default_value(new ConfigOptionStrings());
    def->cli = ConfigOptionDef::nocli;

    def = this->add("default_print_profile", coString);
    def->label = L("Default process profile");
    def->tooltip = L("Default process profile when switching to this machine profile.");
    def->set_default_value(new ConfigOptionString());
    def->cli = ConfigOptionDef::nocli;

    def = this->add("activate_air_filtration",coBools);
    def->label = L("Activate air filtration");
    def->tooltip = L("Activate for better air filtration. G-code command: M106 P3 S(0-255)");
    def->mode = comSimple;
    def->set_default_value(new ConfigOptionBools{false});

    def = this->add("during_print_exhaust_fan_speed", coInts);
    def->label   = L("Fan speed");
    def->tooltip=L("Speed of exhaust fan during printing. This speed will override the speed in filament custom G-code.");
    def->sidetext = "%";
    def->min=0;
    def->max=100;
    def->mode = comSimple;
    def->set_default_value(new ConfigOptionInts{60});

    def = this->add("complete_print_exhaust_fan_speed", coInts);
    def->label = L("Fan speed");
    def->tooltip=L("Speed of exhaust fan after printing completes.");
    def->sidetext = "%";
    def->min=0;
    def->max=100;
    def->mode = comSimple;
    def->set_default_value(new ConfigOptionInts{80});

    def = this->add("close_fan_the_first_x_layers", coInts);
    def->label = L("No cooling for the first");
    def->tooltip = L("Turn off all cooling fans for the first few layers. "
                     "This can be used to improve build plate adhesion.");
    def->sidetext = L("layers");
    def->min = 0;
    def->max = 1000;
    def->mode = comSimple;
    def->set_default_value(new ConfigOptionInts { 1 });

    def = this->add("bridge_no_support", coBool);
    def->label = L("Don't support bridges");
    def->category = L("Support");
    def->tooltip = L("Don't support the whole bridge area which make support very large. "
                     "Bridges can usually be printed directly without support if not very long.");
    def->mode = comAdvanced;
    def->set_default_value(new ConfigOptionBool(false));

    def = this->add("thick_bridges", coBool);
    def->label = L("Thick external bridges");
    def->category = L("Quality");
    def->tooltip = L("If enabled, bridges are more reliable, can bridge longer distances, but may look worse. "
        "If disabled, bridges look better but are reliable just for shorter bridged distances.");
    def->mode = comAdvanced;
    def->set_default_value(new ConfigOptionBool(false));

    def = this->add("thick_internal_bridges", coBool);
    def->label = L("Thick internal bridges");
    def->category = L("Quality");
    def->tooltip  = L("If enabled, thick internal bridges will be used. It's usually recommended to have this feature turned on. However, "
                       "consider turning it off if you are using large nozzles.");
    def->mode = comAdvanced;
    def->set_default_value(new ConfigOptionBool(true));
    
    def = this->add("enable_extra_bridge_layer", coEnum);
    def->label = L("Extra bridge layers (beta)");
    def->category = L("Quality");
    def->tooltip = L("This option enables the generation of an extra bridge layer over internal and/or external bridges.\n\n"
                     "Extra bridge layers help improve bridge appearance and reliability, as the solid infill is better supported. "
                     "This is especially useful in fast printers, where the bridge and solid infill speeds vary greatly. "
                     "The extra bridge layer results in reduced pillowing on top surfaces, as well as reduced separation of the external bridge layer from its surrounding perimeters.\n\n"
                     "It is generally recommended to set this to at least 'External bridge only', unless specific issues with the sliced model are found.\n\n"
                     "Options:\n"
                     "1. Disabled - does not generate second bridge layers. This is the default and is set for compatibility purposes\n"
                     "2. External bridge only - generates second bridge layers for external-facing bridges only. Please note that small bridges that are shorter "
                     "or narrower than the set number of perimeters will be skipped as they would not benefit from a second bridge layer. If generated, "
                     "the second bridge layer will be extruded parallel to the first bridge layer to reinforce the bridge strength\n"
                     "3. Internal bridge only - generates second bridge layers for internal bridges over sparse infill only. "
                     "Please note that the internal bridges count towards the top shell layer count of your model. "
                     "The second internal bridge layer will be extruded as close to perpendicular to the first as possible. "
                     "If multiple regions in the same island, with varying bridge angles are present, the last region of that island will be selected as the angle reference\n"
                     "4. Apply to all - generates second bridge layers for both internal and external-facing bridges\n");

    def->enum_keys_map = &ConfigOptionEnum<EnableExtraBridgeLayer>::get_enum_values();
    def->enum_values.push_back("disabled");
    def->enum_values.push_back("external_bridge_only");
    def->enum_values.push_back("internal_bridge_only");
    def->enum_values.push_back("apply_to_all");
    def->enum_labels.push_back(L("Disabled"));
    def->enum_labels.push_back(L("External bridge only"));
    def->enum_labels.push_back(L("Internal bridge only"));
    def->enum_labels.push_back(L("Apply to all"));
    def->mode = comAdvanced;
    def->set_default_value(new ConfigOptionEnum<EnableExtraBridgeLayer>(eblDisabled));

    def = this->add("dont_filter_internal_bridges", coEnum);
    def->label = L("Filter out small internal bridges");
    def->category = L("Quality");
    def->tooltip = L("This option can help reduce pillowing on top surfaces in heavily slanted or curved models.\n"
                     "By default, small internal bridges are filtered out and the internal solid infill is printed "
                     "directly over the sparse infill. This works well in most cases, speeding up printing without "
                     "too much compromise on top surface quality.\n"
                     "However, in heavily slanted or curved models, especially where too low a sparse infill density "
                     "is used, this may result in curling of the unsupported solid infill, causing pillowing.\n"
                     "Enabling limited filtering or no filtering will print internal bridge layer over slightly "
                     "unsupported internal solid infill. The options below control the sensitivity of the filtering, "
                     "i.e. they control where internal bridges are created:\n"
                     "1. Filter - enables this option. This is the default behavior and works well in most cases\n"
                     "2. Limited filtering - creates internal bridges on heavily slanted surfaces while avoiding "
                     "unnecessary bridges. This works well for most difficult models\n"
                     "3. No filtering - creates internal bridges on every potential internal overhang. This option is "
                     "useful for heavily slanted top surface models; however, in most cases, it creates too many "
                     "unnecessary bridges");
    def->enum_keys_map = &ConfigOptionEnum<InternalBridgeFilter>::get_enum_values();
    def->enum_values.push_back("disabled");
    def->enum_values.push_back("limited");
    def->enum_values.push_back("nofilter");
    def->enum_labels.push_back(L("Filter"));
    def->enum_labels.push_back(L("Limited filtering"));
    def->enum_labels.push_back(L("No filtering"));
    def->mode = comAdvanced;
    def->set_default_value(new ConfigOptionEnum<InternalBridgeFilter>(ibfDisabled));


    def = this->add("max_bridge_length", coFloat);
    def->label = L("Max bridge length");
    def->category = L("Support");
    def->tooltip = L("Max length of bridges that don't need support. Set it to 0 if you want all bridges to be supported, and set it to a very large value if you don't want any bridges to be supported.");
    def->sidetext = L("mm");
    def->min = 0;
    def->mode = comAdvanced;
    def->set_default_value(new ConfigOptionFloat(10));

    def = this->add("machine_end_gcode", coString);
    def->label = L("End G-code");
    def->tooltip = L("End G-code when finishing the entire print.");
    def->multiline = true;
    def->full_width = true;
    def->height = 12;
    def->mode = comAdvanced;
    def->set_default_value(new ConfigOptionString("M104 S0 ; turn off temperature\nG28 X0  ; home X axis\nM84     ; disable motors\n"));

    def             = this->add("printing_by_object_gcode", coString);
    def->label      = L("Between Object G-code");
    def->tooltip    = L("Insert G-code between objects. This parameter will only come into effect when you print your models object by object.");
    def->multiline  = true;
    def->full_width = true;
    def->height     = 12;
    def->mode       = comAdvanced;
    def->set_default_value(new ConfigOptionString());

    def = this->add("filament_end_gcode", coStrings);
    def->label = L("End G-code");
    def->tooltip = L("End G-code when finishing the printing of this filament.");
    def->multiline = true;
    def->full_width = true;
    def->height = 120;
    def->mode = comAdvanced;
    def->set_default_value(new ConfigOptionStrings { " " });

    def = this->add("ensure_vertical_shell_thickness", coEnum);
    def->label = L("Ensure vertical shell thickness");
    def->category = L("Strength");
    def->tooltip  = L(
        "Add solid infill near sloping surfaces to guarantee the vertical shell thickness (top+bottom solid layers)\nNone: No solid infill "
         "will be added anywhere. Caution: Use this option carefully if your model has sloped surfaces\nCritical Only: Avoid adding solid infill for walls\nModerate: Add solid infill for heavily "
         "sloping surfaces only\nAll: Add solid infill for all suitable sloping surfaces\nDefault value is All.");
    def->enum_keys_map = &ConfigOptionEnum<EnsureVerticalShellThickness>::get_enum_values();
    def->enum_values.push_back("none");
    def->enum_values.push_back("ensure_critical_only");
    def->enum_values.push_back("ensure_moderate");
    def->enum_values.push_back("ensure_all");
    def->enum_labels.push_back(L("None"));
    def->enum_labels.push_back(L("Critical Only"));
    def->enum_labels.push_back(L("Moderate"));
    def->enum_labels.push_back(L("All"));
    def->mode = comAdvanced;
    def->set_default_value(new ConfigOptionEnum<EnsureVerticalShellThickness>(EnsureVerticalShellThickness::evstAll));
    
    auto def_top_fill_pattern = def = this->add("top_surface_pattern", coEnum);
    def->label = L("Top surface pattern");
    def->category = L("Strength");
    def->tooltip = L("Line pattern of top surface infill.");
    def->enum_keys_map = &ConfigOptionEnum<InfillPattern>::get_enum_values();
    def->enum_values.push_back("concentric");
    def->enum_values.push_back("zig-zag");
    def->enum_values.push_back("monotonic");
    def->enum_values.push_back("monotonicline");
    def->enum_values.push_back("alignedrectilinear");
    def->enum_values.push_back("hilbertcurve");
    def->enum_values.push_back("archimedeanchords");
    def->enum_values.push_back("octagramspiral");
    def->enum_labels.push_back(L("Concentric"));
    def->enum_labels.push_back(L("Rectilinear"));
    def->enum_labels.push_back(L("Monotonic"));
    def->enum_labels.push_back(L("Monotonic line"));
    def->enum_labels.push_back(L("Aligned Rectilinear"));
    def->enum_labels.push_back(L("Hilbert Curve"));
    def->enum_labels.push_back(L("Archimedean Chords"));
    def->enum_labels.push_back(L("Octagram Spiral"));
    def->set_default_value(new ConfigOptionEnum<InfillPattern>(ipMonotonicLine));

    def = this->add("bottom_surface_pattern", coEnum);
    def->label = L("Bottom surface pattern");
    def->category = L("Strength");
    def->tooltip = L("Line pattern of bottom surface infill, not bridge infill.");
    def->enum_keys_map = &ConfigOptionEnum<InfillPattern>::get_enum_values();
    def->enum_values = def_top_fill_pattern->enum_values;
    def->enum_labels = def_top_fill_pattern->enum_labels;
    def->set_default_value(new ConfigOptionEnum<InfillPattern>(ipMonotonic));

	def                = this->add("internal_solid_infill_pattern", coEnum);
    def->label         = L("Internal solid infill pattern");
    def->category      = L("Strength");
    def->tooltip       = L("Line pattern of internal solid infill. if the detect narrow internal solid infill be enabled, the concentric pattern will be used for the small area.");
    def->enum_keys_map = &ConfigOptionEnum<InfillPattern>::get_enum_values();
    def->enum_values   = def_top_fill_pattern->enum_values;
    def->enum_labels   = def_top_fill_pattern->enum_labels;
    def->set_default_value(new ConfigOptionEnum<InfillPattern>(ipMonotonic));
    
    def = this->add("outer_wall_line_width", coFloatOrPercent);
    def->label = L("Outer wall");
    def->category = L("Quality");
    def->tooltip = L("Line width of outer wall. If expressed as a %, it will be computed over the nozzle diameter.");
    def->sidetext = L("mm or %");
    def->ratio_over = "nozzle_diameter";
    def->min = 0;
    def->max = 1000;
    def->max_literal = 10;
    def->mode = comAdvanced;
    def->set_default_value(new ConfigOptionFloatOrPercent(0., false));

    def = this->add("outer_wall_speed", coFloat);
    def->label = L("Outer wall");
    def->category = L("Speed");
    def->tooltip = L("Speed of outer wall which is outermost and visible. "
                     "It's used to be slower than inner wall speed to get better quality.");
    def->sidetext = L("mm/s");
    def->min = 1;
    def->mode = comAdvanced;
    def->set_default_value(new ConfigOptionFloat(60));

    def = this->add("small_perimeter_speed", coFloatOrPercent);
    def->label = L("Small perimeters");
    def->category = L("Speed");
    def->tooltip = L("This separate setting will affect the speed of perimeters having radius <= small_perimeter_threshold "
                   "(usually holes). If expressed as percentage (for example: 80%) it will be calculated "
                   "on the outer wall speed setting above. Set to zero for auto.");
    def->sidetext = L("mm/s or %");
    def->ratio_over = "outer_wall_speed";
    def->min = 1;
    def->mode = comAdvanced;
    def->set_default_value(new ConfigOptionFloatOrPercent(50, true));

    def = this->add("small_perimeter_threshold", coFloat);
    def->label = L("Small perimeters threshold");
    def->category = L("Speed");
    def->tooltip = L("This sets the threshold for small perimeter length. Default threshold is 0mm.");
    def->sidetext = L("mm");
    def->min = 0;
    def->mode = comAdvanced;
    def->set_default_value(new ConfigOptionFloat(0));

    def = this->add("wall_sequence", coEnum);
    def->label = L("Walls printing order");
    def->category = L("Quality");
    def->tooltip = L("Print sequence of the internal (inner) and external (outer) walls.\n\n"
                     "Use Inner/Outer for best overhangs. This is because the overhanging walls can adhere to a neighbouring perimeter while printing. "
                     "However, this option results in slightly reduced surface quality as the external perimeter is deformed by being squashed to the internal perimeter.\n\n"
                     "Use Inner/Outer/Inner for the best external surface finish and dimensional accuracy as the external wall is printed undisturbed from an internal perimeter. "
                     "However, overhang performance will reduce as there is no internal perimeter to print the external wall against. "
                     "This option requires a minimum of 3 walls to be effective as it prints the internal walls from the 3rd perimeter onwards first, "
                     "then the external perimeter and, finally, the first internal perimeter. "
                     "This option is recommended against the Outer/Inner option in most cases.\n\n"
                     "Use Outer/Inner for the same external wall quality and dimensional accuracy benefits of Inner/Outer/Inner option. "
                     "However, the z seams will appear less consistent as the first extrusion of a new layer starts on a visible surface.\n\n ");
    def->enum_keys_map = &ConfigOptionEnum<WallSequence>::get_enum_values();
    def->enum_values.push_back("inner wall/outer wall");
    def->enum_values.push_back("outer wall/inner wall");
    def->enum_values.push_back("inner-outer-inner wall");
    def->enum_labels.push_back(L("Inner/Outer"));
    def->enum_labels.push_back(L("Outer/Inner"));
    def->enum_labels.push_back(L("Inner/Outer/Inner"));
    def->mode = comAdvanced;
    def->set_default_value(new ConfigOptionEnum<WallSequence>(WallSequence::InnerOuter));

    def = this->add("is_infill_first",coBool);
    def->label    = L("Print infill first");
    def->tooltip  = L("Order of wall/infill. When the tickbox is unchecked the walls are printed first, which works best in most cases.\n\nPrinting infill first may help with extreme overhangs as the walls have the neighbouring infill to adhere to. However, the infill will slightly push out the printed walls where it is attached to them, resulting in a worse external surface finish. It can also cause the infill to shine through the external surfaces of the part.");
    def->category = L("Quality");
    def->mode     = comAdvanced;
    def->set_default_value(new ConfigOptionBool{false});

    def = this->add("wall_direction", coEnum);
    def->label = L("Wall loop direction");
    def->category = L("Quality");
    def->tooltip = L("The direction which the wall loops are extruded when looking down from the top.\n\nBy default all walls are extruded in counter-clockwise, unless Reverse on even is enabled. Set this to any option other than Auto will force the wall direction regardless of the Reverse on even.\n\nThis option will be disabled if spiral vase mode is enabled.");
    def->enum_keys_map = &ConfigOptionEnum<WallDirection>::get_enum_values();
    def->enum_values.push_back("auto");
    def->enum_values.push_back("ccw");
    def->enum_values.push_back("cw");
    def->enum_labels.push_back(L("Auto"));
    def->enum_labels.push_back(L("Counter clockwise"));
    def->enum_labels.push_back(L("Clockwise"));
    def->mode = comAdvanced;
    def->set_default_value(new ConfigOptionEnum<WallDirection>(WallDirection::Auto));

    def = this->add("extruder", coInt);
    def->gui_type = ConfigOptionDef::GUIType::i_enum_open;
    def->label = L("Extruder");
    def->category = L("Extruders");
    //def->tooltip = L("The extruder to use (unless more specific extruder settings are specified). "
    //               "This value overrides perimeter and infill extruders, but not the support extruders.");
    def->min = 0;  // 0 = inherit defaults
    def->enum_labels.push_back(L("default"));  // override label for item 0
    def->enum_labels.push_back("1");
    def->enum_labels.push_back("2");
    def->enum_labels.push_back("3");
    def->enum_labels.push_back("4");
    def->enum_labels.push_back("5");
    def->mode = comAdvanced;

    def = this->add("extruder_clearance_height_to_rod", coFloat);
    def->label = L("Height to rod");
    def->tooltip = L("Distance of the nozzle tip to the lower rod. "
        "Used for collision avoidance in by-object printing.");
    def->sidetext = L("mm");
    def->min = 0;
    def->mode = comAdvanced;
    def->set_default_value(new ConfigOptionFloat(40));

    // BBS
    def = this->add("extruder_clearance_height_to_lid", coFloat);
    def->label = L("Height to lid");
    def->tooltip = L("Distance of the nozzle tip to the lid. "
        "Used for collision avoidance in by-object printing.");
    def->sidetext = L("mm");
    def->min = 0;
    def->mode = comAdvanced;
    def->set_default_value(new ConfigOptionFloat(120));

    def = this->add("extruder_clearance_radius", coFloat);
    def->label = L("Radius");
    def->tooltip = L("Clearance radius around extruder. Used for collision avoidance in by-object printing.");
    def->sidetext = L("mm");
    def->min = 0;
    def->mode = comAdvanced;
    def->set_default_value(new ConfigOptionFloat(40));

    def = this->add("nozzle_height", coFloat);
    def->label = L("Nozzle height");
    def->tooltip = L("The height of nozzle tip.");
    def->sidetext = L("mm");
    def->min = 0;
    def->mode = comDevelop;
    def->set_default_value(new ConfigOptionFloat(2.5));

    def          = this->add("bed_mesh_min", coPoint);
    def->label   = L("Bed mesh min");
    def->tooltip = L(
        "This option sets the min point for the allowed bed mesh area. Due to the probe's XY offset, most printers are unable to probe the "
        "entire bed. To ensure the probe point does not go outside the bed area, the minimum and maximum points of the bed mesh should be "
        "set appropriately. OrcaSlicer ensures that adaptive_bed_mesh_min/adaptive_bed_mesh_max values do not exceed these min/max "
        "points. This information can usually be obtained from your printer manufacturer. The default setting is (-99999, -99999), which "
        "means there are no limits, thus allowing probing across the entire bed.");
    def->sidetext = L("mm");
    def->mode = comAdvanced;
    def->set_default_value(new ConfigOptionPoint(Vec2d(-99999, -99999)));

    def          = this->add("bed_mesh_max", coPoint);
    def->label   = L("Bed mesh max");
    def->tooltip = L(
        "This option sets the max point for the allowed bed mesh area. Due to the probe's XY offset, most printers are unable to probe the "
        "entire bed. To ensure the probe point does not go outside the bed area, the minimum and maximum points of the bed mesh should be "
        "set appropriately. OrcaSlicer ensures that adaptive_bed_mesh_min/adaptive_bed_mesh_max values do not exceed these min/max "
        "points. This information can usually be obtained from your printer manufacturer. The default setting is (99999, 99999), which "
        "means there are no limits, thus allowing probing across the entire bed.");
    def->sidetext = L("mm");
    def->mode = comAdvanced;
    def->set_default_value(new ConfigOptionPoint(Vec2d(99999, 99999)));

    def          = this->add("bed_mesh_probe_distance", coPoint);
    def->label   = L("Probe point distance");
    def->tooltip = L("This option sets the preferred distance between probe points (grid size) for the X and Y directions, with the "
                     "default being 50mm for both X and Y.");
    def->min     = 0;
    def->sidetext = L("mm");
    def->mode    = comAdvanced;
    def->set_default_value(new ConfigOptionPoint(Vec2d(50, 50)));

    def          = this->add("adaptive_bed_mesh_margin", coFloat);
    def->label   = L("Mesh margin");
    def->tooltip = L("This option determines the additional distance by which the adaptive bed mesh area should be expanded in the XY directions.");
    def->sidetext = L("mm"); // ORCA add side text
    def->mode    = comAdvanced;
    def->set_default_value(new ConfigOptionFloat(0));

    def = this->add("extruder_colour", coStrings);
    def->label = L("Extruder Color");
    def->tooltip = L("Only used as a visual help on UI.");
    def->gui_type = ConfigOptionDef::GUIType::color;
    // Empty string means no color assigned yet.
    def->mode = comAdvanced;
    def->set_default_value(new ConfigOptionStrings { "" });

    def = this->add("extruder_offset", coPoints);
    def->label = L("Extruder offset");
    //def->tooltip = L("If your firmware doesn't handle the extruder displacement you need the G-code "
    //               "to take it into account. This option lets you specify the displacement of each extruder "
    //               "with respect to the first one. It expects positive coordinates (they will be subtracted "
    //               "from the XY coordinate).");
    def->sidetext = L("mm");
    def->mode = comAdvanced;
    def->set_default_value(new ConfigOptionPoints { Vec2d(0,0) });

    def = this->add("filament_flow_ratio", coFloats);
    def->label = L("Flow ratio");
    def->tooltip = L("The material may have volumetric change after switching between molten and crystalline states. "
                     "This setting changes all extrusion flow of this filament in G-code proportionally. "
                     "The recommended value range is between 0.95 and 1.05. "
                     "You may be able to tune this value to get a nice flat surface if there is slight overflow or underflow.");
    def->max = 2;
    def->mode = comAdvanced;
    def->set_default_value(new ConfigOptionFloats { 1. });

    def = this->add("print_flow_ratio", coFloat);
    def->label = L("Flow ratio");
    def->tooltip = L("The material may have volumetric change after switching between molten and crystalline states. "
                     "This setting changes all extrusion flow of this filament in G-code proportionally. "
                     "The recommended value range is between 0.95 and 1.05. "
                     "You may be able to tune this value to get a nice flat surface if there is slight overflow or underflow."
                     "\n\nThe final object flow ratio is this value multiplied by the filament flow ratio.");
    def->mode = comAdvanced;
    def->max = 2;
    def->min = 0.01;
    def->set_default_value(new ConfigOptionFloat(1));

    def = this->add("enable_pressure_advance", coBools);
    def->label = L("Enable pressure advance");
    def->tooltip = L("Enable pressure advance, auto calibration result will be overwritten once enabled.");
    def->set_default_value(new ConfigOptionBools{ false });

    def = this->add("pressure_advance", coFloats);
    def->label = L("Pressure advance");
    def->tooltip = L("Pressure advance (Klipper) AKA Linear advance factor (Marlin).");
    def->max = 2;
    def->mode = comAdvanced;
    def->set_default_value(new ConfigOptionFloats { 0.02 });
    
    // Orca: Adaptive pressure advance option and calibration values
    def = this->add("adaptive_pressure_advance", coBools);
    def->label = L("Enable adaptive pressure advance (beta)");
    // xgettext:no-c-format, no-boost-format
    def->tooltip = L("With increasing print speeds (and hence increasing volumetric flow through the nozzle) and increasing accelerations, "
                     "it has been observed that the effective PA value typically decreases. "
                     "This means that a single PA value is not always 100% optimal for all features and a compromise value is usually used "
                     "that does not cause too much bulging on features with lower flow speed and accelerations while also not causing gaps on faster features.\n\n"
                     "This feature aims to address this limitation by modeling the response of your printer's extrusion system depending "
                     "on the volumetric flow speed and acceleration it is printing at. Internally, it generates a fitted model that can extrapolate the needed pressure "
                     "advance for any given volumetric flow speed and acceleration, which is then emitted to the printer depending on the current print conditions.\n\n"
                     "When enabled, the pressure advance value above is overridden. However, a reasonable default value above is "
                     "strongly recommended to act as a fallback and for when tool changing.\n\n");
    def->mode = comAdvanced;
    def->set_default_value(new ConfigOptionBools{ false });

    // Orca: Adaptive pressure advance option and calibration values
    def = this->add("adaptive_pressure_advance_model", coStrings);
    def->label = L("Adaptive pressure advance measurements (beta)");
    // xgettext:no-c-format, no-boost-format
    def->tooltip = L("Add sets of pressure advance (PA) values, the volumetric flow speeds and accelerations they were measured at, separated by a comma. "
                     "One set of values per line. For example\n"
                     "0.04,3.96,3000\n0.033,3.96,10000\n0.029,7.91,3000\n0.026,7.91,10000\n\n"
                     "How to calibrate:\n"
                     "1. Run the pressure advance test for at least 3 speeds per acceleration value. It is recommended that the test is run "
                     "for at least the speed of the external perimeters, the speed of the internal perimeters and the fastest feature "
                     "print speed in your profile (usually its the sparse or solid infill). Then run them for the same speeds for the slowest and fastest print accelerations, "
                     "and no faster than the recommended maximum acceleration as given by the Klipper input shaper\n"
                     "2. Take note of the optimal PA value for each volumetric flow speed and acceleration. You can find the flow number by selecting "
                     "flow from the color scheme drop down and move the horizontal slider over the PA pattern lines. The number should be visible "
                     "at the bottom of the page. The ideal PA value should be decreasing the higher the volumetric flow is. "
                     "If it is not, confirm that your extruder is functioning correctly. The slower and with less acceleration you print, "
                     "the larger the range of acceptable PA values. If no difference is visible, use the PA value from the faster test\n"
                     "3. Enter the triplets of PA values, Flow and Accelerations in the text box here and save your filament profile");
    def->mode = comAdvanced;
    //def->gui_flags = "serialized";
    def->multiline = true;
    def->full_width = true;
    def->height = 15;
    def->set_default_value(new ConfigOptionStrings{"0,0,0\n0,0,0"});
    
    // xgettext:no-c-format, no-boost-format
    def = this->add("adaptive_pressure_advance_overhangs", coBools);
    def->label = L("Enable adaptive pressure advance for overhangs (beta)");
    def->tooltip = L("Enable adaptive PA for overhangs as well as when flow changes within the same feature. This is an experimental option, "
                     "as if the PA profile is not set accurately, it will cause uniformity issues on the external surfaces before and after overhangs.\n");
    def->mode = comAdvanced;
    def->set_default_value(new ConfigOptionBools{ false });

    def = this->add("adaptive_pressure_advance_bridges", coFloats);
    def->label = L("Pressure advance for bridges");
    def->tooltip = L("Pressure advance value for bridges. Set to 0 to disable.\n\n"
                     "A lower PA value when printing bridges helps reduce the appearance of slight under extrusion immediately after bridges. "
                     "This is caused by the pressure drop in the nozzle when printing in the air and a lower PA helps counteract this.");
    def->max = 2;
    def->mode = comAdvanced;
    def->set_default_value(new ConfigOptionFloats { 0.0 });

    def = this->add("line_width", coFloatOrPercent);
    def->label = L("Default");
    def->category = L("Quality");
    def->tooltip = L("Default line width if other line widths are set to 0. If expressed as a %, it will be computed over the nozzle diameter.");
    def->sidetext = L("mm or %");
    def->ratio_over = "nozzle_diameter";
    def->min = 0;
    def->max = 1000;
    def->max_literal = 10;
    def->mode = comAdvanced;
    def->set_default_value(new ConfigOptionFloatOrPercent(0, false));

    def = this->add("reduce_fan_stop_start_freq", coBools);
    def->label = L("Keep fan always on");
    def->tooltip = L("Enabling this setting means that the part cooling fan will never stop completely "
                     "and will run at least at minimum speed to reduce the frequency of starting and stopping.");
    def->set_default_value(new ConfigOptionBools { false });

    def = this->add("dont_slow_down_outer_wall", coBools);
    def->label = L("Don't slow down outer walls");
    def->tooltip = L("If enabled, this setting will ensure external perimeters are not slowed down to meet the minimum layer time. "
                     "This is particularly helpful in the below scenarios:\n"
                     "1. To avoid changes in shine when printing glossy filaments\n"
                     "2. To avoid changes in external wall speed which may create slight wall artifacts that appear like Z banding\n"
                     "3. To avoid printing at speeds which cause VFAs (fine artifacts) on the external walls");
    def->set_default_value(new ConfigOptionBools { false });

    def = this->add("fan_cooling_layer_time", coFloats);
    def->label = L("Layer time");
    def->tooltip = L("Part cooling fan will be enabled for layers of which estimated time is shorter than this value. "
                     "Fan speed is interpolated between the minimum and maximum fan speeds according to layer printing time.");
    def->sidetext = L("s");
    def->min = 0;
    def->max = 1000;
    def->mode = comSimple;
    def->set_default_value(new ConfigOptionFloats{ 60.0f });

    def           = this->add("default_filament_colour", coStrings);
    def->label    = L("Default color");
    def->tooltip  = L("Default filament color"
                      "\nRight click to reset value to system default.");
    def->gui_type = ConfigOptionDef::GUIType::color;
    def->mode     = comAdvanced;
    def->set_default_value(new ConfigOptionStrings{""});

    def = this->add("filament_colour", coStrings);
    def->label = L("Color");
    def->tooltip = L("Only used as a visual help on UI.");
    def->gui_type = ConfigOptionDef::GUIType::color;
    def->mode = comAdvanced;
    def->set_default_value(new ConfigOptionStrings{ "#F2754E" });

    // PS
    def = this->add("filament_notes", coStrings);
    def->label = L("Filament notes");
    def->tooltip = L("You can put your notes regarding the filament here.");
    def->multiline = true;
    def->full_width = true;
    def->height = 13;
    def->mode = comAdvanced;
    def->set_default_value(new ConfigOptionStrings { "" });

    //bbs
    def          = this->add("required_nozzle_HRC", coInts);
    def->label   = L("Required nozzle HRC");
    def->tooltip = L("Minimum HRC of nozzle required to print the filament. Zero means no checking of nozzle's HRC.");
    def->min     = 0;
    def->max     = 500;
    def->mode    = comDevelop;
    def->set_default_value(new ConfigOptionInts{0});

    def = this->add("filament_max_volumetric_speed", coFloats);
    def->label = L("Max volumetric speed");
    def->tooltip = L("This setting stands for how much volume of filament can be melted and extruded per second. "
                     "Printing speed is limited by max volumetric speed, in case of too high and unreasonable speed setting. "
                     "Can't be zero.");
    def->sidetext = L("mm³/s");
    def->min = 0;
    def->mode = comAdvanced;
    def->set_default_value(new ConfigOptionFloats { 2. });

    def = this->add("machine_load_filament_time", coFloat);
    def->label = L("Filament load time");
    def->tooltip = L("Time to load new filament when switch filament. It's usually applicable for single-extruder multi-material machines. "
                     "For tool changers or multi-tool machines, it's typically 0. For statistics only.");
    def->sidetext = L("s");
    def->min = 0;
    def->mode = comAdvanced;
    def->set_default_value(new ConfigOptionFloat(0.0));

    def = this->add("machine_unload_filament_time", coFloat);
    def->label = L("Filament unload time");
    def->tooltip = L("Time to unload old filament when switch filament. It's usually applicable for single-extruder multi-material machines. "
                     "For tool changers or multi-tool machines, it's typically 0. For statistics only.");
    def->sidetext = L("s");
    def->min = 0;
    def->mode = comAdvanced;
    def->set_default_value(new ConfigOptionFloat(0.0));

    def = this->add("machine_tool_change_time", coFloat);
    def->label = L("Tool change time");
    def->tooltip = L("Time taken to switch tools. It's usually applicable for tool changers or multi-tool machines. "
                     "For single-extruder multi-material machines, it's typically 0. For statistics only.");
    def->sidetext = L("s");
    def->min = 0;
    def->mode = comAdvanced;
    def->set_default_value(new ConfigOptionFloat { 0. });


    def = this->add("filament_diameter", coFloats);
    def->label = L("Diameter");
    def->tooltip = L("Filament diameter is used to calculate extrusion in G-code, so it is important and should be accurate.");
    def->sidetext = L("mm");
    def->min = 0;
    def->set_default_value(new ConfigOptionFloats { 1.75 });

    /*
        Large format printers with print volumes in the order of 1m^3 generally use pellets for printing.
        The overall tech is very similar to FDM printing. 
        It is FDM printing, but instead of filaments, it uses pellets.

        The difference here is that where filaments have a filament_diameter that is used to calculate 
        the volume of filament ingested, pellets have a particular flow_coefficient that is empirically 
        devised for that particular pellet.

        pellet_flow_coefficient is basically a measure of the packing density of a particular pellet.
        Shape, material and density of an individual pellet will determine the packing density and
        the only thing that matters for 3d printing is how much of that pellet material is extruded by 
        one turn of whatever feeding mehcanism/gear your printer uses. You can emperically derive that
        for your own pellets for a particular printer model.

        We are translating the pellet_flow_coefficient into filament_diameter so that everything works just like it 
        does already with very minor adjustments.

        filament_diameter = sqrt( (4 * pellet_flow_coefficient) / PI )

        sqrt just makes the relationship between flow_coefficient and volume linear.

        higher packing density -> more material extruded by single turn -> higher pellet_flow_coefficient -> treated as if a filament of larger diameter is being used
        All other calculations remain the same for slicing.
    */

    def = this->add("pellet_flow_coefficient", coFloats);
    def->label = L("Pellet flow coefficient");
    def->tooltip = L("Pellet flow coefficient is empirically derived and allows for volume calculation for pellet printers.\n\nInternally it is converted to filament_diameter. All other volume calculations remain the same.\n\nfilament_diameter = sqrt( (4 * pellet_flow_coefficient) / PI )");
    def->min = 0;
    def->set_default_value(new ConfigOptionFloats{ 0.4157 });

    def = this->add("filament_shrink", coPercents);
    def->label = L("Shrinkage (XY)");
    // xgettext:no-c-format, no-boost-format
    def->tooltip = L("Enter the shrinkage percentage that the filament will get after cooling (94% if you measure 94mm instead of 100mm)."
        " The part will be scaled in xy to compensate."
        " Only the filament used for the perimeter is taken into account."
        "\nBe sure to allow enough space between objects, as this compensation is done after the checks.");
    def->sidetext = "%";
    def->ratio_over = "";
    def->min = 10;
    def->mode = comAdvanced;
    def->set_default_value(new ConfigOptionPercents{ 100 });
    
    def = this->add("filament_shrinkage_compensation_z", coPercents);
    def->label = L("Shrinkage (Z)");
    // xgettext:no-c-format, no-boost-format
    def->tooltip = L("Enter the shrinkage percentage that the filament will get after cooling (94% if you measure 94mm instead of 100mm)."
        " The part will be scaled in Z to compensate.");
    def->sidetext = "%";
    def->ratio_over = "";
    def->min = 10;
    def->mode = comAdvanced;
    def->set_default_value(new ConfigOptionPercents{ 100 });

    def = this->add("filament_loading_speed", coFloats);
    def->label = L("Loading speed");
    def->tooltip = L("Speed used for loading the filament on the wipe tower.");
    def->sidetext = L("mm/s");
    def->min = 0;
    def->mode = comAdvanced;
    def->set_default_value(new ConfigOptionFloats { 28. });

    def = this->add("filament_loading_speed_start", coFloats);
    def->label = L("Loading speed at the start");
    def->tooltip = L("Speed used at the very beginning of loading phase.");
    def->sidetext = L("mm/s");
    def->min = 0;
    def->mode = comAdvanced;
    def->set_default_value(new ConfigOptionFloats { 3. });

    def = this->add("filament_unloading_speed", coFloats);
    def->label = L("Unloading speed");
    def->tooltip = L("Speed used for unloading the filament on the wipe tower (does not affect "
                      "initial part of unloading just after ramming).");
    def->sidetext = L("mm/s");
    def->min = 0;
    def->mode = comAdvanced;
    def->set_default_value(new ConfigOptionFloats { 90. });

    def = this->add("filament_unloading_speed_start", coFloats);
    def->label = L("Unloading speed at the start");
    def->tooltip = L("Speed used for unloading the tip of the filament immediately after ramming.");
    def->sidetext = L("mm/s");
    def->min = 0;
    def->mode = comAdvanced;
    def->set_default_value(new ConfigOptionFloats { 100. });

    def = this->add("filament_toolchange_delay", coFloats);
    def->label = L("Delay after unloading");
    def->tooltip = L("Time to wait after the filament is unloaded. "
                   "May help to get reliable tool changes with flexible materials "
                   "that may need more time to shrink to original dimensions.");
    def->sidetext = L("s");
    def->min = 0;
    def->mode = comAdvanced;
    def->set_default_value(new ConfigOptionFloats { 0. });

    def = this->add("filament_cooling_moves", coInts);
    def->label = L("Number of cooling moves");
    def->tooltip = L("Filament is cooled by being moved back and forth in the "
                   "cooling tubes. Specify desired number of these moves.");
    def->max = 0;
    def->max = 20;
    def->mode = comAdvanced;
    def->set_default_value(new ConfigOptionInts { 4 });

    def = this->add("filament_stamping_loading_speed", coFloats);
    def->label = L("Stamping loading speed");
    def->tooltip = L("Speed used for stamping.");
    def->min = 0;
    def->mode = comAdvanced;
    def->set_default_value(new ConfigOptionFloats { 0. });

    def = this->add("filament_stamping_distance", coFloats);
    def->label = L("Stamping distance measured from the center of the cooling tube");
    def->tooltip = L("If set to non-zero value, filament is moved toward the nozzle between the individual cooling moves (\"stamping\"). "
                     "This option configures how long this movement should be before the filament is retracted again.");
    def->min = 0;
    def->mode = comAdvanced;
    def->set_default_value(new ConfigOptionFloats { 0. });

    def = this->add("filament_cooling_initial_speed", coFloats);
    def->label = L("Speed of the first cooling move");
    def->tooltip = L("Cooling moves are gradually accelerating beginning at this speed.");
    def->sidetext = L("mm/s");
    def->min = 0;
    def->mode = comAdvanced;
    def->set_default_value(new ConfigOptionFloats { 2.2 });

    def = this->add("filament_minimal_purge_on_wipe_tower", coFloats);
    def->label = L("Minimal purge on wipe tower");
    def->tooltip = L("After a tool change, the exact position of the newly loaded filament inside "
                     "the nozzle may not be known, and the filament pressure is likely not yet stable. "
                     "Before purging the print head into an infill or a sacrificial object, Orca Slicer will always prime "
                     "this amount of material into the wipe tower to produce successive infill or sacrificial object extrusions reliably.");
    def->sidetext = L("mm³");
    def->min = 0;
    def->mode = comAdvanced;
    def->set_default_value(new ConfigOptionFloats { 15. });

    def = this->add("filament_cooling_final_speed", coFloats);
    def->label = L("Speed of the last cooling move");
    def->tooltip = L("Cooling moves are gradually accelerating towards this speed.");
    def->sidetext = L("mm/s");
    def->min = 0;
    def->mode = comAdvanced;
    def->set_default_value(new ConfigOptionFloats { 3.4 });

    def = this->add("filament_ramming_parameters", coStrings);
    def->label = L("Ramming parameters");
    def->tooltip = L("This string is edited by RammingDialog and contains ramming specific parameters.");
    def->mode = comAdvanced;
    def->set_default_value(new ConfigOptionStrings { "120 100 6.6 6.8 7.2 7.6 7.9 8.2 8.7 9.4 9.9 10.0|"
       " 0.05 6.6 0.45 6.8 0.95 7.8 1.45 8.3 1.95 9.7 2.45 10 2.95 7.6 3.45 7.6 3.95 7.6 4.45 7.6 4.95 7.6" });

    def = this->add("filament_multitool_ramming", coBools);
    def->label = L("Enable ramming for multi-tool setups");
    def->tooltip = L("Perform ramming when using multi-tool printer (i.e. when the 'Single Extruder Multimaterial' in Printer Settings is unchecked). "
                     "When checked, a small amount of filament is rapidly extruded on the wipe tower just before the tool change. "
                     "This option is only used when the wipe tower is enabled.");
    def->mode = comAdvanced;
    def->set_default_value(new ConfigOptionBools { false });

    def = this->add("filament_multitool_ramming_volume", coFloats);
    def->label = L("Multi-tool ramming volume");
    def->tooltip = L("The volume to be rammed before the tool change.");
    def->sidetext = L("mm³");
    def->min = 0;
    def->mode = comAdvanced;
    def->set_default_value(new ConfigOptionFloats { 10. });

    def = this->add("filament_multitool_ramming_flow", coFloats);
    def->label = L("Multi-tool ramming flow");
    def->tooltip = L("Flow used for ramming the filament before the tool change.");
    def->sidetext = L("mm³/s");
    def->min = 0;
    def->mode = comAdvanced;
    def->set_default_value(new ConfigOptionFloats { 10. });
    
    def = this->add("filament_density", coFloats);
    def->label = L("Density");
    def->tooltip = L("Filament density. For statistics only.");
    def->sidetext = L("g/cm³");
    def->min = 0;
    def->mode = comAdvanced;
    def->set_default_value(new ConfigOptionFloats { 0. });

    def = this->add("filament_type", coStrings);
    def->label = L("Type");
    def->tooltip = L("The material type of filament.");
    def->gui_type = ConfigOptionDef::GUIType::f_enum_open;
    def->gui_flags = "show_value";

    def->enum_values.push_back("ABS");
    def->enum_values.push_back("ABS-GF");
    def->enum_values.push_back("ASA");
    def->enum_values.push_back("ASA-Aero");
    def->enum_values.push_back("BVOH");
    def->enum_values.push_back("PCTG");
    def->enum_values.push_back("EVA");
    def->enum_values.push_back("FLEX");
    def->enum_values.push_back("HIPS");
    def->enum_values.push_back("PA");
    def->enum_values.push_back("PA-CF");
    def->enum_values.push_back("PA-GF");
    def->enum_values.push_back("PA6-CF");
    def->enum_values.push_back("PA11-CF");
    def->enum_values.push_back("PC");
    def->enum_values.push_back("PC-CF");
    def->enum_values.push_back("PCTG");
    def->enum_values.push_back("PE");
    def->enum_values.push_back("PE-CF");
    def->enum_values.push_back("PET-CF");
    def->enum_values.push_back("PETG");
    def->enum_values.push_back("PETG-CF");
    def->enum_values.push_back("PETG-CF10");
    def->enum_values.push_back("PETG-GF");
    def->enum_values.push_back("PHA");
    def->enum_values.push_back("PLA");
    def->enum_values.push_back("PLA-AERO");
    def->enum_values.push_back("PLA-CF");
    def->enum_values.push_back("PP");
    def->enum_values.push_back("PP-CF");
    def->enum_values.push_back("PP-GF");
    def->enum_values.push_back("PPA-CF");
    def->enum_values.push_back("PPA-GF");
    def->enum_values.push_back("PPS");
    def->enum_values.push_back("PPS-CF");
    def->enum_values.push_back("PVA");
    def->enum_values.push_back("PVB");
    def->enum_values.push_back("SBS");
    def->enum_values.push_back("TPU");
    def->mode = comSimple;
    def->set_default_value(new ConfigOptionStrings { "PLA" });

    def = this->add("filament_soluble", coBools);
    def->label = L("Soluble material");
    def->tooltip = L("Soluble material is commonly used to print supports and support interfaces.");
    def->mode = comAdvanced;
    def->set_default_value(new ConfigOptionBools { false });

    def = this->add("filament_is_support", coBools);
    def->label = L("Support material");
    def->tooltip = L("Support material is commonly used to print supports and support interfaces.");
    def->mode = comAdvanced;
    def->set_default_value(new ConfigOptionBools { false });

    // BBS
    def = this->add("temperature_vitrification", coInts);
    def->label = L("Softening temperature");
    def->tooltip = L("The material softens at this temperature, so when the bed temperature is equal to or greater than this, "
                     "it's highly recommended to open the front door and/or remove the upper glass to avoid clogging.");
    def->sidetext = "°C"; // ORCA add side text
    def->mode = comSimple;
    def->set_default_value(new ConfigOptionInts{ 100 });

    def = this->add("filament_cost", coFloats);
    def->label = L("Price");
    def->tooltip = L("Filament price. For statistics only.");
    def->sidetext = L("money/kg");
    def->min = 0;
    def->mode = comAdvanced;
    def->set_default_value(new ConfigOptionFloats { 0. });

    def = this->add("filament_settings_id", coStrings);
    def->set_default_value(new ConfigOptionStrings { "" });
    //BBS: open this option to command line
    //def->cli = ConfigOptionDef::nocli;

    def = this->add("filament_ids", coStrings);
    def->set_default_value(new ConfigOptionStrings());
    def->cli = ConfigOptionDef::nocli;

    def = this->add("filament_vendor", coStrings);
    def->label = L("Vendor");
    def->tooltip = L("Vendor of filament. For show only.");
    def->mode = comAdvanced;
    def->set_default_value(new ConfigOptionStrings{L("(Undefined)")});
    def->cli = ConfigOptionDef::nocli;

    def = this->add("infill_direction", coFloat);
    def->label = L("Sparse infill direction");
    def->category = L("Strength");
    def->tooltip = L("Angle for sparse infill pattern, which controls the start or main direction of line.");
    def->sidetext = "°";
    def->min = 0;
    def->max = 360;
    def->mode = comAdvanced;
    def->set_default_value(new ConfigOptionFloat(45));

    def = this->add("solid_infill_direction", coFloat);
    def->label = L("Solid infill direction");
    def->category = L("Strength");
    def->tooltip = L("Angle for solid infill pattern, which controls the start or main direction of line.");
    def->sidetext = "°";
    def->min = 0;
    def->max = 360;
    def->mode = comAdvanced;
    def->set_default_value(new ConfigOptionFloat(45));

    def = this->add("rotate_solid_infill_direction", coBool);
    def->label = L("Rotate solid infill direction");
    def->category = L("Strength");
    def->tooltip = L("Rotate the solid infill direction by 90° for each layer.");
    def->mode = comAdvanced;
    def->set_default_value(new ConfigOptionBool(true));

    def = this->add("sparse_infill_density", coPercent);
    def->label = L("Sparse infill density");
    def->category = L("Strength");
    // xgettext:no-c-format, no-boost-format
    def->tooltip = L("Density of internal sparse infill, 100% turns all sparse infill into solid infill and internal solid infill pattern will be used.");
    def->sidetext = "%";
    def->min = 0;
    def->max = 100;
    def->set_default_value(new ConfigOptionPercent(20));

    def = this->add("sparse_infill_pattern", coEnum);
    def->label = L("Sparse infill pattern");
    def->category = L("Strength");
    def->tooltip = L("Line pattern for internal sparse infill.");
    def->enum_keys_map = &ConfigOptionEnum<InfillPattern>::get_enum_values();
    def->enum_values.push_back("concentric");
    def->enum_values.push_back("zig-zag");
    def->enum_values.push_back("grid");
    def->enum_values.push_back("2dlattice");
    def->enum_values.push_back("line");
    def->enum_values.push_back("cubic");
    def->enum_values.push_back("triangles");
    def->enum_values.push_back("tri-hexagon");
    def->enum_values.push_back("gyroid");
    def->enum_values.push_back("tpmsd");
    def->enum_values.push_back("honeycomb");
    def->enum_values.push_back("adaptivecubic");
    def->enum_values.push_back("alignedrectilinear");
    def->enum_values.push_back("2dhoneycomb");
    def->enum_values.push_back("3dhoneycomb");
    def->enum_values.push_back("hilbertcurve");
    def->enum_values.push_back("archimedeanchords");
    def->enum_values.push_back("octagramspiral");
    def->enum_values.push_back("supportcubic");
    def->enum_values.push_back("lightning");
    def->enum_values.push_back("crosshatch");
    def->enum_values.push_back("quartercubic");
    def->enum_labels.push_back(L("Concentric"));
    def->enum_labels.push_back(L("Rectilinear"));
    def->enum_labels.push_back(L("Grid"));
    def->enum_labels.push_back(L("2D Lattice"));
    def->enum_labels.push_back(L("Line"));
    def->enum_labels.push_back(L("Cubic"));
    def->enum_labels.push_back(L("Triangles"));
    def->enum_labels.push_back(L("Tri-hexagon"));
    def->enum_labels.push_back(L("Gyroid"));
    def->enum_labels.push_back(L("TPMS-D"));
    def->enum_labels.push_back(L("Honeycomb"));
    def->enum_labels.push_back(L("Adaptive Cubic"));
    def->enum_labels.push_back(L("Aligned Rectilinear"));
    def->enum_labels.push_back(L("2D Honeycomb"));
    def->enum_labels.push_back(L("3D Honeycomb"));
    def->enum_labels.push_back(L("Hilbert Curve"));
    def->enum_labels.push_back(L("Archimedean Chords"));
    def->enum_labels.push_back(L("Octagram Spiral"));
    def->enum_labels.push_back(L("Support Cubic"));
    def->enum_labels.push_back(L("Lightning"));
    def->enum_labels.push_back(L("Cross Hatch"));
    def->enum_labels.push_back(L("Quarter Cubic"));
    def->set_default_value(new ConfigOptionEnum<InfillPattern>(ipCrossHatch));

    def           = this->add("lattice_angle_1", coFloat);
    def->label    = L("Lattice angle 1");
    def->category = L("Strength");
    def->tooltip  = L("The angle of the first set of 2D lattice elements in the Z direction. Zero is vertical.");
    def->sidetext = "°";
    def->min      = -75;
    def->max      = 75;
    def->mode     = comAdvanced;
    def->set_default_value(new ConfigOptionFloat(-45));

    def           = this->add("lattice_angle_2", coFloat);
    def->label    = L("Lattice angle 2");
    def->category = L("Strength");
    def->tooltip  = L("The angle of the second set of 2D lattice elements in the Z direction. Zero is vertical.");
    def->sidetext = "°";
    def->min      = -75;
    def->max      = 75;
    def->mode     = comAdvanced;
    def->set_default_value(new ConfigOptionFloat(45));

    def           = this->add("infill_overhang_angle", coFloat);
    def->label    = L("Infill overhang angle");
    def->category = L("Strength");
    def->tooltip  = L("The angle of the infill angled lines. 60° will result in a pure honeycomb.");
    def->sidetext = L("°");
    def->min      = 15;
    def->max      = 75;
    def->mode     = comAdvanced;
    def->set_default_value(new ConfigOptionFloat(60));

    auto def_infill_anchor_min = def = this->add("infill_anchor", coFloatOrPercent);
    def->label = L("Sparse infill anchor length");
    def->category = L("Strength");
    def->tooltip = L("Connect an infill line to an internal perimeter with a short segment of an additional perimeter. "
                     "If expressed as percentage (example: 15%) it is calculated over infill extrusion width. "
                     "Orca Slicer tries to connect two close infill lines to a short perimeter segment. If no such perimeter segment "
                     "shorter than infill_anchor_max is found, the infill line is connected to a perimeter segment at just one side "
                     "and the length of the perimeter segment taken is limited to this parameter, but no longer than anchor_length_max.\n"
                     "Set this parameter to zero to disable anchoring perimeters connected to a single infill line.");
    def->sidetext = L("mm or %");
    def->ratio_over = "sparse_infill_line_width";
    def->max_literal = 1000;
    def->gui_type = ConfigOptionDef::GUIType::f_enum_open;
    def->enum_values.push_back("0");
    def->enum_values.push_back("1");
    def->enum_values.push_back("2");
    def->enum_values.push_back("5");
    def->enum_values.push_back("10");
    def->enum_values.push_back("1000");
    def->enum_labels.push_back(L("0 (no open anchors)"));
    def->enum_labels.push_back("1 mm");
    def->enum_labels.push_back("2 mm");
    def->enum_labels.push_back("5 mm");
    def->enum_labels.push_back("10 mm");
    def->enum_labels.push_back(L("1000 (unlimited)"));
    def->mode = comAdvanced;
    def->set_default_value(new ConfigOptionFloatOrPercent(400, true));

    def = this->add("infill_anchor_max", coFloatOrPercent);
    def->label = L("Maximum length of the infill anchor");
    def->category = L("Strength");
    def->tooltip = L("Connect an infill line to an internal perimeter with a short segment of an additional perimeter. "
                     "If expressed as percentage (example: 15%) it is calculated over infill extrusion width. "
                     "Orca Slicer tries to connect two close infill lines to a short perimeter segment. If no such perimeter segment "
                     "shorter than this parameter is found, the infill line is connected to a perimeter segment at just one side "
                     "and the length of the perimeter segment taken is limited to infill_anchor, but no longer than this parameter.\n"
                     "If set to 0, the old algorithm for infill connection will be used, it should create the same result as with 1000 & 0.");
    def->sidetext    = def_infill_anchor_min->sidetext;
    def->ratio_over  = def_infill_anchor_min->ratio_over;
    def->gui_type    = def_infill_anchor_min->gui_type;
    def->enum_values = def_infill_anchor_min->enum_values;
    def->max_literal = def_infill_anchor_min->max_literal;
    def->enum_labels.push_back(L("0 (Simple connect)"));
    def->enum_labels.push_back("1 mm");
    def->enum_labels.push_back("2 mm");
    def->enum_labels.push_back("5 mm");
    def->enum_labels.push_back("10 mm");
    def->enum_labels.push_back(L("1000 (unlimited)"));
    def->mode = comAdvanced;
    def->set_default_value(new ConfigOptionFloatOrPercent(20, false));

    def = this->add("outer_wall_acceleration", coFloat);
    def->label = L("Outer wall");
    def->tooltip = L("Acceleration of outer walls.");
    def->sidetext = L("mm/s²");
    def->min = 0;
    def->mode = comAdvanced;
    def->set_default_value(new ConfigOptionFloat(10000));

    def = this->add("inner_wall_acceleration", coFloat);
    def->label = L("Inner wall");
    def->tooltip = L("Acceleration of inner walls.");
    def->sidetext = L("mm/s²");
    def->min = 0;
    def->mode = comAdvanced;
    def->set_default_value(new ConfigOptionFloat(10000));

    def = this->add("travel_acceleration", coFloat);
    def->label = L("Travel");
    def->tooltip = L("Acceleration of travel moves.");
    def->sidetext = L("mm/s²");
    def->min = 0;
    def->mode = comAdvanced;
    def->set_default_value(new ConfigOptionFloat(10000));

    def = this->add("top_surface_acceleration", coFloat);
    def->label = L("Top surface");
    def->tooltip = L("Acceleration of top surface infill. Using a lower value may improve top surface quality.");
    def->sidetext = L("mm/s²");
    def->min = 0;
    def->mode = comAdvanced;
    def->set_default_value(new ConfigOptionFloat(500));

    def = this->add("outer_wall_acceleration", coFloat);
    def->label = L("Outer wall");
    def->tooltip = L("Acceleration of outer wall. Using a lower value can improve quality.");
    def->sidetext = L("mm/s²");
    def->min = 0;
    def->mode = comAdvanced;
    def->set_default_value(new ConfigOptionFloat(500));

    def = this->add("bridge_acceleration", coFloatOrPercent);
    def->label = L("Bridge");
    def->tooltip = L("Acceleration of bridges. If the value is expressed as a percentage (e.g. 50%), it will be calculated based on the outer wall acceleration.");
    def->sidetext = L("mm/s² or %");
    def->min = 0;
    def->mode = comAdvanced;
    def->ratio_over = "outer_wall_acceleration";
    def->set_default_value(new ConfigOptionFloatOrPercent(50,true));

    def = this->add("sparse_infill_acceleration", coFloatOrPercent);
    def->label = L("Sparse infill");
    def->tooltip = L("Acceleration of sparse infill. If the value is expressed as a percentage (e.g. 100%), it will be calculated based on the default acceleration.");
    def->sidetext = L("mm/s² or %");
    def->min = 0;
    def->mode = comAdvanced;
    def->ratio_over = "default_acceleration";
    def->set_default_value(new ConfigOptionFloatOrPercent(100, true));

    def = this->add("internal_solid_infill_acceleration", coFloatOrPercent);
    def->label = L("Internal solid infill");
    def->tooltip = L("Acceleration of internal solid infill. If the value is expressed as a percentage (e.g. 100%), it will be calculated based on the default acceleration.");
    def->sidetext = L("mm/s² or %");
    def->min = 0;
    def->mode = comAdvanced;
    def->ratio_over = "default_acceleration";
    def->set_default_value(new ConfigOptionFloatOrPercent(100, true));

    def = this->add("initial_layer_acceleration", coFloat);
    def->label = L("Initial layer");
    def->tooltip = L("Acceleration of initial layer. Using a lower value can improve build plate adhesion.");
    def->sidetext = L("mm/s²");
    def->min = 0;
    def->mode = comAdvanced;
    def->set_default_value(new ConfigOptionFloat(300));

    def = this->add("accel_to_decel_enable", coBool);
    def->label = L("Enable accel_to_decel");
    def->tooltip = L("Klipper's max_accel_to_decel will be adjusted automatically.");
    def->mode = comAdvanced;
    def->set_default_value(new ConfigOptionBool(true));
    
    def = this->add("accel_to_decel_factor", coPercent);
    def->label = L("accel_to_decel");
    def->tooltip = L("Klipper's max_accel_to_decel will be adjusted to this %% of acceleration.");
    def->sidetext = "%";
    def->min = 1;
    def->max = 100;
    def->mode = comAdvanced;
    def->set_default_value(new ConfigOptionPercent(50));
    
    def = this->add("default_jerk", coFloat);
    def->label = L("Default");
    def->tooltip = L("Default jerk.");
    def->sidetext = L("mm/s");
    def->min = 0;
    def->mode = comAdvanced;
    def->set_default_value(new ConfigOptionFloat(0));

    def = this->add("default_junction_deviation", coFloat);
    def->label = L("Junction Deviation");
    def->tooltip = L("Marlin Firmware Junction Deviation (replaces the traditional XY Jerk setting)");
    def->sidetext = L("mm");
    def->min = 0;
    def->mode = comAdvanced;
    def->set_default_value(new ConfigOptionFloat(0));

    def = this->add("outer_wall_jerk", coFloat);
    def->label = L("Outer wall");
    def->tooltip = L("Jerk of outer walls.");
    def->sidetext = L("mm/s");
    def->min = 0;
    def->mode = comAdvanced;
    def->set_default_value(new ConfigOptionFloat(9));

    def = this->add("inner_wall_jerk", coFloat);
    def->label = L("Inner wall");
    def->tooltip = L("Jerk of inner walls.");
    def->sidetext = L("mm/s");
    def->min = 0;
    def->mode = comAdvanced;
    def->set_default_value(new ConfigOptionFloat(9));

    def = this->add("top_surface_jerk", coFloat);
    def->label = L("Top surface");
    def->tooltip = L("Jerk for top surface.");
    def->sidetext = L("mm/s");
    def->min = 0;
    def->mode = comAdvanced;
    def->set_default_value(new ConfigOptionFloat(9));

    def = this->add("infill_jerk", coFloat);
    def->label = L("Infill");
    def->tooltip = L("Jerk for infill.");
    def->sidetext = L("mm/s");
    def->min = 0;
    def->mode = comAdvanced;
    def->set_default_value(new ConfigOptionFloat(9));

    def = this->add("initial_layer_jerk", coFloat);
    def->label = L("Initial layer");
    def->tooltip = L("Jerk for initial layer.");
    def->sidetext = L("mm/s");
    def->min = 0;
    def->mode = comAdvanced;
    def->set_default_value(new ConfigOptionFloat(9));

    def = this->add("travel_jerk", coFloat);
    def->label = L("Travel");
    def->tooltip = L("Jerk for travel.");
    def->sidetext = L("mm/s");
    def->min = 0;
    def->mode = comAdvanced;
    def->set_default_value(new ConfigOptionFloat(12));

    def = this->add("initial_layer_line_width", coFloatOrPercent);
    def->label = L("Initial layer");
    def->category = L("Quality");
    def->tooltip = L("Line width of initial layer. If expressed as a %, it will be computed over the nozzle diameter.");
    def->sidetext = L("mm or %");
    def->ratio_over = "nozzle_diameter";
    def->min = 0;
    def->max = 1000;
    def->max_literal = 10;
    def->mode = comAdvanced;
    def->set_default_value(new ConfigOptionFloatOrPercent(0., false));


    def = this->add("initial_layer_print_height", coFloat);
    def->label = L("Initial layer height");
    def->category = L("Quality");
    def->tooltip = L("Height of initial layer. Making initial layer height to be thick slightly can improve build plate adhesion.");
    def->sidetext = L("mm");
    def->min = 0;
    def->set_default_value(new ConfigOptionFloat(0.2));

    //def = this->add("adaptive_layer_height", coBool);
    //def->label = L("Adaptive layer height");
    //def->category = L("Quality");
    //def->tooltip = L("Enabling this option means the height of every layer except the first will be automatically calculated "
    //    "during slicing according to the slope of the model’s surface.\n"
    //    "Note that this option only takes effect if no prime tower is generated in current plate.");
    //def->set_default_value(new ConfigOptionBool(0));

    def = this->add("initial_layer_speed", coFloat);
    def->label = L("Initial layer");
    def->tooltip = L("Speed of initial layer except the solid infill part.");
    def->sidetext = L("mm/s");
    def->min = 1;
    def->mode = comAdvanced;
    def->set_default_value(new ConfigOptionFloat(30));

    def = this->add("initial_layer_infill_speed", coFloat);
    def->label = L("Initial layer infill");
    def->tooltip = L("Speed of solid infill part of initial layer.");
    def->sidetext = L("mm/s");
    def->min = 1;
    def->mode = comAdvanced;
    def->set_default_value(new ConfigOptionFloat(60.0));

    def = this->add("initial_layer_travel_speed", coFloatOrPercent);
    def->label = L("Initial layer travel speed");
    def->tooltip = L("Travel speed of initial layer.");
    def->category = L("Speed");
    def->sidetext = L("mm/s or %");
    def->ratio_over = "travel_speed";
    def->min = 1;
    def->mode = comAdvanced;
    def->set_default_value(new ConfigOptionFloatOrPercent(100, true));

    def = this->add("slow_down_layers", coInt);
    def->label = L("Number of slow layers");
    def->tooltip = L("The first few layers are printed slower than normal. "
                     "The speed is gradually increased in a linear fashion over the specified number of layers.");
    def->category = L("Speed");
    def->sidetext = L("layers"); // ORCA add side text
    def->min = 0;
    def->mode = comAdvanced;
    def->set_default_value(new ConfigOptionInt(0));

    def = this->add("nozzle_temperature_initial_layer", coInts);
    def->label = L("Initial layer");
    def->full_label = L("Initial layer nozzle temperature");
    def->tooltip = L("Nozzle temperature for printing initial layer when using this filament.");
    def->sidetext = "°C";
    def->min = 0;
    def->max = max_temp;
    def->set_default_value(new ConfigOptionInts { 200 });

    def = this->add("full_fan_speed_layer", coInts);
    def->label = L("Full fan speed at layer");
    def->tooltip = L("Fan speed will be ramped up linearly from zero at layer \"close_fan_the_first_x_layers\" "
                  "to maximum at layer \"full_fan_speed_layer\". "
                  "\"full_fan_speed_layer\" will be ignored if lower than \"close_fan_the_first_x_layers\", in which case "
                  "the fan will be running at maximum allowed speed at layer \"close_fan_the_first_x_layers\" + 1.");
    def->sidetext = L("layer"); // ORCA add side text
    def->min = 0;
    def->max = 1000;
    def->mode = comAdvanced;
    def->set_default_value(new ConfigOptionInts { 0 });
    
    def = this->add("support_material_interface_fan_speed", coInts);
    def->label = L("Support interface fan speed");
    def->tooltip = L("This part cooling fan speed is applied when printing support interfaces. Setting this parameter to a higher than regular speed "
                     "reduces the layer binding strength between supports and the supported part, making them easier to separate."
                    "\nSet to -1 to disable it."
                     "\nThis setting is overridden by disable_fan_first_layers.");
    def->sidetext = "%";
    def->min = -1;
    def->max = 100;
    def->mode = comAdvanced;
    def->set_default_value(new ConfigOptionInts{ -1 });
    
    // ORCA: Add support for separate internal bridge fan speed control
    def = this->add("internal_bridge_fan_speed", coInts);
    def->label = L("Internal bridges fan speed");
    def->tooltip = L("The part cooling fan speed used for all internal bridges. Set to -1 to use the overhang fan speed settings instead.\n\n"
                     "Reducing the internal bridges fan speed, compared to your regular fan speed, can help reduce part warping due to excessive "
                     "cooling applied over a large surface for a prolonged period of time.");
    def->sidetext = "%";
    def->min = -1;
    def->max = 100;
    def->mode = comAdvanced;
    def->set_default_value(new ConfigOptionInts{ -1 });

    def = this->add("fuzzy_skin", coEnum);
    def->label = L("Fuzzy Skin");
    def->category = L("Others");
    def->tooltip = L("Randomly jitter while printing the wall, so that the surface has a rough look. This setting controls "
                     "the fuzzy position.");
    def->enum_keys_map = &ConfigOptionEnum<FuzzySkinType>::get_enum_values();
    def->enum_values.push_back("none");
    def->enum_values.push_back("external");
    def->enum_values.push_back("all");
    def->enum_values.push_back("allwalls");
    def->enum_labels.push_back(L("None"));
    def->enum_labels.push_back(L("Contour"));
    def->enum_labels.push_back(L("Contour and hole"));
    def->enum_labels.push_back(L("All walls"));
    def->mode = comSimple;
    def->set_default_value(new ConfigOptionEnum<FuzzySkinType>(FuzzySkinType::None));

    def = this->add("fuzzy_skin_thickness", coFloat);
    def->label = L("Fuzzy skin thickness");
    def->category = L("Others");
    def->tooltip = L("The width within which to jitter. It's advised to be below outer wall line width.");
    def->sidetext = L("mm");
    def->min = 0;
    def->max = 1;
    def->mode = comSimple;
    def->set_default_value(new ConfigOptionFloat(0.2));

    def = this->add("fuzzy_skin_point_distance", coFloat);
    def->label = L("Fuzzy skin point distance");
    def->category = L("Others");
    def->tooltip = L("The average distance between the random points introduced on each line segment.");
    def->sidetext = L("mm");
    def->min = 0;
    def->max = 5;
    def->mode = comSimple;
    def->set_default_value(new ConfigOptionFloat(0.3));

    def = this->add("fuzzy_skin_first_layer", coBool);
    def->label = L("Apply fuzzy skin to first layer");
    def->category = L("Others");
    def->tooltip = L("Whether to apply fuzzy skin on the first layer.");
    def->mode = comSimple;
    def->set_default_value(new ConfigOptionBool(0));

    def = this->add("fuzzy_skin_noise_type", coEnum);
    def->label = L("Fuzzy skin noise type");
    def->category = L("Others");
    def->tooltip = L("Noise type to use for fuzzy skin generation:\n"
                     "Classic: Classic uniform random noise.\n"
                     "Perlin: Perlin noise, which gives a more consistent texture.\n"
                     "Billow: Similar to perlin noise, but clumpier.\n"
                     "Ridged Multifractal: Ridged noise with sharp, jagged features. Creates marble-like textures.\n"
                     "Voronoi: Divides the surface into voronoi cells, and displaces each one by a random amount. Creates a patchwork texture.");
    def->enum_keys_map = &ConfigOptionEnum<NoiseType>::get_enum_values();
    def->enum_values.push_back("classic");
    def->enum_values.push_back("perlin");
    def->enum_values.push_back("billow");
    def->enum_values.push_back("ridgedmulti");
    def->enum_values.push_back("voronoi");
    def->enum_labels.push_back(L("Classic"));
    def->enum_labels.push_back(L("Perlin"));
    def->enum_labels.push_back(L("Billow"));
    def->enum_labels.push_back(L("Ridged Multifractal"));
    def->enum_labels.push_back(L("Voronoi"));
    def->mode = comSimple;
    def->set_default_value(new ConfigOptionEnum<NoiseType>(NoiseType::Classic));

    def = this->add("fuzzy_skin_scale", coFloat);
    def->label = L("Fuzzy skin feature size");
    def->category = L("Others");
    def->tooltip = L("The base size of the coherent noise features, in mm. Higher values will result in larger features.");
    def->sidetext = L("mm");
    def->min = 0.1;
    def->max = 500;
    def->mode = comAdvanced;
    def->set_default_value(new ConfigOptionFloat(1.0));

    def = this->add("fuzzy_skin_octaves", coInt);
    def->label = L("Fuzzy Skin Noise Octaves");
    def->category = L("Others");
    def->tooltip = L("The number of octaves of coherent noise to use. Higher values increase the detail of the noise, but also increase computation time.");
    def->min = 1;
    def->max = 10;
    def->mode = comAdvanced;
    def->set_default_value(new ConfigOptionInt(4));

    def = this->add("fuzzy_skin_persistence", coFloat);
    def->label = L("Fuzzy skin noise persistence");
    def->category = L("Others");
    def->tooltip = L("The decay rate for higher octaves of the coherent noise. Lower values will result in smoother noise.");
    def->min = 0.01;
    def->max = 1;
    def->mode = comAdvanced;
    def->set_default_value(new ConfigOptionFloat(0.5));

    def = this->add("filter_out_gap_fill", coFloat);
    def->label = L("Filter out tiny gaps");
    def->category = L("Layers and Perimeters");
    def->tooltip = L("Don't print gap fill with a length is smaller than the threshold specified (in mm). This setting applies to top, "
                     "bottom and solid infill and, if using the classic perimeter generator, to wall gap fill.");
    def->sidetext = L("mm");
    def->mode = comAdvanced;
    def->set_default_value(new ConfigOptionFloat(0));
    
    def = this->add("gap_infill_speed", coFloat);
    def->label = L("Gap infill");
    def->category = L("Speed");
    def->tooltip = L("Speed of gap infill. Gap usually has irregular line width and should be printed more slowly.");
    def->sidetext = L("mm/s");
    def->min = 1;
    def->mode = comAdvanced;
    def->set_default_value(new ConfigOptionFloat(30));

    // BBS
    def          = this->add("precise_z_height", coBool);
    def->label   = L("Precise Z height");
    def->tooltip = L("Enable this to get precise z height of object after slicing. "
                     "It will get the precise object height by fine-tuning the layer heights of the last few layers. "
                     "Note that this is an experimental parameter.");
    def->mode    = comAdvanced;
    def->set_default_value(new ConfigOptionBool(0));

    // BBS
    def = this->add("enable_arc_fitting", coBool);
    def->label = L("Arc fitting");
    def->tooltip = L("Enable this to get a G-code file which has G2 and G3 moves. "
                     "The fitting tolerance is same as the resolution.\n\n"
                     "Note: For Klipper machines, this option is recommended to be disabled. Klipper does not benefit from "
                     "arc commands as these are split again into line segments by the firmware. This results in a reduction "
                     "in surface quality as line segments are converted to arcs by the slicer and then back to line segments "
                     "by the firmware.");
    def->mode = comAdvanced;
    def->set_default_value(new ConfigOptionBool(0));
    // BBS
    def = this->add("gcode_add_line_number", coBool);
    def->label = L("Add line number");
    def->tooltip = L("Enable this to add line number(Nx) at the beginning of each G-code line.");
    def->mode = comDevelop;
    def->set_default_value(new ConfigOptionBool(0));

    // BBS
    def = this->add("scan_first_layer", coBool);
    def->label = L("Scan first layer");
    def->tooltip = L("Enable this to enable the camera on printer to check the quality of first layer.");
    def->mode = comAdvanced;
    def->set_default_value(new ConfigOptionBool(false));


    //BBS
    // def = this->add("spaghetti_detector", coBool);
    // def->label = L("Enable spaghetti detector");
    // def->tooltip = L("Enable the camera on printer to check spaghetti.");
    // def->mode = comSimple;
    // def->set_default_value(new ConfigOptionBool(false));

    def = this->add("nozzle_type", coEnum);
    def->label = L("Nozzle type");
    def->tooltip = L("The metallic material of nozzle. This determines the abrasive resistance of nozzle, and "
                     "what kind of filament can be printed.");
    def->enum_keys_map = &ConfigOptionEnum<NozzleType>::get_enum_values();
    def->enum_values.push_back("undefine");
    def->enum_values.push_back("hardened_steel");
    def->enum_values.push_back("stainless_steel");
    def->enum_values.push_back("brass");
    def->enum_labels.push_back(L("Undefine"));
    def->enum_labels.push_back(L("Hardened steel"));
    def->enum_labels.push_back(L("Stainless steel"));
    def->enum_labels.push_back(L("Brass"));
    def->mode = comAdvanced;
    def->set_default_value(new ConfigOptionEnum<NozzleType>(ntUndefine));


    def                = this->add("nozzle_hrc", coInt);
    def->label         = L("Nozzle HRC");
    def->tooltip       = L("The nozzle's hardness. Zero means no checking for nozzle's hardness during slicing.");
    def->sidetext      = L("HRC");
    def->min           = 0;
    def->max           = 500;
    def->mode          = comDevelop;
    def->set_default_value(new ConfigOptionInt{0});

    def = this->add("printer_structure", coEnum);
    def->label = L("Printer structure");
    def->tooltip = L("The physical arrangement and components of a printing device.");
    def->enum_keys_map = &ConfigOptionEnum<PrinterStructure>::get_enum_values();
    def->enum_values.push_back("undefine");
    def->enum_values.push_back("corexy");
    def->enum_values.push_back("i3");
    def->enum_values.push_back("hbot");
    def->enum_values.push_back("delta");
    def->enum_labels.push_back(L("Undefine"));
    def->enum_labels.push_back(L("CoreXY"));
    def->enum_labels.push_back(L("I3"));
    def->enum_labels.push_back(L("Hbot"));
    def->enum_labels.push_back(L("Delta"));
    def->mode = comDevelop;
    def->set_default_value(new ConfigOptionEnum<PrinterStructure>(psUndefine));

    def = this->add("best_object_pos", coPoint);
    def->label = L("Best object position");
    def->tooltip = L("Best auto arranging position in range [0,1] w.r.t. bed shape.");
    def->mode = comAdvanced;
    def->set_default_value(new ConfigOptionPoint(Vec2d(0.5, 0.5)));

    def = this->add("auxiliary_fan", coBool);
    def->label = L("Auxiliary part cooling fan");
    def->tooltip = L("Enable this option if machine has auxiliary part cooling fan. G-code command: M106 P2 S(0-255).");
    def->mode = comAdvanced;
    def->set_default_value(new ConfigOptionBool(false));

    def = this->add("fan_speedup_time", coFloat);
	// Label is set in Tab.cpp in the Line object.
    //def->label = L("Fan speed-up time");
    def->tooltip = L("Start the fan this number of seconds earlier than its target start time (you can use fractional seconds)."
        " It assumes infinite acceleration for this time estimation, and will only take into account G1 and G0 moves (arc fitting"
        " is unsupported)."
        "\nIt won't move fan commands from custom G-code (they act as a sort of 'barrier')."
        "\nIt won't move fan commands into the start G-code if the 'only custom start G-code' is activated."
        "\nUse 0 to deactivate.");
    def->sidetext = L("s");
    def->mode = comAdvanced;
    def->set_default_value(new ConfigOptionFloat(0));

    def = this->add("fan_speedup_overhangs", coBool);
    def->label = L("Only overhangs");
    def->tooltip = L("Will only take into account the delay for the cooling of overhangs.");
    def->mode = comAdvanced;
    def->set_default_value(new ConfigOptionBool(true));

    def = this->add("fan_kickstart", coFloat);
    def->label = L("Fan kick-start time");
    def->tooltip = L("Emit a max fan speed command for this amount of seconds before reducing to target speed to kick-start the cooling fan."
                    "\nThis is useful for fans where a low PWM/power may be insufficient to get the fan started spinning from a stop, or to "
                    "get the fan up to speed faster."
                    "\nSet to 0 to deactivate.");
    def->sidetext = L("s");
    def->min = 0;
    def->mode = comAdvanced;
    def->set_default_value(new ConfigOptionFloat(0));


    def = this->add("time_cost", coFloat);
    def->label = L("Time cost");
    def->tooltip = L("The printer cost per hour.");
    def->sidetext = L("money/h");
    def->min     = 0;
    def->mode    = comAdvanced;
    def->set_default_value(new ConfigOptionFloat(0));

    // Orca: may remove this option later
    def =this->add("support_chamber_temp_control",coBool);
    def->label=L("Support control chamber temperature");
    def->tooltip=L("This option is enabled if machine support controlling chamber temperature\nG-code command: M141 S(0-255)");
    def->mode=comDevelop;
    def->set_default_value(new ConfigOptionBool(true));
    def->readonly=false;

    def =this->add("support_air_filtration",coBool);
    def->label=L("Support air filtration");
    def->tooltip=L("Enable this if printer support air filtration\nG-code command: M106 P3 S(0-255)");
    def->mode=comDevelop;
    def->set_default_value(new ConfigOptionBool(true));

    def = this->add("gcode_flavor", coEnum);
    def->label = L("G-code flavor");
    def->tooltip = L("What kind of G-code the printer is compatible with.");
    def->enum_keys_map = &ConfigOptionEnum<GCodeFlavor>::get_enum_values();
    def->enum_values.push_back("marlin");
    def->enum_values.push_back("klipper");
    def->enum_values.push_back("reprapfirmware");
    //def->enum_values.push_back("repetier");
    //def->enum_values.push_back("teacup");
    //def->enum_values.push_back("makerware");
    def->enum_values.push_back("marlin2");
    //def->enum_values.push_back("sailfish");
    //def->enum_values.push_back("mach3");
    //def->enum_values.push_back("machinekit");
    //def->enum_values.push_back("smoothie");
    //def->enum_values.push_back("no-extrusion");
    def->enum_labels.push_back("Marlin(legacy)");
    def->enum_labels.push_back(L("Klipper"));
    def->enum_labels.push_back("RepRapFirmware");
    //def->enum_labels.push_back("RepRap/Sprinter");
    //def->enum_labels.push_back("Repetier");
    //def->enum_labels.push_back("Teacup");
    //def->enum_labels.push_back("MakerWare (MakerBot)");
    def->enum_labels.push_back("Marlin 2");
    //def->enum_labels.push_back("Sailfish (MakerBot)");
    //def->enum_labels.push_back("Mach3/LinuxCNC");
    //def->enum_labels.push_back("Machinekit");
    //def->enum_labels.push_back("Smoothie");
    //def->enum_labels.push_back(L("No extrusion"));
    def->mode = comAdvanced;
    def->readonly = false;
    def->set_default_value(new ConfigOptionEnum<GCodeFlavor>(gcfMarlinLegacy));

    def          = this->add("pellet_modded_printer", coBool);
    def->label   = L("Pellet Modded Printer");
    def->tooltip = L("Enable this option if your printer uses pellets instead of filaments.");
    def->mode    = comSimple;
    def->set_default_value(new ConfigOptionBool(false));

    def = this->add("support_multi_bed_types", coBool);
    def->label = L("Support multi bed types");
    def->tooltip = L("Enable this option if you want to use multiple bed types.");
    def->mode = comSimple;
    def->set_default_value(new ConfigOptionBool(false));

    def = this->add("gcode_label_objects", coBool);
    def->label = L("Label objects");
    def->tooltip = L("Enable this to add comments into the G-code labeling print moves with what object they belong to,"
                   " which is useful for the Octoprint CancelObject plugin. This settings is NOT compatible with "
                   "Single Extruder Multi Material setup and Wipe into Object / Wipe into Infill.");
    def->mode = comAdvanced;
    def->set_default_value(new ConfigOptionBool(1));

    def = this->add("exclude_object", coBool);
    def->label = L("Exclude objects");
    def->tooltip = L("Enable this option to add EXCLUDE OBJECT command in G-code.");
    def->mode = comAdvanced;
    def->set_default_value(new ConfigOptionBool(false));

    def = this->add("gcode_comments", coBool);
    def->label = L("Verbose G-code");
    def->tooltip = L("Enable this to get a commented G-code file, with each line explained by a descriptive text. "
                   "If you print from SD card, the additional weight of the file could make your firmware "
                   "slow down.");
    def->mode = comAdvanced;
    def->set_default_value(new ConfigOptionBool(0));
    
    //BBS
    def = this->add("infill_combination", coBool);
    def->label = L("Infill combination");
    def->category = L("Strength");
    def->tooltip = L("Automatically Combine sparse infill of several layers to print together to reduce time. Wall is still printed "
                     "with original layer height.");
    def->mode = comAdvanced;
    def->set_default_value(new ConfigOptionBool(false));

    // Orca: max layer height for combined infill
    def = this->add("infill_combination_max_layer_height", coFloatOrPercent);
    def->label = L("Infill combination - Max layer height");
    def->category = L("Strength");
    def->tooltip = L("Maximum layer height for the combined sparse infill.\n\n"
                     "Set it to 0 or 100% to use the nozzle diameter (for maximum reduction in print time) or a value of ~80% to maximize sparse infill strength.\n\n"
                     "The number of layers over which infill is combined is derived by dividing this value with the layer height and rounded down to the nearest decimal.\n\n"
                     "Use either absolute mm values (eg. 0.32mm for a 0.4mm nozzle) or % values (eg 80%). This value must not be larger "
                     "than the nozzle diameter.");
    def->sidetext = L("mm or %");
    def->min = 0;
    def->mode = comAdvanced;
    def->set_default_value(new ConfigOptionFloatOrPercent(100., true));

    def = this->add("sparse_infill_filament", coInt);
    def->gui_type = ConfigOptionDef::GUIType::i_enum_open;
    def->label = L("Infill");
    def->category = L("Extruders");
    def->tooltip = L("Filament to print internal sparse infill.");
    def->min = 1;
    def->mode = comAdvanced;
    def->set_default_value(new ConfigOptionInt(1));

    def = this->add("sparse_infill_line_width", coFloatOrPercent);
    def->label = L("Sparse infill");
    def->category = L("Quality");
    def->tooltip = L("Line width of internal sparse infill. If expressed as a %, it will be computed over the nozzle diameter.");
    def->sidetext = L("mm or %");
    def->ratio_over = "nozzle_diameter";
    def->min = 0;
    def->max = 1000;
    def->max_literal = 10;
    def->mode = comAdvanced;
    def->set_default_value(new ConfigOptionFloatOrPercent(0., false));

    def = this->add("infill_wall_overlap", coPercent);
    def->label = L("Infill/Wall overlap");
    def->category = L("Strength");
    // xgettext:no-c-format, no-boost-format
    def->tooltip = L("Infill area is enlarged slightly to overlap with wall for better bonding. "
                     "The percentage value is relative to line width of sparse infill. "
                     "Set this value to ~10-15% to minimize potential over extrusion and accumulation of "
                     "material resulting in rough top surfaces.");
    def->sidetext = "%";
    def->ratio_over = "inner_wall_line_width";
    def->mode = comAdvanced;
    def->set_default_value(new ConfigOptionPercent(15));
    
    def = this->add("top_bottom_infill_wall_overlap", coPercent);
    def->label = L("Top/Bottom solid infill/wall overlap");
    def->category = L("Strength");
    // xgettext:no-c-format, no-boost-format
    def->tooltip = L("Top solid infill area is enlarged slightly to overlap with wall for better bonding "
                     "and to minimize the appearance of pinholes where the top infill meets the walls. "
                     "A value of 25-30% is a good starting point, minimizing the appearance of pinholes. "
                     "The percentage value is relative to line width of sparse infill.");
    def->sidetext = "%";
    def->ratio_over = "inner_wall_line_width";
    def->mode = comAdvanced;
    def->set_default_value(new ConfigOptionPercent(25));

    def = this->add("sparse_infill_speed", coFloat);
    def->label = L("Sparse infill");
    def->category = L("Speed");
    def->tooltip = L("Speed of internal sparse infill.");
    def->sidetext = L("mm/s");
    def->min = 1;
    def->mode = comAdvanced;
    def->set_default_value(new ConfigOptionFloat(100));

    def = this->add("inherits", coString);
    def->label = L("Inherits profile");
    def->tooltip = L("Name of parent profile.");
    def->full_width = true;
    def->height = 5;
    def->set_default_value(new ConfigOptionString());
    def->cli = ConfigOptionDef::nocli;

    // The following value is to be stored into the project file (AMF, 3MF, Config ...)
    // and it contains a sum of "inherits" values over the print and filament profiles.
    def = this->add("inherits_group", coStrings);
    def->set_default_value(new ConfigOptionStrings());
    def->cli = ConfigOptionDef::nocli;

    def = this->add("interface_shells", coBool);
    def->label = L("Interface shells");
    def->tooltip = L("Force the generation of solid shells between adjacent materials/volumes. "
                  "Useful for multi-extruder prints with translucent materials or manual soluble "
                  "support material.");
    def->category = L("Quality");
    def->mode = comAdvanced;
    def->set_default_value(new ConfigOptionBool(false));

    def           = this->add("mmu_segmented_region_max_width", coFloat);
    def->label    = L("Maximum width of a segmented region");
    def->tooltip  = L("Maximum width of a segmented region. Zero disables this feature.");
    def->sidetext = L("mm");
    def->min      = 0;
    def->category = L("Advanced");
    def->mode     = comAdvanced;
    def->set_default_value(new ConfigOptionFloat(0.));

    def           = this->add("mmu_segmented_region_interlocking_depth", coFloat);
    def->label    = L("Interlocking depth of a segmented region");
    def->tooltip  = L("Interlocking depth of a segmented region. It will be ignored if "
                    "\"mmu_segmented_region_max_width\" is zero or if \"mmu_segmented_region_interlocking_depth\" "
                    "is bigger than \"mmu_segmented_region_max_width\". Zero disables this feature.");
    def->sidetext = L("mm"); 
    def->min      = 0;
    def->category = L("Advanced");
    def->mode     = comAdvanced;
    def->set_default_value(new ConfigOptionFloat(0.));

    def           = this->add("interlocking_beam", coBool);
    def->label    = L("Use beam interlocking");
    def->tooltip  = L("Generate interlocking beam structure at the locations where different filaments touch. This improves the adhesion between filaments, especially models printed in different materials.");
    def->category = L("Advanced");
    def->mode     = comAdvanced;
    def->set_default_value(new ConfigOptionBool(false));

    def           = this->add("interlocking_beam_width", coFloat);
    def->label    = L("Interlocking beam width");
    def->tooltip  = L("The width of the interlocking structure beams.");
    def->sidetext = L("mm");
    def->min      = 0.01;
    def->category = L("Advanced");
    def->mode     = comAdvanced;
    def->set_default_value(new ConfigOptionFloat(0.8));

    def           = this->add("interlocking_orientation", coFloat);
    def->label    = L("Interlocking direction");
    def->tooltip  = L("Orientation of interlock beams.");
    def->sidetext = "°";
    def->min      = 0;
    def->max      = 360;
    def->category = L("Advanced");
    def->mode     = comAdvanced;
    def->set_default_value(new ConfigOptionFloat(22.5));

    def           = this->add("interlocking_beam_layer_count", coInt);
    def->label    = L("Interlocking beam layers");
    def->tooltip  = L("The height of the beams of the interlocking structure, measured in number of layers. Less layers is stronger, but more prone to defects.");
    def->min      = 1;
    def->category = L("Advanced");
    def->mode     = comAdvanced;
    def->set_default_value(new ConfigOptionInt(2));

    def           = this->add("interlocking_depth", coInt);
    def->label    = L("Interlocking depth");
    def->tooltip  = L("The distance from the boundary between filaments to generate interlocking structure, measured in cells. Too few cells will result in poor adhesion.");
    def->min      = 1;
    def->category = L("Advanced");
    def->mode     = comAdvanced;
    def->set_default_value(new ConfigOptionInt(2));

    def           = this->add("interlocking_boundary_avoidance", coInt);
    def->label    = L("Interlocking boundary avoidance");
    def->tooltip  = L("The distance from the outside of a model where interlocking structures will not be generated, measured in cells.");
    def->min      = 0;
    def->category = L("Advanced");
    def->mode     = comAdvanced;
    def->set_default_value(new ConfigOptionInt(2));

    // ORCA: special flag for flow rate calibration
    def           = this->add("calib_flowrate_topinfill_special_order", coBool);
    def->mode     = comDevelop;
    def->set_default_value(new ConfigOptionBool(false));

    def = this->add("ironing_type", coEnum);
    def->label = L("Ironing Type");
    def->category = L("Quality");
    def->tooltip = L("Ironing is using small flow to print on same height of surface again to make flat surface more smooth. "
                     "This setting controls which layer being ironed");
    def->enum_keys_map = &ConfigOptionEnum<IroningType>::get_enum_values();
    def->enum_values.push_back("no ironing");
    def->enum_values.push_back("top");
    def->enum_values.push_back("topmost");
    def->enum_values.push_back("solid");
    def->enum_labels.push_back(L("No ironing"));
    def->enum_labels.push_back(L("Top surfaces"));
    def->enum_labels.push_back(L("Topmost surface"));
    def->enum_labels.push_back(L("All solid layer"));
    def->mode = comAdvanced;
    def->set_default_value(new ConfigOptionEnum<IroningType>(IroningType::NoIroning));

    def                = this->add("ironing_pattern", coEnum);
    def->label         = L("Ironing Pattern");
    def->tooltip       = L("The pattern that will be used when ironing.");
    def->category      = L("Quality");
    def->enum_keys_map = &ConfigOptionEnum<InfillPattern>::get_enum_values();
    def->enum_values.push_back("concentric");
    def->enum_values.push_back("zig-zag");
    def->enum_labels.push_back(L("Concentric"));
    def->enum_labels.push_back(L("Rectilinear"));
    def->mode = comAdvanced;
    def->set_default_value(new ConfigOptionEnum<InfillPattern>(ipRectilinear));
    
    def = this->add("ironing_flow", coPercent);
    def->label = L("Ironing flow");
    def->category = L("Quality");
    def->tooltip = L("The amount of material to extrude during ironing. Relative to flow of normal layer height. "
                     "Too high value results in overextrusion on the surface.");
    def->sidetext = "%";
    def->ratio_over = "layer_height";
    def->min = 0;
    def->max = 100;
    def->mode = comAdvanced;
    def->set_default_value(new ConfigOptionPercent(10));

    def = this->add("ironing_spacing", coFloat);
    def->label = L("Ironing line spacing");
    def->category = L("Quality");
    def->tooltip = L("The distance between the lines of ironing.");
    def->sidetext = L("mm");
    def->min = 0;
    def->max = 1;
    def->mode = comAdvanced;
    def->set_default_value(new ConfigOptionFloat(0.1));

    def           = this->add("ironing_inset", coFloat);
    def->label    = L("Ironing inset");
    def->category = L("Quality");
    def->tooltip  = L("The distance to keep from the edges. A value of 0 sets this to half of the nozzle diameter.");
    def->sidetext = L("mm");
    def->min      = 0;
    def->max      = 100;
    def->mode     = comAdvanced;
    def->set_default_value(new ConfigOptionFloat(0));

    def = this->add("ironing_speed", coFloat);
    def->label = L("Ironing speed");
    def->category = L("Quality");
    def->tooltip = L("Print speed of ironing lines");
    def->sidetext = L("mm/s");
    def->min = 1;
    def->mode = comAdvanced;
    def->set_default_value(new ConfigOptionFloat(20));

    def           = this->add("ironing_angle", coFloat);
    def->label    = L("Ironing angle");
    def->category = L("Quality");
    def->tooltip  = L("The angle ironing is done at. A negative number disables this function and uses the default method.");
    def->sidetext = "°";
    def->min      = -1;
    def->max      = 359;
    def->mode     = comAdvanced;
    def->set_default_value(new ConfigOptionFloat(-1));

    def = this->add("layer_change_gcode", coString);
    def->label = L("Layer change G-code");
    def->tooltip = L("This G-code is inserted at every layer change after the Z lift.");
    def->multiline = true;
    def->full_width = true;
    def->height = 5;
    def->mode = comAdvanced;
    def->set_default_value(new ConfigOptionString());

    def = this->add("time_lapse_gcode",coString);
    def->label = L("Timelapse G-code");
    def->multiline = true;
    def->full_width = true;
    def->height =5;
    def->mode = comAdvanced;
    def->set_default_value(new ConfigOptionString());

    def = this->add("silent_mode", coBool);
    def->label = L("Supports silent mode");
    def->tooltip = L("Whether the machine supports silent mode in which machine use lower acceleration to print.");
    def->mode = comDevelop;
    def->set_default_value(new ConfigOptionBool(false));

    def = this->add("emit_machine_limits_to_gcode", coBool);
    def->label = L("Emit limits to G-code");
    def->category = L("Machine limits");
    def->tooltip  = L("If enabled, the machine limits will be emitted to G-code file.\nThis option will be ignored if the G-code flavor is "
                       "set to Klipper.");
    def->mode = comAdvanced;
    def->set_default_value(new ConfigOptionBool(true));

    def = this->add("machine_pause_gcode", coString);
    def->label = L("Pause G-code");
    def->tooltip = L("This G-code will be used as a code for the pause print. Users can insert pause G-code in the G-code viewer.");
    def->multiline = true;
    def->full_width = true;
    def->height = 12;
    def->mode = comAdvanced;
    def->set_default_value(new ConfigOptionString());

    def = this->add("template_custom_gcode", coString);
    def->label = L("Custom G-code");
    def->tooltip = L("This G-code will be used as a custom code.");
    def->multiline = true;
    def->full_width = true;
    def->height = 12;
    def->mode = comAdvanced;
    def->set_default_value(new ConfigOptionString());

    def = this->add("small_area_infill_flow_compensation", coBool);
    def->label = L("Small area flow compensation (beta)");
    def->tooltip = L("Enable flow compensation for small infill areas.");
    def->mode = comAdvanced;
    def->set_default_value(new ConfigOptionBool(false));

    def = this->add("small_area_infill_flow_compensation_model", coStrings);
    def->label = L("Flow Compensation Model");
    def->tooltip = L(
        "Flow Compensation Model, used to adjust the flow for small infill "
        "areas. The model is expressed as a comma separated pair of values for "
        "extrusion length and flow correction factor. Each pair is on a "
        "separate line, followed by a semicolon, in the following format: \"1.234, 5.678;\"");
    def->mode = comAdvanced;
    def->gui_flags = "serialized";
    def->multiline = true;
    def->full_width = true;
    def->height = 15;
    def->set_default_value(new ConfigOptionStrings{"0,0", "\n0.2,0.4444", "\n0.4,0.6145", "\n0.6,0.7059", "\n0.8,0.7619", "\n1.5,0.8571", "\n2,0.8889", "\n3,0.9231", "\n5,0.9520", "\n10,1"});

    def = this->add("has_scarf_joint_seam", coBool);
    def->mode = comAdvanced;
    def->set_default_value(new ConfigOptionBool(false));

    {
        struct AxisDefault {
            std::string         name;
            std::vector<double> max_feedrate;
            std::vector<double> max_acceleration;
            std::vector<double> max_jerk;
        };
        std::vector<AxisDefault> axes {
            // name, max_feedrate,  max_acceleration, max_jerk
            { "x", { 500., 200. }, {  1000., 1000. }, { 10. , 10.  } },
            { "y", { 500., 200. }, {  1000., 1000. }, { 10. , 10.  } },
            { "z", {  12.,  12. }, {   500.,  200. }, {  0.2,  0.4 } },
            { "e", { 120., 120. }, {  5000., 5000. }, {  2.5,  2.5 } }
        };
        for (const AxisDefault &axis : axes) {
            std::string axis_upper = boost::to_upper_copy<std::string>(axis.name);
            // Add the machine feedrate limits for XYZE axes. (M203)
            def = this->add("machine_max_speed_" + axis.name, coFloats);
            def->full_label = (boost::format("Maximum speed %1%") % axis_upper).str();
            (void)L("Maximum speed X");
            (void)L("Maximum speed Y");
            (void)L("Maximum speed Z");
            (void)L("Maximum speed E");
            def->category = L("Machine limits");
            def->readonly = false;
            def->tooltip  = (boost::format("Maximum speed of %1% axis") % axis_upper).str();
            (void)L("Maximum X speed");
            (void)L("Maximum Y speed");
            (void)L("Maximum Z speed");
            (void)L("Maximum E speed");
            def->sidetext = L("mm/s");
            def->min = 0;
            def->mode = comSimple;
            def->set_default_value(new ConfigOptionFloats(axis.max_feedrate));
            // Add the machine acceleration limits for XYZE axes (M201)
            def = this->add("machine_max_acceleration_" + axis.name, coFloats);
            def->full_label = (boost::format("Maximum acceleration %1%") % axis_upper).str();
            (void)L("Maximum acceleration X");
            (void)L("Maximum acceleration Y");
            (void)L("Maximum acceleration Z");
            (void)L("Maximum acceleration E");
            def->category = L("Machine limits");
            def->readonly = false;
            def->tooltip  = (boost::format("Maximum acceleration of the %1% axis") % axis_upper).str();
            (void)L("Maximum acceleration of the X axis");
            (void)L("Maximum acceleration of the Y axis");
            (void)L("Maximum acceleration of the Z axis");
            (void)L("Maximum acceleration of the E axis");
            def->sidetext = L("mm/s²");
            def->min = 0;
            def->mode = comSimple;
            def->set_default_value(new ConfigOptionFloats(axis.max_acceleration));
            // Add the machine jerk limits for XYZE axes (M205)
            def = this->add("machine_max_jerk_" + axis.name, coFloats);
            def->full_label = (boost::format("Maximum jerk %1%") % axis_upper).str();
            (void)L("Maximum jerk X");
            (void)L("Maximum jerk Y");
            (void)L("Maximum jerk Z");
            (void)L("Maximum jerk E");
            def->category = L("Machine limits");
            def->readonly = false;
            def->tooltip  = (boost::format("Maximum jerk of the %1% axis") % axis_upper).str();
            (void)L("Maximum jerk of the X axis");
            (void)L("Maximum jerk of the Y axis");
            (void)L("Maximum jerk of the Z axis");
            (void)L("Maximum jerk of the E axis");
            def->sidetext = L("mm/s");
            def->min = 0;
            def->mode = comSimple;
            def->set_default_value(new ConfigOptionFloats(axis.max_jerk));
        }
    }
    // M205 J... [mm] machine junction deviation limits 
    def = this->add("machine_max_junction_deviation", coFloats);
    def->full_label = L("Maximum Junction Deviation");
    def->category = L("Machine limits");
    def->tooltip = L("Maximum junction deviation (M205 J, only apply if  JD > 0 for Marlin Firmware)");
    def->sidetext = L("mm");
    def->min = 0;
    def->mode = comAdvanced;
    def->set_default_value(new ConfigOptionFloats{0. ,0. });

    // M205 S... [mm/sec]
    def = this->add("machine_min_extruding_rate", coFloats);
    def->full_label = L("Minimum speed for extruding");
    def->category = L("Machine limits");
    def->tooltip = L("Minimum speed for extruding (M205 S)");
    def->sidetext = L("mm/s");
    def->min = 0;
    def->mode = comDevelop;
    def->set_default_value(new ConfigOptionFloats{ 0., 0. });

    // M205 T... [mm/sec]
    def = this->add("machine_min_travel_rate", coFloats);
    def->full_label = L("Minimum travel speed");
    def->category = L("Machine limits");
    def->tooltip = L("Minimum travel speed (M205 T)");
    def->sidetext = L("mm/s");
    def->min = 0;
    def->mode = comDevelop;
    def->set_default_value(new ConfigOptionFloats{ 0., 0. });

    // M204 P... [mm/sec^2]
    def = this->add("machine_max_acceleration_extruding", coFloats);
    def->full_label = L("Maximum acceleration for extruding");
    def->category = L("Machine limits");
    def->tooltip = L("Maximum acceleration for extruding (M204 P)");
    //                 "Marlin (legacy) firmware flavor will use this also "
    //                 "as travel acceleration (M204 T).");
    def->sidetext = L("mm/s²");
    def->min = 0;
    def->readonly = false;
    def->mode = comSimple;
    def->set_default_value(new ConfigOptionFloats{ 1500., 1250. });


    // M204 R... [mm/sec^2]
    def = this->add("machine_max_acceleration_retracting", coFloats);
    def->full_label = L("Maximum acceleration for retracting");
    def->category = L("Machine limits");
    def->tooltip = L("Maximum acceleration for retracting (M204 R)");
    def->sidetext = L("mm/s²");
    def->min = 0;
    def->readonly = false;
    def->mode = comSimple;
    def->set_default_value(new ConfigOptionFloats{ 1500., 1250. });

    // M204 T... [mm/sec^2]
    def = this->add("machine_max_acceleration_travel", coFloats);
    def->full_label = L("Maximum acceleration for travel");
    def->category = L("Machine limits");
    def->tooltip = L("Maximum acceleration for travel (M204 T), it only applies to Marlin 2.");
    def->sidetext = L("mm/s²");
    def->min = 0;
    def->readonly = false;
    def->mode = comAdvanced;
    def->set_default_value(new ConfigOptionFloats{ 0., 0. });

    // resonance avoidance ported over from qidi slicer
    def          = this->add("resonance_avoidance", coBool);
    def->label   = L("Resonance avoidance");
    def->tooltip = L("By reducing the speed of the outer wall to avoid the resonance zone of the printer, ringing on the surface of the "
                     "model are avoided.\n"
                     "Please turn this option off when testing ringing.");
    def->mode    = comAdvanced;
    def->set_default_value(new ConfigOptionBool(false));

    def           = this->add("min_resonance_avoidance_speed", coFloat);
    def->label    = L("Min");
    def->tooltip  = L("Minimum speed of resonance avoidance.");
    def->sidetext = L("mm/s");
    def->min      = 0;
    def->mode     = comAdvanced;
    def->set_default_value(new ConfigOptionFloat(70));

    def           = this->add("max_resonance_avoidance_speed", coFloat);
    def->label    = L("Max");
    def->tooltip  = L("Maximum speed of resonance avoidance.");
    def->sidetext = L("mm/s");
    def->min      = 0;
    def->mode     = comAdvanced;
    def->set_default_value(new ConfigOptionFloat(120));

    def = this->add("fan_max_speed", coFloats);
    def->label = L("Fan speed");
    def->tooltip = L("Part cooling fan speed may be increased when auto cooling is enabled. "
                     "This is the maximum speed for the part cooling fan.");
    def->sidetext = "%";
    def->min = 0;
    def->max = 100;
    def->mode = comSimple;
    def->set_default_value(new ConfigOptionFloats { 100 });

    def = this->add("max_layer_height", coFloats);
    def->label = L("Max");
    def->tooltip = L("The highest printable layer height for the extruder. "
                     "Used to limit the maximum layer height when enable adaptive layer height.");
    def->sidetext = L("mm");
    def->min = 0;
    def->mode = comAdvanced;
    def->set_default_value(new ConfigOptionFloats { 0. });

    def = this->add("max_volumetric_extrusion_rate_slope", coFloat);
    def->label = L("Extrusion rate smoothing");
    def->tooltip = L("This parameter smooths out sudden extrusion rate changes that happen when " 
                     "the printer transitions from printing a high flow (high speed/larger width) "
                     "extrusion to a lower flow (lower speed/smaller width) extrusion and vice versa.\n\n"
                     "It defines the maximum rate by which the extruded volumetric flow in mm3/sec can change over time. "
                     "Higher values mean higher extrusion rate changes are allowed, resulting in faster speed transitions.\n\n" 
                     "A value of 0 disables the feature.\n\n"
                     "For a high speed, high flow direct drive printer (like the Bambu lab or Voron) this value is usually not needed. "
                     "However it can provide some marginal benefit in certain cases where feature speeds vary greatly. For example, "
                     "when there are aggressive slowdowns due to overhangs. In these cases a high value of around 300-350mm3/s2 is "
                     "recommended as this allows for just enough smoothing to assist pressure advance achieve a smoother flow transition.\n\n"
                     "For slower printers without pressure advance, the value should be set much lower. "
                     "A value of 10-15mm3/s2 is a good starting point for direct drive extruders and 5-10mm3/s2 for Bowden style.\n\n"
                     "This feature is known as Pressure Equalizer in Prusa slicer.\n\n"
                     "Note: this parameter disables arc fitting.");
    def->sidetext = L("mm³/s²");
    def->min = 0;
    def->mode = comAdvanced;
    def->set_default_value(new ConfigOptionFloat(0));

    def = this->add("max_volumetric_extrusion_rate_slope_segment_length", coFloat);
    def->label = L("Smoothing segment length");
    def->tooltip = L("A lower value results in smoother extrusion rate transitions. "
                     "However, this results in a significantly larger G-code file and more instructions for the printer to process.\n\n"
                     "Default value of 3 works well for most cases. If your printer is stuttering, increase this value to reduce the number of adjustments made.\n\n"
                     "Allowed values: 0.5-5");
    def->min = 0.5;
    def->max = 5;
    def->sidetext = L("mm");
    def->mode = comAdvanced;
    def->set_default_value(new ConfigOptionFloat(3.0));
    
    def = this->add("extrusion_rate_smoothing_external_perimeter_only", coBool);
    def->label = L("Apply only on external features");
    def->tooltip = L("Applies extrusion rate smoothing only on external perimeters and overhangs. This can help reduce artefacts due to sharp speed transitions on externally visible "
                     "overhangs without impacting the print speed of features that will not be visible to the user.");
    def->mode = comAdvanced;
    def->set_default_value(new ConfigOptionBool(false));


    def = this->add("fan_min_speed", coFloats);
    def->label = L("Fan speed");
    def->tooltip = L("Minimum speed for part cooling fan.");
    def->sidetext = "%";
    def->min = 0;
    def->max = 100;
    def->mode = comSimple;
    def->set_default_value(new ConfigOptionFloats { 20 });

    def = this->add("additional_cooling_fan_speed", coInts);
    def->label = L("Fan speed");
    def->tooltip = L("Speed of auxiliary part cooling fan. Auxiliary fan will run at this speed during printing except the first several layers "
                     "which is defined by no cooling layers.\nPlease enable auxiliary_fan in printer settings to use this feature. G-code command: M106 P2 S(0-255)");
    def->sidetext = "%";
    def->min = 0;
    def->max = 100;
    def->mode = comSimple;
    def->set_default_value(new ConfigOptionInts { 0 });

    def = this->add("min_layer_height", coFloats);
    def->label = L("Min");
    def->tooltip = L("The lowest printable layer height for the extruder. "
                     "Used to limit the minimum layer height when enable adaptive layer height.");
    def->sidetext = L("mm");
    def->min = 0;
    def->mode = comAdvanced;
    def->set_default_value(new ConfigOptionFloats { 0.07 });

    def = this->add("slow_down_min_speed", coFloats);
    def->label = L("Min print speed");
    def->tooltip = L("The minimum print speed to which the printer slows down to maintain the minimum layer time defined above "
                     "when the slowdown for better layer cooling is enabled.");
    def->sidetext = L("mm/s");
    def->min = 0;
    def->mode = comAdvanced;
    def->set_default_value(new ConfigOptionFloats { 10. });

    def = this->add("nozzle_diameter", coFloats);
    def->label = L("Nozzle diameter");
    def->tooltip = L("Diameter of nozzle");
    def->sidetext = L("mm");
    def->mode = comAdvanced;
    def->max = 100;
    def->set_default_value(new ConfigOptionFloats { 0.4 });

    def = this->add("notes", coString);
    def->label = L("Configuration notes");
    def->tooltip = L("You can put here your personal notes. This text will be added to the G-code "
                   "header comments.");
    def->multiline = true;
    def->full_width = true;
    def->height = 13;
    def->mode = comAdvanced;
    def->set_default_value(new ConfigOptionString());

    def = this->add("host_type", coEnum);
    def->label = L("Host Type");
    def->tooltip = L("Orca Slicer can upload G-code files to a printer host. This field must contain "
                   "the kind of the host.");
    def->enum_keys_map = &ConfigOptionEnum<PrintHostType>::get_enum_values();
    def->enum_values.push_back("prusalink");
    def->enum_values.push_back("prusaconnect");
    def->enum_values.push_back("octoprint");
    def->enum_values.push_back("duet");
    def->enum_values.push_back("flashair");
    def->enum_values.push_back("astrobox");
    def->enum_values.push_back("repetier");
    def->enum_values.push_back("mks");
    def->enum_values.push_back("esp3d");
    def->enum_values.push_back("crealityprint");
    def->enum_values.push_back("obico");
    def->enum_values.push_back("flashforge");
    def->enum_values.push_back("simplyprint");
    def->enum_values.push_back("elegoolink");
    def->enum_labels.push_back("PrusaLink");
    def->enum_labels.push_back("PrusaConnect");
    def->enum_labels.push_back("Octo/Klipper");
    def->enum_labels.push_back("Duet");
    def->enum_labels.push_back("FlashAir");
    def->enum_labels.push_back("AstroBox");
    def->enum_labels.push_back("Repetier");
    def->enum_labels.push_back("MKS");
    def->enum_labels.push_back("ESP3D");
    def->enum_labels.push_back("CrealityPrint");
    def->enum_labels.push_back("Obico");
    def->enum_labels.push_back("Flashforge");
    def->enum_labels.push_back("SimplyPrint");
    def->enum_labels.push_back("Elegoo Link");
    def->mode = comAdvanced;
    def->cli = ConfigOptionDef::nocli;
    def->set_default_value(new ConfigOptionEnum<PrintHostType>(htOctoPrint));
    

    def = this->add("nozzle_volume", coFloat);
    def->label = L("Nozzle volume");
    def->tooltip = L("Volume of nozzle between the cutter and the end of nozzle.");
    def->sidetext = L("mm³");
    def->mode = comAdvanced;
    def->readonly = false;
    def->set_default_value(new ConfigOptionFloat { 0.0 });

    def = this->add("cooling_tube_retraction", coFloat);
    def->label = L("Cooling tube position");
    def->tooltip = L("Distance of the center-point of the cooling tube from the extruder tip.");
    def->sidetext = L("mm");
    def->min = 0;
    def->mode = comAdvanced;
    def->set_default_value(new ConfigOptionFloat(91.5));

    def = this->add("cooling_tube_length", coFloat);
    def->label = L("Cooling tube length");
    def->tooltip = L("Length of the cooling tube to limit space for cooling moves inside it.");
    def->sidetext = L("mm");
    def->min = 0;
    def->mode = comAdvanced;
    def->set_default_value(new ConfigOptionFloat(5.));

    def = this->add("high_current_on_filament_swap", coBool);
    def->label = L("High extruder current on filament swap");
    def->tooltip = L("It may be beneficial to increase the extruder motor current during the filament exchange"
                   " sequence to allow for rapid ramming feed rates and to overcome resistance when loading"
                   " a filament with an ugly shaped tip.");
    def->mode = comAdvanced;
    def->set_default_value(new ConfigOptionBool(0));

    def = this->add("parking_pos_retraction", coFloat);
    def->label = L("Filament parking position");
    def->tooltip = L("Distance of the extruder tip from the position where the filament is parked "
                      "when unloaded. This should match the value in printer firmware.");
    def->sidetext = L("mm");
    def->min = 0;
    def->mode = comAdvanced;
    def->set_default_value(new ConfigOptionFloat(92.));

    def = this->add("extra_loading_move", coFloat);
    def->label = L("Extra loading distance");
    def->tooltip = L("When set to zero, the distance the filament is moved from parking position during load "
                      "is exactly the same as it was moved back during unload. When positive, it is loaded further, "
                      "if negative, the loading move is shorter than unloading.");
    def->sidetext = L("mm");
    def->mode = comAdvanced;
    def->set_default_value(new ConfigOptionFloat(-2.));

    def = this->add("start_end_points", coPoints);
    def->label = L("Start end points");
    def->tooltip  = L("The start and end points which is from cutter area to garbage can.");
    def->mode     = comDevelop;
    def->readonly = true;
    // start and end point is from the change_filament_gcode
    def->set_default_value(new ConfigOptionPoints{Vec2d(30, -3), Vec2d(54, 245)});

    def = this->add("reduce_infill_retraction", coBool);
    def->label = L("Reduce infill retraction");
    def->tooltip = L("Don't retract when the travel is in infill area absolutely. That means the oozing can't been seen. "
                     "This can reduce times of retraction for complex model and save printing time, but make slicing and "
                     "G-code generating slower.");
    def->mode = comAdvanced;
    def->set_default_value(new ConfigOptionBool(false));

    def = this->add("ooze_prevention", coBool);
    def->label = L("Enable");
    def->tooltip = L("This option will drop the temperature of the inactive extruders to prevent oozing.");
    def->mode = comAdvanced;
    def->set_default_value(new ConfigOptionBool(false));

    def = this->add("filename_format", coString);
    def->label = L("Filename format");
    def->tooltip = L("Users can define the project file name when exporting.");
    def->full_width = true;
    def->mode = comAdvanced;
    def->set_default_value(new ConfigOptionString("{input_filename_base}_{filament_type[initial_tool]}_{print_time}.gcode"));

    def = this->add("make_overhang_printable", coBool);
    def->label = L("Make overhangs printable");
    def->category = L("Quality");
    def->tooltip = L("Modify the geometry to print overhangs without support material.");
    def->mode = comAdvanced;
    def->set_default_value(new ConfigOptionBool(false));

    def = this->add("make_overhang_printable_angle", coFloat);
    def->label = L("Make overhangs printable - Maximum angle");
    def->category = L("Quality");
    def->tooltip = L("Maximum angle of overhangs to allow after making more steep overhangs printable."
                     "90° will not change the model at all and allow any overhang, while 0 will "
                     "replace all overhangs with conical material.");
    def->sidetext = "°";
    def->mode = comAdvanced;
    def->min = 0.;
    def->max = 90.;
    def->set_default_value(new ConfigOptionFloat(55.));

    def = this->add("make_overhang_printable_hole_size", coFloat);
    def->label = L("Make overhangs printable - Hole area");
    def->category = L("Quality");
    def->tooltip = L("Maximum area of a hole in the base of the model before it's filled by conical material. "
                     "A value of 0 will fill all the holes in the model base.");
    def->sidetext = L("mm²");
    def->mode = comAdvanced;
    def->min = 0.;
    def->set_default_value(new ConfigOptionFloat(0.));

    def = this->add("detect_overhang_wall", coBool);
    def->label = L("Detect overhang wall");
    def->category = L("Quality");
    def->tooltip = L("Detect the overhang percentage relative to line width and use different speed to print. "
                     "For 100%% overhang, bridge speed is used.");
    def->mode = comAdvanced;
    def->set_default_value(new ConfigOptionBool(true));

    def = this->add("wall_filament", coInt);
    def->gui_type = ConfigOptionDef::GUIType::i_enum_open;
    def->label = L("Walls");
    def->category = L("Extruders");
    def->tooltip = L("Filament to print walls");
    def->min = 1;
    def->mode = comAdvanced;
    def->set_default_value(new ConfigOptionInt(1));

    def = this->add("inner_wall_line_width", coFloatOrPercent);
    def->label = L("Inner wall");
    def->category = L("Quality");
    def->tooltip = L("Line width of inner wall. If expressed as a %, it will be computed over the nozzle diameter.");
    def->sidetext = L("mm or %");
    def->ratio_over = "nozzle_diameter";
    def->min = 0;
    def->max = 1000;
    def->max_literal = 10;
    def->mode = comAdvanced;
    def->set_default_value(new ConfigOptionFloatOrPercent(0., false));

    def = this->add("inner_wall_speed", coFloat);
    def->label = L("Inner wall");
    def->category = L("Speed");
    def->tooltip = L("Speed of inner wall.");
    def->sidetext = L("mm/s");
    def->aliases = { "perimeter_feed_rate" };
    def->min = 1;
    def->mode = comAdvanced;
    def->set_default_value(new ConfigOptionFloat(60));

    def = this->add("wall_loops", coInt);
    def->label = L("Wall loops");
    def->category = L("Strength");
    def->tooltip = L("Number of walls of every layer.");
    def->min = 0;
    def->max = 1000;
    def->set_default_value(new ConfigOptionInt(2));
    
    def = this->add("alternate_extra_wall", coBool);
    def->label = L("Alternate extra wall");
    def->category = L("Strength");
    def->tooltip = L("This setting adds an extra wall to every other layer. This way the infill gets wedged vertically between the walls, resulting in stronger prints.\n\n"
                     "When this option is enabled, the ensure vertical shell thickness option needs to be disabled.\n\n"
                     "Using lightning infill together with this option is not recommended as there is limited infill to anchor the extra perimeters to.");
    def->mode = comAdvanced;
    def->set_default_value(new ConfigOptionBool(false));
    
    def = this->add("post_process", coStrings);
    def->label = L("Post-processing Scripts");
    def->tooltip = L("If you want to process the output G-code through custom scripts, "
                   "just list their absolute paths here. Separate multiple scripts with a semicolon. "
                   "Scripts will be passed the absolute path to the G-code file as the first argument, "
                   "and they can access the Orca Slicer config settings by reading environment variables.");
    def->gui_flags = "serialized";
    def->multiline = true;
    def->full_width = true;
    def->height = 6;
    def->mode = comAdvanced;
    def->set_default_value(new ConfigOptionStrings());
    
    def = this->add("printer_model", coString);
    def->label = L("Printer type");
    def->tooltip = L("Type of the printer");
    def->set_default_value(new ConfigOptionString());
    def->cli = ConfigOptionDef::nocli;

    def = this->add("printer_notes", coString);
    def->label = L("Printer notes");
    def->tooltip = L("You can put your notes regarding the printer here.");
    def->multiline = true;
    def->full_width = true;
    def->height = 13;
    def->mode = comAdvanced;
    def->set_default_value(new ConfigOptionString());
    
    def = this->add("printer_variant", coString);
    def->label = L("Printer variant");
    //def->tooltip = L("Name of the printer variant. For example, the printer variants may be differentiated by a nozzle diameter.");
    def->set_default_value(new ConfigOptionString());
    def->cli = ConfigOptionDef::nocli;

    def = this->add("print_settings_id", coString);
    def->set_default_value(new ConfigOptionString());
    //BBS: open this option to command line
    //def->cli = ConfigOptionDef::nocli;

    def = this->add("printer_settings_id", coString);
    def->set_default_value(new ConfigOptionString());
    //BBS: open this option to command line
    //def->cli = ConfigOptionDef::nocli;

    def = this->add("raft_contact_distance", coFloat);
    def->label = L("Raft contact Z distance");
    def->category = L("Support");
    def->tooltip = L("Z gap between object and raft. Ignored for soluble interface.");
    def->sidetext = L("mm");
    def->min = 0;
    def->mode = comAdvanced;
    def->set_default_value(new ConfigOptionFloat(0.1));

    def = this->add("raft_expansion", coFloat);
    def->label = L("Raft expansion");
    def->category = L("Support");
    def->tooltip = L("Expand all raft layers in XY plane.");
    def->sidetext = L("mm");
    def->min = 0;
    def->mode = comAdvanced;
    def->set_default_value(new ConfigOptionFloat(1.5));

    def = this->add("raft_first_layer_density", coPercent);
    def->label = L("Initial layer density");
    def->category = L("Support");
    def->tooltip = L("Density of the first raft or support layer.");
    def->sidetext = "%";
    def->min = 10;
    def->max = 100;
    def->mode = comAdvanced;
    def->set_default_value(new ConfigOptionPercent(90));

    def = this->add("raft_first_layer_expansion", coFloat);
    def->label = L("Initial layer expansion");
    def->category = L("Support");
    def->tooltip = L("Expand the first raft or support layer to improve bed plate adhesion.");
    def->sidetext = L("mm");
    def->min = 0;
    def->mode = comAdvanced;
    //BBS: change from 3.0 to 2.0
    def->set_default_value(new ConfigOptionFloat(2.0));

    def = this->add("raft_layers", coInt);
    def->label = L("Raft layers");
    def->category = L("Support");
    def->tooltip = L("Object will be raised by this number of support layers. "
                     "Use this function to avoid warping when printing ABS.");
    def->sidetext = L("layers");
    def->min = 0;
    def->max = 100;
    def->mode = comAdvanced;
    def->set_default_value(new ConfigOptionInt(0));

    def = this->add("resolution", coFloat);
    def->label = L("Resolution");
    def->tooltip = L("The G-code path is generated after simplifying the contour of models to avoid too many points and G-code lines. "
                     "Smaller value means higher resolution and more time to slice.");
    def->sidetext = L("mm");
    def->min = 0;
    def->mode = comAdvanced;
    def->set_default_value(new ConfigOptionFloat(0.01));

    def = this->add("retraction_minimum_travel", coFloats);
    def->label = L("Travel distance threshold");
    def->tooltip = L("Only trigger retraction when the travel distance is longer than this threshold.");
    def->sidetext = L("mm");
    def->mode = comAdvanced;
    def->set_default_value(new ConfigOptionFloats { 2. });

    def = this->add("retract_before_wipe", coPercents);
    def->label = L("Retract amount before wipe");
    def->tooltip = L("The length of fast retraction before wipe, relative to retraction length.");
    def->sidetext = "%";
    def->mode = comAdvanced;
    def->set_default_value(new ConfigOptionPercents { 100 });

    def = this->add("retract_when_changing_layer", coBools);
    def->label = L("Retract when change layer");
    def->tooltip = L("Force a retraction when changes layer.");
    def->mode = comAdvanced;
    def->set_default_value(new ConfigOptionBools { false });

    def = this->add("retraction_length", coFloats);
    def->label = L("Length");
    def->full_label = L("Retraction Length");
    def->tooltip = L("Some amount of material in extruder is pulled back to avoid ooze during long travel. "
                     "Set zero to disable retraction.");
    def->sidetext = L("mm");
    def->mode = comSimple;
    def->set_default_value(new ConfigOptionFloats { 0.8 });

    def = this->add("enable_long_retraction_when_cut",coInt);
    def->mode = comDevelop;
    def->set_default_value(new ConfigOptionInt {0});

    def = this->add("long_retractions_when_cut", coBools);
    def->label = L("Long retraction when cut (beta)");
    def->tooltip = L("Experimental feature: Retracting and cutting off the filament at a longer distance during changes to minimize purge. "
                     "While this reduces flush significantly, it may also raise the risk of nozzle clogs or other printing problems.");
    def->mode = comDevelop;
    def->set_default_value(new ConfigOptionBools {false});

    def = this->add("retraction_distances_when_cut",coFloats);
    def->label = L("Retraction distance when cut");
    def->tooltip = L("Experimental feature: Retraction length before cutting off during filament change.");
    def->mode = comDevelop;
    def->min = 10;
    def->max = 18;
    def->set_default_value(new ConfigOptionFloats {18});

    def = this->add("retract_length_toolchange", coFloats);
    def->label = L("Length");
    //def->full_label = L("Retraction Length (Toolchange)");
    def->full_label = "Retraction Length (Toolchange)";
    //def->tooltip = L("When retraction is triggered before changing tool, filament is pulled back "
    //               "by the specified amount (the length is measured on raw filament, before it enters "
    //               "the extruder).");
    def->sidetext = L("mm");
    def->mode = comAdvanced;
    def->set_default_value(new ConfigOptionFloats { 10. });

    def = this->add("z_hop", coFloats);
    def->label = L("Z-hop height");
    def->tooltip = L("Whenever the retraction is done, the nozzle is lifted a little to create clearance between nozzle and the print. "
                     "It prevents nozzle from hitting the print when travel move. "
                     "Using spiral lines to lift Z can prevent stringing.");
    def->sidetext = L("mm");
    def->mode = comSimple;
    def->min = 0;
    def->max = 5;
    def->set_default_value(new ConfigOptionFloats { 0.4 });

    def             = this->add("retract_lift_above", coFloats);
    def->label      = L("Z-hop lower boundary");
    def->tooltip    = L("Z-hop will only come into effect when Z is above this value and is below the parameter: \"Z-hop upper boundary\".");
    def->sidetext   = L("mm");
    def->mode       = comAdvanced;
    def->min        = 0;
    def->set_default_value(new ConfigOptionFloats{0.});

    def             = this->add("retract_lift_below", coFloats);
    def->label      = L("Z-hop upper boundary");
    def->tooltip    = L("If this value is positive, Z-hop will only come into effect when Z is above the parameter: \"Z-hop lower boundary\" and is below this value.");
    def->sidetext   = L("mm");
    def->mode       = comAdvanced;
    def->min        = 0;
    def->set_default_value(new ConfigOptionFloats{0.});

    def = this->add("z_hop_types", coEnums);
    def->label = L("Z-hop type");
    def->tooltip = L("Type of Z-hop.");
    def->enum_keys_map = &ConfigOptionEnum<ZHopType>::get_enum_values();
    def->enum_values.push_back("Auto Lift");
    def->enum_values.push_back("Normal Lift");
    def->enum_values.push_back("Slope Lift");
    def->enum_values.push_back("Spiral Lift");
    def->enum_labels.push_back(L("Auto"));
    def->enum_labels.push_back(L("Normal"));
    def->enum_labels.push_back(L("Slope"));
    def->enum_labels.push_back(L("Spiral"));
    def->mode = comAdvanced;
    def->set_default_value(new ConfigOptionEnumsGeneric{ ZHopType::zhtSlope });

    def = this->add("travel_slope", coFloats);
    def->label = L("Traveling angle");
    def->tooltip = L("Traveling angle for Slope and Spiral Z-hop type. Setting it to 90° results in Normal Lift.");
    def->sidetext = "°";
    def->mode = comAdvanced;
    def->min = 1;
    def->max = 90;
    def->set_default_value(new ConfigOptionFloats { 3 });

    def = this->add("retract_lift_above", coFloats);
    def->label = L("Only lift Z above");
    def->tooltip = L("If you set this to a positive value, Z lift will only take place above the specified absolute Z.");
    def->sidetext = L("mm");
    def->mode = comAdvanced;
    def->set_default_value(new ConfigOptionFloats{0.});

    def = this->add("retract_lift_below", coFloats);
    def->label = L("Only lift Z below");
    def->tooltip = L("If you set this to a positive value, Z lift will only take place below the specified absolute Z.");
    def->sidetext = L("mm");
    def->mode = comAdvanced;
    def->set_default_value(new ConfigOptionFloats{0.});

    def = this->add("retract_lift_enforce", coEnums);
    def->label = L("On surfaces");
    def->tooltip = L("Enforce Z-Hop behavior. This setting is impacted by the above settings (Only lift Z above/below).");
    def->enum_keys_map = &ConfigOptionEnum<RetractLiftEnforceType>::get_enum_values();
    def->enum_values.push_back("All Surfaces");
    def->enum_values.push_back("Top Only");
    def->enum_values.push_back("Bottom Only");
    def->enum_values.push_back("Top and Bottom");
    def->enum_labels.push_back(L("All Surfaces"));
    def->enum_labels.push_back(L("Top Only"));
    def->enum_labels.push_back(L("Bottom Only"));
    def->enum_labels.push_back(L("Top and Bottom"));
    def->mode = comAdvanced;
    def->set_default_value(new ConfigOptionEnumsGeneric{RetractLiftEnforceType ::rletAllSurfaces});

    def = this->add("retract_restart_extra", coFloats);
    def->label = L("Extra length on restart");
    def->tooltip = L("When the retraction is compensated after the travel move, the extruder will push "
                  "this additional amount of filament. This setting is rarely needed.");
    def->sidetext = L("mm");
    def->mode = comAdvanced;
    def->set_default_value(new ConfigOptionFloats { 0. });

    def = this->add("retract_restart_extra_toolchange", coFloats);
    def->label = L("Extra length on restart");
    def->tooltip = L("When the retraction is compensated after changing tool, the extruder will push "
                  "this additional amount of filament.");
    def->sidetext = L("mm");
    def->mode = comAdvanced;
    def->set_default_value(new ConfigOptionFloats { 0. });

    def = this->add("retraction_speed", coFloats);
    def->label = L("Retraction Speed");
    def->full_label = L("Retraction Speed");
    def->tooltip = L("Speed for retracting filament from the nozzle.");
    def->sidetext = L("mm/s");
    def->mode = comAdvanced;
    def->set_default_value(new ConfigOptionFloats { 30. });

    def = this->add("deretraction_speed", coFloats);
    def->label = L("De-retraction Speed");
    def->full_label = L("De-retraction Speed");
    def->tooltip = L("Speed for reloading filament into the nozzle. Zero means same speed of retraction.");
    def->sidetext = L("mm/s");
    def->mode = comAdvanced;
    def->set_default_value(new ConfigOptionFloats { 0. });

    def = this->add("use_firmware_retraction", coBool);
    def->label = L("Use firmware retraction");
    def->tooltip = L("This experimental setting uses G10 and G11 commands to have the firmware "
                   "handle the retraction. This is only supported in recent Marlin.");
    def->mode = comAdvanced;
    def->set_default_value(new ConfigOptionBool(false));

    def = this->add("bbl_calib_mark_logo", coBool);
    def->label = L("Show auto-calibration marks");
    //def->tooltip = L("");
    def->mode = comAdvanced;
    def->set_default_value(new ConfigOptionBool(true));

    def = this->add("disable_m73", coBool);
    def->label = L("Disable set remaining print time");
    def->tooltip = L("Disable generating of the M73: Set remaining print time in the final G-code.");
    def->mode = comAdvanced;
    def->set_default_value(new ConfigOptionBool(false));

    def = this->add("seam_position", coEnum);
    def->label = L("Seam position");
    def->category = L("Quality");
    def->tooltip = L("The start position to print each part of outer wall.");
    def->enum_keys_map = &ConfigOptionEnum<SeamPosition>::get_enum_values();
    def->enum_values.push_back("nearest");
    def->enum_values.push_back("aligned");
    def->enum_values.push_back("back");
    def->enum_values.push_back("random");
    def->enum_labels.push_back(L("Nearest"));
    def->enum_labels.push_back(L("Aligned"));
    def->enum_labels.push_back(L("Back"));
    def->enum_labels.push_back(L("Random"));
    def->mode = comSimple;
    def->set_default_value(new ConfigOptionEnum<SeamPosition>(spAligned));

    def = this->add("staggered_inner_seams", coBool);
    def->label = L("Staggered inner seams");
    def->tooltip = L("This option causes the inner seams to be shifted backwards based on their depth, forming a zigzag pattern.");
    def->mode = comAdvanced;
    def->set_default_value(new ConfigOptionBool(false));
    
    def = this->add("seam_gap", coFloatOrPercent);
    def->label = L("Seam gap");
    def->tooltip = L("In order to reduce the visibility of the seam in a closed loop extrusion, the loop is interrupted and shortened by a specified amount.\n"
                     "This amount can be specified in millimeters or as a percentage of the current extruder diameter. The default value for this parameter is 10%.");
    def->sidetext = L("mm or %");
    def->min = 0;
    def->mode = comAdvanced;
    def->set_default_value(new ConfigOptionFloatOrPercent(10,true));

    def = this->add("seam_slope_type", coEnum);
    def->label = L("Scarf joint seam (beta)");
    def->tooltip = L("Use scarf joint to minimize seam visibility and increase seam strength.");
    def->enum_keys_map = &ConfigOptionEnum<SeamScarfType>::get_enum_values();
    def->enum_values.push_back("none");
    def->enum_values.push_back("external");
    def->enum_values.push_back("all");
    def->enum_labels.push_back(L("None"));
    def->enum_labels.push_back(L("Contour"));
    def->enum_labels.push_back(L("Contour and hole"));
    def->mode = comAdvanced;
    def->set_default_value(new ConfigOptionEnum<SeamScarfType>(SeamScarfType::None));

    def = this->add("seam_slope_conditional", coBool);
    def->label = L("Conditional scarf joint");
    def->tooltip = L("Apply scarf joints only to smooth perimeters where traditional seams do not conceal the seams at sharp corners effectively.");
    def->mode = comAdvanced;
    def->set_default_value(new ConfigOptionBool(false));

    def = this->add("scarf_angle_threshold", coInt);
    def->label = L("Conditional angle threshold");
    def->tooltip = L(
        "This option sets the threshold angle for applying a conditional scarf joint seam.\nIf the maximum angle within the perimeter loop "
        "exceeds this value (indicating the absence of sharp corners), a scarf joint seam will be used. The default value is 155°.");
    def->mode = comAdvanced;
    def->sidetext = "°";
    def->min = 0;
    def->max = 180;
    def->set_default_value(new ConfigOptionInt(155));

    def = this->add("scarf_overhang_threshold", coPercent);
    def->label = L("Conditional overhang threshold");
    def->category = L("Quality");
    // xgettext:no-c-format, no-boost-format
    def->tooltip  = L("This option determines the overhang threshold for the application of scarf joint seams. If the unsupported portion "
                       "of the perimeter is less than this threshold, scarf joint seams will be applied. The default threshold is set at 40% "
                       "of the external wall's width. Due to performance considerations, the degree of overhang is estimated.");
    def->sidetext = "%";
    def->min = 0;
    def->mode = comAdvanced;
    def->set_default_value(new ConfigOptionPercent(40));

    def = this->add("scarf_joint_speed", coFloatOrPercent);
    def->label = L("Scarf joint speed");
    def->category = L("Quality");
    def->tooltip  = L(
        "This option sets the printing speed for scarf joints. It is recommended to print scarf joints at a slow speed (less than 100 "
         "mm/s). It's also advisable to enable 'Extrusion rate smoothing' if the set speed varies significantly from the speed of the "
         "outer or inner walls. If the speed specified here is higher than the speed of the outer or inner walls, the printer will default "
         "to the slower of the two speeds. When specified as a percentage (e.g., 80%), the speed is calculated based on the respective "
         "outer or inner wall speed. The default value is set to 100%.");
    def->sidetext = L("mm/s or %");
    def->min = 1;
    def->mode = comAdvanced;
    def->set_default_value(new ConfigOptionFloatOrPercent(100, true));

    def = this->add("scarf_joint_flow_ratio", coFloat);
    def->label = L("Scarf joint flow ratio");
    def->tooltip = L("This factor affects the amount of material for scarf joints.");
    def->mode = comDevelop;
    def->max = 2;
    def->set_default_value(new ConfigOptionFloat(1));

    def = this->add("seam_slope_start_height", coFloatOrPercent);
    def->label = L("Scarf start height");
    def->tooltip = L("Start height of the scarf.\n"
                     "This amount can be specified in millimeters or as a percentage of the current layer height. The default value for this parameter is 0.");
    def->sidetext = L("mm or %");
    def->ratio_over = "layer_height";
    def->min = 0;
    def->mode = comAdvanced;
    def->set_default_value(new ConfigOptionFloatOrPercent(0, false));

    def = this->add("seam_slope_entire_loop", coBool);
    def->label = L("Scarf around entire wall");
    def->tooltip = L("The scarf extends to the entire length of the wall.");
    def->mode = comAdvanced;
    def->set_default_value(new ConfigOptionBool(false));

    def = this->add("seam_slope_min_length", coFloat);
    def->label = L("Scarf length");
    def->tooltip = L("Length of the scarf. Setting this parameter to zero effectively disables the scarf.");
    def->sidetext = L("mm");
    def->min = 0;
    def->mode = comAdvanced;
    def->set_default_value(new ConfigOptionFloat(20));

    def = this->add("seam_slope_steps", coInt);
    def->label = L("Scarf steps");
    def->tooltip = L("Minimum number of segments of each scarf.");
    def->min = 1;
    def->mode = comAdvanced;
    def->set_default_value(new ConfigOptionInt(10));

    def = this->add("seam_slope_inner_walls", coBool);
    def->label = L("Scarf joint for inner walls");
    def->tooltip = L("Use scarf joint for inner walls as well.");
    def->mode = comAdvanced;
    def->set_default_value(new ConfigOptionBool(false));

    def = this->add("role_based_wipe_speed", coBool);
    def->label = L("Role base wipe speed");
    def->tooltip = L("The wipe speed is determined by the speed of the current extrusion role. "
                     "e.g. if a wipe action is executed immediately following an outer wall extrusion, the speed of the outer wall extrusion will be utilized for the wipe action.");
    def->mode = comAdvanced;
    def->set_default_value(new ConfigOptionBool(true));
    
    def = this->add("wipe_on_loops", coBool);
    def->label = L("Wipe on loops");
    def->tooltip = L("To minimize the visibility of the seam in a closed loop extrusion, a small inward movement is executed before the extruder leaves the loop.");
    def->mode = comAdvanced;
    def->set_default_value(new ConfigOptionBool(false));

    def = this->add("wipe_before_external_loop", coBool);
    def->label = L("Wipe before external loop");
    def->tooltip = L("To minimize visibility of potential overextrusion at the start of an external perimeter when printing with "
                     "Outer/Inner or Inner/Outer/Inner wall print order, the de-retraction is performed slightly on the inside from the "
                     "start of the external perimeter. That way any potential over extrusion is hidden from the outside surface.\n\n"
                     "This is useful when printing with Outer/Inner or Inner/Outer/Inner wall print order as in these modes it is more likely "
                     "an external perimeter is printed immediately after a de-retraction move.");
    def->mode = comAdvanced;
    def->set_default_value(new ConfigOptionBool(false));

    def = this->add("wipe_speed", coFloatOrPercent);
    def->label = L("Wipe speed");
    def->tooltip = L("The wipe speed is determined by the speed setting specified in this configuration. "
                     "If the value is expressed as a percentage (e.g. 80%), it will be calculated based on the travel speed setting above. "
                     "The default value for this parameter is 80%.");
    def->sidetext = L("mm/s or %");
    def->ratio_over = "travel_speed";
    def->min = 0;
    def->mode = comAdvanced;
    def->set_default_value(new ConfigOptionFloatOrPercent(80,true));
    
    def = this->add("skirt_distance", coFloat);
    def->label = L("Skirt distance");
    def->tooltip = L("Distance from skirt to brim or object");
    def->sidetext = L("mm");
    def->min = 0;
    def->max = 60;
    def->mode = comAdvanced;
    def->set_default_value(new ConfigOptionFloat(2));

    def = this->add("skirt_start_angle", coFloat);
    def->label = L("Skirt start point");
    def->tooltip = L("Angle from the object center to skirt start point. Zero is the most right position, counter clockwise is positive angle.");
    def->sidetext = "°";
    def->min = -180;
    def->max = 180;
    def->mode = comAdvanced;
    def->set_default_value(new ConfigOptionFloat(-135));

    def = this->add("skirt_height", coInt);
    def->label = L("Skirt height");
    def->tooltip = L("How many layers of skirt. Usually only one layer.");
    def->sidetext = L("layers");
    def->mode = comSimple;
    def->max = 10000;
    def->set_default_value(new ConfigOptionInt(1));
    
    def = this->add("single_loop_draft_shield", coBool);
    def->label = L("Single loop after first layer");
    def->tooltip = L("Limits the skirt/draft shield loops to one wall after the first layer. This is useful, on occasion, to conserve filament but may cause the draft shield/skirt to warp / crack.");
    def->mode = comAdvanced;
    def->set_default_value(new ConfigOptionBool(false));

    def = this->add("draft_shield", coEnum);
    def->label = L("Draft shield");
    def->tooltip = L("A draft shield is useful to protect an ABS or ASA print from warping and detaching from print bed due to wind draft. "
                     "It is usually needed only with open frame printers, i.e. without an enclosure.\n\n"
                     "Enabled = skirt is as tall as the highest printed object. Otherwise 'Skirt height' is used.\n"
                     "Note: With the draft shield active, the skirt will be printed at skirt distance from the object. "
                     "Therefore, if brims are active it may intersect with them. To avoid this, increase the skirt distance value.\n");
    def->enum_keys_map = &ConfigOptionEnum<DraftShield>::get_enum_values();
    def->enum_values.push_back("disabled");
    def->enum_values.push_back("enabled");
    def->enum_labels.push_back(L("Disabled"));
    def->enum_labels.push_back(L("Enabled"));
    def->mode = comAdvanced;
    def->set_default_value(new ConfigOptionEnum<DraftShield>(dsDisabled));

    def = this->add("skirt_type", coEnum);
    def->label = L("Skirt type");
    def->full_label = L("Skirt type");
    def->tooltip = L("Combined - single skirt for all objects, Per object - individual object skirt.");
    def->enum_keys_map = &ConfigOptionEnum<SkirtType>::get_enum_values();
    def->enum_values.push_back("combined");
    def->enum_values.push_back("perobject");
    def->enum_labels.push_back(L("Combined"));
    def->enum_labels.push_back(L("Per object"));
    def->mode = comAdvanced;
    def->set_default_value(new ConfigOptionEnum<SkirtType>(stCombined));
    
    def = this->add("skirt_loops", coInt);
    def->label = L("Skirt loops");
    def->full_label = L("Skirt loops");
    def->tooltip = L("Number of loops for the skirt. Zero means disabling skirt.");
    def->min = 0;
    def->max = 10;
    def->mode = comSimple;
    def->set_default_value(new ConfigOptionInt(1));

    def = this->add("skirt_speed", coFloat);
    def->label = L("Skirt speed");
    def->full_label = L("Skirt speed");
    def->tooltip = L("Speed of skirt, in mm/s. Zero means use default layer extrusion speed.");
    def->min = 0;
    def->sidetext = L("mm/s");
    def->mode = comAdvanced;
    def->set_default_value(new ConfigOptionFloat(50.0));

    def = this->add("min_skirt_length", coFloat);
    def->label = L("Skirt minimum extrusion length");
    def->full_label = L("Skirt minimum extrusion length");
    def->tooltip = L("Minimum filament extrusion length in mm when printing the skirt. Zero means this feature is disabled.\n\n"
                     "Using a non-zero value is useful if the printer is set up to print without a prime line.\n"
                     "Final number of loops is not taking into account while arranging or validating objects distance. Increase loop number in such case.");
    def->min = 0;
    def->sidetext = L("mm");
    def->mode = comAdvanced;
    def->set_default_value(new ConfigOptionFloat(0.0));

    def = this->add("slow_down_layer_time", coFloats);
    def->label = L("Layer time");
    def->tooltip = L("The printing speed in exported G-code will be slowed down when the estimated layer time is "
                     "shorter than this value in order to get better cooling for these layers.");
    def->sidetext = L("s");
    def->min = 0;
    def->max = 1000;
    def->mode = comSimple;
    def->set_default_value(new ConfigOptionFloats { 5.0f });

    def = this->add("minimum_sparse_infill_area", coFloat);
    def->label = L("Minimum sparse infill threshold");
    def->category = L("Strength");
    def->tooltip = L("Sparse infill area which is smaller than threshold value is replaced by internal solid infill.");
    def->sidetext = L("mm²");
    def->min = 0;
    def->mode = comAdvanced;
    def->set_default_value(new ConfigOptionFloat(15));

    def = this->add("solid_infill_filament", coInt);
    def->gui_type = ConfigOptionDef::GUIType::i_enum_open;
    def->label = L("Solid infill");
    def->category = L("Extruders");
    def->tooltip = L("Filament to print solid infill");
    def->min = 1;
    def->mode = comAdvanced;
    def->set_default_value(new ConfigOptionInt(1));

    def = this->add("internal_solid_infill_line_width", coFloatOrPercent);
    def->label = L("Internal solid infill");
    def->category = L("Quality");
    def->tooltip = L("Line width of internal solid infill. If expressed as a %, it will be computed over the nozzle diameter.");
    def->sidetext = L("mm or %");
    def->ratio_over = "nozzle_diameter";
    def->min = 0;
    def->max = 1000;
    def->max_literal = 10;
    def->mode = comAdvanced;
    def->set_default_value(new ConfigOptionFloatOrPercent(0., false));

    def = this->add("internal_solid_infill_speed", coFloat);
    def->label = L("Internal solid infill");
    def->category = L("Speed");
    def->tooltip = L("Speed of internal solid infill, not the top and bottom surface.");
    def->sidetext = L("mm/s");
    def->min = 1;
    def->mode = comAdvanced;
    def->set_default_value(new ConfigOptionFloat(100));

    def = this->add("spiral_mode", coBool);
    def->label = L("Spiral vase");
    def->tooltip = L("Spiralize smooths out the z moves of the outer contour. "
                     "And turns a solid model into a single walled print with solid bottom layers. "
                     "The final generated model has no seam.");
    def->mode = comSimple;
    def->set_default_value(new ConfigOptionBool(false));

    def = this->add("spiral_mode_smooth", coBool);
    def->label = L("Smooth Spiral");
    def->tooltip = L("Smooth Spiral smooths out X and Y moves as well, "
                     "resulting in no visible seam at all, even in the XY directions on walls that are not vertical.");
    def->mode = comSimple;
    def->set_default_value(new ConfigOptionBool(false));

    def = this->add("spiral_mode_max_xy_smoothing", coFloatOrPercent);
    def->label = L("Max XY Smoothing");
    // xgettext:no-c-format, no-boost-format
    def->tooltip = L("Maximum distance to move points in XY to try to achieve a smooth spiral. "
                     "If expressed as a %, it will be computed over nozzle diameter.");
    def->sidetext = L("mm or %");
    def->ratio_over = "nozzle_diameter";
    def->min = 0;
    def->max = 1000;
    def->max_literal = 10;
    def->mode = comAdvanced;
    def->set_default_value(new ConfigOptionFloatOrPercent(200, true));

    def = this->add("spiral_starting_flow_ratio", coFloat);
    def->label = L("Spiral starting flow ratio");
    // xgettext:no-c-format, no-boost-format
    def->tooltip = L("Sets the starting flow ratio while transitioning from the last bottom layer to the spiral. "
                    "Normally the spiral transition scales the flow ratio from 0% to 100% during the first loop "
                    "which can in some cases lead to under extrusion at the start of the spiral.");
    def->min = 0;
    def->max = 1;
    def->set_default_value(new ConfigOptionFloat(0));
    def->mode = comAdvanced;

    def = this->add("spiral_finishing_flow_ratio", coFloat);
    def->label = L("Spiral finishing flow ratio");
    // xgettext:no-c-format, no-boost-format
    def->tooltip = L("Sets the finishing flow ratio while ending the spiral. "
                    "Normally the spiral transition scales the flow ratio from 100% to 0% during the last loop "
                    "which can in some cases lead to under extrusion at the end of the spiral.");
    def->min = 0;
    def->max = 1;
    def->set_default_value(new ConfigOptionFloat(0));
    def->mode = comAdvanced;

    def = this->add("timelapse_type", coEnum);
    def->label = L("Timelapse");
    def->tooltip = L("If smooth or traditional mode is selected, a timelapse video will be generated for each print. "
                     "After each layer is printed, a snapshot is taken with the chamber camera. "
                     "All of these snapshots are composed into a timelapse video when printing completes. "
                     "If smooth mode is selected, the toolhead will move to the excess chute after each layer is printed "
                     "and then take a snapshot. "
                     "Since the melt filament may leak from the nozzle during the process of taking a snapshot, "
                     "prime tower is required for smooth mode to wipe nozzle.");
    def->enum_keys_map = &ConfigOptionEnum<TimelapseType>::get_enum_values();
    def->enum_values.emplace_back("0");
    def->enum_values.emplace_back("1");
    def->enum_labels.emplace_back(L("Traditional"));
    def->enum_labels.emplace_back(L("Smooth"));
    def->mode = comSimple;
    def->set_default_value(new ConfigOptionEnum<TimelapseType>(tlTraditional));

    def = this->add("standby_temperature_delta", coInt);
    def->label = L("Temperature variation");
    // TRN PrintSettings : "Ooze prevention" > "Temperature variation"
    def->tooltip = L("Temperature difference to be applied when an extruder is not active. "
                     "The value is not used when 'idle_temperature' in filament settings "
                     "is set to non-zero value.");
    def->sidetext = "∆°C";
    def->min = -max_temp;
    def->max = max_temp;
    def->mode = comAdvanced;
    def->set_default_value(new ConfigOptionInt(-5));

    def = this->add("preheat_time", coFloat);
    def->label = L("Preheat time");
    def->tooltip = L("To reduce the waiting time after tool change, Orca can preheat the next tool while the current tool is still in use. "
                     "This setting specifies the time in seconds to preheat the next tool. Orca will insert a M104 command to preheat the tool in advance.");
    def->sidetext = "s";
    def->min = 0;
    def->max = 120;
    def->mode = comAdvanced;
    def->set_default_value(new ConfigOptionFloat(30.0));

    def = this->add("preheat_steps", coInt);
    def->label = L("Preheat steps");
    def->tooltip = L("Insert multiple preheat commands (e.g. M104.1). Only useful for Prusa XL. For other printers, please set it to 1.");
    //def->sidetext = "";
    def->min = 1;
    def->max = 10;
    def->mode = comDevelop;
    def->set_default_value(new ConfigOptionInt(1));


    def = this->add("machine_start_gcode", coString);
    def->label = L("Start G-code");
    def->tooltip = L("Start G-code when starting the entire print.");
    def->multiline = true;
    def->full_width = true;
    def->height = 12;
    def->mode = comAdvanced;
    def->set_default_value(new ConfigOptionString("G28 ; home all axes\nG1 Z5 F5000 ; lift nozzle\n"));

    def = this->add("filament_start_gcode", coStrings);
    def->label = L("Start G-code");
    def->tooltip = L("Start G-code when starting the printing of this filament.");
    def->multiline = true;
    def->full_width = true;
    def->height = 12;
    def->mode = comAdvanced;
    def->set_default_value(new ConfigOptionStrings { " " });

    def = this->add("single_extruder_multi_material", coBool);
    def->label = L("Single Extruder Multi Material");
    def->tooltip = L("Use single nozzle to print multi filament.");
    def->mode = comAdvanced;
    def->set_default_value(new ConfigOptionBool(true));

    def = this->add("manual_filament_change", coBool);
    def->label = L("Manual Filament Change");
    def->tooltip = L("Enable this option to omit the custom Change filament G-code only at the beginning of the print. "
                    "The tool change command (e.g., T0) will be skipped throughout the entire print. "
                    "This is useful for manual multi-material printing, where we use M600/PAUSE to trigger the manual filament change action.");
    def->mode = comAdvanced;
    def->set_default_value(new ConfigOptionBool(false));

    def = this->add("purge_in_prime_tower", coBool);
    def->label = L("Purge in prime tower");
    def->tooltip = L("Purge remaining filament into prime tower.");
    def->mode = comAdvanced;
    def->set_default_value(new ConfigOptionBool(true));

    def = this->add("enable_filament_ramming", coBool);
    def->label = L("Enable filament ramming");
    def->tooltip = L("Enable filament ramming.");
    def->mode = comAdvanced;
    def->set_default_value(new ConfigOptionBool(true));


    def = this->add("wipe_tower_no_sparse_layers", coBool);
    def->label = L("No sparse layers (beta)");
    def->tooltip = L("If enabled, the wipe tower will not be printed on layers with no tool changes. "
                    "On layers with a tool change, extruder will travel downward to print the wipe tower. "
                    "User is responsible for ensuring there is no collision with the print.");
    def->mode = comAdvanced;
    def->set_default_value(new ConfigOptionBool(false));

    def = this->add("single_extruder_multi_material_priming", coBool);
    def->label = L("Prime all printing extruders");
    def->tooltip = L("If enabled, all printing extruders will be primed at the front edge of the print bed at the start of the print.");
    def->mode = comAdvanced;
    def->set_default_value(new ConfigOptionBool(false));

    def = this->add("slice_closing_radius", coFloat);
    def->label = L("Slice gap closing radius");
    def->category = L("Quality");
    def->tooltip = L("Cracks smaller than 2x gap closing radius are being filled during the triangle mesh slicing. "
        "The gap closing operation may reduce the final print resolution, therefore it is advisable to keep the value reasonably low.");
    def->sidetext = L("mm");
    def->min = 0;
    def->mode = comAdvanced;
    def->set_default_value(new ConfigOptionFloat(0.049));

    def = this->add("slicing_mode", coEnum);
    def->label = L("Slicing Mode");
    def->category = L("Other");
    def->tooltip = L("Use \"Even-odd\" for 3DLabPrint airplane models. Use \"Close holes\" to close all holes in the model.");
    def->enum_keys_map = &ConfigOptionEnum<SlicingMode>::get_enum_values();
    def->enum_values.push_back("regular");
    def->enum_values.push_back("even_odd");
    def->enum_values.push_back("close_holes");
    def->enum_labels.push_back(L("Regular"));
    def->enum_labels.push_back(L("Even-odd"));
    def->enum_labels.push_back(L("Close holes"));
    def->mode = comAdvanced;
    def->set_default_value(new ConfigOptionEnum<SlicingMode>(SlicingMode::Regular));

    def = this->add("z_offset", coFloat);
    def->label = L("Z offset");
    def->tooltip = L("This value will be added (or subtracted) from all the Z coordinates "
                   "in the output G-code. It is used to compensate for bad Z endstop position: "
                   "for example, if your endstop zero actually leaves the nozzle 0.3mm far "
                   "from the print bed, set this to -0.3 (or fix your endstop).");
    def->sidetext = L("mm");
    def->mode = comAdvanced;
    def->set_default_value(new ConfigOptionFloat(0));
    
    def = this->add("enable_support", coBool);
    //BBS: remove material behind support
    def->label = L("Enable support");
    def->category = L("Support");
    def->tooltip = L("Enable support generation.");
    def->set_default_value(new ConfigOptionBool(false));

    def = this->add("support_type", coEnum);
    def->label = L("Type");
    def->category = L("Support");
    def->tooltip = L("Normal (auto) and Tree (auto) are used to generate support automatically. "
                     "If Normal (manual) or Tree (manual) is selected, only support enforcers are generated.");
    def->enum_keys_map = &ConfigOptionEnum<SupportType>::get_enum_values();
    def->enum_values.push_back("normal(auto)");
    def->enum_values.push_back("tree(auto)");
    def->enum_values.push_back("normal(manual)");
    def->enum_values.push_back("tree(manual)");
    def->enum_labels.push_back(L("Normal (auto)"));
    def->enum_labels.push_back(L("Tree (auto)"));
    def->enum_labels.push_back(L("Normal (manual)"));
    def->enum_labels.push_back(L("Tree (manual)"));
    def->mode = comSimple;
    def->set_default_value(new ConfigOptionEnum<SupportType>(stNormalAuto));

    def = this->add("support_object_xy_distance", coFloat);
    def->label = L("Support/object xy distance");
    def->category = L("Support");
    def->tooltip = L("XY separation between an object and its support.");
    def->sidetext = L("mm");
    def->min = 0;
    def->max = 10;
    def->mode = comAdvanced;
    //Support with too small spacing may touch the object and difficult to remove.
    def->set_default_value(new ConfigOptionFloat(0.35));

    def = this->add("support_object_first_layer_gap", coFloat);
    def->label = L("Support/object first layer gap");
    def->category = L("Support");
    def->tooltip = L("XY separation between an object and its support at the first layer.");
    def->sidetext = L("mm");
    def->min = 0;
    def->max = 10;
    def->mode = comAdvanced;
    //Support with too small spacing may touch the object and difficult to remove.
    def->set_default_value(new ConfigOptionFloat(0.2));

    def = this->add("support_angle", coFloat);
    def->label = L("Pattern angle");
    def->category = L("Support");
    def->tooltip = L("Use this setting to rotate the support pattern on the horizontal plane.");
    def->sidetext = "°";
    def->min = 0;
    def->max = 359;
    def->mode = comAdvanced;
    def->set_default_value(new ConfigOptionFloat(0));

    def = this->add("support_on_build_plate_only", coBool);
    def->label = L("On build plate only");
    def->category = L("Support");
    def->tooltip = L("Don't create support on model surface, only on build plate.");
    def->mode = comSimple;
    def->set_default_value(new ConfigOptionBool(false));

    // BBS
    def           = this->add("support_critical_regions_only", coBool);
    def->label    = L("Support critical regions only");
    def->category = L("Support");
    def->tooltip  = L("Only create support for critical regions including sharp tail, cantilever, etc.");
    def->mode     = comAdvanced;
    def->set_default_value(new ConfigOptionBool(false));

    def = this->add("support_remove_small_overhang", coBool);
    def->label = L("Remove small overhangs");
    def->category = L("Support");
    def->tooltip = L("Remove small overhangs that possibly need no supports.");
    def->mode = comAdvanced;
    def->set_default_value(new ConfigOptionBool(true));

    // BBS: change type to common float.
    // It may be rounded to mulitple layer height when independent_support_layer_height is false.
    def = this->add("support_top_z_distance", coFloat);
    //def->gui_type = ConfigOptionDef::GUIType::f_enum_open;
    def->label = L("Top Z distance");
    def->min = 0;
    def->category = L("Support");
    def->tooltip = L("The Z gap between the top support interface and object.");
    def->sidetext = L("mm");
//    def->min = 0;
#if 0
    //def->enum_values.push_back("0");
    //def->enum_values.push_back("0.1");
    //def->enum_values.push_back("0.2");
    //def->enum_labels.push_back(L("0 (soluble)"));
    //def->enum_labels.push_back(L("0.1 (semi-detachable)"));
    //def->enum_labels.push_back(L("0.2 (detachable)"));
#endif
    def->mode = comAdvanced;
    def->set_default_value(new ConfigOptionFloat(0.2));

    def = this->add("support_bottom_z_distance", coFloat);
    def->label = L("Bottom Z distance");
    def->category = L("Support");
    def->tooltip = L("The Z gap between the bottom support interface and object.");
    def->sidetext = L("mm");
    def->min = 0;
    def->mode = comAdvanced;
    def->set_default_value(new ConfigOptionFloat(0.2));

    def = this->add("enforce_support_layers", coInt);
    //def->label = L("Enforce support for the first");
    def->category = L("Support");
    //def->tooltip = L("Generate support material for the specified number of layers counting from bottom, "
    //               "regardless of whether normal support material is enabled or not and regardless "
    //               "of any angle threshold. This is useful for getting more adhesion of objects "
    //               "having a very thin or poor footprint on the build plate.");
    def->sidetext = L("layers");
    //def->full_label = L("Enforce support for the first n layers");
    def->min = 0;
    def->max = 5000;
    def->mode = comDevelop;
    def->set_default_value(new ConfigOptionInt(0));

    def = this->add("support_filament", coInt);
    def->gui_type = ConfigOptionDef::GUIType::i_enum_open;
    def->label    = L("Support/raft base");
    def->category = L("Support");
    def->tooltip = L("Filament to print support base and raft. \"Default\" means no specific filament for support and current filament is used.");
    def->min = 0;
    def->mode = comSimple;
    def->set_default_value(new ConfigOptionInt(0));

    def = this->add("support_interface_not_for_body",coBool);
    def->label    = L("Avoid interface filament for base");
    def->category = L("Support");
    def->tooltip = L("Avoid using support interface filament to print support base if possible.");
    def->mode = comSimple;
    def->set_default_value(new ConfigOptionBool(true));

    def = this->add("support_line_width", coFloatOrPercent);
    def->label = L("Support");
    def->category = L("Quality");
    def->tooltip = L("Line width of support. If expressed as a %, it will be computed over the nozzle diameter.");
    def->sidetext = L("mm or %");
    def->ratio_over = "nozzle_diameter";
    def->min = 0;
    def->max = 1000;
    def->max_literal = 10;
    def->mode = comAdvanced;
    def->set_default_value(new ConfigOptionFloatOrPercent(0., false));

    def = this->add("support_interface_loop_pattern", coBool);
    def->label = L("Interface use loop pattern");
    def->category = L("Support");
    def->tooltip = L("Cover the top contact layer of the supports with loops. Disabled by default.");
    def->mode = comAdvanced;
    def->set_default_value(new ConfigOptionBool(false));

    def = this->add("support_interface_filament", coInt);
    def->gui_type = ConfigOptionDef::GUIType::i_enum_open;
    def->label    = L("Support/raft interface");
    def->category = L("Support");
    def->tooltip = L("Filament to print support interface. \"Default\" means no specific filament for support interface and current filament is used.");
    def->min = 0;
    // BBS
    def->mode = comSimple;
    def->set_default_value(new ConfigOptionInt(0));

    auto support_interface_top_layers = def = this->add("support_interface_top_layers", coInt);
    def->gui_type = ConfigOptionDef::GUIType::i_enum_open;
    def->label = L("Top interface layers");
    def->category = L("Support");
    def->tooltip = L("Number of top interface layers.");
    def->sidetext = L("layers");
    def->min = 0;
    def->enum_values.push_back("0");
    def->enum_values.push_back("1");
    def->enum_values.push_back("2");
    def->enum_values.push_back("3");
    def->enum_labels.push_back("0");
    def->enum_labels.push_back("1");
    def->enum_labels.push_back("2");
    def->enum_labels.push_back("3");
    def->mode = comAdvanced;
    def->set_default_value(new ConfigOptionInt(3));

    def = this->add("support_interface_bottom_layers", coInt);
    def->gui_type = ConfigOptionDef::GUIType::i_enum_open;
    def->label = L("Bottom interface layers");
    def->category = L("Support");
    def->tooltip = L("Number of bottom interface layers.");
    def->sidetext = L("layers");
    def->min = -1;
    def->enum_values.push_back("-1");
    append(def->enum_values, support_interface_top_layers->enum_values);
    def->enum_labels.push_back(L("Same as top"));
    append(def->enum_labels, support_interface_top_layers->enum_labels);
    def->mode = comAdvanced;
    def->set_default_value(new ConfigOptionInt(0));

    def = this->add("support_interface_spacing", coFloat);
    def->label = L("Top interface spacing");
    def->category = L("Support");
<<<<<<< HEAD
    def->tooltip = L("Spacing of interface lines. Zero means solid interface.\n"
                     "Force using solid interface when support ironing is enabled.");
=======
    def->tooltip = L("Spacing of interface lines. Zero means solid interface.");
>>>>>>> fe4a72ec
    def->sidetext = L("mm");
    def->min = 0;
    def->mode = comAdvanced;
    def->set_default_value(new ConfigOptionFloat(0.5));

    //BBS
    def = this->add("support_bottom_interface_spacing", coFloat);
    def->label = L("Bottom interface spacing");
    def->category = L("Support");
    def->tooltip = L("Spacing of bottom interface lines. Zero means solid interface.");
    def->sidetext = L("mm");
    def->min = 0;
    def->mode = comAdvanced;
    def->set_default_value(new ConfigOptionFloat(0.5));

    def = this->add("support_interface_speed", coFloat);
    def->label = L("Support interface");
    def->category = L("Speed");
    def->tooltip = L("Speed of support interface.");
    def->sidetext = L("mm/s");
    def->min = 1;
    def->mode = comAdvanced;
    def->set_default_value(new ConfigOptionFloat(80));

    def = this->add("support_base_pattern", coEnum);
    def->label = L("Base pattern");
    def->category = L("Support");
    def->tooltip = L("Line pattern of support.");
    def->enum_keys_map = &ConfigOptionEnum<SupportMaterialPattern>::get_enum_values();
    def->enum_values.push_back("default");
    def->enum_values.push_back("rectilinear");
    def->enum_values.push_back("rectilinear-grid");
    def->enum_values.push_back("honeycomb");
    def->enum_values.push_back("lightning");
    def->enum_values.push_back("hollow");
    def->enum_labels.push_back(L("Default"));
    def->enum_labels.push_back(L("Rectilinear"));
    def->enum_labels.push_back(L("Rectilinear grid"));
    def->enum_labels.push_back(L("Honeycomb"));
    def->enum_labels.push_back(L("Lightning"));
    def->enum_labels.push_back(L("Hollow"));
    def->mode = comAdvanced;
    def->set_default_value(new ConfigOptionEnum<SupportMaterialPattern>(smpDefault));

    def = this->add("support_interface_pattern", coEnum);
    def->label = L("Interface pattern");
    def->category = L("Support");
    def->tooltip = L("Line pattern of support interface. "
                     "Default pattern for non-soluble support interface is Rectilinear, "
                     "while default pattern for soluble support interface is Concentric.");
    def->enum_keys_map = &ConfigOptionEnum<SupportMaterialInterfacePattern>::get_enum_values();
    def->enum_values.push_back("auto");
    def->enum_values.push_back("rectilinear");
    def->enum_values.push_back("concentric");
    def->enum_values.push_back("rectilinear_interlaced");
    def->enum_values.push_back("grid");
    def->enum_labels.push_back(L("Default"));
    def->enum_labels.push_back(L("Rectilinear"));
    def->enum_labels.push_back(L("Concentric"));
    def->enum_labels.push_back(L("Rectilinear Interlaced"));
    def->enum_labels.push_back(L("Grid"));
    def->mode = comAdvanced;
    def->set_default_value(new ConfigOptionEnum<SupportMaterialInterfacePattern>(smipAuto));

    def = this->add("support_base_pattern_spacing", coFloat);
    def->label = L("Base pattern spacing");
    def->category = L("Support");
    def->tooltip = L("Spacing between support lines.");
    def->sidetext = L("mm");
    def->min = 0;
    def->mode = comAdvanced;
    def->set_default_value(new ConfigOptionFloat(2.5));

    def = this->add("support_expansion", coFloat);
    def->label = L("Normal Support expansion");
    def->category = L("Support");
    def->tooltip = L("Expand (+) or shrink (-) the horizontal span of normal support.");
    def->sidetext = L("mm");
    def->mode = comAdvanced;
    def->set_default_value(new ConfigOptionFloat(0));

    def = this->add("support_speed", coFloat);
    def->label = L("Support");
    def->category = L("Speed");
    def->tooltip = L("Speed of support.");
    def->sidetext = L("mm/s");
    def->min = 1;
    def->mode = comAdvanced;
    def->set_default_value(new ConfigOptionFloat(80));

    def = this->add("support_style", coEnum);
    def->label = L("Style");
    def->category = L("Support");
    def->tooltip = L("Style and shape of the support. For normal support, projecting the supports into a regular grid "
                     "will create more stable supports (default), while snug support towers will save material and reduce "
                     "object scarring.\n"
                     "For tree support, slim and organic style will merge branches more aggressively and save "
                     "a lot of material (default organic), while hybrid style will create similar structure to normal support "
                     "under large flat overhangs.");
    def->enum_keys_map = &ConfigOptionEnum<SupportMaterialStyle>::get_enum_values();
    def->enum_values.push_back("default");
    def->enum_values.push_back("grid");
    def->enum_values.push_back("snug");
    def->enum_values.push_back("organic");
    def->enum_values.push_back("tree_slim");
    def->enum_values.push_back("tree_strong");
    def->enum_values.push_back("tree_hybrid");
    def->enum_labels.push_back(L("Default (Grid/Organic)"));
    def->enum_labels.push_back(L("Grid"));
    def->enum_labels.push_back(L("Snug"));
    def->enum_labels.push_back(L("Organic"));
    def->enum_labels.push_back(L("Tree Slim"));
    def->enum_labels.push_back(L("Tree Strong"));
    def->enum_labels.push_back(L("Tree Hybrid"));

    def->mode = comAdvanced;
    def->set_default_value(new ConfigOptionEnum<SupportMaterialStyle>(smsDefault));

    def = this->add("independent_support_layer_height", coBool);
    def->label = L("Independent support layer height");
    def->category = L("Support");
    def->tooltip = L("Support layer uses layer height independent with object layer. This is to support customizing z-gap and save print time. "
                     "This option will be invalid when the prime tower is enabled.");
    def->mode = comAdvanced;
    def->set_default_value(new ConfigOptionBool(true));

    def = this->add("support_threshold_angle", coInt);
    def->label = L("Threshold angle");
    def->category = L("Support");
    def->tooltip = L("Support will be generated for overhangs whose slope angle is below the threshold.");
    def->sidetext = "°";
    def->min = 0;
    def->max = 90;
    def->mode = comSimple;
    def->set_default_value(new ConfigOptionInt(30));

    def = this->add("support_threshold_overlap", coFloatOrPercent);
    def->label = L("Threshold overlap");
    def->category = L("Support");
    def->tooltip = L("If threshold angle is zero, support will be generated for overhangs whose overlap is below the threshold. The smaller this value is, the steeper the overhang that can be printed without support.");
    def->sidetext = L("mm or %");
    def->min = 0;
    def->max = 100;
    def->max_literal = 0.5;
    def->mode = comSimple;
    def->set_default_value(new ConfigOptionFloatOrPercent(50., true));

    def = this->add("tree_support_branch_angle", coFloat);
    def->label = L("Tree support branch angle");
    def->category = L("Support");
    def->tooltip = L("This setting determines the maximum overhang angle that the branches of tree support are allowed to make. "
                     "If the angle is increased, the branches can be printed more horizontally, allowing them to reach farther.");
    def->sidetext = "°";
    def->min = 0;
    def->max = 60;
    def->mode = comAdvanced;
    def->set_default_value(new ConfigOptionFloat(40.));

    def = this->add("tree_support_branch_angle_organic", coFloat);
    def->label = L("Tree support branch angle");
    def->category = L("Support");
    def->tooltip = L("This setting determines the maximum overhang angle that the branches of tree support are allowed to make. "
                     "If the angle is increased, the branches can be printed more horizontally, allowing them to reach farther.");
    def->sidetext = "°";
    def->min = 0;
    def->max = 60;
    def->mode = comAdvanced;
    def->set_default_value(new ConfigOptionFloat(40.));

    def = this->add("tree_support_angle_slow", coFloat);
    def->label = L("Preferred Branch Angle");
    def->category = L("Support");
    // TRN PrintSettings: "Organic supports" > "Preferred Branch Angle"
    def->tooltip = L("The preferred angle of the branches, when they do not have to avoid the model. "
                     "Use a lower angle to make them more vertical and more stable. Use a higher angle for branches to merge faster.");
    def->sidetext = "°";
    def->min = 10;
    def->max = 85;
    def->mode = comAdvanced;
    def->set_default_value(new ConfigOptionFloat(25));

    def           = this->add("tree_support_branch_distance", coFloat);
    def->label    = L("Tree support branch distance");
    def->category = L("Support");
    def->tooltip  = L("This setting determines the distance between neighboring tree support nodes.");
    def->sidetext = L("mm");
    def->min      = 1.0;
    def->max      = 10;
    def->mode     = comAdvanced;
    def->set_default_value(new ConfigOptionFloat(5.));

    def           = this->add("tree_support_branch_distance_organic", coFloat);
    def->label    = L("Tree support branch distance");
    def->category = L("Support");
    def->tooltip  = L("This setting determines the distance between neighboring tree support nodes.");
    def->sidetext = L("mm");
    def->min      = 1.0;
    def->max      = 10;
    def->mode     = comAdvanced;
    def->set_default_value(new ConfigOptionFloat(1.));

    def = this->add("tree_support_top_rate", coPercent);
    def->label = L("Branch Density");
    def->category = L("Support");
    // TRN PrintSettings: "Organic supports" > "Branch Density"
    def->tooltip = L("Adjusts the density of the support structure used to generate the tips of the branches. "
                     "A higher value results in better overhangs but the supports are harder to remove, "
                     "thus it is recommended to enable top support interfaces instead of a high branch density value "
                     "if dense interfaces are needed.");
    def->sidetext = "%";
    def->min = 5;
    def->max_literal = 35;
    def->mode = comAdvanced;
    def->set_default_value(new ConfigOptionPercent(30));

    def = this->add("tree_support_adaptive_layer_height", coBool);
    def->label = L("Adaptive layer height");
    def->category = L("Quality");
    def->tooltip = L("Enabling this option means the height of tree support layer except the first will be automatically calculated.");
    def->set_default_value(new ConfigOptionBool(1));
    
    def = this->add("tree_support_auto_brim", coBool);
    def->label = L("Auto brim width");
    def->category = L("Quality");
    def->tooltip = L("Enabling this option means the width of the brim for tree support will be automatically calculated.");
    def->set_default_value(new ConfigOptionBool(1));
    
    def = this->add("tree_support_brim_width", coFloat);
    def->label = L("Tree support brim width");
    def->category = L("Quality");
    def->min      = 0.0;
    def->tooltip = L("Distance from tree branch to the outermost brim line.");
    def->set_default_value(new ConfigOptionFloat(3));

    def = this->add("tree_support_tip_diameter", coFloat);
    def->label = L("Tip Diameter");
    def->category = L("Support");
    // TRN PrintSettings: "Organic supports" > "Tip Diameter"
    def->tooltip = L("Branch tip diameter for organic supports.");
    def->sidetext = L("mm");
    def->min = 0.1f;
    def->max = 100.f;
    def->mode = comAdvanced;
    def->set_default_value(new ConfigOptionFloat(0.8));

    def           = this->add("tree_support_branch_diameter", coFloat);
    def->label    = L("Tree support branch diameter");
    def->category = L("Support");
    def->tooltip  = L("This setting determines the initial diameter of support nodes.");
    def->sidetext = L("mm");
    def->min      = 1.0;
    def->max      = 10;
    def->mode     = comAdvanced;
    def->set_default_value(new ConfigOptionFloat(5.));

    def = this->add("tree_support_branch_diameter_angle", coFloat);
    // TRN PrintSettings: #lmFIXME 
    def->label = L("Branch Diameter Angle");
    def->category = L("Support");
    // TRN PrintSettings: "Organic supports" > "Branch Diameter Angle"
    def->tooltip = L("The angle of the branches' diameter as they gradually become thicker towards the bottom. "
                     "An angle of 0 will cause the branches to have uniform thickness over their length. "
                     "A bit of an angle can increase stability of the organic support.");
    def->sidetext = "°";
    def->min = 0;
    def->max = 15;
    def->mode = comAdvanced;
    def->set_default_value(new ConfigOptionFloat(5));

    def           = this->add("tree_support_branch_diameter_organic", coFloat);
    def->label    = L("Tree support branch diameter");
    def->category = L("Support");
    def->tooltip  = L("This setting determines the initial diameter of support nodes.");
    def->sidetext = L("mm");
    def->min      = 1.0;
    def->max      = 10;
    def->mode     = comAdvanced;
    def->set_default_value(new ConfigOptionFloat(2.));

    def = this->add("tree_support_wall_count", coInt);
    def->label = L("Support wall loops");
    def->category = L("Support");
    def->tooltip = L("This setting specifies the count of support walls in the range of [0,2]. 0 means auto.");
    def->min = 0;
    def->max = 2;
    def->mode = comAdvanced;
    def->set_default_value(new ConfigOptionInt(0));

    def = this->add("tree_support_with_infill", coBool);
    def->label = L("Tree support with infill");
    def->category = L("Support");
    def->tooltip = L("This setting specifies whether to add infill inside large hollows of tree support.");
    def->mode = comAdvanced;
    def->set_default_value(new ConfigOptionBool(false));
    
    def = this->add("support_ironing", coBool);
    def->label = L("Ironing Support Interface");
    def->category = L("Support");
    def->tooltip = L("Ironing is using small flow to print on same height of support interface again to make it more smooth. "
                     "This setting controls whether support interface being ironed. When enabled, support interface will be extruded as solid too.");
    def->mode = comAdvanced;
    def->set_default_value(new ConfigOptionBool(false));

    def                = this->add("support_ironing_pattern", coEnum);
    def->label         = L("Support Ironing Pattern");
    def->tooltip       = L("The pattern that will be used when ironing");
    def->category      = L("Support");
    def->enum_keys_map = &ConfigOptionEnum<InfillPattern>::get_enum_values();
    def->enum_values.push_back("concentric");
    def->enum_values.push_back("zig-zag");
    def->enum_labels.push_back(L("Concentric"));
    def->enum_labels.push_back(L("Rectilinear"));
    def->mode = comAdvanced;
    def->set_default_value(new ConfigOptionEnum<InfillPattern>(ipRectilinear));
    
    def = this->add("support_ironing_flow", coPercent);
    def->label = L("Support Ironing flow");
    def->category = L("Support");
    def->tooltip = L("The amount of material to extrude during ironing. Relative to flow of normal support interface layer height. "
                     "Too high value results in overextrusion on the surface");
    def->sidetext = L("%");
    def->ratio_over = "layer_height";
    def->min = 0;
    def->max = 100;
    def->mode = comAdvanced;
    def->set_default_value(new ConfigOptionPercent(10));

    def = this->add("support_ironing_spacing", coFloat);
    def->label = L("Support Ironing line spacing");
    def->category = L("Support");
    def->tooltip = L("The distance between the lines of ironing");
    def->sidetext = L("mm");
    def->min = 0;
    def->max = 1;
    def->mode = comAdvanced;
    def->set_default_value(new ConfigOptionFloat(0.1));

    def = this->add("activate_chamber_temp_control",coBools);
    def->label = L("Activate temperature control");
    def->tooltip = L("Enable this option for automated chamber temperature control. "
                     "This option activates the emitting of an M191 command before the \"machine_start_gcode\"\n which sets the chamber temperature and waits until it is reached. "
                     "In addition, it emits an M141 command at the end of the print to turn off the chamber heater, if present.\n\n"
                     "This option relies on the firmware supporting the M191 and M141 commands either via macros or natively and is usually used when an active chamber heater is installed.");
    def->mode = comSimple;
    def->set_default_value(new ConfigOptionBools{false});

    def = this->add("chamber_temperature", coInts);
    def->label = L("Chamber temperature");
    def->tooltip = L("For high-temperature materials like ABS, ASA, PC, and PA, a higher chamber temperature can help "
                     "suppress or reduce warping and potentially lead to higher interlayer bonding strength. "
                     "However, at the same time, a higher chamber temperature will reduce the efficiency of air "
                     "filtration for ABS and ASA.\n\n"
                     "For PLA, PETG, TPU, PVA, and other low-temperature materials, this option should be disabled "
                     "(set to 0) as the chamber temperature should be low to avoid extruder clogging caused by "
                     "material softening at the heat break.\n\n"
                     "If enabled, this parameter also sets a G-code variable named chamber_temperature, which can be "
                     "used to pass the desired chamber temperature to your print start macro, or a heat soak macro "
                     "like this: PRINT_START (other variables) CHAMBER_TEMP=[chamber_temperature]. "
                     "This may be useful if your printer does not support M141/M191 commands, or if you desire "
                     "to handle heat soaking in the print start macro if no active chamber heater is installed."
                    );
    def->sidetext = "°C";
    def->full_label = L("Chamber temperature");
    def->min = 0;
    def->max = max_temp;
    def->set_default_value(new ConfigOptionInts{0});

    def = this->add("nozzle_temperature", coInts);
    def->label = L("Other layers");
    def->tooltip = L("Nozzle temperature for layers after the initial one.");
    def->sidetext = "°C";
    def->full_label = L("Nozzle temperature");
    def->min = 0;
    def->max = max_temp;
    def->set_default_value(new ConfigOptionInts { 200 });

    def = this->add("nozzle_temperature_range_low", coInts);
    def->label = L("Min");
    //def->tooltip = L("");
    def->sidetext = "°C";
    def->min = 0;
    def->max = max_temp;
    def->set_default_value(new ConfigOptionInts { 190 });

    def = this->add("nozzle_temperature_range_high", coInts);
    def->label = L("Max");
    //def->tooltip = L("");
    def->sidetext = "°C";
    def->min = 0;
    def->max = max_temp;
    def->set_default_value(new ConfigOptionInts { 240 });

    def = this->add("head_wrap_detect_zone", coPoints);
    def->label = "Head wrap detect zone"; //do not need translation
    def->mode = comDevelop;
    def->set_default_value(new ConfigOptionPoints{});

    def = this->add("detect_thin_wall", coBool);
    def->label = L("Detect thin wall");
    def->category = L("Strength");
    def->tooltip = L("Detect thin wall which can't contain two line width. And use single line to print. "
                     "Maybe printed not very well, because it's not closed loop.");
    def->mode = comAdvanced;
    def->set_default_value(new ConfigOptionBool(false));

    def = this->add("change_filament_gcode", coString);
    def->label = L("Change filament G-code");
    def->tooltip = L("This G-code is inserted when filament is changed, including T commands to trigger tool change.");
    def->multiline = true;
    def->full_width = true;
    def->height = 5;
    def->mode = comAdvanced;
    def->set_default_value(new ConfigOptionString());

    def = this->add("change_extrusion_role_gcode", coString);
    def->label = L("Change extrusion role G-code");
    def->tooltip = L("This G-code is inserted when the extrusion role is changed.");
    def->multiline = true;
    def->full_width = true;
    def->height = 5;
    def->mode = comAdvanced;
    def->set_default_value(new ConfigOptionString());

    def = this->add("top_surface_line_width", coFloatOrPercent);
    def->label = L("Top surface");
    def->category = L("Quality");
    def->tooltip = L("Line width for top surfaces. If expressed as a %, it will be computed over the nozzle diameter.");
    def->sidetext = L("mm or %");
    def->ratio_over = "nozzle_diameter";
    def->min = 0;
    def->max = 1000;
    def->max_literal = 10;
    def->mode = comAdvanced;
    def->set_default_value(new ConfigOptionFloatOrPercent(0., false));

    def = this->add("top_surface_speed", coFloat);
    def->label = L("Top surface");
    def->category = L("Speed");
    def->tooltip = L("Speed of top surface infill which is solid.");
    def->sidetext = L("mm/s");
    def->min = 1;
    def->mode = comAdvanced;
    def->set_default_value(new ConfigOptionFloat(100));

    def = this->add("top_shell_layers", coInt);
    def->label = L("Top shell layers");
    def->category = L("Strength");
    def->sidetext = L("layers"); // ORCA add side text
    def->tooltip = L("This is the number of solid layers of top shell, including the top "
                     "surface layer. When the thickness calculated by this value is thinner "
                     "than top shell thickness, the top shell layers will be increased.");
    def->full_label = L("Top solid layers");
    def->min = 0;
    def->set_default_value(new ConfigOptionInt(4));

    def = this->add("top_shell_thickness", coFloat);
    def->label = L("Top shell thickness");
    def->category = L("Strength");
    def->tooltip = L("The number of top solid layers is increased when slicing if the thickness calculated by top shell layers is "
                     "thinner than this value. This can avoid having too thin shell when layer height is small. 0 means that "
                     "this setting is disabled and thickness of top shell is absolutely determined by top shell layers.");
    def->full_label = L("Top shell thickness");
    def->sidetext = L("mm");
    def->min = 0;
    def->set_default_value(new ConfigOptionFloat(0.6));

    def = this->add("travel_speed", coFloat);
    def->label = L("Travel");
    def->tooltip = L("Speed of travel which is faster and without extrusion.");
    def->sidetext = L("mm/s");
    def->min = 1;
    def->mode = comAdvanced;
    def->set_default_value(new ConfigOptionFloat(120));

    def = this->add("travel_speed_z", coFloat);
    //def->label = L("Z travel");
    //def->tooltip = L("Speed of vertical travel along z axis. "
    //                 "This is typically lower because build plate or gantry is hard to be moved. "
    //                 "Zero means using travel speed directly in G-code, but will be limited by printer's ability when run G-code.");
    def->sidetext = L("mm/s");
    def->min = 0;
    def->mode = comDevelop;
    def->set_default_value(new ConfigOptionFloat(0.));

    def = this->add("wipe", coBools);
    def->label = L("Wipe while retracting");
    def->tooltip = L("Move nozzle along the last extrusion path when retracting to clean any leaked material on the nozzle. "
                     "This can minimize blobs when printing a new part after traveling.");
    def->mode = comAdvanced;
    def->set_default_value(new ConfigOptionBools { false });

    def = this->add("wipe_distance", coFloats);
    def->label = L("Wipe Distance");
    def->tooltip = L("Describe how long the nozzle will move along the last path when retracting.\n\n"
                     "Depending on how long the wipe operation lasts, how fast and long the extruder/filament retraction settings are, "
                     "a retraction move may be needed to retract the remaining filament.\n\n"
                     "Setting a value in the retract amount before wipe setting below will perform any excess retraction before the wipe, else it will be performed after.");
    def->sidetext = L("mm");
    def->min = 0;
    def->mode = comAdvanced;
    def->set_default_value(new ConfigOptionFloats { 1. });

    def = this->add("enable_prime_tower", coBool);
    def->label = L("Enable");
    def->tooltip = L("The wiping tower can be used to clean up the residue on the nozzle and stabilize the chamber pressure inside the nozzle, "
                    "in order to avoid appearance defects when printing objects.");
    def->mode = comSimple;
    def->set_default_value(new ConfigOptionBool(false));

    def = this->add("flush_volumes_vector", coFloats);
    // BBS: remove _L()
    def->label = ("Purging volumes - load/unload volumes");
    //def->tooltip = L("This vector saves required volumes to change from/to each tool used on the "
    //                 "wipe tower. These values are used to simplify creation of the full purging "
    //                 "volumes below.");

    // BBS: change 70.f => 140.f
    def->set_default_value(new ConfigOptionFloats { 140.f, 140.f, 140.f, 140.f, 140.f, 140.f, 140.f, 140.f });

    def = this->add("flush_volumes_matrix", coFloats);
    def->label = L("Purging volumes");
    //def->tooltip = L("This matrix describes volumes (in cubic milimetres) required to purge the"
    //                 " new filament on the wipe tower for any given pair of tools.");
    // BBS: change 140.f => 280.f
    def->set_default_value(new ConfigOptionFloats {   0.f, 280.f, 280.f, 280.f,
                                                    280.f,   0.f, 280.f, 280.f,
                                                    280.f, 280.f,   0.f, 280.f,
                                                    280.f, 280.f, 280.f,   0.f });

    def = this->add("flush_multiplier", coFloat);
    def->label = L("Flush multiplier");
    def->tooltip = L("The actual flushing volumes is equal to the flush multiplier multiplied by the flushing volumes in the table.");
    def->sidetext = "";
    def->set_default_value(new ConfigOptionFloat(0.3));

    // BBS
    def = this->add("prime_volume", coFloat);
    def->label = L("Prime volume");
    def->tooltip = L("The volume of material to prime extruder on tower.");
    def->sidetext = L("mm³");
    def->min = 1.0;
    def->mode = comSimple;
    def->set_default_value(new ConfigOptionFloat(45.));

    def = this->add("wipe_tower_x", coFloats);
    //def->label = L("Position X");
    //def->tooltip = L("X coordinate of the left front corner of a wipe tower.");
    //def->sidetext = L("mm");
    def->mode = comDevelop;
    // BBS: change data type to floats to add partplate logic
    def->set_default_value(new ConfigOptionFloats{ 15. });

    def = this->add("wipe_tower_y", coFloats);
    //def->label = L("Position Y");
    //def->tooltip = L("Y coordinate of the left front corner of a wipe tower.");
    //def->sidetext = L("mm");
    def->mode = comDevelop;
    // BBS: change data type to floats to add partplate logic
    def->set_default_value(new ConfigOptionFloats{ 220. });

    def = this->add("prime_tower_width", coFloat);
    def->label = L("Width");
    def->tooltip = L("Width of the prime tower.");
    def->sidetext = L("mm");
    def->min = 2.0;
    def->mode = comSimple;
    def->set_default_value(new ConfigOptionFloat(60.));

    def = this->add("wipe_tower_rotation_angle", coFloat);
    def->label = L("Wipe tower rotation angle");
    def->tooltip = L("Wipe tower rotation angle with respect to x-axis.");
    def->sidetext = "°";
    def->mode = comAdvanced;
    def->set_default_value(new ConfigOptionFloat(0.));

    def = this->add("prime_tower_brim_width", coFloat);
    def->label = L("Brim width");
    def->tooltip = L("Width of the brim.");
    def->sidetext = L("mm");
    def->mode = comAdvanced;
    def->min = 0.;
    def->set_default_value(new ConfigOptionFloat(3.));

    def = this->add("wipe_tower_cone_angle", coFloat);
    def->label = L("Stabilization cone apex angle");
    def->tooltip = L("Angle at the apex of the cone that is used to stabilize the wipe tower. "
                     "Larger angle means wider base.");
    def->sidetext = "°";
    def->mode = comAdvanced;
    def->min = 0.;
    def->max = 90.;
    def->set_default_value(new ConfigOptionFloat(30.0));
    
    def = this->add("wipe_tower_max_purge_speed", coFloat);
    def->label = L("Maximum wipe tower print speed");
    def->tooltip = L("The maximum print speed when purging in the wipe tower and printing the wipe tower sparse layers. "
                     "When purging, if the sparse infill speed or calculated speed from the filament max volumetric speed is lower, the lowest will be used instead.\n\n"
                     "When printing the sparse layers, if the internal perimeter speed or calculated speed from the filament max volumetric speed is lower, the lowest will be used instead.\n\n"
                     "Increasing this speed may affect the tower's stability as well as increase the force with which the nozzle collides with any blobs that may have formed on the wipe tower.\n\n"
                     "Before increasing this parameter beyond the default of 90mm/sec, make sure your printer can reliably bridge at the increased speeds and that ooze when tool changing is well controlled.\n\n"
                     "For the wipe tower external perimeters the internal perimeter speed is used regardless of this setting.");
    def->sidetext = L("mm/s");
    def->mode = comAdvanced;
    def->min = 10;
    def->set_default_value(new ConfigOptionFloat(90.));

    def = this->add("wipe_tower_wall_type", coEnum);
    def->label = L("Wall type");
    def->tooltip = L("Wipe tower outer wall type.\n"
                    "1. Rectangle: The default wall type, a rectangle with fixed width and height.\n"
                    "2. Cone: A cone with a fillet at the bottom to help stabilize the wipe tower.\n"
                    "3. Rib: Adds four ribs to the tower wall for enhanced stability.");
    def->enum_keys_map = &ConfigOptionEnum<WipeTowerWallType>::get_enum_values();
    def->enum_values.emplace_back("rectangle");
    def->enum_values.emplace_back("cone");
    def->enum_values.emplace_back("rib");
    def->enum_labels.emplace_back("Rectangle");
    def->enum_labels.emplace_back("Cone");
    def->enum_labels.emplace_back("Rib");
    def->mode = comAdvanced;
    def->set_default_value(new ConfigOptionEnum<WipeTowerWallType>(wtwRectangle));

    def           = this->add("wipe_tower_extra_rib_length", coFloat);
    def->label    = L("Extra rib length");
    def->tooltip  = L("Positive values can increase the size of the rib wall, while negative values can reduce the size."
                       "However, the size of the rib wall can not be smaller than that determined by the cleaning volume.");
    def->sidetext = L("mm");
    def->max      = 300;
    def->mode     = comAdvanced;
    def->set_default_value(new ConfigOptionFloat(0));

    def           = this->add("wipe_tower_rib_width", coFloat);
    def->label    = L("Rib width");
    def->tooltip  = L("Rib width");
    def->sidetext = L("mm");
    def->mode     = comAdvanced;
    def->min      = 0;
    def->set_default_value(new ConfigOptionFloat(8));

    def          = this->add("wipe_tower_fillet_wall", coBool);
    def->label   = L("Fillet wall");
    def->tooltip = L("The wall of prime tower will fillet.");
    def->mode    = comAdvanced;
    def->set_default_value(new ConfigOptionBool(true));


    def = this->add("wipe_tower_filament", coInt);
    def->gui_type = ConfigOptionDef::GUIType::i_enum_open;
    def->label = L("Wipe tower");
    def->category = L("Extruders");
    def->tooltip = L("The extruder to use when printing perimeter of the wipe tower. "
                     "Set to 0 to use the one that is available (non-soluble would be preferred).");
    def->min = 0;
    def->mode = comAdvanced;
    def->set_default_value(new ConfigOptionInt(0));

    def = this->add("wiping_volumes_extruders", coFloats);
    def->label = L("Purging volumes - load/unload volumes");
    def->tooltip = L("This vector saves required volumes to change from/to each tool used on the "
                     "wipe tower. These values are used to simplify creation of the full purging "
                     "volumes below.");
    def->set_default_value(new ConfigOptionFloats { 70., 70., 70., 70., 70., 70., 70., 70., 70., 70.  });

    def = this->add("flush_into_infill", coBool);
    def->category = L("Flush options");
    def->label = L("Flush into objects' infill");
    def->tooltip = L("Purging after filament change will be done inside objects' infills. "
        "This may lower the amount of waste and decrease the print time. "
        "If the walls are printed with transparent filament, the mixed color infill will be seen outside. "
        "It will not take effect, unless the prime tower is enabled.");
    def->set_default_value(new ConfigOptionBool(false));

    def = this->add("flush_into_support", coBool);
    def->category = L("Flush options");
    def->label = L("Flush into objects' support");
    def->tooltip = L("Purging after filament change will be done inside objects' support. "
        "This may lower the amount of waste and decrease the print time. "
        "It will not take effect, unless the prime tower is enabled.");
    def->set_default_value(new ConfigOptionBool(true));

    def = this->add("flush_into_objects", coBool);
    def->category = L("Flush options");
    def->label = L("Flush into this object");
    def->tooltip = L("This object will be used to purge the nozzle after a filament change to save filament and decrease the print time. "
        "Colors of the objects will be mixed as a result. "
        "It will not take effect unless the prime tower is enabled.");
    def->set_default_value(new ConfigOptionBool(false));

    def = this->add("wipe_tower_bridging", coFloat);
    def->label = L("Maximal bridging distance");
    def->tooltip = L("Maximal distance between supports on sparse infill sections.");
    def->sidetext = L("mm");
    def->mode = comAdvanced;
    def->set_default_value(new ConfigOptionFloat(10.));

    def = this->add("wipe_tower_extra_spacing", coPercent);
    def->label = L("Wipe tower purge lines spacing");
    def->tooltip = L("Spacing of purge lines on the wipe tower.");
    def->sidetext = "%";
    def->mode = comAdvanced;
    def->min = 100.;
    def->max = 300.;
    def->set_default_value(new ConfigOptionPercent(100.));

    def = this->add("wipe_tower_extra_flow", coPercent);
    def->label = L("Extra flow for purging");
    def->tooltip = L("Extra flow used for the purging lines on the wipe tower. This makes the purging lines thicker or narrower "
                     "than they normally would be. The spacing is adjusted automatically.");
    def->sidetext = "%";
    def->mode = comAdvanced;
    def->min = 100.;
    def->max = 300.;
    def->set_default_value(new ConfigOptionPercent(100.));

    def = this->add("idle_temperature", coInts);
    def->label = L("Idle temperature");
    def->tooltip = L("Nozzle temperature when the tool is currently not used in multi-tool setups. "
                     "This is only used when 'Ooze prevention' is active in Print Settings. Set to 0 to disable.");
    def->sidetext = "°C";
    def->min = 0;
    def->max = max_temp;
    def->set_default_value(new ConfigOptionInts{0});

    def = this->add("xy_hole_compensation", coFloat);
    def->label = L("X-Y hole compensation");
    def->category = L("Quality");
    def->tooltip = L("Holes in objects will expand or contract in the XY plane by the configured value. "
                     "Positive values make holes bigger, negative values make holes smaller. "
                     "This function is used to adjust sizes slightly when the objects have assembling issues.");
    def->sidetext = L("mm");
    def->mode = comAdvanced;
    def->set_default_value(new ConfigOptionFloat(0));

    def = this->add("xy_contour_compensation", coFloat);
    def->label = L("X-Y contour compensation");
    def->category = L("Quality");
    def->tooltip = L("Contours of objects will expand or contract in the XY plane by the configured value. "
                     "Positive values make contours bigger, negative values make contours smaller. "
                     "This function is used to adjust sizes slightly when the objects have assembling issues.");
    def->sidetext = L("mm");
    def->mode = comAdvanced;
    def->set_default_value(new ConfigOptionFloat(0));

    def = this->add("hole_to_polyhole", coBool);
    def->label = L("Convert holes to polyholes");
    def->category = L("Quality");
    def->tooltip = L("Search for almost-circular holes that span more than one layer and convert the geometry to polyholes."
                     " Use the nozzle size and the (biggest) diameter to compute the polyhole."
                     "\nSee http://hydraraptor.blogspot.com/2011/02/polyholes.html");
    def->mode = comAdvanced;
    def->set_default_value(new ConfigOptionBool(false));

    def = this->add("hole_to_polyhole_threshold", coFloatOrPercent);
    def->label = L("Polyhole detection margin");
    def->category = L("Quality");
    // xgettext:no-c-format, no-boost-format
    def->tooltip = L("Maximum defection of a point to the estimated radius of the circle."
                     "\nAs cylinders are often exported as triangles of varying size, points may not be on the circle circumference."
                     " This setting allows you some leeway to broaden the detection."
                     "\nIn mm or in % of the radius.");
    def->sidetext = L("mm or %");
    def->max_literal = 10;
    def->mode = comAdvanced;
    def->set_default_value(new ConfigOptionFloatOrPercent(0.01, false));

    def = this->add("hole_to_polyhole_twisted", coBool);
    def->label = L("Polyhole twist");
    def->category = L("Quality");
    def->tooltip = L("Rotate the polyhole every layer.");
    def->mode = comAdvanced;
    def->set_default_value(new ConfigOptionBool(true));

    def = this->add("thumbnails", coString);
    def->label = L("G-code thumbnails");
    def->tooltip = L("Picture sizes to be stored into a .gcode and .sl1 / .sl1s files, in the following format: \"XxY, XxY, ...\"");
    def->mode = comAdvanced;
    def->gui_type = ConfigOptionDef::GUIType::one_string;
    def->set_default_value(new ConfigOptionString("48x48/PNG,300x300/PNG"));

    def = this->add("thumbnails_format", coEnum);
    def->label = L("Format of G-code thumbnails");
    def->tooltip = L("Format of G-code thumbnails: PNG for best quality, JPG for smallest size, QOI for low memory firmware.");
    def->mode = comAdvanced;
    def->enum_keys_map = &ConfigOptionEnum<GCodeThumbnailsFormat>::get_enum_values();
    def->enum_values.push_back("PNG");
    def->enum_values.push_back("JPG");
    def->enum_values.push_back("QOI");
    def->enum_values.push_back("BTT_TFT");
    def->enum_values.push_back("COLPIC");
    def->enum_labels.push_back("PNG");
    def->enum_labels.push_back("JPG");
    def->enum_labels.push_back("QOI");
    def->enum_labels.push_back("BTT TT");
    def->enum_labels.push_back("ColPic");
    def->set_default_value(new ConfigOptionEnum<GCodeThumbnailsFormat>(GCodeThumbnailsFormat::PNG));

    def = this->add("use_relative_e_distances", coBool);
    def->label = L("Use relative E distances");
    def->tooltip = L("Relative extrusion is recommended when using \"label_objects\" option. "
                   "Some extruders work better with this option unchecked (absolute extrusion mode). "
                   "Wipe tower is only compatible with relative mode. It is recommended on "
                   "most printers. Default is checked.");
    def->mode = comAdvanced;
    def->set_default_value(new ConfigOptionBool(true));

    def = this->add("wall_generator", coEnum);
    def->label = L("Wall generator");
    def->category = L("Quality");
    def->tooltip = L("Classic wall generator produces walls with constant extrusion width and for "
        "very thin areas is used gap-fill. "
        "Arachne engine produces walls with variable extrusion width.");
    def->enum_keys_map = &ConfigOptionEnum<PerimeterGeneratorType>::get_enum_values();
    def->enum_values.push_back("classic");
    def->enum_values.push_back("arachne");
    def->enum_labels.push_back(L("Classic"));
    def->enum_labels.push_back(L("Arachne"));
    def->mode = comAdvanced;
    def->set_default_value(new ConfigOptionEnum<PerimeterGeneratorType>(PerimeterGeneratorType::Arachne));

    def = this->add("wall_transition_length", coPercent);
    def->label = L("Wall transition length");
    def->category = L("Quality");
    def->tooltip = L("When transitioning between different numbers of walls as the part becomes "
        "thinner, a certain amount of space is allotted to split or join the wall segments. "
        "It's expressed as a percentage over nozzle diameter.");
    def->sidetext = "%";
    def->mode = comAdvanced;
    def->min = 0;
    def->set_default_value(new ConfigOptionPercent(100));

    def = this->add("wall_transition_filter_deviation", coPercent);
    def->label = L("Wall transitioning filter margin");
    def->category = L("Quality");
    def->tooltip = L("Prevent transitioning back and forth between one extra wall and one less. This "
        "margin extends the range of extrusion widths which follow to [Minimum wall width "
        "- margin, 2 * Minimum wall width + margin]. Increasing this margin "
        "reduces the number of transitions, which reduces the number of extrusion "
        "starts/stops and travel time. However, large extrusion width variation can lead to "
        "under- or overextrusion problems. "
        "It's expressed as a percentage over nozzle diameter.");
    def->sidetext = "%";
    def->mode = comAdvanced;
    def->min = 0;
    def->set_default_value(new ConfigOptionPercent(25));

    def = this->add("wall_transition_angle", coFloat);
    def->label = L("Wall transitioning threshold angle");
    def->category = L("Quality");
    def->tooltip = L("When to create transitions between even and odd numbers of walls. A wedge shape with"
        " an angle greater than this setting will not have transitions and no walls will be "
        "printed in the center to fill the remaining space. Reducing this setting reduces "
        "the number and length of these center walls, but may leave gaps or overextrude.");
    def->sidetext = "°";
    def->mode = comAdvanced;
    def->min = 1.;
    def->max = 59.;
    def->set_default_value(new ConfigOptionFloat(10.));

    def = this->add("wall_distribution_count", coInt);
    def->label = L("Wall distribution count");
    def->category = L("Quality");
    def->tooltip = L("The number of walls, counted from the center, over which the variation needs to be "
        "spread. Lower values mean that the outer walls don't change in width.");
    def->mode = comAdvanced;
    def->min = 1;
    def->set_default_value(new ConfigOptionInt(1));

    def = this->add("min_feature_size", coPercent);
    def->label = L("Minimum feature size");
    def->category = L("Quality");
    def->tooltip = L("Minimum thickness of thin features. Model features that are thinner than this value will not be printed, "
                     "while features thicker than than this value will be widened to the minimum wall width. "
                     "It's expressed as a percentage over nozzle diameter.");
    def->sidetext = "%";
    def->mode = comAdvanced;
    def->min = 0;
    def->set_default_value(new ConfigOptionPercent(25));

    def = this->add("min_length_factor", coFloat);
    def->label = L("Minimum wall length");
    def->category = L("Quality");
    def->tooltip = L("Adjust this value to prevent short, unclosed walls from being printed, which could increase print time. "
    "Higher values remove more and longer walls.\n\n"
    "NOTE: Bottom and top surfaces will not be affected by this value to prevent visual gaps on the outside of the model. "
    "Adjust 'One wall threshold' in the Advanced settings below to adjust the sensitivity of what is considered a top-surface. "
    "'One wall threshold' is only visible if this setting is set above the default value of 0.5, or if single-wall top surfaces is enabled.");
    def->sidetext = L("mm"); // ORCA add side text
    def->mode = comAdvanced;
    def->min = 0.0;
    def->max = 25.0;
    def->set_default_value(new ConfigOptionFloat(0.5));

    def = this->add("initial_layer_min_bead_width", coPercent);
    def->label = L("First layer minimum wall width");
    def->category = L("Quality");
    def->tooltip = L("The minimum wall width that should be used for the first layer is recommended to be set "
                     "to the same size as the nozzle. This adjustment is expected to enhance adhesion.");
    def->sidetext = "%";
    def->mode = comAdvanced;
    def->min = 0;
    def->set_default_value(new ConfigOptionPercent(85));

    def = this->add("min_bead_width", coPercent);
    def->label = L("Minimum wall width");
    def->category = L("Quality");
    def->tooltip = L("Width of the wall that will replace thin features (according to the Minimum feature size) "
        "of the model. If the Minimum wall width is thinner than the thickness of the feature,"
        " the wall will become as thick as the feature itself. "
        "It's expressed as a percentage over nozzle diameter.");
    def->sidetext = "%";
    def->mode = comAdvanced;
    def->min = 0;
    def->set_default_value(new ConfigOptionPercent(85));

    // Declare retract values for filament profile, overriding the printer's extruder profile.
    for (const char *opt_key : {
        // floats
        "retraction_length", "z_hop", "z_hop_types", "retract_lift_above", "retract_lift_below", "retract_lift_enforce", "retraction_speed", "deretraction_speed", "retract_restart_extra", "retraction_minimum_travel",
        // BBS: floats
        "wipe_distance",
        // bools
        "retract_when_changing_layer", "wipe",
        // percents
        "retract_before_wipe",
        "long_retractions_when_cut",
        "retraction_distances_when_cut"
        }) {
        auto it_opt = options.find(opt_key);
        assert(it_opt != options.end());
        def = this->add_nullable(std::string("filament_") + opt_key, it_opt->second.type);
        def->label 		= it_opt->second.label;
        def->full_label = it_opt->second.full_label;
        def->tooltip 	= it_opt->second.tooltip;
        def->sidetext   = it_opt->second.sidetext;
        def->enum_keys_map = it_opt->second.enum_keys_map;
        def->enum_labels   = it_opt->second.enum_labels;
        def->enum_values   = it_opt->second.enum_values;
        def->min        = it_opt->second.min;
        def->max        = it_opt->second.max;
        //BBS: shown specific filament retract config because we hide the machine retract into comDevelop mode
        if ((strcmp(opt_key, "retraction_length") == 0) ||
            (strcmp(opt_key, "z_hop") == 0)||
            (strcmp(opt_key, "long_retractions_when_cut") == 0)||
            (strcmp(opt_key, "retraction_distances_when_cut") == 0))
            def->mode       = comSimple;
        else
            def->mode       = comAdvanced;
        switch (def->type) {
        case coFloats   : def->set_default_value(new ConfigOptionFloatsNullable  (static_cast<const ConfigOptionFloats*  >(it_opt->second.default_value.get())->values)); break;
        case coPercents : def->set_default_value(new ConfigOptionPercentsNullable(static_cast<const ConfigOptionPercents*>(it_opt->second.default_value.get())->values)); break;
        case coBools    : def->set_default_value(new ConfigOptionBoolsNullable   (static_cast<const ConfigOptionBools*   >(it_opt->second.default_value.get())->values)); break;
        case coEnums    : def->set_default_value(new ConfigOptionEnumsGenericNullable(static_cast<const ConfigOptionEnumsGeneric*   >(it_opt->second.default_value.get())->values)); break;
        default: assert(false);
        }
    }

    def = this->add("detect_narrow_internal_solid_infill", coBool);
    def->label = L("Detect narrow internal solid infill");
    def->category = L("Strength");
    def->tooltip = L("This option will auto-detect narrow internal solid infill areas. "
                     "If enabled, the concentric pattern will be used for the area to speed up printing. "
                     "Otherwise, the rectilinear pattern will be used by default.");
    def->mode = comAdvanced;
    def->set_default_value(new ConfigOptionBool(true));
}

void PrintConfigDef::init_extruder_option_keys()
{
    // ConfigOptionFloats, ConfigOptionPercents, ConfigOptionBools, ConfigOptionStrings
    m_extruder_option_keys = {
        "nozzle_diameter", "min_layer_height", "max_layer_height", "extruder_offset",
        "retraction_length", "z_hop", "z_hop_types", "travel_slope", "retract_lift_above", "retract_lift_below", "retract_lift_enforce", "retraction_speed", "deretraction_speed",
        "retract_before_wipe", "retract_restart_extra", "retraction_minimum_travel", "wipe", "wipe_distance",
        "retract_when_changing_layer", "retract_length_toolchange", "retract_restart_extra_toolchange", "extruder_colour",
        "default_filament_profile","retraction_distances_when_cut","long_retractions_when_cut"
    };

    m_extruder_retract_keys = {
        "deretraction_speed",
        "long_retractions_when_cut",
        "retract_before_wipe",
        "retract_lift_above",
        "retract_lift_below",
        "retract_lift_enforce",
        "retract_restart_extra",
        "retract_when_changing_layer",
        "retraction_distances_when_cut",
        "retraction_length",
        "retraction_minimum_travel",
        "retraction_speed",
        "travel_slope",
        "wipe",
        "wipe_distance",
        "z_hop",
        "z_hop_types"
    };
    assert(std::is_sorted(m_extruder_retract_keys.begin(), m_extruder_retract_keys.end()));
}

void PrintConfigDef::init_filament_option_keys()
{
    m_filament_option_keys = {
        "filament_diameter", "min_layer_height", "max_layer_height",
        "retraction_length", "z_hop", "z_hop_types", "retract_lift_above", "retract_lift_below", "retract_lift_enforce", "retraction_speed", "deretraction_speed",
        "retract_before_wipe", "retract_restart_extra", "retraction_minimum_travel", "wipe", "wipe_distance",
        "retract_when_changing_layer", "retract_length_toolchange", "retract_restart_extra_toolchange", "filament_colour",
        "default_filament_profile","retraction_distances_when_cut","long_retractions_when_cut"/*,"filament_seam_gap"*/
    };

    m_filament_retract_keys = {
        "deretraction_speed",
        "long_retractions_when_cut",
        "retract_before_wipe",
        "retract_lift_above",
        "retract_lift_below",
        "retract_lift_enforce",
        "retract_restart_extra",
        "retract_when_changing_layer",
        "retraction_distances_when_cut",
        "retraction_length",
        "retraction_minimum_travel",
        "retraction_speed",
        "wipe",
        "wipe_distance",
        "z_hop",
        "z_hop_types"
    };
    assert(std::is_sorted(m_filament_retract_keys.begin(), m_filament_retract_keys.end()));
}

void PrintConfigDef::init_sla_params()
{
    ConfigOptionDef* def;

    // SLA Printer settings

    def = this->add("display_width", coFloat);
    //def->label = L("");
    //def->tooltip = L("");
    def->min = 1;
    def->set_default_value(new ConfigOptionFloat(120.));

    def = this->add("display_height", coFloat);
    //def->label = L("");
    //def->tooltip = L("");
    def->min = 1;
    def->set_default_value(new ConfigOptionFloat(68.));

    def = this->add("display_pixels_x", coInt);
    //def->full_label = L("");
    def->label = ("X");
    //def->tooltip = L("");
    def->min = 100;
    def->set_default_value(new ConfigOptionInt(2560));

    def = this->add("display_pixels_y", coInt);
    //def->full_label = L("");
    def->label = ("Y");
    //def->tooltip = L("");
    def->min = 100;
    def->set_default_value(new ConfigOptionInt(1440));

    def = this->add("display_mirror_x", coBool);
    //def->full_label = L("");
    //def->label = L("");
    //def->tooltip = L("");
    def->mode = comAdvanced;
    def->set_default_value(new ConfigOptionBool(true));

    def = this->add("display_mirror_y", coBool);
    //def->full_label = L("");
    //def->label = L("");
    //def->tooltip = L("");
    def->mode = comAdvanced;
    def->set_default_value(new ConfigOptionBool(false));

    def = this->add("display_orientation", coEnum);
    //def->label = L("");
    //def->tooltip = L("");
    def->enum_keys_map = &ConfigOptionEnum<SLADisplayOrientation>::get_enum_values();
    def->enum_values.push_back("landscape");
    def->enum_values.push_back("portrait");
    def->enum_labels.push_back(" ");
    def->enum_labels.push_back(" ");
    def->mode = comAdvanced;
    def->set_default_value(new ConfigOptionEnum<SLADisplayOrientation>(sladoPortrait));

    def = this->add("fast_tilt_time", coFloat);
    //def->label = L("");
    //def->full_label = L("");
    //def->tooltip = L("");
    //def->sidetext = "";
    def->min = 0;
    def->mode = comAdvanced;
    def->set_default_value(new ConfigOptionFloat(5.));

    def = this->add("slow_tilt_time", coFloat);
    //def->label = L("");
    //def->full_label = L("");
    //def->tooltip = L("");
    //def->sidetext = "";
    def->min = 0;
    def->mode = comAdvanced;
    def->set_default_value(new ConfigOptionFloat(8.));

    def = this->add("area_fill", coFloat);
    //def->label = L("");
    //def->tooltip = L("");
    //def->sidetext = "";
    def->min = 0;
    def->mode = comAdvanced;
    def->set_default_value(new ConfigOptionFloat(50.));

    def = this->add("relative_correction", coFloats);
    //def->label = L("");
    //def->full_label = L("");
    //def->tooltip = L("");
    def->min = 0;
    def->mode = comAdvanced;
    def->set_default_value(new ConfigOptionFloats( { 1., 1.} ));

    def = this->add("relative_correction_x", coFloat);
    //def->label = L("");
    //def->full_label = L("");
    //def->tooltip = L("");
    def->min = 0;
    def->mode = comAdvanced;
    def->set_default_value(new ConfigOptionFloat(1.));

    def = this->add("relative_correction_y", coFloat);
    //def->label = L("");
    //def->full_label = L("");
    //def->tooltip = L("");
    def->min = 0;
    def->mode = comAdvanced;
    def->set_default_value(new ConfigOptionFloat(1.));

    def = this->add("relative_correction_z", coFloat);
    //def->label = L("");
    //def->full_label = L("");
    //def->tooltip = L("");
    def->min = 0;
    def->mode = comAdvanced;
    def->set_default_value(new ConfigOptionFloat(1.));

    def = this->add("absolute_correction", coFloat);
    //def->label = L("");
    //def->full_label = L("");
    //def->tooltip = L("");
    def->mode = comAdvanced;
    def->set_default_value(new ConfigOptionFloat(0.0));

    def = this->add("elefant_foot_min_width", coFloat);
    //def->label = L("");
    //def->category = L("");
    //def->tooltip = L("");
    //def->sidetext = "";
    def->min = 0;
    def->mode = comAdvanced;
    def->set_default_value(new ConfigOptionFloat(0.2));

    def = this->add("gamma_correction", coFloat);
    //def->label = L("");
    //def->full_label = L("");
    //def->tooltip = L("");
    def->min = 0;
    def->max = 1;
    def->mode = comAdvanced;
    def->set_default_value(new ConfigOptionFloat(1.0));


    // SLA Material settings.

    def = this->add("material_colour", coString);
    //def->label = L("");
    //def->tooltip = L("");
    def->gui_type = ConfigOptionDef::GUIType::color;
    def->set_default_value(new ConfigOptionString("#29B2B2"));

    def = this->add("material_type", coString);
    //def->label = L("");
    //def->tooltip = L("");
    def->gui_type = ConfigOptionDef::GUIType::f_enum_open;   // TODO: ???
    def->gui_flags = "show_value";
    def->enum_values.push_back("Tough");
    def->enum_values.push_back("Flexible");
    def->enum_values.push_back("Casting");
    def->enum_values.push_back("Dental");
    def->enum_values.push_back("Heat-resistant");
    def->set_default_value(new ConfigOptionString("Tough"));

    def = this->add("initial_layer_height", coFloat);
    //def->label = L("");
    //def->tooltip = L("");
    //def->sidetext = "";
    def->min = 0;
    def->set_default_value(new ConfigOptionFloat(0.3));

    def = this->add("bottle_volume", coFloat);
    //def->label = L("");
    //def->tooltip = L("");
    //def->sidetext = "";
    def->min = 50;
    def->set_default_value(new ConfigOptionFloat(1000.0));

    def = this->add("bottle_weight", coFloat);
    //def->label = L("");
    //def->tooltip = L("");
    //def->sidetext = "";
    def->min = 0;
    def->set_default_value(new ConfigOptionFloat(1.0));

    def = this->add("material_density", coFloat);
    //def->label = L("");
    //def->tooltip = L("");
    //def->sidetext = "";
    def->min = 0;
    def->set_default_value(new ConfigOptionFloat(1.0));

    def = this->add("bottle_cost", coFloat);
    //def->label = L("");
    //def->tooltip = L("");
    //def->sidetext = "";
    def->min = 0;
    def->set_default_value(new ConfigOptionFloat(0.0));

    def = this->add("faded_layers", coInt);
    //def->label = L("");
    //def->tooltip = L("");
    def->min = 3;
    def->max = 20;
    def->mode = comAdvanced;
    def->set_default_value(new ConfigOptionInt(10));

    def = this->add("min_exposure_time", coFloat);
    //def->label = L("");
    //def->tooltip = L("");
    //def->sidetext = "";
    def->min = 0;
    def->mode = comAdvanced;
    def->set_default_value(new ConfigOptionFloat(0));

    def = this->add("max_exposure_time", coFloat);
    //def->label = L("");
    //def->tooltip = L("");
    //def->sidetext = "";
    def->min = 0;
    def->mode = comAdvanced;
    def->set_default_value(new ConfigOptionFloat(100));

    def = this->add("exposure_time", coFloat);
    //def->label = L("");
    //def->tooltip = L("");
    //def->sidetext = "";
    def->min = 0;
    def->set_default_value(new ConfigOptionFloat(10));

    def = this->add("min_initial_exposure_time", coFloat);
    //def->label = L("");
    //def->tooltip = L("");
    //def->sidetext = "";
    def->min = 0;
    def->mode = comAdvanced;
    def->set_default_value(new ConfigOptionFloat(0));

    def = this->add("max_initial_exposure_time", coFloat);
    //def->label = L("");
    //def->tooltip = L("");
    //def->sidetext = "";
    def->min = 0;
    def->mode = comAdvanced;
    def->set_default_value(new ConfigOptionFloat(150));

    def = this->add("initial_exposure_time", coFloat);
    //def->label = L("");
    //def->tooltip = L("");
    //def->sidetext = "";
    def->min = 0;
    def->set_default_value(new ConfigOptionFloat(15));

    def = this->add("material_correction", coFloats);
    //def->full_label = L("");
    //def->tooltip = L("");
    def->min = 0;
    def->mode = comAdvanced;
    def->set_default_value(new ConfigOptionFloats( { 1., 1., 1. } ));

    def = this->add("material_correction_x", coFloat);
    //def->full_label = L("");
    //def->tooltip = L("");
    def->min = 0;
    def->mode = comAdvanced;
    def->set_default_value(new ConfigOptionFloat(1.));

    def = this->add("material_correction_y", coFloat);
    //def->full_label = L("");
    //def->tooltip = L("");
    def->min = 0;
    def->mode = comAdvanced;
    def->set_default_value(new ConfigOptionFloat(1.));

    def = this->add("material_correction_z", coFloat);
    //def->full_label = L("");
    //def->tooltip = L("");
    def->min = 0;
    def->mode = comAdvanced;
    def->set_default_value(new ConfigOptionFloat(1.));

    def = this->add("material_vendor", coString);
    //def->label = L("");
    //def->tooltip = L("");
    def->set_default_value(new ConfigOptionString());
    def->cli = ConfigOptionDef::nocli;

    def = this->add("default_sla_material_profile", coString);
    //def->label = L("");
    //def->tooltip = L("");
    def->set_default_value(new ConfigOptionString());
    def->cli = ConfigOptionDef::nocli;

    def = this->add("sla_material_settings_id", coString);
    //def->label = L("");
    //def->tooltip = L("");
    def->set_default_value(new ConfigOptionString());
    def->cli = ConfigOptionDef::nocli;

    def = this->add("default_sla_print_profile", coString);
    //def->label = L("");
    //def->tooltip = L("");
    def->set_default_value(new ConfigOptionString());
    def->cli = ConfigOptionDef::nocli;

    def = this->add("sla_print_settings_id", coString);
    //def->label = L("");
    //def->tooltip = L("");
    def->set_default_value(new ConfigOptionString());
    def->cli = ConfigOptionDef::nocli;

    def = this->add("supports_enable", coBool);
    //def->label = L("");
    //def->category = L("");
    //def->tooltip = L("");
    def->mode = comSimple;
    def->set_default_value(new ConfigOptionBool(true));

    def = this->add("support_head_front_diameter", coFloat);
    //def->label = L("");
    //def->category = L("");
    //def->tooltip = L("");
    //def->sidetext = "";
    def->min = 0;
    def->mode = comAdvanced;
    def->set_default_value(new ConfigOptionFloat(0.4));

    def = this->add("support_head_penetration", coFloat);
    //def->label = L("");
    //def->category = L("");
    //def->tooltip = L("");
    //def->sidetext = "";
    def->mode = comAdvanced;
    def->min = 0;
    def->set_default_value(new ConfigOptionFloat(0.2));

    def = this->add("support_head_width", coFloat);
    //def->label = L("");
    //def->category = L("");
    //def->tooltip = L("");
    //def->sidetext = "";
    def->min = 0;
    def->max = 20;
    def->mode = comAdvanced;
    def->set_default_value(new ConfigOptionFloat(1.0));

    def = this->add("support_pillar_diameter", coFloat);
    //def->label = L("");
    //def->category = L("");
    //def->tooltip = L("");
    //def->sidetext = "";
    def->min = 0;
    def->max = 15;
    def->mode = comSimple;
    def->set_default_value(new ConfigOptionFloat(1.0));

    def = this->add("support_small_pillar_diameter_percent", coPercent);
    //def->label = L("");
    //def->category = L("");
    //def->tooltip = L("");
    //def->sidetext = "";
    def->min = 1;
    def->max = 100;
    def->mode = comAdvanced;
    def->set_default_value(new ConfigOptionPercent(50));

    def = this->add("support_max_bridges_on_pillar", coInt);
    //def->label = L("");
    //def->tooltip = L("");
    def->min = 0;
    def->max = 50;
    def->mode = comAdvanced;
    def->set_default_value(new ConfigOptionInt(3));

    def = this->add("support_pillar_connection_mode", coEnum);
    //def->label = L("");
    //def->tooltip = L("");
    def->enum_keys_map = &ConfigOptionEnum<SLAPillarConnectionMode>::get_enum_values();
    def->enum_values.push_back("zigzag");
    def->enum_values.push_back("cross");
    def->enum_values.push_back("dynamic");
    def->enum_labels.push_back(" ");
    def->enum_labels.push_back(" ");
    def->enum_labels.push_back(" ");
    def->mode = comAdvanced;
    def->set_default_value(new ConfigOptionEnum<SLAPillarConnectionMode>(slapcmDynamic));

    def = this->add("support_buildplate_only", coBool);
    //def->label = L("");
    //def->category = L("");
    //def->tooltip = L("");
    def->mode = comSimple;
    def->set_default_value(new ConfigOptionBool(false));

    def = this->add("support_pillar_widening_factor", coFloat);
    //def->label = L("");
    //def->category = L("");
    //def->tooltip = L("");
    def->min = 0;
    def->max = 1;
    def->mode = comAdvanced;
    def->set_default_value(new ConfigOptionFloat(0.0));

    def = this->add("support_base_diameter", coFloat);
    //def->label = L("");
    //def->category = L("");
    //def->tooltip = L("");
    //def->sidetext = "";
    def->min = 0;
    def->max = 30;
    def->mode = comAdvanced;
    def->set_default_value(new ConfigOptionFloat(4.0));

    def = this->add("support_base_height", coFloat);
    //def->label = L("");
    //def->category = L("");
    //def->tooltip = L("");
    //def->sidetext = "";
    def->min = 0;
    def->mode = comAdvanced;
    def->set_default_value(new ConfigOptionFloat(1.0));

    def = this->add("support_base_safety_distance", coFloat);
    //def->label = L("");
    //def->category = L("");
    //def->tooltip = L("");
    //def->sidetext = "";
    def->min = 0;
    def->max = 10;
    def->mode = comAdvanced;
    def->set_default_value(new ConfigOptionFloat(1));

    def = this->add("support_critical_angle", coFloat);
    //def->label = L("");
    //def->category = L("");
    //def->tooltip = L("");
    //def->sidetext = "";
    def->min = 0;
    def->max = 90;
    def->mode = comAdvanced;
    def->set_default_value(new ConfigOptionFloat(45));

    def = this->add("support_max_bridge_length", coFloat);
    //def->label = L("");
    //def->category = L("");
    //def->tooltip = L("");
    //def->sidetext = "";
    def->min = 0;
    def->mode = comAdvanced;
    def->set_default_value(new ConfigOptionFloat(15.0));

    def = this->add("support_max_pillar_link_distance", coFloat);
    //def->label = L("");
    //def->category = L("");
    //def->tooltip = L("");
    //def->sidetext = "";
    def->min = 0;   // 0 means no linking
    def->mode = comAdvanced;
    def->set_default_value(new ConfigOptionFloat(10.0));

    def = this->add("support_object_elevation", coFloat);
    //def->label = L("");
    //def->category = L("");
    //def->tooltip = L("");
    //def->sidetext = "";
    def->min = 0;
    def->max = 150; // This is the max height of print on SL1
    def->mode = comAdvanced;
    def->set_default_value(new ConfigOptionFloat(5.0));

    def = this->add("support_points_density_relative", coInt);
    //def->label = L("");
    //def->category = L("");
    //def->tooltip = L("");
    //def->sidetext = "";
    def->min = 0;
    def->set_default_value(new ConfigOptionInt(100));

    def = this->add("support_points_minimal_distance", coFloat);
    //def->label = L("");
    //def->category = L("");
    //def->tooltip = L("");
    def->sidetext = L("mm");
    def->min = 0;
    def->set_default_value(new ConfigOptionFloat(1.));

    def = this->add("pad_enable", coBool);
    //def->label = L("");
    //def->category = L("");
    //def->tooltip = L("");
    def->mode = comSimple;
    def->set_default_value(new ConfigOptionBool(true));

    def = this->add("pad_wall_thickness", coFloat);
    //def->label = L("");
    //def->category = L("");
    //def->tooltip = L("");
    //def->sidetext = "";
    def->min = 0;
    def->max = 30;
    def->mode = comSimple;
    def->set_default_value(new ConfigOptionFloat(2.0));

    def = this->add("pad_wall_height", coFloat);
    //def->label = L("");
    //def->tooltip = L("");
    //def->category = L("");
    //def->sidetext = "";
    def->min = 0;
    def->max = 30;
    def->mode = comAdvanced;
    def->set_default_value(new ConfigOptionFloat(0.));

    def = this->add("pad_brim_size", coFloat);
    //def->label = L("");
    //def->tooltip = L("");
    //def->category = L("");
    //def->sidetext = "";
    def->min = 0;
    def->max = 30;
    def->mode = comAdvanced;
    def->set_default_value(new ConfigOptionFloat(1.6));

    def = this->add("pad_max_merge_distance", coFloat);
    //def->label = L("");
    //def->category = L("");
    //def->tooltip = L("");
    //def->sidetext = "";
    def->min = 0;
    def->mode = comAdvanced;
    def->set_default_value(new ConfigOptionFloat(50.0));

    def = this->add("pad_wall_slope", coFloat);
    //def->label = L("");
    //def->category = L("");
    //def->tooltip = L("");
    //def->sidetext = "";
    def->min = 45;
    def->max = 90;
    def->mode = comAdvanced;
    def->set_default_value(new ConfigOptionFloat(90.0));

    def = this->add("pad_around_object", coBool);
    //def->label = L("");
    //def->category = L("");
    //def->tooltip = L("");
    def->mode = comSimple;
    def->set_default_value(new ConfigOptionBool(false));

    def = this->add("pad_around_object_everywhere", coBool);
    //def->label = L("");
    //def->category = L("");
    //def->tooltip = L("");
    def->mode = comSimple;
    def->set_default_value(new ConfigOptionBool(false));

    def = this->add("pad_object_gap", coFloat);
    //def->label = L("");
    //def->category = L("");
    //def->tooltip = L("");
    //def->sidetext = "";
    def->min = 0;
    def->max = 10;
    def->mode = comAdvanced;
    def->set_default_value(new ConfigOptionFloat(1));

    def = this->add("pad_object_connector_stride", coFloat);
    //def->label = L("");
    //def->category = L("");
    //def->tooltip = L("");
    //def->sidetext = "";
    def->min = 0;
    def->mode = comAdvanced;
    def->set_default_value(new ConfigOptionFloat(10));

    def = this->add("pad_object_connector_width", coFloat);
    //def->label = L("");
    //def->category = L("");
    //def->tooltip = L("");
    //def->sidetext = "";
    def->min = 0;
    def->mode = comAdvanced;
    def->set_default_value(new ConfigOptionFloat(0.5));

    def = this->add("pad_object_connector_penetration", coFloat);
    //def->label = L("");
    //def->category = L("");
    //def->tooltip = L("");
    //def->sidetext = "";
    def->min = 0;
    def->mode = comAdvanced;
    def->set_default_value(new ConfigOptionFloat(0.3));

    def = this->add("hollowing_enable", coBool);
    //def->label = L("");
    //def->category = L("");
    //def->tooltip = L("");
    def->mode = comSimple;
    def->set_default_value(new ConfigOptionBool(false));

    def = this->add("hollowing_min_thickness", coFloat);
    //def->label = L("");
    //def->category = L("");
    //def->tooltip = L("");
    //def->sidetext = "";
    def->min = 1;
    def->max = 10;
    def->mode = comSimple;
    def->set_default_value(new ConfigOptionFloat(3.));

    def = this->add("hollowing_quality", coFloat);
    //def->label = L("");
    //def->category = L("");
    //def->tooltip = L("");
    def->min = 0;
    def->max = 1;
    def->mode = comAdvanced;
    def->set_default_value(new ConfigOptionFloat(0.5));

    def = this->add("hollowing_closing_distance", coFloat);
    //def->label = L("");
    //def->category = L("");
    //def->tooltip = L("");
    def->sidetext = L("mm");
    def->min = 0;
    def->max = 10;
    def->mode = comAdvanced;
    def->set_default_value(new ConfigOptionFloat(2.0));

    def = this->add("material_print_speed", coEnum);
    //def->label = L("");
    //def->tooltip = L("");
    def->enum_keys_map = &ConfigOptionEnum<SLAMaterialSpeed>::get_enum_values();
    def->enum_values.push_back("slow");
    def->enum_values.push_back("fast");
    def->enum_labels.push_back(" ");
    def->enum_labels.push_back(" ");
    def->mode = comAdvanced;
    def->set_default_value(new ConfigOptionEnum<SLAMaterialSpeed>(slamsFast));
}

void PrintConfigDef::handle_legacy(t_config_option_key &opt_key, std::string &value)
{
    //BBS: handle legacy options
    if (opt_key == "enable_wipe_tower") {
        opt_key = "enable_prime_tower";
    } else if (opt_key == "wipe_tower_width") {
        opt_key = "prime_tower_width";
    } else if (opt_key == "wiping_volume") {
        opt_key = "prime_volume";
    } else if (opt_key == "wipe_tower_brim_width") {
        opt_key = "prime_tower_brim_width";
    } else if (opt_key == "tool_change_gcode") {
        opt_key = "change_filament_gcode";
    } else if (opt_key == "bridge_fan_speed") {
        opt_key = "overhang_fan_speed";
    } else if (opt_key == "infill_extruder") {
        opt_key = "sparse_infill_filament";
    }else if (opt_key == "solid_infill_extruder") {
        opt_key = "solid_infill_filament";
    }else if (opt_key == "perimeter_extruder") {
        opt_key = "wall_filament";
    }else if(opt_key == "wipe_tower_extruder") {
        opt_key = "wipe_tower_filament";
    }else if (opt_key == "support_material_extruder") {
        opt_key = "support_filament";
    } else if (opt_key == "support_material_interface_extruder") {
        opt_key = "support_interface_filament";
    } else if (opt_key == "support_material_angle") {
        opt_key = "support_angle";
    } else if (opt_key == "support_material_enforce_layers") {
        opt_key = "enforce_support_layers";
    } else if ((opt_key == "initial_layer_print_height"   ||
                opt_key == "initial_layer_speed"          ||
                opt_key == "internal_solid_infill_speed"  ||
                opt_key == "top_surface_speed"            ||
                opt_key == "support_interface_speed"      ||
                opt_key == "outer_wall_speed"             ||
                opt_key == "support_object_xy_distance")     && value.find("%") != std::string::npos) {
        //BBS: this is old profile in which value is expressed as percentage.
        //But now these key-value must be absolute value.
        //Reset to default value by erasing these key to avoid parsing error.
        opt_key = "";
    } else if (opt_key == "inherits_cummulative") {
        opt_key = "inherits_group";
    } else if (opt_key == "compatible_printers_condition_cummulative") {
        opt_key = "compatible_machine_expression_group";
    } else if (opt_key == "compatible_prints_condition_cummulative") {
        opt_key = "compatible_process_expression_group";
    } else if (opt_key == "cooling") {
        opt_key = "slow_down_for_layer_cooling";
    } else if (opt_key == "timelapse_no_toolhead") {
        opt_key = "timelapse_type";
    } else if (opt_key == "timelapse_type" && value == "2") {
        // old file "0" is None, "2" is Traditional
        // new file "0" is Traditional, erase "2"
        value = "0";
    } else if (opt_key == "support_type" && value == "normal") {
        value = "normal(manual)";
    } else if (opt_key == "support_type" && value == "tree") {
        value = "tree(manual)";
    } else if (opt_key == "support_type" && value == "hybrid(auto)") {
        value = "tree(auto)";
    } else if (opt_key == "support_base_pattern" && value == "none") {
        value = "hollow";
    } else if (opt_key == "different_settings_to_system") {
        std::string copy_value = value;
        copy_value.erase(std::remove(copy_value.begin(), copy_value.end(), '\"'), copy_value.end()); // remove '"' in string
        std::set<std::string> split_keys = SplitStringAndRemoveDuplicateElement(copy_value, ";");
        for (std::string split_key : split_keys) {
            std::string copy_key = split_key, copy_value = "";
            handle_legacy(copy_key, copy_value);
            if (copy_key != split_key) {
                ReplaceString(value, split_key, copy_key);
            }
        }
    } else if (opt_key == "overhang_fan_threshold" && value == "5%") {
        value = "10%";
    } else if( opt_key == "wall_infill_order" ) {
        if (value == "inner wall/outer wall/infill" || value == "infill/inner wall/outer wall") {
            opt_key = "wall_sequence";
            value = "inner wall/outer wall";
        } else if (value == "outer wall/inner wall/infill" || value == "infill/outer wall/inner wall") {
            opt_key = "wall_sequence";
            value = "outer wall/inner wall";
        } else if (value == "inner-outer-inner wall/infill") {
            opt_key = "wall_sequence";
            value = "inner-outer-inner wall";
        } else {
            opt_key = "wall_sequence";
        }
    }
    else if(opt_key == "ensure_vertical_shell_thickness") {
        if(value == "1") {
            value = "ensure_all";
        }
        else if (value == "0"){
            value = "ensure_moderate";
        }
    }
    else if (opt_key == "sparse_infill_anchor") {
        opt_key = "infill_anchor";
    } 
    else if (opt_key == "sparse_infill_anchor_max") {
        opt_key = "infill_anchor_max";
    }
    else if (opt_key == "chamber_temperatures") {
        opt_key = "chamber_temperature";
    }
    else if (opt_key == "thumbnail_size") {
        opt_key = "thumbnails";
    }
    else if (opt_key == "top_one_wall_type" && value != "none") {
        opt_key = "only_one_wall_top";
        value = "1";
    }
    else if (opt_key == "initial_layer_flow_ratio") {
        opt_key = "bottom_solid_infill_flow_ratio";
    }
    else if(opt_key == "ironing_direction") {
        opt_key = "ironing_angle";
    }
    else if(opt_key == "counterbole_hole_bridging") {
        opt_key = "counterbore_hole_bridging";
    }
    else if (opt_key == "draft_shield" && value == "limited") {
        value = "disabled";
    } else if (opt_key == "overhang_speed_classic") {
        value = "0";
    }

    // Ignore the following obsolete configuration keys:
    static std::set<std::string> ignore = {
        "acceleration", "scale", "rotate", "duplicate", "duplicate_grid",
        "bed_size",
        "print_center", "g0", "wipe_tower_per_color_wipe", 
        "support_sharp_tails","support_remove_small_overhangs", "support_with_sheath",
        "tree_support_collision_resolution", "tree_support_with_infill",
        "max_volumetric_speed", "max_print_speed",
        "support_closing_radius",
        "remove_freq_sweep", "remove_bed_leveling", "remove_extrusion_calibration",
        "support_transition_line_width", "support_transition_speed", "bed_temperature", "bed_temperature_initial_layer",
        "can_switch_nozzle_type", "can_add_auxiliary_fan", "extra_flush_volume", "spaghetti_detector", "adaptive_layer_height",
        "z_hop_type", "z_lift_type", "bed_temperature_difference","long_retraction_when_cut",
        "retraction_distance_when_cut",
        "extruder_type",
        "internal_bridge_support_thickness","extruder_clearance_max_radius", "top_area_threshold", "reduce_wall_solid_infill","filament_load_time","filament_unload_time",
        "smooth_coefficient", "overhang_totally_speed", "silent_mode"
    };

    if (ignore.find(opt_key) != ignore.end()) {
        opt_key = "";
        return;
    }

    if (! print_config_def.has(opt_key)) {
        opt_key = "";
        return;
    }
}

// Called after a config is loaded as a whole.
// Perform composite conversions, for example merging multiple keys into one key.
// Don't convert single options here, implement such conversion in PrintConfigDef::handle_legacy() instead.
void PrintConfigDef::handle_legacy_composite(DynamicPrintConfig &config)
{
    if (config.has("thumbnails")) {
        std::string extention;
        if (config.has("thumbnails_format")) {
            if (const ConfigOptionDef* opt = config.def()->get("thumbnails_format")) {
                extention = opt->enum_values.at(config.option("thumbnails_format")->getInt());
            }
        }

        std::string thumbnails_str = config.opt_string("thumbnails");
        auto [thumbnails_list, errors] = GCodeThumbnails::make_and_check_thumbnail_list(thumbnails_str, extention);

        if (errors != enum_bitmask<ThumbnailError>()) {
            std::string error_str = "\n" + Slic3r::format("Invalid value provided for parameter %1%: %2%", "thumbnails", thumbnails_str);
            error_str += GCodeThumbnails::get_error_string(errors);
            throw BadOptionValueException(error_str);
        }

        if (!thumbnails_list.empty()) {
            const auto& extentions = ConfigOptionEnum<GCodeThumbnailsFormat>::get_enum_names();
            thumbnails_str.clear();
            for (const auto& [ext, size] : thumbnails_list)
                thumbnails_str += Slic3r::format("%1%x%2%/%3%, ", size.x(), size.y(), extentions[int(ext)]);
            thumbnails_str.resize(thumbnails_str.length() - 2);

            config.set_key_value("thumbnails", new ConfigOptionString(thumbnails_str));
        }
    }

    if (config.has("wiping_volumes_matrix") && !config.has("wiping_volumes_use_custom_matrix")) {
        // This is apparently some pre-2.7.3 config, where the wiping_volumes_matrix was always used.
        // The 2.7.3 introduced an option to use defaults derived from config. In case the matrix
        // contains only default values, switch it to default behaviour. The default values
        // were zeros on the diagonal and 140 otherwise.
        std::vector<double> matrix = config.opt<ConfigOptionFloats>("wiping_volumes_matrix")->values;
        int num_of_extruders = int(std::sqrt(matrix.size()) + 0.5);
        int i = -1;
        bool custom = false;
        for (int j = 0; j < int(matrix.size()); ++j) {
            if (j % num_of_extruders == 0)
                ++i;
            if (i != j % num_of_extruders && !is_approx(matrix[j], 140.)) {
                custom = true;
                break;
            }
        }
        config.set_key_value("wiping_volumes_use_custom_matrix", new ConfigOptionBool(custom));
    }
}

const PrintConfigDef print_config_def;

DynamicPrintConfig DynamicPrintConfig::full_print_config()
{
	return DynamicPrintConfig((const PrintRegionConfig&)FullPrintConfig::defaults());
}

DynamicPrintConfig::DynamicPrintConfig(const StaticPrintConfig& rhs) : DynamicConfig(rhs, rhs.keys_ref())
{
}

DynamicPrintConfig* DynamicPrintConfig::new_from_defaults_keys(const std::vector<std::string> &keys)
{
    auto *out = new DynamicPrintConfig();
    out->apply_only(FullPrintConfig::defaults(), keys);
    return out;
}

double min_object_distance(const ConfigBase &cfg)
{
    const ConfigOptionEnum<PrinterTechnology> *opt_printer_technology = cfg.option<ConfigOptionEnum<PrinterTechnology>>("printer_technology");
    auto printer_technology = opt_printer_technology ? opt_printer_technology->value : ptUnknown;

    double ret = 0.;

    if (printer_technology == ptSLA)
        ret = 6.;
    else {
        //BBS: duplicate_distance seam to be useless
        constexpr double duplicate_distance = 6.;
        auto ecr_opt = cfg.option<ConfigOptionFloat>("extruder_clearance_radius");
        auto co_opt  = cfg.option<ConfigOptionEnum<PrintSequence>>("print_sequence");

        if (!ecr_opt || !co_opt)
            ret = 0.;
        else {
            // min object distance is max(duplicate_distance, clearance_radius)
            ret = ((co_opt->value == PrintSequence::ByObject) && ecr_opt->value > duplicate_distance) ?
                      ecr_opt->value : duplicate_distance;
        }
    }

    return ret;
}

void DynamicPrintConfig::normalize_fdm(int used_filaments)
{
    if (this->has("extruder")) {
        int extruder = this->option("extruder")->getInt();
        this->erase("extruder");
        if (extruder != 0) {
            if (!this->has("sparse_infill_filament"))
                this->option("sparse_infill_filament", true)->setInt(extruder);
            if (!this->has("wall_filament"))
                this->option("wall_filament", true)->setInt(extruder);
            // Don't propagate the current extruder to support.
            // For non-soluble supports, the default "0" extruder means to use the active extruder,
            // for soluble supports one certainly does not want to set the extruder to non-soluble.
            // if (!this->has("support_filament"))
            //     this->option("support_filament", true)->setInt(extruder);
            // if (!this->has("support_interface_filament"))
            //     this->option("support_interface_filament", true)->setInt(extruder);
        }
    }

    if (!this->has("solid_infill_filament") && this->has("sparse_infill_filament"))
        this->option("solid_infill_filament", true)->setInt(this->option("sparse_infill_filament")->getInt());

    if (this->has("spiral_mode") && this->opt<ConfigOptionBool>("spiral_mode", true)->value) {
        {
            // this should be actually done only on the spiral layers instead of all
            auto* opt = this->opt<ConfigOptionBools>("retract_when_changing_layer", true);
            opt->values.assign(opt->values.size(), false);  // set all values to false
            // Disable retract on layer change also for filament overrides.
            auto* opt_n = this->opt<ConfigOptionBoolsNullable>("filament_retract_when_changing_layer", true);
            opt_n->values.assign(opt_n->values.size(), false);  // Set all values to false.
        }
        {
            this->opt<ConfigOptionInt>("wall_loops", true)->value       = 1;
            this->opt<ConfigOptionBool>("alternate_extra_wall", true)->value = false;
            this->opt<ConfigOptionInt>("top_shell_layers", true)->value = 0;
            this->opt<ConfigOptionPercent>("sparse_infill_density", true)->value = 0;
        }
    }

    if (auto *opt_gcode_resolution = this->opt<ConfigOptionFloat>("resolution", false); opt_gcode_resolution)
        // Resolution will be above 1um.
        opt_gcode_resolution->value = std::max(opt_gcode_resolution->value, 0.001);

    // BBS
    ConfigOptionBool* ept_opt = this->option<ConfigOptionBool>("enable_prime_tower");
    if (used_filaments > 0 && ept_opt != nullptr) {
        ConfigOptionBool* islh_opt = this->option<ConfigOptionBool>("independent_support_layer_height", true);
        //ConfigOptionBool* alh_opt = this->option<ConfigOptionBool>("adaptive_layer_height");
        ConfigOptionEnum<PrintSequence>* ps_opt = this->option<ConfigOptionEnum<PrintSequence>>("print_sequence");

        ConfigOptionEnum<TimelapseType>* timelapse_opt = this->option<ConfigOptionEnum<TimelapseType>>("timelapse_type");
        bool is_smooth_timelapse = timelapse_opt != nullptr && timelapse_opt->value == TimelapseType::tlSmooth;
        if (!is_smooth_timelapse && (used_filaments == 1 || ps_opt->value == PrintSequence::ByObject)) {
            ept_opt->value = false;
        }

        if (ept_opt->value) {
            if (islh_opt)
                islh_opt->value = false;
            //if (alh_opt)
            //    alh_opt->value = false;
        }
        /* BBS: MusangKing - not sure if this is still valid, just comment it out cause "Independent support layer height" is re-opened.
        else {
            if (islh_opt)
                islh_opt->value = true;
        }
        */
    }
}

//BBS:divide normalize_fdm to 2 steps and call them one by one in Print::Apply
void DynamicPrintConfig::normalize_fdm_1()
{
    if (this->has("extruder")) {
        int extruder = this->option("extruder")->getInt();
        this->erase("extruder");
        if (extruder != 0) {
            if (!this->has("sparse_infill_filament"))
                this->option("sparse_infill_filament", true)->setInt(extruder);
            if (!this->has("wall_filament"))
                this->option("wall_filament", true)->setInt(extruder);
            // Don't propagate the current extruder to support.
            // For non-soluble supports, the default "0" extruder means to use the active extruder,
            // for soluble supports one certainly does not want to set the extruder to non-soluble.
            // if (!this->has("support_filament"))
            //     this->option("support_filament", true)->setInt(extruder);
            // if (!this->has("support_interface_filament"))
            //     this->option("support_interface_filament", true)->setInt(extruder);
        }
    }

    if (!this->has("solid_infill_filament") && this->has("sparse_infill_filament"))
        this->option("solid_infill_filament", true)->setInt(this->option("sparse_infill_filament")->getInt());

    if (this->has("spiral_mode") && this->opt<ConfigOptionBool>("spiral_mode", true)->value) {
        {
            // this should be actually done only on the spiral layers instead of all
            auto* opt = this->opt<ConfigOptionBools>("retract_when_changing_layer", true);
            opt->values.assign(opt->values.size(), false);  // set all values to false
            // Disable retract on layer change also for filament overrides.
            auto* opt_n = this->opt<ConfigOptionBoolsNullable>("filament_retract_when_changing_layer", true);
            opt_n->values.assign(opt_n->values.size(), false);  // Set all values to false.
        }
        {
            this->opt<ConfigOptionInt>("wall_loops", true)->value       = 1;
            this->opt<ConfigOptionBool>("alternate_extra_wall", true)->value = false;
            this->opt<ConfigOptionInt>("top_shell_layers", true)->value = 0;
            this->opt<ConfigOptionPercent>("sparse_infill_density", true)->value = 0;
        }
    }

    if (auto *opt_gcode_resolution = this->opt<ConfigOptionFloat>("resolution", false); opt_gcode_resolution)
        // Resolution will be above 1um.
        opt_gcode_resolution->value = std::max(opt_gcode_resolution->value, 0.001);

    return;
}

t_config_option_keys DynamicPrintConfig::normalize_fdm_2(int num_objects, int used_filaments)
{
    t_config_option_keys changed_keys;
    ConfigOptionBool* ept_opt = this->option<ConfigOptionBool>("enable_prime_tower");
    if (used_filaments > 0 && ept_opt != nullptr) {
        ConfigOptionBool* islh_opt = this->option<ConfigOptionBool>("independent_support_layer_height", true);
        //ConfigOptionBool* alh_opt = this->option<ConfigOptionBool>("adaptive_layer_height");
        ConfigOptionEnum<PrintSequence>* ps_opt = this->option<ConfigOptionEnum<PrintSequence>>("print_sequence");

        ConfigOptionEnum<TimelapseType>* timelapse_opt = this->option<ConfigOptionEnum<TimelapseType>>("timelapse_type");
        bool is_smooth_timelapse = timelapse_opt != nullptr && timelapse_opt->value == TimelapseType::tlSmooth;
        if (!is_smooth_timelapse && (used_filaments == 1 || (ps_opt->value == PrintSequence::ByObject && num_objects > 1))) {
            if (ept_opt->value) {
                ept_opt->value = false;
                changed_keys.push_back("enable_prime_tower");
            }
            //ept_opt->value = false;
        }

        if (ept_opt->value) {
            if (islh_opt) {
                if (islh_opt->value) {
                    islh_opt->value = false;
                    changed_keys.push_back("independent_support_layer_height");
                }
                //islh_opt->value = false;
            }
            //if (alh_opt) {
            //    if (alh_opt->value) {
            //        alh_opt->value = false;
            //        changed_keys.push_back("adaptive_layer_height");
            //    }
            //    //alh_opt->value = false;
            //}
        }
        /* BBS：MusangKing - use "global->support->Independent support layer height" widget to replace previous assignment
        else {
            if (islh_opt) {
                if (!islh_opt->value) {
                    islh_opt->value = true;
                    changed_keys.push_back("independent_support_layer_height");
                }
                //islh_opt->value = true;
            }
        }
        */
    }

    return changed_keys;
}

void  handle_legacy_sla(DynamicPrintConfig &config)
{
    for (std::string corr : {"relative_correction", "material_correction"}) {
        if (config.has(corr)) {
            if (std::string corr_x = corr + "_x"; !config.has(corr_x)) {
                auto* opt = config.opt<ConfigOptionFloat>(corr_x, true);
                opt->value = config.opt<ConfigOptionFloats>(corr)->values[0];
            }

            if (std::string corr_y = corr + "_y"; !config.has(corr_y)) {
                auto* opt = config.opt<ConfigOptionFloat>(corr_y, true);
                opt->value = config.opt<ConfigOptionFloats>(corr)->values[0];
            }

            if (std::string corr_z = corr + "_z"; !config.has(corr_z)) {
                auto* opt = config.opt<ConfigOptionFloat>(corr_z, true);
                opt->value = config.opt<ConfigOptionFloats>(corr)->values[1];
            }
        }
    }
}

void DynamicPrintConfig::set_num_extruders(unsigned int num_extruders)
{
    const auto &defaults = FullPrintConfig::defaults();
    for (const std::string &key : print_config_def.extruder_option_keys()) {
        if (key == "default_filament_profile")
            // Don't resize this field, as it is presented to the user at the "Dependencies" page of the Printer profile and we don't want to present
            // empty fields there, if not defined by the system profile.
            continue;
        auto *opt = this->option(key, false);
        assert(opt != nullptr);
        assert(opt->is_vector());
        if (opt != nullptr && opt->is_vector())
            static_cast<ConfigOptionVectorBase*>(opt)->resize(num_extruders, defaults.option(key));
    }
}

// BBS
void DynamicPrintConfig::set_num_filaments(unsigned int num_filaments)
{
    const auto& defaults = FullPrintConfig::defaults();
    for (const std::string& key : print_config_def.filament_option_keys()) {
        if (key == "default_filament_profile")
            // Don't resize this field, as it is presented to the user at the "Dependencies" page of the Printer profile and we don't want to present
            // empty fields there, if not defined by the system profile.
            continue;
        auto* opt = this->option(key, false);
        assert(opt != nullptr);
        assert(opt->is_vector());
        if (opt != nullptr && opt->is_vector())
            static_cast<ConfigOptionVectorBase*>(opt)->resize(num_filaments, defaults.option(key));
    }
}

//BBS: pass map to recording all invalid valies
std::map<std::string, std::string> DynamicPrintConfig::validate(bool under_cli)
{
    // Full print config is initialized from the defaults.
    const ConfigOption *opt = this->option("printer_technology", false);
    auto printer_technology = (opt == nullptr) ? ptFFF : static_cast<PrinterTechnology>(dynamic_cast<const ConfigOptionEnumGeneric*>(opt)->value);
    switch (printer_technology) {
    case ptFFF:
    {
        FullPrintConfig fpc;
        fpc.apply(*this, true);
        // Verify this print options through the FullPrintConfig.
        return Slic3r::validate(fpc, under_cli);
    }
    default:
        //FIXME no validation on SLA data?
        return std::map<std::string, std::string>();
    }
}

std::string DynamicPrintConfig::get_filament_type(std::string &displayed_filament_type, int id)
{
    auto* filament_id = dynamic_cast<const ConfigOptionStrings*>(this->option("filament_id"));
    auto* filament_type = dynamic_cast<const ConfigOptionStrings*>(this->option("filament_type"));
    auto* filament_is_support = dynamic_cast<const ConfigOptionBools*>(this->option("filament_is_support"));

    if (!filament_type)
        return "";

    if (!filament_is_support) {
        if (filament_type) {
            displayed_filament_type = filament_type->get_at(id);
            return filament_type->get_at(id);
        }
        else {
            displayed_filament_type = "";
            return "";
        }
    }
    else {
        bool is_support = filament_is_support ? filament_is_support->get_at(id) : false;
        if (is_support) {
            if (filament_id) {
                if (filament_id->get_at(id) == "GFS00") {
                    displayed_filament_type = "Sup.PLA";
                    return "PLA-S";
                }
                else if (filament_id->get_at(id) == "GFS01") {
                    displayed_filament_type = "Sup.PA";
                    return "PA-S";
                }
                else {
                    if (filament_type->get_at(id) == "PLA") {
                        displayed_filament_type = "Sup.PLA";
                        return "PLA-S";
                    }
                    else if (filament_type->get_at(id) == "PA") {
                        displayed_filament_type = "Sup.PA";
                        return "PA-S";
                    }
                    else {
                        displayed_filament_type = filament_type->get_at(id);
                        return filament_type->get_at(id);
                    }
                }
            }
            else {
                if (filament_type->get_at(id) == "PLA") {
                    displayed_filament_type = "Sup.PLA";
                    return "PLA-S";
                } else if (filament_type->get_at(id) == "PA") {
                    displayed_filament_type = "Sup.PA";
                    return "PA-S";
                } else {
                    displayed_filament_type = filament_type->get_at(id);
                    return filament_type->get_at(id);
                }
            }
        }
        else {
            displayed_filament_type = filament_type->get_at(id);
            return filament_type->get_at(id);
        }
    }
    return "PLA";
}

bool DynamicPrintConfig::is_custom_defined()
{
    auto* is_custom_defined = dynamic_cast<const ConfigOptionStrings*>(this->option("is_custom_defined"));
    if (!is_custom_defined || is_custom_defined->empty())
        return false;
    if (is_custom_defined->get_at(0) == "1")
        return true;
    return false;
}

//BBS: pass map to recording all invalid valies
//FIXME localize this function.
std::map<std::string, std::string> validate(const FullPrintConfig &cfg, bool under_cli)
{
    std::map<std::string, std::string> error_message;
    // --layer-height
    if (cfg.get_abs_value("layer_height") <= 0) {
        error_message.emplace("layer_height", L("invalid value ") + std::to_string(cfg.get_abs_value("layer_height")));
    }
    else if (fabs(fmod(cfg.get_abs_value("layer_height"), SCALING_FACTOR)) > 1e-4) {
        error_message.emplace("layer_height", L("invalid value ") + std::to_string(cfg.get_abs_value("layer_height")));
    }

    // --first-layer-height
    if (cfg.initial_layer_print_height.value <= 0) {
        error_message.emplace("initial_layer_print_height", L("invalid value ") + std::to_string(cfg.initial_layer_print_height.value));
    }

    // --filament-diameter
    for (double fd : cfg.filament_diameter.values)
        if (fd < 1) {
            error_message.emplace("filament_diameter", L("invalid value ") + cfg.filament_diameter.serialize());
            break;
        }

    // --nozzle-diameter
    for (double nd : cfg.nozzle_diameter.values)
        if (nd < 0.005) {
            error_message.emplace("nozzle_diameter", L("invalid value ") + cfg.nozzle_diameter.serialize());
            break;
        }

    // --perimeters
    if (cfg.wall_loops.value < 0) {
        error_message.emplace("wall_loops", L("invalid value ") + std::to_string(cfg.wall_loops.value));
    }

    // --solid-layers
    if (cfg.top_shell_layers < 0) {
        error_message.emplace("top_shell_layers", L("invalid value ") + std::to_string(cfg.top_shell_layers));
    }
    if (cfg.bottom_shell_layers < 0) {
        error_message.emplace("bottom_shell_layers", L("invalid value ") + std::to_string(cfg.bottom_shell_layers));
    }

    if (cfg.use_firmware_retraction.value &&
        cfg.gcode_flavor.value != gcfKlipper &&
        cfg.gcode_flavor.value != gcfSmoothie &&
        cfg.gcode_flavor.value != gcfRepRapSprinter &&
        cfg.gcode_flavor.value != gcfRepRapFirmware &&
        cfg.gcode_flavor.value != gcfMarlinLegacy &&
        cfg.gcode_flavor.value != gcfMarlinFirmware &&
        cfg.gcode_flavor.value != gcfMachinekit &&
        cfg.gcode_flavor.value != gcfRepetier)
        error_message.emplace("use_firmware_retraction","--use-firmware-retraction is only supported by Klipper, Marlin, Smoothie, RepRapFirmware, Repetier and Machinekit firmware");

    if (cfg.use_firmware_retraction.value)
        for (unsigned char wipe : cfg.wipe.values)
             if (wipe)
                error_message.emplace("use_firmware_retraction", "--use-firmware-retraction is not compatible with --wipe");
                
    // --gcode-flavor
    if (! print_config_def.get("gcode_flavor")->has_enum_value(cfg.gcode_flavor.serialize())) {
        error_message.emplace("gcode_flavor", L("invalid value ") + cfg.gcode_flavor.serialize());
    }

    // --fill-pattern
    if (! print_config_def.get("sparse_infill_pattern")->has_enum_value(cfg.sparse_infill_pattern.serialize())) {
        error_message.emplace("sparse_infill_pattern", L("invalid value ") + cfg.sparse_infill_pattern.serialize());
    }

    // --top-fill-pattern
    if (! print_config_def.get("top_surface_pattern")->has_enum_value(cfg.top_surface_pattern.serialize())) {
        error_message.emplace("top_surface_pattern", L("invalid value ") + cfg.top_surface_pattern.serialize());
    }

    // --bottom-fill-pattern
    if (! print_config_def.get("bottom_surface_pattern")->has_enum_value(cfg.bottom_surface_pattern.serialize())) {
        error_message.emplace("bottom_surface_pattern", L("invalid value ") + cfg.bottom_surface_pattern.serialize());
    }

    // --soild-fill-pattern
    if (!print_config_def.get("internal_solid_infill_pattern")->has_enum_value(cfg.internal_solid_infill_pattern.serialize())) {
        error_message.emplace("internal_solid_infill_pattern", L("invalid value ") + cfg.internal_solid_infill_pattern.serialize());
    }

    // --skirt-height
    if (cfg.skirt_height < 0) {
        error_message.emplace("skirt_height", L("invalid value ") + std::to_string(cfg.skirt_height));
    }

    // --bridge-flow-ratio
    if (cfg.bridge_flow <= 0) {
        error_message.emplace("bridge_flow", L("invalid value ") + std::to_string(cfg.bridge_flow));
    }
    
    // --bridge-flow-ratio
    if (cfg.bridge_flow <= 0) {
        error_message.emplace("internal_bridge_flow", L("invalid value ") + std::to_string(cfg.internal_bridge_flow));
    }

    // extruder clearance
    if (cfg.extruder_clearance_radius <= 0) {
        error_message.emplace("extruder_clearance_radius", L("invalid value ") + std::to_string(cfg.extruder_clearance_radius));
    }
    if (cfg.extruder_clearance_height_to_rod <= 0) {
        error_message.emplace("extruder_clearance_height_to_rod", L("invalid value ") + std::to_string(cfg.extruder_clearance_height_to_rod));
    }
    if (cfg.extruder_clearance_height_to_lid <= 0) {
        error_message.emplace("extruder_clearance_height_to_lid", L("invalid value ") + std::to_string(cfg.extruder_clearance_height_to_lid));
    }
    if (cfg.nozzle_height <= 0)
        error_message.emplace("nozzle_height", L("invalid value ") + std::to_string(cfg.nozzle_height));

    // --extrusion-multiplier
    for (double em : cfg.filament_flow_ratio.values)
        if (em <= 0) {
            error_message.emplace("filament_flow_ratio", L("invalid value ") + cfg.filament_flow_ratio.serialize());
            break;
        }

    // --spiral-vase
    //for non-cli case, we will popup dialog for spiral mode correction
    if (cfg.spiral_mode && under_cli) {
        // Note that we might want to have more than one perimeter on the bottom
        // solid layers.
        if (cfg.wall_loops != 1) {
            error_message.emplace("wall_loops", L("Invalid value when spiral vase mode is enabled: ") + std::to_string(cfg.wall_loops));
            //return "Can't make more than one perimeter when spiral vase mode is enabled";
            //return "Can't make less than one perimeter when spiral vase mode is enabled";
        }

        if (cfg.sparse_infill_density > 0) {
            error_message.emplace("sparse_infill_density", L("Invalid value when spiral vase mode is enabled: ") + std::to_string(cfg.sparse_infill_density));
            //return "Spiral vase mode can only print hollow objects, so you need to set Fill density to 0";
        }

        if (cfg.top_shell_layers > 0) {
            error_message.emplace("top_shell_layers", L("Invalid value when spiral vase mode is enabled: ") + std::to_string(cfg.top_shell_layers));
            //return "Spiral vase mode is not compatible with top solid layers";
        }

        if (cfg.enable_support ) {
            error_message.emplace("enable_support", L("Invalid value when spiral vase mode is enabled: ") + std::to_string(cfg.enable_support));
            //return "Spiral vase mode is not compatible with support";
        }
        if (cfg.enforce_support_layers > 0) {
            error_message.emplace("enforce_support_layers", L("Invalid value when spiral vase mode is enabled: ") + std::to_string(cfg.enforce_support_layers));
            //return "Spiral vase mode is not compatible with support";
        }
    }

    // extrusion widths
    {
        double max_nozzle_diameter = 0.;
        for (double dmr : cfg.nozzle_diameter.values)
            max_nozzle_diameter = std::max(max_nozzle_diameter, dmr);
        const char *widths[] = {
            "outer_wall_line_width",
            "inner_wall_line_width",
            "sparse_infill_line_width",
            "internal_solid_infill_line_width",
            "top_surface_line_width",
            "support_line_width",
            "initial_layer_line_width" };
        for (size_t i = 0; i < sizeof(widths) / sizeof(widths[i]); ++ i) {
            std::string key(widths[i]);
            if (cfg.get_abs_value(key, max_nozzle_diameter) > 2.5 * max_nozzle_diameter) {
                error_message.emplace(key, L("too large line width ") + std::to_string(cfg.get_abs_value(key)));
                //return std::string("Too Large line width: ") + key;
            }
        }
    }

    // Out of range validation of numeric values.
    for (const std::string &opt_key : cfg.keys()) {
        const ConfigOption      *opt    = cfg.optptr(opt_key);
        assert(opt != nullptr);
        const ConfigOptionDef   *optdef = print_config_def.get(opt_key);
        assert(optdef != nullptr);
        bool out_of_range = false;
        switch (opt->type()) {
        case coFloat:
        case coPercent:
        case coFloatOrPercent:
        {
            auto *fopt = static_cast<const ConfigOptionFloat*>(opt);
            out_of_range = fopt->value < optdef->min || fopt->value > optdef->max;
            break;
        }
        case coFloats:
        case coPercents:
            for (double v : static_cast<const ConfigOptionVector<double>*>(opt)->values)
                if (v < optdef->min || v > optdef->max) {
                    out_of_range = true;
                    break;
                }
            break;
        case coInt:
        {
            auto *iopt = static_cast<const ConfigOptionInt*>(opt);
            out_of_range = iopt->value < optdef->min || iopt->value > optdef->max;
            break;
        }
        case coInts:
            for (int v : static_cast<const ConfigOptionVector<int>*>(opt)->values)
                if (v < optdef->min || v > optdef->max) {
                    out_of_range = true;
                    break;
                }
            break;
        default:;
        }
        if (out_of_range) {
            if (error_message.find(opt_key) == error_message.end())
                error_message.emplace(opt_key, opt->serialize() + L(" not in range ") +"[" + std::to_string(optdef->min) + "," + std::to_string(optdef->max) + "]");
            //return std::string("Value out of range: " + opt_key);
        }
    }

    // The configuration is valid.
    return error_message;
}

// Declare and initialize static caches of StaticPrintConfig derived classes.
#define PRINT_CONFIG_CACHE_ELEMENT_DEFINITION(r, data, CLASS_NAME) StaticPrintConfig::StaticCache<class Slic3r::CLASS_NAME> BOOST_PP_CAT(CLASS_NAME::s_cache_, CLASS_NAME);
#define PRINT_CONFIG_CACHE_ELEMENT_INITIALIZATION(r, data, CLASS_NAME) Slic3r::CLASS_NAME::initialize_cache();
#define PRINT_CONFIG_CACHE_INITIALIZE(CLASSES_SEQ) \
    BOOST_PP_SEQ_FOR_EACH(PRINT_CONFIG_CACHE_ELEMENT_DEFINITION, _, BOOST_PP_TUPLE_TO_SEQ(CLASSES_SEQ)) \
    int print_config_static_initializer() { \
        /* Putting a trace here to avoid the compiler to optimize out this function. */ \
        BOOST_LOG_TRIVIAL(trace) << "Initializing StaticPrintConfigs"; \
        BOOST_PP_SEQ_FOR_EACH(PRINT_CONFIG_CACHE_ELEMENT_INITIALIZATION, _, BOOST_PP_TUPLE_TO_SEQ(CLASSES_SEQ)) \
        return 1; \
    }
PRINT_CONFIG_CACHE_INITIALIZE((
    PrintObjectConfig, PrintRegionConfig, MachineEnvelopeConfig, GCodeConfig, PrintConfig, FullPrintConfig,
    SLAMaterialConfig, SLAPrintConfig, SLAPrintObjectConfig, SLAPrinterConfig, SLAFullPrintConfig))
static int print_config_static_initialized = print_config_static_initializer();

//BBS: remove unused command currently
CLIActionsConfigDef::CLIActionsConfigDef()
{
    ConfigOptionDef* def;

    // Actions:
    /*def = this->add("export_obj", coBool);
    def->label = L("Export OBJ");
    def->tooltip = L("Export the model(s) as OBJ.");
    def->set_default_value(new ConfigOptionBool(false));*/

/*
    def = this->add("export_svg", coBool);
    def->label = L("Export SVG");
    def->tooltip = L("Slice the model and export solid slices as SVG.");
    def->set_default_value(new ConfigOptionBool(false));
*/

    /*def = this->add("export_sla", coBool);
    def->label = L("Export SLA");
    def->tooltip = L("Slice the model and export SLA printing layers as PNG.");
    def->cli = "export-sla|sla";
    def->set_default_value(new ConfigOptionBool(false));*/

    def = this->add("export_3mf", coString);
    def->label = L("Export 3MF");
    def->tooltip = L("Export project as 3MF.");
    def->cli_params = "filename.3mf";
    def->set_default_value(new ConfigOptionString("output.3mf"));

    def = this->add("export_slicedata", coString);
    def->label = L("Export slicing data");
    def->tooltip = L("Export slicing data to a folder.");
    def->cli_params = "slicing_data_directory";
    def->set_default_value(new ConfigOptionString("cached_data"));

    def = this->add("load_slicedata", coStrings);
    def->label = L("Load slicing data");
    def->tooltip = L("Load cached slicing data from directory.");
    def->cli_params = "slicing_data_directory";
    def->set_default_value(new ConfigOptionString("cached_data"));

    /*def = this->add("export_amf", coBool);
    def->label = L("Export AMF");
    def->tooltip = L("Export the model(s) as AMF.");
    def->set_default_value(new ConfigOptionBool(false));*/

    def = this->add("export_stl", coBool);
    def->label = L("Export STL");
    def->tooltip = L("Export the objects as single STL.");
    def->set_default_value(new ConfigOptionBool(false));

    def = this->add("export_stls", coString);
    def->label = L("Export multiple STLs");
    def->tooltip = L("Export the objects as multiple STLs to directory.");
    def->set_default_value(new ConfigOptionString("stl_path"));

    /*def = this->add("export_gcode", coBool);
    def->label = L("Export G-code");
    def->tooltip = L("Slice the model and export toolpaths as G-code.");
    def->cli = "export-gcode|gcode|g";
    def->set_default_value(new ConfigOptionBool(false));*/

    /*def = this->add("gcodeviewer", coBool);
    // BBS: remove _L()
    def->label = L("G-code viewer");
    def->tooltip = L("Visualize an already sliced and saved G-code.");
    def->cli = "gcodeviewer";
    def->set_default_value(new ConfigOptionBool(false));*/

    def = this->add("slice", coInt);
    def->label = L("Slice");
    def->tooltip = L("Slice the plates: 0-all plates, i-plate i, others-invalid");
    def->cli = "slice";
    def->cli_params = "option";
    def->set_default_value(new ConfigOptionInt(0));

    def = this->add("help", coBool);
    def->label = L("Help");
    def->tooltip = L("Show command help.");
    def->cli = "help|h";
    def->set_default_value(new ConfigOptionBool(false));

    def = this->add("uptodate", coBool);
    def->label = L("UpToDate");
    def->tooltip = L("Update the configs values of 3mf to latest.");
    def->cli = "uptodate";
    def->set_default_value(new ConfigOptionBool(false));

    def = this->add("downward_check", coStrings);
    def->label = L("downward machines check");
    def->tooltip = L("check whether current machine downward compatible with the machines in the list.");
    def->cli_params = "\"machine1.json;machine2.json;...\"";
    def->set_default_value(new ConfigOptionStrings());

    def = this->add("load_defaultfila", coBool);
    def->label = L("Load default filaments");
    def->tooltip = L("Load first filament as default for those not loaded.");
    def->cli_params = "option";
    def->set_default_value(new ConfigOptionBool(false));

    def = this->add("min_save", coBool);
    def->label = L("Minimum save");
    def->tooltip = L("export 3mf with minimum size.");
    def->cli_params = "option";
    def->set_default_value(new ConfigOptionBool(false));

    def = this->add("mtcpp", coInt);
    def->label = L("mtcpp");
    def->tooltip = L("max triangle count per plate for slicing.");
    def->cli = "mtcpp";
    def->cli_params = "count";
    def->set_default_value(new ConfigOptionInt(1000000));

    def = this->add("mstpp", coInt);
    def->label = L("mstpp");
    def->tooltip = L("max slicing time per plate in seconds.");
    def->cli = "mstpp";
    def->cli_params = "time";
    def->set_default_value(new ConfigOptionInt(300));

    // must define new params here, otherwise comamnd param check will fail
    def = this->add("no_check", coBool);
    def->label = L("No check");
    def->tooltip = L("Do not run any validity checks, such as G-code path conflicts check.");
    def->set_default_value(new ConfigOptionBool(false));

    def = this->add("normative_check", coBool);
    def->label = L("Normative check");
    def->tooltip = L("Check the normative items.");
    def->cli_params = "option";
    def->set_default_value(new ConfigOptionBool(true));

    /*def = this->add("help_fff", coBool);
    def->label = L("Help (FFF options)");
    def->tooltip = L("Show the full list of print/G-code configuration options.");
    def->set_default_value(new ConfigOptionBool(false));

    def = this->add("help_sla", coBool);
    def->label = L("Help (SLA options)");
    def->tooltip = L("Show the full list of SLA print configuration options.");
    def->set_default_value(new ConfigOptionBool(false));*/

    def = this->add("info", coBool);
    def->label = L("Output Model Info");
    def->tooltip = L("Output the model's information.");
    def->set_default_value(new ConfigOptionBool(false));

    def = this->add("export_settings", coString);
    def->label = L("Export Settings");
    def->tooltip = L("Export settings to a file.");
    def->cli_params = "settings.json";
    def->set_default_value(new ConfigOptionString("output.json"));

    def = this->add("pipe", coString);
    def->label = L("Send progress to pipe");
    def->tooltip = L("Send progress to pipe.");
    def->cli_params = "pipename";
    def->set_default_value(new ConfigOptionString());
}

//BBS: remove unused command currently
CLITransformConfigDef::CLITransformConfigDef()
{
    ConfigOptionDef* def;

    // Transform options:
    /*def = this->add("align_xy", coPoint);
    def->label = L("Align XY");
    def->tooltip = L("Align the model to the given point.");
    def->set_default_value(new ConfigOptionPoint(Vec2d(100,100)));

    def = this->add("cut", coFloat);
    def->label = L("Cut");
    def->tooltip = L("Cut model at the given Z.");
    def->set_default_value(new ConfigOptionFloat(0));*/

/*
    def = this->add("cut_grid", coFloat);
    def->label = L("Cut");
    def->tooltip = L("Cut model in the XY plane into tiles of the specified max size.");
    def->set_default_value(new ConfigOptionPoint());

    def = this->add("cut_x", coFloat);
    def->label = L("Cut");
    def->tooltip = L("Cut model at the given X.");
    def->set_default_value(new ConfigOptionFloat(0));

    def = this->add("cut_y", coFloat);
    def->label = L("Cut");
    def->tooltip = L("Cut model at the given Y.");
    def->set_default_value(new ConfigOptionFloat(0));
*/

    /*def = this->add("center", coPoint);
    def->label = L("Center");
    def->tooltip = L("Center the print around the given center.");
    def->set_default_value(new ConfigOptionPoint(Vec2d(100,100)));*/

    def = this->add("arrange", coInt);
    def->label = L("Arrange Options");
    def->tooltip = L("Arrange options: 0-disable, 1-enable, others-auto");
    def->cli_params = "option";
    //def->cli = "arrange|a";
    def->set_default_value(new ConfigOptionInt(0));

    def = this->add("repetitions", coInt);
    def->label = L("Repetition count");
    def->tooltip = L("Repetition count of the whole model.");
    def->cli_params = "count";
    def->set_default_value(new ConfigOptionInt(1));

    def = this->add("ensure_on_bed", coBool);
    def->label = L("Ensure on bed");
    def->tooltip = L("Lift the object above the bed when it is partially below. Disabled by default.");
    def->set_default_value(new ConfigOptionBool(false));

    /*def = this->add("copy", coInt);
    def->label = L("Copy");
    def->tooltip =L("Duplicate copies of model.");
    def->min = 1;
    def->set_default_value(new ConfigOptionInt(1));*/

    /*def = this->add("duplicate_grid", coPoint);
    def->label = L("Duplicate by grid");
    def->tooltip = L("Multiply copies by creating a grid.");*/

    def = this->add("assemble", coBool);
    def->label = L("Assemble");
    def->tooltip = L("Arrange the supplied models in a plate and merge them in a single model in order to perform actions once.");
    //def->cli = "merge|m";
    def->set_default_value(new ConfigOptionBool(false));

    def = this->add("convert_unit", coBool);
    def->label = L("Convert Unit");
    def->tooltip = L("Convert the units of model.");
    def->set_default_value(new ConfigOptionBool(false));

    def = this->add("orient", coInt);
    def->label = L("Orient Options");
    def->tooltip = L("Orient options: 0-disable, 1-enable, others-auto");
    //def->cli = "orient|o";
    def->set_default_value(new ConfigOptionInt(0));

    /*def = this->add("repair", coBool);
    def->label = L("Repair");
    def->tooltip = L("Repair the model's meshes if it is non-manifold mesh.");
    def->set_default_value(new ConfigOptionBool(false));*/

    def = this->add("rotate", coFloat);
    def->label = L("Rotate");
    def->tooltip = L("Rotation angle around the Z axis in degrees.");
    def->sidetext = "°";
    def->set_default_value(new ConfigOptionFloat(0));

    def = this->add("rotate_x", coFloat);
    def->label = L("Rotate around X");
    def->tooltip = L("Rotation angle around the X axis in degrees.");
    def->sidetext = "°";
    def->set_default_value(new ConfigOptionFloat(0));

    def = this->add("rotate_y", coFloat);
    def->label = L("Rotate around Y");
    def->tooltip = L("Rotation angle around the Y axis in degrees.");
    def->sidetext = "°";
    def->set_default_value(new ConfigOptionFloat(0));

    def = this->add("scale", coFloat);
    def->label = L("Scale");
    def->tooltip = L("Scale the model by a float factor.");
    def->cli_params = "factor";
    def->set_default_value(new ConfigOptionFloat(1.f));

    /*def = this->add("split", coBool);
    def->label = L("Split");
    def->tooltip = L("Detect unconnected parts in the given model(s) and split them into separate objects.");

    def = this->add("scale_to_fit", coPoint3);
    def->label = L("Scale to Fit");
    def->tooltip = L("Scale to fit the given volume.");
    def->set_default_value(new ConfigOptionPoint3(Vec3d(0,0,0)));*/
}

CLIMiscConfigDef::CLIMiscConfigDef()
{
    ConfigOptionDef* def;

    /*def = this->add("ignore_nonexistent_config", coBool);
    def->label = L("Ignore non-existent config files");
    def->tooltip = L("Do not fail if a file supplied to --load does not exist.");

    def = this->add("config_compatibility", coEnum);
    def->label = L("Forward-compatibility rule when loading configurations from config files and project files (3MF, AMF).");
    def->tooltip = L("This version of OrcaSlicer may not understand configurations produced by the newest OrcaSlicer versions. "
                     "For example, newer OrcaSlicer may extend the list of supported firmware flavors. One may decide to "
                     "bail out or to substitute an unknown value with a default silently or verbosely.");
    def->enum_keys_map = &ConfigOptionEnum<ForwardCompatibilitySubstitutionRule>::get_enum_values();
    def->enum_values.push_back("disable");
    def->enum_values.push_back("enable");
    def->enum_values.push_back("enable_silent");
    def->enum_labels.push_back(L("Bail out on unknown configuration values"));
    def->enum_labels.push_back(L("Enable reading unknown configuration values by verbosely substituting them with defaults."));
    def->enum_labels.push_back(L("Enable reading unknown configuration values by silently substituting them with defaults."));
    def->set_default_value(new ConfigOptionEnum<ForwardCompatibilitySubstitutionRule>(ForwardCompatibilitySubstitutionRule::Enable));*/

    /*def = this->add("load", coStrings);
    def->label = L("Load config file");
    def->tooltip = L("Load configuration from the specified file. It can be used more than once to load options from multiple files.");*/

    def = this->add("load_settings", coStrings);
    def->label = L("Load General Settings");
    def->tooltip = L("Load process/machine settings from the specified file.");
    def->cli_params = "\"setting1.json;setting2.json\"";
    def->set_default_value(new ConfigOptionStrings());

    def = this->add("load_filaments", coStrings);
    def->label = L("Load Filament Settings");
    def->tooltip = L("Load filament settings from the specified file list.");
    def->cli_params = "\"filament1.json;filament2.json;...\"";
    def->set_default_value(new ConfigOptionStrings());

    def = this->add("skip_objects", coInts);
    def->label = L("Skip Objects");
    def->tooltip = L("Skip some objects in this print.");
    def->cli_params = "\"3,5,10,77\"";
    def->set_default_value(new ConfigOptionInts());

    def = this->add("clone_objects", coInts);
    def->label = L("Clone Objects");
    def->tooltip = L("Clone objects in the load list.");
    def->cli_params = "\"1,3,1,10\"";
    def->set_default_value(new ConfigOptionInts());

    def = this->add("uptodate_settings", coStrings);
    def->label = L("Load uptodate process/machine settings when using uptodate");
    def->tooltip = L("Load uptodate process/machine settings from the specified file when using uptodate.");
    def->cli_params = "\"setting1.json;setting2.json\"";
    def->set_default_value(new ConfigOptionStrings());

    def = this->add("uptodate_filaments", coStrings);
    def->label = L("Load uptodate filament settings when using uptodate");
    def->tooltip = L("Load uptodate filament settings from the specified file when using uptodate.");
    def->cli_params = "\"filament1.json;filament2.json;...\"";
    def->set_default_value(new ConfigOptionStrings());

    def = this->add("downward_check", coBool);
    def->label = L("Downward machines check");
    def->tooltip = L("If enabled, check whether current machine downward compatible with the machines in the list.");
    def->set_default_value(new ConfigOptionBool(false));

    def = this->add("downward_settings", coStrings);
    def->label = L("downward machines settings");
    def->tooltip = L("The machine settings list needs to do downward checking.");
    def->cli_params = "\"machine1.json;machine2.json;...\"";
    def->set_default_value(new ConfigOptionStrings());

    def = this->add("load_assemble_list", coString);
    def->label = L("Load assemble list");
    def->tooltip = L("Load assemble object list from config file.");
    def->cli_params = "assemble_list.json";
    def->set_default_value(new ConfigOptionString());

    /*def = this->add("output", coString);
    def->label = L("Output File");
    def->tooltip = L("The file where the output will be written (if not specified, it will be based on the input file).");
    def->cli = "output|o";

    def = this->add("single_instance", coBool);
    def->label = L("Single instance mode");
    def->tooltip = L("If enabled, the command line arguments are sent to an existing instance of GUI OrcaSlicer, "
                     "or an existing OrcaSlicer window is activated. "
                     "Overrides the \"single_instance\" configuration value from application preferences.");*/

/*
    def = this->add("autosave", coString);
    def->label = L("Autosave");
    def->tooltip = L("Automatically export current configuration to the specified file.");
*/

    def = this->add("datadir", coString);
    def->label = L("Data directory");
    def->tooltip = L("Load and store settings at the given directory. This is useful for maintaining different profiles or including configurations from a network storage.");


    def = this->add("outputdir", coString);
    def->label = L("Output directory");
    def->tooltip = L("Output directory for the exported files.");
    def->cli_params = "dir";
    def->set_default_value(new ConfigOptionString());

    def = this->add("debug", coInt);
    def->label = L("Debug level");
    def->tooltip = L("Sets debug logging level. 0:fatal, 1:error, 2:warning, 3:info, 4:debug, 5:trace\n");
    def->min = 0;
    def->cli_params = "level";
    def->set_default_value(new ConfigOptionInt(1));

    def = this->add("enable_timelapse", coBool);
    def->label = L("Enable timelapse for print");
    def->tooltip = L("If enabled, this slicing will be considered using timelapse.");
    def->set_default_value(new ConfigOptionBool(false));

#if (defined(_MSC_VER) || defined(__MINGW32__)) && defined(SLIC3R_GUI)
    /*def = this->add("sw_renderer", coBool);
    def->label = L("Render with a software renderer");
    def->tooltip = L("Render with a software renderer. The bundled MESA software renderer is loaded instead of the default OpenGL driver.");
    def->min = 0;*/
#endif /* _MSC_VER */

    def = this->add("load_custom_gcodes", coString);
    def->label = L("Load custom G-code");
    def->tooltip = L("Load custom G-code from json.");
    def->cli_params = "custom_gcode_toolchange.json";
    def->set_default_value(new ConfigOptionString());

    def = this->add("load_filament_ids", coInts);
    def->label = L("Load filament ids");
    def->tooltip = L("Load filament IDs for each object.");
    def->cli_params = "\"1,2,3,1\"";
    def->set_default_value(new ConfigOptionInts());

    def = this->add("allow_multicolor_oneplate", coBool);
    def->label = L("Allow multiple colors on one plate");
    def->tooltip = L("If enabled, Arrange will allow multiple colors on one plate.");
    def->set_default_value(new ConfigOptionBool(true));

    def = this->add("allow_rotations", coBool);
    def->label = L("Allow rotation when arranging");
    def->tooltip = L("If enabled, Arrange will allow rotation when placing objects.");
    def->set_default_value(new ConfigOptionBool(true));

    def = this->add("avoid_extrusion_cali_region", coBool);
    def->label = L("Avoid extrusion calibrate region when arranging");
    def->tooltip = L("If enabled, Arrange will avoid extrusion calibrate region when placing objects.");
    def->set_default_value(new ConfigOptionBool(false));

    def = this->add("skip_modified_gcodes", coBool);
    def->label = L("Skip modified G-code in 3mf");
    def->tooltip = L("Skip the modified G-code in 3mf from Printer or filament Presets.");
    def->cli_params = "option";
    def->set_default_value(new ConfigOptionBool(false));

    def = this->add("makerlab_name", coString);
    def->label = L("MakerLab name");
    def->tooltip = L("MakerLab name to generate this 3mf");
    def->cli_params = "name";
    def->set_default_value(new ConfigOptionString());

    def = this->add("makerlab_version", coString);
    def->label = L("MakerLab version");
    def->tooltip = L("MakerLab version to generate this 3mf");
    def->cli_params = "version";
    def->set_default_value(new ConfigOptionString());

    def = this->add("metadata_name", coStrings);
    def->label = L("metadata name list");
    def->tooltip = L("metadata name list added into 3mf");
    def->cli_params = "\"name1;name2;...\"";
    def->set_default_value(new ConfigOptionStrings());

    def = this->add("metadata_value", coStrings);
    def->label = L("metadata value list");
    def->tooltip = L("metadata value list added into 3mf");
    def->cli_params = "\"value1;value2;...\"";
    def->set_default_value(new ConfigOptionStrings());

    def = this->add("allow_newer_file", coBool);
    def->label = L("Allow 3mf with newer version to be sliced");
    def->tooltip = L("Allow 3mf with newer version to be sliced.");
    def->cli_params = "option";
    def->set_default_value(new  ConfigOptionBool(false));
}

const CLIActionsConfigDef    cli_actions_config_def;
const CLITransformConfigDef  cli_transform_config_def;
const CLIMiscConfigDef       cli_misc_config_def;

DynamicPrintAndCLIConfig::PrintAndCLIConfigDef DynamicPrintAndCLIConfig::s_def;

void DynamicPrintAndCLIConfig::handle_legacy(t_config_option_key &opt_key, std::string &value) const
{
    if (cli_actions_config_def  .options.find(opt_key) == cli_actions_config_def  .options.end() &&
        cli_transform_config_def.options.find(opt_key) == cli_transform_config_def.options.end() &&
        cli_misc_config_def     .options.find(opt_key) == cli_misc_config_def     .options.end()) {
        PrintConfigDef::handle_legacy(opt_key, value);
    }
}

// SlicingStatesConfigDefs

// Create a new config definition with a label and tooltip
// Note: the L() macro is already used for LABEL and TOOLTIP
#define new_def(OPT_KEY, TYPE, LABEL, TOOLTIP) \
        def = this->add(OPT_KEY, TYPE); \
        def->label = L(LABEL); \
        def->tooltip = L(TOOLTIP);

ReadOnlySlicingStatesConfigDef::ReadOnlySlicingStatesConfigDef()
{
    ConfigOptionDef* def;

    def = this->add("zhop", coFloat);
    def->label = L("Current Z-hop");
    def->tooltip = L("Contains Z-hop present at the beginning of the custom G-code block.");
}

ReadWriteSlicingStatesConfigDef::ReadWriteSlicingStatesConfigDef()
{
    ConfigOptionDef* def;

    def = this->add("position", coFloats);
    def->label = L("Position");
    def->tooltip = L("Position of the extruder at the beginning of the custom G-code block. If the custom G-code travels somewhere else, "
                     "it should write to this variable so OrcaSlicer knows where it travels from when it gets control back.");

    def = this->add("e_retracted", coFloats);
    def->label = L("Retraction");
    def->tooltip = L("Retraction state at the beginning of the custom G-code block. If the custom G-code moves the extruder axis, "
                     "it should write to this variable so OrcaSlicer de-retracts correctly when it gets control back.");

    def = this->add("e_restart_extra", coFloats);
    def->label = L("Extra de-retraction");
    def->tooltip = L("Currently planned extra extruder priming after de-retraction.");

   def = this->add("e_position", coFloats);
   def->label = L("Absolute E position");
   def->tooltip = L("Current position of the extruder axis. Only used with absolute extruder addressing.");
}

OtherSlicingStatesConfigDef::OtherSlicingStatesConfigDef()
{
    ConfigOptionDef* def;

    def = this->add("current_extruder", coInt);
    def->label = L("Current extruder");
    def->tooltip = L("Zero-based index of currently used extruder.");

    def = this->add("current_object_idx", coInt);
    def->label = L("Current object index");
    def->tooltip = L("Specific for sequential printing. Zero-based index of currently printed object.");

    def = this->add("has_wipe_tower", coBool);
    def->label = L("Has wipe tower");
    def->tooltip = L("Whether or not wipe tower is being generated in the print.");

    def = this->add("initial_extruder", coInt);
    def->label = L("Initial extruder");
    def->tooltip = L("Zero-based index of the first extruder used in the print. Same as initial_tool.");

    def = this->add("initial_tool", coInt);
    def->label = L("Initial tool");
    def->tooltip = L("Zero-based index of the first extruder used in the print. Same as initial_extruder.");

    def = this->add("is_extruder_used", coBools);
    def->label = L("Is extruder used?");
    def->tooltip = L("Vector of booleans stating whether a given extruder is used in the print.");

    // Options from PS not used in Orca
    //    def = this->add("initial_filament_type", coString);
    //    def->label = L("Initial filament type");
    //    def->tooltip = L("String containing filament type of the first used extruder.");

    def          = this->add("has_single_extruder_multi_material_priming", coBool);
    def->label   = L("Has single extruder MM priming");
    def->tooltip = L("Are the extra multi-material priming regions used in this print?");

    new_def("initial_no_support_extruder", coInt, "Initial no support extruder", "Zero-based index of the first extruder used for printing without support. Same as initial_no_support_tool.");
    new_def("in_head_wrap_detect_zone", coBool, "In head wrap detect zone", "Indicates if the first layer overlaps with the head wrap zone.");
}

PrintStatisticsConfigDef::PrintStatisticsConfigDef()
{
    ConfigOptionDef* def;

    def = this->add("extruded_volume", coFloats);
    def->label = L("Volume per extruder");
    def->tooltip = L("Total filament volume extruded per extruder during the entire print.");

    def = this->add("total_toolchanges", coInt);
    def->label = L("Total tool changes");
    def->tooltip = L("Number of tool changes during the print.");

    def = this->add("extruded_volume_total", coFloat);
    def->label = L("Total volume");
    def->tooltip = L("Total volume of filament used during the entire print.");

    def = this->add("extruded_weight", coFloats);
    def->label = L("Weight per extruder");
    def->tooltip = L("Weight per extruder extruded during the entire print. Calculated from filament_density value in Filament Settings.");

    def = this->add("extruded_weight_total", coFloat);
    def->label = L("Total weight");
    def->tooltip = L("Total weight of the print. Calculated from filament_density value in Filament Settings.");

    def = this->add("total_layer_count", coInt);
    def->label = L("Total layer count");
    def->tooltip = L("Number of layers in the entire print.");

    // Options from PS not used in Orca
    /*    def = this->add("normal_print_time", coString);
    def->label = L("Print time (normal mode)");
    def->tooltip = L("Estimated print time when printed in normal mode (i.e. not in silent mode). Same as print_time.");

    def = this->add("num_printing_extruders", coInt);
    def->label = L("Number of printing extruders");
    def->tooltip = L("Number of extruders used during the print.");

    def = this->add("print_time", coString);
    def->label = L("Print time (normal mode)");
    def->tooltip = L("Estimated print time when printed in normal mode (i.e. not in silent mode). Same as normal_print_time.");

    def = this->add("printing_filament_types", coString);
    def->label = L("Used filament types");
    def->tooltip = L("Comma-separated list of all filament types used during the print.");

    def = this->add("silent_print_time", coString);
    def->label = L("Print time (silent mode)");
    def->tooltip = L("Estimated print time when printed in silent mode.");

    def = this->add("total_cost", coFloat);
    def->label = L("Total cost");
    def->tooltip = L("Total cost of all material used in the print. Calculated from filament_cost value in Filament Settings.");

    def = this->add("total_weight", coFloat);
    def->label = L("Total weight");
    def->tooltip = L("Total weight of the print. Calculated from filament_density value in Filament Settings.");

    def = this->add("total_wipe_tower_cost", coFloat);
    def->label = L("Total wipe tower cost");
    def->tooltip = L("Total cost of the material wasted on the wipe tower. Calculated from filament_cost value in Filament Settings.");

    def = this->add("total_wipe_tower_filament", coFloat);
    def->label = L("Wipe tower volume");
    def->tooltip = L("Total filament volume extruded on the wipe tower.");

    def = this->add("used_filament", coFloat);
    def->label = L("Used filament");
    def->tooltip = L("Total length of filament used in the print.");*/
}

ObjectsInfoConfigDef::ObjectsInfoConfigDef()
{
    ConfigOptionDef* def;

    def = this->add("num_objects", coInt);
    def->label = L("Number of objects");
    def->tooltip = L("Total number of objects in the print.");

    def = this->add("num_instances", coInt);
    def->label = L("Number of instances");
    def->tooltip = L("Total number of object instances in the print, summed over all objects.");

    def = this->add("scale", coStrings);
    def->label = L("Scale per object");
    def->tooltip = L("Contains a string with the information about what scaling was applied to the individual objects. "
                     "Indexing of the objects is zero-based (first object has index 0).\n"
                     "Example: 'x:100% y:50% z:100'.");

    def = this->add("input_filename_base", coString);
    def->label = L("Input filename without extension");
    def->tooltip = L("Source filename of the first object, without extension.");

    new_def("input_filename", coString, "Full input filename", "Source filename of the first object.");
    new_def("plate_name", coString, "Plate name", "Name of the plate sliced.");
}

DimensionsConfigDef::DimensionsConfigDef()
{
    ConfigOptionDef* def;

    const std::string point_tooltip   = L("The vector has two elements: x and y coordinate of the point. Values in mm.");
    const std::string bb_size_tooltip = L("The vector has two elements: x and y dimension of the bounding box. Values in mm.");

    def = this->add("first_layer_print_convex_hull", coPoints);
    def->label = L("First layer convex hull");
    def->tooltip = L("Vector of points of the first layer convex hull. Each element has the following format:"
                     "'[x, y]' (x and y are floating-point numbers in mm).");

    def = this->add("first_layer_print_min", coFloats);
    def->label = L("Bottom-left corner of first layer bounding box");
    def->tooltip = point_tooltip;

    def = this->add("first_layer_print_max", coFloats);
    def->label = L("Top-right corner of first layer bounding box");
    def->tooltip = point_tooltip;

    def = this->add("first_layer_print_size", coFloats);
    def->label = L("Size of the first layer bounding box");
    def->tooltip = bb_size_tooltip;

    def = this->add("print_bed_min", coFloats);
    def->label = L("Bottom-left corner of print bed bounding box");
    def->tooltip = point_tooltip;

    def = this->add("print_bed_max", coFloats);
    def->label = L("Top-right corner of print bed bounding box");
    def->tooltip = point_tooltip;

    def = this->add("print_bed_size", coFloats);
    def->label = L("Size of the print bed bounding box");
    def->tooltip = bb_size_tooltip;

    new_def("first_layer_center_no_wipe_tower", coFloats, "First layer center without wipe tower", point_tooltip);
    new_def("first_layer_height", coFloat, "First layer height", "Height of the first layer.");
}

TemperaturesConfigDef::TemperaturesConfigDef()
{
    ConfigOptionDef* def;

    new_def("bed_temperature", coInts, "Bed temperature", "Vector of bed temperatures for each extruder/filament.")
    new_def("bed_temperature_initial_layer", coInts, "Initial layer bed temperature", "Vector of initial layer bed temperatures for each extruder/filament. Provides the same value as first_layer_bed_temperature.")
    new_def("bed_temperature_initial_layer_single", coInt, "Initial layer bed temperature (initial extruder)", "Initial layer bed temperature for the initial extruder. Same as bed_temperature_initial_layer[initial_extruder]")
    new_def("chamber_temperature", coInts, "Chamber temperature", "Vector of chamber temperatures for each extruder/filament.")
    new_def("overall_chamber_temperature", coInt, "Overall chamber temperature", "Overall chamber temperature. This value is the maximum chamber temperature of any extruder/filament used.")
    new_def("first_layer_bed_temperature", coInts, "First layer bed temperature", "Vector of first layer bed temperatures for each extruder/filament. Provides the same value as bed_temperature_initial_layer.")
    new_def("first_layer_temperature", coInts, "First layer temperature", "Vector of first layer temperatures for each extruder/filament.")
}


TimestampsConfigDef::TimestampsConfigDef()
{
    ConfigOptionDef* def;

    def = this->add("timestamp", coString);
    def->label = L("Timestamp");
    def->tooltip = L("String containing current time in yyyyMMdd-hhmmss format.");

    def = this->add("year", coInt);
    def->label = L("Year");

    def = this->add("month", coInt);
    def->label = L("Month");

    def = this->add("day", coInt);
    def->label = L("Day");

    def = this->add("hour", coInt);
    def->label = L("Hour");

    def = this->add("minute", coInt);
    def->label = L("Minute");

    def = this->add("second", coInt);
    def->label = L("Second");
}

OtherPresetsConfigDef::OtherPresetsConfigDef()
{
    ConfigOptionDef* def;

    def = this->add("print_preset", coString);
    def->label = L("Print preset name");
    def->tooltip = L("Name of the print preset used for slicing.");

    def = this->add("filament_preset", coString);
    def->label = L("Filament preset name");
    def->tooltip = L("Names of the filament presets used for slicing. The variable is a vector "
                     "containing one name for each extruder.");

    def = this->add("printer_preset", coString);
    def->label = L("Printer preset name");
    def->tooltip = L("Name of the printer preset used for slicing.");

    def = this->add("physical_printer_preset", coString);
    def->label = L("Physical printer name");
    def->tooltip = L("Name of the physical printer used for slicing.");

    def          = this->add("num_extruders", coInt);
    def->label   = L("Number of extruders");
    def->tooltip = L("Total number of extruders, regardless of whether they are used in the current print.");
}


static std::map<t_custom_gcode_key, t_config_option_keys> s_CustomGcodeSpecificPlaceholders{
    // Machine G-code
    {"machine_start_gcode",         {}},
    {"machine_end_gcode",           {"layer_num", "layer_z", "max_layer_z", "filament_extruder_id"}},
    {"before_layer_change_gcode",   {"layer_num", "layer_z", "max_layer_z"}},
    {"layer_change_gcode",          {"layer_num", "layer_z", "max_layer_z"}},
    {"timelapse_gcode",             {"layer_num", "layer_z", "max_layer_z"}},
    {"change_filament_gcode",       {"layer_num", "layer_z", "max_layer_z", "next_extruder", "previous_extruder", "fan_speed",
                               "first_flush_volume", "flush_length_1", "flush_length_2", "flush_length_3", "flush_length_4",
                               "new_filament_e_feedrate", "new_filament_temp", "new_retract_length",
                               "new_retract_length_toolchange", "old_filament_e_feedrate", "old_filament_temp", "old_retract_length",
                               "old_retract_length_toolchange", "relative_e_axis", "second_flush_volume", "toolchange_count", "toolchange_z",
                               "travel_point_1_x", "travel_point_1_y", "travel_point_2_x", "travel_point_2_y", "travel_point_3_x",
                               "travel_point_3_y", "x_after_toolchange", "y_after_toolchange", "z_after_toolchange"}},
    {"change_extrusion_role_gcode", {"layer_num", "layer_z", "extrusion_role", "last_extrusion_role"}},
    {"printing_by_object_gcode",    {}},
    {"machine_pause_gcode",         {}},
    {"template_custom_gcode",       {}},
    // Filament G-code
    {"filament_start_gcode",        {"filament_extruder_id"}},
    {"filament_end_gcode",          {"layer_num", "layer_z", "max_layer_z", "filament_extruder_id"}},
};

const std::map<t_custom_gcode_key, t_config_option_keys>& custom_gcode_specific_placeholders()
{
    return s_CustomGcodeSpecificPlaceholders;
}

CustomGcodeSpecificConfigDef::CustomGcodeSpecificConfigDef()
{
    ConfigOptionDef* def;

// Common Defs
    def = this->add("layer_num", coInt);
    def->label = L("Layer number");
    def->tooltip = L("Index of the current layer. One-based (i.e. first layer is number 1).");

    def = this->add("layer_z", coFloat);
    def->label = L("Layer z");
    def->tooltip = L("Height of the current layer above the print bed, measured to the top of the layer.");

    def = this->add("max_layer_z", coFloat);
    def->label = L("Maximal layer z");
    def->tooltip = L("Height of the last layer above the print bed.");

    def = this->add("filament_extruder_id", coInt);
    def->label = L("Filament extruder ID");
    def->tooltip = L("The current extruder ID. The same as current_extruder.");

// change_filament_gcode
    new_def("previous_extruder", coInt, "Previous extruder", "Index of the extruder that is being unloaded. The index is zero based (first extruder has index 0).");
    new_def("next_extruder", coInt, "Next extruder", "Index of the extruder that is being loaded. The index is zero based (first extruder has index 0).");
    new_def("relative_e_axis", coBool, "Relative e-axis", "Indicates if relative positioning is being used");
    new_def("toolchange_count", coInt, "Toolchange count", "The number of toolchanges throught the print");
    new_def("fan_speed", coNone, "", ""); //Option is no longer used and is zeroed by placeholder parser for compatability
    new_def("old_retract_length", coFloat, "Old retract length", "The retraction length of the previous filament");
    new_def("new_retract_length", coFloat, "New retract length", "The retraction lenght of the new filament");
    new_def("old_retract_length_toolchange", coFloat, "Old retract length toolchange", "The toolchange retraction length of the previous filament");
    new_def("new_retract_length_toolchange", coFloat, "New retract length toolchange", "The toolchange retraction length of the new filament");
    new_def("old_filament_temp", coInt, "Old filament temp", "The old filament temp");
    new_def("new_filament_temp", coInt, "New filament temp", "The new filament temp");
    new_def("x_after_toolchange", coFloat, "X after toolchange", "The x pos after toolchange");
    new_def("y_after_toolchange", coFloat, "Y after toolchange", "The y pos after toolchange");
    new_def("z_after_toolchange", coFloat, "Z after toolchange", "The z pos after toolchange");
    new_def("first_flush_volume", coFloat, "First flush volume", "The first flush volume");
    new_def("second_flush_volume", coFloat, "Second flush volume", "The second flush volume");
    new_def("old_filament_e_feedrate", coInt, "Old filament e feedrate", "The old filament extruder feedrate");
    new_def("new_filament_e_feedrate", coInt, "New filament e feedrate", "The new filament extruder feedrate");
    new_def("travel_point_1_x", coFloat, "Travel point 1 x", "The travel point 1 x");
    new_def("travel_point_1_y", coFloat, "Travel point 1 y", "The travel point 1 y");
    new_def("travel_point_2_x", coFloat, "Travel point 2 x", "The travel point 2 x");
    new_def("travel_point_2_y", coFloat, "Travel point 2 y", "The travel point 2 y");
    new_def("travel_point_3_x", coFloat, "Travel point 3 x", "The travel point 3 x");
    new_def("travel_point_3_y", coFloat, "Travel point 3 y", "The travel point 3 y");
    new_def("flush_length_1", coFloat, "Flush Length 1", "The first flush length");
    new_def("flush_length_2", coFloat, "Flush Length 2", "The second flush length");
    new_def("flush_length_3", coFloat, "Flush Length 3", "The third flush length");
    new_def("flush_length_4", coFloat, "Flush Length 4", "The fourth flush length");

// change_extrusion_role_gcode
    std::string extrusion_role_types = "Possible Values:\n[\"Perimeter\", \"ExternalPerimeter\", "
                                                     "\"OverhangPerimeter\", \"InternalInfill\", \"SolidInfill\", \"TopSolidInfill\", \"BottomSurface\", \"BridgeInfill\", \"GapFill\", \"Ironing\", "
                                                     "\"Skirt\", \"Brim\", \"SupportMaterial\", \"SupportMaterialInterface\", \"SupportTransition\", \"WipeTower\", \"Mixed\"]";

    new_def("extrusion_role", coString, "Extrusion role", "The new extrusion role/type that is going to be used\n" + extrusion_role_types);
    new_def("last_extrusion_role", coString, "Last extrusion role", "The previously used extrusion role/type\nPossible Values:\n" + extrusion_role_types);
}

const CustomGcodeSpecificConfigDef custom_gcode_specific_config_def;

#undef new_def

uint64_t ModelConfig::s_last_timestamp = 1;

static Points to_points(const std::vector<Vec2d> &dpts)
{
    Points pts; pts.reserve(dpts.size());
    for (auto &v : dpts)
        pts.emplace_back( coord_t(scale_(v.x())), coord_t(scale_(v.y())) );
    return pts;
}

Points get_bed_shape(const DynamicPrintConfig &config)
{
    const auto *bed_shape_opt = config.opt<ConfigOptionPoints>("printable_area");
    if (!bed_shape_opt) {

        // Here, it is certain that the bed shape is missing, so an infinite one
        // has to be used, but still, the center of bed can be queried
        if (auto center_opt = config.opt<ConfigOptionPoint>("center"))
            return { scaled(center_opt->value) };

        return {};
    }

    return to_points(make_counter_clockwise(bed_shape_opt->values));
}

Points get_bed_shape(const PrintConfig &cfg)
{
    return to_points(make_counter_clockwise(cfg.printable_area.values));
}

Points get_bed_shape(const SLAPrinterConfig &cfg) { return to_points(make_counter_clockwise(cfg.printable_area.values)); }

Polygons get_bed_excluded_area(const PrintConfig& cfg)
{
    const Pointfs exclude_area_points = cfg.bed_exclude_area.values;

    Polygon exclude_poly;
    for (int i = 0; i < exclude_area_points.size(); i++) {
        auto pt = exclude_area_points[i];
        exclude_poly.points.emplace_back(scale_(pt.x()), scale_(pt.y()));
    }

    exclude_poly.make_counter_clockwise();

    return {exclude_poly};
}

Polygon get_bed_shape_with_excluded_area(const PrintConfig& cfg)
{
    Polygon bed_poly;
    bed_poly.points = get_bed_shape(cfg);

    Polygons exclude_polys = get_bed_excluded_area(cfg);
    auto tmp = diff({ bed_poly }, exclude_polys);
    if (!tmp.empty()) bed_poly = tmp[0];
    return bed_poly;
}
bool has_skirt(const DynamicPrintConfig& cfg)
{
    auto opt_skirt_height = cfg.option("skirt_height");
    auto opt_skirt_loops = cfg.option("skirt_loops");
    auto opt_draft_shield = cfg.option("draft_shield");
    return (opt_skirt_height && opt_skirt_height->getInt() > 0 && opt_skirt_loops && opt_skirt_loops->getInt() > 0)
        || (opt_draft_shield && opt_draft_shield->getInt() != dsDisabled);
}
float get_real_skirt_dist(const DynamicPrintConfig& cfg) {
    return has_skirt(cfg) ? cfg.opt_float("skirt_distance") : 0;
}
static bool is_XL_printer(const std::string& printer_notes)
{
    return boost::algorithm::contains(printer_notes, "PRINTER_VENDOR_PRUSA3D")
        && boost::algorithm::contains(printer_notes, "PRINTER_MODEL_XL");
}

bool is_XL_printer(const DynamicPrintConfig &cfg)
{
    auto *printer_notes = cfg.opt<ConfigOptionString>("printer_notes");
    return printer_notes && is_XL_printer(printer_notes->value);
}

bool is_XL_printer(const PrintConfig &cfg)
{
    return is_XL_printer(cfg.printer_notes.value);
}
} // namespace Slic3r

#include <cereal/types/polymorphic.hpp>
CEREAL_REGISTER_TYPE(Slic3r::DynamicPrintConfig)
CEREAL_REGISTER_POLYMORPHIC_RELATION(Slic3r::DynamicConfig, Slic3r::DynamicPrintConfig)<|MERGE_RESOLUTION|>--- conflicted
+++ resolved
@@ -4897,12 +4897,8 @@
     def = this->add("support_interface_spacing", coFloat);
     def->label = L("Top interface spacing");
     def->category = L("Support");
-<<<<<<< HEAD
     def->tooltip = L("Spacing of interface lines. Zero means solid interface.\n"
                      "Force using solid interface when support ironing is enabled.");
-=======
-    def->tooltip = L("Spacing of interface lines. Zero means solid interface.");
->>>>>>> fe4a72ec
     def->sidetext = L("mm");
     def->min = 0;
     def->mode = comAdvanced;
