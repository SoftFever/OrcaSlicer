--- conflicted
+++ resolved
@@ -3529,15 +3529,9 @@
     def           = this->add("ironing_angle", coFloat);
     def->label    = L("Ironing angle offset");
     def->category = L("Quality");
-<<<<<<< HEAD
     def->tooltip  = L("The angle of ironing lines offset from the top surface.");
     def->sidetext = "°";	// degrees, don't need translation
     def->min      = 0;
-=======
-    def->tooltip  = L("The angle ironing is done at. A negative number disables this function and uses the default method.");
-    def->sidetext = u8"°";	// degrees, don't need translation
-    def->min      = -1;
->>>>>>> 0493ed03
     def->max      = 359;
     def->mode     = comAdvanced;
     def->set_default_value(new ConfigOptionFloat(0));
