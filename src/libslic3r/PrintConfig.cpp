--- conflicted
+++ resolved
@@ -3191,22 +3191,12 @@
     def           = this->add("sparse_infill_rotate_template", coString);
     def->label    = L("Sparse infill rotatation template");
     def->category = L("Strength");
-    def->tooltip  = L(
-<<<<<<< HEAD
-        "Rotates sparse infill direction for each layer based on a template of angles. "
-        "Enter comma-separated angles in degrees (e.g., '0,30,60,90'). "
-        "Angles cycle through layers - first angle for layer 1, second for layer 2, etc. "
-        "More advanced template syntax is supported too, e.g. '+5' rotate 5 degree every 1 layer. '+5/5' rotate 5 degree every 5 layer. Check WIKI for more details."
-        "When template is used, the standard infill direction setting is disabled. "
-        "Warning: not all infill patterns support rotation by design. Use this feature with caution.");
-=======
-        "Rotate the sparse infill direction per layer using a template of angles. "
-        "Enter comma-separated degrees (e.g., '0,30,60,90'). "
-        "Angles are applied in order by layer and repeat when the list ends. "
-        "Advanced syntax is supported: '+5' rotates +5° every layer; '+5#5' rotates +5° every 5 layers. See the Wiki for details. "
-        "When a template is set, the standard infill direction setting is ignored. "
-        "Note: some infill patterns (e.g., Gyroid) control rotation themselves; use with care.");
->>>>>>> 266bfeb9
+    def->tooltip  = L("Rotate the sparse infill direction per layer using a template of angles. "
+                      "Enter comma-separated degrees (e.g., '0,30,60,90'). "
+                      "Angles are applied in order by layer and repeat when the list ends. "
+                      "Advanced syntax is supported: '+5' rotates +5° every layer; '+5#5' rotates +5° every 5 layers. See the Wiki for details. "
+                      "When a template is set, the standard infill direction setting is ignored. "
+                      "Note: some infill patterns (e.g., Gyroid) control rotation themselves; use with care.");
     def->sidetext = L("°");
     def->mode     = comAdvanced;
     def->set_default_value(new ConfigOptionString(""));
