#include "PrintConfig.hpp"
#include "Config.hpp"
#include "I18N.hpp"

#include <set>
#include <boost/algorithm/string/replace.hpp>
#include <boost/algorithm/string/case_conv.hpp>
#include <boost/format.hpp>
#include <boost/lexical_cast.hpp>
#include <boost/log/trivial.hpp>
#include <boost/thread.hpp>

#include <float.h>

namespace Slic3r {

//! macro used to mark string used at localization,
//! return same string
#define L(s) (s)
#define _(s) Slic3r::I18N::translate(s)

static t_config_enum_names enum_names_from_keys_map(const t_config_enum_values &enum_keys_map)
{
    t_config_enum_names names;
    int cnt = 0;
    for (const auto& kvp : enum_keys_map)
        cnt = std::max(cnt, kvp.second);
    cnt += 1;
    names.assign(cnt, "");
    for (const auto& kvp : enum_keys_map)
        names[kvp.second] = kvp.first;
    return names;
}

#define CONFIG_OPTION_ENUM_DEFINE_STATIC_MAPS(NAME) \
    static t_config_enum_names s_keys_names_##NAME = enum_names_from_keys_map(s_keys_map_##NAME); \
    template<> const t_config_enum_values& ConfigOptionEnum<NAME>::get_enum_values() { return s_keys_map_##NAME; } \
    template<> const t_config_enum_names& ConfigOptionEnum<NAME>::get_enum_names() { return s_keys_names_##NAME; }

static t_config_enum_values s_keys_map_PrinterTechnology {
    { "FFF",            ptFFF },
    { "SLA",            ptSLA }
};
CONFIG_OPTION_ENUM_DEFINE_STATIC_MAPS(PrinterTechnology)

static t_config_enum_values s_keys_map_GCodeFlavor {
    { "reprap",         gcfRepRapSprinter },
    { "reprapfirmware", gcfRepRapFirmware },
    { "repetier",       gcfRepetier },
    { "teacup",         gcfTeacup },
    { "makerware",      gcfMakerWare },
    { "marlin",         gcfMarlinLegacy },
    { "marlin2",        gcfMarlinFirmware },
    { "sailfish",       gcfSailfish },
    { "smoothie",       gcfSmoothie },
    { "mach3",          gcfMach3 },
    { "machinekit",     gcfMachinekit },
    { "no-extrusion",   gcfNoExtrusion }
};
CONFIG_OPTION_ENUM_DEFINE_STATIC_MAPS(GCodeFlavor)

static t_config_enum_values s_keys_map_MachineLimitsUsage {
    { "emit_to_gcode",      int(MachineLimitsUsage::EmitToGCode) },
    { "time_estimate_only", int(MachineLimitsUsage::TimeEstimateOnly) },
    { "ignore",             int(MachineLimitsUsage::Ignore) }
};
CONFIG_OPTION_ENUM_DEFINE_STATIC_MAPS(MachineLimitsUsage)

static t_config_enum_values s_keys_map_PrintHostType {
    { "prusalink",      htPrusaLink },
    { "octoprint",      htOctoPrint },
    { "duet",           htDuet },
    { "flashair",       htFlashAir },
    { "astrobox",       htAstroBox },
    { "repetier",       htRepetier }
};
CONFIG_OPTION_ENUM_DEFINE_STATIC_MAPS(PrintHostType)

static t_config_enum_values s_keys_map_AuthorizationType {
    { "key",            atKeyPassword },
    { "user",           atUserPassword }
};
CONFIG_OPTION_ENUM_DEFINE_STATIC_MAPS(AuthorizationType)

static t_config_enum_values s_keys_map_FuzzySkinType {
    { "none",           int(FuzzySkinType::None) },
    { "external",       int(FuzzySkinType::External) },
    { "all",            int(FuzzySkinType::All) }
};
CONFIG_OPTION_ENUM_DEFINE_STATIC_MAPS(FuzzySkinType)

static t_config_enum_values s_keys_map_InfillPattern {
    { "rectilinear",        ipRectilinear },
    { "monotonic",          ipMonotonic },
    { "alignedrectilinear", ipAlignedRectilinear },
    { "grid",               ipGrid },
    { "triangles",          ipTriangles },
    { "stars",              ipStars },
    { "cubic",              ipCubic },
    { "line",               ipLine },
    { "concentric",         ipConcentric },
    { "honeycomb",          ipHoneycomb },
    { "3dhoneycomb",        ip3DHoneycomb },
    { "gyroid",             ipGyroid },
    { "hilbertcurve",       ipHilbertCurve },
    { "archimedeanchords",  ipArchimedeanChords },
    { "octagramspiral",     ipOctagramSpiral },
    { "adaptivecubic",      ipAdaptiveCubic },
    { "supportcubic",       ipSupportCubic }
};
CONFIG_OPTION_ENUM_DEFINE_STATIC_MAPS(InfillPattern)

static t_config_enum_values s_keys_map_IroningType {
    { "top",            int(IroningType::TopSurfaces) },
    { "topmost",        int(IroningType::TopmostOnly) },
    { "solid",          int(IroningType::AllSolid) }
};
CONFIG_OPTION_ENUM_DEFINE_STATIC_MAPS(IroningType)

static t_config_enum_values s_keys_map_SlicingMode {
    { "regular",        int(SlicingMode::Regular) },
    { "even_odd",       int(SlicingMode::EvenOdd) },
    { "close_holes",    int(SlicingMode::CloseHoles) }
};
CONFIG_OPTION_ENUM_DEFINE_STATIC_MAPS(SlicingMode)

static t_config_enum_values s_keys_map_SupportMaterialPattern {
    { "rectilinear",        smpRectilinear },
    { "rectilinear-grid",   smpRectilinearGrid },
    { "honeycomb",          smpHoneycomb }
};
CONFIG_OPTION_ENUM_DEFINE_STATIC_MAPS(SupportMaterialPattern)

static t_config_enum_values s_keys_map_SupportMaterialStyle {
    { "grid",           smsGrid },
    { "snug",           smsSnug }
};
CONFIG_OPTION_ENUM_DEFINE_STATIC_MAPS(SupportMaterialStyle)

static t_config_enum_values s_keys_map_SupportMaterialInterfacePattern {
    { "auto",           smipAuto },
    { "rectilinear",    smipRectilinear },
    { "concentric",     smipConcentric }
};
CONFIG_OPTION_ENUM_DEFINE_STATIC_MAPS(SupportMaterialInterfacePattern)

static t_config_enum_values s_keys_map_SeamPosition {
    { "random",         spRandom },
    { "nearest",        spNearest },
    { "aligned",        spAligned },
    { "rear",           spRear }
};
CONFIG_OPTION_ENUM_DEFINE_STATIC_MAPS(SeamPosition)

static const t_config_enum_values s_keys_map_SLADisplayOrientation = {
    { "landscape",      sladoLandscape},
    { "portrait",       sladoPortrait}
};
CONFIG_OPTION_ENUM_DEFINE_STATIC_MAPS(SLADisplayOrientation)

static const t_config_enum_values s_keys_map_SLAPillarConnectionMode = {
    {"zigzag",          slapcmZigZag},
    {"cross",           slapcmCross},
    {"dynamic",         slapcmDynamic}
};
CONFIG_OPTION_ENUM_DEFINE_STATIC_MAPS(SLAPillarConnectionMode)

static const t_config_enum_values s_keys_map_BrimType = {
    {"no_brim",         btNoBrim},
    {"outer_only",      btOuterOnly},
    {"inner_only",      btInnerOnly},
    {"outer_and_inner", btOuterAndInner}
};
CONFIG_OPTION_ENUM_DEFINE_STATIC_MAPS(BrimType)

static const t_config_enum_values s_keys_map_DraftShield = {
    { "disabled", dsDisabled },
    { "limited",  dsLimited  },
    { "enabled",  dsEnabled  }
};
CONFIG_OPTION_ENUM_DEFINE_STATIC_MAPS(DraftShield)

static const t_config_enum_values s_keys_map_ForwardCompatibilitySubstitutionRule = {
    { "disable",        ForwardCompatibilitySubstitutionRule::Disable },
    { "enable",         ForwardCompatibilitySubstitutionRule::Enable },
    { "enable_silent",  ForwardCompatibilitySubstitutionRule::EnableSilent }
};
CONFIG_OPTION_ENUM_DEFINE_STATIC_MAPS(ForwardCompatibilitySubstitutionRule)

static void assign_printer_technology_to_unknown(t_optiondef_map &options, PrinterTechnology printer_technology)
{
    for (std::pair<const t_config_option_key, ConfigOptionDef> &kvp : options)
        if (kvp.second.printer_technology == ptUnknown)
            kvp.second.printer_technology = printer_technology;
}

PrintConfigDef::PrintConfigDef()
{
    this->init_common_params();
    assign_printer_technology_to_unknown(this->options, ptAny);
    this->init_fff_params();
    this->init_extruder_option_keys();
    assign_printer_technology_to_unknown(this->options, ptFFF);
    this->init_sla_params();
    assign_printer_technology_to_unknown(this->options, ptSLA);
}

void PrintConfigDef::init_common_params()
{
    ConfigOptionDef* def;

    def = this->add("printer_technology", coEnum);
    def->label = L("Printer technology");
    def->tooltip = L("Printer technology");
    def->enum_keys_map = &ConfigOptionEnum<PrinterTechnology>::get_enum_values();
    def->enum_values.push_back("FFF");
    def->enum_values.push_back("SLA");
    def->set_default_value(new ConfigOptionEnum<PrinterTechnology>(ptFFF));

    def = this->add("bed_shape", coPoints);
    def->label = L("Bed shape");
    def->mode = comAdvanced;
    def->set_default_value(new ConfigOptionPoints{ Vec2d(0, 0), Vec2d(200, 0), Vec2d(200, 200), Vec2d(0, 200) });

    def = this->add("bed_custom_texture", coString);
    def->label = L("Bed custom texture");
    def->mode = comAdvanced;
    def->set_default_value(new ConfigOptionString(""));

    def = this->add("bed_custom_model", coString);
    def->label = L("Bed custom model");
    def->mode = comAdvanced;
    def->set_default_value(new ConfigOptionString(""));

    def = this->add("thumbnails", coPoints);
    def->label = L("G-code thumbnails");
    def->tooltip = L("Picture sizes to be stored into a .gcode and .sl1 / .sl1s files, in the following format: \"XxY, XxY, ...\"");
    def->mode = comExpert;
    def->gui_type = ConfigOptionDef::GUIType::one_string;
    def->set_default_value(new ConfigOptionPoints());

    def = this->add("layer_height", coFloat);
    def->label = L("Layer height");
    def->category = L("Layers and Perimeters");
    def->tooltip = L("This setting controls the height (and thus the total number) of the slices/layers. "
                   "Thinner layers give better accuracy but take more time to print.");
    def->sidetext = L("mm");
    def->min = 0;
    def->set_default_value(new ConfigOptionFloat(0.3));

    def = this->add("max_print_height", coFloat);
    def->label = L("Max print height");
    def->tooltip = L("Set this to the maximum height that can be reached by your extruder while printing.");
    def->sidetext = L("mm");
    def->min = 0;
    def->max = 1200;
    def->mode = comAdvanced;
    def->set_default_value(new ConfigOptionFloat(200.0));

    def = this->add("print_host", coString);
    def->label = L("Hostname, IP or URL");
    def->tooltip = L("Slic3r can upload G-code files to a printer host. This field should contain "
                   "the hostname, IP address or URL of the printer host instance. "
                   "Print host behind HAProxy with basic auth enabled can be accessed by putting the user name and password into the URL "
                   "in the following format: https://username:password@your-octopi-address/");
    def->mode = comAdvanced;
    def->set_default_value(new ConfigOptionString(""));

    def = this->add("printhost_apikey", coString);
    def->label = L("API Key / Password");
    def->tooltip = L("Slic3r can upload G-code files to a printer host. This field should contain "
                   "the API Key or the password required for authentication.");
    def->mode = comAdvanced;
    def->set_default_value(new ConfigOptionString(""));
    
    def = this->add("printhost_port", coString);
    def->label = L("Printer");
    def->tooltip = L("Name of the printer");
    def->gui_type = ConfigOptionDef::GUIType::select_open;
    def->mode = comAdvanced;
    def->set_default_value(new ConfigOptionString(""));
    
    def = this->add("printhost_cafile", coString);
    def->label = L("HTTPS CA File");
    def->tooltip = L("Custom CA certificate file can be specified for HTTPS OctoPrint connections, in crt/pem format. "
                   "If left blank, the default OS CA certificate repository is used.");
    def->mode = comAdvanced;
    def->set_default_value(new ConfigOptionString(""));
    
    def = this->add("elefant_foot_compensation", coFloat);
    def->label = L("Elephant foot compensation");
    def->category = L("Advanced");
    def->tooltip = L("The first layer will be shrunk in the XY plane by the configured value "
                     "to compensate for the 1st layer squish aka an Elephant Foot effect.");
    def->sidetext = L("mm");
    def->min = 0;
    def->mode = comAdvanced;
    def->set_default_value(new ConfigOptionFloat(0.2));

    // Options used by physical printers
    
    def = this->add("printhost_user", coString);
    def->label = L("User");
//    def->tooltip = L("");
    def->mode = comAdvanced;
    def->set_default_value(new ConfigOptionString(""));
    
    def = this->add("printhost_password", coString);
    def->label = L("Password");
//    def->tooltip = L("");
    def->mode = comAdvanced;
    def->set_default_value(new ConfigOptionString(""));
    
    def = this->add("preset_names", coStrings);
    def->label = L("Printer preset names");
    def->tooltip = L("Names of presets related to the physical printer");
    def->mode = comAdvanced;
    def->set_default_value(new ConfigOptionStrings());

    // temporary workaround for compatibility with older Slicer
    {
        def = this->add("preset_name", coString);
        def->set_default_value(new ConfigOptionString());
    }

    def = this->add("printhost_authorization_type", coEnum);
    def->label = L("Authorization Type");
//    def->tooltip = L("");
    def->enum_keys_map = &ConfigOptionEnum<AuthorizationType>::get_enum_values();
    def->enum_values.push_back("key");
    def->enum_values.push_back("user");
    def->enum_labels.push_back(L("API key"));
    def->enum_labels.push_back(L("HTTP digest"));
    def->mode = comAdvanced;
    def->set_default_value(new ConfigOptionEnum<AuthorizationType>(atKeyPassword));
}

void PrintConfigDef::init_fff_params()
{
    ConfigOptionDef* def;

    // Maximum extruder temperature, bumped to 1500 to support printing of glass.
    const int max_temp = 1500;

    def = this->add("avoid_crossing_perimeters", coBool);
    def->label = L("Avoid crossing perimeters");
    def->tooltip = L("Optimize travel moves in order to minimize the crossing of perimeters. "
                   "This is mostly useful with Bowden extruders which suffer from oozing. "
                   "This feature slows down both the print and the G-code generation.");
    def->mode = comExpert;
    def->set_default_value(new ConfigOptionBool(false));

    def = this->add("avoid_crossing_perimeters_max_detour", coFloatOrPercent);
    def->label = L("Avoid crossing perimeters - Max detour length");
    def->category = L("Layers and Perimeters");
    def->tooltip = L("The maximum detour length for avoid crossing perimeters. "
                     "If the detour is longer than this value, avoid crossing perimeters is not applied for this travel path. "
                     "Detour length could be specified either as an absolute value or as percentage (for example 50%) of a direct travel path.");
    def->sidetext = L("mm or % (zero to disable)");
    def->min = 0;
    def->mode = comExpert;
    def->set_default_value(new ConfigOptionFloatOrPercent(0., false));

    def = this->add("bed_temperature", coInts);
    def->label = L("Other layers");
    def->tooltip = L("Bed temperature for layers after the first one. "
                   "Set this to zero to disable bed temperature control commands in the output.");
    def->sidetext = L("°C");
    def->full_label = L("Bed temperature");
    def->min = 0;
    def->max = 300;
    def->set_default_value(new ConfigOptionInts { 0 });

    def = this->add("before_layer_gcode", coString);
    def->label = L("Before layer change G-code");
    def->tooltip = L("This custom code is inserted at every layer change, right before the Z move. "
                   "Note that you can use placeholder variables for all Slic3r settings as well "
                   "as [layer_num] and [layer_z].");
    def->multiline = true;
    def->full_width = true;
    def->height = 5;
    def->mode = comExpert;
    def->set_default_value(new ConfigOptionString(""));

    def = this->add("between_objects_gcode", coString);
    def->label = L("Between objects G-code");
    def->tooltip = L("This code is inserted between objects when using sequential printing. By default extruder and bed temperature are reset using non-wait command; however if M104, M109, M140 or M190 are detected in this custom code, Slic3r will not add temperature commands. Note that you can use placeholder variables for all Slic3r settings, so you can put a \"M109 S[first_layer_temperature]\" command wherever you want.");
    def->multiline = true;
    def->full_width = true;
    def->height = 12;
    def->mode = comExpert;
    def->set_default_value(new ConfigOptionString(""));

    def = this->add("bottom_solid_layers", coInt);
    //TRN To be shown in Print Settings "Bottom solid layers"
    def->label = L("Bottom");
    def->category = L("Layers and Perimeters");
    def->tooltip = L("Number of solid layers to generate on bottom surfaces.");
    def->full_label = L("Bottom solid layers");
    def->min = 0;
    def->set_default_value(new ConfigOptionInt(3));

    def = this->add("bottom_solid_min_thickness", coFloat);
    //TRN To be shown in Print Settings "Top solid layers"
    def->label = L("Bottom");
    def->category = L("Layers and Perimeters");
    def->tooltip = L("The number of bottom solid layers is increased above bottom_solid_layers if necessary to satisfy "
    				 "minimum thickness of bottom shell.");
    def->full_label = L("Minimum bottom shell thickness");
    def->sidetext = L("mm");
    def->min = 0;
    def->set_default_value(new ConfigOptionFloat(0.));

    def = this->add("bridge_acceleration", coFloat);
    def->label = L("Bridge");
    def->tooltip = L("This is the acceleration your printer will use for bridges. "
                   "Set zero to disable acceleration control for bridges.");
    def->sidetext = L("mm/s²");
    def->min = 0;
    def->mode = comExpert;
    def->set_default_value(new ConfigOptionFloat(0));

    def = this->add("bridge_angle", coFloat);
    def->label = L("Bridging angle");
    def->category = L("Infill");
    def->tooltip = L("Bridging angle override. If left to zero, the bridging angle will be calculated "
                   "automatically. Otherwise the provided angle will be used for all bridges. "
                   "Use 180° for zero angle.");
    def->sidetext = L("°");
    def->min = 0;
    def->mode = comAdvanced;
    def->set_default_value(new ConfigOptionFloat(0.));

    def = this->add("bridge_fan_speed", coInts);
    def->label = L("Bridges fan speed");
    def->tooltip = L("This fan speed is enforced during all bridges and overhangs.");
    def->sidetext = L("%");
    def->min = 0;
    def->max = 100;
    def->mode = comExpert;
    def->set_default_value(new ConfigOptionInts { 100 });

    def = this->add("bridge_flow_ratio", coFloat);
    def->label = L("Bridge flow ratio");
    def->category = L("Advanced");
    def->tooltip = L("This factor affects the amount of plastic for bridging. "
                   "You can decrease it slightly to pull the extrudates and prevent sagging, "
                   "although default settings are usually good and you should experiment "
                   "with cooling (use a fan) before tweaking this.");
    def->min = 0;
    def->max = 2;
    def->mode = comAdvanced;
    def->set_default_value(new ConfigOptionFloat(1));

    def = this->add("bridge_speed", coFloat);
    def->label = L("Bridges");
    def->category = L("Speed");
    def->tooltip = L("Speed for printing bridges.");
    def->sidetext = L("mm/s");
    def->aliases = { "bridge_feed_rate" };
    def->min = 0;
    def->mode = comAdvanced;
    def->set_default_value(new ConfigOptionFloat(60));

    def = this->add("brim_width", coFloat);
    def->label = L("Brim width");
    def->category = L("Skirt and brim");
    def->tooltip = L("Horizontal width of the brim that will be printed around each object on the first layer.");
    def->sidetext = L("mm");
    def->min = 0;
    def->max = 200;
    def->mode = comSimple;
    def->set_default_value(new ConfigOptionFloat(0));

    def = this->add("brim_type", coEnum);
    def->label = L("Brim type");
    def->category = L("Skirt and brim");
    def->tooltip = L("The places where the brim will be printed around each object on the first layer.");
    def->enum_keys_map = &ConfigOptionEnum<BrimType>::get_enum_values();
    def->enum_values.emplace_back("no_brim");
    def->enum_values.emplace_back("outer_only");
    def->enum_values.emplace_back("inner_only");
    def->enum_values.emplace_back("outer_and_inner");
    def->enum_labels.emplace_back(L("No brim"));
    def->enum_labels.emplace_back(L("Outer brim only"));
    def->enum_labels.emplace_back(L("Inner brim only"));
    def->enum_labels.emplace_back(L("Outer and inner brim"));
    def->mode = comSimple;
    def->set_default_value(new ConfigOptionEnum<BrimType>(btOuterOnly));

    def = this->add("brim_offset", coFloat);
    def->label = L("Brim offset");
    def->category = L("Skirt and brim");
    def->tooltip = L("The offset of the brim from the printed object. The offset is applied after the elephant foot compensation.");
    def->sidetext = L("mm");
<<<<<<< HEAD
    def->mode = comAdvanced;
    def->set_default_value(new ConfigOptionFloat(0));
=======
    def->min = 0;
    def->mode = comSimple;
    def->set_default_value(new ConfigOptionFloat(0.1f));
>>>>>>> 58f83b5e

    def = this->add("clip_multipart_objects", coBool);
    def->label = L("Clip multi-part objects");
    def->tooltip = L("When printing multi-material objects, this settings will make Slic3r "
                   "to clip the overlapping object parts one by the other "
                   "(2nd part will be clipped by the 1st, 3rd part will be clipped by the 1st and 2nd etc).");
    def->mode = comExpert;
    def->set_default_value(new ConfigOptionBool(true));

    def = this->add("colorprint_heights", coFloats);
    def->label = L("Colorprint height");
    def->tooltip = L("Heights at which a filament change is to occur.");
    def->set_default_value(new ConfigOptionFloats { });

    def = this->add("compatible_printers", coStrings);
    def->label = L("Compatible printers");
    def->mode = comAdvanced;
    def->set_default_value(new ConfigOptionStrings());
    def->cli = ConfigOptionDef::nocli;

    def = this->add("compatible_printers_condition", coString);
    def->label = L("Compatible printers condition");
    def->tooltip = L("A boolean expression using the configuration values of an active printer profile. "
                   "If this expression evaluates to true, this profile is considered compatible "
                   "with the active printer profile.");
    def->mode = comExpert;
    def->set_default_value(new ConfigOptionString());
    def->cli = ConfigOptionDef::nocli;

    def = this->add("compatible_prints", coStrings);
    def->label = L("Compatible print profiles");
    def->mode = comAdvanced;
    def->set_default_value(new ConfigOptionStrings());
    def->cli = ConfigOptionDef::nocli;

    def = this->add("compatible_prints_condition", coString);
    def->label = L("Compatible print profiles condition");
    def->tooltip = L("A boolean expression using the configuration values of an active print profile. "
                   "If this expression evaluates to true, this profile is considered compatible "
                   "with the active print profile.");
    def->mode = comExpert;
    def->set_default_value(new ConfigOptionString());
    def->cli = ConfigOptionDef::nocli;

    // The following value is to be stored into the project file (AMF, 3MF, Config ...)
    // and it contains a sum of "compatible_printers_condition" values over the print and filament profiles.
    def = this->add("compatible_printers_condition_cummulative", coStrings);
    def->set_default_value(new ConfigOptionStrings());
    def->cli = ConfigOptionDef::nocli;
    def = this->add("compatible_prints_condition_cummulative", coStrings);
    def->set_default_value(new ConfigOptionStrings());
    def->cli = ConfigOptionDef::nocli;

    def = this->add("complete_objects", coBool);
    def->label = L("Complete individual objects");
    def->tooltip = L("When printing multiple objects or copies, this feature will complete "
                   "each object before moving onto next one (and starting it from its bottom layer). "
                   "This feature is useful to avoid the risk of ruined prints. "
                   "Slic3r should warn and prevent you from extruder collisions, but beware.");
    def->mode = comAdvanced;
    def->set_default_value(new ConfigOptionBool(false));

    def = this->add("cooling", coBools);
    def->label = L("Enable auto cooling");
    def->tooltip = L("This flag enables the automatic cooling logic that adjusts print speed "
                   "and fan speed according to layer printing time.");
    def->set_default_value(new ConfigOptionBools { true });

    def = this->add("cooling_tube_retraction", coFloat);
    def->label = L("Cooling tube position");
    def->tooltip = L("Distance of the center-point of the cooling tube from the extruder tip.");
    def->sidetext = L("mm");
    def->min = 0;
    def->mode = comAdvanced;
    def->set_default_value(new ConfigOptionFloat(91.5f));

    def = this->add("cooling_tube_length", coFloat);
    def->label = L("Cooling tube length");
    def->tooltip = L("Length of the cooling tube to limit space for cooling moves inside it.");
    def->sidetext = L("mm");
    def->min = 0;
    def->mode = comAdvanced;
    def->set_default_value(new ConfigOptionFloat(5.f));

    def = this->add("default_acceleration", coFloat);
    def->label = L("Default");
    def->tooltip = L("This is the acceleration your printer will be reset to after "
                   "the role-specific acceleration values are used (perimeter/infill). "
                   "Set zero to prevent resetting acceleration at all.");
    def->sidetext = L("mm/s²");
    def->min = 0;
    def->mode = comExpert;
    def->set_default_value(new ConfigOptionFloat(0));

    def = this->add("default_filament_profile", coStrings);
    def->label = L("Default filament profile");
    def->tooltip = L("Default filament profile associated with the current printer profile. "
                   "On selection of the current printer profile, this filament profile will be activated.");
    def->set_default_value(new ConfigOptionStrings());
    def->cli = ConfigOptionDef::nocli;

    def = this->add("default_print_profile", coString);
    def->label = L("Default print profile");
    def->tooltip = L("Default print profile associated with the current printer profile. "
                   "On selection of the current printer profile, this print profile will be activated.");
    def->set_default_value(new ConfigOptionString());
    def->cli = ConfigOptionDef::nocli;

    def = this->add("disable_fan_first_layers", coInts);
    def->label = L("Disable fan for the first");
    def->tooltip = L("You can set this to a positive value to disable fan at all "
                   "during the first layers, so that it does not make adhesion worse.");
    def->sidetext = L("layers");
    def->min = 0;
    def->max = 1000;
    def->mode = comExpert;
    def->set_default_value(new ConfigOptionInts { 3 });

    def = this->add("dont_support_bridges", coBool);
    def->label = L("Don't support bridges");
    def->category = L("Support material");
    def->tooltip = L("Experimental option for preventing support material from being generated "
                   "under bridged areas.");
    def->mode = comAdvanced;
    def->set_default_value(new ConfigOptionBool(true));

    def = this->add("duplicate_distance", coFloat);
    def->label = L("Distance between copies");
    def->tooltip = L("Distance used for the auto-arrange feature of the plater.");
    def->sidetext = L("mm");
    def->aliases = { "multiply_distance" };
    def->min = 0;
    def->set_default_value(new ConfigOptionFloat(6));

    def = this->add("end_gcode", coString);
    def->label = L("End G-code");
    def->tooltip = L("This end procedure is inserted at the end of the output file. "
                   "Note that you can use placeholder variables for all PrusaSlicer settings.");
    def->multiline = true;
    def->full_width = true;
    def->height = 12;
    def->mode = comExpert;
    def->set_default_value(new ConfigOptionString("M104 S0 ; turn off temperature\nG28 X0  ; home X axis\nM84     ; disable motors\n"));

    def = this->add("end_filament_gcode", coStrings);
    def->label = L("End G-code");
    def->tooltip = L("This end procedure is inserted at the end of the output file, before the printer end gcode (and "
                   "before any toolchange from this filament in case of multimaterial printers). "
                   "Note that you can use placeholder variables for all PrusaSlicer settings. "
                   "If you have multiple extruders, the gcode is processed in extruder order.");
    def->multiline = true;
    def->full_width = true;
    def->height = 120;
    def->mode = comExpert;
    def->set_default_value(new ConfigOptionStrings { "; Filament-specific end gcode \n;END gcode for filament\n" });

    def = this->add("ensure_vertical_shell_thickness", coBool);
    def->label = L("Ensure vertical shell thickness");
    def->category = L("Layers and Perimeters");
    def->tooltip = L("Add solid infill near sloping surfaces to guarantee the vertical shell thickness "
                   "(top+bottom solid layers).");
    def->mode = comAdvanced;
    def->set_default_value(new ConfigOptionBool(false));

    auto def_top_fill_pattern = def = this->add("top_fill_pattern", coEnum);
    def->label = L("Top fill pattern");
    def->category = L("Infill");
    def->tooltip = L("Fill pattern for top infill. This only affects the top visible layer, and not its adjacent solid shells.");
    def->cli = "top-fill-pattern|external-fill-pattern|solid-fill-pattern";
    def->enum_keys_map = &ConfigOptionEnum<InfillPattern>::get_enum_values();
    def->enum_values.push_back("rectilinear");
    def->enum_values.push_back("monotonic");
    def->enum_values.push_back("alignedrectilinear");
    def->enum_values.push_back("concentric");
    def->enum_values.push_back("hilbertcurve");
    def->enum_values.push_back("archimedeanchords");
    def->enum_values.push_back("octagramspiral");
    def->enum_labels.push_back(L("Rectilinear"));
    def->enum_labels.push_back(L("Monotonic"));
    def->enum_labels.push_back(L("Aligned Rectilinear"));
    def->enum_labels.push_back(L("Concentric"));
    def->enum_labels.push_back(L("Hilbert Curve"));
    def->enum_labels.push_back(L("Archimedean Chords"));
    def->enum_labels.push_back(L("Octagram Spiral"));
    // solid_fill_pattern is an obsolete equivalent to top_fill_pattern/bottom_fill_pattern.
    def->aliases = { "solid_fill_pattern", "external_fill_pattern" };
    def->set_default_value(new ConfigOptionEnum<InfillPattern>(ipMonotonic));

    def = this->add("bottom_fill_pattern", coEnum);
    def->label = L("Bottom fill pattern");
    def->category = L("Infill");
    def->tooltip = L("Fill pattern for bottom infill. This only affects the bottom external visible layer, and not its adjacent solid shells.");
    def->cli = "bottom-fill-pattern|external-fill-pattern|solid-fill-pattern";
    def->enum_keys_map = &ConfigOptionEnum<InfillPattern>::get_enum_values();
    def->enum_values = def_top_fill_pattern->enum_values;
    def->enum_labels = def_top_fill_pattern->enum_labels;
    def->aliases = def_top_fill_pattern->aliases;
    def->set_default_value(new ConfigOptionEnum<InfillPattern>(ipMonotonic));

    def = this->add("external_perimeter_extrusion_width", coFloatOrPercent);
    def->label = L("External perimeters");
    def->category = L("Extrusion Width");
    def->tooltip = L("Set this to a non-zero value to set a manual extrusion width for external perimeters. "
                   "If left zero, default extrusion width will be used if set, otherwise 1.125 x nozzle diameter will be used. "
                   "If expressed as percentage (for example 200%), it will be computed over layer height.");
    def->sidetext = L("mm or %");
    def->min = 0;
    def->mode = comAdvanced;
    def->set_default_value(new ConfigOptionFloatOrPercent(0, false));

    def = this->add("external_perimeter_speed", coFloatOrPercent);
    def->label = L("External perimeters");
    def->category = L("Speed");
    def->tooltip = L("This separate setting will affect the speed of external perimeters (the visible ones). "
                   "If expressed as percentage (for example: 80%) it will be calculated "
                   "on the perimeters speed setting above. Set to zero for auto.");
    def->sidetext = L("mm/s or %");
    def->ratio_over = "perimeter_speed";
    def->min = 0;
    def->mode = comAdvanced;
    def->set_default_value(new ConfigOptionFloatOrPercent(50, true));

    def = this->add("external_perimeters_first", coBool);
    def->label = L("External perimeters first");
    def->category = L("Layers and Perimeters");
    def->tooltip = L("Print contour perimeters from the outermost one to the innermost one "
                   "instead of the default inverse order.");
    def->mode = comExpert;
    def->set_default_value(new ConfigOptionBool(false));

    def = this->add("extra_perimeters", coBool);
    def->label = L("Extra perimeters if needed");
    def->category = L("Layers and Perimeters");
    def->tooltip = L("Add more perimeters when needed for avoiding gaps in sloping walls. "
                   "Slic3r keeps adding perimeters, until more than 70% of the loop immediately above "
                   "is supported.");
    def->mode = comExpert;
    def->set_default_value(new ConfigOptionBool(true));

    def = this->add("extruder", coInt);
    def->gui_type = ConfigOptionDef::GUIType::i_enum_open;
    def->label = L("Extruder");
    def->category = L("Extruders");
    def->tooltip = L("The extruder to use (unless more specific extruder settings are specified). "
                   "This value overrides perimeter and infill extruders, but not the support extruders.");
    def->min = 0;  // 0 = inherit defaults
    def->enum_labels.push_back(L("default"));  // override label for item 0
    def->enum_labels.push_back("1");
    def->enum_labels.push_back("2");
    def->enum_labels.push_back("3");
    def->enum_labels.push_back("4");
    def->enum_labels.push_back("5");

    def = this->add("extruder_clearance_height", coFloat);
    def->label = L("Height");
    def->tooltip = L("Set this to the vertical distance between your nozzle tip and (usually) the X carriage rods. "
                   "In other words, this is the height of the clearance cylinder around your extruder, "
                   "and it represents the maximum depth the extruder can peek before colliding with "
                   "other printed objects.");
    def->sidetext = L("mm");
    def->min = 0;
    def->mode = comExpert;
    def->set_default_value(new ConfigOptionFloat(20));

    def = this->add("extruder_clearance_radius", coFloat);
    def->label = L("Radius");
    def->tooltip = L("Set this to the clearance radius around your extruder. "
                   "If the extruder is not centered, choose the largest value for safety. "
                   "This setting is used to check for collisions and to display the graphical preview "
                   "in the plater.");
    def->sidetext = L("mm");
    def->min = 0;
    def->mode = comExpert;
    def->set_default_value(new ConfigOptionFloat(20));

    def = this->add("extruder_colour", coStrings);
    def->label = L("Extruder Color");
    def->tooltip = L("This is only used in the Slic3r interface as a visual help.");
    def->gui_type = ConfigOptionDef::GUIType::color;
    // Empty string means no color assigned yet.
    def->set_default_value(new ConfigOptionStrings { "" });

    def = this->add("extruder_offset", coPoints);
    def->label = L("Extruder offset");
    def->tooltip = L("If your firmware doesn't handle the extruder displacement you need the G-code "
                   "to take it into account. This option lets you specify the displacement of each extruder "
                   "with respect to the first one. It expects positive coordinates (they will be subtracted "
                   "from the XY coordinate).");
    def->sidetext = L("mm");
    def->mode = comAdvanced;
    def->set_default_value(new ConfigOptionPoints { Vec2d(0,0) });

    def = this->add("extrusion_axis", coString);
    def->label = L("Extrusion axis");
    def->tooltip = L("Use this option to set the axis letter associated to your printer's extruder "
                   "(usually E but some printers use A).");
    def->set_default_value(new ConfigOptionString("E"));

    def = this->add("extrusion_multiplier", coFloats);
    def->label = L("Extrusion multiplier");
    def->tooltip = L("This factor changes the amount of flow proportionally. You may need to tweak "
                   "this setting to get nice surface finish and correct single wall widths. "
                   "Usual values are between 0.9 and 1.1. If you think you need to change this more, "
                   "check filament diameter and your firmware E steps.");
    def->max = 2;
    def->mode = comAdvanced;
    def->set_default_value(new ConfigOptionFloats { 1. });

    def = this->add("extrusion_width", coFloatOrPercent);
    def->label = L("Default extrusion width");
    def->category = L("Extrusion Width");
    def->tooltip = L("Set this to a non-zero value to allow a manual extrusion width. "
                   "If left to zero, Slic3r derives extrusion widths from the nozzle diameter "
                   "(see the tooltips for perimeter extrusion width, infill extrusion width etc). "
                   "If expressed as percentage (for example: 230%), it will be computed over layer height.");
    def->sidetext = L("mm or %");
    def->min = 0;
    def->max = 1000;
    def->mode = comAdvanced;
    def->set_default_value(new ConfigOptionFloatOrPercent(0, false));

    def = this->add("fan_always_on", coBools);
    def->label = L("Keep fan always on");
    def->tooltip = L("If this is enabled, fan will never be disabled and will be kept running at least "
                   "at its minimum speed. Useful for PLA, harmful for ABS.");
    def->set_default_value(new ConfigOptionBools { false });

    def = this->add("fan_below_layer_time", coInts);
    def->label = L("Enable fan if layer print time is below");
    def->tooltip = L("If layer print time is estimated below this number of seconds, fan will be enabled "
                   "and its speed will be calculated by interpolating the minimum and maximum speeds.");
    def->sidetext = L("approximate seconds");
    def->min = 0;
    def->max = 1000;
    def->mode = comExpert;
    def->set_default_value(new ConfigOptionInts { 60 });

    def = this->add("filament_colour", coStrings);
    def->label = L("Color");
    def->tooltip = L("This is only used in the Slic3r interface as a visual help.");
    def->gui_type = ConfigOptionDef::GUIType::color;
    def->set_default_value(new ConfigOptionStrings { "#29B2B2" });

    def = this->add("filament_notes", coStrings);
    def->label = L("Filament notes");
    def->tooltip = L("You can put your notes regarding the filament here.");
    def->multiline = true;
    def->full_width = true;
    def->height = 13;
    def->mode = comAdvanced;
    def->set_default_value(new ConfigOptionStrings { "" });

    def = this->add("filament_max_volumetric_speed", coFloats);
    def->label = L("Max volumetric speed");
    def->tooltip = L("Maximum volumetric speed allowed for this filament. Limits the maximum volumetric "
                   "speed of a print to the minimum of print and filament volumetric speed. "
                   "Set to zero for no limit.");
    def->sidetext = L("mm³/s");
    def->min = 0;
    def->mode = comAdvanced;
    def->set_default_value(new ConfigOptionFloats { 0. });

    def = this->add("filament_loading_speed", coFloats);
    def->label = L("Loading speed");
    def->tooltip = L("Speed used for loading the filament on the wipe tower.");
    def->sidetext = L("mm/s");
    def->min = 0;
    def->mode = comExpert;
    def->set_default_value(new ConfigOptionFloats { 28. });

    def = this->add("filament_loading_speed_start", coFloats);
    def->label = L("Loading speed at the start");
    def->tooltip = L("Speed used at the very beginning of loading phase.");
    def->sidetext = L("mm/s");
    def->min = 0;
    def->mode = comExpert;
    def->set_default_value(new ConfigOptionFloats { 3. });

    def = this->add("filament_unloading_speed", coFloats);
    def->label = L("Unloading speed");
    def->tooltip = L("Speed used for unloading the filament on the wipe tower (does not affect "
                      " initial part of unloading just after ramming).");
    def->sidetext = L("mm/s");
    def->min = 0;
    def->mode = comExpert;
    def->set_default_value(new ConfigOptionFloats { 90. });

    def = this->add("filament_unloading_speed_start", coFloats);
    def->label = L("Unloading speed at the start");
    def->tooltip = L("Speed used for unloading the tip of the filament immediately after ramming.");
    def->sidetext = L("mm/s");
    def->min = 0;
    def->mode = comExpert;
    def->set_default_value(new ConfigOptionFloats { 100. });

    def = this->add("filament_toolchange_delay", coFloats);
    def->label = L("Delay after unloading");
    def->tooltip = L("Time to wait after the filament is unloaded. "
                   "May help to get reliable toolchanges with flexible materials "
                   "that may need more time to shrink to original dimensions.");
    def->sidetext = L("s");
    def->min = 0;
    def->mode = comExpert;
    def->set_default_value(new ConfigOptionFloats { 0. });

    def = this->add("filament_cooling_moves", coInts);
    def->label = L("Number of cooling moves");
    def->tooltip = L("Filament is cooled by being moved back and forth in the "
                   "cooling tubes. Specify desired number of these moves.");
    def->max = 0;
    def->max = 20;
    def->mode = comExpert;
    def->set_default_value(new ConfigOptionInts { 4 });

    def = this->add("filament_cooling_initial_speed", coFloats);
    def->label = L("Speed of the first cooling move");
    def->tooltip = L("Cooling moves are gradually accelerating beginning at this speed.");
    def->sidetext = L("mm/s");
    def->min = 0;
    def->mode = comExpert;
    def->set_default_value(new ConfigOptionFloats { 2.2f });

    def = this->add("filament_minimal_purge_on_wipe_tower", coFloats);
    def->label = L("Minimal purge on wipe tower");
    def->tooltip = L("After a tool change, the exact position of the newly loaded filament inside "
                     "the nozzle may not be known, and the filament pressure is likely not yet stable. "
                     "Before purging the print head into an infill or a sacrificial object, Slic3r will always prime "
                     "this amount of material into the wipe tower to produce successive infill or sacrificial object extrusions reliably.");
    def->sidetext = L("mm³");
    def->min = 0;
    def->mode = comExpert;
    def->set_default_value(new ConfigOptionFloats { 15.f });

    def = this->add("filament_cooling_final_speed", coFloats);
    def->label = L("Speed of the last cooling move");
    def->tooltip = L("Cooling moves are gradually accelerating towards this speed.");
    def->sidetext = L("mm/s");
    def->min = 0;
    def->mode = comExpert;
    def->set_default_value(new ConfigOptionFloats { 3.4f });

    def = this->add("filament_load_time", coFloats);
    def->label = L("Filament load time");
    def->tooltip = L("Time for the printer firmware (or the Multi Material Unit 2.0) to load a new filament during a tool change (when executing the T code). This time is added to the total print time by the G-code time estimator.");
    def->sidetext = L("s");
    def->min = 0;
    def->mode = comExpert;
    def->set_default_value(new ConfigOptionFloats { 0.0f });

    def = this->add("filament_ramming_parameters", coStrings);
    def->label = L("Ramming parameters");
    def->tooltip = L("This string is edited by RammingDialog and contains ramming specific parameters.");
    def->mode = comExpert;
    def->set_default_value(new ConfigOptionStrings { "120 100 6.6 6.8 7.2 7.6 7.9 8.2 8.7 9.4 9.9 10.0|"
       " 0.05 6.6 0.45 6.8 0.95 7.8 1.45 8.3 1.95 9.7 2.45 10 2.95 7.6 3.45 7.6 3.95 7.6 4.45 7.6 4.95 7.6" });

    def = this->add("filament_unload_time", coFloats);
    def->label = L("Filament unload time");
    def->tooltip = L("Time for the printer firmware (or the Multi Material Unit 2.0) to unload a filament during a tool change (when executing the T code). This time is added to the total print time by the G-code time estimator.");
    def->sidetext = L("s");
    def->min = 0;
    def->mode = comExpert;
    def->set_default_value(new ConfigOptionFloats { 0.0f });

    def = this->add("filament_diameter", coFloats);
    def->label = L("Diameter");
    def->tooltip = L("Enter your filament diameter here. Good precision is required, so use a caliper "
                   "and do multiple measurements along the filament, then compute the average.");
    def->sidetext = L("mm");
    def->min = 0;
    def->set_default_value(new ConfigOptionFloats { 1.75 });

    def = this->add("filament_density", coFloats);
    def->label = L("Density");
    def->tooltip = L("Enter your filament density here. This is only for statistical information. "
                   "A decent way is to weigh a known length of filament and compute the ratio "
                   "of the length to volume. Better is to calculate the volume directly through displacement.");
    def->sidetext = L("g/cm³");
    def->min = 0;
    def->set_default_value(new ConfigOptionFloats { 0. });

    def = this->add("filament_type", coStrings);
    def->label = L("Filament type");
    def->tooltip = L("The filament material type for use in custom G-codes.");
    def->gui_type = ConfigOptionDef::GUIType::f_enum_open;
    def->gui_flags = "show_value";
    def->enum_values.push_back("PLA");
    def->enum_values.push_back("PET");
    def->enum_values.push_back("ABS");
    def->enum_values.push_back("ASA");
    def->enum_values.push_back("FLEX");
    def->enum_values.push_back("HIPS");
    def->enum_values.push_back("EDGE");
    def->enum_values.push_back("NGEN");
    def->enum_values.push_back("NYLON");
    def->enum_values.push_back("PVA");
    def->enum_values.push_back("PC");
    def->enum_values.push_back("PP");
    def->enum_values.push_back("PEI");
    def->enum_values.push_back("PEEK");
    def->enum_values.push_back("PEKK");
    def->enum_values.push_back("POM");
    def->enum_values.push_back("PSU");
    def->enum_values.push_back("PVDF");
    def->enum_values.push_back("SCAFF");

    def->mode = comAdvanced;
    def->set_default_value(new ConfigOptionStrings { "PLA" });

    def = this->add("filament_soluble", coBools);
    def->label = L("Soluble material");
    def->tooltip = L("Soluble material is most likely used for a soluble support.");
    def->mode = comAdvanced;
    def->set_default_value(new ConfigOptionBools { false });

    def = this->add("filament_cost", coFloats);
    def->label = L("Cost");
    def->tooltip = L("Enter your filament cost per kg here. This is only for statistical information.");
    def->sidetext = L("money/kg");
    def->min = 0;
    def->set_default_value(new ConfigOptionFloats { 0. });

    def = this->add("filament_spool_weight", coFloats);
    def->label = L("Spool weight");
    def->tooltip = L("Enter weight of the empty filament spool. "
                     "One may weigh a partially consumed filament spool before printing and one may compare the measured weight "
                     "with the calculated weight of the filament with the spool to find out whether the amount "
                     "of filament on the spool is sufficient to finish the print.");
    def->sidetext = L("g");
    def->min = 0;
    def->set_default_value(new ConfigOptionFloats { 0. });

    def = this->add("filament_settings_id", coStrings);
    def->set_default_value(new ConfigOptionStrings { "" });
    def->cli = ConfigOptionDef::nocli;

    def = this->add("filament_vendor", coString);
    def->set_default_value(new ConfigOptionString(L("(Unknown)")));
    def->cli = ConfigOptionDef::nocli;

    def = this->add("fill_angle", coFloat);
    def->label = L("Fill angle");
    def->category = L("Infill");
    def->tooltip = L("Default base angle for infill orientation. Cross-hatching will be applied to this. "
                   "Bridges will be infilled using the best direction Slic3r can detect, so this setting "
                   "does not affect them.");
    def->sidetext = L("°");
    def->min = 0;
    def->max = 360;
    def->mode = comAdvanced;
    def->set_default_value(new ConfigOptionFloat(45));

    def = this->add("fill_density", coPercent);
    def->gui_type = ConfigOptionDef::GUIType::f_enum_open;
    def->gui_flags = "show_value";
    def->label = L("Fill density");
    def->category = L("Infill");
    def->tooltip = L("Density of internal infill, expressed in the range 0% - 100%.");
    def->sidetext = L("%");
    def->min = 0;
    def->max = 100;
    def->enum_values.push_back("0");
    def->enum_values.push_back("5");
    def->enum_values.push_back("10");
    def->enum_values.push_back("15");
    def->enum_values.push_back("20");
    def->enum_values.push_back("25");
    def->enum_values.push_back("30");
    def->enum_values.push_back("40");
    def->enum_values.push_back("50");
    def->enum_values.push_back("60");
    def->enum_values.push_back("70");
    def->enum_values.push_back("80");
    def->enum_values.push_back("90");
    def->enum_values.push_back("100");
    def->enum_labels.push_back("0%");
    def->enum_labels.push_back("5%");
    def->enum_labels.push_back("10%");
    def->enum_labels.push_back("15%");
    def->enum_labels.push_back("20%");
    def->enum_labels.push_back("25%");
    def->enum_labels.push_back("30%");
    def->enum_labels.push_back("40%");
    def->enum_labels.push_back("50%");
    def->enum_labels.push_back("60%");
    def->enum_labels.push_back("70%");
    def->enum_labels.push_back("80%");
    def->enum_labels.push_back("90%");
    def->enum_labels.push_back("100%");
    def->set_default_value(new ConfigOptionPercent(20));

    def = this->add("fill_pattern", coEnum);
    def->label = L("Fill pattern");
    def->category = L("Infill");
    def->tooltip = L("Fill pattern for general low-density infill.");
    def->enum_keys_map = &ConfigOptionEnum<InfillPattern>::get_enum_values();
    def->enum_values.push_back("rectilinear");
    def->enum_values.push_back("alignedrectilinear");
    def->enum_values.push_back("grid");
    def->enum_values.push_back("triangles");
    def->enum_values.push_back("stars");
    def->enum_values.push_back("cubic");
    def->enum_values.push_back("line");
    def->enum_values.push_back("concentric");
    def->enum_values.push_back("honeycomb");
    def->enum_values.push_back("3dhoneycomb");
    def->enum_values.push_back("gyroid");
    def->enum_values.push_back("hilbertcurve");
    def->enum_values.push_back("archimedeanchords");
    def->enum_values.push_back("octagramspiral");
    def->enum_values.push_back("adaptivecubic");
    def->enum_values.push_back("supportcubic");
    def->enum_labels.push_back(L("Rectilinear"));
    def->enum_labels.push_back(L("Aligned Rectilinear"));
    def->enum_labels.push_back(L("Grid"));
    def->enum_labels.push_back(L("Triangles"));
    def->enum_labels.push_back(L("Stars"));
    def->enum_labels.push_back(L("Cubic"));
    def->enum_labels.push_back(L("Line"));
    def->enum_labels.push_back(L("Concentric"));
    def->enum_labels.push_back(L("Honeycomb"));
    def->enum_labels.push_back(L("3D Honeycomb"));
    def->enum_labels.push_back(L("Gyroid"));
    def->enum_labels.push_back(L("Hilbert Curve"));
    def->enum_labels.push_back(L("Archimedean Chords"));
    def->enum_labels.push_back(L("Octagram Spiral"));
    def->enum_labels.push_back(L("Adaptive Cubic"));
    def->enum_labels.push_back(L("Support Cubic"));
    def->set_default_value(new ConfigOptionEnum<InfillPattern>(ipStars));

    def = this->add("first_layer_acceleration", coFloat);
    def->label = L("First layer");
    def->tooltip = L("This is the acceleration your printer will use for first layer. Set zero "
                   "to disable acceleration control for first layer.");
    def->sidetext = L("mm/s²");
    def->min = 0;
    def->mode = comExpert;
    def->set_default_value(new ConfigOptionFloat(0));

    def = this->add("first_layer_bed_temperature", coInts);
    def->label = L("First layer");
    def->full_label = L("First layer bed temperature");
    def->tooltip = L("Heated build plate temperature for the first layer. Set this to zero to disable "
                   "bed temperature control commands in the output.");
    def->sidetext = L("°C");
    def->max = 0;
    def->max = 300;
    def->set_default_value(new ConfigOptionInts { 0 });

    def = this->add("first_layer_extrusion_width", coFloatOrPercent);
    def->label = L("First layer");
    def->category = L("Extrusion Width");
    def->tooltip = L("Set this to a non-zero value to set a manual extrusion width for first layer. "
                   "You can use this to force fatter extrudates for better adhesion. If expressed "
                   "as percentage (for example 120%) it will be computed over first layer height. "
                   "If set to zero, it will use the default extrusion width.");
    def->sidetext = L("mm or %");
    def->ratio_over = "first_layer_height";
    def->min = 0;
    def->mode = comAdvanced;
    def->set_default_value(new ConfigOptionFloatOrPercent(200, true));

    def = this->add("first_layer_height", coFloatOrPercent);
    def->label = L("First layer height");
    def->category = L("Layers and Perimeters");
    def->tooltip = L("When printing with very low layer heights, you might still want to print a thicker "
                   "bottom layer to improve adhesion and tolerance for non perfect build plates.");
    def->sidetext = L("mm");
    def->ratio_over = "layer_height";
    def->set_default_value(new ConfigOptionFloatOrPercent(0.35, false));

    def = this->add("first_layer_speed", coFloatOrPercent);
    def->label = L("First layer speed");
    def->tooltip = L("If expressed as absolute value in mm/s, this speed will be applied to all the print moves "
                   "of the first layer, regardless of their type. If expressed as a percentage "
                   "(for example: 40%) it will scale the default speeds.");
    def->sidetext = L("mm/s or %");
    def->min = 0;
    def->mode = comAdvanced;
    def->set_default_value(new ConfigOptionFloatOrPercent(30, false));

    def = this->add("first_layer_temperature", coInts);
    def->label = L("First layer");
    def->full_label = L("First layer nozzle temperature");
    def->tooltip = L("Nozzle temperature for the first layer. If you want to control temperature manually "
                     "during print, set this to zero to disable temperature control commands in the output G-code.");
    def->sidetext = L("°C");
    def->min = 0;
    def->max = max_temp;
    def->set_default_value(new ConfigOptionInts { 200 });

    def = this->add("full_fan_speed_layer", coInts);
    def->label = L("Full fan speed at layer");
    def->tooltip = L("Fan speed will be ramped up linearly from zero at layer \"disable_fan_first_layers\" "
                   "to maximum at layer \"full_fan_speed_layer\". "
                   "\"full_fan_speed_layer\" will be ignored if lower than \"disable_fan_first_layers\", in which case "
                   "the fan will be running at maximum allowed speed at layer \"disable_fan_first_layers\" + 1.");
    def->min = 0;
    def->max = 1000;
    def->mode = comExpert;
    def->set_default_value(new ConfigOptionInts { 0 });

    def = this->add("fuzzy_skin", coEnum);
    def->label = L("Fuzzy Skin");
    def->category = L("Fuzzy Skin");
    def->tooltip = L("Fuzzy skin type.");

    def->enum_keys_map = &ConfigOptionEnum<FuzzySkinType>::get_enum_values();
    def->enum_values.push_back("none");
    def->enum_values.push_back("external");
    def->enum_values.push_back("all");
    def->enum_labels.push_back(L("None"));
    def->enum_labels.push_back(L("External perimeters"));
    def->enum_labels.push_back(L("All perimeters"));
    def->mode = comSimple;
    def->set_default_value(new ConfigOptionEnum<FuzzySkinType>(FuzzySkinType::None));

    def = this->add("fuzzy_skin_thickness", coFloat);
    def->label = L("Fuzzy skin thickness");
    def->category = L("Fuzzy Skin");
    def->tooltip = "";
    def->sidetext = L("mm");
    def->min = 0;
    def->mode = comAdvanced;
    def->set_default_value(new ConfigOptionFloat(0.3));

    def = this->add("fuzzy_skin_point_dist", coFloat);
    def->label = L("Fuzzy skin point distance");
    def->category = L("Fuzzy Skin");
    def->tooltip = "";
    def->sidetext = L("mm");
    def->min = 0;
    def->mode = comAdvanced;
    def->set_default_value(new ConfigOptionFloat(0.8));

    def = this->add("gap_fill_enabled", coBool);
    def->label = L("Fill gaps");
    def->category = L("Layers and Perimeters");
    def->tooltip = L("Enables filling of gaps between perimeters and between the inner most perimeters and infill.");
    def->mode = comAdvanced;
    def->set_default_value(new ConfigOptionBool(true));

    def = this->add("gap_fill_speed", coFloat);
    def->label = L("Gap fill");
    def->category = L("Speed");
    def->tooltip = L("Speed for filling small gaps using short zigzag moves. Keep this reasonably low "
                   "to avoid too much shaking and resonance issues. Set zero to disable gaps filling.");
    def->sidetext = L("mm/s");
    def->min = 0;
    def->mode = comAdvanced;
    def->set_default_value(new ConfigOptionFloat(20));

    def = this->add("gcode_comments", coBool);
    def->label = L("Verbose G-code");
    def->tooltip = L("Enable this to get a commented G-code file, with each line explained by a descriptive text. "
                   "If you print from SD card, the additional weight of the file could make your firmware "
                   "slow down.");
    def->mode = comExpert;
    def->set_default_value(new ConfigOptionBool(0));

    def = this->add("gcode_flavor", coEnum);
    def->label = L("G-code flavor");
    def->tooltip = L("Some G/M-code commands, including temperature control and others, are not universal. "
                   "Set this option to your printer's firmware to get a compatible output. "
                   "The \"No extrusion\" flavor prevents PrusaSlicer from exporting any extrusion value at all.");
    def->enum_keys_map = &ConfigOptionEnum<GCodeFlavor>::get_enum_values();
    def->enum_values.push_back("reprap");
    def->enum_values.push_back("reprapfirmware");
    def->enum_values.push_back("repetier");
    def->enum_values.push_back("teacup");
    def->enum_values.push_back("makerware");
    def->enum_values.push_back("marlin");
    def->enum_values.push_back("marlin2");
    def->enum_values.push_back("sailfish");
    def->enum_values.push_back("mach3");
    def->enum_values.push_back("machinekit");
    def->enum_values.push_back("smoothie");
    def->enum_values.push_back("no-extrusion");
    def->enum_labels.push_back("RepRap/Sprinter");
    def->enum_labels.push_back("RepRapFirmware");
    def->enum_labels.push_back("Repetier");
    def->enum_labels.push_back("Teacup");
    def->enum_labels.push_back("MakerWare (MakerBot)");
    def->enum_labels.push_back("Marlin (legacy)");
    def->enum_labels.push_back("Marlin 2");
    def->enum_labels.push_back("Sailfish (MakerBot)");
    def->enum_labels.push_back("Mach3/LinuxCNC");
    def->enum_labels.push_back("Machinekit");
    def->enum_labels.push_back("Smoothie");
    def->enum_labels.push_back(L("No extrusion"));
    def->mode = comExpert;
    def->set_default_value(new ConfigOptionEnum<GCodeFlavor>(gcfRepRapSprinter));

    def = this->add("gcode_label_objects", coBool);
    def->label = L("Label objects");
    def->tooltip = L("Enable this to add comments into the G-Code labeling print moves with what object they belong to,"
                   " which is useful for the Octoprint CancelObject plugin. This settings is NOT compatible with "
                   "Single Extruder Multi Material setup and Wipe into Object / Wipe into Infill.");
    def->mode = comAdvanced;
    def->set_default_value(new ConfigOptionBool(0));

    def = this->add("high_current_on_filament_swap", coBool);
    def->label = L("High extruder current on filament swap");
    def->tooltip = L("It may be beneficial to increase the extruder motor current during the filament exchange"
                   " sequence to allow for rapid ramming feed rates and to overcome resistance when loading"
                   " a filament with an ugly shaped tip.");
    def->mode = comExpert;
    def->set_default_value(new ConfigOptionBool(0));

    def = this->add("infill_acceleration", coFloat);
    def->label = L("Infill");
    def->tooltip = L("This is the acceleration your printer will use for infill. Set zero to disable "
                   "acceleration control for infill.");
    def->sidetext = L("mm/s²");
    def->min = 0;
    def->mode = comExpert;
    def->set_default_value(new ConfigOptionFloat(0));

    def = this->add("infill_every_layers", coInt);
    def->label = L("Combine infill every");
    def->category = L("Infill");
    def->tooltip = L("This feature allows to combine infill and speed up your print by extruding thicker "
                   "infill layers while preserving thin perimeters, thus accuracy.");
    def->sidetext = L("layers");
    def->full_label = L("Combine infill every n layers");
    def->min = 1;
    def->mode = comAdvanced;
    def->set_default_value(new ConfigOptionInt(1));

    auto def_infill_anchor_min = def = this->add("infill_anchor", coFloatOrPercent);
    def->label = L("Length of the infill anchor");
    def->category = L("Advanced");
    def->tooltip = L("Connect an infill line to an internal perimeter with a short segment of an additional perimeter. "
                     "If expressed as percentage (example: 15%) it is calculated over infill extrusion width. "
                     "PrusaSlicer tries to connect two close infill lines to a short perimeter segment. If no such perimeter segment "
                     "shorter than infill_anchor_max is found, the infill line is connected to a perimeter segment at just one side "
                     "and the length of the perimeter segment taken is limited to this parameter, but no longer than anchor_length_max. "
                     "Set this parameter to zero to disable anchoring perimeters connected to a single infill line.");
    def->sidetext = L("mm or %");
    def->ratio_over = "infill_extrusion_width";
    def->gui_type = ConfigOptionDef::GUIType::f_enum_open;
    def->enum_values.push_back("0");
    def->enum_values.push_back("1");
    def->enum_values.push_back("2");
    def->enum_values.push_back("5");
    def->enum_values.push_back("10");
    def->enum_values.push_back("1000");
    def->enum_labels.push_back(L("0 (no open anchors)"));
    def->enum_labels.push_back("1 mm");
    def->enum_labels.push_back("2 mm");
    def->enum_labels.push_back("5 mm");
    def->enum_labels.push_back("10 mm");
    def->enum_labels.push_back(L("1000 (unlimited)"));
    def->mode = comAdvanced;
    def->set_default_value(new ConfigOptionFloatOrPercent(600, true));

    def = this->add("infill_anchor_max", coFloatOrPercent);
    def->label = L("Maximum length of the infill anchor");
    def->category    = def_infill_anchor_min->category;
    def->tooltip = L("Connect an infill line to an internal perimeter with a short segment of an additional perimeter. "
                     "If expressed as percentage (example: 15%) it is calculated over infill extrusion width. "
                     "PrusaSlicer tries to connect two close infill lines to a short perimeter segment. If no such perimeter segment "
                     "shorter than this parameter is found, the infill line is connected to a perimeter segment at just one side "
                     "and the length of the perimeter segment taken is limited to infill_anchor, but no longer than this parameter. "
                     "Set this parameter to zero to disable anchoring.");
    def->sidetext    = def_infill_anchor_min->sidetext;
    def->ratio_over  = def_infill_anchor_min->ratio_over;
    def->gui_type    = def_infill_anchor_min->gui_type;
    def->enum_values = def_infill_anchor_min->enum_values;
    def->enum_labels.push_back(L("0 (not anchored)"));
    def->enum_labels.push_back("1 mm");
    def->enum_labels.push_back("2 mm");
    def->enum_labels.push_back("5 mm");
    def->enum_labels.push_back("10 mm");
    def->enum_labels.push_back(L("1000 (unlimited)"));
    def->mode        = def_infill_anchor_min->mode;
    def->set_default_value(new ConfigOptionFloatOrPercent(50, false));

    def = this->add("infill_extruder", coInt);
    def->label = L("Infill extruder");
    def->category = L("Extruders");
    def->tooltip = L("The extruder to use when printing infill.");
    def->min = 1;
    def->mode = comAdvanced;
    def->set_default_value(new ConfigOptionInt(1));

    def = this->add("infill_extrusion_width", coFloatOrPercent);
    def->label = L("Infill");
    def->category = L("Extrusion Width");
    def->tooltip = L("Set this to a non-zero value to set a manual extrusion width for infill. "
                   "If left zero, default extrusion width will be used if set, otherwise 1.125 x nozzle diameter will be used. "
                   "You may want to use fatter extrudates to speed up the infill and make your parts stronger. "
                   "If expressed as percentage (for example 90%) it will be computed over layer height.");
    def->sidetext = L("mm or %");
    def->min = 0;
    def->mode = comAdvanced;
    def->set_default_value(new ConfigOptionFloatOrPercent(0, false));

    def = this->add("infill_first", coBool);
    def->label = L("Infill before perimeters");
    def->tooltip = L("This option will switch the print order of perimeters and infill, making the latter first.");
    def->mode = comExpert;
    def->set_default_value(new ConfigOptionBool(false));

    def = this->add("infill_only_where_needed", coBool);
    def->label = L("Only infill where needed");
    def->category = L("Infill");
    def->tooltip = L("This option will limit infill to the areas actually needed for supporting ceilings "
                   "(it will act as internal support material). If enabled, slows down the G-code generation "
                   "due to the multiple checks involved.");
    def->mode = comAdvanced;
    def->set_default_value(new ConfigOptionBool(false));

    def = this->add("infill_overlap", coFloatOrPercent);
    def->label = L("Infill/perimeters overlap");
    def->category = L("Advanced");
    def->tooltip = L("This setting applies an additional overlap between infill and perimeters for better bonding. "
                   "Theoretically this shouldn't be needed, but backlash might cause gaps. If expressed "
                   "as percentage (example: 15%) it is calculated over perimeter extrusion width.");
    def->sidetext = L("mm or %");
    def->ratio_over = "perimeter_extrusion_width";
    def->mode = comExpert;
    def->set_default_value(new ConfigOptionFloatOrPercent(25, true));

    def = this->add("infill_speed", coFloat);
    def->label = L("Infill");
    def->category = L("Speed");
    def->tooltip = L("Speed for printing the internal fill. Set to zero for auto.");
    def->sidetext = L("mm/s");
    def->aliases = { "print_feed_rate", "infill_feed_rate" };
    def->min = 0;
    def->mode = comAdvanced;
    def->set_default_value(new ConfigOptionFloat(80));

    def = this->add("inherits", coString);
    def->label = L("Inherits profile");
    def->tooltip = L("Name of the profile, from which this profile inherits.");
    def->full_width = true;
    def->height = 5;
    def->set_default_value(new ConfigOptionString());
    def->cli = ConfigOptionDef::nocli;

    // The following value is to be stored into the project file (AMF, 3MF, Config ...)
    // and it contains a sum of "inherits" values over the print and filament profiles.
    def = this->add("inherits_cummulative", coStrings);
    def->set_default_value(new ConfigOptionStrings());
    def->cli = ConfigOptionDef::nocli;

    def = this->add("interface_shells", coBool);
    def->label = L("Interface shells");
    def->tooltip = L("Force the generation of solid shells between adjacent materials/volumes. "
                   "Useful for multi-extruder prints with translucent materials or manual soluble "
                   "support material.");
    def->category = L("Layers and Perimeters");
    def->mode = comExpert;
    def->set_default_value(new ConfigOptionBool(false));

    def = this->add("mmu_segmented_region_max_width", coFloat);
    def->label = L("Maximum width of a segmented region");
    def->tooltip = L("Maximum width of a segmented region. Zero disables this feature.");
    def->sidetext = L("mm (zero to disable)");
    def->min = 0;
    def->category = L("Advanced");
    def->mode = comExpert;
    def->set_default_value(new ConfigOptionFloat(0.f));

    def = this->add("ironing", coBool);
    def->label = L("Enable ironing");
    def->tooltip = L("Enable ironing of the top layers with the hot print head for smooth surface");
    def->category = L("Ironing");
    def->mode = comAdvanced;
    def->set_default_value(new ConfigOptionBool(false));

    def = this->add("ironing_type", coEnum);
    def->label = L("Ironing Type");
    def->category = L("Ironing");
    def->tooltip = L("Ironing Type");
    def->enum_keys_map = &ConfigOptionEnum<IroningType>::get_enum_values();
    def->enum_values.push_back("top");
    def->enum_values.push_back("topmost");
    def->enum_values.push_back("solid");
    def->enum_labels.push_back(L("All top surfaces"));
    def->enum_labels.push_back(L("Topmost surface only"));
    def->enum_labels.push_back(L("All solid surfaces"));
    def->mode = comAdvanced;
    def->set_default_value(new ConfigOptionEnum<IroningType>(IroningType::TopSurfaces));

    def = this->add("ironing_flowrate", coPercent);
    def->label = L("Flow rate");
    def->category = L("Ironing");
    def->tooltip = L("Percent of a flow rate relative to object's normal layer height.");
    def->sidetext = L("%");
    def->ratio_over = "layer_height";
    def->min = 0;
    def->mode = comExpert;
    def->set_default_value(new ConfigOptionPercent(15));

    def = this->add("ironing_spacing", coFloat);
    def->label = L("Spacing between ironing passes");
    def->category = L("Ironing");
    def->tooltip = L("Distance between ironing lines");
    def->sidetext = L("mm");
    def->min = 0;
    def->mode = comExpert;
    def->set_default_value(new ConfigOptionFloat(0.1));

    def = this->add("ironing_speed", coFloat);
    def->label = L("Ironing");
    def->category = L("Speed");
    def->tooltip = L("Ironing");
    def->sidetext = L("mm/s");
    def->min = 0;
    def->mode = comAdvanced;
    def->set_default_value(new ConfigOptionFloat(15));

    def = this->add("layer_gcode", coString);
    def->label = L("After layer change G-code");
    def->tooltip = L("This custom code is inserted at every layer change, right after the Z move "
                   "and before the extruder moves to the first layer point. Note that you can use "
                   "placeholder variables for all Slic3r settings as well as [layer_num] and [layer_z].");
    def->cli = "after-layer-gcode|layer-gcode";
    def->multiline = true;
    def->full_width = true;
    def->height = 5;
    def->mode = comExpert;
    def->set_default_value(new ConfigOptionString(""));

    def = this->add("remaining_times", coBool);
    def->label = L("Supports remaining times");
    def->tooltip = L("Emit M73 P[percent printed] R[remaining time in minutes] at 1 minute"
                     " intervals into the G-code to let the firmware show accurate remaining time."
                     " As of now only the Prusa i3 MK3 firmware recognizes M73."
                     " Also the i3 MK3 firmware supports M73 Qxx Sxx for the silent mode.");
    def->mode = comExpert;
    def->set_default_value(new ConfigOptionBool(false));

    def = this->add("silent_mode", coBool);
    def->label = L("Supports stealth mode");
    def->tooltip = L("The firmware supports stealth mode");
    def->mode = comExpert;
    def->set_default_value(new ConfigOptionBool(true));

    def = this->add("machine_limits_usage", coEnum);
    def->label = L("How to apply limits");
    def->full_label = L("Purpose of Machine Limits");
    def->category = L("Machine limits");
    def->tooltip = L("How to apply the Machine Limits");
    def->enum_keys_map = &ConfigOptionEnum<MachineLimitsUsage>::get_enum_values();
    def->enum_values.push_back("emit_to_gcode");
    def->enum_values.push_back("time_estimate_only");
    def->enum_values.push_back("ignore");
    def->enum_labels.push_back(L("Emit to G-code"));
    def->enum_labels.push_back(L("Use for time estimate"));
    def->enum_labels.push_back(L("Ignore"));
    def->mode = comAdvanced;
    def->set_default_value(new ConfigOptionEnum<MachineLimitsUsage>(MachineLimitsUsage::EmitToGCode));

    {
        struct AxisDefault {
            std::string         name;
            std::vector<double> max_feedrate;
            std::vector<double> max_acceleration;
            std::vector<double> max_jerk;
        };
        std::vector<AxisDefault> axes {
            // name, max_feedrate,  max_acceleration, max_jerk
            { "x", { 500., 200. }, {  9000., 1000. }, { 10. , 10.  } },
            { "y", { 500., 200. }, {  9000., 1000. }, { 10. , 10.  } },
            { "z", {  12.,  12. }, {   500.,  200. }, {  0.2,  0.4 } },
            { "e", { 120., 120. }, { 10000., 5000. }, {  2.5,  2.5 } }
        };
        for (const AxisDefault &axis : axes) {
            std::string axis_upper = boost::to_upper_copy<std::string>(axis.name);
            // Add the machine feedrate limits for XYZE axes. (M203)
            def = this->add("machine_max_feedrate_" + axis.name, coFloats);
            def->full_label = (boost::format("Maximum feedrate %1%") % axis_upper).str();
            (void)L("Maximum feedrate X");
            (void)L("Maximum feedrate Y");
            (void)L("Maximum feedrate Z");
            (void)L("Maximum feedrate E");
            def->category = L("Machine limits");
            def->tooltip  = (boost::format("Maximum feedrate of the %1% axis") % axis_upper).str();
            (void)L("Maximum feedrate of the X axis");
            (void)L("Maximum feedrate of the Y axis");
            (void)L("Maximum feedrate of the Z axis");
            (void)L("Maximum feedrate of the E axis");
            def->sidetext = L("mm/s");
            def->min = 0;
            def->mode = comAdvanced;
            def->set_default_value(new ConfigOptionFloats(axis.max_feedrate));
            // Add the machine acceleration limits for XYZE axes (M201)
            def = this->add("machine_max_acceleration_" + axis.name, coFloats);
            def->full_label = (boost::format("Maximum acceleration %1%") % axis_upper).str();
            (void)L("Maximum acceleration X");
            (void)L("Maximum acceleration Y");
            (void)L("Maximum acceleration Z");
            (void)L("Maximum acceleration E");
            def->category = L("Machine limits");
            def->tooltip  = (boost::format("Maximum acceleration of the %1% axis") % axis_upper).str();
            (void)L("Maximum acceleration of the X axis");
            (void)L("Maximum acceleration of the Y axis");
            (void)L("Maximum acceleration of the Z axis");
            (void)L("Maximum acceleration of the E axis");
            def->sidetext = L("mm/s²");
            def->min = 0;
            def->mode = comAdvanced;
            def->set_default_value(new ConfigOptionFloats(axis.max_acceleration));
            // Add the machine jerk limits for XYZE axes (M205)
            def = this->add("machine_max_jerk_" + axis.name, coFloats);
            def->full_label = (boost::format("Maximum jerk %1%") % axis_upper).str();
            (void)L("Maximum jerk X");
            (void)L("Maximum jerk Y");
            (void)L("Maximum jerk Z");
            (void)L("Maximum jerk E");
            def->category = L("Machine limits");
            def->tooltip  = (boost::format("Maximum jerk of the %1% axis") % axis_upper).str();
            (void)L("Maximum jerk of the X axis");
            (void)L("Maximum jerk of the Y axis");
            (void)L("Maximum jerk of the Z axis");
            (void)L("Maximum jerk of the E axis");
            def->sidetext = L("mm/s");
            def->min = 0;
            def->mode = comAdvanced;
            def->set_default_value(new ConfigOptionFloats(axis.max_jerk));
        }
    }

    // M205 S... [mm/sec]
    def = this->add("machine_min_extruding_rate", coFloats);
    def->full_label = L("Minimum feedrate when extruding");
    def->category = L("Machine limits");
    def->tooltip = L("Minimum feedrate when extruding (M205 S)");
    def->sidetext = L("mm/s");
    def->min = 0;
    def->mode = comAdvanced;
    def->set_default_value(new ConfigOptionFloats{ 0., 0. });

    // M205 T... [mm/sec]
    def = this->add("machine_min_travel_rate", coFloats);
    def->full_label = L("Minimum travel feedrate");
    def->category = L("Machine limits");
    def->tooltip = L("Minimum travel feedrate (M205 T)");
    def->sidetext = L("mm/s");
    def->min = 0;
    def->mode = comAdvanced;
    def->set_default_value(new ConfigOptionFloats{ 0., 0. });

    // M204 P... [mm/sec^2]
    def = this->add("machine_max_acceleration_extruding", coFloats);
    def->full_label = L("Maximum acceleration when extruding");
    def->category = L("Machine limits");
    def->tooltip = L("Maximum acceleration when extruding (M204 P)\n\n"
                     "Marlin (legacy) firmware flavor will use this also "
                     "as travel acceleration (M204 T).");
    def->sidetext = L("mm/s²");
    def->min = 0;
    def->mode = comAdvanced;
    def->set_default_value(new ConfigOptionFloats{ 1500., 1250. });


    // M204 R... [mm/sec^2]
    def = this->add("machine_max_acceleration_retracting", coFloats);
    def->full_label = L("Maximum acceleration when retracting");
    def->category = L("Machine limits");
    def->tooltip = L("Maximum acceleration when retracting (M204 R)");
    def->sidetext = L("mm/s²");
    def->min = 0;
    def->mode = comAdvanced;
    def->set_default_value(new ConfigOptionFloats{ 1500., 1250. });

    // M204 T... [mm/sec^2]
    def = this->add("machine_max_acceleration_travel", coFloats);
    def->full_label = L("Maximum acceleration for travel moves");
    def->category = L("Machine limits");
    def->tooltip = L("Maximum acceleration for travel moves (M204 T)");
    def->sidetext = L("mm/s²");
    def->min = 0;
    def->mode = comAdvanced;
    def->set_default_value(new ConfigOptionFloats{ 1500., 1250. });

    def = this->add("max_fan_speed", coInts);
    def->label = L("Max");
    def->tooltip = L("This setting represents the maximum speed of your fan.");
    def->sidetext = L("%");
    def->min = 0;
    def->max = 100;
    def->mode = comExpert;
    def->set_default_value(new ConfigOptionInts { 100 });

    def = this->add("max_layer_height", coFloats);
    def->label = L("Max");
    def->tooltip = L("This is the highest printable layer height for this extruder, used to cap "
                   "the variable layer height and support layer height. Maximum recommended layer height "
                   "is 75% of the extrusion width to achieve reasonable inter-layer adhesion. "
                   "If set to 0, layer height is limited to 75% of the nozzle diameter.");
    def->sidetext = L("mm");
    def->min = 0;
    def->mode = comAdvanced;
    def->set_default_value(new ConfigOptionFloats { 0. });

    def = this->add("max_print_speed", coFloat);
    def->label = L("Max print speed");
    def->tooltip = L("When setting other speed settings to 0 Slic3r will autocalculate the optimal speed "
                   "in order to keep constant extruder pressure. This experimental setting is used "
                   "to set the highest print speed you want to allow.");
    def->sidetext = L("mm/s");
    def->min = 1;
    def->mode = comExpert;
    def->set_default_value(new ConfigOptionFloat(80));

    def = this->add("max_volumetric_speed", coFloat);
    def->label = L("Max volumetric speed");
    def->tooltip = L("This experimental setting is used to set the maximum volumetric speed your "
                   "extruder supports.");
    def->sidetext = L("mm³/s");
    def->min = 0;
    def->mode = comExpert;
    def->set_default_value(new ConfigOptionFloat(0));

#ifdef HAS_PRESSURE_EQUALIZER
    def = this->add("max_volumetric_extrusion_rate_slope_positive", coFloat);
    def->label = L("Max volumetric slope positive");
    def->tooltip = L("This experimental setting is used to limit the speed of change in extrusion rate. "
                   "A value of 1.8 mm³/s² ensures, that a change from the extrusion rate "
                   "of 1.8 mm³/s (0.45mm extrusion width, 0.2mm extrusion height, feedrate 20 mm/s) "
                   "to 5.4 mm³/s (feedrate 60 mm/s) will take at least 2 seconds.");
    def->sidetext = L("mm³/s²");
    def->min = 0;
    def->mode = comExpert;
    def->set_default_value(new ConfigOptionFloat(0));

    def = this->add("max_volumetric_extrusion_rate_slope_negative", coFloat);
    def->label = L("Max volumetric slope negative");
    def->tooltip = L("This experimental setting is used to limit the speed of change in extrusion rate. "
                   "A value of 1.8 mm³/s² ensures, that a change from the extrusion rate "
                   "of 1.8 mm³/s (0.45mm extrusion width, 0.2mm extrusion height, feedrate 20 mm/s) "
                   "to 5.4 mm³/s (feedrate 60 mm/s) will take at least 2 seconds.");
    def->sidetext = L("mm³/s²");
    def->min = 0;
    def->mode = comExpert;
    def->set_default_value(new ConfigOptionFloat(0));
#endif /* HAS_PRESSURE_EQUALIZER */

    def = this->add("min_fan_speed", coInts);
    def->label = L("Min");
    def->tooltip = L("This setting represents the minimum PWM your fan needs to work.");
    def->sidetext = L("%");
    def->min = 0;
    def->max = 100;
    def->mode = comExpert;
    def->set_default_value(new ConfigOptionInts { 35 });

    def = this->add("min_layer_height", coFloats);
    def->label = L("Min");
    def->tooltip = L("This is the lowest printable layer height for this extruder and limits "
                   "the resolution for variable layer height. Typical values are between 0.05 mm and 0.1 mm.");
    def->sidetext = L("mm");
    def->min = 0;
    def->mode = comAdvanced;
    def->set_default_value(new ConfigOptionFloats { 0.07 });

    def = this->add("min_print_speed", coFloats);
    def->label = L("Min print speed");
    def->tooltip = L("Slic3r will not scale speed down below this speed.");
    def->sidetext = L("mm/s");
    def->min = 0;
    def->mode = comExpert;
    def->set_default_value(new ConfigOptionFloats { 10. });

    def = this->add("min_skirt_length", coFloat);
    def->label = L("Minimal filament extrusion length");
    def->tooltip = L("Generate no less than the number of skirt loops required to consume "
                   "the specified amount of filament on the bottom layer. For multi-extruder machines, "
                   "this minimum applies to each extruder.");
    def->sidetext = L("mm");
    def->min = 0;
    def->mode = comExpert;
    def->set_default_value(new ConfigOptionFloat(0));

    def = this->add("notes", coString);
    def->label = L("Configuration notes");
    def->tooltip = L("You can put here your personal notes. This text will be added to the G-code "
                   "header comments.");
    def->multiline = true;
    def->full_width = true;
    def->height = 13;
    def->mode = comAdvanced;
    def->set_default_value(new ConfigOptionString(""));

    def = this->add("nozzle_diameter", coFloats);
    def->label = L("Nozzle diameter");
    def->tooltip = L("This is the diameter of your extruder nozzle (for example: 0.5, 0.35 etc.)");
    def->sidetext = L("mm");
    def->set_default_value(new ConfigOptionFloats { 0.4 });

    def = this->add("host_type", coEnum);
    def->label = L("Host Type");
    def->tooltip = L("Slic3r can upload G-code files to a printer host. This field must contain "
                   "the kind of the host.");
    def->enum_keys_map = &ConfigOptionEnum<PrintHostType>::get_enum_values();
    def->enum_values.push_back("prusalink");
    def->enum_values.push_back("octoprint");
    def->enum_values.push_back("duet");
    def->enum_values.push_back("flashair");
    def->enum_values.push_back("astrobox");
    def->enum_values.push_back("repetier");
    def->enum_labels.push_back("PrusaLink");
    def->enum_labels.push_back("OctoPrint");
    def->enum_labels.push_back("Duet");
    def->enum_labels.push_back("FlashAir");
    def->enum_labels.push_back("AstroBox");
    def->enum_labels.push_back("Repetier");
    def->mode = comAdvanced;
    def->set_default_value(new ConfigOptionEnum<PrintHostType>(htOctoPrint));

    def = this->add("only_retract_when_crossing_perimeters", coBool);
    def->label = L("Only retract when crossing perimeters");
    def->tooltip = L("Disables retraction when the travel path does not exceed the upper layer's perimeters "
                   "(and thus any ooze will be probably invisible).");
    def->mode = comExpert;
    def->set_default_value(new ConfigOptionBool(true));

    def = this->add("ooze_prevention", coBool);
    def->label = L("Enable");
    def->tooltip = L("This option will drop the temperature of the inactive extruders to prevent oozing. "
                   "It will enable a tall skirt automatically and move extruders outside such "
                   "skirt when changing temperatures.");
    def->mode = comExpert;
    def->set_default_value(new ConfigOptionBool(false));

    def = this->add("output_filename_format", coString);
    def->label = L("Output filename format");
    def->tooltip = L("You can use all configuration options as variables inside this template. "
                   "For example: [layer_height], [fill_density] etc. You can also use [timestamp], "
                   "[year], [month], [day], [hour], [minute], [second], [version], [input_filename], "
                   "[input_filename_base].");
    def->full_width = true;
    def->mode = comExpert;
    def->set_default_value(new ConfigOptionString("[input_filename_base].gcode"));

    def = this->add("overhangs", coBool);
    def->label = L("Detect bridging perimeters");
    def->category = L("Layers and Perimeters");
    def->tooltip = L("Experimental option to adjust flow for overhangs (bridge flow will be used), "
                   "to apply bridge speed to them and enable fan.");
    def->mode = comAdvanced;
    def->set_default_value(new ConfigOptionBool(true));

    def = this->add("parking_pos_retraction", coFloat);
    def->label = L("Filament parking position");
    def->tooltip = L("Distance of the extruder tip from the position where the filament is parked "
                      "when unloaded. This should match the value in printer firmware.");
    def->sidetext = L("mm");
    def->min = 0;
    def->mode = comAdvanced;
    def->set_default_value(new ConfigOptionFloat(92.f));

    def = this->add("extra_loading_move", coFloat);
    def->label = L("Extra loading distance");
    def->tooltip = L("When set to zero, the distance the filament is moved from parking position during load "
                      "is exactly the same as it was moved back during unload. When positive, it is loaded further, "
                      " if negative, the loading move is shorter than unloading.");
    def->sidetext = L("mm");
    def->mode = comAdvanced;
    def->set_default_value(new ConfigOptionFloat(-2.f));

    def = this->add("perimeter_acceleration", coFloat);
    def->label = L("Perimeters");
    def->tooltip = L("This is the acceleration your printer will use for perimeters. "
                     "Set zero to disable acceleration control for perimeters.");
    def->sidetext = L("mm/s²");
    def->mode = comExpert;
    def->set_default_value(new ConfigOptionFloat(0));

    def = this->add("perimeter_extruder", coInt);
    def->label = L("Perimeter extruder");
    def->category = L("Extruders");
    def->tooltip = L("The extruder to use when printing perimeters and brim. First extruder is 1.");
    def->aliases = { "perimeters_extruder" };
    def->min = 1;
    def->mode = comAdvanced;
    def->set_default_value(new ConfigOptionInt(1));

    def = this->add("perimeter_extrusion_width", coFloatOrPercent);
    def->label = L("Perimeters");
    def->category = L("Extrusion Width");
    def->tooltip = L("Set this to a non-zero value to set a manual extrusion width for perimeters. "
                   "You may want to use thinner extrudates to get more accurate surfaces. "
                   "If left zero, default extrusion width will be used if set, otherwise 1.125 x nozzle diameter will be used. "
                   "If expressed as percentage (for example 200%) it will be computed over layer height.");
    def->sidetext = L("mm or %");
    def->aliases = { "perimeters_extrusion_width" };
    def->min = 0;
    def->mode = comAdvanced;
    def->set_default_value(new ConfigOptionFloatOrPercent(0, false));

    def = this->add("perimeter_speed", coFloat);
    def->label = L("Perimeters");
    def->category = L("Speed");
    def->tooltip = L("Speed for perimeters (contours, aka vertical shells). Set to zero for auto.");
    def->sidetext = L("mm/s");
    def->aliases = { "perimeter_feed_rate" };
    def->min = 0;
    def->mode = comAdvanced;
    def->set_default_value(new ConfigOptionFloat(60));

    def = this->add("perimeters", coInt);
    def->label = L("Perimeters");
    def->category = L("Layers and Perimeters");
    def->tooltip = L("This option sets the number of perimeters to generate for each layer. "
                   "Note that Slic3r may increase this number automatically when it detects "
                   "sloping surfaces which benefit from a higher number of perimeters "
                   "if the Extra Perimeters option is enabled.");
    def->sidetext = L("(minimum)");
    def->aliases = { "perimeter_offsets" };
    def->min = 0;
    def->max = 10000;
    def->set_default_value(new ConfigOptionInt(3));

    def = this->add("post_process", coStrings);
    def->label = L("Post-processing scripts");
    def->tooltip = L("If you want to process the output G-code through custom scripts, "
                   "just list their absolute paths here. Separate multiple scripts with a semicolon. "
                   "Scripts will be passed the absolute path to the G-code file as the first argument, "
                   "and they can access the Slic3r config settings by reading environment variables.");
    def->gui_flags = "serialized";
    def->multiline = true;
    def->full_width = true;
    def->height = 6;
    def->mode = comExpert;
    def->set_default_value(new ConfigOptionStrings());

    def = this->add("printer_model", coString);
    def->label = L("Printer type");
    def->tooltip = L("Type of the printer.");
    def->set_default_value(new ConfigOptionString());
    def->cli = ConfigOptionDef::nocli;

    def = this->add("printer_notes", coString);
    def->label = L("Printer notes");
    def->tooltip = L("You can put your notes regarding the printer here.");
    def->multiline = true;
    def->full_width = true;
    def->height = 13;
    def->mode = comAdvanced;
    def->set_default_value(new ConfigOptionString(""));

    def = this->add("printer_vendor", coString);
    def->label = L("Printer vendor");
    def->tooltip = L("Name of the printer vendor.");
    def->set_default_value(new ConfigOptionString());
    def->cli = ConfigOptionDef::nocli;

    def = this->add("printer_variant", coString);
    def->label = L("Printer variant");
    def->tooltip = L("Name of the printer variant. For example, the printer variants may be differentiated by a nozzle diameter.");
    def->set_default_value(new ConfigOptionString());
    def->cli = ConfigOptionDef::nocli;

    def = this->add("print_settings_id", coString);
    def->set_default_value(new ConfigOptionString(""));
    def->cli = ConfigOptionDef::nocli;

    def = this->add("printer_settings_id", coString);
    def->set_default_value(new ConfigOptionString(""));
    def->cli = ConfigOptionDef::nocli;

    def = this->add("physical_printer_settings_id", coString);
    def->set_default_value(new ConfigOptionString(""));
    def->cli = ConfigOptionDef::nocli;

    def = this->add("raft_contact_distance", coFloat);
    def->label = L("Raft contact Z distance");
    def->category = L("Support material");
    def->tooltip = L("The vertical distance between object and raft. Ignored for soluble interface.");
    def->sidetext = L("mm");
    def->min = 0;
    def->mode = comAdvanced;
    def->set_default_value(new ConfigOptionFloat(0.1));

    def = this->add("raft_expansion", coFloat);
    def->label = L("Raft expansion");
    def->category = L("Support material");
    def->tooltip = L("Expansion of the raft in XY plane for better stability.");
    def->sidetext = L("mm");
    def->min = 0;
    def->mode = comExpert;
    def->set_default_value(new ConfigOptionFloat(1.5));

    def = this->add("raft_first_layer_density", coPercent);
    def->label = L("First layer density");
    def->category = L("Support material");
    def->tooltip = L("Density of the first raft or support layer.");
    def->sidetext = L("%");
    def->min = 10;
    def->max = 100;
    def->mode = comExpert;
    def->set_default_value(new ConfigOptionPercent(90));

    def = this->add("raft_first_layer_expansion", coFloat);
    def->label = L("First layer expansion");
    def->category = L("Support material");
    def->tooltip = L("Expansion of the first raft or support layer to improve adhesion to print bed.");
    def->sidetext = L("mm");
    def->min = 0;
    def->mode = comExpert;
    def->set_default_value(new ConfigOptionFloat(3.));

    def = this->add("raft_layers", coInt);
    def->label = L("Raft layers");
    def->category = L("Support material");
    def->tooltip = L("The object will be raised by this number of layers, and support material "
                   "will be generated under it.");
    def->sidetext = L("layers");
    def->min = 0;
    def->mode = comAdvanced;
    def->set_default_value(new ConfigOptionInt(0));

    def = this->add("resolution", coFloat);
    def->label = L("Resolution");
    def->tooltip = L("Minimum detail resolution, used to simplify the input file for speeding up "
                   "the slicing job and reducing memory usage. High-resolution models often carry "
                   "more detail than printers can render. Set to zero to disable any simplification "
                   "and use full resolution from input.");
    def->sidetext = L("mm");
    def->min = 0;
    def->mode = comExpert;
    def->set_default_value(new ConfigOptionFloat(0));

    def = this->add("retract_before_travel", coFloats);
    def->label = L("Minimum travel after retraction");
    def->tooltip = L("Retraction is not triggered when travel moves are shorter than this length.");
    def->sidetext = L("mm");
    def->mode = comAdvanced;
    def->set_default_value(new ConfigOptionFloats { 2. });

    def = this->add("retract_before_wipe", coPercents);
    def->label = L("Retract amount before wipe");
    def->tooltip = L("With bowden extruders, it may be wise to do some amount of quick retract "
                   "before doing the wipe movement.");
    def->sidetext = L("%");
    def->mode = comAdvanced;
    def->set_default_value(new ConfigOptionPercents { 0. });

    def = this->add("retract_layer_change", coBools);
    def->label = L("Retract on layer change");
    def->tooltip = L("This flag enforces a retraction whenever a Z move is done.");
    def->mode = comAdvanced;
    def->set_default_value(new ConfigOptionBools { false });

    def = this->add("retract_length", coFloats);
    def->label = L("Length");
    def->full_label = L("Retraction Length");
    def->tooltip = L("When retraction is triggered, filament is pulled back by the specified amount "
                   "(the length is measured on raw filament, before it enters the extruder).");
    def->sidetext = L("mm (zero to disable)");
    def->set_default_value(new ConfigOptionFloats { 2. });

    def = this->add("retract_length_toolchange", coFloats);
    def->label = L("Length");
    def->full_label = L("Retraction Length (Toolchange)");
    def->tooltip = L("When retraction is triggered before changing tool, filament is pulled back "
                   "by the specified amount (the length is measured on raw filament, before it enters "
                   "the extruder).");
    def->sidetext = L("mm (zero to disable)");
    def->mode = comExpert;
    def->set_default_value(new ConfigOptionFloats { 10. });

    def = this->add("retract_lift", coFloats);
    def->label = L("Lift Z");
    def->tooltip = L("If you set this to a positive value, Z is quickly raised every time a retraction "
                   "is triggered. When using multiple extruders, only the setting for the first extruder "
                   "will be considered.");
    def->sidetext = L("mm");
    def->set_default_value(new ConfigOptionFloats { 0. });

    def = this->add("retract_lift_above", coFloats);
    def->label = L("Above Z");
    def->full_label = L("Only lift Z above");
    def->tooltip = L("If you set this to a positive value, Z lift will only take place above the specified "
                   "absolute Z. You can tune this setting for skipping lift on the first layers.");
    def->sidetext = L("mm");
    def->mode = comAdvanced;
    def->set_default_value(new ConfigOptionFloats { 0. });

    def = this->add("retract_lift_below", coFloats);
    def->label = L("Below Z");
    def->full_label = L("Only lift Z below");
    def->tooltip = L("If you set this to a positive value, Z lift will only take place below "
                   "the specified absolute Z. You can tune this setting for limiting lift "
                   "to the first layers.");
    def->sidetext = L("mm");
    def->mode = comAdvanced;
    def->set_default_value(new ConfigOptionFloats { 0. });

    def = this->add("retract_restart_extra", coFloats);
    def->label = L("Extra length on restart");
    def->tooltip = L("When the retraction is compensated after the travel move, the extruder will push "
                   "this additional amount of filament. This setting is rarely needed.");
    def->sidetext = L("mm");
    def->mode = comAdvanced;
    def->set_default_value(new ConfigOptionFloats { 0. });

    def = this->add("retract_restart_extra_toolchange", coFloats);
    def->label = L("Extra length on restart");
    def->tooltip = L("When the retraction is compensated after changing tool, the extruder will push "
                   "this additional amount of filament.");
    def->sidetext = L("mm");
    def->mode = comExpert;
    def->set_default_value(new ConfigOptionFloats { 0. });

    def = this->add("retract_speed", coFloats);
    def->label = L("Retraction Speed");
    def->full_label = L("Retraction Speed");
    def->tooltip = L("The speed for retractions (it only applies to the extruder motor).");
    def->sidetext = L("mm/s");
    def->mode = comAdvanced;
    def->set_default_value(new ConfigOptionFloats { 40. });

    def = this->add("deretract_speed", coFloats);
    def->label = L("Deretraction Speed");
    def->full_label = L("Deretraction Speed");
    def->tooltip = L("The speed for loading of a filament into extruder after retraction "
                   "(it only applies to the extruder motor). If left to zero, the retraction speed is used.");
    def->sidetext = L("mm/s");
    def->mode = comAdvanced;
    def->set_default_value(new ConfigOptionFloats { 0. });

    def = this->add("seam_position", coEnum);
    def->label = L("Seam position");
    def->category = L("Layers and Perimeters");
    def->tooltip = L("Position of perimeters starting points.");
    def->enum_keys_map = &ConfigOptionEnum<SeamPosition>::get_enum_values();
    def->enum_values.push_back("random");
    def->enum_values.push_back("nearest");
    def->enum_values.push_back("aligned");
    def->enum_values.push_back("rear");
    def->enum_labels.push_back(L("Random"));
    def->enum_labels.push_back(L("Nearest"));
    def->enum_labels.push_back(L("Aligned"));
    def->enum_labels.push_back(L("Rear"));
    def->mode = comSimple;
    def->set_default_value(new ConfigOptionEnum<SeamPosition>(spAligned));

#if 0
    def = this->add("seam_preferred_direction", coFloat);
//    def->gui_type = ConfigOptionDef::GUIType::slider;
    def->label = L("Direction");
    def->sidetext = L("°");
    def->full_label = L("Preferred direction of the seam");
    def->tooltip = L("Seam preferred direction");
    def->min = 0;
    def->max = 360;
    def->set_default_value(new ConfigOptionFloat(0));

    def = this->add("seam_preferred_direction_jitter", coFloat);
//    def->gui_type = ConfigOptionDef::GUIType::slider;
    def->label = L("Jitter");
    def->sidetext = L("°");
    def->full_label = L("Seam preferred direction jitter");
    def->tooltip = L("Preferred direction of the seam - jitter");
    def->min = 0;
    def->max = 360;
    def->set_default_value(new ConfigOptionFloat(30));
#endif

    def = this->add("skirt_distance", coFloat);
    def->label = L("Distance from brim/object");
    def->tooltip = L("Distance between skirt and brim (when draft shield is not used) or objects.");
    def->sidetext = L("mm");
    def->min = 0;
    def->set_default_value(new ConfigOptionFloat(6));

    def = this->add("skirt_height", coInt);
    def->label = L("Skirt height");
    def->tooltip = L("Height of skirt expressed in layers.");
    def->sidetext = L("layers");
    def->mode = comAdvanced;
    def->set_default_value(new ConfigOptionInt(1));

    def = this->add("draft_shield", coEnum);
    def->label = L("Draft shield");
    def->tooltip = L("With draft shield active, the skirt will be printed skirt_distance from the object, possibly intersecting brim.\n"
                     "Enabled = skirt is as tall as the highest printed object.\n"
                     "Limited = skirt is as tall as specified by skirt_height.\n"
    				 "This is useful to protect an ABS or ASA print from warping and detaching from print bed due to wind draft.");
    def->enum_keys_map = &ConfigOptionEnum<DraftShield>::get_enum_values();
    def->enum_values.push_back("disabled");
    def->enum_values.push_back("limited");
    def->enum_values.push_back("enabled");
    def->enum_labels.push_back(L("Disabled"));
    def->enum_labels.push_back(L("Limited"));
    def->enum_labels.push_back(L("Enabled"));
    def->mode = comAdvanced;
    def->set_default_value(new ConfigOptionEnum<DraftShield>(dsDisabled));

    def = this->add("skirts", coInt);
    def->label = L("Loops (minimum)");
    def->full_label = L("Skirt Loops");
    def->tooltip = L("Number of loops for the skirt. If the Minimum Extrusion Length option is set, "
                   "the number of loops might be greater than the one configured here. Set this to zero "
                   "to disable skirt completely.");
    def->min = 0;
    def->mode = comAdvanced;
    def->set_default_value(new ConfigOptionInt(1));

    def = this->add("slowdown_below_layer_time", coInts);
    def->label = L("Slow down if layer print time is below");
    def->tooltip = L("If layer print time is estimated below this number of seconds, print moves "
                   "speed will be scaled down to extend duration to this value.");
    def->sidetext = L("approximate seconds");
    def->min = 0;
    def->max = 1000;
    def->mode = comExpert;
    def->set_default_value(new ConfigOptionInts { 5 });

    def = this->add("small_perimeter_speed", coFloatOrPercent);
    def->label = L("Small perimeters");
    def->category = L("Speed");
    def->tooltip = L("This separate setting will affect the speed of perimeters having radius <= 6.5mm "
                   "(usually holes). If expressed as percentage (for example: 80%) it will be calculated "
                   "on the perimeters speed setting above. Set to zero for auto.");
    def->sidetext = L("mm/s or %");
    def->ratio_over = "perimeter_speed";
    def->min = 0;
    def->mode = comAdvanced;
    def->set_default_value(new ConfigOptionFloatOrPercent(15, false));

    def = this->add("solid_infill_below_area", coFloat);
    def->label = L("Solid infill threshold area");
    def->category = L("Infill");
    def->tooltip = L("Force solid infill for regions having a smaller area than the specified threshold.");
    def->sidetext = L("mm²");
    def->min = 0;
    def->mode = comExpert;
    def->set_default_value(new ConfigOptionFloat(70));

    def = this->add("solid_infill_extruder", coInt);
    def->label = L("Solid infill extruder");
    def->category = L("Extruders");
    def->tooltip = L("The extruder to use when printing solid infill.");
    def->min = 1;
    def->mode = comAdvanced;
    def->set_default_value(new ConfigOptionInt(1));

    def = this->add("solid_infill_every_layers", coInt);
    def->label = L("Solid infill every");
    def->category = L("Infill");
    def->tooltip = L("This feature allows to force a solid layer every given number of layers. "
                   "Zero to disable. You can set this to any value (for example 9999); "
                   "Slic3r will automatically choose the maximum possible number of layers "
                   "to combine according to nozzle diameter and layer height.");
    def->sidetext = L("layers");
    def->min = 0;
    def->mode = comExpert;
    def->set_default_value(new ConfigOptionInt(0));

    def = this->add("solid_infill_extrusion_width", coFloatOrPercent);
    def->label = L("Solid infill");
    def->category = L("Extrusion Width");
    def->tooltip = L("Set this to a non-zero value to set a manual extrusion width for infill for solid surfaces. "
                   "If left zero, default extrusion width will be used if set, otherwise 1.125 x nozzle diameter will be used. "
                   "If expressed as percentage (for example 90%) it will be computed over layer height.");
    def->sidetext = L("mm or %");
    def->min = 0;
    def->mode = comAdvanced;
    def->set_default_value(new ConfigOptionFloatOrPercent(0, false));

    def = this->add("solid_infill_speed", coFloatOrPercent);
    def->label = L("Solid infill");
    def->category = L("Speed");
    def->tooltip = L("Speed for printing solid regions (top/bottom/internal horizontal shells). "
                   "This can be expressed as a percentage (for example: 80%) over the default "
                   "infill speed above. Set to zero for auto.");
    def->sidetext = L("mm/s or %");
    def->ratio_over = "infill_speed";
    def->aliases = { "solid_infill_feed_rate" };
    def->min = 0;
    def->mode = comAdvanced;
    def->set_default_value(new ConfigOptionFloatOrPercent(20, false));

    def = this->add("solid_layers", coInt);
    def->label = L("Solid layers");
    def->tooltip = L("Number of solid layers to generate on top and bottom surfaces.");
    def->shortcut.push_back("top_solid_layers");
    def->shortcut.push_back("bottom_solid_layers");
    def->min = 0;

    def = this->add("solid_min_thickness", coFloat);
    def->label = L("Minimum thickness of a top / bottom shell");
    def->tooltip = L("Minimum thickness of a top / bottom shell");
    def->shortcut.push_back("top_solid_min_thickness");
    def->shortcut.push_back("bottom_solid_min_thickness");
    def->min = 0;

    def = this->add("spiral_vase", coBool);
    def->label = L("Spiral vase");
    def->tooltip = L("This feature will raise Z gradually while printing a single-walled object "
                   "in order to remove any visible seam. This option requires a single perimeter, "
                   "no infill, no top solid layers and no support material. You can still set "
                   "any number of bottom solid layers as well as skirt/brim loops. "
                   "It won't work when printing more than one single object.");
    def->set_default_value(new ConfigOptionBool(false));

    def = this->add("standby_temperature_delta", coInt);
    def->label = L("Temperature variation");
    def->tooltip = L("Temperature difference to be applied when an extruder is not active. "
                   "Enables a full-height \"sacrificial\" skirt on which the nozzles are periodically wiped.");
    def->sidetext = "∆°C";
    def->min = -max_temp;
    def->max = max_temp;
    def->mode = comExpert;
    def->set_default_value(new ConfigOptionInt(-5));

    def = this->add("start_gcode", coString);
    def->label = L("Start G-code");
    def->tooltip = L("This start procedure is inserted at the beginning, after bed has reached "
                   "the target temperature and extruder just started heating, and before extruder "
                   "has finished heating. If PrusaSlicer detects M104 or M190 in your custom codes, "
                   "such commands will not be prepended automatically so you're free to customize "
                   "the order of heating commands and other custom actions. Note that you can use "
                   "placeholder variables for all PrusaSlicer settings, so you can put "
                   "a \"M109 S[first_layer_temperature]\" command wherever you want.");
    def->multiline = true;
    def->full_width = true;
    def->height = 12;
    def->mode = comExpert;
    def->set_default_value(new ConfigOptionString("G28 ; home all axes\nG1 Z5 F5000 ; lift nozzle\n"));

    def = this->add("start_filament_gcode", coStrings);
    def->label = L("Start G-code");
    def->tooltip = L("This start procedure is inserted at the beginning, after any printer start gcode (and "
                   "after any toolchange to this filament in case of multi-material printers). "
                   "This is used to override settings for a specific filament. If PrusaSlicer detects "
                   "M104, M109, M140 or M190 in your custom codes, such commands will "
                   "not be prepended automatically so you're free to customize the order "
                   "of heating commands and other custom actions. Note that you can use placeholder variables "
                   "for all PrusaSlicer settings, so you can put a \"M109 S[first_layer_temperature]\" command "
                   "wherever you want. If you have multiple extruders, the gcode is processed "
                   "in extruder order.");
    def->multiline = true;
    def->full_width = true;
    def->height = 12;
    def->mode = comExpert;
    def->set_default_value(new ConfigOptionStrings { "; Filament gcode\n" });

    def = this->add("color_change_gcode", coString);
    def->label = L("Color change G-code");
    def->tooltip = L("This G-code will be used as a code for the color change");
    def->multiline = true;
    def->full_width = true;
    def->height = 12;
    def->mode = comExpert;
    def->set_default_value(new ConfigOptionString("M600"));

    def = this->add("pause_print_gcode", coString);
    def->label = L("Pause Print G-code");
    def->tooltip = L("This G-code will be used as a code for the pause print");
    def->multiline = true;
    def->full_width = true;
    def->height = 12;
    def->mode = comExpert;
    def->set_default_value(new ConfigOptionString("M601"));

    def = this->add("template_custom_gcode", coString);
    def->label = L("Custom G-code");
    def->tooltip = L("This G-code will be used as a custom code");
    def->multiline = true;
    def->full_width = true;
    def->height = 12;
    def->mode = comExpert;
    def->set_default_value(new ConfigOptionString(""));

    def = this->add("single_extruder_multi_material", coBool);
    def->label = L("Single Extruder Multi Material");
    def->tooltip = L("The printer multiplexes filaments into a single hot end.");
    def->mode = comExpert;
    def->set_default_value(new ConfigOptionBool(false));

    def = this->add("single_extruder_multi_material_priming", coBool);
    def->label = L("Prime all printing extruders");
    def->tooltip = L("If enabled, all printing extruders will be primed at the front edge of the print bed at the start of the print.");
    def->mode = comAdvanced;
    def->set_default_value(new ConfigOptionBool(true));

    def = this->add("wipe_tower_no_sparse_layers", coBool);
    def->label = L("No sparse layers (EXPERIMENTAL)");
    def->tooltip = L("If enabled, the wipe tower will not be printed on layers with no toolchanges. "
                     "On layers with a toolchange, extruder will travel downward to print the wipe tower. "
                     "User is responsible for ensuring there is no collision with the print.");
    def->mode = comAdvanced;
    def->set_default_value(new ConfigOptionBool(false));

    def = this->add("slice_closing_radius", coFloat);
    def->label = L("Slice gap closing radius");
    def->category = L("Advanced");
    def->tooltip = L("Cracks smaller than 2x gap closing radius are being filled during the triangle mesh slicing. "
                     "The gap closing operation may reduce the final print resolution, therefore it is advisable to keep the value reasonably low.");
    def->sidetext = L("mm");
    def->min = 0;
    def->mode = comAdvanced;
    def->set_default_value(new ConfigOptionFloat(0.049));

    def = this->add("slicing_mode", coEnum);
    def->label = L("Slicing Mode");
    def->category = L("Advanced");
    def->tooltip = L("Use \"Even / Odd\" for 3DLabPrint airplane models. Use \"Close holes\" to close all holes in the model.");
    def->enum_keys_map = &ConfigOptionEnum<SlicingMode>::get_enum_values();
    def->enum_values.push_back("regular");
    def->enum_values.push_back("even_odd");
    def->enum_values.push_back("close_holes");
    def->enum_labels.push_back(L("Regular"));
    def->enum_labels.push_back(L("Even / Odd"));
    def->enum_labels.push_back(L("Close holes"));
    def->mode = comAdvanced;
    def->set_default_value(new ConfigOptionEnum<SlicingMode>(SlicingMode::Regular));

    def = this->add("support_material", coBool);
    def->label = L("Generate support material");
    def->category = L("Support material");
    def->tooltip = L("Enable support material generation.");
    def->set_default_value(new ConfigOptionBool(false));

    def = this->add("support_material_auto", coBool);
    def->label = L("Auto generated supports");
    def->category = L("Support material");
    def->tooltip = L("If checked, supports will be generated automatically based on the overhang threshold value."\
                     " If unchecked, supports will be generated inside the \"Support Enforcer\" volumes only.");
    def->mode = comSimple;
    def->set_default_value(new ConfigOptionBool(true));

    def = this->add("support_material_xy_spacing", coFloatOrPercent);
    def->label = L("XY separation between an object and its support");
    def->category = L("Support material");
    def->tooltip = L("XY separation between an object and its support. If expressed as percentage "
                   "(for example 50%), it will be calculated over external perimeter width.");
    def->sidetext = L("mm or %");
    def->ratio_over = "external_perimeter_extrusion_width";
    def->min = 0;
    def->mode = comAdvanced;
    // Default is half the external perimeter width.
    def->set_default_value(new ConfigOptionFloatOrPercent(50, true));

    def = this->add("support_material_angle", coFloat);
    def->label = L("Pattern angle");
    def->category = L("Support material");
    def->tooltip = L("Use this setting to rotate the support material pattern on the horizontal plane.");
    def->sidetext = L("°");
    def->min = 0;
    def->max = 359;
    def->mode = comExpert;
    def->set_default_value(new ConfigOptionFloat(0));

    def = this->add("support_material_buildplate_only", coBool);
    def->label = L("Support on build plate only");
    def->category = L("Support material");
    def->tooltip = L("Only create support if it lies on a build plate. Don't create support on a print.");
    def->mode = comSimple;
    def->set_default_value(new ConfigOptionBool(false));

    def = this->add("support_material_contact_distance", coFloat);
    def->gui_type = ConfigOptionDef::GUIType::f_enum_open;
    def->label = L("Top contact Z distance");
    def->category = L("Support material");
    def->tooltip = L("The vertical distance between object and support material interface. "
                   "Setting this to 0 will also prevent Slic3r from using bridge flow and speed "
                   "for the first object layer.");
    def->sidetext = L("mm");
//    def->min = 0;
    def->enum_values.push_back("0");
    def->enum_values.push_back("0.1");
    def->enum_values.push_back("0.2");
    def->enum_labels.push_back(L("0 (soluble)"));
    def->enum_labels.push_back(L("0.1 (detachable)"));
    def->enum_labels.push_back(L("0.2 (detachable)"));
    def->mode = comAdvanced;
    def->set_default_value(new ConfigOptionFloat(0.2));

    def = this->add("support_material_bottom_contact_distance", coFloat);
    def->gui_type = ConfigOptionDef::GUIType::f_enum_open;
    def->label = L("Bottom contact Z distance");
    def->category = L("Support material");
    def->tooltip = L("The vertical distance between the object top surface and the support material interface. "
                   "If set to zero, support_material_contact_distance will be used for both top and bottom contact Z distances.");
    def->sidetext = L("mm");
//    def->min = 0;
    def->enum_values.push_back("0");
    def->enum_values.push_back("0.1");
    def->enum_values.push_back("0.2");
    def->enum_labels.push_back(L("same as top"));
    def->enum_labels.push_back(L("0.1"));
    def->enum_labels.push_back(L("0.2"));
    def->mode = comAdvanced;
    def->set_default_value(new ConfigOptionFloat(0));

    def = this->add("support_material_enforce_layers", coInt);
    def->label = L("Enforce support for the first");
    def->category = L("Support material");
    def->tooltip = L("Generate support material for the specified number of layers counting from bottom, "
                   "regardless of whether normal support material is enabled or not and regardless "
                   "of any angle threshold. This is useful for getting more adhesion of objects "
                   "having a very thin or poor footprint on the build plate.");
    def->sidetext = L("layers");
    def->full_label = L("Enforce support for the first n layers");
    def->min = 0;
    def->mode = comExpert;
    def->set_default_value(new ConfigOptionInt(0));

    def = this->add("support_material_extruder", coInt);
    def->label = L("Support material/raft/skirt extruder");
    def->category = L("Extruders");
    def->tooltip = L("The extruder to use when printing support material, raft and skirt "
                   "(1+, 0 to use the current extruder to minimize tool changes).");
    def->min = 0;
    def->mode = comAdvanced;
    def->set_default_value(new ConfigOptionInt(1));

    def = this->add("support_material_extrusion_width", coFloatOrPercent);
    def->label = L("Support material");
    def->category = L("Extrusion Width");
    def->tooltip = L("Set this to a non-zero value to set a manual extrusion width for support material. "
                   "If left zero, default extrusion width will be used if set, otherwise nozzle diameter will be used. "
                   "If expressed as percentage (for example 90%) it will be computed over layer height.");
    def->sidetext = L("mm or %");
    def->min = 0;
    def->mode = comAdvanced;
    def->set_default_value(new ConfigOptionFloatOrPercent(0, false));

    def = this->add("support_material_interface_contact_loops", coBool);
    def->label = L("Interface loops");
    def->category = L("Support material");
    def->tooltip = L("Cover the top contact layer of the supports with loops. Disabled by default.");
    def->mode = comExpert;
    def->set_default_value(new ConfigOptionBool(false));

    def = this->add("support_material_interface_extruder", coInt);
    def->label = L("Support material/raft interface extruder");
    def->category = L("Extruders");
    def->tooltip = L("The extruder to use when printing support material interface "
                   "(1+, 0 to use the current extruder to minimize tool changes). This affects raft too.");
    def->min = 0;
    def->mode = comAdvanced;
    def->set_default_value(new ConfigOptionInt(1));

    auto support_material_interface_layers = def = this->add("support_material_interface_layers", coInt);
    def->gui_type = ConfigOptionDef::GUIType::i_enum_open;
    def->label = L("Top interface layers");
    def->category = L("Support material");
    def->tooltip = L("Number of interface layers to insert between the object(s) and support material.");
    def->sidetext = L("layers");
    def->min = 0;
    def->enum_values.push_back("0");
    def->enum_values.push_back("1");
    def->enum_values.push_back("2");
    def->enum_values.push_back("3");
    def->enum_labels.push_back(L("0 (off)"));
    def->enum_labels.push_back(L("1 (light)"));
    def->enum_labels.push_back(L("2 (default)"));
    def->enum_labels.push_back(L("3 (heavy)"));
    def->mode = comAdvanced;
    def->set_default_value(new ConfigOptionInt(3));

    def = this->add("support_material_bottom_interface_layers", coInt);
    def->gui_type = ConfigOptionDef::GUIType::i_enum_open;
    def->label = L("Bottom interface layers");
    def->category = L("Support material");
    def->tooltip = L("Number of interface layers to insert between the object(s) and support material. "
                     "Set to -1 to use support_material_interface_layers");
    def->sidetext = L("layers");
    def->min = -1;
    def->enum_values.push_back("-1");
    append(def->enum_values, support_material_interface_layers->enum_values);
    def->enum_labels.push_back(L("same as top"));
    append(def->enum_labels, support_material_interface_layers->enum_labels);
    def->mode = comAdvanced;
    def->set_default_value(new ConfigOptionInt(-1));

    def = this->add("support_material_closing_radius", coFloat);
    def->label = L("Closing radius");
    def->category = L("Support material");
    def->tooltip = L("For snug supports, the support regions will be merged using morphological closing operation."
                     " Gaps smaller than the closing radius will be filled in.");
    def->sidetext = L("mm");
    def->min = 0;
    def->mode = comAdvanced;
    def->set_default_value(new ConfigOptionFloat(2));

    def = this->add("support_material_interface_spacing", coFloat);
    def->label = L("Interface pattern spacing");
    def->category = L("Support material");
    def->tooltip = L("Spacing between interface lines. Set zero to get a solid interface.");
    def->sidetext = L("mm");
    def->min = 0;
    def->mode = comAdvanced;
    def->set_default_value(new ConfigOptionFloat(0));

    def = this->add("support_material_interface_speed", coFloatOrPercent);
    def->label = L("Support material interface");
    def->category = L("Support material");
    def->tooltip = L("Speed for printing support material interface layers. If expressed as percentage "
                   "(for example 50%) it will be calculated over support material speed.");
    def->sidetext = L("mm/s or %");
    def->ratio_over = "support_material_speed";
    def->min = 0;
    def->mode = comAdvanced;
    def->set_default_value(new ConfigOptionFloatOrPercent(100, true));

    def = this->add("support_material_pattern", coEnum);
    def->label = L("Pattern");
    def->category = L("Support material");
    def->tooltip = L("Pattern used to generate support material.");
    def->enum_keys_map = &ConfigOptionEnum<SupportMaterialPattern>::get_enum_values();
    def->enum_values.push_back("rectilinear");
    def->enum_values.push_back("rectilinear-grid");
    def->enum_values.push_back("honeycomb");
    def->enum_labels.push_back(L("Rectilinear"));
    def->enum_labels.push_back(L("Rectilinear grid"));
    def->enum_labels.push_back(L("Honeycomb"));
    def->mode = comAdvanced;
    def->set_default_value(new ConfigOptionEnum<SupportMaterialPattern>(smpRectilinear));

    def = this->add("support_material_interface_pattern", coEnum);
    def->label = L("Interface pattern");
    def->category = L("Support material");
    def->tooltip = L("Pattern used to generate support material interface. "
                     "Default pattern for non-soluble support interface is Rectilinear, "
                     "while default pattern for soluble support interface is Concentric.");
    def->enum_keys_map = &ConfigOptionEnum<SupportMaterialInterfacePattern>::get_enum_values();
    def->enum_values.push_back("auto");
    def->enum_values.push_back("rectilinear");
    def->enum_values.push_back("concentric");
    def->enum_labels.push_back(L("Default"));
    def->enum_labels.push_back(L("Rectilinear"));
    def->enum_labels.push_back(L("Concentric"));
    def->mode = comAdvanced;
    def->set_default_value(new ConfigOptionEnum<SupportMaterialPattern>(smpRectilinear));

    def = this->add("support_material_spacing", coFloat);
    def->label = L("Pattern spacing");
    def->category = L("Support material");
    def->tooltip = L("Spacing between support material lines.");
    def->sidetext = L("mm");
    def->min = 0;
    def->mode = comAdvanced;
    def->set_default_value(new ConfigOptionFloat(2.5));

    def = this->add("support_material_speed", coFloat);
    def->label = L("Support material");
    def->category = L("Support material");
    def->tooltip = L("Speed for printing support material.");
    def->sidetext = L("mm/s");
    def->min = 0;
    def->mode = comAdvanced;
    def->set_default_value(new ConfigOptionFloat(60));

    def = this->add("support_material_style", coEnum);
    def->label = L("Style");
    def->category = L("Support material");
    def->tooltip = L("Style and shape of the support towers. Projecting the supports into a regular grid "
                     "will create more stable supports, while snug support towers will save material and reduce "
                     "object scarring.");
    def->enum_keys_map = &ConfigOptionEnum<SupportMaterialStyle>::get_enum_values();
    def->enum_values.push_back("grid");
    def->enum_values.push_back("snug");
    def->enum_labels.push_back(L("Grid"));
    def->enum_labels.push_back(L("Snug"));
    def->mode = comAdvanced;
    def->set_default_value(new ConfigOptionEnum<SupportMaterialStyle>(smsGrid));

    def = this->add("support_material_synchronize_layers", coBool);
    def->label = L("Synchronize with object layers");
    def->category = L("Support material");
    def->tooltip = L("Synchronize support layers with the object print layers. This is useful "
                   "with multi-material printers, where the extruder switch is expensive.");
    def->mode = comExpert;
    def->set_default_value(new ConfigOptionBool(false));

    def = this->add("support_material_threshold", coInt);
    def->label = L("Overhang threshold");
    def->category = L("Support material");
    def->tooltip = L("Support material will not be generated for overhangs whose slope angle "
                   "(90° = vertical) is above the given threshold. In other words, this value "
                   "represent the most horizontal slope (measured from the horizontal plane) "
                   "that you can print without support material. Set to zero for automatic detection "
                   "(recommended).");
    def->sidetext = L("°");
    def->min = 0;
    def->max = 90;
    def->mode = comAdvanced;
    def->set_default_value(new ConfigOptionInt(0));

    def = this->add("support_material_with_sheath", coBool);
    def->label = L("With sheath around the support");
    def->category = L("Support material");
    def->tooltip = L("Add a sheath (a single perimeter line) around the base support. This makes "
                   "the support more reliable, but also more difficult to remove.");
    def->mode = comExpert;
    def->set_default_value(new ConfigOptionBool(true));

    def = this->add("temperature", coInts);
    def->label = L("Other layers");
    def->tooltip = L("Nozzle temperature for layers after the first one. Set this to zero to disable "
                     "temperature control commands in the output G-code.");
    def->sidetext = L("°C");
    def->full_label = L("Nozzle temperature");
    def->min = 0;
    def->max = max_temp;
    def->set_default_value(new ConfigOptionInts { 200 });

    def = this->add("thick_bridges", coBool);
    def->label = L("Thick bridges");
    def->category = L("Layers and Perimeters");
    def->tooltip = L("Print bridges with round extrusions.");
    def->mode = comAdvanced;
    def->set_default_value(new ConfigOptionBool(true));

    def = this->add("thin_walls", coBool);
    def->label = L("Detect thin walls");
    def->category = L("Layers and Perimeters");
    def->tooltip = L("Detect single-width walls (parts where two extrusions don't fit and we need "
                   "to collapse them into a single trace).");
    def->mode = comAdvanced;
    def->set_default_value(new ConfigOptionBool(true));

    def = this->add("threads", coInt);
    def->label = L("Threads");
    def->tooltip = L("Threads are used to parallelize long-running tasks. Optimal threads number "
                   "is slightly above the number of available cores/processors.");
    def->readonly = true;
    def->min = 1;
    {
        int threads = (unsigned int)boost::thread::hardware_concurrency();
        def->set_default_value(new ConfigOptionInt(threads > 0 ? threads : 2));
        def->cli = ConfigOptionDef::nocli;
    }

    def = this->add("toolchange_gcode", coString);
    def->label = L("Tool change G-code");
    def->tooltip = L("This custom code is inserted before every toolchange. Placeholder variables for all PrusaSlicer settings "
                     "as well as {toolchange_z}, {previous_extruder} and {next_extruder} can be used. When a tool-changing command "
                     "which changes to the correct extruder is included (such as T{next_extruder}), PrusaSlicer will emit no other such command. "
                     "It is therefore possible to script custom behaviour both before and after the toolchange.");
    def->multiline = true;
    def->full_width = true;
    def->height = 5;
    def->mode = comExpert;
    def->set_default_value(new ConfigOptionString(""));

    def = this->add("top_infill_extrusion_width", coFloatOrPercent);
    def->label = L("Top solid infill");
    def->category = L("Extrusion Width");
    def->tooltip = L("Set this to a non-zero value to set a manual extrusion width for infill for top surfaces. "
                   "You may want to use thinner extrudates to fill all narrow regions and get a smoother finish. "
                   "If left zero, default extrusion width will be used if set, otherwise nozzle diameter will be used. "
                   "If expressed as percentage (for example 90%) it will be computed over layer height.");
    def->sidetext = L("mm or %");
    def->min = 0;
    def->mode = comAdvanced;
    def->set_default_value(new ConfigOptionFloatOrPercent(0, false));

    def = this->add("top_solid_infill_speed", coFloatOrPercent);
    def->label = L("Top solid infill");
    def->category = L("Speed");
    def->tooltip = L("Speed for printing top solid layers (it only applies to the uppermost "
                   "external layers and not to their internal solid layers). You may want "
                   "to slow down this to get a nicer surface finish. This can be expressed "
                   "as a percentage (for example: 80%) over the solid infill speed above. "
                   "Set to zero for auto.");
    def->sidetext = L("mm/s or %");
    def->ratio_over = "solid_infill_speed";
    def->min = 0;
    def->mode = comAdvanced;
    def->set_default_value(new ConfigOptionFloatOrPercent(15, false));

    def = this->add("top_solid_layers", coInt);
    //TRN To be shown in Print Settings "Top solid layers"
    def->label = L("Top");
    def->category = L("Layers and Perimeters");
    def->tooltip = L("Number of solid layers to generate on top surfaces.");
    def->full_label = L("Top solid layers");
    def->min = 0;
    def->set_default_value(new ConfigOptionInt(3));

    def = this->add("top_solid_min_thickness", coFloat);
    //TRN To be shown in Print Settings "Top solid layers"
    def->label = L("Top");
    def->category = L("Layers and Perimeters");
    def->tooltip = L("The number of top solid layers is increased above top_solid_layers if necessary to satisfy "
    				 "minimum thickness of top shell."
    				 " This is useful to prevent pillowing effect when printing with variable layer height.");
    def->full_label = L("Minimum top shell thickness");
    def->sidetext = L("mm");
    def->min = 0;
    def->set_default_value(new ConfigOptionFloat(0.));

    def = this->add("travel_speed", coFloat);
    def->label = L("Travel");
    def->tooltip = L("Speed for travel moves (jumps between distant extrusion points).");
    def->sidetext = L("mm/s");
    def->aliases = { "travel_feed_rate" };
    def->min = 1;
    def->mode = comAdvanced;
    def->set_default_value(new ConfigOptionFloat(130));

    def = this->add("travel_speed_z", coFloat);
    def->label = L("Z travel");
    def->tooltip = L("Speed for movements along the Z axis.\nWhen set to zero, the value "
                     "is ignored and regular travel speed is used instead.");
    def->sidetext = L("mm/s");
    def->min = 0;
    def->mode = comAdvanced;
    def->set_default_value(new ConfigOptionFloat(0.));

    def = this->add("use_firmware_retraction", coBool);
    def->label = L("Use firmware retraction");
    def->tooltip = L("This experimental setting uses G10 and G11 commands to have the firmware "
                   "handle the retraction. This is only supported in recent Marlin.");
    def->mode = comExpert;
    def->set_default_value(new ConfigOptionBool(false));

    def = this->add("use_relative_e_distances", coBool);
    def->label = L("Use relative E distances");
    def->tooltip = L("If your firmware requires relative E values, check this, "
                   "otherwise leave it unchecked. Most firmwares use absolute values.");
    def->mode = comExpert;
    def->set_default_value(new ConfigOptionBool(false));

    def = this->add("use_volumetric_e", coBool);
    def->label = L("Use volumetric E");
    def->tooltip = L("This experimental setting uses outputs the E values in cubic millimeters "
                   "instead of linear millimeters. If your firmware doesn't already know "
                   "filament diameter(s), you can put commands like 'M200 D[filament_diameter_0] T0' "
                   "in your start G-code in order to turn volumetric mode on and use the filament "
                   "diameter associated to the filament selected in Slic3r. This is only supported "
                   "in recent Marlin.");
    def->mode = comExpert;
    def->set_default_value(new ConfigOptionBool(false));

    def = this->add("variable_layer_height", coBool);
    def->label = L("Enable variable layer height feature");
    def->tooltip = L("Some printers or printer setups may have difficulties printing "
                   "with a variable layer height. Enabled by default.");
    def->mode = comExpert;
    def->set_default_value(new ConfigOptionBool(true));

    def = this->add("wipe", coBools);
    def->label = L("Wipe while retracting");
    def->tooltip = L("This flag will move the nozzle while retracting to minimize the possible blob "
                   "on leaky extruders.");
    def->mode = comAdvanced;
    def->set_default_value(new ConfigOptionBools { false });

    def = this->add("wipe_tower", coBool);
    def->label = L("Enable");
    def->tooltip = L("Multi material printers may need to prime or purge extruders on tool changes. "
                   "Extrude the excess material into the wipe tower.");
    def->mode = comAdvanced;
    def->set_default_value(new ConfigOptionBool(false));

    def = this->add("wiping_volumes_extruders", coFloats);
    def->label = L("Purging volumes - load/unload volumes");
    def->tooltip = L("This vector saves required volumes to change from/to each tool used on the "
                     "wipe tower. These values are used to simplify creation of the full purging "
                     "volumes below.");
    def->set_default_value(new ConfigOptionFloats { 70.f, 70.f, 70.f, 70.f, 70.f, 70.f, 70.f, 70.f, 70.f, 70.f  });

    def = this->add("wiping_volumes_matrix", coFloats);
    def->label = L("Purging volumes - matrix");
    def->tooltip = L("This matrix describes volumes (in cubic milimetres) required to purge the"
                     " new filament on the wipe tower for any given pair of tools.");
    def->set_default_value(new ConfigOptionFloats {   0.f, 140.f, 140.f, 140.f, 140.f,
                                                    140.f,   0.f, 140.f, 140.f, 140.f,
                                                    140.f, 140.f,   0.f, 140.f, 140.f,
                                                    140.f, 140.f, 140.f,   0.f, 140.f,
                                                    140.f, 140.f, 140.f, 140.f,   0.f });

    def = this->add("wipe_tower_x", coFloat);
    def->label = L("Position X");
    def->tooltip = L("X coordinate of the left front corner of a wipe tower");
    def->sidetext = L("mm");
    def->mode = comAdvanced;
    def->set_default_value(new ConfigOptionFloat(180.));

    def = this->add("wipe_tower_y", coFloat);
    def->label = L("Position Y");
    def->tooltip = L("Y coordinate of the left front corner of a wipe tower");
    def->sidetext = L("mm");
    def->mode = comAdvanced;
    def->set_default_value(new ConfigOptionFloat(140.));

    def = this->add("wipe_tower_width", coFloat);
    def->label = L("Width");
    def->tooltip = L("Width of a wipe tower");
    def->sidetext = L("mm");
    def->mode = comAdvanced;
    def->set_default_value(new ConfigOptionFloat(60.));

    def = this->add("wipe_tower_rotation_angle", coFloat);
    def->label = L("Wipe tower rotation angle");
    def->tooltip = L("Wipe tower rotation angle with respect to x-axis.");
    def->sidetext = L("°");
    def->mode = comAdvanced;
    def->set_default_value(new ConfigOptionFloat(0.));

    def = this->add("wipe_tower_brim_width", coFloat);
    def->label = L("Wipe tower brim width");
    def->tooltip = L("Wipe tower brim width");
    def->sidetext = L("mm");
    def->mode = comAdvanced;
    def->min = 0.f;
    def->set_default_value(new ConfigOptionFloat(2.));

    def = this->add("wipe_into_infill", coBool);
    def->category = L("Wipe options");
    def->label = L("Wipe into this object's infill");
    def->tooltip = L("Purging after toolchange will be done inside this object's infills. "
                     "This lowers the amount of waste but may result in longer print time "
                     " due to additional travel moves.");
    def->set_default_value(new ConfigOptionBool(false));

    def = this->add("wipe_into_objects", coBool);
    def->category = L("Wipe options");
    def->label = L("Wipe into this object");
    def->tooltip = L("Object will be used to purge the nozzle after a toolchange to save material "
                     "that would otherwise end up in the wipe tower and decrease print time. "
                     "Colours of the objects will be mixed as a result.");
    def->set_default_value(new ConfigOptionBool(false));

    def = this->add("wipe_tower_bridging", coFloat);
    def->label = L("Maximal bridging distance");
    def->tooltip = L("Maximal distance between supports on sparse infill sections.");
    def->sidetext = L("mm");
    def->mode = comAdvanced;
    def->set_default_value(new ConfigOptionFloat(10.));

    def = this->add("xy_size_compensation", coFloat);
    def->label = L("XY Size Compensation");
    def->category = L("Advanced");
    def->tooltip = L("The object will be grown/shrunk in the XY plane by the configured value "
                   "(negative = inwards, positive = outwards). This might be useful "
                   "for fine-tuning hole sizes.");
    def->sidetext = L("mm");
    def->mode = comExpert;
    def->set_default_value(new ConfigOptionFloat(0));

    def = this->add("z_offset", coFloat);
    def->label = L("Z offset");
    def->tooltip = L("This value will be added (or subtracted) from all the Z coordinates "
                   "in the output G-code. It is used to compensate for bad Z endstop position: "
                   "for example, if your endstop zero actually leaves the nozzle 0.3mm far "
                   "from the print bed, set this to -0.3 (or fix your endstop).");
    def->sidetext = L("mm");
    def->mode = comAdvanced;
    def->set_default_value(new ConfigOptionFloat(0));

    // Declare retract values for filament profile, overriding the printer's extruder profile.
    for (const char *opt_key : {
        // floats
        "retract_length", "retract_lift", "retract_lift_above", "retract_lift_below", "retract_speed", "deretract_speed", "retract_restart_extra", "retract_before_travel",
        // bools
        "retract_layer_change", "wipe",
        // percents
        "retract_before_wipe"}) {
        auto it_opt = options.find(opt_key);
        assert(it_opt != options.end());
        def = this->add_nullable(std::string("filament_") + opt_key, it_opt->second.type);
        def->label 		= it_opt->second.label;
        def->full_label = it_opt->second.full_label;
        def->tooltip 	= it_opt->second.tooltip;
        def->sidetext   = it_opt->second.sidetext;
        def->mode       = it_opt->second.mode;
        switch (def->type) {
        case coFloats   : def->set_default_value(new ConfigOptionFloatsNullable  (static_cast<const ConfigOptionFloats*  >(it_opt->second.default_value.get())->values)); break;
        case coPercents : def->set_default_value(new ConfigOptionPercentsNullable(static_cast<const ConfigOptionPercents*>(it_opt->second.default_value.get())->values)); break;
        case coBools    : def->set_default_value(new ConfigOptionBoolsNullable   (static_cast<const ConfigOptionBools*   >(it_opt->second.default_value.get())->values)); break;
        default: assert(false);
        }
    }
}

void PrintConfigDef::init_extruder_option_keys()
{
    // ConfigOptionFloats, ConfigOptionPercents, ConfigOptionBools, ConfigOptionStrings
    m_extruder_option_keys = {
        "nozzle_diameter", "min_layer_height", "max_layer_height", "extruder_offset",
        "retract_length", "retract_lift", "retract_lift_above", "retract_lift_below", "retract_speed", "deretract_speed",
        "retract_before_wipe", "retract_restart_extra", "retract_before_travel", "wipe",
        "retract_layer_change", "retract_length_toolchange", "retract_restart_extra_toolchange", "extruder_colour",
        "default_filament_profile"
    };

    m_extruder_retract_keys = {
        "deretract_speed",
        "retract_before_travel",
        "retract_before_wipe",
        "retract_layer_change",
        "retract_length",
        "retract_lift",
        "retract_lift_above",
        "retract_lift_below",
        "retract_restart_extra",
        "retract_speed",
        "wipe"
    };
    assert(std::is_sorted(m_extruder_retract_keys.begin(), m_extruder_retract_keys.end()));
}

void PrintConfigDef::init_sla_params()
{
    ConfigOptionDef* def;

    // SLA Printer settings

    def = this->add("display_width", coFloat);
    def->label = L("Display width");
    def->tooltip = L("Width of the display");
    def->min = 1;
    def->set_default_value(new ConfigOptionFloat(120.));

    def = this->add("display_height", coFloat);
    def->label = L("Display height");
    def->tooltip = L("Height of the display");
    def->min = 1;
    def->set_default_value(new ConfigOptionFloat(68.));

    def = this->add("display_pixels_x", coInt);
    def->full_label = L("Number of pixels in");
    def->label = ("X");
    def->tooltip = L("Number of pixels in X");
    def->min = 100;
    def->set_default_value(new ConfigOptionInt(2560));

    def = this->add("display_pixels_y", coInt);
    def->label = ("Y");
    def->tooltip = L("Number of pixels in Y");
    def->min = 100;
    def->set_default_value(new ConfigOptionInt(1440));

    def = this->add("display_mirror_x", coBool);
    def->full_label = L("Display horizontal mirroring");
    def->label = L("Mirror horizontally");
    def->tooltip = L("Enable horizontal mirroring of output images");
    def->mode = comExpert;
    def->set_default_value(new ConfigOptionBool(true));

    def = this->add("display_mirror_y", coBool);
    def->full_label = L("Display vertical mirroring");
    def->label = L("Mirror vertically");
    def->tooltip = L("Enable vertical mirroring of output images");
    def->mode = comExpert;
    def->set_default_value(new ConfigOptionBool(false));

    def = this->add("display_orientation", coEnum);
    def->label = L("Display orientation");
    def->tooltip = L("Set the actual LCD display orientation inside the SLA printer."
                     " Portrait mode will flip the meaning of display width and height parameters"
                     " and the output images will be rotated by 90 degrees.");
    def->enum_keys_map = &ConfigOptionEnum<SLADisplayOrientation>::get_enum_values();
    def->enum_values.push_back("landscape");
    def->enum_values.push_back("portrait");
    def->enum_labels.push_back(L("Landscape"));
    def->enum_labels.push_back(L("Portrait"));
    def->mode = comExpert;
    def->set_default_value(new ConfigOptionEnum<SLADisplayOrientation>(sladoPortrait));

    def = this->add("fast_tilt_time", coFloat);
    def->label = L("Fast");
    def->full_label = L("Fast tilt");
    def->tooltip = L("Time of the fast tilt");
    def->sidetext = L("s");
    def->min = 0;
    def->mode = comExpert;
    def->set_default_value(new ConfigOptionFloat(5.));

    def = this->add("slow_tilt_time", coFloat);
    def->label = L("Slow");
    def->full_label = L("Slow tilt");
    def->tooltip = L("Time of the slow tilt");
    def->sidetext = L("s");
    def->min = 0;
    def->mode = comExpert;
    def->set_default_value(new ConfigOptionFloat(8.));

    def = this->add("area_fill", coFloat);
    def->label = L("Area fill");
    def->tooltip = L("The percentage of the bed area. \nIf the print area exceeds the specified value, \nthen a slow tilt will be used, otherwise - a fast tilt");
    def->sidetext = L("%");
    def->min = 0;
    def->mode = comExpert;
    def->set_default_value(new ConfigOptionFloat(50.));

    def = this->add("relative_correction", coFloats);
    def->label = L("Printer scaling correction");
    def->full_label = L("Printer scaling correction");
    def->tooltip  = L("Printer scaling correction");
    def->min = 0;
    def->mode = comExpert;
    def->set_default_value(new ConfigOptionFloats( { 1., 1. } ));

    def = this->add("absolute_correction", coFloat);
    def->label = L("Printer absolute correction");
    def->full_label = L("Printer absolute correction");
    def->tooltip  = L("Will inflate or deflate the sliced 2D polygons according "
                      "to the sign of the correction.");
    def->mode = comExpert;
    def->set_default_value(new ConfigOptionFloat(0.0));
    
    def = this->add("elefant_foot_min_width", coFloat);
    def->label = L("Elephant foot minimum width");
    def->category = L("Advanced");
    def->tooltip = L("Minimum width of features to maintain when doing elephant foot compensation.");
    def->sidetext = L("mm");
    def->min = 0;
    def->mode = comAdvanced;
    def->set_default_value(new ConfigOptionFloat(0.2));

    def = this->add("gamma_correction", coFloat);
    def->label = L("Printer gamma correction");
    def->full_label = L("Printer gamma correction");
    def->tooltip  = L("This will apply a gamma correction to the rasterized 2D "
                      "polygons. A gamma value of zero means thresholding with "
                      "the threshold in the middle. This behaviour eliminates "
                      "antialiasing without losing holes in polygons.");
    def->min = 0;
    def->max = 1;
    def->mode = comExpert;
    def->set_default_value(new ConfigOptionFloat(1.0));


    // SLA Material settings.
    def = this->add("material_type", coString);
    def->label = L("SLA material type");
    def->tooltip = L("SLA material type");
    def->gui_type = ConfigOptionDef::GUIType::f_enum_open;   // TODO: ???
    def->gui_flags = "show_value";
    def->enum_values.push_back("Tough");
    def->enum_values.push_back("Flexible");
    def->enum_values.push_back("Casting");
    def->enum_values.push_back("Dental");
    def->enum_values.push_back("Heat-resistant");
    def->set_default_value(new ConfigOptionString("Tough"));

    def = this->add("initial_layer_height", coFloat);
    def->label = L("Initial layer height");
    def->tooltip = L("Initial layer height");
    def->sidetext = L("mm");
    def->min = 0;
    def->set_default_value(new ConfigOptionFloat(0.3));

    def = this->add("bottle_volume", coFloat);
    def->label = L("Bottle volume");
    def->tooltip = L("Bottle volume");
    def->sidetext = L("ml");
    def->min = 50;
    def->set_default_value(new ConfigOptionFloat(1000.0));

    def = this->add("bottle_weight", coFloat);
    def->label = L("Bottle weight");
    def->tooltip = L("Bottle weight");
    def->sidetext = L("kg");
    def->min = 0;
    def->set_default_value(new ConfigOptionFloat(1.0));

    def = this->add("material_density", coFloat);
    def->label = L("Density");
    def->tooltip = L("Density");
    def->sidetext = L("g/ml");
    def->min = 0;
    def->set_default_value(new ConfigOptionFloat(1.0));

    def = this->add("bottle_cost", coFloat);
    def->label = L("Cost");
    def->tooltip = L("Cost");
    def->sidetext = L("money/bottle");
    def->min = 0;
    def->set_default_value(new ConfigOptionFloat(0.0));

    def = this->add("faded_layers", coInt);
    def->label = L("Faded layers");
    def->tooltip = L("Number of the layers needed for the exposure time fade from initial exposure time to the exposure time");
    def->min = 3;
    def->max = 20;
    def->mode = comExpert;
    def->set_default_value(new ConfigOptionInt(10));

    def = this->add("min_exposure_time", coFloat);
    def->label = L("Minimum exposure time");
    def->tooltip = L("Minimum exposure time");
    def->sidetext = L("s");
    def->min = 0;
    def->mode = comExpert;
    def->set_default_value(new ConfigOptionFloat(0));

    def = this->add("max_exposure_time", coFloat);
    def->label = L("Maximum exposure time");
    def->tooltip = L("Maximum exposure time");
    def->sidetext = L("s");
    def->min = 0;
    def->mode = comExpert;
    def->set_default_value(new ConfigOptionFloat(100));

    def = this->add("exposure_time", coFloat);
    def->label = L("Exposure time");
    def->tooltip = L("Exposure time");
    def->sidetext = L("s");
    def->min = 0;
    def->set_default_value(new ConfigOptionFloat(10));

    def = this->add("min_initial_exposure_time", coFloat);
    def->label = L("Minimum initial exposure time");
    def->tooltip = L("Minimum initial exposure time");
    def->sidetext = L("s");
    def->min = 0;
    def->mode = comExpert;
    def->set_default_value(new ConfigOptionFloat(0));

    def = this->add("max_initial_exposure_time", coFloat);
    def->label = L("Maximum initial exposure time");
    def->tooltip = L("Maximum initial exposure time");
    def->sidetext = L("s");
    def->min = 0;
    def->mode = comExpert;
    def->set_default_value(new ConfigOptionFloat(150));

    def = this->add("initial_exposure_time", coFloat);
    def->label = L("Initial exposure time");
    def->tooltip = L("Initial exposure time");
    def->sidetext = L("s");
    def->min = 0;
    def->set_default_value(new ConfigOptionFloat(15));

    def = this->add("material_correction", coFloats);
    def->full_label = L("Correction for expansion");
    def->tooltip  = L("Correction for expansion");
    def->min = 0;
    def->mode = comExpert;
    def->set_default_value(new ConfigOptionFloats( { 1. , 1. } ));

    def = this->add("material_notes", coString);
    def->label = L("SLA print material notes");
    def->tooltip = L("You can put your notes regarding the SLA print material here.");
    def->multiline = true;
    def->full_width = true;
    def->height = 13;
    def->mode = comAdvanced;
    def->set_default_value(new ConfigOptionString(""));

    def = this->add("material_vendor", coString);
    def->set_default_value(new ConfigOptionString(L("(Unknown)")));
    def->cli = ConfigOptionDef::nocli;

    def = this->add("default_sla_material_profile", coString);
    def->label = L("Default SLA material profile");
    def->tooltip = L("Default print profile associated with the current printer profile. "
                   "On selection of the current printer profile, this print profile will be activated.");
    def->set_default_value(new ConfigOptionString());
    def->cli = ConfigOptionDef::nocli;

    def = this->add("sla_material_settings_id", coString);
    def->set_default_value(new ConfigOptionString(""));
    def->cli = ConfigOptionDef::nocli;

    def = this->add("default_sla_print_profile", coString);
    def->label = L("Default SLA material profile");
    def->tooltip = L("Default print profile associated with the current printer profile. "
                   "On selection of the current printer profile, this print profile will be activated.");
    def->set_default_value(new ConfigOptionString());
    def->cli = ConfigOptionDef::nocli;

    def = this->add("sla_print_settings_id", coString);
    def->set_default_value(new ConfigOptionString(""));
    def->cli = ConfigOptionDef::nocli;

    def = this->add("supports_enable", coBool);
    def->label = L("Generate supports");
    def->category = L("Supports");
    def->tooltip = L("Generate supports for the models");
    def->mode = comSimple;
    def->set_default_value(new ConfigOptionBool(true));

    def = this->add("support_head_front_diameter", coFloat);
    def->label = L("Pinhead front diameter");
    def->category = L("Supports");
    def->tooltip = L("Diameter of the pointing side of the head");
    def->sidetext = L("mm");
    def->min = 0;
    def->mode = comAdvanced;
    def->set_default_value(new ConfigOptionFloat(0.4));

    def = this->add("support_head_penetration", coFloat);
    def->label = L("Head penetration");
    def->category = L("Supports");
    def->tooltip = L("How much the pinhead has to penetrate the model surface");
    def->sidetext = L("mm");
    def->mode = comAdvanced;
    def->min = 0;
    def->set_default_value(new ConfigOptionFloat(0.2));

    def = this->add("support_head_width", coFloat);
    def->label = L("Pinhead width");
    def->category = L("Supports");
    def->tooltip = L("Width from the back sphere center to the front sphere center");
    def->sidetext = L("mm");
    def->min = 0;
    def->max = 20;
    def->mode = comAdvanced;
    def->set_default_value(new ConfigOptionFloat(1.0));

    def = this->add("support_pillar_diameter", coFloat);
    def->label = L("Pillar diameter");
    def->category = L("Supports");
    def->tooltip = L("Diameter in mm of the support pillars");
    def->sidetext = L("mm");
    def->min = 0;
    def->max = 15;
    def->mode = comSimple;
    def->set_default_value(new ConfigOptionFloat(1.0));

    def = this->add("support_small_pillar_diameter_percent", coPercent);
    def->label = L("Small pillar diameter percent");
    def->category = L("Supports");
    def->tooltip = L("The percentage of smaller pillars compared to the normal pillar diameter "
                     "which are used in problematic areas where a normal pilla cannot fit.");
    def->sidetext = L("%");
    def->min = 1;
    def->max = 100;
    def->mode = comExpert;
    def->set_default_value(new ConfigOptionPercent(50));
    
    def = this->add("support_max_bridges_on_pillar", coInt);
    def->label = L("Max bridges on a pillar");
    def->tooltip = L(
        "Maximum number of bridges that can be placed on a pillar. Bridges "
        "hold support point pinheads and connect to pillars as small branches.");
    def->min = 0;
    def->max = 50;
    def->mode = comExpert;
    def->set_default_value(new ConfigOptionInt(3));

    def = this->add("support_pillar_connection_mode", coEnum);
    def->label = L("Pillar connection mode");
    def->tooltip = L("Controls the bridge type between two neighboring pillars."
                     " Can be zig-zag, cross (double zig-zag) or dynamic which"
                     " will automatically switch between the first two depending"
                     " on the distance of the two pillars.");
    def->enum_keys_map = &ConfigOptionEnum<SLAPillarConnectionMode>::get_enum_values();
    def->enum_values.push_back("zigzag");
    def->enum_values.push_back("cross");
    def->enum_values.push_back("dynamic");
    def->enum_labels.push_back(L("Zig-Zag"));
    def->enum_labels.push_back(L("Cross"));
    def->enum_labels.push_back(L("Dynamic"));
    def->mode = comAdvanced;
    def->set_default_value(new ConfigOptionEnum<SLAPillarConnectionMode>(slapcmDynamic));

    def = this->add("support_buildplate_only", coBool);
    def->label = L("Support on build plate only");
    def->category = L("Supports");
    def->tooltip = L("Only create support if it lies on a build plate. Don't create support on a print.");
    def->mode = comSimple;
    def->set_default_value(new ConfigOptionBool(false));

    def = this->add("support_pillar_widening_factor", coFloat);
    def->label = L("Pillar widening factor");
    def->category = L("Supports");
    def->tooltip = L("Merging bridges or pillars into another pillars can "
                     "increase the radius. Zero means no increase, one means "
                     "full increase.");
    def->min = 0;
    def->max = 1;
    def->mode = comExpert;
    def->set_default_value(new ConfigOptionFloat(0.0));

    def = this->add("support_base_diameter", coFloat);
    def->label = L("Support base diameter");
    def->category = L("Supports");
    def->tooltip = L("Diameter in mm of the pillar base");
    def->sidetext = L("mm");
    def->min = 0;
    def->max = 30;
    def->mode = comAdvanced;
    def->set_default_value(new ConfigOptionFloat(4.0));

    def = this->add("support_base_height", coFloat);
    def->label = L("Support base height");
    def->category = L("Supports");
    def->tooltip = L("The height of the pillar base cone");
    def->sidetext = L("mm");
    def->min = 0;
    def->mode = comAdvanced;
    def->set_default_value(new ConfigOptionFloat(1.0));

    def = this->add("support_base_safety_distance", coFloat);
    def->label = L("Support base safety distance");
    def->category = L("Supports");
    def->tooltip  = L(
        "The minimum distance of the pillar base from the model in mm. "
        "Makes sense in zero elevation mode where a gap according "
        "to this parameter is inserted between the model and the pad.");
    def->sidetext = L("mm");
    def->min = 0;
    def->max = 10;
    def->mode = comExpert;
    def->set_default_value(new ConfigOptionFloat(1));

    def = this->add("support_critical_angle", coFloat);
    def->label = L("Critical angle");
    def->category = L("Supports");
    def->tooltip = L("The default angle for connecting support sticks and junctions.");
    def->sidetext = L("°");
    def->min = 0;
    def->max = 90;
    def->mode = comExpert;
    def->set_default_value(new ConfigOptionFloat(45));

    def = this->add("support_max_bridge_length", coFloat);
    def->label = L("Max bridge length");
    def->category = L("Supports");
    def->tooltip = L("The max length of a bridge");
    def->sidetext = L("mm");
    def->min = 0;
    def->mode = comAdvanced;
    def->set_default_value(new ConfigOptionFloat(15.0));

    def = this->add("support_max_pillar_link_distance", coFloat);
    def->label = L("Max pillar linking distance");
    def->category = L("Supports");
    def->tooltip = L("The max distance of two pillars to get linked with each other."
                     " A zero value will prohibit pillar cascading.");
    def->sidetext = L("mm");
    def->min = 0;   // 0 means no linking
    def->mode = comAdvanced;
    def->set_default_value(new ConfigOptionFloat(10.0));

    def = this->add("support_object_elevation", coFloat);
    def->label = L("Object elevation");
    def->category = L("Supports");
    def->tooltip = L("How much the supports should lift up the supported object. "
                     "If \"Pad around object\" is enabled, this value is ignored.");
    def->sidetext = L("mm");
    def->min = 0;
    def->max = 150; // This is the max height of print on SL1
    def->mode = comAdvanced;
    def->set_default_value(new ConfigOptionFloat(5.0));

    def = this->add("support_points_density_relative", coInt);
    def->label = L("Support points density");
    def->category = L("Supports");
    def->tooltip = L("This is a relative measure of support points density.");
    def->sidetext = L("%");
    def->min = 0;
    def->set_default_value(new ConfigOptionInt(100));

    def = this->add("support_points_minimal_distance", coFloat);
    def->label = L("Minimal distance of the support points");
    def->category = L("Supports");
    def->tooltip = L("No support points will be placed closer than this threshold.");
    def->sidetext = L("mm");
    def->min = 0;
    def->set_default_value(new ConfigOptionFloat(1.f));

    def = this->add("pad_enable", coBool);
    def->label = L("Use pad");
    def->category = L("Pad");
    def->tooltip = L("Add a pad underneath the supported model");
    def->mode = comSimple;
    def->set_default_value(new ConfigOptionBool(true));

    def = this->add("pad_wall_thickness", coFloat);
    def->label = L("Pad wall thickness");
    def->category = L("Pad");
     def->tooltip = L("The thickness of the pad and its optional cavity walls.");
    def->sidetext = L("mm");
    def->min = 0;
    def->max = 30;
    def->mode = comSimple;
    def->set_default_value(new ConfigOptionFloat(2.0));

    def = this->add("pad_wall_height", coFloat);
    def->label = L("Pad wall height");
    def->tooltip = L("Defines the pad cavity depth. Set to zero to disable the cavity. "
                     "Be careful when enabling this feature, as some resins may "
                     "produce an extreme suction effect inside the cavity, "
                     "which makes peeling the print off the vat foil difficult.");
    def->category = L("Pad");
//     def->tooltip = L("");
    def->sidetext = L("mm");
    def->min = 0;
    def->max = 30;
    def->mode = comExpert;
    def->set_default_value(new ConfigOptionFloat(0.));
    
    def = this->add("pad_brim_size", coFloat);
    def->label = L("Pad brim size");
    def->tooltip = L("How far should the pad extend around the contained geometry");
    def->category = L("Pad");
    //     def->tooltip = L("");
    def->sidetext = L("mm");
    def->min = 0;
    def->max = 30;
    def->mode = comAdvanced;
    def->set_default_value(new ConfigOptionFloat(1.6));

    def = this->add("pad_max_merge_distance", coFloat);
    def->label = L("Max merge distance");
    def->category = L("Pad");
     def->tooltip = L("Some objects can get along with a few smaller pads "
                      "instead of a single big one. This parameter defines "
                      "how far the center of two smaller pads should be. If they"
                      "are closer, they will get merged into one pad.");
    def->sidetext = L("mm");
    def->min = 0;
    def->mode = comExpert;
    def->set_default_value(new ConfigOptionFloat(50.0));

    // This is disabled on the UI. I hope it will never be enabled.
//    def = this->add("pad_edge_radius", coFloat);
//    def->label = L("Pad edge radius");
//    def->category = L("Pad");
////     def->tooltip = L("");
//    def->sidetext = L("mm");
//    def->min = 0;
//    def->mode = comAdvanced;
//    def->set_default_value(new ConfigOptionFloat(1.0));

    def = this->add("pad_wall_slope", coFloat);
    def->label = L("Pad wall slope");
    def->category = L("Pad");
    def->tooltip = L("The slope of the pad wall relative to the bed plane. "
                     "90 degrees means straight walls.");
    def->sidetext = L("°");
    def->min = 45;
    def->max = 90;
    def->mode = comAdvanced;
    def->set_default_value(new ConfigOptionFloat(90.0));

    def = this->add("pad_around_object", coBool);
    def->label = L("Pad around object");
    def->category = L("Pad");
    def->tooltip = L("Create pad around object and ignore the support elevation");
    def->mode = comSimple;
    def->set_default_value(new ConfigOptionBool(false));
    
    def = this->add("pad_around_object_everywhere", coBool);
    def->label = L("Pad around object everywhere");
    def->category = L("Pad");
    def->tooltip = L("Force pad around object everywhere");
    def->mode = comSimple;
    def->set_default_value(new ConfigOptionBool(false));

    def = this->add("pad_object_gap", coFloat);
    def->label = L("Pad object gap");
    def->category = L("Pad");
    def->tooltip  = L("The gap between the object bottom and the generated "
                      "pad in zero elevation mode.");
    def->sidetext = L("mm");
    def->min = 0;
    def->max = 10;
    def->mode = comExpert;
    def->set_default_value(new ConfigOptionFloat(1));

    def = this->add("pad_object_connector_stride", coFloat);
    def->label = L("Pad object connector stride");
    def->category = L("Pad");
    def->tooltip = L("Distance between two connector sticks which connect the object and the generated pad.");
    def->sidetext = L("mm");
    def->min = 0;
    def->mode = comExpert;
    def->set_default_value(new ConfigOptionFloat(10));

    def = this->add("pad_object_connector_width", coFloat);
    def->label = L("Pad object connector width");
    def->category = L("Pad");
    def->tooltip  = L("Width of the connector sticks which connect the object and the generated pad.");
    def->sidetext = L("mm");
    def->min = 0;
    def->mode = comExpert;
    def->set_default_value(new ConfigOptionFloat(0.5));

    def = this->add("pad_object_connector_penetration", coFloat);
    def->label = L("Pad object connector penetration");
    def->category = L("Pad");
    def->tooltip  = L(
        "How much should the tiny connectors penetrate into the model body.");
    def->sidetext = L("mm");
    def->min = 0;
    def->mode = comExpert;
    def->set_default_value(new ConfigOptionFloat(0.3));
    
    def = this->add("hollowing_enable", coBool);
    def->label = L("Enable hollowing");
    def->category = L("Hollowing");
    def->tooltip = L("Hollow out a model to have an empty interior");
    def->mode = comSimple;
    def->set_default_value(new ConfigOptionBool(false));
    
    def = this->add("hollowing_min_thickness", coFloat);
    def->label = L("Wall thickness");
    def->category = L("Hollowing");
    def->tooltip  = L("Minimum wall thickness of a hollowed model.");
    def->sidetext = L("mm");
    def->min = 1;
    def->max = 10;
    def->mode = comSimple;
    def->set_default_value(new ConfigOptionFloat(3.));
    
    def = this->add("hollowing_quality", coFloat);
    def->label = L("Accuracy");
    def->category = L("Hollowing");
    def->tooltip  = L("Performance vs accuracy of calculation. Lower values may produce unwanted artifacts.");
    def->min = 0;
    def->max = 1;
    def->mode = comExpert;
    def->set_default_value(new ConfigOptionFloat(0.5));
    
    def = this->add("hollowing_closing_distance", coFloat);
    def->label = L("Closing distance");
    def->category = L("Hollowing");
    def->tooltip  = L(
        "Hollowing is done in two steps: first, an imaginary interior is "
        "calculated deeper (offset plus the closing distance) in the object and "
        "then it's inflated back to the specified offset. A greater closing "
        "distance makes the interior more rounded. At zero, the interior will "
        "resemble the exterior the most.");
    def->sidetext = L("mm");
    def->min = 0;
    def->max = 10;
    def->mode = comExpert;
    def->set_default_value(new ConfigOptionFloat(2.0));
}

void PrintConfigDef::handle_legacy(t_config_option_key &opt_key, std::string &value)
{
    // handle legacy options
    if (opt_key == "extrusion_width_ratio" || opt_key == "bottom_layer_speed_ratio"
        || opt_key == "first_layer_height_ratio") {
        boost::replace_first(opt_key, "_ratio", "");
        if (opt_key == "bottom_layer_speed") opt_key = "first_layer_speed";
        try {
            float v = boost::lexical_cast<float>(value);
            if (v != 0)
                value = boost::lexical_cast<std::string>(v*100) + "%";
        } catch (boost::bad_lexical_cast &) {
            value = "0";
        }
    } else if (opt_key == "gcode_flavor") {
        if (value == "makerbot")
            value = "makerware";
        else if (value == "marlinfirmware")
            // the "new" marlin firmware flavor used to be called "marlinfirmware" for some time during PrusaSlicer 2.4.0-alpha development.
            value = "marlin2";
    } else if (opt_key == "fill_density" && value.find("%") == std::string::npos) {
        try {
            // fill_density was turned into a percent value
            float v = boost::lexical_cast<float>(value);
            value = boost::lexical_cast<std::string>(v*100) + "%";
        } catch (boost::bad_lexical_cast &) {}
    } else if (opt_key == "randomize_start" && value == "1") {
        opt_key = "seam_position";
        value = "random";
    } else if (opt_key == "bed_size" && !value.empty()) {
        opt_key = "bed_shape";
        ConfigOptionPoint p;
        p.deserialize(value, ForwardCompatibilitySubstitutionRule::Disable);
        std::ostringstream oss;
        oss << "0x0," << p.value(0) << "x0," << p.value(0) << "x" << p.value(1) << ",0x" << p.value(1);
        value = oss.str();
    } else if ((opt_key == "perimeter_acceleration" && value == "25")
        || (opt_key == "infill_acceleration" && value == "50")) {
        /*  For historical reasons, the world's full of configs having these very low values;
            to avoid unexpected behavior we need to ignore them. Banning these two hard-coded
            values is a dirty hack and will need to be removed sometime in the future, but it
            will avoid lots of complaints for now. */
        value = "0";
    } else if (opt_key == "support_material_pattern" && value == "pillars") {
        // Slic3r PE does not support the pillars. They never worked well.
        value = "rectilinear";
    } else if (opt_key == "skirt_height" && value == "-1") {
    	// PrusaSlicer no more accepts skirt_height == -1 to print a draft shield to the top of the highest object.
        // A new "draft_shield" enum config value is used instead.
    	opt_key = "draft_shield";
        value = "enabled";
    } else if (opt_key == "draft_shield" && (value == "1" || value == "0")) {
        // draft_shield used to be a bool, it was turned into an enum in PrusaSlicer 2.4.0.
        value = value == "1" ? "enabled" : "disabled";
    } else if (opt_key == "octoprint_host") {
        opt_key = "print_host";
    } else if (opt_key == "octoprint_cafile") {
        opt_key = "printhost_cafile";
    } else if (opt_key == "octoprint_apikey") {
        opt_key = "printhost_apikey";
    } else if (opt_key == "preset_name") {
        opt_key = "preset_names";
    }

    // Ignore the following obsolete configuration keys:
    static std::set<std::string> ignore = {
        "duplicate_x", "duplicate_y", "gcode_arcs", "multiply_x", "multiply_y",
        "support_material_tool", "acceleration", "adjust_overhang_flow",
        "standby_temperature", "scale", "rotate", "duplicate", "duplicate_grid",
        "start_perimeters_at_concave_points", "start_perimeters_at_non_overhang", "randomize_start",
        "seal_position", "vibration_limit", "bed_size",
        "print_center", "g0", "threads", "pressure_advance", "wipe_tower_per_color_wipe"
#ifndef HAS_PRESSURE_EQUALIZER
        , "max_volumetric_extrusion_rate_slope_positive", "max_volumetric_extrusion_rate_slope_negative",
#endif /* HAS_PRESSURE_EQUALIZER */
        "serial_port", "serial_speed",
        // Introduced in some PrusaSlicer 2.3.1 alpha, later renamed or removed.
        "fuzzy_skin_perimeter_mode", "fuzzy_skin_shape",
    };

    // In PrusaSlicer 2.3.0-alpha0 the "monotonous" infill was introduced, which was later renamed to "monotonic".
    if (value == "monotonous" && (opt_key == "top_fill_pattern" || opt_key == "bottom_fill_pattern" || opt_key == "fill_pattern"))
        value = "monotonic";

    if (ignore.find(opt_key) != ignore.end()) {
        opt_key = "";
        return;
    }

    if (! print_config_def.has(opt_key)) {
        opt_key = "";
        return;
    }
}

const PrintConfigDef print_config_def;

DynamicPrintConfig DynamicPrintConfig::full_print_config()
{
	return DynamicPrintConfig((const PrintRegionConfig&)FullPrintConfig::defaults());
}

DynamicPrintConfig::DynamicPrintConfig(const StaticPrintConfig& rhs) : DynamicConfig(rhs, rhs.keys_ref())
{
}

DynamicPrintConfig* DynamicPrintConfig::new_from_defaults_keys(const std::vector<std::string> &keys)
{
    auto *out = new DynamicPrintConfig();
    out->apply_only(FullPrintConfig::defaults(), keys);
    return out;
}

double min_object_distance(const ConfigBase &cfg)
{   
    const ConfigOptionEnum<PrinterTechnology> *opt_printer_technology = cfg.option<ConfigOptionEnum<PrinterTechnology>>("printer_technology");
    auto printer_technology = opt_printer_technology ? opt_printer_technology->value : ptUnknown;

    double ret = 0.;

    if (printer_technology == ptSLA)
        ret = 6.;
    else {
        auto ecr_opt = cfg.option<ConfigOptionFloat>("extruder_clearance_radius");
        auto dd_opt  = cfg.option<ConfigOptionFloat>("duplicate_distance");
        auto co_opt  = cfg.option<ConfigOptionBool>("complete_objects");

        if (!ecr_opt || !dd_opt || !co_opt) 
            ret = 0.;
        else {
            // min object distance is max(duplicate_distance, clearance_radius)
            ret = (co_opt->value && ecr_opt->value > dd_opt->value) ?
                      ecr_opt->value : dd_opt->value;
        }
    }

    return ret;
}

void DynamicPrintConfig::normalize_fdm()
{
    if (this->has("extruder")) {
        int extruder = this->option("extruder")->getInt();
        this->erase("extruder");
        if (extruder != 0) {
            if (!this->has("infill_extruder"))
                this->option("infill_extruder", true)->setInt(extruder);
            if (!this->has("perimeter_extruder"))
                this->option("perimeter_extruder", true)->setInt(extruder);
            // Don't propagate the current extruder to support.
            // For non-soluble supports, the default "0" extruder means to use the active extruder,
            // for soluble supports one certainly does not want to set the extruder to non-soluble.
            // if (!this->has("support_material_extruder"))
            //     this->option("support_material_extruder", true)->setInt(extruder);
            // if (!this->has("support_material_interface_extruder"))
            //     this->option("support_material_interface_extruder", true)->setInt(extruder);
        }
    }

    if (!this->has("solid_infill_extruder") && this->has("infill_extruder"))
        this->option("solid_infill_extruder", true)->setInt(this->option("infill_extruder")->getInt());

    if (this->has("spiral_vase") && this->opt<ConfigOptionBool>("spiral_vase", true)->value) {
        {
            // this should be actually done only on the spiral layers instead of all
            auto* opt = this->opt<ConfigOptionBools>("retract_layer_change", true);
            opt->values.assign(opt->values.size(), false);  // set all values to false
            // Disable retract on layer change also for filament overrides.
            auto* opt_n = this->opt<ConfigOptionBoolsNullable>("filament_retract_layer_change", true);
            opt_n->values.assign(opt_n->values.size(), false);  // Set all values to false.
        }
        {
            this->opt<ConfigOptionInt>("perimeters", true)->value       = 1;
            this->opt<ConfigOptionInt>("top_solid_layers", true)->value = 0;
            this->opt<ConfigOptionPercent>("fill_density", true)->value = 0;
        }
    }
}

void DynamicPrintConfig::set_num_extruders(unsigned int num_extruders)
{
    const auto &defaults = FullPrintConfig::defaults();
    for (const std::string &key : print_config_def.extruder_option_keys()) {
        if (key == "default_filament_profile")
            // Don't resize this field, as it is presented to the user at the "Dependencies" page of the Printer profile and we don't want to present
            // empty fields there, if not defined by the system profile.
            continue;
        auto *opt = this->option(key, false);
        assert(opt != nullptr);
        assert(opt->is_vector());
        if (opt != nullptr && opt->is_vector())
            static_cast<ConfigOptionVectorBase*>(opt)->resize(num_extruders, defaults.option(key));
    }
}

std::string DynamicPrintConfig::validate()
{
    // Full print config is initialized from the defaults.
    const ConfigOption *opt = this->option("printer_technology", false);
    auto printer_technology = (opt == nullptr) ? ptFFF : static_cast<PrinterTechnology>(dynamic_cast<const ConfigOptionEnumGeneric*>(opt)->value);
    switch (printer_technology) {
    case ptFFF:
    {
        FullPrintConfig fpc;
        fpc.apply(*this, true);
        // Verify this print options through the FullPrintConfig.
        return Slic3r::validate(fpc);
    }
    default:
        //FIXME no validation on SLA data?
        return std::string();
    }
}

//FIXME localize this function.
std::string validate(const FullPrintConfig &cfg)
{
    // --layer-height
    if (cfg.get_abs_value("layer_height") <= 0)
        return "Invalid value for --layer-height";
    if (fabs(fmod(cfg.get_abs_value("layer_height"), SCALING_FACTOR)) > 1e-4)
        return "--layer-height must be a multiple of print resolution";

    // --first-layer-height
    if (cfg.first_layer_height.value <= 0)
        return "Invalid value for --first-layer-height";

    // --filament-diameter
    for (double fd : cfg.filament_diameter.values)
        if (fd < 1)
            return "Invalid value for --filament-diameter";

    // --nozzle-diameter
    for (double nd : cfg.nozzle_diameter.values)
        if (nd < 0.005)
            return "Invalid value for --nozzle-diameter";

    // --perimeters
    if (cfg.perimeters.value < 0)
        return "Invalid value for --perimeters";

    // --solid-layers
    if (cfg.top_solid_layers < 0)
        return "Invalid value for --top-solid-layers";
    if (cfg.bottom_solid_layers < 0)
        return "Invalid value for --bottom-solid-layers";

    if (cfg.use_firmware_retraction.value &&
        cfg.gcode_flavor.value != gcfSmoothie &&
        cfg.gcode_flavor.value != gcfRepRapSprinter &&
        cfg.gcode_flavor.value != gcfRepRapFirmware &&
        cfg.gcode_flavor.value != gcfMarlinLegacy &&
        cfg.gcode_flavor.value != gcfMarlinFirmware &&
        cfg.gcode_flavor.value != gcfMachinekit &&
        cfg.gcode_flavor.value != gcfRepetier)
        return "--use-firmware-retraction is only supported by Marlin, Smoothie, RepRapFirmware, Repetier and Machinekit firmware";

    if (cfg.use_firmware_retraction.value)
        for (unsigned char wipe : cfg.wipe.values)
             if (wipe)
                return "--use-firmware-retraction is not compatible with --wipe";

    // --gcode-flavor
    if (! print_config_def.get("gcode_flavor")->has_enum_value(cfg.gcode_flavor.serialize()))
        return "Invalid value for --gcode-flavor";

    // --fill-pattern
    if (! print_config_def.get("fill_pattern")->has_enum_value(cfg.fill_pattern.serialize()))
        return "Invalid value for --fill-pattern";

    // --top-fill-pattern
    if (! print_config_def.get("top_fill_pattern")->has_enum_value(cfg.top_fill_pattern.serialize()))
        return "Invalid value for --top-fill-pattern";

    // --bottom-fill-pattern
    if (! print_config_def.get("bottom_fill_pattern")->has_enum_value(cfg.bottom_fill_pattern.serialize()))
        return "Invalid value for --bottom-fill-pattern";

    // --fill-density
    if (fabs(cfg.fill_density.value - 100.) < EPSILON &&
        ! print_config_def.get("top_fill_pattern")->has_enum_value(cfg.fill_pattern.serialize()))
        return "The selected fill pattern is not supposed to work at 100% density";

    // --infill-every-layers
    if (cfg.infill_every_layers < 1)
        return "Invalid value for --infill-every-layers";

    // --skirt-height
    if (cfg.skirt_height < 0)
        return "Invalid value for --skirt-height";

    // --bridge-flow-ratio
    if (cfg.bridge_flow_ratio <= 0)
        return "Invalid value for --bridge-flow-ratio";

    // extruder clearance
    if (cfg.extruder_clearance_radius <= 0)
        return "Invalid value for --extruder-clearance-radius";
    if (cfg.extruder_clearance_height <= 0)
        return "Invalid value for --extruder-clearance-height";

    // --extrusion-multiplier
    for (double em : cfg.extrusion_multiplier.values)
        if (em <= 0)
            return "Invalid value for --extrusion-multiplier";

    // --default-acceleration
    if ((cfg.perimeter_acceleration != 0. || cfg.infill_acceleration != 0. || cfg.bridge_acceleration != 0. || cfg.first_layer_acceleration != 0.) &&
        cfg.default_acceleration == 0.)
        return "Invalid zero value for --default-acceleration when using other acceleration settings";

    // --spiral-vase
    if (cfg.spiral_vase) {
        // Note that we might want to have more than one perimeter on the bottom
        // solid layers.
        if (cfg.perimeters > 1)
            return "Can't make more than one perimeter when spiral vase mode is enabled";
        else if (cfg.perimeters < 1)
            return "Can't make less than one perimeter when spiral vase mode is enabled";
        if (cfg.fill_density > 0)
            return "Spiral vase mode can only print hollow objects, so you need to set Fill density to 0";
        if (cfg.top_solid_layers > 0)
            return "Spiral vase mode is not compatible with top solid layers";
        if (cfg.support_material || cfg.support_material_enforce_layers > 0)
            return "Spiral vase mode is not compatible with support material";
    }

    // extrusion widths
    {
        double max_nozzle_diameter = 0.;
        for (double dmr : cfg.nozzle_diameter.values)
            max_nozzle_diameter = std::max(max_nozzle_diameter, dmr);
        const char *widths[] = { "external_perimeter", "perimeter", "infill", "solid_infill", "top_infill", "support_material", "first_layer" };
        for (size_t i = 0; i < sizeof(widths) / sizeof(widths[i]); ++ i) {
            std::string key(widths[i]);
            key += "_extrusion_width";
            if (cfg.get_abs_value(key, max_nozzle_diameter) > 10. * max_nozzle_diameter)
                return std::string("Invalid extrusion width (too large): ") + key;
        }
    }

    // Out of range validation of numeric values.
    for (const std::string &opt_key : cfg.keys()) {
        const ConfigOption      *opt    = cfg.optptr(opt_key);
        assert(opt != nullptr);
        const ConfigOptionDef   *optdef = print_config_def.get(opt_key);
        assert(optdef != nullptr);
        bool out_of_range = false;
        switch (opt->type()) {
        case coFloat:
        case coPercent:
        case coFloatOrPercent:
        {
            auto *fopt = static_cast<const ConfigOptionFloat*>(opt);
            out_of_range = fopt->value < optdef->min || fopt->value > optdef->max;
            break;
        }
        case coFloats:
        case coPercents:
            for (double v : static_cast<const ConfigOptionVector<double>*>(opt)->values)
                if (v < optdef->min || v > optdef->max) {
                    out_of_range = true;
                    break;
                }
            break;
        case coInt:
        {
            auto *iopt = static_cast<const ConfigOptionInt*>(opt);
            out_of_range = iopt->value < optdef->min || iopt->value > optdef->max;
            break;
        }
        case coInts:
            for (int v : static_cast<const ConfigOptionVector<int>*>(opt)->values)
                if (v < optdef->min || v > optdef->max) {
                    out_of_range = true;
                    break;
                }
            break;
        default:;
        }
        if (out_of_range)
            return std::string("Value out of range: " + opt_key);
    }

    // The configuration is valid.
    return "";
}

// Declare and initialize static caches of StaticPrintConfig derived classes.
#define PRINT_CONFIG_CACHE_ELEMENT_DEFINITION(r, data, CLASS_NAME) StaticPrintConfig::StaticCache<class Slic3r::CLASS_NAME> BOOST_PP_CAT(CLASS_NAME::s_cache_, CLASS_NAME);
#define PRINT_CONFIG_CACHE_ELEMENT_INITIALIZATION(r, data, CLASS_NAME) Slic3r::CLASS_NAME::initialize_cache();
#define PRINT_CONFIG_CACHE_INITIALIZE(CLASSES_SEQ) \
    BOOST_PP_SEQ_FOR_EACH(PRINT_CONFIG_CACHE_ELEMENT_DEFINITION, _, BOOST_PP_TUPLE_TO_SEQ(CLASSES_SEQ)) \
    int print_config_static_initializer() { \
        /* Putting a trace here to avoid the compiler to optimize out this function. */ \
        BOOST_LOG_TRIVIAL(trace) << "Initializing StaticPrintConfigs"; \
        BOOST_PP_SEQ_FOR_EACH(PRINT_CONFIG_CACHE_ELEMENT_INITIALIZATION, _, BOOST_PP_TUPLE_TO_SEQ(CLASSES_SEQ)) \
        return 1; \
    }
PRINT_CONFIG_CACHE_INITIALIZE((
    PrintObjectConfig, PrintRegionConfig, MachineEnvelopeConfig, GCodeConfig, PrintConfig, FullPrintConfig, 
    SLAMaterialConfig, SLAPrintConfig, SLAPrintObjectConfig, SLAPrinterConfig, SLAFullPrintConfig))
static int print_config_static_initialized = print_config_static_initializer();

CLIActionsConfigDef::CLIActionsConfigDef()
{
    ConfigOptionDef* def;

    // Actions:
    def = this->add("export_obj", coBool);
    def->label = L("Export OBJ");
    def->tooltip = L("Export the model(s) as OBJ.");
    def->set_default_value(new ConfigOptionBool(false));

/*
    def = this->add("export_svg", coBool);
    def->label = L("Export SVG");
    def->tooltip = L("Slice the model and export solid slices as SVG.");
    def->set_default_value(new ConfigOptionBool(false));
*/

    def = this->add("export_sla", coBool);
    def->label = L("Export SLA");
    def->tooltip = L("Slice the model and export SLA printing layers as PNG.");
    def->cli = "export-sla|sla";
    def->set_default_value(new ConfigOptionBool(false));

    def = this->add("export_3mf", coBool);
    def->label = L("Export 3MF");
    def->tooltip = L("Export the model(s) as 3MF.");
    def->set_default_value(new ConfigOptionBool(false));

    def = this->add("export_amf", coBool);
    def->label = L("Export AMF");
    def->tooltip = L("Export the model(s) as AMF.");
    def->set_default_value(new ConfigOptionBool(false));

    def = this->add("export_stl", coBool);
    def->label = L("Export STL");
    def->tooltip = L("Export the model(s) as STL.");
    def->set_default_value(new ConfigOptionBool(false));

    def = this->add("export_gcode", coBool);
    def->label = L("Export G-code");
    def->tooltip = L("Slice the model and export toolpaths as G-code.");
    def->cli = "export-gcode|gcode|g";
    def->set_default_value(new ConfigOptionBool(false));

    def = this->add("gcodeviewer", coBool);
    def->label = L("G-code viewer");
    def->tooltip = L("Visualize an already sliced and saved G-code");
    def->cli = "gcodeviewer";
    def->set_default_value(new ConfigOptionBool(false));

    def = this->add("slice", coBool);
    def->label = L("Slice");
    def->tooltip = L("Slice the model as FFF or SLA based on the printer_technology configuration value.");
    def->cli = "slice|s";
    def->set_default_value(new ConfigOptionBool(false));

    def = this->add("help", coBool);
    def->label = L("Help");
    def->tooltip = L("Show this help.");
    def->cli = "help|h";
    def->set_default_value(new ConfigOptionBool(false));

    def = this->add("help_fff", coBool);
    def->label = L("Help (FFF options)");
    def->tooltip = L("Show the full list of print/G-code configuration options.");
    def->set_default_value(new ConfigOptionBool(false));

    def = this->add("help_sla", coBool);
    def->label = L("Help (SLA options)");
    def->tooltip = L("Show the full list of SLA print configuration options.");
    def->set_default_value(new ConfigOptionBool(false));

    def = this->add("info", coBool);
    def->label = L("Output Model Info");
    def->tooltip = L("Write information about the model to the console.");
    def->set_default_value(new ConfigOptionBool(false));

    def = this->add("save", coString);
    def->label = L("Save config file");
    def->tooltip = L("Save configuration to the specified file.");
    def->set_default_value(new ConfigOptionString());
}

CLITransformConfigDef::CLITransformConfigDef()
{
    ConfigOptionDef* def;

    // Transform options:
    def = this->add("align_xy", coPoint);
    def->label = L("Align XY");
    def->tooltip = L("Align the model to the given point.");
    def->set_default_value(new ConfigOptionPoint(Vec2d(100,100)));

    def = this->add("cut", coFloat);
    def->label = L("Cut");
    def->tooltip = L("Cut model at the given Z.");
    def->set_default_value(new ConfigOptionFloat(0));

/*
    def = this->add("cut_grid", coFloat);
    def->label = L("Cut");
    def->tooltip = L("Cut model in the XY plane into tiles of the specified max size.");
    def->set_default_value(new ConfigOptionPoint());

    def = this->add("cut_x", coFloat);
    def->label = L("Cut");
    def->tooltip = L("Cut model at the given X.");
    def->set_default_value(new ConfigOptionFloat(0));

    def = this->add("cut_y", coFloat);
    def->label = L("Cut");
    def->tooltip = L("Cut model at the given Y.");
    def->set_default_value(new ConfigOptionFloat(0));
*/

    def = this->add("center", coPoint);
    def->label = L("Center");
    def->tooltip = L("Center the print around the given center.");
    def->set_default_value(new ConfigOptionPoint(Vec2d(100,100)));

    def = this->add("dont_arrange", coBool);
    def->label = L("Don't arrange");
    def->tooltip = L("Do not rearrange the given models before merging and keep their original XY coordinates.");

    def = this->add("ensure_on_bed", coBool);
    def->label = L("Ensure on bed");
    def->tooltip = L("Lift the object above the bed when it is partially below. Enabled by default, use --no-ensure-on-bed to disable.");
    def->set_default_value(new ConfigOptionBool(true));

    def = this->add("duplicate", coInt);
    def->label = L("Duplicate");
    def->tooltip =L("Multiply copies by this factor.");
    def->min = 1;

    def = this->add("duplicate_grid", coPoint);
    def->label = L("Duplicate by grid");
    def->tooltip = L("Multiply copies by creating a grid.");

    def = this->add("merge", coBool);
    def->label = L("Merge");
    def->tooltip = L("Arrange the supplied models in a plate and merge them in a single model in order to perform actions once.");
    def->cli = "merge|m";

    def = this->add("repair", coBool);
    def->label = L("Repair");
    def->tooltip = L("Try to repair any non-manifold meshes (this option is implicitly added whenever we need to slice the model to perform the requested action).");

    def = this->add("rotate", coFloat);
    def->label = L("Rotate");
    def->tooltip = L("Rotation angle around the Z axis in degrees.");
    def->set_default_value(new ConfigOptionFloat(0));

    def = this->add("rotate_x", coFloat);
    def->label = L("Rotate around X");
    def->tooltip = L("Rotation angle around the X axis in degrees.");
    def->set_default_value(new ConfigOptionFloat(0));

    def = this->add("rotate_y", coFloat);
    def->label = L("Rotate around Y");
    def->tooltip = L("Rotation angle around the Y axis in degrees.");
    def->set_default_value(new ConfigOptionFloat(0));

    def = this->add("scale", coFloatOrPercent);
    def->label = L("Scale");
    def->tooltip = L("Scaling factor or percentage.");
    def->set_default_value(new ConfigOptionFloatOrPercent(1, false));

    def = this->add("split", coBool);
    def->label = L("Split");
    def->tooltip = L("Detect unconnected parts in the given model(s) and split them into separate objects.");

    def = this->add("scale_to_fit", coPoint3);
    def->label = L("Scale to Fit");
    def->tooltip = L("Scale to fit the given volume.");
    def->set_default_value(new ConfigOptionPoint3(Vec3d(0,0,0)));
}

CLIMiscConfigDef::CLIMiscConfigDef()
{
    ConfigOptionDef* def;

    def = this->add("ignore_nonexistent_config", coBool);
    def->label = L("Ignore non-existent config files");
    def->tooltip = L("Do not fail if a file supplied to --load does not exist.");

    def = this->add("config_compatibility", coEnum);
    def->label = L("Forward-compatibility rule when loading configurations from config files and project files (3MF, AMF).");
    def->tooltip = L("This version of PrusaSlicer may not understand configurations produced by newest PrusaSlicer versions. "
                     "For example, newer PrusaSlicer may extend the list of supported firmware flavors. One may decide to "
                     "bail out or to substitute an unknown value with a default silently or verbosely.");
    def->enum_keys_map = &ConfigOptionEnum<ForwardCompatibilitySubstitutionRule>::get_enum_values();
    def->enum_values.push_back("disable");
    def->enum_values.push_back("enable");
    def->enum_values.push_back("enable_silent");
    def->enum_labels.push_back(L("Bail out on unknown configuration values"));
    def->enum_labels.push_back(L("Enable reading unknown configuration values by verbosely substituting them with defaults."));
    def->enum_labels.push_back(L("Enable reading unknown configuration values by silently substituting them with defaults."));
    def->set_default_value(new ConfigOptionEnum<ForwardCompatibilitySubstitutionRule>(ForwardCompatibilitySubstitutionRule::Enable));

    def = this->add("load", coStrings);
    def->label = L("Load config file");
    def->tooltip = L("Load configuration from the specified file. It can be used more than once to load options from multiple files.");

    def = this->add("output", coString);
    def->label = L("Output File");
    def->tooltip = L("The file where the output will be written (if not specified, it will be based on the input file).");
    def->cli = "output|o";

    def = this->add("single_instance", coBool);
    def->label = L("Single instance mode");
    def->tooltip = L("If enabled, the command line arguments are sent to an existing instance of GUI PrusaSlicer, "
                     "or an existing PrusaSlicer window is activated. "
                     "Overrides the \"single_instance\" configuration value from application preferences.");

/*
    def = this->add("autosave", coString);
    def->label = L("Autosave");
    def->tooltip = L("Automatically export current configuration to the specified file.");
*/

    def = this->add("datadir", coString);
    def->label = L("Data directory");
    def->tooltip = L("Load and store settings at the given directory. This is useful for maintaining different profiles or including configurations from a network storage.");

    def = this->add("loglevel", coInt);
    def->label = L("Logging level");
    def->tooltip = L("Sets logging sensitivity. 0:fatal, 1:error, 2:warning, 3:info, 4:debug, 5:trace\n"
                     "For example. loglevel=2 logs fatal, error and warning level messages.");
    def->min = 0;

#if (defined(_MSC_VER) || defined(__MINGW32__)) && defined(SLIC3R_GUI)
    def = this->add("sw_renderer", coBool);
    def->label = L("Render with a software renderer");
    def->tooltip = L("Render with a software renderer. The bundled MESA software renderer is loaded instead of the default OpenGL driver.");
    def->min = 0;
#endif /* _MSC_VER */
}

const CLIActionsConfigDef    cli_actions_config_def;
const CLITransformConfigDef  cli_transform_config_def;
const CLIMiscConfigDef       cli_misc_config_def;

DynamicPrintAndCLIConfig::PrintAndCLIConfigDef DynamicPrintAndCLIConfig::s_def;

void DynamicPrintAndCLIConfig::handle_legacy(t_config_option_key &opt_key, std::string &value) const
{
    if (cli_actions_config_def  .options.find(opt_key) == cli_actions_config_def  .options.end() &&
        cli_transform_config_def.options.find(opt_key) == cli_transform_config_def.options.end() &&
        cli_misc_config_def     .options.find(opt_key) == cli_misc_config_def     .options.end()) {
        PrintConfigDef::handle_legacy(opt_key, value);
    }
}

uint64_t ModelConfig::s_last_timestamp = 1;

static Points to_points(const std::vector<Vec2d> &dpts)
{
    Points pts; pts.reserve(dpts.size());
    for (auto &v : dpts)
        pts.emplace_back( coord_t(scale_(v.x())), coord_t(scale_(v.y())) );
    return pts;    
}

Points get_bed_shape(const DynamicPrintConfig &config)
{
    const auto *bed_shape_opt = config.opt<ConfigOptionPoints>("bed_shape");
    if (!bed_shape_opt) {
        
        // Here, it is certain that the bed shape is missing, so an infinite one
        // has to be used, but still, the center of bed can be queried
        if (auto center_opt = config.opt<ConfigOptionPoint>("center"))
            return { scaled(center_opt->value) };
        
        return {};
    }
    
    return to_points(bed_shape_opt->values);
}

Points get_bed_shape(const PrintConfig &cfg)
{
    return to_points(cfg.bed_shape.values);
}

Points get_bed_shape(const SLAPrinterConfig &cfg) { return to_points(cfg.bed_shape.values); }

} // namespace Slic3r

#include <cereal/types/polymorphic.hpp>
CEREAL_REGISTER_TYPE(Slic3r::DynamicPrintConfig)
CEREAL_REGISTER_POLYMORPHIC_RELATION(Slic3r::DynamicConfig, Slic3r::DynamicPrintConfig)<|MERGE_RESOLUTION|>--- conflicted
+++ resolved
@@ -493,14 +493,9 @@
     def->category = L("Skirt and brim");
     def->tooltip = L("The offset of the brim from the printed object. The offset is applied after the elephant foot compensation.");
     def->sidetext = L("mm");
-<<<<<<< HEAD
-    def->mode = comAdvanced;
-    def->set_default_value(new ConfigOptionFloat(0));
-=======
-    def->min = 0;
-    def->mode = comSimple;
+    def->min = 0;
+    def->mode = comAdvanced;
     def->set_default_value(new ConfigOptionFloat(0.1f));
->>>>>>> 58f83b5e
 
     def = this->add("clip_multipart_objects", coBool);
     def->label = L("Clip multi-part objects");
