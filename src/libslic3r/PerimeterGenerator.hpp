--- conflicted
+++ resolved
@@ -66,11 +66,8 @@
     const ExPolygons            *lower_slices;
     double                       layer_height;
     int                          layer_id;
-<<<<<<< HEAD
     size_t                       number_of_layers;
-=======
     coordf_t                     slice_z;
->>>>>>> 4d762c4e
     Flow                         perimeter_flow;
     Flow                         ext_perimeter_flow;
     Flow                         overhang_flow;
