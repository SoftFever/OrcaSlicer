#include <stdio.h>
#include <stdlib.h>
#if defined(_MSC_VER) || defined(_WIN32)
#include <Windows.h>
#else
#include <dlfcn.h>
#endif

#include <boost/log/trivial.hpp>
#include "libslic3r/Utils.hpp"
#include "NetworkAgent.hpp"



using namespace BBL;

namespace Slic3r {

#define BAMBU_SOURCE_LIBRARY "BambuSource"

#if defined(_MSC_VER) || defined(_WIN32)
static HMODULE netwoking_module = NULL;
static HMODULE source_module = NULL;
#else
static void* netwoking_module = NULL;
static void* source_module = NULL;
#endif


func_check_debug_consistent         NetworkAgent::check_debug_consistent_ptr = nullptr;
func_get_version                    NetworkAgent::get_version_ptr = nullptr;
func_create_agent                   NetworkAgent::create_agent_ptr = nullptr;
func_destroy_agent                  NetworkAgent::destroy_agent_ptr = nullptr;
func_init_log                       NetworkAgent::init_log_ptr = nullptr;
func_set_config_dir                 NetworkAgent::set_config_dir_ptr = nullptr;
func_set_cert_file                  NetworkAgent::set_cert_file_ptr = nullptr;
func_set_country_code               NetworkAgent::set_country_code_ptr = nullptr;
func_start                          NetworkAgent::start_ptr = nullptr;
func_set_on_ssdp_msg_fn             NetworkAgent::set_on_ssdp_msg_fn_ptr = nullptr;
func_set_on_user_login_fn           NetworkAgent::set_on_user_login_fn_ptr = nullptr;
func_set_on_printer_connected_fn    NetworkAgent::set_on_printer_connected_fn_ptr = nullptr;
func_set_on_server_connected_fn     NetworkAgent::set_on_server_connected_fn_ptr = nullptr;
func_set_on_http_error_fn           NetworkAgent::set_on_http_error_fn_ptr = nullptr;
func_set_get_country_code_fn        NetworkAgent::set_get_country_code_fn_ptr = nullptr;
func_set_on_message_fn              NetworkAgent::set_on_message_fn_ptr = nullptr;
func_set_on_local_connect_fn        NetworkAgent::set_on_local_connect_fn_ptr = nullptr;
func_set_on_local_message_fn        NetworkAgent::set_on_local_message_fn_ptr = nullptr;
func_set_queue_on_main_fn           NetworkAgent::set_queue_on_main_fn_ptr = nullptr;
func_connect_server                 NetworkAgent::connect_server_ptr = nullptr;
func_is_server_connected            NetworkAgent::is_server_connected_ptr = nullptr;
func_refresh_connection             NetworkAgent::refresh_connection_ptr = nullptr;
func_start_subscribe                NetworkAgent::start_subscribe_ptr = nullptr;
func_stop_subscribe                 NetworkAgent::stop_subscribe_ptr = nullptr;
func_send_message                   NetworkAgent::send_message_ptr = nullptr;
func_connect_printer                NetworkAgent::connect_printer_ptr = nullptr;
func_disconnect_printer             NetworkAgent::disconnect_printer_ptr = nullptr;
func_send_message_to_printer        NetworkAgent::send_message_to_printer_ptr = nullptr;
func_start_discovery                NetworkAgent::start_discovery_ptr = nullptr;
func_change_user                    NetworkAgent::change_user_ptr = nullptr;
func_is_user_login                  NetworkAgent::is_user_login_ptr = nullptr;
func_user_logout                    NetworkAgent::user_logout_ptr = nullptr;
func_get_user_id                    NetworkAgent::get_user_id_ptr = nullptr;
func_get_user_name                  NetworkAgent::get_user_name_ptr = nullptr;
func_get_user_avatar                NetworkAgent::get_user_avatar_ptr = nullptr;
func_get_user_nickanme              NetworkAgent::get_user_nickanme_ptr = nullptr;
func_build_login_cmd                NetworkAgent::build_login_cmd_ptr = nullptr;
func_build_logout_cmd               NetworkAgent::build_logout_cmd_ptr = nullptr;
func_build_login_info               NetworkAgent::build_login_info_ptr = nullptr;
func_bind                           NetworkAgent::bind_ptr = nullptr;
func_unbind                         NetworkAgent::unbind_ptr = nullptr;
func_get_bambulab_host              NetworkAgent::get_bambulab_host_ptr = nullptr;
func_get_user_selected_machine      NetworkAgent::get_user_selected_machine_ptr = nullptr;
func_set_user_selected_machine      NetworkAgent::set_user_selected_machine_ptr = nullptr;
func_start_print                    NetworkAgent::start_print_ptr = nullptr;
func_start_local_print_with_record  NetworkAgent::start_local_print_with_record_ptr = nullptr;
func_start_send_gcode_to_sdcard     NetworkAgent::start_send_gcode_to_sdcard_ptr = nullptr;
func_start_local_print              NetworkAgent::start_local_print_ptr = nullptr;
func_get_user_presets               NetworkAgent::get_user_presets_ptr = nullptr;
func_request_setting_id             NetworkAgent::request_setting_id_ptr = nullptr;
func_put_setting                    NetworkAgent::put_setting_ptr = nullptr;
func_get_setting_list               NetworkAgent::get_setting_list_ptr = nullptr;
func_delete_setting                 NetworkAgent::delete_setting_ptr = nullptr;
func_get_studio_info_url            NetworkAgent::get_studio_info_url_ptr = nullptr;
func_set_extra_http_header          NetworkAgent::set_extra_http_header_ptr = nullptr;
func_get_my_message                 NetworkAgent::get_my_message_ptr = nullptr;
func_check_user_task_report         NetworkAgent::check_user_task_report_ptr = nullptr;
func_get_user_print_info            NetworkAgent::get_user_print_info_ptr = nullptr;
func_get_printer_firmware           NetworkAgent::get_printer_firmware_ptr = nullptr;
func_get_task_plate_index           NetworkAgent::get_task_plate_index_ptr = nullptr;
func_get_user_info                  NetworkAgent::get_user_info_ptr = nullptr;
func_request_bind_ticket            NetworkAgent::request_bind_ticket_ptr = nullptr;
func_get_slice_info                 NetworkAgent::get_slice_info_ptr = nullptr;
func_query_bind_status              NetworkAgent::query_bind_status_ptr = nullptr;
func_modify_printer_name            NetworkAgent::modify_printer_name_ptr = nullptr;
func_get_camera_url                 NetworkAgent::get_camera_url_ptr = nullptr;
func_get_design_staffpick           NetworkAgent::get_design_staffpick_ptr = nullptr;
func_start_pubilsh                  NetworkAgent::start_publish_ptr = nullptr;
func_get_profile_3mf                NetworkAgent::get_profile_3mf_ptr = nullptr;
func_get_model_publish_url          NetworkAgent::get_model_publish_url_ptr = nullptr;
func_get_model_mall_home_url        NetworkAgent::get_model_mall_home_url_ptr = nullptr;
func_get_model_mall_detail_url      NetworkAgent::get_model_mall_detail_url_ptr = nullptr;
func_get_subtask                    NetworkAgent::get_subtask_ptr = nullptr;
func_get_my_profile                 NetworkAgent::get_my_profile_ptr = nullptr;
func_track_enable                   NetworkAgent::track_enable_ptr = nullptr;
func_track_event                    NetworkAgent::track_event_ptr = nullptr;
func_track_header                   NetworkAgent::track_header_ptr = nullptr;
func_track_update_property          NetworkAgent::track_update_property_ptr = nullptr;
func_track_get_property             NetworkAgent::track_get_property_ptr = nullptr;


NetworkAgent::NetworkAgent()
{
    if (create_agent_ptr) {
        network_agent = create_agent_ptr();
    }
    BOOST_LOG_TRIVIAL(info) << __FUNCTION__ << boost::format(", this %1%, network_agent=%2%, create_agent_ptr=%3%")%this %network_agent %create_agent_ptr;
}

NetworkAgent::~NetworkAgent()
{
    int ret = 0;
    if (network_agent && destroy_agent_ptr) {
        ret = destroy_agent_ptr(network_agent);
    }
    BOOST_LOG_TRIVIAL(info) << __FUNCTION__ << boost::format(", this %1%, network_agent=%2%, destroy_agent_ptr=%3%, ret %4%")%this %network_agent %destroy_agent_ptr %ret;
}

int NetworkAgent::initialize_network_module(bool using_backup)
{
    //int ret = -1;
    std::string library;
    std::string data_dir_str = data_dir();
    boost::filesystem::path data_dir_path(data_dir_str);
    auto plugin_folder = data_dir_path / "plugins";

    if (using_backup) {
        plugin_folder = plugin_folder/"backup";
    }

    //first load the library
#if defined(_MSC_VER) || defined(_WIN32)
    library = plugin_folder.string() + "/" + std::string(BAMBU_NETWORK_LIBRARY) + ".dll";
    wchar_t lib_wstr[128];
    memset(lib_wstr, 0, sizeof(lib_wstr));
    ::MultiByteToWideChar(CP_UTF8, NULL, library.c_str(), strlen(library.c_str())+1, lib_wstr, sizeof(lib_wstr) / sizeof(lib_wstr[0]));
    netwoking_module = LoadLibrary(lib_wstr);
    /*if (!netwoking_module) {
        library = std::string(BAMBU_NETWORK_LIBRARY) + ".dll";
        memset(lib_wstr, 0, sizeof(lib_wstr));
        ::MultiByteToWideChar(CP_UTF8, NULL, library.c_str(), strlen(library.c_str()) + 1, lib_wstr, sizeof(lib_wstr) / sizeof(lib_wstr[0]));
        netwoking_module = LoadLibrary(lib_wstr);
    }*/
#else
    #if defined(__WXMAC__)
    library = plugin_folder.string() + "/" + std::string("lib") + std::string(BAMBU_NETWORK_LIBRARY) + ".dylib";
    #else
    library = plugin_folder.string() + "/" + std::string("lib") + std::string(BAMBU_NETWORK_LIBRARY) + ".so";
    #endif
    printf("loading network module at %s\n", library.c_str());
    netwoking_module = dlopen( library.c_str(), RTLD_LAZY);
    if (!netwoking_module) {
        /*#if defined(__WXMAC__)
        library = std::string("lib") + BAMBU_NETWORK_LIBRARY + ".dylib";
        #else
        library = std::string("lib") + BAMBU_NETWORK_LIBRARY + ".so";
        #endif*/
        //netwoking_module = dlopen( library.c_str(), RTLD_LAZY);
        char* dll_error = dlerror();
        printf("error, dlerror is %s\n", dll_error);
        BOOST_LOG_TRIVIAL(info) << __FUNCTION__ << boost::format(", error, dlerror is %1%")%dll_error;
    }
    printf("after dlopen, network_module is %p\n", netwoking_module);
#endif

    if (!netwoking_module) {
        BOOST_LOG_TRIVIAL(info) << __FUNCTION__ << boost::format(", can not Load Library for %1%")%library;
        return -1;
    }
    BOOST_LOG_TRIVIAL(info) << __FUNCTION__ << boost::format(", successfully loaded library %1%, module %2%")%library %netwoking_module;

    //load the functions
    check_debug_consistent_ptr        =  reinterpret_cast<func_check_debug_consistent>(get_network_function("bambu_network_check_debug_consistent"));
    get_version_ptr                   =  reinterpret_cast<func_get_version>(get_network_function("bambu_network_get_version"));
    create_agent_ptr                  =  reinterpret_cast<func_create_agent>(get_network_function("bambu_network_create_agent"));
    destroy_agent_ptr                 =  reinterpret_cast<func_destroy_agent>(get_network_function("bambu_network_destroy_agent"));
    init_log_ptr                      =  reinterpret_cast<func_init_log>(get_network_function("bambu_network_init_log"));
    set_config_dir_ptr                =  reinterpret_cast<func_set_config_dir>(get_network_function("bambu_network_set_config_dir"));
    set_cert_file_ptr                 =  reinterpret_cast<func_set_cert_file>(get_network_function("bambu_network_set_cert_file"));
    set_country_code_ptr              =  reinterpret_cast<func_set_country_code>(get_network_function("bambu_network_set_country_code"));
    start_ptr                         =  reinterpret_cast<func_start>(get_network_function("bambu_network_start"));
    set_on_ssdp_msg_fn_ptr            =  reinterpret_cast<func_set_on_ssdp_msg_fn>(get_network_function("bambu_network_set_on_ssdp_msg_fn"));
    set_on_user_login_fn_ptr          =  reinterpret_cast<func_set_on_user_login_fn>(get_network_function("bambu_network_set_on_user_login_fn"));
    set_on_printer_connected_fn_ptr   =  reinterpret_cast<func_set_on_printer_connected_fn>(get_network_function("bambu_network_set_on_printer_connected_fn"));
    set_on_server_connected_fn_ptr    =  reinterpret_cast<func_set_on_server_connected_fn>(get_network_function("bambu_network_set_on_server_connected_fn"));
    set_on_http_error_fn_ptr          =  reinterpret_cast<func_set_on_http_error_fn>(get_network_function("bambu_network_set_on_http_error_fn"));
    set_get_country_code_fn_ptr       =  reinterpret_cast<func_set_get_country_code_fn>(get_network_function("bambu_network_set_get_country_code_fn"));
    set_on_message_fn_ptr             =  reinterpret_cast<func_set_on_message_fn>(get_network_function("bambu_network_set_on_message_fn"));
    set_on_local_connect_fn_ptr       =  reinterpret_cast<func_set_on_local_connect_fn>(get_network_function("bambu_network_set_on_local_connect_fn"));
    set_on_local_message_fn_ptr       =  reinterpret_cast<func_set_on_local_message_fn>(get_network_function("bambu_network_set_on_local_message_fn"));
    set_queue_on_main_fn_ptr          = reinterpret_cast<func_set_queue_on_main_fn>(get_network_function("bambu_network_set_queue_on_main_fn"));
    connect_server_ptr                =  reinterpret_cast<func_connect_server>(get_network_function("bambu_network_connect_server"));
    is_server_connected_ptr           =  reinterpret_cast<func_is_server_connected>(get_network_function("bambu_network_is_server_connected"));
    refresh_connection_ptr            =  reinterpret_cast<func_refresh_connection>(get_network_function("bambu_network_refresh_connection"));
    start_subscribe_ptr               =  reinterpret_cast<func_start_subscribe>(get_network_function("bambu_network_start_subscribe"));
    stop_subscribe_ptr                =  reinterpret_cast<func_stop_subscribe>(get_network_function("bambu_network_stop_subscribe"));
    send_message_ptr                  =  reinterpret_cast<func_send_message>(get_network_function("bambu_network_send_message"));
    connect_printer_ptr               =  reinterpret_cast<func_connect_printer>(get_network_function("bambu_network_connect_printer"));
    disconnect_printer_ptr            =  reinterpret_cast<func_disconnect_printer>(get_network_function("bambu_network_disconnect_printer"));
    send_message_to_printer_ptr       =  reinterpret_cast<func_send_message_to_printer>(get_network_function("bambu_network_send_message_to_printer"));
    start_discovery_ptr               =  reinterpret_cast<func_start_discovery>(get_network_function("bambu_network_start_discovery"));
    change_user_ptr                   =  reinterpret_cast<func_change_user>(get_network_function("bambu_network_change_user"));
    is_user_login_ptr                 =  reinterpret_cast<func_is_user_login>(get_network_function("bambu_network_is_user_login"));
    user_logout_ptr                   =  reinterpret_cast<func_user_logout>(get_network_function("bambu_network_user_logout"));
    get_user_id_ptr                   =  reinterpret_cast<func_get_user_id>(get_network_function("bambu_network_get_user_id"));
    get_user_name_ptr                 =  reinterpret_cast<func_get_user_name>(get_network_function("bambu_network_get_user_name"));
    get_user_avatar_ptr               =  reinterpret_cast<func_get_user_avatar>(get_network_function("bambu_network_get_user_avatar"));
    get_user_nickanme_ptr             =  reinterpret_cast<func_get_user_nickanme>(get_network_function("bambu_network_get_user_nickanme"));
    build_login_cmd_ptr               =  reinterpret_cast<func_build_login_cmd>(get_network_function("bambu_network_build_login_cmd"));
    build_logout_cmd_ptr              =  reinterpret_cast<func_build_logout_cmd>(get_network_function("bambu_network_build_logout_cmd"));
    build_login_info_ptr              =  reinterpret_cast<func_build_login_info>(get_network_function("bambu_network_build_login_info"));
    bind_ptr                          =  reinterpret_cast<func_bind>(get_network_function("bambu_network_bind"));
    unbind_ptr                        =  reinterpret_cast<func_unbind>(get_network_function("bambu_network_unbind"));
    get_bambulab_host_ptr             =  reinterpret_cast<func_get_bambulab_host>(get_network_function("bambu_network_get_bambulab_host"));
    get_user_selected_machine_ptr     =  reinterpret_cast<func_get_user_selected_machine>(get_network_function("bambu_network_get_user_selected_machine"));
    set_user_selected_machine_ptr     =  reinterpret_cast<func_set_user_selected_machine>(get_network_function("bambu_network_set_user_selected_machine"));
    start_print_ptr                   =  reinterpret_cast<func_start_print>(get_network_function("bambu_network_start_print"));
    start_local_print_with_record_ptr =  reinterpret_cast<func_start_local_print_with_record>(get_network_function("bambu_network_start_local_print_with_record"));
    start_send_gcode_to_sdcard_ptr    =  reinterpret_cast<func_start_send_gcode_to_sdcard>(get_network_function("bambu_network_start_send_gcode_to_sdcard"));
    start_local_print_ptr             =  reinterpret_cast<func_start_local_print>(get_network_function("bambu_network_start_local_print"));
    get_user_presets_ptr              =  reinterpret_cast<func_get_user_presets>(get_network_function("bambu_network_get_user_presets"));
    request_setting_id_ptr            =  reinterpret_cast<func_request_setting_id>(get_network_function("bambu_network_request_setting_id"));
    put_setting_ptr                   =  reinterpret_cast<func_put_setting>(get_network_function("bambu_network_put_setting"));
    get_setting_list_ptr              =  reinterpret_cast<func_get_setting_list>(get_network_function("bambu_network_get_setting_list"));
    delete_setting_ptr                =  reinterpret_cast<func_delete_setting>(get_network_function("bambu_network_delete_setting"));
    get_studio_info_url_ptr           =  reinterpret_cast<func_get_studio_info_url>(get_network_function("bambu_network_get_studio_info_url"));
    set_extra_http_header_ptr         =  reinterpret_cast<func_set_extra_http_header>(get_network_function("bambu_network_set_extra_http_header"));
    get_my_message_ptr                =  reinterpret_cast<func_get_my_message>(get_network_function("bambu_network_get_my_message"));
    check_user_task_report_ptr        =  reinterpret_cast<func_check_user_task_report>(get_network_function("bambu_network_check_user_task_report"));
    get_user_print_info_ptr           =  reinterpret_cast<func_get_user_print_info>(get_network_function("bambu_network_get_user_print_info"));
    get_printer_firmware_ptr          =  reinterpret_cast<func_get_printer_firmware>(get_network_function("bambu_network_get_printer_firmware"));
    get_task_plate_index_ptr          =  reinterpret_cast<func_get_task_plate_index>(get_network_function("bambu_network_get_task_plate_index"));
    get_user_info_ptr                 =  reinterpret_cast<func_get_user_info>(get_network_function("bambu_network_get_user_info"));
    request_bind_ticket_ptr           =  reinterpret_cast<func_request_bind_ticket>(get_network_function("bambu_network_request_bind_ticket"));
    get_slice_info_ptr                =  reinterpret_cast<func_get_slice_info>(get_network_function("bambu_network_get_slice_info"));
    query_bind_status_ptr             =  reinterpret_cast<func_query_bind_status>(get_network_function("bambu_network_query_bind_status"));
    modify_printer_name_ptr           =  reinterpret_cast<func_modify_printer_name>(get_network_function("bambu_network_modify_printer_name"));
    get_camera_url_ptr                = reinterpret_cast<func_get_camera_url>(get_network_function("bambu_network_get_camera_url"));
    get_design_staffpick_ptr          = reinterpret_cast<func_get_design_staffpick>(get_network_function("bambu_network_get_design_staffpick"));
    start_publish_ptr                 =  reinterpret_cast<func_start_pubilsh>(get_network_function("bambu_network_start_publish"));
    get_profile_3mf_ptr               =  reinterpret_cast<func_get_profile_3mf>(get_network_function("bambu_network_get_profile_3mf"));
    get_model_publish_url_ptr         =  reinterpret_cast<func_get_model_publish_url>(get_network_function("bambu_network_get_model_publish_url"));
    get_subtask_ptr                   =  reinterpret_cast<func_get_subtask>(get_network_function("bambu_network_get_subtask"));
    get_model_mall_home_url_ptr       =  reinterpret_cast<func_get_model_mall_home_url>(get_network_function("bambu_network_get_model_mall_home_url"));
    get_model_mall_detail_url_ptr     =  reinterpret_cast<func_get_model_mall_detail_url>(get_network_function("bambu_network_get_model_mall_detail_url"));
    get_my_profile_ptr                =  reinterpret_cast<func_get_my_profile>(get_network_function("bambu_network_get_my_profile"));
    track_enable_ptr                  =  reinterpret_cast<func_track_enable>(get_network_function("bambu_network_track_enable"));
    track_event_ptr                   =  reinterpret_cast<func_track_event>(get_network_function("bambu_network_track_event"));
    track_header_ptr                  =  reinterpret_cast<func_track_header>(get_network_function("bambu_network_track_header"));
    track_update_property_ptr         = reinterpret_cast<func_track_update_property>(get_network_function("bambu_network_track_update_property"));
    track_get_property_ptr            = reinterpret_cast<func_track_get_property>(get_network_function("bambu_network_track_get_property"));

    return 0;
}

int NetworkAgent::unload_network_module()
{
    BOOST_LOG_TRIVIAL(info) << __FUNCTION__ << boost::format(", network module %1%")%netwoking_module;
#if defined(_MSC_VER) || defined(_WIN32)
    if (netwoking_module) {
        FreeLibrary(netwoking_module);
        netwoking_module = NULL;
    }
    if (source_module) {
        FreeLibrary(source_module);
        source_module = NULL;
    }
#else
    if (netwoking_module) {
        dlclose(netwoking_module);
        netwoking_module = NULL;
    }
    if (source_module) {
        dlclose(source_module);
        source_module = NULL;
    }
#endif

    check_debug_consistent_ptr        =  nullptr;
    get_version_ptr                   =  nullptr;
    create_agent_ptr                  =  nullptr;
    destroy_agent_ptr                 =  nullptr;
    init_log_ptr                      =  nullptr;
    set_config_dir_ptr                =  nullptr;
    set_cert_file_ptr                 =  nullptr;
    set_country_code_ptr              =  nullptr;
    start_ptr                         =  nullptr;
    set_on_ssdp_msg_fn_ptr            =  nullptr;
    set_on_user_login_fn_ptr          =  nullptr;
    set_on_printer_connected_fn_ptr   =  nullptr;
    set_on_server_connected_fn_ptr    =  nullptr;
    set_on_http_error_fn_ptr          =  nullptr;
    set_get_country_code_fn_ptr       =  nullptr;
    set_on_message_fn_ptr             =  nullptr;
    set_on_local_connect_fn_ptr       =  nullptr;
    set_on_local_message_fn_ptr       =  nullptr;
    set_queue_on_main_fn_ptr          = nullptr;
    connect_server_ptr                =  nullptr;
    is_server_connected_ptr           =  nullptr;
    refresh_connection_ptr            =  nullptr;
    start_subscribe_ptr               =  nullptr;
    stop_subscribe_ptr                =  nullptr;
    send_message_ptr                  =  nullptr;
    connect_printer_ptr               =  nullptr;
    disconnect_printer_ptr            =  nullptr;
    send_message_to_printer_ptr       =  nullptr;
    start_discovery_ptr               =  nullptr;
    change_user_ptr                   =  nullptr;
    is_user_login_ptr                 =  nullptr;
    user_logout_ptr                   =  nullptr;
    get_user_id_ptr                   =  nullptr;
    get_user_name_ptr                 =  nullptr;
    get_user_avatar_ptr               =  nullptr;
    get_user_nickanme_ptr             =  nullptr;
    build_login_cmd_ptr               =  nullptr;
    build_logout_cmd_ptr              =  nullptr;
    build_login_info_ptr              =  nullptr;
    bind_ptr                          =  nullptr;
    unbind_ptr                        =  nullptr;
    get_bambulab_host_ptr             =  nullptr;
    get_user_selected_machine_ptr     =  nullptr;
    set_user_selected_machine_ptr     =  nullptr;
    start_print_ptr                   =  nullptr;
    start_local_print_with_record_ptr =  nullptr;
    start_send_gcode_to_sdcard_ptr    =  nullptr;
    start_local_print_ptr             =  nullptr;
    get_user_presets_ptr              =  nullptr;
    request_setting_id_ptr            =  nullptr;
    put_setting_ptr                   =  nullptr;
    get_setting_list_ptr              =  nullptr;
    delete_setting_ptr                =  nullptr;
    get_studio_info_url_ptr           =  nullptr;
    set_extra_http_header_ptr         =  nullptr;
    get_my_message_ptr                =  nullptr;
    check_user_task_report_ptr        =  nullptr;
    get_user_print_info_ptr           =  nullptr;
    get_printer_firmware_ptr          =  nullptr;
    get_task_plate_index_ptr          =  nullptr;
    get_user_info_ptr                 =  nullptr;
    get_slice_info_ptr                =  nullptr;
    query_bind_status_ptr             =  nullptr;
    modify_printer_name_ptr           =  nullptr;
    get_camera_url_ptr                =  nullptr;
    get_design_staffpick_ptr          = nullptr;
    start_publish_ptr                 =  nullptr;
    get_profile_3mf_ptr               =  nullptr;
    get_model_publish_url_ptr         =  nullptr;
    get_subtask_ptr                   =  nullptr;
    get_model_mall_home_url_ptr       =  nullptr;
    get_model_mall_detail_url_ptr     =  nullptr;
    get_my_profile_ptr                =  nullptr;
    track_enable_ptr                  =  nullptr;
    track_event_ptr                   =  nullptr;
    track_header_ptr                  =  nullptr;
    track_update_property_ptr         =  nullptr;
    track_get_property_ptr            =  nullptr;

    return 0;
}

#if defined(_MSC_VER) || defined(_WIN32)
HMODULE NetworkAgent::get_bambu_source_entry()
#else
void* NetworkAgent::get_bambu_source_entry()
#endif
{
    if ((source_module) || (!netwoking_module))
        return source_module;

    //int ret = -1;
    std::string library;
    std::string data_dir_str = data_dir();
    boost::filesystem::path data_dir_path(data_dir_str);
    auto plugin_folder = data_dir_path / "plugins";
#if defined(_MSC_VER) || defined(_WIN32)
    wchar_t lib_wstr[128];

    //goto load bambu source
    library = plugin_folder.string() + "/" + std::string(BAMBU_SOURCE_LIBRARY) + ".dll";
    memset(lib_wstr, 0, sizeof(lib_wstr));
    ::MultiByteToWideChar(CP_UTF8, NULL, library.c_str(), strlen(library.c_str())+1, lib_wstr, sizeof(lib_wstr) / sizeof(lib_wstr[0]));
    source_module = LoadLibrary(lib_wstr);
    /*if (!source_module) {
        library = std::string(BAMBU_SOURCE_LIBRARY) + ".dll";
        memset(lib_wstr, 0, sizeof(lib_wstr));
        ::MultiByteToWideChar(CP_UTF8, NULL, library.c_str(), strlen(library.c_str()) + 1, lib_wstr, sizeof(lib_wstr) / sizeof(lib_wstr[0]));
        source_module = LoadLibrary(lib_wstr);
    }*/
#else
#if defined(__WXMAC__)
    library = plugin_folder.string() + "/" + std::string("lib") + std::string(BAMBU_SOURCE_LIBRARY) + ".dylib";
#else
    library = plugin_folder.string() + "/" + std::string("lib") + std::string(BAMBU_SOURCE_LIBRARY) + ".so";
#endif
    source_module = dlopen( library.c_str(), RTLD_LAZY);
    /*if (!source_module) {
#if defined(__WXMAC__)
        library = std::string("lib") + BAMBU_SOURCE_LIBRARY + ".dylib";
#else
        library = std::string("lib") + BAMBU_SOURCE_LIBRARY + ".so";
#endif
        source_module = dlopen( library.c_str(), RTLD_LAZY);
    }*/
#endif

    return source_module;
}

void* NetworkAgent::get_network_function(const char* name)
{
    void* function = nullptr;

    if (!netwoking_module)
        return function;

#if defined(_MSC_VER) || defined(_WIN32)
    function = GetProcAddress(netwoking_module, name);
#else
    function = dlsym(netwoking_module, name);
#endif

    if (!function) {
        BOOST_LOG_TRIVIAL(warning) << __FUNCTION__ << boost::format(", can not find function %1%")%name;
    }
    return function;
}

std::string NetworkAgent::get_version()
{
    bool consistent = true;
    //check the debug consistent first
    if (check_debug_consistent_ptr) {
#if defined(NDEBUG)
        consistent = check_debug_consistent_ptr(false);
#else
        consistent = check_debug_consistent_ptr(true);
#endif
    }
    if (!consistent) {
        BOOST_LOG_TRIVIAL(warning) << __FUNCTION__ << boost::format(", inconsistent library,return 00.00.00.00!");
        return "00.00.00.00";
    }
    if (get_version_ptr) {
        return get_version_ptr();
    }
    BOOST_LOG_TRIVIAL(warning) << __FUNCTION__ << boost::format(", get_version not supported,return 00.00.00.00!");
    return "00.00.00.00";
}

int NetworkAgent::init_log()
{
    int ret = 0;
    if (network_agent && init_log_ptr) {
        ret = init_log_ptr(network_agent);
        if (ret)
            BOOST_LOG_TRIVIAL(error) << __FUNCTION__ << boost::format(" error: network_agent=%1%, ret=%2%")%network_agent %ret;
    }
    return ret;
}

int NetworkAgent::set_config_dir(std::string config_dir)
{
    int ret = 0;
    if (network_agent && set_config_dir_ptr) {
        ret = set_config_dir_ptr(network_agent, config_dir);
        if (ret)
            BOOST_LOG_TRIVIAL(error) << __FUNCTION__ << boost::format(" error: network_agent=%1%, ret=%2%, config_dir=%3%")%network_agent %ret %config_dir ;
    }
    return ret;
}

int NetworkAgent::set_cert_file(std::string folder, std::string filename)
{
    int ret = 0;
    if (network_agent && set_cert_file_ptr) {
        ret = set_cert_file_ptr(network_agent, folder, filename);
        if (ret)
            BOOST_LOG_TRIVIAL(error) << __FUNCTION__ << boost::format(" error: network_agent=%1%, ret=%2%, folder=%3%, filename=%4%")%network_agent %ret %folder %filename;
    }
    return ret;
}

int NetworkAgent::set_country_code(std::string country_code)
{
    int ret = 0;
    if (network_agent && set_country_code_ptr) {
        ret = set_country_code_ptr(network_agent, country_code);
        if (ret)
            BOOST_LOG_TRIVIAL(error) << __FUNCTION__ << boost::format(" error: network_agent=%1%, ret=%2%, country_code=%3%")%network_agent %ret %country_code ;
    }
    return ret;
}

int NetworkAgent::start()
{
    int ret = 0;
    if (network_agent && start_ptr) {
        ret = start_ptr(network_agent);
        if (ret)
            BOOST_LOG_TRIVIAL(error) << __FUNCTION__ << boost::format(" error: network_agent=%1%, ret=%2%")%network_agent %ret;
    }
    return ret;
}

int NetworkAgent::set_on_ssdp_msg_fn(OnMsgArrivedFn fn)
{
    int ret = 0;
    if (network_agent && set_on_ssdp_msg_fn_ptr) {
        ret = set_on_ssdp_msg_fn_ptr(network_agent, fn);
        if (ret)
            BOOST_LOG_TRIVIAL(error) << __FUNCTION__ << boost::format(" error: network_agent=%1%, ret=%2%")%network_agent %ret;
    }
    return ret;
}

int NetworkAgent::set_on_user_login_fn(OnUserLoginFn fn)
{
    int ret = 0;
    if (network_agent && set_on_user_login_fn_ptr) {
        ret = set_on_user_login_fn_ptr(network_agent, fn);
        if (ret)
            BOOST_LOG_TRIVIAL(error) << __FUNCTION__ << boost::format(" error: network_agent=%1%, ret=%2%")%network_agent %ret;
    }
    return ret;
}

int NetworkAgent::set_on_printer_connected_fn(OnPrinterConnectedFn fn)
{
    int ret = 0;
    if (network_agent && set_on_printer_connected_fn_ptr) {
        ret = set_on_printer_connected_fn_ptr(network_agent, fn);
        if (ret)
            BOOST_LOG_TRIVIAL(error) << __FUNCTION__ << boost::format(" error: network_agent=%1%, ret=%2%")%network_agent %ret;
    }
    return ret;
}

int NetworkAgent::set_on_server_connected_fn(OnServerConnectedFn fn)
{
    int ret = 0;
    if (network_agent && set_on_server_connected_fn_ptr) {
        ret = set_on_server_connected_fn_ptr(network_agent, fn);
        if (ret)
            BOOST_LOG_TRIVIAL(error) << __FUNCTION__ << boost::format(" error: network_agent=%1%, ret=%2%")%network_agent %ret;
    }
    return ret;
}

int NetworkAgent::set_on_http_error_fn(OnHttpErrorFn fn)
{
    int ret = 0;
    if (network_agent && set_on_http_error_fn_ptr) {
        ret = set_on_http_error_fn_ptr(network_agent, fn);
        if (ret)
            BOOST_LOG_TRIVIAL(error) << __FUNCTION__ << boost::format(" error: network_agent=%1%, ret=%2%")%network_agent %ret;
    }
    return ret;
}

int NetworkAgent::set_get_country_code_fn(GetCountryCodeFn fn)
{
    int ret = 0;
    if (network_agent && set_get_country_code_fn_ptr) {
        ret = set_get_country_code_fn_ptr(network_agent, fn);
        if (ret)
            BOOST_LOG_TRIVIAL(error) << __FUNCTION__ << boost::format(" error: network_agent=%1%, ret=%2%")%network_agent %ret;
    }
    return ret;
}

int NetworkAgent::set_on_message_fn(OnMessageFn fn)
{
    int ret = 0;
    if (network_agent && set_on_message_fn_ptr) {
        ret = set_on_message_fn_ptr(network_agent, fn);
        if (ret)
            BOOST_LOG_TRIVIAL(error) << __FUNCTION__ << boost::format(" error: network_agent=%1%, ret=%2%")%network_agent %ret;
    }
    return ret;
}

int NetworkAgent::set_on_local_connect_fn(OnLocalConnectedFn fn)
{
    int ret = 0;
    if (network_agent && set_on_local_connect_fn_ptr) {
        ret = set_on_local_connect_fn_ptr(network_agent, fn);
        if (ret)
            BOOST_LOG_TRIVIAL(error) << __FUNCTION__ << boost::format(" error: network_agent=%1%, ret=%2%")%network_agent %ret;
    }
    return ret;
}

int NetworkAgent::set_on_local_message_fn(OnMessageFn fn)
{
    int ret = 0;
    if (network_agent && set_on_local_message_fn_ptr) {
        ret = set_on_local_message_fn_ptr(network_agent, fn);
        if (ret)
            BOOST_LOG_TRIVIAL(error) << __FUNCTION__ << boost::format(" error: network_agent=%1%, ret=%2%")%network_agent %ret;
    }
    return ret;
}

int NetworkAgent::set_queue_on_main_fn(QueueOnMainFn fn)
{
    int ret = 0;
    if (network_agent && set_queue_on_main_fn_ptr) {
        ret = set_queue_on_main_fn_ptr(network_agent, fn);
        if (ret)
            BOOST_LOG_TRIVIAL(error) << __FUNCTION__ << boost::format(" error: network_agent=%1%, ret=%2%")%network_agent %ret;
    }
    return ret;
}

int NetworkAgent::connect_server()
{
    int ret = 0;
    if (network_agent && connect_server_ptr) {
        ret = connect_server_ptr(network_agent);
        if (ret)
            BOOST_LOG_TRIVIAL(error) << __FUNCTION__ << boost::format(" error: network_agent=%1%, ret=%2%")%network_agent %ret;
    }
    return ret;
}

bool NetworkAgent::is_server_connected()
{
    bool ret = false;
    if (network_agent && is_server_connected_ptr) {
        ret = is_server_connected_ptr(network_agent);
        //BOOST_LOG_TRIVIAL(error) << __FUNCTION__ << boost::format(" error: network_agent=%1%, ret=%2%")%network_agent %ret;
    }
    return ret;
}

int NetworkAgent::refresh_connection()
{
    int ret = 0;
    if (network_agent && refresh_connection_ptr) {
        ret = refresh_connection_ptr(network_agent);
        if (ret)
            BOOST_LOG_TRIVIAL(error) << __FUNCTION__ << boost::format(" error: network_agent=%1%, ret=%2%")%network_agent %ret;
    }
    return ret;
}

int NetworkAgent::start_subscribe(std::string module)
{
    int ret = 0;
    if (network_agent && start_subscribe_ptr) {
        ret = start_subscribe_ptr(network_agent, module);
        if (ret)
            BOOST_LOG_TRIVIAL(error) << __FUNCTION__ << boost::format(" error: network_agent=%1%, ret=%2%, module=%3%")%network_agent %ret %module ;
    }
    return ret;
}

int NetworkAgent::stop_subscribe(std::string module)
{
    int ret = 0;
    if (network_agent && stop_subscribe_ptr) {
        ret = stop_subscribe_ptr(network_agent, module);
        if (ret)
            BOOST_LOG_TRIVIAL(error) << __FUNCTION__ << boost::format(" error: network_agent=%1%, ret=%2%, module=%3%")%network_agent %ret %module ;
    }
    return ret;
}

int NetworkAgent::send_message(std::string dev_id, std::string json_str, int qos)
{
    int ret = 0;
    if (network_agent && send_message_ptr) {
        ret = send_message_ptr(network_agent, dev_id, json_str, qos);
        if (ret)
            BOOST_LOG_TRIVIAL(error) << __FUNCTION__ << boost::format(" error: network_agent=%1%, ret=%2%, dev_id=%3%, json_str=%4%, qos=%5%")%network_agent %ret %dev_id %json_str %qos;
    }
    return ret;
}

int NetworkAgent::connect_printer(std::string dev_id, std::string dev_ip, std::string username, std::string password, bool use_ssl)
{
    int ret = 0;
    if (network_agent && connect_printer_ptr) {
        ret = connect_printer_ptr(network_agent, dev_id, dev_ip, username, password, use_ssl);
        if (ret)
            BOOST_LOG_TRIVIAL(error) << __FUNCTION__ << (boost::format(" error: network_agent=%1%, ret=%2%, dev_id=%3%, dev_ip=%4%, username=%5%, password=%6%")
                % network_agent % ret % dev_id % dev_ip % username % password).str();
    }
    return ret;
}

int NetworkAgent::disconnect_printer()
{
    int ret = 0;
    if (network_agent && disconnect_printer_ptr) {
        ret = disconnect_printer_ptr(network_agent);
        if (ret)
            BOOST_LOG_TRIVIAL(error) << __FUNCTION__ << boost::format(" error: network_agent=%1%, ret=%2%")%network_agent %ret;
    }
    return ret;
}

int NetworkAgent::send_message_to_printer(std::string dev_id, std::string json_str, int qos)
{
    int ret = 0;
    if (network_agent && send_message_to_printer_ptr) {
        ret = send_message_to_printer_ptr(network_agent, dev_id, json_str, qos);
        if (ret)
            BOOST_LOG_TRIVIAL(error) << __FUNCTION__ << boost::format(" error: network_agent=%1%, ret=%2%, dev_id=%3%, json_str=%4%, qos=%5%")
                %network_agent %ret %dev_id %json_str %qos;
    }
    return ret;
}

bool NetworkAgent::start_discovery(bool start, bool sending)
{
    bool ret = false;
    if (network_agent && start_discovery_ptr) {
        ret = start_discovery_ptr(network_agent, start, sending);
        //BOOST_LOG_TRIVIAL(error) << __FUNCTION__ << boost::format(" error: network_agent=%1%, ret=%2%, start=%3%, sending=%4%")%network_agent %ret %start %sending;
    }
    return ret;
}

int  NetworkAgent::change_user(std::string user_info)
{
    int ret = 0;
    if (network_agent && change_user_ptr) {
        ret = change_user_ptr(network_agent, user_info);
        if (ret)
            BOOST_LOG_TRIVIAL(error) << __FUNCTION__ << boost::format(" error: network_agent=%1%, ret=%2%, user_info=%3%")%network_agent %ret %user_info ;
    }
    return ret;
}

bool NetworkAgent::is_user_login()
{
    bool ret = false;
    if (network_agent && is_user_login_ptr) {
        ret = is_user_login_ptr(network_agent);
    }
    return ret;
}

int  NetworkAgent::user_logout()
{
    int ret = 0;
    if (network_agent && user_logout_ptr) {
        ret = user_logout_ptr(network_agent);
        if (ret)
            BOOST_LOG_TRIVIAL(error) << __FUNCTION__ << boost::format(" error: network_agent=%1%, ret=%2%")%network_agent %ret;
    }
    return ret;
}

std::string NetworkAgent::get_user_id()
{
    std::string ret;
    if (network_agent && get_user_id_ptr) {
        ret = get_user_id_ptr(network_agent);
    }
    return ret;
}

std::string NetworkAgent::get_user_name()
{
    std::string ret;
    if (network_agent && get_user_name_ptr) {
        ret = get_user_name_ptr(network_agent);
    }
    return ret;
}

std::string NetworkAgent::get_user_avatar()
{
    std::string ret;
    if (network_agent && get_user_avatar_ptr) {
        ret = get_user_avatar_ptr(network_agent);
    }
    return ret;
}

std::string NetworkAgent::get_user_nickanme()
{
    std::string ret;
    if (network_agent && get_user_nickanme_ptr) {
        ret = get_user_nickanme_ptr(network_agent);
    }
    return ret;
}

std::string NetworkAgent::build_login_cmd()
{
    std::string ret;
    if (network_agent && build_login_cmd_ptr) {
        ret = build_login_cmd_ptr(network_agent);
    }
    return ret;
}

std::string NetworkAgent::build_logout_cmd()
{
    std::string ret;
    if (network_agent && build_logout_cmd_ptr) {
        ret = build_logout_cmd_ptr(network_agent);
    }
    return ret;
}

std::string NetworkAgent::build_login_info()
{
    std::string ret;
    if (network_agent && build_login_info_ptr) {
        ret = build_login_info_ptr(network_agent);
    }
    return ret;
}

int NetworkAgent::bind(std::string dev_ip, std::string dev_id, std::string sec_link, std::string timezone,  bool improved, OnUpdateStatusFn update_fn)
{
    int ret = 0;
    if (network_agent && bind_ptr) {
        ret = bind_ptr(network_agent, dev_ip, dev_id, sec_link, timezone, improved, update_fn);
        if (ret)
            BOOST_LOG_TRIVIAL(error) << __FUNCTION__ << boost::format(" error: network_agent=%1%, ret=%2%, dev_ip=%3%, timezone=%4%")
                %network_agent %ret %dev_ip %timezone;
    }
    return ret;
}

int NetworkAgent::unbind(std::string dev_id)
{
    int ret = 0;
    if (network_agent && unbind_ptr) {
        ret = unbind_ptr(network_agent, dev_id);
        if (ret)
            BOOST_LOG_TRIVIAL(error) << __FUNCTION__ << boost::format(" error: network_agent=%1%, ret=%2%, user_info=%3%")%network_agent %ret %dev_id ;
    }
    return ret;
}

std::string NetworkAgent::get_bambulab_host()
{
    std::string ret;
    if (network_agent && get_bambulab_host_ptr) {
        ret = get_bambulab_host_ptr(network_agent);
    }
    return ret;
}

std::string NetworkAgent::get_user_selected_machine()
{
    std::string ret;
    if (network_agent && get_user_selected_machine_ptr) {
        ret = get_user_selected_machine_ptr(network_agent);
    }
    return ret;
}

int NetworkAgent::set_user_selected_machine(std::string dev_id)
{
    int ret = 0;
    if (network_agent && set_user_selected_machine_ptr) {
        ret = set_user_selected_machine_ptr(network_agent, dev_id);
        if (ret)
            BOOST_LOG_TRIVIAL(error) << __FUNCTION__ << boost::format(" error: network_agent=%1%, ret=%2%, user_info=%3%")%network_agent %ret %dev_id ;
    }
    return ret;
}

int NetworkAgent::start_print(PrintParams params, OnUpdateStatusFn update_fn, WasCancelledFn cancel_fn)
{
    int ret = 0;
    if (network_agent && start_print_ptr) {
        ret = start_print_ptr(network_agent, params, update_fn, cancel_fn);
        BOOST_LOG_TRIVIAL(info) << __FUNCTION__ << boost::format(" : network_agent=%1%, ret=%2%, dev_id=%3%, task_name=%4%, project_name=%5%")
                %network_agent %ret %params.dev_id %params.task_name %params.project_name;
    }
    return ret;
}

int NetworkAgent::start_local_print_with_record(PrintParams params, OnUpdateStatusFn update_fn, WasCancelledFn cancel_fn)
{
    int ret = 0;
    if (network_agent && start_local_print_with_record_ptr) {
        ret = start_local_print_with_record_ptr(network_agent, params, update_fn, cancel_fn);
        BOOST_LOG_TRIVIAL(info) << __FUNCTION__ << boost::format(" : network_agent=%1%, ret=%2%, dev_id=%3%, task_name=%4%, project_name=%5%")
                %network_agent %ret %params.dev_id %params.task_name %params.project_name;
    }
    return ret;
}

int NetworkAgent::start_send_gcode_to_sdcard(PrintParams params, OnUpdateStatusFn update_fn, WasCancelledFn cancel_fn)
{
	int ret = 0;
	if (network_agent && start_send_gcode_to_sdcard_ptr) {
		ret = start_send_gcode_to_sdcard_ptr(network_agent, params, update_fn, cancel_fn);
		BOOST_LOG_TRIVIAL(info) << __FUNCTION__ << boost::format(" : network_agent=%1%, ret=%2%, dev_id=%3%, task_name=%4%, project_name=%5%")
			% network_agent % ret % params.dev_id % params.task_name % params.project_name;
	}
	return ret;
}

int NetworkAgent::start_local_print(PrintParams params, OnUpdateStatusFn update_fn, WasCancelledFn cancel_fn)
{
    int ret = 0;
    if (network_agent && start_local_print_ptr) {
        ret = start_local_print_ptr(network_agent, params, update_fn, cancel_fn);
        BOOST_LOG_TRIVIAL(info) << __FUNCTION__ << boost::format(" : network_agent=%1%, ret=%2%, dev_id=%3%, task_name=%4%, project_name=%5%")
                %network_agent %ret %params.dev_id %params.task_name %params.project_name;
    }
    return ret;
}

int NetworkAgent::get_user_presets(std::map<std::string, std::map<std::string, std::string>>* user_presets)
{
    int ret = 0;
    if (network_agent && get_user_presets_ptr) {
        ret = get_user_presets_ptr(network_agent, user_presets);
        BOOST_LOG_TRIVIAL(info) << __FUNCTION__ << boost::format(" : network_agent=%1%, ret=%2%, setting_id count=%3%")%network_agent %ret %user_presets->size() ;
    }
    return ret;
}

std::string NetworkAgent::request_setting_id(std::string name, std::map<std::string, std::string>* values_map, unsigned int* http_code)
{
    std::string ret;
    if (network_agent && request_setting_id_ptr) {
        ret = request_setting_id_ptr(network_agent, name, values_map, http_code);
        BOOST_LOG_TRIVIAL(info) << __FUNCTION__ << boost::format(" : network_agent=%1%, name=%2%, http_code=%3%, ret.setting_id=%4%")
                %network_agent %name %(*http_code) %ret;
    }
    return ret;
}

int NetworkAgent::put_setting(std::string setting_id, std::string name, std::map<std::string, std::string>* values_map, unsigned int* http_code)
{
    int ret;
    if (network_agent && put_setting_ptr) {
        ret = put_setting_ptr(network_agent, setting_id, name, values_map, http_code);
        BOOST_LOG_TRIVIAL(info) << __FUNCTION__ << boost::format(" : network_agent=%1%, setting_id=%2%, name=%3%, http_code=%4%, ret=%5%")
                %network_agent %setting_id %name %(*http_code) %ret;
    }
    return ret;
}

int NetworkAgent::get_setting_list(std::string bundle_version, ProgressFn pro_fn, WasCancelledFn cancel_fn)
{
    int ret = 0;
    if (network_agent && get_setting_list_ptr) {
        ret = get_setting_list_ptr(network_agent, bundle_version, pro_fn, cancel_fn);
        if (ret)
            BOOST_LOG_TRIVIAL(info) << __FUNCTION__ << boost::format(" error: network_agent=%1%, ret=%2%, bundle_version=%3%")%network_agent %ret %bundle_version ;
    }
    return ret;
}

int NetworkAgent::delete_setting(std::string setting_id)
{
    int ret = 0;
    if (network_agent && delete_setting_ptr) {
        ret = delete_setting_ptr(network_agent, setting_id);
        if (ret)
            BOOST_LOG_TRIVIAL(error) << __FUNCTION__ << boost::format(" error: network_agent=%1%, ret=%2%, setting_id=%3%")%network_agent %ret %setting_id ;
    }
    return ret;
}

std::string NetworkAgent::get_studio_info_url()
{
    std::string ret;
    if (network_agent && get_studio_info_url_ptr) {
        ret = get_studio_info_url_ptr(network_agent);
    }
    return ret;
}

int NetworkAgent::set_extra_http_header(std::map<std::string, std::string> extra_headers)
{
    int ret = 0;
    if (network_agent && set_extra_http_header_ptr) {
        ret = set_extra_http_header_ptr(network_agent, extra_headers);
        if (ret)
            BOOST_LOG_TRIVIAL(error) << __FUNCTION__ << boost::format(" error: network_agent=%1%, ret=%2%, extra_headers count=%3%")%network_agent %ret %extra_headers.size() ;
    }
    return ret;
}

int NetworkAgent::get_my_message(int type, int after, int limit, unsigned int* http_code, std::string* http_body)
{
    int ret = 0;
    if (network_agent && get_my_message_ptr) {
        ret = get_my_message_ptr(network_agent, type, after, limit, http_code, http_body);
        if (ret)
            BOOST_LOG_TRIVIAL(error) << __FUNCTION__ << boost::format(" error: network_agent=%1%, ret=%2%") % network_agent % ret;
    }
    return ret;
}

int NetworkAgent::check_user_task_report(int* task_id, bool* printable)
{
    int ret = 0;
    if (network_agent && check_user_task_report_ptr) {
        ret = check_user_task_report_ptr(network_agent, task_id, printable);
        BOOST_LOG_TRIVIAL(debug) << __FUNCTION__ << boost::format(" error: network_agent=%1%, ret=%2%, task_id=%3%, printable=%4%")%network_agent %ret %(*task_id) %(*printable);
    }
    return ret;
}

int NetworkAgent::get_user_print_info(unsigned int* http_code, std::string* http_body)
{
    int ret = 0;
    if (network_agent && get_user_print_info_ptr) {
        ret = get_user_print_info_ptr(network_agent, http_code, http_body);
        BOOST_LOG_TRIVIAL(debug) << __FUNCTION__ << boost::format(" error: network_agent=%1%, ret=%2%, http_code=%3%, http_body=%4%")%network_agent %ret %(*http_code) %(*http_body);
    }
    return ret;
}

int NetworkAgent::get_printer_firmware(std::string dev_id, unsigned* http_code, std::string* http_body)
{
    int ret = 0;
    if (network_agent && get_printer_firmware_ptr) {
        ret = get_printer_firmware_ptr(network_agent, dev_id, http_code, http_body);
        BOOST_LOG_TRIVIAL(debug) << __FUNCTION__ << boost::format(" : network_agent=%1%, ret=%2%, dev_id=%3%, http_code=%4%, http_body=%5%")
                %network_agent %ret %dev_id %(*http_code) %(*http_body);
    }
    return ret;
}

int NetworkAgent::get_task_plate_index(std::string task_id, int* plate_index)
{
    int ret = 0;
    if (network_agent && get_task_plate_index_ptr) {
        ret = get_task_plate_index_ptr(network_agent, task_id, plate_index);
        if (ret)
            BOOST_LOG_TRIVIAL(error) << __FUNCTION__ << boost::format(" error: network_agent=%1%, ret=%2%, task_id=%3%")%network_agent %ret %task_id;
    }
    return ret;
}

int NetworkAgent::get_user_info(int* identifier)
{
    int ret = 0;
    if (network_agent && get_user_info_ptr) {
        ret = get_user_info_ptr(network_agent, identifier);
        if (ret)
            BOOST_LOG_TRIVIAL(error) << __FUNCTION__ << boost::format(" error: network_agent=%1%, ret=%2%") % network_agent % ret;
    }
    return ret;
}

int NetworkAgent::request_bind_ticket(std::string* ticket)
{
    int ret = 0;
    if (network_agent && request_bind_ticket_ptr) {
        ret = request_bind_ticket_ptr(network_agent, ticket);
        if (ret)
            BOOST_LOG_TRIVIAL(error) << __FUNCTION__ << boost::format(" error: network_agent=%1%, ret=%2%") % network_agent % ret;
    }
    return ret;
}

int NetworkAgent::get_slice_info(std::string project_id, std::string profile_id, int plate_index, std::string* slice_json)
{
    int ret;
    if (network_agent && get_slice_info_ptr) {
        ret = get_slice_info_ptr(network_agent, project_id, profile_id, plate_index, slice_json);
        BOOST_LOG_TRIVIAL(debug) << __FUNCTION__ << boost::format(" : network_agent=%1%, project_id=%2%, profile_id=%3%, plate_index=%4%, slice_json=%5%")
                %network_agent %project_id %profile_id %plate_index %(*slice_json);
    }
    return ret;
}

int NetworkAgent::query_bind_status(std::vector<std::string> query_list, unsigned int* http_code, std::string* http_body)
{
    int ret;
    if (network_agent && query_bind_status_ptr) {
        ret = query_bind_status_ptr(network_agent, query_list, http_code, http_body);
        if (ret)
            BOOST_LOG_TRIVIAL(error) << __FUNCTION__ << boost::format(" error: network_agent=%1%, ret=%2%, http_code=%3%, http_body=%4%")
                %network_agent %ret%(*http_code) %(*http_body);
    }
    return ret;
}

int NetworkAgent::modify_printer_name(std::string dev_id, std::string dev_name)
{
    int ret = 0;
    if (network_agent && modify_printer_name_ptr) {
        ret = modify_printer_name_ptr(network_agent, dev_id, dev_name);
        BOOST_LOG_TRIVIAL(info) << __FUNCTION__ << boost::format(" : network_agent=%1%, ret=%2%, dev_id=%3%, dev_name=%4%")%network_agent %ret %dev_id %dev_name;
    }
    return ret;
}

int NetworkAgent::get_camera_url(std::string dev_id, std::function<void(std::string)> callback)
{
    int ret = 0;
    if (network_agent && get_camera_url_ptr) {
        ret = get_camera_url_ptr(network_agent, dev_id, callback);
        if (ret)
            BOOST_LOG_TRIVIAL(error) << __FUNCTION__ << boost::format(" error: network_agent=%1%, ret=%2%, dev_id=%3%")%network_agent %ret %dev_id;
    }
    return ret;
}

int NetworkAgent::get_design_staffpick(int offset, int limit, std::function<void(std::string)> callback)
{
    int ret = 0;
    if (network_agent && get_design_staffpick_ptr) {
        ret = get_design_staffpick_ptr(network_agent, offset, limit, callback);
        if (ret)
            BOOST_LOG_TRIVIAL(error) << __FUNCTION__ << boost::format(" error: network_agent=%1%, ret=%2%")%network_agent %ret;
    }
    return ret;
}

int NetworkAgent::start_publish(PublishParams params, OnUpdateStatusFn update_fn, WasCancelledFn cancel_fn, std::string *out)
{
    int ret = 0;
    if (network_agent && start_publish_ptr) {
        ret = start_publish_ptr(network_agent, params, update_fn, cancel_fn, out);
        if (ret)
            BOOST_LOG_TRIVIAL(error) << __FUNCTION__ << boost::format(" error: network_agent=%1%, ret=%2%") % network_agent % ret;
    }
    return ret;
}

int NetworkAgent::get_profile_3mf(BBLProfile* profile)
{
    int ret = -1;
    if (network_agent && get_profile_3mf_ptr) {
        ret = get_profile_3mf_ptr(network_agent, profile);
        BOOST_LOG_TRIVIAL(info) << __FUNCTION__ << boost::format(" : network_agent=%1%, ret=%2%") % network_agent % ret;
    }
    return ret;
}

int NetworkAgent::get_model_publish_url(std::string* url)
{
    int ret = 0;
    if (network_agent && get_model_publish_url_ptr) {
        ret = get_model_publish_url_ptr(network_agent, url);
        if (ret)
            BOOST_LOG_TRIVIAL(error) << __FUNCTION__ << boost::format(" error: network_agent=%1%, ret=%2%") % network_agent % ret;
    }
    return ret;
}

int NetworkAgent::get_subtask(BBLModelTask* task)
{
    int ret = 0;
    if (network_agent && get_subtask_ptr) {
        ret = get_subtask_ptr(network_agent, task);
        if (ret)
            BOOST_LOG_TRIVIAL(error) << __FUNCTION__ << boost::format(" error: network_agent=%1%, ret=%2%") % network_agent % ret;
    }

    return ret;
}

int NetworkAgent::get_model_mall_home_url(std::string* url)
{
    int ret = 0;
    if (network_agent && get_model_publish_url_ptr) {
        ret = get_model_mall_home_url_ptr(network_agent, url);
        if (ret)
            BOOST_LOG_TRIVIAL(error) << __FUNCTION__ << boost::format(" error: network_agent=%1%, ret=%2%") % network_agent % ret;
    }
    return ret;
}

int NetworkAgent::get_model_mall_detail_url(std::string* url, std::string id)
{
    int ret = 0;
    if (network_agent && get_model_publish_url_ptr) {
        ret = get_model_mall_detail_url_ptr(network_agent, url, id);
        if (ret)
            BOOST_LOG_TRIVIAL(error) << __FUNCTION__ << boost::format(" error: network_agent=%1%, ret=%2%") % network_agent % ret;
    }
    return ret;
}

int NetworkAgent::get_my_profile(std::string token, unsigned int *http_code, std::string *http_body)
{
    int ret = 0;
    if (network_agent && get_my_profile_ptr) {
        ret = get_my_profile_ptr(network_agent, token, http_code, http_body);
        if (ret)
            BOOST_LOG_TRIVIAL(error) << __FUNCTION__ << boost::format("error network_agnet=%1%, ret = %2%") % network_agent % ret;
    }
    return ret;
}

int NetworkAgent::track_enable(bool enable)
{
    return 0;
    enable_track = enable;
    int ret = 0;
    if (network_agent && track_enable_ptr) {
        ret = track_enable_ptr(network_agent, enable);
        if (ret)
            BOOST_LOG_TRIVIAL(error) << __FUNCTION__ << boost::format("error network_agnet=%1%, ret = %2%") % network_agent % ret;
    }
    return ret;
}

int NetworkAgent::track_event(std::string evt_key, std::string content)
{
    return 0;
    if (!this->enable_track)
        return 0;

    int ret = 0;
    if (network_agent && track_event_ptr) {
        ret = track_event_ptr(network_agent, evt_key, content);
        if (ret)
            BOOST_LOG_TRIVIAL(error) << __FUNCTION__ << boost::format("error network_agnet=%1%, ret = %2%") % network_agent % ret;
    }
    return ret;
}

int NetworkAgent::track_header(std::string header)
{
<<<<<<< HEAD
    return 0;
=======
    if (!this->enable_track)
        return 0;
>>>>>>> 2f9434a8
    int ret = 0;
    if (network_agent && track_header_ptr) {
        ret = track_header_ptr(network_agent, header);
        if (ret)
            BOOST_LOG_TRIVIAL(error) << __FUNCTION__ << boost::format("error network_agnet=%1%, ret = %2%") % network_agent % ret;
    }
    return ret;
}

int NetworkAgent::track_update_property(std::string name, std::string value, std::string type)
{
<<<<<<< HEAD
    return 0;
=======
    if (!this->enable_track)
        return 0;

>>>>>>> 2f9434a8
    int ret = 0;
    if (network_agent && track_update_property_ptr) {
        ret = track_update_property_ptr(network_agent, name, value, type);
        if (ret)
            BOOST_LOG_TRIVIAL(error) << __FUNCTION__ << boost::format("error network_agnet=%1%, ret = %2%") % network_agent % ret;
    }
    return ret;
}

int NetworkAgent::track_get_property(std::string name, std::string& value, std::string type)
{
    if (!this->enable_track)
        return 0;

    int ret = 0;
    if (network_agent && track_get_property_ptr) {
        ret = track_get_property_ptr(network_agent, name, value, type);
        if (ret)
            BOOST_LOG_TRIVIAL(error) << __FUNCTION__ << boost::format("error network_agnet=%1%, ret = %2%") % network_agent % ret;
    }
    return ret;
}

} //namespace<|MERGE_RESOLUTION|>--- conflicted
+++ resolved
@@ -1204,7 +1204,6 @@
 
 int NetworkAgent::track_enable(bool enable)
 {
-    return 0;
     enable_track = enable;
     int ret = 0;
     if (network_agent && track_enable_ptr) {
@@ -1217,7 +1216,6 @@
 
 int NetworkAgent::track_event(std::string evt_key, std::string content)
 {
-    return 0;
     if (!this->enable_track)
         return 0;
 
@@ -1232,12 +1230,8 @@
 
 int NetworkAgent::track_header(std::string header)
 {
-<<<<<<< HEAD
-    return 0;
-=======
     if (!this->enable_track)
         return 0;
->>>>>>> 2f9434a8
     int ret = 0;
     if (network_agent && track_header_ptr) {
         ret = track_header_ptr(network_agent, header);
@@ -1249,13 +1243,9 @@
 
 int NetworkAgent::track_update_property(std::string name, std::string value, std::string type)
 {
-<<<<<<< HEAD
-    return 0;
-=======
     if (!this->enable_track)
         return 0;
 
->>>>>>> 2f9434a8
     int ret = 0;
     if (network_agent && track_update_property_ptr) {
         ret = track_update_property_ptr(network_agent, name, value, type);
