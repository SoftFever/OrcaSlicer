#include "PrintHost.hpp"

#include <vector>
#include <thread>
#include <exception>
#include <boost/optional.hpp>
#include <boost/log/trivial.hpp>
#include <boost/filesystem.hpp>

#include <wx/string.h>
#include <wx/app.h>
#include <wx/arrstr.h>

#include "libslic3r/PrintConfig.hpp"
#include "libslic3r/Channel.hpp"
#include "OctoPrint.hpp"
#include "Duet.hpp"
#include "FlashAir.hpp"
#include "AstroBox.hpp"
#include "Repetier.hpp"
#include "MKS.hpp"
#include "ESP3D.hpp"
#include "../GUI/PrintHostDialogs.hpp"
#include "../GUI/MainFrame.hpp"
#include "Obico.hpp"
#include "Flashforge.hpp"
<<<<<<< HEAD
=======
#include "SimplyPrint.hpp"
>>>>>>> e73638af

namespace fs = boost::filesystem;
using boost::optional;
using Slic3r::GUI::PrintHostQueueDialog;

namespace Slic3r {


PrintHost::~PrintHost() {}

PrintHost* PrintHost::get_print_host(DynamicPrintConfig *config)
{
    PrinterTechnology tech = ptFFF;

    {
        const auto opt = config->option<ConfigOptionEnum<PrinterTechnology>>("printer_technology");
        if (opt != nullptr) {
            tech = opt->value;
        }
    }

    if (tech == ptFFF) {
        const auto opt = config->option<ConfigOptionEnum<PrintHostType>>("host_type");
        const auto host_type = opt != nullptr ? opt->value : htOctoPrint;

        switch (host_type) {
            case htOctoPrint: return new OctoPrint(config);
            case htDuet:      return new Duet(config);
            case htFlashAir:  return new FlashAir(config);
            case htAstroBox:  return new AstroBox(config);
            case htRepetier:  return new Repetier(config);
            case htPrusaLink: return new PrusaLink(config);
            case htPrusaConnect: return new PrusaConnect(config);
            case htMKS:       return new MKS(config);
            case htESP3D:       return new ESP3D(config);
            case htObico:     return new Obico(config);
            case htFlashforge: return new Flashforge(config);
<<<<<<< HEAD
=======
            case htSimplyPrint: return new SimplyPrint(config);
>>>>>>> e73638af
            default:          return nullptr;
        }
    } else {
        return new SL1Host(config);
    }
}

wxString PrintHost::format_error(const std::string &body, const std::string &error, unsigned status) const
{
    if (status != 0) {
        auto wxbody = wxString::FromUTF8(body.data());
        return wxString::Format("HTTP %u: %s", status, wxbody);
    } else {
        return wxString::FromUTF8(error.data());
    }
}


struct PrintHostJobQueue::priv
{
    // XXX: comment on how bg thread works

    PrintHostJobQueue *q;

    Channel<PrintHostJob> channel_jobs;
    Channel<size_t> channel_cancels;
    size_t job_id = 0;
    int prev_progress = -1;
    fs::path source_to_remove;

    std::thread bg_thread;
    bool bg_exit = false;

    PrintHostQueueDialog *queue_dialog;

    priv(PrintHostJobQueue *q) : q(q) {}

    void emit_progress(int progress);
    void emit_error(wxString error);
    void emit_cancel(size_t id);
    void emit_info(wxString tag, wxString status);
    void start_bg_thread();
    void stop_bg_thread();
    void bg_thread_main();
    void progress_fn(Http::Progress progress, bool &cancel);
    void error_fn(wxString error);
    void info_fn(wxString tag, wxString status);
    void remove_source(const fs::path &path);
    void remove_source();
    void perform_job(PrintHostJob the_job);
};

PrintHostJobQueue::PrintHostJobQueue(PrintHostQueueDialog *queue_dialog)
    : p(new priv(this))
{
    p->queue_dialog = queue_dialog;
}

PrintHostJobQueue::~PrintHostJobQueue()
{
    if (p) { p->stop_bg_thread(); }
}

void PrintHostJobQueue::priv::emit_progress(int progress)
{
    auto evt = new PrintHostQueueDialog::Event(GUI::EVT_PRINTHOST_PROGRESS, queue_dialog->GetId(), job_id, progress);
    wxQueueEvent(queue_dialog, evt);
}

void PrintHostJobQueue::priv::emit_error(wxString error)
{
    auto evt = new PrintHostQueueDialog::Event(GUI::EVT_PRINTHOST_ERROR, queue_dialog->GetId(), job_id, std::move(error));
    wxQueueEvent(queue_dialog, evt);
}

void PrintHostJobQueue::priv::emit_info(wxString tag, wxString status)
{
    auto evt = new PrintHostQueueDialog::Event(GUI::EVT_PRINTHOST_INFO, queue_dialog->GetId(), job_id, std::move(tag), std::move(status));
    wxQueueEvent(queue_dialog, evt);
}

void PrintHostJobQueue::priv::emit_cancel(size_t id)
{
    auto evt = new PrintHostQueueDialog::Event(GUI::EVT_PRINTHOST_CANCEL, queue_dialog->GetId(), id);
    wxQueueEvent(queue_dialog, evt);
}

void PrintHostJobQueue::priv::start_bg_thread()
{
    if (bg_thread.joinable()) { return; }

    std::shared_ptr<priv> p2 = q->p;
    bg_thread = std::thread([p2]() {
        p2->bg_thread_main();
    });
}

void PrintHostJobQueue::priv::stop_bg_thread()
{
    if (bg_thread.joinable()) {
        bg_exit = true;
        channel_jobs.push(PrintHostJob()); // Push an empty job to wake up bg_thread in case it's sleeping
        bg_thread.detach();                // Let the background thread go, it should exit on its own
    }
}

void PrintHostJobQueue::priv::bg_thread_main()
{
    // bg thread entry point

    try {
        // Pick up jobs from the job channel:
        while (! bg_exit) {
            auto job = channel_jobs.pop();   // Sleeps in a cond var if there are no jobs
            if (job.empty()) {
                // This happens when the thread is being stopped
                break;
            }

            source_to_remove = job.upload_data.source_path;

            BOOST_LOG_TRIVIAL(debug) << boost::format("PrintHostJobQueue/bg_thread: Received job: [%1%]: `%2%` -> `%3%`, cancelled: %4%")
                % job_id
                % job.upload_data.upload_path
                % job.printhost->get_host()
                % job.cancelled;

            if (! job.cancelled) {
                perform_job(std::move(job));
            }

            remove_source();
            job_id++;
        }
    } catch (const std::exception &e) {
        emit_error(e.what());
    }

    // Cleanup leftover files, if any
    remove_source();
    auto jobs = channel_jobs.lock_rw();
    for (const PrintHostJob &job : *jobs) {
        remove_source(job.upload_data.source_path);
    }
}

void PrintHostJobQueue::priv::progress_fn(Http::Progress progress, bool &cancel)
{
    if (cancel) {
        // When cancel is true from the start, Http indicates request has been cancelled
        emit_cancel(job_id);
        return;
    }

    if (bg_exit) {
        cancel = true;
        return;
    }

    if (channel_cancels.size_hint() > 0) {
        // Lock both queues
        auto cancels = channel_cancels.lock_rw();
        auto jobs = channel_jobs.lock_rw();

        for (size_t cancel_id : *cancels) {
            if (cancel_id == job_id) {
                cancel = true;
            } else if (cancel_id > job_id) {
                const size_t idx = cancel_id - job_id - 1;
                if (idx < jobs->size()) {
                    jobs->at(idx).cancelled = true;
                    BOOST_LOG_TRIVIAL(debug) << boost::format("PrintHostJobQueue: Job id %1% cancelled") % cancel_id;
                    emit_cancel(cancel_id);
                }
            }
        }

        cancels->clear();
    }

    if (! cancel) {
        int gui_progress = progress.ultotal > 0 ? 100*progress.ulnow / progress.ultotal : 0;
        if (gui_progress != prev_progress) {
            emit_progress(gui_progress);
            prev_progress = gui_progress;
        }
    }
}

void PrintHostJobQueue::priv::error_fn(wxString error)
{
    // check if transfer was not canceled before error occured - than do not show the error
    bool do_emit_err = true;
    if (channel_cancels.size_hint() > 0) {
        // Lock both queues
        auto cancels = channel_cancels.lock_rw();
        auto jobs = channel_jobs.lock_rw();

        for (size_t cancel_id : *cancels) {
            if (cancel_id == job_id) {
                do_emit_err = false;
                emit_cancel(job_id);
            }
            else if (cancel_id > job_id) {
                const size_t idx = cancel_id - job_id - 1;
                if (idx < jobs->size()) {
                    jobs->at(idx).cancelled = true;
                    BOOST_LOG_TRIVIAL(debug) << boost::format("PrintHostJobQueue: Job id %1% cancelled") % cancel_id;
                    emit_cancel(cancel_id);
                }
            }
        }
        cancels->clear();
    }
    if (do_emit_err)
        emit_error(std::move(error));
}

void PrintHostJobQueue::priv::info_fn(wxString tag, wxString status)
{
    emit_info(tag, status);
}

void PrintHostJobQueue::priv::remove_source(const fs::path &path)
{
    if (! path.empty()) {
        boost::system::error_code ec;
        fs::remove(path, ec);
        if (ec) {
            BOOST_LOG_TRIVIAL(error) << boost::format("PrintHostJobQueue: Error removing file `%1%`: %2%") % path % ec;
        }
    }
}

void PrintHostJobQueue::priv::remove_source()
{
    remove_source(source_to_remove);
    source_to_remove.clear();
}

void PrintHostJobQueue::priv::perform_job(PrintHostJob the_job)
{
    emit_progress(0);   // Indicate the upload is starting

    bool success = the_job.printhost->upload(std::move(the_job.upload_data),
        [this](Http::Progress progress, bool &cancel)   { this->progress_fn(std::move(progress), cancel); },
        [this](wxString error)                          { this->error_fn(std::move(error)); },
        [this](wxString tag, wxString host)             { this->info_fn(std::move(tag), std::move(host)); }
    );

    if (success) {
        emit_progress(100);
        if (the_job.switch_to_device_tab) {
            const auto mainframe = GUI::wxGetApp().mainframe;
            mainframe->request_select_tab(MainFrame::TabPosition::tpMonitor);
        }
    }
}

void PrintHostJobQueue::enqueue(PrintHostJob job)
{
    p->start_bg_thread();
    p->queue_dialog->append_job(job);
    p->channel_jobs.push(std::move(job));
}

void PrintHostJobQueue::cancel(size_t id)
{
    p->channel_cancels.push(id);
}

}<|MERGE_RESOLUTION|>--- conflicted
+++ resolved
@@ -24,10 +24,7 @@
 #include "../GUI/MainFrame.hpp"
 #include "Obico.hpp"
 #include "Flashforge.hpp"
-<<<<<<< HEAD
-=======
 #include "SimplyPrint.hpp"
->>>>>>> e73638af
 
 namespace fs = boost::filesystem;
 using boost::optional;
@@ -65,10 +62,7 @@
             case htESP3D:       return new ESP3D(config);
             case htObico:     return new Obico(config);
             case htFlashforge: return new Flashforge(config);
-<<<<<<< HEAD
-=======
             case htSimplyPrint: return new SimplyPrint(config);
->>>>>>> e73638af
             default:          return nullptr;
         }
     } else {
