--- conflicted
+++ resolved
@@ -275,8 +275,6 @@
         object->ensure_on_bed();
 }
 
-<<<<<<< HEAD
-=======
 std::array<Vec3d, 4> get_cut_plane_points(const BoundingBoxf3 &bbox, const double &cut_height)
 {
     std::array<Vec3d, 4> plane_pts;
@@ -287,7 +285,6 @@
     return plane_pts;
 }
 
->>>>>>> 693aa8d2
 void CalibUtils::calib_PA(const X1CCalibInfos& calib_infos, int mode, wxString& error_message)
 {
     DeviceManager *dev = Slic3r::GUI::wxGetApp().getDeviceManager();
@@ -516,12 +513,7 @@
     for (auto _obj : model.objects) {
         _obj->ensure_on_bed();
         _obj->config.set_key_value("wall_loops", new ConfigOptionInt(3));
-<<<<<<< HEAD
-        // _obj->config.set_key_value("top_one_wall_type", new ConfigOptionEnum<TopOneWallType>(TopOneWallType::Topmost));
-=======
-        _obj->config.set_key_value("top_one_wall_type", new ConfigOptionEnum<TopOneWallType>(TopOneWallType::Topmost));
-        _obj->config.set_key_value("top_area_threshold", new ConfigOptionPercent(100));
->>>>>>> 693aa8d2
+        _obj->config.set_key_value("only_one_wall_top", new ConfigOptionBool(true));
         _obj->config.set_key_value("sparse_infill_density", new ConfigOptionPercent(35));
         _obj->config.set_key_value("bottom_shell_layers", new ConfigOptionInt(1));
         _obj->config.set_key_value("top_shell_layers", new ConfigOptionInt(5));
@@ -929,8 +921,6 @@
     plate_size[1] = bedfs[2].y() - bedfs[0].y();
     plate_size[2] = print_height;
 
-<<<<<<< HEAD
-=======
     if (params.mode == CalibMode::Calib_PA_Line) {
         double space_y       = 3.5;
         int    max_line_nums = int(plate_size[1] - 10) / space_y;
@@ -941,7 +931,6 @@
         }
     }
 
->>>>>>> 693aa8d2
     if (params.mode == CalibMode::Calib_PA_Pattern) {
         ModelInstance *instance = model->objects[0]->instances[0];
         Vec3d offset = model->calib_pa_pattern->get_start_offset() +
@@ -1133,12 +1122,8 @@
         error_message = _L("The printer is busy on other print job");
         return;
     }
-<<<<<<< HEAD
-    else if (!obj_->is_function_supported(PrinterFunction::FUNC_PRINT_WITHOUT_SD) && (obj_->get_sdcard_state() == MachineObject::SdcardState::NO_SDCARD)) {
-=======
 
     else if (!obj_->is_support_print_without_sd && (obj_->get_sdcard_state() == MachineObject::SdcardState::NO_SDCARD)) {
->>>>>>> 693aa8d2
         error_message = _L("An SD card needs to be inserted before printing.");
         return;
     }
