--- conflicted
+++ resolved
@@ -1816,21 +1816,15 @@
     CalibMode cali_mode       = calib_info.params.mode;
     print_job->m_project_name = get_calib_mode_name(cali_mode, flow_ratio_mode);
     print_job->set_calibration_task(true);
-<<<<<<< HEAD
+    print_job->sdcard_state = obj_->GetStorage()->get_sdcard_state();    
     
     print_job->has_sdcard =  wxGetApp().app_config->get("allow_abnormal_sd_card") == "true"
-            ? (obj_->get_sdcard_state() == MachineObject::SdcardState::HAS_SDCARD_NORMAL
-               || obj_->get_sdcard_state() == MachineObject::SdcardState::HAS_SDCARD_ABNORMAL)
-            : obj_->get_sdcard_state() == MachineObject::SdcardState::HAS_SDCARD_NORMAL;        
-    
-    print_job->sdcard_state = obj_->get_sdcard_state();    
-    
-    print_job->set_print_config(MachineBedTypeString[bed_type], true, false, false, false, true, 0, 0, 0);
-=======
-
-    print_job->has_sdcard = obj_->GetStorage()->get_sdcard_state() == DevStorage::HAS_SDCARD_NORMAL;
+            ? print_job->sdcard_state == DevStorage::SdcardState::HAS_SDCARD_NORMAL
+               || print_job->sdcard_state == DevStorage::SdcardState::HAS_SDCARD_ABNORMAL)
+            : print_job->sdcard_state == DevStorage::SdcardState::HAS_SDCARD_NORMAL;        
+            
+        
     print_job->set_print_config(MachineBedTypeString[bed_type], true, false, false, false, true, false, 0, 0, 0);
->>>>>>> e3f04982
     print_job->set_print_job_finished_event(wxGetApp().plater()->get_send_calibration_finished_event(), print_job->m_project_name);
 
     {  // after send: record the print job
