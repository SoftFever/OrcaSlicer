--- conflicted
+++ resolved
@@ -569,16 +569,13 @@
     GUI/Jobs/OAuthJob.hpp
     Utils/SimplyPrint.cpp
     Utils/SimplyPrint.hpp
-<<<<<<< HEAD
+    Utils/ElegooLink.hpp
+    Utils/ElegooLink.cpp
+    Utils/WebSocketClient.hpp
     Utils/Spoolman.cpp
     Utils/Spoolman.hpp
     GUI/SpoolmanImportDialog.cpp
     GUI/SpoolmanImportDialog.hpp
-=======
-    Utils/ElegooLink.hpp
-    Utils/ElegooLink.cpp
-    Utils/WebSocketClient.hpp
->>>>>>> dc491166
 )
 
 if (WIN32)
