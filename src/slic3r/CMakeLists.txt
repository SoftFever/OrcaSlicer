--- conflicted
+++ resolved
@@ -509,14 +509,11 @@
     Utils/Serial.cpp
     Utils/Serial.hpp
     Utils/MKS.cpp
-<<<<<<< HEAD
+    Utils/MKS.hpp
+    Utils/WxFontUtils.cpp
     Utils/Flashforge.hpp
     Utils/Flashforge.cpp
-=======
-    Utils/MKS.hpp
-    Utils/WxFontUtils.cpp
     Utils/WxFontUtils.hpp
->>>>>>> 25ec6a68
     Utils/Duet.cpp
     Utils/Duet.hpp
     Utils/FlashAir.cpp
