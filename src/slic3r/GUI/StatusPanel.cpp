--- conflicted
+++ resolved
@@ -1584,36 +1584,17 @@
     m_parts_btn->SetStyle(ButtonStyle::Confirm, ButtonType::Window);
 
     m_options_btn = new Button(m_panel_control_title, _L("Print Options"));
-<<<<<<< HEAD
     m_options_btn->SetStyle(ButtonStyle::Confirm, ButtonType::Window);
+  
+    m_safety_btn = new Button(m_panel_control_title, _L("Safety Options"));
+    m_safety_btn->SetStyle(ButtonStyle::Confirm, ButtonType::Window);
 
     m_calibration_btn = new Button(m_panel_control_title, _L("Calibration"));
     m_calibration_btn->SetStyle(ButtonStyle::Confirm, ButtonType::Window);
-=======
-    m_options_btn->SetBackgroundColor(btn_bg_green);
-    m_options_btn->SetBorderColor(btn_bd_green);
-    m_options_btn->SetTextColor(wxColour("#FFFFFE"));
-    m_options_btn->SetSize(wxSize(FromDIP(128), FromDIP(26)));
-    m_options_btn->SetMinSize(wxSize(-1, FromDIP(26)));
-
-    m_safety_btn = new Button(m_panel_control_title, _L("Safety Options"));
-    m_safety_btn->SetBackgroundColor(btn_bg_green);
-    m_safety_btn->SetBorderColor(btn_bd_green);
-    m_safety_btn->SetTextColor(wxColour("#FFFFFE"));
-    m_safety_btn->SetSize(wxSize(FromDIP(128), FromDIP(26)));
-    m_safety_btn->SetMinSize(wxSize(-1, FromDIP(26)));
-
-    m_calibration_btn = new Button(m_panel_control_title, _L("Calibration"));
-    m_calibration_btn->SetBackgroundColor(btn_bg_green);
-    m_calibration_btn->SetBorderColor(btn_bd_green);
-    m_calibration_btn->SetTextColor(wxColour("#FFFFFE"));
-    m_calibration_btn->SetSize(wxSize(FromDIP(128), FromDIP(26)));
-    m_calibration_btn->SetMinSize(wxSize(-1, FromDIP(26)));
     m_calibration_btn->EnableTooltipEvenDisabled();
-
+  
     m_options_btn->Hide();
     m_safety_btn->Hide();
->>>>>>> aa5350a6
 
     bSizer_control_title->Add(m_staticText_control, 1, wxALIGN_CENTER_VERTICAL | wxLEFT, PAGE_TITLE_LEFT_MARGIN);
     bSizer_control_title->Add(0, 0, 1, wxEXPAND, 0);
