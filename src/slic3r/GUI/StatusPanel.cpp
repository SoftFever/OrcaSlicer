#include "StatusPanel.hpp"

#include "I18N.hpp"
#include "Widgets/Label.hpp"
#include "Widgets/Button.hpp"
#include "Widgets/StepCtrl.hpp"
#include "Widgets/SideTools.hpp"

#include "BitmapCache.hpp"
#include "GUI_App.hpp"

#include "MsgDialog.hpp"
#include "slic3r/Utils/Http.hpp"
#include "libslic3r/Thread.hpp"

#include "RecenterDialog.hpp"
#include "CalibUtils.hpp"
#include <slic3r/GUI/Widgets/ProgressDialog.hpp>
#include <wx/sstream.h>
#include <wx/zstream.h>


namespace Slic3r { namespace GUI {

#define TEMP_THRESHOLD_VAL 2
#define TEMP_THRESHOLD_ALLOW_E_CTRL 170.0f

/* const strings */
static const wxString NA_STR         = _L("N/A");
static const wxString TEMP_BLANK_STR = wxString("_");
static const wxFont   SWITCH_FONT    = Label::Body_10;

/* const values */
static const int bed_temp_range[2]    = {20, 120};
static const int nozzle_temp_range[2] = {20, 300};
static const int nozzle_chamber_range[2] = {20, 60};

/* colors */
static const wxColour STATUS_PANEL_BG     = wxColour(238, 238, 238);
static const wxColour STATUS_TITLE_BG     = wxColour(248, 248, 248);
static const wxColour STATIC_BOX_LINE_COL = wxColour(238, 238, 238);

static const wxColour BUTTON_NORMAL1_COL = wxColour(238, 238, 238);
static const wxColour BUTTON_NORMAL2_COL = wxColour(206, 206, 206);
static const wxColour BUTTON_PRESS_COL   = wxColour(172, 172, 172);
static const wxColour BUTTON_HOVER_COL   = wxColour(0, 150, 136);

static const wxColour DISCONNECT_TEXT_COL = wxColour(171, 172, 172);
static const wxColour NORMAL_TEXT_COL     = wxColour(48,58,60);
static const wxColour NORMAL_FAN_TEXT_COL = wxColour(107, 107, 107);
static const wxColour WARNING_INFO_BG_COL = wxColour(255, 111, 0);
static const wxColour STAGE_TEXT_COL      = wxColour(0, 150, 136);

static const wxColour GROUP_STATIC_LINE_COL = wxColour(206, 206, 206);

/* font and foreground colors */
static const wxFont PAGE_TITLE_FONT  = Label::Body_14;
//static const wxFont GROUP_TITLE_FONT = Label::sysFont(17);

static wxColour PAGE_TITLE_FONT_COL  = wxColour(107, 107, 107);
static wxColour GROUP_TITLE_FONT_COL = wxColour(172, 172, 172);
static wxColour TEXT_LIGHT_FONT_COL  = wxColour(107, 107, 107);

static std::vector<std::string> message_containing_retry{
    "0701 8004",
    "0701 8005",
    "0701 8006",
    "0701 8006",
    "0701 8007",
    "0700 8012",
    "0701 8012",
    "0702 8012",
    "0703 8012",
    "07FF 8003",
    "07FF 8004",
    "07FF 8005",
    "07FF 8006",
    "07FF 8007",
    "07FF 8010",
    "07FF 8011",
    "07FF 8012",
    "07FF 8013",
};

static std::vector<std::string> message_containing_done{
    "07FF 8007",
    "12FF 8007"
};

static wxImage fail_image;


/* size */
#define PAGE_TITLE_HEIGHT FromDIP(36)
#define PAGE_TITLE_TEXT_WIDTH FromDIP(200)
#define PAGE_TITLE_LEFT_MARGIN FromDIP(17)
#define GROUP_TITLE_LEFT_MARGIN FromDIP(15)
#define GROUP_TITLE_LINE_MARGIN FromDIP(11)
#define GROUP_TITLE_RIGHT_MARGIN FromDIP(15)

#define NORMAL_SPACING FromDIP(5)
#define PAGE_SPACING FromDIP(10)
#define PAGE_MIN_WIDTH FromDIP(574)
#define PROGRESSBAR_HEIGHT FromDIP(8)

#define SWITCH_BUTTON_SIZE (wxSize(FromDIP(40), -1))
#define TASK_THUMBNAIL_SIZE (wxSize(FromDIP(120), FromDIP(120)))
#define TASK_BUTTON_SIZE (wxSize(FromDIP(48), FromDIP(24)))
#define TASK_BUTTON_SIZE2 (wxSize(-1, FromDIP(24)))
#define Z_BUTTON_SIZE (wxSize(FromDIP(52), FromDIP(52)))
#define MISC_BUTTON_PANEL_SIZE (wxSize(FromDIP(136), FromDIP(55)))
#define MISC_BUTTON_2FAN_SIZE (wxSize(FromDIP(66), FromDIP(51)))
#define MISC_BUTTON_3FAN_SIZE (wxSize(FromDIP(44), FromDIP(51)))
#define TEMP_CTRL_MIN_SIZE (wxSize(FromDIP(122), FromDIP(52)))
#define AXIS_MIN_SIZE (wxSize(FromDIP(220), FromDIP(220)))
#define EXTRUDER_IMAGE_SIZE (wxSize(FromDIP(48), FromDIP(76)))

static void market_model_scoring_page(int design_id)
{
    std::string url;
    std::string country_code   = GUI::wxGetApp().app_config->get_country_code();
    std::string model_http_url = GUI::wxGetApp().get_model_http_url(country_code);
    if (GUI::wxGetApp().getAgent()->get_model_mall_detail_url(&url, std::to_string(design_id)) == 0) {
        std::string user_id = GUI::wxGetApp().getAgent()->get_user_id();
        boost::algorithm::replace_first(url, "models", "u/" + user_id + "/rating");
        // Prevent user_id from containing design_id
        size_t      sign_in = url.find("/rating");
        std::string sub_url = url.substr(0, sign_in + 7);
        url.erase(0, sign_in + 7);
        boost::algorithm::replace_first(url, std::to_string(design_id), "");
        url = sub_url + url;
        try {
            if (!url.empty()) { wxLaunchDefaultBrowser(url); }
        } catch (...) {
            return;
        }
    }
}

PrintingTaskPanel::PrintingTaskPanel(wxWindow* parent, PrintingTaskType type)
    : wxPanel(parent, wxID_ANY,wxDefaultPosition, wxDefaultSize, wxTAB_TRAVERSAL)
{
    m_type = type;
    create_panel(this);
    SetBackgroundColour(*wxWHITE);
}

PrintingTaskPanel::~PrintingTaskPanel()
{
}

void PrintingTaskPanel::create_panel(wxWindow* parent)
{
    wxBoxSizer *sizer                 = new wxBoxSizer(wxVERTICAL);
    wxBoxSizer *bSizer_printing_title = new wxBoxSizer(wxHORIZONTAL);

    m_panel_printing_title = new wxPanel(parent, wxID_ANY, wxDefaultPosition, wxSize(-1, PAGE_TITLE_HEIGHT), wxTAB_TRAVERSAL);
    m_panel_printing_title->SetBackgroundColour(STATUS_TITLE_BG);

    m_staticText_printing = new wxStaticText(m_panel_printing_title, wxID_ANY ,_L("Printing Progress"));
    m_staticText_printing->Wrap(-1);
    m_staticText_printing->SetFont(PAGE_TITLE_FONT);
    m_staticText_printing->SetForegroundColour(PAGE_TITLE_FONT_COL);

    bSizer_printing_title->Add(m_staticText_printing, 0, wxALIGN_CENTER_VERTICAL | wxLEFT, PAGE_TITLE_LEFT_MARGIN);
    bSizer_printing_title->Add(0, 0, 1, wxEXPAND, 0);

    m_panel_printing_title->SetSizer(bSizer_printing_title);
    m_panel_printing_title->Layout();
    bSizer_printing_title->Fit(m_panel_printing_title);

    m_bitmap_thumbnail = new wxStaticBitmap(parent, wxID_ANY, m_thumbnail_placeholder.bmp(), wxDefaultPosition, TASK_THUMBNAIL_SIZE, 0);

    

    wxBoxSizer *bSizer_subtask_info = new wxBoxSizer(wxVERTICAL);
    wxBoxSizer *bSizer_task_name = new wxBoxSizer(wxVERTICAL);
    wxBoxSizer *bSizer_task_name_hor = new wxBoxSizer(wxHORIZONTAL);
    wxPanel*    task_name_panel      = new wxPanel(parent);

    m_staticText_subtask_value = new wxStaticText(task_name_panel, wxID_ANY, _L("N/A"), wxDefaultPosition, wxDefaultSize, wxALIGN_LEFT | wxST_ELLIPSIZE_END);
    m_staticText_subtask_value->Wrap(-1);
    #ifdef __WXOSX_MAC__
    m_staticText_subtask_value->SetFont(::Label::Body_13);
    #else
    m_staticText_subtask_value->SetFont(wxFont(13, wxFONTFAMILY_DEFAULT, wxFONTSTYLE_NORMAL, wxFONTWEIGHT_NORMAL, false, wxT("HarmonyOS Sans SC")));
    #endif
    m_staticText_subtask_value->SetForegroundColour(wxColour(44, 44, 46));

    m_bitmap_static_use_time = new wxStaticBitmap(task_name_panel, wxID_ANY, m_bitmap_use_time.bmp(), wxDefaultPosition, wxSize(FromDIP(16), FromDIP(16)));

    m_staticText_consumption_of_time = new wxStaticText(task_name_panel, wxID_ANY, "0m", wxDefaultPosition, wxDefaultSize, 0);
    m_staticText_consumption_of_time->SetFont(::Label::Body_12);
    m_staticText_consumption_of_time->SetForegroundColour(wxColour(0x68, 0x68, 0x68));
    m_staticText_consumption_of_time->Wrap(-1);


    m_bitmap_static_use_weight = new wxStaticBitmap(task_name_panel, wxID_ANY, m_bitmap_use_weight.bmp(), wxDefaultPosition, wxSize(FromDIP(16), FromDIP(16)));


    m_staticText_consumption_of_weight = new wxStaticText(task_name_panel, wxID_ANY, "0g", wxDefaultPosition, wxDefaultSize, 0);
    m_staticText_consumption_of_weight->SetFont(::Label::Body_12);
    m_staticText_consumption_of_weight->SetForegroundColour(wxColour(0x68, 0x68, 0x68));
    m_staticText_consumption_of_weight->Wrap(-1);

    bSizer_task_name_hor->Add(m_staticText_subtask_value, 1, wxALL | wxEXPAND, 0);
    bSizer_task_name_hor->Add(0, 0, 1, wxEXPAND, 0);
    bSizer_task_name_hor->Add(m_bitmap_static_use_time, 0, wxALIGN_CENTER_VERTICAL, 0);
    bSizer_task_name_hor->Add(m_staticText_consumption_of_time, 0, wxALIGN_CENTER_VERTICAL|wxLEFT, FromDIP(3));
    bSizer_task_name_hor->Add(0, 0, 0, wxLEFT, FromDIP(20));
    bSizer_task_name_hor->Add(m_bitmap_static_use_weight, 0, wxALIGN_CENTER_VERTICAL, 0);
    bSizer_task_name_hor->Add(m_staticText_consumption_of_weight, 0, wxALIGN_CENTER_VERTICAL | wxLEFT, FromDIP(3));
    bSizer_task_name_hor->Add(0, 0, 0, wxRIGHT, FromDIP(10));


    task_name_panel->SetSizer(bSizer_task_name_hor);
    task_name_panel->Layout();
    task_name_panel->Fit();

    bSizer_task_name->Add(task_name_panel, 0, wxEXPAND, FromDIP(5));


   /* wxFlexGridSizer *fgSizer_task = new wxFlexGridSizer(2, 2, 0, 0);
     fgSizer_task->AddGrowableCol(0);
     fgSizer_task->SetFlexibleDirection(wxVERTICAL);
     fgSizer_task->SetNonFlexibleGrowMode(wxFLEX_GROWMODE_SPECIFIED);*/

    m_printing_stage_value = new wxStaticText(parent, wxID_ANY, "", wxDefaultPosition, wxDefaultSize, wxALIGN_LEFT | wxST_ELLIPSIZE_END);
    m_printing_stage_value->Wrap(-1);
    #ifdef __WXOSX_MAC__
    m_printing_stage_value->SetFont(::Label::Body_11);
    #else
    m_printing_stage_value->SetFont(wxFont(11, wxFONTFAMILY_DEFAULT, wxFONTSTYLE_NORMAL, wxFONTWEIGHT_NORMAL, false, wxT("HarmonyOS Sans SC")));
    #endif

    m_printing_stage_value->SetForegroundColour(STAGE_TEXT_COL);


    m_staticText_profile_value = new wxStaticText(parent, wxID_ANY, "", wxDefaultPosition, wxDefaultSize, wxALIGN_LEFT | wxST_ELLIPSIZE_END);
    m_staticText_profile_value->Wrap(-1);
#ifdef __WXOSX_MAC__
    m_staticText_profile_value->SetFont(::Label::Body_11);
#else
    m_staticText_profile_value->SetFont(wxFont(11, wxFONTFAMILY_DEFAULT, wxFONTSTYLE_NORMAL, wxFONTWEIGHT_NORMAL, false, wxT("HarmonyOS Sans SC")));
#endif

    m_staticText_profile_value->SetForegroundColour(0x6B6B6B);


    auto m_panel_progress = new wxPanel(parent, wxID_ANY);
    m_panel_progress->SetBackgroundColour(*wxWHITE);
    auto m_sizer_progressbar = new wxBoxSizer(wxHORIZONTAL);
    m_gauge_progress = new ProgressBar(m_panel_progress, wxID_ANY, 100, wxDefaultPosition, wxDefaultSize);
    m_gauge_progress->SetValue(0);
    m_gauge_progress->SetHeight(PROGRESSBAR_HEIGHT);
    m_gauge_progress->SetMaxSize(wxSize(FromDIP(600), -1));
    m_panel_progress->SetSizer(m_sizer_progressbar);
    m_panel_progress->Layout();
    m_panel_progress->SetSize(wxSize(-1, FromDIP(24)));
    m_panel_progress->SetMaxSize(wxSize(-1, FromDIP(24)));

    wxBoxSizer *bSizer_task_btn = new wxBoxSizer(wxHORIZONTAL);

    bSizer_task_btn->Add(FromDIP(10), 0, 0);

    m_button_pause_resume = new ScalableButton(m_panel_progress, wxID_ANY, "print_control_pause", wxEmptyString, wxDefaultSize, wxDefaultPosition, wxBU_EXACTFIT | wxNO_BORDER,true);

    m_button_pause_resume->Bind(wxEVT_ENTER_WINDOW, [this](auto &e) {
        if (m_button_pause_resume->GetToolTipText() == _L("Pause")) {
            m_button_pause_resume->SetBitmap_("print_control_pause_hover");
        }

        if (m_button_pause_resume->GetToolTipText() == _L("Resume")) {
            m_button_pause_resume->SetBitmap_("print_control_resume_hover");
        }
    });

    m_button_pause_resume->Bind(wxEVT_LEAVE_WINDOW, [this](auto &e) {
        auto        buf = m_button_pause_resume->GetClientData();
        if (m_button_pause_resume->GetToolTipText() == _L("Pause")) {
            m_button_pause_resume->SetBitmap_("print_control_pause");
        }

        if (m_button_pause_resume->GetToolTipText() == _L("Resume")) {
            m_button_pause_resume->SetBitmap_("print_control_resume");
        }
    });

    m_button_abort = new ScalableButton(m_panel_progress, wxID_ANY, "print_control_stop", wxEmptyString, wxDefaultSize, wxDefaultPosition, wxBU_EXACTFIT | wxNO_BORDER, true);
    m_button_abort->SetToolTip(_L("Stop"));

    m_button_abort->Bind(wxEVT_ENTER_WINDOW, [this](auto &e) {
        m_button_abort->SetBitmap_("print_control_stop_hover");
    });

    m_button_abort->Bind(wxEVT_LEAVE_WINDOW, [this](auto &e) {
        m_button_abort->SetBitmap_("print_control_stop"); }
    );

    m_sizer_progressbar->Add(m_gauge_progress, 1, wxALIGN_CENTER_VERTICAL, 0);
    m_sizer_progressbar->Add(0, 0, 0, wxEXPAND|wxLEFT, FromDIP(18));
    m_sizer_progressbar->Add(m_button_pause_resume, 0, wxALL, FromDIP(5));
    m_sizer_progressbar->Add(0, 0, 0, wxEXPAND|wxLEFT, FromDIP(18));
    m_sizer_progressbar->Add(m_button_abort, 0, wxALL, FromDIP(5));

    wxBoxSizer *bSizer_buttons = new wxBoxSizer(wxHORIZONTAL);
    wxBoxSizer *bSizer_text = new wxBoxSizer(wxHORIZONTAL);
    wxPanel* penel_bottons = new wxPanel(parent);
    wxPanel* penel_text = new wxPanel(penel_bottons);

    penel_text->SetBackgroundColour(*wxWHITE);
    penel_bottons->SetBackgroundColour(*wxWHITE);

    wxBoxSizer *sizer_percent = new wxBoxSizer(wxVERTICAL);
    sizer_percent->Add(0, 0, 1, wxEXPAND, 0);

    wxBoxSizer *sizer_percent_icon  = new wxBoxSizer(wxVERTICAL);
    sizer_percent_icon->Add(0, 0, 1, wxEXPAND, 0);


    m_staticText_progress_percent = new wxStaticText(penel_text, wxID_ANY, L("0"), wxDefaultPosition, wxDefaultSize, 0);
    m_staticText_progress_percent->SetFont(::Label::Head_18);
    m_staticText_progress_percent->SetMaxSize(wxSize(-1, FromDIP(20)));
    m_staticText_progress_percent->SetForegroundColour(wxColour(0, 150, 136));

    m_staticText_progress_percent_icon = new wxStaticText(penel_text, wxID_ANY, L("%"), wxDefaultPosition, wxDefaultSize, 0);
    m_staticText_progress_percent_icon->SetFont(::Label::Body_11);
    m_staticText_progress_percent_icon->SetMaxSize(wxSize(-1, FromDIP(13)));
    m_staticText_progress_percent_icon->SetForegroundColour(wxColour(0, 150, 136));

    sizer_percent->Add(m_staticText_progress_percent, 0, 0, 0);

    #ifdef __WXOSX_MAC__
    sizer_percent_icon->Add(m_staticText_progress_percent_icon, 0, wxBOTTOM, FromDIP(2));
    #else
    sizer_percent_icon->Add(m_staticText_progress_percent_icon, 0, 0, 0);
    #endif


    m_staticText_progress_left = new wxStaticText(penel_text, wxID_ANY, L("N/A"), wxDefaultPosition, wxDefaultSize, 0);
    m_staticText_progress_left->Wrap(-1);
    m_staticText_progress_left->SetFont(wxFont(12, wxFONTFAMILY_DEFAULT, wxFONTSTYLE_NORMAL, wxFONTWEIGHT_NORMAL, false, wxT("HarmonyOS Sans SC")));
    m_staticText_progress_left->SetForegroundColour(wxColour(146, 146, 146));

    // Orca: display the end time of the print
    m_staticText_progress_end = new wxStaticText(penel_text, wxID_ANY, L("N/A"), wxDefaultPosition, wxDefaultSize, 0);
    m_staticText_progress_end->Wrap(-1);
    m_staticText_progress_end->SetFont(
        wxFont(12, wxFONTFAMILY_DEFAULT, wxFONTSTYLE_NORMAL, wxFONTWEIGHT_NORMAL, false, wxT("HarmonyOS Sans SC")));
    m_staticText_progress_end->SetForegroundColour(wxColour(146, 146, 146));

    //fgSizer_task->Add(bSizer_buttons, 0, wxEXPAND, 0);
    //fgSizer_task->Add(0, 0, 0, wxEXPAND, FromDIP(5));

    wxPanel* panel_button_block = new wxPanel(penel_bottons, wxID_ANY);
    panel_button_block->SetMinSize(wxSize(TASK_BUTTON_SIZE.x * 2 + FromDIP(5) * 4, -1));
    panel_button_block->SetMinSize(wxSize(TASK_BUTTON_SIZE.x * 2 + FromDIP(5) * 4, -1));
    panel_button_block->SetSize(wxSize(TASK_BUTTON_SIZE.x * 2 + FromDIP(5) * 2, -1));
    panel_button_block->SetBackgroundColour(*wxWHITE);

    m_staticText_layers = new wxStaticText(penel_text, wxID_ANY, _L("Layer: N/A"));
    m_staticText_layers->SetFont(wxFont(12, wxFONTFAMILY_DEFAULT, wxFONTSTYLE_NORMAL, wxFONTWEIGHT_NORMAL, false, wxT("HarmonyOS Sans SC")));
    m_staticText_layers->SetForegroundColour(wxColour(146, 146, 146));
    m_staticText_layers->Hide();

    //bSizer_text->Add(m_staticText_progress_percent, 0,  wxALL, 0);
    bSizer_text->Add(sizer_percent, 0, wxEXPAND, 0);
    bSizer_text->Add(sizer_percent_icon, 0, wxEXPAND, 0);
    bSizer_text->Add(0, 0, 1, wxEXPAND, 0);
    bSizer_text->Add(m_staticText_layers, 0, wxALIGN_CENTER | wxALL, 0);
    bSizer_text->Add(0, 0, 0, wxLEFT, FromDIP(20));
    bSizer_text->Add(m_staticText_progress_left, 0, wxALIGN_CENTER | wxALL, 0);
    // Orca: display the end time of the print
    bSizer_text->Add(0, 0, 0, wxLEFT, FromDIP(8));
    bSizer_text->Add(m_staticText_progress_end, 0, wxALIGN_CENTER | wxALL, 0);

    penel_text->SetMaxSize(wxSize(FromDIP(600), -1));
    penel_text->SetSizer(bSizer_text);
    penel_text->Layout();

    bSizer_buttons->Add(penel_text, 1, wxEXPAND | wxALL, 0);
    bSizer_buttons->Add(panel_button_block, 0, wxALIGN_CENTER | wxALL, 0);

    penel_bottons->SetSizer(bSizer_buttons);
    penel_bottons->Layout();

<<<<<<< HEAD
    StateColor btn_bg_green(std::pair<wxColour, int>(AMS_CONTROL_DISABLE_COLOUR, StateColor::Disabled), std::pair<wxColour, int>(wxColour(0, 137, 123), StateColor::Pressed),
                            std::pair<wxColour, int>(wxColour(38, 166, 154), StateColor::Hovered), std::pair<wxColour, int>(AMS_CONTROL_BRAND_COLOUR, StateColor::Normal));
    StateColor btn_bd_green(std::pair<wxColour, int>(AMS_CONTROL_WHITE_COLOUR, StateColor::Disabled), std::pair<wxColour, int>(AMS_CONTROL_BRAND_COLOUR, StateColor::Enabled));

    m_button_market_scoring = new Button(parent, _L("Immediately score"));
    m_button_market_scoring->SetBackgroundColor(btn_bg_green);
    m_button_market_scoring->SetBorderColor(btn_bd_green);
    m_button_market_scoring->SetTextColor(wxColour("#FFFFFE"));
    m_button_market_scoring->SetSize(wxSize(FromDIP(128), FromDIP(26)));
    m_button_market_scoring->SetMinSize(wxSize(-1, FromDIP(26)));
    m_button_market_scoring->SetCornerRadius(FromDIP(13));

    wxBoxSizer *bSizer_market_scoring = new wxBoxSizer(wxHORIZONTAL);
    bSizer_market_scoring->Add(m_button_market_scoring);
    bSizer_market_scoring->Add(0, 0, 1, wxEXPAND, 0);
    m_button_market_scoring->Hide();

=======
>>>>>>> 5250dc6f
    bSizer_subtask_info->Add(0, 0, 0, wxEXPAND | wxTOP, FromDIP(14));
    bSizer_subtask_info->Add(bSizer_task_name, 0, wxEXPAND|wxRIGHT, FromDIP(18));
    bSizer_subtask_info->Add(m_staticText_profile_value, 0, wxEXPAND | wxTOP, FromDIP(5));
    bSizer_subtask_info->Add(m_printing_stage_value, 0, wxEXPAND | wxTOP, FromDIP(5));
    bSizer_subtask_info->Add(penel_bottons, 0, wxEXPAND | wxTOP, FromDIP(10));
    bSizer_subtask_info->Add(m_panel_progress, 0, wxEXPAND|wxRIGHT, FromDIP(25));


    m_printing_sizer = new wxBoxSizer(wxHORIZONTAL);
    m_printing_sizer->SetMinSize(wxSize(PAGE_MIN_WIDTH, -1));
    m_printing_sizer->Add(m_bitmap_thumbnail, 0, wxALIGN_CENTER_VERTICAL | wxRIGHT | wxLEFT, FromDIP(12));
    m_printing_sizer->Add(FromDIP(8), 0, 0, wxEXPAND, 0);
    m_printing_sizer->Add(bSizer_subtask_info, 1, wxALL | wxEXPAND, 0);


    m_staticline = new wxPanel( parent, wxID_ANY);
    m_staticline->SetBackgroundColour(wxColour(238,238,238));
    m_staticline->Layout();
    m_staticline->Hide();

    m_panel_error_txt = new wxPanel(parent, wxID_ANY);
    m_panel_error_txt->SetBackgroundColour(*wxWHITE);

    wxBoxSizer *static_text_sizer = new wxBoxSizer(wxHORIZONTAL);

    m_error_text = new Label(m_panel_error_txt, "", LB_AUTO_WRAP);
    m_error_text->SetForegroundColour(wxColour(255, 0, 0));
    static_text_sizer->Add(m_error_text, 1, wxEXPAND | wxLEFT, FromDIP(17));

    m_button_clean = new Button(m_panel_error_txt, _L("Clear"));
    StateColor clean_bg(std::pair<wxColour, int>(wxColour(255, 255, 255), StateColor::Disabled), std::pair<wxColour, int>(wxColour(206, 206, 206), StateColor::Pressed),
                        std::pair<wxColour, int>(wxColour(238, 238, 238), StateColor::Hovered), std::pair<wxColour, int>(wxColour(255, 255, 255), StateColor::Enabled),
                        std::pair<wxColour, int>(wxColour(255, 255, 255), StateColor::Normal));
    StateColor clean_bd(std::pair<wxColour, int>(wxColour(144, 144, 144), StateColor::Disabled), std::pair<wxColour, int>(wxColour(38, 46, 48), StateColor::Enabled));
    StateColor clean_text(std::pair<wxColour, int>(wxColour(144, 144, 144), StateColor::Disabled), std::pair<wxColour, int>(wxColour(38, 46, 48), StateColor::Enabled));


    m_button_clean->SetBackgroundColor(clean_bg);
    m_button_clean->SetBorderColor(clean_bd);
    m_button_clean->SetTextColor(clean_text);
    m_button_clean->SetFont(Label::Body_10);
    m_button_clean->SetMinSize(TASK_BUTTON_SIZE2);

    static_text_sizer->Add( FromDIP(10), 0, 0, 0, 0 );
    static_text_sizer->Add(m_button_clean, 0, wxALIGN_CENTRE_VERTICAL|wxRIGHT, FromDIP(5));

    m_panel_error_txt->SetSizer(static_text_sizer);
    m_panel_error_txt->Hide();

    sizer->Add(m_panel_printing_title, 0, wxEXPAND | wxALL, 0);
    sizer->Add(0, FromDIP(12), 0);
    sizer->Add(m_printing_sizer, 0, wxEXPAND | wxALL, 0);
    sizer->Add(0, 0, 0, wxTOP, FromDIP(15));
    sizer->Add(m_staticline, 0, wxEXPAND | wxALL, FromDIP(10));
    sizer->Add(m_panel_error_txt, 0, wxEXPAND | wxALL, 0);
    sizer->Add(0, FromDIP(12), 0);

    m_score_staticline = new wxPanel(parent, wxID_ANY);
    m_score_staticline->SetBackgroundColour(wxColour(238, 238, 238));
    m_score_staticline->Layout();
    m_score_staticline->Hide();
    sizer->Add(0, 0, 0, wxTOP, FromDIP(15));
    sizer->Add(m_score_staticline, 0, wxEXPAND | wxALL, FromDIP(10));

    m_score_subtask_info = new wxPanel(parent, wxID_ANY);
    m_score_subtask_info->SetBackgroundColour(*wxWHITE);

    wxBoxSizer *  static_score_sizer = new wxBoxSizer(wxVERTICAL);
    wxStaticText *static_score_text  = new wxStaticText(m_score_subtask_info, wxID_ANY, _L("How do you like this printing file?"), wxDefaultPosition, wxDefaultSize, 0);
    static_score_text->Wrap(-1);
    static_score_sizer->Add(static_score_text, 1, wxEXPAND | wxALL, FromDIP(10));
    m_has_rated_prompt = new wxStaticText(m_score_subtask_info, wxID_ANY, _L("(The model has already been rated. Your rating will overwrite the previous rating.)"), wxDefaultPosition, wxDefaultSize, 0);
    m_has_rated_prompt->Wrap(-1);
    m_has_rated_prompt->SetForegroundColour(*wxRED);
    m_has_rated_prompt->SetFont(::Label::Body_10);
    m_has_rated_prompt->Hide();

    m_star_count                        = 0;
    wxBoxSizer *static_score_star_sizer = new wxBoxSizer(wxHORIZONTAL);
    m_score_star.resize(5);
    for (int i = 0; i < m_score_star.size(); ++i) {
        m_score_star[i] = new ScalableButton(m_score_subtask_info, wxID_ANY, "score_star_dark", wxEmptyString, wxSize(FromDIP(26), FromDIP(26)), wxDefaultPosition,
                                             wxBU_EXACTFIT | wxNO_BORDER, true, 26);
        m_score_star[i]->Bind(wxEVT_LEFT_DOWN, [this, i](auto &e) {
            for (int j = 0; j < m_score_star.size(); ++j) {
                ScalableBitmap light_star = ScalableBitmap(nullptr, "score_star_light", 26);
                m_score_star[j]->SetBitmap(light_star.bmp());
                if (m_score_star[j] == m_score_star[i]) {
                    m_star_count = j + 1;
                    break;
                }
            }
            for (int k = m_star_count; k < m_score_star.size(); ++k) {
                ScalableBitmap dark_star = ScalableBitmap(nullptr, "score_star_dark", 26);
                m_score_star[k]->SetBitmap(dark_star.bmp());
            }
            m_star_count_dirty = true;
            m_button_market_scoring->Enable(true);
        });
        static_score_star_sizer->Add(m_score_star[i], 0, wxEXPAND | wxLEFT, FromDIP(10));
    }

    StateColor btn_bg_green(std::pair<wxColour, int>(AMS_CONTROL_DISABLE_COLOUR, StateColor::Disabled), std::pair<wxColour, int>(wxColour(27, 136, 68), StateColor::Pressed),
                            std::pair<wxColour, int>(wxColour(61, 203, 115), StateColor::Hovered), std::pair<wxColour, int>(AMS_CONTROL_BRAND_COLOUR, StateColor::Normal));
    StateColor btn_bd_green(std::pair<wxColour, int>(AMS_CONTROL_WHITE_COLOUR, StateColor::Disabled), std::pair<wxColour, int>(AMS_CONTROL_BRAND_COLOUR, StateColor::Enabled));

    m_button_market_scoring = new Button(m_score_subtask_info, _L("Rate"));
    m_button_market_scoring->SetBackgroundColor(btn_bg_green);
    m_button_market_scoring->SetBorderColor(btn_bd_green);
    m_button_market_scoring->SetTextColor(wxColour("#FFFFFE"));
    m_button_market_scoring->SetSize(wxSize(FromDIP(128), FromDIP(26)));
    m_button_market_scoring->SetMinSize(wxSize(-1, FromDIP(26)));
    m_button_market_scoring->SetCornerRadius(FromDIP(13));
    m_button_market_scoring->Enable(false);

    static_score_star_sizer->Add(0, 0, 1, wxEXPAND, 0);
    static_score_star_sizer->Add(m_button_market_scoring, 0, wxEXPAND | wxRIGHT, FromDIP(10));
    static_score_sizer->Add(static_score_star_sizer, 0, wxEXPAND, FromDIP(10));
    static_score_sizer->Add(m_has_rated_prompt, 1, wxEXPAND | wxALL, FromDIP(10));

    m_score_subtask_info->SetSizer(static_score_sizer);
    m_score_subtask_info->Layout();
    m_score_subtask_info->Hide();

    sizer->Add(m_score_subtask_info, 0, wxEXPAND | wxALL, 0);
    sizer->Add(0, FromDIP(12), 0);

    if (m_type == CALIBRATION) {
        m_panel_printing_title->Hide();
        m_bitmap_thumbnail->Hide();
        task_name_panel->Hide();
        m_staticText_profile_value->Hide();
    }

    parent->SetSizer(sizer);
    parent->Layout();
    parent->Fit();
}

void PrintingTaskPanel::set_has_reted_text(bool has_rated)
{
    if (has_rated) {
        m_has_rated_prompt->Show();
    } else {
        m_has_rated_prompt->Hide();
    }
    Layout();
    Fit();
}

void PrintingTaskPanel::msw_rescale()
{
    m_panel_printing_title->SetSize(wxSize(-1, FromDIP(PAGE_TITLE_HEIGHT)));
    m_printing_sizer->SetMinSize(wxSize(PAGE_MIN_WIDTH, -1));
    m_staticText_printing->SetMinSize(wxSize(PAGE_TITLE_TEXT_WIDTH, PAGE_TITLE_HEIGHT));
    m_gauge_progress->SetHeight(PROGRESSBAR_HEIGHT);
    m_gauge_progress->Rescale();
    m_button_abort->msw_rescale();
    m_bitmap_thumbnail->SetSize(TASK_THUMBNAIL_SIZE);
}

void PrintingTaskPanel::init_bitmaps()
{
    m_thumbnail_placeholder     = ScalableBitmap(this, "monitor_placeholder", 120);
    m_bitmap_use_time           = ScalableBitmap(this, "print_info_time", 16);
    m_bitmap_use_weight         = ScalableBitmap(this, "print_info_weight", 16);
}

void PrintingTaskPanel::init_scaled_buttons()
{
    m_button_clean->SetMinSize(wxSize(FromDIP(48), FromDIP(24)));
    m_button_clean->SetCornerRadius(FromDIP(12));
}

void PrintingTaskPanel::error_info_reset()
{
    if (m_panel_error_txt->IsShown()) {
        m_staticline->Hide();
        m_panel_error_txt->Hide();
        m_panel_error_txt->GetParent()->Layout();
        m_error_text->SetLabel(wxEmptyString);
    }
}

void PrintingTaskPanel::show_error_msg(wxString msg)
{
    m_staticline->Show();
    m_panel_error_txt->Show();
    m_error_text->SetLabel(msg);
}

void PrintingTaskPanel::reset_printing_value()
{
    m_bitmap_thumbnail->SetBitmap(m_thumbnail_placeholder.bmp());
}

void PrintingTaskPanel::enable_pause_resume_button(bool enable, std::string type)
{
    if (!enable) {
        m_button_pause_resume->Enable(false);

        if (type == "pause_disable") {
            m_button_pause_resume->SetBitmap_("print_control_pause_disable");
        }
        else if (type == "resume_disable") {
            m_button_pause_resume->SetBitmap_("print_control_resume_disable");
        }
    }
    else {
        m_button_pause_resume->Enable(true);
        if (type == "resume") {
        m_button_pause_resume->SetBitmap_("print_control_resume");
        if (m_button_pause_resume->GetToolTipText() != _L("Resume")) { m_button_pause_resume->SetToolTip(_L("Resume")); }
        }
        else if (type == "pause") {
        m_button_pause_resume->SetBitmap_("print_control_pause");
        if (m_button_pause_resume->GetToolTipText() != _L("Pause")) { m_button_pause_resume->SetToolTip(_L("Pause")); }
        }
    }
}

void PrintingTaskPanel::enable_abort_button(bool enable)
{
    if (!enable) {
        m_button_abort->Enable(false);
        m_button_abort->SetBitmap_("print_control_stop_disable");
    }
    else {
        m_button_abort->Enable(true);
        m_button_abort->SetBitmap_("print_control_stop");
    }
}

void PrintingTaskPanel::update_subtask_name(wxString name)
{
    m_staticText_subtask_value->SetLabelText(name);
}

void PrintingTaskPanel::update_stage_value(wxString stage, int val)
{
    m_printing_stage_value->SetLabelText(stage);
    m_gauge_progress->SetValue(val);
}

void PrintingTaskPanel::update_progress_percent(wxString percent, wxString icon)
{
    m_staticText_progress_percent->SetLabelText(percent);
    m_staticText_progress_percent_icon->SetLabelText(icon);
}

void PrintingTaskPanel::update_left_time(wxString time)
{
    m_staticText_progress_left->SetLabelText(time);
}

void PrintingTaskPanel::update_left_time(int mc_left_time)
{
    // update gcode progress
    std::string left_time;
    wxString    left_time_text = NA_STR;

    try {
        left_time = get_bbl_monitor_time_dhm(mc_left_time);
    }
    catch (...) {
        ;
    }

    if (!left_time.empty()) left_time_text = wxString::Format("-%s", left_time);
    update_left_time(left_time_text);

    //Update end time
    std::string end_time;
    wxString    end_time_text = NA_STR;
    try {
        end_time = get_bbl_monitor_end_time_dhm(mc_left_time);
    } catch (...) {
        ;
    }
    if (!end_time.empty())
        end_time_text = wxString::Format("%s", end_time);
    else
        end_time_text = NA_STR;

    m_staticText_progress_end->SetLabelText(end_time_text);

}

void PrintingTaskPanel::update_layers_num(bool show, wxString num)
{
    if (show) {
        m_staticText_layers->Show(true);
        m_staticText_layers->SetLabelText(num);
    }
    else {
        m_staticText_layers->Show(false);
        m_staticText_layers->SetLabelText(num);
    }
}

void PrintingTaskPanel::show_priting_use_info(bool show, wxString time /*= wxEmptyString*/, wxString weight /*= wxEmptyString*/)
{
    if (show) {
        if (!m_staticText_consumption_of_time->IsShown()) {
            m_bitmap_static_use_time->Show();
            m_staticText_consumption_of_time->Show();
        }

        if (!m_staticText_consumption_of_weight->IsShown()) {
            m_bitmap_static_use_weight->Show();
            m_staticText_consumption_of_weight->Show();
        }

        m_staticText_consumption_of_time->SetLabelText(time);
        m_staticText_consumption_of_weight->SetLabelText(weight);
    }
    else {
        m_staticText_consumption_of_time->SetLabelText("0m");
        m_staticText_consumption_of_weight->SetLabelText("0g");
        if (m_staticText_consumption_of_time->IsShown()) {
            m_bitmap_static_use_time->Hide();
            m_staticText_consumption_of_time->Hide();
        }

        if (m_staticText_consumption_of_weight->IsShown()) {
            m_bitmap_static_use_weight->Hide();
            m_staticText_consumption_of_weight->Hide();
        }    }
}


void PrintingTaskPanel::show_profile_info(bool show, wxString profile /*= wxEmptyString*/)
{
    if (show) {
        if (!m_staticText_profile_value->IsShown()) { m_staticText_profile_value->Show(); }
        m_staticText_profile_value->SetLabelText(profile);
    }
    else {
        m_staticText_profile_value->SetLabelText(wxEmptyString);
        m_staticText_profile_value->Hide();
    }
}

void PrintingTaskPanel::market_scoring_show()
{ 
    m_score_staticline->Show();
    m_score_subtask_info->Show();
}

void PrintingTaskPanel::market_scoring_hide()
{
    m_score_staticline->Hide();
    m_score_subtask_info->Hide();
}

void PrintingTaskPanel::set_star_count(int star_count)
{
    m_star_count = star_count;

    for (int i = 0; i < m_score_star.size(); ++i) {
        if (i < star_count) {
            ScalableBitmap light_star = ScalableBitmap(nullptr, "score_star_light", 26);
            m_score_star[i]->SetBitmap(light_star.bmp());
        } else {
            ScalableBitmap dark_star = ScalableBitmap(nullptr, "score_star_dark", 26);
            m_score_star[i]->SetBitmap(dark_star.bmp());
        }
    }
}

StatusBasePanel::StatusBasePanel(wxWindow *parent, wxWindowID id, const wxPoint &pos, const wxSize &size, long style, const wxString &name)
    : wxScrolledWindow(parent, id, pos, size, wxHSCROLL | wxVSCROLL)
{
    this->SetScrollRate(5, 5);

    init_bitmaps();

    this->SetBackgroundColour(wxColour(0xEE, 0xEE, 0xEE));

    wxBoxSizer *bSizer_status = new wxBoxSizer(wxVERTICAL);

    auto m_panel_separotor_top = new wxPanel(this, wxID_ANY, wxDefaultPosition, wxSize(-1, PAGE_SPACING), wxTAB_TRAVERSAL);
    m_panel_separotor_top->SetBackgroundColour(STATUS_PANEL_BG);

    bSizer_status->Add(m_panel_separotor_top, 0, wxEXPAND | wxALL, 0);

    wxBoxSizer *bSizer_status_below = new wxBoxSizer(wxHORIZONTAL);

    auto m_panel_separotor_left = new wxPanel(this, wxID_ANY, wxDefaultPosition, wxDefaultSize, wxTAB_TRAVERSAL);
    m_panel_separotor_left->SetBackgroundColour(STATUS_PANEL_BG);
    m_panel_separotor_left->SetMinSize(wxSize(PAGE_SPACING, -1));

    bSizer_status_below->Add(m_panel_separotor_left, 0, wxEXPAND | wxALL, 0);

    wxBoxSizer *bSizer_left = new wxBoxSizer(wxVERTICAL);

    auto m_monitoring_sizer = create_monitoring_page();
    bSizer_left->Add(m_monitoring_sizer, 1, wxEXPAND | wxALL, 0);

    auto m_panel_separotor1 = new wxPanel(this, wxID_ANY, wxDefaultPosition, wxDefaultSize, wxTAB_TRAVERSAL);
    m_panel_separotor1->SetBackgroundColour(STATUS_PANEL_BG);
    m_panel_separotor1->SetMinSize(wxSize(-1, PAGE_SPACING));
    m_panel_separotor1->SetMaxSize(wxSize(-1, PAGE_SPACING));
    m_monitoring_sizer->Add(m_panel_separotor1, 0, wxEXPAND, 0);

    m_project_task_panel = new PrintingTaskPanel(this, PrintingTaskType::PRINGINT);
    m_project_task_panel->init_bitmaps();
    m_monitoring_sizer->Add(m_project_task_panel, 0, wxALL | wxEXPAND , 0);

//    auto m_panel_separotor2 = new wxPanel(this, wxID_ANY, wxDefaultPosition, wxDefaultSize, wxTAB_TRAVERSAL);
//    m_panel_separotor2->SetBackgroundColour(STATUS_PANEL_BG);
//    m_panel_separotor2->SetMinSize(wxSize(-1, PAGE_SPACING));
//    bSizer_left->Add(m_panel_separotor2, 1, wxEXPAND, 0);

    bSizer_status_below->Add(bSizer_left, 1, wxALL | wxEXPAND, 0);

    auto m_panel_separator_middle = new wxPanel(this, wxID_ANY, wxDefaultPosition, wxDefaultSize, wxBORDER_NONE | wxTAB_TRAVERSAL);
    m_panel_separator_middle->SetBackgroundColour(STATUS_PANEL_BG);
    m_panel_separator_middle->SetMinSize(wxSize(PAGE_SPACING, -1));

    bSizer_status_below->Add(m_panel_separator_middle, 0, wxEXPAND | wxALL, 0);

    m_machine_ctrl_panel = new wxPanel(this);
    m_machine_ctrl_panel->SetBackgroundColour(*wxWHITE);
    m_machine_ctrl_panel->SetDoubleBuffered(true);
    auto m_machine_control = create_machine_control_page(m_machine_ctrl_panel);
    m_machine_ctrl_panel->SetSizer(m_machine_control);
    m_machine_ctrl_panel->Layout();
    m_machine_control->Fit(m_machine_ctrl_panel);

    bSizer_status_below->Add(m_machine_ctrl_panel, 0, wxALL, 0);

    m_panel_separator_right = new wxPanel(this, wxID_ANY, wxDefaultPosition, wxSize(PAGE_SPACING, -1), wxTAB_TRAVERSAL);
    m_panel_separator_right->SetBackgroundColour(STATUS_PANEL_BG);

    bSizer_status_below->Add(m_panel_separator_right, 0, wxEXPAND | wxALL, 0);

    bSizer_status->Add(bSizer_status_below, 1, wxALL | wxEXPAND, 0);

    m_panel_separotor_bottom = new wxPanel(this, wxID_ANY, wxDefaultPosition, wxSize(-1, PAGE_SPACING), wxTAB_TRAVERSAL);
    m_panel_separotor_bottom->SetBackgroundColour(STATUS_PANEL_BG);

    bSizer_status->Add(m_panel_separotor_bottom, 0, wxEXPAND | wxALL, 0);
    this->SetSizerAndFit(bSizer_status);
    this->Layout();
}

StatusBasePanel::~StatusBasePanel()
{
    delete m_media_play_ctrl;
}

void StatusBasePanel::init_bitmaps()
{
    static Slic3r::GUI::BitmapCache cache;
    m_bitmap_item_prediction = create_scaled_bitmap("monitor_item_prediction", nullptr, 16);
    m_bitmap_item_cost       = create_scaled_bitmap("monitor_item_cost", nullptr, 16);
    m_bitmap_item_print      = create_scaled_bitmap("monitor_item_print", nullptr, 18);
    m_bitmap_axis_home       = ScalableBitmap(this, "monitor_axis_home", 32);
    m_bitmap_lamp_on         = ScalableBitmap(this, "monitor_lamp_on", 24);
    m_bitmap_lamp_off        = ScalableBitmap(this, "monitor_lamp_off", 24);
    m_bitmap_fan_on          = ScalableBitmap(this, "monitor_fan_on", 22);
    m_bitmap_fan_off         = ScalableBitmap(this, "monitor_fan_off", 22);
    m_bitmap_speed           = ScalableBitmap(this, "monitor_speed", 24);
    m_bitmap_speed_active    = ScalableBitmap(this, "monitor_speed_active", 24);
    
    m_thumbnail_brokenimg    = ScalableBitmap(this, "monitor_brokenimg", 120);
    m_thumbnail_sdcard       = ScalableBitmap(this, "monitor_sdcard_thumbnail", 120);
    //m_bitmap_camera          = create_scaled_bitmap("monitor_camera", nullptr, 18);
    m_bitmap_extruder_empty_load      = *cache.load_png("monitor_extruder_empty_load", FromDIP(28), FromDIP(70), false, false);
    m_bitmap_extruder_filled_load     = *cache.load_png("monitor_extruder_filled_load", FromDIP(28), FromDIP(70), false, false);
    m_bitmap_extruder_empty_unload    = *cache.load_png("monitor_extruder_empty_unload", FromDIP(28), FromDIP(70), false, false);
    m_bitmap_extruder_filled_unload   = *cache.load_png("monitor_extruder_filled_unload", FromDIP(28), FromDIP(70), false, false);

    m_bitmap_sdcard_state_abnormal = ScalableBitmap(this, wxGetApp().dark_mode() ? "sdcard_state_abnormal_dark" : "sdcard_state_abnormal", 20);
    m_bitmap_sdcard_state_normal = ScalableBitmap(this, wxGetApp().dark_mode() ? "sdcard_state_normal_dark" : "sdcard_state_normal", 20);
    m_bitmap_sdcard_state_no = ScalableBitmap(this, wxGetApp().dark_mode() ? "sdcard_state_no_dark" : "sdcard_state_no", 20);
    m_bitmap_recording_on = ScalableBitmap(this, wxGetApp().dark_mode() ? "monitor_recording_on_dark" : "monitor_recording_on", 20);
    m_bitmap_recording_off = ScalableBitmap(this, wxGetApp().dark_mode() ? "monitor_recording_off_dark" : "monitor_recording_off", 20);
    m_bitmap_timelapse_on = ScalableBitmap(this, wxGetApp().dark_mode() ? "monitor_timelapse_on_dark" : "monitor_timelapse_on", 20);
    m_bitmap_timelapse_off = ScalableBitmap(this, wxGetApp().dark_mode() ? "monitor_timelapse_off_dark" : "monitor_timelapse_off", 20);
    m_bitmap_vcamera_on = ScalableBitmap(this, wxGetApp().dark_mode() ? "monitor_vcamera_on_dark" : "monitor_vcamera_on", 20);
    m_bitmap_vcamera_off = ScalableBitmap(this, wxGetApp().dark_mode() ? "monitor_vcamera_off_dark" : "monitor_vcamera_off", 20);

}

wxBoxSizer *StatusBasePanel::create_monitoring_page()
{
    wxBoxSizer *sizer = new wxBoxSizer(wxVERTICAL);

    m_panel_monitoring_title = new wxPanel(this, wxID_ANY, wxDefaultPosition, wxSize(-1, PAGE_TITLE_HEIGHT), wxTAB_TRAVERSAL);
    m_panel_monitoring_title->SetBackgroundColour(STATUS_TITLE_BG);

    wxBoxSizer *bSizer_monitoring_title;
    bSizer_monitoring_title = new wxBoxSizer(wxHORIZONTAL);

    m_staticText_monitoring = new Label(m_panel_monitoring_title, _L("Camera"));
    m_staticText_monitoring->Wrap(-1);
    m_staticText_monitoring->SetFont(PAGE_TITLE_FONT);
    m_staticText_monitoring->SetForegroundColour(PAGE_TITLE_FONT_COL);
    bSizer_monitoring_title->Add(m_staticText_monitoring, 0, wxALIGN_CENTER_VERTICAL | wxLEFT, PAGE_TITLE_LEFT_MARGIN);


    bSizer_monitoring_title->Add(FromDIP(13), 0, 0, 0);
    bSizer_monitoring_title->AddStretchSpacer();

    m_staticText_timelapse = new wxStaticText(m_panel_monitoring_title, wxID_ANY, _L("Timelapse"), wxDefaultPosition, wxDefaultSize, 0);
    m_staticText_timelapse->Wrap(-1);
    m_staticText_timelapse->Hide();
    bSizer_monitoring_title->Add(m_staticText_timelapse, 0, wxALIGN_CENTER_VERTICAL | wxALL, FromDIP(5));

    m_bmToggleBtn_timelapse = new SwitchButton(m_panel_monitoring_title);
    m_bmToggleBtn_timelapse->SetMinSize(SWITCH_BUTTON_SIZE);
    m_bmToggleBtn_timelapse->Hide();
    bSizer_monitoring_title->Add(m_bmToggleBtn_timelapse, 0, wxALIGN_CENTER_VERTICAL | wxALL, FromDIP(5));

#if !BBL_RELEASE_TO_PUBLIC
    m_staticText_timelapse->Show();
    m_bmToggleBtn_timelapse->Show();
    m_bmToggleBtn_timelapse->Bind(wxEVT_TOGGLEBUTTON, [this](wxCommandEvent &e) {
        if (e.IsChecked())
            wxGetApp().getAgent()->start_subscribe("tunnel");
        else
            wxGetApp().getAgent()->stop_subscribe("tunnel");
    });
#endif

    //m_bitmap_camera_img = new wxStaticBitmap(m_panel_monitoring_title, wxID_ANY, m_bitmap_camera , wxDefaultPosition, wxSize(FromDIP(32), FromDIP(18)), 0);
    //m_bitmap_camera_img->SetMinSize(wxSize(FromDIP(32), FromDIP(18)));
    //bSizer_monitoring_title->Add(m_bitmap_camera_img, 0, wxALIGN_CENTER_VERTICAL | wxALL, FromDIP(5));

    m_bitmap_sdcard_img = new wxStaticBitmap(m_panel_monitoring_title, wxID_ANY, wxNullBitmap, wxDefaultPosition, wxSize(FromDIP(38), FromDIP(24)), 0);
    m_bitmap_sdcard_img->SetMinSize(wxSize(FromDIP(38), FromDIP(24)));

    m_bitmap_timelapse_img = new wxStaticBitmap(m_panel_monitoring_title, wxID_ANY, wxNullBitmap, wxDefaultPosition, wxSize(FromDIP(38), FromDIP(24)), 0);
    m_bitmap_timelapse_img->SetMinSize(wxSize(FromDIP(38), FromDIP(24)));
    m_bitmap_timelapse_img->Hide();

    m_bitmap_recording_img = new wxStaticBitmap(m_panel_monitoring_title, wxID_ANY, wxNullBitmap, wxDefaultPosition, wxSize(FromDIP(38), FromDIP(24)), 0);
    m_bitmap_recording_img->SetMinSize(wxSize(FromDIP(38), FromDIP(24)));
    m_bitmap_timelapse_img->Hide();

    m_bitmap_vcamera_img = new wxStaticBitmap(m_panel_monitoring_title, wxID_ANY, wxNullBitmap, wxDefaultPosition, wxSize(FromDIP(38), FromDIP(24)), 0);
    m_bitmap_vcamera_img->SetMinSize(wxSize(FromDIP(38), FromDIP(24)));
    m_bitmap_vcamera_img->Hide();

    m_setting_button = new CameraItem(m_panel_monitoring_title, "camera_setting", "camera_setting_hover");
    m_setting_button->SetMinSize(wxSize(FromDIP(38), FromDIP(24)));
    m_setting_button->SetBackgroundColour(STATUS_TITLE_BG);

    m_bitmap_sdcard_img->SetToolTip(_L("SD Card"));
    m_bitmap_timelapse_img->SetToolTip(_L("Timelapse"));
    m_bitmap_recording_img->SetToolTip(_L("Video"));
    m_bitmap_vcamera_img->SetToolTip(_L("Go Live"));
    m_setting_button->SetToolTip(_L("Camera Setting"));

    bSizer_monitoring_title->Add(m_bitmap_sdcard_img, 0, wxALIGN_CENTER_VERTICAL | wxALL, FromDIP(5));
    bSizer_monitoring_title->Add(m_bitmap_timelapse_img, 0, wxALIGN_CENTER_VERTICAL | wxALL, FromDIP(5));
    bSizer_monitoring_title->Add(m_bitmap_recording_img, 0, wxALIGN_CENTER_VERTICAL | wxALL, FromDIP(5));
    bSizer_monitoring_title->Add(m_bitmap_vcamera_img, 0, wxALIGN_CENTER_VERTICAL | wxALL, FromDIP(5));
    bSizer_monitoring_title->Add(m_setting_button, 0, wxALIGN_CENTER_VERTICAL | wxALL, FromDIP(5));

    bSizer_monitoring_title->Add(FromDIP(13), 0, 0);

    m_panel_monitoring_title->SetSizer(bSizer_monitoring_title);
    m_panel_monitoring_title->Layout();
    bSizer_monitoring_title->Fit(m_panel_monitoring_title);
    sizer->Add(m_panel_monitoring_title, 0, wxEXPAND | wxALL, 0);

//    media_ctrl_panel              = new wxPanel(this, wxID_ANY, wxDefaultPosition, wxDefaultSize);
//    media_ctrl_panel->SetBackgroundColour(*wxBLACK);
//    wxBoxSizer *bSizer_monitoring = new wxBoxSizer(wxVERTICAL);
    m_media_ctrl = new wxMediaCtrl2(this);
    m_media_ctrl->SetMinSize(wxSize(PAGE_MIN_WIDTH, FromDIP(288)));

    m_media_play_ctrl = new MediaPlayCtrl(this, m_media_ctrl, wxDefaultPosition, wxSize(-1, FromDIP(40)));

    sizer->Add(m_media_ctrl, 1, wxEXPAND | wxALL, 0);
    sizer->Add(m_media_play_ctrl, 0, wxEXPAND | wxALL, 0);
//    media_ctrl_panel->SetSizer(bSizer_monitoring);
//    media_ctrl_panel->Layout();
//
//    sizer->Add(media_ctrl_panel, 1, wxEXPAND | wxALL, 1);
    return sizer;
}

wxBoxSizer *StatusBasePanel::create_machine_control_page(wxWindow *parent)
{
    wxBoxSizer *bSizer_right = new wxBoxSizer(wxVERTICAL);

    m_panel_control_title = new wxPanel(parent, wxID_ANY, wxDefaultPosition, wxSize(-1, PAGE_TITLE_HEIGHT), wxTAB_TRAVERSAL);
    m_panel_control_title->SetBackgroundColour(STATUS_TITLE_BG);

    wxBoxSizer *bSizer_control_title = new wxBoxSizer(wxHORIZONTAL);
    m_staticText_control             = new Label(m_panel_control_title,_L("Control"));
    m_staticText_control->Wrap(-1);
    m_staticText_control->SetFont(PAGE_TITLE_FONT);
    m_staticText_control->SetForegroundColour(PAGE_TITLE_FONT_COL);

    StateColor btn_bg_green(std::pair<wxColour, int>(AMS_CONTROL_DISABLE_COLOUR, StateColor::Disabled), std::pair<wxColour, int>(wxColour(0, 137, 123), StateColor::Pressed),
        std::pair<wxColour, int>(wxColour(38, 166, 154), StateColor::Hovered), std::pair<wxColour, int>(AMS_CONTROL_BRAND_COLOUR, StateColor::Normal));
    StateColor btn_bd_green(std::pair<wxColour, int>(AMS_CONTROL_WHITE_COLOUR, StateColor::Disabled), std::pair<wxColour, int>(AMS_CONTROL_BRAND_COLOUR, StateColor::Enabled));

    m_options_btn = new Button(m_panel_control_title, _L("Print Options"));
    m_options_btn->SetBackgroundColor(btn_bg_green);
    m_options_btn->SetBorderColor(btn_bd_green);
    m_options_btn->SetTextColor(wxColour("#FFFFFE"));
    m_options_btn->SetSize(wxSize(FromDIP(128), FromDIP(26)));
    m_options_btn->SetMinSize(wxSize(-1, FromDIP(26)));


    m_calibration_btn = new Button(m_panel_control_title, _L("Calibration"));
    m_calibration_btn->SetBackgroundColor(btn_bg_green);
    m_calibration_btn->SetBorderColor(btn_bd_green);
    m_calibration_btn->SetTextColor(wxColour("#FFFFFE"));
    m_calibration_btn->SetSize(wxSize(FromDIP(128), FromDIP(26)));
    m_calibration_btn->SetMinSize(wxSize(-1, FromDIP(26)));

    bSizer_control_title->Add(m_staticText_control, 1, wxALIGN_CENTER_VERTICAL | wxLEFT, PAGE_TITLE_LEFT_MARGIN);
    bSizer_control_title->Add(0, 0, 1, wxEXPAND, 0);
    bSizer_control_title->Add(m_options_btn, 0, wxALIGN_CENTER_VERTICAL | wxRIGHT, FromDIP(10));
    bSizer_control_title->Add(m_calibration_btn, 0, wxALIGN_CENTER_VERTICAL | wxRIGHT, FromDIP(10));

    m_panel_control_title->SetSizer(bSizer_control_title);
    m_panel_control_title->Layout();
    bSizer_control_title->Fit(m_panel_control_title);
    bSizer_right->Add(m_panel_control_title, 0, wxALL | wxEXPAND, 0);

    wxBoxSizer *bSizer_control = new wxBoxSizer(wxVERTICAL);

    auto temp_axis_ctrl_sizer = create_temp_axis_group(parent);
    bSizer_control->Add(temp_axis_ctrl_sizer, 0, wxEXPAND, 0);

    auto m_ams_ctrl_sizer = create_ams_group(parent);
    bSizer_control->Add(m_ams_ctrl_sizer, 0, wxEXPAND|wxBOTTOM, FromDIP(10));

    bSizer_right->Add(bSizer_control, 1, wxEXPAND | wxALL, 0);

    return bSizer_right;
}

wxBoxSizer *StatusBasePanel::create_temp_axis_group(wxWindow *parent)
{
    auto        sizer         = new wxBoxSizer(wxVERTICAL);
    auto        box           = new StaticBox(parent);

    StateColor box_colour(std::pair<wxColour, int>(*wxWHITE, StateColor::Normal));
    StateColor box_border_colour(std::pair<wxColour, int>(STATUS_PANEL_BG, StateColor::Normal));

    box->SetBackgroundColor(box_colour);
    box->SetBorderColor(box_border_colour);
    box->SetCornerRadius(5);

    box->SetMinSize(wxSize(FromDIP(586), -1));
    box->SetMaxSize(wxSize(FromDIP(586), -1));

    wxBoxSizer *content_sizer = new wxBoxSizer(wxHORIZONTAL);
    wxBoxSizer *m_temp_ctrl   = create_temp_control(box);


    m_temp_extruder_line = new StaticLine(box, true);
    m_temp_extruder_line->SetLineColour(STATIC_BOX_LINE_COL);


    auto m_axis_sizer = create_axis_control(box);


    wxBoxSizer *bed_sizer = create_bed_control(box);
    wxBoxSizer *extruder_sizer = create_extruder_control(box);

    content_sizer->Add(m_temp_ctrl, 0, wxEXPAND | wxALL, FromDIP(5));
    content_sizer->Add(m_temp_extruder_line, 0, wxEXPAND, 1);
    content_sizer->Add(FromDIP(9), 0, 0, wxEXPAND, 1);
    content_sizer->Add(0, 0, 0, wxLEFT, FromDIP(18));
    content_sizer->Add(m_axis_sizer, 0, wxALIGN_CENTER_VERTICAL | wxALL, 0);
    content_sizer->Add(0, 0, 0, wxLEFT, FromDIP(18));
    content_sizer->Add(bed_sizer, 0, wxEXPAND | wxLEFT | wxTOP | wxBOTTOM, FromDIP(12));
    content_sizer->Add(0, 0, 0, wxLEFT, FromDIP(18));
    content_sizer->Add(extruder_sizer, 0, wxEXPAND  | wxTOP | wxBOTTOM, FromDIP(12));

    box->SetSizer(content_sizer);
    sizer->Add(box, 0, wxEXPAND | wxALL, FromDIP(9));

    return sizer;
}

wxBoxSizer *StatusBasePanel::create_temp_control(wxWindow *parent)
{
    auto sizer = new wxBoxSizer(wxVERTICAL);

    wxWindowID nozzle_id = wxWindow::NewControlId();
    m_tempCtrl_nozzle    = new TempInput(parent, nozzle_id, TEMP_BLANK_STR, TEMP_BLANK_STR, wxString("monitor_nozzle_temp"), wxString("monitor_nozzle_temp_active"),
                                      wxDefaultPosition, wxDefaultSize, wxALIGN_CENTER);
    m_tempCtrl_nozzle->SetMinSize(TEMP_CTRL_MIN_SIZE);
    m_tempCtrl_nozzle->SetMinTemp(nozzle_temp_range[0]);
    m_tempCtrl_nozzle->SetMaxTemp(nozzle_temp_range[1]);
    m_tempCtrl_nozzle->SetBorderWidth(FromDIP(2));

    StateColor tempinput_text_colour(std::make_pair(DISCONNECT_TEXT_COL, (int) StateColor::Disabled), std::make_pair(NORMAL_TEXT_COL, (int) StateColor::Normal));
    StateColor tempinput_border_colour(std::make_pair(*wxWHITE, (int)StateColor::Disabled), std::make_pair(BUTTON_HOVER_COL, (int)StateColor::Focused),
        std::make_pair(BUTTON_HOVER_COL, (int)StateColor::Hovered), std::make_pair(*wxWHITE, (int)StateColor::Normal));

    m_tempCtrl_nozzle->SetTextColor(tempinput_text_colour);
    m_tempCtrl_nozzle->SetBorderColor(tempinput_border_colour);

    sizer->Add(m_tempCtrl_nozzle, 0, wxEXPAND | wxALL, 1);

    m_line_nozzle = new StaticLine(parent);
    m_line_nozzle->SetLineColour(STATIC_BOX_LINE_COL);
    m_line_nozzle->SetSize(wxSize(FromDIP(1), -1));
    sizer->Add(m_line_nozzle, 0, wxEXPAND | wxLEFT | wxRIGHT, 12);

    wxWindowID bed_id = wxWindow::NewControlId();
    m_tempCtrl_bed    = new TempInput(parent, bed_id, TEMP_BLANK_STR, TEMP_BLANK_STR, wxString("monitor_bed_temp"), wxString("monitor_bed_temp_active"), wxDefaultPosition,
                                   wxDefaultSize, wxALIGN_CENTER);
    m_tempCtrl_bed->SetMinTemp(bed_temp_range[0]);
    m_tempCtrl_bed->SetMaxTemp(bed_temp_range[1]);
    m_tempCtrl_bed->SetMinSize(TEMP_CTRL_MIN_SIZE);
    m_tempCtrl_bed->SetBorderWidth(FromDIP(2));
    m_tempCtrl_bed->SetTextColor(tempinput_text_colour);
    m_tempCtrl_bed->SetBorderColor(tempinput_border_colour);
    sizer->Add(m_tempCtrl_bed, 0, wxEXPAND | wxALL, 1);

    auto line = new StaticLine(parent);
    line->SetLineColour(STATIC_BOX_LINE_COL);
    sizer->Add(line, 0, wxEXPAND | wxLEFT | wxRIGHT, 12);

    wxWindowID frame_id = wxWindow::NewControlId();
    m_tempCtrl_chamber    = new TempInput(parent, frame_id, TEMP_BLANK_STR, TEMP_BLANK_STR, wxString("monitor_frame_temp"), wxString("monitor_frame_temp"), wxDefaultPosition,
                                     wxDefaultSize, wxALIGN_CENTER);
    m_tempCtrl_chamber->SetReadOnly(true);
    m_tempCtrl_chamber->SetMinTemp(nozzle_chamber_range[0]);
    m_tempCtrl_chamber->SetMaxTemp(nozzle_chamber_range[1]);
    m_tempCtrl_chamber->SetMinSize(TEMP_CTRL_MIN_SIZE);
    m_tempCtrl_chamber->SetBorderWidth(FromDIP(2));
    m_tempCtrl_chamber->SetTextColor(tempinput_text_colour);
    m_tempCtrl_chamber->SetBorderColor(tempinput_border_colour);

    sizer->Add(m_tempCtrl_chamber, 0, wxEXPAND | wxALL, 1);
    line = new StaticLine(parent);
    line->SetLineColour(STATIC_BOX_LINE_COL);
    sizer->Add(line, 0, wxEXPAND | wxLEFT | wxRIGHT, 12);

    m_misc_ctrl_sizer = create_misc_control(parent);

    sizer->Add(m_misc_ctrl_sizer, 0, wxEXPAND, 0);
    return sizer;
}

wxBoxSizer *StatusBasePanel::create_misc_control(wxWindow *parent)
{
    wxBoxSizer *sizer = new wxBoxSizer(wxVERTICAL);

    wxBoxSizer *line_sizer = new wxBoxSizer(wxHORIZONTAL);

    /* create speed control */
    m_switch_speed = new ImageSwitchButton(parent, m_bitmap_speed_active, m_bitmap_speed);
    m_switch_speed->SetLabels(_L("100%"), _L("100%"));
    m_switch_speed->SetMinSize(MISC_BUTTON_2FAN_SIZE);
    m_switch_speed->SetMaxSize(MISC_BUTTON_2FAN_SIZE);
    m_switch_speed->SetPadding(FromDIP(3));
    m_switch_speed->SetBorderWidth(FromDIP(2));
    m_switch_speed->SetFont(Label::Head_13);
    m_switch_speed->SetTextColor(StateColor(std::make_pair(DISCONNECT_TEXT_COL, (int) StateColor::Disabled), std::make_pair(NORMAL_TEXT_COL, (int) StateColor::Normal)));
    m_switch_speed->SetValue(false);

    line_sizer->Add(m_switch_speed, 1, wxALIGN_CENTER | wxALL, 0);

    auto line = new StaticLine(parent, true);
    line->SetLineColour(STATIC_BOX_LINE_COL);
    line_sizer->Add(line, 0, wxEXPAND | wxTOP | wxBOTTOM, 4);

    /* create lamp control */
    m_switch_lamp = new ImageSwitchButton(parent, m_bitmap_lamp_on, m_bitmap_lamp_off);
    m_switch_lamp->SetLabels(_L("Lamp"), _L("Lamp"));
    m_switch_lamp->SetMinSize(MISC_BUTTON_2FAN_SIZE);
    m_switch_lamp->SetMaxSize(MISC_BUTTON_2FAN_SIZE);
    m_switch_lamp->SetPadding(FromDIP(3));
    m_switch_lamp->SetBorderWidth(FromDIP(2));
    m_switch_lamp->SetFont(Label::Head_13);
    m_switch_lamp->SetTextColor(StateColor(std::make_pair(DISCONNECT_TEXT_COL, (int) StateColor::Disabled), std::make_pair(NORMAL_TEXT_COL, (int) StateColor::Normal)));
    line_sizer->Add(m_switch_lamp, 1, wxALIGN_CENTER | wxALL, 0);

    sizer->Add(line_sizer, 0, wxEXPAND, FromDIP(5));
    line = new StaticLine(parent);
    line->SetLineColour(STATIC_BOX_LINE_COL);
    sizer->Add(line, 0, wxEXPAND | wxLEFT | wxRIGHT, 12);

    m_fan_panel = new StaticBox(parent);
    m_fan_panel->SetMinSize(MISC_BUTTON_PANEL_SIZE);
    m_fan_panel->SetMaxSize(MISC_BUTTON_PANEL_SIZE);
    m_fan_panel->SetBackgroundColor(*wxWHITE);
    m_fan_panel->SetBorderWidth(0);
    m_fan_panel->SetCornerRadius(0);

    auto fan_line_sizer          = new wxBoxSizer(wxHORIZONTAL);
    m_switch_nozzle_fan = new FanSwitchButton(m_fan_panel, m_bitmap_fan_on, m_bitmap_fan_off);
    m_switch_nozzle_fan->SetMinSize(MISC_BUTTON_3FAN_SIZE);
    m_switch_nozzle_fan->SetMaxSize(MISC_BUTTON_3FAN_SIZE);
    m_switch_nozzle_fan->SetValue(false);
    m_switch_nozzle_fan->SetLabels(_L("Part"), _L("Part"));
    m_switch_nozzle_fan->SetPadding(FromDIP(1));
    m_switch_nozzle_fan->SetBorderWidth(0);
    m_switch_nozzle_fan->SetCornerRadius(0);
    m_switch_nozzle_fan->SetFont(::Label::Body_10);
    m_switch_nozzle_fan->SetTextColor(StateColor(std::make_pair(DISCONNECT_TEXT_COL, (int) StateColor::Disabled), std::make_pair(NORMAL_FAN_TEXT_COL, (int) StateColor::Normal)));

    m_switch_nozzle_fan->Bind(wxEVT_ENTER_WINDOW, [this](auto& e) {
        m_fan_panel->SetBackgroundColor(wxColour(0, 150, 136));
    });

    m_switch_nozzle_fan->Bind(wxEVT_LEAVE_WINDOW, [this, parent](auto& e) {
        m_fan_panel->SetBackgroundColor(parent->GetBackgroundColour());
    });

    m_switch_printing_fan = new FanSwitchButton(m_fan_panel, m_bitmap_fan_on, m_bitmap_fan_off);
    m_switch_printing_fan->SetValue(false);
    m_switch_printing_fan->SetMinSize(MISC_BUTTON_3FAN_SIZE);
    m_switch_printing_fan->SetMaxSize(MISC_BUTTON_3FAN_SIZE);
    m_switch_printing_fan->SetPadding(FromDIP(1));
    m_switch_printing_fan->SetBorderWidth(0);
    m_switch_printing_fan->SetCornerRadius(0);
    m_switch_printing_fan->SetFont(::Label::Body_10);
    m_switch_printing_fan->SetLabels(_L("Aux"), _L("Aux"));
    m_switch_printing_fan->SetTextColor(
        StateColor(std::make_pair(DISCONNECT_TEXT_COL, (int) StateColor::Disabled), std::make_pair(NORMAL_FAN_TEXT_COL, (int) StateColor::Normal)));

    m_switch_printing_fan->Bind(wxEVT_ENTER_WINDOW, [this](auto& e) {
        m_fan_panel->SetBackgroundColor(wxColour(0, 150, 136));
    });

    m_switch_printing_fan->Bind(wxEVT_LEAVE_WINDOW, [this, parent](auto& e) {
        m_fan_panel->SetBackgroundColor(parent->GetBackgroundColour());
    });

    m_switch_cham_fan = new FanSwitchButton(m_fan_panel, m_bitmap_fan_on, m_bitmap_fan_off);
    m_switch_cham_fan->SetValue(false);
    m_switch_cham_fan->SetMinSize(MISC_BUTTON_3FAN_SIZE);
    m_switch_cham_fan->SetMaxSize(MISC_BUTTON_3FAN_SIZE);
    m_switch_cham_fan->SetPadding(FromDIP(1));
    m_switch_cham_fan->SetBorderWidth(0);
    m_switch_cham_fan->SetCornerRadius(0);
    m_switch_cham_fan->SetFont(::Label::Body_10);
    m_switch_cham_fan->SetLabels(_L("Cham"), _L("Cham"));
    m_switch_cham_fan->SetTextColor(
        StateColor(std::make_pair(DISCONNECT_TEXT_COL, (int)StateColor::Disabled), std::make_pair(NORMAL_FAN_TEXT_COL, (int)StateColor::Normal)));

    m_switch_cham_fan->Bind(wxEVT_ENTER_WINDOW, [this](auto& e) {
        m_fan_panel->SetBackgroundColor(wxColour(0, 150, 136));
    });

    m_switch_cham_fan->Bind(wxEVT_LEAVE_WINDOW, [this, parent](auto& e) {
        m_fan_panel->SetBackgroundColor(parent->GetBackgroundColour());
    });

    m_switch_block_fan = new wxPanel(m_fan_panel);
    m_switch_block_fan->SetBackgroundColour(parent->GetBackgroundColour());

    fan_line_sizer->Add(0, 0, 0, wxLEFT, FromDIP(2));
    fan_line_sizer->Add(m_switch_nozzle_fan, 0, wxALIGN_CENTER | wxTOP | wxBOTTOM , FromDIP(2));
    fan_line_sizer->Add(m_switch_printing_fan, 0, wxALIGN_CENTER | wxTOP | wxBOTTOM, FromDIP(2));
    fan_line_sizer->Add(m_switch_cham_fan, 0, wxALIGN_CENTER | wxTOP | wxBOTTOM , FromDIP(2));
    fan_line_sizer->Add(m_switch_block_fan, 1, wxEXPAND | wxTOP | wxBOTTOM , FromDIP(2));
    fan_line_sizer->Add(0, 0, 0, wxLEFT, FromDIP(2));

    m_fan_panel->SetSizer(fan_line_sizer);
    m_fan_panel->Layout();
    m_fan_panel->Fit();
    sizer->Add(m_fan_panel, 0, wxEXPAND, FromDIP(5));


    return sizer;
}

void StatusBasePanel::reset_temp_misc_control()
{
    // reset temp string
    m_tempCtrl_nozzle->SetLabel(TEMP_BLANK_STR);
    m_tempCtrl_nozzle->GetTextCtrl()->SetValue(TEMP_BLANK_STR);
    m_tempCtrl_bed->SetLabel(TEMP_BLANK_STR);
    m_tempCtrl_bed->GetTextCtrl()->SetValue(TEMP_BLANK_STR);
    m_tempCtrl_chamber->SetLabel(TEMP_BLANK_STR);
    m_tempCtrl_chamber->GetTextCtrl()->SetValue(TEMP_BLANK_STR);
    m_button_unload->Show();

    m_tempCtrl_nozzle->Enable(true);
    m_tempCtrl_chamber->Enable(true);
    m_tempCtrl_bed->Enable(true);

    // reset misc control
    m_switch_speed->SetLabels(_L("100%"), _L("100%"));
    m_switch_speed->SetValue(false);
    m_switch_lamp->SetLabels(_L("Lamp"), _L("Lamp"));
    m_switch_lamp->SetValue(false);
    m_switch_nozzle_fan->SetValue(false);
    m_switch_printing_fan->SetValue(false);
    m_switch_cham_fan->SetValue(false);
}

wxBoxSizer *StatusBasePanel::create_axis_control(wxWindow *parent)
{
    auto sizer = new wxBoxSizer(wxVERTICAL);
    sizer->AddStretchSpacer();
    m_bpButton_xy = new AxisCtrlButton(parent, m_bitmap_axis_home);
    m_bpButton_xy->SetTextColor(StateColor(std::make_pair(DISCONNECT_TEXT_COL, (int) StateColor::Disabled), std::make_pair(NORMAL_TEXT_COL, (int) StateColor::Normal)));
    m_bpButton_xy->SetMinSize(AXIS_MIN_SIZE);
    m_bpButton_xy->SetSize(AXIS_MIN_SIZE);
    sizer->AddStretchSpacer();
    sizer->Add(m_bpButton_xy, 0, wxALIGN_CENTER | wxALL, 0);
    sizer->AddStretchSpacer();

    /*m_staticText_xy = new wxStaticText(parent, wxID_ANY, _L("X/Y Axis"), wxDefaultPosition, wxDefaultSize, 0);
    m_staticText_xy->Wrap(-1);

    m_staticText_xy->SetForegroundColour(TEXT_LIGHT_FONT_COL);
    sizer->Add(m_staticText_xy, 0, wxBOTTOM | wxALIGN_CENTER_HORIZONTAL, FromDIP(5));*/
    return sizer;
}

wxBoxSizer *StatusBasePanel::create_bed_control(wxWindow *parent)
{
    wxBoxSizer *sizer         = new wxBoxSizer(wxVERTICAL);
    wxBoxSizer *bSizer_z_ctrl = new wxBoxSizer(wxVERTICAL);
    auto        panel         = new wxPanel(parent, wxID_ANY);
    panel->SetBackgroundColour(*wxWHITE);

    panel->SetSize(wxSize(FromDIP(52), -1));
    panel->SetMinSize(wxSize(FromDIP(52), -1));
    panel->SetMaxSize(wxSize(FromDIP(52), -1));



    StateColor z_10_ctrl_bg(std::pair<wxColour, int>(BUTTON_PRESS_COL, StateColor::Pressed), std::pair<wxColour, int>(BUTTON_NORMAL1_COL, StateColor::Normal));
    StateColor z_10_ctrl_bd(std::pair<wxColour, int>(BUTTON_HOVER_COL, StateColor::Hovered), std::pair<wxColour, int>(BUTTON_NORMAL1_COL, StateColor::Normal));

    StateColor z_1_ctrl_bg(std::pair<wxColour, int>(BUTTON_PRESS_COL, StateColor::Pressed), std::pair<wxColour, int>(BUTTON_NORMAL2_COL, StateColor::Normal));
    StateColor z_1_ctrl_bd(std::pair<wxColour, int>(BUTTON_HOVER_COL, StateColor::Hovered), std::pair<wxColour, int>(BUTTON_NORMAL2_COL, StateColor::Normal));

    bSizer_z_ctrl->AddStretchSpacer();
    m_bpButton_z_10 = new Button(panel, wxString("10"), "monitor_bed_up", 0, FromDIP(15));
    m_bpButton_z_10->SetFont(::Label::Body_13);
    m_bpButton_z_10->SetBorderWidth(2);
    m_bpButton_z_10->SetBackgroundColor(z_10_ctrl_bg);
    m_bpButton_z_10->SetBorderColor(z_10_ctrl_bd);
    m_bpButton_z_10->SetTextColor(StateColor(std::make_pair(DISCONNECT_TEXT_COL, (int) StateColor::Disabled), std::make_pair(NORMAL_TEXT_COL, (int) StateColor::Normal)));
    m_bpButton_z_10->SetMinSize(Z_BUTTON_SIZE);
    m_bpButton_z_10->SetCornerRadius(0);

    bSizer_z_ctrl->Add(m_bpButton_z_10, 0, wxEXPAND | wxALL, 0);

    m_bpButton_z_1 = new Button(panel, wxString(" 1"), "monitor_bed_up", 0, FromDIP(15));
    m_bpButton_z_1->SetFont(::Label::Body_13);
    m_bpButton_z_1->SetBorderWidth(2);
    m_bpButton_z_1->SetBackgroundColor(z_1_ctrl_bg);
    m_bpButton_z_1->SetBorderColor(z_1_ctrl_bd);
    m_bpButton_z_1->SetMinSize(Z_BUTTON_SIZE);
    m_bpButton_z_1->SetTextColor(StateColor(std::make_pair(DISCONNECT_TEXT_COL, (int) StateColor::Disabled), std::make_pair(NORMAL_TEXT_COL, (int) StateColor::Normal)));

    bSizer_z_ctrl->Add(m_bpButton_z_1, 0, wxEXPAND | wxALL, 0);

    bSizer_z_ctrl->Add(0, FromDIP(6), 0, wxEXPAND, 0);

    m_bpButton_z_down_1 = new Button(panel, wxString(" 1"), "monitor_bed_down", 0, FromDIP(15));
    m_bpButton_z_down_1->SetFont(::Label::Body_13);
    m_bpButton_z_down_1->SetBorderWidth(2);
    m_bpButton_z_down_1->SetBackgroundColor(z_1_ctrl_bg);
    m_bpButton_z_down_1->SetBorderColor(z_1_ctrl_bd);
    m_bpButton_z_down_1->SetMinSize(Z_BUTTON_SIZE);
    m_bpButton_z_down_1->SetTextColor(StateColor(std::make_pair(DISCONNECT_TEXT_COL, (int) StateColor::Disabled), std::make_pair(NORMAL_TEXT_COL, (int) StateColor::Normal)));

    bSizer_z_ctrl->Add(m_bpButton_z_down_1, 0, wxEXPAND | wxALL, 0);

    m_bpButton_z_down_10 = new Button(panel, wxString("10"), "monitor_bed_down", 0, FromDIP(15));
    m_bpButton_z_down_10->SetFont(::Label::Body_13);
    m_bpButton_z_down_10->SetBorderWidth(2);
    m_bpButton_z_down_10->SetBackgroundColor(z_10_ctrl_bg);
    m_bpButton_z_down_10->SetBorderColor(z_10_ctrl_bd);
    m_bpButton_z_down_10->SetMinSize(Z_BUTTON_SIZE);
    m_bpButton_z_down_10->SetTextColor(StateColor(std::make_pair(DISCONNECT_TEXT_COL, (int) StateColor::Disabled), std::make_pair(NORMAL_TEXT_COL, (int) StateColor::Normal)));

    bSizer_z_ctrl->Add(m_bpButton_z_down_10, 0, wxEXPAND | wxALL, 0);

    bSizer_z_ctrl->Add(0, FromDIP(16), 0, wxEXPAND, 0);

    m_staticText_z_tip = new wxStaticText(panel, wxID_ANY, _L("Bed"), wxDefaultPosition, wxDefaultSize, 0);
    m_staticText_z_tip->SetFont(::Label::Body_13);
    m_staticText_z_tip->Wrap(-1);
    m_staticText_z_tip->SetForegroundColour(TEXT_LIGHT_FONT_COL);
    bSizer_z_ctrl->Add(m_staticText_z_tip, 0, wxBOTTOM | wxALIGN_CENTER_HORIZONTAL, FromDIP(5));

    panel->SetSizer(bSizer_z_ctrl);
    panel->Layout();
    sizer->Add(panel, 1, wxEXPAND, 0);

    return sizer;
}

wxBoxSizer *StatusBasePanel::create_extruder_control(wxWindow *parent)
{
    wxBoxSizer *sizer = new wxBoxSizer(wxVERTICAL);
    wxBoxSizer *bSizer_e_ctrl = new wxBoxSizer(wxVERTICAL);
    auto        panel = new wxPanel(parent,wxID_ANY);
    panel->SetBackgroundColour(*wxWHITE);


    panel->SetSize(wxSize(FromDIP(52), -1));
    panel->SetMinSize(wxSize(FromDIP(52), -1));
    panel->SetMaxSize(wxSize(FromDIP(52), -1));

    StateColor e_ctrl_bg(std::pair<wxColour, int>(BUTTON_PRESS_COL, StateColor::Pressed), std::pair<wxColour, int>(BUTTON_NORMAL1_COL, StateColor::Normal));
    StateColor e_ctrl_bd(std::pair<wxColour, int>(BUTTON_HOVER_COL, StateColor::Hovered), std::pair<wxColour, int>(BUTTON_NORMAL1_COL, StateColor::Normal));
    m_bpButton_e_10 = new Button(panel, "", "monitor_extruder_up", 0, FromDIP(22));
    m_bpButton_e_10->SetBorderWidth(2);
    m_bpButton_e_10->SetBackgroundColor(e_ctrl_bg);
    m_bpButton_e_10->SetBorderColor(e_ctrl_bd);
    m_bpButton_e_10->SetMinSize(wxSize(FromDIP(40), FromDIP(40)));

    bSizer_e_ctrl->AddStretchSpacer();
    bSizer_e_ctrl->Add(m_bpButton_e_10, 0, wxALIGN_CENTER_HORIZONTAL, 0);
    bSizer_e_ctrl->Add(0, FromDIP(7), 0, 0, 0);

    m_bitmap_extruder_img = new wxStaticBitmap(panel, wxID_ANY, m_bitmap_extruder_empty_load, wxDefaultPosition, wxDefaultSize, 0);
    m_bitmap_extruder_img->SetMinSize(EXTRUDER_IMAGE_SIZE);

    bSizer_e_ctrl->Add(m_bitmap_extruder_img, 0, wxALIGN_CENTER_HORIZONTAL | wxTOP | wxBOTTOM, FromDIP(5));
    bSizer_e_ctrl->Add(0, FromDIP(7), 0, 0, 0);
    m_bpButton_e_down_10 = new Button(panel, "", "monitor_extruder_down", 0, FromDIP(22));
    m_bpButton_e_down_10->SetBorderWidth(2);
    m_bpButton_e_down_10->SetBackgroundColor(e_ctrl_bg);
    m_bpButton_e_down_10->SetBorderColor(e_ctrl_bd);
    m_bpButton_e_down_10->SetMinSize(wxSize(FromDIP(40), FromDIP(40)));

    bSizer_e_ctrl->Add(m_bpButton_e_down_10, 0, wxALIGN_CENTER_HORIZONTAL, 0);


    m_button_unload = new Button(panel, _L("Unload"));

    StateColor abort_bg(std::pair<wxColour, int>(wxColour(255, 255, 255), StateColor::Disabled), std::pair<wxColour, int>(wxColour(206, 206, 206), StateColor::Pressed),
                        std::pair<wxColour, int>(wxColour(238, 238, 238), StateColor::Hovered), std::pair<wxColour, int>(wxColour(255, 255, 255), StateColor::Enabled),
                        std::pair<wxColour, int>(wxColour(255, 255, 255), StateColor::Normal));
    m_button_unload->SetBackgroundColor(abort_bg);
    StateColor abort_bd(std::pair<wxColour, int>(wxColour(144, 144, 144), StateColor::Disabled), std::pair<wxColour, int>(wxColour(38, 46, 48), StateColor::Enabled));
    m_button_unload->SetBorderColor(abort_bd);
    StateColor abort_text(std::pair<wxColour, int>(wxColour(144, 144, 144), StateColor::Disabled), std::pair<wxColour, int>(wxColour(38, 46, 48), StateColor::Enabled));
    m_button_unload->SetTextColor(abort_text);
    m_button_unload->SetFont(Label::Body_10);
    m_button_unload->SetMinSize(wxSize(-1, FromDIP(24)));
    m_button_unload->SetCornerRadius(FromDIP(12));
    bSizer_e_ctrl->Add(0, 0, 1, wxEXPAND, 0);
    bSizer_e_ctrl->Add(m_button_unload, 0, wxALIGN_CENTER_HORIZONTAL| wxTOP|wxBOTTOM, FromDIP(5));

    bSizer_e_ctrl->Add(0, FromDIP(9), 0, wxEXPAND, 0);

    m_staticText_e = new wxStaticText(panel, wxID_ANY, _L("Extruder"), wxDefaultPosition, wxDefaultSize, 0);
    m_staticText_e->SetFont(::Label::Body_13);
    m_staticText_e->Wrap(-1);
    m_staticText_e->SetForegroundColour(TEXT_LIGHT_FONT_COL);
    bSizer_e_ctrl->Add(m_staticText_e, 0, wxBOTTOM | wxALIGN_CENTER_HORIZONTAL, FromDIP(5));

    panel->SetSizer(bSizer_e_ctrl);
    panel->Layout();
    sizer->Add(panel, 1, wxEXPAND, 0);

    return sizer;
}

wxBoxSizer *StatusBasePanel::create_ams_group(wxWindow *parent)
{
    auto sizer     = new wxBoxSizer(wxVERTICAL);
    auto sizer_box = new wxBoxSizer(wxVERTICAL);

    m_ams_control_box = new StaticBox(parent);

    StateColor box_colour(std::pair<wxColour, int>(*wxWHITE, StateColor::Normal));
    StateColor box_border_colour(std::pair<wxColour, int>(STATUS_PANEL_BG, StateColor::Normal));

    m_ams_control_box->SetBackgroundColor(box_colour);
    m_ams_control_box->SetBorderColor(box_border_colour);
    m_ams_control_box->SetCornerRadius(5);

    m_ams_control_box->SetMinSize(wxSize(FromDIP(586), -1));
    m_ams_control_box->SetBackgroundColour(*wxWHITE);
#if !BBL_RELEASE_TO_PUBLIC
    m_ams_debug = new wxStaticText(m_ams_control_box, wxID_ANY, _L("Debug Info"), wxDefaultPosition, wxDefaultSize, 0);
    sizer_box->Add(m_ams_debug, 0, wxALIGN_CENTER_HORIZONTAL, 0);
    m_ams_debug->Hide();
#endif

    m_ams_control = new AMSControl(m_ams_control_box, wxID_ANY);
    //m_ams_control->SetMinSize(wxSize(FromDIP(510), FromDIP(286)));
    m_ams_control->SetDoubleBuffered(true);
    sizer_box->Add(m_ams_control, 0, wxALIGN_CENTER_HORIZONTAL | wxALL, FromDIP(10));

    m_ams_control_box->SetBackgroundColour(*wxWHITE);
    m_ams_control_box->SetSizer(sizer_box);
    m_ams_control_box->Layout();
    m_ams_control_box->Fit();
    sizer->Add(m_ams_control_box, 0, wxALIGN_CENTER_HORIZONTAL | wxALL, FromDIP(0));
    return sizer;
}

void StatusBasePanel::show_ams_group(bool show)
{
    m_ams_control->Show(true);
    m_ams_control_box->Show(true);
    m_ams_control->show_noams_mode();
    if (m_show_ams_group != show) {
        Fit();
    }
    m_show_ams_group = show;
}

void StatusPanel::update_camera_state(MachineObject* obj)
{
    if (!obj) return;

    //m_bitmap_sdcard_abnormal_img->SetToolTip(_L("SD Card Abnormal"));
    //sdcard
    if (m_last_sdcard != (int)obj->get_sdcard_state()) {
        if (obj->get_sdcard_state() == MachineObject::SdcardState::NO_SDCARD) {
            m_bitmap_sdcard_img->SetBitmap(m_bitmap_sdcard_state_no.bmp());
            m_bitmap_sdcard_img->SetToolTip(_L("No SD Card"));
        } else if (obj->get_sdcard_state() == MachineObject::SdcardState::HAS_SDCARD_NORMAL) {
            m_bitmap_sdcard_img->SetBitmap(m_bitmap_sdcard_state_normal.bmp());
            m_bitmap_sdcard_img->SetToolTip(_L("SD Card"));
        } else if (obj->get_sdcard_state() == MachineObject::SdcardState::HAS_SDCARD_ABNORMAL) {
            m_bitmap_sdcard_img->SetBitmap(m_bitmap_sdcard_state_abnormal.bmp());
            m_bitmap_sdcard_img->SetToolTip(_L("SD Card Abnormal"));
        } else {
            m_bitmap_sdcard_img->SetBitmap(m_bitmap_sdcard_state_normal.bmp());
            m_bitmap_sdcard_img->SetToolTip(_L("SD Card"));
        }
        m_last_sdcard = (int)obj->get_sdcard_state();
    }

    //recording
    if (obj->is_function_supported(PrinterFunction::FUNC_RECORDING)) {
        if (m_last_recording != (obj->is_recording() ? 1: 0)) {
            if (obj->is_recording()) {
                m_bitmap_recording_img->SetBitmap(m_bitmap_recording_on.bmp());
            } else {
                m_bitmap_recording_img->SetBitmap(m_bitmap_recording_off.bmp());
            }
            m_last_recording = obj->is_recording() ? 1 : 0;
        }
        if (!m_bitmap_recording_img->IsShown())
            m_bitmap_recording_img->Show();
    } else {
        if (m_bitmap_recording_img->IsShown())
            m_bitmap_recording_img->Hide();
    }

    //timelapse
    if (obj->is_function_supported(PrinterFunction::FUNC_TIMELAPSE)) {
        if (m_last_timelapse != (obj->is_timelapse() ? 1: 0)) {
            if (obj->is_timelapse()) {
                m_bitmap_timelapse_img->SetBitmap(m_bitmap_timelapse_on.bmp());
            } else {
                m_bitmap_timelapse_img->SetBitmap(m_bitmap_timelapse_off.bmp());
            }
            m_last_timelapse = obj->is_timelapse() ? 1 : 0;
        }
        if (!m_bitmap_timelapse_img->IsShown())
            m_bitmap_timelapse_img->Show();
    } else {
        if (m_bitmap_timelapse_img->IsShown())
            m_bitmap_timelapse_img->Hide();
    }

    //vcamera
    if (obj->is_function_supported(PrinterFunction::FUNC_VIRTUAL_CAMERA)) {
        if (m_last_vcamera != (m_media_play_ctrl->IsStreaming() ? 1: 0)) {
            if (m_media_play_ctrl->IsStreaming()) {
                m_bitmap_vcamera_img->SetBitmap(m_bitmap_vcamera_on.bmp());
            } else {
                m_bitmap_vcamera_img->SetBitmap(m_bitmap_vcamera_off.bmp());
            }
            m_last_vcamera = m_media_play_ctrl->IsStreaming() ? 1 : 0;
        }
        if (!m_bitmap_vcamera_img->IsShown())
            m_bitmap_vcamera_img->Show();
    } else {
        if (m_bitmap_vcamera_img->IsShown())
            m_bitmap_vcamera_img->Hide();
    }

    //camera setting
    if (m_camera_popup && m_camera_popup->IsShown()) {
        bool show_vcamera = m_media_play_ctrl->IsStreaming();
        m_camera_popup->update(show_vcamera);
    }

    m_panel_monitoring_title->Layout();
}

StatusPanel::StatusPanel(wxWindow *parent, wxWindowID id, const wxPoint &pos, const wxSize &size, long style, const wxString &name)
    : StatusBasePanel(parent, id, pos, size, style)
    , m_fan_control_popup(new FanControlPopup(this))
{
    init_scaled_buttons();
    m_buttons.push_back(m_button_unload);
    m_buttons.push_back(m_bpButton_z_10);
    m_buttons.push_back(m_bpButton_z_1);
    m_buttons.push_back(m_bpButton_z_down_1);
    m_buttons.push_back(m_bpButton_z_down_10);
    m_buttons.push_back(m_bpButton_e_10);
    m_buttons.push_back(m_bpButton_e_down_10);

    obj = nullptr;
    m_score_data         = new ScoreData;
    m_score_data->rating_id = -1;
    /* set default values */
    m_switch_lamp->SetValue(false);
    m_switch_printing_fan->SetValue(false);
    m_switch_nozzle_fan->SetValue(false);
    m_switch_cham_fan->SetValue(false);

    /* set default enable state */
    m_project_task_panel->enable_pause_resume_button(false, "resume_disable");
    m_project_task_panel->enable_abort_button(false);


    Bind(wxEVT_WEBREQUEST_STATE, &StatusPanel::on_webrequest_state, this);

    Bind(wxCUSTOMEVT_SET_TEMP_FINISH, [this](wxCommandEvent e) {
        int id = e.GetInt();
        if (id == m_tempCtrl_bed->GetType()) {
            on_set_bed_temp();
        } else if (id == m_tempCtrl_nozzle->GetType()) {
            on_set_nozzle_temp();
        } else if (id == m_tempCtrl_chamber->GetType()) {
            on_set_chamber_temp();
        }
    });


    // Connect Events
    m_project_task_panel->get_bitmap_thumbnail()->Connect(wxEVT_LEFT_DOWN, wxMouseEventHandler(StatusPanel::refresh_thumbnail_webrequest), NULL, this);
    m_project_task_panel->get_pause_resume_button()->Connect(wxEVT_COMMAND_BUTTON_CLICKED, wxCommandEventHandler(StatusPanel::on_subtask_pause_resume), NULL, this);
    m_project_task_panel->get_abort_button()->Connect(wxEVT_COMMAND_BUTTON_CLICKED, wxCommandEventHandler(StatusPanel::on_subtask_abort), NULL, this);
    m_project_task_panel->get_market_scoring_button()->Connect(wxEVT_COMMAND_BUTTON_CLICKED, wxCommandEventHandler(StatusPanel::on_market_scoring), NULL, this);
    m_project_task_panel->get_clean_button()->Connect(wxEVT_COMMAND_BUTTON_CLICKED, wxCommandEventHandler(StatusPanel::on_print_error_clean), NULL, this);

    m_setting_button->Connect(wxEVT_LEFT_DOWN, wxMouseEventHandler(StatusPanel::on_camera_enter), NULL, this);
    m_setting_button->Connect(wxEVT_LEFT_DCLICK, wxMouseEventHandler(StatusPanel::on_camera_enter), NULL, this);
    m_tempCtrl_bed->Connect(wxEVT_KILL_FOCUS, wxFocusEventHandler(StatusPanel::on_bed_temp_kill_focus), NULL, this);
    m_tempCtrl_bed->Connect(wxEVT_SET_FOCUS, wxFocusEventHandler(StatusPanel::on_bed_temp_set_focus), NULL, this);
    m_tempCtrl_nozzle->Connect(wxEVT_KILL_FOCUS, wxFocusEventHandler(StatusPanel::on_nozzle_temp_kill_focus), NULL, this);
    m_tempCtrl_nozzle->Connect(wxEVT_SET_FOCUS, wxFocusEventHandler(StatusPanel::on_nozzle_temp_set_focus), NULL, this);
    m_tempCtrl_chamber->Connect(wxEVT_KILL_FOCUS, wxFocusEventHandler(StatusPanel::on_cham_temp_kill_focus), NULL, this);
    m_tempCtrl_chamber->Connect(wxEVT_SET_FOCUS, wxFocusEventHandler(StatusPanel::on_cham_temp_set_focus), NULL, this);
    m_switch_lamp->Connect(wxEVT_COMMAND_BUTTON_CLICKED, wxCommandEventHandler(StatusPanel::on_lamp_switch), NULL, this);
    m_switch_nozzle_fan->Connect(wxEVT_COMMAND_BUTTON_CLICKED, wxCommandEventHandler(StatusPanel::on_nozzle_fan_switch), NULL, this); // TODO
    m_switch_printing_fan->Connect(wxEVT_COMMAND_BUTTON_CLICKED, wxCommandEventHandler(StatusPanel::on_nozzle_fan_switch), NULL, this);
    m_switch_cham_fan->Connect(wxEVT_COMMAND_BUTTON_CLICKED, wxCommandEventHandler(StatusPanel::on_nozzle_fan_switch), NULL, this); 
    m_bpButton_xy->Connect(wxEVT_COMMAND_BUTTON_CLICKED, wxCommandEventHandler(StatusPanel::on_axis_ctrl_xy), NULL, this); // TODO
    m_bpButton_z_10->Connect(wxEVT_COMMAND_BUTTON_CLICKED, wxCommandEventHandler(StatusPanel::on_axis_ctrl_z_up_10), NULL, this);
    m_bpButton_z_1->Connect(wxEVT_COMMAND_BUTTON_CLICKED, wxCommandEventHandler(StatusPanel::on_axis_ctrl_z_up_1), NULL, this);
    m_bpButton_z_down_1->Connect(wxEVT_COMMAND_BUTTON_CLICKED, wxCommandEventHandler(StatusPanel::on_axis_ctrl_z_down_1), NULL, this);
    m_bpButton_z_down_10->Connect(wxEVT_COMMAND_BUTTON_CLICKED, wxCommandEventHandler(StatusPanel::on_axis_ctrl_z_down_10), NULL, this);
    m_bpButton_e_10->Connect(wxEVT_COMMAND_BUTTON_CLICKED, wxCommandEventHandler(StatusPanel::on_axis_ctrl_e_up_10), NULL, this);
    m_bpButton_e_down_10->Connect(wxEVT_COMMAND_BUTTON_CLICKED, wxCommandEventHandler(StatusPanel::on_axis_ctrl_e_down_10), NULL, this);
    m_button_unload->Connect(wxEVT_COMMAND_BUTTON_CLICKED, wxCommandEventHandler(StatusPanel::on_start_unload), NULL, this);
    Bind(EVT_AMS_EXTRUSION_CALI, &StatusPanel::on_filament_extrusion_cali, this);
    Bind(EVT_AMS_LOAD, &StatusPanel::on_ams_load, this);
    Bind(EVT_AMS_UNLOAD, &StatusPanel::on_ams_unload, this);
    Bind(EVT_AMS_FILAMENT_BACKUP, &StatusPanel::on_ams_filament_backup, this);
    Bind(EVT_AMS_SETTINGS, &StatusPanel::on_ams_setting_click, this);
    Bind(EVT_AMS_REFRESH_RFID, &StatusPanel::on_ams_refresh_rfid, this);
    Bind(EVT_AMS_ON_SELECTED, &StatusPanel::on_ams_selected, this);
    Bind(EVT_AMS_ON_FILAMENT_EDIT, &StatusPanel::on_filament_edit, this);
    Bind(EVT_VAMS_ON_FILAMENT_EDIT, &StatusPanel::on_ext_spool_edit, this);
    Bind(EVT_AMS_GUIDE_WIKI, &StatusPanel::on_ams_guide, this);
    Bind(EVT_AMS_RETRY, &StatusPanel::on_ams_retry, this);
    Bind(EVT_FAN_CHANGED, &StatusPanel::on_fan_changed, this);
    Bind(EVT_SECONDARY_CHECK_FUNC, &StatusPanel::on_print_error_func, this);

    m_switch_speed->Connect(wxEVT_LEFT_DOWN, wxCommandEventHandler(StatusPanel::on_switch_speed), NULL, this);
    m_calibration_btn->Connect(wxEVT_COMMAND_BUTTON_CLICKED, wxCommandEventHandler(StatusPanel::on_start_calibration), NULL, this);
    m_options_btn->Connect(wxEVT_COMMAND_BUTTON_CLICKED, wxCommandEventHandler(StatusPanel::on_show_print_options), NULL, this);
}

StatusPanel::~StatusPanel()
{
    // Disconnect Events
    m_project_task_panel->get_bitmap_thumbnail()->Disconnect(wxEVT_LEFT_DOWN, wxMouseEventHandler(StatusPanel::refresh_thumbnail_webrequest), NULL, this);
    m_project_task_panel->get_pause_resume_button()->Disconnect(wxEVT_COMMAND_BUTTON_CLICKED, wxCommandEventHandler(StatusPanel::on_subtask_pause_resume), NULL, this);
    m_project_task_panel->get_abort_button()->Disconnect(wxEVT_COMMAND_BUTTON_CLICKED, wxCommandEventHandler(StatusPanel::on_subtask_abort), NULL, this);
    m_project_task_panel->get_market_scoring_button()->Disconnect(wxEVT_COMMAND_BUTTON_CLICKED, wxCommandEventHandler(StatusPanel::on_market_scoring), NULL, this);
    m_project_task_panel->get_clean_button()->Disconnect(wxEVT_COMMAND_BUTTON_CLICKED, wxCommandEventHandler(StatusPanel::on_print_error_clean), NULL, this);

    m_setting_button->Disconnect(wxEVT_LEFT_DOWN, wxMouseEventHandler(StatusPanel::on_camera_enter), NULL, this);
    m_setting_button->Disconnect(wxEVT_LEFT_DCLICK, wxMouseEventHandler(StatusPanel::on_camera_enter), NULL, this);
    m_tempCtrl_bed->Disconnect(wxEVT_KILL_FOCUS, wxFocusEventHandler(StatusPanel::on_bed_temp_kill_focus), NULL, this);
    m_tempCtrl_bed->Disconnect(wxEVT_SET_FOCUS, wxFocusEventHandler(StatusPanel::on_bed_temp_set_focus), NULL, this);
    m_tempCtrl_nozzle->Disconnect(wxEVT_KILL_FOCUS, wxFocusEventHandler(StatusPanel::on_nozzle_temp_kill_focus), NULL, this);
    m_tempCtrl_nozzle->Disconnect(wxEVT_SET_FOCUS, wxFocusEventHandler(StatusPanel::on_nozzle_temp_set_focus), NULL, this);
    m_switch_lamp->Disconnect(wxEVT_COMMAND_BUTTON_CLICKED, wxCommandEventHandler(StatusPanel::on_lamp_switch), NULL, this);
    m_switch_nozzle_fan->Disconnect(wxEVT_COMMAND_TOGGLEBUTTON_CLICKED, wxCommandEventHandler(StatusPanel::on_nozzle_fan_switch), NULL, this);
    m_switch_printing_fan->Disconnect(wxEVT_COMMAND_TOGGLEBUTTON_CLICKED, wxCommandEventHandler(StatusPanel::on_nozzle_fan_switch), NULL, this);
    m_switch_cham_fan->Disconnect(wxEVT_COMMAND_TOGGLEBUTTON_CLICKED, wxCommandEventHandler(StatusPanel::on_nozzle_fan_switch), NULL, this);
    m_bpButton_xy->Disconnect(wxEVT_COMMAND_BUTTON_CLICKED, wxCommandEventHandler(StatusPanel::on_axis_ctrl_xy), NULL, this);
    m_bpButton_z_10->Disconnect(wxEVT_COMMAND_BUTTON_CLICKED, wxCommandEventHandler(StatusPanel::on_axis_ctrl_z_up_10), NULL, this);
    m_bpButton_z_1->Disconnect(wxEVT_COMMAND_BUTTON_CLICKED, wxCommandEventHandler(StatusPanel::on_axis_ctrl_z_up_1), NULL, this);
    m_bpButton_z_down_1->Disconnect(wxEVT_COMMAND_BUTTON_CLICKED, wxCommandEventHandler(StatusPanel::on_axis_ctrl_z_down_1), NULL, this);
    m_bpButton_z_down_10->Disconnect(wxEVT_COMMAND_BUTTON_CLICKED, wxCommandEventHandler(StatusPanel::on_axis_ctrl_z_down_10), NULL, this);
    m_bpButton_e_10->Disconnect(wxEVT_COMMAND_BUTTON_CLICKED, wxCommandEventHandler(StatusPanel::on_axis_ctrl_e_up_10), NULL, this);
    m_bpButton_e_down_10->Disconnect(wxEVT_COMMAND_BUTTON_CLICKED, wxCommandEventHandler(StatusPanel::on_axis_ctrl_e_down_10), NULL, this);
    m_switch_speed->Disconnect(wxEVT_LEFT_DOWN, wxCommandEventHandler(StatusPanel::on_switch_speed), NULL, this);
    m_calibration_btn->Disconnect(wxEVT_COMMAND_BUTTON_CLICKED, wxCommandEventHandler(StatusPanel::on_start_calibration), NULL, this);
    m_options_btn->Disconnect(wxEVT_COMMAND_BUTTON_CLICKED, wxCommandEventHandler(StatusPanel::on_show_print_options), NULL, this);
    m_button_unload->Disconnect(wxEVT_COMMAND_BUTTON_CLICKED, wxCommandEventHandler(StatusPanel::on_start_unload), NULL, this);

    // remove warning dialogs
    if (m_print_error_dlg != nullptr)
        delete m_print_error_dlg;

    if (abort_dlg != nullptr)
        delete abort_dlg;

    if (ctrl_e_hint_dlg != nullptr)
        delete ctrl_e_hint_dlg;

    if (sdcard_hint_dlg != nullptr)
        delete sdcard_hint_dlg;

    if (m_score_data != nullptr) { 
        delete m_score_data;
    }
}

void StatusPanel::init_scaled_buttons()
{
    m_project_task_panel->init_scaled_buttons();
    m_button_unload->SetMinSize(wxSize(-1, FromDIP(24)));
    m_button_unload->SetCornerRadius(FromDIP(12));
    m_bpButton_z_10->SetMinSize(Z_BUTTON_SIZE);
    m_bpButton_z_10->SetCornerRadius(0);
    m_bpButton_z_1->SetMinSize(Z_BUTTON_SIZE);
    m_bpButton_z_1->SetCornerRadius(0);
    m_bpButton_z_down_1->SetMinSize(Z_BUTTON_SIZE);
    m_bpButton_z_down_1->SetCornerRadius(0);
    m_bpButton_z_down_10->SetMinSize(Z_BUTTON_SIZE);
    m_bpButton_z_down_10->SetCornerRadius(0);
    m_bpButton_e_10->SetMinSize(wxSize(FromDIP(40), FromDIP(40)));
    m_bpButton_e_10->SetCornerRadius(FromDIP(12));
    m_bpButton_e_down_10->SetMinSize(wxSize(FromDIP(40), FromDIP(40)));
    m_bpButton_e_down_10->SetCornerRadius(FromDIP(12));
}

void StatusPanel::on_market_scoring(wxCommandEvent &event) { 
    if (obj && obj->get_modeltask() && obj->get_modeltask()->design_id > 0 && m_rating_result.contains("id")) { // model is mall model and has rating_id

        if (m_score_data && m_score_data->rating_id == m_rating_result["id"].get<unsigned int>()) { // current score data for model is same as mall model
            ScoreDialog m_score_dlg(this, m_score_data);
            int ret = m_score_dlg.ShowModal();
            
            if (ret == wxID_OK) { 
                m_score_data->rating_id = -1;
                m_project_task_panel->set_star_count_dirty(false);
                m_print_finish = false;
                return;
            }
            if (m_score_data != nullptr) {
                delete m_score_data;
                m_score_data = nullptr;
            }
            m_score_data = new ScoreData(m_score_dlg.get_score_data()); // when user do not submit score, store the data for next opening the score dialog
            m_project_task_panel->set_star_count(m_score_data->star_count);
        } else {
            //to do: if user has rated the model, show the comment on the dialog
            int star_count = 0;
            if (m_rating_result.contains("content")) 
                star_count = m_project_task_panel->get_star_count_dirty() ? m_project_task_panel->get_star_count() : m_rating_result["score"].get<int>();
            bool success_print = true;
            if (m_rating_result.contains("successPrinted"))
                success_print = m_rating_result["successPrinted"].get<bool>();
            ScoreDialog m_score_dlg(this, obj->get_modeltask()->design_id, obj->get_modeltask()->model_id, obj->get_modeltask()->profile_id,
                                    m_rating_result["id"].get<unsigned int>(), success_print, star_count);
            
            if (m_rating_result.contains("content")) {
                std::string comment = m_rating_result["content"].get<std::string>();
                if (!comment.empty()) {
                    m_score_dlg.set_comment(comment);
                }
            }
            
            if (m_rating_result.contains("images")) {
                std::vector<std::string> images_json_array;
                images_json_array = m_rating_result["images"].get<std::vector<std::string>>();
                m_score_dlg.set_cloud_bitmap(images_json_array);
            }
            
            int ret = m_score_dlg.ShowModal();

            if (ret == wxID_OK) {
                m_score_data->rating_id = -1;
                m_project_task_panel->set_star_count_dirty(false);
                m_print_finish = false;
                return;
            }
            if (m_score_data != nullptr) {
                delete m_score_data;
                m_score_data = nullptr;
            }
            m_score_data = new ScoreData(m_score_dlg.get_score_data());
            m_project_task_panel->set_star_count(m_score_data->star_count);
        }
        
        
    }
}

void StatusPanel::on_subtask_pause_resume(wxCommandEvent &event)
{
    if (obj) {
        if (obj->can_resume()) {
            BOOST_LOG_TRIVIAL(info) << "monitor: resume current print task dev_id =" << obj->dev_id;
            obj->command_task_resume();
        }  
        else {
            BOOST_LOG_TRIVIAL(info) << "monitor: pause current print task dev_id =" << obj->dev_id;
            obj->command_task_pause();
        } 
    }
}

void StatusPanel::on_subtask_abort(wxCommandEvent &event)
{
    if (abort_dlg == nullptr) {
        abort_dlg = new SecondaryCheckDialog(this->GetParent(), wxID_ANY, _L("Cancel print"));
        abort_dlg->Bind(EVT_SECONDARY_CHECK_CONFIRM, [this](wxCommandEvent &e) {
            if (obj) { 
                BOOST_LOG_TRIVIAL(info) << "monitor: stop current print task dev_id =" << obj->dev_id;
                obj->command_task_abort(); 
            }
        });
    }
    abort_dlg->update_text(_L("Are you sure you want to cancel this print?"));
    abort_dlg->on_show();
}

void StatusPanel::error_info_reset()
{
    m_project_task_panel->error_info_reset();
    before_error_code = 0;
}

void StatusPanel::on_print_error_clean(wxCommandEvent &event)
{
    error_info_reset();
    skip_print_error = obj->print_error;
    char buf[32];
    ::sprintf(buf, "%08X", skip_print_error);
    BOOST_LOG_TRIVIAL(info) << "skip_print_error: " << buf;
    before_error_code = obj->print_error;
}

void StatusPanel::on_webrequest_state(wxWebRequestEvent &evt)
{
    BOOST_LOG_TRIVIAL(trace) << "monitor: monitor_panel web request state = " << evt.GetState();
    switch (evt.GetState()) {
    case wxWebRequest::State_Completed: {
        wxImage img(*evt.GetResponse().GetStream());
        img_list.insert(std::make_pair(m_request_url, img));
        wxImage resize_img = img.Scale(m_project_task_panel->get_bitmap_thumbnail()->GetSize().x, m_project_task_panel->get_bitmap_thumbnail()->GetSize().y, wxIMAGE_QUALITY_HIGH);
        m_project_task_panel->get_bitmap_thumbnail()->SetBitmap(resize_img);
        task_thumbnail_state = ThumbnailState::TASK_THUMBNAIL;
        break;
    }
    case wxWebRequest::State_Failed:
    case wxWebRequest::State_Cancelled:
    case wxWebRequest::State_Unauthorized: {
        m_project_task_panel->get_bitmap_thumbnail()->SetBitmap(m_thumbnail_brokenimg.bmp());
        task_thumbnail_state = ThumbnailState::BROKEN_IMG;
        break;
    }
    case wxWebRequest::State_Active:
    case wxWebRequest::State_Idle: break;
    default: break;
    }
}

void StatusPanel::refresh_thumbnail_webrequest(wxMouseEvent& event)
{
    if (!obj) return;
    if (task_thumbnail_state != ThumbnailState::BROKEN_IMG) return;

    if (obj->slice_info) {
        m_request_url = wxString(obj->slice_info->thumbnail_url);
        if (!m_request_url.IsEmpty()) {
            web_request = wxWebSession::GetDefault().CreateRequest(this, m_request_url);
            BOOST_LOG_TRIVIAL(trace) << "monitor: create new webrequest, state = " << web_request.GetState() << ", url = " << m_request_url;
            if (web_request.GetState() == wxWebRequest::State_Idle)
                web_request.Start();
            BOOST_LOG_TRIVIAL(trace) << "monitor: start new webrequest, state = " << web_request.GetState() << ", url = " << m_request_url;
        }
    }
}


bool StatusPanel::is_task_changed(MachineObject* obj)
{
    if (!obj)
        return false;

    if (last_subtask != obj->subtask_
        || last_profile_id != obj->profile_id_
        || last_task_id != obj->task_id_
        ) {
        last_subtask = obj->subtask_;
        last_profile_id = obj->profile_id_;
        last_task_id = obj->task_id_;
        request_model_info_flag = false;
        return true;
    }
    return false;
}

void StatusPanel::update(MachineObject *obj)
{
    if (!obj) return;

    m_project_task_panel->Freeze();
    update_subtask(obj);
    m_project_task_panel->Thaw();

#if !BBL_RELEASE_TO_PUBLIC
    m_staticText_timelapse
        ->SetLabel(obj->is_lan_mode_printer() ? "Local Mqtt" : obj->is_tunnel_mqtt ? "Tunnel Mqtt" : "Cloud Mqtt");
    m_bmToggleBtn_timelapse
        ->Enable(!obj->is_lan_mode_printer());
    m_bmToggleBtn_timelapse
        ->SetValue(obj->is_tunnel_mqtt);
#endif

    m_machine_ctrl_panel->Freeze();

    if (obj->is_in_printing() && !obj->can_resume())
        show_printing_status(false, true);
    else
        show_printing_status();

    update_temp_ctrl(obj);
    update_misc_ctrl(obj);

    update_ams(obj);
    update_cali(obj);

    if (obj) {
        // update extrusion calibration
        if (m_extrusion_cali_dlg) {
            m_extrusion_cali_dlg->update_machine_obj(obj);
            m_extrusion_cali_dlg->update();
        }

        // update calibration status
        if (calibration_dlg == nullptr) {
            calibration_dlg = new CalibrationDialog();
            calibration_dlg->update_machine_obj(obj);
        } else {
            calibration_dlg->update_machine_obj(obj);
        }
        calibration_dlg->update_cali(obj);


        if (obj->is_function_supported(PrinterFunction::FUNC_FIRSTLAYER_INSPECT)
            || obj->is_function_supported(PrinterFunction::FUNC_AI_MONITORING)
            || obj->is_function_supported(PrinterFunction::FUNC_BUILDPLATE_MARKER_DETECT)
            || obj->is_function_supported(PrinterFunction::FUNC_AUTO_RECOVERY_STEP_LOSS)) {
            m_options_btn->Show();
            if (print_options_dlg) {
                print_options_dlg->update_machine_obj(obj);
                print_options_dlg->update_options(obj);
            }
        } else {
            m_options_btn->Hide();
        }

        //support edit chamber temp
        if (obj->is_function_supported(PrinterFunction::FUNC_CHAMBER_TEMP)) {
            m_tempCtrl_chamber->SetReadOnly(false);
            m_tempCtrl_chamber->Enable();
        } else {
            m_tempCtrl_chamber->SetReadOnly(true);

            if (obj->get_printer_series() == PrinterSeries::SERIES_X1) {
                m_tempCtrl_chamber->SetTagTemp(TEMP_BLANK_STR);
            }if (obj->get_printer_series() == PrinterSeries::SERIES_P1P)
            {
                m_tempCtrl_chamber->SetLabel(TEMP_BLANK_STR);
                m_tempCtrl_chamber->GetTextCtrl()->SetValue(TEMP_BLANK_STR);
            }

            m_tempCtrl_chamber->Disable();
        }

        if (!obj->dev_connection_type.empty()) {
            auto iter_connect_type = m_print_connect_types.find(obj->dev_id);
            if (iter_connect_type != m_print_connect_types.end()) {
                if (iter_connect_type->second != obj->dev_connection_type) {

                    if (iter_connect_type->second == "lan" && obj->dev_connection_type == "cloud") {
                        m_print_connect_types[obj->dev_id] = obj->dev_connection_type;
                    }

                    if (iter_connect_type->second == "cloud" && obj->dev_connection_type == "lan") {
                        m_print_connect_types[obj->dev_id] = obj->dev_connection_type;
                    }
                }
            }
             m_print_connect_types[obj->dev_id] = obj->dev_connection_type;
        }

        update_error_message();
    }

    update_camera_state(obj);

    m_machine_ctrl_panel->Thaw();
}

void StatusPanel::show_recenter_dialog() {
    RecenterDialog dlg(this);
    if (dlg.ShowModal() == wxID_OK)
        obj->command_go_home();
}

void StatusPanel::show_error_message(MachineObject* obj, wxString msg, std::string print_error_str)
{
    if (msg.IsEmpty()) {
        error_info_reset();
    } else {
        m_project_task_panel->show_error_msg(msg);

        auto it_retry = std::find(message_containing_retry.begin(), message_containing_retry.end(), print_error_str);
        auto it_done = std::find(message_containing_done.begin(), message_containing_done.end(), print_error_str);

        BOOST_LOG_TRIVIAL(info) << "show print error! error_msg = " << msg;
        if (m_print_error_dlg == nullptr) {
            m_print_error_dlg = new SecondaryCheckDialog(this->GetParent(), wxID_ANY, _L("Warning"), SecondaryCheckDialog::ButtonStyle::ONLY_CONFIRM);
        }
        if (it_done != message_containing_done.end()) {
            m_print_error_dlg->update_func_btn(_L("Done"));
            m_print_error_dlg->update_title_style(_L("Warning"), SecondaryCheckDialog::ButtonStyle::CONFIRM_AND_FUNC, this);
        }
        else if (it_retry != message_containing_retry.end()) {
            m_print_error_dlg->update_title_style(_L("Warning"), SecondaryCheckDialog::ButtonStyle::CONFIRM_AND_RETRY, this);
        }else {
            m_print_error_dlg->update_title_style(_L("Warning"), SecondaryCheckDialog::ButtonStyle::ONLY_CONFIRM, this);
        }
        m_print_error_dlg->update_text(msg);
        m_print_error_dlg->Bind(EVT_SECONDARY_CHECK_CONFIRM, [this, obj](wxCommandEvent& e) {
            if (obj) {
                obj->command_clean_print_error(obj->subtask_id_, obj->print_error);
            }
        });

        m_print_error_dlg->Bind(EVT_SECONDARY_CHECK_RETRY, [this, obj](wxCommandEvent& e) {
            if (m_ams_control) {
                m_ams_control->on_retry();
            }
            });

        m_print_error_dlg->on_show();
    }
}

void StatusPanel::update_error_message()
{
    if (obj->print_error <= 0) {
        before_error_code = obj->print_error;
        show_error_message(obj, wxEmptyString);
        return;
    } else if (before_error_code != obj->print_error && obj->print_error != skip_print_error) {
        before_error_code = obj->print_error;

        if (wxGetApp().get_hms_query()) {
            char buf[32];
            ::sprintf(buf, "%08X", obj->print_error);
            std::string print_error_str = std::string(buf);
            if (print_error_str.size() > 4) {
                print_error_str.insert(4, " ");
            }

            wxString error_msg = wxGetApp().get_hms_query()->query_print_error_msg(obj->print_error);
            if (!error_msg.IsEmpty()) {
                wxDateTime now = wxDateTime::Now();
                wxString show_time = now.Format("%H:%M:%S");
                error_msg = wxString::Format("%s[%s %s]",
                    error_msg,
                    print_error_str, show_time);
                show_error_message(obj, error_msg, print_error_str);
            } else {
                BOOST_LOG_TRIVIAL(info) << "show print error! error_msg is empty, print error = " << obj->print_error;
            }
        }
    }
}

void StatusPanel::show_printing_status(bool ctrl_area, bool temp_area)
{
    if (!ctrl_area) {
        m_bpButton_xy->Enable(false);
        m_bpButton_z_10->Enable(false);
        m_bpButton_z_1->Enable(false);
        m_bpButton_z_down_1->Enable(false);
        m_bpButton_z_down_10->Enable(false);
        m_bpButton_e_10->Enable(false);
        m_bpButton_e_down_10->Enable(false);

		m_bpButton_z_10->SetIcon("monitor_bed_up_disable");
		m_bpButton_z_1->SetIcon("monitor_bed_up_disable");
		m_bpButton_z_down_1->SetIcon("monitor_bed_down_disable");
		m_bpButton_z_down_10->SetIcon("monitor_bed_down_disable");
        m_bpButton_e_10->SetIcon("monitor_extruder_up_disable");
        m_bpButton_e_down_10->SetIcon("monitor_extrduer_down_disable");

        m_staticText_z_tip->SetForegroundColour(DISCONNECT_TEXT_COL);
        m_staticText_e->SetForegroundColour(DISCONNECT_TEXT_COL);
        m_button_unload->Enable(false);
        m_switch_speed->SetValue(false);
    } else {
        m_switch_speed->Enable();
        m_switch_lamp->Enable();
        m_switch_nozzle_fan->Enable();
        m_switch_printing_fan->Enable();
        m_switch_cham_fan->Enable();
        m_bpButton_xy->Enable();
        m_bpButton_z_10->Enable();
        m_bpButton_z_1->Enable();
        m_bpButton_z_down_1->Enable();
        m_bpButton_z_down_10->Enable();
        m_bpButton_e_10->Enable();
        m_bpButton_e_down_10->Enable();

		m_bpButton_z_10->SetIcon("monitor_bed_up");
		m_bpButton_z_1->SetIcon("monitor_bed_up");
		m_bpButton_z_down_1->SetIcon("monitor_bed_down");
		m_bpButton_z_down_10->SetIcon("monitor_bed_down");
		m_bpButton_e_10->SetIcon("monitor_extruder_up");
		m_bpButton_e_down_10->SetIcon("monitor_extrduer_down");

        m_staticText_z_tip->SetForegroundColour(TEXT_LIGHT_FONT_COL);
        m_staticText_e->SetForegroundColour(TEXT_LIGHT_FONT_COL);
        m_button_unload->Enable();
        m_switch_speed->SetValue(true);
    }

    if (!temp_area) {
        m_tempCtrl_nozzle->Enable(false);
        m_tempCtrl_bed->Enable(false);
        m_tempCtrl_chamber->Enable(false);
        m_switch_speed->Enable(false);
        m_switch_speed->SetValue(false);
        m_switch_lamp->Enable(false);
        m_switch_nozzle_fan->Enable(false);
        m_switch_printing_fan->Enable(false);
        m_switch_cham_fan->Enable(false);
    } else {
        m_tempCtrl_nozzle->Enable();
        m_tempCtrl_bed->Enable();
        m_tempCtrl_chamber->Enable();
        m_switch_speed->Enable();
        m_switch_speed->SetValue(true);
        m_switch_lamp->Enable();
        m_switch_nozzle_fan->Enable();
        m_switch_printing_fan->Enable();
        m_switch_cham_fan->Enable();
    }
}

void StatusPanel::update_temp_ctrl(MachineObject *obj)
{
    if (!obj) return;

    m_tempCtrl_bed->SetCurrTemp((int) obj->bed_temp);
    m_tempCtrl_bed->SetMaxTemp(obj->get_bed_temperature_limit());

    // update temprature if not input temp target
    if (m_temp_bed_timeout > 0) {
        m_temp_bed_timeout--;
    } else {
        if (!bed_temp_input) { m_tempCtrl_bed->SetTagTemp((int) obj->bed_temp_target); }
    }

    if ((obj->bed_temp_target - obj->bed_temp) >= TEMP_THRESHOLD_VAL) {
        m_tempCtrl_bed->SetIconActive();
    } else {
        m_tempCtrl_bed->SetIconNormal();
    }

    m_tempCtrl_nozzle->SetCurrTemp((int) obj->nozzle_temp);
    int nozzle_max_temp = 0;
    if (DeviceManager::get_nozzle_max_temperature(obj->printer_type, nozzle_max_temp)) {
        if (m_tempCtrl_nozzle) m_tempCtrl_nozzle->SetMaxTemp(nozzle_max_temp);
    }
    else {
        if (m_tempCtrl_nozzle) m_tempCtrl_nozzle->SetMaxTemp(nozzle_temp_range[1]);
    }

    if (m_temp_nozzle_timeout > 0) {
        m_temp_nozzle_timeout--;
    } else {
        if (!nozzle_temp_input) { m_tempCtrl_nozzle->SetTagTemp((int) obj->nozzle_temp_target); }
    }

    if ((obj->nozzle_temp_target - obj->nozzle_temp) >= TEMP_THRESHOLD_VAL) {
        m_tempCtrl_nozzle->SetIconActive();
    } else {
        m_tempCtrl_nozzle->SetIconNormal();
    }

    m_tempCtrl_chamber->SetCurrTemp(obj->chamber_temp);
    // update temprature if not input temp target
    if (m_temp_chamber_timeout > 0) {
        m_temp_chamber_timeout--;
    }
    else {
        if (!cham_temp_input) { m_tempCtrl_chamber->SetTagTemp(obj->chamber_temp_target); }
    }

    if ((obj->chamber_temp_target - obj->chamber_temp) >= TEMP_THRESHOLD_VAL) {
        m_tempCtrl_chamber->SetIconActive();
    }
    else {
        m_tempCtrl_chamber->SetIconNormal();
    }
}

void StatusPanel::update_misc_ctrl(MachineObject *obj)
{
    if (!obj) return;

    if (obj->can_unload_filament()) {
        if (!m_button_unload->IsShown()) {
            m_button_unload->Show();
            m_button_unload->GetParent()->Layout();
        }
    } else {
        if (m_button_unload->IsShown()) {
            m_button_unload->Hide();
            m_button_unload->GetParent()->Layout();
        }
    }

    if (obj->is_core_xy()) {
        m_staticText_z_tip->SetLabel(_L("Bed"));
    } else {
        m_staticText_z_tip->SetLabel("Z");
    }

    // update extruder icon
    update_extruder_status(obj);

    bool is_suppt_aux_fun = obj->is_function_supported(PrinterFunction::FUNC_AUX_FAN);
    bool is_suppt_cham_fun = obj->is_function_supported(PrinterFunction::FUNC_CHAMBER_FAN);

    //update cham fan
    if (m_current_support_cham_fan != is_suppt_cham_fun) {
        if (is_suppt_cham_fun) {
            m_switch_cham_fan->Show();
            m_switch_nozzle_fan->SetMinSize(MISC_BUTTON_3FAN_SIZE);
            m_switch_nozzle_fan->SetMaxSize(MISC_BUTTON_3FAN_SIZE);
            m_switch_printing_fan->SetMinSize(MISC_BUTTON_3FAN_SIZE);
            m_switch_printing_fan->SetMaxSize(MISC_BUTTON_3FAN_SIZE);
        }
        else {
            m_switch_cham_fan->Hide();
            m_switch_nozzle_fan->SetMinSize(MISC_BUTTON_2FAN_SIZE);
            m_switch_nozzle_fan->SetMaxSize(MISC_BUTTON_2FAN_SIZE);
            m_switch_printing_fan->SetMinSize(MISC_BUTTON_2FAN_SIZE);
            m_switch_printing_fan->SetMaxSize(MISC_BUTTON_2FAN_SIZE);
        }

        m_misc_ctrl_sizer->Layout();
    }

    if (m_current_support_aux_fan != is_suppt_aux_fun) {
        if (is_suppt_aux_fun) {
            m_switch_printing_fan->Show();
            m_switch_nozzle_fan->SetMinSize(MISC_BUTTON_3FAN_SIZE);
            m_switch_nozzle_fan->SetMaxSize(MISC_BUTTON_3FAN_SIZE);
            m_switch_cham_fan->SetMinSize(MISC_BUTTON_3FAN_SIZE);
            m_switch_cham_fan->SetMaxSize(MISC_BUTTON_3FAN_SIZE);
        }
        else {
            m_switch_printing_fan->Hide();
            m_switch_nozzle_fan->SetMinSize(MISC_BUTTON_2FAN_SIZE);
            m_switch_nozzle_fan->SetMaxSize(MISC_BUTTON_2FAN_SIZE);
            m_switch_cham_fan->SetMinSize(MISC_BUTTON_2FAN_SIZE);
            m_switch_cham_fan->SetMaxSize(MISC_BUTTON_2FAN_SIZE);
        }

        m_misc_ctrl_sizer->Layout();
    }


    // nozzle fan
    if (m_switch_nozzle_fan_timeout > 0) {
        m_switch_nozzle_fan_timeout--;
    }  else{
        int speed = round(obj->cooling_fan_speed / float(25.5));
        m_switch_nozzle_fan->SetValue(speed > 0 ? true : false);
        m_switch_nozzle_fan->setFanValue(speed * 10);
        if (m_fan_control_popup) {
            m_fan_control_popup->update_fan_data(MachineObject::FanType::COOLING_FAN, obj);
        }
    }

    // printing fan
    if (m_switch_printing_fan_timeout > 0) {
        m_switch_printing_fan_timeout--;
    }else{
        int speed = round(obj->big_fan1_speed / float(25.5));
        m_switch_printing_fan->SetValue(speed > 0 ? true : false);
        m_switch_printing_fan->setFanValue(speed * 10);
        if (m_fan_control_popup) {
            m_fan_control_popup->update_fan_data(MachineObject::FanType::BIG_COOLING_FAN, obj);
        }
    }

    // cham fan
    if (m_switch_cham_fan_timeout > 0) {
        m_switch_cham_fan_timeout--;
    }else{
        int speed = round(obj->big_fan2_speed / float(25.5));
        m_switch_cham_fan->SetValue(speed > 0 ? true : false);
        m_switch_cham_fan->setFanValue(speed * 10);
        if (m_fan_control_popup) {
            m_fan_control_popup->update_fan_data(MachineObject::FanType::CHAMBER_FAN, obj);
        }
    }

    bool light_on = obj->chamber_light != MachineObject::LIGHT_EFFECT::LIGHT_EFFECT_OFF;
    BOOST_LOG_TRIVIAL(trace) << "light: " << light_on ? "on" : "off";
    if (m_switch_lamp_timeout > 0)
        m_switch_lamp_timeout--;
    else {
        m_switch_lamp->SetValue(light_on);
        /*wxString label = light_on ? "On" : "Off";
        m_switch_lamp->SetLabels(label, label);*/
    }

    if (speed_lvl_timeout > 0)
        speed_lvl_timeout--;
    else {
        // update speed
        this->speed_lvl = obj->printing_speed_lvl;
            wxString text_speed = wxString::Format("%d%%", obj->printing_speed_mag);
            m_switch_speed->SetLabels(text_speed, text_speed);
    }

    m_current_support_aux_fan = is_suppt_aux_fun;
    m_current_support_cham_fan = is_suppt_cham_fun;
}

void StatusPanel::update_extruder_status(MachineObject* obj)
{
    if (!obj) return;
    if (obj->is_filament_at_extruder()) {
        if (obj->extruder_axis_status == MachineObject::ExtruderAxisStatus::LOAD) {
            m_bitmap_extruder_img->SetBitmap(m_bitmap_extruder_filled_load);
        }
        else {
            m_bitmap_extruder_img->SetBitmap(m_bitmap_extruder_filled_unload);
        }
    }
    else {
        if (obj->extruder_axis_status == MachineObject::ExtruderAxisStatus::LOAD) {
            m_bitmap_extruder_img->SetBitmap(m_bitmap_extruder_empty_load);
        } else {
            m_bitmap_extruder_img->SetBitmap(m_bitmap_extruder_empty_unload);
        }
    }
}

void StatusPanel::update_ams(MachineObject *obj)
{
    // update obj in sub dlg
    if (m_ams_setting_dlg) {
        m_ams_setting_dlg->obj = obj;

        if (obj && m_ams_setting_dlg->IsShown()) {
            m_ams_setting_dlg->update_insert_material_read_mode(obj->ams_insert_flag);
            m_ams_setting_dlg->update_starting_read_mode(obj->ams_power_on_flag);
            m_ams_setting_dlg->update_remain_mode(obj->ams_calibrate_remain_flag);
            m_ams_setting_dlg->update_switch_filament(obj->ams_auto_switch_filament_flag);
        }
    }
    if (m_filament_setting_dlg) { m_filament_setting_dlg->obj = obj; }

    if (obj->is_high_printer_type() && last_cali_version != obj->cali_version) {
        last_cali_version = obj->cali_version;
        CalibUtils::emit_get_PA_calib_info(obj->nozzle_diameter, "");
    }

    bool is_support_virtual_tray    = obj->is_function_supported(PrinterFunction::FUNC_VIRTUAL_TYAY);
    bool is_support_filament_backup = obj->is_function_supported(PrinterFunction::FUNC_FILAMENT_BACKUP);
    AMSModel ams_mode               = AMSModel::GENERIC_AMS;

    if (!obj
        || !obj->is_connected()
        || obj->amsList.empty()
        || obj->ams_exist_bits == 0) {
        if (!obj || !obj->is_connected()) {
            last_tray_exist_bits = -1;
            last_ams_exist_bits = -1;
            last_tray_is_bbl_bits = -1;
            last_read_done_bits = -1;
            last_reading_bits = -1;
            last_ams_version = -1;
            BOOST_LOG_TRIVIAL(trace) << "machine object" << obj->dev_name << " was disconnected, set show_ams_group is false";
        }

        
        if (obj->printer_type == "N1") { ams_mode = AMSModel::EXTRA_AMS; }
        m_ams_control->SetAmsModel(AMSModel::NO_AMS, ams_mode);

        show_ams_group(false);
        m_ams_control->show_auto_refill(false);
    }
    else {
        if (obj->printer_type == "N1") { ams_mode = AMSModel::EXTRA_AMS; }
        m_ams_control->SetAmsModel(ams_mode, ams_mode);

        show_ams_group(true);

        if (!is_support_filament_backup || !obj->ams_support_auto_switch_filament_flag) {
            m_ams_control->show_auto_refill(false); 
        }
        else {
            m_ams_control->show_auto_refill(true); 
        }
    }


    if (is_support_virtual_tray) m_ams_control->update_vams_kn_value(obj->vt_tray, obj);
    if (m_filament_setting_dlg) m_filament_setting_dlg->update();

    std::vector<AMSinfo> ams_info;
    for (auto ams = obj->amsList.begin(); ams != obj->amsList.end(); ams++) {
        AMSinfo info;
        info.ams_id = ams->first;
        if (ams->second->is_exists && info.parse_ams_info(obj, ams->second, obj->ams_calibrate_remain_flag, obj->is_support_ams_humidity)) ams_info.push_back(info);
    }
    //if (obj->ams_exist_bits != last_ams_exist_bits || obj->tray_exist_bits != last_tray_exist_bits || obj->tray_is_bbl_bits != last_tray_is_bbl_bits ||
    //    obj->tray_read_done_bits != last_read_done_bits || obj->ams_version != last_ams_version) {
    //    m_ams_control->UpdateAms(ams_info, false);
    //    // select current ams
    //    //if (!obj->m_ams_id.empty()) m_ams_control->SwitchAms(obj->m_ams_id);

    //    last_tray_exist_bits  = obj->tray_exist_bits;
    //    last_ams_exist_bits   = obj->ams_exist_bits;
    //    last_tray_is_bbl_bits = obj->tray_is_bbl_bits;
    //    last_read_done_bits   = obj->tray_read_done_bits;
    //    last_ams_version      = obj->ams_version;
    //}

    // must select a current can
    m_ams_control->UpdateAms(ams_info, false);

    last_tray_exist_bits  = obj->tray_exist_bits;
    last_ams_exist_bits   = obj->ams_exist_bits;
    last_tray_is_bbl_bits = obj->tray_is_bbl_bits;
    last_read_done_bits   = obj->tray_read_done_bits;
    last_reading_bits     = obj->tray_reading_bits;
    last_ams_version      = obj->ams_version;


    std::string curr_ams_id = m_ams_control->GetCurentAms();
    std::string curr_can_id = m_ams_control->GetCurrentCan(curr_ams_id);
    bool is_vt_tray = false;
    if (obj->m_tray_tar == std::to_string(VIRTUAL_TRAY_ID))
        is_vt_tray = true;

    // set segment 1, 2
    if (obj->m_tray_now == std::to_string(VIRTUAL_TRAY_ID) ) {
         m_ams_control->SetAmsStep(obj->m_ams_id, obj->m_tray_id, AMSPassRoadType::AMS_ROAD_TYPE_UNLOAD, AMSPassRoadSTEP::AMS_ROAD_STEP_NONE);
    }
    else {
        if (obj->m_tray_now != "255" && obj->is_filament_at_extruder() && !obj->m_tray_id.empty()) {
            m_ams_control->SetAmsStep(obj->m_ams_id, obj->m_tray_id, AMSPassRoadType::AMS_ROAD_TYPE_LOAD, AMSPassRoadSTEP::AMS_ROAD_STEP_COMBO_LOAD_STEP2);
        }
        else if (obj->m_tray_now != "255") {
            m_ams_control->SetAmsStep(obj->m_ams_id, obj->m_tray_id, AMSPassRoadType::AMS_ROAD_TYPE_LOAD, AMSPassRoadSTEP::AMS_ROAD_STEP_COMBO_LOAD_STEP1);
        }
        else {
            m_ams_control->SetAmsStep(obj->m_ams_id, obj->m_tray_id, AMSPassRoadType::AMS_ROAD_TYPE_UNLOAD, AMSPassRoadSTEP::AMS_ROAD_STEP_NONE);
        }
    }

    // set segment 3
    if (obj->m_tray_now == std::to_string(VIRTUAL_TRAY_ID)) {
        m_ams_control->SetExtruder(obj->is_filament_at_extruder(), true, obj->m_ams_id, obj->vt_tray.get_color());
    } else {
        m_ams_control->SetExtruder(obj->is_filament_at_extruder(), false, obj->m_ams_id, m_ams_control->GetCanColour(obj->m_ams_id, obj->m_tray_id));
       
    }

    if (obj->ams_status_main == AMS_STATUS_MAIN_FILAMENT_CHANGE) {
        update_filament_step();

        if (obj->m_tray_tar == std::to_string(VIRTUAL_TRAY_ID) && (obj->m_tray_now != std::to_string(VIRTUAL_TRAY_ID) || obj->m_tray_now != "255")) {
            // wait to heat hotend
            if (obj->ams_status_sub == 0x02) {
                m_ams_control->SetFilamentStep(FilamentStep::STEP_HEAT_NOZZLE, FilamentStepType::STEP_TYPE_VT_LOAD);
            }
            else if (obj->ams_status_sub == 0x05) {
                m_ams_control->SetFilamentStep(FilamentStep::STEP_FEED_FILAMENT, FilamentStepType::STEP_TYPE_VT_LOAD);
            }
            else if (obj->ams_status_sub == 0x06) {
                m_ams_control->SetFilamentStep(FilamentStep::STEP_CONFIRM_EXTRUDED, FilamentStepType::STEP_TYPE_VT_LOAD);
            }
            else if (obj->ams_status_sub == 0x07) {
                m_ams_control->SetFilamentStep(FilamentStep::STEP_PURGE_OLD_FILAMENT, FilamentStepType::STEP_TYPE_VT_LOAD);
            }
            else {
                m_ams_control->SetFilamentStep(FilamentStep::STEP_IDLE, FilamentStepType::STEP_TYPE_VT_LOAD);
            }
        } else {
            // wait to heat hotend
            if (obj->ams_status_sub == 0x02) {
                if (!obj->is_ams_unload()) {
                    m_ams_control->SetFilamentStep(FilamentStep::STEP_HEAT_NOZZLE, FilamentStepType::STEP_TYPE_LOAD);
                }
                else {
                    m_ams_control->SetFilamentStep(FilamentStep::STEP_HEAT_NOZZLE, FilamentStepType::STEP_TYPE_UNLOAD);
                }
            } else if (obj->ams_status_sub == 0x03) {
                if (!obj->is_ams_unload()) {
                    m_ams_control->SetFilamentStep(FilamentStep::STEP_CUT_FILAMENT, FilamentStepType::STEP_TYPE_LOAD);
                }
                else {
                    m_ams_control->SetFilamentStep(FilamentStep::STEP_CUT_FILAMENT, FilamentStepType::STEP_TYPE_UNLOAD);
                }
            } else if (obj->ams_status_sub == 0x04) {
                if (!obj->is_ams_unload()) {
                    m_ams_control->SetFilamentStep(FilamentStep::STEP_PULL_CURR_FILAMENT, FilamentStepType::STEP_TYPE_LOAD);
                }
                else {
                    m_ams_control->SetFilamentStep(FilamentStep::STEP_PULL_CURR_FILAMENT, FilamentStepType::STEP_TYPE_UNLOAD);
                }
            } else if (obj->ams_status_sub == 0x05) {
                if (!obj->is_ams_unload()) {
                    if(m_is_load_with_temp){
                        m_ams_control->SetFilamentStep(FilamentStep::STEP_CUT_FILAMENT, FilamentStepType::STEP_TYPE_LOAD);
                    }else{
                        m_ams_control->SetFilamentStep(FilamentStep::STEP_PUSH_NEW_FILAMENT, FilamentStepType::STEP_TYPE_LOAD);
                    }
                    
                }
                else {
                    m_ams_control->SetFilamentStep(FilamentStep::STEP_PUSH_NEW_FILAMENT, FilamentStepType::STEP_TYPE_UNLOAD);
                }
            } else if (obj->ams_status_sub == 0x06) {
                if (!obj->is_ams_unload()) {
                    m_ams_control->SetFilamentStep(FilamentStep::STEP_PUSH_NEW_FILAMENT, FilamentStepType::STEP_TYPE_LOAD);
                }
                else {
                    m_ams_control->SetFilamentStep(FilamentStep::STEP_PUSH_NEW_FILAMENT, FilamentStepType::STEP_TYPE_UNLOAD);
                }
            } else if (obj->ams_status_sub == 0x07) {
                if (!obj->is_ams_unload()) {
                    if (m_is_load_with_temp) {
                        m_ams_control->SetFilamentStep(FilamentStep::STEP_PULL_CURR_FILAMENT, FilamentStepType::STEP_TYPE_LOAD);
                    }else{
                        m_ams_control->SetFilamentStep(FilamentStep::STEP_PURGE_OLD_FILAMENT, FilamentStepType::STEP_TYPE_LOAD);
                    }
                }
                else {
                    m_ams_control->SetFilamentStep(FilamentStep::STEP_PURGE_OLD_FILAMENT, FilamentStepType::STEP_TYPE_UNLOAD);
                }
            }
            else if (obj->ams_status_sub == 0x08) {
                if (!obj->is_ams_unload()) {
                    m_ams_control->SetFilamentStep(FilamentStep::STEP_CHECK_POSITION, FilamentStepType::STEP_TYPE_LOAD);
                }
                else {
                    m_ams_control->SetFilamentStep(FilamentStep::STEP_CHECK_POSITION, FilamentStepType::STEP_TYPE_UNLOAD);
                }
            } else {
                m_ams_control->SetFilamentStep(FilamentStep::STEP_IDLE, FilamentStepType::STEP_TYPE_UNLOAD);
            }
        }
    } else if (obj->ams_status_main == AMS_STATUS_MAIN_ASSIST) {
        m_ams_control->SetFilamentStep(FilamentStep::STEP_IDLE, FilamentStepType::STEP_TYPE_LOAD);
    } else {
        m_ams_control->SetFilamentStep(FilamentStep::STEP_IDLE, FilamentStepType::STEP_TYPE_LOAD);
    }
    

    for (auto ams_it = obj->amsList.begin(); ams_it != obj->amsList.end(); ams_it++) {
        std::string ams_id = ams_it->first;
        try {
            int ams_id_int = atoi(ams_id.c_str());
            for (auto tray_it = ams_it->second->trayList.begin(); tray_it != ams_it->second->trayList.end(); tray_it++) {
                std::string tray_id     = tray_it->first;
                int         tray_id_int = atoi(tray_id.c_str());
                // new protocol
                if ((obj->tray_reading_bits & (1 << (ams_id_int * 4 + tray_id_int))) != 0) {
                    m_ams_control->PlayRridLoading(ams_id, tray_id);
                } else {
                    m_ams_control->StopRridLoading(ams_id, tray_id);
                }
            }
        } catch (...) {}
    }

    bool is_curr_tray_selected = false;
    if (!curr_ams_id.empty() && !curr_can_id.empty() && (curr_ams_id != std::to_string(VIRTUAL_TRAY_ID)) ) {
        if (curr_can_id == obj->m_tray_now) {
            is_curr_tray_selected = true;
        }
        else {
            std::map<std::string, Ams*>::iterator it = obj->amsList.find(curr_ams_id);
            if (it == obj->amsList.end()) {
                BOOST_LOG_TRIVIAL(trace) << "ams: find " << curr_ams_id << " failed";
                return;
            }
            auto tray_it = it->second->trayList.find(curr_can_id);
            if (tray_it == it->second->trayList.end()) {
                BOOST_LOG_TRIVIAL(trace) << "ams: find " << curr_can_id << " failed";
                return;
            }

            if (!tray_it->second->is_exists) {
                is_curr_tray_selected = true;
            }
        }
    }else if (curr_ams_id == std::to_string(VIRTUAL_TRAY_ID)) {
        if (curr_ams_id == obj->m_tray_now) {
            is_curr_tray_selected = true;
        }
    }else {
        is_curr_tray_selected = true;
    }
        
    update_ams_control_state(is_curr_tray_selected);
}

void StatusPanel::update_ams_control_state(bool is_curr_tray_selected)
{
    // set default value to true
    bool enable[ACTION_BTN_COUNT];
    enable[ACTION_BTN_CALI] = true;
    enable[ACTION_BTN_LOAD] = true;
    enable[ACTION_BTN_UNLOAD] = true;

    if (obj->is_in_printing()) {
        if (obj->is_in_extrusion_cali()) {
            enable[ACTION_BTN_LOAD] = false;
            enable[ACTION_BTN_UNLOAD] = false;
            enable[ACTION_BTN_CALI] = true;
        }
        else {
            enable[ACTION_BTN_CALI] = false;
        }
    }
    else {
        enable[ACTION_BTN_CALI] = true;
    }

    if (obj->is_in_printing() && !obj->can_resume()) {
        enable[ACTION_BTN_LOAD] = false;
        enable[ACTION_BTN_UNLOAD] = false;
    }

    if (obj->ams_status_main == AMS_STATUS_MAIN_FILAMENT_CHANGE) {
        enable[ACTION_BTN_LOAD] = false;
        enable[ACTION_BTN_UNLOAD] = false;
    }

    // select current
    if (is_curr_tray_selected) {
        enable[ACTION_BTN_LOAD] = false;
    }

    if (!obj->is_filament_at_extruder()) {
        enable[ACTION_BTN_UNLOAD] = false;
    }
    
    if (obj->ams_exist_bits == 0) {
        if (obj->is_in_printing() && !obj->can_resume()) {
            enable[ACTION_BTN_LOAD] = false;
            enable[ACTION_BTN_UNLOAD] = false;
        }
        else {
            enable[ACTION_BTN_LOAD] = true;
            enable[ACTION_BTN_UNLOAD] = true;
        }
    }

//    if (obj->m_tray_now == "255") {
//        enable[ACTION_BTN_UNLOAD] = false;
//    }

    m_ams_control->SetActionState(enable);
}

void StatusPanel::update_cali(MachineObject *obj)
{
    if (!obj) return;

    if (obj->is_calibration_running()) {
        m_calibration_btn->SetLabel(_L("Calibrating"));
        if (calibration_dlg && calibration_dlg->IsShown()) {
            m_calibration_btn->Disable();
        } else {
            m_calibration_btn->Enable();
        }
    } else {
        // IDLE
        m_calibration_btn->SetLabel(_L("Calibration"));
        // disable in printing
        if (obj->is_in_printing()) {
            m_calibration_btn->Disable();
        } else {
            m_calibration_btn->Enable();
        }
    }
}

void StatusPanel::update_basic_print_data(bool def)
{
    if (def) {
        if (!obj) return;
        if (!obj->slice_info) return;
        wxString prediction = wxString::Format("%s", get_bbl_time_dhms(obj->slice_info->prediction));
        wxString weight = wxString::Format("%.2fg", obj->slice_info->weight);

        m_project_task_panel->show_priting_use_info(true, prediction, weight);
    }
    else {
        m_project_task_panel->show_priting_use_info(false, "0m", "0g");
    }
}

void StatusPanel::update_model_info()
{
    auto get_subtask_fn = [this](BBLModelTask* subtask) {
        if (obj && obj->subtask_id_ == subtask->task_id) {
            obj->set_modeltask(subtask);
        }
    };

     
    if (wxGetApp().getAgent() && obj) {

        BBLSubTask* curr_task = obj->get_subtask();
        if (curr_task) {
            BBLModelTask* curr_model_task = obj->get_modeltask();
            if (!curr_model_task && !request_model_info_flag) {
                curr_model_task = new BBLModelTask();
                curr_model_task->task_id = curr_task->task_id;
                request_model_info_flag = true;
                if (!curr_model_task->task_id.empty() && curr_model_task->task_id.compare("0") != 0) {
                    wxGetApp().getAgent()->get_subtask(curr_model_task,  get_subtask_fn);
                }
            }
        }
    }
}

void StatusPanel::update_subtask(MachineObject *obj)
{
    if (!obj) return;

    if (obj->is_support_layer_num) {
        m_project_task_panel->update_layers_num(true);
    }
    else {
        m_project_task_panel->update_layers_num(false);
    }

    update_model_info();

    if (obj->is_system_printing()
        || obj->is_in_calibration()) {
        reset_printing_values();
    } else if (obj->is_in_printing() || obj->print_status == "FINISH") {
        if (obj->is_in_prepare() || obj->print_status == "SLICING") {
            m_project_task_panel->market_scoring_hide();
            m_project_task_panel->enable_abort_button(false);
            m_project_task_panel->enable_pause_resume_button(false, "pause_disable");
            wxString prepare_text;
            bool show_percent = true;

            if (obj->is_in_prepare()) {
                prepare_text = wxString::Format(_L("Downloading..."));
            }
            else if (obj->print_status == "SLICING") {
                if (obj->queue_number <= 0) {
                    prepare_text = wxString::Format(_L("Cloud Slicing..."));
                } else {
                    prepare_text = wxString::Format(_L("In Cloud Slicing Queue, there are %s tasks ahead."), std::to_string(obj->queue_number));
                    show_percent = false;
                }
            } else
                prepare_text = wxString::Format(_L("Downloading..."));

            if (obj->gcode_file_prepare_percent >= 0 && obj->gcode_file_prepare_percent <= 100 && show_percent)
                prepare_text += wxString::Format("(%d%%)", obj->gcode_file_prepare_percent);

            m_project_task_panel->update_stage_value(prepare_text, 0);
            m_project_task_panel->update_progress_percent(NA_STR, wxEmptyString);
            m_project_task_panel->update_left_time(NA_STR);
            m_project_task_panel->update_layers_num(true, wxString::Format(_L("Layer: %s"), NA_STR));
            m_project_task_panel->update_subtask_name(wxString::Format("%s", GUI::from_u8(obj->subtask_name)));


            if (obj->get_modeltask() && obj->get_modeltask()->design_id > 0) {
                m_project_task_panel->show_profile_info(true, wxString::FromUTF8(obj->get_modeltask()->profile_name));
            }
            else {
                m_project_task_panel->show_profile_info(false);
            }

            update_basic_print_data(false);
        } else {
            if (obj->can_resume()) {
                m_project_task_panel->enable_pause_resume_button(true, "resume");
               
            } else {
                 m_project_task_panel->enable_pause_resume_button(true, "pause");
            }
            if (obj->print_status == "FINISH") {

                m_project_task_panel->enable_abort_button(false);
                m_project_task_panel->enable_pause_resume_button(false, "resume_disable");
                if (wxGetApp().has_model_mall()) {
                    //determine whether the model is mall model
                    bool is_market_task = obj->get_modeltask() && obj->get_modeltask()->design_id > 0;
                    if (is_market_task) {
                        NetworkAgent *agent = wxGetApp().getAgent();
                        if (agent && IsShownOnScreen() && !m_print_finish) {

                            int job_id = obj->get_modeltask()->job_id;
                            boost::thread([this, agent, job_id] {
                                try {
                                    std::string  rating_result;
                                    unsigned int http_code = 0;
                                    std::string  http_error;
                                    int          rating_id = -1;
                                    int          res       = agent->get_model_mall_rating_result(job_id, rating_result, http_code, http_error);
                                    if (0 == res) {
                                        m_rating_result = json::parse(rating_result);
                                        if (m_rating_result.contains("id")) {
                                            rating_id = m_rating_result["id"].get<unsigned int>();
                                            m_project_task_panel->market_scoring_show();
                                            BOOST_LOG_TRIVIAL(info) << "show scoring page";
                                            bool is_update = model_score_is_update();
                                            // this mall model has score, user do not click star, Initialize scores only once per print startup program
                                            if (is_update ||
                                                (!m_project_task_panel->get_star_count_dirty() && !m_print_finish && IsShownOnScreen() && m_rating_result.contains("score"))) {
                                                int star_count = m_rating_result["score"].get<int>();
                                                m_project_task_panel->set_star_count(star_count);
                                                BOOST_LOG_TRIVIAL(info) << "Initialize scores";
                                                m_project_task_panel->set_star_count_dirty(true);
                                                m_print_finish = true;
                                                if (0 != star_count) {
                                                    m_project_task_panel->get_market_scoring_button()->Enable(true);
                                                    m_project_task_panel->set_has_reted_text(true);
                                                } else {
                                                    m_project_task_panel->set_has_reted_text(false);
                                                }
                                            }
                                        }
                                    }
                                } catch (...) {
                                    m_project_task_panel->market_scoring_hide();
                                    BOOST_LOG_TRIVIAL(info) << "get mall model rating id failed and hide scoring page";
                                }
                            });
                        }
                        BOOST_LOG_TRIVIAL(info) << "SHOW_SCORE_BTU: design_id [" << obj->get_modeltask()->design_id << "] print_finish [" << m_print_finish << "]";
                        
                    } else { // model is not mall model. hide scoring page
                        m_project_task_panel->market_scoring_hide();
                    }
                } else { // have no model mall, hide scoring page
                    m_project_task_panel->market_scoring_hide();
                }
            } else { // model printing is not finished, hide scoring page
                m_project_task_panel->enable_abort_button(true);
                m_project_task_panel->market_scoring_hide();
                if (m_print_finish) { 
                    m_print_finish = false;
                }
            }
            // update printing stage
            
            m_project_task_panel->update_left_time(obj->mc_left_time);
            if (obj->subtask_) {
                m_project_task_panel->update_stage_value(obj->get_curr_stage(), obj->subtask_->task_progress);
                m_project_task_panel->update_progress_percent(wxString::Format("%d", obj->subtask_->task_progress), "%");
                m_project_task_panel->update_layers_num(true, wxString::Format(_L("Layer: %d/%d"), obj->curr_layer, obj->total_layers));

            } else {
                m_project_task_panel->update_stage_value(obj->get_curr_stage(), 0);
                m_project_task_panel->update_progress_percent(NA_STR, wxEmptyString);
                m_project_task_panel->update_layers_num(true, wxString::Format(_L("Layer: %s"), NA_STR));
            }
        }

        m_project_task_panel->update_subtask_name(wxString::Format("%s", GUI::from_u8(obj->subtask_name)));

        if (obj->get_modeltask() && obj->get_modeltask()->design_id > 0) {
            m_project_task_panel->show_profile_info(true, wxString::FromUTF8(obj->get_modeltask()->profile_name));
        }
        else {
            m_project_task_panel->show_profile_info(false);
        }

        //update thumbnail
        if (obj->is_sdcard_printing()) {
            update_basic_print_data(false);
            update_sdcard_subtask(obj);
        } else {
            update_basic_print_data(true);
            update_cloud_subtask(obj);
        }
    } else {
        reset_printing_values();
    }

    this->Layout();
}

bool StatusPanel::model_score_is_update()
{ 
    try {
        if (m_last_result["id"] != m_rating_result["id"] || m_last_result["content"] != m_rating_result["content"] || m_last_result["images"] != m_rating_result["images"]) {
            m_last_result = m_rating_result;
            return true;
        } 
    } catch (...) {
        BOOST_LOG_TRIVIAL(info) << "m_last_result first initial";
        m_last_result = m_rating_result;
    }
    
    return false;
}

void StatusPanel::update_cloud_subtask(MachineObject *obj)
{
    if (!obj) return;
    if (!obj->subtask_) return;

    if (is_task_changed(obj)) {
        obj->set_modeltask(nullptr);
        reset_printing_values();
        BOOST_LOG_TRIVIAL(info) << "monitor: change to sub task id = " << obj->subtask_->task_id;
        if (web_request.IsOk() && web_request.GetState() == wxWebRequest::State_Active) {
            BOOST_LOG_TRIVIAL(info) << "web_request: cancelled";
            web_request.Cancel();
        }
        m_start_loading_thumbnail = true;
    }

    if (m_start_loading_thumbnail) {
        if (obj->slice_info) {
            m_request_url = wxString(obj->slice_info->thumbnail_url);
            if (!m_request_url.IsEmpty()) {
                wxImage                               img;
                std::map<wxString, wxImage>::iterator it = img_list.find(m_request_url);
                if (it != img_list.end()) {
                    img                = it->second;
                    wxImage resize_img = img.Scale(m_project_task_panel->get_bitmap_thumbnail()->GetSize().x, m_project_task_panel->get_bitmap_thumbnail()->GetSize().y);
                    m_project_task_panel->get_bitmap_thumbnail()->SetBitmap(resize_img);
                    task_thumbnail_state = ThumbnailState::TASK_THUMBNAIL;
                    BOOST_LOG_TRIVIAL(trace) << "web_request: use cache image";
                } else {
                    web_request = wxWebSession::GetDefault().CreateRequest(this, m_request_url);
                    BOOST_LOG_TRIVIAL(trace) << "monitor: start request thumbnail, url = " << m_request_url;
                    web_request.Start();
                    m_start_loading_thumbnail = false;
                }
            }
        }
    }
}

void StatusPanel::update_sdcard_subtask(MachineObject *obj)
{
    if (!obj) return;

    if (!m_load_sdcard_thumbnail) {
        m_project_task_panel->get_bitmap_thumbnail()->SetBitmap(m_thumbnail_sdcard.bmp());
        task_thumbnail_state = ThumbnailState::SDCARD_THUMBNAIL;
        m_load_sdcard_thumbnail = true;
    }
}

void StatusPanel::reset_printing_values()
{
    m_project_task_panel->enable_pause_resume_button(false, "pause_disable");
    m_project_task_panel->enable_abort_button(false);
    m_project_task_panel->reset_printing_value();
    m_project_task_panel->update_subtask_name(NA_STR);
    m_project_task_panel->show_profile_info(false);
    m_project_task_panel->update_stage_value(wxEmptyString, 0);
    m_project_task_panel->update_progress_percent(NA_STR, wxEmptyString);


    m_project_task_panel->market_scoring_hide();
    update_basic_print_data(false);
    m_project_task_panel->update_left_time(NA_STR);
    m_project_task_panel->update_layers_num(true, wxString::Format(_L("Layer: %s"), NA_STR));
    
    
    task_thumbnail_state = ThumbnailState::PLACE_HOLDER;
    m_start_loading_thumbnail = false;
    m_load_sdcard_thumbnail   = false;
    skip_print_error = 0;
    this->Layout();
}

void StatusPanel::on_axis_ctrl_xy(wxCommandEvent &event)
{
    if (!obj) return;
    if (event.GetInt() == 0) { obj->command_axis_control("Y", 1.0, 10.0f, 3000); }
    if (event.GetInt() == 1) { obj->command_axis_control("X", 1.0, -10.0f, 3000); }
    if (event.GetInt() == 2) { obj->command_axis_control("Y", 1.0, -10.0f, 3000); }
    if (event.GetInt() == 3) { obj->command_axis_control("X", 1.0, 10.0f, 3000); }
    if (event.GetInt() == 4) { obj->command_axis_control("Y", 1.0, 1.0f, 3000); }
    if (event.GetInt() == 5) { obj->command_axis_control("X", 1.0, -1.0f, 3000); }
    if (event.GetInt() == 6) { obj->command_axis_control("Y", 1.0, -1.0f, 3000); }
    if (event.GetInt() == 7) { obj->command_axis_control("X", 1.0, 1.0f, 3000); }
    if (event.GetInt() == 8) { obj->command_go_home(); }

    //check is at home
    if (event.GetInt() == 1
        || event.GetInt() == 3
        || event.GetInt() == 5
        || event.GetInt() == 7) {
        if (!obj->is_axis_at_home("X")) {
            BOOST_LOG_TRIVIAL(info) << "axis x is not at home";
            show_recenter_dialog();
            return;
        }
    }
    else if (event.GetInt() == 0
        || event.GetInt() == 2
        || event.GetInt() == 4
        || event.GetInt() == 6) {
        if (!obj->is_axis_at_home("Y")) {
            BOOST_LOG_TRIVIAL(info) << "axis y is not at home";
            show_recenter_dialog();
            return;
        }
    }
}

bool StatusPanel::check_axis_z_at_home(MachineObject* obj)
{
    if (obj) {
        if (!obj->is_axis_at_home("Z")) {
            BOOST_LOG_TRIVIAL(info) << "axis z is not at home";
            show_recenter_dialog();
            return false;
        }
        return true;
    }
    return false;
}

void StatusPanel::on_axis_ctrl_z_up_10(wxCommandEvent &event)
{    
    if (obj) {
        obj->command_axis_control("Z", 1.0, -10.0f, 900);
        if (!check_axis_z_at_home(obj))
            return;
    }
}

void StatusPanel::on_axis_ctrl_z_up_1(wxCommandEvent &event)
{
    if (obj) {
        obj->command_axis_control("Z", 1.0, -1.0f, 900);
        if (!check_axis_z_at_home(obj))
            return;
    }
}

void StatusPanel::on_axis_ctrl_z_down_1(wxCommandEvent &event)
{
    if (obj) {
        obj->command_axis_control("Z", 1.0, 1.0f, 900);
        if (!check_axis_z_at_home(obj))
            return;
    }
}

void StatusPanel::on_axis_ctrl_z_down_10(wxCommandEvent &event)
{
    if (obj) {
        obj->command_axis_control("Z", 1.0, 10.0f, 900);
        if (!check_axis_z_at_home(obj))
            return;
    }
}

void StatusPanel::axis_ctrl_e_hint(bool up_down)
{
    if (ctrl_e_hint_dlg == nullptr) {
        ctrl_e_hint_dlg = new SecondaryCheckDialog(this->GetParent(), wxID_ANY, _L("Warning"), SecondaryCheckDialog::ButtonStyle::CONFIRM_AND_CANCEL, wxDefaultPosition, wxDefaultSize, wxCLOSE_BOX | wxCAPTION, true);
        ctrl_e_hint_dlg->update_text(_L("Please heat the nozzle to above 170 degree before loading filament."));
        ctrl_e_hint_dlg->show_again_config_text = std::string("not_show_ectrl_hint");
    }
    if (up_down) {
        ctrl_e_hint_dlg->update_btn_label(_L("Confirm"), _L("Still unload"));
        ctrl_e_hint_dlg->Bind(EVT_SECONDARY_CHECK_CANCEL, [this](wxCommandEvent& e) {
            obj->command_axis_control("E", 1.0, -10.0f, 900);
            });
    }
    else {
        ctrl_e_hint_dlg->update_btn_label(_L("Confirm"), _L("Still load"));
        ctrl_e_hint_dlg->Bind(EVT_SECONDARY_CHECK_CANCEL, [this](wxCommandEvent& e) {
            obj->command_axis_control("E", 1.0, 10.0f, 900);
            });
    }
    ctrl_e_hint_dlg->on_show();
}

void StatusPanel::on_axis_ctrl_e_up_10(wxCommandEvent &event)
{
    if (obj) {
        if (obj->nozzle_temp >= TEMP_THRESHOLD_ALLOW_E_CTRL || (wxGetApp().app_config->get("not_show_ectrl_hint") == "1"))
            obj->command_axis_control("E", 1.0, -10.0f, 900);
        else
            axis_ctrl_e_hint(true);
    }
}

void StatusPanel::on_axis_ctrl_e_down_10(wxCommandEvent &event)
{
    if (obj) {
        if (obj->nozzle_temp >= TEMP_THRESHOLD_ALLOW_E_CTRL || (wxGetApp().app_config->get("not_show_ectrl_hint") == "1"))
            obj->command_axis_control("E", 1.0, 10.0f, 900);
        else
            axis_ctrl_e_hint(false);
    }
}

void StatusPanel::on_start_unload(wxCommandEvent &event)
{
    if (obj) obj->command_unload_filament();
}

void StatusPanel::on_set_bed_temp()
{
    wxString str = m_tempCtrl_bed->GetTextCtrl()->GetValue();
    try {
        long bed_temp;
        if (str.ToLong(&bed_temp) && obj) {
            set_hold_count(m_temp_bed_timeout);
            int limit = obj->get_bed_temperature_limit();
            if (bed_temp >= limit) {
                BOOST_LOG_TRIVIAL(info) << "can not set over limit = " << limit << ", set temp = " << bed_temp;
                bed_temp = limit;
                m_tempCtrl_bed->SetTagTemp(wxString::Format("%d", bed_temp));
            }
            obj->command_set_bed(bed_temp);
        }
    } catch (...) {
        ;
    }
}

void StatusPanel::on_set_nozzle_temp()
{
    wxString str = m_tempCtrl_nozzle->GetTextCtrl()->GetValue();
    try {
        long nozzle_temp;
        if (str.ToLong(&nozzle_temp) && obj) {
            set_hold_count(m_temp_nozzle_timeout);
            obj->command_set_nozzle(nozzle_temp);
        }
    } catch (...) {
        ;
    }
}

void StatusPanel::on_set_chamber_temp()
{
    wxString str = m_tempCtrl_chamber->GetTextCtrl()->GetValue();
    try {
        long chamber_temp;
        if (str.ToLong(&chamber_temp) && obj) {
            set_hold_count(m_temp_chamber_timeout);
            obj->command_set_chamber(chamber_temp);
        }
    }
    catch (...) {
        ;
    }
}

void StatusPanel::on_ams_load(SimpleEvent &event)
{
    BOOST_LOG_TRIVIAL(info) << "on_ams_load";
    on_ams_load_curr();
}

void StatusPanel::update_filament_step()
{
    m_ams_control->UpdateStepCtrl(obj->is_filament_at_extruder());
    if (!obj->is_filament_at_extruder()) {
        m_is_load_with_temp = true;
    }
    else {
        m_is_load_with_temp = false;
    }
}

void StatusPanel::on_ams_load_curr()
{
    if (obj) {
        std::string                            curr_ams_id = m_ams_control->GetCurentAms();
        std::string                            curr_can_id = m_ams_control->GetCurrentCan(curr_ams_id);

        
        update_filament_step();
        //virtual tray
        if (curr_ams_id.compare(std::to_string(VIRTUAL_TRAY_ID)) == 0) {
            int old_temp = -1;
            int new_temp = -1;
            AmsTray* curr_tray = &obj->vt_tray;

            if (!curr_tray) return;

            try {
                if (!curr_tray->nozzle_temp_max.empty() && !curr_tray->nozzle_temp_min.empty())
                    old_temp = (atoi(curr_tray->nozzle_temp_min.c_str()) + atoi(curr_tray->nozzle_temp_max.c_str())) / 2;
                if (!obj->vt_tray.nozzle_temp_max.empty() && !obj->vt_tray.nozzle_temp_min.empty())
                    new_temp = (atoi(obj->vt_tray.nozzle_temp_min.c_str()) + atoi(obj->vt_tray.nozzle_temp_max.c_str())) / 2;
            }
            catch (...) {
                ;
            }
            obj->command_ams_switch(VIRTUAL_TRAY_ID, old_temp, new_temp);
        }

        std::map<std::string, Ams*>::iterator it = obj->amsList.find(curr_ams_id);
        if (it == obj->amsList.end()) {
            BOOST_LOG_TRIVIAL(trace) << "ams: find " << curr_ams_id << " failed";
            return;
        }
        auto tray_it = it->second->trayList.find(curr_can_id);
        if (tray_it == it->second->trayList.end()) {
            BOOST_LOG_TRIVIAL(trace) << "ams: find " << curr_can_id << " failed";
            return;
        }
        AmsTray* curr_tray = obj->get_curr_tray();
        AmsTray* targ_tray = obj->get_ams_tray(curr_ams_id, curr_can_id);
        if (curr_tray && targ_tray) {
            int old_temp = -1;
            int new_temp = -1;
            try {
                if (!curr_tray->nozzle_temp_max.empty() && !curr_tray->nozzle_temp_min.empty())
                    old_temp = (atoi(curr_tray->nozzle_temp_min.c_str()) + atoi(curr_tray->nozzle_temp_max.c_str())) / 2;
                if (!targ_tray->nozzle_temp_max.empty() && !targ_tray->nozzle_temp_min.empty())
                    new_temp = (atoi(targ_tray->nozzle_temp_min.c_str()) + atoi(targ_tray->nozzle_temp_max.c_str())) / 2;
            }
            catch (...) {
                ;
            }
            int tray_index = atoi(curr_ams_id.c_str()) * 4 + atoi(tray_it->second->id.c_str());
            obj->command_ams_switch(tray_index, old_temp, new_temp);
        }
        else {
            int tray_index = atoi(curr_ams_id.c_str()) * 4 + atoi(tray_it->second->id.c_str());
            obj->command_ams_switch(tray_index, -1, -1);
        }
    }
}

void StatusPanel::on_ams_unload(SimpleEvent &event)
{
    if (obj) { obj->command_ams_switch(255); }
}

void StatusPanel::on_ams_filament_backup(SimpleEvent& event)
{
    if (obj) {
        AmsReplaceMaterialDialog* m_replace_material_popup = new AmsReplaceMaterialDialog(this);
        m_replace_material_popup->update_machine_obj(obj);
        m_replace_material_popup->ShowModal();
    }
}

void StatusPanel::on_ams_setting_click(SimpleEvent &event)
{
    if (!m_ams_setting_dlg) m_ams_setting_dlg = new AMSSetting((wxWindow *) this, wxID_ANY);
    if (obj) {
        m_ams_setting_dlg->update_insert_material_read_mode(obj->ams_insert_flag);
        m_ams_setting_dlg->update_starting_read_mode(obj->ams_power_on_flag);
        m_ams_setting_dlg->update_image(obj->printer_type == "N1"?"generic":"f1");
        std::string ams_id = m_ams_control->GetCurentShowAms();
        if (obj->amsList.size() == 0) {
            /* wxString txt = _L("AMS settings are not supported for external spool");
             MessageDialog msg_dlg(nullptr, txt, wxEmptyString, wxICON_WARNING | wxOK);
             msg_dlg.ShowModal();*/
            return;
        } else {
            try {
                int ams_id_int = atoi(ams_id.c_str());
                m_ams_setting_dlg->ams_id = ams_id_int;
                m_ams_setting_dlg->ams_support_remain = obj->ams_support_remain;
                m_ams_setting_dlg->Show();
            }
            catch (...) {
                ;
            }
        }
    }
}

void StatusPanel::on_filament_extrusion_cali(wxCommandEvent &event)
{
    if (!m_extrusion_cali_dlg)
        m_extrusion_cali_dlg = new ExtrusionCalibration((wxWindow*)this, wxID_ANY);

    if (obj) {
        m_extrusion_cali_dlg->obj = obj;
        std::string ams_id = m_ams_control->GetCurentAms();
        std::string tray_id = m_ams_control->GetCurrentCan(ams_id);
        if (tray_id.empty() && ams_id.compare(std::to_string(VIRTUAL_TRAY_ID)) != 0) {
            wxString txt = _L("Please select an AMS slot before calibration");
            MessageDialog msg_dlg(nullptr, txt, wxEmptyString, wxICON_WARNING | wxOK);
            msg_dlg.ShowModal();
            return;
        }

        int ams_id_int  = 0;
        int tray_id_int = 0;


        // set ams_filament id is is bbl filament
        if (ams_id.compare(std::to_string(VIRTUAL_TRAY_ID)) == 0) {
            tray_id_int = VIRTUAL_TRAY_ID;
            m_extrusion_cali_dlg->ams_filament_id = "";
        }
        else {
            ams_id_int = atoi(ams_id.c_str());
            tray_id_int = atoi(tray_id.c_str());

            auto it = obj->amsList.find(ams_id);
            if (it != obj->amsList.end()) {
                auto tray_it = it->second->trayList.find(tray_id);
                if (tray_it != it->second->trayList.end()) {
                    if (MachineObject::is_bbl_filament(tray_it->second->tag_uid))
                        m_extrusion_cali_dlg->ams_filament_id = tray_it->second->setting_id;
                    else
                        m_extrusion_cali_dlg->ams_filament_id = "";
                }
            }
        }

        try {
            m_extrusion_cali_dlg->ams_id = ams_id_int;
            m_extrusion_cali_dlg->tray_id = tray_id_int;
            m_extrusion_cali_dlg->SetPosition(m_staticText_control->GetScreenPosition());
            m_extrusion_cali_dlg->Popup();
        } catch(...) {
            ;
        }
    }
}

void StatusPanel::on_filament_edit(wxCommandEvent &event)
{
    // update params
    if (!m_filament_setting_dlg) m_filament_setting_dlg = new AMSMaterialsSetting((wxWindow *) this, wxID_ANY);
    if (obj) {
        m_filament_setting_dlg->obj = obj;
        std::string ams_id          = m_ams_control->GetCurentAms();
        int ams_id_int = 0;
        int tray_id_int = 0;
        if (ams_id.compare(std::to_string(VIRTUAL_TRAY_ID)) == 0) {
            tray_id_int = VIRTUAL_TRAY_ID;
            m_filament_setting_dlg->ams_id = ams_id_int;
            m_filament_setting_dlg->tray_id = tray_id_int;
            wxString k_val;
            wxString n_val;
            k_val = wxString::Format("%.3f", obj->vt_tray.k);
            n_val = wxString::Format("%.3f", obj->vt_tray.n);
            m_filament_setting_dlg->Move(wxPoint(m_ams_control->GetScreenPosition().x, m_ams_control->GetScreenPosition().y - FromDIP(40)));
            m_filament_setting_dlg->Popup(wxEmptyString, wxEmptyString, wxEmptyString, wxEmptyString, k_val, n_val);
        } else {
            std::string tray_id = event.GetString().ToStdString(); // m_ams_control->GetCurrentCan(ams_id);
            try {
                ams_id_int = atoi(ams_id.c_str());
                tray_id_int = atoi(tray_id.c_str());
                m_filament_setting_dlg->ams_id = ams_id_int;
                m_filament_setting_dlg->tray_id = tray_id_int;

                std::string sn_number;
                std::string filament;
                std::string temp_max;
                std::string temp_min;
                wxString k_val;
                wxString n_val;
                auto it = obj->amsList.find(ams_id);
                if (it != obj->amsList.end()) {
                    auto tray_it = it->second->trayList.find(tray_id);
                    if (tray_it != it->second->trayList.end()) {
                        k_val = wxString::Format("%.3f", tray_it->second->k);
                        n_val = wxString::Format("%.3f", tray_it->second->n);
                        wxColor color = AmsTray::decode_color(tray_it->second->color);
                        //m_filament_setting_dlg->set_color(color);

                        std::vector<wxColour> cols;
                        for (auto col : tray_it->second->cols) {
                            cols.push_back( AmsTray::decode_color(col));
                        }

                        m_filament_setting_dlg->ams_filament_id = tray_it->second->setting_id;

                        if (m_filament_setting_dlg->ams_filament_id.empty()) {
                            m_filament_setting_dlg->set_empty_color(color);
                        }
                        else {
                            m_filament_setting_dlg->set_color(color);
                        }

                        m_filament_setting_dlg->m_is_third = !MachineObject::is_bbl_filament(tray_it->second->tag_uid);
                        if (!m_filament_setting_dlg->m_is_third) {
                            sn_number = tray_it->second->uuid;
                            filament = tray_it->second->sub_brands;
                            temp_max = tray_it->second->nozzle_temp_max;
                            temp_min = tray_it->second->nozzle_temp_min;
                        }
                    }
                }
                m_filament_setting_dlg->Move(wxPoint(m_ams_control->GetScreenPosition().x, m_ams_control->GetScreenPosition().y - FromDIP(40)));
                m_filament_setting_dlg->Popup(filament, sn_number, temp_min, temp_max, k_val, n_val);
            }
            catch (...) {
                ;
            }
        }
    }
}

void StatusPanel::on_ext_spool_edit(wxCommandEvent &event)
{
    // update params
    if (!m_filament_setting_dlg) m_filament_setting_dlg = new AMSMaterialsSetting((wxWindow*)this, wxID_ANY);
    if (obj) {
        m_filament_setting_dlg->obj = obj;
        try {
            m_filament_setting_dlg->tray_id = VIRTUAL_TRAY_ID;
            std::string sn_number;
            std::string filament;
            std::string temp_max;
            std::string temp_min;
            wxString k_val;
            wxString n_val;
            k_val = wxString::Format("%.3f", obj->vt_tray.k);
            n_val = wxString::Format("%.3f", obj->vt_tray.n);
            wxColor color = AmsTray::decode_color(obj->vt_tray.color);
            m_filament_setting_dlg->ams_filament_id = obj->vt_tray.setting_id;


            if (m_filament_setting_dlg->ams_filament_id.empty()) {
                m_filament_setting_dlg->set_empty_color(color);
            }
            else {
                m_filament_setting_dlg->set_color(color);
            }
            
            m_filament_setting_dlg->m_is_third = !MachineObject::is_bbl_filament(obj->vt_tray.tag_uid);
            if (!m_filament_setting_dlg->m_is_third) {
                sn_number = obj->vt_tray.uuid;
                filament = obj->vt_tray.sub_brands;
                temp_max = obj->vt_tray.nozzle_temp_max;
                temp_min = obj->vt_tray.nozzle_temp_min;
            }

            m_filament_setting_dlg->Move(wxPoint(m_ams_control->GetScreenPosition().x, m_ams_control->GetScreenPosition().y - FromDIP(40)));
            m_filament_setting_dlg->Popup(filament, sn_number, temp_min, temp_max, k_val, n_val);
        }
        catch (...) {
            ;
        }
    }
}

void StatusPanel::on_ams_refresh_rfid(wxCommandEvent &event)
{
    if (obj) {

        if (obj->is_filament_at_extruder()) {
            MessageDialog msg_dlg(
                nullptr,
                _L("Cannot read filament info: the filament is loaded to the tool head,please unload the filament and try again."),
                wxEmptyString,
                wxICON_WARNING | wxYES);
            msg_dlg.ShowModal();
            return;
        }

        std::string curr_ams_id = m_ams_control->GetCurentAms();
        // do not support refresh rfid for VIRTUAL_TRAY_ID
        if (curr_ams_id.compare(std::to_string(VIRTUAL_TRAY_ID)) == 0) {
            return;
        }
        std::string curr_can_id = event.GetString().ToStdString();

        std::map<std::string, Ams *>::iterator it = obj->amsList.find(curr_ams_id);
        if (it == obj->amsList.end()) {
            BOOST_LOG_TRIVIAL(trace) << "ams: find " << curr_ams_id << " failed";
            return;
        }
        auto tray_it = it->second->trayList.find(curr_can_id);
        if (tray_it == it->second->trayList.end()) {
            BOOST_LOG_TRIVIAL(trace) << "ams: find " << curr_can_id << " failed";
            return;
        }

        try {
            int tray_index = atoi(curr_ams_id.c_str()) * 4 + atoi(tray_it->second->id.c_str());
            obj->command_ams_refresh_rfid(std::to_string(tray_index));
        } catch (...) {
            ;
        }
    }
}

void StatusPanel::on_ams_selected(wxCommandEvent &event)
{
    if (obj) {
        std::string curr_ams_id = m_ams_control->GetCurentAms();
        if (curr_ams_id.compare(std::to_string(VIRTUAL_TRAY_ID)) == 0) {
            //update_ams_control_state(curr_ams_id, true);
            return;
        } else {
            std::string curr_can_id = event.GetString().ToStdString();
            std::map<std::string, Ams *>::iterator it = obj->amsList.find(curr_ams_id);
            if (it == obj->amsList.end()) {
                BOOST_LOG_TRIVIAL(trace) << "ams: find " << curr_ams_id << " failed";
                return;
            }
            auto tray_it = it->second->trayList.find(curr_can_id);
            if (tray_it == it->second->trayList.end()) {
                BOOST_LOG_TRIVIAL(trace) << "ams: find " << curr_can_id << " failed";
                return;
            }
            try {
                int tray_index = atoi(curr_ams_id.c_str()) * 4 + atoi(tray_it->second->id.c_str());
                obj->command_ams_select_tray(std::to_string(tray_index));
            } catch (...) {
                ;
            }
        }
    }
}

void StatusPanel::on_ams_guide(wxCommandEvent& event)
{
    wxString ams_wiki_url = "https://wiki.bambulab.com/en/software/bambu-studio/use-ams-on-bambu-studio";
    wxLaunchDefaultBrowser(ams_wiki_url);
}

void StatusPanel::on_ams_retry(wxCommandEvent& event)
{
    BOOST_LOG_TRIVIAL(info) << "on_ams_retry";
    if (obj) {
        obj->command_ams_control("resume");
    }
}

void StatusPanel::on_print_error_func(wxCommandEvent& event)
{
    BOOST_LOG_TRIVIAL(info) << "on_print_error_func";
    if (obj) {
        obj->command_ams_control("done");
        if (m_print_error_dlg) {
            m_print_error_dlg->on_hide();
        }
    }
}

void StatusPanel::on_fan_changed(wxCommandEvent& event)
{
    auto type = event.GetInt();
    auto speed = atoi(event.GetString().c_str());

    if (type == MachineObject::FanType::COOLING_FAN) {
        set_hold_count(this->m_switch_nozzle_fan_timeout);
        m_switch_nozzle_fan->SetValue(speed > 0 ? true : false);
        m_switch_nozzle_fan->setFanValue(speed * 10);
    }
    else if (type == MachineObject::FanType::BIG_COOLING_FAN) {
        set_hold_count(this->m_switch_printing_fan_timeout);
        m_switch_printing_fan->SetValue(speed > 0 ? true : false);
        m_switch_printing_fan->setFanValue(speed * 10);
    }
    else if (type == MachineObject::FanType::CHAMBER_FAN) {
        set_hold_count(this->m_switch_cham_fan_timeout);
        m_switch_cham_fan->SetValue(speed > 0 ? true : false);
        m_switch_cham_fan->setFanValue(speed * 10);
    }
}

void StatusPanel::on_cham_temp_kill_focus(wxFocusEvent& event)
{
    event.Skip();
    cham_temp_input = false;
}

void StatusPanel::on_cham_temp_set_focus(wxFocusEvent& event)
{
    event.Skip();
    cham_temp_input = true;
}

void StatusPanel::on_bed_temp_kill_focus(wxFocusEvent &event)
{
    event.Skip();
    bed_temp_input = false;
}

void StatusPanel::on_bed_temp_set_focus(wxFocusEvent &event)
{
    event.Skip();
    bed_temp_input = true;
}

void StatusPanel::on_nozzle_temp_kill_focus(wxFocusEvent &event)
{
    event.Skip();
    nozzle_temp_input = false;
}

void StatusPanel::on_nozzle_temp_set_focus(wxFocusEvent &event)
{
    event.Skip();
    nozzle_temp_input = true;
}

void StatusPanel::on_switch_speed(wxCommandEvent &event)
{
    auto now = boost::posix_time::microsec_clock::universal_time();
    if ((now - speed_dismiss_time).total_milliseconds() < 200) {
        speed_dismiss_time = now - boost::posix_time::seconds(1);
        return;
    }
#if __WXOSX__
    // MacOS has focus problem
    PopupWindow *popUp = new PopupWindow(nullptr);
#else
    PopupWindow *popUp = new PopupWindow(m_switch_speed);
#endif
    popUp->SetBackgroundColour(StateColor::darkModeColorFor(0xeeeeee));
    StepCtrl *step = new StepCtrl(popUp, wxID_ANY);
    wxSizer *sizer = new wxBoxSizer(wxHORIZONTAL);
    sizer->Add(step, 1, wxEXPAND, 0);
    popUp->SetSizer(sizer);
    auto em = em_unit(this);
    popUp->SetSize(em * 36, em * 8);
    step->SetHint(_L("This only takes effect during printing"));
    step->AppendItem(_L("Silent"), "");
    step->AppendItem(_L("Standard"), "");
    step->AppendItem(_L("Sport"), "");
    step->AppendItem(_L("Ludicrous"), "");

    // default speed lvl
    int selected_item = 1;
    if (obj) {
        int speed_lvl_idx = obj->printing_speed_lvl - 1;
        if (speed_lvl_idx >= 0 && speed_lvl_idx < 4) {
            selected_item = speed_lvl_idx;
        }
    }
    step->SelectItem(selected_item);

    if (!obj->is_in_printing()) {
        step->Bind(wxEVT_LEFT_DOWN, [](auto& e) {
            return; });
    }

    step->Bind(EVT_STEP_CHANGED, [this](auto &e) {
        this->speed_lvl        = e.GetInt() + 1;
        if (obj) {
            set_hold_count(this->speed_lvl_timeout);
            obj->command_set_printing_speed((PrintingSpeedLevel)this->speed_lvl);
        }
    });
    popUp->Bind(wxEVT_SHOW, [this, popUp](auto &e) {
        if (!e.IsShown()) {
            popUp->Destroy();
            m_showing_speed_popup = false;
            speed_dismiss_time = boost::posix_time::microsec_clock::universal_time();
        }
        });
    
    m_ams_control->Bind(EVT_CLEAR_SPEED_CONTROL, [this, popUp](auto& e) {
        if (m_showing_speed_popup) {
            if (popUp && popUp->IsShown()) {
                popUp->Show(false);
            }
        }
        e.Skip();
    });
    wxPoint pos = m_switch_speed->ClientToScreen(wxPoint(0, -6));
    popUp->Position(pos, {0, m_switch_speed->GetSize().y + 12});
    popUp->Popup();
    m_showing_speed_popup = true;
}

void StatusPanel::on_printing_fan_switch(wxCommandEvent &event)
{
   /* if (!obj) return;

    bool value = m_switch_printing_fan->GetValue();

    if (value) {
        obj->command_control_fan(MachineObject::FanType::BIG_COOLING_FAN, true);
        m_switch_printing_fan->SetValue(true);
        set_hold_count(this->m_switch_printing_fan_timeout);
    } else {
        obj->command_control_fan(MachineObject::FanType::BIG_COOLING_FAN, false);
        m_switch_printing_fan->SetValue(false);
        set_hold_count(this->m_switch_printing_fan_timeout);
    }*/
}

void StatusPanel::on_nozzle_fan_switch(wxCommandEvent &event)
{
    m_fan_control_popup->Destroy();
    m_fan_control_popup = nullptr;
    m_fan_control_popup = new FanControlPopup(this);

    if (obj) {
        m_fan_control_popup->show_cham_fan(obj->is_function_supported(PrinterFunction::FUNC_CHAMBER_FAN));
        m_fan_control_popup->show_aux_fan(obj->is_function_supported(PrinterFunction::FUNC_AUX_FAN));
    }

    auto pos = m_switch_nozzle_fan->GetScreenPosition();
    pos.y = pos.y + m_switch_nozzle_fan->GetSize().y;

    int display_idx = wxDisplay::GetFromWindow(this);
    auto display = wxDisplay(display_idx).GetClientArea();


    wxSize screenSize = wxSize(display.GetWidth(), display.GetHeight());
    auto fan_popup_size = m_fan_control_popup->GetSize();

    if (screenSize.y - fan_popup_size.y < FromDIP(300)) {
        pos.x += FromDIP(50);
        pos.y = (screenSize.y - fan_popup_size.y) / 2;
    }
    m_fan_control_popup->SetPosition(pos);
    m_fan_control_popup->Popup();



    /*if (!obj) return;

    bool value = m_switch_nozzle_fan->GetValue();

    if (value) {
        obj->command_control_fan(MachineObject::FanType::COOLING_FAN, true);
        m_switch_nozzle_fan->SetValue(true);
        set_hold_count(this->m_switch_nozzle_fan_timeout);
    } else {
        obj->command_control_fan(MachineObject::FanType::COOLING_FAN, false);
        m_switch_nozzle_fan->SetValue(false);
        set_hold_count(this->m_switch_nozzle_fan_timeout);
    }*/
}
void StatusPanel::on_lamp_switch(wxCommandEvent &event)
{
    if (!obj) return;

    bool value = m_switch_lamp->GetValue();

    if (value) {
        m_switch_lamp->SetValue(true);
        // do not update when timeout > 0
        set_hold_count(this->m_switch_lamp_timeout);
        obj->command_set_chamber_light(MachineObject::LIGHT_EFFECT::LIGHT_EFFECT_ON);
    } else {
        m_switch_lamp->SetValue(false);
        set_hold_count(this->m_switch_lamp_timeout);
        obj->command_set_chamber_light(MachineObject::LIGHT_EFFECT::LIGHT_EFFECT_OFF);
    }
}

void StatusPanel::on_switch_vcamera(wxMouseEvent &event)
{
    //if (!obj) return;
    //bool value = m_recording_button->get_switch_status();
    //obj->command_ipcam_record(!value);
    m_media_play_ctrl->ToggleStream();
    show_vcamera = m_media_play_ctrl->IsStreaming();
    if (m_camera_popup)
        m_camera_popup->sync_vcamera_state(show_vcamera);
}

void StatusPanel::on_camera_enter(wxMouseEvent& event)
{
    if (obj) {
        if (m_camera_popup == nullptr)
            m_camera_popup = std::make_shared<CameraPopup>(this);
        m_camera_popup->check_func_supported(obj);
        m_camera_popup->sync_vcamera_state(show_vcamera);
        m_camera_popup->Bind(EVT_VCAMERA_SWITCH, &StatusPanel::on_switch_vcamera, this);
        m_camera_popup->Bind(EVT_SDCARD_ABSENT_HINT, [this](wxCommandEvent &e) {
            if (sdcard_hint_dlg == nullptr) {
                sdcard_hint_dlg = new SecondaryCheckDialog(this->GetParent(), wxID_ANY, _L("Warning"), SecondaryCheckDialog::ButtonStyle::ONLY_CONFIRM);
                sdcard_hint_dlg->update_text(_L("Can't start this without SD card."));
            }
            sdcard_hint_dlg->on_show();
            });
        wxWindow* ctrl = (wxWindow*)event.GetEventObject();
        wxPoint   pos = ctrl->ClientToScreen(wxPoint(0, 0));
        wxSize    sz = ctrl->GetSize();
        pos.x += sz.x;
        pos.y += sz.y;
        m_camera_popup->SetPosition(pos);
        m_camera_popup->update(m_media_play_ctrl->IsStreaming());
        m_camera_popup->Popup();
    }
}

void StatusPanel::on_camera_leave(wxMouseEvent& event)
{
    if (obj && m_camera_popup) {
        m_camera_popup->Dismiss();
    }
}

void StatusPanel::on_auto_leveling(wxCommandEvent &event)
{
    if (obj) obj->command_auto_leveling();
}

void StatusPanel::on_xyz_abs(wxCommandEvent &event)
{
    if (obj) obj->command_xyz_abs();
}

void StatusPanel::on_show_print_options(wxCommandEvent &event)
{
    if (obj) {
        if (print_options_dlg == nullptr) {
            print_options_dlg = new PrintOptionsDialog(this);
            print_options_dlg->update_machine_obj(obj);
            print_options_dlg->ShowModal();
        }
        else {
            print_options_dlg->update_machine_obj(obj);
            print_options_dlg->ShowModal();
        }
    }
}

void StatusPanel::on_start_calibration(wxCommandEvent &event)
{
    if (obj) {
        if (calibration_dlg == nullptr) {
            calibration_dlg = new CalibrationDialog();
            calibration_dlg->update_machine_obj(obj);
            calibration_dlg->ShowModal();
        } else {
            calibration_dlg->update_machine_obj(obj);
            calibration_dlg->ShowModal();
        }
    }
}

bool StatusPanel::is_stage_list_info_changed(MachineObject *obj)
{
    if (!obj) return true;

    if (last_stage_list_info.size() != obj->stage_list_info.size()) return true;

    for (int i = 0; i < last_stage_list_info.size(); i++) {
        if (last_stage_list_info[i] != obj->stage_list_info[i]) return true;
    }
    last_stage_list_info = obj->stage_list_info;
    return false;
}

void StatusPanel::set_default()
{
    BOOST_LOG_TRIVIAL(trace) << "status_panel: set_default";
    obj                  = nullptr;
    last_subtask         = nullptr;
    last_tray_exist_bits = -1;
    speed_lvl         = 1;
    speed_lvl_timeout = 0;
    m_switch_lamp_timeout = 0;
    m_temp_nozzle_timeout = 0;
    m_temp_bed_timeout = 0;
    m_temp_chamber_timeout = 0;
    m_switch_nozzle_fan_timeout = 0;
    m_switch_printing_fan_timeout = 0;
    m_switch_cham_fan_timeout = 0;
    m_show_ams_group = false;
    reset_printing_values();

    m_bitmap_timelapse_img->Hide();
    m_bitmap_recording_img->Hide();
    m_bitmap_vcamera_img->Hide();
    m_setting_button->Show();
    m_tempCtrl_chamber->Show();
    m_options_btn->Show();

    reset_temp_misc_control();
    m_ams_control->Hide();
    m_ams_control_box->Hide();
    m_ams_control->Reset();
    error_info_reset();
}

void StatusPanel::show_status(int status)
{
    if (last_status == status) return;
    last_status = status;

    if (((status & (int) MonitorStatus::MONITOR_DISCONNECTED) != 0)
     || ((status & (int) MonitorStatus::MONITOR_DISCONNECTED_SERVER) != 0)
     || ((status & (int)MonitorStatus::MONITOR_CONNECTING) != 0)
     || ((status & (int)MonitorStatus::MONITOR_NO_PRINTER) != 0)
        ) {
        show_printing_status(false, false);
        m_calibration_btn->Disable();
        m_options_btn->Disable();
        m_panel_monitoring_title->Disable();
        m_media_play_ctrl->Disable();
    } else if ((status & (int) MonitorStatus::MONITOR_NORMAL) != 0) {
        show_printing_status(true, true);
        m_calibration_btn->Disable();
        m_options_btn->Enable();
        m_panel_monitoring_title->Enable();
        m_media_play_ctrl->Enable();
    }
}

void StatusPanel::set_print_finish_status(bool is_finish) { 
    m_print_finish = is_finish; 
}

void StatusPanel::set_hold_count(int& count)
{
    if (obj) {
        if (obj->is_U0_firmware()) {
        count = COMMAND_TIMEOUT_U0;
        }
    }
    count = COMMAND_TIMEOUT;
}

void StatusPanel::rescale_camera_icons()
{
    m_setting_button->msw_rescale();


    m_bitmap_sdcard_state_abnormal = ScalableBitmap(this, wxGetApp().dark_mode()?"sdcard_state_abnormal_dark":"sdcard_state_abnormal", 20);
    m_bitmap_sdcard_state_normal = ScalableBitmap(this, wxGetApp().dark_mode()?"sdcard_state_normal_dark":"sdcard_state_normal", 20);
    m_bitmap_sdcard_state_no = ScalableBitmap(this, wxGetApp().dark_mode()?"sdcard_state_no_dark":"sdcard_state_no", 20);
    m_bitmap_recording_on = ScalableBitmap(this, wxGetApp().dark_mode()?"monitor_recording_on_dark":"monitor_recording_on", 20);
    m_bitmap_recording_off = ScalableBitmap(this, wxGetApp().dark_mode()?"monitor_recording_off_dark":"monitor_recording_off", 20);
    m_bitmap_timelapse_on = ScalableBitmap(this, wxGetApp().dark_mode()?"monitor_timelapse_on_dark":"monitor_timelapse_on", 20);
    m_bitmap_timelapse_off = ScalableBitmap(this, wxGetApp().dark_mode()?"monitor_timelapse_off_dark":"monitor_timelapse_off", 20);
    m_bitmap_vcamera_on = ScalableBitmap(this, wxGetApp().dark_mode()?"monitor_vcamera_on_dark":"monitor_vcamera_on", 20);
    m_bitmap_vcamera_off = ScalableBitmap(this, wxGetApp().dark_mode()?"monitor_vcamera_off_dark":"monitor_vcamera_off", 20);

    if (m_media_play_ctrl->IsStreaming()) {
        m_bitmap_vcamera_img->SetBitmap(m_bitmap_vcamera_on.bmp());
    }
    else {
        m_bitmap_vcamera_img->SetBitmap(m_bitmap_vcamera_off.bmp());
    }

    if (!obj) return;

    if (obj->get_sdcard_state() == MachineObject::SdcardState::NO_SDCARD) {
        m_bitmap_sdcard_img->SetBitmap(m_bitmap_sdcard_state_no.bmp());
    } else if (obj->get_sdcard_state() == MachineObject::SdcardState::HAS_SDCARD_NORMAL) {
        m_bitmap_sdcard_img->SetBitmap(m_bitmap_sdcard_state_normal.bmp());
    } else if (obj->get_sdcard_state() == MachineObject::SdcardState::HAS_SDCARD_ABNORMAL) {
        m_bitmap_sdcard_img->SetBitmap(m_bitmap_sdcard_state_abnormal.bmp());
    } else {
        m_bitmap_sdcard_img->SetBitmap(m_bitmap_sdcard_state_normal.bmp());
    }

    if (obj->is_recording()) {
        m_bitmap_recording_img->SetBitmap(m_bitmap_recording_on.bmp());
    } else {
        m_bitmap_recording_img->SetBitmap(m_bitmap_recording_off.bmp());
    }

    if (obj->is_timelapse()) {
        m_bitmap_timelapse_img->SetBitmap(m_bitmap_timelapse_on.bmp());
    } else {
        m_bitmap_timelapse_img->SetBitmap(m_bitmap_timelapse_off.bmp());
    }
}

void StatusPanel::on_sys_color_changed()
{
    m_project_task_panel->msw_rescale();
    m_bitmap_speed.msw_rescale();
    m_bitmap_speed_active.msw_rescale();
    m_switch_speed->SetImages(m_bitmap_speed, m_bitmap_speed);
    m_ams_control->msw_rescale();
    if (m_print_error_dlg) { m_print_error_dlg->msw_rescale(); }
    if (m_filament_setting_dlg) {m_filament_setting_dlg->msw_rescale();}
    rescale_camera_icons();
}

void StatusPanel::msw_rescale()
{
    init_bitmaps();
    m_project_task_panel->init_bitmaps();
    m_project_task_panel->msw_rescale();
    m_panel_monitoring_title->SetSize(wxSize(-1, FromDIP(PAGE_TITLE_HEIGHT)));
    m_staticText_monitoring->SetMinSize(wxSize(PAGE_TITLE_TEXT_WIDTH, PAGE_TITLE_HEIGHT));
    m_bmToggleBtn_timelapse->Rescale();
    m_panel_control_title->SetSize(wxSize(-1, FromDIP(PAGE_TITLE_HEIGHT)));
    m_staticText_control->SetMinSize(wxSize(-1, PAGE_TITLE_HEIGHT));
    m_bpButton_xy->SetBitmap(m_bitmap_axis_home);
    m_bpButton_xy->SetMinSize(AXIS_MIN_SIZE);
    m_bpButton_xy->SetSize(AXIS_MIN_SIZE);
    m_temp_extruder_line->SetSize(wxSize(FromDIP(1), -1));
    update_extruder_status(obj);
    m_bitmap_extruder_img->SetMinSize(EXTRUDER_IMAGE_SIZE);

    for (Button *btn : m_buttons) { btn->Rescale(); }
    init_scaled_buttons();


    m_bpButton_xy->Rescale();
    m_tempCtrl_nozzle->SetMinSize(TEMP_CTRL_MIN_SIZE);
    m_tempCtrl_nozzle->Rescale();
    m_line_nozzle->SetSize(wxSize(-1, FromDIP(1)));
    m_tempCtrl_bed->SetMinSize(TEMP_CTRL_MIN_SIZE);
    m_tempCtrl_bed->Rescale();
    m_tempCtrl_chamber->SetMinSize(TEMP_CTRL_MIN_SIZE);
    m_tempCtrl_chamber->Rescale();

    m_bitmap_speed.msw_rescale();
    m_bitmap_speed_active.msw_rescale();

    m_switch_speed->SetImages(m_bitmap_speed, m_bitmap_speed);
    m_switch_speed->SetMinSize(MISC_BUTTON_2FAN_SIZE);
    m_switch_speed->Rescale();
    m_switch_lamp->SetImages(m_bitmap_lamp_on, m_bitmap_lamp_off);
    m_switch_lamp->SetMinSize(MISC_BUTTON_2FAN_SIZE);
    m_switch_lamp->Rescale();
    m_switch_nozzle_fan->SetImages(m_bitmap_fan_on, m_bitmap_fan_off);
    m_switch_nozzle_fan->Rescale();
    m_switch_printing_fan->SetImages(m_bitmap_fan_on, m_bitmap_fan_off);
    m_switch_printing_fan->Rescale();
    m_switch_cham_fan->SetImages(m_bitmap_fan_on, m_bitmap_fan_off);
    m_switch_cham_fan->Rescale();


    m_ams_control->msw_rescale();
    // m_filament_step->Rescale();


    m_calibration_btn->SetMinSize(wxSize(-1, FromDIP(26)));
    m_calibration_btn->Rescale();

    m_options_btn->SetMinSize(wxSize(-1, FromDIP(26)));
    m_options_btn->Rescale();

    rescale_camera_icons();

    Layout();
    Refresh();
}

ScoreDialog::ScoreDialog(wxWindow *parent, int design_id, std::string model_id, int profile_id, int rating_id, bool success_printed, int star_count)
    : DPIDialog(parent, wxID_ANY, _L("Rate the Print Profile"), wxDefaultPosition, wxDefaultSize, wxCAPTION | wxCLOSE_BOX | wxRESIZE_BORDER)
    , m_design_id(design_id)
    , m_model_id(model_id)
    , m_profile_id(profile_id)
    , m_star_count(star_count)
    , m_rating_id(rating_id)
    , m_success_printed(success_printed)
    , m_upload_status_code(StatusCode::CODE_NUMBER)
{
    m_tocken.reset(new int(0));

    wxBoxSizer *m_main_sizer = get_main_sizer();

    this->SetSizer(m_main_sizer);
    Fit();
    Layout();
    wxGetApp().UpdateDlgDarkUI(this);
}

ScoreDialog::ScoreDialog(wxWindow *parent, ScoreData *score_data)
    : DPIDialog(parent, wxID_ANY, _L("Rate the Print Profile"), wxDefaultPosition, wxDefaultSize, wxCAPTION | wxCLOSE_BOX | wxRESIZE_BORDER)
    , m_design_id(score_data->design_id)
    , m_rating_id(score_data->rating_id)
    , m_model_id(score_data->model_id)
    , m_profile_id(score_data->profile_id)
    , m_star_count(score_data->star_count)
    , m_success_printed(score_data->success_printed)
    , m_upload_status_code(StatusCode::CODE_NUMBER)
{
    m_tocken.reset(new int(0));
    
    wxBoxSizer *m_main_sizer = get_main_sizer(score_data->local_to_url_image, score_data->comment_text);

    m_image_url_paths        = score_data->image_url_paths;
    

    this->SetSizer(m_main_sizer);
    Fit();
    Layout();
    wxGetApp().UpdateDlgDarkUI(this);

}

ScoreDialog::~ScoreDialog() {}

void ScoreDialog::on_dpi_changed(const wxRect &suggested_rect) {}

void ScoreDialog::OnBitmapClicked(wxMouseEvent &event)
{
    wxStaticBitmap *clickedBitmap = dynamic_cast<wxStaticBitmap *>(event.GetEventObject());
    if (m_image.find(clickedBitmap) != m_image.end()) { 
        if (!m_image[clickedBitmap].is_selected) {
            for (auto panel : m_image[clickedBitmap].image_broad) { 
                panel->Show();
            }
            m_image[clickedBitmap].is_selected = true;
            m_selected_image_list.insert(clickedBitmap);
        } else {
            for (auto panel : m_image[clickedBitmap].image_broad) { 
                panel->Hide(); 
            }
            m_image[clickedBitmap].is_selected = false;
            m_selected_image_list.erase(clickedBitmap);
            m_selected_image_list.erase(clickedBitmap);
        }
    }
    if (m_selected_image_list.empty())
        m_delete_photo->Hide();
    else
        m_delete_photo->Show();
    Fit();
    Layout();

}

 std::set <std::pair<wxStaticBitmap * ,wxString>> ScoreDialog::add_need_upload_imgs()
{ 
    std::set<std::pair<wxStaticBitmap *, wxString>> need_upload_images;
    for (auto bitmap : m_image) { 
        if (!bitmap.second.is_uploaded) {
            wxString &local_image_path = bitmap.second.local_image_url;
            if (!local_image_path.empty()) { need_upload_images.insert(std::make_pair(bitmap.first, local_image_path)); }
        }
    }
    return need_upload_images;
}



std::pair<wxStaticBitmap *, ScoreDialog::ImageMsg> ScoreDialog::create_local_thumbnail(wxString &local_path)
{
    std::pair<wxStaticBitmap *, ImageMsg> bitmap_to_image_msg;
    if (local_path.empty()) return bitmap_to_image_msg;

    ImageMsg cur_image_msg;
    cur_image_msg.local_image_url = local_path;
    cur_image_msg.img_url_paths   = "";
    cur_image_msg.is_uploaded     = false;
    
    wxStaticBitmap *imageCtrl = new wxStaticBitmap(this, wxID_ANY, wxBitmap(wxImage(local_path, wxBITMAP_TYPE_ANY).Rescale(FromDIP(80), FromDIP(60))), wxDefaultPosition,
                                                   wxDefaultSize, 0);
    imageCtrl->Bind(wxEVT_LEFT_DOWN, &ScoreDialog::OnBitmapClicked, this);

    m_image_sizer->Add(create_broad_sizer(imageCtrl, cur_image_msg), 0, wxALL, 5);

    bitmap_to_image_msg.first = imageCtrl;
    bitmap_to_image_msg.second = cur_image_msg;

    return bitmap_to_image_msg;
}

std::pair<wxStaticBitmap *, ScoreDialog::ImageMsg> ScoreDialog::create_oss_thumbnail(std::string &oss_path)
{
    std::pair<wxStaticBitmap *, ImageMsg> bitmap_to_image_msg;
    if (oss_path.empty()) return bitmap_to_image_msg;

    ImageMsg cur_image_msg;
    cur_image_msg.local_image_url = "";
    cur_image_msg.img_url_paths   = oss_path;
    cur_image_msg.is_uploaded     = true;


    wxImage         image(Slic3r::resources_dir() + "/images/oss_picture_loading.png", wxBITMAP_TYPE_ANY);
    wxStaticBitmap *imageCtrl = new wxStaticBitmap(this, wxID_ANY, wxBitmap(image.Rescale(FromDIP(80), FromDIP(60))), wxDefaultPosition, wxDefaultSize, 0);
    imageCtrl->Bind(wxEVT_LEFT_DOWN, &ScoreDialog::OnBitmapClicked, this);

    Slic3r::Http http   = Slic3r::Http::get(oss_path);
    std::string  suffix = oss_path.substr(oss_path.find_last_of(".") + 1);
    http.header("accept", "image/" + suffix) //"image/" + suffix
        .header("Accept-Encoding", "gzip")
        .on_complete([this, imageCtrl, time = std::weak_ptr<int>(m_tocken)](std::string body, unsigned int status) {
            if (time.expired()) return;
            wxMemoryInputStream stream(body.data(), body.size());
            wxImage             success_image;
            if (success_image.LoadFile(stream, wxBITMAP_TYPE_ANY)) {
                CallAfter([this, success_image, imageCtrl]() { update_static_bitmap(imageCtrl, success_image); });

            } else {
                CallAfter([this, imageCtrl]() { update_static_bitmap(imageCtrl, fail_image); });
            }
        })
        .on_error([this, imageCtrl, &oss_path](std::string body, std::string error, unsigned status) {
            BOOST_LOG_TRIVIAL(info) << "load oss picture failed, oss path: " << oss_path << " status:" << status << " error:" << error;
            CallAfter([this, imageCtrl]() { update_static_bitmap(imageCtrl, fail_image); });
        }).perform();

    m_image_sizer->Add(create_broad_sizer(imageCtrl, cur_image_msg), 0, wxALL, 5);

    bitmap_to_image_msg.first  = imageCtrl;
    bitmap_to_image_msg.second = cur_image_msg;

    return bitmap_to_image_msg;
}

void ScoreDialog::update_static_bitmap(wxStaticBitmap* static_bitmap, wxImage image)
{
    static_bitmap->SetBitmap(wxBitmap(image.Rescale(FromDIP(80), FromDIP(60))));
    Layout();
    Fit();
    //Refresh();
}

wxBoxSizer *ScoreDialog::create_broad_sizer(wxStaticBitmap *bitmap, ImageMsg& cur_image_msg)
{ 
    // tb: top and bottom  lr: left and right
    auto m_image_tb_broad = new wxBoxSizer(wxVERTICAL);
    auto line_top         = new wxPanel(this, wxID_ANY, wxDefaultPosition, wxSize(-1, 1), wxTAB_TRAVERSAL);
    line_top->SetBackgroundColour(wxColour(0xA6, 0xa9, 0xAA));
    m_image_tb_broad->Add(line_top, 0, wxEXPAND, 0);
    cur_image_msg.image_broad.push_back(line_top);
    line_top->Hide();

    auto m_image_lr_broad = new wxBoxSizer(wxHORIZONTAL);
    auto line_left        = new wxPanel(this, wxID_ANY, wxDefaultPosition, wxSize(1, -1), wxTAB_TRAVERSAL);
    line_left->SetBackgroundColour(wxColour(0xA6, 0xa9, 0xAA));
    m_image_lr_broad->Add(line_left, 0, wxEXPAND, 0);
    cur_image_msg.image_broad.push_back(line_left);
    line_left->Hide();

    m_image_lr_broad->Add(bitmap, 0, wxALL, 5);

    auto line_right = new wxPanel(this, wxID_ANY, wxDefaultPosition, wxSize(1, -1), wxTAB_TRAVERSAL);
    line_right->SetBackgroundColour(wxColour(0xA6, 0xa9, 0xAA));
    m_image_lr_broad->Add(line_right, 0, wxEXPAND, 0);
    m_image_tb_broad->Add(m_image_lr_broad, 0, wxEXPAND, 0);
    cur_image_msg.image_broad.push_back(line_right);
    line_right->Hide();

    auto line_bottom = new wxPanel(this, wxID_ANY, wxDefaultPosition, wxSize(-1, 1), wxTAB_TRAVERSAL);
    line_bottom->SetBackgroundColour(wxColour(0xA6, 0xa9, 0xAA));
    m_image_tb_broad->Add(line_bottom, 0, wxEXPAND, 0);
    cur_image_msg.image_broad.push_back(line_bottom);
    line_bottom->Hide();

    cur_image_msg.is_selected    = false;
    cur_image_msg.image_tb_broad = m_image_tb_broad;

    return m_image_tb_broad;
}

void ScoreDialog::init() {
    SetBackgroundColour(*wxWHITE);
    SetMinSize(wxSize(FromDIP(540), FromDIP(380)));

    fail_image = wxImage(Slic3r::resources_dir() + "/images/oss_picture_load_failed.png", wxBITMAP_TYPE_ANY);
    // icon
    std::string icon_path = (boost::format("%1%/images/BambuStudio.ico") % resources_dir()).str();
    SetIcon(wxIcon(encode_path(icon_path.c_str()), wxBITMAP_TYPE_ICO));
}

wxBoxSizer *ScoreDialog::get_score_sizer() { 
    wxBoxSizer    *score_sizer      = new wxBoxSizer(wxHORIZONTAL);
    wxStaticText *static_score_text = new wxStaticText(this, wxID_ANY, _L("Rate"), wxDefaultPosition, wxDefaultSize, 0);
    static_score_text->Wrap(-1);
    score_sizer->Add(static_score_text, 1, wxEXPAND | wxLEFT, FromDIP(24));
    score_sizer->Add(0, 0, 1, wxEXPAND, 0);
    return score_sizer;
}

wxBoxSizer *ScoreDialog::get_star_sizer()
{
    wxBoxSizer *static_score_star_sizer = new wxBoxSizer(wxHORIZONTAL);
    m_score_star.resize(5);
    for (int i = 0; i < m_score_star.size(); ++i) {
        if (!m_success_printed && m_star_count > 3) {
            m_star_count = 3;
            warning_text->Show();
            Layout();
            Fit();
        }
        if (i < m_star_count) {
            m_score_star[i] = new ScalableButton(this, wxID_ANY, "score_star_light", wxEmptyString, wxSize(FromDIP(26), FromDIP(26)), wxDefaultPosition,
                                                 wxBU_EXACTFIT | wxNO_BORDER, true, 26);
        } else
            m_score_star[i] = new ScalableButton(this, wxID_ANY, "score_star_dark", wxEmptyString, wxSize(FromDIP(26), FromDIP(26)), wxDefaultPosition,
                                                 wxBU_EXACTFIT | wxNO_BORDER, true, 26);

        m_score_star[i]->Bind(wxEVT_LEFT_DOWN, [this, i](auto &e) {
            if (!m_success_printed && i >= 3) {
                warning_text->Show();
                Layout();
                Fit();
                return;
            } else {
                warning_text->Hide();
                Layout();
                Fit();
            }
            for (int j = 0; j < m_score_star.size(); ++j) {
                ScalableBitmap light_star = ScalableBitmap(nullptr, "score_star_light", 26);
                m_score_star[j]->SetBitmap(light_star.bmp());
                if (m_score_star[j] == m_score_star[i]) {
                    m_star_count = j + 1;
                    break;
                }
            }
            for (int k = m_star_count; k < m_score_star.size(); ++k) {
                ScalableBitmap dark_star = ScalableBitmap(nullptr, "score_star_dark", 26);
                m_score_star[k]->SetBitmap(dark_star.bmp());
            }
        });
        static_score_star_sizer->Add(m_score_star[i], 0, wxEXPAND | wxLEFT, FromDIP(20));
    }

    return static_score_star_sizer;
}

wxBoxSizer* ScoreDialog::get_comment_text_sizer() {
    wxBoxSizer*    m_comment_sizer    = new wxBoxSizer(wxHORIZONTAL);
    wxStaticText *static_comment_text = new wxStaticText(this, wxID_ANY, _L("Comment"), wxDefaultPosition, wxDefaultSize, 0);
    static_comment_text->Wrap(-1);
    m_comment_sizer->Add(static_comment_text, 1, wxEXPAND | wxLEFT, FromDIP(24));
    m_comment_sizer->Add(0, 0, 1, wxEXPAND, 0);
    return m_comment_sizer;
}

void ScoreDialog::create_comment_text(const wxString& comment) {
    m_comment_text = new wxTextCtrl(this, wxID_ANY, "", wxDefaultPosition, wxSize(FromDIP(492), FromDIP(104)), wxTE_MULTILINE);
    if (wxGetApp().dark_mode()) {
        m_comment_text->SetForegroundColour(wxColor(*wxWHITE));
    } else
        m_comment_text->SetForegroundColour(wxColor(*wxBLACK));
    if (!comment.empty()) {
        m_comment_text->SetValue(comment);
    }
    m_comment_text->SetHint(_L("Rate this print"));
    m_comment_text->SetBackgroundColour(*wxWHITE);
    //m_comment_text->SetForegroundColour(wxColor("#BBBBBB"));
    m_comment_text->SetMinSize(wxSize(FromDIP(492), FromDIP(104)));

    m_comment_text->Bind(wxEVT_SET_FOCUS, [this](auto &event) {
        if (wxGetApp().dark_mode()) {
            m_comment_text->SetForegroundColour(wxColor(*wxWHITE));
        } else
            m_comment_text->SetForegroundColour(wxColor(*wxBLACK));
        m_comment_text->Refresh();
        event.Skip();
    });
}

wxBoxSizer *ScoreDialog::get_photo_btn_sizer() {
    wxBoxSizer *    m_photo_sizer    = new wxBoxSizer(wxHORIZONTAL);
    ScalableBitmap little_photo  = wxGetApp().dark_mode() ? ScalableBitmap(this, "single_little_photo_dark", 20) : ScalableBitmap(this, "single_little_photo", 20);
    wxStaticBitmap *little_photo_img   = new wxStaticBitmap(this, wxID_ANY, little_photo.bmp(), wxDefaultPosition, wxSize(FromDIP(20), FromDIP(20)), 0);
    m_photo_sizer->Add(little_photo_img, 0, wxEXPAND | wxLEFT, FromDIP(24));
    m_add_photo = new Label(this, _L("Add Photo"));
    m_add_photo->SetBackgroundColour(*wxWHITE);
    //m_add_photo->SetForegroundColour(wxColor("#898989"));
    m_add_photo->SetSize(wxSize(-1, FromDIP(20)));
    m_photo_sizer->Add(m_add_photo, 0, wxEXPAND | wxLEFT, FromDIP(12));

    m_delete_photo = new Label(this, _L("Delete Photo"));
    m_delete_photo->SetBackgroundColour(*wxWHITE);
    //m_delete_photo->SetForegroundColour(wxColor("#898989"));
    m_delete_photo->SetSize(wxSize(-1, FromDIP(20)));
    m_photo_sizer->Add(m_delete_photo, 0, wxEXPAND | wxLEFT, FromDIP(12));
    m_delete_photo->Hide();
    m_photo_sizer->Add(0, 0, 1, wxEXPAND, 0);

    m_add_photo->Bind(wxEVT_LEFT_DOWN, [this](auto &e) {
        // add photo logic
        wxFileDialog openFileDialog(this, "Select Images", "", "", "Image files (*.png;*.jpg)|*.png;*.jpg", wxFD_OPEN | wxFD_FILE_MUST_EXIST | wxFD_MULTIPLE);

        if (openFileDialog.ShowModal() == wxID_CANCEL) return;

        wxArrayString filePaths;
        openFileDialog.GetPaths(filePaths);
        //wxArrayString filePaths_reduction;
        std::vector<std::pair<wxString, std::string>> local_path;
        for (int i = 0; i < filePaths.GetCount(); i++) { //It's ugly, but useful
            bool is_repeat = false;
            for (auto image : m_image) {
                if (filePaths[i] == image.second.local_image_url) { 
                    is_repeat = true;
                    continue;
                }
            }
            if (!is_repeat) {
                local_path.push_back(std::make_pair(filePaths[i], ""));
                if (local_path.size() + m_image.size() > m_photo_nums) { 
                    break; 
                }
            }
            
        }

        load_photo(local_path);

        m_image_sizer->Layout();
        this->Fit();
        this->Layout();
    });

        m_delete_photo->Bind(wxEVT_LEFT_DOWN, [this](auto &e) {
            for (auto it = m_selected_image_list.begin(); it != m_selected_image_list.end();) {
                auto bitmap = *it;
                m_image_sizer->Detach(m_image[bitmap].image_tb_broad);
                m_image[bitmap].image_tb_broad->DeleteWindows();

                m_image.erase(bitmap);
                it = m_selected_image_list.erase(it);
            }
            m_image_url_paths.clear();
            for (const std::pair<wxStaticBitmap *, ImageMsg> &bitmap : m_image) {
                if (bitmap.second.is_uploaded) {
                    if (!bitmap.second.img_url_paths.empty()) {
                        m_image_url_paths.push_back(bitmap.second.img_url_paths);
                    }
                }
            }
            m_delete_photo->Hide();
            Layout();
            Fit();
        });

    return m_photo_sizer;
}

wxBoxSizer *ScoreDialog::get_button_sizer()
{
    wxBoxSizer *bSizer_button = new wxBoxSizer(wxHORIZONTAL);
    bSizer_button->Add(0, 0, 1, wxEXPAND, 0);

    StateColor btn_bg_green(std::pair<wxColour, int>(wxColour(27, 136, 68), StateColor::Pressed), std::pair<wxColour, int>(wxColour(61, 203, 115), StateColor::Hovered),
                            std::pair<wxColour, int>(AMS_CONTROL_BRAND_COLOUR, StateColor::Normal));

    m_button_ok = new Button(this, _L("Submit"));
    m_button_ok->SetBackgroundColor(btn_bg_green);
    m_button_ok->SetBorderColor(*wxWHITE);
    m_button_ok->SetTextColor(wxColour(0xFFFFFE));
    m_button_ok->SetFont(Label::Body_12);
    m_button_ok->SetSize(wxSize(FromDIP(58), FromDIP(24)));
    m_button_ok->SetMinSize(wxSize(FromDIP(58), FromDIP(24)));
    m_button_ok->SetCornerRadius(FromDIP(12));
    bSizer_button->Add(m_button_ok, 0, wxRIGHT, FromDIP(24));

    m_button_ok->Bind(wxEVT_LEFT_DOWN, [this](wxMouseEvent &e) {
        m_upload_status_code = StatusCode::UPLOAD_PROGRESS;

        if (m_star_count == 0) {
            MessageDialog dlg(this, _L("Please click on the star first."), wxString(SLIC3R_APP_FULL_NAME) + " - " + _L("InFo"), wxOK);
            dlg.ShowModal();
            return;
        }

        std::set<std::pair<wxStaticBitmap *, wxString>> need_upload_images = add_need_upload_imgs();

        std::string  comment = into_u8(m_comment_text->GetValue());
        unsigned int http_code;
        std::string  http_error;
        wxString  error_info;

        if (!need_upload_images.empty()) {
            std::string config;
            int         ret = wxGetApp().getAgent()->get_oss_config(config, wxGetApp().app_config->get_country_code(), http_code, http_error);
            if (ret == -1) {
                error_info += into_u8(_L("Get oss config failed.")) + "\n\thttp code: " + std::to_string(http_code) + "\n\thttp error: " + http_error;
                m_upload_status_code = StatusCode::UPLOAD_EXIST_ISSUE;
            }
            if (m_upload_status_code == StatusCode::UPLOAD_PROGRESS) {
                int             need_upload_nums   = need_upload_images.size();
                int             upload_nums        = 0;
                int             upload_failed_nums = 0;
                ProgressDialog *progress_dialog    = new ProgressDialog(_L("Upload Pictrues"), _L("Number of images successfully uploaded") + ": " + std::to_string(upload_nums) + "/" + std::to_string(need_upload_nums), need_upload_nums, this);
                for (std::set<std::pair<wxStaticBitmap *, wxString>>::iterator it = need_upload_images.begin(); it != need_upload_images.end();) {
                    std::pair<wxStaticBitmap *, wxString> need_upload     = *it;
                    std::string need_upload_uf8 = into_u8(need_upload.second);
                    //Local path when incoming, cloud path when outgoing
                    ret = wxGetApp().getAgent()->put_rating_picture_oss(config, need_upload_uf8, m_model_id, m_profile_id, http_code, http_error);
                    std::unordered_map<wxStaticBitmap *, ImageMsg>::iterator iter;
                    switch (ret) {
                    case 0:
                        upload_nums++;
                        iter = m_image.find(need_upload.first);
                        if (m_image.end() != iter) {
                            iter->second.img_url_paths = need_upload_uf8;
                            iter->second.is_uploaded   = true;
                            m_image_url_paths.push_back(need_upload_uf8);
                        }
                        it++;
                        progress_dialog->Update(upload_nums, _L("Number of images successfully uploaded") + ": " + std::to_string(upload_nums) + "/" + std::to_string(need_upload_nums));
                        progress_dialog->Fit();
                        BOOST_LOG_TRIVIAL(info) << "put_rating_picture_oss: model_id [" << m_model_id << "] profile_id [" << m_profile_id << "] http_code [" << http_code
                                                << "] http_error [" << http_error << "] config [" << config << "]  image_path [" << need_upload.second << "]";
                        break;
                    case -1:
                        error_info += need_upload.second + _L(" upload failed").ToUTF8().data() + "\n\thttp code:" + std::to_string(http_code) + "\n\thttp_error:" + http_error + "\n";
                        m_upload_status_code = StatusCode::UPLOAD_IMG_FAILED;
                        ++it;
                        break;
                    case BAMBU_NETWORK_ERR_PARSE_CONFIG_FAILED:
                        error_info += need_upload.second + _L(" upload config prase failed\n").ToUTF8().data() + "\n";
                        m_upload_status_code = StatusCode::UPLOAD_IMG_FAILED;
                        ++it;
                        break;
                    case BAMBU_NETWORK_ERR_NO_CORRESPONDING_BUCKET:
                        error_info += need_upload.second + _L(" No corresponding storage bucket\n").ToUTF8().data() + "\n";
                        m_upload_status_code = StatusCode::UPLOAD_IMG_FAILED;
                        ++it;
                        break;
                    case BAMBU_NETWORK_ERR_OPEN_FILE_FAILED:
                        error_info += need_upload.second + _L(" can not be opened\n").ToUTF8().data() + "\n";
                        m_upload_status_code = StatusCode::UPLOAD_IMG_FAILED;
                        ++it;
                        break;
                    }
                }
                progress_dialog->Hide();
                if (progress_dialog) { 
                    delete progress_dialog;
                    progress_dialog = nullptr;
                }

                if (m_upload_status_code == StatusCode::UPLOAD_IMG_FAILED) {
                    std::string   upload_failed_images = into_u8(_L("The following issues occurred during the process of uploading images. Do you want to ignore them?\n\n"));
                    MessageDialog dlg_info(this, upload_failed_images + error_info, wxString(_L("info")), wxOK | wxNO | wxCENTER);
                    if (dlg_info.ShowModal() == wxID_OK) {
                        m_upload_status_code = StatusCode::UPLOAD_PROGRESS;
                    }
                }
            }
        }

        if (m_upload_status_code == StatusCode::UPLOAD_PROGRESS) {
            int            ret = wxGetApp().getAgent()->put_model_mall_rating(m_rating_id, m_star_count, comment, m_image_url_paths, http_code, http_error);
            MessageDialog *dlg_info;
            switch (ret) {
            case 0: EndModal(wxID_OK); break;
            case BAMBU_NETWORK_ERR_GET_RATING_ID_FAILED:
                dlg_info = new MessageDialog(this, _L("Synchronizing the printing results. Please retry a few seconds later."), wxString(_L("info")), wxOK | wxCENTER);
                dlg_info->ShowModal();
                delete dlg_info;
                break;
            default: // Upload failed and obtaining instance_id failed
                if (ret == -1)
                    error_info += _L("Upload failed\n").ToUTF8().data();
                else
                    error_info += _L("obtaining instance_id failed\n").ToUTF8().data();
                if (!error_info.empty()) { BOOST_LOG_TRIVIAL(info) << error_info; }

                dlg_info = new MessageDialog(this,
                                             _L("Your comment result cannot be uploaded due to some reasons. As follows:\n\n  error code: ") + std::to_string(http_code) +
                                                 "\n  " + _L("error message: ") + http_error + _L("\n\nWould you like to redirect to the webpage for rating?"),
                                             wxString(_L("info")), wxOK | wxNO | wxCENTER);
                if (dlg_info->ShowModal() == wxID_OK) {
                    market_model_scoring_page(m_design_id);
                    EndModal(wxID_OK);
                }
                delete dlg_info;
                break;
            }
        } else if (m_upload_status_code == StatusCode::UPLOAD_IMG_FAILED) {
            MessageDialog *dlg_info = new MessageDialog(this, _L("Some of your images failed to upload. Would you like to redirect to the webpage for rating?"),
                                                        wxString(_L("info")), wxOK | wxNO | wxCENTER);
            if (dlg_info->ShowModal() == wxID_OK) {
                market_model_scoring_page(m_design_id);
                EndModal(wxID_OK);
            }
            delete dlg_info;
            if (!error_info.empty()) { BOOST_LOG_TRIVIAL(info) << error_info; }
        }
    });

    StateColor btn_bg_white(std::pair<wxColour, int>(wxColour(206, 206, 206), StateColor::Pressed), std::pair<wxColour, int>(wxColour(238, 238, 238), StateColor::Hovered),
                            std::pair<wxColour, int>(*wxWHITE, StateColor::Normal));

    m_button_cancel = new Button(this, _L("Cancel"));
    m_button_cancel->SetBackgroundColor(btn_bg_white);
    m_button_cancel->SetBorderColor(wxColour(38, 46, 48));
    m_button_cancel->SetFont(Label::Body_12);
    m_button_cancel->SetSize(wxSize(FromDIP(58), FromDIP(24)));
    m_button_cancel->SetMinSize(wxSize(FromDIP(58), FromDIP(24)));
    m_button_cancel->SetCornerRadius(FromDIP(12));
    bSizer_button->Add(m_button_cancel, 0, wxRIGHT, FromDIP(24));

    m_button_cancel->Bind(wxEVT_LEFT_DOWN, [this](wxMouseEvent &e) { EndModal(wxID_CANCEL); });

    return bSizer_button;
}

void ScoreDialog::load_photo(const std::vector<std::pair<wxString, std::string>> &filePaths)
{
    for (size_t i = 0; i < filePaths.size(); ++i) {
        if (m_image.size() < m_photo_nums) {
            std::pair<wxString, std::string> local_to_url_path = filePaths[i];
            wxString                         filePath          = local_to_url_path.first;

            ImageMsg cur_image_msg;

            if (filePath.empty()) {  // local img path is empty, oss url path is exist
                std::string oss_url_path = local_to_url_path.second;
                //to do: load oss image, create wxStaticBitmap

                if (!oss_url_path.empty()) {
                    m_image.insert(create_oss_thumbnail(oss_url_path));
                }
                continue;
            } else {
                m_image.insert(create_local_thumbnail(filePath));
            }

        } else {
            MessageDialog *dlg_info_up_to_8 = new MessageDialog(this, _L("You can select up to 16 images."), wxString(_L("info")), wxOK | wxCENTER);
            dlg_info_up_to_8->ShowModal();
            break;
        }

    }
}

wxBoxSizer *ScoreDialog::get_main_sizer(const std::vector<std::pair<wxString, std::string>> &images, const wxString &comment)
{
    init();
    wxBoxSizer *m_main_sizer = new wxBoxSizer(wxVERTICAL);
    // top line
    auto m_line_top = new wxPanel(this, wxID_ANY, wxDefaultPosition, wxSize(-1, 1), wxTAB_TRAVERSAL);
    m_line_top->SetBackgroundColour(wxColour(0xA6, 0xa9, 0xAA));
    m_main_sizer->Add(m_line_top, 0, wxEXPAND, 0);
    m_main_sizer->Add(0, 0, 0, wxTOP, FromDIP(32));

    warning_text = new wxStaticText(this, wxID_ANY, _L("At least one successful print record of this print profile is required \nto give a positive rating(4 or 5stars)."));
    warning_text->SetForegroundColour(*wxRED);
    warning_text->SetFont(::Label::Body_13);

    wxBoxSizer *score_sizer = get_score_sizer();
    m_main_sizer->Add(score_sizer, 0, wxEXPAND, FromDIP(20));
    m_main_sizer->Add(0, 0, 0, wxBOTTOM, FromDIP(8));

    wxBoxSizer *static_score_star_sizer = get_star_sizer();
    m_main_sizer->Add(static_score_star_sizer, 0, wxEXPAND | wxBOTTOM, FromDIP(20));

    m_main_sizer->Add(warning_text, 0, wxEXPAND | wxLEFT, FromDIP(24));
    m_main_sizer->Add(0, 0, 0, wxBOTTOM, FromDIP(8));
    warning_text->Hide();

    wxBoxSizer *m_comment_sizer = get_comment_text_sizer();
    m_main_sizer->Add(m_comment_sizer, 0, wxEXPAND, FromDIP(20));
    m_main_sizer->Add(0, 0, 0, wxBOTTOM, FromDIP(8));

    create_comment_text(comment);
    m_main_sizer->Add(m_comment_text, 0, wxLEFT, FromDIP(24));

    wxBoxSizer *m_photo_sizer = get_photo_btn_sizer();
    m_main_sizer->Add(m_photo_sizer, 0, wxEXPAND | wxTOP, FromDIP(8));

    m_image_sizer = new wxGridSizer(5, FromDIP(5), FromDIP(5));
    if (!images.empty()) { 
        load_photo(images);
    }
    m_main_sizer->Add(m_image_sizer, 0, wxEXPAND | wxLEFT, FromDIP(24));
    m_main_sizer->Add(0, 0, 1, wxEXPAND, 0);

    wxBoxSizer *bSizer_button = get_button_sizer();
    m_main_sizer->Add(bSizer_button, 0, wxEXPAND | wxBOTTOM, FromDIP(24));

    return m_main_sizer;
}

ScoreData ScoreDialog::get_score_data() { 
    ScoreData score_data;
    score_data.rating_id          = m_rating_id;
    score_data.design_id          = m_design_id;
    score_data.model_id           = m_model_id;
    score_data.profile_id         = m_profile_id;
    score_data.star_count         = m_star_count;
    score_data.success_printed    = m_success_printed;
    score_data.comment_text       = m_comment_text->GetValue();
    score_data.image_url_paths    = m_image_url_paths;
    for (auto img : m_image) { score_data.local_to_url_image.push_back(std::make_pair(img.second.local_image_url, img.second.img_url_paths)); }
    
    return score_data;
}

void ScoreDialog::set_comment(std::string comment)
{
    if (m_comment_text) { 

        m_comment_text->SetValue(wxString::FromUTF8(comment));
    }
}

void ScoreDialog::set_cloud_bitmap(std::vector<std::string> cloud_bitmaps)
{ 
    m_image_url_paths = cloud_bitmaps;
    for (std::string &url : cloud_bitmaps) {
        if (std::string::npos == url.find(m_model_id)) continue;
        m_image.insert(create_oss_thumbnail(url));
    }
    Layout();
    Fit();
}

} // namespace GUI
} // namespace Slic3r<|MERGE_RESOLUTION|>--- conflicted
+++ resolved
@@ -384,26 +384,6 @@
     penel_bottons->SetSizer(bSizer_buttons);
     penel_bottons->Layout();
 
-<<<<<<< HEAD
-    StateColor btn_bg_green(std::pair<wxColour, int>(AMS_CONTROL_DISABLE_COLOUR, StateColor::Disabled), std::pair<wxColour, int>(wxColour(0, 137, 123), StateColor::Pressed),
-                            std::pair<wxColour, int>(wxColour(38, 166, 154), StateColor::Hovered), std::pair<wxColour, int>(AMS_CONTROL_BRAND_COLOUR, StateColor::Normal));
-    StateColor btn_bd_green(std::pair<wxColour, int>(AMS_CONTROL_WHITE_COLOUR, StateColor::Disabled), std::pair<wxColour, int>(AMS_CONTROL_BRAND_COLOUR, StateColor::Enabled));
-
-    m_button_market_scoring = new Button(parent, _L("Immediately score"));
-    m_button_market_scoring->SetBackgroundColor(btn_bg_green);
-    m_button_market_scoring->SetBorderColor(btn_bd_green);
-    m_button_market_scoring->SetTextColor(wxColour("#FFFFFE"));
-    m_button_market_scoring->SetSize(wxSize(FromDIP(128), FromDIP(26)));
-    m_button_market_scoring->SetMinSize(wxSize(-1, FromDIP(26)));
-    m_button_market_scoring->SetCornerRadius(FromDIP(13));
-
-    wxBoxSizer *bSizer_market_scoring = new wxBoxSizer(wxHORIZONTAL);
-    bSizer_market_scoring->Add(m_button_market_scoring);
-    bSizer_market_scoring->Add(0, 0, 1, wxEXPAND, 0);
-    m_button_market_scoring->Hide();
-
-=======
->>>>>>> 5250dc6f
     bSizer_subtask_info->Add(0, 0, 0, wxEXPAND | wxTOP, FromDIP(14));
     bSizer_subtask_info->Add(bSizer_task_name, 0, wxEXPAND|wxRIGHT, FromDIP(18));
     bSizer_subtask_info->Add(m_staticText_profile_value, 0, wxEXPAND | wxTOP, FromDIP(5));
