--- conflicted
+++ resolved
@@ -1883,11 +1883,6 @@
     m_extruder_switching_status = new ExtruderSwithingStatus(panel);
     m_extruder_switching_status->SetForegroundColour(TEXT_LIGHT_FONT_COL);
 
-<<<<<<< HEAD
-    m_button_unload = new Button(panel, _L("Unload"));
-    m_button_unload->SetStyle(ButtonStyle::Alert, ButtonType::Window);
-
-=======
     m_extruder_label = new ::Label(panel, _L("Extruder"));
     m_extruder_label->SetFont(::Label::Body_13);
     m_extruder_label->SetForegroundColour(TEXT_LIGHT_FONT_COL);
@@ -1900,7 +1895,6 @@
     bSizer_e_ctrl->Add(m_extruder_book, 0, wxALIGN_CENTER_HORIZONTAL, 0);
     bSizer_e_ctrl->Add(0, 0, 0, wxTOP, FromDIP(7));
     bSizer_e_ctrl->Add(m_bpButton_e_down_10, 0, wxALIGN_CENTER_HORIZONTAL, 0);
->>>>>>> 2ae33786
     bSizer_e_ctrl->Add(0, 0, 1, wxEXPAND, 0);
     bSizer_e_ctrl->Add(m_extruder_switching_status, 0, wxALIGN_CENTER_HORIZONTAL, 0);
     bSizer_e_ctrl->Add(m_extruder_label, 0, wxTOP | wxALIGN_CENTER_HORIZONTAL, FromDIP(10));
@@ -2729,33 +2723,6 @@
 {
     if (!obj) return;
 
-<<<<<<< HEAD
-            if (m_print_error_dlg_no_action == nullptr) {
-                m_print_error_dlg_no_action = new SecondaryCheckDialog(this->GetParent(), wxID_ANY, _L("Warning"), SecondaryCheckDialog::VisibleButtons::ONLY_CONFIRM); // ORCA VisibleButtons instead ButtonStyle 
-            }
-
-            if (it_done != message_containing_done.end() && it_retry != message_containing_retry.end()) {
-                m_print_error_dlg_no_action->update_title_style(_L("Warning"), SecondaryCheckDialog::VisibleButtons::DONE_AND_RETRY, this);  // ORCA VisibleButtons instead ButtonStyle 
-            }
-            else if (it_done != message_containing_done.end()) {
-                m_print_error_dlg_no_action->update_title_style(_L("Warning"), SecondaryCheckDialog::VisibleButtons::CONFIRM_AND_DONE, this);  // ORCA VisibleButtons instead ButtonStyle 
-            }
-            else if (it_retry != message_containing_retry.end()) {
-                m_print_error_dlg_no_action->update_title_style(_L("Warning"), SecondaryCheckDialog::VisibleButtons::CONFIRM_AND_RETRY, this);  // ORCA VisibleButtons instead ButtonStyle 
-            }
-            else if (it_resume != message_containing_resume.end()) {
-                m_print_error_dlg_no_action->update_title_style(_L("Warning"), SecondaryCheckDialog::VisibleButtons::CONFIRM_AND_RESUME, this);  // ORCA VisibleButtons instead ButtonStyle 
-            }
-            else {
-                m_print_error_dlg_no_action->update_title_style(_L("Warning"), SecondaryCheckDialog::VisibleButtons::ONLY_CONFIRM, this); // ORCA VisibleButtons instead ButtonStyle 
-            }
-            m_print_error_dlg_no_action->update_text(error_code_msg);
-            m_print_error_dlg_no_action->Bind(EVT_SECONDARY_CHECK_CONFIRM, [this, obj](wxCommandEvent& e) {
-                if (obj) {
-                    obj->command_clean_print_error(obj->subtask_id_, obj->print_error);
-                }
-                });
-=======
     static int last_error = -1;
 
     if (obj->print_error <= 0) {
@@ -2763,7 +2730,6 @@
     } else if (obj->print_error != last_error) {
         /* clear old dialog */
         if (m_print_error_dlg) { delete m_print_error_dlg; }
->>>>>>> 2ae33786
 
         /* show device error message*/
         m_print_error_dlg = new DeviceErrorDialog(obj, this);
@@ -3999,17 +3965,6 @@
 void StatusPanel::axis_ctrl_e_hint(bool up_down)
 {
     if (ctrl_e_hint_dlg == nullptr) {
-<<<<<<< HEAD
-        ctrl_e_hint_dlg = new SecondaryCheckDialog(this->GetParent(), wxID_ANY, _L("Warning"), SecondaryCheckDialog::VisibleButtons::CONFIRM_AND_CANCEL, wxDefaultPosition, wxDefaultSize, wxCLOSE_BOX | wxCAPTION, true); // ORCA VisibleButtons instead ButtonStyle 
-        ctrl_e_hint_dlg->update_text(_L("Please heat the nozzle to above 170°C before loading or unloading filament."));
-        ctrl_e_hint_dlg->show_again_config_text = std::string("not_show_ectrl_hint");
-    }
-    if (up_down) {
-        ctrl_e_hint_dlg->update_btn_label(_L("Confirm"), _L("Still unload"));
-        ctrl_e_hint_dlg->Bind(EVT_SECONDARY_CHECK_CANCEL, [this](wxCommandEvent& e) {
-            obj->command_axis_control("E", 1.0, -10.0f, 900);
-            });
-=======
         /* ctrl_e_hint_dlg = new SecondaryCheckDialog(this->GetParent(), wxID_ANY, _L("Warning"), SecondaryCheckDialog::ButtonStyle::CONFIRM_AND_CANCEL, wxDefaultPosition,
          ctrl_e_hint_dlg->update_text(_L("Please heat the nozzle to above 170°C before loading or unloading filament."));
          ctrl_e_hint_dlg->m_show_again_checkbox->Hide();
@@ -4018,7 +3973,6 @@
          ctrl_e_hint_dlg->m_staticText_release_note->SetMinSize(wxSize(FromDIP(360), -1));
          ctrl_e_hint_dlg->Fit();*/
         ctrl_e_hint_dlg = new MessageDialog(this, _L("Please heat the nozzle to above 170°C before loading or unloading filament."), wxString(_L("Warning")), wxOK | wxCENTER);
->>>>>>> 2ae33786
     }
       ctrl_e_hint_dlg->ShowModal();
    // ctrl_e_hint_dlg->on_show();
@@ -4856,13 +4810,8 @@
         m_camera_popup->Bind(EVT_VCAMERA_SWITCH, &StatusPanel::on_switch_vcamera, this);
         m_camera_popup->Bind(EVT_SDCARD_ABSENT_HINT, [this](wxCommandEvent &e) {
             if (sdcard_hint_dlg == nullptr) {
-<<<<<<< HEAD
-                sdcard_hint_dlg = new SecondaryCheckDialog(this->GetParent(), wxID_ANY, _L("Warning"), SecondaryCheckDialog::VisibleButtons::ONLY_CONFIRM); // ORCA VisibleButtons instead ButtonStyle
-                sdcard_hint_dlg->update_text(_L("Can't start this without SD card."));
-=======
                 sdcard_hint_dlg = new SecondaryCheckDialog(this->GetParent(), wxID_ANY, _L("Warning"), SecondaryCheckDialog::ButtonStyle::ONLY_CONFIRM);
                 sdcard_hint_dlg->update_text(_L("Can't start this without storage."));
->>>>>>> 2ae33786
             }
             sdcard_hint_dlg->on_show();
             });
@@ -5650,19 +5599,8 @@
     bSizer_button->Add(0, 0, 1, wxEXPAND, 0);
 
     m_button_ok = new Button(this, _L("Submit"));
-<<<<<<< HEAD
     m_button_ok->SetStyle(ButtonStyle::Confirm, ButtonType::Choice);
     bSizer_button->Add(m_button_ok, 0, wxRIGHT, FromDIP(ButtonProps::ChoiceButtonGap()));
-=======
-    m_button_ok->SetBackgroundColor(btn_bg_green);
-    m_button_ok->SetBorderColor(*wxWHITE);
-    m_button_ok->SetTextColor(wxColour("#FFFFFE"));
-    m_button_ok->SetFont(Label::Body_12);
-    m_button_ok->SetSize(wxSize(FromDIP(58), FromDIP(24)));
-    m_button_ok->SetMinSize(wxSize(FromDIP(58), FromDIP(24)));
-    m_button_ok->SetCornerRadius(FromDIP(12));
-    bSizer_button->Add(m_button_ok, 0, wxRIGHT, FromDIP(24));
->>>>>>> 2ae33786
 
     m_button_ok->Bind(wxEVT_LEFT_DOWN, [this](wxMouseEvent &e) {
         m_upload_status_code = StatusCode::UPLOAD_PROGRESS;
