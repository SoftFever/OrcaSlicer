// #include "libslic3r/GCodeSender.hpp"
//#include "slic3r/Utils/Serial.hpp"
#include "Tab.hpp"
#include "PresetHints.hpp"
#include "libslic3r/PresetBundle.hpp"
#include "libslic3r/PrintConfig.hpp"
#include "libslic3r/Utils.hpp"
#include "libslic3r/Model.hpp"
#include "libslic3r/GCode/GCodeProcessor.hpp"

#include "Search.hpp"
#include "OG_CustomCtrl.hpp"

#include <wx/app.h>
#include <wx/button.h>
#include <wx/scrolwin.h>
#include <wx/sizer.h>

#include <wx/bmpcbox.h>
#include <wx/bmpbuttn.h>
#include <wx/treectrl.h>
#include <wx/imaglist.h>
#include <wx/settings.h>
#include <wx/filedlg.h>

#include <boost/algorithm/string/predicate.hpp>
#include <boost/algorithm/string/replace.hpp>
#include "libslic3r/libslic3r.h"
#include "slic3r/GUI/OptionsGroup.hpp"
#include "wxExtensions.hpp"
#include "PresetComboBoxes.hpp"
#include <wx/wupdlock.h>

#include "GUI_App.hpp"
#include "GUI_ObjectList.hpp"
#include "Plater.hpp"
#include "MainFrame.hpp"
#include "format.hpp"
#include "UnsavedChangesDialog.hpp"
#include "SavePresetDialog.hpp"
#include "EditGCodeDialog.hpp"

#include "MsgDialog.hpp"
#include "Notebook.hpp"

#include "Widgets/Label.hpp"
#include "Widgets/TabCtrl.hpp"
#include "MarkdownTip.hpp"
#include "Search.hpp"
#include "BedShapeDialog.hpp"
#include "libslic3r/GCode/Thumbnails.hpp"
#include "WipeTowerDialog.hpp"

#include "DeviceCore/DevManager.h"

#ifdef WIN32
	#include <commctrl.h>
#endif // WIN32

#include <algorithm>

namespace Slic3r {

t_config_option_keys deep_diff(const ConfigBase &config_this, const ConfigBase &config_other, bool strict = true);

namespace GUI {

#define DISABLE_UNDO_SYS

static const std::vector<std::string> plate_keys = { "curr_bed_type", "skirt_start_angle", "first_layer_print_sequence", "first_layer_sequence_choice", "other_layers_print_sequence", "other_layers_sequence_choice", "print_sequence", "spiral_mode"};

void Tab::Highlighter::set_timer_owner(wxEvtHandler* owner, int timerid/* = wxID_ANY*/)
{
    m_timer.SetOwner(owner, timerid);
}

void Tab::Highlighter::init(std::pair<OG_CustomCtrl*, bool*> params)
{
    if (m_timer.IsRunning())
        invalidate();
    if (!params.first || !params.second)
        return;

    m_timer.Start(300, false);

    m_custom_ctrl = params.first;
    m_show_blink_ptr = params.second;

    *m_show_blink_ptr = true;
    m_custom_ctrl->Refresh();
}

void Tab::Highlighter::invalidate()
{
    m_timer.Stop();

    if (m_custom_ctrl && m_show_blink_ptr) {
        *m_show_blink_ptr = false;
        m_custom_ctrl->Refresh();
        m_show_blink_ptr = nullptr;
        m_custom_ctrl = nullptr;
    }

    m_blink_counter = 0;
}

void Tab::Highlighter::blink()
{
    if (m_custom_ctrl && m_show_blink_ptr) {
        *m_show_blink_ptr = !*m_show_blink_ptr;
        m_custom_ctrl->Refresh();
    }
    else
        return;

    if ((++m_blink_counter) == 11)
        invalidate();
}

//BBS: GUI refactor
Tab::Tab(ParamsPanel* parent, const wxString& title, Preset::Type type) :
    m_parent(parent), m_title(title), m_type(type)
{
    Create(parent, wxID_ANY, wxDefaultPosition, wxDefaultSize, wxBK_LEFT | wxTAB_TRAVERSAL/*, name*/);
    this->SetFont(Slic3r::GUI::wxGetApp().normal_font());

    wxGetApp().UpdateDarkUI(this);
    SetBackgroundColour(*wxWHITE);

    m_compatible_printers.type			= Preset::TYPE_PRINTER;
    m_compatible_printers.key_list		= "compatible_printers";
    m_compatible_printers.key_condition	= "compatible_printers_condition";
    //m_compatible_printers.dialog_title  = _L("Compatible printers");
    //m_compatible_printers.dialog_label  = _L("Select the printers this profile is compatible with.");

    m_compatible_prints.type			= Preset::TYPE_PRINT;
    m_compatible_prints.key_list 		= "compatible_prints";
    m_compatible_prints.key_condition	= "compatible_prints_condition";
    //m_compatible_prints.dialog_title 	= _L("Compatible print profiles");
    //m_compatible_prints.dialog_label 	= _L("Select the print profiles this profile is compatible with.");

    wxGetApp().tabs_list.push_back(this);

    m_em_unit = em_unit(m_parent); //wxGetApp().em_unit();

    m_config_manipulation = get_config_manipulation();

    Bind(wxEVT_SIZE, ([](wxSizeEvent &evt) {
        //for (auto page : m_pages)
        //    if (! page.get()->IsShown())
        //        page->layout_valid = false;
        evt.Skip();
    }));

    m_highlighter.set_timer_owner(this, 0);
    this->Bind(wxEVT_TIMER, [this](wxTimerEvent&)
    {
        m_highlighter.blink();
    });
}

void Tab::set_type()
{
    if (m_name == PRESET_PRINT_NAME)              { m_type = Slic3r::Preset::TYPE_PRINT; }
    else if (m_name == "sla_print")     { m_type = Slic3r::Preset::TYPE_SLA_PRINT; }
    else if (m_name == PRESET_FILAMENT_NAME)      { m_type = Slic3r::Preset::TYPE_FILAMENT; }
    else if (m_name == "sla_material")  { m_type = Slic3r::Preset::TYPE_SLA_MATERIAL; }
    else if (m_name == PRESET_PRINTER_NAME)       { m_type = Slic3r::Preset::TYPE_PRINTER; }
    else                                { m_type = Slic3r::Preset::TYPE_INVALID; assert(false); }
}

// sub new
//BBS: GUI refactor, change tab to fit into ParamsPanel
void Tab::create_preset_tab()
{
//move to ParamsPanel
/*#ifdef __WINDOWS__
    SetDoubleBuffered(true);
#endif //__WINDOWS__*/
    auto panel = this;

    m_preset_bundle = wxGetApp().preset_bundle;

    // Vertical sizer to hold the choice menu and the rest of the page.
/*#ifdef __WXOSX__
    auto  *main_sizer = new wxBoxSizer(wxVERTICAL);
    main_sizer->SetSizeHints(this);
    this->SetSizer(main_sizer);

    // Create additional panel to Fit() it from OnActivate()
    // It's needed for tooltip showing on OSX
    m_tmp_panel = new wxPanel(this, wxID_ANY, wxDefaultPosition, wxDefaultSize, wxBK_LEFT | wxTAB_TRAVERSAL);
    auto panel = m_tmp_panel;
    auto  sizer = new wxBoxSizer(wxVERTICAL);
    m_tmp_panel->SetSizer(sizer);
    m_tmp_panel->Layout();

    main_sizer->Add(m_tmp_panel, 1, wxEXPAND | wxALL, 0);
#else
    Tab *panel = this;
    auto  *sizer = new wxBoxSizer(wxVERTICAL);
    sizer->SetSizeHints(panel);
    panel->SetSizer(sizer);
#endif //__WXOSX__*/

    // BBS: model config
    if (m_type < Preset::TYPE_COUNT) {
        // preset chooser
        m_presets_choice = new TabPresetComboBox(panel, m_type);
        // m_presets_choice->SetFont(Label::Body_10); // BBS
        m_presets_choice->set_selection_changed_function([this](int selection) {
            if (!m_presets_choice->selection_is_changed_according_to_physical_printers())
            {
                if (m_type == Preset::TYPE_PRINTER && !m_presets_choice->is_selected_physical_printer())
                    m_preset_bundle->physical_printers.unselect_printer();

                // select preset
                std::string preset_name = m_presets_choice->GetString(selection).ToUTF8().data();
                select_preset(Preset::remove_suffix_modified(preset_name));
            }
        });
    }

    auto color = wxSystemSettings::GetColour(wxSYS_COLOUR_WINDOW);

    //buttons
    m_scaled_buttons.reserve(6);
    m_scaled_bitmaps.reserve(4);

    m_top_panel = new wxPanel(this, wxID_ANY, wxDefaultPosition, wxDefaultSize);
    // BBS: open this tab by select first
    m_top_panel->SetBackgroundColour(*wxWHITE);
    m_top_panel->Bind(wxEVT_LEFT_UP, [this](auto & e) {
        restore_last_select_item();
    });

    //add_scaled_button(panel, &m_btn_compare_preset, "compare");
    add_scaled_button(m_top_panel, &m_btn_save_preset, "save");
    add_scaled_button(m_top_panel, &m_btn_delete_preset, "cross");
    //if (m_type == Preset::Type::TYPE_PRINTER)
    //    add_scaled_button(panel, &m_btn_edit_ph_printer, "cog");

    m_show_incompatible_presets = false;
    add_scaled_bitmap(this, m_bmp_show_incompatible_presets, "flag_red");
    add_scaled_bitmap(this, m_bmp_hide_incompatible_presets, "flag_green");

    //add_scaled_button(panel, &m_btn_hide_incompatible_presets, m_bmp_hide_incompatible_presets.name());

    //m_btn_compare_preset->SetToolTip(_L("Compare presets"));
    // TRN "Save current Settings"
    m_btn_save_preset->SetToolTip(wxString::Format(_L("Save current %s"), m_title));
    m_btn_delete_preset->SetToolTip(_(L("Delete this preset")));
    m_btn_delete_preset->Hide();

    /*add_scaled_button(panel, &m_question_btn, "question");
    m_question_btn->SetToolTip(_(L("Hover the cursor over buttons to find more information\n"
                                   "or click this button.")));

    add_scaled_button(panel, &m_search_btn, "search");
    m_search_btn->SetToolTip(format_wxstr(_L("Search in settings [%1%]"), _L("Ctrl+") + "F"));*/

    // Bitmaps to be shown on the "Revert to system" aka "Lock to system" button next to each input field.
    add_scaled_bitmap(this, m_bmp_value_lock  , "unlock_normal");
    add_scaled_bitmap(this, m_bmp_value_unlock, "lock_normal");
    m_bmp_non_system = &m_bmp_white_bullet;
    // Bitmaps to be shown on the "Undo user changes" button next to each input field.
    add_scaled_bitmap(this, m_bmp_value_revert, "undo");
    add_scaled_bitmap(this, m_bmp_white_bullet, "dot");
    // Bitmap to be shown on the "edit" button before to each editable input field.
    add_scaled_bitmap(this, m_bmp_edit_value, "edit");

    set_tooltips_text();

    add_scaled_button(m_top_panel, &m_undo_btn,        m_bmp_white_bullet.name());
    //add_scaled_button(m_top_panel, &m_undo_to_sys_btn, m_bmp_white_bullet.name());
    add_scaled_button(m_top_panel, &m_btn_search,      "search");
    m_btn_search->SetToolTip(_L("Search in preset"));

    //search input
    m_search_item = new StaticBox(m_top_panel);
    StateColor box_colour(std::pair<wxColour, int>(*wxWHITE, StateColor::Normal));
    StateColor box_border_colour(std::pair<wxColour, int>(wxColour("#009688"), StateColor::Normal)); // ORCA match border color with other input/combo boxes

    m_search_item->SetBackgroundColor(box_colour);
    m_search_item->SetBorderColor(box_border_colour);
    m_search_item->SetCornerRadius(5);


    //StateColor::darkModeColorFor(wxColour(238, 238, 238)), wxDefaultPosition, wxSize(m_top_panel->GetSize().GetWidth(), 3 * wxGetApp().em_unit()), 8);
    auto search_sizer = new wxBoxSizer(wxHORIZONTAL);
    m_search_input = new TextInput(m_search_item, wxEmptyString, wxEmptyString, wxEmptyString, wxDefaultPosition, wxDefaultSize, 0 | wxBORDER_NONE);
    m_search_input->SetBackgroundColour(wxColour(238, 238, 238));
    m_search_input->SetForegroundColour(wxColour(43, 52, 54));
    m_search_input->SetFont(wxGetApp().bold_font());
    m_search_input->SetIcon(*BitmapCache().load_svg("search", FromDIP(16), FromDIP(16)));
    m_search_input->GetTextCtrl()->SetHint(_L("Search in preset") + dots);
    search_sizer->Add(new wxWindow(m_search_item, wxID_ANY, wxDefaultPosition, wxSize(0, 0)), 0, wxEXPAND|wxLEFT|wxRIGHT, FromDIP(2));
    search_sizer->Add(m_search_input, 1, wxEXPAND | wxALL, FromDIP(2));
    //bbl for linux
    //search_sizer->Add(new wxWindow(m_search_input, wxID_ANY, wxDefaultPosition, wxSize(0, 0)), 0, wxEXPAND | wxLEFT, 16);


     m_search_item->Bind(wxEVT_LEFT_DOWN, [this](wxMouseEvent &e) {
        m_search_input->SetFocus();
    });

    m_search_input->Bind(wxCUSTOMEVT_EXIT_SEARCH, [this](wxCommandEvent &) {
         Freeze();
        if (m_presets_choice) m_presets_choice->Show();

        m_btn_save_preset->Show();
        m_btn_delete_preset->Show(); // ORCA: fixes delete preset button visible while search box focused
        m_undo_btn->Show();          // ORCA: fixes revert preset button visible while search box focused
        m_btn_search->Show();
        m_search_item->Hide();

        m_search_item->Refresh();
        m_search_item->Update();
        m_search_item->Layout();

        this->GetParent()->Refresh();
        this->GetParent()->Update();
        this->GetParent()->Layout();
        Thaw();
    });

    m_search_item->SetSizer(search_sizer);
    m_search_item->Layout();
    search_sizer->Fit(m_search_item);

    m_search_item->Hide();
    //m_btn_search->SetId(wxID_FIND_PROCESS);

    m_btn_search->Bind(
        wxEVT_BUTTON,
        [this](wxCommandEvent &) {
         Freeze();
         if (m_presets_choice)
             m_presets_choice->Hide();

         m_btn_save_preset->Hide();
         m_btn_delete_preset->Hide(); // ORCA: fixes delete preset button visible while search box focused
         m_undo_btn->Hide();          // ORCA: fixes revert preset button visible while search box focused
         m_btn_search->Hide();
         m_search_item->Show();

         this->GetParent()->Refresh();
         this->GetParent()->Update();
         this->GetParent()->Layout();

         wxGetApp().plater()->search(false, m_type, m_top_panel->GetParent(), m_search_input, m_btn_search);
         Thaw();

        });

    m_undo_btn->Bind(wxEVT_BUTTON, ([this](wxCommandEvent) { on_roll_back_value(); }));
    //m_undo_to_sys_btn->Bind(wxEVT_BUTTON, ([this](wxCommandEvent) { on_roll_back_value(true); }));
    /* m_search_btn->Bind(wxEVT_BUTTON, [](wxCommandEvent) { wxGetApp().plater()->search(false); });*/

    // Colors for ui "decoration"
    m_sys_label_clr			= wxGetApp().get_label_clr_sys();
    m_modified_label_clr	= wxGetApp().get_label_clr_modified();
    m_default_text_clr      = wxGetApp().get_label_clr_default();

    m_main_sizer = new wxBoxSizer( wxVERTICAL );
    m_top_sizer = new wxBoxSizer( wxHORIZONTAL );

    m_top_sizer->Add(m_undo_btn, 0, wxLEFT | wxALIGN_CENTER_VERTICAL, FromDIP(SidebarProps::ContentMargin()));
    // BBS: model config
    if (m_presets_choice) {
        m_presets_choice->Reparent(m_top_panel);
        m_top_sizer->Add(m_presets_choice, 1, wxLEFT | wxALIGN_CENTER_VERTICAL, FromDIP(SidebarProps::ElementSpacing()));
    } else {
        m_top_sizer->AddSpacer(FromDIP(SidebarProps::ElementSpacing()));
        m_top_sizer->AddStretchSpacer(1);
    }

    const float scale_factor = /*wxGetApp().*/em_unit(this)*0.1;// GetContentScaleFactor();
#ifndef DISABLE_UNDO_SYS
    m_top_sizer->Add(m_undo_to_sys_btn, 0, wxALIGN_CENTER_VERTICAL);
    m_top_sizer->AddSpacer(FromDIP(SidebarProps::IconSpacing()));
#endif
    m_top_sizer->Add(m_btn_save_preset, 0, wxALIGN_CENTER_VERTICAL | wxLEFT, FromDIP(SidebarProps::IconSpacing()));
    m_top_sizer->Add(m_btn_delete_preset, 0, wxALIGN_CENTER_VERTICAL | wxLEFT, FromDIP(SidebarProps::IconSpacing()));
    m_top_sizer->Add(m_btn_search, 0, wxALIGN_CENTER_VERTICAL | wxLEFT, FromDIP(SidebarProps::IconSpacing()));
    m_top_sizer->Add(m_search_item, 1, wxALIGN_CENTER_VERTICAL | wxLEFT, FromDIP(SidebarProps::ContentMargin()));

    if (dynamic_cast<TabPrint*>(this) == nullptr) {
        m_static_title = new Label(m_top_panel, Label::Body_12, _L("Advance"));
        m_static_title->Wrap( -1 );
        // BBS: open this tab by select first
        m_static_title->Bind(wxEVT_LEFT_UP, [this](auto& e) {
            restore_last_select_item();
        });
        m_top_sizer->Add(m_static_title, 0, wxALIGN_CENTER_VERTICAL | wxLEFT, FromDIP(SidebarProps::IconSpacing()));
        m_mode_view = new SwitchButton(m_top_panel, wxID_ABOUT);
        m_top_sizer->AddSpacer(FromDIP(SidebarProps::ElementSpacing()));
        m_top_sizer->Add( m_mode_view, 0, wxALIGN_CENTER_VERTICAL);
    }

    m_top_sizer->AddSpacer(FromDIP(SidebarProps::ContentMargin()));

    m_top_sizer->SetMinSize(-1, 3 * m_em_unit);
    m_top_panel->SetSizer(m_top_sizer);
    if (m_presets_choice)
        m_main_sizer->Add(m_top_panel, 0, wxEXPAND | wxUP | wxDOWN, FromDIP(SidebarProps::ContentMarginV()));
    else
        m_top_panel->Hide();

#if 0
#ifdef _MSW_DARK_MODE
    // Sizer with buttons for mode changing
    if (wxGetApp().tabs_as_menu())
#endif
        m_mode_sizer = new ModeSizer(panel, int (0.5*em_unit(this)));

    const float scale_factor = /*wxGetApp().*/em_unit(this)*0.1;// GetContentScaleFactor();
    m_hsizer = new wxBoxSizer(wxHORIZONTAL);
    sizer->Add(m_hsizer, 0, wxEXPAND | wxBOTTOM, 3);
    m_hsizer->Add(m_presets_choice, 0, wxLEFT | wxRIGHT | wxTOP | wxALIGN_CENTER_VERTICAL, 3);
    m_hsizer->AddSpacer(int(4*scale_factor));
    m_hsizer->Add(m_btn_save_preset, 0, wxALIGN_CENTER_VERTICAL);
    m_hsizer->AddSpacer(int(4 * scale_factor));
    m_hsizer->Add(m_btn_delete_preset, 0, wxALIGN_CENTER_VERTICAL);
    if (m_btn_edit_ph_printer) {
        m_hsizer->AddSpacer(int(4 * scale_factor));
        m_hsizer->Add(m_btn_edit_ph_printer, 0, wxALIGN_CENTER_VERTICAL);
    }
    m_hsizer->AddSpacer(int(/*16*/8 * scale_factor));
    m_hsizer->Add(m_btn_hide_incompatible_presets, 0, wxALIGN_CENTER_VERTICAL);
    m_hsizer->AddSpacer(int(8 * scale_factor));
    m_hsizer->Add(m_question_btn, 0, wxALIGN_CENTER_VERTICAL);
    m_hsizer->AddSpacer(int(32 * scale_factor));
    m_hsizer->Add(m_undo_to_sys_btn, 0, wxALIGN_CENTER_VERTICAL);
    m_hsizer->Add(m_undo_btn, 0, wxALIGN_CENTER_VERTICAL);
    m_hsizer->AddSpacer(int(32 * scale_factor));
    m_hsizer->Add(m_search_btn, 0, wxALIGN_CENTER_VERTICAL);
    m_hsizer->AddSpacer(int(8*scale_factor));
    m_hsizer->Add(m_btn_compare_preset, 0, wxALIGN_CENTER_VERTICAL);
    m_hsizer->AddSpacer(int(16*scale_factor));
    // m_hsizer->AddStretchSpacer(32);
    // StretchSpacer has a strange behavior under OSX, so
    // There is used just additional sizer for m_mode_sizer with right alignment
    if (m_mode_sizer) {
        auto mode_sizer = new wxBoxSizer(wxVERTICAL);
        // Don't set the 2nd parameter to 1, making the sizer rubbery scalable in Y axis may lead
        // to wrong vertical size assigned to wxBitmapComboBoxes, see GH issue #7176.
        mode_sizer->Add(m_mode_sizer, 0, wxALIGN_RIGHT);
        m_hsizer->Add(mode_sizer, 1, wxALIGN_CENTER_VERTICAL | wxRIGHT, wxOSX ? 15 : 10);
    }

    //Horizontal sizer to hold the tree and the selected page.
    m_hsizer = new wxBoxSizer(wxHORIZONTAL);
    sizer->Add(m_hsizer, 1, wxEXPAND, 0);

    //left vertical sizer
    m_left_sizer = new wxBoxSizer(wxVERTICAL);
    m_hsizer->Add(m_left_sizer, 0, wxEXPAND | wxLEFT | wxTOP | wxBOTTOM, 3);
#endif
    // tree
    m_tabctrl = new TabCtrl(panel, wxID_ANY, wxDefaultPosition, wxSize(20 * m_em_unit, -1),
        wxTR_NO_BUTTONS | wxTR_HIDE_ROOT | wxTR_SINGLE | wxTR_NO_LINES | wxBORDER_NONE | wxWANTS_CHARS | wxTR_FULL_ROW_HIGHLIGHT);
    m_tabctrl->Bind(wxEVT_RIGHT_DOWN, [this](auto &e) {}); // disable right select
    m_tabctrl->SetFont(Label::Body_14);
    //m_left_sizer->Add(m_tabctrl, 1, wxEXPAND);
    const int img_sz = int(32 * scale_factor + 0.5f);
    m_icons = new wxImageList(img_sz, img_sz, false, 1);
    // Index of the last icon inserted into $self->{icons}.
    m_icon_count = -1;
    m_tabctrl->AssignImageList(m_icons);
    wxGetApp().UpdateDarkUI(m_tabctrl);

    // Delay processing of the following handler until the message queue is flushed.
    // This helps to process all the cursor key events on Windows in the tree control,
    // so that the cursor jumps to the last item.
    // BBS: bold selection
    m_tabctrl->Bind(wxEVT_TAB_SEL_CHANGING, [this](wxCommandEvent& event) {
        const auto sel_item = m_tabctrl->GetSelection();
        m_tabctrl->SetItemBold(sel_item, false);
        });
    m_tabctrl->Bind(wxEVT_TAB_SEL_CHANGED, [this](wxCommandEvent& event) {
#ifdef __linux__
        // Events queue is opposite On Linux. wxEVT_SET_FOCUS invokes after wxEVT_TAB_SEL_CHANGED,
        // and a result wxEVT_KILL_FOCUS doesn't invoke for the TextCtrls.
        // So, call SetFocus explicitly for this control before changing of the selection
        m_tabctrl->SetFocus();
#endif
            if (!m_disable_tree_sel_changed_event && !m_pages.empty()) {
                if (m_page_switch_running)
                    m_page_switch_planned = true;
                else {
                    m_page_switch_running = true;
                    do {
                        m_page_switch_planned = false;
                        m_tabctrl->Update();
                    } while (this->tree_sel_change_delayed(event));
                    m_page_switch_running = false;
                }
            }
        });

    m_tabctrl->Bind(wxEVT_KEY_DOWN, &Tab::OnKeyDown, this);

    m_main_sizer->Add(m_tabctrl, 0, wxEXPAND | wxALL, 0 );

    // Orca: don't show extruder switch for now
#if 0
    if (dynamic_cast<TabPrinter *>(this) || dynamic_cast<TabPrint *>(this)) {
        m_extruder_switch = new SwitchButton(panel);
        m_extruder_switch->SetMaxSize({em_unit(this) * 24, -1});
        m_extruder_switch->SetLabels(_L("Left"), _L("Right"));
        m_extruder_switch->Bind(wxEVT_TOGGLEBUTTON, [this] (auto & evt) {
            evt.Skip();
            dynamic_cast<TabPrint *>(this)->switch_excluder(evt.GetInt());
            reload_config();
            update_changed_ui();
        });
        m_main_sizer->Add(m_extruder_switch, 0, wxALIGN_CENTER | wxTOP, m_em_unit);
    }
#endif

    this->SetSizer(m_main_sizer);
    //this->Layout();
    m_page_view = m_parent->get_paged_view();

    // Initialize the page.
/*#ifdef __WXOSX__
    auto page_parent = m_tmp_panel;
#else
    auto page_parent = this;
#endif

    m_page_view = new wxScrolledWindow(page_parent, wxID_ANY, wxDefaultPosition, wxDefaultSize, wxTAB_TRAVERSAL);
    m_page_sizer = new wxBoxSizer(wxVERTICAL);
    m_page_view->SetSizer(m_page_sizer);
    m_page_view->SetScrollbars(1, 20, 1, 2);
    m_hsizer->Add(m_page_view, 1, wxEXPAND | wxLEFT, 5);*/

    //m_btn_compare_preset->Bind(wxEVT_BUTTON, ([this](wxCommandEvent e) { compare_preset(); }));
    m_btn_save_preset->Bind(wxEVT_BUTTON, ([this](wxCommandEvent e) { save_preset(); }));
    m_btn_delete_preset->Bind(wxEVT_BUTTON, ([this](wxCommandEvent e) { delete_preset(); }));
    /*m_btn_hide_incompatible_presets->Bind(wxEVT_BUTTON, ([this](wxCommandEvent e) {
        toggle_show_hide_incompatible();
    }));

    if (m_btn_edit_ph_printer)
        m_btn_edit_ph_printer->Bind(wxEVT_BUTTON, [this](wxCommandEvent e) {
            if (m_preset_bundle->physical_printers.has_selection())
                m_presets_choice->edit_physical_printer();
            else
                m_presets_choice->add_physical_printer();
        });*/

    // Initialize the DynamicPrintConfig by default keys/values.
    build();

    // ys_FIXME: Following should not be needed, the function will be called later
    // (update_mode->update_visibility->rebuild_page_tree). This does not work, during the
    // second call of rebuild_page_tree m_tabctrl->GetFirstVisibleItem(); returns zero
    // for some unknown reason (and the page is not refreshed until user does a selection).
    rebuild_page_tree();

    m_completed = true;
}

void Tab::add_scaled_button(wxWindow* parent,
                            ScalableButton** btn,
                            const std::string& icon_name,
                            const wxString& label/* = wxEmptyString*/,
                            long style /*= wxBU_EXACTFIT | wxNO_BORDER*/)
{
    *btn = new ScalableButton(parent, wxID_ANY, icon_name, label, wxDefaultSize, wxDefaultPosition, style, true);
    (*btn)->SetBackgroundColour(parent->GetBackgroundColour());
    m_scaled_buttons.push_back(*btn);
}

void Tab::add_scaled_bitmap(wxWindow* parent,
                            ScalableBitmap& bmp,
                            const std::string& icon_name)
{
    bmp = ScalableBitmap(parent, icon_name);
    m_scaled_bitmaps.push_back(&bmp);
}

void Tab::load_initial_data()
{
    m_config = &m_presets->get_edited_preset().config;
    bool has_parent = m_presets->get_selected_preset_parent() != nullptr;
    m_bmp_non_system = has_parent ? &m_bmp_value_unlock : &m_bmp_white_bullet;
    m_ttg_non_system = has_parent ? &m_ttg_value_unlock : &m_ttg_white_bullet_ns;
    m_tt_non_system  = has_parent ? &m_tt_value_unlock  : &m_ttg_white_bullet_ns;
}

Slic3r::GUI::PageShp Tab::add_options_page(const wxString& title, const std::string& icon, bool is_extruder_pages /*= false*/)
{
    // Index of icon in an icon list $self->{icons}.
    auto icon_idx = 0;
    if (!icon.empty()) {
        icon_idx = (m_icon_index.find(icon) == m_icon_index.end()) ? -1 : m_icon_index.at(icon);
        if (icon_idx == -1) {
            // Add a new icon to the icon list.
            m_scaled_icons_list.push_back(ScalableBitmap(this, icon, 32, false, true));
            //m_icons->Add(m_scaled_icons_list.back().bmp());
            icon_idx = ++m_icon_count;
            m_icon_index[icon] = icon_idx;
        }

        if (m_category_icon.find(title) == m_category_icon.end()) {
            // Add new category to the category_to_icon list.
            m_category_icon[title] = icon;
        }
    }
    // Initialize the page.
    //BBS: GUI refactor
    PageShp page = std::make_shared<Page>(m_page_view, title, icon_idx, this);
//	page->SetBackgroundStyle(wxBG_STYLE_SYSTEM);
#ifdef __WINDOWS__
//	page->SetDoubleBuffered(true);
#endif //__WINDOWS__

    if (dynamic_cast<TabPrint*>(this)) {
        page->m_split_multi_line = true;
        page->m_option_label_at_right = true;
    }

    if (!is_extruder_pages)
        m_pages.push_back(page);

    page->set_config(m_config);
    return page;
}

// Names of categories is save in English always. We translate them only for UI.
// But category "Extruder n" can't be translated regularly (using _()), so
// just for this category we should splite the title and translate "Extruder" word separately
wxString Tab::translate_category(const wxString& title, Preset::Type preset_type)
{
    if (preset_type == Preset::TYPE_PRINTER && title.Contains("Extruder ")) {
        auto preset = wxGetApp().preset_bundle;
        if (preset && preset->is_bbl_vendor()) {
            if (title == "Extruder 1") return _("Left Extruder");
            if (title == "Extruder 2") return _("Right Extruder");
        }
        return _("Extruder") + title.SubString(8, title.Last());
    }
    return _(title);
}

void Tab::OnActivate()
{
    //BBS: GUI refactor
    //noUpdates seems not working
    //wxWindowUpdateLocker noUpdates(this);
/*#ifdef __WXOSX__
//    wxWindowUpdateLocker noUpdates(this);
    auto size = GetSizer()->GetSize();
    m_tmp_panel->GetSizer()->SetMinSize(size.x + m_size_move, size.y);
    Fit();
    m_size_move *= -1;
#endif // __WXOSX__*/

#ifdef __WXMSW__
    // Workaround for tooltips over Tree Controls displayed over excessively long
    // tree control items, stealing the window focus.
    //
    // In case the Tab was reparented from the MainFrame to the floating dialog,
    // the tooltip created by the Tree Control before reparenting is not reparented,
    // but it still points to the MainFrame. If the tooltip pops up, the MainFrame
    // is incorrectly focussed, stealing focus from the floating dialog.
    //
    // The workaround is to delete the tooltip control.
    // Vojtech tried to reparent the tooltip control, but it did not work,
    // and if the Tab was later reparented back to MainFrame, the tooltip was displayed
    // at an incorrect position, therefore it is safer to just discard the tooltip control
    // altogether.
    HWND hwnd_tt = TreeView_GetToolTips(m_tabctrl->GetHandle());
    if (hwnd_tt) {
	    HWND hwnd_toplevel 	= find_toplevel_parent(m_tabctrl)->GetHandle();
	    HWND hwnd_parent 	= ::GetParent(hwnd_tt);
	    if (hwnd_parent != hwnd_toplevel) {
	    	::DestroyWindow(hwnd_tt);
			TreeView_SetToolTips(m_tabctrl->GetHandle(), nullptr);
	    }
    }
#endif

    // BBS: select on first active
    if (!m_active_page)
        restore_last_select_item();

    //BBS: GUI refactor
    m_page_view->Freeze();

    // create controls on active page
    activate_selected_page([](){});
    //BBS: GUI refactor
    //m_main_sizer->Layout();
    m_parent->Layout();

#ifdef _MSW_DARK_MODE
    // Because of DarkMode we use our own Notebook (inherited from wxSiplebook) instead of wxNotebook
    // And it looks like first Layout of the page doesn't update a size of the m_presets_choice
    // So we have to set correct size explicitely
   /* if (wxSize ok_sz = wxSize(35 * m_em_unit, m_presets_choice->GetBestSize().y);
        ok_sz != m_presets_choice->GetSize()) {
        m_presets_choice->SetMinSize(ok_sz);
        m_presets_choice->SetSize(ok_sz);
        GetSizer()->GetItem(size_t(0))->GetSizer()->Layout();
        if (wxGetApp().tabs_as_menu())
            m_presets_choice->update();
    }*/
#endif // _MSW_DARK_MODE
    Refresh();

    //BBS: GUI refactor
    m_page_view->Thaw();
}

void Tab::update_label_colours()
{
    m_default_text_clr = wxGetApp().get_label_clr_default();
    if (m_sys_label_clr == wxGetApp().get_label_clr_sys() && m_modified_label_clr == wxGetApp().get_label_clr_modified())
        return;
    m_sys_label_clr = wxGetApp().get_label_clr_sys();
    m_modified_label_clr = wxGetApp().get_label_clr_modified();

    //update options "decoration"
    for (const auto& opt : m_options_list)
    {
        const wxColour *color = &m_sys_label_clr;

        // value isn't equal to system value
        if ((opt.second & osSystemValue) == 0) {
            // value is equal to last saved
            if ((opt.second & osInitValue) != 0)
                color = &m_default_text_clr;
            // value is modified
            else
                color = &m_modified_label_clr;
        }
        if (opt.first == "printable_area"            ||
            opt.first == "compatible_prints"    || opt.first == "compatible_printers"           ) {
            if (Line* line = get_line(opt.first))
                line->set_label_colour(color);
            continue;
        }

        Field* field = get_field(opt.first);
        if (field == nullptr) continue;
        field->set_label_colour(color);
    }

    auto cur_item = m_tabctrl->GetFirstVisibleItem();
    if (cur_item < 0 || !m_tabctrl->IsVisible(cur_item))
        return;
    while (cur_item >= 0) {
        auto title = m_tabctrl->GetItemText(cur_item);
        for (auto page : m_pages)
        {
            if (translate_category(page->title(), m_type) != title)
                continue;

            const wxColor *clr = !page->m_is_nonsys_values ? &m_sys_label_clr :
                page->m_is_modified_values ? &m_modified_label_clr :
                (m_type < Preset::TYPE_COUNT ? &m_default_text_clr : &m_modified_label_clr);

            m_tabctrl->SetItemTextColour(cur_item, clr == &m_modified_label_clr ? *clr : StateColor(
                        std::make_pair(0x6B6B6C, (int) StateColor::NotChecked),
                        std::make_pair(*clr, (int) StateColor::Normal)));
            break;
        }
        cur_item = m_tabctrl->GetNextVisible(cur_item);
    }

    decorate();
}

void Tab::decorate()
{
    for (const auto& opt : m_options_list)
    {
        Field*      field = nullptr;
        bool        option_without_field = false;

        if (opt.first == "printable_area" ||
            opt.first == "compatible_prints" || opt.first == "compatible_printers")
            option_without_field = true;

        if (!option_without_field) {
            field = get_field(opt.first);
            if (!field)
                continue;
        }

        bool is_nonsys_value = false;
        bool is_modified_value = true;
        const ScalableBitmap* sys_icon  = &m_bmp_value_lock;
        const ScalableBitmap* icon      = &m_bmp_value_revert;

        const wxColour* color = m_is_default_preset ? &m_default_text_clr : &m_sys_label_clr;

        const wxString* sys_tt  = &m_tt_value_lock;
        const wxString* tt      = &m_tt_value_revert;

        // value isn't equal to system value
        if ((opt.second & osSystemValue) == 0) {
            is_nonsys_value = true;
            sys_icon = m_bmp_non_system;
            sys_tt = m_tt_non_system;
            // value is equal to last saved
            if ((opt.second & osInitValue) != 0)
                color = &m_default_text_clr;
            // value is modified
            else
                color = &m_modified_label_clr;
        }
        if ((opt.second & osInitValue) != 0)
        {
            is_modified_value = false;
            icon = &m_bmp_white_bullet;
            tt = &m_tt_white_bullet;
        }

        if (opt.first == "compatible_prints" || opt.first == "compatible_printers") {
            bool sys_page      = true;
            bool modified_page = false;
            if (m_type == Slic3r::Preset::TYPE_PRINTER) {
                sys_page      = m_presets->get_selected_preset_parent() != nullptr;
                modified_page = false;
            } else {
                if (opt.first == "compatible_prints") {
                    get_sys_and_mod_flags("compatible_prints", sys_page, modified_page);
                    // Don't call for "compatible_printers"
                } else if (opt.first == "compatible_printers") {
                    get_sys_and_mod_flags("compatible_printers", sys_page, modified_page);
                    if (m_type == Slic3r::Preset::TYPE_FILAMENT || m_type == Slic3r::Preset::TYPE_SLA_MATERIAL) {
                        get_sys_and_mod_flags("compatible_prints", sys_page, modified_page);
                    }
                }
            }
            if (!sys_page) {
                is_nonsys_value = true;
                sys_icon        = m_bmp_non_system;
                sys_tt          = m_tt_non_system;

                if (!modified_page)
                    color = &m_default_text_clr;
                else
                    color = &m_modified_label_clr;
            }

            if (!modified_page) {
                is_modified_value = false;
                icon              = &m_bmp_white_bullet;
                tt                = &m_tt_white_bullet;
            }

        }

        if (option_without_field) {
            if (Line* line = get_line(opt.first)) {
                line->set_undo_bitmap(icon);
                line->set_undo_to_sys_bitmap(sys_icon);
                line->set_undo_tooltip(tt);
                line->set_undo_to_sys_tooltip(sys_tt);
                line->set_label_colour(color);
            }
            continue;
        }

        field->m_is_nonsys_value = is_nonsys_value;
        field->m_is_modified_value = is_modified_value;
        field->set_undo_bitmap(icon);
        //BBS: GUI refactor
        field->set_undo_to_sys_bitmap(sys_icon);
        field->set_undo_tooltip(tt);
        field->set_undo_to_sys_tooltip(sys_tt);
        field->set_label_colour(color);

        if (field->has_edit_ui())
            field->set_edit_bitmap(&m_bmp_edit_value);

    }

    if (m_active_page)
        m_active_page->refresh();
}

void Tab::filter_diff_option(std::vector<std::string> &options)
{
    for (auto &opt : options) {
        if (opt.find_last_of('#') == std::string::npos) continue;
        bool found = false;
        for (auto page : m_pages) {
            if (auto iter = page->m_opt_id_map.find(opt); iter != page->m_opt_id_map.end()) {
                opt = iter->second;
                found = true;
                break;
            }
        }
        if (!found) opt.clear();
    }
    options.erase(std::remove(options.begin(), options.end(), ""), options.end());
}

// Update UI according to changes
void Tab::update_changed_ui()
{
    if (m_postpone_update_ui)
        return;

    const bool deep_compare = (m_type == Preset::TYPE_PRINTER || m_type == Preset::TYPE_PRINT
            || m_type == Preset::TYPE_SLA_MATERIAL || m_type == Preset::TYPE_MODEL);
    auto dirty_options = m_presets->current_dirty_options(deep_compare);
    auto nonsys_options = m_presets->current_different_from_parent_options(deep_compare);
    if (m_type == Preset::TYPE_PRINTER && static_cast<TabPrinter*>(this)->m_printer_technology == ptFFF) {
        TabPrinter* tab = static_cast<TabPrinter*>(this);
        if (tab->m_initial_extruders_count != tab->m_extruders_count)
            dirty_options.emplace_back("extruders_count");
        if (tab->m_sys_extruders_count != tab->m_extruders_count)
            nonsys_options.emplace_back("extruders_count");
    }

    update_custom_dirty(dirty_options, nonsys_options);

    if (m_extruder_switch == nullptr || m_extruder_switch->IsEnabled()) {
        filter_diff_option(dirty_options);
        filter_diff_option(nonsys_options);
    }

    for (auto& it : m_options_list)
        it.second = m_opt_status_value;

    for (auto opt_key : dirty_options) {
        auto iter = m_options_list.find(opt_key);
        if (iter != m_options_list.end())
            iter->second &= ~osInitValue;
    }
    for (auto opt_key : nonsys_options) {
        auto iter = m_options_list.find(opt_key);
        if (iter != m_options_list.end())
            iter->second &= ~osSystemValue;
    }

    decorate();

    wxTheApp->CallAfter([this]() {
        if (parent()) //To avoid a crash, parent should be exist for a moment of a tree updating
            update_changed_tree_ui();
    });
    // BBS:
    update_undo_buttons();
}

template<class T>
void add_correct_opts_to_options_list(const std::string &opt_key, std::map<std::string, int>& map, Tab *tab, const int& value)
{
    map.emplace(opt_key + "#0", value);
}

void Tab::init_options_list()
{
    if (!m_options_list.empty())
        m_options_list.clear();

    for (const std::string& opt_key : m_config->keys())
    {
        if (opt_key == "printable_area" || opt_key == "bed_exclude_area" || opt_key == "compatible_prints" || opt_key == "compatible_printers" || opt_key == "thumbnails" || opt_key == "wrapping_exclude_area") {
            m_options_list.emplace(opt_key, m_opt_status_value);
            continue;
        }
        if (m_config->option(opt_key)->is_vector())
            m_options_list.emplace(opt_key + "#0", m_opt_status_value);
        else
            m_options_list.emplace(opt_key, m_opt_status_value);
    }
}

void TabPrinter::init_options_list()
{
    Tab::init_options_list();
    if (m_printer_technology == ptFFF)
        m_options_list.emplace("extruders_count", m_opt_status_value);
    for (size_t i = 1; i < m_extruders_count; ++i) {
        auto extruder_page = m_pages[3 + i];
        for (auto group : extruder_page->m_optgroups) {
            for (auto & opt : group->opt_map())
                m_options_list.emplace(opt.first, m_opt_status_value);
        }
    }
}

void TabPrinter::msw_rescale()
{
    Tab::msw_rescale();

    if (m_reset_to_filament_color)
        m_reset_to_filament_color->msw_rescale();

    //BBS: GUI refactor
    //Layout();
    m_parent->Layout();
}

void TabFilament::init_options_list()
{
    if (!m_options_list.empty())
        m_options_list.clear();

    for (const std::string &opt_key : m_config->keys()) {
        if (filament_options_with_variant.find(opt_key) == filament_options_with_variant.end())
            m_options_list.emplace(opt_key, m_opt_status_value);
        else
            m_options_list.emplace(opt_key + "#0", m_opt_status_value);
    }
}

void Tab::get_sys_and_mod_flags(const std::string& opt_key, bool& sys_page, bool& modified_page)
{
    auto opt = m_options_list.find(opt_key);
    if (opt == m_options_list.end())
        return;
    // If the value is empty, clear the system flag
    if (opt_key == "compatible_printers" || opt_key == "compatible_prints") {
        auto* compatible_values = m_config->option<ConfigOptionStrings>(opt_key);
        if (compatible_values && compatible_values->values.empty()) {
            sys_page = false; // Empty value should NOT be treated as a system value
        }
    } else if (sys_page) {
        sys_page = (opt->second & osSystemValue) != 0;
    }

    modified_page |= (opt->second & osInitValue) == 0;

    //if (sys_page) sys_page = (opt->second & osSystemValue) != 0;
    //modified_page |= (opt->second & osInitValue) == 0;
}

void Tab::update_changed_tree_ui()
{
    if (m_options_list.empty()) {
        if (m_type == Preset::Type::TYPE_PLATE) {
            for (auto page : m_pages) {
                page->m_is_nonsys_values = false;
            }
        }
        return;
    }
    auto cur_item = m_tabctrl->GetFirstVisibleItem();
    if (cur_item < 0 || !m_tabctrl->IsVisible(cur_item))
        return;

    auto selected_item = m_tabctrl->GetSelection();
    auto selection = selected_item >= 0 ? m_tabctrl->GetItemText(selected_item) : "";

    while (cur_item >= 0) {
        auto title = m_tabctrl->GetItemText(cur_item);
        for (auto page : m_pages)
        {
            if (translate_category(page->title(), m_type) != title)
                continue;
            bool sys_page = true;
            bool modified_page = false;
            if (page->title() == "General") {
                std::initializer_list<const char*> optional_keys{ "extruders_count", "printable_area" };
                for (auto &opt_key : optional_keys) {
                    get_sys_and_mod_flags(opt_key, sys_page, modified_page);
                }
            }
            if (page->title() == "Dependencies") {
                if (m_type == Slic3r::Preset::TYPE_PRINTER) {
                    sys_page = m_presets->get_selected_preset_parent() != nullptr;
                    modified_page = false;
                } else {
                    if (m_type == Slic3r::Preset::TYPE_FILAMENT || m_type == Slic3r::Preset::TYPE_SLA_MATERIAL)
                        get_sys_and_mod_flags("compatible_prints", sys_page, modified_page);
                    get_sys_and_mod_flags("compatible_printers", sys_page, modified_page);
                }
            }
            for (auto group : page->m_optgroups)
            {
                if (!sys_page && modified_page)
                    break;
                for (const auto &kvp : group->opt_map()) {
                    const std::string &opt_key = kvp.first;
                    get_sys_and_mod_flags(opt_key, sys_page, modified_page);
                }
            }

            const wxColor *clr = sys_page ? (m_is_default_preset ? &m_default_text_clr : &m_sys_label_clr) :
                                 (modified_page || m_type >= Preset::TYPE_COUNT) ? &m_modified_label_clr : &m_default_text_clr;

            if (page->set_item_colour(clr))
                m_tabctrl->SetItemTextColour(cur_item, clr == &m_modified_label_clr ? *clr : StateColor(
                        std::make_pair(0x6B6B6C, (int) StateColor::NotChecked),
                        std::make_pair(*clr, (int) StateColor::Normal)));

            page->m_is_nonsys_values = !sys_page;
            page->m_is_modified_values = modified_page;

            if (selection == title) {
                m_is_nonsys_values = page->m_is_nonsys_values;
                m_is_modified_values = page->m_is_modified_values;
            }
            break;
        }
        auto next_item = m_tabctrl->GetNextVisible(cur_item);
        cur_item = next_item;
    }
}

void Tab::update_undo_buttons()
{
    // BBS: restore all pages in preset
    m_undo_btn->        SetBitmap_(m_presets->get_edited_preset().is_dirty ? m_bmp_value_revert: m_bmp_white_bullet);
    //m_undo_to_sys_btn-> SetBitmap_(m_is_nonsys_values   ? *m_bmp_non_system : m_bmp_value_lock);

    m_undo_btn->SetToolTip(m_presets->get_edited_preset().is_dirty ? _L("Click to reset all settings to the last saved preset.") : m_ttg_white_bullet);
    //m_undo_to_sys_btn->SetToolTip(m_is_nonsys_values ? *m_ttg_non_system : m_ttg_value_lock);
}

void Tab::on_roll_back_value(const bool to_sys /*= true*/)
{
    // BBS: restore all pages in preset
    // if (!m_active_page) return;

    int os;
    if (to_sys)	{
        if (!m_is_nonsys_values) return;
        os = osSystemValue;
    }
    else {
        // BBS: restore all pages in preset
        if (!m_presets->get_edited_preset().is_dirty) return;
        os = osInitValue;
    }

    m_postpone_update_ui = true;

    // BBS: restore all preset
    for (auto page : m_pages)
    for (auto group : page->m_optgroups) {
        if (group->title == "Capabilities") {
            if ((m_options_list["extruders_count"] & os) == 0)
                to_sys ? group->back_to_sys_value("extruders_count") : group->back_to_initial_value("extruders_count");
        }
        if (group->title == "Size and coordinates") {
            if ((m_options_list["printable_area"] & os) == 0) {
                to_sys ? group->back_to_sys_value("printable_area") : group->back_to_initial_value("printable_area");
                load_key_value("printable_area", true/*some value*/, true);
            }
        }
        if (group->title == "Profile dependencies") {
            if (m_type != Preset::TYPE_PRINTER && (m_options_list["compatible_printers"] & os) == 0) {
                to_sys ? group->back_to_sys_value("compatible_printers") : group->back_to_initial_value("compatible_printers");
                load_key_value("compatible_printers", true/*some value*/, true);
            }
            if ((m_type == Preset::TYPE_FILAMENT || m_type == Preset::TYPE_SLA_MATERIAL) && (m_options_list["compatible_prints"] & os) == 0) {
                to_sys ? group->back_to_sys_value("compatible_prints") : group->back_to_initial_value("compatible_prints");
                load_key_value("compatible_prints", true/*some value*/, true);
            }
        }
        for (const auto &kvp : group->opt_map()) {
            const std::string &opt_key = kvp.first;
            auto iter = m_options_list.find(opt_key);
            if (iter != m_options_list.end() && (iter->second & os) == 0)
                to_sys ? group->back_to_sys_value(opt_key) : group->back_to_initial_value(opt_key);
        }
    }

    // BBS: restore all pages in preset
    m_presets->discard_current_changes();

    m_postpone_update_ui = false;

    // When all values are rolled, then we have to update whole tab in respect to the reverted values
    update();
    if (m_active_page)
        m_active_page->update_visibility(m_mode, true);

    // BBS: restore all pages in preset, update_dirty also update combobox
    update_dirty();

    if (m_compatible_printers.checkbox) {
        bool is_empty = m_config->option<ConfigOptionStrings>("compatible_printers")->values.empty();
        m_compatible_printers.checkbox->SetValue(is_empty);
        is_empty ? m_compatible_printers.btn->Disable() : m_compatible_printers.btn->Enable();
    }
    if (m_compatible_prints.checkbox) {
        bool is_empty = m_config->option<ConfigOptionStrings>("compatible_prints")->values.empty();
        m_compatible_prints.checkbox->SetValue(is_empty);
        is_empty ? m_compatible_prints.btn->Disable() : m_compatible_prints.btn->Enable();
    }

    m_page_view->GetParent()->Layout();
}

// Update the combo box label of the selected preset based on its "dirty" state,
// comparing the selected preset config with $self->{config}.
void Tab::update_dirty()
{
    if (m_postpone_update_ui)
        return;

    if (m_presets_choice) {
        m_presets_choice->update_dirty();
        on_presets_changed();
    } else {
        m_presets->update_dirty();
    }
    update_changed_ui();
}

void Tab::update_tab_ui(bool update_plater_presets)
{
    if (m_presets_choice) {
        m_presets_choice->update();
        if (update_plater_presets)
            on_presets_changed();
    }
}

// Load a provied DynamicConfig into the tab, modifying the active preset.
// This could be used for example by setting a Wipe Tower position by interactive manipulation in the 3D view.
void Tab::load_config(const DynamicPrintConfig& config)
{
    bool modified = 0;
    for(auto opt_key : m_config->diff(config)) {
        m_config->set_key_value(opt_key, config.option(opt_key)->clone());
        modified = 1;
    }
    if (modified) {
        update_dirty();
        //# Initialize UI components with the config values.
        reload_config();
        update();
    }
}

// Reload current $self->{config} (aka $self->{presets}->edited_preset->config) into the UI fields.
void Tab::reload_config()
{
    if (m_active_page)
        m_active_page->reload_config();
}

void Tab::update_mode()
{
    m_mode = wxGetApp().get_mode();

    //BBS: GUI refactor
    // update mode for ModeSizer
    //if (m_mode_sizer)
    //    m_mode_sizer->SetMode(m_mode);

    update_visibility();

    update_changed_tree_ui();
}

void Tab::update_visibility()
{
    Freeze(); // There is needed Freeze/Thaw to avoid a flashing after Show/Layout

    for (auto page : m_pages)
        page->update_visibility(m_mode, page.get() == m_active_page);
    rebuild_page_tree();

    if (m_type == Preset::TYPE_SLA_PRINT)
        update_description_lines();

    //BBS: GUI refactor
    //Layout();
    m_parent->Layout();
    Thaw();
}

void Tab::msw_rescale()
{
    m_em_unit = em_unit(m_parent);

    m_top_sizer->SetMinSize(-1, 3 * m_em_unit);

    //BBS: GUI refactor
    //if (m_mode_sizer)
    //    m_mode_sizer->msw_rescale();
    if (m_presets_choice)
        m_presets_choice->msw_rescale();

    m_tabctrl->SetMinSize(wxSize(20 * m_em_unit, -1));

    // rescale buttons and cached bitmaps
    for (const auto btn : m_scaled_buttons)
        btn->msw_rescale();
    for (const auto bmp : m_scaled_bitmaps)
        bmp->msw_rescale();

    if (m_mode_view)
        m_mode_view->Rescale();

    if (m_detach_preset_btn)
        m_detach_preset_btn->msw_rescale();

    // rescale icons for tree_ctrl
    for (ScalableBitmap& bmp : m_scaled_icons_list)
        bmp.msw_rescale();
    // recreate and set new ImageList for tree_ctrl
    m_icons->RemoveAll();
    m_icons = new wxImageList(m_scaled_icons_list.front().bmp().GetWidth(), m_scaled_icons_list.front().bmp().GetHeight(), false);
    for (ScalableBitmap& bmp : m_scaled_icons_list)
        //m_icons->Add(bmp.bmp());
    m_tabctrl->AssignImageList(m_icons);

    // rescale options_groups
    if (m_active_page)
        m_active_page->msw_rescale();

    m_tabctrl->Rescale();

    //BBS: GUI refactor
    //Layout();
    m_parent->Layout();
}

void Tab::sys_color_changed()
{
    if (m_presets_choice)
        m_presets_choice->sys_color_changed();

    // update buttons and cached bitmaps
    for (const auto btn : m_scaled_buttons)
        btn->msw_rescale();
    for (const auto bmp : m_scaled_bitmaps)
        bmp->msw_rescale();
    if (m_detach_preset_btn)
        m_detach_preset_btn->msw_rescale();

    // update icons for tree_ctrl
    for (ScalableBitmap& bmp : m_scaled_icons_list)
        bmp.msw_rescale();
    // recreate and set new ImageList for tree_ctrl
    m_icons->RemoveAll();
    m_icons = new wxImageList(m_scaled_icons_list.front().bmp().GetWidth(), m_scaled_icons_list.front().bmp().GetHeight(), false);
    for (ScalableBitmap& bmp : m_scaled_icons_list)
        //m_icons->Add(bmp.bmp());
    m_tabctrl->AssignImageList(m_icons);

    // Colors for ui "decoration"
    update_label_colours();
#ifdef _WIN32
    wxWindowUpdateLocker noUpdates(this);
    //BBS: GUI refactor
    //if (m_mode_sizer)
    //    m_mode_sizer->msw_rescale();
    wxGetApp().UpdateDarkUI(this);
    wxGetApp().UpdateDarkUI(m_tabctrl);
#endif
    update_changed_tree_ui();

    // update options_groups
    if (m_active_page)
        m_active_page->sys_color_changed();
    if (m_extruder_switch)
        m_extruder_switch->Rescale();

    //BBS: GUI refactor
    //Layout();
    m_parent->Layout();
}

Field* Tab::get_field(const t_config_option_key& opt_key, int opt_index/* = -1*/) const
{
    return m_active_page ? m_active_page->get_field(opt_key, opt_index) : nullptr;
}

Line* Tab::get_line(const t_config_option_key& opt_key)
{
    return m_active_page ? m_active_page->get_line(opt_key) : nullptr;
}

std::pair<OG_CustomCtrl*, bool*> Tab::get_custom_ctrl_with_blinking_ptr(const t_config_option_key& opt_key, int opt_index/* = -1*/)
{
    if (!m_active_page)
        return {nullptr, nullptr};

    std::pair<OG_CustomCtrl*, bool*> ret = {nullptr, nullptr};

    for (auto opt_group : m_active_page->m_optgroups) {
        ret = opt_group->get_custom_ctrl_with_blinking_ptr(opt_key, opt_index);
        if (ret.first && ret.second)
            break;
    }
    return ret;
}

Field* Tab::get_field(const t_config_option_key& opt_key, Page** selected_page, int opt_index/* = -1*/)
{
    Field* field = nullptr;
    for (auto page : m_pages) {
        field = page->get_field(opt_key, opt_index);
        if (field != nullptr) {
            *selected_page = page.get();
            return field;
        }
    }
    return field;
}

void Tab::toggle_option(const std::string& opt_key, bool toggle, int opt_index/* = -1*/)
{
    if (!m_active_page)
        return;
    Field* field = m_active_page->get_field(opt_key, opt_index);
    if (field)
        field->toggle(toggle);
}

void Tab::toggle_line(const std::string &opt_key, bool toggle, int opt_index)
{
    if (!m_active_page) return;
    Line *line = m_active_page->get_line(opt_key, opt_index);
    if (line) line->toggle_visible = toggle;
};

// To be called by custom widgets, load a value into a config,
// update the preset selection boxes (the dirty flags)
// If value is saved before calling this function, put saved_value = true,
// and value can be some random value because in this case it will not been used
void Tab::load_key_value(const std::string& opt_key, const boost::any& value, bool saved_value /*= false*/)
{
    if (!saved_value) change_opt_value(*m_config, opt_key, value);
    // Mark the print & filament enabled if they are compatible with the currently selected preset.
    if (opt_key == "compatible_printers" || opt_key == "compatible_prints") {
        // Don't select another profile if this profile happens to become incompatible.
        m_preset_bundle->update_compatible(PresetSelectCompatibleType::Never);
    }
    if (m_presets_choice)
        m_presets_choice->update_dirty();
    on_presets_changed();
    update();
}

static wxString support_combo_value_for_config(const DynamicPrintConfig &config, bool is_fff)
{
    const std::string support         = is_fff ? "enable_support"                 : "supports_enable";
    const std::string buildplate_only = is_fff ? "support_on_build_plate_only" : "support_buildplate_only";

    // BBS
#if 0
    return
        ! config.opt_bool(support) ?
            _("None") :
            (is_fff && !config.opt_bool("support_material_auto")) ?
                _("For support enforcers only") :
                (config.opt_bool(buildplate_only) ? _("Support on build plate only") :
                                                    _("Everywhere"));
#else
    if (config.opt_bool(support)) {
         return (config.opt_bool(buildplate_only) ? _("Support on build plate only") : _("Everywhere"));
    } else {
        return _("For support enforcers only");
    }
#endif
}

static wxString pad_combo_value_for_config(const DynamicPrintConfig &config)
{
    return config.opt_bool("pad_enable") ? (config.opt_bool("pad_around_object") ? _("Around object") : _("Below object")) : _("None");
}

void Tab::on_value_change(const std::string& opt_key, const boost::any& value)
{
    if (wxGetApp().plater() == nullptr) {
        return;
    }

    if (opt_key == "compatible_prints")
        this->compatible_widget_reload(m_compatible_prints);
    if (opt_key == "compatible_printers")
        this->compatible_widget_reload(m_compatible_printers);

    const bool is_fff = supports_printer_technology(ptFFF);
    ConfigOptionsGroup* og_freq_chng_params = wxGetApp().sidebar().og_freq_chng_params(is_fff);
    //BBS: GUI refactor
    if (og_freq_chng_params) {
        if (opt_key == "sparse_infill_density" || opt_key == "pad_enable")
        {
            boost::any val = og_freq_chng_params->get_config_value(*m_config, opt_key);
            og_freq_chng_params->set_value(opt_key, val);
        }

        if (opt_key == "pad_around_object") {
            for (PageShp& pg : m_pages) {
                Field* fld = pg->get_field(opt_key); /// !!! ysFIXME ????
                if (fld) fld->set_value(value, false);
            }
        }

        if (is_fff ?
            (opt_key == "enable_support" || opt_key == "support_type" || opt_key == "support_on_build_plate_only") :
            (opt_key == "supports_enable" || opt_key == "support_buildplate_only"))
            og_freq_chng_params->set_value("support", support_combo_value_for_config(*m_config, is_fff));

        if (!is_fff && (opt_key == "pad_enable" || opt_key == "pad_around_object"))
            og_freq_chng_params->set_value("pad", pad_combo_value_for_config(*m_config));

        if (opt_key == "brim_width")
        {
            bool val = m_config->opt_float("brim_width") > 0.0 ? true : false;
            og_freq_chng_params->set_value("brim", val);
        }
    }

    if (opt_key == "single_extruder_multi_material" || opt_key == "extruders_count" )
        update_wiping_button_visibility();


    if (opt_key == "pellet_flow_coefficient")
    {
        double double_value = Preset::convert_pellet_flow_to_filament_diameter(boost::any_cast<double>(value));
        m_config->set_key_value("filament_diameter", new ConfigOptionFloats{double_value});
	}

    if (opt_key == "filament_diameter") {
        double double_value = Preset::convert_filament_diameter_to_pellet_flow(boost::any_cast<double>(value));
        m_config->set_key_value("pellet_flow_coefficient", new ConfigOptionFloats{double_value});
    }


    if (opt_key == "single_extruder_multi_material"  ){
        const auto bSEMM = m_config->opt_bool("single_extruder_multi_material");
        wxGetApp().sidebar().show_SEMM_buttons(bSEMM);
        wxGetApp().get_tab(Preset::TYPE_PRINT)->update();
    }

    if(opt_key == "purge_in_prime_tower")
        wxGetApp().get_tab(Preset::TYPE_PRINT)->update();


    if (opt_key == "enable_prime_tower") {
        auto timelapse_type = m_config->option<ConfigOptionEnum<TimelapseType>>("timelapse_type");
        bool timelapse_enabled = timelapse_type->value == TimelapseType::tlSmooth;
        if (!boost::any_cast<bool>(value) && timelapse_enabled) {
            MessageDialog dlg(wxGetApp().plater(), _L("A prime tower is required for smooth timelapse. There may be flaws on the model without prime tower. Are you sure you want to disable prime tower?"),
                              _L("Warning"), wxICON_WARNING | wxYES | wxNO);
            if (dlg.ShowModal() == wxID_NO) {
                DynamicPrintConfig new_conf = *m_config;
                new_conf.set_key_value("enable_prime_tower", new ConfigOptionBool(true));
                m_config_manipulation.apply(m_config, &new_conf);
            }
            wxGetApp().plater()->update();
        }
        bool is_precise_z_height = m_config->option<ConfigOptionBool>("precise_z_height")->value;
        if (boost::any_cast<bool>(value) && is_precise_z_height) {
            MessageDialog dlg(wxGetApp().plater(), _L("Enabling both precise Z height and the prime tower may cause the size of prime tower to increase. Do you still want to enable?"),
                _L("Warning"), wxICON_WARNING | wxYES | wxNO);
            if (dlg.ShowModal() == wxID_NO) {
                DynamicPrintConfig new_conf = *m_config;
                new_conf.set_key_value("enable_prime_tower", new ConfigOptionBool(false));
                m_config_manipulation.apply(m_config, &new_conf);
            }
            wxGetApp().plater()->update();
        }
        update_wiping_button_visibility();
    }


    if (opt_key == "single_extruder_multi_material"  ){
        const auto bSEMM = m_config->opt_bool("single_extruder_multi_material");
        wxGetApp().sidebar().show_SEMM_buttons(bSEMM);
        wxGetApp().get_tab(Preset::TYPE_PRINT)->update();
    }

    if(opt_key == "purge_in_prime_tower")
        wxGetApp().get_tab(Preset::TYPE_PRINT)->update();


    if (opt_key == "enable_prime_tower") {
        auto timelapse_type = m_config->option<ConfigOptionEnum<TimelapseType>>("timelapse_type");
        bool timelapse_enabled = timelapse_type->value == TimelapseType::tlSmooth;
        if (!boost::any_cast<bool>(value)) {
            bool set_enable_prime_tower = false;
            if (timelapse_enabled) {
                MessageDialog
                    dlg(wxGetApp().plater(),
                        _L("A prime tower is required for smooth timelapse. There may be flaws on the model without prime tower. Are you sure you want to disable prime tower?"),
                        _L("Warning"), wxICON_WARNING | wxYES | wxNO);
                if (dlg.ShowModal() == wxID_NO) {
                    DynamicPrintConfig new_conf = *m_config;
                    new_conf.set_key_value("enable_prime_tower", new ConfigOptionBool(true));
                    m_config_manipulation.apply(m_config, &new_conf);
                    set_enable_prime_tower = true;
                }
            }
            bool enable_wrapping = m_config->option<ConfigOptionBool>("enable_wrapping_detection")->value;
            if (enable_wrapping && !set_enable_prime_tower) {
                MessageDialog dlg(wxGetApp().plater(),
                        _L("A prime tower is required for clumping detection. There may be flaws on the model without prime tower. Are you sure you want to disable prime tower?"),
                        _L("Warning"), wxICON_WARNING | wxYES | wxNO);
                if (dlg.ShowModal() == wxID_NO) {
                    DynamicPrintConfig new_conf = *m_config;
                    new_conf.set_key_value("enable_prime_tower", new ConfigOptionBool(true));
                    m_config_manipulation.apply(m_config, &new_conf);
                    set_enable_prime_tower = true;
                }
            }
            wxGetApp().plater()->update();
        }
        bool is_precise_z_height = m_config->option<ConfigOptionBool>("precise_z_height")->value;
        if (boost::any_cast<bool>(value) && is_precise_z_height) {
            MessageDialog dlg(wxGetApp().plater(), _L("Enabling both precise Z height and the prime tower may cause the size of prime tower to increase. Do you still want to enable?"),
                _L("Warning"), wxICON_WARNING | wxYES | wxNO);
            if (dlg.ShowModal() == wxID_NO) {
                DynamicPrintConfig new_conf = *m_config;
                new_conf.set_key_value("enable_prime_tower", new ConfigOptionBool(false));
                m_config_manipulation.apply(m_config, &new_conf);
            }
            wxGetApp().plater()->update();
        }
        update_wiping_button_visibility();
    }

    if (opt_key == "enable_wrapping_detection") {
        bool wipe_tower_enabled = m_config->option<ConfigOptionBool>("enable_prime_tower")->value;
        if (boost::any_cast<bool>(value) && !wipe_tower_enabled) {
            MessageDialog dlg(wxGetApp().plater(),
                              _L("Prime tower is required for clumping detection. There may be flaws on the model without prime tower. Do you still want to enable clumping detection?"),
                              _L("Warning"), wxICON_WARNING | wxYES | wxNO);
            if (dlg.ShowModal() == wxID_NO) {
                DynamicPrintConfig new_conf = *m_config;
                new_conf.set_key_value("enable_wrapping_detection", new ConfigOptionBool(false));
                m_config_manipulation.apply(m_config, &new_conf);
                wxGetApp().plater()->update();
            }
        } else {
            wxGetApp().plater()->update();
        }
    }

    if (opt_key == "precise_z_height") {
        bool wipe_tower_enabled = m_config->option<ConfigOptionBool>("enable_prime_tower")->value;
        if (boost::any_cast<bool>(value) && wipe_tower_enabled) {
            MessageDialog dlg(wxGetApp().plater(), _L("Enabling both precise Z height and the prime tower may cause the size of prime tower to increase. Do you still want to enable?"),
                _L("Warning"), wxICON_WARNING | wxYES | wxNO);
            if (dlg.ShowModal() == wxID_NO) {
                DynamicPrintConfig new_conf = *m_config;
                new_conf.set_key_value("precise_z_height", new ConfigOptionBool(false));
                m_config_manipulation.apply(m_config, &new_conf);
            }
            wxGetApp().plater()->update();
        }
    }

    // reload scene to update timelapse wipe tower
    if (opt_key == "timelapse_type") {
        bool wipe_tower_enabled = m_config->option<ConfigOptionBool>("enable_prime_tower")->value;
        if (!wipe_tower_enabled && boost::any_cast<int>(value) == (int)TimelapseType::tlSmooth) {
            MessageDialog dlg(wxGetApp().plater(), _L("A prime tower is required for smooth timelapse. There may be flaws on the model without prime tower. Do you want to enable prime tower?"),
                              _L("Warning"), wxICON_WARNING | wxYES | wxNO);
            if (dlg.ShowModal() == wxID_YES) {
                DynamicPrintConfig new_conf = *m_config;
                new_conf.set_key_value("enable_prime_tower", new ConfigOptionBool(true));
                m_config_manipulation.apply(m_config, &new_conf);
                wxGetApp().plater()->update();
            }
        } else {
            wxGetApp().plater()->update();
        }
    }

    if (opt_key == "print_sequence" && m_config->opt_enum<PrintSequence>("print_sequence") == PrintSequence::ByObject) {
        auto printer_structure_opt = m_preset_bundle->printers.get_edited_preset().config.option<ConfigOptionEnum<PrinterStructure>>("printer_structure");
        if (printer_structure_opt && printer_structure_opt->value == PrinterStructure::psI3) {
            wxString msg_text = _(L("The current printer does not support timelapse in Traditional Mode when printing By-Object."));
            msg_text += "\n\n" + _(L("Still print by object?"));

            MessageDialog dialog(wxGetApp().plater(), msg_text, "", wxICON_WARNING | wxYES | wxNO);
            auto          answer = dialog.ShowModal();
            if (answer == wxID_NO) {
                DynamicPrintConfig new_conf = *m_config;
                new_conf.set_key_value("print_sequence", new ConfigOptionEnum<PrintSequence>(PrintSequence::ByLayer));
                m_config_manipulation.apply(m_config, &new_conf);
                wxGetApp().plater()->update();
            }
        }
    }

    // BBS set support style to default when support type changes
    // Orca: do this only in simple mode
    if (opt_key == "support_type" && m_mode == comSimple) {
        DynamicPrintConfig new_conf = *m_config;
        new_conf.set_key_value("support_style", new ConfigOptionEnum<SupportMaterialStyle>(smsDefault));
        m_config_manipulation.apply(m_config, &new_conf);
    }

    if (opt_key == "support_filament") {
        int filament_id           = m_config->opt_int("support_filament") - 1; // the displayed id is based from 1, while internal id is based from 0
        int interface_filament_id = m_config->opt_int("support_interface_filament") - 1;
        if (is_support_filament(filament_id, false) && !is_soluble_filament(filament_id) && !has_filaments({"TPU", "TPU-AMS"})) {
            wxString           msg_text = _L("Non-soluble support materials are not recommended for support base.\n"
                                                       "Are you sure to use them for support base?\n");
            MessageDialog      dialog(wxGetApp().plater(), msg_text, "", wxICON_WARNING | wxYES | wxNO);
            DynamicPrintConfig new_conf = *m_config;
            if (dialog.ShowModal() == wxID_NO) {
                new_conf.set_key_value("support_filament", new ConfigOptionInt(0));
                m_config_manipulation.apply(m_config, &new_conf);
                on_value_change(opt_key, 0);
            }
            wxGetApp().plater()->update();
        }
    }

    // BBS popup a message to ask the user to set optimum parameters for support interface if support materials are used
    if (opt_key == "support_interface_filament") {
        int filament_id           = m_config->opt_int("support_filament") - 1;
        int interface_filament_id = m_config->opt_int("support_interface_filament") - 1; // the displayed id is based from 1, while internal id is based from 0
        if ((is_support_filament(interface_filament_id, false) &&
             !(m_config->opt_float("support_top_z_distance") == 0 && m_config->opt_float("support_interface_spacing") == 0 &&
               m_config->opt_enum<SupportMaterialInterfacePattern>("support_interface_pattern") == SupportMaterialInterfacePattern::smipRectilinearInterlaced)) ||
            (is_soluble_filament(interface_filament_id) && !is_soluble_filament(filament_id))) {
            wxString msg_text;
            if (!is_soluble_filament(interface_filament_id)) {
                msg_text = _L("When using support material for the support interface, we recommend the following settings:\n"
                              "0 top Z distance, 0 interface spacing, interlaced rectilinear pattern and disable independent support layer height.");
                msg_text += "\n\n" + _L("Change these settings automatically?\n"
                                        "Yes - Change these settings automatically\n"
                                        "No  - Do not change these settings for me");
            } else {
                msg_text = _L("When using soluble material for the support interface, we recommend the following settings:\n"
                              "0 top Z distance, 0 interface spacing, interlaced rectilinear pattern, disable independent support layer height\n"
                              "and use soluble materials for both support interface and support base.");
                msg_text += "\n\n" + _L("Change these settings automatically?\n"
                                        "Yes - Change these settings automatically\n"
                                        "No  - Do not change these settings for me");
            }
            MessageDialog      dialog(wxGetApp().plater(), msg_text, "Suggestion", wxICON_WARNING | wxYES | wxNO);
            DynamicPrintConfig new_conf = *m_config;
            if (dialog.ShowModal() == wxID_YES) {
                auto &filament_presets = Slic3r::GUI::wxGetApp().preset_bundle->filament_presets;
                auto &filaments        = Slic3r::GUI::wxGetApp().preset_bundle->filaments;
                Slic3r::Preset *filament         = filaments.find_preset(filament_presets[interface_filament_id]);
                std::string     filament_type    = filament->config.option<ConfigOptionStrings>("filament_type")->values[0];

                new_conf.set_key_value("support_top_z_distance", new ConfigOptionFloat(0));
                new_conf.set_key_value("support_interface_spacing", new ConfigOptionFloat(0));
                new_conf.set_key_value("support_interface_pattern", new ConfigOptionEnum<SupportMaterialInterfacePattern>(SupportMaterialInterfacePattern::smipRectilinearInterlaced));
                new_conf.set_key_value("independent_support_layer_height", new ConfigOptionBool(false));
                if ((filament_type == "PLA" && has_filaments({"TPU", "TPU-AMS"})) || (is_soluble_filament(interface_filament_id) && !is_soluble_filament(filament_id)))
                    new_conf.set_key_value("support_filament", new ConfigOptionInt(interface_filament_id + 1));
                m_config_manipulation.apply(m_config, &new_conf);
            }
            wxGetApp().plater()->update();
        }
    }

    if(opt_key == "make_overhang_printable"){
        if(m_config->opt_bool("make_overhang_printable")){
            wxString msg_text = _(
                L("Enabling this option will modify the model's shape. If your print requires precise dimensions or is part of an "
                  "assembly, it's important to double-check whether this change in geometry impacts the functionality of your print."));
            msg_text += "\n\n" + _(L("Are you sure you want to enable this option?"));
            MessageDialog dialog(wxGetApp().plater(), msg_text, "", wxICON_WARNING | wxYES | wxNO);
            dialog.SetButtonLabel(wxID_YES, _L("Enable"));
            dialog.SetButtonLabel(wxID_NO, _L("Cancel"));
            if (dialog.ShowModal() == wxID_NO) {
                DynamicPrintConfig new_conf = *m_config;
                new_conf.set_key_value("make_overhang_printable", new ConfigOptionBool(false));
                m_config_manipulation.apply(m_config, &new_conf);
                wxGetApp().plater()->update();
            }
        }
    }

    if (opt_key == "sparse_infill_rotate_template") {
        // Orca: show warning dialog if rotate template for solid infill if not support
        const auto _sparse_infill_pattern = m_config->option<ConfigOptionEnum<InfillPattern>>("sparse_infill_pattern")->value;
        bool       is_safe_to_rotate      = _sparse_infill_pattern == ipRectilinear || _sparse_infill_pattern == ipLine ||
                                 _sparse_infill_pattern == ipZigZag || _sparse_infill_pattern == ipCrossZag ||
                                 _sparse_infill_pattern == ipLockedZag;
        
        auto new_value = boost::any_cast<std::string>(value);
        is_safe_to_rotate = is_safe_to_rotate || new_value.empty();

        if (!is_safe_to_rotate) {
            wxString msg_text = _(
                L("Infill patterns are typically designed to handle rotation automatically to ensure proper printing and achieve their "
                  "intended effects (e.g., Gyroid, Cubic). Rotating the current sparse infill pattern may lead to insufficient support. "
                  "Please proceed with caution and thoroughly check for any potential printing issues."
                  "Are you sure you want to enable this option?"));
            msg_text += "\n\n" + _(L("Are you sure you want to enable this option?"));
            MessageDialog dialog(wxGetApp().plater(), msg_text, "", wxICON_WARNING | wxYES | wxNO);
            dialog.SetButtonLabel(wxID_YES, _L("Enable"));
            dialog.SetButtonLabel(wxID_NO, _L("Cancel"));
            if (dialog.ShowModal() == wxID_NO) {
                DynamicPrintConfig new_conf = *m_config;
                new_conf.set_key_value("sparse_infill_rotate_template", new ConfigOptionString(""));
                m_config_manipulation.apply(m_config, &new_conf);
                wxGetApp().plater()->update();
            }
        }
    }

    if(opt_key=="layer_height"){
        auto min_layer_height_from_nozzle=m_preset_bundle->full_config().option<ConfigOptionFloats>("min_layer_height")->values;
        auto max_layer_height_from_nozzle=m_preset_bundle->full_config().option<ConfigOptionFloats>("max_layer_height")->values;
        auto layer_height_floor = *std::min_element(min_layer_height_from_nozzle.begin(), min_layer_height_from_nozzle.end());
        auto layer_height_ceil  = *std::max_element(max_layer_height_from_nozzle.begin(), max_layer_height_from_nozzle.end());
        const auto lh = m_config->opt_float("layer_height");
        bool exceed_minimum_flag = lh < layer_height_floor;
        bool exceed_maximum_flag = lh > layer_height_ceil;

        if (exceed_maximum_flag || exceed_minimum_flag) {
            if (lh < EPSILON) {
                auto          msg_text = _(L("Layer height is too small.\nIt will set to min_layer_height\n"));
                MessageDialog dialog(wxGetApp().plater(), msg_text, "", wxICON_WARNING | wxOK);
                dialog.SetButtonLabel(wxID_OK, _L("OK"));
                dialog.ShowModal();
                auto new_conf = *m_config;
                new_conf.set_key_value("layer_height", new ConfigOptionFloat(layer_height_floor));
                m_config_manipulation.apply(m_config, &new_conf);
            } else {
                wxString msg_text = _(L("Layer height exceeds the limit in Printer Settings -> Extruder -> Layer height limits, "
                                        "this may cause printing quality issues."));
                msg_text += "\n\n" + _(L("Adjust to the set range automatically?\n"));
                MessageDialog dialog(wxGetApp().plater(), msg_text, "", wxICON_WARNING | wxYES | wxNO);
                dialog.SetButtonLabel(wxID_YES, _L("Adjust"));
                dialog.SetButtonLabel(wxID_NO, _L("Ignore"));
                auto answer   = dialog.ShowModal();
                auto new_conf = *m_config;
                if (answer == wxID_YES) {
                    if (exceed_maximum_flag)
                        new_conf.set_key_value("layer_height", new ConfigOptionFloat(layer_height_ceil));
                    if (exceed_minimum_flag)
                        new_conf.set_key_value("layer_height", new ConfigOptionFloat(layer_height_floor));
                    m_config_manipulation.apply(m_config, &new_conf);
                }
            }
            wxGetApp().plater()->update();
        }
    }

    string opt_key_without_idx = opt_key.substr(0, opt_key.find('#'));

    if (opt_key_without_idx == "long_retractions_when_cut") {
        unsigned char activate = boost::any_cast<unsigned char>(value);
        if (activate == 1) {
            MessageDialog dialog(wxGetApp().plater(),
                _L("Experimental feature: Retracting and cutting off the filament at a greater distance during filament changes to minimize flush. "
                    "Although it can notably reduce flush, it may also elevate the risk of nozzle clogs or other printing complications."), "", wxICON_WARNING | wxOK);
            dialog.ShowModal();
        }
        if (wxGetApp().app_config->get("auto_calculate_flush") == "all"){
            wxGetApp().plater()->sidebar().auto_calc_flushing_volumes(-1);
        }
    }

    if (opt_key == "filament_long_retractions_when_cut"){
        unsigned char activate = boost::any_cast<unsigned char>(value);
        if (activate == 1) {
            MessageDialog dialog(wxGetApp().plater(),
                _L("Experimental feature: Retracting and cutting off the filament at a greater distance during filament changes to minimize flush. "
                   "Although it can notably reduce flush, it may also elevate the risk of nozzle clogs or other printing complications. "
                   "Please use with the latest printer firmware."), "", wxICON_WARNING | wxOK);
            dialog.ShowModal();
        }
        if (wxGetApp().app_config->get("auto_calculate_flush") == "all"){
            wxGetApp().plater()->sidebar().auto_calc_flushing_volumes(-1);
        }
    }


    //Orca: sync filament num if it's a multi tool printer
    if (opt_key == "extruders_count" && !m_config->opt_bool("single_extruder_multi_material")){
        auto num_extruder = boost::any_cast<size_t>(value);
        int         old_filament_size = wxGetApp().preset_bundle->filament_presets.size();
        std::vector<std::string> new_colors;
        for (int i = old_filament_size; i < num_extruder; ++i) {
            wxColour    new_col   = Plater::get_next_color_for_filament();
            std::string new_color = new_col.GetAsString(wxC2S_HTML_SYNTAX).ToStdString();
            new_colors.push_back(new_color);
        }
        wxGetApp().preset_bundle->set_num_filaments(num_extruder, new_colors);
        wxGetApp().plater()->on_filament_count_change(num_extruder);
        wxGetApp().get_tab(Preset::TYPE_PRINT)->update();
        wxGetApp().preset_bundle->export_selections(*wxGetApp().app_config);
    }

    //Orca: disable purge_in_prime_tower if single_extruder_multi_material is disabled
    if (opt_key == "single_extruder_multi_material" && m_config->opt_bool("single_extruder_multi_material") == false){
        DynamicPrintConfig new_conf = *m_config;
        new_conf.set_key_value("purge_in_prime_tower", new ConfigOptionBool(false));
        m_config_manipulation.apply(m_config, &new_conf);
    }

    if (opt_key.find("nozzle_volume_type") != std::string::npos) {
        int extruder_idx = std::atoi(opt_key.substr(opt_key.find_last_of('#') + 1).c_str());
        for (auto tab : wxGetApp().tabs_list) {
            tab->update_extruder_variants(extruder_idx);
            tab->reload_config();
        }
        if (auto tab = wxGetApp().plate_tab) {
            tab->update_extruder_variants(extruder_idx);
            tab->reload_config();
        }
        for (auto tab : wxGetApp().model_tabs_list) {
            tab->update_extruder_variants(extruder_idx);
            tab->reload_config();
        }
        if (wxGetApp().app_config->get("auto_calculate_flush") == "all") {
            wxGetApp().plater()->sidebar().auto_calc_flushing_volumes(-1,extruder_idx);
        }
    }

    if (m_preset_bundle->get_printer_extruder_count() > 1){
        int extruder_idx = std::atoi(opt_key.substr(opt_key.find_last_of('#') + 1).c_str());
        if (opt_key.find("min_layer_height") != std::string::npos) {
            auto min_layer_height_from_nozzle = m_preset_bundle->full_config().option<ConfigOptionFloats>("min_layer_height")->values;
            if (extruder_idx < min_layer_height_from_nozzle.size()) {
                double value = min_layer_height_from_nozzle[extruder_idx];
                std::fill(min_layer_height_from_nozzle.begin(), min_layer_height_from_nozzle.end(), value);
            }
            auto new_conf = *m_config;
            new_conf.set_key_value("min_layer_height", new ConfigOptionFloats(min_layer_height_from_nozzle));
            m_config_manipulation.apply(m_config, &new_conf);
        }
        else if (opt_key.find("max_layer_height") != std::string::npos) {
            auto max_layer_height_from_nozzle = m_preset_bundle->full_config().option<ConfigOptionFloats>("max_layer_height")->values;
            if (extruder_idx < max_layer_height_from_nozzle.size()) {
                double value = max_layer_height_from_nozzle[extruder_idx];
                std::fill(max_layer_height_from_nozzle.begin(), max_layer_height_from_nozzle.end(), value);
            }
            auto new_conf = *m_config;
            new_conf.set_key_value("max_layer_height", new ConfigOptionFloats(max_layer_height_from_nozzle));
            m_config_manipulation.apply(m_config, &new_conf);
        }
    }

    if (m_postpone_update_ui) {
        // It means that not all values are rolled to the system/last saved values jet.
        // And call of the update() can causes a redundant check of the config values,
        return;
    }

    update();
    if(m_active_page)
        m_active_page->update_visibility(m_mode, true);
    m_page_view->GetParent()->Layout();
}

void Tab::show_timelapse_warning_dialog() {
    if (!m_is_timelapse_wipe_tower_already_prompted) {
        wxString      msg_text = _(L("When recording timelapse without toolhead, it is recommended to add a \"Timelapse Wipe Tower\" \n"
                                "by right-click the empty position of build plate and choose \"Add Primitive\"->\"Timelapse Wipe Tower\"."));
        msg_text += "\n";
        MessageDialog dialog(nullptr, msg_text, "", wxICON_WARNING | wxOK);
        dialog.ShowModal();
        m_is_timelapse_wipe_tower_already_prompted = true;
    }
}

// Show/hide the 'purging volumes' button
void Tab::update_wiping_button_visibility() {
    if (m_preset_bundle->printers.get_selected_preset().printer_technology() == ptSLA)
        return; // ys_FIXME
    // Orca: it's not used
    //
    // bool wipe_tower_enabled = dynamic_cast<ConfigOptionBool*>(  (m_preset_bundle->prints.get_edited_preset().config  ).option("enable_prime_tower"))->value;
    // bool multiple_extruders = dynamic_cast<ConfigOptionFloats*>((m_preset_bundle->printers.get_edited_preset().config).option("nozzle_diameter"))->values.size() > 1;
    // auto wiping_dialog_button = wxGetApp().sidebar().get_wiping_dialog_button();
    // if (wiping_dialog_button) {
    //     wiping_dialog_button->Show(wipe_tower_enabled && multiple_extruders);
    //     wiping_dialog_button->GetParent()->Layout();
    // }

}

void Tab::activate_option(const std::string& opt_key, const wxString& category)
{
    wxString page_title = translate_category(category, m_type);

    auto cur_item = m_tabctrl->GetFirstVisibleItem();
    if (cur_item < 0)
        return;

    // We should to activate a tab with searched option, if it doesn't.
    // And do it before finding of the cur_item to avoid a case when Tab isn't activated jet and all treeItems are invisible
    //BBS: GUI refactor
    //wxGetApp().mainframe->select_tab(this);
    wxGetApp().mainframe->select_tab((wxPanel*)m_parent);

    while (cur_item >= 0) {
        if (page_title.empty()) {
            bool has = false;
            for (auto &g : m_pages[cur_item]->m_optgroups) {
                for (auto &l : g->get_lines()) {
                    for (auto &o : l.get_options()) { if (o.opt.opt_key == opt_key) { has = true; break; } }
                    if (has) break;
                }
                if (has) break;
            }
            if (!has) {
                cur_item = m_tabctrl->GetNextVisible(cur_item);
                continue;
            }
        } else {
            auto title = m_tabctrl->GetItemText(cur_item);
            if (page_title != title) {
                cur_item = m_tabctrl->GetNextVisible(cur_item);
                continue;
            }
        }

        m_tabctrl->SelectItem(cur_item);
        break;
    }

    auto set_focus = [](wxWindow* win) {
        win->SetFocus();
#ifdef WIN32
        if (wxTextCtrl* text = dynamic_cast<wxTextCtrl*>(win))
            text->SetSelection(-1, -1);
        else if (wxSpinCtrl* spin = dynamic_cast<wxSpinCtrl*>(win))
            spin->SetSelection(-1, -1);
#endif // WIN32
    };

    Field* field = get_field(opt_key);

    // focused selected field
    if (field) {
        set_focus(field->getWindow());
        if (!field->getWindow()->HasFocus()) {
            wxScrollEvent evt(wxEVT_SCROLL_CHANGED);
            evt.SetEventObject(field->getWindow());
            wxPostEvent(m_page_view, evt);
        }
    }
    else if (category == "Single extruder MM setup") {
       // When we show and hide "Single extruder MM setup" page,
       // related options are still in the search list
       // So, let's hightlighte a "single_extruder_multi_material" option,
       // as a "way" to show hidden page again
       field = get_field("single_extruder_multi_material");
       if (field)
           set_focus(field->getWindow());
    }

    m_highlighter.init(get_custom_ctrl_with_blinking_ptr(opt_key));
}

void Tab::apply_searcher()
{
    wxGetApp().sidebar().get_searcher().apply(m_config, m_type, m_mode);
}

void Tab::cache_config_diff(const std::vector<std::string>& selected_options, const DynamicPrintConfig* config/* = nullptr*/)
{
    m_cache_options = selected_options;
    m_cache_config.apply_only(config ? *config : m_presets->get_edited_preset().config, selected_options);
}

void Tab::apply_config_from_cache()
{
    bool was_applied = false;
    BOOST_LOG_TRIVIAL(info) << __FUNCTION__<<boost::format(": enter");
    // check and apply extruders count for printer preset
    if (m_type == Preset::TYPE_PRINTER)
        was_applied = static_cast<TabPrinter*>(this)->apply_extruder_cnt_from_cache();

    if (!m_cache_config.empty()) {
        m_presets->get_edited_preset().config.apply_only(m_cache_config, m_cache_options);
        m_cache_config.clear();
        m_cache_options.clear();

        was_applied = true;
    }

    if (was_applied)
        update_dirty();
    BOOST_LOG_TRIVIAL(info) << __FUNCTION__<<boost::format(": exit, was_applied=%1%")%was_applied;
}

// Call a callback to update the selection of presets on the plater:
// To update the content of the selection boxes,
// to update the filament colors of the selection boxes,
// to update the "dirty" flags of the selection boxes,
// to update number of "filament" selection boxes when the number of extruders change.
void Tab::on_presets_changed()
{
    if (wxGetApp().plater() == nullptr)
        return;

    // Instead of PostEvent (EVT_TAB_PRESETS_CHANGED) just call update_presets
    wxGetApp().plater()->sidebar().update_presets(m_type);

    bool is_bbl_vendor_preset = m_preset_bundle->is_bbl_vendor();
    if (is_bbl_vendor_preset) {
        wxGetApp().plater()->get_partplate_list().set_render_option(true, true);
        if (m_preset_bundle->printers.get_edited_preset().has_cali_lines(wxGetApp().preset_bundle)) {
            wxGetApp().plater()->get_partplate_list().set_render_cali(true);
        } else {
            wxGetApp().plater()->get_partplate_list().set_render_cali(false);
        }
    } else {
        wxGetApp().plater()->get_partplate_list().set_render_option(false, true);
        wxGetApp().plater()->get_partplate_list().set_render_cali(false);
    }

    // Printer selected at the Printer tab, update "compatible" marks at the print and filament selectors.
    for (auto t: m_dependent_tabs)
    {
        Tab* tab = wxGetApp().get_tab(t);
        // If the printer tells us that the print or filament/sla_material preset has been switched or invalidated,
        // refresh the print or filament/sla_material tab page.
        // But if there are options, moved from the previously selected preset, update them to edited preset
        tab->apply_config_from_cache();
        tab->load_current_preset();
    }
    // clear m_dependent_tabs after first update from select_preset()
    // to avoid needless preset loading from update() function
    m_dependent_tabs.clear();

    wxGetApp().plater()->update_project_dirty_from_presets();
}

void Tab::build_preset_description_line(ConfigOptionsGroup* optgroup)
{
    auto description_line = [this](wxWindow* parent) {
        return description_line_widget(parent, &m_parent_preset_description_line);
    };

    auto detach_preset_btn = [this](wxWindow* parent) {
        m_detach_preset_btn = new ScalableButton(parent, wxID_ANY, "lock_normal", "",
                                                 wxDefaultSize, wxDefaultPosition, wxBU_LEFT | wxBU_EXACTFIT, true);
        ScalableButton* btn = m_detach_preset_btn;
        btn->SetFont(Slic3r::GUI::wxGetApp().normal_font());

        auto sizer = new wxBoxSizer(wxHORIZONTAL);
        sizer->Add(btn);

        btn->Bind(wxEVT_BUTTON, [this, parent](wxCommandEvent&)
        {
        	bool system = m_presets->get_edited_preset().is_system;
        	bool dirty  = m_presets->get_edited_preset().is_dirty;
            wxString msg_text = system ?
            	_(L("A copy of the current system preset will be created, which will be detached from the system preset.")) :
                _(L("The current custom preset will be detached from the parent system preset."));
            if (dirty) {
	            msg_text += "\n\n";
            	msg_text += _(L("Modifications to the current profile will be saved."));
            }
            msg_text += "\n\n";
            msg_text += _(L("This action is not revertible.\nDo you want to proceed?"));

            //wxMessageDialog dialog(parent, msg_text, _(L("Detach preset")), wxICON_WARNING | wxYES_NO | wxCANCEL);
            MessageDialog dialog(parent, msg_text, _(L("Detach preset")), wxICON_WARNING | wxYES_NO | wxCANCEL);
            if (dialog.ShowModal() == wxID_YES)
                save_preset(m_presets->get_edited_preset().is_system ? std::string() : m_presets->get_edited_preset().name, true);
        });

        btn->Hide();

        return sizer;
    };

    Line line = Line{ "", "" };
    line.full_width = 1;

    line.append_widget(description_line);
    line.append_widget(detach_preset_btn);
    optgroup->append_line(line);
}

void Tab::update_preset_description_line()
{
    const Preset* parent = m_presets->get_selected_preset_parent();
    const Preset& preset = m_presets->get_edited_preset();

    wxString description_line;

    if (preset.is_default) {
        description_line = _(L("This is a default preset."));
    } else if (preset.is_system) {
        description_line = _(L("This is a system preset."));
    } else if (parent == nullptr) {
        description_line = _(L("Current preset is inherited from the default preset."));
    } else {
        std::string name = parent->name;
        boost::replace_all(name, "&", "&&");
        description_line = _(L("Current preset is inherited from")) + ":\n\t" + from_u8(name);
    }

    if (preset.is_default || preset.is_system)
        description_line += "\n\t" + _(L("It can't be deleted or modified.")) +
                            "\n\t" + _(L("Any modifications should be saved as a new preset inherited from this one.")) +
                            "\n\t" + _(L("To do that please specify a new name for the preset."));

    if (parent && parent->vendor)
    {
        description_line += "\n\n" + _(L("Additional information:")) + "\n";
        description_line += "\t" + _(L("vendor")) + ": " + (m_type == Slic3r::Preset::TYPE_PRINTER ? "\n\t\t" : "") + parent->vendor->name +
                            ", ver: " + parent->vendor->config_version.to_string();
        if (m_type == Slic3r::Preset::TYPE_PRINTER) {
            const std::string &printer_model = preset.config.opt_string("printer_model");
            if (! printer_model.empty())
                description_line += "\n\n\t" + _(L("printer model")) + ": \n\t\t" + printer_model;
            switch (preset.printer_technology()) {
            case ptFFF:
            {
                //FIXME add prefered_sla_material_profile for SLA
                const std::string              &default_print_profile = preset.config.opt_string("default_print_profile");
                const std::vector<std::string> &default_filament_profiles = preset.config.option<ConfigOptionStrings>("default_filament_profile")->values;
                if (!default_print_profile.empty())
                    description_line += "\n\n\t" + _(L("default print profile")) + ": \n\t\t" + default_print_profile;
                if (!default_filament_profiles.empty())
                {
                    description_line += "\n\n\t" + _(L("default filament profile")) + ": \n\t\t";
                    for (auto& profile : default_filament_profiles) {
                        if (&profile != &*default_filament_profiles.begin())
                            description_line += ", ";
                        description_line += profile;
                    }
                }
                break;
            }
            case ptSLA:
            {
                //FIXME add prefered_sla_material_profile for SLA
                const std::string &default_sla_material_profile = preset.config.opt_string("default_sla_material_profile");
                if (!default_sla_material_profile.empty())
                    description_line += "\n\n\t" + _(L("default SLA material profile")) + ": \n\t\t" + default_sla_material_profile;

                const std::string &default_sla_print_profile = preset.config.opt_string("default_sla_print_profile");
                if (!default_sla_print_profile.empty())
                    description_line += "\n\n\t" + _(L("default SLA print profile")) + ": \n\t\t" + default_sla_print_profile;
                break;
            }
            default: break;
            }
        }
        else if (!preset.alias.empty())
        {
            description_line += "\n\n\t" + _(L("full profile name"))     + ": \n\t\t" + preset.name;
            description_line += "\n\t"   + _(L("symbolic profile name")) + ": \n\t\t" + preset.alias;
        }
    }

    m_parent_preset_description_line->SetText(description_line, false);

    if (m_detach_preset_btn)
        m_detach_preset_btn->Show(parent && parent->is_system && !preset.is_default);
    //BBS: GUI refactor
    //Layout();
    m_parent->Layout();
}

void Tab::update_frequently_changed_parameters()
{
    const bool is_fff = supports_printer_technology(ptFFF);
    auto og_freq_chng_params = wxGetApp().sidebar().og_freq_chng_params(is_fff);
    if (!og_freq_chng_params) return;

    og_freq_chng_params->set_value("support", support_combo_value_for_config(*m_config, is_fff));
    if (! is_fff)
        og_freq_chng_params->set_value("pad", pad_combo_value_for_config(*m_config));

    const std::string updated_value_key = is_fff ? "sparse_infill_density" : "pad_enable";

    const boost::any val = og_freq_chng_params->get_config_value(*m_config, updated_value_key);
    og_freq_chng_params->set_value(updated_value_key, val);

    if (is_fff)
    {
        og_freq_chng_params->set_value("brim", bool(m_config->opt_float("brim_width") > 0.0));
        update_wiping_button_visibility();
    }
}

//BBS: BBS new parameter list
void TabPrint::build()
{
    if (m_presets == nullptr)
        m_presets = &m_preset_bundle->prints;
    load_initial_data();

    auto page = add_options_page(L("Quality"), "custom-gcode_quality"); // ORCA: icon only visible on placeholders
        auto optgroup = page->new_optgroup(L("Layer height"), L"param_layer_height");
        optgroup->append_single_option_line("layer_height","quality_settings_layer_height");
        optgroup->append_single_option_line("initial_layer_print_height","quality_settings_layer_height");

        optgroup = page->new_optgroup(L("Line width"), L"param_line_width");
        optgroup->append_single_option_line("line_width","quality_settings_line_width");
        optgroup->append_single_option_line("initial_layer_line_width","quality_settings_line_width");
        optgroup->append_single_option_line("outer_wall_line_width","quality_settings_line_width");
        optgroup->append_single_option_line("inner_wall_line_width","quality_settings_line_width");
        optgroup->append_single_option_line("top_surface_line_width","quality_settings_line_width");
        optgroup->append_single_option_line("sparse_infill_line_width","quality_settings_line_width");
        optgroup->append_single_option_line("internal_solid_infill_line_width","quality_settings_line_width");
        optgroup->append_single_option_line("support_line_width","quality_settings_line_width");

        optgroup = page->new_optgroup(L("Seam"), L"param_seam");
        optgroup->append_single_option_line("seam_position", "quality_settings_seam#seam-position");
        optgroup->append_single_option_line("staggered_inner_seams", "quality_settings_seam#staggered-inner-seams");
        optgroup->append_single_option_line("seam_gap","quality_settings_seam#seam-gap");
        optgroup->append_single_option_line("seam_slope_type", "quality_settings_seam#scarf-joint-seam");
        optgroup->append_single_option_line("seam_slope_conditional", "quality_settings_seam#scarf-joint-seam");
        optgroup->append_single_option_line("scarf_angle_threshold", "quality_settings_seam#scarf-joint-seam");
        optgroup->append_single_option_line("scarf_overhang_threshold", "quality_settings_seam#scarf-joint-seam");
        optgroup->append_single_option_line("scarf_joint_speed", "quality_settings_seam#scarf-joint-seam");
        optgroup->append_single_option_line("seam_slope_start_height", "quality_settings_seam#scarf-joint-seam");
        optgroup->append_single_option_line("seam_slope_entire_loop", "quality_settings_seam#scarf-joint-seam");
        optgroup->append_single_option_line("seam_slope_min_length", "quality_settings_seam#scarf-joint-seam");
        optgroup->append_single_option_line("seam_slope_steps", "quality_settings_seam#scarf-joint-seam");
        optgroup->append_single_option_line("scarf_joint_flow_ratio", "quality_settings_seam#scarf-joint-seam");
        optgroup->append_single_option_line("seam_slope_inner_walls", "quality_settings_seam#scarf-joint-seam");
        optgroup->append_single_option_line("role_based_wipe_speed","quality_settings_seam#role-based-wipe-speed");
        optgroup->append_single_option_line("wipe_speed", "quality_settings_seam#wipe-speed");
        optgroup->append_single_option_line("wipe_on_loops","quality_settings_seam#wipe-on-loop-inward-movement");
        optgroup->append_single_option_line("wipe_before_external_loop","quality_settings_seam#wipe-before-external");


        optgroup = page->new_optgroup(L("Precision"), L"param_precision");
        optgroup->append_single_option_line("slice_closing_radius", "quality_settings_precision#slice-gap-closing-radius");
        optgroup->append_single_option_line("resolution", "quality_settings_precision#resolution");
        optgroup->append_single_option_line("enable_arc_fitting", "quality_settings_precision#arc-fitting");
        optgroup->append_single_option_line("xy_hole_compensation", "quality_settings_precision#x-y-compensation");
        optgroup->append_single_option_line("xy_contour_compensation", "quality_settings_precision#x-y-compensation");
        optgroup->append_single_option_line("elefant_foot_compensation", "quality_settings_precision#elephant-foot-compensation");
        optgroup->append_single_option_line("elefant_foot_compensation_layers", "quality_settings_precision#elephant-foot-compensation");
        optgroup->append_single_option_line("precise_outer_wall", "quality_settings_precision#precise-wall");
        optgroup->append_single_option_line("precise_z_height", "quality_settings_precision#precise-z-height");
        optgroup->append_single_option_line("hole_to_polyhole", "quality_settings_precision#polyholes");
        optgroup->append_single_option_line("hole_to_polyhole_threshold", "quality_settings_precision#polyholes");
        optgroup->append_single_option_line("hole_to_polyhole_twisted", "quality_settings_precision#polyholes");

        optgroup = page->new_optgroup(L("Ironing"), L"param_ironing");
        optgroup->append_single_option_line("ironing_type", "quality_settings_ironing#type");
        optgroup->append_single_option_line("ironing_pattern", "quality_settings_ironing#pattern");
        optgroup->append_single_option_line("ironing_flow", "quality_settings_ironing#flow");
        optgroup->append_single_option_line("ironing_spacing", "quality_settings_ironing#line-spacing");
        optgroup->append_single_option_line("ironing_inset", "quality_settings_ironing#inset");
        optgroup->append_single_option_line("ironing_angle", "quality_settings_ironing#angle-offset");
        optgroup->append_single_option_line("ironing_angle_fixed", "quality_settings_ironing#fixed-angle");

        optgroup = page->new_optgroup(L("Wall generator"), L"param_wall_generator");
        optgroup->append_single_option_line("wall_generator", "quality_settings_wall_generator");
        optgroup->append_single_option_line("wall_transition_angle", "quality_settings_wall_generator#arachne");
        optgroup->append_single_option_line("wall_transition_filter_deviation", "quality_settings_wall_generator#arachne");
        optgroup->append_single_option_line("wall_transition_length", "quality_settings_wall_generator#arachne");
        optgroup->append_single_option_line("wall_distribution_count", "quality_settings_wall_generator#arachne");
        optgroup->append_single_option_line("initial_layer_min_bead_width", "quality_settings_wall_generator#arachne");
        optgroup->append_single_option_line("min_bead_width", "quality_settings_wall_generator#arachne");
        optgroup->append_single_option_line("min_feature_size", "quality_settings_wall_generator#arachne");
        optgroup->append_single_option_line("min_length_factor", "quality_settings_wall_generator#arachne");

        optgroup = page->new_optgroup(L("Walls and surfaces"), L"param_wall_surface");
        optgroup->append_single_option_line("wall_sequence", "quality_settings_wall_and_surfaces#walls-printing-order");
        optgroup->append_single_option_line("is_infill_first", "quality_settings_wall_and_surfaces#print-infill-first");
        optgroup->append_single_option_line("wall_direction", "quality_settings_wall_and_surfaces#wall-loop-direction");
        optgroup->append_single_option_line("print_flow_ratio", "quality_settings_wall_and_surfaces#surface-flow-ratio");
        optgroup->append_single_option_line("top_solid_infill_flow_ratio", "quality_settings_wall_and_surfaces#surface-flow-ratio");
        optgroup->append_single_option_line("bottom_solid_infill_flow_ratio", "quality_settings_wall_and_surfaces#surface-flow-ratio");
        optgroup->append_single_option_line("set_other_flow_ratios", "quality_settings_wall_and_surfaces#surface-flow-ratio");
        optgroup->append_single_option_line("first_layer_flow_ratio", "quality_settings_wall_and_surfaces#surface-flow-ratio");
        optgroup->append_single_option_line("outer_wall_flow_ratio", "quality_settings_wall_and_surfaces#surface-flow-ratio");
        optgroup->append_single_option_line("inner_wall_flow_ratio", "quality_settings_wall_and_surfaces#surface-flow-ratio");
        optgroup->append_single_option_line("overhang_flow_ratio", "quality_settings_wall_and_surfaces#surface-flow-ratio");
        optgroup->append_single_option_line("sparse_infill_flow_ratio", "quality_settings_wall_and_surfaces#surface-flow-ratio");
        optgroup->append_single_option_line("internal_solid_infill_flow_ratio", "quality_settings_wall_and_surfaces#surface-flow-ratio");
        optgroup->append_single_option_line("gap_fill_flow_ratio", "quality_settings_wall_and_surfaces#surface-flow-ratio");
        optgroup->append_single_option_line("support_flow_ratio", "quality_settings_wall_and_surfaces#surface-flow-ratio");
        optgroup->append_single_option_line("support_interface_flow_ratio", "quality_settings_wall_and_surfaces#surface-flow-ratio");
        optgroup->append_single_option_line("only_one_wall_top", "quality_settings_wall_and_surfaces#only-one-wall");
        optgroup->append_single_option_line("min_width_top_surface", "quality_settings_wall_and_surfaces#threshold");
        optgroup->append_single_option_line("only_one_wall_first_layer", "quality_settings_wall_and_surfaces#only-one-wall");
        optgroup->append_single_option_line("reduce_crossing_wall", "quality_settings_wall_and_surfaces#avoid-crossing-walls");
        optgroup->append_single_option_line("max_travel_detour_distance", "quality_settings_wall_and_surfaces#max-detour-length");

        optgroup->append_single_option_line("small_area_infill_flow_compensation", "quality_settings_wall_and_surfaces#small-area-flow-compensation");
        Option option = optgroup->get_option("small_area_infill_flow_compensation_model");
        option.opt.full_width = true;
        option.opt.is_code = true;
        option.opt.height = 15;
        optgroup->append_single_option_line(option, "quality_settings_wall_and_surfaces#small-area-flow-compensation");

        optgroup = page->new_optgroup(L("Bridging"), L"param_bridge");
        optgroup->append_single_option_line("bridge_flow", "quality_settings_bridging#flow-ratio");
	    optgroup->append_single_option_line("internal_bridge_flow", "quality_settings_bridging#flow-ratio");
        optgroup->append_single_option_line("bridge_density", "quality_settings_bridging#bridge-density");
        optgroup->append_single_option_line("internal_bridge_density", "quality_settings_bridging#bridge-density");
        optgroup->append_single_option_line("thick_bridges", "quality_settings_bridging#thick-bridges");
        optgroup->append_single_option_line("thick_internal_bridges", "quality_settings_bridging#thick-bridges");
        optgroup->append_single_option_line("enable_extra_bridge_layer", "quality_settings_bridging#extra-bridge-layers");
        optgroup->append_single_option_line("dont_filter_internal_bridges", "quality_settings_bridging#filter-out-small-internal-bridges");
        optgroup->append_single_option_line("counterbore_hole_bridging", "quality_settings_bridging#bridge-counterbore-hole");

        optgroup = page->new_optgroup(L("Overhangs"), L"param_overhang");
        optgroup->append_single_option_line("detect_overhang_wall", "quality_settings_overhangs#detect-overhang-wall");
        optgroup->append_single_option_line("make_overhang_printable", "quality_settings_overhangs#make-overhang-printable");
        optgroup->append_single_option_line("make_overhang_printable_angle", "quality_settings_overhangs#maximum-angle");
        optgroup->append_single_option_line("make_overhang_printable_hole_size", "quality_settings_overhangs#hole-area");
        optgroup->append_single_option_line("extra_perimeters_on_overhangs", "quality_settings_overhangs#extra-perimeters-on-overhangs");
        optgroup->append_single_option_line("overhang_reverse", "quality_settings_overhangs#reverse-on-even");
        optgroup->append_single_option_line("overhang_reverse_internal_only", "quality_settings_overhangs#reverse-internal-only");
        optgroup->append_single_option_line("overhang_reverse_threshold", "quality_settings_overhangs#reverse-threshold");

    page = add_options_page(L("Strength"), "custom-gcode_strength"); // ORCA: icon only visible on placeholders
        optgroup = page->new_optgroup(L("Walls"), L"param_wall");
        optgroup->append_single_option_line("wall_loops", "strength_settings_walls#wall-loops");
        optgroup->append_single_option_line("alternate_extra_wall", "strength_settings_walls#alternate-extra-wall");
        optgroup->append_single_option_line("detect_thin_wall", "strength_settings_walls#detect-thin-wall");

        optgroup = page->new_optgroup(L("Top/bottom shells"), L"param_shell");

        optgroup->append_single_option_line("top_shell_layers", "strength_settings_top_bottom_shells#shell-layers");
        optgroup->append_single_option_line("top_shell_thickness", "strength_settings_top_bottom_shells#shell-thickness");
        optgroup->append_single_option_line("top_surface_density", "strength_settings_top_bottom_shells#surface-density");
        optgroup->append_single_option_line("top_surface_pattern", "strength_settings_top_bottom_shells#surface-pattern");
        optgroup->append_single_option_line("bottom_shell_layers", "strength_settings_top_bottom_shells#shell-layers");
        optgroup->append_single_option_line("bottom_shell_thickness", "strength_settings_top_bottom_shells#shell-thickness");
        optgroup->append_single_option_line("bottom_surface_density", "strength_settings_top_bottom_shells#surface-density");
        optgroup->append_single_option_line("bottom_surface_pattern", "strength_settings_top_bottom_shells#surface-pattern");
        optgroup->append_single_option_line("top_bottom_infill_wall_overlap", "strength_settings_top_bottom_shells#infillwall-overlap");

        optgroup = page->new_optgroup(L("Infill"), L"param_infill");
        optgroup->append_single_option_line("sparse_infill_density", "strength_settings_infill#sparse-infill-density");
        optgroup->append_single_option_line("fill_multiline", "strength_settings_infill#fill-multiline");
        optgroup->append_single_option_line("sparse_infill_pattern", "strength_settings_infill#sparse-infill-pattern");
        optgroup->append_single_option_line("infill_direction", "strength_settings_infill#direction");
        optgroup->append_single_option_line("sparse_infill_rotate_template", "strength_settings_infill_rotation_template_metalanguage");
        optgroup->append_single_option_line("skin_infill_density", "strength_settings_patterns#locked-zag");
        optgroup->append_single_option_line("skeleton_infill_density", "strength_settings_patterns#locked-zag");
        optgroup->append_single_option_line("infill_lock_depth", "strength_settings_patterns#locked-zag");
        optgroup->append_single_option_line("skin_infill_depth", "strength_settings_patterns#locked-zag");
        optgroup->append_single_option_line("skin_infill_line_width", "strength_settings_patterns#locked-zag");
        optgroup->append_single_option_line("skeleton_infill_line_width", "strength_settings_patterns#locked-zag");
        optgroup->append_single_option_line("symmetric_infill_y_axis", "strength_settings_patterns#zig-zag");
        optgroup->append_single_option_line("infill_shift_step", "strength_settings_patterns#cross-hatch");
        optgroup->append_single_option_line("lateral_lattice_angle_1", "strength_settings_patterns#lateral-lattice");
        optgroup->append_single_option_line("lateral_lattice_angle_2", "strength_settings_patterns#lateral-lattice");
        optgroup->append_single_option_line("infill_overhang_angle", "strength_settings_patterns#lateral-honeycomb");
        optgroup->append_single_option_line("infill_anchor_max", "strength_settings_infill#anchor");
        optgroup->append_single_option_line("infill_anchor", "strength_settings_infill#anchor");
        optgroup->append_single_option_line("internal_solid_infill_pattern", "strength_settings_infill#internal-solid-infill");
        optgroup->append_single_option_line("solid_infill_direction", "strength_settings_infill#direction");
        optgroup->append_single_option_line("solid_infill_rotate_template", "strength_settings_infill_rotation_template_metalanguage");
        optgroup->append_single_option_line("gap_fill_target", "strength_settings_infill#apply-gap-fill");
        optgroup->append_single_option_line("filter_out_gap_fill", "strength_settings_infill#filter-out-tiny-gaps");
        optgroup->append_single_option_line("infill_wall_overlap", "strength_settings_infill#infill-wall-overlap");

        optgroup = page->new_optgroup(L("Advanced"), L"param_advanced");
        optgroup->append_single_option_line("align_infill_direction_to_model", "strength_settings_advanced#align-infill-direction-to-model");
        optgroup->append_single_option_line("extra_solid_infills", "strength_settings_infill#extra-solid-infill");
        optgroup->append_single_option_line("bridge_angle", "strength_settings_advanced#bridge-infill-direction");
        optgroup->append_single_option_line("internal_bridge_angle", "strength_settings_advanced#bridge-infill-direction"); // ORCA: Internal bridge angle override
        optgroup->append_single_option_line("minimum_sparse_infill_area", "strength_settings_advanced#minimum-sparse-infill-threshold");
        optgroup->append_single_option_line("infill_combination", "strength_settings_advanced#infill-combination");
        optgroup->append_single_option_line("infill_combination_max_layer_height", "strength_settings_advanced#max-layer-height");
        optgroup->append_single_option_line("detect_narrow_internal_solid_infill", "strength_settings_advanced#detect-narrow-internal-solid-infill");
        optgroup->append_single_option_line("ensure_vertical_shell_thickness", "strength_settings_advanced#ensure-vertical-shell-thickness");

    page = add_options_page(L("Speed"), "custom-gcode_speed"); // ORCA: icon only visible on placeholders
        optgroup = page->new_optgroup(L("Initial layer speed"), L"param_speed_first", 15);
        optgroup->append_single_option_line("initial_layer_speed", "speed_settings_initial_layer_speed#initial-layer");
        optgroup->append_single_option_line("initial_layer_infill_speed", "speed_settings_initial_layer_speed#initial-layer-infill");
        optgroup->append_single_option_line("initial_layer_travel_speed", "speed_settings_initial_layer_speed#initial-layer-travel-speed");
        optgroup->append_single_option_line("slow_down_layers", "speed_settings_initial_layer_speed#number-of-slow-layers");
        optgroup = page->new_optgroup(L("Other layers speed"), L"param_speed", 15);
        optgroup->append_single_option_line("outer_wall_speed", "speed_settings_other_layers_speed#outer-wall");
        optgroup->append_single_option_line("inner_wall_speed", "speed_settings_other_layers_speed#inner-wall");
        optgroup->append_single_option_line("small_perimeter_speed", "speed_settings_other_layers_speed#small-perimeters");
        optgroup->append_single_option_line("small_perimeter_threshold", "speed_settings_other_layers_speed#small-perimeters-threshold");
        optgroup->append_single_option_line("sparse_infill_speed", "speed_settings_other_layers_speed#sparse-infill");
        optgroup->append_single_option_line("internal_solid_infill_speed", "speed_settings_other_layers_speed#internal-solid-infill");
        optgroup->append_single_option_line("top_surface_speed", "speed_settings_other_layers_speed#top-surface");
        optgroup->append_single_option_line("gap_infill_speed", "speed_settings_other_layers_speed#gap-infill");
        optgroup->append_single_option_line("ironing_speed", "speed_settings_other_layers_speed#ironing-speed");
        optgroup->append_single_option_line("support_speed", "speed_settings_other_layers_speed#support");
        optgroup->append_single_option_line("support_interface_speed", "speed_settings_other_layers_speed#support-interface");
        optgroup = page->new_optgroup(L("Overhang speed"), L"param_overhang_speed", 15);
        optgroup->append_single_option_line("enable_overhang_speed", "speed_settings_overhang_speed#slow-down-for-overhang");

        optgroup->append_single_option_line("slowdown_for_curled_perimeters", "speed_settings_overhang_speed#slow-down-for-curled-perimeters");
        Line line = { L("Overhang speed"), L("This is the speed for various overhang degrees. Overhang degrees are expressed as a percentage of line width. 0 speed means no slowing down for the overhang degree range and wall speed is used") };
        line.label_path = "slow-down-for-overhang";
        line.append_option(optgroup->get_option("overhang_1_4_speed"));
        line.append_option(optgroup->get_option("overhang_2_4_speed"));
        line.append_option(optgroup->get_option("overhang_3_4_speed"));
        line.append_option(optgroup->get_option("overhang_4_4_speed"));
        optgroup->append_line(line);
        optgroup->append_separator();
        line = { L("Bridge"), L("Set speed for external and internal bridges") };
        line.append_option(optgroup->get_option("bridge_speed"));
        line.append_option(optgroup->get_option("internal_bridge_speed"));
        optgroup->append_line(line);

        optgroup = page->new_optgroup(L("Travel speed"), L"param_travel_speed", 15);
        optgroup->append_single_option_line("travel_speed", "speed_settings_travel");

        optgroup = page->new_optgroup(L("Acceleration"), L"param_acceleration", 15);
        optgroup->append_single_option_line("default_acceleration", "speed_settings_acceleration#normal-printing");
        optgroup->append_single_option_line("outer_wall_acceleration", "speed_settings_acceleration#outer-wall");
        optgroup->append_single_option_line("inner_wall_acceleration", "speed_settings_acceleration#inner-wall");
        optgroup->append_single_option_line("bridge_acceleration", "speed_settings_acceleration#bridge");
        optgroup->append_single_option_line("sparse_infill_acceleration", "speed_settings_acceleration#sparse-infill");
        optgroup->append_single_option_line("internal_solid_infill_acceleration", "speed_settings_acceleration#internal-solid-infill");
        optgroup->append_single_option_line("initial_layer_acceleration", "speed_settings_acceleration#initial-layer");
        optgroup->append_single_option_line("top_surface_acceleration", "speed_settings_acceleration#top-surface");
        optgroup->append_single_option_line("travel_acceleration", "speed_settings_acceleration#travel");
        optgroup->append_single_option_line("accel_to_decel_enable", "speed_settings_acceleration");
        optgroup->append_single_option_line("accel_to_decel_factor", "speed_settings_acceleration");

        optgroup = page->new_optgroup(L("Jerk(XY)"), L"param_jerk", 15);
        optgroup->append_single_option_line("default_junction_deviation", "speed_settings_jerk_xy#junction-deviation");
        optgroup->append_single_option_line("default_jerk", "speed_settings_jerk_xy#default");
        optgroup->append_single_option_line("outer_wall_jerk", "speed_settings_jerk_xy#outer-wall");
        optgroup->append_single_option_line("inner_wall_jerk", "speed_settings_jerk_xy#inner-wall");
        optgroup->append_single_option_line("infill_jerk", "speed_settings_jerk_xy#infill");
        optgroup->append_single_option_line("top_surface_jerk", "speed_settings_jerk_xy#top-surface");
        optgroup->append_single_option_line("initial_layer_jerk", "speed_settings_jerk_xy#initial-layer");
        optgroup->append_single_option_line("travel_jerk", "speed_settings_jerk_xy#travel");

        optgroup = page->new_optgroup(L("Advanced"), L"param_advanced", 15);
        optgroup->append_single_option_line("max_volumetric_extrusion_rate_slope", "speed_settings_advanced");
        optgroup->append_single_option_line("max_volumetric_extrusion_rate_slope_segment_length", "speed_settings_advanced");
        optgroup->append_single_option_line("extrusion_rate_smoothing_external_perimeter_only", "speed_settings_advanced");

    page = add_options_page(L("Support"), "custom-gcode_support"); // ORCA: icon only visible on placeholders
        optgroup = page->new_optgroup(L("Support"), L"param_support");
        optgroup->append_single_option_line("enable_support", "support_settings_support");
        optgroup->append_single_option_line("support_type", "support_settings_support#type");
        optgroup->append_single_option_line("support_style", "support_settings_support#style");
        optgroup->append_single_option_line("support_threshold_angle", "support_settings_support#threshold-angle");
        optgroup->append_single_option_line("support_threshold_overlap", "support_settings_support#threshold-overlap");
        optgroup->append_single_option_line("raft_first_layer_density", "support_settings_support#initial-layer-density");
        optgroup->append_single_option_line("raft_first_layer_expansion", "support_settings_support#initial-layer-expansion");
        optgroup->append_single_option_line("support_on_build_plate_only", "support_settings_support#on-build-plate-only");
        optgroup->append_single_option_line("support_critical_regions_only", "support_settings_support#support-critical-regions-only");
        optgroup->append_single_option_line("support_remove_small_overhang", "support_settings_support#ignore-small-overhangs");
        //optgroup->append_single_option_line("enforce_support_layers", "support_settings_support");

        optgroup = page->new_optgroup(L("Raft"), L"param_raft");
        optgroup->append_single_option_line("raft_layers", "support_settings_raft");
        optgroup->append_single_option_line("raft_contact_distance", "support_settings_raft");

        optgroup = page->new_optgroup(L("Support filament"), L"param_support_filament");
        optgroup->append_single_option_line("support_filament", "support_settings_filament#base");
        optgroup->append_single_option_line("support_interface_filament", "support_settings_filament#interface");
        optgroup->append_single_option_line("support_interface_not_for_body", "support_settings_filament#avoid-interface-filament-for-base");

        optgroup = page->new_optgroup(L("Support ironing"), L"param_ironing");
        optgroup->append_single_option_line("support_ironing", "support_settings_ironing");
        optgroup->append_single_option_line("support_ironing_pattern", "support_settings_ironing#pattern");
        optgroup->append_single_option_line("support_ironing_flow", "support_settings_ironing#flow");
        optgroup->append_single_option_line("support_ironing_spacing", "support_settings_ironing#line-spacing");

        //optgroup = page->new_optgroup(L("Options for support material and raft"));

        // Support
        optgroup = page->new_optgroup(L("Advanced"), L"param_advanced");
        optgroup->append_single_option_line("support_top_z_distance", "support_settings_advanced#z-distance");
        optgroup->append_single_option_line("support_bottom_z_distance", "support_settings_advanced#z-distance");
        optgroup->append_single_option_line("tree_support_wall_count", "support_settings_advanced#support-wall-loops");
        optgroup->append_single_option_line("support_base_pattern", "support_settings_advanced#base-pattern");
        optgroup->append_single_option_line("support_base_pattern_spacing", "support_settings_advanced#base-pattern-spacing");
        optgroup->append_single_option_line("support_angle", "support_settings_advanced#pattern-angle");
        optgroup->append_single_option_line("support_interface_top_layers", "support_settings_advanced#interface-layers");
        optgroup->append_single_option_line("support_interface_bottom_layers", "support_settings_advanced#interface-layers");
        optgroup->append_single_option_line("support_interface_pattern", "support_settings_advanced#interface-pattern");
        optgroup->append_single_option_line("support_interface_spacing", "support_settings_advanced#interface-spacing");
        optgroup->append_single_option_line("support_bottom_interface_spacing", "support_settings_advanced#interface-spacing");
        optgroup->append_single_option_line("support_expansion", "support_settings_advanced#normal-support-expansion");
        //optgroup->append_single_option_line("support_interface_loop_pattern", "support_settings_advanced");

        optgroup->append_single_option_line("support_object_xy_distance", "support_settings_advanced#supportobject-xy-distance");
        optgroup->append_single_option_line("support_object_first_layer_gap", "support_settings_advanced#supportobject-first-layer-gap");
        optgroup->append_single_option_line("bridge_no_support", "support_settings_advanced#dont-support-bridges");
        optgroup->append_single_option_line("max_bridge_length", "support_settings_advanced");
        optgroup->append_single_option_line("independent_support_layer_height", "support_settings_advanced#independent-support-layer-height");

        optgroup = page->new_optgroup(L("Tree supports"), L"param_support_tree");
        optgroup->append_single_option_line("tree_support_tip_diameter", "support_settings_tree#tip-diameter");
        optgroup->append_single_option_line("tree_support_branch_distance", "support_settings_tree#branch-distance");
        optgroup->append_single_option_line("tree_support_branch_distance_organic", "support_settings_tree#branch-distance");
        optgroup->append_single_option_line("tree_support_top_rate", "support_settings_tree#branch-density");
        optgroup->append_single_option_line("tree_support_branch_diameter", "support_settings_tree#branch-diameter");
        optgroup->append_single_option_line("tree_support_branch_diameter_organic", "support_settings_tree#branch-diameter");
        optgroup->append_single_option_line("tree_support_branch_diameter_angle", "support_settings_tree#branch-diameter-angle");
        optgroup->append_single_option_line("tree_support_branch_angle", "support_settings_tree#branch-angle");
        optgroup->append_single_option_line("tree_support_branch_angle_organic", "support_settings_tree#branch-angle");
        optgroup->append_single_option_line("tree_support_angle_slow", "support_settings_tree#preferred-branch-angle");
        optgroup->append_single_option_line("tree_support_auto_brim", "support_settings_tree");
        optgroup->append_single_option_line("tree_support_brim_width", "support_settings_tree");

    page = add_options_page(L("Multimaterial"), "custom-gcode_multi_material"); // ORCA: icon only visible on placeholders
        optgroup = page->new_optgroup(L("Prime tower"), L"param_tower");
        optgroup->append_single_option_line("enable_prime_tower", "multimaterial_settings_prime_tower");
        optgroup->append_single_option_line("prime_tower_skip_points", "multimaterial_settings_prime_tower");
        optgroup->append_single_option_line("prime_tower_enable_framework", "multimaterial_settings_prime_tower");
        optgroup->append_single_option_line("prime_tower_width", "multimaterial_settings_prime_tower#width");
        optgroup->append_single_option_line("prime_volume", "multimaterial_settings_prime_tower");
        optgroup->append_single_option_line("prime_tower_brim_width", "multimaterial_settings_prime_tower#brim-width");
        optgroup->append_single_option_line("prime_tower_infill_gap", "multimaterial_settings_prime_tower");
        optgroup->append_single_option_line("wipe_tower_rotation_angle", "multimaterial_settings_prime_tower#wipe-tower-rotation-angle");
        optgroup->append_single_option_line("wipe_tower_bridging", "multimaterial_settings_prime_tower#maximal-bridging-distance");
        optgroup->append_single_option_line("wipe_tower_extra_spacing", "multimaterial_settings_prime_tower#wipe-tower-purge-lines-spacing");
        optgroup->append_single_option_line("wipe_tower_extra_flow", "multimaterial_settings_prime_tower#extra-flow-for-purge");
        optgroup->append_single_option_line("wipe_tower_max_purge_speed", "multimaterial_settings_prime_tower#maximum-wipe-tower-print-speed");
        optgroup->append_single_option_line("wipe_tower_wall_type", "multimaterial_settings_prime_tower#wall-type");
        optgroup->append_single_option_line("wipe_tower_cone_angle", "multimaterial_settings_prime_tower#stabilization-cone-apex-angle");
        optgroup->append_single_option_line("wipe_tower_extra_rib_length", "multimaterial_settings_prime_tower#extra-rib-length");
        optgroup->append_single_option_line("wipe_tower_rib_width", "multimaterial_settings_prime_tower#rib-width");
        optgroup->append_single_option_line("wipe_tower_fillet_wall", "multimaterial_settings_prime_tower#fillet-wall");
        optgroup->append_single_option_line("wipe_tower_no_sparse_layers", "multimaterial_settings_prime_tower#no-sparse-layers");
        optgroup->append_single_option_line("single_extruder_multi_material_priming", "multimaterial_settings_prime_tower");

        optgroup = page->new_optgroup(L("Filament for Features"), L"param_filament_for_features");
        optgroup->append_single_option_line("wall_filament", "multimaterial_settings_filament_for_features#walls");
        optgroup->append_single_option_line("sparse_infill_filament", "multimaterial_settings_filament_for_features#infill");
        optgroup->append_single_option_line("solid_infill_filament", "multimaterial_settings_filament_for_features#solid-infill");
        optgroup->append_single_option_line("wipe_tower_filament", "multimaterial_settings_filament_for_features#wipe-tower");

        optgroup = page->new_optgroup(L("Ooze prevention"), L"param_ooze_prevention");
        optgroup->append_single_option_line("ooze_prevention", "multimaterial_settings_ooze_prevention");
        optgroup->append_single_option_line("standby_temperature_delta", "multimaterial_settings_ooze_prevention#temperature-variation");
        optgroup->append_single_option_line("preheat_time", "multimaterial_settings_ooze_prevention#preheat-time");
        optgroup->append_single_option_line("preheat_steps", "multimaterial_settings_ooze_prevention#preheat-steps");

        optgroup = page->new_optgroup(L("Flush options"), L"param_flush");
        optgroup->append_single_option_line("flush_into_infill", "multimaterial_settings_flush_options#flush-into-objects-infill");
        optgroup->append_single_option_line("flush_into_objects", "multimaterial_settings_flush_options");
        optgroup->append_single_option_line("flush_into_support", "multimaterial_settings_flush_options#flush-into-objects-support");
        optgroup = page->new_optgroup(L("Advanced"), L"advanced");
        optgroup->append_single_option_line("interlocking_beam", "multimaterial_settings_advanced#interlocking-beam");
        optgroup->append_single_option_line("interface_shells", "multimaterial_settings_advanced#interface-shells");
        optgroup->append_single_option_line("mmu_segmented_region_max_width", "multimaterial_settings_advanced#maximum-width-of-segmented-region");
        optgroup->append_single_option_line("mmu_segmented_region_interlocking_depth", "multimaterial_settings_advanced#interlocking-depth-of-segmented-region");
        optgroup->append_single_option_line("interlocking_beam_width", "multimaterial_settings_advanced#interlocking-beam-width");
        optgroup->append_single_option_line("interlocking_orientation", "multimaterial_settings_advanced#interlocking-direction");
        optgroup->append_single_option_line("interlocking_beam_layer_count", "multimaterial_settings_advanced#interlocking-beam-layers");
        optgroup->append_single_option_line("interlocking_depth", "multimaterial_settings_advanced#interlocking-depth");
        optgroup->append_single_option_line("interlocking_boundary_avoidance", "multimaterial_settings_advanced#interlocking-boundary-avoidance");

    page = add_options_page(L("Others"), "custom-gcode_other"); // ORCA: icon only visible on placeholders
        optgroup = page->new_optgroup(L("Skirt"), L"param_skirt");
        optgroup->append_single_option_line("skirt_loops", "others_settings_skirt#loops");
        optgroup->append_single_option_line("skirt_type", "others_settings_skirt#type");
        optgroup->append_single_option_line("min_skirt_length", "others_settings_skirt#minimum-extrusion-length");
        optgroup->append_single_option_line("skirt_distance", "others_settings_skirt#distance");
        optgroup->append_single_option_line("skirt_start_angle", "others_settings_skirt#start-point");
        optgroup->append_single_option_line("skirt_speed", "others_settings_skirt#speed");
        optgroup->append_single_option_line("skirt_height", "others_settings_skirt#height");
        optgroup->append_single_option_line("draft_shield", "others_settings_skirt#shield");
        optgroup->append_single_option_line("single_loop_draft_shield", "others_settings_skirt#single-loop-after-first-layer");

        optgroup = page->new_optgroup(L("Brim"), L"param_adhension");
        optgroup->append_single_option_line("brim_type", "others_settings_brim#type");
        optgroup->append_single_option_line("brim_width", "others_settings_brim#width");
        optgroup->append_single_option_line("brim_object_gap", "others_settings_brim#brim-object-gap");
        optgroup->append_single_option_line("brim_ears_max_angle", "others_settings_brim#ear-max-angle");
        optgroup->append_single_option_line("brim_ears_detection_length", "others_settings_brim#ear-detection-radius");

        optgroup = page->new_optgroup(L("Special mode"), L"param_special");
        optgroup->append_single_option_line("slicing_mode", "others_settings_special_mode#slicing-mode");
        optgroup->append_single_option_line("print_sequence", "others_settings_special_mode#print-sequence");
        optgroup->append_single_option_line("print_order", "others_settings_special_mode#intra-layer-order");
        optgroup->append_single_option_line("spiral_mode", "others_settings_special_mode#spiral-vase");
        optgroup->append_single_option_line("spiral_mode_smooth", "others_settings_special_mode#smooth-spiral");
        optgroup->append_single_option_line("spiral_mode_max_xy_smoothing", "others_settings_special_mode#max-xy-smoothing");
        optgroup->append_single_option_line("spiral_starting_flow_ratio", "others_settings_special_mode#spiral-starting-flow-ratio");
        optgroup->append_single_option_line("spiral_finishing_flow_ratio", "others_settings_special_mode#spiral-finishing-flow-ratio");

        optgroup->append_single_option_line("timelapse_type", "others_settings_special_mode#timelapse");
        optgroup->append_single_option_line("enable_wrapping_detection");

        optgroup = page->new_optgroup(L("Fuzzy Skin"), L"fuzzy_skin");
        optgroup->append_single_option_line("fuzzy_skin", "others_settings_fuzzy_skin");
        optgroup->append_single_option_line("fuzzy_skin_mode", "others_settings_fuzzy_skin#fuzzy-skin-mode");
        optgroup->append_single_option_line("fuzzy_skin_noise_type", "others_settings_fuzzy_skin#noise-type");
        optgroup->append_single_option_line("fuzzy_skin_point_distance", "others_settings_fuzzy_skin#point-distance");
        optgroup->append_single_option_line("fuzzy_skin_thickness", "others_settings_fuzzy_skin#skin-thickness");
        optgroup->append_single_option_line("fuzzy_skin_scale", "others_settings_fuzzy_skin#skin-feature-size");
        optgroup->append_single_option_line("fuzzy_skin_octaves", "others_settings_fuzzy_skin#skin-noise-octaves");
        optgroup->append_single_option_line("fuzzy_skin_persistence", "others_settings_fuzzy_skin#skin-noise-persistence");
        optgroup->append_single_option_line("fuzzy_skin_first_layer", "others_settings_fuzzy_skin#apply-fuzzy-skin-to-first-layer");

        optgroup = page->new_optgroup(L("G-code output"), L"param_gcode");
        optgroup->append_single_option_line("reduce_infill_retraction", "others_settings_g_code_output#reduce-infill-retraction");
        optgroup->append_single_option_line("gcode_add_line_number", "others_settings_g_code_output#add-line-number");
        optgroup->append_single_option_line("gcode_comments", "others_settings_g_code_output#verbose-g-code");
        optgroup->append_single_option_line("gcode_label_objects", "others_settings_g_code_output#label-objects");
        optgroup->append_single_option_line("exclude_object", "others_settings_g_code_output#exclude-objects");
        option = optgroup->get_option("filename_format");
        // option.opt.full_width = true;
        option.opt.is_code = true;
        option.opt.multiline = true;
        // option.opt.height = 5;
        optgroup->append_single_option_line(option, "others_settings_g_code_output#filename-format");

        optgroup = page->new_optgroup(L("Post-processing Scripts"), L"param_gcode", 0);
        option = optgroup->get_option("post_process");
        option.opt.full_width = true;
        option.opt.is_code = true;
        option.opt.height = 15;
        optgroup->append_single_option_line(option, "others_settings_post_processing_scripts");

        optgroup = page->new_optgroup(L("Notes"), "note", 0);
        option = optgroup->get_option("notes");
        option.opt.full_width = true;
        option.opt.height = 25;//250;
        optgroup->append_single_option_line(option, "others_settings_notes");

    // Orca: hide the dependencies tab for process for now. The UI is not ready yet.
    // page = add_options_page(L("Dependencies"), "param_profile_dependencies"); // icons ready
    //     optgroup = page->new_optgroup(L("Profile dependencies"), "param_profile_dependencies"); // icons ready

    //     create_line_with_widget(optgroup.get(), "compatible_printers", "", [this](wxWindow* parent) {
    //         return compatible_widget_create(parent, m_compatible_printers);
    //     });

    //     option = optgroup->get_option("compatible_printers_condition");
    //     option.opt.full_width = true;
    //     optgroup->append_single_option_line(option);

    //     build_preset_description_line(optgroup.get());
}

// Reload current config (aka presets->edited_preset->config) into the UI fields.
void TabPrint::reload_config()
{
    this->compatible_widget_reload(m_compatible_printers);
    Tab::reload_config();
}

void TabPrint::update_description_lines()
{
    Tab::update_description_lines();

    if (m_preset_bundle->printers.get_selected_preset().printer_technology() == ptSLA)
        return;

    if (m_active_page && m_active_page->title() == "Layers and perimeters" &&
        m_recommended_thin_wall_thickness_description_line && m_top_bottom_shell_thickness_explanation)
    {
        m_recommended_thin_wall_thickness_description_line->SetText(
            from_u8(PresetHints::recommended_thin_wall_thickness(*m_preset_bundle)));
        m_top_bottom_shell_thickness_explanation->SetText(
            from_u8(PresetHints::top_bottom_shell_thickness_explanation(*m_preset_bundle)));
    }

}

void TabPrint::toggle_options()
{
    if (!m_active_page) return;
    // BBS: whether the preset is Bambu Lab printer
    if (m_preset_bundle) {
        bool is_BBL_printer = wxGetApp().preset_bundle->is_bbl_vendor();
        m_config_manipulation.set_is_BBL_Printer(is_BBL_printer);
    }

    m_config_manipulation.toggle_print_fff_options(m_config, m_type < Preset::TYPE_COUNT);

    Field *field = m_active_page->get_field("support_style");
    auto   support_type = m_config->opt_enum<SupportType>("support_type");
    if (auto choice = dynamic_cast<Choice*>(field)) {
        auto def = print_config_def.get("support_style");
        std::vector<int> enum_set_normal = {smsDefault, smsGrid, smsSnug };
        std::vector<int> enum_set_tree   = { smsDefault, smsTreeSlim, smsTreeStrong, smsTreeHybrid, smsTreeOrganic };
        auto &           set             = is_tree(support_type) ? enum_set_tree : enum_set_normal;
        auto &           opt             = const_cast<ConfigOptionDef &>(field->m_opt);
        auto             cb              = dynamic_cast<ComboBox *>(choice->window);
        auto             n               = cb->GetValue();
        opt.enum_values.clear();
        opt.enum_labels.clear();
        cb->Clear();
        for (auto i : set) {
            opt.enum_values.push_back(def->enum_values[i]);
            opt.enum_labels.push_back(def->enum_labels[i]);
            cb->Append(_(def->enum_labels[i]));
        }
        cb->SetValue(n);
    }

    // BBL printers do not support cone wipe tower
    field = m_active_page->get_field("wipe_tower_wall_type");
    if (auto choice = dynamic_cast<Choice*>(field)) {
        auto def = print_config_def.get("wipe_tower_wall_type");
        std::vector<int> enum_set_bbl      = {wtwRectangle, wtwRib};
        std::vector<int> enum_set_none_bbl = {wtwRectangle, wtwCone, wtwRib};
        auto&            set               = m_config_manipulation.get_is_BBL_Printer() ? enum_set_bbl : enum_set_none_bbl;
        auto&            opt               = const_cast<ConfigOptionDef&>(field->m_opt);
        auto             cb                = dynamic_cast<ComboBox*>(choice->window);
        auto             n                 = cb->GetValue();
        opt.enum_values.clear();
        opt.enum_labels.clear();
        cb->Clear();
        for (auto i : set) {
            opt.enum_values.push_back(def->enum_values[i]);
            opt.enum_labels.push_back(def->enum_labels[i]);
            cb->Append(_(def->enum_labels[i]));
        }
        cb->SetValue(n);
    }
}

void TabPrint::update()
{
    if (m_preset_bundle->printers.get_selected_preset().printer_technology() == ptSLA)
        return; // ys_FIXME

    m_update_cnt++;

    // ysFIXME: It's temporary workaround and should be clewer reworked:
    // Note: This workaround works till "enable_support" and "overhangs" is exclusive sets of mutually no-exclusive parameters.
    // But it should be corrected when we will have more such sets.
    // Disable check of the compatibility of the "enable_support" and "overhangs" options for saved user profile
    // NOTE: Initialization of the support_material_overhangs_queried value have to be processed just ones
    if (!m_config_manipulation.is_initialized_support_material_overhangs_queried())
    {
        const Preset& selected_preset = m_preset_bundle->prints.get_selected_preset();
        bool is_user_and_saved_preset = !selected_preset.is_system && !selected_preset.is_dirty;
        bool support_material_overhangs_queried = m_config->opt_bool("enable_support") && !m_config->opt_bool("detect_overhang_wall");
        m_config_manipulation.initialize_support_material_overhangs_queried(is_user_and_saved_preset && support_material_overhangs_queried);
    }

    m_config_manipulation.update_print_fff_config(m_config, m_type < Preset::TYPE_COUNT, m_type == Preset::TYPE_PLATE);

    update_description_lines();
    //BBS: GUI refactor
    //Layout();
    m_parent->Layout();

    m_update_cnt--;

    if (m_update_cnt==0) {
        if (m_active_page && !(m_active_page->title() == "Dependencies"))
            toggle_options();
        // update() could be called during undo/redo execution
        // Update of objectList can cause a crash in this case (because m_objects doesn't match ObjectList)
        if (m_type != Preset::TYPE_MODEL && !wxGetApp().plater()->inside_snapshot_capture())
            wxGetApp().obj_list()->update_and_show_object_settings_item();

        wxGetApp().mainframe->on_config_changed(m_config);
    }
}

void TabPrint::clear_pages()
{
    Tab::clear_pages();

    m_recommended_thin_wall_thickness_description_line = nullptr;
    m_top_bottom_shell_thickness_explanation = nullptr;
}

//BBS: GUI refactor

static std::vector<std::string> intersect(std::vector<std::string> const& l, std::vector<std::string> const& r)
{
    std::vector<std::string> t;
    std::copy_if(r.begin(), r.end(), std::back_inserter(t), [&l](auto & e) { return std::find(l.begin(), l.end(), e) != l.end(); });
    return t;
}

static std::vector<std::string> concat(std::vector<std::string> const& l, std::vector<std::string> const& r)
{
    std::vector<std::string> t;
    std::set_union(l.begin(), l.end(), r.begin(), r.end(), std::back_inserter(t));
    return t;
}

static std::vector<std::string> substruct(std::vector<std::string> const& l, std::vector<std::string> const& r)
{
    std::vector<std::string> t;
    std::copy_if(l.begin(), l.end(), std::back_inserter(t), [&r](auto & e) { return std::find(r.begin(), r.end(), e) == r.end(); });
    return t;
}

TabPrintModel::TabPrintModel(ParamsPanel* parent, std::vector<std::string> const & keys)
    : TabPrint(parent, Preset::TYPE_MODEL)
    , m_keys(intersect(Preset::print_options(), keys))
    , m_prints(Preset::TYPE_MODEL, Preset::print_options(), static_cast<const PrintRegionConfig&>(FullPrintConfig::defaults()))
{
    m_opt_status_value = osInitValue | osSystemValue;
    m_is_default_preset = true;
}

void TabPrintModel::build()
{
    m_presets = &m_prints;
    TabPrint::build();
    init_options_list();

    auto page = add_options_page(L("Frequent"), "empty");
        auto optgroup = page->new_optgroup("");
            optgroup->append_single_option_line("layer_height", "quality_settings_layer_height");
            optgroup->append_single_option_line("sparse_infill_density", "strength_settings_infill#sparse-infill-density");
            optgroup->append_single_option_line("wall_loops", "strength_settings_walls");
            optgroup->append_single_option_line("enable_support", "support_settings_support");
    m_pages.pop_back();
    m_pages.insert(m_pages.begin(), page);

    for (auto p : m_pages) {
        for (auto g : p->m_optgroups) {
            g->remove_option_if([this](auto &key) { return !has_key(key); });
            g->have_sys_config = [this] { m_back_to_sys = true; return true; };
        }
        p->m_optgroups.erase(std::remove_if(p->m_optgroups.begin(), p->m_optgroups.end(), [](auto & g) {
            return g->get_lines().empty();
        }), p->m_optgroups.end());
    }
    m_pages.erase(std::remove_if(m_pages.begin(), m_pages.end(), [](auto & p) {
        return p->m_optgroups.empty();
    }), m_pages.end());
}

void TabPrintModel::set_model_config(std::map<ObjectBase *, ModelConfig *> const & object_configs)
{
    m_object_configs = object_configs;
    m_prints.get_selected_preset().config.apply(*m_parent_tab->m_config);
    update_model_config();
}

static std::vector<std::string> variant_keys(DynamicPrintConfig const & config)
{
    std::vector<std::string> t;
    for (const std::string &opt_key : config.keys()) {
        auto opt = config.option(opt_key);
        if (opt->type() & coVectorType) {
            auto vec = dynamic_cast<ConfigOptionVectorBase const *>(opt);
            for (size_t i = 0; i < vec->size(); i++)
                if (!vec->is_nil(i))
                    t.push_back(opt_key + "#" + std::to_string(i));
        } else {
            t.push_back(opt_key);
        }
    }
    return t;
}

void TabPrintModel::update_model_config()
{
    if (m_config_manipulation.is_applying()) {
        return;
    }
    m_config->apply(*m_parent_tab->m_config);
    if (m_type != Preset::TYPE_PLATE) {
        m_config->apply_only(*wxGetApp().plate_tab->get_config(), plate_keys);
    }
    m_null_keys.clear();
    if (!m_object_configs.empty()) {
        DynamicPrintConfig const & global_config= *m_config;
        DynamicPrintConfig const & local_config = m_object_configs.begin()->second->get();
        DynamicPrintConfig diff_config;
        std::vector<std::string> all_keys = variant_keys(local_config); // at least one has these keys
        std::vector<std::string> local_diffs; // all diff keys to first config
        if (m_object_configs.size() > 1) {
            std::vector<std::string> global_diffs; // all diff keys to global config
            for (auto & config : m_object_configs) {
                all_keys = concat(all_keys, variant_keys(config.second->get()));
                auto diffs = deep_diff(config.second->get(), global_config, false);
                global_diffs = concat(global_diffs, diffs);
                diff_config.apply_only(config.second->get(), diffs);
                if (&config.second->get() == &local_config) continue;
                local_diffs = concat(local_diffs, deep_diff(local_config, config.second->get()));
            }
            m_null_keys = intersect(global_diffs, local_diffs);
            m_config->apply(diff_config);
        }
        m_all_keys.clear();
        std::copy_if(all_keys.begin(), all_keys.end(), std::back_inserter(m_all_keys), [this](std::string & e) {
            auto iter = std::lower_bound(m_keys.begin(), m_keys.end(), e);
            if (auto n = e.find('#'); n == std::string::npos)
                return iter != m_keys.end() && e == *iter;
            else
                return iter != m_keys.begin() && e.compare(0, n, *--iter) == 0;
        });
        // except those than all equal on
        auto local_keys = substruct(m_all_keys, local_diffs);
        auto iter = std::partition(local_keys.begin(), local_keys.end(), [] (auto & e) {
            return e.find('#') == std::string::npos;
        });
        m_config->apply_only(local_config, std::vector<std::string>(local_keys.begin(), iter));
        for (; iter != local_keys.end(); ++iter) {
            int n = iter->find('#');
            auto opt_key = iter->substr(0, n);
            n = std::atoi(iter->c_str() + n + 1);
            auto vec = dynamic_cast<ConfigOptionVectorBase *>(m_config->option(opt_key));
            vec->set_at(local_config.option(opt_key), n, n);
        }
        m_config_manipulation.apply_null_fff_config(m_config, m_null_keys, m_object_configs);

        if (m_type == Preset::Type::TYPE_PLATE) {
            // Reset m_config manually because there's no corresponding config in m_parent_tab->m_config
            for (auto plate_item : m_object_configs) {
                const DynamicPrintConfig& plate_config = plate_item.second->get();
                BedType plate_bed_type = (BedType)0;
                PrintSequence plate_print_seq = (PrintSequence)0;
                if (!plate_config.has("curr_bed_type")) {
                    // same as global
                    DynamicConfig& global_cfg = m_preset_bundle->project_config;
                    if (global_cfg.has("curr_bed_type")) {
                        BedType global_bed_type = global_cfg.opt_enum<BedType>("curr_bed_type");
                        m_config->set_key_value("curr_bed_type", new ConfigOptionEnum<BedType>(global_bed_type));
                    }
                }
                if (!plate_config.has("first_layer_print_sequence")) {
                    m_config->set_key_value("first_layer_sequence_choice", new ConfigOptionEnum<LayerSeq>(flsAuto));
                }
                else {
                    replace(m_all_keys.begin(), m_all_keys.end(), std::string("first_layer_print_sequence"), std::string("first_layer_sequence_choice"));
                    m_config->set_key_value("first_layer_sequence_choice", new ConfigOptionEnum<LayerSeq>(flsCustomize));
                }
                if (!plate_config.has("other_layers_print_sequence")) {
                    m_config->set_key_value("other_layers_sequence_choice", new ConfigOptionEnum<LayerSeq>(flsAuto));
                }
                else {
                    replace(m_all_keys.begin(), m_all_keys.end(), std::string("other_layers_print_sequence"), std::string("other_layers_sequence_choice"));
                    m_config->set_key_value("other_layers_sequence_choice", new ConfigOptionEnum<LayerSeq>(flsCustomize));
                }
                notify_changed(plate_item.first);
            }
        }
    }

    toggle_options();
    if (m_active_page)
        m_active_page->update_visibility(m_mode, true); // for taggle line
    update_dirty();
    TabPrint::reload_config();
    //update();
    if (!m_null_keys.empty()) {
        if (m_active_page) {
            auto null_keys = m_null_keys;
            filter_diff_option(null_keys);
            for (auto k : null_keys) {
                auto f = m_active_page->get_field(k);
                if (f)
                    f->set_value(boost::any(), false);
            }
        }
    }
}

void TabPrintModel::reset_model_config()
{
    if (m_object_configs.empty()) return;
    wxGetApp().plater()->take_snapshot(std::string("Reset Options"));
    for (auto config : m_object_configs) {
        auto rmkeys = intersect(m_keys, config.second->keys());
        for (auto& k : rmkeys) {
            config.second->erase(k);
        }
        notify_changed(config.first);
    }
    update_model_config();
    wxGetApp().mainframe->on_config_changed(m_config);
}

bool TabPrintModel::has_key(std::string const& key)
{
    return std::find(m_keys.begin(), m_keys.end(), key) != m_keys.end();
}

void TabPrintModel::activate_selected_page(std::function<void()> throw_if_canceled)
{
    TabPrint::activate_selected_page(throw_if_canceled);
    if (m_active_page) {
        auto null_keys = m_null_keys;
        filter_diff_option(null_keys);
        for (auto k : null_keys) {
            auto f = m_active_page->get_field(k);
            if (f)
                f->set_value(boost::any(), false);
        }
    }
}

void TabPrintModel::on_value_change(const std::string& opt_id, const boost::any& value)
{
    // TODO: support opt_index, translate by OptionsGroup's m_opt_map
    if (m_config_manipulation.is_applying()) {
        TabPrint::on_value_change(opt_id, value);
        return;
    }
    auto opt_key   = opt_id;
    auto opt_id2   = opt_id;
    int opt_index = -1;
    if (auto n = opt_key.find('#'); n != std::string::npos) {
        opt_key = opt_key.substr(0, n);
        auto iter = m_active_page->m_opt_id_map.lower_bound(opt_key);
        assert(iter != m_active_page->m_opt_id_map.end() && iter->second == opt_id);
        opt_id2 = iter->first;
        opt_index = std::atoi(opt_id2.c_str() + n + 1);
    }
    if (!has_key(opt_key))
        return;
    if (!m_object_configs.empty())
        wxGetApp().plater()->take_snapshot((boost::format("Change Option %s") % opt_id2).str());
    auto inull = std::find(m_null_keys.begin(), m_null_keys.end(), opt_id2);
    // always add object config
    bool set   = true; // *m_config->option(k) != *m_prints.get_selected_preset().config.option(k) || inull != m_null_keys.end();
    auto tab_opt = dynamic_cast<ConfigOptionVectorBase *>(m_config->option(opt_key));
    static std::map<ConfigOptionType, ConfigOptionVectorBase const *> null_vecs {
        {coBools, new ConfigOptionBoolsNullable(std::initializer_list<unsigned char>{ConfigOptionBoolsNullable::nil_value()})},
        {coInts, new ConfigOptionIntsNullable(1, ConfigOptionIntsNullable::nil_value())},
        {coFloats, new ConfigOptionFloatsNullable(1, ConfigOptionFloatsNullable::nil_value())},
        {coPercents, new ConfigOptionPercentsNullable(1, ConfigOptionPercentsNullable::nil_value())},
        {coFloatsOrPercents, new ConfigOptionFloatsOrPercentsNullable(1, ConfigOptionFloatsOrPercentsNullable::nil_value())}
    };
    if (m_back_to_sys) {
        if (opt_key == opt_id) {
            for (auto config : m_object_configs)
                config.second->erase(opt_key);
        } else {
            for (auto config : m_object_configs) {
                auto opt  = config.second->option(opt_key);
                if (opt) {
                    auto opt2 = opt->clone();
                    dynamic_cast<ConfigOptionVectorBase *>(opt2)->resize(tab_opt->size());
                    dynamic_cast<ConfigOptionVectorBase *>(opt2)->set_at(null_vecs[tab_opt->type()], opt_index, 0);
                    if (opt2->is_nil()) {
                        delete opt2;
                        config.second->erase(opt_key);
                    } else {
                        config.second->set_key_value(opt_key, opt2);
                    }
                }
            }
        }
        m_all_keys.erase(std::remove(m_all_keys.begin(), m_all_keys.end(), opt_id2), m_all_keys.end());
    } else if (set) {
        if (opt_key == opt_id) {
            for (auto config : m_object_configs)
                config.second->apply_only(*m_config, {opt_key});
        } else {
            for (auto config : m_object_configs) {
                auto opt = config.second->option(opt_key);
                auto opt2 = opt ? opt->clone() : null_vecs[tab_opt->type()]->clone();
                dynamic_cast<ConfigOptionVectorBase *>(opt2)->resize(tab_opt->size());
                dynamic_cast<ConfigOptionVectorBase *>(opt2)->set_at(tab_opt, opt_index, opt_index);
                config.second->set_key_value(opt_key, opt2);
            }
        }
        m_all_keys = concat(m_all_keys, {opt_id2});
    }
    if (inull != m_null_keys.end())
        m_null_keys.erase(inull);
    if (m_back_to_sys || set) update_changed_ui();
    m_back_to_sys = false;
    TabPrint::on_value_change(opt_id, value);
    for (auto config : m_object_configs) {
        config.second->touch();
        notify_changed(config.first);
    }
    wxGetApp().params_panel()->notify_object_config_changed();
}

void TabPrintModel::reload_config()
{
    TabPrint::reload_config();
    if (m_active_page) {
        auto null_keys = m_null_keys;
        filter_diff_option(null_keys);
        for (auto k : null_keys) {
            auto f = m_active_page->get_field(k);
            if (f) f->set_value(boost::any(), false);
        }
    }
    auto keys          = m_config_manipulation.applying_keys();
    bool super_changed = false;
    for (auto & k : keys) {
        if (has_key(k)) {
            auto inull = std::find(m_null_keys.begin(), m_null_keys.end(), k);
            bool set   = *m_config->option(k) != *m_prints.get_selected_preset().config.option(k) || inull != m_null_keys.end();
            if (set) {
                for (auto config : m_object_configs)
                    config.second->apply_only(*m_config, {k});
                m_all_keys = concat(m_all_keys, {k});
            }
            if (inull != m_null_keys.end()) m_null_keys.erase(inull);
        } else {
            m_parent_tab->m_config->apply_only(*m_config, {k});
            super_changed = true;
        }
    }
    if (super_changed) {
        m_parent_tab->update_dirty();
        m_parent_tab->reload_config();
        m_parent_tab->update();
    }
}

void TabPrintModel::update_custom_dirty(std::vector<std::string> &dirty_options, std::vector<std::string> &nonsys_options)
{
    dirty_options = concat(dirty_options, m_null_keys);
    nonsys_options = concat(nonsys_options, m_null_keys);
    nonsys_options = concat(nonsys_options, m_all_keys);
}

//BBS: GUI refactor
TabPrintPlate::TabPrintPlate(ParamsPanel* parent) :
    TabPrintModel(parent, plate_keys)
{
    m_parent_tab = wxGetApp().get_tab(Preset::TYPE_PRINT);
    m_type = Preset::TYPE_PLATE;
    m_keys = concat(m_keys, plate_keys);
}

void TabPrintPlate::build()
{
    m_presets = &m_prints;
    load_initial_data();

    m_config->option("curr_bed_type", true);
    if (m_preset_bundle->project_config.has("curr_bed_type")) {
        BedType global_bed_type = m_preset_bundle->project_config.opt_enum<BedType>("curr_bed_type");
        global_bed_type = BedType(global_bed_type - 1);
        m_config->set_key_value("curr_bed_type", new ConfigOptionEnum<BedType>(global_bed_type));
    }
    m_config->option("first_layer_sequence_choice", true);
    m_config->option("first_layer_print_sequence", true);
    m_config->option("other_layers_print_sequence", true);
    m_config->option("other_layers_sequence_choice", true);

    auto page = add_options_page(L("Plate Settings"), "empty");
    auto optgroup = page->new_optgroup("");
    optgroup->append_single_option_line("curr_bed_type");
    optgroup->append_single_option_line("skirt_start_angle");
    optgroup->append_single_option_line("print_sequence");
    optgroup->append_single_option_line("spiral_mode");
    optgroup->append_single_option_line("first_layer_sequence_choice");
    optgroup->append_single_option_line("other_layers_sequence_choice");

    for (auto& line : const_cast<std::vector<Line>&>(optgroup->get_lines())) {
        line.undo_to_sys = true;
    }
    optgroup->have_sys_config = [this] { m_back_to_sys = true; return true; };
}

void TabPrintPlate::reset_model_config()
{
    if (m_object_configs.empty()) return;
    wxGetApp().plater()->take_snapshot(std::string("Reset Options"));
    for (auto plate_item : m_object_configs) {
        auto rmkeys = intersect(m_keys, plate_item.second->keys());
        for (auto& k : rmkeys) {
            plate_item.second->erase(k);
        }
        auto plate = dynamic_cast<PartPlate*>(plate_item.first);
        plate->reset_bed_type();
        plate->reset_skirt_start_angle();
        plate->set_print_seq(PrintSequence::ByDefault);
        plate->set_first_layer_print_sequence({});
        plate->set_other_layers_print_sequence({});
        plate->set_spiral_vase_mode(false, true);
        notify_changed(plate_item.first);
    }
    update_model_config();
    wxGetApp().mainframe->on_config_changed(m_config);
}

void TabPrintPlate::on_value_change(const std::string& opt_key, const boost::any& value)
{
    auto k = opt_key;
    if (m_config_manipulation.is_applying()) {
        return;
    }
    if (!has_key(k))
        return;
    if (!m_object_configs.empty())
        wxGetApp().plater()->take_snapshot((boost::format("Change Option %s") % k).str());
    bool set = true;
    if (m_back_to_sys) {
        for (auto plate_item : m_object_configs) {
            plate_item.second->erase(k);
            auto plate = dynamic_cast<PartPlate*>(plate_item.first);
            if (k == "curr_bed_type")
                plate->reset_bed_type();
            if (k == "skirt_start_angle")
                plate->config()->erase("skirt_start_angle");
            if (k == "print_sequence")
                plate->set_print_seq(PrintSequence::ByDefault);
            if (k == "first_layer_sequence_choice")
                plate->set_first_layer_print_sequence({});
            if (k == "other_layers_sequence_choice")
                plate->set_other_layers_print_sequence({});
            if (k == "spiral_mode")
                plate->set_spiral_vase_mode(false, true);
        }
        m_all_keys.erase(std::remove(m_all_keys.begin(), m_all_keys.end(), k), m_all_keys.end());
    }
    else if (set) {
        for (auto plate_item : m_object_configs) {
            plate_item.second->apply_only(*m_config, { k });
            auto plate = dynamic_cast<PartPlate*>(plate_item.first);
            BedType bed_type;
            PrintSequence print_seq;
            LayerSeq first_layer_seq_choice;
            LayerSeq other_layer_seq_choice;
            if (k == "curr_bed_type") {
                bed_type = m_config->opt_enum<BedType>("curr_bed_type");
                plate->set_bed_type(BedType(bed_type));
            }
            if (k == "skirt_start_angle") {
                float angle = m_config->opt_float("skirt_start_angle");
                plate->config()->set_key_value("skirt_start_angle", new ConfigOptionFloat(angle));
            }
            if (k == "print_sequence") {
                print_seq = m_config->opt_enum<PrintSequence>("print_sequence");
                plate->set_print_seq(print_seq);
            }
            if (k == "first_layer_sequence_choice") {
                first_layer_seq_choice = m_config->opt_enum<LayerSeq>("first_layer_sequence_choice");
                if (first_layer_seq_choice == LayerSeq::flsAuto) {
                    plate->set_first_layer_print_sequence({});
                }
                else if (first_layer_seq_choice == LayerSeq::flsCustomize) {
                    const DynamicPrintConfig& plate_config = plate_item.second->get();
                    if (!plate_config.has("first_layer_print_sequence")) {
                        std::vector<int> initial_sequence;
                        for (int i = 0; i < wxGetApp().filaments_cnt(); i++) {
                            initial_sequence.push_back(i + 1);
                        }
                        plate->set_first_layer_print_sequence(initial_sequence);
                    }
                    wxCommandEvent evt(EVT_OPEN_PLATESETTINGSDIALOG);
                    evt.SetInt(plate->get_index());
                    evt.SetString("only_layer_sequence");
                    evt.SetEventObject(wxGetApp().plater());
                    wxPostEvent(wxGetApp().plater(), evt);
                }
            }
            if (k == "other_layers_sequence_choice") {
                other_layer_seq_choice = m_config->opt_enum<LayerSeq>("other_layers_sequence_choice");
                if (other_layer_seq_choice == LayerSeq::flsAuto) {
                    plate->set_other_layers_print_sequence({});
                }
                else if (other_layer_seq_choice == LayerSeq::flsCustomize) {
                    const DynamicPrintConfig& plate_config = plate_item.second->get();
                    if (!plate_config.has("other_layers_print_sequence")) {
                        std::vector<int> initial_sequence;
                        for (int i = 0; i < wxGetApp().filaments_cnt(); i++) {
                            initial_sequence.push_back(i + 1);
                        }
                        std::vector<LayerPrintSequence> initial_layer_sequence{ std::make_pair(std::make_pair(2, INT_MAX), initial_sequence) };
                        plate->set_other_layers_print_sequence(initial_layer_sequence);
                    }
                    wxCommandEvent evt(EVT_OPEN_PLATESETTINGSDIALOG);
                    evt.SetInt(plate->get_index());
                    evt.SetString("only_layer_sequence");
                    evt.SetEventObject(wxGetApp().plater());
                    wxPostEvent(wxGetApp().plater(), evt);
                }
            }
            if (k == "spiral_mode") {
                plate->set_spiral_vase_mode(m_config->opt_bool("spiral_mode"), false);
            }
        }
        m_all_keys = concat(m_all_keys, { k });
    }
    if (m_back_to_sys || set) update_changed_ui();
    m_back_to_sys = false;
    for (auto plate_item : m_object_configs) {
        plate_item.second->touch();
        notify_changed(plate_item.first);
    }

    wxGetApp().params_panel()->notify_object_config_changed();
    update();
}

void TabPrintPlate::notify_changed(ObjectBase* object)
{
    auto plate = dynamic_cast<PartPlate*>(object);
    auto objects_list = wxGetApp().obj_list();
    wxDataViewItemArray items;
    objects_list->GetSelections(items);
    for (auto item : items) {
        if (objects_list->GetModel()->GetItemType(item) == itPlate) {
            ObjectDataViewModelNode* node = static_cast<ObjectDataViewModelNode*>(item.GetID());
            if (node)
                node->set_action_icon(!m_all_keys.empty());
        }
    }
}

void TabPrintPlate::update_custom_dirty(std::vector<std::string> &dirty_options, std::vector<std::string> &nonsys_options)
{
    TabPrintModel::update_custom_dirty(dirty_options, nonsys_options);
    for (auto k : m_all_keys) {
        if (k == "first_layer_sequence_choice" || k == "other_layers_sequence_choice") {
            if (m_config->opt_enum<LayerSeq>("first_layer_sequence_choice") != LayerSeq::flsAuto) {
                dirty_options.push_back(k);
            }
            if (m_config->opt_enum<LayerSeq>("other_layers_sequence_choice") != LayerSeq::flsAuto) {
                dirty_options.push_back(k);
            }
        }
        if (k == "curr_bed_type") {
            DynamicConfig& global_cfg = m_preset_bundle->project_config;
            if (global_cfg.has("curr_bed_type")) {
                BedType global_bed_type = global_cfg.opt_enum<BedType>("curr_bed_type");
                if (m_config->opt_enum<BedType>("curr_bed_type") != global_bed_type) {
                    dirty_options.push_back(k);
                }
            }
        }
    }
}

TabPrintObject::TabPrintObject(ParamsPanel* parent) :
    TabPrintModel(parent, concat(PrintObjectConfig().keys(), PrintRegionConfig().keys()))
{
    m_parent_tab = wxGetApp().get_tab(Preset::TYPE_PRINT);
}

void TabPrintObject::notify_changed(ObjectBase * object)
{
    auto obj = dynamic_cast<ModelObject*>(object);
    wxGetApp().obj_list()->object_config_options_changed({obj, nullptr});
}

//BBS: GUI refactor

TabPrintPart::TabPrintPart(ParamsPanel* parent) :
    TabPrintModel(parent, PrintRegionConfig().keys())
{
    m_parent_tab = wxGetApp().get_model_tab();
}

void TabPrintPart::notify_changed(ObjectBase * object)
{
    auto vol = dynamic_cast<ModelVolume*>(object);
    wxGetApp().obj_list()->object_config_options_changed({vol->get_object(), vol});
}

static std::string layer_height = "layer_height";
TabPrintLayer::TabPrintLayer(ParamsPanel* parent) :
    TabPrintModel(parent, concat({ layer_height }, PrintRegionConfig().keys()))
{
    m_parent_tab = wxGetApp().get_model_tab();
}

void TabPrintLayer::notify_changed(ObjectBase * object)
{
    for (auto config : m_object_configs) {
        if (!config.second->has(layer_height)) {
            auto option = m_parent_tab->get_config()->option(layer_height);
            config.second->set_key_value(layer_height, option->clone());
        }
        auto objects_list = wxGetApp().obj_list();
        wxDataViewItemArray items;
        objects_list->GetSelections(items);
        for (auto item : items)
            objects_list->add_settings_item(item, &config.second->get());
    }
}

void TabPrintLayer::update_custom_dirty(std::vector<std::string> &dirty_options, std::vector<std::string> &nonsys_options)
{
    TabPrintModel::update_custom_dirty(dirty_options, nonsys_options);
    auto option = m_parent_tab->get_config()->option(layer_height);
    for (auto config : m_object_configs) {
        if (!config.second->has(layer_height)) {
            config.second->set_key_value(layer_height, option->clone());
            dirty_options.erase(std::remove(dirty_options.begin(), dirty_options.end(), layer_height), dirty_options.end());
            nonsys_options.erase(std::remove(nonsys_options.begin(), nonsys_options.end(), layer_height), nonsys_options.end());
        }
        else if (config.second->opt_float(layer_height) == option->getFloat()) {
            dirty_options.erase(std::remove(dirty_options.begin(), dirty_options.end(), layer_height), dirty_options.end());
            nonsys_options.erase(std::remove(nonsys_options.begin(), nonsys_options.end(), layer_height), nonsys_options.end());
        }
    }
}

bool Tab::validate_custom_gcode(const wxString& title, const std::string& gcode)
{
    std::vector<std::string> tags;
    bool invalid = GCodeProcessor::contains_reserved_tags(gcode, 5, tags);
    if (invalid) {
        std::string lines = ":\n";
        for (const std::string& keyword : tags)
            lines += ";" + keyword + "\n";
        wxString reports = format_wxstr(
            _L_PLURAL("Following line %s contains reserved keywords.\nPlease remove it, or will beat G-code visualization and printing time estimation.",
                      "Following lines %s contain reserved keywords.\nPlease remove them, or will beat G-code visualization and printing time estimation.",
                      tags.size()),
            lines);
        //wxMessageDialog dialog(wxGetApp().mainframe, reports, _L("Found reserved keywords in") + " " + _(title), wxICON_WARNING | wxOK);
        MessageDialog dialog(wxGetApp().mainframe, reports, _L("Reserved keywords found") + " " + _(title), wxICON_WARNING | wxOK);
        dialog.ShowModal();
    }
    return !invalid;
}

static void validate_custom_gcode_cb(Tab* tab, const wxString& title, const t_config_option_key& opt_key, const boost::any& value) {
    tab->validate_custom_gcodes_was_shown = !Tab::validate_custom_gcode(title, boost::any_cast<std::string>(value));
    tab->update_dirty();
    tab->on_value_change(opt_key, value);
}

static void validate_custom_gcode_cb(Tab* tab, ConfigOptionsGroupShp opt_group, const t_config_option_key& opt_key, const boost::any& value) {
    tab->validate_custom_gcodes_was_shown = !Tab::validate_custom_gcode(opt_group->title, boost::any_cast<std::string>(value));
    tab->update_dirty();
    tab->on_value_change(opt_key, value);
}

void Tab::edit_custom_gcode(const t_config_option_key& opt_key)
{
    EditGCodeDialog dlg = EditGCodeDialog(this, opt_key, get_custom_gcode(opt_key));
    if (dlg.ShowModal() == wxID_OK) {
        set_custom_gcode(opt_key, dlg.get_edited_gcode());
        update_dirty();
        update();
    }
}

const std::string& Tab::get_custom_gcode(const t_config_option_key& opt_key)
{
    return m_config->opt_string(opt_key);
}

void Tab::set_custom_gcode(const t_config_option_key& opt_key, const std::string& value)
{
    DynamicPrintConfig new_conf = *m_config;
    new_conf.set_key_value(opt_key, new ConfigOptionString(value));
    load_config(new_conf);
}

const std::string& TabFilament::get_custom_gcode(const t_config_option_key& opt_key)
{
    return m_config->opt_string(opt_key, unsigned(0));
}

void TabFilament::set_custom_gcode(const t_config_option_key& opt_key, const std::string& value)
{
    std::vector<std::string> gcodes = static_cast<const ConfigOptionStrings*>(m_config->option(opt_key))->values;
    gcodes[0] = value;

    DynamicPrintConfig new_conf = *m_config;
    new_conf.set_key_value(opt_key, new ConfigOptionStrings(gcodes));
    load_config(new_conf);
}

void TabFilament::add_filament_overrides_page()
{
    //BBS
    PageShp page = add_options_page(L("Setting Overrides"), "custom-gcode_setting_override"); // ORCA: icon only visible on placeholders

    const int extruder_idx = 0; // #ys_FIXME

    ConfigOptionsGroupShp retraction_optgroup = page->new_optgroup(L("Retraction"), L"param_retraction");
    auto append_retraction_option = [this, retraction_optgroup](const std::string& opt_key, int opt_index)
    {
        Line line {"",""};
        line = retraction_optgroup->create_single_option_line(retraction_optgroup->get_option(opt_key));

        line.near_label_widget = [this, optgroup_wk = ConfigOptionsGroupWkp(retraction_optgroup), opt_key, opt_index](wxWindow* parent) {
            auto check_box = new ::CheckBox(parent); // ORCA modernize checkboxes
            check_box->Bind(wxEVT_TOGGLEBUTTON, [this, optgroup_wk, opt_key, opt_index](wxCommandEvent& evt) {
                const bool is_checked = evt.IsChecked();
                if (auto optgroup_sh = optgroup_wk.lock(); optgroup_sh) {
                    if (Field *field = optgroup_sh->get_fieldc(opt_key, opt_index); field != nullptr) {
                        field->toggle(is_checked);

                        if (is_checked) {
                            field->update_na_value(_(L("N/A")));
                            field->set_last_meaningful_value();
                        } else {
                            const std::string printer_opt_key = opt_key.substr(strlen("filament_"));
                            const auto printer_config = m_preset_bundle->printers.get_edited_preset().config;
                            const boost::any printer_config_value = optgroup_sh->get_config_value(printer_config, printer_opt_key, opt_index);
                            field->update_na_value(printer_config_value);
                            field->set_na_value();
                        }
                    }
                }
            }, check_box->GetId());

            m_overrides_options[opt_key] = check_box;
            return check_box;
        };

        retraction_optgroup->append_line(line);
    };

    for (const std::string opt_key : {  "filament_retraction_length",
                                        "filament_z_hop",
                                        "filament_z_hop_types",
                                        "filament_retract_lift_above",
                                        "filament_retract_lift_below",
                                        "filament_retract_lift_enforce",
                                        "filament_retraction_speed",
                                        "filament_deretraction_speed",
                                        "filament_retract_restart_extra",
                                        "filament_retraction_minimum_travel",
                                        "filament_retract_when_changing_layer",
                                        "filament_wipe",
                                        //BBS
                                        "filament_wipe_distance",
                                        "filament_retract_before_wipe",
                                        "filament_long_retractions_when_cut",
                                        "filament_retraction_distances_when_cut"
                                        //SoftFever
                                        // "filament_seam_gap"
                                     })
        append_retraction_option(opt_key, extruder_idx);

    ConfigOptionsGroupShp ironing_optgroup = page->new_optgroup(L("Ironing"), L"param_ironing");
    auto append_ironing_option = [this, ironing_optgroup](const std::string& opt_key, int opt_index)
    {
        Line line {"",""};
        line = ironing_optgroup->create_single_option_line(ironing_optgroup->get_option(opt_key));

        line.near_label_widget = [this, optgroup_wk = ConfigOptionsGroupWkp(ironing_optgroup), opt_key, opt_index](wxWindow* parent) {
            auto check_box = new ::CheckBox(parent); // ORCA modernize checkboxes
            check_box->Bind(wxEVT_TOGGLEBUTTON, [this, optgroup_wk, opt_key, opt_index](wxCommandEvent& evt) {
                const bool is_checked = evt.IsChecked();
                if (auto optgroup_sh = optgroup_wk.lock(); optgroup_sh) {
                    if (Field *field = optgroup_sh->get_fieldc(opt_key, opt_index); field != nullptr) {
                        field->toggle(is_checked);

                        const std::string process_opt_key = opt_key.substr(strlen("filament_"));
                        const auto process_config = m_preset_bundle->prints.get_edited_preset().config;
                        const ConfigOption *process_option = process_config.option(process_opt_key);
                        const auto *process_vector = dynamic_cast<const ConfigOptionVectorBase*>(process_option);
                        const size_t target_index = opt_index < 0 ? 0 : static_cast<size_t>(opt_index);
                        bool has_process_value = process_option != nullptr;
                        if (has_process_value) {
                            if (process_vector != nullptr) {
                                has_process_value = target_index < process_vector->size() && !process_vector->is_nil(target_index);
                            } else {
                                has_process_value = !process_option->is_nil();
                            }
                        }

                        if (is_checked) {
                            bool applied_value = false;
                            if (has_process_value && process_option != nullptr) {
                                if (ConfigOption *filament_option = m_config->option(opt_key)) {
                                    if (auto filament_vector = dynamic_cast<ConfigOptionVectorBase*>(filament_option)) {
                                        std::unique_ptr<ConfigOption> process_clone(process_option->clone());
                                        size_t source_index = 0;
                                        if (process_vector != nullptr)
                                            source_index = target_index;

                                        filament_vector->set_at(process_clone.get(), target_index, source_index);

                                        const boost::any filament_config_value = optgroup_sh->get_config_value(*m_config, opt_key, opt_index);
                                        field->set_value(filament_config_value, false);
                                        field->update_na_value(_(L("N/A")));
                                        applied_value = true;
                                    }
                                }
                            }

                            if (applied_value)
                                field->set_last_meaningful_value();
                            else {
                                field->update_na_value(_(L("N/A")));
                                field->set_na_value();
                            }
                        } else {
                            if (has_process_value) {
                                const boost::any process_config_value = optgroup_sh->get_config_value(process_config, process_opt_key, opt_index);
                                field->update_na_value(process_config_value);
                            } else {
                                field->update_na_value(_(L("N/A")));
                            }
                            field->set_na_value();

                            if (ConfigOption *filament_option = m_config->option(opt_key)) {
                                if (auto filament_vector = dynamic_cast<ConfigOptionVectorBase*>(filament_option))
                                    filament_vector->set_at_to_nil(target_index);
                            }
                        }
                    }
                }
            }, check_box->GetId());

            m_overrides_options[opt_key] = check_box;
            return check_box;
        };

        ironing_optgroup->append_line(line);
    };

    for (const std::string opt_key : {  "filament_ironing_flow",
                                        "filament_ironing_spacing",
                                        "filament_ironing_inset",
                                        "filament_ironing_speed"
                                     })
        append_ironing_option(opt_key, extruder_idx);
}

void TabFilament::update_filament_overrides_page(const DynamicPrintConfig* printers_config)
{
    if (!m_active_page || m_active_page->title() != "Setting Overrides")
        return;

    //BBS: GUI refactor
    if (m_overrides_options.size() <= 0)
        return;

    Page* page = m_active_page;

    const auto og_it = std::find_if(page->m_optgroups.begin(), page->m_optgroups.end(), [](const ConfigOptionsGroupShp og) { return og->title == "Retraction"; });
    if (og_it == page->m_optgroups.end())
        return;
    ConfigOptionsGroupShp optgroup = *og_it;

    std::vector<std::string> opt_keys = {   "filament_retraction_length",
                                            "filament_z_hop",
                                            "filament_z_hop_types",
                                            "filament_retract_lift_above",
                                            "filament_retract_lift_below",
                                            "filament_retract_lift_enforce",
                                            "filament_retraction_speed",
                                            "filament_deretraction_speed",
                                            "filament_retract_restart_extra",
                                            "filament_retraction_minimum_travel",
                                            "filament_retract_when_changing_layer",
                                            "filament_wipe",
                                            //BBS
                                            "filament_wipe_distance",
                                            "filament_retract_before_wipe",
                                            "filament_long_retractions_when_cut",
                                            "filament_retraction_distances_when_cut"
                                            //SoftFever
                                            // "filament_seam_gap"
                                        };

    const int selection = 0; //m_variant_combo->GetSelection(); // TODO: Orca hack
    auto opt = dynamic_cast<ConfigOptionVectorBase *>(m_config->option("filament_retraction_length"));
    const int extruder_idx = selection < 0 || selection >= static_cast<int>(opt->size()) ? 0 : selection;

    const bool have_retract_length = dynamic_cast<ConfigOptionVectorBase *>(m_config->option("filament_retraction_length"))->is_nil(extruder_idx) ||
                                     m_config->opt_float("filament_retraction_length", extruder_idx) > 0;

    for (const std::string& opt_key : opt_keys)
    {
        bool is_checked = opt_key=="filament_retraction_length" ? true : have_retract_length;
        m_overrides_options[opt_key]->Enable(is_checked);

        is_checked &= !dynamic_cast<ConfigOptionVectorBase*>(m_config->option(opt_key))->is_nil(extruder_idx);
        m_overrides_options[opt_key]->SetValue(is_checked);

        Field* field = optgroup->get_fieldc(opt_key, 0);
        if (field == nullptr) continue;

        if (opt_key == "filament_long_retractions_when_cut") {
            int machine_enabled_level = printers_config->option<ConfigOptionInt>(
                "enable_long_retraction_when_cut")->value;
            bool machine_enabled = machine_enabled_level == LongRectrationLevel::EnableFilament;
                toggle_line(opt_key, machine_enabled, extruder_idx + 256);
            field->toggle(is_checked && machine_enabled);
        } else if (opt_key == "filament_retraction_distances_when_cut") {
            int machine_enabled_level = printers_config->option<ConfigOptionInt>(
                "enable_long_retraction_when_cut")->value;
            bool machine_enabled = machine_enabled_level == LongRectrationLevel::EnableFilament;
            bool filament_enabled = m_config->option<ConfigOptionBools>("filament_long_retractions_when_cut")->values[extruder_idx] == 1;
            toggle_line(opt_key, filament_enabled && machine_enabled, extruder_idx + 256);
            field->toggle(is_checked && filament_enabled && machine_enabled);
        } else {
            if (!is_checked) {
                const std::string printer_opt_key = opt_key.substr(strlen("filament_"));
                boost::any printer_config_value = optgroup->get_config_value(*printers_config, printer_opt_key, extruder_idx);
                field->update_na_value(printer_config_value);
                field->set_value(printer_config_value, false);
            }

            field->toggle(is_checked);
        }
    }

    // Handle ironing overrides
    const auto og_ironing_it = std::find_if(page->m_optgroups.begin(), page->m_optgroups.end(), [](const ConfigOptionsGroupShp og) { return og->title == "Ironing"; });
    if (og_ironing_it != page->m_optgroups.end())
    {
        ConfigOptionsGroupShp ironing_optgroup = *og_ironing_it;
        
        std::vector<std::string> ironing_opt_keys = {
            "filament_ironing_flow",
            "filament_ironing_spacing",
            "filament_ironing_inset",
            "filament_ironing_speed"
        };

        for (const std::string& opt_key : ironing_opt_keys)
        {
            if (m_overrides_options.find(opt_key) == m_overrides_options.end())
                continue;
                
            bool is_checked = !dynamic_cast<ConfigOptionVectorBase*>(m_config->option(opt_key))->is_nil(extruder_idx);
            m_overrides_options[opt_key]->Enable(true);
            m_overrides_options[opt_key]->SetValue(is_checked);

            Field* field = ironing_optgroup->get_fieldc(opt_key, 0);
            if (field == nullptr) continue;

            if (!is_checked) {
                // Get the default value from the process config (ironing_* without filament_ prefix)
                const std::string process_opt_key = opt_key.substr(strlen("filament_"));
                const auto process_config = m_preset_bundle->prints.get_edited_preset().config;
                const boost::any process_config_value = ironing_optgroup->get_config_value(process_config, process_opt_key, 0);
                field->update_na_value(process_config_value);
                field->set_value(process_config_value, false);
            }

            field->toggle(is_checked);
        }
    }
}

void TabFilament::build()
{
    m_presets = &m_preset_bundle->filaments;
    load_initial_data();

    auto page = add_options_page(L("Filament"), "custom-gcode_filament"); // ORCA: icon only visible on placeholders
        //BBS
        auto optgroup = page->new_optgroup(L("Basic information"), L"param_information");
        optgroup->append_single_option_line("filament_type", "material_basic_information#type"); // ORCA use same width with other elements
        optgroup->append_single_option_line("filament_vendor", "material_basic_information#vendor");
        optgroup->append_single_option_line("filament_soluble", "material_basic_information#soluble-material");
        // BBS
        optgroup->append_single_option_line("filament_is_support", "material_basic_information#support-material");
        optgroup->append_single_option_line("filament_change_length", "material_basic_information#filament-ramming-length");

        //optgroup->append_single_option_line("filament_colour");
        optgroup->append_single_option_line("required_nozzle_HRC", "material_basic_information#required-nozzle-hrc");
        optgroup->append_single_option_line("default_filament_colour", "material_basic_information#default-color");
        optgroup->append_single_option_line("filament_diameter", "material_basic_information#diameter");
        optgroup->append_single_option_line("filament_adhesiveness_category", "material_basic_information#adhesiveness-category");

        optgroup->append_single_option_line("filament_density", "material_basic_information#density");
        optgroup->append_single_option_line("filament_shrink", "material_basic_information#shrinkage-xy");
        optgroup->append_single_option_line("filament_shrinkage_compensation_z", "material_basic_information#shrinkage-z");
        optgroup->append_single_option_line("filament_cost", "material_basic_information#price");
        //BBS
        optgroup->append_single_option_line("temperature_vitrification", "material_basic_information#softening-temperature");
        optgroup->append_single_option_line("idle_temperature", "material_basic_information#idle-temperature");
        Line line = { L("Recommended nozzle temperature"), L("Recommended nozzle temperature range of this filament. 0 means no set") };
        line.append_option(optgroup->get_option("nozzle_temperature_range_low"));
        line.append_option(optgroup->get_option("nozzle_temperature_range_high"));
        optgroup->append_line(line);

        optgroup->m_on_change = [this, optgroup](t_config_option_key opt_key, boost::any value) {
            DynamicPrintConfig &filament_config = m_preset_bundle->filaments.get_edited_preset().config;

            update_dirty();
            if (!m_postpone_update_ui && (opt_key == "nozzle_temperature_range_low" || opt_key == "nozzle_temperature_range_high")) {
                m_config_manipulation.check_nozzle_recommended_temperature_range(&filament_config);
            }
            on_value_change(opt_key, value);
        };

        // Orca: New section to focus on flow rate and PA to declutter general section
        optgroup = page->new_optgroup(L("Flow ratio and Pressure Advance"), L"param_flow_ratio_and_pressure_advance");
        optgroup->append_single_option_line("pellet_flow_coefficient", "printer_basic_information_advanced#pellet-modded-printer");
        optgroup->append_single_option_line("filament_flow_ratio", "material_flow_ratio_and_pressure_advance#flow-ratio", 0);

        optgroup->append_single_option_line("enable_pressure_advance", "material_flow_ratio_and_pressure_advance#pressure-advance");
        optgroup->append_single_option_line("pressure_advance", "material_flow_ratio_and_pressure_advance#pressure-advance");

        // Orca: adaptive pressure advance and calibration model
        optgroup->append_single_option_line("adaptive_pressure_advance", "material_flow_ratio_and_pressure_advance#enable-adaptive-pressure-advance-beta");
        optgroup->append_single_option_line("adaptive_pressure_advance_overhangs", "material_flow_ratio_and_pressure_advance##enable-adaptive-pressure-advance-for-overhangs-beta");
        optgroup->append_single_option_line("adaptive_pressure_advance_bridges", "material_flow_ratio_and_pressure_advance#pressure-advance-for-bridges");

        Option option = optgroup->get_option("adaptive_pressure_advance_model");
        option.opt.full_width = true;
        option.opt.is_code = true;
        option.opt.height = 15;
        optgroup->append_single_option_line(option);
        //

        optgroup = page->new_optgroup(L("Print chamber temperature"), L"param_chamber_temp");
        optgroup->append_single_option_line("chamber_temperature", "material_temperatures#print-chamber-temperature");
        optgroup->append_single_option_line("activate_chamber_temp_control", "material_temperatures#print-chamber-temperature");

        optgroup = page->new_optgroup(L("Print temperature"), L"param_extruder_temp");
        line = { L("Nozzle"), L("Nozzle temperature when printing") };
        line.label_path = "material_temperatures#nozzle";
        line.append_option(optgroup->get_option("nozzle_temperature_initial_layer"));
        line.append_option(optgroup->get_option("nozzle_temperature"));
        optgroup->append_line(line);

        optgroup = page->new_optgroup(L("Bed temperature"), L"param_bed_temp");
        line = { L("Cool Plate (SuperTack)"),
                 L("Bed temperature when the Cool Plate SuperTack is installed. A value of 0 means the filament does not support printing on the Cool Plate SuperTack.") };
        line.label_path = "material_temperatures#bed";
        line.append_option(optgroup->get_option("supertack_plate_temp_initial_layer"));
        line.append_option(optgroup->get_option("supertack_plate_temp"));
        optgroup->append_line(line);

        line = { L("Cool Plate"),
                 L("Bed temperature when the Cool Plate is installed. A value of 0 means the filament does not support printing on the Cool Plate.") };
        line.label_path = "material_temperatures#bed";
        line.append_option(optgroup->get_option("cool_plate_temp_initial_layer"));
        line.append_option(optgroup->get_option("cool_plate_temp"));
        optgroup->append_line(line);

        line = { L("Textured Cool Plate"),
                 L("Bed temperature when the Textured Cool Plate is installed. A value of 0 means the filament does not support printing on the Textured Cool Plate.") };
        line.label_path = "material_temperatures#bed";
        line.append_option(optgroup->get_option("textured_cool_plate_temp_initial_layer"));
        line.append_option(optgroup->get_option("textured_cool_plate_temp"));
        optgroup->append_line(line);

        line = { L("Engineering Plate"),
                 L("Bed temperature when the Engineering Plate is installed. A value of 0 means the filament does not support printing on the Engineering Plate.") };
        line.label_path = "material_temperatures#bed";
        line.append_option(optgroup->get_option("eng_plate_temp_initial_layer"));
        line.append_option(optgroup->get_option("eng_plate_temp"));
        optgroup->append_line(line);

        line = { L("Smooth PEI Plate / High Temp Plate"),
                 L("Bed temperature when the Smooth PEI Plate/High Temperature Plate is installed. A value of 0 means the filament does not support printing on the Smooth PEI Plate/High Temp Plate.") };
        line.label_path = "material_temperatures#bed";
        line.append_option(optgroup->get_option("hot_plate_temp_initial_layer"));
        line.append_option(optgroup->get_option("hot_plate_temp"));
        optgroup->append_line(line);

        line = { L("Textured PEI Plate"),
                 L("Bed temperature when the Textured PEI Plate is installed. A value of 0 means the filament does not support printing on the Textured PEI Plate.") };
        line.label_path = "material_temperatures#bed";
        line.append_option(optgroup->get_option("textured_plate_temp_initial_layer"));
        line.append_option(optgroup->get_option("textured_plate_temp"));
        optgroup->append_line(line);

        optgroup->m_on_change = [this](t_config_option_key opt_key, boost::any value)
        {
            DynamicPrintConfig& filament_config = m_preset_bundle->filaments.get_edited_preset().config;

            update_dirty();
            /*if (opt_key == "cool_plate_temp" || opt_key == "cool_plate_temp_initial_layer") {
                m_config_manipulation.check_bed_temperature_difference(BedType::btPC, &filament_config);
            }
            else if (opt_key == "eng_plate_temp" || opt_key == "eng_plate_temp_initial_layer") {
                m_config_manipulation.check_bed_temperature_difference(BedType::btEP, &filament_config);
            }
            else if (opt_key == "hot_plate_temp" || opt_key == "hot_plate_temp_initial_layer") {
                m_config_manipulation.check_bed_temperature_difference(BedType::btPEI, &filament_config);
            }
            else if (opt_key == "textured_plate_temp" || opt_key == "textured_plate_temp_initial_layer") {
                m_config_manipulation.check_bed_temperature_difference(BedType::btPTE, &filament_config);
            }
            else */if (opt_key == "nozzle_temperature") {
                m_config_manipulation.check_nozzle_temperature_range(&filament_config);
            }
            else if (opt_key == "nozzle_temperature_initial_layer") {
                m_config_manipulation.check_nozzle_temperature_initial_layer_range(&filament_config);
            }
            else if (opt_key == "chamber_temperature") {
                m_config_manipulation.check_chamber_temperature(&filament_config);
            }

            on_value_change(opt_key, value);
        };

        //BBS
        optgroup = page->new_optgroup(L("Volumetric speed limitation"), L"param_volumetric_speed");
        optgroup->append_single_option_line("filament_adaptive_volumetric_speed", "material_volumetric_speed_limitation#adaptive-volumetric-speed", 0);
        optgroup->append_single_option_line("filament_max_volumetric_speed", "material_volumetric_speed_limitation#max-volumetric-speed");

        //line = { "", "" };
        //line.full_width = 1;
        //line.widget = [this](wxWindow* parent) {
        //    return description_line_widget(parent, &m_volumetric_speed_description_line);
        //};
        //optgroup->append_line(line);

    page = add_options_page(L("Cooling"), "custom-gcode_cooling_fan"); // ORCA: icon only visible on placeholders

        //line = { "", "" };
        //line.full_width = 1;
        //line.widget = [this](wxWindow* parent) {
        //    return description_line_widget(parent, &m_cooling_description_line);
        //};
        //optgroup->append_line(line);
        optgroup = page->new_optgroup(L("Cooling for specific layer"), L"param_cooling_specific_layer");
        optgroup->append_single_option_line("close_fan_the_first_x_layers", "material_cooling#no-cooling-for-the-first");
        optgroup->append_single_option_line("full_fan_speed_layer", "material_cooling#full-fan-speed-at-layer");

        optgroup = page->new_optgroup(L("Part cooling fan"), L"param_cooling_part_fan");
        line = { L("Min fan speed threshold"), L("Part cooling fan speed will start to run at min speed when the estimated layer time is no longer than the layer time in setting. When layer time is shorter than threshold, fan speed is interpolated between the minimum and maximum fan speed according to layer printing time") };
        line.label_path = "material_cooling#material-part-cooling-fan";
        line.append_option(optgroup->get_option("fan_min_speed"));
        line.append_option(optgroup->get_option("fan_cooling_layer_time"));
        optgroup->append_line(line);
        line = { L("Max fan speed threshold"), L("Part cooling fan speed will be max when the estimated layer time is shorter than the setting value") };
        line.label_path = "material_cooling#material-part-cooling-fan";
        line.append_option(optgroup->get_option("fan_max_speed"));
        line.append_option(optgroup->get_option("slow_down_layer_time"));
        optgroup->append_line(line);
        optgroup->append_single_option_line("reduce_fan_stop_start_freq", "material_cooling#keep-fan-always-on");
        optgroup->append_single_option_line("slow_down_for_layer_cooling", "material_cooling#slow-printing-down-for-better-layer-cooling");
        optgroup->append_single_option_line("dont_slow_down_outer_wall", "material_cooling#dont-slow-down-outer-walls");
        optgroup->append_single_option_line("slow_down_min_speed", "material_cooling#min-print-speed");

        optgroup->append_single_option_line("enable_overhang_bridge_fan", "material_cooling#force-cooling-for-overhangs-and-bridges");
        optgroup->append_single_option_line("overhang_fan_threshold", "material_cooling#overhang-cooling-activation-threshold");
        optgroup->append_single_option_line("overhang_fan_speed", "material_cooling#overhangs-and-external-bridges-fan-speed");
        optgroup->append_single_option_line("internal_bridge_fan_speed", "material_cooling#internal-bridges-fan-speed"); // ORCA: Add support for separate internal bridge fan speed control
        optgroup->append_single_option_line("support_material_interface_fan_speed", "material_cooling#support-interface-fan-speed");
        optgroup->append_single_option_line("ironing_fan_speed", "material_cooling#ironing-fan-speed"); // ORCA: Add support for ironing fan speed control

        optgroup = page->new_optgroup(L("Auxiliary part cooling fan"), L"param_cooling_aux_fan");
        optgroup->append_single_option_line("additional_cooling_fan_speed", "material_cooling#auxiliary-part-cooling-fan");

        optgroup = page->new_optgroup(L("Exhaust fan"),L"param_cooling_exhaust");

        optgroup->append_single_option_line("activate_air_filtration", "material_cooling#activate-air-filtration");

        line = {L("During print"), ""};
        line.append_option(optgroup->get_option("during_print_exhaust_fan_speed"));
        line.label_path = "material_cooling#during-print";
        optgroup->append_line(line);


        line = {L("Complete print"), ""};
        line.append_option(optgroup->get_option("complete_print_exhaust_fan_speed"));
        line.label_path = "material_cooling#complete-print";
        optgroup->append_line(line);
        //BBS
        add_filament_overrides_page();
        const int gcode_field_height = 15; // 150
        const int notes_field_height = 25; // 250

        auto edit_custom_gcode_fn = [this](const t_config_option_key& opt_key) { edit_custom_gcode(opt_key); };

    page = add_options_page(L("Advanced"), "custom-gcode_advanced"); // ORCA: icon only visible on placeholders
        optgroup = page->new_optgroup(L("Filament start G-code"), L"param_gcode", 0);
        optgroup->m_on_change = [this, &optgroup_title = optgroup->title](const t_config_option_key& opt_key, const boost::any& value) {
            validate_custom_gcode_cb(this, optgroup_title, opt_key, value);
        };
        optgroup->edit_custom_gcode = edit_custom_gcode_fn;
        option = optgroup->get_option("filament_start_gcode");
        option.opt.full_width = true;
        option.opt.is_code = true;
        option.opt.height = gcode_field_height;// 150;
        optgroup->append_single_option_line(option);

        optgroup = page->new_optgroup(L("Filament end G-code"), L"param_gcode", 0);
        optgroup->m_on_change = [this, &optgroup_title = optgroup->title](const t_config_option_key& opt_key, const boost::any& value) {
            validate_custom_gcode_cb(this, optgroup_title, opt_key, value);
        };
        optgroup->edit_custom_gcode = edit_custom_gcode_fn;
        option = optgroup->get_option("filament_end_gcode");
        option.opt.full_width = true;
        option.opt.is_code = true;
        option.opt.height = gcode_field_height;// 150;
        optgroup->append_single_option_line(option);

    page = add_options_page(L("Multimaterial"), "custom-gcode_multi_material"); // ORCA: icon only visible on placeholders
        optgroup = page->new_optgroup(L("Wipe tower parameters"), "param_tower");
        optgroup->append_single_option_line("filament_minimal_purge_on_wipe_tower", "material_multimaterial#multimaterial-wipe-tower-parameters");
        
        optgroup = page->new_optgroup(L("Multi Filament"));
        // optgroup->append_single_option_line("filament_flush_temp", "", 0);
        // optgroup->append_single_option_line("filament_flush_volumetric_speed", "", 0);
        optgroup->append_single_option_line("long_retractions_when_ec", "material_multimaterial#multi-filament" , 0);
        optgroup->append_single_option_line("retraction_distances_when_ec", "material_multimaterial#multi-filament" , 0);

        optgroup = page->new_optgroup(L("Tool change parameters with single extruder MM printers"), "param_toolchange");
        optgroup->append_single_option_line("filament_loading_speed_start", "material_multimaterial#loading-speed-at-the-start");
        optgroup->append_single_option_line("filament_loading_speed", "material_multimaterial#loading-speed");
        optgroup->append_single_option_line("filament_unloading_speed_start", "material_multimaterial#unloading-speed-at-the-start");
        optgroup->append_single_option_line("filament_unloading_speed", "material_multimaterial#unloading-speed");
        optgroup->append_single_option_line("filament_toolchange_delay", "material_multimaterial#delay-after-unloading");
        optgroup->append_single_option_line("filament_cooling_moves", "material_multimaterial#number-of-cooling-moves");
        optgroup->append_single_option_line("filament_cooling_initial_speed", "material_multimaterial#speed-of-the-first-cooling-move");
        optgroup->append_single_option_line("filament_cooling_final_speed", "material_multimaterial#speed-of-the-last-cooling-move");
        optgroup->append_single_option_line("filament_stamping_loading_speed", "material_multimaterial#stamping-loading-speed");
        optgroup->append_single_option_line("filament_stamping_distance", "material_multimaterial#stamping-distance");
        create_line_with_widget(optgroup.get(), "filament_ramming_parameters", "material_multimaterial#ramming-parameters", [this](wxWindow* parent) {

            // ORCA modernize button style
            Button* btn = new Button(parent, _(L("Set")) + " " + dots);
            btn->SetStyle(ButtonStyle::Regular, ButtonType::Parameter);

            auto sizer = new wxBoxSizer(wxHORIZONTAL);
            sizer->Add(btn);

            btn->Bind(wxEVT_BUTTON, [this](wxCommandEvent& e) {
                RammingDialog dlg(this,(m_config->option<ConfigOptionStrings>("filament_ramming_parameters"))->get_at(0));
                if (dlg.ShowModal() == wxID_OK) {
                    load_key_value("filament_ramming_parameters", dlg.get_parameters());
                    update_changed_ui();
                }
            });
            return sizer;
        });

        optgroup = page->new_optgroup(L("Tool change parameters with multi extruder MM printers"), "param_toolchange_multi_extruder");
        optgroup->append_single_option_line("filament_multitool_ramming", "material_multimaterial#tool-change-parameters-with-multi-extruder");
        optgroup->append_single_option_line("filament_multitool_ramming_volume", "material_multimaterial#multi-tool-ramming-volume");
        optgroup->append_single_option_line("filament_multitool_ramming_flow", "material_multimaterial#multi-tool-ramming-flow");

    page = add_options_page(L("Dependencies"), "advanced");
        optgroup = page->new_optgroup(L("Compatible printers"), "param_dependencies_printers");
        create_line_with_widget(optgroup.get(), "compatible_printers", "", [this](wxWindow* parent) {
            return compatible_widget_create(parent, m_compatible_printers);
        });

        option = optgroup->get_option("compatible_printers_condition");
        option.opt.full_width = true;
        optgroup->append_single_option_line(option, "material_dependencies#compatible-printers");

        optgroup = page->new_optgroup(L("Compatible process profiles"), "param_dependencies_presets");
        create_line_with_widget(optgroup.get(), "compatible_prints", "", [this](wxWindow* parent) {
            return compatible_widget_create(parent, m_compatible_prints);
        });

        option = optgroup->get_option("compatible_prints_condition");
        option.opt.full_width = true;
        optgroup->append_single_option_line(option, "material_dependencies#compatible-process-profiles");

    page = add_options_page(L("Notes"), "custom-gcode_note"); // ORCA: icon only visible on placeholders
        optgroup = page->new_optgroup(L("Notes"),"note", 0);
        optgroup->label_width = 0;
        option = optgroup->get_option("filament_notes");
        option.opt.full_width = true;
        option.opt.height = notes_field_height;// 250;
        optgroup->append_single_option_line(option);

        //build_preset_description_line(optgroup.get());
}

// Reload current config (aka presets->edited_preset->config) into the UI fields.
void TabFilament::reload_config()
{
    this->compatible_widget_reload(m_compatible_printers);
    this->compatible_widget_reload(m_compatible_prints);
    Tab::reload_config();
}

//void TabFilament::update_volumetric_flow_preset_hints()
//{
//    wxString text;
//    try {
//        text = from_u8(PresetHints::maximum_volumetric_flow_description(*m_preset_bundle));
//    } catch (std::exception &ex) {
//        text = _(L("Volumetric flow hints not available")) + "\n\n" + from_u8(ex.what());
//    }
//    m_volumetric_speed_description_line->SetText(text);
//}

void TabFilament::update_description_lines()
{
    Tab::update_description_lines();

    if (!m_active_page)
        return;

    if (m_active_page->title() == "Cooling" && m_cooling_description_line)
        m_cooling_description_line->SetText(from_u8(PresetHints::cooling_description(m_presets->get_edited_preset())));
    //BBS
    //if (m_active_page->title() == "Filament" && m_volumetric_speed_description_line)
    //    this->update_volumetric_flow_preset_hints();
}

void TabFilament::toggle_options()
{
    if (!m_active_page)
        return;
    bool is_BBL_printer = false;
    if (m_preset_bundle) {
      is_BBL_printer =
          wxGetApp().preset_bundle->is_bbl_vendor();
    }
    bool is_multi_extruder = m_preset_bundle->printers.get_edited_preset().config.option<ConfigOptionFloats>("nozzle_diameter")->size() > 1;

    auto cfg = m_preset_bundle->printers.get_edited_preset().config;
    if (m_active_page->title() == L("Cooling")) {
      bool has_enable_overhang_bridge_fan = m_config->opt_bool("enable_overhang_bridge_fan", 0);
      for (auto el : {"overhang_fan_speed", "overhang_fan_threshold", "internal_bridge_fan_speed"}) // ORCA: Add support for separate internal bridge fan speed control
            toggle_option(el, has_enable_overhang_bridge_fan);

      toggle_option("additional_cooling_fan_speed", cfg.opt_bool("auxiliary_fan"));

      // Orca: toggle dont slow down for external perimeters if
      bool has_slow_down_for_layer_cooling = m_config->opt_bool("slow_down_for_layer_cooling", 0);
      toggle_option("dont_slow_down_outer_wall", has_slow_down_for_layer_cooling);
    }
    if (m_active_page->title() == L("Filament"))
    {
        bool pa = m_config->opt_bool("enable_pressure_advance", 0);
        toggle_option("pressure_advance", pa);

        //Orca: Enable the plates that should be visible when multi bed support is enabled or a BBL printer is selected; otherwise, enable only the plate visible for the selected bed type.
        DynamicConfig& proj_cfg               = m_preset_bundle->project_config;
        std::string    bed_temp_1st_layer_key = "";
        if (proj_cfg.has("curr_bed_type"))
        {
            bed_temp_1st_layer_key = get_bed_temp_1st_layer_key(proj_cfg.opt_enum<BedType>("curr_bed_type"));
        }

        const std::vector<std::string> bed_temp_keys = {"supertack_plate_temp_initial_layer", "cool_plate_temp_initial_layer",
                                                        "textured_cool_plate_temp_initial_layer", "eng_plate_temp_initial_layer",
                                                        "textured_plate_temp_initial_layer", "hot_plate_temp_initial_layer"};

        bool support_multi_bed_types = std::find(bed_temp_keys.begin(), bed_temp_keys.end(), bed_temp_1st_layer_key) ==
                                           bed_temp_keys.end() ||
                                       is_BBL_printer || cfg.opt_bool("support_multi_bed_types");

        for (const auto& key : bed_temp_keys)
        {
            toggle_line(key, support_multi_bed_types || bed_temp_1st_layer_key == key);
        }



        // Orca: adaptive pressure advance and calibration model
        // If PA is not enabled, disable adaptive pressure advance and hide the model section
        // If adaptive PA is not enabled, hide the adaptive PA model section
        toggle_option("adaptive_pressure_advance", pa);
        toggle_option("adaptive_pressure_advance_overhangs", pa);
        bool has_adaptive_pa = m_config->opt_bool("adaptive_pressure_advance", 0);
        toggle_line("adaptive_pressure_advance_overhangs", has_adaptive_pa && pa);
        toggle_line("adaptive_pressure_advance_model", has_adaptive_pa && pa);
        toggle_line("adaptive_pressure_advance_bridges", has_adaptive_pa && pa);

        bool is_pellet_printer = cfg.opt_bool("pellet_modded_printer");
        toggle_line("pellet_flow_coefficient", is_pellet_printer);
        toggle_line("filament_diameter", !is_pellet_printer);

        bool support_chamber_temp_control = this->m_preset_bundle->printers.get_edited_preset().config.opt_bool("support_chamber_temp_control");
        toggle_line("chamber_temperature", support_chamber_temp_control);

        std::string volumetric_speed_cos = m_config->opt_string("volumetric_speed_coefficients", 0u);
        bool enable_fit = volumetric_speed_cos != "0 0 0 0 0 0";
        toggle_option("filament_adaptive_volumetric_speed", enable_fit, 256 + 0u);
    }

    if (m_active_page->title() == L("Setting Overrides"))
        update_filament_overrides_page(&cfg);

    if (m_active_page->title() == L("Multimaterial")) {
        // Orca: hide specific settings for BBL printers
        for (auto el : {"filament_minimal_purge_on_wipe_tower", "filament_loading_speed_start", "filament_loading_speed",
                        "filament_unloading_speed_start", "filament_unloading_speed", "filament_toolchange_delay", "filament_cooling_moves",
                        "filament_cooling_initial_speed", "filament_cooling_final_speed"})
            toggle_option(el, !is_BBL_printer);

        bool multitool_ramming = m_config->opt_bool("filament_multitool_ramming", 0);
        toggle_option("filament_multitool_ramming_volume", multitool_ramming);
        toggle_option("filament_multitool_ramming_flow", multitool_ramming);

        const int extruder_idx = 0; // m_variant_combo->GetSelection(); // TODO: Orca hack
        toggle_line("long_retractions_when_ec", is_multi_extruder && is_BBL_printer, 256 + extruder_idx);
        toggle_line("retraction_distances_when_ec", is_multi_extruder && is_BBL_printer && m_config->opt_bool("long_retractions_when_ec", extruder_idx), 256 + extruder_idx);
    }
}

void TabFilament::update()
{
    if (m_preset_bundle->printers.get_selected_preset().printer_technology() == ptSLA)
        return; // ys_FIXME

    m_config_manipulation.check_filament_max_volumetric_speed(m_config);

    m_update_cnt++;

    update_description_lines();
    //BBS: GUI refactor
    //Layout();
    m_parent->Layout();

    toggle_options();

    m_update_cnt--;

    if (m_update_cnt == 0)
        wxGetApp().mainframe->on_config_changed(m_config);
}

void TabFilament::clear_pages()
{
    Tab::clear_pages();

    m_volumetric_speed_description_line = nullptr;
	m_cooling_description_line = nullptr;

    //BBS: GUI refactor
    m_overrides_options.clear();
}

wxSizer* Tab::description_line_widget(wxWindow* parent, ogStaticText* *StaticText, wxString text /*= wxEmptyString*/)
{
    *StaticText = new ogStaticText(parent, text);

//	auto font = (new wxSystemSettings)->GetFont(wxSYS_DEFAULT_GUI_FONT);
    (*StaticText)->SetFont(wxGetApp().normal_font());

    auto sizer = new wxBoxSizer(wxHORIZONTAL);
    sizer->Add(*StaticText, 1, wxEXPAND|wxALL, 0);
    return sizer;
}

bool Tab::saved_preset_is_dirty() const { return m_presets->saved_is_dirty(); }
void Tab::update_saved_preset_from_current_preset() { m_presets->update_saved_preset_from_current_preset(); }
bool Tab::current_preset_is_dirty() const { return m_presets->current_is_dirty(); }

void TabPrinter::build()
{
    m_presets = &m_preset_bundle->printers;
    m_printer_technology = m_presets->get_selected_preset().printer_technology();

    // For DiffPresetDialog we use options list which is saved in Searcher class.
    // Options for the Searcher is added in the moment of pages creation.
    // So, build first of all printer pages for non-selected printer technology...
    //std::string def_preset_name = "- default " + std::string(m_printer_technology == ptSLA ? "FFF" : "SLA") + " -";
    std::string def_preset_name = "Default Printer";
    m_config = &m_presets->find_preset(def_preset_name)->config;
    m_printer_technology == ptSLA ? build_fff() : build_sla();
    if (m_printer_technology == ptSLA)
        m_extruders_count_old = 0;// revert this value

    // ... and than for selected printer technology
    load_initial_data();
    m_printer_technology == ptSLA ? build_sla() : build_fff();
}

void TabPrinter::build_fff()
{
    if (!m_pages.empty())
        m_pages.resize(0);
    // to avoid redundant memory allocation / deallocation during extruders count changing
    m_pages.reserve(30);

    auto   *nozzle_diameter = dynamic_cast<const ConfigOptionFloats*>(m_config->option("nozzle_diameter"));
    m_initial_extruders_count = m_extruders_count = nozzle_diameter->values.size();
    m_extruder_variant_list = m_config->option<ConfigOptionStrings>("printer_extruder_variant")->values;
    // BBS
    //wxGetApp().obj_list()->update_objects_list_filament_column(m_initial_extruders_count);

    const Preset* parent_preset = m_printer_technology == ptSLA ? nullptr // just for first build, if SLA printer preset is selected
                                  : m_presets->get_selected_preset_parent();
    m_sys_extruders_count = parent_preset == nullptr ? 0 :
            static_cast<const ConfigOptionFloats*>(parent_preset->config.option("nozzle_diameter"))->values.size();

    auto page = add_options_page(L("Basic information"), "custom-gcode_object-info"); // ORCA: icon only visible on placeholders
    auto optgroup = page->new_optgroup(L("Printable space"), "param_printable_space");

        create_line_with_widget(optgroup.get(), "printable_area", "custom-svg-and-png-bed-textures_124612", [this](wxWindow* parent) {
           return 	create_bed_shape_widget(parent);
        });
        Option option = optgroup->get_option("bed_exclude_area");
        option.opt.full_width = true;
        optgroup->append_single_option_line(option, "printer_basic_information_printable_space#excluded-bed-area");
        // optgroup->append_single_option_line("printable_area");
        optgroup->append_single_option_line("printable_height", "printer_basic_information_printable_space#printable-height");
        optgroup->append_single_option_line("support_multi_bed_types","printer_basic_information_printable_space#support-multi-bed-types");
        optgroup->append_single_option_line("best_object_pos", "printer_basic_information_printable_space#best-object-position");
        // todo: for multi_extruder test
        optgroup->append_single_option_line("z_offset", "printer_basic_information_printable_space#z-offset");
        optgroup->append_single_option_line("preferred_orientation", "printer_basic_information_printable_space#preferred-orientation");

        optgroup = page->new_optgroup(L("Advanced"), L"param_advanced");
<<<<<<< HEAD
        optgroup->append_single_option_line("printer_structure");
        optgroup->append_single_option_line("gcode_flavor");
        optgroup->append_single_option_line("pellet_modded_printer", "pellet-flow-coefficient");
        optgroup->append_single_option_line("bbl_use_printhost");
        optgroup->append_single_option_line("scan_first_layer");
        optgroup->append_single_option_line("disable_power_loss_recovery");
=======
        optgroup->append_single_option_line("printer_structure", "printer_basic_information_advanced#printer-structure");
        optgroup->append_single_option_line("gcode_flavor", "printer_basic_information_advanced#g-code-flavor");
        optgroup->append_single_option_line("pellet_modded_printer", "printer_basic_information_advanced#pellet-modded-printer");
        optgroup->append_single_option_line("bbl_use_printhost", "printer_basic_information_advanced#use-3rd-party-print-host");
        optgroup->append_single_option_line("scan_first_layer" , "printer_basic_information_advanced#scan-first-layer");
>>>>>>> d8de54df
        //option  = optgroup->get_option("wrapping_exclude_area");
        //option.opt.full_width = true;
        //optgroup->append_single_option_line(option);
        optgroup->append_single_option_line("disable_m73", "printer_basic_information_advanced#disable-set-remaining-print-time");
        option = optgroup->get_option("thumbnails");
        option.opt.full_width = true;
        optgroup->append_single_option_line(option, "printer_basic_information_advanced#g-code-thumbnails");
        // optgroup->append_single_option_line("thumbnails_format");
        optgroup->m_on_change = [this](t_config_option_key opt_key, boost::any value) {
            wxTheApp->CallAfter([this, opt_key, value]() {
                if (opt_key == "thumbnails" && m_config->has("thumbnails_format")) {
                    // to backward compatibility we need to update "thumbnails_format" from new "thumbnails"
                    const std::string val = boost::any_cast<std::string>(value);
                    if (!value.empty()) {
                        auto [thumbnails_list, errors] = GCodeThumbnails::make_and_check_thumbnail_list(val);

                        if (errors != enum_bitmask<ThumbnailError>()) {
                            // TRN: The first argument is the parameter's name; the second argument is its value.
                            std::string error_str = format(_u8L("Invalid value provided for parameter %1%: %2%"), "thumbnails", val);
                            error_str += GCodeThumbnails::get_error_string(errors);
                            InfoDialog(parent(), _L("G-code flavor is switched"), from_u8(error_str)).ShowModal();
                        }

                        if (!thumbnails_list.empty()) {
                            GCodeThumbnailsFormat old_format = GCodeThumbnailsFormat(m_config->option("thumbnails_format")->getInt());
                            GCodeThumbnailsFormat new_format = thumbnails_list.begin()->first;
                            if (old_format != new_format) {
                                DynamicPrintConfig new_conf = *m_config;

                                auto* opt = m_config->option("thumbnails_format")->clone();
                                opt->setInt(int(new_format));
                                new_conf.set_key_value("thumbnails_format", opt);

                                load_config(new_conf);
                            }
                        }
                    }
                }

                update_dirty();
                on_value_change(opt_key, value);
            });
        };

        optgroup->append_single_option_line("use_relative_e_distances", "printer_basic_information_advanced#use-relative-e-distances");
        optgroup->append_single_option_line("use_firmware_retraction", "printer_basic_information_advanced#use-firmware-retraction");
        optgroup->append_single_option_line("bed_temperature_formula", "printer_basic_information_advanced#bed-temperature-type");
        // optgroup->append_single_option_line("spaghetti_detector");
        optgroup->append_single_option_line("time_cost", "printer_basic_information_advanced#time-cost");

        optgroup  = page->new_optgroup(L("Cooling Fan"), "param_cooling_fan");
        Line line = Line{ L("Fan speed-up time"), optgroup->get_option("fan_speedup_time").opt.tooltip };
        line.label_path = "printer_basic_information_cooling_fan#fan-speed-up-time";
        line.append_option(optgroup->get_option("fan_speedup_time"));
        line.append_option(optgroup->get_option("fan_speedup_overhangs"));
        optgroup->append_line(line);
        optgroup->append_single_option_line("fan_kickstart", "printer_basic_information_cooling_fan#fan-kick-start-time");

        optgroup = page->new_optgroup(L("Extruder Clearance"), "param_extruder_clearance");
        optgroup->append_single_option_line("extruder_clearance_radius", "printer_basic_information_extruder_clearance#radius");
        optgroup->append_single_option_line("extruder_clearance_height_to_rod", "printer_basic_information_extruder_clearance#height-to-rod");
        optgroup->append_single_option_line("extruder_clearance_height_to_lid", "printer_basic_information_extruder_clearance#height-to-lid");

        optgroup = page->new_optgroup(L("Adaptive bed mesh"), "param_adaptive_mesh");
        optgroup->append_single_option_line("bed_mesh_min", "printer_basic_information_adaptive_bed_mesh#bed-mesh");
        optgroup->append_single_option_line("bed_mesh_max", "printer_basic_information_adaptive_bed_mesh#bed-mesh");
        optgroup->append_single_option_line("bed_mesh_probe_distance", "printer_basic_information_adaptive_bed_mesh#probe-point-distance");
        optgroup->append_single_option_line("adaptive_bed_mesh_margin", "printer_basic_information_adaptive_bed_mesh#mesh-margin");

        optgroup = page->new_optgroup(L("Accessory"), "param_accessory");
        optgroup->append_single_option_line("nozzle_type", "printer_basic_information_accessory#nozzle-type");
        optgroup->append_single_option_line("nozzle_hrc", "printer_basic_information_accessory#nozzle-hrc");
        optgroup->append_single_option_line("auxiliary_fan", "printer_basic_information_accessory#auxiliary-part-cooling-fan");
        optgroup->append_single_option_line("support_chamber_temp_control", "printer_basic_information_accessory#support-controlling-chamber-temperature");
        optgroup->append_single_option_line("support_air_filtration", "printer_basic_information_accessory#support-air-filtration");

        auto edit_custom_gcode_fn = [this](const t_config_option_key& opt_key) { edit_custom_gcode(opt_key); };

    const int gcode_field_height = 15; // 150
    const int notes_field_height = 25; // 250
    page = add_options_page(L("Machine G-code"), "custom-gcode_gcode"); // ORCA: icon only visible on placeholders
        optgroup = page->new_optgroup(L("Machine start G-code"), L"param_gcode", 0);
        optgroup->m_on_change = [this, &optgroup_title = optgroup->title](const t_config_option_key& opt_key, const boost::any& value) {
            validate_custom_gcode_cb(this, optgroup_title, opt_key, value);
        };
        optgroup->edit_custom_gcode = edit_custom_gcode_fn;
        option = optgroup->get_option("machine_start_gcode");
        option.opt.full_width = true;
        option.opt.is_code = true;
        option.opt.height = gcode_field_height;//150;
        optgroup->append_single_option_line(option, "printer_machine_gcode#machine-start-g-code");

        optgroup = page->new_optgroup(L("Machine end G-code"), L"param_gcode", 0);
        optgroup->m_on_change = [this, &optgroup_title = optgroup->title](const t_config_option_key& opt_key, const boost::any& value) {
            validate_custom_gcode_cb(this, optgroup_title, opt_key, value);
        };
        optgroup->edit_custom_gcode = edit_custom_gcode_fn;
        option = optgroup->get_option("machine_end_gcode");
        option.opt.full_width = true;
        option.opt.is_code = true;
        option.opt.height = gcode_field_height;//150;
        optgroup->append_single_option_line(option, "printer_machine_gcode#machine-end-g-code");

        optgroup              = page->new_optgroup(L("Printing by object G-code"), L"param_gcode", 0);
        optgroup->m_on_change = [this, optgroup](const t_config_option_key &opt_key, const boost::any &value) {
            validate_custom_gcode_cb(this, optgroup, opt_key, value);
        };
        optgroup->edit_custom_gcode = edit_custom_gcode_fn;
        option                = optgroup->get_option("printing_by_object_gcode");
        option.opt.full_width = true;
        option.opt.is_code    = true;
        option.opt.height     = gcode_field_height; // 150;
        optgroup->append_single_option_line(option, "printer_machine_gcode#printing-by-object-g-code");


        optgroup = page->new_optgroup(L("Before layer change G-code"),"param_gcode", 0);
        optgroup->m_on_change = [this, &optgroup_title = optgroup->title](const t_config_option_key& opt_key, const boost::any& value) {
            validate_custom_gcode_cb(this, optgroup_title, opt_key, value);
        };
        optgroup->edit_custom_gcode = edit_custom_gcode_fn;
        option = optgroup->get_option("before_layer_change_gcode");
        option.opt.full_width = true;
        option.opt.is_code = true;
        option.opt.height = gcode_field_height;//150;
        optgroup->append_single_option_line(option, "printer_machine_gcode#before-layer-change-g-code");

        optgroup = page->new_optgroup(L("Layer change G-code"), L"param_gcode", 0);
        optgroup->m_on_change = [this, &optgroup_title = optgroup->title](const t_config_option_key& opt_key, const boost::any& value) {
            validate_custom_gcode_cb(this, optgroup_title, opt_key, value);
        };
        optgroup->edit_custom_gcode = edit_custom_gcode_fn;
        option = optgroup->get_option("layer_change_gcode");
        option.opt.full_width = true;
        option.opt.is_code = true;
        option.opt.height = gcode_field_height;//150;
        optgroup->append_single_option_line(option, "printer_machine_gcode#layer-change-g-code");

        optgroup = page->new_optgroup(L("Timelapse G-code"), L"param_gcode", 0);
        optgroup->m_on_change = [this, &optgroup_title = optgroup->title](const t_config_option_key& opt_key, const boost::any& value) {
            validate_custom_gcode_cb(this, optgroup_title, opt_key, value);
        };
        optgroup->edit_custom_gcode = edit_custom_gcode_fn;
        option = optgroup->get_option("time_lapse_gcode");
        option.opt.full_width = true;
        option.opt.is_code = true;
        option.opt.height = gcode_field_height;//150;
        optgroup->append_single_option_line(option, "printer_machine_gcode#timelapse-g-code");

        optgroup              = page->new_optgroup(L("Clumping Detection G-code"), L"param_gcode", 0);
        optgroup->m_on_change = [this, optgroup](const t_config_option_key &opt_key, const boost::any &value) {
            validate_custom_gcode_cb(this, optgroup, opt_key, value);
        };
        optgroup->edit_custom_gcode = edit_custom_gcode_fn;
        option                = optgroup->get_option("wrapping_detection_gcode");
        option.opt.full_width = true;
        option.opt.is_code    = true;
        option.opt.height     = gcode_field_height; // 150;
        optgroup->append_single_option_line(option, "printer_machine_gcode#clumping-detection-g-code");

        optgroup = page->new_optgroup(L("Change filament G-code"), L"param_gcode", 0);
        optgroup->m_on_change = [this, &optgroup_title = optgroup->title](const t_config_option_key& opt_key, const boost::any& value) {
            validate_custom_gcode_cb(this, optgroup_title, opt_key, value);
        };
        optgroup->edit_custom_gcode = edit_custom_gcode_fn;
        option = optgroup->get_option("change_filament_gcode");
        option.opt.full_width = true;
        option.opt.is_code = true;
        option.opt.height = gcode_field_height;//150;
        optgroup->append_single_option_line(option, "printer_machine_gcode#change-filament-g-code");

        optgroup = page->new_optgroup(L("Change extrusion role G-code"), L"param_gcode", 0);
        optgroup->m_on_change = [this, &optgroup_title = optgroup->title](const t_config_option_key &opt_key, const boost::any &value) {
            validate_custom_gcode_cb(this, optgroup_title, opt_key, value);
        };
        optgroup->edit_custom_gcode = edit_custom_gcode_fn;
        option = optgroup->get_option("change_extrusion_role_gcode");
        option.opt.full_width = true;
        option.opt.is_code = true;
        option.opt.height = gcode_field_height;//150;
        optgroup->append_single_option_line(option, "printer_machine_gcode#change-extrusion-role-g-code");

        optgroup = page->new_optgroup(L("Pause G-code"), L"param_gcode", 0);
        optgroup->m_on_change = [this, &optgroup_title = optgroup->title](const t_config_option_key& opt_key, const boost::any& value) {
            validate_custom_gcode_cb(this, optgroup_title, opt_key, value);
        };
        optgroup->edit_custom_gcode = edit_custom_gcode_fn;
        option = optgroup->get_option("machine_pause_gcode");
        option.opt.is_code = true;
        option.opt.height = gcode_field_height;//150;
        optgroup->append_single_option_line(option, "printer_machine_gcode#pause-g-code");

        optgroup = page->new_optgroup(L("Template Custom G-code"), L"param_gcode", 0);
        optgroup->m_on_change = [this, &optgroup_title = optgroup->title](const t_config_option_key& opt_key, const boost::any& value) {
            validate_custom_gcode_cb(this, optgroup_title, opt_key, value);
        };
        optgroup->edit_custom_gcode = edit_custom_gcode_fn;
        option = optgroup->get_option("template_custom_gcode");
        option.opt.is_code = true;
        option.opt.height = gcode_field_height;//150;
        optgroup->append_single_option_line(option, "printer_machine_gcode#template-custom-g-code");

    page = add_options_page(L("Notes"), "custom-gcode_note"); // ORCA: icon only visible on placeholders
        optgroup = page->new_optgroup(L("Notes"), "note", 0);
        option = optgroup->get_option("printer_notes");
        option.opt.full_width = true;
        option.opt.height = notes_field_height;//250;
        optgroup->append_single_option_line(option);
#if 0
    //page = add_options_page(L("Dependencies"), "advanced");
    //    optgroup = page->new_optgroup(L("Profile dependencies"));

    //    build_preset_description_line(optgroup.get());
#endif
    build_unregular_pages(true);
}

void TabPrinter::build_sla()
{
    //if (!m_pages.empty())
    //    m_pages.resize(0);
    //auto page = add_options_page(L("General"), "printer");
    //auto optgroup = page->new_optgroup(L("Size and coordinates"));

    //create_line_with_widget(optgroup.get(), "printable_area", "custom-svg-and-png-bed-textures_124612", [this](wxWindow* parent) {
    //    return 	create_bed_shape_widget(parent);
    //});
    //optgroup->append_single_option_line("printable_height");

    //optgroup = page->new_optgroup(L("Display"));
    //optgroup->append_single_option_line("display_width");
    //optgroup->append_single_option_line("display_height");

    //auto option = optgroup->get_option("display_pixels_x");
    //Line line = { option.opt.full_label, "" };
    //line.append_option(option);
    //line.append_option(optgroup->get_option("display_pixels_y"));
    //optgroup->append_line(line);
    //optgroup->append_single_option_line("display_orientation");

    //// FIXME: This should be on one line in the UI
    //optgroup->append_single_option_line("display_mirror_x");
    //optgroup->append_single_option_line("display_mirror_y");

    //optgroup = page->new_optgroup(L("Tilt"));
    //line = { L("Tilt time"), "" };
    //line.append_option(optgroup->get_option("fast_tilt_time"));
    //line.append_option(optgroup->get_option("slow_tilt_time"));
    //optgroup->append_line(line);
    //optgroup->append_single_option_line("area_fill");

    //optgroup = page->new_optgroup(L("Corrections"));
    //line = Line{ m_config->def()->get("relative_correction")->full_label, "" };
    //for (auto& axis : { "X", "Y", "Z" }) {
    //    auto opt = optgroup->get_option(std::string("relative_correction_") + char(std::tolower(axis[0])));
    //    opt.opt.label = axis;
    //    line.append_option(opt);
    //}
    //optgroup->append_line(line);
    //optgroup->append_single_option_line("absolute_correction");
    //optgroup->append_single_option_line("elefant_foot_compensation");
    //optgroup->append_single_option_line("elefant_foot_min_width");
    //optgroup->append_single_option_line("gamma_correction");
    //
    //optgroup = page->new_optgroup(L("Exposure"));
    //optgroup->append_single_option_line("min_exposure_time");
    //optgroup->append_single_option_line("max_exposure_time");
    //optgroup->append_single_option_line("min_initial_exposure_time");
    //optgroup->append_single_option_line("max_initial_exposure_time");

    //page = add_options_page(L("Dependencies"), "wrench.png");
    //optgroup = page->new_optgroup(L("Profile dependencies"));

    //build_preset_description_line(optgroup.get());
}

void TabPrinter::extruders_count_changed(size_t extruders_count)
{
    bool is_count_changed = false;
    if (m_extruders_count != extruders_count) {
        m_extruders_count = extruders_count;
        m_preset_bundle->on_extruders_count_changed(extruders_count);
        is_count_changed = true;

        wxGetApp().plater()->get_partplate_list().on_extruder_count_changed((int)m_extruders_count);
    }
    // Orca: support multi tool
    else if (m_extruders_count == 1 &&
             m_preset_bundle->project_config.option<ConfigOptionFloats>("flush_volumes_matrix")->values.size()>1)
        m_preset_bundle->update_multi_material_filament_presets();

    /* This function should be call in any case because of correct updating/rebuilding
     * of unregular pages of a Printer Settings
     */
    build_unregular_pages();

    if (is_count_changed) {
        on_value_change("extruders_count", extruders_count);
        // BBS
        //wxGetApp().obj_list()->update_objects_list_filament_column(extruders_count);
    }
}

void TabPrinter::append_option_line(ConfigOptionsGroupShp optgroup, const std::string opt_key, const std::string& label_path)
{
    auto option = optgroup->get_option(opt_key, 0);
    auto line = Line{ option.opt.full_label, "" };
    line.label_path = label_path;
    line.append_option(option);
    if (m_use_silent_mode
        || m_printer_technology == ptSLA // just for first build, if SLA printer preset is selected
        )
        line.append_option(optgroup->get_option(opt_key, 1));
    optgroup->append_line(line);
}

PageShp TabPrinter::build_kinematics_page()
{
    auto page = add_options_page(L("Motion ability"), "custom-gcode_motion", true); // ORCA: icon only visible on placeholders

    if (m_use_silent_mode) {
        // Legend for OptionsGroups
        auto optgroup = page->new_optgroup("");
        auto line = Line{ "", "" };

        ConfigOptionDef def;
        def.type = coString;
        def.width = Field::def_width();
        def.gui_type = ConfigOptionDef::GUIType::legend;
        def.mode = comDevelop;
        //def.tooltip = L("Values in this column are for Normal mode");
        def.set_default_value(new ConfigOptionString{ _(L("Normal")).ToUTF8().data() });

        auto option = Option(def, "full_power_legend");
        line.append_option(option);

        //def.tooltip = L("Values in this column are for Stealth mode");
        def.set_default_value(new ConfigOptionString{ _(L("Silent")).ToUTF8().data() });
        option = Option(def, "silent_legend");
        line.append_option(option);

        optgroup->append_line(line);
    }
    auto optgroup = page->new_optgroup(L("Advanced"), "param_advanced");
    optgroup->append_single_option_line("emit_machine_limits_to_gcode", "printer_motion_ability#emit-limits-to-g-code");

    // resonance avoidance ported over from qidi slicer
    optgroup = page->new_optgroup(L("Resonance Avoidance"), "param_resonance_avoidance");
    optgroup->append_single_option_line("resonance_avoidance", "printer_motion_ability_resonance_avoidance#resonance-avoidance");
    // Resonance‑avoidance speed inputs
    {
        Line resonance_line = {L("Resonance Avoidance Speed"), L""};
        resonance_line.label_path = "printer_motion_ability_resonance_avoidance#resonance-avoidance-speed";
        resonance_line.append_option(optgroup->get_option("min_resonance_avoidance_speed"));
        resonance_line.append_option(optgroup->get_option("max_resonance_avoidance_speed"));
        optgroup->append_line(resonance_line);
    }

    const std::vector<std::string> speed_axes{
        "machine_max_speed_x",
        "machine_max_speed_y",
        "machine_max_speed_z",
        "machine_max_speed_e"
    };
    optgroup = page->new_optgroup(L("Speed limitation"), "param_speed");
        for (const std::string &speed_axis : speed_axes)	{
            append_option_line(optgroup, speed_axis, "printer_motion_ability#speed-limitation");
        }

    const std::vector<std::string> axes{ "x", "y", "z", "e" };
    optgroup = page->new_optgroup(L("Acceleration limitation"), "param_acceleration");
        for (const std::string &axis : axes)	{
            append_option_line(optgroup, "machine_max_acceleration_" + axis, "printer_motion_ability#acceleration-limitation");
        }
        append_option_line(optgroup, "machine_max_acceleration_extruding", "printer_motion_ability#acceleration-limitation");
        append_option_line(optgroup, "machine_max_acceleration_retracting", "printer_motion_ability#acceleration-limitation");
        append_option_line(optgroup, "machine_max_acceleration_travel", "printer_motion_ability#acceleration-limitation");

        optgroup = page->new_optgroup(L("Jerk limitation"), "param_jerk");
        // machine max junction deviation
        append_option_line(optgroup, "machine_max_junction_deviation", "printer_motion_ability#maximum-junction-deviation");
        for (const std::string &axis : axes)	{
            append_option_line(optgroup, "machine_max_jerk_" + axis, "printer_motion_ability#maximum-jerk");
        }

    //optgroup = page->new_optgroup(L("Minimum feedrates"));
    //    append_option_line(optgroup, "machine_min_extruding_rate");
    //    append_option_line(optgroup, "machine_min_travel_rate");

    return page;
}

/* Previous name build_extruder_pages().
 *
 * This function was renamed because of now it implements not just an extruder pages building,
 * but "Motion ability" and "Single extruder MM setup" too
 * (These pages can changes according to the another values of a current preset)
 * */
void TabPrinter::build_unregular_pages(bool from_initial_build/* = false*/)
{
    size_t		n_before_extruders = 2;			//	Count of pages before Extruder pages
    auto        flavor = m_config->option<ConfigOptionEnum<GCodeFlavor>>("gcode_flavor")->value;
    bool		is_marlin_flavor = (flavor == gcfMarlinLegacy || flavor == gcfMarlinFirmware || flavor == gcfKlipper || flavor == gcfRepRapFirmware);

    /* ! Freeze/Thaw in this function is needed to avoid call OnPaint() for erased pages
     * and be cause of application crash, when try to change Preset in moment,
     * when one of unregular pages is selected.
     *  */
    Freeze();

    // Add/delete Kinematics page according to is_marlin_flavor
    size_t existed_page = 0;
    for (size_t i = n_before_extruders; i < m_pages.size(); ++i) // first make sure it's not there already
        if (m_pages[i]->title().find(L("Motion ability")) != std::string::npos) {
            if (m_rebuild_kinematics_page)
                m_pages.erase(m_pages.begin() + i);
            else
                existed_page = i;
            break;
        }

    if (existed_page < n_before_extruders && (is_marlin_flavor || from_initial_build)) {
        auto page = build_kinematics_page();
        if (from_initial_build && !is_marlin_flavor)
            page->clear();
        else
            m_pages.insert(m_pages.begin() + n_before_extruders, page);
    }

if (is_marlin_flavor)
    n_before_extruders++;
    size_t		n_after_single_extruder_MM = 2; //	Count of pages after single_extruder_multi_material page

    if (from_initial_build) {
        // create a page, but pretend it's an extruder page, so we can add it to m_pages ourselves
        auto page     = add_options_page(L("Multimaterial"), "custom-gcode_multi_material", true); // ORCA: icon only visible on placeholders
        auto optgroup = page->new_optgroup(L("Single extruder multi-material setup"), "param_multi_material");
        optgroup->append_single_option_line("single_extruder_multi_material", "printer_multimaterial_setup#single-extruder-multi-material");
        ConfigOptionDef def;
        def.type    = coInt, def.set_default_value(new ConfigOptionInt((int) m_extruders_count));
        def.label   = L("Extruders");
        def.tooltip = L("Number of extruders of the printer.");
        def.min     = 1;
        def.max     = MAXIMUM_EXTRUDER_NUMBER;
        def.mode    = comAdvanced;
        Option option(def, "extruders_count");
        optgroup->append_single_option_line(option, "printer_multimaterial_setup#extruders");

        // Orca: rebuild missed extruder pages
        optgroup->m_on_change = [this, optgroup_wk = ConfigOptionsGroupWkp(optgroup)](t_config_option_key opt_key, boost::any value) {
            auto optgroup_sh = optgroup_wk.lock();
            if (!optgroup_sh)
                return;

            // optgroup->get_value() return int for def.type == coInt,
            // Thus, there should be boost::any_cast<int> !
            // Otherwise, boost::any_cast<size_t> causes an "unhandled unknown exception"
            const auto v = optgroup_sh->get_value("extruders_count");
            if (v.empty()) return;
            size_t extruders_count = size_t(boost::any_cast<int>(v));
            wxTheApp->CallAfter([this, opt_key, value, extruders_count]() {
                if (opt_key == "extruders_count" || opt_key == "single_extruder_multi_material") {
                    extruders_count_changed(extruders_count);
                    init_options_list(); // m_options_list should be updated before UI updating
                    update_dirty();
                    if (opt_key == "single_extruder_multi_material") { // the single_extruder_multimaterial was added to force pages
                        on_value_change(opt_key, value);                      // rebuild - let's make sure the on_value_change is not skipped

                        if (boost::any_cast<bool>(value) && m_extruders_count > 1) {
                            SuppressBackgroundProcessingUpdate sbpu;

// Orca: we use a different logic here. If SEMM is enabled, we set extruder count to 1.
#if 1
                            extruders_count_changed(1);
#else

                            std::vector<double> nozzle_diameters =
                                static_cast<const ConfigOptionFloats*>(m_config->option("nozzle_diameter"))->values;
                            const double frst_diam = nozzle_diameters[0];

                            for (auto cur_diam : nozzle_diameters) {
                                // if value is differs from first nozzle diameter value
                                if (fabs(cur_diam - frst_diam) > EPSILON) {
                                    const wxString msg_text = _(
                                        L("Single Extruder Multi Material is selected,\n"
                                          "and all extruders must have the same diameter.\n"
                                          "Do you want to change the diameter for all extruders to first extruder nozzle diameter value?"));
                                    MessageDialog dialog(parent(), msg_text, _(L("Nozzle diameter")), wxICON_WARNING | wxYES_NO);

                                    DynamicPrintConfig new_conf = *m_config;
                                    if (dialog.ShowModal() == wxID_YES) {
                                        for (size_t i = 1; i < nozzle_diameters.size(); i++)
                                            nozzle_diameters[i] = frst_diam;

                                        new_conf.set_key_value("nozzle_diameter", new ConfigOptionFloats(nozzle_diameters));
                                    } else
                                        new_conf.set_key_value("single_extruder_multi_material", new ConfigOptionBool(false));

                                    load_config(new_conf);
                                    break;
                                }
                            }
#endif
                        }

                        m_preset_bundle->update_compatible(PresetSelectCompatibleType::Never);
                        // Upadte related comboboxes on Sidebar and Tabs
                        Sidebar& sidebar = wxGetApp().plater()->sidebar();
                        for (const Preset::Type& type : {Preset::TYPE_PRINT, Preset::TYPE_FILAMENT}) {
                            sidebar.update_presets(type);
                            wxGetApp().get_tab(type)->update_tab_ui();
                        }
                    }
                }
                else {
                    update_dirty();
                    on_value_change(opt_key, value);
                }
            });
        };
        optgroup->append_single_option_line("manual_filament_change", "printer_multimaterial_setup#manual-filament-change");

        optgroup = page->new_optgroup(L("Wipe tower"), "param_tower");
        optgroup->append_single_option_line("purge_in_prime_tower", "printer_multimaterial_wipe_tower#purge-in-prime-tower");
        optgroup->append_single_option_line("enable_filament_ramming", "printer_multimaterial_wipe_tower#enable-filament-ramming");


        optgroup = page->new_optgroup(L("Single extruder multi-material parameters"), "param_settings");
        optgroup->append_single_option_line("cooling_tube_retraction", "printer_multimaterial_semm_parameters#cooling-tube-position");
        optgroup->append_single_option_line("cooling_tube_length", "printer_multimaterial_semm_parameters#cooling-tube-length");
        optgroup->append_single_option_line("parking_pos_retraction", "printer_multimaterial_semm_parameters#filament-parking-positions");
        optgroup->append_single_option_line("extra_loading_move", "printer_multimaterial_semm_parameters#extra-loading-distance");
        optgroup->append_single_option_line("high_current_on_filament_swap", "printer_multimaterial_semm_parameters#high-extruder-current-on-filament-swap");

        optgroup = page->new_optgroup(L("Advanced"), L"param_advanced");
        optgroup->append_single_option_line("machine_load_filament_time", "printer_multimaterial_advanced#filament-load-time");
        optgroup->append_single_option_line("machine_unload_filament_time", "printer_multimaterial_advanced#filament-unload-time");
        optgroup->append_single_option_line("machine_tool_change_time", "printer_multimaterial_advanced#tool-change-time");
        m_pages.insert(m_pages.end() - n_after_single_extruder_MM, page);
    }

    // Orca: build missed extruder pages
    for (auto extruder_idx = m_extruders_count_old; extruder_idx < m_extruders_count; ++extruder_idx) {
        const wxString& page_name = (m_extruders_count > 1) ? wxString::Format("Extruder %d", int(extruder_idx + 1)) : wxString::Format("Extruder");

        //# build page
        //const wxString& page_name = wxString::Format("Extruder %d", int(extruder_idx + 1));
        auto page = add_options_page(page_name, "custom-gcode_extruder", true); // ORCA: icon only visible on placeholders
        m_pages.insert(m_pages.begin() + n_before_extruders + extruder_idx, page);

        auto optgroup = page->new_optgroup(L("Basic information"), L"param_information", -1, true);
            optgroup->append_single_option_line("nozzle_diameter", "printer_extruder_basic_information#nozzle-diameter", extruder_idx);
            //optgroup->append_single_option_line("nozzle_volume_type", "", extruder_idx);

            optgroup->append_single_option_line("nozzle_volume", "printer_extruder_basic_information#nozzle-volume", extruder_idx);
            optgroup->append_single_option_line("extruder_printable_height", "printer_extruder_basic_information#extruder-layer-height-limits", extruder_idx);
            Option option         = optgroup->get_option("extruder_printable_area", extruder_idx);
            option.opt.full_width = true;
            optgroup->append_single_option_line(option, "printer_extruder_basic_information#extruder-offset-position");

            optgroup->m_on_change = [this, extruder_idx](const t_config_option_key& opt_key, boost::any value)
            {
                bool is_SEMM = m_config->opt_bool("single_extruder_multi_material");
                if (is_SEMM && m_extruders_count > 1 && opt_key.find_first_of("nozzle_diameter") != std::string::npos)
                {
                    SuppressBackgroundProcessingUpdate sbpu;
                    const double new_nd = boost::any_cast<double>(value);
                    std::vector<double> nozzle_diameters = static_cast<const ConfigOptionFloats*>(m_config->option("nozzle_diameter"))->values;

                    // if value was changed
                    if (fabs(nozzle_diameters[extruder_idx == 0 ? 1 : 0] - new_nd) > EPSILON)
                    {
                        const wxString msg_text = _(L("This is a single extruder multi-material printer, diameters of all extruders "
                            "will be set to the new value. Do you want to proceed?"));
                        //wxMessageDialog dialog(parent(), msg_text, _(L("Nozzle diameter")), wxICON_WARNING | wxYES_NO);
                        MessageDialog dialog(parent(), msg_text, _(L("Nozzle diameter")), wxICON_WARNING | wxYES_NO);

                        DynamicPrintConfig new_conf = *m_config;
                        if (dialog.ShowModal() == wxID_YES) {
                            for (size_t i = 0; i < nozzle_diameters.size(); i++) {
                                if (i == extruder_idx)
                                    continue;
                                nozzle_diameters[i] = new_nd;
                            }
                        }
                        else
                            nozzle_diameters[extruder_idx] = nozzle_diameters[extruder_idx == 0 ? 1 : 0];

                        new_conf.set_key_value("nozzle_diameter", new ConfigOptionFloats(nozzle_diameters));
                        load_config(new_conf);
                    }
                }

                update_dirty();
                on_value_change(opt_key, value);
                update();
            };

            optgroup = page->new_optgroup(L("Layer height limits"), L"param_layer_height");
            optgroup->append_single_option_line("min_layer_height", "printer_extruder_basic_information#extruder-layer-height-limits", extruder_idx);
            optgroup->append_single_option_line("max_layer_height", "printer_extruder_basic_information#extruder-layer-height-limits", extruder_idx);

            optgroup = page->new_optgroup(L("Position"), L"param_position");
            optgroup->append_single_option_line("extruder_offset", "printer_extruder_basic_information#extruder-offset-position", extruder_idx);

            //BBS: don't show retract related config menu in machine page
            optgroup = page->new_optgroup(L("Retraction"), L"param_retraction");
            optgroup->append_single_option_line("retraction_length", "printer_extruder_retraction#length", extruder_idx);
            optgroup->append_single_option_line("retract_restart_extra", "printer_extruder_retraction#extra-length-on-restart", extruder_idx);
            optgroup->append_single_option_line("retraction_speed", "printer_extruder_retraction#retraction-speed", extruder_idx);
            optgroup->append_single_option_line("deretraction_speed", "printer_extruder_retraction#deretraction-speed", extruder_idx);
            optgroup->append_single_option_line("retraction_minimum_travel", "printer_extruder_retraction#travel-distance-threshold", extruder_idx);
            optgroup->append_single_option_line("retract_when_changing_layer", "printer_extruder_retraction#retract-on-layer-change", extruder_idx);
            optgroup->append_single_option_line("wipe", "printer_extruder_retraction#wipe-while-retracting", extruder_idx);
            optgroup->append_single_option_line("wipe_distance", "printer_extruder_retraction#wipe-distance", extruder_idx);
            optgroup->append_single_option_line("retract_before_wipe", "printer_extruder_retraction#retract-amount-before-wipe", extruder_idx);

            optgroup = page->new_optgroup(L("Z-Hop"), L"param_extruder_lift_enforcement");
            optgroup->append_single_option_line("retract_lift_enforce", "printer_extruder_z_hop#on-surfaces", extruder_idx);
            optgroup->append_single_option_line("z_hop_types", "printer_extruder_z_hop#z-hop-type", extruder_idx);
            optgroup->append_single_option_line("z_hop", "printer_extruder_z_hop#z-hop-height", extruder_idx);
            optgroup->append_single_option_line("travel_slope", "printer_extruder_z_hop#traveling-angle", extruder_idx);
            optgroup->append_single_option_line("retract_lift_above", "printer_extruder_z_hop#only-lift-z-above", extruder_idx);
            optgroup->append_single_option_line("retract_lift_below", "printer_extruder_z_hop#only-lift-z-below", extruder_idx);

            optgroup = page->new_optgroup(L("Retraction when switching material"), L"param_retraction_material_change");
            optgroup->append_single_option_line("retract_length_toolchange", "printer_extruder_retraction#retraction-when-switching-materials", extruder_idx);
            optgroup->append_single_option_line("retract_restart_extra_toolchange", "printer_extruder_retraction#retraction-when-switching-materials", extruder_idx);
            // do not display this params now
            optgroup->append_single_option_line("long_retractions_when_cut", "printer_extruder_retraction#long-retraction-when-cut-beta", extruder_idx);
            optgroup->append_single_option_line("retraction_distances_when_cut", "printer_extruder_retraction#long-retraction-when-cut-beta", extruder_idx);
#if 0
            //optgroup = page->new_optgroup(L("Preview"), -1, true);

            //auto reset_to_filament_color = [this, extruder_idx](wxWindow* parent) {
            //    m_reset_to_filament_color = new ScalableButton(parent, wxID_ANY, "undo", _L("Reset to Filament Color"),
            //                                                   wxDefaultSize, wxDefaultPosition, wxBU_LEFT | wxBU_EXACTFIT, true);
            //    ScalableButton* btn = m_reset_to_filament_color;
            //    btn->SetFont(Slic3r::GUI::wxGetApp().normal_font());
            //    btn->SetSize(btn->GetBestSize());
            //    auto sizer = new wxBoxSizer(wxHORIZONTAL);
            //    sizer->Add(btn);

            //    btn->Bind(wxEVT_BUTTON, [this, extruder_idx](wxCommandEvent& e)
            //    {
            //        std::vector<std::string> colors = static_cast<const ConfigOptionStrings*>(m_config->option("extruder_colour"))->values;
            //        colors[extruder_idx] = "";

            //        DynamicPrintConfig new_conf = *m_config;
            //        new_conf.set_key_value("extruder_colour", new ConfigOptionStrings(colors));
            //        load_config(new_conf);

            //        update_dirty();
            //        update();
            //    });

            //    return sizer;
            //};
            ////BBS
            //Line line = optgroup->create_single_option_line("extruder_colour", "", extruder_idx);
            //line.append_widget(reset_to_filament_color);
            //optgroup->append_line(line);
#endif
    }
    // BBS. No extra extruder page for single physical extruder machine
    // # remove extra pages
    auto &first_extruder_title = const_cast<wxString &>(m_pages[n_before_extruders]->title());
    if (m_extruders_count < m_extruders_count_old) {
        m_pages.erase(	m_pages.begin() + n_before_extruders + m_extruders_count,
                        m_pages.begin() + n_before_extruders + m_extruders_count_old);
        if (m_extruders_count == 1)
            first_extruder_title = wxString::Format("Extruder");
    } else if (m_extruders_count_old == 1) {
        first_extruder_title = wxString::Format("Extruder %d", 1);
    }
    auto & searcher = wxGetApp().sidebar().get_searcher();
    for (auto &group : m_pages[n_before_extruders]->m_optgroups) {
        group->set_config_category_and_type(first_extruder_title, m_type);
        for (auto &opt : group->opt_map())
            searcher.add_key(opt.first + "#0", m_type, group->title, first_extruder_title);
    }

    Thaw();

    m_extruders_count_old = m_extruders_count;

    if (from_initial_build && m_printer_technology == ptSLA)
        return; // next part of code is no needed to execute at this moment

    rebuild_page_tree();

    // Reload preset pages with current configuration values
    reload_config();

    // apply searcher with current configuration
    apply_searcher();
}

// this gets executed after preset is loaded and before GUI fields are updated
void TabPrinter::on_preset_loaded()
{
    // Orca
    //update nozzle_volume_type
    const Preset& current_printer = m_preset_bundle->printers.get_selected_preset();
    const Preset* base_printer = m_preset_bundle->printers.get_preset_base(current_printer);
    if (!base_printer)
        base_printer = &current_printer;
    std::string base_name = base_printer->name;
    // update the extruders count field
    auto   *nozzle_diameter = dynamic_cast<const ConfigOptionFloats*>(m_config->option("nozzle_diameter"));
    size_t extruders_count = nozzle_diameter->values.size();
    // update the GUI field according to the number of nozzle diameters supplied
    if (m_extruders_count != extruders_count)
        extruders_count_changed(extruders_count);

    m_extruder_variant_list = m_config->option<ConfigOptionStrings>("printer_extruder_variant")->values;

    if (base_name != m_base_preset_name) {
        bool use_default_nozzle_volume_type = true;
        m_base_preset_name = base_name;
        std::string prev_nozzle_volume_type = wxGetApp().app_config->get_nozzle_volume_types_from_config(base_name);
        if (!prev_nozzle_volume_type.empty()) {
            ConfigOptionEnumsGeneric* nozzle_volume_type_option = m_preset_bundle->project_config.option<ConfigOptionEnumsGeneric>("nozzle_volume_type");
            if (nozzle_volume_type_option->deserialize(prev_nozzle_volume_type)) {
                use_default_nozzle_volume_type = false;
            }
        }
        if (use_default_nozzle_volume_type) {
            m_preset_bundle->project_config.option<ConfigOptionEnumsGeneric>("nozzle_volume_type")->values = current_printer.config.option<ConfigOptionEnumsGeneric>("default_nozzle_volume_type")->values;
        }
    }
}

void TabPrinter::update_pages()
{
    // update m_pages ONLY if printer technology is changed
    const PrinterTechnology new_printer_technology = m_presets->get_edited_preset().printer_technology();
    if (new_printer_technology == m_printer_technology)
        return;

    //clear all active pages before switching
    clear_pages();

    // set m_pages to m_pages_(technology before changing)
    m_printer_technology == ptFFF ? m_pages.swap(m_pages_fff) : m_pages.swap(m_pages_sla);

    // build Tab according to the technology, if it's not exist jet OR
    // set m_pages_(technology after changing) to m_pages
    // m_printer_technology will be set by Tab::load_current_preset()
    if (new_printer_technology == ptFFF)
    {
        if (m_pages_fff.empty())
        {
            build_fff();
            if (m_extruders_count > 1)
            {
                m_preset_bundle->update_multi_material_filament_presets();
                on_value_change("extruders_count", m_extruders_count);
            }
        }
        else
            m_pages.swap(m_pages_fff);

         wxGetApp().obj_list()->update_objects_list_filament_column(m_extruders_count);
    }
    else
        m_pages_sla.empty() ? build_sla() : m_pages.swap(m_pages_sla);

    rebuild_page_tree();
}

void TabPrinter::reload_config()
{
    Tab::reload_config();

    // "extruders_count" doesn't update from the update_config(),
    // so update it implicitly
    if (m_active_page && m_active_page->title() == "Multimaterial")
        m_active_page->set_value("extruders_count", int(m_extruders_count));
}

void TabPrinter::activate_selected_page(std::function<void()> throw_if_canceled)
{
    Tab::activate_selected_page(throw_if_canceled);

    // "extruders_count" doesn't update from the update_config(),
    // so update it implicitly
    if (m_active_page && m_active_page->title() == "Multimaterial")
        m_active_page->set_value("extruders_count", int(m_extruders_count));
}

void TabPrinter::clear_pages()
{
    Tab::clear_pages();
    m_reset_to_filament_color = nullptr;
}

void TabPrinter::toggle_options()
{
    if (!m_active_page || m_presets->get_edited_preset().printer_technology() == ptSLA)
        return;

    auto nozzle_volumes = m_preset_bundle->project_config.option<ConfigOptionEnumsGeneric>("nozzle_volume_type");
    auto extruders      = m_config->option<ConfigOptionEnumsGeneric>("extruder_type");
        auto get_index_for_extruder =
            [this, &extruders, &nozzle_volumes](int extruder_id, int stride = 1) {
        return m_config->get_index_for_extruder(extruder_id + 1, "printer_extruder_id",
            ExtruderType(extruders->values[extruder_id]), NozzleVolumeType(nozzle_volumes->values[extruder_id]), "printer_extruder_variant", stride);
    };

    //BBS: whether the preset is Bambu Lab printer
    bool is_BBL_printer = false;
    if (m_preset_bundle) {
       is_BBL_printer = wxGetApp().preset_bundle->is_bbl_vendor();
    }

    bool is_QIDI_printer = false;
    if (m_preset_bundle) {
       is_QIDI_printer = wxGetApp().preset_bundle->is_qidi_vendor();
    }

    bool have_multiple_extruders = true;
    //m_extruders_count > 1;
    //if (m_active_page->title() == "Custom G-code") {
    //    toggle_option("change_filament_gcode", have_multiple_extruders);
    //}
    if (m_active_page->title() == L("Basic information")) {

        // SoftFever: hide BBL specific settings
        for (auto el : {"scan_first_layer", "disable_power_loss_recovery", "bbl_calib_mark_logo", "bbl_use_printhost"})
            toggle_line(el, is_BBL_printer);

        // SoftFever: hide non-BBL settings
        for (auto el : {"use_firmware_retraction", "use_relative_e_distances", "support_multi_bed_types", "pellet_modded_printer", "bed_mesh_max", "bed_mesh_min", "bed_mesh_probe_distance", "adaptive_bed_mesh_margin", "thumbnails"})
          toggle_line(el, !is_BBL_printer);
    }

    if (m_active_page->title() == L("Machine G-code")) {
        PresetBundle *preset_bundle = wxGetApp().preset_bundle;
        std::string   printer_type  = preset_bundle->printers.get_edited_preset().get_printer_type(preset_bundle);
        toggle_line("wrapping_detection_gcode", DevPrinterConfigUtil::support_wrapping_detection(printer_type));
    }

    if (m_active_page->title() == L("Multimaterial")) {
        // SoftFever: hide specific settings for BBL printer
        for (auto el : {
                 "enable_filament_ramming",
                 "cooling_tube_retraction",
                 "cooling_tube_length",
                 "parking_pos_retraction",
                 "extra_loading_move",
                 "high_current_on_filament_swap",
             })
            toggle_option(el, !is_BBL_printer && !is_QIDI_printer);

        auto bSEMM = m_config->opt_bool("single_extruder_multi_material");
        if (!bSEMM && m_config->opt_bool("manual_filament_change")) {
            DynamicPrintConfig new_conf = *m_config;
            new_conf.set_key_value("manual_filament_change", new ConfigOptionBool(false));
            load_config(new_conf);
        }
        toggle_option("extruders_count", !bSEMM);
        toggle_option("manual_filament_change", bSEMM);
        toggle_option("purge_in_prime_tower", bSEMM && (!is_BBL_printer && !is_QIDI_printer));
    }
    wxString extruder_number;
    long val = 1;
    if ( m_active_page->title().IsSameAs(L("Extruder")) ||
        (m_active_page->title().StartsWith("Extruder ", &extruder_number) && extruder_number.ToLong(&val) &&
        val > 0 && (size_t)val <= m_extruders_count))
    {
        size_t i = size_t(val - 1);
        int variant_index = get_index_for_extruder(i);
        bool have_retract_length = m_config->opt_float("retraction_length", variant_index) > 0;

        toggle_option("extruder_printable_area", false, i);          // disable
        toggle_line("extruder_printable_area", m_preset_bundle->get_printer_extruder_count() == 2, i);  //hide
        toggle_option("extruder_printable_height", false, i);
        toggle_line("extruder_printable_height", m_preset_bundle->get_printer_extruder_count() == 2, i);

        // when using firmware retraction, firmware decides retraction length
        bool use_firmware_retraction = m_config->opt_bool("use_firmware_retraction");
        toggle_option("retract_length", !use_firmware_retraction, i);

        // user can customize travel length if we have retraction length or we"re using
        // firmware retraction
        toggle_option("retraction_minimum_travel", have_retract_length || use_firmware_retraction, i);

        // user can customize other retraction options if retraction is enabled
        //BBS
        bool retraction = have_retract_length || use_firmware_retraction;
        std::vector<std::string> vec = {"z_hop", "retract_when_changing_layer"};
        for (auto el : vec)
            toggle_option(el, retraction, i);

        // retract lift above / below + enforce only applies if using retract lift
        vec.resize(0);
        vec = {"retract_lift_above", "retract_lift_below", "retract_lift_enforce"};
        for (auto el : vec)
          toggle_option(el, retraction && (m_config->opt_float("z_hop", i) > 0), i);

        // some options only apply when not using firmware retraction
        vec.resize(0);
        vec = {"retraction_speed", "deretraction_speed",    "retract_before_wipe",
               "retract_length",   "retract_restart_extra", "wipe",
               "wipe_distance"};
        for (auto el : vec)
            //BBS
            toggle_option(el, retraction && !use_firmware_retraction, i);

        bool wipe = retraction && m_config->opt_bool("wipe", variant_index);
        toggle_option("retract_before_wipe", wipe, i);

        if (use_firmware_retraction && wipe) {
            //wxMessageDialog dialog(parent(),
            MessageDialog dialog(parent(),
                _(L("The Wipe option is not available when using the Firmware Retraction mode.\n"
                    "\nShall I disable it in order to enable Firmware Retraction?")),
                _(L("Firmware Retraction")), wxICON_WARNING | wxYES | wxNO);

            DynamicPrintConfig new_conf = *m_config;
            if (dialog.ShowModal() == wxID_YES) {
                auto wipe = static_cast<ConfigOptionBools*>(m_config->option("wipe")->clone());
                for (size_t w = 0; w < wipe->values.size(); w++)
                    wipe->values[w] = false;
                new_conf.set_key_value("wipe", wipe);
            }
            else {
                new_conf.set_key_value("use_firmware_retraction", new ConfigOptionBool(false));
            }
            load_config(new_conf);
        }
        // BBS
        toggle_option("wipe_distance", wipe, i);

        toggle_option("retract_length_toolchange", have_multiple_extruders, i);

        bool toolchange_retraction = m_config->opt_float("retract_length_toolchange", variant_index) > 0;
        toggle_option("retract_restart_extra_toolchange", have_multiple_extruders && toolchange_retraction, i);

        toggle_option("long_retractions_when_cut", !use_firmware_retraction && m_config->opt_int("enable_long_retraction_when_cut"), i);
        toggle_line("retraction_distances_when_cut", m_config->opt_bool("long_retractions_when_cut", variant_index), i);

        toggle_option("travel_slope", m_config->opt_enum("z_hop_types", i) != ZHopType::zhtNormal, i);
    }

    if (m_active_page->title() == L("Motion ability")) {
        auto gcf = m_config->option<ConfigOptionEnum<GCodeFlavor>>("gcode_flavor")->value;
        bool silent_mode = m_config->opt_bool("silent_mode");
        int  max_field   = silent_mode ? 2 : 1;
        for (int i = 0; i < max_field; ++i)
            toggle_option("machine_max_acceleration_travel", gcf != gcfMarlinLegacy && gcf != gcfKlipper, i);
        toggle_line("machine_max_acceleration_travel", gcf != gcfMarlinLegacy && gcf != gcfKlipper);
        for (int i = 0; i < max_field; ++i)
            toggle_option("machine_max_junction_deviation", gcf == gcfMarlinFirmware, i);
        toggle_line("machine_max_junction_deviation", gcf == gcfMarlinFirmware);

        // Check if junction deviation value is non-zero and firmware is Marlin
        bool enable_jerk = gcf != gcfMarlinFirmware;
        if (gcf == gcfMarlinFirmware) {
            const auto *junction_deviation = m_config->option<ConfigOptionFloats>("machine_max_junction_deviation");
            if (junction_deviation != nullptr) {
                const auto &values = junction_deviation->values;
                enable_jerk = std::all_of(values.begin(), values.end(), [](double val) { return val == 0.0; });
            } else {
                enable_jerk = true;
            }
        }
        for (int i = 0; i < max_field; ++i) {
            toggle_option("machine_max_jerk_x", enable_jerk, i);
            toggle_option("machine_max_jerk_y", enable_jerk, i);
            toggle_option("machine_max_jerk_z", enable_jerk, i);
            toggle_option("machine_max_jerk_e", enable_jerk, i);
        }

        bool resonance_avoidance = m_config->opt_bool("resonance_avoidance");
        toggle_option("min_resonance_avoidance_speed", resonance_avoidance);
        toggle_option("max_resonance_avoidance_speed", resonance_avoidance);
    }
}

void TabPrinter::update()
{
    m_update_cnt++;
    m_presets->get_edited_preset().printer_technology() == ptFFF ? update_fff() : update_sla();
    m_update_cnt--;

    update_description_lines();
    //BBS: GUI refactor
    //Layout();
    m_parent->Layout();

    if (m_update_cnt == 0)
        wxGetApp().mainframe->on_config_changed(m_config);
}

void TabPrinter::update_fff()
{
    if (m_use_silent_mode != m_config->opt_bool("silent_mode"))	{
        m_rebuild_kinematics_page = true;
        m_use_silent_mode = m_config->opt_bool("silent_mode");
    }

    toggle_options();
}

void TabPrinter::update_sla()
{ ; }

void Tab::update_ui_items_related_on_parent_preset(const Preset* selected_preset_parent)
{
    m_is_default_preset = selected_preset_parent != nullptr && selected_preset_parent->is_default;

    m_bmp_non_system = selected_preset_parent ? &m_bmp_value_unlock : &m_bmp_white_bullet;
    m_ttg_non_system = selected_preset_parent ? &m_ttg_value_unlock : &m_ttg_white_bullet_ns;
    m_tt_non_system  = selected_preset_parent ? &m_tt_value_unlock  : &m_ttg_white_bullet_ns;
}

//BBS: reactive the preset combo box
void Tab::reactive_preset_combo_box()
{
    if (!m_presets_choice) return;
    //BBS: add workaround to fix the issue caused by wxwidget 3.15 upgrading
    m_presets_choice->Enable(false);
    m_presets_choice->Enable(true);
}

// Initialize the UI from the current preset
void Tab::load_current_preset()
{
    BOOST_LOG_TRIVIAL(info) << __FUNCTION__<<boost::format(": enter, m_type %1%")%Preset::get_type_string(m_type);
    const Preset& preset = m_presets->get_edited_preset();
    std::vector<std::string> prev_variant_list;
    int prev_extruder_count = 0;

    update_btns_enabling();

    update();
    if (m_type == Slic3r::Preset::TYPE_PRINTER) {
        // For the printer profile, generate the extruder pages.
        if (preset.printer_technology() == ptFFF) {
            prev_variant_list = static_cast<TabPrinter*>(this)->m_extruder_variant_list;
            prev_extruder_count = static_cast<TabPrinter*>(this)->m_extruders_count;
            on_preset_loaded();
        }
        else
            wxGetApp().obj_list()->update_objects_list_filament_column(1);
    }

    // Reload preset pages with the new configuration values.
    update_extruder_variants();
    if (m_type == Preset::TYPE_PRINT) {
        if (auto tab = wxGetApp().plate_tab) {
            tab->m_config->apply(*m_config);
            tab->update_extruder_variants();
            tab->reload_config();
        }
        for (auto tab : wxGetApp().model_tabs_list) {
            tab->m_config->apply(*m_config);
            tab->update_extruder_variants();
            tab->reload_config();
        }
    }
    reload_config();

    update_ui_items_related_on_parent_preset(m_presets->get_selected_preset_parent());

//	m_undo_to_sys_btn->Enable(!preset.is_default);

#if 0
    // use CallAfter because some field triggers schedule on_change calls using CallAfter,
    // and we don't want them to be called after this update_dirty() as they would mark the
    // preset dirty again
    // (not sure this is true anymore now that update_dirty is idempotent)
    wxTheApp->CallAfter([this]
#endif
    {
        // checking out if this Tab exists till this moment
        if (!wxGetApp().checked_tab(this))
            return;
        update_tab_ui();

        // update show/hide tabs
        if (m_type == Slic3r::Preset::TYPE_PRINTER) {
            const PrinterTechnology printer_technology = m_presets->get_edited_preset().printer_technology();
            if (printer_technology != static_cast<TabPrinter*>(this)->m_printer_technology)
            {
                // The change of the technology requires to remove some of unrelated Tabs
                // During this action, wxNoteBook::RemovePage invoke wxEVT_NOTEBOOK_PAGE_CHANGED
                // and as a result a function select_active_page() is called fron Tab::OnActive()
                // But we don't need it. So, to avoid activation of the page, set m_active_page to NULL
                // till unusable Tabs will be deleted
                Page* tmp_page = m_active_page;
                m_active_page = nullptr;
                for (auto tab : wxGetApp().tabs_list) {
                    if (tab->type() == Preset::TYPE_PRINTER) { // Printer tab is shown every time
                        int cur_selection = wxGetApp().tab_panel()->GetSelection();
                        if (cur_selection != 0)
                            wxGetApp().tab_panel()->SetSelection(wxGetApp().tab_panel()->GetPageCount() - 1);
                        continue;
                    }
                    if (tab->supports_printer_technology(printer_technology))
                    {
#ifdef _MSW_DARK_MODE
                        if (!wxGetApp().tabs_as_menu()) {
                            std::string bmp_name = tab->type() == Slic3r::Preset::TYPE_FILAMENT      ? "spool" :
                                                   tab->type() == Slic3r::Preset::TYPE_SLA_MATERIAL  ? "" : "cog";
                            tab->Hide(); // #ys_WORKAROUND : Hide tab before inserting to avoid unwanted rendering of the tab
                            dynamic_cast<Notebook*>(wxGetApp().tab_panel())->InsertPage(wxGetApp().tab_panel()->FindPage(this), tab, tab->title(), bmp_name);
                        }
                        else
#endif
                            wxGetApp().tab_panel()->InsertPage(wxGetApp().tab_panel()->FindPage(this), tab, tab->title(), "");
                        #ifdef __linux__ // the tabs apparently need to be explicitly shown on Linux (pull request #1563)
                            int page_id = wxGetApp().tab_panel()->FindPage(tab);
                            wxGetApp().tab_panel()->GetPage(page_id)->Show(true);
                        #endif // __linux__
                    }
                    else {
                        int page_id = wxGetApp().tab_panel()->FindPage(tab);
                        wxGetApp().tab_panel()->GetPage(page_id)->Show(false);
                        wxGetApp().tab_panel()->RemovePage(page_id);
                    }
                }
                static_cast<TabPrinter*>(this)->m_printer_technology = printer_technology;
                m_active_page = tmp_page;
#ifdef _MSW_DARK_MODE
                if (!wxGetApp().tabs_as_menu())
                    dynamic_cast<Notebook*>(wxGetApp().tab_panel())->SetPageImage(wxGetApp().tab_panel()->FindPage(this), printer_technology == ptFFF ? "printer" : "sla_printer");
#endif
            }
            //update the object config due to extruder count change
            DynamicPrintConfig& new_print_config = wxGetApp().preset_bundle->prints.get_edited_preset().config;
            std::vector<std::string> new_variant_list = wxGetApp().preset_bundle->printers.get_edited_preset().config.option<ConfigOptionStrings>("printer_extruder_variant")->values;
            int new_extruder_count = wxGetApp().preset_bundle->get_printer_extruder_count();
            if (prev_extruder_count != new_extruder_count || prev_variant_list.size() != new_variant_list.size())
            {
                //process the object params here
                Model& model = wxGetApp().plater()->model();
                size_t num_objects = model.objects.size();
                for (int i = 0; i < num_objects; ++i) {
                    ModelObject* object = model.objects[i];
                    DynamicPrintConfig object_config = object->config.get();
                    if (!object_config.empty()) {
                        object_config.update_values_from_multi_to_multi_2(prev_variant_list, new_variant_list, new_print_config, print_options_with_variant);
                        object->config.assign_config(std::move(object_config));
                    }
                    for (ModelVolume* v : object->volumes) {
                        if (v->is_model_part() || v->is_modifier()) {
                            DynamicPrintConfig volume_config = v->config.get();
                            if (!volume_config.empty()) {
                                volume_config.update_values_from_multi_to_multi_2(prev_variant_list,new_variant_list,new_print_config, print_options_with_variant);
                                v->config.assign_config(std::move(volume_config));
                            }
                        }
                    }

                    for (auto &layer_config_it : object->layer_config_ranges) {
                        ModelConfig& layer_model_config = layer_config_it.second;
                        DynamicPrintConfig layer_config = layer_model_config.get();
                        if (!layer_config.empty()) {
                            layer_config.update_values_from_multi_to_multi_2(prev_variant_list,new_variant_list,new_print_config, print_options_with_variant);
                            layer_model_config.assign_config(std::move(layer_config));
                       }
                    }
                }
            }

            on_presets_changed();
            if (printer_technology == ptFFF) {
                static_cast<TabPrinter*>(this)->m_initial_extruders_count = static_cast<const ConfigOptionFloats*>(m_presets->get_selected_preset().config.option("nozzle_diameter"))->values.size(); //static_cast<TabPrinter*>(this)->m_extruders_count;
                const Preset* parent_preset = m_presets->get_selected_preset_parent();
                static_cast<TabPrinter*>(this)->m_sys_extruders_count = parent_preset == nullptr ? 0 :
                    static_cast<const ConfigOptionFloats*>(parent_preset->config.option("nozzle_diameter"))->values.size();
            }
        }
        else {
            on_presets_changed();
            if (m_type == Preset::TYPE_SLA_PRINT || m_type == Preset::TYPE_PRINT)
                update_frequently_changed_parameters();
        }
        m_opt_status_value = (m_presets->get_selected_preset_parent() ? osSystemValue : 0) | osInitValue;
        init_options_list();
        if (m_type == Preset::TYPE_PRINT) {
            for (auto tab : wxGetApp().model_tabs_list) {
                tab->init_options_list();
            }
        }
        update_visibility();
        update_changed_ui();
    }
#if 0
    );
#endif
    BOOST_LOG_TRIVIAL(info) << __FUNCTION__<<boost::format(": exit");
}

//Regerenerate content of the page tree.
void Tab::rebuild_page_tree()
{
    // get label of the currently selected item
    auto sel_item = m_tabctrl->GetSelection();
    // BBS: fix new layout, record last select
    if (sel_item < 0)
        sel_item = m_last_select_item;
    const auto selected = sel_item >= 0 ? m_tabctrl->GetItemText(sel_item) : "";

    int item = -1;

    // Delete/Append events invoke wxEVT_TAB_SEL_CHANGED event.
    // To avoid redundant clear/activate functions call
    // suppress activate page before page_tree rebuilding
    m_disable_tree_sel_changed_event = true;

    int curr_item = 0;
    for (auto p : m_pages)
    {
        if (!p->get_show())
            continue;
        if (m_tabctrl->GetCount() <= curr_item) {
            m_tabctrl->AppendItem(translate_category(p->title(), m_type), p->iconID());
        } else {
            m_tabctrl->SetItemText(curr_item, translate_category(p->title(), m_type));
        }
        m_tabctrl->SetItemTextColour(curr_item, p->get_item_colour() == m_modified_label_clr ? p->get_item_colour() : StateColor(
                        std::make_pair(0x6B6B6C, (int) StateColor::NotChecked),
                        std::make_pair(p->get_item_colour(), (int) StateColor::Normal)));
        if (translate_category(p->title(), m_type) == selected)
            item = curr_item;
        curr_item++;
    }
    while (m_tabctrl->GetCount() > curr_item) {
        m_tabctrl->DeleteItem(m_tabctrl->GetCount() - 1);
    }

    // BBS: on mac, root is selected, this fix it
    m_tabctrl->Unselect();
    // BBS: not select on hide tab
    if (item == -1 && m_parent->is_active_and_shown_tab(this)) {
        // this is triggered on first load, so we don't disable the sel change event
        item = m_tabctrl->GetFirstVisibleItem();
    }
    // BBS: fix new layout, record last select
    if (sel_item == m_last_select_item)
        m_last_select_item = item;
    else
        m_last_select_item = NULL;

    // allow activate page before selection of a page_tree item
    m_disable_tree_sel_changed_event = false;
    //BBS: GUI refactor
    if (item >= 0)
    {
        bool ret = update_current_page_in_background(item);
        //if m_active_page is changed in update_current_page_in_background
        //will just update the selected item of the treectrl
         if (m_parent->is_active_and_shown_tab(this)) // FIX: modify state not update
            m_tabctrl->SelectItem(item);
    }
}

void Tab::update_btns_enabling()
{
    // we can delete any preset from the physical printer
    // and any user preset
    const Preset& preset = m_presets->get_edited_preset();
    m_btn_delete_preset->Show((m_type == Preset::TYPE_PRINTER && m_preset_bundle->physical_printers.has_selection())
                              || (!preset.is_default && !preset.is_system));

    //if (m_btn_edit_ph_printer)
    //    m_btn_edit_ph_printer->SetToolTip( m_preset_bundle->physical_printers.has_selection() ?
    //                                       _L("Edit physical printer") : _L("Add physical printer"));
}

void Tab::update_preset_choice()
{
    if (m_presets_choice)
        m_presets_choice->update();
    update_btns_enabling();
}

// Called by the UI combo box when the user switches profiles, and also to delete the current profile.
// Select a preset by a name.If !defined(name), then the default preset is selected.
// If the current profile is modified, user is asked to save the changes.
bool Tab::select_preset(
    std::string preset_name, bool delete_current /*=false*/, const std::string &last_selected_ph_printer_name /* =""*/, bool force_select, bool force_no_transfer)
{
    BOOST_LOG_TRIVIAL(info) << boost::format("select preset, name %1%, delete_current %2%")
        %preset_name %delete_current;
    if (preset_name.empty()) {
        if (delete_current) {
            // Find an alternate preset to be selected after the current preset is deleted.
            const std::deque<Preset> &presets 		= m_presets->get_presets();
            size_t    				  idx_current   = m_presets->get_idx_selected();
            // Find the next visible preset.
            preset_name = presets[idx_current].inherits();
            if (preset_name.empty()) {
                size_t 				      idx_new       = idx_current + 1;
                if (idx_new < presets.size())
                    for (; idx_new < presets.size() && ! presets[idx_new].is_visible; ++ idx_new) ;
                if (idx_new == presets.size())
                    for (idx_new = idx_current - 1; idx_new > 0 && ! presets[idx_new].is_visible; -- idx_new);
                preset_name = presets[idx_new].name;
                BOOST_LOG_TRIVIAL(info) << boost::format("cause by delete current ,choose the next visible, idx %1%, name %2%")
                                            %idx_new %preset_name;
            } else {
                BOOST_LOG_TRIVIAL(info) << boost::format("cause by delete current ,choose base, name %1%") % preset_name;
            }
        } else {
            //BBS select first visible item first
            const std::deque<Preset> &presets 		= this->m_presets->get_presets();
            size_t 				      idx_new = 0;
            if (idx_new < presets.size())
                for (; idx_new < presets.size() && ! presets[idx_new].is_visible; ++ idx_new) ;
            preset_name = presets[idx_new].name;
            if (idx_new == presets.size()) {
                // If no name is provided, select the "-- default --" preset.
                preset_name = m_presets->default_preset().name;
            }
            BOOST_LOG_TRIVIAL(info) << boost::format("not cause by delete current ,choose the first visible, idx %1%, name %2%")
                                        %idx_new %preset_name;
        }
    }
    //BBS: add project embedded preset logic and refine is_external
    assert(! delete_current || (m_presets->get_edited_preset().name != preset_name && (m_presets->get_edited_preset().is_user() || m_presets->get_edited_preset().is_project_embedded)));
    //assert(! delete_current || (m_presets->get_edited_preset().name != preset_name && m_presets->get_edited_preset().is_user()));
    bool current_dirty = ! delete_current && m_presets->current_is_dirty();
    bool print_tab     = m_presets->type() == Preset::TYPE_PRINT || m_presets->type() == Preset::TYPE_SLA_PRINT;
    bool printer_tab   = m_presets->type() == Preset::TYPE_PRINTER;
    bool canceled      = false;
    bool no_transfer = false;
    bool technology_changed = false;
    m_dependent_tabs.clear();
    if ((m_presets->type() == Preset::TYPE_FILAMENT) && !preset_name.empty())
    {
        Preset *to_be_selected = m_presets->find_preset(preset_name, false, true);
        if (to_be_selected) {
            std::string current_type, to_select_type;
            ConfigOptionStrings* cur_opt = dynamic_cast <ConfigOptionStrings *>(m_presets->get_edited_preset().config.option("filament_type"));
            ConfigOptionStrings* to_select_opt = dynamic_cast <ConfigOptionStrings *>(to_be_selected->config.option("filament_type"));
            if (cur_opt && (cur_opt->values.size() > 0)) {
                current_type =  cur_opt->values[0];
            }
            if (to_select_opt && (to_select_opt->values.size() > 0)) {
                to_select_type =  to_select_opt->values[0];
            }
            if (current_type != to_select_type)
                no_transfer = true;
        }
    }
    else if (printer_tab)
        no_transfer = true;

    if (force_no_transfer) {
        no_transfer = true;
    }
    if (current_dirty && ! may_discard_current_dirty_preset(nullptr, preset_name, no_transfer) && !force_select) {
        canceled = true;
        BOOST_LOG_TRIVIAL(info) << boost::format("current dirty and cancelled");
    } else if (print_tab) {
        // Before switching the print profile to a new one, verify, whether the currently active filament or SLA material
        // are compatible with the new print.
        // If it is not compatible and the current filament or SLA material are dirty, let user decide
        // whether to discard the changes or keep the current print selection.
        PresetWithVendorProfile printer_profile = m_preset_bundle->printers.get_edited_preset_with_vendor_profile();
        PrinterTechnology  printer_technology = printer_profile.preset.printer_technology();
        PresetCollection  &dependent = (printer_technology == ptFFF) ? m_preset_bundle->filaments : m_preset_bundle->sla_materials;
        bool 			   old_preset_dirty = dependent.current_is_dirty();
        bool 			   new_preset_compatible = is_compatible_with_print(dependent.get_edited_preset_with_vendor_profile(),
        	m_presets->get_preset_with_vendor_profile(*m_presets->find_preset(preset_name, true)), printer_profile);
        if (! canceled)
            canceled = old_preset_dirty && ! may_discard_current_dirty_preset(&dependent, preset_name) && ! new_preset_compatible && !force_select;
        if (! canceled) {
            // The preset will be switched to a different, compatible preset, or the '-- default --'.
            m_dependent_tabs.emplace_back((printer_technology == ptFFF) ? Preset::Type::TYPE_FILAMENT : Preset::Type::TYPE_SLA_MATERIAL);
            if (old_preset_dirty && ! new_preset_compatible)
                dependent.discard_current_changes();
        }
        BOOST_LOG_TRIVIAL(info) << boost::format("select process, new_preset_compatible %1%, old_preset_dirty %2%, cancelled %3%")
            %new_preset_compatible %old_preset_dirty % canceled;
    } else if (printer_tab) {
        // Before switching the printer to a new one, verify, whether the currently active print and filament
        // are compatible with the new printer.
        // If they are not compatible and the current print or filament are dirty, let user decide
        // whether to discard the changes or keep the current printer selection.
        //
        // With the introduction of the SLA printer types, we need to support switching between
        // the FFF and SLA printers.
        const Preset 		&new_printer_preset     = *m_presets->find_preset(preset_name, true);
		const PresetWithVendorProfile new_printer_preset_with_vendor_profile = m_presets->get_preset_with_vendor_profile(new_printer_preset);
        PrinterTechnology    old_printer_technology = m_presets->get_edited_preset().printer_technology();
        PrinterTechnology    new_printer_technology = new_printer_preset.printer_technology();
        if (new_printer_technology == ptSLA && old_printer_technology == ptFFF && !wxGetApp().may_switch_to_SLA_preset(_omitL("New printer preset selected")))
            canceled = true;
        else {
            struct PresetUpdate {
                Preset::Type         tab_type;
                PresetCollection 	*presets;
                PrinterTechnology    technology;
                bool    	         old_preset_dirty;
                bool         	     new_preset_compatible;
            };
            std::vector<PresetUpdate> updates = {
                { Preset::Type::TYPE_PRINT,         &m_preset_bundle->prints,       ptFFF },
                //{ Preset::Type::TYPE_SLA_PRINT,     &m_preset_bundle->sla_prints,   ptSLA },
                { Preset::Type::TYPE_FILAMENT,      &m_preset_bundle->filaments,    ptFFF },
                //{ Preset::Type::TYPE_SLA_MATERIAL,  &m_preset_bundle->sla_materials,ptSLA }
            };
            Preset *to_be_selected = m_presets->find_preset(preset_name, false, true);
            ConfigOptionStrings* cur_opt2 = dynamic_cast <ConfigOptionStrings *>(m_presets->get_edited_preset().config.option("printer_extruder_variant"));
            ConfigOptionStrings* to_select_opt2 = dynamic_cast <ConfigOptionStrings *>(to_be_selected->config.option("printer_extruder_variant"));
            bool no_transfer_variant = cur_opt2->values != to_select_opt2->values;
            for (PresetUpdate &pu : updates) {
                pu.old_preset_dirty = (old_printer_technology == pu.technology) && pu.presets->current_is_dirty();
                pu.new_preset_compatible = (new_printer_technology == pu.technology) && is_compatible_with_printer(pu.presets->get_edited_preset_with_vendor_profile(), new_printer_preset_with_vendor_profile);
                if (!canceled)
                    canceled = pu.old_preset_dirty && !may_discard_current_dirty_preset(pu.presets, preset_name, false, no_transfer_variant) && !pu.new_preset_compatible && !force_select;
            }
            if (!canceled) {
                for (PresetUpdate &pu : updates) {
                    // The preset will be switched to a different, compatible preset, or the '-- default --'.
                    if (pu.technology == new_printer_technology)
                        m_dependent_tabs.emplace_back(pu.tab_type);
                    if (pu.old_preset_dirty && !pu.new_preset_compatible)
                        pu.presets->discard_current_changes();
                }
            }
        }
        if (! canceled)
        	technology_changed = old_printer_technology != new_printer_technology;

        BOOST_LOG_TRIVIAL(info) << boost::format("select machine, technology_changed %1%, canceled %2%")
                %technology_changed  % canceled;
    }

    BOOST_LOG_TRIVIAL(info) << boost::format("before delete action, canceled %1%, delete_current %2%") %canceled %delete_current;
    bool        delete_third_printer = false;
    std::deque<Preset> filament_presets;
    std::deque<Preset> process_presets;
    if (! canceled && delete_current) {
        // Delete the file and select some other reasonable preset.
        // It does not matter which preset will be made active as the preset will be re-selected from the preset_name variable.
        // The 'external' presets will only be removed from the preset list, their files will not be deleted.
        try {
            //BBS delete preset
            Preset &current_preset = m_presets->get_selected_preset();

            // Obtain compatible filament and process presets for printers
            if (m_preset_bundle && m_presets->get_preset_base(current_preset) == &current_preset && printer_tab && !current_preset.is_system) {
                delete_third_printer = true;
                for (const Preset &preset : m_preset_bundle->filaments.get_presets()) {
                    if (preset.is_compatible && !preset.is_default) {
                        if (preset.inherits() != "")
                            filament_presets.push_front(preset);
                        else
                            filament_presets.push_back(preset);
                        if (!preset.setting_id.empty()) { m_preset_bundle->filaments.set_sync_info_and_save(preset.name, preset.setting_id, "delete", 0); }
                    }
                }
                for (const Preset &preset : m_preset_bundle->prints.get_presets()) {
                    if (preset.is_compatible && !preset.is_default) {
                        if (preset.inherits() != "")
                            process_presets.push_front(preset);
                        else
                            process_presets.push_back(preset);
                        if (!preset.setting_id.empty()) { m_preset_bundle->filaments.set_sync_info_and_save(preset.name, preset.setting_id, "delete", 0); }
                    }
                }
            }
            if (!current_preset.setting_id.empty()) {
                m_presets->set_sync_info_and_save(current_preset.name, current_preset.setting_id, "delete", 0);
                wxGetApp().delete_preset_from_cloud(current_preset.setting_id);
            }
            BOOST_LOG_TRIVIAL(info) << "delete preset = " << current_preset.name << ", setting_id = " << current_preset.setting_id;
            BOOST_LOG_TRIVIAL(info) << boost::format("will delete current preset...");
            m_presets->delete_current_preset();
        } catch (const std::exception & ex) {
            //FIXME add some error reporting!
            canceled = true;
            BOOST_LOG_TRIVIAL(info) << boost::format("found exception when delete: %1%") %ex.what();
        }
    }

    if (canceled) {
        BOOST_LOG_TRIVIAL(info) << boost::format("canceled delete, update ui...");
        if (m_type == Preset::TYPE_PRINTER) {
            if (!last_selected_ph_printer_name.empty() &&
                m_presets->get_edited_preset().name == PhysicalPrinter::get_preset_name(last_selected_ph_printer_name)) {
                // If preset selection was canceled and previously was selected physical printer, we should select it back
                m_preset_bundle->physical_printers.select_printer(last_selected_ph_printer_name);
            }
            if (m_preset_bundle->physical_printers.has_selection()) {
                // If preset selection was canceled and physical printer was selected
                // we must disable selection marker for the physical printers
                m_preset_bundle->physical_printers.unselect_printer();
            }
        }

        update_tab_ui();

        // Trigger the on_presets_changed event so that we also restore the previous value in the plater selector,
        // if this action was initiated from the plater.
        on_presets_changed();
    } else {
        BOOST_LOG_TRIVIAL(info) << boost::format("successfully delete, will update compatibility");
        if (current_dirty)
            m_presets->discard_current_changes();

        const bool is_selected = m_presets->select_preset_by_name(preset_name, false) || delete_current;
        assert(m_presets->get_edited_preset().name == preset_name || ! is_selected);
        // Mark the print & filament enabled if they are compatible with the currently selected preset.
        // The following method should not discard changes of current print or filament presets on change of a printer profile,
        // if they are compatible with the current printer.
        auto update_compatible_type = [delete_current](bool technology_changed, bool on_page, bool show_incompatible_presets) {
        	return (delete_current || technology_changed) ? PresetSelectCompatibleType::Always :
        	       on_page                                ? PresetSelectCompatibleType::Never  :
        	       show_incompatible_presets              ? PresetSelectCompatibleType::OnlyIfWasCompatible : PresetSelectCompatibleType::Always;
        };
        if (current_dirty || delete_current || print_tab || printer_tab)
            m_preset_bundle->update_compatible(
            	update_compatible_type(technology_changed, print_tab,   (print_tab ? this : wxGetApp().get_tab(Preset::TYPE_PRINT))->m_show_incompatible_presets),
            	update_compatible_type(technology_changed, false, 		wxGetApp().get_tab(Preset::TYPE_FILAMENT)->m_show_incompatible_presets));
        // Initialize the UI from the current preset.
        if (printer_tab)
            static_cast<TabPrinter*>(this)->update_pages();

        if (! is_selected && printer_tab)
        {
            /* There is a case, when :
             * after Config Wizard applying we try to select previously selected preset, but
             * in a current configuration this one:
             *  1. doesn't exist now,
             *  2. have another printer_technology
             * So, it is necessary to update list of dependent tabs
             * to the corresponding printer_technology
             */
            const PrinterTechnology printer_technology = m_presets->get_edited_preset().printer_technology();
            if (printer_technology == ptFFF && m_dependent_tabs.front() != Preset::Type::TYPE_PRINT)
                m_dependent_tabs = { Preset::Type::TYPE_PRINT, Preset::Type::TYPE_FILAMENT };
            else if (printer_technology == ptSLA && m_dependent_tabs.front() != Preset::Type::TYPE_SLA_PRINT)
                m_dependent_tabs = { Preset::Type::TYPE_SLA_PRINT, Preset::Type::TYPE_SLA_MATERIAL };
        }

        // check if there is something in the cache to move to the new selected preset
        apply_config_from_cache();

        // Orca: update presets for the selected printer
        if (m_type == Preset::TYPE_PRINTER && wxGetApp().app_config->get_bool("remember_printer_config")) {
            m_preset_bundle->update_selections(*wxGetApp().app_config);
            wxGetApp().plater()->sidebar().on_filament_count_change(m_preset_bundle->filament_presets.size());
        }
        load_current_preset();


        if (delete_third_printer) {
            wxGetApp().CallAfter([filament_presets, process_presets]() {
                PresetBundle *preset_bundle     = wxGetApp().preset_bundle;
                std::string   old_filament_name = preset_bundle->filaments.get_edited_preset().name;
                std::string   old_process_name  = preset_bundle->prints.get_edited_preset().name;

                for (const Preset &preset : filament_presets) {
                    if (!preset.setting_id.empty()) {
                        wxGetApp().delete_preset_from_cloud(preset.setting_id);
                    }
                    BOOST_LOG_TRIVIAL(info) << "delete filament preset = " << preset.name << ", setting_id = " << preset.setting_id;
                    preset_bundle->filaments.delete_preset(preset.name);
                }

                for (const Preset &preset : process_presets) {
                    if (!preset.setting_id.empty()) {
                        wxGetApp().delete_preset_from_cloud(preset.setting_id);
                    }
                    BOOST_LOG_TRIVIAL(info) << "delete print preset = " << preset.name << ", setting_id = " << preset.setting_id;
                    preset_bundle->prints.delete_preset(preset.name);
                }

                preset_bundle->update_compatible(PresetSelectCompatibleType::Always);
                preset_bundle->filaments.select_preset_by_name(old_filament_name, true);
                preset_bundle->prints.select_preset_by_name(old_process_name, true);
                BOOST_LOG_TRIVIAL(info) << __FUNCTION__ << " old filament name is:" << old_filament_name << " old process name is: " << old_process_name;

            });
        }

    }

    if (technology_changed)
        wxGetApp().mainframe->technology_changed();
    BOOST_LOG_TRIVIAL(info) << boost::format("select preset, exit");

    return !canceled;
}

// If the current preset is dirty, the user is asked whether the changes may be discarded.
// if the current preset was not dirty, or the user agreed to discard the changes, 1 is returned.
bool Tab::may_discard_current_dirty_preset(PresetCollection *presets /*= nullptr*/, const std::string &new_printer_name /*= ""*/, bool no_transfer, bool no_transfer_variant)
{
    if (presets == nullptr) presets = m_presets;

    UnsavedChangesDialog dlg(m_type, presets, new_printer_name, no_transfer);
    if (dlg.ShowModal() == wxID_CANCEL)
        return false;

    if (dlg.save_preset())  // save selected changes
    {
        const std::vector<std::string>& unselected_options = dlg.get_unselected_options(presets->type());
        const std::string& name = dlg.get_preset_name();
        //BBS: add project embedded preset relate logic
        bool save_to_project = dlg.get_save_to_project_option();

        if (m_type == presets->type()) // save changes for the current preset from this tab
        {
            // revert unselected options to the old values
            presets->get_edited_preset().config.apply_only(presets->get_selected_preset().config, unselected_options);
            //BBS: add project embedded preset relate logic
            save_preset(name, false, save_to_project);
            //save_preset(name);
        }
        else
        {
            //BBS: add project embedded preset relate logic
            m_preset_bundle->save_changes_for_preset(name, presets->type(), unselected_options, save_to_project);
            //m_preset_bundle->save_changes_for_preset(name, presets->type(), unselected_options);

            // If filament preset is saved for multi-material printer preset,
            // there are cases when filament comboboxs are updated for old (non-modified) colors,
            // but in full_config a filament_colors option aren't.
            if (presets->type() == Preset::TYPE_FILAMENT && wxGetApp().extruders_edited_cnt() > 1)
                wxGetApp().plater()->force_filament_colors_update();
        }
    }
    else if (dlg.transfer_changes()) // move selected changes
    {
        std::vector<std::string> selected_options = dlg.get_selected_options();
        if (!no_transfer && no_transfer_variant) {
            auto & options_list = wxGetApp().get_tab(presets->type())->m_options_list;
            bool has_variants = false;
            for (auto &opt : selected_options) {
                if (auto n = opt.find('#'); n != std::string::npos) {
                    auto iter = options_list.lower_bound(opt.substr(0, n));
                    if (iter == options_list.end() || opt.compare(0, n, iter->first)) {
                        has_variants = true;
                        opt.clear();
                    }
                }
            }
            if (has_variants) {
                auto msg = _L("Switching to a printer with different extruder types or numbers will discard or reset changes to extruder or multi-nozzle-related parameters.");
                MessageDialog(wxGetApp().plater(), msg, _L("Use Modified Value"), wxOK | wxICON_WARNING).ShowModal();
                selected_options.erase(std::remove(selected_options.begin(), selected_options.end(), ""), selected_options.end());
            }
        }

        if (m_type == presets->type()) // move changes for the current preset from this tab
        {
            if (m_type == Preset::TYPE_PRINTER) {
                auto it = std::find(selected_options.begin(), selected_options.end(), "extruders_count");
                if (it != selected_options.end()) {
                    // erase "extruders_count" option from the list
                    selected_options.erase(it);
                    // cache the extruders count
                    static_cast<TabPrinter*>(this)->cache_extruder_cnt();
                }
            }

            // copy selected options to the cache from edited preset
            cache_config_diff(selected_options);
        }
        else
            wxGetApp().get_tab(presets->type())->cache_config_diff(selected_options);
    }

    return true;
}

void Tab::clear_pages()
{
    // invalidated highlighter, if any exists
    m_highlighter.invalidate();
    // clear pages from the controlls
    for (auto p : m_pages)
        p->clear();
    //BBS: clear page in Parent
    //m_page_sizer->Clear(true);
    m_parent->clear_page();

    // nulling pointers
    m_parent_preset_description_line = nullptr;
    m_detach_preset_btn = nullptr;

    m_compatible_printers.checkbox  = nullptr;
    m_compatible_printers.btn       = nullptr;

    m_compatible_prints.checkbox    = nullptr;
    m_compatible_prints.btn         = nullptr;
}

//BBS: GUI refactor: unselect current item
void Tab::unselect_tree_item()
{
    // BBS: bold selection
    const auto sel_item = m_tabctrl->GetSelection();
    m_last_select_item = sel_item;
    m_tabctrl->SetItemBold(sel_item, false);
    m_tabctrl->Unselect();
    m_active_page = nullptr;
}

// BBS: open/close this tab
void Tab::set_expanded(bool value)
{
    if (value) {
        if (m_presets_choice)
            m_main_sizer->Show(m_presets_choice);
        m_main_sizer->Show(m_tabctrl);
    }
    else {
        m_active_page = NULL;
        if (m_presets_choice)
            m_main_sizer->Hide(m_presets_choice);
        m_main_sizer->Hide(m_tabctrl);
    }
}

// BBS: new layout
void Tab::restore_last_select_item()
{
    auto item = m_last_select_item;
    if (item == -1)
        item = m_tabctrl->GetFirstVisibleItem();
    m_tabctrl->SelectItem(item);
}

void Tab::update_description_lines()
{
    if (m_active_page && m_active_page->title() == "Dependencies" && m_parent_preset_description_line)
        update_preset_description_line();
}

void Tab::activate_selected_page(std::function<void()> throw_if_canceled)
{
    if (!m_active_page)
        return;

    m_active_page->activate(m_mode, throw_if_canceled);
    update_changed_ui();
    update_description_lines();
    if (m_active_page && !(m_active_page->title() == "Dependencies"))
        toggle_options();
    m_active_page->update_visibility(m_mode, true); // for taggle line
}

//BBS: GUI refactor
bool Tab::update_current_page_in_background(int& item)
{
    Page* page = nullptr;

    const auto selection = item >= 0 ? m_tabctrl->GetItemText(item) : "";
    for (auto p : m_pages)
        if (translate_category(p->title(), m_type) == selection)
        {
            page = p.get();
            break;
        }

    if (page == nullptr || m_active_page == page)
        return false;

    bool active_tab = false;
    if (wxGetApp().mainframe != nullptr && wxGetApp().mainframe->is_active_and_shown_tab(m_parent))
        active_tab = true;

    if (!active_tab || (!m_parent->is_active_and_shown_tab((wxPanel*)this)))
    {
        m_is_nonsys_values = page->m_is_nonsys_values;
        m_is_modified_values = page->m_is_modified_values;
        // BBS: not need active
        // m_active_page = page;

        // invalidated highlighter, if any exists
        m_highlighter.invalidate();

        // clear pages from the controlls
        // BBS: fix after new layout, clear page in backgroud
        for (auto p : m_pages)
            p->clear();
        if (m_parent->is_active_and_shown_tab((wxPanel*)this))
            m_parent->clear_page();

        update_undo_buttons();

        // BBS: this is not used, because we not SelectItem in background
        //todo: update selected item of tree_ctrl
        // wxTreeItemData item_data;
        // m_tabctrl->SetItemData(item, &item_data);

        return false;
    }

    return true;
}

//BBS: GUI refactor
bool Tab::tree_sel_change_delayed(wxCommandEvent& event)
{
    // The issue apparently manifests when Show()ing a window with overlay scrollbars while the UI is frozen. For this reason,
    // we will Thaw the UI prematurely on Linux. This means destroing the no_updates object prematurely.
#ifdef __linux__
    std::unique_ptr<wxWindowUpdateLocker> no_updates(new wxWindowUpdateLocker(this));
#else
    /* On Windows we use DoubleBuffering during rendering,
     * so on Window is no needed to call a Freeze/Thaw functions.
     * But under OSX (builds compiled with MacOSX10.14.sdk) wxStaticBitmap rendering is broken without Freeze/Thaw call.
     */
//#ifdef __WXOSX__  // Use Freeze/Thaw to avoid flickering during clear/activate new page
//    wxWindowUpdateLocker noUpdates(this);
//#endif
#endif

    //BBS: GUI refactor
    Page* page = nullptr;
    const auto sel_item = m_tabctrl->GetSelection();
    // BBS: bold selection
    //OutputDebugStringA("tree_sel_change_delayed ");
    //OutputDebugStringA(m_title.c_str());
    m_tabctrl->SetItemBold(sel_item, true);
    const auto selection = sel_item >= 0 ? m_tabctrl->GetItemText(sel_item) : "";
    //OutputDebugString(selection);
    //OutputDebugStringA("\n");
    for (auto p : m_pages)
        if (translate_category(p->title(), m_type) == selection)
        {
            page = p.get();
            m_is_nonsys_values = page->m_is_nonsys_values;
            m_is_modified_values = page->m_is_modified_values;
            break;
        }

    //BBS: GUI refactor
    if (page == nullptr)
    {
        BOOST_LOG_TRIVIAL(error) << __FUNCTION__ << boost::format("can not find page with current selection %1%\n") % selection;
        return false;
    }
    void* item_data = m_tabctrl->GetItemData(sel_item);
    if (item_data)
    {
        //from update_current_page_in_background in not active tab
        m_tabctrl->SetItemData(sel_item, NULL);
        return false;
    }

    if (!m_parent->is_active_and_shown_tab((wxPanel*)this))
    {
        Tab* current_tab = dynamic_cast<Tab*>(m_parent->get_current_tab());

        m_page_view->Freeze();

        if (current_tab)
        {
            current_tab->clear_pages();
            current_tab->unselect_tree_item();
        }
        m_active_page = page;
        // BBS: not changed
        // update_undo_buttons();
        this->OnActivate();
        m_parent->set_active_tab(this);
        GetParent()->Layout();

        m_page_view->Thaw();
        return false;
    }

    //process logic in the same tab when select treeCtrlItem
    if (m_active_page == page)
        return false;

    m_active_page = page;
    if (m_extruder_switch) {
        m_main_sizer->Show(m_extruder_switch, !m_active_page->m_opt_id_map.empty());
        GetParent()->Layout();
    }

    auto throw_if_canceled = std::function<void()>([this](){
#ifdef WIN32
            //BBS: GUI refactor
            //TODO: remove this call currently, after refactor, there is Paint event in the queue
            //this call will cause OnPaint immediately, which will cause crash
            //wxCheckForInterrupt(m_tabctrl);
            if (m_page_switch_planned)
                throw UIBuildCanceled();
#else // WIN32
            (void)this; // silence warning
#endif
        });

    try {
        m_page_view->Freeze();
        // clear pages from the controls
        clear_pages();
        throw_if_canceled();

        //BBS: GUI refactor
        if (wxGetApp().mainframe!=nullptr && wxGetApp().mainframe->is_active_and_shown_tab(m_parent))
            activate_selected_page(throw_if_canceled);

        #ifdef __linux__
            no_updates.reset(nullptr);
        #endif

        // BBS: not changed
        // update_undo_buttons();
        throw_if_canceled();

        //BBS: GUI refactor
        //m_hsizer->Layout();
        m_parent->Layout();
        throw_if_canceled();
        // Refresh();

        m_page_view->Thaw();
    } catch (const UIBuildCanceled&) {
	    if (m_active_page)
		    m_active_page->clear();
        m_page_view->Thaw();
        return true;
    }

    return false;
}

void Tab::OnKeyDown(wxKeyEvent& event)
{
    if (event.GetKeyCode() == WXK_TAB)
        m_tabctrl->Navigate(event.ShiftDown() ? wxNavigationKeyEvent::IsBackward : wxNavigationKeyEvent::IsForward);
    else
        event.Skip();
}

void Tab::compare_preset()
{
    wxGetApp().mainframe->diff_dialog.show(m_type);
}

void Tab::transfer_options(const std::string &name_from, const std::string &name_to, std::vector<std::string> options)
{
    if (options.empty())
        return;

    Preset* preset_from = m_presets->find_preset(name_from);
    Preset* preset_to = m_presets->find_preset(name_to);

    if (m_type == Preset::TYPE_PRINTER) {
         auto it = std::find(options.begin(), options.end(), "extruders_count");
         if (it != options.end()) {
             // erase "extruders_count" option from the list
             options.erase(it);
             // cache the extruders count
             static_cast<TabPrinter*>(this)->cache_extruder_cnt(&preset_from->config);
         }
    }
    cache_config_diff(options, &preset_from->config);

    if (name_to != m_presets->get_edited_preset().name )
        select_preset(preset_to->name);

    apply_config_from_cache();
    load_current_preset();
}

// Save the current preset into file.
// This removes the "dirty" flag of the preset, possibly creates a new preset under a new name,
// and activates the new preset.
// Wizard calls save_preset with a name "My Settings", otherwise no name is provided and this method
// opens a Slic3r::GUI::SavePresetDialog dialog.
//BBS: add project embedded preset relate logic
void Tab::save_preset(std::string name /*= ""*/, bool detach, bool save_to_project, bool from_input, std::string input_name )
{
    // since buttons(and choices too) don't get focus on Mac, we set focus manually
    // to the treectrl so that the EVT_* events are fired for the input field having
    // focus currently.is there anything better than this ?
//!	m_tabctrl->OnSetFocus();
    if (from_input) {
        SavePresetDialog dlg(m_parent, m_type, detach ? _u8L("Detached") : "");
        dlg.Show(false);
        dlg.input_name_from_other(input_name);
        wxCommandEvent evt(wxEVT_TEXT, GetId());
        dlg.GetEventHandler()->ProcessEvent(evt);
        dlg.confirm_from_other();
        name = input_name;
    }

    if (name.empty()) {
        SavePresetDialog dlg(m_parent, m_type, detach ? _u8L("Detached") : "");
        if (!m_just_edit) {
            if (dlg.ShowModal() != wxID_OK)
                return;
        }
        name = dlg.get_name();
        //BBS: add project embedded preset relate logic
        save_to_project = dlg.get_save_to_project_selection(m_type);
    }

    //BBS record current preset name
    std::string curr_preset_name = m_presets->get_edited_preset().name;

    bool exist_preset = false;
    Preset* new_preset = m_presets->find_preset(name, false);
    if (new_preset) {
        exist_preset = true;
    }

    Preset* _current_printer = nullptr;
    if (m_presets->type() == Preset::TYPE_FILAMENT) {
        _current_printer = const_cast<Preset*>(&wxGetApp().preset_bundle->printers.get_selected_preset_base());
    }
    // Save the preset into Slic3r::data_dir / presets / section_name / preset_name.json
    m_presets->save_current_preset(name, detach, save_to_project, nullptr, _current_printer);

    //BBS create new settings
    new_preset = m_presets->find_preset(name, false, true);
    //Preset* preset = &m_presets.preset(it - m_presets.begin(), true);
    if (!new_preset) {
        BOOST_LOG_TRIVIAL(info) << "create new preset failed";
        return;
    }

    // set sync_info for sync service
    if (exist_preset) {
        new_preset->sync_info = "update";
        BOOST_LOG_TRIVIAL(info) << "sync_preset: update preset = " << new_preset->name;
    }
    else {
        new_preset->sync_info = "create";
        if (wxGetApp().is_user_login())
            new_preset->user_id = wxGetApp().getAgent()->get_user_id();
        BOOST_LOG_TRIVIAL(info) << "sync_preset: create preset = " << new_preset->name;
    }
    new_preset->save_info();

    // Mark the print & filament enabled if they are compatible with the currently selected preset.
    // If saving the preset changes compatibility with other presets, keep the now incompatible dependent presets selected, however with a "red flag" icon showing that they are no more compatible.
    m_preset_bundle->update_compatible(PresetSelectCompatibleType::Never);
    // Add the new item into the UI component, remove dirty flags and activate the saved item.
    update_tab_ui();

    // Update the selection boxes at the plater.
    on_presets_changed();

    //BBS if create a new prset name, preset changed from preset name to new preset name
    if (!exist_preset) {
        wxGetApp().plater()->sidebar().update_presets_from_to(m_type, curr_preset_name, new_preset->name);
    }

    // If current profile is saved, "delete preset" button have to be enabled
    m_btn_delete_preset->Show();
    m_btn_delete_preset->GetParent()->Layout();

    if (m_type == Preset::TYPE_PRINTER)
        static_cast<TabPrinter*>(this)->m_initial_extruders_count = static_cast<TabPrinter*>(this)->m_extruders_count;

    // Parent preset is "default" after detaching, so we should to update UI values, related on parent preset
    if (detach)
        update_ui_items_related_on_parent_preset(m_presets->get_selected_preset_parent());

    update_changed_ui();

    /* If filament preset is saved for multi-material printer preset,
     * there are cases when filament comboboxs are updated for old (non-modified) colors,
     * but in full_config a filament_colors option aren't.*/
    if (m_type == Preset::TYPE_FILAMENT && wxGetApp().extruders_edited_cnt() > 1)
        wxGetApp().plater()->force_filament_colors_update();

    {
        // Profile compatiblity is updated first when the profile is saved.
        // Update profile selection combo boxes at the depending tabs to reflect modifications in profile compatibility.
        std::vector<Preset::Type> dependent;
        switch (m_type) {
        case Preset::TYPE_PRINT:
            dependent = { Preset::TYPE_FILAMENT };
            break;
        case Preset::TYPE_SLA_PRINT:
            dependent = { Preset::TYPE_SLA_MATERIAL };
            break;
        case Preset::TYPE_PRINTER:
            if (static_cast<const TabPrinter*>(this)->m_printer_technology == ptFFF)
                dependent = { Preset::TYPE_PRINT, Preset::TYPE_FILAMENT };
            else
                dependent = { Preset::TYPE_SLA_PRINT, Preset::TYPE_SLA_MATERIAL };
            break;
        default:
            break;
        }
        for (Preset::Type preset_type : dependent)
            wxGetApp().get_tab(preset_type)->update_tab_ui();
    }

    // update preset comboboxes in DiffPresetDlg
    wxGetApp().mainframe->diff_dialog.update_presets(m_type);
}

// Called for a currently selected preset.
void Tab::delete_preset()
{
    auto current_preset = m_presets->get_selected_preset();
    // Don't let the user delete the ' - default - ' configuration.
    //BBS: add project embedded preset logic and refine is_external
    std::string action =  _utf8(L("Delete"));
    //std::string action = current_preset.is_external ? _utf8(L("remove")) : _utf8(L("delete"));
    // TRN  remove/delete
    wxString msg;
    bool     confirm_delete_third_party_printer = false;
    bool     is_base_preset                 = false;
    if (m_presets->get_preset_base(current_preset) == &current_preset) { //root preset
        is_base_preset = true;
        if (current_preset.type == Preset::Type::TYPE_PRINTER && !current_preset.is_system) { //Customize third-party printers
            Preset &current_preset = m_presets->get_selected_preset();
            int filament_preset_num    = 0;
            int process_preset_num     = 0;
            for (const Preset &preset : m_preset_bundle->filaments.get_presets()) {
                if (preset.is_compatible && !preset.is_default) { filament_preset_num++; }
            }
            for (const Preset &preset : m_preset_bundle->prints.get_presets()) {
                if (preset.is_compatible && !preset.is_default) { process_preset_num++; }
            }

            DeleteConfirmDialog
                dlg(parent(), wxString(SLIC3R_APP_FULL_NAME) + " - " + _L("Delete"),
                    wxString::Format(_L("%d Filament Preset and %d Process Preset is attached to this printer. Those presets would be deleted if the printer is deleted."),
                                     filament_preset_num, process_preset_num));
            int res = dlg.ShowModal();
            if (res != wxID_OK) return;
            confirm_delete_third_party_printer = true;
        }
        int count = 0;
        wxString presets;
        for (auto &preset2 : *m_presets)
            if (preset2.inherits() == current_preset.name) {
                ++count;
                presets += "\n - " + preset2.name;
            }
        if (count > 0) {
            msg = _L("Presets inherited by other presets cannot be deleted!");
            msg += "\n";
            msg += _L_PLURAL("The following presets inherit this preset.",
                            "The following preset inherits this preset.", count);
            wxString title = from_u8((boost::format(_utf8(L("%1% Preset"))) % action).str()); // action + _(L(" Preset"));
            MessageDialog(parent(), msg + presets, title, wxOK | wxICON_ERROR).ShowModal();
            return;
        }
    }

    BOOST_LOG_TRIVIAL(info) << boost::format("delete preset %1%, setting_id %2%, user_id %3%, base_id %4%, sync_info %5%, type %6%")
        %current_preset.name%current_preset.setting_id%current_preset.user_id%current_preset.base_id%current_preset.sync_info
        %Preset::get_type_string(m_type);
    PhysicalPrinterCollection& physical_printers = m_preset_bundle->physical_printers;

    if (m_type == Preset::TYPE_PRINTER && !physical_printers.empty())
    {
        // Check preset for delete in physical printers
        // Ask a customer about next action, if there is a printer with just one preset and this preset is equal to delete
        std::vector<std::string> ph_printers        = physical_printers.get_printers_with_preset(current_preset.name);
        std::vector<std::string> ph_printers_only   = physical_printers.get_printers_with_only_preset(current_preset.name);

        //if (!ph_printers.empty()) {
        //    msg += _L_PLURAL("The physical printer below is based on the preset, you are going to delete.",
        //                        "The physical printers below are based on the preset, you are going to delete.", ph_printers.size());
        //    for (const std::string& printer : ph_printers)
        //        msg += "\n    \"" + from_u8(printer) + "\",";
        //    msg.RemoveLast();
        //    msg += "\n" + _L_PLURAL("Note, that the selected preset will be deleted from this printer too.",
        //                            "Note, that the selected preset will be deleted from these printers too.", ph_printers.size()) + "\n\n";
        //}

        //if (!ph_printers_only.empty()) {
        //    msg += _L_PLURAL("The physical printer below is based only on the preset, you are going to delete.",
        //                        "The physical printers below are based only on the preset, you are going to delete.", ph_printers_only.size());
        //    for (const std::string& printer : ph_printers_only)
        //        msg += "\n    \"" + from_u8(printer) + "\",";
        //    msg.RemoveLast();
        //    msg += "\n" + _L_PLURAL("Note, that this printer will be deleted after deleting the selected preset.",
        //                            "Note, that these printers will be deleted after deleting the selected preset.", ph_printers_only.size()) + "\n\n";
        //}
        if (!ph_printers.empty() || !ph_printers_only.empty()) {
            msg += _L_PLURAL("Following preset will be deleted too.", "Following presets will be deleted too.", ph_printers.size() + ph_printers_only.size());
            for (const std::string &printer : ph_printers) msg += "\n    \"" + from_u8(printer) + "\",";
            for (const std::string &printer : ph_printers_only) msg += "\n    \"" + from_u8(printer) + "\",";
            msg.RemoveLast();
            // msg += "\n" + _L_PLURAL("Note, that the selected preset will be deleted from this printer too.",
            //                        "Note, that the selected preset will be deleted from these printers too.", ph_printers.size()) + "\n\n";
        }
    }

    if (is_base_preset && (current_preset.type == Preset::Type::TYPE_FILAMENT) && action == _utf8(L("Delete"))) {
        msg += from_u8(_u8L("Are you sure to delete the selected preset?\nIf the preset corresponds to a filament currently in use on your printer, please reset the filament information for that slot."));
    } else {
        msg += from_u8((boost::format(_u8L("Are you sure to %1% the selected preset?")) % action).str());
    }

    //BBS: add project embedded preset logic and refine is_external
    action =  _utf8(L("Delete"));
    //action = current_preset.is_external ? _utf8(L("Remove")) : _utf8(L("Delete"));
    // TRN  Remove/Delete
    wxString title = from_u8((boost::format(_utf8(L("%1% Preset"))) % action).str());  //action + _(L(" Preset"));
    if (current_preset.is_default || !(confirm_delete_third_party_printer ||
        //wxID_YES != wxMessageDialog(parent(), msg, title, wxYES_NO | wxNO_DEFAULT | wxICON_QUESTION).ShowModal())
        wxID_YES == MessageDialog(parent(), msg, title, wxYES_NO | wxNO_DEFAULT | wxICON_QUESTION).ShowModal()))
        return;

    // if we just delete preset from the physical printer
    if (m_presets_choice->is_selected_physical_printer()) {
        PhysicalPrinter& printer = physical_printers.get_selected_printer();

        // just delete this preset from the current physical printer
        printer.delete_preset(m_presets->get_edited_preset().name);
        // select first from the possible presets for this printer
        physical_printers.select_printer(printer);

        this->select_preset(physical_printers.get_selected_printer_preset_name());
        return;
    }

    // delete selected preset from printers and printer, if it's needed
    if (m_type == Preset::TYPE_PRINTER && !physical_printers.empty())
        physical_printers.delete_preset_from_printers(current_preset.name);

    // Select will handle of the preset dependencies, of saving & closing the depending profiles, and
    // finally of deleting the preset.
    this->select_preset("", true);

    BOOST_LOG_TRIVIAL(info) << boost::format("delete preset finished");
}

void Tab::toggle_show_hide_incompatible()
{
    m_show_incompatible_presets = !m_show_incompatible_presets;
    if (m_presets_choice)
        m_presets_choice->set_show_incompatible_presets(m_show_incompatible_presets);
    update_show_hide_incompatible_button();
    update_tab_ui();
}

void Tab::update_show_hide_incompatible_button()
{
    //BBS: GUI refactor
    /*m_btn_hide_incompatible_presets->SetBitmap_(m_show_incompatible_presets ?
        m_bmp_show_incompatible_presets : m_bmp_hide_incompatible_presets);
    m_btn_hide_incompatible_presets->SetToolTip(m_show_incompatible_presets ?
        "Both compatible an incompatible presets are shown. Click to hide presets not compatible with the current printer." :
        "Only compatible presets are shown. Click to show both the presets compatible and not compatible with the current printer.");*/
}

void Tab::update_ui_from_settings()
{
    // Show the 'show / hide presets' button only for the print and filament tabs, and only if enabled
    // in application preferences.
    m_show_btn_incompatible_presets = true;
    bool show = m_show_btn_incompatible_presets && m_type != Slic3r::Preset::TYPE_PRINTER;
    //BBS: GUI refactor
    //Layout();
    m_parent->Layout();
    //show ? m_btn_hide_incompatible_presets->Show() :  m_btn_hide_incompatible_presets->Hide();
    // If the 'show / hide presets' button is hidden, hide the incompatible presets.
    if (show) {
        update_show_hide_incompatible_button();
    }
    else {
        if (m_show_incompatible_presets) {
            m_show_incompatible_presets = false;
            update_tab_ui();
        }
    }
}

void Tab::create_line_with_widget(ConfigOptionsGroup* optgroup, const std::string& opt_key, const std::string& path, widget_t widget)
{
    Line line = optgroup->create_single_option_line(opt_key);
    line.widget = widget;
    line.label_path = path;

    // set default undo ui
    line.set_undo_bitmap(&m_bmp_white_bullet);
    line.set_undo_to_sys_bitmap(&m_bmp_white_bullet);
    line.set_undo_tooltip(&m_tt_white_bullet);
    line.set_undo_to_sys_tooltip(&m_tt_white_bullet);
    line.set_label_colour(&m_default_text_clr);

    optgroup->append_line(line);
}

// Return a callback to create a Tab widget to mark the preferences as compatible / incompatible to the current printer.
wxSizer* Tab::compatible_widget_create(wxWindow* parent, PresetDependencies &deps)
{
    deps.checkbox = new ::CheckBox(parent, wxID_ANY);
    wxGetApp().UpdateDarkUI(deps.checkbox, false, true);

    deps.checkbox_title = new wxStaticText(parent, wxID_ANY, _L("All"));
    deps.checkbox_title->SetFont(Label::Body_14);
    deps.checkbox_title->SetForegroundColour(wxColour("#363636"));
    wxGetApp().UpdateDarkUI(deps.checkbox_title, false, true);

    // ORCA modernize button style
    Button* btn = new Button(parent, _(L("Set")) + " " + dots);
    btn->SetStyle(ButtonStyle::Regular, ButtonType::Parameter);
    deps.btn = btn;

    auto sizer = new wxBoxSizer(wxHORIZONTAL);
    sizer->Add((deps.checkbox), 0, wxALIGN_CENTER_VERTICAL);
    sizer->Add((deps.checkbox_title), 0, wxALIGN_CENTER_VERTICAL);
    sizer->Add(new wxStaticText(parent, wxID_ANY, "  ")); // weirdly didnt apply AddSpacer or wxRIGHT border
    sizer->Add((deps.btn), 0, wxALIGN_CENTER_VERTICAL);

    auto on_toggle = [this, &deps](const bool &state){
        deps.checkbox->SetValue(state);
        deps.btn->Enable(!state);
        // All printers have been made compatible with this preset.
        if (state)
            this->load_key_value(deps.key_list, std::vector<std::string> {});
        this->get_field(deps.key_condition)->toggle(state);
        this->update_changed_ui();
    };

    deps.checkbox_title->Bind(wxEVT_LEFT_DOWN,([this, &deps, on_toggle](wxMouseEvent e) {
        if (e.GetEventType() == wxEVT_LEFT_DCLICK) return;
        on_toggle(!deps.checkbox->GetValue());
        e.Skip();
    }));

    deps.checkbox_title->Bind(wxEVT_LEFT_DCLICK,([this, &deps, on_toggle](wxMouseEvent e) {
        on_toggle(!deps.checkbox->GetValue());
        e.Skip();
    }));

    deps.checkbox->Bind(wxEVT_TOGGLEBUTTON, ([this, on_toggle](wxCommandEvent e) {
        on_toggle(e.IsChecked());
        e.Skip();
    }), deps.checkbox->GetId());

    if (deps.checkbox){
        bool is_empty = m_config->option<ConfigOptionStrings>(deps.key_list)->values.empty();
        deps.checkbox->SetValue(is_empty);
        deps.btn->Enable(!is_empty);
    }

    /*
    if (m_compatible_printers.checkbox) {
        bool is_empty = m_config->option<ConfigOptionStrings>("compatible_printers")->values.empty();
        m_compatible_printers.checkbox->SetValue(is_empty);
        is_empty ? m_compatible_printers.btn->Disable() : m_compatible_printers.btn->Enable();
    }

    if (m_compatible_prints.checkbox) {
        bool is_empty = m_config->option<ConfigOptionStrings>("compatible_prints")->values.empty();
        m_compatible_prints.checkbox->SetValue(is_empty);
        is_empty ? m_compatible_prints.btn->Disable() : m_compatible_prints.btn->Enable();
    }
    */

    deps.btn->Bind(wxEVT_BUTTON, ([this, parent, &deps](wxCommandEvent e)
    {
        // Collect names of non-default non-external profiles.
        PrinterTechnology printer_technology = m_preset_bundle->printers.get_edited_preset().printer_technology();
        PresetCollection &depending_presets  = (deps.type == Preset::TYPE_PRINTER) ? m_preset_bundle->printers :
                (printer_technology == ptFFF) ? m_preset_bundle->prints : m_preset_bundle->sla_prints;
        wxArrayString presets;
        for (size_t idx = 0; idx < depending_presets.size(); ++ idx)
        {
            Preset& preset = depending_presets.preset(idx);
            //BBS: add project embedded preset logic and refine is_external
            bool add = ! preset.is_default;
            //bool add = ! preset.is_default && ! preset.is_external;
            if (add && deps.type == Preset::TYPE_PRINTER)
                // Only add printers with the same technology as the active printer.
                add &= preset.printer_technology() == printer_technology;
            if (add)
                presets.Add(from_u8(preset.name));
        }

        wxMultiChoiceDialog dlg(parent, deps.dialog_title, deps.dialog_label, presets);
        wxGetApp().UpdateDlgDarkUI(&dlg);
        // Collect and set indices of depending_presets marked as compatible.
        wxArrayInt selections;
        auto *compatible_printers = dynamic_cast<const ConfigOptionStrings*>(m_config->option(deps.key_list));
        if (compatible_printers != nullptr || !compatible_printers->values.empty())
            for (auto preset_name : compatible_printers->values)
                for (size_t idx = 0; idx < presets.GetCount(); ++idx)
                    if (presets[idx] == preset_name) {
                        selections.Add(idx);
                        break;
                    }
        dlg.SetSelections(selections);
        std::vector<std::string> value;
        // Show the dialog.
        if (dlg.ShowModal() == wxID_OK) {
            selections.Clear();
            selections = dlg.GetSelections();
            for (auto idx : selections)
                value.push_back(presets[idx].ToUTF8().data());
            if (value.empty()) {
                deps.checkbox->SetValue(1);
                deps.btn->Disable();
            }
            // All depending_presets have been made compatible with this preset.
            this->load_key_value(deps.key_list, value);
            this->update_changed_ui();
        }
    }));

    return sizer;
}

void TabPrinter::set_extruder_volume_type(int extruder_id, NozzleVolumeType type)
{
    // -1 means single extruder, so we should default use extruder id 0
    if (extruder_id == -1)
        extruder_id = 0;
    auto nozzle_volumes = m_preset_bundle->project_config.option<ConfigOptionEnumsGeneric>("nozzle_volume_type");
    assert(nozzle_volumes->values.size() > (size_t)extruder_id);
    nozzle_volumes->values[extruder_id] = type;
    on_value_change((boost::format("nozzle_volume_type#%1%") % extruder_id).str(), int(type));

    //save to app config
    if (!m_base_preset_name.empty()) {
        ConfigOptionEnumsGeneric* nozzle_volume_type_option = m_preset_bundle->project_config.option<ConfigOptionEnumsGeneric>("nozzle_volume_type");
        std::string nozzle_volume_type_str = nozzle_volume_type_option->serialize();
        wxGetApp().app_config->save_nozzle_volume_types_to_config(m_base_preset_name, nozzle_volume_type_str);
    }

}

// Return a callback to create a TabPrinter widget to edit bed shape
wxSizer* TabPrinter::create_bed_shape_widget(wxWindow* parent)
{
    // ORCA modernize button style
    Button* btn = new Button(parent, _(L("Set")) + " " + dots);
    btn->SetStyle(ButtonStyle::Regular, ButtonType::Parameter);

    auto sizer = new wxBoxSizer(wxHORIZONTAL);
    sizer->Add(btn, 0, wxALIGN_CENTER_VERTICAL);

    btn->Bind(wxEVT_BUTTON, ([this](wxCommandEvent e) {
            bool  is_configed_by_BBL = PresetUtils::system_printer_bed_model(m_preset_bundle->printers.get_edited_preset()).size() > 0;
            BedShapeDialog dlg(this);
            dlg.build_dialog(m_config->option<ConfigOptionPoints>("printable_area")->values,
                *m_config->option<ConfigOptionString>("bed_custom_texture"),
                *m_config->option<ConfigOptionString>("bed_custom_model"));
            if (dlg.ShowModal() == wxID_OK) {
                const std::vector<Vec2d>& shape = dlg.get_shape();
                const std::string& custom_texture = dlg.get_custom_texture();
                const std::string& custom_model = dlg.get_custom_model();
                if (!shape.empty())
                {
                    load_key_value("printable_area", shape);
                    load_key_value("bed_custom_texture", custom_texture);
                    load_key_value("bed_custom_model", custom_model);
                    update_changed_ui();
                }
            on_presets_changed();

            }
        }));

    {
        Search::OptionsSearcher& searcher = wxGetApp().sidebar().get_searcher();
        const Search::GroupAndCategory& gc = searcher.get_group_and_category("printable_area");
        searcher.add_key("bed_custom_texture", m_type, gc.group, gc.category);
        searcher.add_key("bed_custom_model", m_type, gc.group, gc.category);
    }

    return sizer;
}

void TabPrinter::cache_extruder_cnt(const DynamicPrintConfig* config/* = nullptr*/)
{
    const DynamicPrintConfig& cached_config = config ? *config : m_presets->get_edited_preset().config;
    if (Preset::printer_technology(cached_config) == ptSLA)
        return;

    // get extruders count
    auto* nozzle_diameter = dynamic_cast<const ConfigOptionFloats*>(cached_config.option("nozzle_diameter"));
    m_cache_extruder_count = nozzle_diameter->values.size(); //m_extruders_count;
}

bool TabPrinter::apply_extruder_cnt_from_cache()
{
    if (m_presets->get_edited_preset().printer_technology() == ptSLA)
        return false;

    if (m_cache_extruder_count > 0) {
        m_presets->get_edited_preset().set_num_extruders(m_cache_extruder_count);
        m_cache_extruder_count = 0;
        return true;
    }
    return false;
}

bool Tab::validate_custom_gcodes()
{
    if (m_type != Preset::TYPE_FILAMENT &&
        (m_type != Preset::TYPE_PRINTER || static_cast<TabPrinter*>(this)->m_printer_technology != ptFFF))
        return true;
    if (m_active_page->title() != L("Custom G-code"))
        return true;

    // When we switch Settings tab after editing of the custom g-code, then warning message could ba already shown after KillFocus event
    // and then it's no need to show it again
    if (validate_custom_gcodes_was_shown) {
        validate_custom_gcodes_was_shown = false;
        return true;
    }

    bool valid = true;
    for (auto opt_group : m_active_page->m_optgroups) {
        assert(opt_group->opt_map().size() == 1);
        if (!opt_group->is_activated())
            break;
        std::string key = opt_group->opt_map().begin()->first;
        valid &= validate_custom_gcode(opt_group->title, boost::any_cast<std::string>(opt_group->get_value(key)));
        if (!valid)
            break;
    }
    return valid;
}

void Tab::set_just_edit(bool just_edit)
{
    m_just_edit = just_edit;
    if (just_edit) {
        m_presets_choice->Disable();
        m_btn_delete_preset->Disable();
    } else {
        m_presets_choice->Enable();
        m_btn_delete_preset->Enable();
    }
}

/// <summary>
///     Call from:
///         1: on_value_change "nozzle_volume_type"
///         2: on_preset_loaded (extruder_id = -1)
/// </summary>
/// <param name="extruder_id"></param>

void Tab::update_extruder_variants(int extruder_id)
{
    BOOST_LOG_TRIVIAL(info) << __FUNCTION__ << extruder_id;
    if (m_extruder_switch) {
        auto    nozzle_volumes = m_preset_bundle->project_config.option<ConfigOptionEnumsGeneric>("nozzle_volume_type");
        int extruder_nums = m_preset_bundle->get_printer_extruder_count();
        nozzle_volumes->values.resize(extruder_nums);
        if (extruder_nums == 2) {
            auto     nozzle_volumes_def = m_preset_bundle->project_config.def()->get("nozzle_volume_type");
            wxString left, right;
            for (size_t i = 0; i < nozzle_volumes_def->enum_labels.size(); ++i) {
                if (nozzle_volumes->values[0] == i) left = _L(nozzle_volumes_def->enum_labels[i]);
                if (nozzle_volumes->values[1] == i) right = _L(nozzle_volumes_def->enum_labels[i]);
            }
            m_extruder_switch->SetLabels(wxString::Format(_L("Left: %s"), left), wxString::Format(_L("Right: %s"), right));
            m_extruder_switch->SetValue(extruder_id == 1);
            m_extruder_switch->Enable(true);
            assert(m_extruder_switch->IsEnabled());
        } else {
            m_extruder_switch->Enable(false);
            m_main_sizer->Show(m_extruder_switch, false);
            GetParent()->Layout();
            return;
        }
    }
    switch_excluder(extruder_id);
    if (m_extruder_switch) {
        m_main_sizer->Show(m_extruder_switch, m_active_page && !m_active_page->m_opt_id_map.empty());
        GetParent()->Layout();
    }
}

void Tab::switch_excluder(int extruder_id)
{
    Preset & printer_preset = m_preset_bundle->printers.get_edited_preset();
    auto nozzle_volumes = m_preset_bundle->project_config.option<ConfigOptionEnumsGeneric>("nozzle_volume_type");
    auto extruders      = printer_preset.config.option<ConfigOptionEnumsGeneric>("extruder_type");
    std::pair<std::string, std::string> variant_keys[]{
        {}, {"print_extruder_id", "print_extruder_variant"},     // Preset::TYPE_PRINT
        {}, {"", "filament_extruder_variant"},                   // Preset::TYPE_FILAMENT filament don't use id anymore
        {}, {"printer_extruder_id", "printer_extruder_variant"}, // Preset::TYPE_PRINTER
    };
    if (m_extruder_switch && m_type != Preset::TYPE_PRINTER) {
        int current_extruder = m_extruder_switch->GetValue() ? 1 : 0;
        if (extruder_id == -1)
            extruder_id = current_extruder;
        else if (extruder_id != current_extruder)
            return;
    }
    auto get_index_for_extruder =
            [this, &extruders, &nozzle_volumes, variant_keys = variant_keys[m_type >= Preset::TYPE_COUNT ? Preset::TYPE_PRINT : m_type]](int extruder_id, int stride = 1) {
        return m_config->get_index_for_extruder(extruder_id + 1, variant_keys.first,
            ExtruderType(extruders->values[extruder_id]), NozzleVolumeType(nozzle_volumes->values[extruder_id]), variant_keys.second, stride);
    };
    auto index = get_index_for_extruder(extruder_id == -1 ? 0 : extruder_id);
    if (index < 0)
        return;
    for (auto page : m_pages) {
        bool is_extruder = false;
        if (m_type == Preset::TYPE_PRINTER) {
            if (page->title().StartsWith("Extruder")) {
                int extruder_id2 = std::atoi(page->title().Mid(9).ToUTF8()) - 1;
                if (extruder_id >= 0 && extruder_id2 != extruder_id)
                    continue;
                if (extruder_id2 > 0)
                    index = get_index_for_extruder(extruder_id2);
                is_extruder = true;
            } else if (page->title().StartsWith("Speed limitation")) {
                index = get_index_for_extruder(extruder_id == -1 ? 0 : extruder_id, 2);
            }
        }
        page->m_opt_id_map.clear();
        for (auto group : page->m_optgroups) {
            for (auto &opt : group->opt_map()) {
                auto iter = std::find(printer_extruder_options.begin(), printer_extruder_options.end(), opt.second.first);
                if (iter != printer_extruder_options.end()) {
                    page->m_opt_id_map.insert({opt.first, opt.first});
                    continue;
                }

                if (opt.second.second >= 0) {
                    const_cast<int &>(opt.second.second) = index;
                    page->m_opt_id_map.insert({opt.second.first + "#" + std::to_string(index), opt.first});
                }
            }
        }
    }
}

void Tab::compatible_widget_reload(PresetDependencies &deps)
{
    Field* field = this->get_field(deps.key_condition);
    if (!field)
        return;

    bool has_any = ! m_config->option<ConfigOptionStrings>(deps.key_list)->values.empty();
    has_any ? deps.btn->Enable() : deps.btn->Disable();
    deps.checkbox->SetValue(! has_any);

    field->toggle(! has_any);
}

void Tab::set_tooltips_text()
{
    // --- Tooltip text for reset buttons (for whole options group)
    // Text to be shown on the "Revert to system" aka "Lock to system" button next to each input field.
    //m_ttg_value_lock =		_(L("LOCKED LOCK icon indicates that the settings are the same as the system (or default) values "
    //                            "for the current option group"));
    //m_ttg_value_unlock =	_(L("UNLOCKED LOCK icon indicates that some settings were changed and are not equal "
    //                            "to the system (or default) values for the current option group.\n"
    //                            "Click to reset all settings for current option group to the system (or default) values."));
    //m_ttg_white_bullet_ns =	_(L("WHITE BULLET icon indicates a non system (or non default) preset."));
    //m_ttg_non_system =		&m_ttg_white_bullet_ns;
    // Text to be shown on the "Undo user changes" button next to each input field.
    //m_ttg_white_bullet =	_(L("WHITE BULLET icon indicates that the settings are the same as in the last saved "
    //                            "preset for the current option group."));
    //m_ttg_value_revert =	_(L("BACK ARROW icon indicates that the settings were changed and are not equal to "
    //                            "the last saved preset for the current option group.\n"
    //                            "Click to reset all settings for the current option group to the last saved preset."));

    // --- Tooltip text for reset buttons (for each option in group)
    // Text to be shown on the "Revert to system" aka "Lock to system" button next to each input field.
    //m_tt_value_lock =		_(L("LOCKED LOCK icon indicates that the value is the same as the system (or default) value."));
    m_tt_value_unlock =		_(L("Click to reset current value and attach to the global value."));
    // 	m_tt_white_bullet_ns=	_(L("WHITE BULLET icon indicates a non system preset."));
    //m_tt_non_system =		&m_ttg_white_bullet_ns;
    // Text to be shown on the "Undo user changes" button next to each input field.
    //m_tt_white_bullet =		_(L("WHITE BULLET icon indicates that the value is the same as in the last saved preset."));
    m_tt_value_revert =		_(L("Click to drop current modify and reset to saved value."));
}

//BBS: GUI refactor
Page::Page(wxWindow* parent, const wxString& title, int iconID, wxPanel* tab_owner) :
        m_tab_owner(tab_owner),
        m_parent(parent),
        m_title(title),
        m_iconID(iconID)
{
    m_vsizer = (wxBoxSizer*)parent->GetSizer();
    m_page_title = NULL;
    m_item_color = &wxGetApp().get_label_clr_default();
}

void Page::reload_config()
{
    for (auto group : m_optgroups)
        group->reload_config();
}

void Page::update_visibility(ConfigOptionMode mode, bool update_contolls_visibility)
{
    bool ret_val = false;
#if HIDE_FIRST_SPLIT_LINE
    // BBS: no line spliter for first group
    bool first = true;
#endif
    for (auto group : m_optgroups) {
        ret_val = (update_contolls_visibility     ?
                   group->update_visibility(mode) :  // update visibility for all controlls in group
                   group->is_visible(mode)           // just detect visibility for the group
                   ) || ret_val;
#if HIDE_FIRST_SPLIT_LINE
        // BBS: no line spliter for first group
        if (update_contolls_visibility && ret_val && first) {
            if (group->stb) group->stb->Hide();
            first = false;
        }
#endif
    }

    m_show = ret_val;
#ifdef __WXMSW__
    if (!m_show) return;
    // BBS: fix field control position
    wxTheApp->CallAfter([wp=std::weak_ptr<Page>(shared_from_this())]() {
        auto page = wp.lock();
        if (!page)
            return;

        for (auto group : page->m_optgroups) {
            if (group->custom_ctrl) group->custom_ctrl->fixup_items_positions();
        }
    });
#endif
}

void Page::activate(ConfigOptionMode mode, std::function<void()> throw_if_canceled)
{
#if 0 // BBS: page title
    if (m_page_title == NULL) {
        m_page_title = new Label(Label::Head_18, _(m_title), m_parent);
        m_vsizer->AddSpacer(30);
        m_vsizer->Add(m_page_title, 0, wxALIGN_CENTER);
        m_vsizer->AddSpacer(20);
    }
#else
    //m_vsizer->AddSpacer(10);
#endif
#if HIDE_FIRST_SPLIT_LINE
    // BBS: no line spliter for first group
    bool first = true;
#endif
    for (auto group : m_optgroups) {
        if (!group->activate(throw_if_canceled))
            continue;
        m_vsizer->Add(group->sizer, 0, wxEXPAND | (group->is_legend_line() ? (wxLEFT|wxTOP) : wxALL), 10);
        group->update_visibility(mode);
#if HIDE_FIRST_SPLIT_LINE
        if (first) group->stb->Hide();
        first = false;
#endif
        group->reload_config();
        throw_if_canceled();
    }

#ifdef __WXMSW__
    // BBS: fix field control position
    wxTheApp->CallAfter([this]() {
        for (auto group : m_optgroups) {
            if (group->custom_ctrl)
                group->custom_ctrl->fixup_items_positions();
        }
    });
#endif
}

void Page::clear()
{
    for (auto group : m_optgroups)
        group->clear();
    m_page_title = NULL;
}

void Page::msw_rescale()
{
    for (auto group : m_optgroups)
        group->msw_rescale();
}

void Page::sys_color_changed()
{
    for (auto group : m_optgroups)
        group->sys_color_changed();
}

void Page::refresh()
{
    for (auto group : m_optgroups)
        group->refresh();
}

Field *Page::get_field(const t_config_option_key &opt_key, int opt_index /*= -1*/) const
{
    Field *field = nullptr;
    auto   opt_key2 = opt_key;
    if (opt_index >= 256) {
        auto iter = m_opt_id_map.find(opt_key + '#' + std::to_string(opt_index - 256));
        if (iter != m_opt_id_map.end())
            opt_key2 = iter->second;
    }
    for (auto opt : m_optgroups) {
        field = opt->get_fieldc(opt_key2, opt_index);
        if (field != nullptr) return field;
    }
    return field;
}

Line *Page::get_line(const t_config_option_key &opt_key, int opt_index)
{
    Line *line = nullptr;
    auto   opt_key2 = opt_key;
    if (opt_index >= 256) {
        auto iter = m_opt_id_map.find(opt_key + '#' + std::to_string(opt_index - 256));
        if (iter != m_opt_id_map.end())
            opt_key2 = iter->second;
    } else if (opt_index >= 0) {
        assert(opt_key.find('#') == std::string::npos);
        opt_key2 = opt_key + '#' + std::to_string(opt_index);
    }
    for (auto opt : m_optgroups) {
        line = opt->get_line(opt_key2);
        if (line != nullptr) return line;
    }
    return line;
}

bool Page::set_value(const t_config_option_key &opt_key, const boost::any &value)
{
    bool changed = false;
    for(auto optgroup: m_optgroups) {
        if (optgroup->set_value(opt_key, value))
            changed = true ;
    }
    return changed;
}

// package Slic3r::GUI::Tab::Page;
ConfigOptionsGroupShp Page::new_optgroup(const wxString &title, const wxString &icon, int noncommon_label_width /*= -1*/, bool is_extruder_og /* false */)
{
    //! config_ have to be "right"
    ConfigOptionsGroupShp optgroup  = is_extruder_og ? std::make_shared<ExtruderOptionsGroup>(m_parent, title, icon, m_config, true) // ORCA: add support for icons
        : std::make_shared<ConfigOptionsGroup>(m_parent, title, icon, m_config, true);
    optgroup->split_multi_line     = this->m_split_multi_line;
    optgroup->option_label_at_right = this->m_option_label_at_right;
    if (noncommon_label_width >= 0)
        optgroup->label_width = noncommon_label_width;

//BBS: GUI refactor
/*#ifdef __WXOSX__
    auto tab = parent()->GetParent()->GetParent();// GetParent()->GetParent();
#else
    auto tab = parent()->GetParent();// GetParent();
#endif*/
    auto tab = m_tab_owner;
    optgroup->set_config_category_and_type(m_title, static_cast<Tab*>(tab)->type());
    optgroup->m_on_change = [tab](t_config_option_key opt_key, boost::any value) {
        //! This function will be called from OptionGroup.
        //! Using of CallAfter is redundant.
        //! And in some cases it causes update() function to be recalled again
//!        wxTheApp->CallAfter([this, opt_key, value]() {
            static_cast<Tab*>(tab)->update_dirty();
            static_cast<Tab*>(tab)->on_value_change(opt_key, value);
//!        });
    };

    optgroup->m_get_initial_config = [tab]() {
        DynamicPrintConfig config = static_cast<Tab*>(tab)->m_presets->get_selected_preset().config;
        return config;
    };

    optgroup->m_get_sys_config = [tab]() {
        DynamicPrintConfig config = static_cast<Tab*>(tab)->m_presets->get_selected_preset_parent()->config;
        return config;
    };

    optgroup->have_sys_config = [tab]() {
        return static_cast<Tab*>(tab)->m_presets->get_selected_preset_parent() != nullptr;
    };

    optgroup->rescale_extra_column_item = [](wxWindow* win) {
        auto *ctrl = dynamic_cast<wxStaticBitmap*>(win);
        if (ctrl == nullptr)
            return;

        ctrl->SetBitmap(reinterpret_cast<ScalableBitmap*>(ctrl->GetClientData())->bmp());
    };

    m_optgroups.push_back(optgroup);

    return optgroup;
}

const ConfigOptionsGroupShp Page::get_optgroup(const wxString& title) const
{
    for (ConfigOptionsGroupShp optgroup : m_optgroups) {
        if (optgroup->title == title)
            return optgroup;
    }

    return nullptr;
}

void TabSLAMaterial::build()
{
    m_presets = &m_preset_bundle->sla_materials;
    load_initial_data();

    //auto page = add_options_page(L("Material"), "");

    //auto optgroup = page->new_optgroup(L("Material"));
    //optgroup->append_single_option_line("material_colour");
    //optgroup->append_single_option_line("bottle_cost");
    //optgroup->append_single_option_line("bottle_volume");
    //optgroup->append_single_option_line("bottle_weight");
    //optgroup->append_single_option_line("material_density");

    //optgroup->m_on_change = [this, optgroup](t_config_option_key opt_key, boost::any value)
    //{
    //    if (opt_key == "material_colour") {
    //        update_dirty();
    //        on_value_change(opt_key, value);
    //        return;
    //    }

    //    DynamicPrintConfig new_conf = *m_config;

    //    if (opt_key == "bottle_volume") {
    //        double new_bottle_weight =  boost::any_cast<double>(value)*(new_conf.option("material_density")->getFloat() / 1000);
    //        new_conf.set_key_value("bottle_weight", new ConfigOptionFloat(new_bottle_weight));
    //    }
    //    if (opt_key == "bottle_weight") {
    //        double new_bottle_volume =  boost::any_cast<double>(value)/new_conf.option("material_density")->getFloat() * 1000;
    //        new_conf.set_key_value("bottle_volume", new ConfigOptionFloat(new_bottle_volume));
    //    }
    //    if (opt_key == "material_density") {
    //        double new_bottle_volume = new_conf.option("bottle_weight")->getFloat() / boost::any_cast<double>(value) * 1000;
    //        new_conf.set_key_value("bottle_volume", new ConfigOptionFloat(new_bottle_volume));
    //    }

    //    load_config(new_conf);

    //    update_dirty();

    //    // BBS
    //    // Change of any from those options influences for an update of "Sliced Info"
    //    //wxGetApp().sidebar().Layout();
    //};

    //optgroup = page->new_optgroup(L("Layers"));
    //optgroup->append_single_option_line("initial_layer_height");

    //optgroup = page->new_optgroup(L("Exposure"));
    //optgroup->append_single_option_line("exposure_time");
    //optgroup->append_single_option_line("initial_exposure_time");

    //optgroup = page->new_optgroup(L("Corrections"));
    //auto line = Line{ m_config->def()->get("material_correction")->full_label, "" };
    //for (auto& axis : { "X", "Y", "Z" }) {
    //    auto opt = optgroup->get_option(std::string("material_correction_") + char(std::tolower(axis[0])));
    //    opt.opt.label = axis;
    //    line.append_option(opt);
    //}

    //optgroup->append_line(line);

    //page = add_options_page(L("Dependencies"), "wrench.png");
    //optgroup = page->new_optgroup(L("Profile dependencies"));

    //create_line_with_widget(optgroup.get(), "compatible_printers", "", [this](wxWindow* parent) {
    //    return compatible_widget_create(parent, m_compatible_printers);
    //});
    //
    //Option option = optgroup->get_option("compatible_printers_condition");
    //option.opt.full_width = true;
    //optgroup->append_single_option_line(option);

    //create_line_with_widget(optgroup.get(), "compatible_prints", "", [this](wxWindow* parent) {
    //    return compatible_widget_create(parent, m_compatible_prints);
    //});

    //option = optgroup->get_option("compatible_prints_condition");
    //option.opt.full_width = true;
    //optgroup->append_single_option_line(option);

    //build_preset_description_line(optgroup.get());

    //page = add_options_page(L("Material printing profile"), "printer.png");
    //optgroup = page->new_optgroup(L("Material printing profile"));
    //option = optgroup->get_option("material_print_speed");
    //optgroup->append_single_option_line(option);
}

// Reload current config (aka presets->edited_preset->config) into the UI fields.
void TabSLAMaterial::reload_config()
{
    this->compatible_widget_reload(m_compatible_printers);
    this->compatible_widget_reload(m_compatible_prints);
    Tab::reload_config();
}

void TabSLAMaterial::toggle_options()
{
    const Preset &current_printer = m_preset_bundle->printers.get_edited_preset();
    std::string model = current_printer.config.opt_string("printer_model");
    m_config_manipulation.toggle_field("material_print_speed", model != "SL1");
}

void TabSLAMaterial::update()
{
    if (m_preset_bundle->printers.get_selected_preset().printer_technology() == ptFFF)
        return;

    update_description_lines();
    Layout();

// #ys_FIXME. Just a template for this function
//     m_update_cnt++;
//     ! something to update
//     m_update_cnt--;
//
//     if (m_update_cnt == 0)
        wxGetApp().mainframe->on_config_changed(m_config);
}

void TabSLAPrint::build()
{
    m_presets = &m_preset_bundle->sla_prints;
    load_initial_data();

//    auto page = add_options_page(L("Layers and perimeters"), "layers");
//
//    auto optgroup = page->new_optgroup(L("Layers"));
//    optgroup->append_single_option_line("layer_height");
//    optgroup->append_single_option_line("faded_layers");
//
//    page = add_options_page(L("Supports"), "support"/*"sla_supports"*/);
//    optgroup = page->new_optgroup(L("Supports"));
//    optgroup->append_single_option_line("supports_enable");
//
//    optgroup = page->new_optgroup(L("Support head"));
//    optgroup->append_single_option_line("support_head_front_diameter");
//    optgroup->append_single_option_line("support_head_penetration");
//    optgroup->append_single_option_line("support_head_width");
//
//    optgroup = page->new_optgroup(L("Support pillar"));
//    optgroup->append_single_option_line("support_pillar_diameter");
//    optgroup->append_single_option_line("support_small_pillar_diameter_percent");
//    optgroup->append_single_option_line("support_max_bridges_on_pillar");
//
//    optgroup->append_single_option_line("support_pillar_connection_mode");
//    optgroup->append_single_option_line("support_buildplate_only");
//    // TODO: This parameter is not used at the moment.
//    // optgroup->append_single_option_line("support_pillar_widening_factor");
//    optgroup->append_single_option_line("support_base_diameter");
//    optgroup->append_single_option_line("support_base_height");
//    optgroup->append_single_option_line("support_base_safety_distance");
//
//    // Mirrored parameter from Pad page for toggling elevation on the same page
//    optgroup->append_single_option_line("support_object_elevation");
//
//    Line line{ "", "" };
//    line.full_width = 1;
//    line.widget = [this](wxWindow* parent) {
//        return description_line_widget(parent, &m_support_object_elevation_description_line);
//    };
//    optgroup->append_line(line);
//
//    optgroup = page->new_optgroup(L("Connection of the support sticks and junctions"));
//    optgroup->append_single_option_line("support_critical_angle");
//    optgroup->append_single_option_line("support_max_bridge_length");
//    optgroup->append_single_option_line("support_max_pillar_link_distance");
//
//    optgroup = page->new_optgroup(L("Automatic generation"));
//    optgroup->append_single_option_line("support_points_density_relative");
//    optgroup->append_single_option_line("support_points_minimal_distance");
//
//    page = add_options_page(L("Pad"), "");
//    optgroup = page->new_optgroup(L("Pad"));
//    optgroup->append_single_option_line("pad_enable");
//    optgroup->append_single_option_line("pad_wall_thickness");
//    optgroup->append_single_option_line("pad_wall_height");
//    optgroup->append_single_option_line("pad_brim_size");
//    optgroup->append_single_option_line("pad_max_merge_distance");
//    // TODO: Disabling this parameter for the beta release
////    optgroup->append_single_option_line("pad_edge_radius");
//    optgroup->append_single_option_line("pad_wall_slope");
//
//    optgroup->append_single_option_line("pad_around_object");
//    optgroup->append_single_option_line("pad_around_object_everywhere");
//    optgroup->append_single_option_line("pad_object_gap");
//    optgroup->append_single_option_line("pad_object_connector_stride");
//    optgroup->append_single_option_line("pad_object_connector_width");
//    optgroup->append_single_option_line("pad_object_connector_penetration");
//
//    page = add_options_page(L("Hollowing"), "hollowing");
//    optgroup = page->new_optgroup(L("Hollowing"));
//    optgroup->append_single_option_line("hollowing_enable");
//    optgroup->append_single_option_line("hollowing_min_thickness");
//    optgroup->append_single_option_line("hollowing_quality");
//    optgroup->append_single_option_line("hollowing_closing_distance");
//
//    page = add_options_page(L("Advanced"), "advanced");
//    optgroup = page->new_optgroup(L("Slicing"));
//    optgroup->append_single_option_line("slice_closing_radius");
//    optgroup->append_single_option_line("slicing_mode");
//
//    page = add_options_page(L("Output options"), "output+page_white");
//    optgroup = page->new_optgroup(L("Output file"));
//    Option option = optgroup->get_option("filename_format");
//    option.opt.full_width = true;
//    optgroup->append_single_option_line(option);
//
//    page = add_options_page(L("Dependencies"), "advanced");
//    optgroup = page->new_optgroup(L("Profile dependencies"));
//
//    create_line_with_widget(optgroup.get(), "compatible_printers", "", [this](wxWindow* parent) {
//        return compatible_widget_create(parent, m_compatible_printers);
//    });
//
//    option = optgroup->get_option("compatible_printers_condition");
//    option.opt.full_width = true;
//    optgroup->append_single_option_line(option);
//
//    build_preset_description_line(optgroup.get());
}

// Reload current config (aka presets->edited_preset->config) into the UI fields.
void TabSLAPrint::reload_config()
{
    this->compatible_widget_reload(m_compatible_printers);
    Tab::reload_config();
}

void TabSLAPrint::update_description_lines()
{
    Tab::update_description_lines();

    //if (m_active_page && m_active_page->title() == "Supports")
    //{
    //    bool is_visible = m_config->def()->get("support_object_elevation")->mode <= m_mode;
    //    if (m_support_object_elevation_description_line)
    //    {
    //        m_support_object_elevation_description_line->Show(is_visible);
    //        if (is_visible)
    //        {
    //            bool elev = !m_config->opt_bool("pad_enable") || !m_config->opt_bool("pad_around_object");
    //            m_support_object_elevation_description_line->SetText(elev ? "" :
    //                from_u8((boost::format(_u8L("\"%1%\" is disabled because \"%2%\" is on in \"%3%\" category.\n"
    //                    "To enable \"%1%\", please switch off \"%2%\""))
    //                    % _L("Object elevation") % _L("Pad around object") % _L("Pad")).str()));
    //        }
    //    }
    //}
}

void TabSLAPrint::toggle_options()
{
    if (m_active_page)
        m_config_manipulation.toggle_print_sla_options(m_config);
}

void TabSLAPrint::update()
{
    if (m_preset_bundle->printers.get_selected_preset().printer_technology() == ptFFF)
        return;

    m_update_cnt++;

    m_config_manipulation.update_print_sla_config(m_config, true);

    update_description_lines();
    //BBS: GUI refactor
    //Layout();
    m_parent->Layout();

    m_update_cnt--;

    if (m_update_cnt == 0) {
        toggle_options();

        // update() could be called during undo/redo execution
        // Update of objectList can cause a crash in this case (because m_objects doesn't match ObjectList)
        if (!wxGetApp().plater()->inside_snapshot_capture())
            wxGetApp().obj_list()->update_and_show_object_settings_item();

        wxGetApp().mainframe->on_config_changed(m_config);
    }
}

void TabSLAPrint::clear_pages()
{
    Tab::clear_pages();

    m_support_object_elevation_description_line = nullptr;
}

ConfigManipulation Tab::get_config_manipulation()
{
    auto load_config = [this]()
    {
        update_dirty();
        // Initialize UI components with the config values.
        reload_config();
        update();
    };

    auto cb_toggle_field = [this](const t_config_option_key& opt_key, bool toggle, int opt_index) {
        return toggle_option(opt_key, toggle, opt_index >= 0 ? opt_index + 256 : opt_index);
    };

    auto cb_toggle_line = [this](const t_config_option_key &opt_key, bool toggle, int opt_index) {
        return toggle_line(opt_key, toggle, opt_index >= 0 ? opt_index + 256 : opt_index);
    };

    auto cb_value_change = [this](const std::string& opt_key, const boost::any& value) {
        return on_value_change(opt_key, value);
    };

    return ConfigManipulation(load_config, cb_toggle_field, cb_toggle_line, cb_value_change, nullptr, this);
}


} // GUI
} // Slic3r<|MERGE_RESOLUTION|>--- conflicted
+++ resolved
@@ -4360,20 +4360,13 @@
         optgroup->append_single_option_line("preferred_orientation", "printer_basic_information_printable_space#preferred-orientation");
 
         optgroup = page->new_optgroup(L("Advanced"), L"param_advanced");
-<<<<<<< HEAD
-        optgroup->append_single_option_line("printer_structure");
-        optgroup->append_single_option_line("gcode_flavor");
-        optgroup->append_single_option_line("pellet_modded_printer", "pellet-flow-coefficient");
-        optgroup->append_single_option_line("bbl_use_printhost");
-        optgroup->append_single_option_line("scan_first_layer");
-        optgroup->append_single_option_line("disable_power_loss_recovery");
-=======
+
         optgroup->append_single_option_line("printer_structure", "printer_basic_information_advanced#printer-structure");
         optgroup->append_single_option_line("gcode_flavor", "printer_basic_information_advanced#g-code-flavor");
         optgroup->append_single_option_line("pellet_modded_printer", "printer_basic_information_advanced#pellet-modded-printer");
         optgroup->append_single_option_line("bbl_use_printhost", "printer_basic_information_advanced#use-3rd-party-print-host");
         optgroup->append_single_option_line("scan_first_layer" , "printer_basic_information_advanced#scan-first-layer");
->>>>>>> d8de54df
+        optgroup->append_single_option_line("disable_power_loss_recovery");
         //option  = optgroup->get_option("wrapping_exclude_area");
         //option.opt.full_width = true;
         //optgroup->append_single_option_line(option);
