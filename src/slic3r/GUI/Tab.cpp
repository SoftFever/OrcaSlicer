--- conflicted
+++ resolved
@@ -811,18 +811,18 @@
                     }
                 }
             }
-            if (!sys_page) { 
+            if (!sys_page) {
                 is_nonsys_value = true;
                 sys_icon        = m_bmp_non_system;
                 sys_tt          = m_tt_non_system;
 
-                if (!modified_page) 
+                if (!modified_page)
                     color = &m_default_text_clr;
-                else 
+                else
                     color = &m_modified_label_clr;
             }
 
-            if (!modified_page) { 
+            if (!modified_page) {
                 is_modified_value = false;
                 icon              = &m_bmp_white_bullet;
                 tt                = &m_tt_white_bullet;
@@ -1471,7 +1471,7 @@
     }
 
 
-    if (opt_key == "pellet_flow_coefficient") 
+    if (opt_key == "pellet_flow_coefficient")
     {
         double double_value = Preset::convert_pellet_flow_to_filament_diameter(boost::any_cast<double>(value));
         m_config->set_key_value("filament_diameter", new ConfigOptionFloats{double_value});
@@ -1481,7 +1481,7 @@
         double double_value = Preset::convert_filament_diameter_to_pellet_flow(boost::any_cast<double>(value));
         m_config->set_key_value("pellet_flow_coefficient", new ConfigOptionFloats{double_value});
     }
-    
+
 
     if (opt_key == "single_extruder_multi_material"  ){
         const auto bSEMM = m_config->opt_bool("single_extruder_multi_material");
@@ -1591,7 +1591,7 @@
             }
         }
     }
-    
+
     if(opt_key=="layer_height"){
         auto min_layer_height_from_nozzle=wxGetApp().preset_bundle->full_config().option<ConfigOptionFloats>("min_layer_height")->values;
         auto max_layer_height_from_nozzle=wxGetApp().preset_bundle->full_config().option<ConfigOptionFloats>("max_layer_height")->values;
@@ -1659,7 +1659,7 @@
     if (opt_key == "filament_long_retractions_when_cut"){
         unsigned char activate = boost::any_cast<unsigned char>(value);
         if (activate == 1) {
-            MessageDialog dialog(wxGetApp().plater(), 
+            MessageDialog dialog(wxGetApp().plater(),
                 _L("Experimental feature: Retracting and cutting off the filament at a greater distance during filament changes to minimize flush. "
                    "Although it can notably reduce flush, it may also elevate the risk of nozzle clogs or other printing complications. "
                    "Please use with the latest printer firmware."), "", wxICON_WARNING | wxOK);
@@ -2156,19 +2156,12 @@
         optgroup = page->new_optgroup(L("Top/bottom shells"), L"param_shell");
         optgroup->append_single_option_line("top_shell_layers");
         optgroup->append_single_option_line("top_shell_thickness");
-<<<<<<< HEAD
         optgroup->append_single_option_line("top_surface_density");
-        optgroup->append_single_option_line("top_surface_pattern", "fill-patterns#Infill of the top surface and bottom surface");
-        optgroup->append_single_option_line("bottom_shell_layers");
-        optgroup->append_single_option_line("bottom_shell_thickness");
-        optgroup->append_single_option_line("bottom_surface_density");
-        optgroup->append_single_option_line("bottom_surface_pattern", "fill-patterns#Infill of the top surface and bottom surface");
-=======
         optgroup->append_single_option_line("top_surface_pattern");
         optgroup->append_single_option_line("bottom_shell_layers");
         optgroup->append_single_option_line("bottom_shell_thickness");
+        optgroup->append_single_option_line("bottom_surface_density");  
         optgroup->append_single_option_line("bottom_surface_pattern");
->>>>>>> fa70582e
         optgroup->append_single_option_line("top_bottom_infill_wall_overlap");
 
         optgroup = page->new_optgroup(L("Infill"), L"param_infill");
@@ -2293,7 +2286,7 @@
 
         //optgroup = page->new_optgroup(L("Options for support material and raft"));
 
-        // Support 
+        // Support
         optgroup = page->new_optgroup(L("Advanced"), L"param_advanced");
         optgroup->append_single_option_line("support_top_z_distance", "support#top-z-distance");
         optgroup->append_single_option_line("support_bottom_z_distance", "support#bottom-z-distance");
@@ -2329,7 +2322,7 @@
         optgroup->append_single_option_line("tree_support_adaptive_layer_height");
         optgroup->append_single_option_line("tree_support_auto_brim");
         optgroup->append_single_option_line("tree_support_brim_width");
-        
+
     page = add_options_page(L("Multimaterial"), "custom-gcode_multi_material"); // ORCA: icon only visible on placeholders
         optgroup = page->new_optgroup(L("Prime tower"), L"param_tower");
         optgroup->append_single_option_line("enable_prime_tower");
@@ -2428,7 +2421,7 @@
         option.opt.multiline = true;
         // option.opt.height = 5;
         optgroup->append_single_option_line(option);
-    
+
         optgroup = page->new_optgroup(L("Post-processing Scripts"), L"param_gcode", 0);
         option = optgroup->get_option("post_process");
         option.opt.full_width = true;
@@ -2449,7 +2442,7 @@
     //     create_line_with_widget(optgroup.get(), "compatible_printers", "", [this](wxWindow* parent) {
     //         return compatible_widget_create(parent, m_compatible_printers);
     //     });
-    
+
     //     option = optgroup->get_option("compatible_printers_condition");
     //     option.opt.full_width = true;
     //     optgroup->append_single_option_line(option);
@@ -2858,7 +2851,7 @@
     auto page = add_options_page(L("Plate Settings"), "empty");
     auto optgroup = page->new_optgroup("");
     optgroup->append_single_option_line("curr_bed_type");
-    optgroup->append_single_option_line("skirt_start_angle");        
+    optgroup->append_single_option_line("skirt_start_angle");
     optgroup->append_single_option_line("print_sequence");
     optgroup->append_single_option_line("spiral_mode");
     optgroup->append_single_option_line("first_layer_sequence_choice");
@@ -3009,7 +3002,7 @@
     for (auto item : items) {
         if (objects_list->GetModel()->GetItemType(item) == itPlate) {
             ObjectDataViewModelNode* node = static_cast<ObjectDataViewModelNode*>(item.GetID());
-            if (node) 
+            if (node)
                 node->set_action_icon(!m_all_keys.empty());
         }
     }
@@ -3017,7 +3010,7 @@
 
 void TabPrintPlate::update_custom_dirty()
 {
-    for (auto k : m_null_keys) 
+    for (auto k : m_null_keys)
         m_options_list[k] = 0;
     for (auto k : m_all_keys) {
         if (k == "first_layer_sequence_choice" || k == "other_layers_sequence_choice") {
@@ -3259,9 +3252,9 @@
 
     std::vector<std::string> opt_keys = {   "filament_retraction_length",
                                             "filament_z_hop",
-                                            "filament_z_hop_types", 
+                                            "filament_z_hop_types",
                                             "filament_retract_lift_above",
-                                            "filament_retract_lift_below", 
+                                            "filament_retract_lift_below",
                                             "filament_retract_lift_enforce",
                                             "filament_retraction_speed",
                                             "filament_deretraction_speed",
@@ -3372,7 +3365,7 @@
         optgroup->append_single_option_line("adaptive_pressure_advance");
         optgroup->append_single_option_line("adaptive_pressure_advance_overhangs");
         optgroup->append_single_option_line("adaptive_pressure_advance_bridges");
-    
+
         Option option = optgroup->get_option("adaptive_pressure_advance_model");
         option.opt.full_width = true;
         option.opt.is_code = true;
@@ -3684,7 +3677,7 @@
             toggle_option(el, has_enable_overhang_bridge_fan);
 
       toggle_option("additional_cooling_fan_speed", cfg.opt_bool("auxiliary_fan"));
-        
+
       // Orca: toggle dont slow down for external perimeters if
       bool has_slow_down_for_layer_cooling = m_config->opt_bool("slow_down_for_layer_cooling", 0);
       toggle_option("dont_slow_down_outer_wall", has_slow_down_for_layer_cooling);
@@ -3697,7 +3690,7 @@
         //Orca: Enable the plates that should be visible when multi bed support is enabled or a BBL printer is selected; otherwise, enable only the plate visible for the selected bed type.
         DynamicConfig& proj_cfg               = m_preset_bundle->project_config;
         std::string    bed_temp_1st_layer_key = "";
-        if (proj_cfg.has("curr_bed_type")) 
+        if (proj_cfg.has("curr_bed_type"))
         {
             bed_temp_1st_layer_key = get_bed_temp_1st_layer_key(proj_cfg.opt_enum<BedType>("curr_bed_type"));
         }
@@ -3710,13 +3703,13 @@
                                            bed_temp_keys.end() ||
                                        is_BBL_printer || cfg.opt_bool("support_multi_bed_types");
 
-        for (const auto& key : bed_temp_keys) 
+        for (const auto& key : bed_temp_keys)
         {
             toggle_line(key, support_multi_bed_types || bed_temp_1st_layer_key == key);
         }
 
-     
-        
+
+
         // Orca: adaptive pressure advance and calibration model
         // If PA is not enabled, disable adaptive pressure advance and hide the model section
         // If adaptive PA is not enabled, hide the adaptive PA model section
@@ -3900,7 +3893,7 @@
         optgroup->append_single_option_line("use_firmware_retraction");
         // optgroup->append_single_option_line("spaghetti_detector");
         optgroup->append_single_option_line("time_cost");
-        
+
         optgroup  = page->new_optgroup(L("Cooling Fan"), "param_cooling_fan");
         Line line = Line{ L("Fan speed-up time"), optgroup->get_option("fan_speedup_time").opt.tooltip };
         line.append_option(optgroup->get_option("fan_speedup_time"));
@@ -3963,8 +3956,8 @@
         option.opt.is_code    = true;
         option.opt.height     = gcode_field_height; // 150;
         optgroup->append_single_option_line(option);
-        
-        
+
+
         optgroup = page->new_optgroup(L("Before layer change G-code"),"param_gcode", 0);
         optgroup->m_on_change = [this, &optgroup_title = optgroup->title](const t_config_option_key& opt_key, const boost::any& value) {
             validate_custom_gcode_cb(this, optgroup_title, opt_key, value);
@@ -3986,7 +3979,7 @@
         option.opt.is_code = true;
         option.opt.height = gcode_field_height;//150;
         optgroup->append_single_option_line(option);
-        
+
         optgroup = page->new_optgroup(L("Timelapse G-code"), L"param_gcode", 0);
         optgroup->m_on_change = [this, &optgroup_title = optgroup->title](const t_config_option_key& opt_key, const boost::any& value) {
             validate_custom_gcode_cb(this, optgroup_title, opt_key, value);
@@ -4181,7 +4174,7 @@
     }
     auto optgroup = page->new_optgroup(L("Advanced"), "param_advanced");
     optgroup->append_single_option_line("emit_machine_limits_to_gcode");
-    
+
     // resonance avoidance ported over from qidi slicer
     optgroup = page->new_optgroup(L("Resonance Avoidance"));
     optgroup->append_single_option_line("resonance_avoidance");
@@ -4720,7 +4713,7 @@
         toggle_option("long_retractions_when_cut", !use_firmware_retraction && m_config->opt_int("enable_long_retraction_when_cut"),i);
         toggle_line("retraction_distances_when_cut#0", m_config->opt_bool("long_retractions_when_cut", i));
         //toggle_option("retraction_distances_when_cut", m_config->opt_bool("long_retractions_when_cut",i),i);
-        
+
         toggle_option("travel_slope", m_config->opt_enum("z_hop_types", i) != ZHopType::zhtNormal, i);
     }
 
@@ -5132,13 +5125,13 @@
         try {
             //BBS delete preset
             Preset &current_preset = m_presets->get_selected_preset();
-            
+
             // Obtain compatible filament and process presets for printers
             if (m_preset_bundle && m_presets->get_preset_base(current_preset) == &current_preset && printer_tab && !current_preset.is_system) {
                 delete_third_printer = true;
                 for (const Preset &preset : m_preset_bundle->filaments.get_presets()) {
                     if (preset.is_compatible && !preset.is_default) {
-                        if (preset.inherits() != "") 
+                        if (preset.inherits() != "")
                             filament_presets.push_front(preset);
                         else
                             filament_presets.push_back(preset);
@@ -5269,7 +5262,7 @@
 
             });
         }
-        
+
     }
 
     if (technology_changed)
@@ -5871,7 +5864,7 @@
         //wxID_YES != wxMessageDialog(parent(), msg, title, wxYES_NO | wxNO_DEFAULT | wxICON_QUESTION).ShowModal())
         wxID_YES == MessageDialog(parent(), msg, title, wxYES_NO | wxNO_DEFAULT | wxICON_QUESTION).ShowModal()))
         return;
-    
+
     // if we just delete preset from the physical printer
     if (m_presets_choice->is_selected_physical_printer()) {
         PhysicalPrinter& printer = physical_printers.get_selected_printer();
@@ -5995,7 +5988,7 @@
         deps.checkbox->SetValue(state);
         deps.btn->Enable(!state);
         // All printers have been made compatible with this preset.
-        if (state) 
+        if (state)
             this->load_key_value(deps.key_list, std::vector<std::string> {});
         this->get_field(deps.key_condition)->toggle(state);
         this->update_changed_ui();
@@ -6154,7 +6147,7 @@
     if (Preset::printer_technology(cached_config) == ptSLA)
         return;
 
-    // get extruders count 
+    // get extruders count
     auto* nozzle_diameter = dynamic_cast<const ConfigOptionFloats*>(cached_config.option("nozzle_diameter"));
     m_cache_extruder_count = nozzle_diameter->values.size(); //m_extruders_count;
 }
