--- conflicted
+++ resolved
@@ -3631,8 +3631,6 @@
         bool is_pellet_printer = cfg.opt_bool("pellet_modded_printer");
         toggle_line("pellet_flow_coefficient", is_pellet_printer);
         toggle_line("filament_diameter", !is_pellet_printer);
-<<<<<<< HEAD
-=======
 
         bool support_chamber_temp_control = this->m_preset_bundle->printers.get_edited_preset().config.opt_bool("support_chamber_temp_control");
         toggle_line("chamber_temperatures", support_chamber_temp_control);
@@ -3642,7 +3640,7 @@
             
         toggle_line("extruder_rotation_distance", is_pellet_printer);
         toggle_line("mixing_stepper_rotation_distance", is_pellet_printer);
->>>>>>> dc820a03
+
         toggle_line("extruder_rotation_volume", is_pellet_printer);
         toggle_line("mixing_stepper_rotation_volume", is_pellet_printer);
         toggle_line("pellet_flow_coefficient", is_pellet_printer);
