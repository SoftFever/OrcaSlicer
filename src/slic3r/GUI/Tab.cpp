--- conflicted
+++ resolved
@@ -2180,12 +2180,9 @@
         optgroup->append_single_option_line("solid_infill_direction");
         optgroup->append_single_option_line("rotate_solid_infill_direction");
         optgroup->append_single_option_line("rotate_sparse_infill_direction");
-<<<<<<< HEAD
         optgroup->append_single_option_line("rotate_sparse_infill_length");        
         optgroup->append_single_option_line("sparse_infill_zigzag_angle");
         optgroup->append_single_option_line("sparse_infill_zigzag_length");              
-=======
->>>>>>> 58d37822
         optgroup->append_single_option_line("bridge_angle");
         optgroup->append_single_option_line("internal_bridge_angle"); // ORCA: Internal bridge angle override
         optgroup->append_single_option_line("minimum_sparse_infill_area");
