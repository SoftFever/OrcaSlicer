--- conflicted
+++ resolved
@@ -3547,30 +3547,10 @@
         optgroup->append_single_option_line("filament_stamping_loading_speed");
         optgroup->append_single_option_line("filament_stamping_distance");
         create_line_with_widget(optgroup.get(), "filament_ramming_parameters", "", [this](wxWindow* parent) {
-<<<<<<< HEAD
-            Button* ramming_dialog_btn = new Button(parent, _(L("Set")) + " " + dots); // Use regular button to match style
-            ramming_dialog_btn->SetStyle("Regular", "Parameter");
-=======
+
             // ORCA modernize button style
             Button* btn = new Button(parent, _(L("Set")) + " " + dots);
-            btn->SetFont(Label::Body_14);
-            btn->SetSize(wxSize(FromDIP(120), FromDIP(26)));
-            btn->SetCornerRadius(FromDIP(4));
-            StateColor clr_bg = StateColor(
-                std::pair(wxColour("#DFDFDF"), (int)StateColor::Disabled),
-                std::pair(wxColour("#DFDFDF"), (int)StateColor::Pressed),
-                std::pair(wxColour("#D4D4D4"), (int)StateColor::Hovered),
-                std::pair(wxColour("#DFDFDF"), (int)StateColor::Normal),
-                std::pair(wxColour("#DFDFDF"), (int)StateColor::Enabled)
-            );
-            btn->SetBackgroundColor(clr_bg);
-            btn->SetBorderColor(clr_bg);
-            btn->SetTextColor(StateColor(
-                std::pair(wxColour("#6B6A6A"), (int)StateColor::Disabled),
-                std::pair(wxColour("#262E30"), (int)StateColor::Hovered),
-                std::pair(wxColour("#262E30"), (int)StateColor::Normal)
-            ));
->>>>>>> 91ffc79c
+            ramming_dialog_btn->SetStyle("Regular", "Parameter");
 
             auto sizer = new wxBoxSizer(wxHORIZONTAL);
             sizer->Add(btn);
@@ -5931,36 +5911,10 @@
     deps.checkbox = new ::CheckBox(parent, wxID_ANY);
     wxGetApp().UpdateDarkUI(deps.checkbox, false, true);
 
-<<<<<<< HEAD
-    deps.btn = new Button(parent, _(L("Set")) + " " + dots);
-    deps.btn->SetStyle("Regular", "Parameter");
-=======
-    deps.checkbox_title = new wxStaticText(parent, wxID_ANY, _L("All"));
-    deps.checkbox_title->SetFont(Label::Body_14);
-    deps.checkbox_title->SetForegroundColour(wxColour("#363636"));
-    wxGetApp().UpdateDarkUI(deps.checkbox_title, false, true);
-
     // ORCA modernize button style
     Button* btn = new Button(parent, _(L("Set")) + " " + dots);
-    btn->SetFont(Label::Body_14);
-    btn->SetSize(wxSize(FromDIP(120), FromDIP(26)));
-    btn->SetCornerRadius(FromDIP(4));
-    StateColor clr_bg = StateColor(
-        std::pair(wxColour("#DFDFDF"), (int)StateColor::Disabled),
-        std::pair(wxColour("#DFDFDF"), (int)StateColor::Pressed),
-        std::pair(wxColour("#D4D4D4"), (int)StateColor::Hovered),
-        std::pair(wxColour("#DFDFDF"), (int)StateColor::Normal),
-        std::pair(wxColour("#DFDFDF"), (int)StateColor::Enabled)
-    );
-    btn->SetBackgroundColor(clr_bg);
-    btn->SetBorderColor(clr_bg);
-    btn->SetTextColor(StateColor(
-        std::pair(wxColour("#6B6A6A"), (int)StateColor::Disabled),
-        std::pair(wxColour("#262E30"), (int)StateColor::Hovered),
-        std::pair(wxColour("#262E30"), (int)StateColor::Normal)
-    ));
+    btn->SetStyle("Regular", "Parameter");
     deps.btn = btn;
->>>>>>> 91ffc79c
 
     auto sizer = new wxBoxSizer(wxHORIZONTAL);
     sizer->Add((deps.checkbox), 0, wxALIGN_CENTER_VERTICAL);
@@ -6070,30 +6024,9 @@
 // Return a callback to create a TabPrinter widget to edit bed shape
 wxSizer* TabPrinter::create_bed_shape_widget(wxWindow* parent)
 {
-<<<<<<< HEAD
-    Button* btn = new Button(parent, _(L("Set")) + " " + dots); // Use regular button to match style
+    // ORCA modernize button style
+    Button* btn = new Button(parent, _(L("Set")) + " " + dots);
     btn->SetStyle("Regular", "Parameter");
-=======
-     // ORCA modernize button style
-    Button* btn = new Button(parent, _(L("Set")) + " " + dots);
-    btn->SetFont(Label::Body_14);
-    btn->SetSize(wxSize(FromDIP(120), FromDIP(26)));
-    btn->SetCornerRadius(FromDIP(4));
-    StateColor clr_bg = StateColor(
-        std::pair(wxColour("#DFDFDF"), (int)StateColor::Disabled),
-        std::pair(wxColour("#DFDFDF"), (int)StateColor::Pressed),
-        std::pair(wxColour("#D4D4D4"), (int)StateColor::Hovered),
-        std::pair(wxColour("#DFDFDF"), (int)StateColor::Normal),
-        std::pair(wxColour("#DFDFDF"), (int)StateColor::Enabled)
-    );
-    btn->SetBackgroundColor(clr_bg);
-    btn->SetBorderColor(clr_bg);
-    btn->SetTextColor(StateColor(
-        std::pair(wxColour("#6B6A6A"), (int)StateColor::Disabled),
-        std::pair(wxColour("#262E30"), (int)StateColor::Hovered),
-        std::pair(wxColour("#262E30"), (int)StateColor::Normal)
-    ));
->>>>>>> 91ffc79c
 
     auto sizer = new wxBoxSizer(wxHORIZONTAL);
     sizer->Add(btn, 0, wxALIGN_CENTER_VERTICAL);
