// #include "libslic3r/GCodeSender.hpp"
//#include "slic3r/Utils/Serial.hpp"
#include "Tab.hpp"
#include "PresetHints.hpp"
#include "libslic3r/PresetBundle.hpp"
#include "libslic3r/PrintConfig.hpp"
#include "libslic3r/Utils.hpp"
#include "libslic3r/Model.hpp"
#include "libslic3r/GCode/GCodeProcessor.hpp"
#include "WipeTowerDialog.hpp"

#include "Search.hpp"
#include "OG_CustomCtrl.hpp"

#include <wx/app.h>
#include <wx/button.h>
#include <wx/scrolwin.h>
#include <wx/sizer.h>

#include <wx/bmpcbox.h>
#include <wx/bmpbuttn.h>
#include <wx/treectrl.h>
#include <wx/imaglist.h>
#include <wx/settings.h>
#include <wx/filedlg.h>

#include <boost/algorithm/string/predicate.hpp>
#include <boost/algorithm/string/replace.hpp>
#include "libslic3r/libslic3r.h"
#include "slic3r/GUI/OptionsGroup.hpp"
#include "wxExtensions.hpp"
#include "PresetComboBoxes.hpp"
#include <wx/wupdlock.h>

#include "GUI_App.hpp"
#include "GUI_ObjectList.hpp"
#include "Plater.hpp"
#include "MainFrame.hpp"
#include "format.hpp"
#include "UnsavedChangesDialog.hpp"
#include "SavePresetDialog.hpp"
#include "EditGCodeDialog.hpp"
#include "MsgDialog.hpp"
#include "Notebook.hpp"

#include "Widgets/Label.hpp"
#include "Widgets/TabCtrl.hpp"
#include "MarkdownTip.hpp"
#include "Search.hpp"
#include "BedShapeDialog.hpp"
#include "libslic3r/GCode/Thumbnails.hpp"

#include "BedShapeDialog.hpp"
// #include "BonjourDialog.hpp"
#ifdef WIN32
	#include <commctrl.h>
#endif // WIN32

namespace Slic3r {
namespace GUI {

#define DISABLE_UNDO_SYS

static const std::vector<std::string> plate_keys = { "curr_bed_type", "skirt_start_angle", "first_layer_print_sequence", "first_layer_sequence_choice", "other_layers_print_sequence", "other_layers_sequence_choice", "print_sequence", "spiral_mode"};

void Tab::Highlighter::set_timer_owner(wxEvtHandler* owner, int timerid/* = wxID_ANY*/)
{
    m_timer.SetOwner(owner, timerid);
}

void Tab::Highlighter::init(std::pair<OG_CustomCtrl*, bool*> params)
{
    if (m_timer.IsRunning())
        invalidate();
    if (!params.first || !params.second)
        return;

    m_timer.Start(300, false);

    m_custom_ctrl = params.first;
    m_show_blink_ptr = params.second;

    *m_show_blink_ptr = true;
    m_custom_ctrl->Refresh();
}

void Tab::Highlighter::invalidate()
{
    m_timer.Stop();

    if (m_custom_ctrl && m_show_blink_ptr) {
        *m_show_blink_ptr = false;
        m_custom_ctrl->Refresh();
        m_show_blink_ptr = nullptr;
        m_custom_ctrl = nullptr;
    }

    m_blink_counter = 0;
}

void Tab::Highlighter::blink()
{
    if (m_custom_ctrl && m_show_blink_ptr) {
        *m_show_blink_ptr = !*m_show_blink_ptr;
        m_custom_ctrl->Refresh();
    }
    else
        return;

    if ((++m_blink_counter) == 11)
        invalidate();
}

//BBS: GUI refactor
Tab::Tab(ParamsPanel* parent, const wxString& title, Preset::Type type) :
    m_parent(parent), m_title(title), m_type(type)
{
    Create(parent, wxID_ANY, wxDefaultPosition, wxDefaultSize, wxBK_LEFT | wxTAB_TRAVERSAL/*, name*/);
    this->SetFont(Slic3r::GUI::wxGetApp().normal_font());

    wxGetApp().UpdateDarkUI(this);
    SetBackgroundColour(*wxWHITE);

    m_compatible_printers.type			= Preset::TYPE_PRINTER;
    m_compatible_printers.key_list		= "compatible_printers";
    m_compatible_printers.key_condition	= "compatible_printers_condition";
    //m_compatible_printers.dialog_title  = _L("Compatible printers");
    //m_compatible_printers.dialog_label  = _L("Select the printers this profile is compatible with.");

    m_compatible_prints.type			= Preset::TYPE_PRINT;
    m_compatible_prints.key_list 		= "compatible_prints";
    m_compatible_prints.key_condition	= "compatible_prints_condition";
    //m_compatible_prints.dialog_title 	= _L("Compatible print profiles");
    //m_compatible_prints.dialog_label 	= _L("Select the print profiles this profile is compatible with.");

    wxGetApp().tabs_list.push_back(this);

    m_em_unit = em_unit(m_parent); //wxGetApp().em_unit();

    m_config_manipulation = get_config_manipulation();

    Bind(wxEVT_SIZE, ([](wxSizeEvent &evt) {
        //for (auto page : m_pages)
        //    if (! page.get()->IsShown())
        //        page->layout_valid = false;
        evt.Skip();
    }));

    m_highlighter.set_timer_owner(this, 0);
    this->Bind(wxEVT_TIMER, [this](wxTimerEvent&)
    {
        m_highlighter.blink();
    });
}

void Tab::set_type()
{
    if (m_name == PRESET_PRINT_NAME)              { m_type = Slic3r::Preset::TYPE_PRINT; }
    else if (m_name == "sla_print")     { m_type = Slic3r::Preset::TYPE_SLA_PRINT; }
    else if (m_name == PRESET_FILAMENT_NAME)      { m_type = Slic3r::Preset::TYPE_FILAMENT; }
    else if (m_name == "sla_material")  { m_type = Slic3r::Preset::TYPE_SLA_MATERIAL; }
    else if (m_name == PRESET_PRINTER_NAME)       { m_type = Slic3r::Preset::TYPE_PRINTER; }
    else                                { m_type = Slic3r::Preset::TYPE_INVALID; assert(false); }
}

// sub new
//BBS: GUI refactor, change tab to fit into ParamsPanel
void Tab::create_preset_tab()
{
//move to ParamsPanel
/*#ifdef __WINDOWS__
    SetDoubleBuffered(true);
#endif //__WINDOWS__*/
    auto panel = this;

    m_preset_bundle = wxGetApp().preset_bundle;

    // Vertical sizer to hold the choice menu and the rest of the page.
/*#ifdef __WXOSX__
    auto  *main_sizer = new wxBoxSizer(wxVERTICAL);
    main_sizer->SetSizeHints(this);
    this->SetSizer(main_sizer);

    // Create additional panel to Fit() it from OnActivate()
    // It's needed for tooltip showing on OSX
    m_tmp_panel = new wxPanel(this, wxID_ANY, wxDefaultPosition, wxDefaultSize, wxBK_LEFT | wxTAB_TRAVERSAL);
    auto panel = m_tmp_panel;
    auto  sizer = new wxBoxSizer(wxVERTICAL);
    m_tmp_panel->SetSizer(sizer);
    m_tmp_panel->Layout();

    main_sizer->Add(m_tmp_panel, 1, wxEXPAND | wxALL, 0);
#else
    Tab *panel = this;
    auto  *sizer = new wxBoxSizer(wxVERTICAL);
    sizer->SetSizeHints(panel);
    panel->SetSizer(sizer);
#endif //__WXOSX__*/

    // BBS: model config
    if (m_type < Preset::TYPE_COUNT) {
        // preset chooser
        m_presets_choice = new TabPresetComboBox(panel, m_type);
        // m_presets_choice->SetFont(Label::Body_10); // BBS
        m_presets_choice->set_selection_changed_function([this](int selection) {
            if (!m_presets_choice->selection_is_changed_according_to_physical_printers())
            {
                if (m_type == Preset::TYPE_PRINTER && !m_presets_choice->is_selected_physical_printer())
                    m_preset_bundle->physical_printers.unselect_printer();

                // select preset
                std::string preset_name = m_presets_choice->GetString(selection).ToUTF8().data();
                select_preset(Preset::remove_suffix_modified(preset_name));
            }
        });
    }

    auto color = wxSystemSettings::GetColour(wxSYS_COLOUR_WINDOW);

    //buttons
    m_scaled_buttons.reserve(6);
    m_scaled_bitmaps.reserve(4);

    m_top_panel = new wxPanel(this, wxID_ANY, wxDefaultPosition, wxDefaultSize);
    // BBS: open this tab by select first
    m_top_panel->SetBackgroundColour(*wxWHITE);
    m_top_panel->Bind(wxEVT_LEFT_UP, [this](auto & e) {
        restore_last_select_item();
    });

    //add_scaled_button(panel, &m_btn_compare_preset, "compare");
    add_scaled_button(m_top_panel, &m_btn_save_preset, "save");
    add_scaled_button(m_top_panel, &m_btn_delete_preset, "cross");
    //if (m_type == Preset::Type::TYPE_PRINTER)
    //    add_scaled_button(panel, &m_btn_edit_ph_printer, "cog");

    m_show_incompatible_presets = false;
    add_scaled_bitmap(this, m_bmp_show_incompatible_presets, "flag_red");
    add_scaled_bitmap(this, m_bmp_hide_incompatible_presets, "flag_green");

    //add_scaled_button(panel, &m_btn_hide_incompatible_presets, m_bmp_hide_incompatible_presets.name());

    //m_btn_compare_preset->SetToolTip(_L("Compare presets"));
    // TRN "Save current Settings"
    m_btn_save_preset->SetToolTip(wxString::Format(_L("Save current %s"), m_title));
    m_btn_delete_preset->SetToolTip(_(L("Delete this preset")));
    m_btn_delete_preset->Hide();

    /*add_scaled_button(panel, &m_question_btn, "question");
    m_question_btn->SetToolTip(_(L("Hover the cursor over buttons to find more information \n"
                                   "or click this button.")));

    add_scaled_button(panel, &m_search_btn, "search");
    m_search_btn->SetToolTip(format_wxstr(_L("Search in settings [%1%]"), "Ctrl+F"));*/

    // Bitmaps to be shown on the "Revert to system" aka "Lock to system" button next to each input field.
    add_scaled_bitmap(this, m_bmp_value_lock  , "unlock_normal");
    add_scaled_bitmap(this, m_bmp_value_unlock, "lock_normal");
    m_bmp_non_system = &m_bmp_white_bullet;
    // Bitmaps to be shown on the "Undo user changes" button next to each input field.
    add_scaled_bitmap(this, m_bmp_value_revert, "undo");
    add_scaled_bitmap(this, m_bmp_white_bullet, "dot");
    // Bitmap to be shown on the "edit" button before to each editable input field.
    add_scaled_bitmap(this, m_bmp_edit_value, "edit");

    set_tooltips_text();

    add_scaled_button(m_top_panel, &m_undo_btn,        m_bmp_white_bullet.name());
    //add_scaled_button(m_top_panel, &m_undo_to_sys_btn, m_bmp_white_bullet.name());
    add_scaled_button(m_top_panel, &m_btn_search,      "search");
    m_btn_search->SetToolTip(_L("Search in preset"));

    //search input
    m_search_item = new StaticBox(m_top_panel);
    StateColor box_colour(std::pair<wxColour, int>(*wxWHITE, StateColor::Normal));
    StateColor box_border_colour(std::pair<wxColour, int>(wxColour("#DBDBDB"), StateColor::Normal)); // ORCA match border color with other input/combo boxes

    m_search_item->SetBackgroundColor(box_colour);
    m_search_item->SetBorderColor(box_border_colour);
    m_search_item->SetCornerRadius(5);


    //StateColor::darkModeColorFor(wxColour(238, 238, 238)), wxDefaultPosition, wxSize(m_top_panel->GetSize().GetWidth(), 3 * wxGetApp().em_unit()), 8);
    auto search_sizer = new wxBoxSizer(wxHORIZONTAL);
    m_search_input = new TextInput(m_search_item, wxEmptyString, wxEmptyString, wxEmptyString, wxDefaultPosition, wxDefaultSize, 0 | wxBORDER_NONE);
    m_search_input->SetBackgroundColour(wxColour(238, 238, 238));
    m_search_input->SetForegroundColour(wxColour(43, 52, 54));
    m_search_input->SetFont(wxGetApp().bold_font());

    search_sizer->Add(new wxWindow(m_search_item, wxID_ANY, wxDefaultPosition, wxSize(0, 0)), 0, wxEXPAND|wxLEFT|wxRIGHT, FromDIP(6));
    search_sizer->Add(m_search_input, 1, wxEXPAND | wxALL, FromDIP(2));
    //bbl for linux
    //search_sizer->Add(new wxWindow(m_search_input, wxID_ANY, wxDefaultPosition, wxSize(0, 0)), 0, wxEXPAND | wxLEFT, 16);


     m_search_item->Bind(wxEVT_LEFT_DOWN, [this](wxMouseEvent &e) {
        m_search_input->SetFocus();
    });

    m_search_input->Bind(wxCUSTOMEVT_EXIT_SEARCH, [this](wxCommandEvent &) {
         Freeze();
        if (m_presets_choice) m_presets_choice->Show();

        m_btn_save_preset->Show();
        m_btn_delete_preset->Show(); // ORCA: fixes delete preset button visible while search box focused
        m_undo_btn->Show();          // ORCA: fixes revert preset button visible while search box focused
        m_btn_search->Show();
        m_search_item->Hide();

        m_search_item->Refresh();
        m_search_item->Update();
        m_search_item->Layout();

        this->GetParent()->Refresh();
        this->GetParent()->Update();
        this->GetParent()->Layout();
        Thaw();
    });

    m_search_item->SetSizer(search_sizer);
    m_search_item->Layout();
    search_sizer->Fit(m_search_item);

    m_search_item->Hide();
    //m_btn_search->SetId(wxID_FIND_PROCESS);

    m_btn_search->Bind(
        wxEVT_BUTTON,
        [this](wxCommandEvent &) {
         Freeze();
         if (m_presets_choice)
             m_presets_choice->Hide();

         m_btn_save_preset->Hide();
         m_btn_delete_preset->Hide(); // ORCA: fixes delete preset button visible while search box focused
         m_undo_btn->Hide();          // ORCA: fixes revert preset button visible while search box focused
         m_btn_search->Hide();
         m_search_item->Show();

         this->GetParent()->Refresh();
         this->GetParent()->Update();
         this->GetParent()->Layout();

         wxGetApp().plater()->search(false, m_type, m_top_panel->GetParent(), m_search_input, m_btn_search);
         Thaw();

        });

    m_undo_btn->Bind(wxEVT_BUTTON, ([this](wxCommandEvent) { on_roll_back_value(); }));
    //m_undo_to_sys_btn->Bind(wxEVT_BUTTON, ([this](wxCommandEvent) { on_roll_back_value(true); }));
    /* m_search_btn->Bind(wxEVT_BUTTON, [](wxCommandEvent) { wxGetApp().plater()->search(false); });*/

    // Colors for ui "decoration"
    m_sys_label_clr			= wxGetApp().get_label_clr_sys();
    m_modified_label_clr	= wxGetApp().get_label_clr_modified();
    m_default_text_clr      = wxGetApp().get_label_clr_default();

    m_main_sizer = new wxBoxSizer( wxVERTICAL );
    m_top_sizer = new wxBoxSizer( wxHORIZONTAL );

    m_top_sizer->Add(m_undo_btn, 0, wxLEFT | wxALIGN_CENTER_VERTICAL, 5);
    // BBS: model config
    if (m_presets_choice) {
        m_presets_choice->Reparent(m_top_panel);
        m_top_sizer->Add(m_presets_choice, 1, wxLEFT | wxRIGHT | wxALIGN_CENTER_VERTICAL, 8);
    } else {
        m_top_sizer->AddSpacer(10);
        m_top_sizer->AddStretchSpacer(1);
    }

    const float scale_factor = /*wxGetApp().*/em_unit(this)*0.1;// GetContentScaleFactor();
#ifndef DISABLE_UNDO_SYS
    m_top_sizer->Add( m_undo_to_sys_btn, 0, wxALIGN_CENTER_VERTICAL);
    m_top_sizer->AddSpacer(8);
#endif
    m_top_sizer->Add( m_btn_save_preset, 0, wxALIGN_CENTER_VERTICAL | wxLEFT, 8  );
    m_top_sizer->Add( m_btn_delete_preset, 0, wxALIGN_CENTER_VERTICAL | wxLEFT, 8 );
    m_top_sizer->Add( m_btn_search, 0, wxALIGN_CENTER_VERTICAL | wxLEFT, 8 );
    m_top_sizer->Add( m_search_item, 1, wxALIGN_CENTER_VERTICAL | wxRIGHT , 8 );

    if (dynamic_cast<TabPrint*>(this) == nullptr) {
        m_static_title = new Label(m_top_panel, Label::Body_12, _L("Advance"));
        m_static_title->Wrap( -1 );
        // BBS: open this tab by select first
        m_static_title->Bind(wxEVT_LEFT_UP, [this](auto& e) {
            restore_last_select_item();
        });
        m_top_sizer->Add( m_static_title, 0, wxALIGN_CENTER_VERTICAL | wxLEFT, 8 );
        m_mode_view = new SwitchButton(m_top_panel, wxID_ABOUT);
        m_top_sizer->AddSpacer(4);
        m_top_sizer->Add( m_mode_view, 0, wxALIGN_CENTER_VERTICAL);
    }

    m_top_sizer->AddSpacer(10);

    m_top_sizer->SetMinSize(-1, 3 * m_em_unit);
    m_top_panel->SetSizer(m_top_sizer);
    if (m_presets_choice)
        m_main_sizer->Add(m_top_panel, 0, wxEXPAND | wxUP | wxDOWN, m_em_unit);
    else
        m_top_panel->Hide();

#if 0
#ifdef _MSW_DARK_MODE
    // Sizer with buttons for mode changing
    if (wxGetApp().tabs_as_menu())
#endif
        m_mode_sizer = new ModeSizer(panel, int (0.5*em_unit(this)));

    const float scale_factor = /*wxGetApp().*/em_unit(this)*0.1;// GetContentScaleFactor();
    m_hsizer = new wxBoxSizer(wxHORIZONTAL);
    sizer->Add(m_hsizer, 0, wxEXPAND | wxBOTTOM, 3);
    m_hsizer->Add(m_presets_choice, 0, wxLEFT | wxRIGHT | wxTOP | wxALIGN_CENTER_VERTICAL, 3);
    m_hsizer->AddSpacer(int(4*scale_factor));
    m_hsizer->Add(m_btn_save_preset, 0, wxALIGN_CENTER_VERTICAL);
    m_hsizer->AddSpacer(int(4 * scale_factor));
    m_hsizer->Add(m_btn_delete_preset, 0, wxALIGN_CENTER_VERTICAL);
    if (m_btn_edit_ph_printer) {
        m_hsizer->AddSpacer(int(4 * scale_factor));
        m_hsizer->Add(m_btn_edit_ph_printer, 0, wxALIGN_CENTER_VERTICAL);
    }
    m_hsizer->AddSpacer(int(/*16*/8 * scale_factor));
    m_hsizer->Add(m_btn_hide_incompatible_presets, 0, wxALIGN_CENTER_VERTICAL);
    m_hsizer->AddSpacer(int(8 * scale_factor));
    m_hsizer->Add(m_question_btn, 0, wxALIGN_CENTER_VERTICAL);
    m_hsizer->AddSpacer(int(32 * scale_factor));
    m_hsizer->Add(m_undo_to_sys_btn, 0, wxALIGN_CENTER_VERTICAL);
    m_hsizer->Add(m_undo_btn, 0, wxALIGN_CENTER_VERTICAL);
    m_hsizer->AddSpacer(int(32 * scale_factor));
    m_hsizer->Add(m_search_btn, 0, wxALIGN_CENTER_VERTICAL);
    m_hsizer->AddSpacer(int(8*scale_factor));
    m_hsizer->Add(m_btn_compare_preset, 0, wxALIGN_CENTER_VERTICAL);
    m_hsizer->AddSpacer(int(16*scale_factor));
    // m_hsizer->AddStretchSpacer(32);
    // StretchSpacer has a strange behavior under OSX, so
    // There is used just additional sizer for m_mode_sizer with right alignment
    if (m_mode_sizer) {
        auto mode_sizer = new wxBoxSizer(wxVERTICAL);
        // Don't set the 2nd parameter to 1, making the sizer rubbery scalable in Y axis may lead
        // to wrong vertical size assigned to wxBitmapComboBoxes, see GH issue #7176.
        mode_sizer->Add(m_mode_sizer, 0, wxALIGN_RIGHT);
        m_hsizer->Add(mode_sizer, 1, wxALIGN_CENTER_VERTICAL | wxRIGHT, wxOSX ? 15 : 10);
    }

    //Horizontal sizer to hold the tree and the selected page.
    m_hsizer = new wxBoxSizer(wxHORIZONTAL);
    sizer->Add(m_hsizer, 1, wxEXPAND, 0);

    //left vertical sizer
    m_left_sizer = new wxBoxSizer(wxVERTICAL);
    m_hsizer->Add(m_left_sizer, 0, wxEXPAND | wxLEFT | wxTOP | wxBOTTOM, 3);
#endif
    // tree
    m_tabctrl = new TabCtrl(panel, wxID_ANY, wxDefaultPosition, wxSize(20 * m_em_unit, -1),
        wxTR_NO_BUTTONS | wxTR_HIDE_ROOT | wxTR_SINGLE | wxTR_NO_LINES | wxBORDER_NONE | wxWANTS_CHARS | wxTR_FULL_ROW_HIGHLIGHT);
    m_tabctrl->Bind(wxEVT_RIGHT_DOWN, [this](auto &e) {}); // disable right select
    m_tabctrl->SetFont(Label::Body_14);
    //m_left_sizer->Add(m_tabctrl, 1, wxEXPAND);
    const int img_sz = int(32 * scale_factor + 0.5f);
    m_icons = new wxImageList(img_sz, img_sz, false, 1);
    // Index of the last icon inserted into $self->{icons}.
    m_icon_count = -1;
    m_tabctrl->AssignImageList(m_icons);
    wxGetApp().UpdateDarkUI(m_tabctrl);

    // Delay processing of the following handler until the message queue is flushed.
    // This helps to process all the cursor key events on Windows in the tree control,
    // so that the cursor jumps to the last item.
    // BBS: bold selection
    m_tabctrl->Bind(wxEVT_TAB_SEL_CHANGING, [this](wxCommandEvent& event) {
        const auto sel_item = m_tabctrl->GetSelection();
        m_tabctrl->SetItemBold(sel_item, false);
        });
    m_tabctrl->Bind(wxEVT_TAB_SEL_CHANGED, [this](wxCommandEvent& event) {
#ifdef __linux__
        // Events queue is opposite On Linux. wxEVT_SET_FOCUS invokes after wxEVT_TAB_SEL_CHANGED,
        // and a result wxEVT_KILL_FOCUS doesn't invoke for the TextCtrls.
        // So, call SetFocus explicitly for this control before changing of the selection
        m_tabctrl->SetFocus();
#endif
            if (!m_disable_tree_sel_changed_event && !m_pages.empty()) {
                if (m_page_switch_running)
                    m_page_switch_planned = true;
                else {
                    m_page_switch_running = true;
                    do {
                        m_page_switch_planned = false;
                        m_tabctrl->Update();
                    } while (this->tree_sel_change_delayed(event));
                    m_page_switch_running = false;
                }
            }
        });

    m_tabctrl->Bind(wxEVT_KEY_DOWN, &Tab::OnKeyDown, this);

    m_main_sizer->Add(m_tabctrl, 1, wxEXPAND | wxALL, 0 );

    this->SetSizer(m_main_sizer);
    //this->Layout();
    m_page_view = m_parent->get_paged_view();

    // Initialize the page.
/*#ifdef __WXOSX__
    auto page_parent = m_tmp_panel;
#else
    auto page_parent = this;
#endif

    m_page_view = new wxScrolledWindow(page_parent, wxID_ANY, wxDefaultPosition, wxDefaultSize, wxTAB_TRAVERSAL);
    m_page_sizer = new wxBoxSizer(wxVERTICAL);
    m_page_view->SetSizer(m_page_sizer);
    m_page_view->SetScrollbars(1, 20, 1, 2);
    m_hsizer->Add(m_page_view, 1, wxEXPAND | wxLEFT, 5);*/

    //m_btn_compare_preset->Bind(wxEVT_BUTTON, ([this](wxCommandEvent e) { compare_preset(); }));
    m_btn_save_preset->Bind(wxEVT_BUTTON, ([this](wxCommandEvent e) { save_preset(); }));
    m_btn_delete_preset->Bind(wxEVT_BUTTON, ([this](wxCommandEvent e) { delete_preset(); }));
    /*m_btn_hide_incompatible_presets->Bind(wxEVT_BUTTON, ([this](wxCommandEvent e) {
        toggle_show_hide_incompatible();
    }));

    if (m_btn_edit_ph_printer)
        m_btn_edit_ph_printer->Bind(wxEVT_BUTTON, [this](wxCommandEvent e) {
            if (m_preset_bundle->physical_printers.has_selection())
                m_presets_choice->edit_physical_printer();
            else
                m_presets_choice->add_physical_printer();
        });*/

    // Initialize the DynamicPrintConfig by default keys/values.
    build();

    // ys_FIXME: Following should not be needed, the function will be called later
    // (update_mode->update_visibility->rebuild_page_tree). This does not work, during the
    // second call of rebuild_page_tree m_tabctrl->GetFirstVisibleItem(); returns zero
    // for some unknown reason (and the page is not refreshed until user does a selection).
    rebuild_page_tree();

    m_completed = true;
}

void Tab::add_scaled_button(wxWindow* parent,
                            ScalableButton** btn,
                            const std::string& icon_name,
                            const wxString& label/* = wxEmptyString*/,
                            long style /*= wxBU_EXACTFIT | wxNO_BORDER*/)
{
    *btn = new ScalableButton(parent, wxID_ANY, icon_name, label, wxDefaultSize, wxDefaultPosition, style, true);
    (*btn)->SetBackgroundColour(parent->GetBackgroundColour());
    m_scaled_buttons.push_back(*btn);
}

void Tab::add_scaled_bitmap(wxWindow* parent,
                            ScalableBitmap& bmp,
                            const std::string& icon_name)
{
    bmp = ScalableBitmap(parent, icon_name);
    m_scaled_bitmaps.push_back(&bmp);
}

void Tab::load_initial_data()
{
    m_config = &m_presets->get_edited_preset().config;
    bool has_parent = m_presets->get_selected_preset_parent() != nullptr;
    m_bmp_non_system = has_parent ? &m_bmp_value_unlock : &m_bmp_white_bullet;
    m_ttg_non_system = has_parent ? &m_ttg_value_unlock : &m_ttg_white_bullet_ns;
    m_tt_non_system  = has_parent ? &m_tt_value_unlock  : &m_ttg_white_bullet_ns;
}

Slic3r::GUI::PageShp Tab::add_options_page(const wxString& title, const std::string& icon, bool is_extruder_pages /*= false*/)
{
    // Index of icon in an icon list $self->{icons}.
    auto icon_idx = 0;
    if (!icon.empty()) {
        icon_idx = (m_icon_index.find(icon) == m_icon_index.end()) ? -1 : m_icon_index.at(icon);
        if (icon_idx == -1) {
            // Add a new icon to the icon list.
            m_scaled_icons_list.push_back(ScalableBitmap(this, icon, 32, false, true));
            //m_icons->Add(m_scaled_icons_list.back().bmp());
            icon_idx = ++m_icon_count;
            m_icon_index[icon] = icon_idx;
        }

        if (m_category_icon.find(title) == m_category_icon.end()) {
            // Add new category to the category_to_icon list.
            m_category_icon[title] = icon;
        }
    }
    // Initialize the page.
    //BBS: GUI refactor
    PageShp page(new Page(m_page_view, title, icon_idx, this));
//	page->SetBackgroundStyle(wxBG_STYLE_SYSTEM);
#ifdef __WINDOWS__
//	page->SetDoubleBuffered(true);
#endif //__WINDOWS__

    if (dynamic_cast<TabPrint*>(this)) {
        page->m_split_multi_line = true;
        page->m_option_label_at_right = true;
    }

    if (!is_extruder_pages)
        m_pages.push_back(page);

    page->set_config(m_config);
    return page;
}

// Names of categories is save in English always. We translate them only for UI.
// But category "Extruder n" can't be translated regularly (using _()), so
// just for this category we should splite the title and translate "Extruder" word separately
wxString Tab::translate_category(const wxString& title, Preset::Type preset_type)
{
    if (preset_type == Preset::TYPE_PRINTER && title.Contains("Extruder ")) {
        return _("Extruder") + title.SubString(8, title.Last());
    }
    return _(title);
}

void Tab::OnActivate()
{
    //BBS: GUI refactor
    //noUpdates seems not working
    //wxWindowUpdateLocker noUpdates(this);
/*#ifdef __WXOSX__
//    wxWindowUpdateLocker noUpdates(this);
    auto size = GetSizer()->GetSize();
    m_tmp_panel->GetSizer()->SetMinSize(size.x + m_size_move, size.y);
    Fit();
    m_size_move *= -1;
#endif // __WXOSX__*/

#ifdef __WXMSW__
    // Workaround for tooltips over Tree Controls displayed over excessively long
    // tree control items, stealing the window focus.
    //
    // In case the Tab was reparented from the MainFrame to the floating dialog,
    // the tooltip created by the Tree Control before reparenting is not reparented,
    // but it still points to the MainFrame. If the tooltip pops up, the MainFrame
    // is incorrectly focussed, stealing focus from the floating dialog.
    //
    // The workaround is to delete the tooltip control.
    // Vojtech tried to reparent the tooltip control, but it did not work,
    // and if the Tab was later reparented back to MainFrame, the tooltip was displayed
    // at an incorrect position, therefore it is safer to just discard the tooltip control
    // altogether.
    HWND hwnd_tt = TreeView_GetToolTips(m_tabctrl->GetHandle());
    if (hwnd_tt) {
	    HWND hwnd_toplevel 	= find_toplevel_parent(m_tabctrl)->GetHandle();
	    HWND hwnd_parent 	= ::GetParent(hwnd_tt);
	    if (hwnd_parent != hwnd_toplevel) {
	    	::DestroyWindow(hwnd_tt);
			TreeView_SetToolTips(m_tabctrl->GetHandle(), nullptr);
	    }
    }
#endif

    // BBS: select on first active
    if (!m_active_page)
        restore_last_select_item();

    //BBS: GUI refactor
    m_page_view->Freeze();

    // create controls on active page
    activate_selected_page([](){});
    //BBS: GUI refactor
    //m_main_sizer->Layout();
    m_parent->Layout();

#ifdef _MSW_DARK_MODE
    // Because of DarkMode we use our own Notebook (inherited from wxSiplebook) instead of wxNotebook
    // And it looks like first Layout of the page doesn't update a size of the m_presets_choice
    // So we have to set correct size explicitely
   /* if (wxSize ok_sz = wxSize(35 * m_em_unit, m_presets_choice->GetBestSize().y);
        ok_sz != m_presets_choice->GetSize()) {
        m_presets_choice->SetMinSize(ok_sz);
        m_presets_choice->SetSize(ok_sz);
        GetSizer()->GetItem(size_t(0))->GetSizer()->Layout();
        if (wxGetApp().tabs_as_menu())
            m_presets_choice->update();
    }*/
#endif // _MSW_DARK_MODE
    Refresh();

    //BBS: GUI refactor
    m_page_view->Thaw();
}

void Tab::update_label_colours()
{
    m_default_text_clr = wxGetApp().get_label_clr_default();
    if (m_sys_label_clr == wxGetApp().get_label_clr_sys() && m_modified_label_clr == wxGetApp().get_label_clr_modified())
        return;
    m_sys_label_clr = wxGetApp().get_label_clr_sys();
    m_modified_label_clr = wxGetApp().get_label_clr_modified();

    //update options "decoration"
    for (const auto& opt : m_options_list)
    {
        const wxColour *color = &m_sys_label_clr;

        // value isn't equal to system value
        if ((opt.second & osSystemValue) == 0) {
            // value is equal to last saved
            if ((opt.second & osInitValue) != 0)
                color = &m_default_text_clr;
            // value is modified
            else
                color = &m_modified_label_clr;
        }
        if (opt.first == "printable_area"            ||
            opt.first == "compatible_prints"    || opt.first == "compatible_printers"           ) {
            if (Line* line = get_line(opt.first))
                line->set_label_colour(color);
            continue;
        }

        Field* field = get_field(opt.first);
        if (field == nullptr) continue;
        field->set_label_colour(color);
    }

    auto cur_item = m_tabctrl->GetFirstVisibleItem();
    if (cur_item < 0 || !m_tabctrl->IsVisible(cur_item))
        return;
    while (cur_item >= 0) {
        auto title = m_tabctrl->GetItemText(cur_item);
        for (auto page : m_pages)
        {
            if (translate_category(page->title(), m_type) != title)
                continue;

            const wxColor *clr = !page->m_is_nonsys_values ? &m_sys_label_clr :
                page->m_is_modified_values ? &m_modified_label_clr :
                (m_type < Preset::TYPE_COUNT ? &m_default_text_clr : &m_modified_label_clr);

            m_tabctrl->SetItemTextColour(cur_item, clr == &m_modified_label_clr ? *clr : StateColor(
                        std::make_pair(0x6B6B6C, (int) StateColor::NotChecked),
                        std::make_pair(*clr, (int) StateColor::Normal)));
            break;
        }
        cur_item = m_tabctrl->GetNextVisible(cur_item);
    }

    decorate();
}

void Tab::decorate()
{
    for (const auto& opt : m_options_list)
    {
        Field*      field = nullptr;
        bool        option_without_field = false;

        if (opt.first == "printable_area" ||
            opt.first == "compatible_prints" || opt.first == "compatible_printers")
            option_without_field = true;

        if (!option_without_field) {
            field = get_field(opt.first);
            if (!field)
                continue;
        }

        bool is_nonsys_value = false;
        bool is_modified_value = true;
        const ScalableBitmap* sys_icon  = &m_bmp_value_lock;
        const ScalableBitmap* icon      = &m_bmp_value_revert;

        const wxColour* color = m_is_default_preset ? &m_default_text_clr : &m_sys_label_clr;

        const wxString* sys_tt  = &m_tt_value_lock;
        const wxString* tt      = &m_tt_value_revert;

        // value isn't equal to system value
        if ((opt.second & osSystemValue) == 0) {
            is_nonsys_value = true;
            sys_icon = m_bmp_non_system;
            sys_tt = m_tt_non_system;
            // value is equal to last saved
            if ((opt.second & osInitValue) != 0)
                color = &m_default_text_clr;
            // value is modified
            else
                color = &m_modified_label_clr;
        }
        if ((opt.second & osInitValue) != 0)
        {
            is_modified_value = false;
            icon = &m_bmp_white_bullet;
            tt = &m_tt_white_bullet;
        }

        if (option_without_field) {
            if (Line* line = get_line(opt.first)) {
                line->set_undo_bitmap(icon);
                line->set_undo_to_sys_bitmap(sys_icon);
                line->set_undo_tooltip(tt);
                line->set_undo_to_sys_tooltip(sys_tt);
                line->set_label_colour(color);
            }
            continue;
        }

        field->m_is_nonsys_value = is_nonsys_value;
        field->m_is_modified_value = is_modified_value;
        field->set_undo_bitmap(icon);
        //BBS: GUI refactor
        field->set_undo_to_sys_bitmap(sys_icon);
        field->set_undo_tooltip(tt);
        field->set_undo_to_sys_tooltip(sys_tt);
        field->set_label_colour(color);

        if (field->has_edit_ui())
            field->set_edit_bitmap(&m_bmp_edit_value);

    }

    if (m_active_page)
        m_active_page->refresh();
}

// Update UI according to changes
void Tab::update_changed_ui()
{
    if (m_postpone_update_ui)
        return;

    const bool deep_compare = (m_type == Slic3r::Preset::TYPE_PRINTER || m_type == Slic3r::Preset::TYPE_SLA_MATERIAL);
    auto dirty_options = m_presets->current_dirty_options(deep_compare);
    auto nonsys_options = m_presets->current_different_from_parent_options(deep_compare);
    if (m_type == Preset::TYPE_PRINTER && static_cast<TabPrinter*>(this)->m_printer_technology == ptFFF) {
        TabPrinter* tab = static_cast<TabPrinter*>(this);
        if (tab->m_initial_extruders_count != tab->m_extruders_count)
            dirty_options.emplace_back("extruders_count");
        if (tab->m_sys_extruders_count != tab->m_extruders_count)
            nonsys_options.emplace_back("extruders_count");
    }

    for (auto& it : m_options_list)
        it.second = m_opt_status_value;

    for (auto opt_key : dirty_options)	m_options_list[opt_key] &= ~osInitValue;
    for (auto opt_key : nonsys_options)	m_options_list[opt_key] &= ~osSystemValue;

    update_custom_dirty();

    decorate();

    wxTheApp->CallAfter([this]() {
        if (parent()) //To avoid a crash, parent should be exist for a moment of a tree updating
            update_changed_tree_ui();
    });
    // BBS:
    update_undo_buttons();
}

void Tab::init_options_list()
{
    if (!m_options_list.empty())
        m_options_list.clear();

    for (const std::string& opt_key : m_config->keys())
        m_options_list.emplace(opt_key, m_opt_status_value);
}

template<class T>
void add_correct_opts_to_options_list(const std::string &opt_key, std::map<std::string, int>& map, Tab *tab, const int& value)
{
    T *opt_cur = static_cast<T*>(tab->m_config->option(opt_key));
    for (size_t i = 0; i < opt_cur->values.size(); i++)
        map.emplace(opt_key + "#" + std::to_string(i), value);
}

void TabPrinter::init_options_list()
{
    if (!m_options_list.empty())
        m_options_list.clear();

    for (const std::string& opt_key : m_config->keys())
    {
        if (opt_key == "printable_area" || opt_key == "bed_exclude_area" | opt_key == "thumbnails") {
            m_options_list.emplace(opt_key, m_opt_status_value);
            continue;
        }
        switch (m_config->option(opt_key)->type())
        {
        case coInts:	add_correct_opts_to_options_list<ConfigOptionInts		>(opt_key, m_options_list, this, m_opt_status_value);	break;
        case coBools:	add_correct_opts_to_options_list<ConfigOptionBools		>(opt_key, m_options_list, this, m_opt_status_value);	break;
        case coFloats:	add_correct_opts_to_options_list<ConfigOptionFloats		>(opt_key, m_options_list, this, m_opt_status_value);	break;
        case coStrings:	add_correct_opts_to_options_list<ConfigOptionStrings	>(opt_key, m_options_list, this, m_opt_status_value);	break;
        case coPercents:add_correct_opts_to_options_list<ConfigOptionPercents	>(opt_key, m_options_list, this, m_opt_status_value);	break;
        case coPoints:	add_correct_opts_to_options_list<ConfigOptionPoints		>(opt_key, m_options_list, this, m_opt_status_value);	break;
        // BBS
        case coEnums:   add_correct_opts_to_options_list<ConfigOptionInts       >(opt_key, m_options_list, this, m_opt_status_value);   break;
        default:		m_options_list.emplace(opt_key, m_opt_status_value);		break;
        }
    }
    if (m_printer_technology == ptFFF)
        m_options_list.emplace("extruders_count", m_opt_status_value);
}

void TabPrinter::msw_rescale()
{
    Tab::msw_rescale();

    if (m_reset_to_filament_color)
        m_reset_to_filament_color->msw_rescale();

    //BBS: GUI refactor
    //Layout();
    m_parent->Layout();
}

void TabSLAMaterial::init_options_list()
{
    if (!m_options_list.empty())
        m_options_list.clear();

    for (const std::string& opt_key : m_config->keys())
    {
        if (opt_key == "compatible_prints" || opt_key == "compatible_printers") {
            m_options_list.emplace(opt_key, m_opt_status_value);
            continue;
        }
        switch (m_config->option(opt_key)->type())
        {
        case coInts:	add_correct_opts_to_options_list<ConfigOptionInts		>(opt_key, m_options_list, this, m_opt_status_value);	break;
        case coBools:	add_correct_opts_to_options_list<ConfigOptionBools		>(opt_key, m_options_list, this, m_opt_status_value);	break;
        case coFloats:	add_correct_opts_to_options_list<ConfigOptionFloats		>(opt_key, m_options_list, this, m_opt_status_value);	break;
        case coStrings:	add_correct_opts_to_options_list<ConfigOptionStrings	>(opt_key, m_options_list, this, m_opt_status_value);	break;
        case coPercents:add_correct_opts_to_options_list<ConfigOptionPercents	>(opt_key, m_options_list, this, m_opt_status_value);	break;
        case coPoints:	add_correct_opts_to_options_list<ConfigOptionPoints		>(opt_key, m_options_list, this, m_opt_status_value);	break;
        // BBS
        case coEnums:	add_correct_opts_to_options_list<ConfigOptionInts		>(opt_key, m_options_list, this, m_opt_status_value);	break;
        default:		m_options_list.emplace(opt_key, m_opt_status_value);		break;
        }
    }
}

void Tab::get_sys_and_mod_flags(const std::string& opt_key, bool& sys_page, bool& modified_page)
{
    auto opt = m_options_list.find(opt_key);
    if (opt == m_options_list.end())
        return;

    if (sys_page) sys_page = (opt->second & osSystemValue) != 0;
    modified_page |= (opt->second & osInitValue) == 0;
}

void Tab::update_changed_tree_ui()
{
    if (m_options_list.empty()) {
        if (m_type == Preset::Type::TYPE_PLATE) {
            for (auto page : m_pages) {
                page->m_is_nonsys_values = false;
            }
        }
        return;
    }
    auto cur_item = m_tabctrl->GetFirstVisibleItem();
    if (cur_item < 0 || !m_tabctrl->IsVisible(cur_item))
        return;

    auto selected_item = m_tabctrl->GetSelection();
    auto selection = selected_item >= 0 ? m_tabctrl->GetItemText(selected_item) : "";

    while (cur_item >= 0) {
        auto title = m_tabctrl->GetItemText(cur_item);
        for (auto page : m_pages)
        {
            if (translate_category(page->title(), m_type) != title)
                continue;
            bool sys_page = true;
            bool modified_page = false;
            if (page->title() == "General") {
                std::initializer_list<const char*> optional_keys{ "extruders_count", "printable_area" };
                for (auto &opt_key : optional_keys) {
                    get_sys_and_mod_flags(opt_key, sys_page, modified_page);
                }
            }
            if (page->title() == "Dependencies") {
                if (m_type == Slic3r::Preset::TYPE_PRINTER) {
                    sys_page = m_presets->get_selected_preset_parent() != nullptr;
                    modified_page = false;
                } else {
                    if (m_type == Slic3r::Preset::TYPE_FILAMENT || m_type == Slic3r::Preset::TYPE_SLA_MATERIAL)
                        get_sys_and_mod_flags("compatible_prints", sys_page, modified_page);
                    get_sys_and_mod_flags("compatible_printers", sys_page, modified_page);
                }
            }
            for (auto group : page->m_optgroups)
            {
                if (!sys_page && modified_page)
                    break;
                for (const auto &kvp : group->opt_map()) {
                    const std::string& opt_key = kvp.first;
                    get_sys_and_mod_flags(opt_key, sys_page, modified_page);
                }
            }

            const wxColor *clr = sys_page ? (m_is_default_preset ? &m_default_text_clr : &m_sys_label_clr) :
                                 (modified_page || m_type >= Preset::TYPE_COUNT) ? &m_modified_label_clr : &m_default_text_clr;

            if (page->set_item_colour(clr))
                m_tabctrl->SetItemTextColour(cur_item, clr == &m_modified_label_clr ? *clr : StateColor(
                        std::make_pair(0x6B6B6C, (int) StateColor::NotChecked),
                        std::make_pair(*clr, (int) StateColor::Normal)));

            page->m_is_nonsys_values = !sys_page;
            page->m_is_modified_values = modified_page;

            if (selection == title) {
                m_is_nonsys_values = page->m_is_nonsys_values;
                m_is_modified_values = page->m_is_modified_values;
            }
            break;
        }
        auto next_item = m_tabctrl->GetNextVisible(cur_item);
        cur_item = next_item;
    }
}

void Tab::update_undo_buttons()
{
    // BBS: restore all pages in preset
    m_undo_btn->        SetBitmap_(m_presets->get_edited_preset().is_dirty ? m_bmp_value_revert: m_bmp_white_bullet);
    //m_undo_to_sys_btn-> SetBitmap_(m_is_nonsys_values   ? *m_bmp_non_system : m_bmp_value_lock);

    m_undo_btn->SetToolTip(m_presets->get_edited_preset().is_dirty ? _L("Click to reset all settings to the last saved preset.") : m_ttg_white_bullet);
    //m_undo_to_sys_btn->SetToolTip(m_is_nonsys_values ? *m_ttg_non_system : m_ttg_value_lock);
}

void Tab::on_roll_back_value(const bool to_sys /*= true*/)
{
    // BBS: restore all pages in preset
    // if (!m_active_page) return;

    int os;
    if (to_sys)	{
        if (!m_is_nonsys_values) return;
        os = osSystemValue;
    }
    else {
        // BBS: restore all pages in preset
        if (!m_presets->get_edited_preset().is_dirty) return;
        os = osInitValue;
    }

    m_postpone_update_ui = true;

    // BBS: restore all preset
    for (auto page : m_pages)
    for (auto group : page->m_optgroups) {
        if (group->title == "Capabilities") {
            if ((m_options_list["extruders_count"] & os) == 0)
                to_sys ? group->back_to_sys_value("extruders_count") : group->back_to_initial_value("extruders_count");
        }
        if (group->title == "Size and coordinates") {
            if ((m_options_list["printable_area"] & os) == 0) {
                to_sys ? group->back_to_sys_value("printable_area") : group->back_to_initial_value("printable_area");
                load_key_value("printable_area", true/*some value*/, true);
            }
        }
        if (group->title == "Profile dependencies") {
            if (m_type != Preset::TYPE_PRINTER && (m_options_list["compatible_printers"] & os) == 0) {
                to_sys ? group->back_to_sys_value("compatible_printers") : group->back_to_initial_value("compatible_printers");
                load_key_value("compatible_printers", true/*some value*/, true);

                bool is_empty = m_config->option<ConfigOptionStrings>("compatible_printers")->values.empty();
                m_compatible_printers.checkbox->SetValue(is_empty);
                is_empty ? m_compatible_printers.btn->Disable() : m_compatible_printers.btn->Enable();
            }
            if ((m_type == Preset::TYPE_FILAMENT || m_type == Preset::TYPE_SLA_MATERIAL) && (m_options_list["compatible_prints"] & os) == 0) {
                to_sys ? group->back_to_sys_value("compatible_prints") : group->back_to_initial_value("compatible_prints");
                load_key_value("compatible_prints", true/*some value*/, true);

                bool is_empty = m_config->option<ConfigOptionStrings>("compatible_prints")->values.empty();
                m_compatible_prints.checkbox->SetValue(is_empty);
                is_empty ? m_compatible_prints.btn->Disable() : m_compatible_prints.btn->Enable();
            }
        }
        for (const auto &kvp : group->opt_map()) {
            const std::string& opt_key = kvp.first;
            if ((m_options_list[opt_key] & os) == 0)
                to_sys ? group->back_to_sys_value(opt_key) : group->back_to_initial_value(opt_key);
        }
    }

    // BBS: restore all pages in preset
    m_presets->discard_current_changes();

    m_postpone_update_ui = false;

    // When all values are rolled, then we have to update whole tab in respect to the reverted values
    update();

    // BBS: restore all pages in preset, update_dirty also update combobox
    update_dirty();
}

// Update the combo box label of the selected preset based on its "dirty" state,
// comparing the selected preset config with $self->{config}.
void Tab::update_dirty()
{
    if (m_postpone_update_ui)
        return;

    if (m_presets_choice) {
        m_presets_choice->update_dirty();
        on_presets_changed();
    } else {
        m_presets->update_dirty();
    }
    update_changed_ui();
}

void Tab::update_tab_ui(bool update_plater_presets)
{
    if (m_presets_choice) {
        m_presets_choice->update();
        if (update_plater_presets)
            on_presets_changed();
    }
}

// Load a provied DynamicConfig into the tab, modifying the active preset.
// This could be used for example by setting a Wipe Tower position by interactive manipulation in the 3D view.
void Tab::load_config(const DynamicPrintConfig& config)
{
    bool modified = 0;
    for(auto opt_key : m_config->diff(config)) {
        m_config->set_key_value(opt_key, config.option(opt_key)->clone());
        modified = 1;
    }
    if (modified) {
        update_dirty();
        //# Initialize UI components with the config values.
        reload_config();
        update();
    }
}

// Reload current $self->{config} (aka $self->{presets}->edited_preset->config) into the UI fields.
void Tab::reload_config()
{
    if (m_active_page)
        m_active_page->reload_config();
}

void Tab::update_mode()
{
    m_mode = wxGetApp().get_mode();

    //BBS: GUI refactor
    // update mode for ModeSizer
    //if (m_mode_sizer)
    //    m_mode_sizer->SetMode(m_mode);

    update_visibility();

    update_changed_tree_ui();
}

void Tab::update_visibility()
{
    Freeze(); // There is needed Freeze/Thaw to avoid a flashing after Show/Layout

    for (auto page : m_pages)
        page->update_visibility(m_mode, page.get() == m_active_page);
    rebuild_page_tree();

    if (m_type == Preset::TYPE_SLA_PRINT)
        update_description_lines();

    //BBS: GUI refactor
    //Layout();
    m_parent->Layout();
    Thaw();
}

void Tab::msw_rescale()
{
    m_em_unit = em_unit(m_parent);

    m_top_sizer->SetMinSize(-1, 3 * m_em_unit);

    //BBS: GUI refactor
    //if (m_mode_sizer)
    //    m_mode_sizer->msw_rescale();
    if (m_presets_choice)
        m_presets_choice->msw_rescale();

    m_tabctrl->SetMinSize(wxSize(20 * m_em_unit, -1));

    // rescale buttons and cached bitmaps
    for (const auto btn : m_scaled_buttons)
        btn->msw_rescale();
    for (const auto bmp : m_scaled_bitmaps)
        bmp->msw_rescale();

    if (m_mode_view)
        m_mode_view->Rescale();

    if (m_detach_preset_btn)
        m_detach_preset_btn->msw_rescale();

    // rescale icons for tree_ctrl
    for (ScalableBitmap& bmp : m_scaled_icons_list)
        bmp.msw_rescale();
    // recreate and set new ImageList for tree_ctrl
    m_icons->RemoveAll();
    m_icons = new wxImageList(m_scaled_icons_list.front().bmp().GetWidth(), m_scaled_icons_list.front().bmp().GetHeight(), false);
    for (ScalableBitmap& bmp : m_scaled_icons_list)
        //m_icons->Add(bmp.bmp());
    m_tabctrl->AssignImageList(m_icons);

    // rescale options_groups
    if (m_active_page)
        m_active_page->msw_rescale();

    m_tabctrl->Rescale();

    //BBS: GUI refactor
    //Layout();
    m_parent->Layout();
}

void Tab::sys_color_changed()
{
    if (m_presets_choice)
        m_presets_choice->sys_color_changed();

    // update buttons and cached bitmaps
    for (const auto btn : m_scaled_buttons)
        btn->msw_rescale();
    for (const auto bmp : m_scaled_bitmaps)
        bmp->msw_rescale();
    if (m_detach_preset_btn)
        m_detach_preset_btn->msw_rescale();

    // update icons for tree_ctrl
    for (ScalableBitmap& bmp : m_scaled_icons_list)
        bmp.msw_rescale();
    // recreate and set new ImageList for tree_ctrl
    m_icons->RemoveAll();
    m_icons = new wxImageList(m_scaled_icons_list.front().bmp().GetWidth(), m_scaled_icons_list.front().bmp().GetHeight(), false);
    for (ScalableBitmap& bmp : m_scaled_icons_list)
        //m_icons->Add(bmp.bmp());
    m_tabctrl->AssignImageList(m_icons);

    // Colors for ui "decoration"
    update_label_colours();
#ifdef _WIN32
    wxWindowUpdateLocker noUpdates(this);
    //BBS: GUI refactor
    //if (m_mode_sizer)
    //    m_mode_sizer->msw_rescale();
    wxGetApp().UpdateDarkUI(this);
    wxGetApp().UpdateDarkUI(m_tabctrl);
#endif
    update_changed_tree_ui();

    // update options_groups
    if (m_active_page)
        m_active_page->sys_color_changed();

    //BBS: GUI refactor
    //Layout();
    m_parent->Layout();
}

Field* Tab::get_field(const t_config_option_key& opt_key, int opt_index/* = -1*/) const
{
    return m_active_page ? m_active_page->get_field(opt_key, opt_index) : nullptr;
}

Line* Tab::get_line(const t_config_option_key& opt_key)
{
    return m_active_page ? m_active_page->get_line(opt_key) : nullptr;
}

std::pair<OG_CustomCtrl*, bool*> Tab::get_custom_ctrl_with_blinking_ptr(const t_config_option_key& opt_key, int opt_index/* = -1*/)
{
    if (!m_active_page)
        return {nullptr, nullptr};

    std::pair<OG_CustomCtrl*, bool*> ret = {nullptr, nullptr};

    for (auto opt_group : m_active_page->m_optgroups) {
        ret = opt_group->get_custom_ctrl_with_blinking_ptr(opt_key, opt_index);
        if (ret.first && ret.second)
            break;
    }
    return ret;
}

Field* Tab::get_field(const t_config_option_key& opt_key, Page** selected_page, int opt_index/* = -1*/)
{
    Field* field = nullptr;
    for (auto page : m_pages) {
        field = page->get_field(opt_key, opt_index);
        if (field != nullptr) {
            *selected_page = page.get();
            return field;
        }
    }
    return field;
}

void Tab::toggle_option(const std::string& opt_key, bool toggle, int opt_index/* = -1*/)
{
    if (!m_active_page)
        return;
    Field* field = m_active_page->get_field(opt_key, opt_index);
    if (field)
        field->toggle(toggle);
}

void Tab::toggle_line(const std::string &opt_key, bool toggle)
{
    if (!m_active_page) return;
    Line *line = m_active_page->get_line(opt_key);
    if (line) line->toggle_visible = toggle;
};

// To be called by custom widgets, load a value into a config,
// update the preset selection boxes (the dirty flags)
// If value is saved before calling this function, put saved_value = true,
// and value can be some random value because in this case it will not been used
void Tab::load_key_value(const std::string& opt_key, const boost::any& value, bool saved_value /*= false*/)
{
    if (!saved_value) change_opt_value(*m_config, opt_key, value);
    // Mark the print & filament enabled if they are compatible with the currently selected preset.
    if (opt_key == "compatible_printers" || opt_key == "compatible_prints") {
        // Don't select another profile if this profile happens to become incompatible.
        m_preset_bundle->update_compatible(PresetSelectCompatibleType::Never);
    }
    if (m_presets_choice)
        m_presets_choice->update_dirty();
    on_presets_changed();
    update();
}

static wxString support_combo_value_for_config(const DynamicPrintConfig &config, bool is_fff)
{
    const std::string support         = is_fff ? "enable_support"                 : "supports_enable";
    const std::string buildplate_only = is_fff ? "support_on_build_plate_only" : "support_buildplate_only";

    // BBS
#if 0
    return
        ! config.opt_bool(support) ?
            _("None") :
            (is_fff && !config.opt_bool("support_material_auto")) ?
                _("For support enforcers only") :
                (config.opt_bool(buildplate_only) ? _("Support on build plate only") :
                                                    _("Everywhere"));
#else
    if (config.opt_bool(support)) {
         return (config.opt_bool(buildplate_only) ? _("Support on build plate only") : _("Everywhere"));
    } else {
        return _("For support enforcers only");
    }
#endif
}

static wxString pad_combo_value_for_config(const DynamicPrintConfig &config)
{
    return config.opt_bool("pad_enable") ? (config.opt_bool("pad_around_object") ? _("Around object") : _("Below object")) : _("None");
}

void Tab::on_value_change(const std::string& opt_key, const boost::any& value)
{
    if (wxGetApp().plater() == nullptr) {
        return;
    }

    if (opt_key == "compatible_prints")
        this->compatible_widget_reload(m_compatible_prints);
    if (opt_key == "compatible_printers")
        this->compatible_widget_reload(m_compatible_printers);

    const bool is_fff = supports_printer_technology(ptFFF);
    ConfigOptionsGroup* og_freq_chng_params = wxGetApp().sidebar().og_freq_chng_params(is_fff);
    //BBS: GUI refactor
    if (og_freq_chng_params) {
        if (opt_key == "sparse_infill_density" || opt_key == "pad_enable")
        {
            boost::any val = og_freq_chng_params->get_config_value(*m_config, opt_key);
            og_freq_chng_params->set_value(opt_key, val);
        }

        if (opt_key == "pad_around_object") {
            for (PageShp& pg : m_pages) {
                Field* fld = pg->get_field(opt_key); /// !!! ysFIXME ????
                if (fld) fld->set_value(value, false);
            }
        }

        if (is_fff ?
            (opt_key == "enable_support" || opt_key == "support_type" || opt_key == "support_on_build_plate_only") :
            (opt_key == "supports_enable" || opt_key == "support_buildplate_only"))
            og_freq_chng_params->set_value("support", support_combo_value_for_config(*m_config, is_fff));

        if (!is_fff && (opt_key == "pad_enable" || opt_key == "pad_around_object"))
            og_freq_chng_params->set_value("pad", pad_combo_value_for_config(*m_config));

        if (opt_key == "brim_width")
        {
            bool val = m_config->opt_float("brim_width") > 0.0 ? true : false;
            og_freq_chng_params->set_value("brim", val);
        }
    }


    if (opt_key == "pellet_flow_coefficient") 
    {
        double double_value = Preset::convert_pellet_flow_to_filament_diameter(boost::any_cast<double>(value));
        m_config->set_key_value("filament_diameter", new ConfigOptionFloats{double_value});
	}

    if (opt_key == "filament_diameter") {
        double double_value = Preset::convert_filament_diameter_to_pellet_flow(boost::any_cast<double>(value));
        m_config->set_key_value("pellet_flow_coefficient", new ConfigOptionFloats{double_value});
    }
    

    if (opt_key == "single_extruder_multi_material"  ){
        const auto bSEMM = m_config->opt_bool("single_extruder_multi_material");
        wxGetApp().sidebar().show_SEMM_buttons(bSEMM);
        wxGetApp().get_tab(Preset::TYPE_PRINT)->update();
    }

    if(opt_key == "purge_in_prime_tower")
        wxGetApp().get_tab(Preset::TYPE_PRINT)->update();


    if (opt_key == "enable_prime_tower") {
        auto timelapse_type = m_config->option<ConfigOptionEnum<TimelapseType>>("timelapse_type");
        bool timelapse_enabled = timelapse_type->value == TimelapseType::tlSmooth;
        if (!boost::any_cast<bool>(value) && timelapse_enabled) {
            MessageDialog dlg(wxGetApp().plater(), _L("Prime tower is required for smooth timelapse. There may be flaws on the model without prime tower. Are you sure you want to disable prime tower?"),
                              _L("Warning"), wxICON_WARNING | wxYES | wxNO);
            if (dlg.ShowModal() == wxID_NO) {
                DynamicPrintConfig new_conf = *m_config;
                new_conf.set_key_value("enable_prime_tower", new ConfigOptionBool(true));
                m_config_manipulation.apply(m_config, &new_conf);
            }
            wxGetApp().plater()->update();
        }
        update_wiping_button_visibility();
    }

    // reload scene to update timelapse wipe tower
    if (opt_key == "timelapse_type") {
        bool wipe_tower_enabled = m_config->option<ConfigOptionBool>("enable_prime_tower")->value;
        if (!wipe_tower_enabled && boost::any_cast<int>(value) == (int)TimelapseType::tlSmooth) {
            MessageDialog dlg(wxGetApp().plater(), _L("Prime tower is required for smooth timelapse. There may be flaws on the model without prime tower. Do you want to enable prime tower?"),
                              _L("Warning"), wxICON_WARNING | wxYES | wxNO);
            if (dlg.ShowModal() == wxID_YES) {
                DynamicPrintConfig new_conf = *m_config;
                new_conf.set_key_value("enable_prime_tower", new ConfigOptionBool(true));
                m_config_manipulation.apply(m_config, &new_conf);
                wxGetApp().plater()->update();
            }
        } else {
            wxGetApp().plater()->update();
        }
    }

    if (opt_key == "print_sequence" && m_config->opt_enum<PrintSequence>("print_sequence") == PrintSequence::ByObject) {
        auto printer_structure_opt = wxGetApp().preset_bundle->printers.get_edited_preset().config.option<ConfigOptionEnum<PrinterStructure>>("printer_structure");
        if (printer_structure_opt && printer_structure_opt->value == PrinterStructure::psI3) {
            wxString msg_text = _(L("Timelapse is not supported because Print sequence is set to \"By object\"."));
            msg_text += "\n\n" + _(L("Still print by object?"));

            MessageDialog dialog(wxGetApp().plater(), msg_text, "", wxICON_WARNING | wxYES | wxNO);
            auto          answer = dialog.ShowModal();
            if (answer == wxID_NO) {
                DynamicPrintConfig new_conf = *m_config;
                new_conf.set_key_value("print_sequence", new ConfigOptionEnum<PrintSequence>(PrintSequence::ByLayer));
                m_config_manipulation.apply(m_config, &new_conf);
                wxGetApp().plater()->update();
            }
        }
    }

    // BBS set support style to default when support type changes
    // Orca: do this only in simple mode
    if (opt_key == "support_type" && m_mode == comSimple) {
        DynamicPrintConfig new_conf = *m_config;
        new_conf.set_key_value("support_style", new ConfigOptionEnum<SupportMaterialStyle>(smsDefault));
        m_config_manipulation.apply(m_config, &new_conf);
    }

    // BBS popup a message to ask the user to set optimum parameters for tree support
    if (opt_key == "support_type" || opt_key == "support_style") {
        if (is_tree_slim(m_config->opt_enum<SupportType>("support_type"), m_config->opt_enum<SupportMaterialStyle>("support_style")) &&
            !(m_config->opt_float("support_top_z_distance") == 0 && m_config->opt_int("support_interface_top_layers") == 0 && m_config->opt_int("tree_support_wall_count") == 2)) {
            wxString msg_text = _L("We have added an experimental style \"Tree Slim\" that features smaller support volume but weaker strength.\n"
                                    "We recommend using it with: 0 interface layers, 0 top distance, 2 walls.");
            msg_text += "\n\n" + _L("Change these settings automatically? \n"
                                    "Yes - Change these settings automatically\n"
                                    "No  - Do not change these settings for me");
            MessageDialog      dialog(wxGetApp().plater(), msg_text, "Suggestion", wxICON_WARNING | wxYES | wxNO);
            DynamicPrintConfig new_conf = *m_config;
            if (dialog.ShowModal() == wxID_YES) {
                new_conf.set_key_value("support_top_z_distance", new ConfigOptionFloat(0));
                new_conf.set_key_value("support_interface_top_layers", new ConfigOptionInt(0));
                new_conf.set_key_value("tree_support_wall_count", new ConfigOptionInt(2));
                m_config_manipulation.apply(m_config, &new_conf);
            }
            wxGetApp().plater()->update();
        } else if ((m_config->opt_enum<SupportType>("support_type")==stTreeAuto && (m_config->opt_enum<SupportMaterialStyle>("support_style")==smsTreeStrong || m_config->opt_enum<SupportMaterialStyle>("support_style") == smsTreeHybrid)) &&
                   !((m_config->opt_float("support_top_z_distance") >=0.1 || is_support_filament(m_config->opt_int("support_interface_filament") - 1))
                       && m_config->opt_int("support_interface_top_layers") >1) ) {
            wxString msg_text = _L("For \"Tree Strong\" and \"Tree Hybrid\" styles, we recommend the following settings: at least 2 interface layers, at least 0.1mm top z distance or using support materials on interface.");
            msg_text += "\n\n" + _L("Change these settings automatically? \n"
                                    "Yes - Change these settings automatically\n"
                                    "No  - Do not change these settings for me");
            MessageDialog      dialog(wxGetApp().plater(), msg_text, "Suggestion", wxICON_WARNING | wxYES | wxNO);
            DynamicPrintConfig new_conf = *m_config;
            if (dialog.ShowModal() == wxID_YES) {
                if (!is_support_filament(m_config->opt_int("support_interface_filament") - 1) && m_config->opt_float("support_top_z_distance") < 0.1)
                    new_conf.set_key_value("support_top_z_distance", new ConfigOptionFloat(0.2));
                new_conf.set_key_value("support_interface_top_layers", new ConfigOptionInt(2));
                m_config_manipulation.apply(m_config, &new_conf);
            }
            wxGetApp().plater()->update();
        }
    }

    // BBS popup a message to ask the user to set optimum parameters for support interface if support materials are used
    if (opt_key == "support_interface_filament") {
        int interface_filament_id = m_config->opt_int("support_interface_filament") - 1; // the displayed id is based from 1, while internal id is based from 0
        if (is_support_filament(interface_filament_id) && !(m_config->opt_float("support_top_z_distance") == 0 && m_config->opt_float("support_interface_spacing") == 0 &&
                                                            m_config->opt_enum<SupportMaterialInterfacePattern>("support_interface_pattern") == SupportMaterialInterfacePattern::smipConcentric)) {
            wxString msg_text = _L("When using support material for the support interface, We recommend the following settings:\n"
                                   "0 top z distance, 0 interface spacing, concentric pattern and disable independent support layer height");
            msg_text += "\n\n" + _L("Change these settings automatically? \n"
                                    "Yes - Change these settings automatically\n"
                                    "No  - Do not change these settings for me");
            MessageDialog      dialog(wxGetApp().plater(), msg_text, "Suggestion", wxICON_WARNING | wxYES | wxNO);
            DynamicPrintConfig new_conf = *m_config;
            if (dialog.ShowModal() == wxID_YES) {
                new_conf.set_key_value("support_top_z_distance", new ConfigOptionFloat(0));
                new_conf.set_key_value("support_interface_spacing", new ConfigOptionFloat(0));
                new_conf.set_key_value("support_interface_pattern", new ConfigOptionEnum<SupportMaterialInterfacePattern>(SupportMaterialInterfacePattern::smipConcentric));
                new_conf.set_key_value("independent_support_layer_height", new ConfigOptionBool(false));
                m_config_manipulation.apply(m_config, &new_conf);
            }
            wxGetApp().plater()->update();
        }
    }

    if(opt_key == "make_overhang_printable"){
        if(m_config->opt_bool("make_overhang_printable")){
            wxString msg_text = _(
                L("Enabling this option will modify the model's shape. If your print requires precise dimensions or is part of an "
                  "assembly, it's important to double-check whether this change in geometry impacts the functionality of your print."));
            msg_text += "\n\n" + _(L("Are you sure you want to enable this option?"));
            MessageDialog dialog(wxGetApp().plater(), msg_text, "", wxICON_WARNING | wxYES | wxNO);
            dialog.SetButtonLabel(wxID_YES, _L("Enable"));
            dialog.SetButtonLabel(wxID_NO, _L("Cancel"));
            if (dialog.ShowModal() == wxID_NO) {
                DynamicPrintConfig new_conf = *m_config;
                new_conf.set_key_value("make_overhang_printable", new ConfigOptionBool(false));
                m_config_manipulation.apply(m_config, &new_conf);
                wxGetApp().plater()->update();
            }
        }
    }
    
    if(opt_key=="layer_height"){
        auto min_layer_height_from_nozzle=wxGetApp().preset_bundle->full_config().option<ConfigOptionFloats>("min_layer_height")->values;
        auto max_layer_height_from_nozzle=wxGetApp().preset_bundle->full_config().option<ConfigOptionFloats>("max_layer_height")->values;
        auto layer_height_floor = *std::min_element(min_layer_height_from_nozzle.begin(), min_layer_height_from_nozzle.end());
        auto layer_height_ceil  = *std::max_element(max_layer_height_from_nozzle.begin(), max_layer_height_from_nozzle.end());
        const auto lh = m_config->opt_float("layer_height");
        bool exceed_minimum_flag = lh < layer_height_floor;
        bool exceed_maximum_flag = lh > layer_height_ceil;

        if (exceed_maximum_flag || exceed_minimum_flag) {
            if (lh < EPSILON) {
                auto          msg_text = _(L("Layer height is too small.\nIt will set to min_layer_height\n"));
                MessageDialog dialog(wxGetApp().plater(), msg_text, "", wxICON_WARNING | wxOK);
                dialog.SetButtonLabel(wxID_OK, _L("OK"));
                dialog.ShowModal();
                auto new_conf = *m_config;
                new_conf.set_key_value("layer_height", new ConfigOptionFloat(layer_height_floor));
                m_config_manipulation.apply(m_config, &new_conf);
            } else {
                wxString msg_text = _(L("Layer height exceeds the limit in Printer Settings -> Extruder -> Layer height limits ,this may "
                                        "cause printing quality issues."));
                msg_text += "\n\n" + _(L("Adjust to the set range automatically? \n"));
                MessageDialog dialog(wxGetApp().plater(), msg_text, "", wxICON_WARNING | wxYES | wxNO);
                dialog.SetButtonLabel(wxID_YES, _L("Adjust"));
                dialog.SetButtonLabel(wxID_NO, _L("Ignore"));
                auto answer   = dialog.ShowModal();
                auto new_conf = *m_config;
                if (answer == wxID_YES) {
                    if (exceed_maximum_flag)
                        new_conf.set_key_value("layer_height", new ConfigOptionFloat(layer_height_ceil));
                    if (exceed_minimum_flag)
                        new_conf.set_key_value("layer_height", new ConfigOptionFloat(layer_height_floor));
                    m_config_manipulation.apply(m_config, &new_conf);
                }
            }
            wxGetApp().plater()->update();
        }
    }


    // -1 means caculate all
    auto update_flush_volume = [](int idx = -1) {
        if (idx < 0) {
            size_t filament_size = wxGetApp().plater()->get_extruder_colors_from_plater_config().size();
            for (size_t i = 0; i < filament_size; ++i)
                wxGetApp().plater()->sidebar().auto_calc_flushing_volumes(i);
        }
        else
            wxGetApp().plater()->sidebar().auto_calc_flushing_volumes(idx);
        };


    string opt_key_without_idx = opt_key.substr(0, opt_key.find('#'));

    if (opt_key_without_idx == "long_retractions_when_cut") {
        unsigned char activate = boost::any_cast<unsigned char>(value);
        if (activate == 1) {
            MessageDialog dialog(wxGetApp().plater(),
                _L("Experimental feature: Retracting and cutting off the filament at a greater distance during filament changes to minimize flush."
                    "Although it can notably reduce flush,  it may also elevate the risk of nozzle clogs or other printing complications."), "", wxICON_WARNING | wxOK);
            dialog.ShowModal();
        }
    }

    if (opt_key == "filament_long_retractions_when_cut"){
        unsigned char activate = boost::any_cast<unsigned char>(value);
        if (activate == 1) {
            MessageDialog dialog(wxGetApp().plater(), 
            _L("Experimental feature: Retracting and cutting off the filament at a greater distance during filament changes to minimize flush."
            "Although it can notably reduce flush, it may also elevate the risk of nozzle clogs or other printing complications.Please use with the latest printer firmware."), "", wxICON_WARNING | wxOK);
            dialog.ShowModal();
        }
    }


    //Orca: sync filament num if it's a multi tool printer
    if (opt_key == "extruders_count" && !m_config->opt_bool("single_extruder_multi_material")){
        auto num_extruder = boost::any_cast<size_t>(value);
        int         old_filament_size = wxGetApp().preset_bundle->filament_presets.size();
        std::vector<std::string> new_colors;
        for (int i = old_filament_size; i < num_extruder; ++i) {
            wxColour    new_col   = Plater::get_next_color_for_filament();
            std::string new_color = new_col.GetAsString(wxC2S_HTML_SYNTAX).ToStdString();
            new_colors.push_back(new_color);
        }
        wxGetApp().preset_bundle->set_num_filaments(num_extruder, new_colors);
        wxGetApp().plater()->on_filaments_change(num_extruder);
        wxGetApp().get_tab(Preset::TYPE_PRINT)->update();
        wxGetApp().preset_bundle->export_selections(*wxGetApp().app_config);
    }

    if (m_postpone_update_ui) {
        // It means that not all values are rolled to the system/last saved values jet.
        // And call of the update() can causes a redundant check of the config values,
        return;
    }

    update();
    if(m_active_page)
        m_active_page->update_visibility(m_mode, true);
    m_page_view->GetParent()->Layout();
}

void Tab::show_timelapse_warning_dialog() {
    if (!m_is_timelapse_wipe_tower_already_prompted) {
        wxString      msg_text = _(L("When recording timelapse without toolhead, it is recommended to add a \"Timelapse Wipe Tower\" \n"
                                "by right-click the empty position of build plate and choose \"Add Primitive\"->\"Timelapse Wipe Tower\"."));
        msg_text += "\n";
        MessageDialog dialog(nullptr, msg_text, "", wxICON_WARNING | wxOK);
        dialog.ShowModal();
        m_is_timelapse_wipe_tower_already_prompted = true;
    }
}

// Show/hide the 'purging volumes' button
void Tab::update_wiping_button_visibility() {
    if (m_preset_bundle->printers.get_selected_preset().printer_technology() == ptSLA)
        return; // ys_FIXME
    // Orca: it's not used
    //
    // bool wipe_tower_enabled = dynamic_cast<ConfigOptionBool*>(  (m_preset_bundle->prints.get_edited_preset().config  ).option("enable_prime_tower"))->value;
    // bool multiple_extruders = dynamic_cast<ConfigOptionFloats*>((m_preset_bundle->printers.get_edited_preset().config).option("nozzle_diameter"))->values.size() > 1;
    // auto wiping_dialog_button = wxGetApp().sidebar().get_wiping_dialog_button();
    // if (wiping_dialog_button) {
    //     wiping_dialog_button->Show(wipe_tower_enabled && multiple_extruders);
    //     wiping_dialog_button->GetParent()->Layout();
    // }

}

void Tab::activate_option(const std::string& opt_key, const wxString& category)
{
    wxString page_title = translate_category(category, m_type);

    auto cur_item = m_tabctrl->GetFirstVisibleItem();
    if (cur_item < 0)
        return;

    // We should to activate a tab with searched option, if it doesn't.
    // And do it before finding of the cur_item to avoid a case when Tab isn't activated jet and all treeItems are invisible
    //BBS: GUI refactor
    //wxGetApp().mainframe->select_tab(this);
    wxGetApp().mainframe->select_tab((wxPanel*)m_parent);

    while (cur_item >= 0) {
        if (page_title.empty()) {
            bool has = false;
            for (auto &g : m_pages[cur_item]->m_optgroups) {
                for (auto &l : g->get_lines()) {
                    for (auto &o : l.get_options()) { if (o.opt.opt_key == opt_key) { has = true; break; } }
                    if (has) break;
                }
                if (has) break;
            }
            if (!has) {
                cur_item = m_tabctrl->GetNextVisible(cur_item);
                continue;
            }
        } else {
            auto title = m_tabctrl->GetItemText(cur_item);
            if (page_title != title) {
                cur_item = m_tabctrl->GetNextVisible(cur_item);
                continue;
            }
        }

        m_tabctrl->SelectItem(cur_item);
        break;
    }

    auto set_focus = [](wxWindow* win) {
        win->SetFocus();
#ifdef WIN32
        if (wxTextCtrl* text = dynamic_cast<wxTextCtrl*>(win))
            text->SetSelection(-1, -1);
        else if (wxSpinCtrl* spin = dynamic_cast<wxSpinCtrl*>(win))
            spin->SetSelection(-1, -1);
#endif // WIN32
    };

    Field* field = get_field(opt_key);

    // focused selected field
    if (field) {
        set_focus(field->getWindow());
        if (!field->getWindow()->HasFocus()) {
            wxScrollEvent evt(wxEVT_SCROLL_CHANGED);
            evt.SetEventObject(field->getWindow());
            wxPostEvent(m_page_view, evt);
        }
    }
    else if (category == "Single extruder MM setup") {
       // When we show and hide "Single extruder MM setup" page,
       // related options are still in the search list
       // So, let's hightlighte a "single_extruder_multi_material" option,
       // as a "way" to show hidden page again
       field = get_field("single_extruder_multi_material");
       if (field)
           set_focus(field->getWindow());
    }

    m_highlighter.init(get_custom_ctrl_with_blinking_ptr(opt_key));
}

void Tab::apply_searcher()
{
    wxGetApp().sidebar().get_searcher().apply(m_config, m_type, m_mode);
}

void Tab::cache_config_diff(const std::vector<std::string>& selected_options, const DynamicPrintConfig* config/* = nullptr*/)
{
    m_cache_config.apply_only(config ? *config : m_presets->get_edited_preset().config, selected_options);
}

void Tab::apply_config_from_cache()
{
    bool was_applied = false;
    BOOST_LOG_TRIVIAL(info) << __FUNCTION__<<boost::format(": enter");
    // check and apply extruders count for printer preset
    if (m_type == Preset::TYPE_PRINTER)
        was_applied = static_cast<TabPrinter*>(this)->apply_extruder_cnt_from_cache();

    if (!m_cache_config.empty()) {
        m_presets->get_edited_preset().config.apply(m_cache_config);
        m_cache_config.clear();

        was_applied = true;
    }

    if (was_applied)
        update_dirty();
    BOOST_LOG_TRIVIAL(info) << __FUNCTION__<<boost::format(": exit, was_applied=%1%")%was_applied;
}

// Call a callback to update the selection of presets on the plater:
// To update the content of the selection boxes,
// to update the filament colors of the selection boxes,
// to update the "dirty" flags of the selection boxes,
// to update number of "filament" selection boxes when the number of extruders change.
void Tab::on_presets_changed()
{
    if (wxGetApp().plater() == nullptr)
        return;

    // Instead of PostEvent (EVT_TAB_PRESETS_CHANGED) just call update_presets
    wxGetApp().plater()->sidebar().update_presets(m_type);

    bool is_bbl_vendor_preset = wxGetApp().preset_bundle->is_bbl_vendor();
    if (is_bbl_vendor_preset) {
        wxGetApp().plater()->get_partplate_list().set_render_option(true, true);
        if (wxGetApp().preset_bundle->printers.get_edited_preset().has_cali_lines(wxGetApp().preset_bundle)) {
            wxGetApp().plater()->get_partplate_list().set_render_cali(true);
        } else {
            wxGetApp().plater()->get_partplate_list().set_render_cali(false);
        }
    } else {
        wxGetApp().plater()->get_partplate_list().set_render_option(false, true);
        wxGetApp().plater()->get_partplate_list().set_render_cali(false);
    }

    // Printer selected at the Printer tab, update "compatible" marks at the print and filament selectors.
    for (auto t: m_dependent_tabs)
    {
        Tab* tab = wxGetApp().get_tab(t);
        // If the printer tells us that the print or filament/sla_material preset has been switched or invalidated,
        // refresh the print or filament/sla_material tab page.
        // But if there are options, moved from the previously selected preset, update them to edited preset
        tab->apply_config_from_cache();
        tab->load_current_preset();
    }
    // clear m_dependent_tabs after first update from select_preset()
    // to avoid needless preset loading from update() function
    m_dependent_tabs.clear();

    wxGetApp().plater()->update_project_dirty_from_presets();
}

void Tab::build_preset_description_line(ConfigOptionsGroup* optgroup)
{
    auto description_line = [this](wxWindow* parent) {
        return description_line_widget(parent, &m_parent_preset_description_line);
    };

    auto detach_preset_btn = [this](wxWindow* parent) {
        m_detach_preset_btn = new ScalableButton(parent, wxID_ANY, "lock_normal", "",
                                                 wxDefaultSize, wxDefaultPosition, wxBU_LEFT | wxBU_EXACTFIT, true);
        ScalableButton* btn = m_detach_preset_btn;
        btn->SetFont(Slic3r::GUI::wxGetApp().normal_font());

        auto sizer = new wxBoxSizer(wxHORIZONTAL);
        sizer->Add(btn);

        btn->Bind(wxEVT_BUTTON, [this, parent](wxCommandEvent&)
        {
        	bool system = m_presets->get_edited_preset().is_system;
        	bool dirty  = m_presets->get_edited_preset().is_dirty;
            wxString msg_text = system ?
            	_(L("A copy of the current system preset will be created, which will be detached from the system preset.")) :
                _(L("The current custom preset will be detached from the parent system preset."));
            if (dirty) {
	            msg_text += "\n\n";
            	msg_text += _(L("Modifications to the current profile will be saved."));
            }
            msg_text += "\n\n";
            msg_text += _(L("This action is not revertible.\nDo you want to proceed?"));

            //wxMessageDialog dialog(parent, msg_text, _(L("Detach preset")), wxICON_WARNING | wxYES_NO | wxCANCEL);
            MessageDialog dialog(parent, msg_text, _(L("Detach preset")), wxICON_WARNING | wxYES_NO | wxCANCEL);
            if (dialog.ShowModal() == wxID_YES)
                save_preset(m_presets->get_edited_preset().is_system ? std::string() : m_presets->get_edited_preset().name, true);
        });

        btn->Hide();

        return sizer;
    };

    Line line = Line{ "", "" };
    line.full_width = 1;

    line.append_widget(description_line);
    line.append_widget(detach_preset_btn);
    optgroup->append_line(line);
}

void Tab::update_preset_description_line()
{
    const Preset* parent = m_presets->get_selected_preset_parent();
    const Preset& preset = m_presets->get_edited_preset();

    wxString description_line;

    if (preset.is_default) {
        description_line = _(L("This is a default preset."));
    } else if (preset.is_system) {
        description_line = _(L("This is a system preset."));
    } else if (parent == nullptr) {
        description_line = _(L("Current preset is inherited from the default preset."));
    } else {
        std::string name = parent->name;
        boost::replace_all(name, "&", "&&");
        description_line = _(L("Current preset is inherited from")) + ":\n\t" + from_u8(name);
    }

    if (preset.is_default || preset.is_system)
        description_line += "\n\t" + _(L("It can't be deleted or modified.")) +
                            "\n\t" + _(L("Any modifications should be saved as a new preset inherited from this one.")) +
                            "\n\t" + _(L("To do that please specify a new name for the preset."));

    if (parent && parent->vendor)
    {
        description_line += "\n\n" + _(L("Additional information:")) + "\n";
        description_line += "\t" + _(L("vendor")) + ": " + (m_type == Slic3r::Preset::TYPE_PRINTER ? "\n\t\t" : "") + parent->vendor->name +
                            ", ver: " + parent->vendor->config_version.to_string();
        if (m_type == Slic3r::Preset::TYPE_PRINTER) {
            const std::string &printer_model = preset.config.opt_string("printer_model");
            if (! printer_model.empty())
                description_line += "\n\n\t" + _(L("printer model")) + ": \n\t\t" + printer_model;
            switch (preset.printer_technology()) {
            case ptFFF:
            {
                //FIXME add prefered_sla_material_profile for SLA
                const std::string              &default_print_profile = preset.config.opt_string("default_print_profile");
                const std::vector<std::string> &default_filament_profiles = preset.config.option<ConfigOptionStrings>("default_filament_profile")->values;
                if (!default_print_profile.empty())
                    description_line += "\n\n\t" + _(L("default print profile")) + ": \n\t\t" + default_print_profile;
                if (!default_filament_profiles.empty())
                {
                    description_line += "\n\n\t" + _(L("default filament profile")) + ": \n\t\t";
                    for (auto& profile : default_filament_profiles) {
                        if (&profile != &*default_filament_profiles.begin())
                            description_line += ", ";
                        description_line += profile;
                    }
                }
                break;
            }
            case ptSLA:
            {
                //FIXME add prefered_sla_material_profile for SLA
                const std::string &default_sla_material_profile = preset.config.opt_string("default_sla_material_profile");
                if (!default_sla_material_profile.empty())
                    description_line += "\n\n\t" + _(L("default SLA material profile")) + ": \n\t\t" + default_sla_material_profile;

                const std::string &default_sla_print_profile = preset.config.opt_string("default_sla_print_profile");
                if (!default_sla_print_profile.empty())
                    description_line += "\n\n\t" + _(L("default SLA print profile")) + ": \n\t\t" + default_sla_print_profile;
                break;
            }
            default: break;
            }
        }
        else if (!preset.alias.empty())
        {
            description_line += "\n\n\t" + _(L("full profile name"))     + ": \n\t\t" + preset.name;
            description_line += "\n\t"   + _(L("symbolic profile name")) + ": \n\t\t" + preset.alias;
        }
    }

    m_parent_preset_description_line->SetText(description_line, false);

    if (m_detach_preset_btn)
        m_detach_preset_btn->Show(parent && parent->is_system && !preset.is_default);
    //BBS: GUI refactor
    //Layout();
    m_parent->Layout();
}

void Tab::update_frequently_changed_parameters()
{
    const bool is_fff = supports_printer_technology(ptFFF);
    auto og_freq_chng_params = wxGetApp().sidebar().og_freq_chng_params(is_fff);
    if (!og_freq_chng_params) return;

    og_freq_chng_params->set_value("support", support_combo_value_for_config(*m_config, is_fff));
    if (! is_fff)
        og_freq_chng_params->set_value("pad", pad_combo_value_for_config(*m_config));

    const std::string updated_value_key = is_fff ? "sparse_infill_density" : "pad_enable";

    const boost::any val = og_freq_chng_params->get_config_value(*m_config, updated_value_key);
    og_freq_chng_params->set_value(updated_value_key, val);

    if (is_fff)
    {
        og_freq_chng_params->set_value("brim", bool(m_config->opt_float("brim_width") > 0.0));
        update_wiping_button_visibility();
    }
}

//BBS: BBS new parameter list
void TabPrint::build()
{
    if (m_presets == nullptr)
        m_presets = &m_preset_bundle->prints;
    load_initial_data();

    auto page = add_options_page(L("Quality"), "custom-gcode_quality"); // ORCA: icon only visible on placeholders
        auto optgroup = page->new_optgroup(L("Layer height"), L"param_layer_height");
        optgroup->append_single_option_line("layer_height","quality_settings_layer_height");
        optgroup->append_single_option_line("initial_layer_print_height","quality_settings_layer_height");

        optgroup = page->new_optgroup(L("Line width"), L"param_line_width");
        optgroup->append_single_option_line("line_width","quality_settings_line_width");
        optgroup->append_single_option_line("initial_layer_line_width","quality_settings_line_width");
        optgroup->append_single_option_line("outer_wall_line_width","quality_settings_line_width");
        optgroup->append_single_option_line("inner_wall_line_width","quality_settings_line_width");
        optgroup->append_single_option_line("top_surface_line_width","quality_settings_line_width");
        optgroup->append_single_option_line("sparse_infill_line_width","quality_settings_line_width");
        optgroup->append_single_option_line("internal_solid_infill_line_width","quality_settings_line_width");
        optgroup->append_single_option_line("support_line_width","quality_settings_line_width");

        optgroup = page->new_optgroup(L("Seam"), L"param_seam");
        optgroup->append_single_option_line("seam_position", "quality_settings_seam");
        optgroup->append_single_option_line("staggered_inner_seams", "quality_settings_seam");
        optgroup->append_single_option_line("seam_gap","quality_settings_seam");
        optgroup->append_single_option_line("seam_slope_type", "seam#scarf-joint-seam");
        optgroup->append_single_option_line("seam_slope_conditional", "seam#scarf-joint-seam");
        optgroup->append_single_option_line("scarf_angle_threshold", "seam#scarf-joint-seam");
        optgroup->append_single_option_line("scarf_overhang_threshold", "seam#scarf-joint-seam");
        optgroup->append_single_option_line("scarf_joint_speed", "seam#scarf-joint-seam");
        optgroup->append_single_option_line("seam_slope_start_height", "seam#scarf-joint-seam");
        optgroup->append_single_option_line("seam_slope_entire_loop", "seam#scarf-joint-seam");
        optgroup->append_single_option_line("seam_slope_min_length", "seam#scarf-joint-seam");
        optgroup->append_single_option_line("seam_slope_steps", "seam#scarf-joint-seam");
        optgroup->append_single_option_line("scarf_joint_flow_ratio", "seam#scarf-joint-seam");
        optgroup->append_single_option_line("seam_slope_inner_walls", "seam#scarf-joint-seam");
        optgroup->append_single_option_line("role_based_wipe_speed","quality_settings_seam");
        optgroup->append_single_option_line("wipe_speed", "quality_settings_seam");
        optgroup->append_single_option_line("wipe_on_loops","quality_settings_seam");
        optgroup->append_single_option_line("wipe_before_external_loop","quality_settings_seam");


        optgroup = page->new_optgroup(L("Precision"), L"param_precision");
        optgroup->append_single_option_line("slice_closing_radius");
        optgroup->append_single_option_line("resolution");
        optgroup->append_single_option_line("enable_arc_fitting", "acr-move");
        optgroup->append_single_option_line("xy_hole_compensation", "xy-hole-contour-compensation");
        optgroup->append_single_option_line("xy_contour_compensation", "xy-hole-contour-compensation");
        optgroup->append_single_option_line("elefant_foot_compensation");
        optgroup->append_single_option_line("elefant_foot_compensation_layers");
        optgroup->append_single_option_line("precise_outer_wall", "Precise-wall");
        optgroup->append_single_option_line("precise_z_height", "precise-z-height");
        optgroup->append_single_option_line("hole_to_polyhole");
        optgroup->append_single_option_line("hole_to_polyhole_threshold");
        optgroup->append_single_option_line("hole_to_polyhole_twisted");

        optgroup = page->new_optgroup(L("Ironing"), L"param_ironing");
        optgroup->append_single_option_line("ironing_type", "parameter/ironing");
        optgroup->append_single_option_line("ironing_pattern");
        optgroup->append_single_option_line("ironing_speed");
        optgroup->append_single_option_line("ironing_flow");
        optgroup->append_single_option_line("ironing_spacing");
        optgroup->append_single_option_line("ironing_angle");

        optgroup = page->new_optgroup(L("Wall generator"), L"param_wall_generator");
        optgroup->append_single_option_line("wall_generator", "wall-generator");
        optgroup->append_single_option_line("wall_transition_angle");
        optgroup->append_single_option_line("wall_transition_filter_deviation");
        optgroup->append_single_option_line("wall_transition_length");
        optgroup->append_single_option_line("wall_distribution_count");
        optgroup->append_single_option_line("initial_layer_min_bead_width");
        optgroup->append_single_option_line("min_bead_width");
        optgroup->append_single_option_line("min_feature_size");
        optgroup->append_single_option_line("min_length_factor");

        optgroup = page->new_optgroup(L("Walls and surfaces"), L"param_wall_surface");
        optgroup->append_single_option_line("wall_sequence");
        optgroup->append_single_option_line("is_infill_first");
        optgroup->append_single_option_line("wall_direction");
        optgroup->append_single_option_line("print_flow_ratio");
        optgroup->append_single_option_line("top_solid_infill_flow_ratio");
        optgroup->append_single_option_line("bottom_solid_infill_flow_ratio");
        optgroup->append_single_option_line("only_one_wall_top");
        optgroup->append_single_option_line("min_width_top_surface");
        optgroup->append_single_option_line("only_one_wall_first_layer");
        optgroup->append_single_option_line("reduce_crossing_wall");
        optgroup->append_single_option_line("max_travel_detour_distance");

        optgroup->append_single_option_line("small_area_infill_flow_compensation", "small-area-infill-flow-compensation");
        Option option = optgroup->get_option("small_area_infill_flow_compensation_model");
        option.opt.full_width = true;
        option.opt.is_code = true;
        option.opt.height = 15;
        optgroup->append_single_option_line(option, "small-area-infill-flow-compensation");
        
        optgroup = page->new_optgroup(L("Bridging"), L"param_bridge");
        optgroup->append_single_option_line("bridge_flow");
	    optgroup->append_single_option_line("internal_bridge_flow");
        optgroup->append_single_option_line("bridge_density");
        optgroup->append_single_option_line("thick_bridges");
        optgroup->append_single_option_line("thick_internal_bridges");
        optgroup->append_single_option_line("dont_filter_internal_bridges");
        optgroup->append_single_option_line("counterbore_hole_bridging","counterbore-hole-bridging");
    
        optgroup = page->new_optgroup(L("Overhangs"), L"param_overhang");
        optgroup->append_single_option_line("detect_overhang_wall");
        optgroup->append_single_option_line("make_overhang_printable");
        optgroup->append_single_option_line("make_overhang_printable_angle");
        optgroup->append_single_option_line("make_overhang_printable_hole_size");
        optgroup->append_single_option_line("extra_perimeters_on_overhangs");
        optgroup->append_single_option_line("overhang_reverse");
        optgroup->append_single_option_line("overhang_reverse_internal_only");
        optgroup->append_single_option_line("overhang_reverse_threshold");

    page = add_options_page(L("Strength"), "custom-gcode_strength"); // ORCA: icon only visible on placeholders
        optgroup = page->new_optgroup(L("Walls"), L"param_wall");
        optgroup->append_single_option_line("wall_loops");
        optgroup->append_single_option_line("alternate_extra_wall");
        optgroup->append_single_option_line("detect_thin_wall");

        optgroup = page->new_optgroup(L("Top/bottom shells"), L"param_shell");
        optgroup->append_single_option_line("top_shell_layers");
        optgroup->append_single_option_line("top_shell_thickness");
        optgroup->append_single_option_line("top_surface_pattern", "fill-patterns#Infill of the top surface and bottom surface");
        optgroup->append_single_option_line("bottom_shell_layers");
        optgroup->append_single_option_line("bottom_shell_thickness");
        optgroup->append_single_option_line("bottom_surface_pattern", "fill-patterns#Infill of the top surface and bottom surface");
        optgroup->append_single_option_line("top_bottom_infill_wall_overlap");

        optgroup = page->new_optgroup(L("Infill"), L"param_infill");
        optgroup->append_single_option_line("sparse_infill_density");
        optgroup->append_single_option_line("sparse_infill_pattern", "fill-patterns#infill types and their properties of sparse");
        optgroup->append_single_option_line("infill_anchor_max");
        optgroup->append_single_option_line("infill_anchor");
        optgroup->append_single_option_line("internal_solid_infill_pattern");
        optgroup->append_single_option_line("gap_fill_target");
        optgroup->append_single_option_line("filter_out_gap_fill");
        optgroup->append_single_option_line("infill_wall_overlap");

        optgroup = page->new_optgroup(L("Advanced"), L"param_advanced");
        optgroup->append_single_option_line("infill_direction");
        optgroup->append_single_option_line("solid_infill_direction");
        optgroup->append_single_option_line("rotate_solid_infill_direction");
        optgroup->append_single_option_line("bridge_angle");
        optgroup->append_single_option_line("minimum_sparse_infill_area");
        optgroup->append_single_option_line("infill_combination");
        optgroup->append_single_option_line("infill_combination_max_layer_height");
        optgroup->append_single_option_line("detect_narrow_internal_solid_infill");
        optgroup->append_single_option_line("ensure_vertical_shell_thickness");

    page = add_options_page(L("Speed"), "custom-gcode_speed"); // ORCA: icon only visible on placeholders
        optgroup = page->new_optgroup(L("Initial layer speed"), L"param_speed_first", 15);
        optgroup->append_single_option_line("initial_layer_speed");
        optgroup->append_single_option_line("initial_layer_infill_speed");
        optgroup->append_single_option_line("initial_layer_travel_speed");
        optgroup->append_single_option_line("slow_down_layers");
        optgroup = page->new_optgroup(L("Other layers speed"), L"param_speed", 15);
        optgroup->append_single_option_line("outer_wall_speed");
        optgroup->append_single_option_line("inner_wall_speed");
        optgroup->append_single_option_line("small_perimeter_speed");
        optgroup->append_single_option_line("small_perimeter_threshold");
        optgroup->append_single_option_line("sparse_infill_speed");
        optgroup->append_single_option_line("internal_solid_infill_speed");
        optgroup->append_single_option_line("top_surface_speed");
        optgroup->append_single_option_line("gap_infill_speed");
        optgroup->append_single_option_line("support_speed");
        optgroup->append_single_option_line("support_interface_speed");
        optgroup = page->new_optgroup(L("Overhang speed"), L"param_overhang_speed", 15);
        optgroup->append_single_option_line("enable_overhang_speed", "slow-down-for-overhang");
        // Orca: DEPRECATED
        // optgroup->append_single_option_line("overhang_speed_classic", "slow-down-for-overhang");
        optgroup->append_single_option_line("slowdown_for_curled_perimeters");
        Line line = { L("Overhang speed"), L("This is the speed for various overhang degrees. Overhang degrees are expressed as a percentage of line width. 0 speed means no slowing down for the overhang degree range and wall speed is used") };
        line.label_path = "slow-down-for-overhang";
        line.append_option(optgroup->get_option("overhang_1_4_speed"));
        line.append_option(optgroup->get_option("overhang_2_4_speed"));
        line.append_option(optgroup->get_option("overhang_3_4_speed"));
        line.append_option(optgroup->get_option("overhang_4_4_speed"));
        optgroup->append_line(line);
        optgroup->append_separator();
        line = { L("Bridge"), L("Set speed for external and internal bridges") };
        line.append_option(optgroup->get_option("bridge_speed"));
        line.append_option(optgroup->get_option("internal_bridge_speed"));
        optgroup->append_line(line);

        optgroup = page->new_optgroup(L("Travel speed"), L"param_travel_speed", 15);
        optgroup->append_single_option_line("travel_speed");

        optgroup = page->new_optgroup(L("Acceleration"), L"param_acceleration", 15);
        optgroup->append_single_option_line("default_acceleration");
        optgroup->append_single_option_line("outer_wall_acceleration");
        optgroup->append_single_option_line("inner_wall_acceleration");
        optgroup->append_single_option_line("bridge_acceleration");
        optgroup->append_single_option_line("sparse_infill_acceleration");
        optgroup->append_single_option_line("internal_solid_infill_acceleration");
        optgroup->append_single_option_line("initial_layer_acceleration");
        optgroup->append_single_option_line("top_surface_acceleration");
        optgroup->append_single_option_line("travel_acceleration");
        optgroup->append_single_option_line("accel_to_decel_enable");
        optgroup->append_single_option_line("accel_to_decel_factor");

        optgroup = page->new_optgroup(L("Jerk(XY)"), L"param_jerk", 15);
        optgroup->append_single_option_line("default_jerk");
        optgroup->append_single_option_line("outer_wall_jerk");
        optgroup->append_single_option_line("inner_wall_jerk");
        optgroup->append_single_option_line("infill_jerk");
        optgroup->append_single_option_line("top_surface_jerk");
        optgroup->append_single_option_line("initial_layer_jerk");
        optgroup->append_single_option_line("travel_jerk");
        
        optgroup = page->new_optgroup(L("Advanced"), L"param_advanced", 15);
        optgroup->append_single_option_line("max_volumetric_extrusion_rate_slope", "extrusion-rate-smoothing");
        optgroup->append_single_option_line("max_volumetric_extrusion_rate_slope_segment_length", "extrusion-rate-smoothing");
        optgroup->append_single_option_line("extrusion_rate_smoothing_external_perimeter_only", "extrusion-rate-smoothing");

    page = add_options_page(L("Support"), "custom-gcode_support"); // ORCA: icon only visible on placeholders
        optgroup = page->new_optgroup(L("Support"), L"param_support");
    optgroup->append_single_option_line("enable_support", "support");
        optgroup->append_single_option_line("support_type", "support#support-types");
        optgroup->append_single_option_line("support_style", "support#support-styles");
        optgroup->append_single_option_line("support_threshold_angle", "support#threshold-angle");
        optgroup->append_single_option_line("raft_first_layer_density");
        optgroup->append_single_option_line("raft_first_layer_expansion");
        optgroup->append_single_option_line("support_on_build_plate_only");
        optgroup->append_single_option_line("support_critical_regions_only");
        optgroup->append_single_option_line("support_remove_small_overhang");
        //optgroup->append_single_option_line("enforce_support_layers");

        optgroup = page->new_optgroup(L("Raft"), L"param_raft");
        optgroup->append_single_option_line("raft_layers");
        optgroup->append_single_option_line("raft_contact_distance");

        optgroup = page->new_optgroup(L("Support filament"), L"param_support_filament");
        optgroup->append_single_option_line("support_filament", "support#support-filament");
        optgroup->append_single_option_line("support_interface_filament", "support#support-filament");
        optgroup->append_single_option_line("support_interface_not_for_body", "support#support-filament");

        //optgroup = page->new_optgroup(L("Options for support material and raft"));

        // Support 
        optgroup = page->new_optgroup(L("Advanced"), L"param_advanced");
        optgroup->append_single_option_line("support_top_z_distance", "support#top-z-distance");
        optgroup->append_single_option_line("support_bottom_z_distance", "support#bottom-z-distance");
        optgroup->append_single_option_line("support_base_pattern", "support#base-pattern");
        optgroup->append_single_option_line("support_base_pattern_spacing", "support#base-pattern");
        optgroup->append_single_option_line("support_angle");
        optgroup->append_single_option_line("support_interface_top_layers", "support#base-pattern");
        optgroup->append_single_option_line("support_interface_bottom_layers", "support#base-pattern");
        optgroup->append_single_option_line("support_interface_pattern", "support#base-pattern");
        optgroup->append_single_option_line("support_interface_spacing", "support#base-pattern");
        optgroup->append_single_option_line("support_bottom_interface_spacing");
        optgroup->append_single_option_line("support_expansion", "support#base-pattern");
        //optgroup->append_single_option_line("support_interface_loop_pattern");

        optgroup->append_single_option_line("support_object_xy_distance", "support");
        optgroup->append_single_option_line("bridge_no_support", "support#base-pattern");
        optgroup->append_single_option_line("max_bridge_length", "support#base-pattern");
        optgroup->append_single_option_line("independent_support_layer_height", "support");

        optgroup = page->new_optgroup(L("Tree supports"), L"param_support_tree");
        optgroup->append_single_option_line("tree_support_tip_diameter");
        optgroup->append_single_option_line("tree_support_branch_distance", "support#tree-support-only-options");
        optgroup->append_single_option_line("tree_support_branch_distance_organic", "support#tree-support-only-options");
        optgroup->append_single_option_line("tree_support_top_rate");
        optgroup->append_single_option_line("tree_support_branch_diameter", "support#tree-support-only-options");
        optgroup->append_single_option_line("tree_support_branch_diameter_organic", "support#tree-support-only-options");
        optgroup->append_single_option_line("tree_support_branch_diameter_angle");
        optgroup->append_single_option_line("tree_support_branch_angle", "support#tree-support-only-options");
        optgroup->append_single_option_line("tree_support_branch_angle_organic", "support#tree-support-only-options");
        optgroup->append_single_option_line("tree_support_angle_slow");
        optgroup->append_single_option_line("tree_support_branch_diameter_double_wall");
        optgroup->append_single_option_line("tree_support_wall_count");
        optgroup->append_single_option_line("tree_support_adaptive_layer_height");
        optgroup->append_single_option_line("tree_support_auto_brim");
        optgroup->append_single_option_line("tree_support_brim_width");
        
    page = add_options_page(L("Multimaterial"), "custom-gcode_multi_material"); // ORCA: icon only visible on placeholders
        optgroup = page->new_optgroup(L("Prime tower"), L"param_tower");
        optgroup->append_single_option_line("enable_prime_tower");
        optgroup->append_single_option_line("prime_tower_width");
        optgroup->append_single_option_line("prime_volume");
        optgroup->append_single_option_line("prime_tower_brim_width");
        optgroup->append_single_option_line("wipe_tower_rotation_angle");
        optgroup->append_single_option_line("wipe_tower_bridging");
        optgroup->append_single_option_line("wipe_tower_cone_angle");
        optgroup->append_single_option_line("wipe_tower_extra_spacing");
        optgroup->append_single_option_line("wipe_tower_extra_flow");
        optgroup->append_single_option_line("wipe_tower_max_purge_speed");
        optgroup->append_single_option_line("wipe_tower_no_sparse_layers");
        optgroup->append_single_option_line("single_extruder_multi_material_priming");

        optgroup = page->new_optgroup(L("Filament for Features"));
        optgroup->append_single_option_line("wall_filament");
        optgroup->append_single_option_line("sparse_infill_filament");
        optgroup->append_single_option_line("solid_infill_filament");
        optgroup->append_single_option_line("wipe_tower_filament");

        optgroup = page->new_optgroup(L("Ooze prevention"));
        optgroup->append_single_option_line("ooze_prevention");
        optgroup->append_single_option_line("standby_temperature_delta");
        optgroup->append_single_option_line("preheat_time");
        optgroup->append_single_option_line("preheat_steps");

        optgroup = page->new_optgroup(L("Flush options"), L"param_flush");
        optgroup->append_single_option_line("flush_into_infill", "reduce-wasting-during-filament-change#wipe-into-infill");
        optgroup->append_single_option_line("flush_into_objects", "reduce-wasting-during-filament-change#wipe-into-object");
        optgroup->append_single_option_line("flush_into_support", "reduce-wasting-during-filament-change#wipe-into-support-enabled-by-default");
        optgroup = page->new_optgroup(L("Advanced"), L"advanced");
        optgroup->append_single_option_line("interlocking_beam");
        optgroup->append_single_option_line("mmu_segmented_region_max_width");
        optgroup->append_single_option_line("mmu_segmented_region_interlocking_depth");
        optgroup->append_single_option_line("interlocking_beam_width");
        optgroup->append_single_option_line("interlocking_orientation");
        optgroup->append_single_option_line("interlocking_beam_layer_count");
        optgroup->append_single_option_line("interlocking_depth");
        optgroup->append_single_option_line("interlocking_boundary_avoidance");

page = add_options_page(L("Others"), "custom-gcode_other"); // ORCA: icon only visible on placeholders
        optgroup = page->new_optgroup(L("Skirt"), L"param_skirt");
        optgroup->append_single_option_line("skirt_loops");
        optgroup->append_single_option_line("skirt_type");
        optgroup->append_single_option_line("min_skirt_length");
        optgroup->append_single_option_line("skirt_distance");
        optgroup->append_single_option_line("skirt_start_angle");
        optgroup->append_single_option_line("skirt_height");
        optgroup->append_single_option_line("skirt_speed");
        optgroup->append_single_option_line("draft_shield");
        
        optgroup = page->new_optgroup(L("Brim"), L"param_adhension");
        optgroup->append_single_option_line("brim_type", "auto-brim");
        optgroup->append_single_option_line("brim_width", "auto-brim#manual");
        optgroup->append_single_option_line("brim_object_gap", "auto-brim#brim-object-gap");
        optgroup->append_single_option_line("brim_ears_max_angle");
        optgroup->append_single_option_line("brim_ears_detection_length");

        optgroup = page->new_optgroup(L("Special mode"), L"param_special");
        optgroup->append_single_option_line("slicing_mode");
        optgroup->append_single_option_line("print_sequence", "sequent-print");
        optgroup->append_single_option_line("print_order");
        optgroup->append_single_option_line("spiral_mode", "spiral-vase");
        optgroup->append_single_option_line("spiral_mode_smooth", "spiral-vase#smooth");
        optgroup->append_single_option_line("spiral_mode_max_xy_smoothing", "spiral-vase#max-xy-smoothing");
        optgroup->append_single_option_line("timelapse_type", "Timelapse");

        optgroup->append_single_option_line("fuzzy_skin");
        optgroup->append_single_option_line("fuzzy_skin_point_distance");
        optgroup->append_single_option_line("fuzzy_skin_thickness");
        optgroup->append_single_option_line("fuzzy_skin_first_layer");

        optgroup = page->new_optgroup(L("G-code output"), L"param_gcode");
        optgroup->append_single_option_line("reduce_infill_retraction");
        optgroup->append_single_option_line("gcode_add_line_number");
        optgroup->append_single_option_line("gcode_comments");
        optgroup->append_single_option_line("gcode_label_objects");
        optgroup->append_single_option_line("exclude_object");
        option = optgroup->get_option("filename_format");
        // option.opt.full_width = true;
        option.opt.is_code = true;
        option.opt.multiline = true;
        // option.opt.height = 5;
        optgroup->append_single_option_line(option);
    
        optgroup = page->new_optgroup(L("Post-processing Scripts"), L"param_gcode", 0);
        option = optgroup->get_option("post_process");
        option.opt.full_width = true;
        option.opt.is_code = true;
        option.opt.height = 15;
        optgroup->append_single_option_line(option);

        optgroup = page->new_optgroup(L("Notes"), "note", 0);
        option = optgroup->get_option("notes");
        option.opt.full_width = true;
        option.opt.height = 25;//250;
        optgroup->append_single_option_line(option);
<<<<<<< HEAD

#if 1
    page = add_options_page(L("Dependencies"), "custom-gcode_advanced");
        optgroup = page->new_optgroup(L("Profile dependencies"));
=======
        
#if 0
    //page = add_options_page(L("Dependencies"), "advanced.png");
    //    optgroup = page->new_optgroup(L("Profile dependencies"));
>>>>>>> 599b0e09

        create_line_with_widget(optgroup.get(), "compatible_printers", "", [this](wxWindow* parent) {
            return compatible_widget_create(parent, m_compatible_printers);
        });
    
        option = optgroup->get_option("compatible_printers_condition");
        option.opt.full_width = true;
        optgroup->append_single_option_line(option);

        build_preset_description_line(optgroup.get());
#endif
}

// Reload current config (aka presets->edited_preset->config) into the UI fields.
void TabPrint::reload_config()
{
    this->compatible_widget_reload(m_compatible_printers);
    Tab::reload_config();
}

void TabPrint::update_description_lines()
{
    Tab::update_description_lines();

    if (m_preset_bundle->printers.get_selected_preset().printer_technology() == ptSLA)
        return;

    if (m_active_page && m_active_page->title() == "Layers and perimeters" &&
        m_recommended_thin_wall_thickness_description_line && m_top_bottom_shell_thickness_explanation)
    {
        m_recommended_thin_wall_thickness_description_line->SetText(
            from_u8(PresetHints::recommended_thin_wall_thickness(*m_preset_bundle)));
        m_top_bottom_shell_thickness_explanation->SetText(
            from_u8(PresetHints::top_bottom_shell_thickness_explanation(*m_preset_bundle)));
    }

}

void TabPrint::toggle_options()
{
    if (!m_active_page) return;
    // BBS: whether the preset is Bambu Lab printer
    if (m_preset_bundle) {
        bool is_BBL_printer = wxGetApp().preset_bundle->is_bbl_vendor();
        m_config_manipulation.set_is_BBL_Printer(is_BBL_printer);
    }

    m_config_manipulation.toggle_print_fff_options(m_config, m_type < Preset::TYPE_COUNT);

    Field *field = m_active_page->get_field("support_style");
    auto   support_type = m_config->opt_enum<SupportType>("support_type");
    if (auto choice = dynamic_cast<Choice*>(field)) {
        auto def = print_config_def.get("support_style");
        std::vector<int> enum_set_normal = {smsDefault, smsGrid, smsSnug };
        std::vector<int> enum_set_tree   = { smsDefault, smsTreeSlim, smsTreeStrong, smsTreeHybrid, smsOrganic };
        auto &           set             = is_tree(support_type) ? enum_set_tree : enum_set_normal;
        auto &           opt             = const_cast<ConfigOptionDef &>(field->m_opt);
        auto             cb              = dynamic_cast<ComboBox *>(choice->window);
        auto             n               = cb->GetValue();
        opt.enum_values.clear();
        opt.enum_labels.clear();
        cb->Clear();
        for (auto i : set) {
            opt.enum_values.push_back(def->enum_values[i]);
            opt.enum_labels.push_back(def->enum_labels[i]);
            cb->Append(_(def->enum_labels[i]));
        }
        cb->SetValue(n);
    }
}

void TabPrint::update()
{
    if (m_preset_bundle->printers.get_selected_preset().printer_technology() == ptSLA)
        return; // ys_FIXME

    m_update_cnt++;

    // ysFIXME: It's temporary workaround and should be clewer reworked:
    // Note: This workaround works till "enable_support" and "overhangs" is exclusive sets of mutually no-exclusive parameters.
    // But it should be corrected when we will have more such sets.
    // Disable check of the compatibility of the "enable_support" and "overhangs" options for saved user profile
    // NOTE: Initialization of the support_material_overhangs_queried value have to be processed just ones
    if (!m_config_manipulation.is_initialized_support_material_overhangs_queried())
    {
        const Preset& selected_preset = m_preset_bundle->prints.get_selected_preset();
        bool is_user_and_saved_preset = !selected_preset.is_system && !selected_preset.is_dirty;
        bool support_material_overhangs_queried = m_config->opt_bool("enable_support") && !m_config->opt_bool("detect_overhang_wall");
        m_config_manipulation.initialize_support_material_overhangs_queried(is_user_and_saved_preset && support_material_overhangs_queried);
    }

    m_config_manipulation.update_print_fff_config(m_config, m_type < Preset::TYPE_COUNT, m_type == Preset::TYPE_PLATE);

    update_description_lines();
    //BBS: GUI refactor
    //Layout();
    m_parent->Layout();

    m_update_cnt--;

    if (m_update_cnt==0) {
        if (m_active_page && !(m_active_page->title() == "Dependencies"))
            toggle_options();
        // update() could be called during undo/redo execution
        // Update of objectList can cause a crash in this case (because m_objects doesn't match ObjectList)
        if (m_type != Preset::TYPE_MODEL && !wxGetApp().plater()->inside_snapshot_capture())
            wxGetApp().obj_list()->update_and_show_object_settings_item();

        wxGetApp().mainframe->on_config_changed(m_config);
    }
}

void TabPrint::clear_pages()
{
    Tab::clear_pages();

    m_recommended_thin_wall_thickness_description_line = nullptr;
    m_top_bottom_shell_thickness_explanation = nullptr;
}


//BBS: GUI refactor

static std::vector<std::string> intersect(std::vector<std::string> const& l, std::vector<std::string> const& r)
{
    std::vector<std::string> t;
    std::copy_if(r.begin(), r.end(), std::back_inserter(t), [&l](auto & e) { return std::find(l.begin(), l.end(), e) != l.end(); });
    return t;
}

static std::vector<std::string> concat(std::vector<std::string> const& l, std::vector<std::string> const& r)
{
    std::vector<std::string> t;
    std::set_union(l.begin(), l.end(), r.begin(), r.end(), std::back_inserter(t));
    return t;
}

static std::vector<std::string> substruct(std::vector<std::string> const& l, std::vector<std::string> const& r)
{
    std::vector<std::string> t;
    std::copy_if(l.begin(), l.end(), std::back_inserter(t), [&r](auto & e) { return std::find(r.begin(), r.end(), e) == r.end(); });
    return t;
}

TabPrintModel::TabPrintModel(ParamsPanel* parent, std::vector<std::string> const & keys)
    : TabPrint(parent, Preset::TYPE_MODEL)
    , m_keys(intersect(Preset::print_options(), keys))
    , m_prints(Preset::TYPE_MODEL, Preset::print_options(), static_cast<const PrintRegionConfig&>(FullPrintConfig::defaults()))
{
    m_opt_status_value = osInitValue | osSystemValue;
    m_is_default_preset = true;
}

void TabPrintModel::build()
{
    m_presets = &m_prints;
    TabPrint::build();
    init_options_list();

    auto page = add_options_page(L("Frequent"), "empty");
        auto optgroup = page->new_optgroup("");
            optgroup->append_single_option_line("layer_height");
            optgroup->append_single_option_line("sparse_infill_density");
            optgroup->append_single_option_line("wall_loops");
            optgroup->append_single_option_line("enable_support", "support");
    m_pages.pop_back();
    m_pages.insert(m_pages.begin(), page);

    for (auto p : m_pages) {
        for (auto g : p->m_optgroups) {
            auto & lines = const_cast<std::vector<Line>&>(g->get_lines());
            for (auto & l : lines) {
                auto & opts = const_cast<std::vector<Option>&>(l.get_options());
                opts.erase(std::remove_if(opts.begin(), opts.end(), [this](auto & o) {
                    return !has_key(o.opt.opt_key);
                }), opts.end());
                l.undo_to_sys = true;
            }
            lines.erase(std::remove_if(lines.begin(), lines.end(), [](auto & l) {
                return l.get_options().empty();
            }), lines.end());
            // TODO: remove items from g->m_options;
            g->have_sys_config = [this] { m_back_to_sys = true; return true; };
        }
        p->m_optgroups.erase(std::remove_if(p->m_optgroups.begin(), p->m_optgroups.end(), [](auto & g) {
            return g->get_lines().empty();
        }), p->m_optgroups.end());
    }
    m_pages.erase(std::remove_if(m_pages.begin(), m_pages.end(), [](auto & p) {
        return p->m_optgroups.empty();
    }), m_pages.end());
}

void TabPrintModel::set_model_config(std::map<ObjectBase *, ModelConfig *> const & object_configs)
{
    m_object_configs = object_configs;
    m_prints.get_selected_preset().config.apply(*m_parent_tab->m_config);
    update_model_config();
}

void TabPrintModel::update_model_config()
{
    if (m_config_manipulation.is_applying()) {
        return;
    }
    m_config->apply(*m_parent_tab->m_config);
    if (m_type != Preset::TYPE_PLATE) {
        m_config->apply_only(*wxGetApp().plate_tab->get_config(), plate_keys);
    }
    m_null_keys.clear();
    if (!m_object_configs.empty()) {
        DynamicPrintConfig const & global_config= *m_config;
        DynamicPrintConfig const & local_config = m_object_configs.begin()->second->get();
        DynamicPrintConfig diff_config;
        std::vector<std::string> all_keys = local_config.keys(); // at least one has these keys
        std::vector<std::string> local_keys = intersect(m_keys, all_keys); // all equal on these keys
        if (m_object_configs.size() > 1) {
            std::vector<std::string> global_keys = m_keys; // all equal with global on these keys
            for (auto & config : m_object_configs) {
                auto equals = global_config.equal(config.second->get());
                global_keys = intersect(global_keys, equals);
                diff_config.apply_only(config.second->get(), substruct(config.second->keys(), equals));
                if (&config.second->get() == &local_config) continue;
                all_keys = concat(all_keys, config.second->keys());
                local_keys = intersect(local_keys, local_config.equal(config.second->get()));
            }
            all_keys = intersect(all_keys, m_keys);
            m_null_keys = substruct(substruct(all_keys, global_keys), local_keys);
            m_config->apply(diff_config);
        }
        m_all_keys = intersect(all_keys, m_keys);
        // except those than all equal on
        m_config->apply_only(local_config, local_keys);
        m_config_manipulation.apply_null_fff_config(m_config, m_null_keys, m_object_configs);

        if (m_type == Preset::Type::TYPE_PLATE) {
            // Reset m_config manually because there's no corresponding config in m_parent_tab->m_config
            for (auto plate_item : m_object_configs) {
                const DynamicPrintConfig& plate_config = plate_item.second->get();
                BedType plate_bed_type = (BedType)0;
                PrintSequence plate_print_seq = (PrintSequence)0;
                if (!plate_config.has("curr_bed_type")) {
                    // same as global
                    DynamicConfig& global_cfg = wxGetApp().preset_bundle->project_config;
                    if (global_cfg.has("curr_bed_type")) {
                        BedType global_bed_type = global_cfg.opt_enum<BedType>("curr_bed_type");
                        m_config->set_key_value("curr_bed_type", new ConfigOptionEnum<BedType>(global_bed_type));
                    }
                }
                if (!plate_config.has("first_layer_print_sequence")) {
                    m_config->set_key_value("first_layer_sequence_choice", new ConfigOptionEnum<LayerSeq>(flsAuto));
                }
                else {
                    replace(m_all_keys.begin(), m_all_keys.end(), std::string("first_layer_print_sequence"), std::string("first_layer_sequence_choice"));
                    m_config->set_key_value("first_layer_sequence_choice", new ConfigOptionEnum<LayerSeq>(flsCutomize));
                }
                if (!plate_config.has("other_layers_print_sequence")) {
                    m_config->set_key_value("other_layers_sequence_choice", new ConfigOptionEnum<LayerSeq>(flsAuto));
                }
                else {
                    replace(m_all_keys.begin(), m_all_keys.end(), std::string("other_layers_print_sequence"), std::string("other_layers_sequence_choice"));
                    m_config->set_key_value("other_layers_sequence_choice", new ConfigOptionEnum<LayerSeq>(flsCutomize));
                }
                notify_changed(plate_item.first);
            }
        }

    }
    toggle_options();
    if (m_active_page)
        m_active_page->update_visibility(m_mode, true); // for taggle line
    update_dirty();
    TabPrint::reload_config();
    //update();
    if (!m_null_keys.empty()) {
        if (m_active_page) {
            for (auto k : m_null_keys) {
                auto f = m_active_page->get_field(k);
                if (f)
                    f->set_value(boost::any(), false);
            }
        }
    }
}

void TabPrintModel::reset_model_config()
{
    if (m_object_configs.empty()) return;
    wxGetApp().plater()->take_snapshot(std::string("Reset Options"));
    for (auto config : m_object_configs) {
        auto rmkeys = intersect(m_keys, config.second->keys());
        for (auto& k : rmkeys) {
            config.second->erase(k);
        }
        notify_changed(config.first);
    }
    update_model_config();
    wxGetApp().mainframe->on_config_changed(m_config);
}

bool TabPrintModel::has_key(std::string const& key)
{
    return std::find(m_keys.begin(), m_keys.end(), key) != m_keys.end();
}

void TabPrintModel::activate_selected_page(std::function<void()> throw_if_canceled)
{
    TabPrint::activate_selected_page(throw_if_canceled);
    if (m_active_page) {
        for (auto k : m_null_keys) {
            auto f = m_active_page->get_field(k);
            if (f)
                f->set_value(boost::any(), false);
        }
    }
}

void TabPrintModel::on_value_change(const std::string& opt_key, const boost::any& value)
{
    // TODO: support opt_index, translate by OptionsGroup's m_opt_map
    auto k = opt_key;
    if (m_config_manipulation.is_applying()) {
        TabPrint::on_value_change(opt_key, value);
        return;
    }
    if (!has_key(k))
        return;
    if (!m_object_configs.empty())
        wxGetApp().plater()->take_snapshot((boost::format("Change Option %s") % k).str());
    auto inull = std::find(m_null_keys.begin(), m_null_keys.end(), k);
    // always add object config
    bool set   = true; // *m_config->option(k) != *m_prints.get_selected_preset().config.option(k) || inull != m_null_keys.end();
    if (m_back_to_sys) {
        for (auto config : m_object_configs)
            config.second->erase(k);
        m_all_keys.erase(std::remove(m_all_keys.begin(), m_all_keys.end(), k), m_all_keys.end());
    } else if (set) {
        for (auto config : m_object_configs)
            config.second->apply_only(*m_config, {k});
        m_all_keys = concat(m_all_keys, {k});
    }
    if (inull != m_null_keys.end())
        m_null_keys.erase(inull);
    if (m_back_to_sys || set) update_changed_ui();
    m_back_to_sys = false;
    TabPrint::on_value_change(k, value);
    for (auto config : m_object_configs) {
        config.second->touch();
        notify_changed(config.first);
    }
    wxGetApp().params_panel()->notify_object_config_changed();
}

void TabPrintModel::reload_config()
{
    TabPrint::reload_config();
    auto keys = m_config_manipulation.applying_keys();
    bool super_changed = false;
    for (auto & k : keys) {
        if (has_key(k)) {
            auto inull = std::find(m_null_keys.begin(), m_null_keys.end(), k);
            bool set   = *m_config->option(k) != *m_prints.get_selected_preset().config.option(k) || inull != m_null_keys.end();
            if (set) {
                for (auto config : m_object_configs)
                    config.second->apply_only(*m_config, {k});
                m_all_keys = concat(m_all_keys, {k});
            }
            if (inull != m_null_keys.end()) m_null_keys.erase(inull);
        } else {
            m_parent_tab->m_config->apply_only(*m_config, {k});
            super_changed = true;
        }
    }
    if (super_changed) {
        m_parent_tab->update_dirty();
        m_parent_tab->reload_config();
        m_parent_tab->update();
    }
}

void TabPrintModel::update_custom_dirty()
{
    for (auto k : m_null_keys) m_options_list[k] = 0;
    for (auto k : m_all_keys) m_options_list[k] &= ~osSystemValue;
}

//BBS: GUI refactor
TabPrintPlate::TabPrintPlate(ParamsPanel* parent) :
    TabPrintModel(parent, plate_keys)
{
    m_parent_tab = wxGetApp().get_tab(Preset::TYPE_PRINT);
    m_type = Preset::TYPE_PLATE;
    m_keys = concat(m_keys, plate_keys);
}

void TabPrintPlate::build()
{
    m_presets = &m_prints;
    load_initial_data();

    m_config->option("curr_bed_type", true);
    if (m_preset_bundle->project_config.has("curr_bed_type")) {
        BedType global_bed_type = m_preset_bundle->project_config.opt_enum<BedType>("curr_bed_type");
        global_bed_type = BedType(global_bed_type - 1);
        m_config->set_key_value("curr_bed_type", new ConfigOptionEnum<BedType>(global_bed_type));
    }
    m_config->option("first_layer_sequence_choice", true);
    m_config->option("first_layer_print_sequence", true);
    m_config->option("other_layers_print_sequence", true);
    m_config->option("other_layers_sequence_choice", true);

    auto page = add_options_page(L("Plate Settings"), "empty");
    auto optgroup = page->new_optgroup("");
    optgroup->append_single_option_line("curr_bed_type");
    optgroup->append_single_option_line("skirt_start_angle");        
    optgroup->append_single_option_line("print_sequence");
    optgroup->append_single_option_line("spiral_mode");
    optgroup->append_single_option_line("first_layer_sequence_choice");
    optgroup->append_single_option_line("other_layers_sequence_choice");

    for (auto& line : const_cast<std::vector<Line>&>(optgroup->get_lines())) {
        line.undo_to_sys = true;
    }
    optgroup->have_sys_config = [this] { m_back_to_sys = true; return true; };
}

void TabPrintPlate::reset_model_config()
{
    if (m_object_configs.empty()) return;
    wxGetApp().plater()->take_snapshot(std::string("Reset Options"));
    for (auto plate_item : m_object_configs) {
        auto rmkeys = intersect(m_keys, plate_item.second->keys());
        for (auto& k : rmkeys) {
            plate_item.second->erase(k);
        }
        auto plate = dynamic_cast<PartPlate*>(plate_item.first);
        plate->reset_bed_type();
        plate->set_print_seq(PrintSequence::ByDefault);
        plate->set_first_layer_print_sequence({});
        plate->set_spiral_vase_mode(false, true);
        notify_changed(plate_item.first);
    }
    update_model_config();
    wxGetApp().mainframe->on_config_changed(m_config);
}

void TabPrintPlate::on_value_change(const std::string& opt_key, const boost::any& value)
{
    auto k = opt_key;
    if (m_config_manipulation.is_applying()) {
        return;
    }
    if (!has_key(k))
        return;
    if (!m_object_configs.empty())
        wxGetApp().plater()->take_snapshot((boost::format("Change Option %s") % k).str());
    bool set = true;
    if (m_back_to_sys) {
        for (auto plate_item : m_object_configs) {
            plate_item.second->erase(k);
            auto plate = dynamic_cast<PartPlate*>(plate_item.first);
            if (k == "curr_bed_type")
                plate->reset_bed_type();
            if (k == "skirt_start_angle")
                plate->config()->erase("skirt_start_angle");
            if (k == "print_sequence")
                plate->set_print_seq(PrintSequence::ByDefault);
            if (k == "first_layer_sequence_choice")
                plate->set_first_layer_print_sequence({});
            if (k == "other_layers_sequence_choice")
                plate->set_other_layers_print_sequence({});
            if (k == "spiral_mode")
                plate->set_spiral_vase_mode(false, true);
        }
        m_all_keys.erase(std::remove(m_all_keys.begin(), m_all_keys.end(), k), m_all_keys.end());
    }
    else if (set) {
        for (auto plate_item : m_object_configs) {
            plate_item.second->apply_only(*m_config, { k });
            auto plate = dynamic_cast<PartPlate*>(plate_item.first);
            BedType bed_type;
            PrintSequence print_seq;
            LayerSeq first_layer_seq_choice;
            LayerSeq other_layer_seq_choice;
            if (k == "curr_bed_type") {
                bed_type = m_config->opt_enum<BedType>("curr_bed_type");
                plate->set_bed_type(BedType(bed_type));
            }
            if (k == "skirt_start_angle") {
                float angle = m_config->opt_float("skirt_start_angle");
                plate->config()->set_key_value("skirt_start_angle", new ConfigOptionFloat(angle));
            }
            if (k == "print_sequence") {
                print_seq = m_config->opt_enum<PrintSequence>("print_sequence");
                plate->set_print_seq(print_seq);
            }
            if (k == "first_layer_sequence_choice") {
                first_layer_seq_choice = m_config->opt_enum<LayerSeq>("first_layer_sequence_choice");
                if (first_layer_seq_choice == LayerSeq::flsAuto) {
                    plate->set_first_layer_print_sequence({});
                }
                else if (first_layer_seq_choice == LayerSeq::flsCutomize) {
                    const DynamicPrintConfig& plate_config = plate_item.second->get();
                    if (!plate_config.has("first_layer_print_sequence")) {
                        std::vector<int> initial_sequence;
                        for (int i = 0; i < wxGetApp().filaments_cnt(); i++) {
                            initial_sequence.push_back(i + 1);
                        }
                        plate->set_first_layer_print_sequence(initial_sequence);
                    }
                    wxCommandEvent evt(EVT_OPEN_PLATESETTINGSDIALOG);
                    evt.SetInt(plate->get_index());
                    evt.SetString("only_layer_sequence");
                    evt.SetEventObject(wxGetApp().plater());
                    wxPostEvent(wxGetApp().plater(), evt);
                }
            }
            if (k == "other_layers_sequence_choice") {
                other_layer_seq_choice = m_config->opt_enum<LayerSeq>("other_layers_sequence_choice");
                if (other_layer_seq_choice == LayerSeq::flsAuto) {
                    plate->set_other_layers_print_sequence({});
                }
                else if (other_layer_seq_choice == LayerSeq::flsCutomize) {
                    const DynamicPrintConfig& plate_config = plate_item.second->get();
                    if (!plate_config.has("other_layers_print_sequence")) {
                        std::vector<int> initial_sequence;
                        for (int i = 0; i < wxGetApp().filaments_cnt(); i++) {
                            initial_sequence.push_back(i + 1);
                        }
                        std::vector<LayerPrintSequence> initial_layer_sequence{ std::make_pair(std::make_pair(2, INT_MAX), initial_sequence) };
                        plate->set_other_layers_print_sequence(initial_layer_sequence);
                    }
                    wxCommandEvent evt(EVT_OPEN_PLATESETTINGSDIALOG);
                    evt.SetInt(plate->get_index());
                    evt.SetString("only_layer_sequence");
                    evt.SetEventObject(wxGetApp().plater());
                    wxPostEvent(wxGetApp().plater(), evt);
                }
            }
            if (k == "spiral_mode") {
                plate->set_spiral_vase_mode(m_config->opt_bool("spiral_mode"), false);
            }
        }
        m_all_keys = concat(m_all_keys, { k });
    }
    if (m_back_to_sys || set) update_changed_ui();
    m_back_to_sys = false;
    for (auto plate_item : m_object_configs) {
        plate_item.second->touch();
        notify_changed(plate_item.first);
    }

    wxGetApp().params_panel()->notify_object_config_changed();
    update();
}

void TabPrintPlate::notify_changed(ObjectBase* object)
{
    auto plate = dynamic_cast<PartPlate*>(object);
    auto objects_list = wxGetApp().obj_list();
    wxDataViewItemArray items;
    objects_list->GetSelections(items);
    for (auto item : items) {
        if (objects_list->GetModel()->GetItemType(item) == itPlate) {
            ObjectDataViewModelNode* node = static_cast<ObjectDataViewModelNode*>(item.GetID());
            if (node) 
                node->set_action_icon(!m_all_keys.empty());
        }
    }
}

void TabPrintPlate::update_custom_dirty()
{
    for (auto k : m_null_keys) 
        m_options_list[k] = 0;
    for (auto k : m_all_keys) {
        if (k == "first_layer_sequence_choice" || k == "other_layers_sequence_choice") {
            if (m_config->opt_enum<LayerSeq>("first_layer_sequence_choice") != LayerSeq::flsAuto) {
                m_options_list[k] &= ~osInitValue;
            }
            if (m_config->opt_enum<LayerSeq>("other_layers_sequence_choice") != LayerSeq::flsAuto) {
                m_options_list[k] &= ~osInitValue;
            }
        }
        if (k == "curr_bed_type") {
            DynamicConfig& global_cfg = wxGetApp().preset_bundle->project_config;
            if (global_cfg.has("curr_bed_type")) {
                BedType global_bed_type = global_cfg.opt_enum<BedType>("curr_bed_type");
                if (m_config->opt_enum<BedType>("curr_bed_type") != global_bed_type) {
                    m_options_list[k] &= ~osInitValue;
                }
            }
        }
        m_options_list[k] &= ~osSystemValue;
    }
}

TabPrintObject::TabPrintObject(ParamsPanel* parent) :
    TabPrintModel(parent, concat(PrintObjectConfig().keys(), PrintRegionConfig().keys()))
{
    m_parent_tab = wxGetApp().get_tab(Preset::TYPE_PRINT);
}

void TabPrintObject::notify_changed(ObjectBase * object)
{
    auto obj = dynamic_cast<ModelObject*>(object);
    wxGetApp().obj_list()->object_config_options_changed({obj, nullptr});
}

//BBS: GUI refactor

TabPrintPart::TabPrintPart(ParamsPanel* parent) :
    TabPrintModel(parent, PrintRegionConfig().keys())
{
    m_parent_tab = wxGetApp().get_model_tab();
}

void TabPrintPart::notify_changed(ObjectBase * object)
{
    auto vol = dynamic_cast<ModelVolume*>(object);
    wxGetApp().obj_list()->object_config_options_changed({vol->get_object(), vol});
}

static std::string layer_height = "layer_height";
TabPrintLayer::TabPrintLayer(ParamsPanel* parent) :
    TabPrintModel(parent, concat({ layer_height }, PrintRegionConfig().keys()))
{
    m_parent_tab = wxGetApp().get_model_tab();
}

void TabPrintLayer::notify_changed(ObjectBase * object)
{
    for (auto config : m_object_configs) {
        if (!config.second->has(layer_height)) {
            auto option = m_parent_tab->get_config()->option(layer_height);
            config.second->set_key_value(layer_height, option->clone());
        }
        auto objects_list = wxGetApp().obj_list();
        wxDataViewItemArray items;
        objects_list->GetSelections(items);
        for (auto item : items)
            objects_list->add_settings_item(item, &config.second->get());
    }
}

void TabPrintLayer::update_custom_dirty()
{
    for (auto k : m_null_keys) m_options_list[k] = 0;
    for (auto k : m_all_keys) m_options_list[k] &= ~osSystemValue;

    auto option = m_parent_tab->get_config()->option(layer_height);
    for (auto config : m_object_configs) {
        if (!config.second->has(layer_height)) {
            config.second->set_key_value(layer_height, option->clone());
            m_options_list[layer_height] = osInitValue | osSystemValue;
        }
        else if (config.second->opt_float(layer_height) == option->getFloat())
            m_options_list[layer_height] = osInitValue | osSystemValue;
    }
}

bool Tab::validate_custom_gcode(const wxString& title, const std::string& gcode)
{
    std::vector<std::string> tags;
    bool invalid = GCodeProcessor::contains_reserved_tags(gcode, 5, tags);
    if (invalid) {
        std::string lines = ":\n";
        for (const std::string& keyword : tags)
            lines += ";" + keyword + "\n";
        wxString reports = format_wxstr(
            _L_PLURAL("Following line %s contains reserved keywords.\nPlease remove it, or will beat G-code visualization and printing time estimation.",
                      "Following lines %s contain reserved keywords.\nPlease remove them, or will beat G-code visualization and printing time estimation.",
                      tags.size()),
            lines);
        //wxMessageDialog dialog(wxGetApp().mainframe, reports, _L("Found reserved keywords in") + " " + _(title), wxICON_WARNING | wxOK);
        MessageDialog dialog(wxGetApp().mainframe, reports, _L("Reserved keywords found") + " " + _(title), wxICON_WARNING | wxOK);
        dialog.ShowModal();
    }
    return !invalid;
}

static void validate_custom_gcode_cb(Tab* tab, const wxString& title, const t_config_option_key& opt_key, const boost::any& value) {
    tab->validate_custom_gcodes_was_shown = !Tab::validate_custom_gcode(title, boost::any_cast<std::string>(value));
    tab->update_dirty();
    tab->on_value_change(opt_key, value);
}

static void validate_custom_gcode_cb(Tab* tab, ConfigOptionsGroupShp opt_group, const t_config_option_key& opt_key, const boost::any& value) {
    tab->validate_custom_gcodes_was_shown = !Tab::validate_custom_gcode(opt_group->title, boost::any_cast<std::string>(value));
    tab->update_dirty();
    tab->on_value_change(opt_key, value);
}

void Tab::edit_custom_gcode(const t_config_option_key& opt_key)
{
    EditGCodeDialog dlg = EditGCodeDialog(this, opt_key, get_custom_gcode(opt_key));
    if (dlg.ShowModal() == wxID_OK) {
        set_custom_gcode(opt_key, dlg.get_edited_gcode());
        update_dirty();
        update();
    }
}

const std::string& Tab::get_custom_gcode(const t_config_option_key& opt_key)
{
    return m_config->opt_string(opt_key);
}

void Tab::set_custom_gcode(const t_config_option_key& opt_key, const std::string& value)
{
    DynamicPrintConfig new_conf = *m_config;
    new_conf.set_key_value(opt_key, new ConfigOptionString(value));
    load_config(new_conf);
}

const std::string& TabFilament::get_custom_gcode(const t_config_option_key& opt_key)
{
    return m_config->opt_string(opt_key, unsigned(0));
}

void TabFilament::set_custom_gcode(const t_config_option_key& opt_key, const std::string& value)
{
    std::vector<std::string> gcodes = static_cast<const ConfigOptionStrings*>(m_config->option(opt_key))->values;
    gcodes[0] = value;

    DynamicPrintConfig new_conf = *m_config;
    new_conf.set_key_value(opt_key, new ConfigOptionStrings(gcodes));
    load_config(new_conf);
}

void TabFilament::add_filament_overrides_page()
{
    //BBS
    PageShp page = add_options_page(L("Setting Overrides"), "custom-gcode_setting_override"); // ORCA: icon only visible on placeholders
    ConfigOptionsGroupShp optgroup = page->new_optgroup(L("Retraction"), L"param_retraction");

    auto append_single_option_line = [optgroup, this](const std::string& opt_key, int opt_index)
    {
        Line line {"",""};
        //BBS
        line = optgroup->create_single_option_line(optgroup->get_option(opt_key));

        line.near_label_widget = [this, optgroup_wk = ConfigOptionsGroupWkp(optgroup), opt_key, opt_index](wxWindow* parent) {
            wxCheckBox* check_box = new wxCheckBox(parent, wxID_ANY, "");

            check_box->Bind(
                wxEVT_CHECKBOX,
                [this, optgroup_wk, opt_key, opt_index](wxCommandEvent& evt) {
                const bool is_checked = evt.IsChecked();
                if (auto optgroup_sh = optgroup_wk.lock(); optgroup_sh) {
                    if (Field *field = optgroup_sh->get_fieldc(opt_key, opt_index); field != nullptr) {
                        field->toggle(is_checked);

                        if (is_checked) {
                            field->update_na_value(_(L("N/A")));
                            field->set_last_meaningful_value();
                        }
                        else {
                            const std::string printer_opt_key = opt_key.substr(strlen("filament_"));
                            const auto printer_config = m_preset_bundle->printers.get_edited_preset().config;
                            const boost::any printer_config_value = optgroup_sh->get_config_value(printer_config, printer_opt_key, opt_index);
                            field->update_na_value(printer_config_value);
                            field->set_na_value();
                        }
                    }
                }
            }, check_box->GetId());

            m_overrides_options[opt_key] = check_box;
            return check_box;
        };

        optgroup->append_line(line);
    };

    const int extruder_idx = 0; // #ys_FIXME

    for (const std::string opt_key : {  "filament_retraction_length",
                                        "filament_z_hop",
                                        "filament_z_hop_types",
                                        "filament_retract_lift_above",
                                        "filament_retract_lift_below",
                                        "filament_retract_lift_enforce",
                                        "filament_retraction_speed",
                                        "filament_deretraction_speed",
                                        "filament_retract_restart_extra",
                                        "filament_retraction_minimum_travel",
                                        "filament_retract_when_changing_layer",
                                        "filament_wipe",
                                        //BBS
                                        "filament_wipe_distance",
                                        "filament_retract_before_wipe",
                                        "filament_long_retractions_when_cut",
                                        "filament_retraction_distances_when_cut"
                                        //SoftFever
                                        // "filament_seam_gap"
                                     })
        append_single_option_line(opt_key, extruder_idx);
}

void TabFilament::update_filament_overrides_page(const DynamicPrintConfig* printers_config)
{
    if (!m_active_page || m_active_page->title() != "Setting Overrides")
        return;

    //BBS: GUI refactor
    if (m_overrides_options.size() <= 0)
        return;

    Page* page = m_active_page;

    const auto og_it = std::find_if(page->m_optgroups.begin(), page->m_optgroups.end(), [](const ConfigOptionsGroupShp og) { return og->title == "Retraction"; });
    if (og_it == page->m_optgroups.end())
        return;
    ConfigOptionsGroupShp optgroup = *og_it;

    std::vector<std::string> opt_keys = {   "filament_retraction_length",
                                            "filament_z_hop",
                                            "filament_z_hop_types", 
                                            "filament_retract_lift_above",
                                            "filament_retract_lift_below", 
                                            "filament_retract_lift_enforce",
                                            "filament_retraction_speed",
                                            "filament_deretraction_speed",
                                            "filament_retract_restart_extra",
                                            "filament_retraction_minimum_travel",
                                            "filament_retract_when_changing_layer",
                                            "filament_wipe",
                                            //BBS
                                            "filament_wipe_distance",
                                            "filament_retract_before_wipe",
                                            "filament_long_retractions_when_cut",
                                            "filament_retraction_distances_when_cut"
                                            //SoftFever
                                            // "filament_seam_gap"
                                        };

    const int extruder_idx = 0; // #ys_FIXME

    const bool have_retract_length = m_config->option("filament_retraction_length")->is_nil() ||
                                     m_config->opt_float("filament_retraction_length", extruder_idx) > 0;

    for (const std::string& opt_key : opt_keys)
    {
        bool is_checked = opt_key=="filament_retraction_length" ? true : have_retract_length;
        m_overrides_options[opt_key]->Enable(is_checked);

        is_checked &= !m_config->option(opt_key)->is_nil();
        m_overrides_options[opt_key]->SetValue(is_checked);

        Field* field = optgroup->get_fieldc(opt_key, extruder_idx);
        if (field == nullptr) continue;

        if (opt_key == "filament_long_retractions_when_cut") {
            int machine_enabled_level = printers_config->option<ConfigOptionInt>(
                "enable_long_retraction_when_cut")->value;
            bool machine_enabled = machine_enabled_level == LongRectrationLevel::EnableFilament;
            toggle_line(opt_key, machine_enabled);
            field->toggle(is_checked && machine_enabled);
        } else if (opt_key == "filament_retraction_distances_when_cut") {
            int machine_enabled_level = printers_config->option<ConfigOptionInt>(
                "enable_long_retraction_when_cut")->value;
            bool machine_enabled = machine_enabled_level == LongRectrationLevel::EnableFilament;
            bool filament_enabled = m_config->option<ConfigOptionBools>("filament_long_retractions_when_cut")->values[extruder_idx] == 1;
            toggle_line(opt_key, filament_enabled && machine_enabled);
            field->toggle(is_checked && filament_enabled && machine_enabled);
        } else {
            if (!is_checked) {
                const std::string printer_opt_key = opt_key.substr(strlen("filament_"));
                boost::any printer_config_value = optgroup->get_config_value(*printers_config, printer_opt_key, extruder_idx);
                field->update_na_value(printer_config_value);
                field->set_value(printer_config_value, false);
            }

            field->toggle(is_checked);
        }
    }
}

void TabFilament::build()
{
    m_presets = &m_preset_bundle->filaments;
    load_initial_data();

    auto page = add_options_page(L("Filament"), "custom-gcode_filament"); // ORCA: icon only visible on placeholders
        //BBS
        auto optgroup = page->new_optgroup(L("Basic information"), L"param_information");
        // Set size as all another fields for a better alignment
        Option option = optgroup->get_option("filament_type");
        option.opt.width = Field::def_width();
        optgroup->append_single_option_line(option);
        optgroup->append_single_option_line("filament_vendor");
        optgroup->append_single_option_line("filament_soluble");
        // BBS
        optgroup->append_single_option_line("filament_is_support");
        //optgroup->append_single_option_line("filament_colour");
        optgroup->append_single_option_line("required_nozzle_HRC");
        optgroup->append_single_option_line("default_filament_colour");
        optgroup->append_single_option_line("filament_diameter");

        optgroup->append_single_option_line("filament_density");
        optgroup->append_single_option_line("filament_shrink");
        optgroup->append_single_option_line("filament_shrinkage_compensation_z");
        optgroup->append_single_option_line("filament_cost");
        //BBS
        optgroup->append_single_option_line("temperature_vitrification");
        optgroup->append_single_option_line("idle_temperature");
        Line line = { L("Recommended nozzle temperature"), L("Recommended nozzle temperature range of this filament. 0 means no set") };
        line.append_option(optgroup->get_option("nozzle_temperature_range_low"));
        line.append_option(optgroup->get_option("nozzle_temperature_range_high"));
        optgroup->append_line(line);

        optgroup->m_on_change = [this, optgroup](t_config_option_key opt_key, boost::any value) {
            DynamicPrintConfig &filament_config = wxGetApp().preset_bundle->filaments.get_edited_preset().config;

            update_dirty();
            if (!m_postpone_update_ui && (opt_key == "nozzle_temperature_range_low" || opt_key == "nozzle_temperature_range_high")) {
                m_config_manipulation.check_nozzle_recommended_temperature_range(&filament_config);
            }
            on_value_change(opt_key, value);
        };

        // Orca: New section to focus on flow rate and PA to declutter general section
        optgroup = page->new_optgroup(L("Flow ratio and Pressure Advance"), L"param_information");
        optgroup->append_single_option_line("pellet_flow_coefficient", "pellet-flow-coefficient");
        optgroup->append_single_option_line("filament_flow_ratio");

        optgroup->append_single_option_line("enable_pressure_advance");
        optgroup->append_single_option_line("pressure_advance");

        // Orca: adaptive pressure advance and calibration model
        optgroup->append_single_option_line("adaptive_pressure_advance");
        optgroup->append_single_option_line("adaptive_pressure_advance_overhangs");
        optgroup->append_single_option_line("adaptive_pressure_advance_bridges");
    
        option = optgroup->get_option("adaptive_pressure_advance_model");
        option.opt.full_width = true;
        option.opt.is_code = true;
        option.opt.height = 15;
        optgroup->append_single_option_line(option);
        //

        optgroup = page->new_optgroup(L("Print chamber temperature"), L"param_chamber_temp");
        optgroup->append_single_option_line("chamber_temperature", "chamber-temperature");
        optgroup->append_single_option_line("activate_chamber_temp_control", "chamber-temperature");

        optgroup->append_separator();


        optgroup = page->new_optgroup(L("Print temperature"), L"param_extruder_temp");
        line = { L("Nozzle"), L("Nozzle temperature when printing") };
        line.append_option(optgroup->get_option("nozzle_temperature_initial_layer"));
        line.append_option(optgroup->get_option("nozzle_temperature"));
        optgroup->append_line(line);

        optgroup = page->new_optgroup(L("Bed temperature"), L"param_bed_temp");
        line = {L("Cool Plate (SuperTack)"), L("Bed temperature when cool plate is installed. Value 0 means the filament does not support to print on the Cool Plate SuperTack")};
        line.append_option(optgroup->get_option("supertack_plate_temp_initial_layer"));
        line.append_option(optgroup->get_option("supertack_plate_temp"));
        optgroup->append_line(line);

        line = { L("Cool Plate"), L("Bed temperature when cool plate is installed. Value 0 means the filament does not support to print on the Cool Plate") };
        line.append_option(optgroup->get_option("cool_plate_temp_initial_layer"));
        line.append_option(optgroup->get_option("cool_plate_temp"));
        optgroup->append_line(line);

        line = { L("Textured Cool plate"), L("Bed temperature when cool plate is installed. Value 0 means the filament does not support to print on the Textured Cool Plate") };
        line.append_option(optgroup->get_option("textured_cool_plate_temp_initial_layer"));
        line.append_option(optgroup->get_option("textured_cool_plate_temp"));
        optgroup->append_line(line);

        line = { L("Engineering plate"), L("Bed temperature when engineering plate is installed. Value 0 means the filament does not support to print on the Engineering Plate") };
        line.append_option(optgroup->get_option("eng_plate_temp_initial_layer"));
        line.append_option(optgroup->get_option("eng_plate_temp"));
        optgroup->append_line(line);

        line = {L("Smooth PEI Plate / High Temp Plate"), L("Bed temperature when Smooth PEI Plate/High temperature plate is installed. Value 0 means the filament does not support to print on the Smooth PEI Plate/High Temp Plate") };
        line.append_option(optgroup->get_option("hot_plate_temp_initial_layer"));
        line.append_option(optgroup->get_option("hot_plate_temp"));
        optgroup->append_line(line);

        line = {L("Textured PEI Plate"), L("Bed temperature when Textured PEI Plate is installed. Value 0 means the filament does not support to print on the Textured PEI Plate")};
        line.append_option(optgroup->get_option("textured_plate_temp_initial_layer"));
        line.append_option(optgroup->get_option("textured_plate_temp"));
        optgroup->append_line(line);

        optgroup->m_on_change = [this](t_config_option_key opt_key, boost::any value)
        {
            DynamicPrintConfig& filament_config = wxGetApp().preset_bundle->filaments.get_edited_preset().config;

            update_dirty();
            /*if (opt_key == "cool_plate_temp" || opt_key == "cool_plate_temp_initial_layer") {
                m_config_manipulation.check_bed_temperature_difference(BedType::btPC, &filament_config);
            }
            else if (opt_key == "eng_plate_temp" || opt_key == "eng_plate_temp_initial_layer") {
                m_config_manipulation.check_bed_temperature_difference(BedType::btEP, &filament_config);
            }
            else if (opt_key == "hot_plate_temp" || opt_key == "hot_plate_temp_initial_layer") {
                m_config_manipulation.check_bed_temperature_difference(BedType::btPEI, &filament_config);
            }
            else if (opt_key == "textured_plate_temp" || opt_key == "textured_plate_temp_initial_layer") {
                m_config_manipulation.check_bed_temperature_difference(BedType::btPTE, &filament_config);
            }
            else */if (opt_key == "nozzle_temperature") {
                m_config_manipulation.check_nozzle_temperature_range(&filament_config);
            }
            else if (opt_key == "nozzle_temperature_initial_layer") {
                m_config_manipulation.check_nozzle_temperature_initial_layer_range(&filament_config);
            }
            else if (opt_key == "chamber_temperatures") {
                m_config_manipulation.check_chamber_temperature(&filament_config);
            }

            on_value_change(opt_key, value);
        };

        //BBS
        optgroup = page->new_optgroup(L("Volumetric speed limitation"), L"param_volumetric_speed");
        optgroup->append_single_option_line("filament_max_volumetric_speed");

        //line = { "", "" };
        //line.full_width = 1;
        //line.widget = [this](wxWindow* parent) {
        //    return description_line_widget(parent, &m_volumetric_speed_description_line);
        //};
        //optgroup->append_line(line);

    page = add_options_page(L("Cooling"), "custom-gcode_cooling_fan"); // ORCA: icon only visible on placeholders

        //line = { "", "" };
        //line.full_width = 1;
        //line.widget = [this](wxWindow* parent) {
        //    return description_line_widget(parent, &m_cooling_description_line);
        //};
        //optgroup->append_line(line);
        optgroup = page->new_optgroup(L("Cooling for specific layer"), L"param_cooling_specific_layer");
        optgroup->append_single_option_line("close_fan_the_first_x_layers", "auto-cooling");
        optgroup->append_single_option_line("full_fan_speed_layer");

        optgroup = page->new_optgroup(L("Part cooling fan"), L"param_cooling_part_fan");
        line = { L("Min fan speed threshold"), L("Part cooling fan speed will start to run at min speed when the estimated layer time is no longer than the layer time in setting. When layer time is shorter than threshold, fan speed is interpolated between the minimum and maximum fan speed according to layer printing time") };
        line.label_path = "auto-cooling";
        line.append_option(optgroup->get_option("fan_min_speed"));
        line.append_option(optgroup->get_option("fan_cooling_layer_time"));
        optgroup->append_line(line);
        line = { L("Max fan speed threshold"), L("Part cooling fan speed will be max when the estimated layer time is shorter than the setting value") };
        line.label_path = "auto-cooling";
        line.append_option(optgroup->get_option("fan_max_speed"));
        line.append_option(optgroup->get_option("slow_down_layer_time"));
        optgroup->append_line(line);
        optgroup->append_single_option_line("reduce_fan_stop_start_freq");
        optgroup->append_single_option_line("slow_down_for_layer_cooling", "auto-cooling");
        optgroup->append_single_option_line("dont_slow_down_outer_wall");
        optgroup->append_single_option_line("slow_down_min_speed");

        optgroup->append_single_option_line("enable_overhang_bridge_fan", "auto-cooling");
        optgroup->append_single_option_line("overhang_fan_threshold", "auto-cooling");
        optgroup->append_single_option_line("overhang_fan_speed", "auto-cooling");
        optgroup->append_single_option_line("support_material_interface_fan_speed");

        optgroup = page->new_optgroup(L("Auxiliary part cooling fan"), L"param_cooling_aux_fan");
        optgroup->append_single_option_line("additional_cooling_fan_speed", "auxiliary-fan");

        optgroup = page->new_optgroup(L("Exhaust fan"),L"param_cooling_exhaust");

        optgroup->append_single_option_line("activate_air_filtration", "air-filtration");

        line = {L("During print"), ""};
        line.append_option(optgroup->get_option("during_print_exhaust_fan_speed"));
        optgroup->append_line(line);


        line = {L("Complete print"), ""};
        line.append_option(optgroup->get_option("complete_print_exhaust_fan_speed"));
        optgroup->append_line(line);
        //BBS
        add_filament_overrides_page();
        const int gcode_field_height = 15; // 150
        const int notes_field_height = 25; // 250

        auto edit_custom_gcode_fn = [this](const t_config_option_key& opt_key) { edit_custom_gcode(opt_key); };

    page = add_options_page(L("Advanced"), "custom-gcode_advanced"); // ORCA: icon only visible on placeholders
        optgroup = page->new_optgroup(L("Filament start G-code"), L"param_gcode", 0);
        optgroup->m_on_change = [this, &optgroup_title = optgroup->title](const t_config_option_key& opt_key, const boost::any& value) {
            validate_custom_gcode_cb(this, optgroup_title, opt_key, value);
        };
        optgroup->edit_custom_gcode = edit_custom_gcode_fn;
        option = optgroup->get_option("filament_start_gcode");
        option.opt.full_width = true;
        option.opt.is_code = true;
        option.opt.height = gcode_field_height;// 150;
        optgroup->append_single_option_line(option);

        optgroup = page->new_optgroup(L("Filament end G-code"), L"param_gcode", 0);
        optgroup->m_on_change = [this, &optgroup_title = optgroup->title](const t_config_option_key& opt_key, const boost::any& value) {
            validate_custom_gcode_cb(this, optgroup_title, opt_key, value);
        };
        optgroup->edit_custom_gcode = edit_custom_gcode_fn;
        option = optgroup->get_option("filament_end_gcode");
        option.opt.full_width = true;
        option.opt.is_code = true;
        option.opt.height = gcode_field_height;// 150;
        optgroup->append_single_option_line(option);

    page = add_options_page(L("Multimaterial"), "custom-gcode_multi_material"); // ORCA: icon only visible on placeholders
        optgroup = page->new_optgroup(L("Wipe tower parameters"), "param_tower");
        optgroup->append_single_option_line("filament_minimal_purge_on_wipe_tower");

        optgroup = page->new_optgroup(L("Toolchange parameters with single extruder MM printers"), "param_toolchange");
        optgroup->append_single_option_line("filament_loading_speed_start", "semm");
        optgroup->append_single_option_line("filament_loading_speed", "semm");
        optgroup->append_single_option_line("filament_unloading_speed_start", "semm");
        optgroup->append_single_option_line("filament_unloading_speed", "semm");
        optgroup->append_single_option_line("filament_toolchange_delay", "semm");
        optgroup->append_single_option_line("filament_cooling_moves", "semm");
        optgroup->append_single_option_line("filament_cooling_initial_speed", "semm");
        optgroup->append_single_option_line("filament_cooling_final_speed", "semm");
        optgroup->append_single_option_line("filament_stamping_loading_speed");
        optgroup->append_single_option_line("filament_stamping_distance");
        create_line_with_widget(optgroup.get(), "filament_ramming_parameters", "", [this](wxWindow* parent) {
            auto ramming_dialog_btn = new wxButton(parent, wxID_ANY, _(L("Ramming settings"))+dots, wxDefaultPosition, wxDefaultSize, wxBU_EXACTFIT);
            wxGetApp().UpdateDarkUI(ramming_dialog_btn);
            ramming_dialog_btn->SetFont(Slic3r::GUI::wxGetApp().normal_font());
            ramming_dialog_btn->SetSize(ramming_dialog_btn->GetBestSize());
            auto sizer = new wxBoxSizer(wxHORIZONTAL);
            sizer->Add(ramming_dialog_btn);

            ramming_dialog_btn->Bind(wxEVT_BUTTON, [this](wxCommandEvent& e) {
                RammingDialog dlg(this,(m_config->option<ConfigOptionStrings>("filament_ramming_parameters"))->get_at(0));
                if (dlg.ShowModal() == wxID_OK) {
                    load_key_value("filament_ramming_parameters", dlg.get_parameters());
                    update_changed_ui();
                }
            });
            return sizer;
        });

        optgroup = page->new_optgroup(L("Toolchange parameters with multi extruder MM printers"));
        optgroup->append_single_option_line("filament_multitool_ramming");
        optgroup->append_single_option_line("filament_multitool_ramming_volume");
        optgroup->append_single_option_line("filament_multitool_ramming_flow");

        page     = add_options_page(L("Notes"), "custom-gcode_note"); // ORCA: icon only visible on placeholders
        optgroup = page->new_optgroup(L("Notes"),"note", 0);
        optgroup->label_width = 0;
        option = optgroup->get_option("filament_notes");
        option.opt.full_width = true;
        option.opt.height = notes_field_height;// 250;
        optgroup->append_single_option_line(option);
#if 1
    page = add_options_page(L("Dependencies"), "advanced");
        optgroup = page->new_optgroup(L("Profile dependencies"));
        create_line_with_widget(optgroup.get(), "compatible_printers", "", [this](wxWindow* parent) {
            return compatible_widget_create(parent, m_compatible_printers);
        });

        option = optgroup->get_option("compatible_printers_condition");
        option.opt.full_width = true;
        optgroup->append_single_option_line(option);

        create_line_with_widget(optgroup.get(), "compatible_prints", "", [this](wxWindow* parent) {
            return compatible_widget_create(parent, m_compatible_prints);
        });

        option = optgroup->get_option("compatible_prints_condition");
        option.opt.full_width = true;
        optgroup->append_single_option_line(option);

        //build_preset_description_line(optgroup.get());
#endif
}

// Reload current config (aka presets->edited_preset->config) into the UI fields.
void TabFilament::reload_config()
{
    this->compatible_widget_reload(m_compatible_printers);
    this->compatible_widget_reload(m_compatible_prints);
    Tab::reload_config();
}

//void TabFilament::update_volumetric_flow_preset_hints()
//{
//    wxString text;
//    try {
//        text = from_u8(PresetHints::maximum_volumetric_flow_description(*m_preset_bundle));
//    } catch (std::exception &ex) {
//        text = _(L("Volumetric flow hints not available")) + "\n\n" + from_u8(ex.what());
//    }
//    m_volumetric_speed_description_line->SetText(text);
//}

void TabFilament::update_description_lines()
{
    Tab::update_description_lines();

    if (!m_active_page)
        return;

    if (m_active_page->title() == "Cooling" && m_cooling_description_line)
        m_cooling_description_line->SetText(from_u8(PresetHints::cooling_description(m_presets->get_edited_preset())));
    //BBS
    //if (m_active_page->title() == "Filament" && m_volumetric_speed_description_line)
    //    this->update_volumetric_flow_preset_hints();
}

void TabFilament::toggle_options()
{
    if (!m_active_page)
        return;
    bool is_BBL_printer = false;
    if (m_preset_bundle) {
      is_BBL_printer =
          wxGetApp().preset_bundle->is_bbl_vendor();
    }

    auto cfg = m_preset_bundle->printers.get_edited_preset().config;
    if (m_active_page->title() == L("Cooling")) {
      bool has_enable_overhang_bridge_fan = m_config->opt_bool("enable_overhang_bridge_fan", 0);
      for (auto el : {"overhang_fan_speed", "overhang_fan_threshold"})
            toggle_option(el, has_enable_overhang_bridge_fan);

      toggle_option("additional_cooling_fan_speed", cfg.opt_bool("auxiliary_fan"));
        
      // Orca: toggle dont slow down for external perimeters if
      bool has_slow_down_for_layer_cooling = m_config->opt_bool("slow_down_for_layer_cooling", 0);
      toggle_option("dont_slow_down_outer_wall", has_slow_down_for_layer_cooling);
    }
    if (m_active_page->title() == L("Filament"))
    {
        bool pa = m_config->opt_bool("enable_pressure_advance", 0);
        toggle_option("pressure_advance", pa);
        // Orca: Enable the plates that should  be visible when multi bed support is enabled or a BBL printer is selected
        auto support_multi_bed_types = is_BBL_printer || cfg.opt_bool("support_multi_bed_types");
        toggle_line("supertack_plate_temp_initial_layer", support_multi_bed_types );
        toggle_line("cool_plate_temp_initial_layer", support_multi_bed_types );
        toggle_line("textured_cool_plate_temp_initial_layer", support_multi_bed_types);
        toggle_line("eng_plate_temp_initial_layer", support_multi_bed_types);
        toggle_line("textured_plate_temp_initial_layer", support_multi_bed_types);
        
        // Orca: adaptive pressure advance and calibration model
        // If PA is not enabled, disable adaptive pressure advance and hide the model section
        // If adaptive PA is not enabled, hide the adaptive PA model section
        toggle_option("adaptive_pressure_advance", pa);
        toggle_option("adaptive_pressure_advance_overhangs", pa);
        bool has_adaptive_pa = m_config->opt_bool("adaptive_pressure_advance", 0);
        toggle_line("adaptive_pressure_advance_overhangs", has_adaptive_pa && pa);
        toggle_line("adaptive_pressure_advance_model", has_adaptive_pa && pa);
        toggle_line("adaptive_pressure_advance_bridges", has_adaptive_pa && pa);

        bool is_pellet_printer = cfg.opt_bool("pellet_modded_printer");
        toggle_line("pellet_flow_coefficient", is_pellet_printer);
        toggle_line("filament_diameter", !is_pellet_printer);

        bool support_chamber_temp_control = this->m_preset_bundle->printers.get_edited_preset().config.opt_bool("support_chamber_temp_control");
        toggle_line("chamber_temperatures", support_chamber_temp_control);
    }
    if (m_active_page->title() == L("Setting Overrides"))
        update_filament_overrides_page(&cfg);

    if (m_active_page->title() == L("Multimaterial")) {
        // Orca: hide specific settings for BBL printers
        for (auto el : {"filament_minimal_purge_on_wipe_tower", "filament_loading_speed_start", "filament_loading_speed",
                        "filament_unloading_speed_start", "filament_unloading_speed", "filament_toolchange_delay", "filament_cooling_moves",
                        "filament_cooling_initial_speed", "filament_cooling_final_speed"})
            toggle_option(el, !is_BBL_printer);
    }
}

void TabFilament::update()
{
    if (m_preset_bundle->printers.get_selected_preset().printer_technology() == ptSLA)
        return; // ys_FIXME

    m_config_manipulation.check_filament_max_volumetric_speed(m_config);

    m_update_cnt++;

    update_description_lines();
    //BBS: GUI refactor
    //Layout();
    m_parent->Layout();

    toggle_options();

    m_update_cnt--;

    if (m_update_cnt == 0)
        wxGetApp().mainframe->on_config_changed(m_config);
}

void TabFilament::clear_pages()
{
    Tab::clear_pages();

    m_volumetric_speed_description_line = nullptr;
	m_cooling_description_line = nullptr;

    //BBS: GUI refactor
    m_overrides_options.clear();
}

wxSizer* Tab::description_line_widget(wxWindow* parent, ogStaticText* *StaticText, wxString text /*= wxEmptyString*/)
{
    *StaticText = new ogStaticText(parent, text);

//	auto font = (new wxSystemSettings)->GetFont(wxSYS_DEFAULT_GUI_FONT);
    (*StaticText)->SetFont(wxGetApp().normal_font());

    auto sizer = new wxBoxSizer(wxHORIZONTAL);
    sizer->Add(*StaticText, 1, wxEXPAND|wxALL, 0);
    return sizer;
}

bool Tab::saved_preset_is_dirty() const { return m_presets->saved_is_dirty(); }
void Tab::update_saved_preset_from_current_preset() { m_presets->update_saved_preset_from_current_preset(); }
bool Tab::current_preset_is_dirty() const { return m_presets->current_is_dirty(); }

void TabPrinter::build()
{
    m_presets = &m_preset_bundle->printers;
    m_printer_technology = m_presets->get_selected_preset().printer_technology();

    // For DiffPresetDialog we use options list which is saved in Searcher class.
    // Options for the Searcher is added in the moment of pages creation.
    // So, build first of all printer pages for non-selected printer technology...
    //std::string def_preset_name = "- default " + std::string(m_printer_technology == ptSLA ? "FFF" : "SLA") + " -";
    std::string def_preset_name = "Default Printer";
    m_config = &m_presets->find_preset(def_preset_name)->config;
    m_printer_technology == ptSLA ? build_fff() : build_sla();
    if (m_printer_technology == ptSLA)
        m_extruders_count_old = 0;// revert this value

    // ... and than for selected printer technology
    load_initial_data();
    m_printer_technology == ptSLA ? build_sla() : build_fff();
}

void TabPrinter::build_fff()
{
    if (!m_pages.empty())
        m_pages.resize(0);
    // to avoid redundant memory allocation / deallocation during extruders count changing
    m_pages.reserve(30);

    auto   *nozzle_diameter = dynamic_cast<const ConfigOptionFloats*>(m_config->option("nozzle_diameter"));
    m_initial_extruders_count = m_extruders_count = nozzle_diameter->values.size();
    // BBS
    //wxGetApp().obj_list()->update_objects_list_filament_column(m_initial_extruders_count);

    const Preset* parent_preset = m_printer_technology == ptSLA ? nullptr // just for first build, if SLA printer preset is selected
                                  : m_presets->get_selected_preset_parent();
    m_sys_extruders_count = parent_preset == nullptr ? 0 :
            static_cast<const ConfigOptionFloats*>(parent_preset->config.option("nozzle_diameter"))->values.size();

    auto page = add_options_page(L("Basic information"), "custom-gcode_object-info"); // ORCA: icon only visible on placeholders
    auto optgroup = page->new_optgroup(L("Printable space"), "param_printable_space");

        create_line_with_widget(optgroup.get(), "printable_area", "custom-svg-and-png-bed-textures_124612", [this](wxWindow* parent) {
           return 	create_bed_shape_widget(parent);
        });
        Option option = optgroup->get_option("bed_exclude_area");
        option.opt.full_width = true;
        optgroup->append_single_option_line(option);
        // optgroup->append_single_option_line("printable_area");
        optgroup->append_single_option_line("printable_height");
        optgroup->append_single_option_line("support_multi_bed_types","bed-types");
        optgroup->append_single_option_line("nozzle_volume");
        optgroup->append_single_option_line("best_object_pos");
        optgroup->append_single_option_line("z_offset");
        optgroup->append_single_option_line("preferred_orientation");

        optgroup = page->new_optgroup(L("Advanced"), L"param_advanced");
        optgroup->append_single_option_line("printer_structure");
        optgroup->append_single_option_line("gcode_flavor");
        optgroup->append_single_option_line("pellet_modded_printer", "pellet-flow-coefficient");
        optgroup->append_single_option_line("bbl_use_printhost");
        optgroup->append_single_option_line("disable_m73");
        option = optgroup->get_option("thumbnails");
        option.opt.full_width = true;
        optgroup->append_single_option_line(option, "thumbnails");
        // optgroup->append_single_option_line("thumbnails_format", "thumbnails");
        optgroup->m_on_change = [this](t_config_option_key opt_key, boost::any value) {
            wxTheApp->CallAfter([this, opt_key, value]() {
                if (opt_key == "thumbnails" && m_config->has("thumbnails_format")) {
                    // to backward compatibility we need to update "thumbnails_format" from new "thumbnails"
                    const std::string val = boost::any_cast<std::string>(value);
                    if (!value.empty()) {
                        auto [thumbnails_list, errors] = GCodeThumbnails::make_and_check_thumbnail_list(val);

                        if (errors != enum_bitmask<ThumbnailError>()) {
                            // TRN: First argument is parameter name, the second one is the value.
                            std::string error_str = format(_u8L("Invalid value provided for parameter %1%: %2%"), "thumbnails", val);
                            error_str += GCodeThumbnails::get_error_string(errors);
                            InfoDialog(parent(), _L("G-code flavor is switched"), from_u8(error_str)).ShowModal();
                        }

                        if (!thumbnails_list.empty()) {
                            GCodeThumbnailsFormat old_format = GCodeThumbnailsFormat(m_config->option("thumbnails_format")->getInt());
                            GCodeThumbnailsFormat new_format = thumbnails_list.begin()->first;
                            if (old_format != new_format) {
                                DynamicPrintConfig new_conf = *m_config;

                                auto* opt = m_config->option("thumbnails_format")->clone();
                                opt->setInt(int(new_format));
                                new_conf.set_key_value("thumbnails_format", opt);

                                load_config(new_conf);
                            }
                        }
                    }
                }

                update_dirty();
                on_value_change(opt_key, value);
            });
        };

        optgroup->append_single_option_line("use_relative_e_distances");
        optgroup->append_single_option_line("use_firmware_retraction");
        // optgroup->append_single_option_line("spaghetti_detector");
        optgroup->append_single_option_line("time_cost");
        
        optgroup  = page->new_optgroup(L("Cooling Fan"), "param_cooling_fan");
        Line line = Line{ L("Fan speed-up time"), optgroup->get_option("fan_speedup_time").opt.tooltip };
        line.append_option(optgroup->get_option("fan_speedup_time"));
        line.append_option(optgroup->get_option("fan_speedup_overhangs"));
        optgroup->append_line(line);
        optgroup->append_single_option_line("fan_kickstart");

        optgroup = page->new_optgroup(L("Extruder Clearance"), "param_extruder_clearence");
        optgroup->append_single_option_line("extruder_clearance_radius");
        optgroup->append_single_option_line("extruder_clearance_height_to_rod");
        optgroup->append_single_option_line("extruder_clearance_height_to_lid");

        optgroup = page->new_optgroup(L("Adaptive bed mesh"), "param_adaptive_mesh");
        optgroup->append_single_option_line("bed_mesh_min", "adaptive-bed-mesh");
        optgroup->append_single_option_line("bed_mesh_max", "adaptive-bed-mesh");
        optgroup->append_single_option_line("bed_mesh_probe_distance", "adaptive-bed-mesh");
        optgroup->append_single_option_line("adaptive_bed_mesh_margin", "adaptive-bed-mesh");

        optgroup = page->new_optgroup(L("Accessory"), "param_accessory");
        optgroup->append_single_option_line("nozzle_type");
        optgroup->append_single_option_line("nozzle_hrc");
        optgroup->append_single_option_line("auxiliary_fan", "auxiliary-fan");
        optgroup->append_single_option_line("support_chamber_temp_control", "chamber-temperature");
        optgroup->append_single_option_line("support_air_filtration", "air-filtration");

        auto edit_custom_gcode_fn = [this](const t_config_option_key& opt_key) { edit_custom_gcode(opt_key); };

    const int gcode_field_height = 15; // 150
    const int notes_field_height = 25; // 250
    page = add_options_page(L("Machine gcode"), "custom-gcode_gcode"); // ORCA: icon only visible on placeholders
        optgroup = page->new_optgroup(L("Machine start G-code"), L"param_gcode", 0);
        optgroup->m_on_change = [this, &optgroup_title = optgroup->title](const t_config_option_key& opt_key, const boost::any& value) {
            validate_custom_gcode_cb(this, optgroup_title, opt_key, value);
        };
        optgroup->edit_custom_gcode = edit_custom_gcode_fn;
        option = optgroup->get_option("machine_start_gcode");
        option.opt.full_width = true;
        option.opt.is_code = true;
        option.opt.height = gcode_field_height;//150;
        optgroup->append_single_option_line(option);

        optgroup = page->new_optgroup(L("Machine end G-code"), L"param_gcode", 0);
        optgroup->m_on_change = [this, &optgroup_title = optgroup->title](const t_config_option_key& opt_key, const boost::any& value) {
            validate_custom_gcode_cb(this, optgroup_title, opt_key, value);
        };
        optgroup->edit_custom_gcode = edit_custom_gcode_fn;
        option = optgroup->get_option("machine_end_gcode");
        option.opt.full_width = true;
        option.opt.is_code = true;
        option.opt.height = gcode_field_height;//150;
        optgroup->append_single_option_line(option);

        optgroup              = page->new_optgroup(L("Printing by object G-code"), L"param_gcode", 0);
        optgroup->m_on_change = [this, optgroup](const t_config_option_key &opt_key, const boost::any &value) {
            validate_custom_gcode_cb(this, optgroup, opt_key, value);
        };
        optgroup->edit_custom_gcode = edit_custom_gcode_fn;
        option                = optgroup->get_option("printing_by_object_gcode");
        option.opt.full_width = true;
        option.opt.is_code    = true;
        option.opt.height     = gcode_field_height; // 150;
        optgroup->append_single_option_line(option);
        
        
        optgroup = page->new_optgroup(L("Before layer change G-code"),"param_gcode", 0);
        optgroup->m_on_change = [this, &optgroup_title = optgroup->title](const t_config_option_key& opt_key, const boost::any& value) {
            validate_custom_gcode_cb(this, optgroup_title, opt_key, value);
        };
        optgroup->edit_custom_gcode = edit_custom_gcode_fn;
        option = optgroup->get_option("before_layer_change_gcode");
        option.opt.full_width = true;
        option.opt.is_code = true;
        option.opt.height = gcode_field_height;//150;
        optgroup->append_single_option_line(option);

        optgroup = page->new_optgroup(L("Layer change G-code"), L"param_gcode", 0);
        optgroup->m_on_change = [this, &optgroup_title = optgroup->title](const t_config_option_key& opt_key, const boost::any& value) {
            validate_custom_gcode_cb(this, optgroup_title, opt_key, value);
        };
        optgroup->edit_custom_gcode = edit_custom_gcode_fn;
        option = optgroup->get_option("layer_change_gcode");
        option.opt.full_width = true;
        option.opt.is_code = true;
        option.opt.height = gcode_field_height;//150;
        optgroup->append_single_option_line(option);
        
        optgroup = page->new_optgroup(L("Time lapse G-code"), L"param_gcode", 0);
        optgroup->m_on_change = [this, &optgroup_title = optgroup->title](const t_config_option_key& opt_key, const boost::any& value) {
            validate_custom_gcode_cb(this, optgroup_title, opt_key, value);
        };
        optgroup->edit_custom_gcode = edit_custom_gcode_fn;
        option = optgroup->get_option("time_lapse_gcode");
        option.opt.full_width = true;
        option.opt.is_code = true;
        option.opt.height = gcode_field_height;//150;
        optgroup->append_single_option_line(option);

        optgroup = page->new_optgroup(L("Change filament G-code"), L"param_gcode", 0);
        optgroup->m_on_change = [this, &optgroup_title = optgroup->title](const t_config_option_key& opt_key, const boost::any& value) {
            validate_custom_gcode_cb(this, optgroup_title, opt_key, value);
        };
        optgroup->edit_custom_gcode = edit_custom_gcode_fn;
        option = optgroup->get_option("change_filament_gcode");
        option.opt.full_width = true;
        option.opt.is_code = true;
        option.opt.height = gcode_field_height;//150;
        optgroup->append_single_option_line(option);

        optgroup = page->new_optgroup(L("Change extrusion role G-code"), L"param_gcode", 0);
        optgroup->m_on_change = [this, &optgroup_title = optgroup->title](const t_config_option_key &opt_key, const boost::any &value) {
            validate_custom_gcode_cb(this, optgroup_title, opt_key, value);
        };
        optgroup->edit_custom_gcode = edit_custom_gcode_fn;
        option = optgroup->get_option("change_extrusion_role_gcode");
        option.opt.full_width = true;
        option.opt.is_code = true;
        option.opt.height = gcode_field_height;//150;
        optgroup->append_single_option_line(option);

        optgroup = page->new_optgroup(L("Pause G-code"), L"param_gcode", 0);
        optgroup->m_on_change = [this, &optgroup_title = optgroup->title](const t_config_option_key& opt_key, const boost::any& value) {
            validate_custom_gcode_cb(this, optgroup_title, opt_key, value);
        };
        optgroup->edit_custom_gcode = edit_custom_gcode_fn;
        option = optgroup->get_option("machine_pause_gcode");
        option.opt.is_code = true;
        option.opt.height = gcode_field_height;//150;
        optgroup->append_single_option_line(option);

        optgroup = page->new_optgroup(L("Template Custom G-code"), L"param_gcode", 0);
        optgroup->m_on_change = [this, &optgroup_title = optgroup->title](const t_config_option_key& opt_key, const boost::any& value) {
            validate_custom_gcode_cb(this, optgroup_title, opt_key, value);
        };
        optgroup->edit_custom_gcode = edit_custom_gcode_fn;
        option = optgroup->get_option("template_custom_gcode");
        option.opt.is_code = true;
        option.opt.height = gcode_field_height;//150;
        optgroup->append_single_option_line(option);

    page = add_options_page(L("Notes"), "custom-gcode_note"); // ORCA: icon only visible on placeholders
        optgroup = page->new_optgroup(L("Notes"), "note", 0);
        option = optgroup->get_option("printer_notes");
        option.opt.full_width = true;
        option.opt.height = notes_field_height;//250;
        optgroup->append_single_option_line(option);
#if 0
    //page = add_options_page(L("Dependencies"), "advanced");
    //    optgroup = page->new_optgroup(L("Profile dependencies"));

    //    build_preset_description_line(optgroup.get());
#endif
    build_unregular_pages(true);
}

void TabPrinter::build_sla()
{
    //if (!m_pages.empty())
    //    m_pages.resize(0);
    //auto page = add_options_page(L("General"), "printer");
    //auto optgroup = page->new_optgroup(L("Size and coordinates"));

    //create_line_with_widget(optgroup.get(), "printable_area", "custom-svg-and-png-bed-textures_124612", [this](wxWindow* parent) {
    //    return 	create_bed_shape_widget(parent);
    //});
    //optgroup->append_single_option_line("printable_height");

    //optgroup = page->new_optgroup(L("Display"));
    //optgroup->append_single_option_line("display_width");
    //optgroup->append_single_option_line("display_height");

    //auto option = optgroup->get_option("display_pixels_x");
    //Line line = { option.opt.full_label, "" };
    //line.append_option(option);
    //line.append_option(optgroup->get_option("display_pixels_y"));
    //optgroup->append_line(line);
    //optgroup->append_single_option_line("display_orientation");

    //// FIXME: This should be on one line in the UI
    //optgroup->append_single_option_line("display_mirror_x");
    //optgroup->append_single_option_line("display_mirror_y");

    //optgroup = page->new_optgroup(L("Tilt"));
    //line = { L("Tilt time"), "" };
    //line.append_option(optgroup->get_option("fast_tilt_time"));
    //line.append_option(optgroup->get_option("slow_tilt_time"));
    //optgroup->append_line(line);
    //optgroup->append_single_option_line("area_fill");

    //optgroup = page->new_optgroup(L("Corrections"));
    //line = Line{ m_config->def()->get("relative_correction")->full_label, "" };
    //for (auto& axis : { "X", "Y", "Z" }) {
    //    auto opt = optgroup->get_option(std::string("relative_correction_") + char(std::tolower(axis[0])));
    //    opt.opt.label = axis;
    //    line.append_option(opt);
    //}
    //optgroup->append_line(line);
    //optgroup->append_single_option_line("absolute_correction");
    //optgroup->append_single_option_line("elefant_foot_compensation");
    //optgroup->append_single_option_line("elefant_foot_min_width");
    //optgroup->append_single_option_line("gamma_correction");
    //
    //optgroup = page->new_optgroup(L("Exposure"));
    //optgroup->append_single_option_line("min_exposure_time");
    //optgroup->append_single_option_line("max_exposure_time");
    //optgroup->append_single_option_line("min_initial_exposure_time");
    //optgroup->append_single_option_line("max_initial_exposure_time");

    //page = add_options_page(L("Dependencies"), "wrench.png");
    //optgroup = page->new_optgroup(L("Profile dependencies"));

    //build_preset_description_line(optgroup.get());
}

void TabPrinter::extruders_count_changed(size_t extruders_count)
{
    bool is_count_changed = false;
    if (m_extruders_count != extruders_count) {
        m_extruders_count = extruders_count;
        m_preset_bundle->printers.get_edited_preset().set_num_extruders(extruders_count);
        m_preset_bundle->update_multi_material_filament_presets();
        is_count_changed = true;
    }
    // Orca: support multi tool
    else if (m_extruders_count == 1 &&
             m_preset_bundle->project_config.option<ConfigOptionFloats>("flush_volumes_matrix")->values.size()>1)
        m_preset_bundle->update_multi_material_filament_presets();

    /* This function should be call in any case because of correct updating/rebuilding
     * of unregular pages of a Printer Settings
     */
    build_unregular_pages();

    if (is_count_changed) {
        on_value_change("extruders_count", extruders_count);
        // BBS
        //wxGetApp().obj_list()->update_objects_list_filament_column(extruders_count);
    }
}

void TabPrinter::append_option_line(ConfigOptionsGroupShp optgroup, const std::string opt_key)
{
    auto option = optgroup->get_option(opt_key, 0);
    auto line = Line{ option.opt.full_label, "" };
    line.append_option(option);
    if (m_use_silent_mode
        || m_printer_technology == ptSLA // just for first build, if SLA printer preset is selected
        )
        line.append_option(optgroup->get_option(opt_key, 1));
    optgroup->append_line(line);
}

PageShp TabPrinter::build_kinematics_page()
{
    auto page = add_options_page(L("Motion ability"), "custom-gcode_motion", true); // ORCA: icon only visible on placeholders

    if (m_use_silent_mode) {
        // Legend for OptionsGroups
        auto optgroup = page->new_optgroup("");
        auto line = Line{ "", "" };

        ConfigOptionDef def;
        def.type = coString;
        def.width = Field::def_width();
        def.gui_type = ConfigOptionDef::GUIType::legend;
        def.mode = comDevelop;
        //def.tooltip = L("Values in this column are for Normal mode");
        def.set_default_value(new ConfigOptionString{ _(L("Normal")).ToUTF8().data() });

        auto option = Option(def, "full_power_legend");
        line.append_option(option);

        //def.tooltip = L("Values in this column are for Stealth mode");
        def.set_default_value(new ConfigOptionString{ _(L("Silent")).ToUTF8().data() });
        option = Option(def, "silent_legend");
        line.append_option(option);

        optgroup->append_line(line);
    }
    auto optgroup = page->new_optgroup(L("Advanced"), "param_advanced");
    optgroup->append_single_option_line("emit_machine_limits_to_gcode");

    const std::vector<std::string> speed_axes{
        "machine_max_speed_x",
        "machine_max_speed_y",
        "machine_max_speed_z",
        "machine_max_speed_e"
    };
    optgroup = page->new_optgroup(L("Speed limitation"), "param_speed");
        for (const std::string &speed_axis : speed_axes)	{
            append_option_line(optgroup, speed_axis);
        }

    const std::vector<std::string> axes{ "x", "y", "z", "e" };
        optgroup = page->new_optgroup(L("Acceleration limitation"), "param_acceleration");
        for (const std::string &axis : axes)	{
            append_option_line(optgroup, "machine_max_acceleration_" + axis);
        }
        append_option_line(optgroup, "machine_max_acceleration_extruding");
        append_option_line(optgroup, "machine_max_acceleration_retracting");
        append_option_line(optgroup, "machine_max_acceleration_travel");

        optgroup = page->new_optgroup(L("Jerk limitation"), "param_jerk");
        for (const std::string &axis : axes)	{
            append_option_line(optgroup, "machine_max_jerk_" + axis);
        }

    //optgroup = page->new_optgroup(L("Minimum feedrates"));
    //    append_option_line(optgroup, "machine_min_extruding_rate");
    //    append_option_line(optgroup, "machine_min_travel_rate");

    return page;
}

/* Previous name build_extruder_pages().
 *
 * This function was renamed because of now it implements not just an extruder pages building,
 * but "Motion ability" and "Single extruder MM setup" too
 * (These pages can changes according to the another values of a current preset)
 * */
void TabPrinter::build_unregular_pages(bool from_initial_build/* = false*/)
{
    size_t		n_before_extruders = 2;			//	Count of pages before Extruder pages
    auto        flavor = m_config->option<ConfigOptionEnum<GCodeFlavor>>("gcode_flavor")->value;
    bool		is_marlin_flavor = (flavor == gcfMarlinLegacy || flavor == gcfMarlinFirmware || flavor == gcfKlipper || flavor == gcfRepRapFirmware);

    /* ! Freeze/Thaw in this function is needed to avoid call OnPaint() for erased pages
     * and be cause of application crash, when try to change Preset in moment,
     * when one of unregular pages is selected.
     *  */
    Freeze();

    // Add/delete Kinematics page according to is_marlin_flavor
    size_t existed_page = 0;
    for (size_t i = n_before_extruders; i < m_pages.size(); ++i) // first make sure it's not there already
        if (m_pages[i]->title().find(L("Motion ability")) != std::string::npos) {
            if (m_rebuild_kinematics_page)
                m_pages.erase(m_pages.begin() + i);
            else
                existed_page = i;
            break;
        }

    if (existed_page < n_before_extruders && (is_marlin_flavor || from_initial_build)) {
        auto page = build_kinematics_page();
        if (from_initial_build && !is_marlin_flavor)
            page->clear();
        else
            m_pages.insert(m_pages.begin() + n_before_extruders, page);
    }

if (is_marlin_flavor)
    n_before_extruders++;
    size_t		n_after_single_extruder_MM = 2; //	Count of pages after single_extruder_multi_material page

    if (from_initial_build) {
        // create a page, but pretend it's an extruder page, so we can add it to m_pages ourselves
        auto page     = add_options_page(L("Multimaterial"), "custom-gcode_multi_material", true); // ORCA: icon only visible on placeholders
        auto optgroup = page->new_optgroup(L("Single extruder multi-material setup"), "param_multi_material");
        optgroup->append_single_option_line("single_extruder_multi_material", "semm");
        ConfigOptionDef def;
        def.type    = coInt, def.set_default_value(new ConfigOptionInt((int) m_extruders_count));
        def.label   = L("Extruders");
        def.tooltip = L("Number of extruders of the printer.");
        def.min     = 1;
        def.max     = MAXIMUM_EXTRUDER_NUMBER;
        def.mode    = comAdvanced;
        Option option(def, "extruders_count");
        optgroup->append_single_option_line(option);

        // Orca: rebuild missed extruder pages
        optgroup->m_on_change = [this, optgroup_wk = ConfigOptionsGroupWkp(optgroup)](t_config_option_key opt_key, boost::any value) {
            auto optgroup_sh = optgroup_wk.lock();
            if (!optgroup_sh)
                return;

            // optgroup->get_value() return int for def.type == coInt,
            // Thus, there should be boost::any_cast<int> !
            // Otherwise, boost::any_cast<size_t> causes an "unhandled unknown exception"
            size_t extruders_count = size_t(boost::any_cast<int>(optgroup_sh->get_value("extruders_count")));
            wxTheApp->CallAfter([this, opt_key, value, extruders_count]() {
                if (opt_key == "extruders_count" || opt_key == "single_extruder_multi_material") {
                    extruders_count_changed(extruders_count);
                    init_options_list(); // m_options_list should be updated before UI updating
                    update_dirty();
                    if (opt_key == "single_extruder_multi_material") { // the single_extruder_multimaterial was added to force pages
                        on_value_change(opt_key, value);                      // rebuild - let's make sure the on_value_change is not skipped

                        if (boost::any_cast<bool>(value) && m_extruders_count > 1) {
                            SuppressBackgroundProcessingUpdate sbpu;

// Orca: we use a different logic here. If SEMM is enabled, we set extruder count to 1.
#if 1
                            extruders_count_changed(1);
#else

                            std::vector<double> nozzle_diameters =
                                static_cast<const ConfigOptionFloats*>(m_config->option("nozzle_diameter"))->values;
                            const double frst_diam = nozzle_diameters[0];

                            for (auto cur_diam : nozzle_diameters) {
                                // if value is differs from first nozzle diameter value
                                if (fabs(cur_diam - frst_diam) > EPSILON) {
                                    const wxString msg_text = _(
                                        L("Single Extruder Multi Material is selected, \n"
                                          "and all extruders must have the same diameter.\n"
                                          "Do you want to change the diameter for all extruders to first extruder nozzle diameter value?"));
                                    MessageDialog dialog(parent(), msg_text, _(L("Nozzle diameter")), wxICON_WARNING | wxYES_NO);

                                    DynamicPrintConfig new_conf = *m_config;
                                    if (dialog.ShowModal() == wxID_YES) {
                                        for (size_t i = 1; i < nozzle_diameters.size(); i++)
                                            nozzle_diameters[i] = frst_diam;

                                        new_conf.set_key_value("nozzle_diameter", new ConfigOptionFloats(nozzle_diameters));
                                    } else
                                        new_conf.set_key_value("single_extruder_multi_material", new ConfigOptionBool(false));

                                    load_config(new_conf);
                                    break;
                                }
                            }
#endif
                        }

                        m_preset_bundle->update_compatible(PresetSelectCompatibleType::Never);
                        // Upadte related comboboxes on Sidebar and Tabs
                        Sidebar& sidebar = wxGetApp().plater()->sidebar();
                        for (const Preset::Type& type : {Preset::TYPE_PRINT, Preset::TYPE_FILAMENT}) {
                            sidebar.update_presets(type);
                            wxGetApp().get_tab(type)->update_tab_ui();
                        }
                    }
                }
                else {
                    update_dirty();
                    on_value_change(opt_key, value);
                }
            });
        };
        optgroup->append_single_option_line("manual_filament_change", "semm#manual-filament-change");

        optgroup = page->new_optgroup(L("Wipe tower"), "param_tower");
        optgroup->append_single_option_line("purge_in_prime_tower", "semm");
        optgroup->append_single_option_line("enable_filament_ramming", "semm");


        optgroup = page->new_optgroup(L("Single extruder multi-material parameters"), "param_settings");
        optgroup->append_single_option_line("cooling_tube_retraction", "semm");
        optgroup->append_single_option_line("cooling_tube_length", "semm");
        optgroup->append_single_option_line("parking_pos_retraction", "semm");
        optgroup->append_single_option_line("extra_loading_move", "semm");
        optgroup->append_single_option_line("high_current_on_filament_swap", "semm");

        optgroup = page->new_optgroup(L("Advanced"), L"param_advanced");
        optgroup->append_single_option_line("machine_load_filament_time");
        optgroup->append_single_option_line("machine_unload_filament_time");
        optgroup->append_single_option_line("machine_tool_change_time");
        m_pages.insert(m_pages.end() - n_after_single_extruder_MM, page);
    }

    // Orca: build missed extruder pages
    for (auto extruder_idx = m_extruders_count_old; extruder_idx < m_extruders_count; ++extruder_idx) {
        // auto extruder_idx = 0;
        const wxString& page_name = wxString::Format("Extruder %d", int(extruder_idx + 1));
        bool page_exist = false;
        for (auto page_temp : m_pages) {
            if (page_temp->title() == page_name) {
                page_exist = true;
                break;
            }
        }

        if (!page_exist)
        {
            //# build page
            //const wxString& page_name = wxString::Format("Extruder %d", int(extruder_idx + 1));
            auto page = add_options_page(page_name, "custom-gcode_extruder", true); // ORCA: icon only visible on placeholders
            m_pages.insert(m_pages.begin() + n_before_extruders + extruder_idx, page);

                auto optgroup = page->new_optgroup(L("Size"), L"param_extruder_size");
                optgroup->append_single_option_line("nozzle_diameter", "", extruder_idx);

                optgroup->m_on_change = [this, extruder_idx](const t_config_option_key& opt_key, boost::any value)
                {
                    bool is_SEMM = m_config->opt_bool("single_extruder_multi_material");
                    if (is_SEMM && m_extruders_count > 1 && opt_key.find_first_of("nozzle_diameter") != std::string::npos)
                    {
                        SuppressBackgroundProcessingUpdate sbpu;
                        const double new_nd = boost::any_cast<double>(value);
                        std::vector<double> nozzle_diameters = static_cast<const ConfigOptionFloats*>(m_config->option("nozzle_diameter"))->values;

                        // if value was changed
                        if (fabs(nozzle_diameters[extruder_idx == 0 ? 1 : 0] - new_nd) > EPSILON)
                        {
                            const wxString msg_text = _(L("This is a single extruder multi-material printer, diameters of all extruders "
                                "will be set to the new value. Do you want to proceed?"));
                            //wxMessageDialog dialog(parent(), msg_text, _(L("Nozzle diameter")), wxICON_WARNING | wxYES_NO);
                            MessageDialog dialog(parent(), msg_text, _(L("Nozzle diameter")), wxICON_WARNING | wxYES_NO);

                            DynamicPrintConfig new_conf = *m_config;
                            if (dialog.ShowModal() == wxID_YES) {
                                for (size_t i = 0; i < nozzle_diameters.size(); i++) {
                                    if (i == extruder_idx)
                                        continue;
                                    nozzle_diameters[i] = new_nd;
                                }
                            }
                            else
                                nozzle_diameters[extruder_idx] = nozzle_diameters[extruder_idx == 0 ? 1 : 0];

                            new_conf.set_key_value("nozzle_diameter", new ConfigOptionFloats(nozzle_diameters));
                            load_config(new_conf);
                        }
                    }

                    update_dirty();
                    update();
                };

                optgroup = page->new_optgroup(L("Layer height limits"), L"param_layer_height");
                optgroup->append_single_option_line("min_layer_height", "", extruder_idx);
                optgroup->append_single_option_line("max_layer_height", "", extruder_idx);

                optgroup = page->new_optgroup(L("Position"), L"param_position");
                optgroup->append_single_option_line("extruder_offset", "", extruder_idx);

                //BBS: don't show retract related config menu in machine page
                optgroup = page->new_optgroup(L("Retraction"), L"param_retraction");
                optgroup->append_single_option_line("retraction_length", "", extruder_idx);
                optgroup->append_single_option_line("retract_restart_extra", "", extruder_idx);
                optgroup->append_single_option_line("retraction_speed", "", extruder_idx);
                optgroup->append_single_option_line("deretraction_speed", "", extruder_idx);
                optgroup->append_single_option_line("retraction_minimum_travel", "", extruder_idx);
                optgroup->append_single_option_line("retract_when_changing_layer", "", extruder_idx);
                optgroup->append_single_option_line("retract_on_top_layer", "", extruder_idx);
                optgroup->append_single_option_line("wipe", "", extruder_idx);
                optgroup->append_single_option_line("wipe_distance", "", extruder_idx);
                optgroup->append_single_option_line("retract_before_wipe", "", extruder_idx);

                optgroup = page->new_optgroup(L("Z-Hop"), L"param_extruder_lift_enforcement");
                optgroup->append_single_option_line("retract_lift_enforce", "", extruder_idx);
                optgroup->append_single_option_line("z_hop_types", "", extruder_idx);
                optgroup->append_single_option_line("z_hop", "", extruder_idx);
                optgroup->append_single_option_line("travel_slope", "", extruder_idx);
                optgroup->append_single_option_line("retract_lift_above", "", extruder_idx);
                optgroup->append_single_option_line("retract_lift_below", "", extruder_idx);

                optgroup = page->new_optgroup(L("Retraction when switching material"), L"param_retraction_material_change");
                optgroup->append_single_option_line("retract_length_toolchange", "", extruder_idx);
                optgroup->append_single_option_line("retract_restart_extra_toolchange", "", extruder_idx);
                // do not display this params now
                optgroup->append_single_option_line("long_retractions_when_cut", "", extruder_idx);
                optgroup->append_single_option_line("retraction_distances_when_cut", "", extruder_idx);

    #if 0
                //optgroup = page->new_optgroup(L("Preview"), -1, true);

                //auto reset_to_filament_color = [this, extruder_idx](wxWindow* parent) {
                //    m_reset_to_filament_color = new ScalableButton(parent, wxID_ANY, "undo", _L("Reset to Filament Color"),
                //                                                   wxDefaultSize, wxDefaultPosition, wxBU_LEFT | wxBU_EXACTFIT, true);
                //    ScalableButton* btn = m_reset_to_filament_color;
                //    btn->SetFont(Slic3r::GUI::wxGetApp().normal_font());
                //    btn->SetSize(btn->GetBestSize());
                //    auto sizer = new wxBoxSizer(wxHORIZONTAL);
                //    sizer->Add(btn);

                //    btn->Bind(wxEVT_BUTTON, [this, extruder_idx](wxCommandEvent& e)
                //    {
                //        std::vector<std::string> colors = static_cast<const ConfigOptionStrings*>(m_config->option("extruder_colour"))->values;
                //        colors[extruder_idx] = "";

                //        DynamicPrintConfig new_conf = *m_config;
                //        new_conf.set_key_value("extruder_colour", new ConfigOptionStrings(colors));
                //        load_config(new_conf);

                //        update_dirty();
                //        update();
                //    });

                //    return sizer;
                //};
                ////BBS
                //Line line = optgroup->create_single_option_line("extruder_colour", "", extruder_idx);
                //line.append_widget(reset_to_filament_color);
                //optgroup->append_line(line);
    #endif
        }
}
    // BBS. No extra extruder page for single physical extruder machine
    // # remove extra pages
    if (m_extruders_count < m_extruders_count_old)
        m_pages.erase(	m_pages.begin() + n_before_extruders + m_extruders_count,
                        m_pages.begin() + n_before_extruders + m_extruders_count_old);

    Thaw();

    m_extruders_count_old = m_extruders_count;

    if (from_initial_build && m_printer_technology == ptSLA)
        return; // next part of code is no needed to execute at this moment

    rebuild_page_tree();

    // Reload preset pages with current configuration values
    reload_config();

    // apply searcher with current configuration
    apply_searcher();
}

// this gets executed after preset is loaded and before GUI fields are updated
void TabPrinter::on_preset_loaded()
{
    // Orca
    // update the extruders count field
    auto   *nozzle_diameter = dynamic_cast<const ConfigOptionFloats*>(m_config->option("nozzle_diameter"));
    size_t extruders_count = nozzle_diameter->values.size();
    // update the GUI field according to the number of nozzle diameters supplied
    extruders_count_changed(extruders_count);
}

void TabPrinter::update_pages()
{
    // update m_pages ONLY if printer technology is changed
    const PrinterTechnology new_printer_technology = m_presets->get_edited_preset().printer_technology();
    if (new_printer_technology == m_printer_technology)
        return;

    //clear all active pages before switching
    clear_pages();

    // set m_pages to m_pages_(technology before changing)
    m_printer_technology == ptFFF ? m_pages.swap(m_pages_fff) : m_pages.swap(m_pages_sla);

    // build Tab according to the technology, if it's not exist jet OR
    // set m_pages_(technology after changing) to m_pages
    // m_printer_technology will be set by Tab::load_current_preset()
    if (new_printer_technology == ptFFF)
    {
        if (m_pages_fff.empty())
        {
            build_fff();
            if (m_extruders_count > 1)
            {
                m_preset_bundle->update_multi_material_filament_presets();
                on_value_change("extruders_count", m_extruders_count);
            }
        }
        else
            m_pages.swap(m_pages_fff);

         wxGetApp().obj_list()->update_objects_list_filament_column(m_extruders_count);
    }
    else
        m_pages_sla.empty() ? build_sla() : m_pages.swap(m_pages_sla);

    rebuild_page_tree();
}

void TabPrinter::reload_config()
{
    Tab::reload_config();

    // "extruders_count" doesn't update from the update_config(),
    // so update it implicitly
    if (m_active_page && m_active_page->title() == "Multimaterial")
        m_active_page->set_value("extruders_count", int(m_extruders_count));
}

void TabPrinter::activate_selected_page(std::function<void()> throw_if_canceled)
{
    Tab::activate_selected_page(throw_if_canceled);

    // "extruders_count" doesn't update from the update_config(),
    // so update it implicitly
    if (m_active_page && m_active_page->title() == "Multimaterial")
        m_active_page->set_value("extruders_count", int(m_extruders_count));
}

void TabPrinter::clear_pages()
{
    Tab::clear_pages();
    m_reset_to_filament_color = nullptr;
}

void TabPrinter::toggle_options()
{
    if (!m_active_page || m_presets->get_edited_preset().printer_technology() == ptSLA)
        return;

    //BBS: whether the preset is Bambu Lab printer
    bool is_BBL_printer = false;
    if (m_preset_bundle) {
       is_BBL_printer = wxGetApp().preset_bundle->is_bbl_vendor();
    }

    bool have_multiple_extruders = true;
    //m_extruders_count > 1;
    //if (m_active_page->title() == "Custom G-code") {
    //    toggle_option("change_filament_gcode", have_multiple_extruders);
    //}
    if (m_active_page->title() == L("Basic information")) {

        // SoftFever: hide BBL specific settings
        for (auto el : {"scan_first_layer", "bbl_calib_mark_logo", "bbl_use_printhost"})
            toggle_line(el, is_BBL_printer);

        // SoftFever: hide non-BBL settings
        for (auto el : {"use_firmware_retraction", "use_relative_e_distances", "support_multi_bed_types", "pellet_modded_printer", "bed_mesh_max", "bed_mesh_min", "bed_mesh_probe_distance", "adaptive_bed_mesh_margin", "thumbnails"})
          toggle_line(el, !is_BBL_printer);
    }

    if (m_active_page->title() == L("Multimaterial")) {
        // SoftFever: hide specific settings for BBL printer
        for (auto el : {
                 "enable_filament_ramming",
                 "cooling_tube_retraction",
                 "cooling_tube_length",
                 "parking_pos_retraction",
                 "extra_loading_move",
                 "high_current_on_filament_swap",
             })
            toggle_option(el, !is_BBL_printer);

        auto bSEMM = m_config->opt_bool("single_extruder_multi_material");
        if (!bSEMM && m_config->opt_bool("manual_filament_change")) {
            DynamicPrintConfig new_conf = *m_config;
            new_conf.set_key_value("manual_filament_change", new ConfigOptionBool(false));
            load_config(new_conf);
        }
        toggle_option("extruders_count", !bSEMM);
        toggle_option("manual_filament_change", bSEMM);
        toggle_option("purge_in_prime_tower", bSEMM && !is_BBL_printer);
    }
    wxString extruder_number;
    long val = 1;
    if ( m_active_page->title().IsSameAs(L("Extruder")) ||
        (m_active_page->title().StartsWith("Extruder ", &extruder_number) && extruder_number.ToLong(&val) &&
        val > 0 && (size_t)val <= m_extruders_count))
    {
        size_t i = size_t(val - 1);
        bool have_retract_length = m_config->opt_float("retraction_length", i) > 0;

        // when using firmware retraction, firmware decides retraction length
        bool use_firmware_retraction = m_config->opt_bool("use_firmware_retraction");
        toggle_option("retract_length", !use_firmware_retraction, i);

        // user can customize travel length if we have retraction length or we"re using
        // firmware retraction
        toggle_option("retraction_minimum_travel", have_retract_length || use_firmware_retraction, i);

        // user can customize other retraction options if retraction is enabled
        //BBS
        bool retraction = have_retract_length || use_firmware_retraction;
        std::vector<std::string> vec = {"z_hop", "retract_when_changing_layer", "retract_on_top_layer"};
        for (auto el : vec)
            toggle_option(el, retraction, i);

        // retract lift above / below + enforce only applies if using retract lift
        vec.resize(0);
        vec = {"retract_lift_above", "retract_lift_below", "retract_lift_enforce"};
        for (auto el : vec)
          toggle_option(el, retraction && (m_config->opt_float("z_hop", i) > 0), i);

        // some options only apply when not using firmware retraction
        vec.resize(0);
        vec = {"retraction_speed", "deretraction_speed",    "retract_before_wipe",
               "retract_length",   "retract_restart_extra", "wipe",
               "wipe_distance"};
        for (auto el : vec)
            //BBS
            toggle_option(el, retraction && !use_firmware_retraction, i);

        bool wipe = retraction && m_config->opt_bool("wipe", i);
        toggle_option("retract_before_wipe", wipe, i);
        if (use_firmware_retraction && wipe) {
            //wxMessageDialog dialog(parent(),
            MessageDialog dialog(parent(),
                _(L("The Wipe option is not available when using the Firmware Retraction mode.\n"
                    "\nShall I disable it in order to enable Firmware Retraction?")),
                _(L("Firmware Retraction")), wxICON_WARNING | wxYES | wxNO);

            DynamicPrintConfig new_conf = *m_config;
            if (dialog.ShowModal() == wxID_YES) {
                auto wipe = static_cast<ConfigOptionBools*>(m_config->option("wipe")->clone());
                for (size_t w = 0; w < wipe->values.size(); w++)
                    wipe->values[w] = false;
                new_conf.set_key_value("wipe", wipe);
            }
            else {
                new_conf.set_key_value("use_firmware_retraction", new ConfigOptionBool(false));
            }
            load_config(new_conf);
        }
        // BBS
        toggle_option("wipe_distance", wipe, i);

        toggle_option("retract_length_toolchange", have_multiple_extruders, i);

        bool toolchange_retraction = m_config->opt_float("retract_length_toolchange", i) > 0;
        toggle_option("retract_restart_extra_toolchange", have_multiple_extruders && toolchange_retraction, i);

        toggle_option("long_retractions_when_cut", !use_firmware_retraction && m_config->opt_int("enable_long_retraction_when_cut"),i);
        toggle_line("retraction_distances_when_cut#0", m_config->opt_bool("long_retractions_when_cut", i));
        //toggle_option("retraction_distances_when_cut", m_config->opt_bool("long_retractions_when_cut",i),i);
        
        toggle_option("travel_slope", m_config->opt_enum("z_hop_types", i) != ZHopType::zhtNormal, i);
    }

    if (m_active_page->title() == L("Motion ability")) {
        auto gcf = m_config->option<ConfigOptionEnum<GCodeFlavor>>("gcode_flavor")->value;
        bool silent_mode = m_config->opt_bool("silent_mode");
        int  max_field   = silent_mode ? 2 : 1;
        for (int i = 0; i < max_field; ++i)
            toggle_option("machine_max_acceleration_travel", gcf != gcfMarlinLegacy && gcf != gcfKlipper, i);
        toggle_line("machine_max_acceleration_travel", gcf != gcfMarlinLegacy && gcf != gcfKlipper);
    }
}

void TabPrinter::update()
{
    m_update_cnt++;
    m_presets->get_edited_preset().printer_technology() == ptFFF ? update_fff() : update_sla();
    m_update_cnt--;

    update_description_lines();
    //BBS: GUI refactor
    //Layout();
    m_parent->Layout();

    if (m_update_cnt == 0)
        wxGetApp().mainframe->on_config_changed(m_config);
}

void TabPrinter::update_fff()
{
    if (m_use_silent_mode != m_config->opt_bool("silent_mode"))	{
        m_rebuild_kinematics_page = true;
        m_use_silent_mode = m_config->opt_bool("silent_mode");
    }

    toggle_options();
}

void TabPrinter::update_sla()
{ ; }

void Tab::update_ui_items_related_on_parent_preset(const Preset* selected_preset_parent)
{
    m_is_default_preset = selected_preset_parent != nullptr && selected_preset_parent->is_default;

    m_bmp_non_system = selected_preset_parent ? &m_bmp_value_unlock : &m_bmp_white_bullet;
    m_ttg_non_system = selected_preset_parent ? &m_ttg_value_unlock : &m_ttg_white_bullet_ns;
    m_tt_non_system  = selected_preset_parent ? &m_tt_value_unlock  : &m_ttg_white_bullet_ns;
}

//BBS: reactive the preset combo box
void Tab::reactive_preset_combo_box()
{
    if (!m_presets_choice) return;
    //BBS: add workaround to fix the issue caused by wxwidget 3.15 upgrading
    m_presets_choice->Enable(false);
    m_presets_choice->Enable(true);
}

// Initialize the UI from the current preset
void Tab::load_current_preset()
{
    BOOST_LOG_TRIVIAL(info) << __FUNCTION__<<boost::format(": enter");
    const Preset& preset = m_presets->get_edited_preset();

    update_btns_enabling();

    update();
    if (m_type == Slic3r::Preset::TYPE_PRINTER) {
        // For the printer profile, generate the extruder pages.
        if (preset.printer_technology() == ptFFF)
            on_preset_loaded();
        else
            wxGetApp().obj_list()->update_objects_list_filament_column(1);
    }

    // Reload preset pages with the new configuration values.
    reload_config();

    update_ui_items_related_on_parent_preset(m_presets->get_selected_preset_parent());

//	m_undo_to_sys_btn->Enable(!preset.is_default);

#if 0
    // use CallAfter because some field triggers schedule on_change calls using CallAfter,
    // and we don't want them to be called after this update_dirty() as they would mark the
    // preset dirty again
    // (not sure this is true anymore now that update_dirty is idempotent)
    wxTheApp->CallAfter([this]
#endif
    {
        // checking out if this Tab exists till this moment
        if (!wxGetApp().checked_tab(this))
            return;
        update_tab_ui();

        // update show/hide tabs
        if (m_type == Slic3r::Preset::TYPE_PRINTER) {
            const PrinterTechnology printer_technology = m_presets->get_edited_preset().printer_technology();
            if (printer_technology != static_cast<TabPrinter*>(this)->m_printer_technology)
            {
                // The change of the technology requires to remove some of unrelated Tabs
                // During this action, wxNoteBook::RemovePage invoke wxEVT_NOTEBOOK_PAGE_CHANGED
                // and as a result a function select_active_page() is called fron Tab::OnActive()
                // But we don't need it. So, to avoid activation of the page, set m_active_page to NULL
                // till unusable Tabs will be deleted
                Page* tmp_page = m_active_page;
                m_active_page = nullptr;
                for (auto tab : wxGetApp().tabs_list) {
                    if (tab->type() == Preset::TYPE_PRINTER) { // Printer tab is shown every time
                        int cur_selection = wxGetApp().tab_panel()->GetSelection();
                        if (cur_selection != 0)
                            wxGetApp().tab_panel()->SetSelection(wxGetApp().tab_panel()->GetPageCount() - 1);
                        continue;
                    }
                    if (tab->supports_printer_technology(printer_technology))
                    {
#ifdef _MSW_DARK_MODE
                        if (!wxGetApp().tabs_as_menu()) {
                            std::string bmp_name = tab->type() == Slic3r::Preset::TYPE_FILAMENT      ? "spool" :
                                                   tab->type() == Slic3r::Preset::TYPE_SLA_MATERIAL  ? "" : "cog";
                            tab->Hide(); // #ys_WORKAROUND : Hide tab before inserting to avoid unwanted rendering of the tab
                            dynamic_cast<Notebook*>(wxGetApp().tab_panel())->InsertPage(wxGetApp().tab_panel()->FindPage(this), tab, tab->title(), bmp_name);
                        }
                        else
#endif
                            wxGetApp().tab_panel()->InsertPage(wxGetApp().tab_panel()->FindPage(this), tab, tab->title(), "");
                        #ifdef __linux__ // the tabs apparently need to be explicitly shown on Linux (pull request #1563)
                            int page_id = wxGetApp().tab_panel()->FindPage(tab);
                            wxGetApp().tab_panel()->GetPage(page_id)->Show(true);
                        #endif // __linux__
                    }
                    else {
                        int page_id = wxGetApp().tab_panel()->FindPage(tab);
                        wxGetApp().tab_panel()->GetPage(page_id)->Show(false);
                        wxGetApp().tab_panel()->RemovePage(page_id);
                    }
                }
                static_cast<TabPrinter*>(this)->m_printer_technology = printer_technology;
                m_active_page = tmp_page;
#ifdef _MSW_DARK_MODE
                if (!wxGetApp().tabs_as_menu())
                    dynamic_cast<Notebook*>(wxGetApp().tab_panel())->SetPageImage(wxGetApp().tab_panel()->FindPage(this), printer_technology == ptFFF ? "printer" : "sla_printer");
#endif
            }
            on_presets_changed();
            if (printer_technology == ptFFF) {
                static_cast<TabPrinter*>(this)->m_initial_extruders_count = static_cast<const ConfigOptionFloats*>(m_presets->get_selected_preset().config.option("nozzle_diameter"))->values.size(); //static_cast<TabPrinter*>(this)->m_extruders_count;
                const Preset* parent_preset = m_presets->get_selected_preset_parent();
                static_cast<TabPrinter*>(this)->m_sys_extruders_count = parent_preset == nullptr ? 0 :
                    static_cast<const ConfigOptionFloats*>(parent_preset->config.option("nozzle_diameter"))->values.size();
            }
        }
        else {
            on_presets_changed();
            if (m_type == Preset::TYPE_SLA_PRINT || m_type == Preset::TYPE_PRINT)
                update_frequently_changed_parameters();
        }
        m_opt_status_value = (m_presets->get_selected_preset_parent() ? osSystemValue : 0) | osInitValue;
        init_options_list();
        update_visibility();
        update_changed_ui();
    }
#if 0
    );
#endif
    BOOST_LOG_TRIVIAL(info) << __FUNCTION__<<boost::format(": exit");
}

//Regerenerate content of the page tree.
void Tab::rebuild_page_tree()
{
    // get label of the currently selected item
    auto sel_item = m_tabctrl->GetSelection();
    // BBS: fix new layout, record last select
    if (sel_item < 0)
        sel_item = m_last_select_item;
    const auto selected = sel_item >= 0 ? m_tabctrl->GetItemText(sel_item) : "";

    int item = -1;

    // Delete/Append events invoke wxEVT_TAB_SEL_CHANGED event.
    // To avoid redundant clear/activate functions call
    // suppress activate page before page_tree rebuilding
    m_disable_tree_sel_changed_event = true;

    int curr_item = 0;
    for (auto p : m_pages)
    {
        if (!p->get_show())
            continue;
        if (m_tabctrl->GetCount() <= curr_item) {
            m_tabctrl->AppendItem(translate_category(p->title(), m_type), p->iconID());
        } else {
            m_tabctrl->SetItemText(curr_item, translate_category(p->title(), m_type));
        }
        m_tabctrl->SetItemTextColour(curr_item, p->get_item_colour() == m_modified_label_clr ? p->get_item_colour() : StateColor(
                        std::make_pair(0x6B6B6C, (int) StateColor::NotChecked),
                        std::make_pair(p->get_item_colour(), (int) StateColor::Normal)));
        if (translate_category(p->title(), m_type) == selected)
            item = curr_item;
        curr_item++;
    }
    while (m_tabctrl->GetCount() > curr_item) {
        m_tabctrl->DeleteItem(m_tabctrl->GetCount() - 1);
    }

    // BBS: on mac, root is selected, this fix it
    m_tabctrl->Unselect();
    // BBS: not select on hide tab
    if (item == -1 && m_parent->is_active_and_shown_tab(this)) {
        // this is triggered on first load, so we don't disable the sel change event
        item = m_tabctrl->GetFirstVisibleItem();
    }
    // BBS: fix new layout, record last select
    if (sel_item == m_last_select_item)
        m_last_select_item = item;
    else
        m_last_select_item = NULL;

    // allow activate page before selection of a page_tree item
    m_disable_tree_sel_changed_event = false;
    //BBS: GUI refactor
    if (item >= 0)
    {
        bool ret = update_current_page_in_background(item);
        //if m_active_page is changed in update_current_page_in_background
        //will just update the selected item of the treectrl
         if (m_parent->is_active_and_shown_tab(this)) // FIX: modify state not update
            m_tabctrl->SelectItem(item);
    }
}

void Tab::update_btns_enabling()
{
    // we can delete any preset from the physical printer
    // and any user preset
    const Preset& preset = m_presets->get_edited_preset();
    m_btn_delete_preset->Show((m_type == Preset::TYPE_PRINTER && m_preset_bundle->physical_printers.has_selection())
                              || (!preset.is_default && !preset.is_system));

    //if (m_btn_edit_ph_printer)
    //    m_btn_edit_ph_printer->SetToolTip( m_preset_bundle->physical_printers.has_selection() ?
    //                                       _L("Edit physical printer") : _L("Add physical printer"));
}

void Tab::update_preset_choice()
{
    if (m_presets_choice)
        m_presets_choice->update();
    update_btns_enabling();
}

// Called by the UI combo box when the user switches profiles, and also to delete the current profile.
// Select a preset by a name.If !defined(name), then the default preset is selected.
// If the current profile is modified, user is asked to save the changes.
bool Tab::select_preset(std::string preset_name, bool delete_current /*=false*/, const std::string& last_selected_ph_printer_name/* =""*/, bool force_select)
{
    BOOST_LOG_TRIVIAL(info) << boost::format("select preset, name %1%, delete_current %2%")
        %preset_name %delete_current;
    if (preset_name.empty()) {
        if (delete_current) {
            // Find an alternate preset to be selected after the current preset is deleted.
            const std::deque<Preset> &presets 		= m_presets->get_presets();
            size_t    				  idx_current   = m_presets->get_idx_selected();
            // Find the next visible preset.
            size_t 				      idx_new       = idx_current + 1;
            if (idx_new < presets.size())
                for (; idx_new < presets.size() && ! presets[idx_new].is_visible; ++ idx_new) ;
            if (idx_new == presets.size())
                for (idx_new = idx_current - 1; idx_new > 0 && ! presets[idx_new].is_visible; -- idx_new);
            preset_name = presets[idx_new].name;
            BOOST_LOG_TRIVIAL(info) << boost::format("cause by delete current ,choose the next visible, idx %1%, name %2%")
                                        %idx_new %preset_name;
        } else {
            //BBS select first visible item first
            const std::deque<Preset> &presets 		= this->m_presets->get_presets();
            size_t 				      idx_new = 0;
            if (idx_new < presets.size())
                for (; idx_new < presets.size() && ! presets[idx_new].is_visible; ++ idx_new) ;
            preset_name = presets[idx_new].name;
            if (idx_new == presets.size()) {
                // If no name is provided, select the "-- default --" preset.
                preset_name = m_presets->default_preset().name;
            }
            BOOST_LOG_TRIVIAL(info) << boost::format("not cause by delete current ,choose the first visible, idx %1%, name %2%")
                                        %idx_new %preset_name;
        }
    }
    //BBS: add project embedded preset logic and refine is_external
    assert(! delete_current || (m_presets->get_edited_preset().name != preset_name && (m_presets->get_edited_preset().is_user() || m_presets->get_edited_preset().is_project_embedded)));
    //assert(! delete_current || (m_presets->get_edited_preset().name != preset_name && m_presets->get_edited_preset().is_user()));
    bool current_dirty = ! delete_current && m_presets->current_is_dirty();
    bool print_tab     = m_presets->type() == Preset::TYPE_PRINT || m_presets->type() == Preset::TYPE_SLA_PRINT;
    bool printer_tab   = m_presets->type() == Preset::TYPE_PRINTER;
    bool canceled      = false;
    bool no_transfer = false;
    bool technology_changed = false;
    m_dependent_tabs.clear();
    if ((m_presets->type() == Preset::TYPE_FILAMENT) && !preset_name.empty())
    {
        Preset *to_be_selected = m_presets->find_preset(preset_name, false, true);
        if (to_be_selected) {
            std::string current_type, to_select_type;
            ConfigOptionStrings* cur_opt = dynamic_cast <ConfigOptionStrings *>(m_presets->get_edited_preset().config.option("filament_type"));
            ConfigOptionStrings* to_select_opt = dynamic_cast <ConfigOptionStrings *>(to_be_selected->config.option("filament_type"));
            if (cur_opt && (cur_opt->values.size() > 0)) {
                current_type =  cur_opt->values[0];
            }
            if (to_select_opt && (to_select_opt->values.size() > 0)) {
                to_select_type =  to_select_opt->values[0];
            }
            if (current_type != to_select_type)
                no_transfer = true;
        }
    }
    else if (printer_tab)
        no_transfer = true;
    if (current_dirty && ! may_discard_current_dirty_preset(nullptr, preset_name, no_transfer) && !force_select) {
        canceled = true;
        BOOST_LOG_TRIVIAL(info) << boost::format("current dirty and cancelled");
    } else if (print_tab) {
        // Before switching the print profile to a new one, verify, whether the currently active filament or SLA material
        // are compatible with the new print.
        // If it is not compatible and the current filament or SLA material are dirty, let user decide
        // whether to discard the changes or keep the current print selection.
        PresetWithVendorProfile printer_profile = m_preset_bundle->printers.get_edited_preset_with_vendor_profile();
        PrinterTechnology  printer_technology = printer_profile.preset.printer_technology();
        PresetCollection  &dependent = (printer_technology == ptFFF) ? m_preset_bundle->filaments : m_preset_bundle->sla_materials;
        bool 			   old_preset_dirty = dependent.current_is_dirty();
        bool 			   new_preset_compatible = is_compatible_with_print(dependent.get_edited_preset_with_vendor_profile(),
        	m_presets->get_preset_with_vendor_profile(*m_presets->find_preset(preset_name, true)), printer_profile);
        if (! canceled)
            canceled = old_preset_dirty && ! may_discard_current_dirty_preset(&dependent, preset_name) && ! new_preset_compatible && !force_select;
        if (! canceled) {
            // The preset will be switched to a different, compatible preset, or the '-- default --'.
            m_dependent_tabs.emplace_back((printer_technology == ptFFF) ? Preset::Type::TYPE_FILAMENT : Preset::Type::TYPE_SLA_MATERIAL);
            if (old_preset_dirty && ! new_preset_compatible)
                dependent.discard_current_changes();
        }
        BOOST_LOG_TRIVIAL(info) << boost::format("select process, new_preset_compatible %1%, old_preset_dirty %2%, cancelled %3%")
            %new_preset_compatible %old_preset_dirty % canceled;
    } else if (printer_tab) {
        // Before switching the printer to a new one, verify, whether the currently active print and filament
        // are compatible with the new printer.
        // If they are not compatible and the current print or filament are dirty, let user decide
        // whether to discard the changes or keep the current printer selection.
        //
        // With the introduction of the SLA printer types, we need to support switching between
        // the FFF and SLA printers.
        const Preset 		&new_printer_preset     = *m_presets->find_preset(preset_name, true);
		const PresetWithVendorProfile new_printer_preset_with_vendor_profile = m_presets->get_preset_with_vendor_profile(new_printer_preset);
        PrinterTechnology    old_printer_technology = m_presets->get_edited_preset().printer_technology();
        PrinterTechnology    new_printer_technology = new_printer_preset.printer_technology();
        if (new_printer_technology == ptSLA && old_printer_technology == ptFFF && !wxGetApp().may_switch_to_SLA_preset(_omitL("New printer preset selected")))
            canceled = true;
        else {
            struct PresetUpdate {
                Preset::Type         tab_type;
                PresetCollection 	*presets;
                PrinterTechnology    technology;
                bool    	         old_preset_dirty;
                bool         	     new_preset_compatible;
            };
            std::vector<PresetUpdate> updates = {
                { Preset::Type::TYPE_PRINT,         &m_preset_bundle->prints,       ptFFF },
                //{ Preset::Type::TYPE_SLA_PRINT,     &m_preset_bundle->sla_prints,   ptSLA },
                { Preset::Type::TYPE_FILAMENT,      &m_preset_bundle->filaments,    ptFFF },
                //{ Preset::Type::TYPE_SLA_MATERIAL,  &m_preset_bundle->sla_materials,ptSLA }
            };
            for (PresetUpdate &pu : updates) {
                pu.old_preset_dirty = (old_printer_technology == pu.technology) && pu.presets->current_is_dirty();
                pu.new_preset_compatible = (new_printer_technology == pu.technology) && is_compatible_with_printer(pu.presets->get_edited_preset_with_vendor_profile(), new_printer_preset_with_vendor_profile);
                if (!canceled)
                    canceled = pu.old_preset_dirty && !may_discard_current_dirty_preset(pu.presets, preset_name) && !pu.new_preset_compatible && !force_select;
            }
            if (!canceled) {
                for (PresetUpdate &pu : updates) {
                    // The preset will be switched to a different, compatible preset, or the '-- default --'.
                    if (pu.technology == new_printer_technology)
                        m_dependent_tabs.emplace_back(pu.tab_type);
                    if (pu.old_preset_dirty && !pu.new_preset_compatible)
                        pu.presets->discard_current_changes();
                }
            }
        }
        if (! canceled)
        	technology_changed = old_printer_technology != new_printer_technology;

        BOOST_LOG_TRIVIAL(info) << boost::format("select machine, technology_changed %1%, canceled %2%")
                %technology_changed  % canceled;
    }

    BOOST_LOG_TRIVIAL(info) << boost::format("before delete action, canceled %1%, delete_current %2%") %canceled %delete_current;
    bool        delete_third_printer = false;
    std::deque<Preset> filament_presets;
    std::deque<Preset> process_presets;
    if (! canceled && delete_current) {
        // Delete the file and select some other reasonable preset.
        // It does not matter which preset will be made active as the preset will be re-selected from the preset_name variable.
        // The 'external' presets will only be removed from the preset list, their files will not be deleted.
        try {
            //BBS delete preset
            Preset &current_preset = m_presets->get_selected_preset();
            
            // Obtain compatible filament and process presets for printers
            if (m_preset_bundle && m_presets->get_preset_base(current_preset) == &current_preset && printer_tab && !current_preset.is_system) {
                delete_third_printer = true;
                for (const Preset &preset : m_preset_bundle->filaments.get_presets()) {
                    if (preset.is_compatible && !preset.is_default) {
                        if (preset.inherits() != "") 
                            filament_presets.push_front(preset);
                        else
                            filament_presets.push_back(preset);
                        if (!preset.setting_id.empty()) { m_preset_bundle->filaments.set_sync_info_and_save(preset.name, preset.setting_id, "delete", 0); }
                    }
                }
                for (const Preset &preset : m_preset_bundle->prints.get_presets()) {
                    if (preset.is_compatible && !preset.is_default) {
                        if (preset.inherits() != "")
                            process_presets.push_front(preset);
                        else
                            process_presets.push_back(preset);
                        if (!preset.setting_id.empty()) { m_preset_bundle->filaments.set_sync_info_and_save(preset.name, preset.setting_id, "delete", 0); }
                    }
                }
            }
            if (!current_preset.setting_id.empty()) {
                m_presets->set_sync_info_and_save(current_preset.name, current_preset.setting_id, "delete", 0);
                wxGetApp().delete_preset_from_cloud(current_preset.setting_id);
            }
            BOOST_LOG_TRIVIAL(info) << "delete preset = " << current_preset.name << ", setting_id = " << current_preset.setting_id;
            BOOST_LOG_TRIVIAL(info) << boost::format("will delete current preset...");
            m_presets->delete_current_preset();
        } catch (const std::exception & ex) {
            //FIXME add some error reporting!
            canceled = true;
            BOOST_LOG_TRIVIAL(info) << boost::format("found exception when delete: %1%") %ex.what();
        }
    }

    if (canceled) {
        BOOST_LOG_TRIVIAL(info) << boost::format("canceled delete, update ui...");
        if (m_type == Preset::TYPE_PRINTER) {
            if (!last_selected_ph_printer_name.empty() &&
                m_presets->get_edited_preset().name == PhysicalPrinter::get_preset_name(last_selected_ph_printer_name)) {
                // If preset selection was canceled and previously was selected physical printer, we should select it back
                m_preset_bundle->physical_printers.select_printer(last_selected_ph_printer_name);
            }
            if (m_preset_bundle->physical_printers.has_selection()) {
                // If preset selection was canceled and physical printer was selected
                // we must disable selection marker for the physical printers
                m_preset_bundle->physical_printers.unselect_printer();
            }
        }

        update_tab_ui();

        // Trigger the on_presets_changed event so that we also restore the previous value in the plater selector,
        // if this action was initiated from the plater.
        on_presets_changed();
    } else {
        BOOST_LOG_TRIVIAL(info) << boost::format("successfully delete, will update compatibility");
        if (current_dirty)
            m_presets->discard_current_changes();

        const bool is_selected = m_presets->select_preset_by_name(preset_name, false) || delete_current;
        assert(m_presets->get_edited_preset().name == preset_name || ! is_selected);
        // Mark the print & filament enabled if they are compatible with the currently selected preset.
        // The following method should not discard changes of current print or filament presets on change of a printer profile,
        // if they are compatible with the current printer.
        auto update_compatible_type = [delete_current](bool technology_changed, bool on_page, bool show_incompatible_presets) {
        	return (delete_current || technology_changed) ? PresetSelectCompatibleType::Always :
        	       on_page                                ? PresetSelectCompatibleType::Never  :
        	       show_incompatible_presets              ? PresetSelectCompatibleType::OnlyIfWasCompatible : PresetSelectCompatibleType::Always;
        };
        if (current_dirty || delete_current || print_tab || printer_tab)
            m_preset_bundle->update_compatible(
            	update_compatible_type(technology_changed, print_tab,   (print_tab ? this : wxGetApp().get_tab(Preset::TYPE_PRINT))->m_show_incompatible_presets),
            	update_compatible_type(technology_changed, false, 		wxGetApp().get_tab(Preset::TYPE_FILAMENT)->m_show_incompatible_presets));
        // Initialize the UI from the current preset.
        if (printer_tab)
            static_cast<TabPrinter*>(this)->update_pages();

        if (! is_selected && printer_tab)
        {
            /* There is a case, when :
             * after Config Wizard applying we try to select previously selected preset, but
             * in a current configuration this one:
             *  1. doesn't exist now,
             *  2. have another printer_technology
             * So, it is necessary to update list of dependent tabs
             * to the corresponding printer_technology
             */
            const PrinterTechnology printer_technology = m_presets->get_edited_preset().printer_technology();
            if (printer_technology == ptFFF && m_dependent_tabs.front() != Preset::Type::TYPE_PRINT)
                m_dependent_tabs = { Preset::Type::TYPE_PRINT, Preset::Type::TYPE_FILAMENT };
            else if (printer_technology == ptSLA && m_dependent_tabs.front() != Preset::Type::TYPE_SLA_PRINT)
                m_dependent_tabs = { Preset::Type::TYPE_SLA_PRINT, Preset::Type::TYPE_SLA_MATERIAL };
        }

        // check if there is something in the cache to move to the new selected preset
        apply_config_from_cache();

        // Orca: update presets for the selected printer
        if (m_type == Preset::TYPE_PRINTER && wxGetApp().app_config->get_bool("remember_printer_config")) {
            m_preset_bundle->update_selections(*wxGetApp().app_config);
            int extruders_count = m_preset_bundle->printers.get_edited_preset().config.opt<ConfigOptionFloats>("nozzle_diameter")->values.size();
            if (extruders_count > 1) {
                // multi tool
                wxGetApp().plater()->sidebar().on_filaments_change(extruders_count);
            } else {
                wxGetApp().plater()->sidebar().on_filaments_change(m_preset_bundle->filament_presets.size());
            }
        }
        load_current_preset();

        if (delete_third_printer) {
            wxGetApp().CallAfter([filament_presets, process_presets]() {
                PresetBundle *preset_bundle     = wxGetApp().preset_bundle;
                std::string   old_filament_name = preset_bundle->filaments.get_edited_preset().name;
                std::string   old_process_name  = preset_bundle->prints.get_edited_preset().name;

                for (const Preset &preset : filament_presets) {
                    if (!preset.setting_id.empty()) {
                        wxGetApp().delete_preset_from_cloud(preset.setting_id);
                    }
                    BOOST_LOG_TRIVIAL(info) << "delete filament preset = " << preset.name << ", setting_id = " << preset.setting_id;
                    preset_bundle->filaments.delete_preset(preset.name);
                }

                for (const Preset &preset : process_presets) {
                    if (!preset.setting_id.empty()) {
                        wxGetApp().delete_preset_from_cloud(preset.setting_id);
                    }
                    BOOST_LOG_TRIVIAL(info) << "delete print preset = " << preset.name << ", setting_id = " << preset.setting_id;
                    preset_bundle->prints.delete_preset(preset.name);
                }

                preset_bundle->update_compatible(PresetSelectCompatibleType::Always);
                preset_bundle->filaments.select_preset_by_name(old_filament_name, true);
                preset_bundle->prints.select_preset_by_name(old_process_name, true);
                BOOST_LOG_TRIVIAL(info) << __FUNCTION__ << " old filament name is:" << old_filament_name << " old process name is: " << old_process_name;

            });
        }
        
    }

    if (technology_changed)
        wxGetApp().mainframe->technology_changed();
    BOOST_LOG_TRIVIAL(info) << boost::format("select preset, exit");

    return !canceled;
}

// If the current preset is dirty, the user is asked whether the changes may be discarded.
// if the current preset was not dirty, or the user agreed to discard the changes, 1 is returned.
bool Tab::may_discard_current_dirty_preset(PresetCollection* presets /*= nullptr*/, const std::string& new_printer_name /*= ""*/, bool no_transfer)
{
    if (presets == nullptr) presets = m_presets;

    UnsavedChangesDialog dlg(m_type, presets, new_printer_name, no_transfer);
    if (dlg.ShowModal() == wxID_CANCEL)
        return false;

    if (dlg.save_preset())  // save selected changes
    {
        const std::vector<std::string>& unselected_options = dlg.get_unselected_options(presets->type());
        const std::string& name = dlg.get_preset_name();
        //BBS: add project embedded preset relate logic
        bool save_to_project = dlg.get_save_to_project_option();

        if (m_type == presets->type()) // save changes for the current preset from this tab
        {
            // revert unselected options to the old values
            presets->get_edited_preset().config.apply_only(presets->get_selected_preset().config, unselected_options);
            //BBS: add project embedded preset relate logic
            save_preset(name, false, save_to_project);
            //save_preset(name);
        }
        else
        {
            //BBS: add project embedded preset relate logic
            m_preset_bundle->save_changes_for_preset(name, presets->type(), unselected_options, save_to_project);
            //m_preset_bundle->save_changes_for_preset(name, presets->type(), unselected_options);

            // If filament preset is saved for multi-material printer preset,
            // there are cases when filament comboboxs are updated for old (non-modified) colors,
            // but in full_config a filament_colors option aren't.
            if (presets->type() == Preset::TYPE_FILAMENT && wxGetApp().extruders_edited_cnt() > 1)
                wxGetApp().plater()->force_filament_colors_update();
        }
    }
    else if (dlg.transfer_changes()) // move selected changes
    {
        std::vector<std::string> selected_options = dlg.get_selected_options();
        if (m_type == presets->type()) // move changes for the current preset from this tab
        {
            if (m_type == Preset::TYPE_PRINTER) {
                auto it = std::find(selected_options.begin(), selected_options.end(), "extruders_count");
                if (it != selected_options.end()) {
                    // erase "extruders_count" option from the list
                    selected_options.erase(it);
                    // cache the extruders count
                    static_cast<TabPrinter*>(this)->cache_extruder_cnt();
                }
            }

            // copy selected options to the cache from edited preset
            cache_config_diff(selected_options);
        }
        else
            wxGetApp().get_tab(presets->type())->cache_config_diff(selected_options);
    }

    return true;
}

void Tab::clear_pages()
{
    // invalidated highlighter, if any exists
    m_highlighter.invalidate();
    // clear pages from the controlls
    for (auto p : m_pages)
        p->clear();
    //BBS: clear page in Parent
    //m_page_sizer->Clear(true);
    m_parent->clear_page();

    // nulling pointers
    m_parent_preset_description_line = nullptr;
    m_detach_preset_btn = nullptr;

    m_compatible_printers.checkbox  = nullptr;
    m_compatible_printers.btn       = nullptr;

    m_compatible_prints.checkbox    = nullptr;
    m_compatible_prints.btn         = nullptr;
}

//BBS: GUI refactor: unselect current item
void Tab::unselect_tree_item()
{
    // BBS: bold selection
    const auto sel_item = m_tabctrl->GetSelection();
    m_last_select_item = sel_item;
    m_tabctrl->SetItemBold(sel_item, false);
    m_tabctrl->Unselect();
    m_active_page = nullptr;
}

// BBS: open/close this tab
void Tab::set_expanded(bool value)
{
    if (value) {
        if (m_presets_choice)
            m_main_sizer->Show(m_presets_choice);
        m_main_sizer->Show(m_tabctrl);
    }
    else {
        m_active_page = NULL;
        if (m_presets_choice)
            m_main_sizer->Hide(m_presets_choice);
        m_main_sizer->Hide(m_tabctrl);
    }
}

// BBS: new layout
void Tab::restore_last_select_item()
{
    auto item = m_last_select_item;
    if (item == -1)
        item = m_tabctrl->GetFirstVisibleItem();
    m_tabctrl->SelectItem(item);
}

void Tab::update_description_lines()
{
    if (m_active_page && m_active_page->title() == "Dependencies" && m_parent_preset_description_line)
        update_preset_description_line();
}

void Tab::activate_selected_page(std::function<void()> throw_if_canceled)
{
    if (!m_active_page)
        return;

    m_active_page->activate(m_mode, throw_if_canceled);
    update_changed_ui();
    update_description_lines();
    if (m_active_page && !(m_active_page->title() == "Dependencies"))
        toggle_options();
    m_active_page->update_visibility(m_mode, true); // for taggle line
}

//BBS: GUI refactor
bool Tab::update_current_page_in_background(int& item)
{
    Page* page = nullptr;

    const auto selection = item >= 0 ? m_tabctrl->GetItemText(item) : "";
    for (auto p : m_pages)
        if (translate_category(p->title(), m_type) == selection)
        {
            page = p.get();
            break;
        }

    if (page == nullptr || m_active_page == page)
        return false;

    bool active_tab = false;
    if (wxGetApp().mainframe != nullptr && wxGetApp().mainframe->is_active_and_shown_tab(m_parent))
        active_tab = true;

    if (!active_tab || (!m_parent->is_active_and_shown_tab((wxPanel*)this)))
    {
        m_is_nonsys_values = page->m_is_nonsys_values;
        m_is_modified_values = page->m_is_modified_values;
        // BBS: not need active
        // m_active_page = page;

        // invalidated highlighter, if any exists
        m_highlighter.invalidate();

        // clear pages from the controlls
        // BBS: fix after new layout, clear page in backgroud
        for (auto p : m_pages)
            p->clear();
        if (m_parent->is_active_and_shown_tab((wxPanel*)this))
            m_parent->clear_page();

        update_undo_buttons();

        // BBS: this is not used, because we not SelectItem in background
        //todo: update selected item of tree_ctrl
        // wxTreeItemData item_data;
        // m_tabctrl->SetItemData(item, &item_data);

        return false;
    }

    return true;
}

//BBS: GUI refactor
bool Tab::tree_sel_change_delayed(wxCommandEvent& event)
{
    // The issue apparently manifests when Show()ing a window with overlay scrollbars while the UI is frozen. For this reason,
    // we will Thaw the UI prematurely on Linux. This means destroing the no_updates object prematurely.
#ifdef __linux__
    std::unique_ptr<wxWindowUpdateLocker> no_updates(new wxWindowUpdateLocker(this));
#else
    /* On Windows we use DoubleBuffering during rendering,
     * so on Window is no needed to call a Freeze/Thaw functions.
     * But under OSX (builds compiled with MacOSX10.14.sdk) wxStaticBitmap rendering is broken without Freeze/Thaw call.
     */
//#ifdef __WXOSX__  // Use Freeze/Thaw to avoid flickering during clear/activate new page
//    wxWindowUpdateLocker noUpdates(this);
//#endif
#endif

    //BBS: GUI refactor
    Page* page = nullptr;
    const auto sel_item = m_tabctrl->GetSelection();
    // BBS: bold selection
    //OutputDebugStringA("tree_sel_change_delayed ");
    //OutputDebugStringA(m_title.c_str());
    m_tabctrl->SetItemBold(sel_item, true);
    const auto selection = sel_item >= 0 ? m_tabctrl->GetItemText(sel_item) : "";
    //OutputDebugString(selection);
    //OutputDebugStringA("\n");
    for (auto p : m_pages)
        if (translate_category(p->title(), m_type) == selection)
        {
            page = p.get();
            m_is_nonsys_values = page->m_is_nonsys_values;
            m_is_modified_values = page->m_is_modified_values;
            break;
        }

    //BBS: GUI refactor
    if (page == nullptr)
    {
        BOOST_LOG_TRIVIAL(error) << __FUNCTION__ << boost::format("can not find page with current selection %1%\n") % selection;
        return false;
    }
    void* item_data = m_tabctrl->GetItemData(sel_item);
    if (item_data)
    {
        //from update_current_page_in_background in not active tab
        m_tabctrl->SetItemData(sel_item, NULL);
        return false;
    }

    if (!m_parent->is_active_and_shown_tab((wxPanel*)this))
    {
        Tab* current_tab = dynamic_cast<Tab*>(m_parent->get_current_tab());

        m_page_view->Freeze();

        if (current_tab)
        {
            current_tab->clear_pages();
            current_tab->unselect_tree_item();
        }
        m_active_page = page;
        // BBS: not changed
        // update_undo_buttons();
        this->OnActivate();
        m_parent->set_active_tab(this);

        m_page_view->Thaw();
        return false;
    }

    //process logic in the same tab when select treeCtrlItem
    if (m_active_page == page)
        return false;

    m_active_page = page;

    auto throw_if_canceled = std::function<void()>([this](){
#ifdef WIN32
            //BBS: GUI refactor
            //TODO: remove this call currently, after refactor, there is Paint event in the queue
            //this call will cause OnPaint immediately, which will cause crash
            //wxCheckForInterrupt(m_tabctrl);
            if (m_page_switch_planned)
                throw UIBuildCanceled();
#else // WIN32
            (void)this; // silence warning
#endif
        });

    try {
        m_page_view->Freeze();
        // clear pages from the controls
        clear_pages();
        throw_if_canceled();

        //BBS: GUI refactor
        if (wxGetApp().mainframe!=nullptr && wxGetApp().mainframe->is_active_and_shown_tab(m_parent))
            activate_selected_page(throw_if_canceled);

        #ifdef __linux__
            no_updates.reset(nullptr);
        #endif

        // BBS: not changed
        // update_undo_buttons();
        throw_if_canceled();

        //BBS: GUI refactor
        //m_hsizer->Layout();
        m_parent->Layout();
        throw_if_canceled();
        // Refresh();

        m_page_view->Thaw();
    } catch (const UIBuildCanceled&) {
	    if (m_active_page)
		    m_active_page->clear();
        m_page_view->Thaw();
        return true;
    }

    return false;
}

void Tab::OnKeyDown(wxKeyEvent& event)
{
    if (event.GetKeyCode() == WXK_TAB)
        m_tabctrl->Navigate(event.ShiftDown() ? wxNavigationKeyEvent::IsBackward : wxNavigationKeyEvent::IsForward);
    else
        event.Skip();
}

void Tab::compare_preset()
{
    wxGetApp().mainframe->diff_dialog.show(m_type);
}

void Tab::transfer_options(const std::string &name_from, const std::string &name_to, std::vector<std::string> options)
{
    if (options.empty())
        return;

    Preset* preset_from = m_presets->find_preset(name_from);
    Preset* preset_to = m_presets->find_preset(name_to);

    if (m_type == Preset::TYPE_PRINTER) {
         auto it = std::find(options.begin(), options.end(), "extruders_count");
         if (it != options.end()) {
             // erase "extruders_count" option from the list
             options.erase(it);
             // cache the extruders count
             static_cast<TabPrinter*>(this)->cache_extruder_cnt(&preset_from->config);
         }
    }
    cache_config_diff(options, &preset_from->config);

    if (name_to != m_presets->get_edited_preset().name )
        select_preset(preset_to->name);

    apply_config_from_cache();
    load_current_preset();
}

// Save the current preset into file.
// This removes the "dirty" flag of the preset, possibly creates a new preset under a new name,
// and activates the new preset.
// Wizard calls save_preset with a name "My Settings", otherwise no name is provided and this method
// opens a Slic3r::GUI::SavePresetDialog dialog.
//BBS: add project embedded preset relate logic
void Tab::save_preset(std::string name /*= ""*/, bool detach, bool save_to_project, bool from_input, std::string input_name )
{
    // since buttons(and choices too) don't get focus on Mac, we set focus manually
    // to the treectrl so that the EVT_* events are fired for the input field having
    // focus currently.is there anything better than this ?
//!	m_tabctrl->OnSetFocus();
    if (from_input) {
        SavePresetDialog dlg(m_parent, m_type, detach ? _u8L("Detached") : "");
        dlg.Show(false);
        dlg.input_name_from_other(input_name);
        wxCommandEvent evt(wxEVT_TEXT, GetId());
        dlg.GetEventHandler()->ProcessEvent(evt);
        dlg.confirm_from_other();
        name = input_name;
    }

    if (name.empty()) {
        SavePresetDialog dlg(m_parent, m_type, detach ? _u8L("Detached") : "");
        if (!m_just_edit) {
            if (dlg.ShowModal() != wxID_OK)
                return;
        }
        name = dlg.get_name();
        //BBS: add project embedded preset relate logic
        save_to_project = dlg.get_save_to_project_selection(m_type);
    }

    //BBS record current preset name
    std::string curr_preset_name = m_presets->get_edited_preset().name;

    bool exist_preset = false;
    Preset* new_preset = m_presets->find_preset(name, false);
    if (new_preset) {
        exist_preset = true;
    }

    // Save the preset into Slic3r::data_dir / presets / section_name / preset_name.ini
    m_presets->save_current_preset(name, detach, save_to_project);

    //BBS create new settings
    new_preset = m_presets->find_preset(name, false, true);
    //Preset* preset = &m_presets.preset(it - m_presets.begin(), true);
    if (!new_preset) {
        BOOST_LOG_TRIVIAL(info) << "create new preset failed";
        return;
    }

    // set sync_info for sync service
    if (exist_preset) {
        new_preset->sync_info = "update";
        BOOST_LOG_TRIVIAL(info) << "sync_preset: update preset = " << new_preset->name;
    }
    else {
        new_preset->sync_info = "create";
        if (wxGetApp().is_user_login())
            new_preset->user_id = wxGetApp().getAgent()->get_user_id();
        BOOST_LOG_TRIVIAL(info) << "sync_preset: create preset = " << new_preset->name;
    }
    new_preset->save_info();

    // Mark the print & filament enabled if they are compatible with the currently selected preset.
    // If saving the preset changes compatibility with other presets, keep the now incompatible dependent presets selected, however with a "red flag" icon showing that they are no more compatible.
    m_preset_bundle->update_compatible(PresetSelectCompatibleType::Never);
    // Add the new item into the UI component, remove dirty flags and activate the saved item.
    update_tab_ui();

    // Update the selection boxes at the plater.
    on_presets_changed();

    //BBS if create a new prset name, preset changed from preset name to new preset name
    if (!exist_preset) {
        wxGetApp().plater()->sidebar().update_presets_from_to(m_type, curr_preset_name, new_preset->name);
    }

    // If current profile is saved, "delete preset" button have to be enabled
    m_btn_delete_preset->Show();
    m_btn_delete_preset->GetParent()->Layout();

    if (m_type == Preset::TYPE_PRINTER)
        static_cast<TabPrinter*>(this)->m_initial_extruders_count = static_cast<TabPrinter*>(this)->m_extruders_count;

    // Parent preset is "default" after detaching, so we should to update UI values, related on parent preset
    if (detach)
        update_ui_items_related_on_parent_preset(m_presets->get_selected_preset_parent());

    update_changed_ui();

    /* If filament preset is saved for multi-material printer preset,
     * there are cases when filament comboboxs are updated for old (non-modified) colors,
     * but in full_config a filament_colors option aren't.*/
    if (m_type == Preset::TYPE_FILAMENT && wxGetApp().extruders_edited_cnt() > 1)
        wxGetApp().plater()->force_filament_colors_update();

    {
        // Profile compatiblity is updated first when the profile is saved.
        // Update profile selection combo boxes at the depending tabs to reflect modifications in profile compatibility.
        std::vector<Preset::Type> dependent;
        switch (m_type) {
        case Preset::TYPE_PRINT:
            dependent = { Preset::TYPE_FILAMENT };
            break;
        case Preset::TYPE_SLA_PRINT:
            dependent = { Preset::TYPE_SLA_MATERIAL };
            break;
        case Preset::TYPE_PRINTER:
            if (static_cast<const TabPrinter*>(this)->m_printer_technology == ptFFF)
                dependent = { Preset::TYPE_PRINT, Preset::TYPE_FILAMENT };
            else
                dependent = { Preset::TYPE_SLA_PRINT, Preset::TYPE_SLA_MATERIAL };
            break;
        default:
            break;
        }
        for (Preset::Type preset_type : dependent)
            wxGetApp().get_tab(preset_type)->update_tab_ui();
    }

    // update preset comboboxes in DiffPresetDlg
    wxGetApp().mainframe->diff_dialog.update_presets(m_type);
}

// Called for a currently selected preset.
void Tab::delete_preset()
{
    auto current_preset = m_presets->get_selected_preset();
    // Don't let the user delete the ' - default - ' configuration.
    //BBS: add project embedded preset logic and refine is_external
    std::string action =  _utf8(L("Delete"));
    //std::string action = current_preset.is_external ? _utf8(L("remove")) : _utf8(L("delete"));
    // TRN  remove/delete
    wxString msg;
    bool     confirm_delete_third_party_printer = false;
    bool     is_base_preset                 = false;
    if (m_presets->get_preset_base(current_preset) == &current_preset) { //root preset
        is_base_preset = true;
        if (current_preset.type == Preset::Type::TYPE_PRINTER && !current_preset.is_system) { //Customize third-party printers
            Preset &current_preset = m_presets->get_selected_preset();
            int filament_preset_num    = 0;
            int process_preset_num     = 0;
            for (const Preset &preset : m_preset_bundle->filaments.get_presets()) {
                if (preset.is_compatible && !preset.is_default) { filament_preset_num++; }
            }
            for (const Preset &preset : m_preset_bundle->prints.get_presets()) {
                if (preset.is_compatible && !preset.is_default) { process_preset_num++; }
            }

            DeleteConfirmDialog
                dlg(parent(), wxString(SLIC3R_APP_FULL_NAME) + " - " + _L("Delete"),
                    wxString::Format(_L("%d Filament Preset and %d Process Preset is attached to this printer. Those presets would be deleted if the printer is deleted."),
                                     filament_preset_num, process_preset_num));
            int res = dlg.ShowModal();
            if (res != wxID_OK) return;
            confirm_delete_third_party_printer = true;
        }
        int count = 0;
        wxString presets;
        for (auto &preset2 : *m_presets)
            if (preset2.inherits() == current_preset.name) {
                ++count;
                presets += "\n - " + preset2.name;
            }
        if (count > 0) {
            msg = _L("Presets inherited by other presets can not be deleted!");
            msg += "\n";
            msg += _L_PLURAL("The following presets inherit this preset.",
                            "The following preset inherits this preset.", count);
            wxString title = from_u8((boost::format(_utf8(L("%1% Preset"))) % action).str()); // action + _(L(" Preset"));
            MessageDialog(parent(), msg + presets, title, wxOK | wxICON_ERROR).ShowModal();
            return;
        }
    }

    BOOST_LOG_TRIVIAL(info) << boost::format("delete preset %1%, setting_id %2%, user_id %3%, base_id %4%, sync_info %5%, type %6%")
        %current_preset.name%current_preset.setting_id%current_preset.user_id%current_preset.base_id%current_preset.sync_info
        %Preset::get_type_string(m_type);
    PhysicalPrinterCollection& physical_printers = m_preset_bundle->physical_printers;

    if (m_type == Preset::TYPE_PRINTER && !physical_printers.empty())
    {
        // Check preset for delete in physical printers
        // Ask a customer about next action, if there is a printer with just one preset and this preset is equal to delete
        std::vector<std::string> ph_printers        = physical_printers.get_printers_with_preset(current_preset.name);
        std::vector<std::string> ph_printers_only   = physical_printers.get_printers_with_only_preset(current_preset.name);

        //if (!ph_printers.empty()) {
        //    msg += _L_PLURAL("The physical printer below is based on the preset, you are going to delete.",
        //                        "The physical printers below are based on the preset, you are going to delete.", ph_printers.size());
        //    for (const std::string& printer : ph_printers)
        //        msg += "\n    \"" + from_u8(printer) + "\",";
        //    msg.RemoveLast();
        //    msg += "\n" + _L_PLURAL("Note, that the selected preset will be deleted from this printer too.",
        //                            "Note, that the selected preset will be deleted from these printers too.", ph_printers.size()) + "\n\n";
        //}

        //if (!ph_printers_only.empty()) {
        //    msg += _L_PLURAL("The physical printer below is based only on the preset, you are going to delete.",
        //                        "The physical printers below are based only on the preset, you are going to delete.", ph_printers_only.size());
        //    for (const std::string& printer : ph_printers_only)
        //        msg += "\n    \"" + from_u8(printer) + "\",";
        //    msg.RemoveLast();
        //    msg += "\n" + _L_PLURAL("Note, that this printer will be deleted after deleting the selected preset.",
        //                            "Note, that these printers will be deleted after deleting the selected preset.", ph_printers_only.size()) + "\n\n";
        //}
        if (!ph_printers.empty() || !ph_printers_only.empty()) {
            msg += _L_PLURAL("Following preset will be deleted too.", "Following presets will be deleted too.", ph_printers.size() + ph_printers_only.size());
            for (const std::string &printer : ph_printers) msg += "\n    \"" + from_u8(printer) + "\",";
            for (const std::string &printer : ph_printers_only) msg += "\n    \"" + from_u8(printer) + "\",";
            msg.RemoveLast();
            // msg += "\n" + _L_PLURAL("Note, that the selected preset will be deleted from this printer too.",
            //                        "Note, that the selected preset will be deleted from these printers too.", ph_printers.size()) + "\n\n";
        }
    }

    if (is_base_preset && (current_preset.type == Preset::Type::TYPE_FILAMENT) && action == _utf8(L("Delete"))) {
        msg += from_u8(_u8L("Are you sure to delete the selected preset? \nIf the preset corresponds to a filament currently in use on your printer, please reset the filament information for that slot."));
    } else {
        msg += from_u8((boost::format(_u8L("Are you sure to %1% the selected preset?")) % action).str());
    }

    //BBS: add project embedded preset logic and refine is_external
    action =  _utf8(L("Delete"));
    //action = current_preset.is_external ? _utf8(L("Remove")) : _utf8(L("Delete"));
    // TRN  Remove/Delete
    wxString title = from_u8((boost::format(_utf8(L("%1% Preset"))) % action).str());  //action + _(L(" Preset"));
    if (current_preset.is_default || !(confirm_delete_third_party_printer ||
        //wxID_YES != wxMessageDialog(parent(), msg, title, wxYES_NO | wxNO_DEFAULT | wxICON_QUESTION).ShowModal())
        wxID_YES == MessageDialog(parent(), msg, title, wxYES_NO | wxNO_DEFAULT | wxICON_QUESTION).ShowModal()))
        return;
    
    // if we just delete preset from the physical printer
    if (m_presets_choice->is_selected_physical_printer()) {
        PhysicalPrinter& printer = physical_printers.get_selected_printer();

        // just delete this preset from the current physical printer
        printer.delete_preset(m_presets->get_edited_preset().name);
        // select first from the possible presets for this printer
        physical_printers.select_printer(printer);

        this->select_preset(physical_printers.get_selected_printer_preset_name());
        return;
    }

    // delete selected preset from printers and printer, if it's needed
    if (m_type == Preset::TYPE_PRINTER && !physical_printers.empty())
        physical_printers.delete_preset_from_printers(current_preset.name);

    // Select will handle of the preset dependencies, of saving & closing the depending profiles, and
    // finally of deleting the preset.
    this->select_preset("", true);

    BOOST_LOG_TRIVIAL(info) << boost::format("delete preset finished");
}

void Tab::toggle_show_hide_incompatible()
{
    m_show_incompatible_presets = !m_show_incompatible_presets;
    if (m_presets_choice)
        m_presets_choice->set_show_incompatible_presets(m_show_incompatible_presets);
    update_show_hide_incompatible_button();
    update_tab_ui();
}

void Tab::update_show_hide_incompatible_button()
{
    //BBS: GUI refactor
    /*m_btn_hide_incompatible_presets->SetBitmap_(m_show_incompatible_presets ?
        m_bmp_show_incompatible_presets : m_bmp_hide_incompatible_presets);
    m_btn_hide_incompatible_presets->SetToolTip(m_show_incompatible_presets ?
        "Both compatible an incompatible presets are shown. Click to hide presets not compatible with the current printer." :
        "Only compatible presets are shown. Click to show both the presets compatible and not compatible with the current printer.");*/
}

void Tab::update_ui_from_settings()
{
    // Show the 'show / hide presets' button only for the print and filament tabs, and only if enabled
    // in application preferences.
    m_show_btn_incompatible_presets = true;
    bool show = m_show_btn_incompatible_presets && m_type != Slic3r::Preset::TYPE_PRINTER;
    //BBS: GUI refactor
    //Layout();
    m_parent->Layout();
    //show ? m_btn_hide_incompatible_presets->Show() :  m_btn_hide_incompatible_presets->Hide();
    // If the 'show / hide presets' button is hidden, hide the incompatible presets.
    if (show) {
        update_show_hide_incompatible_button();
    }
    else {
        if (m_show_incompatible_presets) {
            m_show_incompatible_presets = false;
            update_tab_ui();
        }
    }
}

void Tab::create_line_with_widget(ConfigOptionsGroup* optgroup, const std::string& opt_key, const std::string& path, widget_t widget)
{
    Line line = optgroup->create_single_option_line(opt_key);
    line.widget = widget;
    line.label_path = path;

    // set default undo ui
    line.set_undo_bitmap(&m_bmp_white_bullet);
    line.set_undo_to_sys_bitmap(&m_bmp_white_bullet);
    line.set_undo_tooltip(&m_tt_white_bullet);
    line.set_undo_to_sys_tooltip(&m_tt_white_bullet);
    line.set_label_colour(&m_default_text_clr);

    optgroup->append_line(line);
}

// Return a callback to create a Tab widget to mark the preferences as compatible / incompatible to the current printer.
wxSizer* Tab::compatible_widget_create(wxWindow* parent, PresetDependencies &deps)
{
    deps.checkbox = new wxCheckBox(parent, wxID_ANY, _(L("All")));
    deps.checkbox->SetFont(Slic3r::GUI::wxGetApp().normal_font());
    wxGetApp().UpdateDarkUI(deps.checkbox, false, true);
    deps.btn = new ScalableButton(parent, wxID_ANY, "printer", from_u8((boost::format(" %s %s") % _utf8(L("Set")) % std::string(dots.ToUTF8())).str()),
                                  wxDefaultSize, wxDefaultPosition, wxBU_LEFT | wxBU_EXACTFIT, true);
    deps.btn->SetFont(Slic3r::GUI::wxGetApp().normal_font());
    deps.btn->SetSize(deps.btn->GetBestSize());

    auto sizer = new wxBoxSizer(wxHORIZONTAL);
    sizer->Add((deps.checkbox), 0, wxALIGN_CENTER_VERTICAL);
    sizer->Add((deps.btn), 0, wxALIGN_CENTER_VERTICAL);

    deps.checkbox->Bind(wxEVT_CHECKBOX, ([this, &deps](wxCommandEvent e)
    {
        deps.btn->Enable(! deps.checkbox->GetValue());
        // All printers have been made compatible with this preset.
        if (deps.checkbox->GetValue())
            this->load_key_value(deps.key_list, std::vector<std::string> {});
        this->get_field(deps.key_condition)->toggle(deps.checkbox->GetValue());
        this->update_changed_ui();
    }) );

    deps.btn->Bind(wxEVT_BUTTON, ([this, parent, &deps](wxCommandEvent e)
    {
        // Collect names of non-default non-external profiles.
        PrinterTechnology printer_technology = m_preset_bundle->printers.get_edited_preset().printer_technology();
        PresetCollection &depending_presets  = (deps.type == Preset::TYPE_PRINTER) ? m_preset_bundle->printers :
                (printer_technology == ptFFF) ? m_preset_bundle->prints : m_preset_bundle->sla_prints;
        wxArrayString presets;
        for (size_t idx = 0; idx < depending_presets.size(); ++ idx)
        {
            Preset& preset = depending_presets.preset(idx);
            //BBS: add project embedded preset logic and refine is_external
            bool add = ! preset.is_default;
            //bool add = ! preset.is_default && ! preset.is_external;
            if (add && deps.type == Preset::TYPE_PRINTER)
                // Only add printers with the same technology as the active printer.
                add &= preset.printer_technology() == printer_technology;
            if (add)
                presets.Add(from_u8(preset.name));
        }

        wxMultiChoiceDialog dlg(parent, deps.dialog_title, deps.dialog_label, presets);
        wxGetApp().UpdateDlgDarkUI(&dlg);
        // Collect and set indices of depending_presets marked as compatible.
        wxArrayInt selections;
        auto *compatible_printers = dynamic_cast<const ConfigOptionStrings*>(m_config->option(deps.key_list));
        if (compatible_printers != nullptr || !compatible_printers->values.empty())
            for (auto preset_name : compatible_printers->values)
                for (size_t idx = 0; idx < presets.GetCount(); ++idx)
                    if (presets[idx] == preset_name) {
                        selections.Add(idx);
                        break;
                    }
        dlg.SetSelections(selections);
        std::vector<std::string> value;
        // Show the dialog.
        if (dlg.ShowModal() == wxID_OK) {
            selections.Clear();
            selections = dlg.GetSelections();
            for (auto idx : selections)
                value.push_back(presets[idx].ToUTF8().data());
            if (value.empty()) {
                deps.checkbox->SetValue(1);
                deps.btn->Disable();
            }
            // All depending_presets have been made compatible with this preset.
            this->load_key_value(deps.key_list, value);
            this->update_changed_ui();
        }
    }));

    return sizer;
}

// Return a callback to create a TabPrinter widget to edit bed shape
wxSizer* TabPrinter::create_bed_shape_widget(wxWindow* parent)
{
    ScalableButton* btn = new ScalableButton(parent, wxID_ANY, "printer", " " + _(L("Set")) + " " + dots,
        wxDefaultSize, wxDefaultPosition, wxBU_LEFT | wxBU_EXACTFIT, true);
    btn->SetFont(wxGetApp().normal_font());
    btn->SetSize(btn->GetBestSize());

    auto sizer = new wxBoxSizer(wxHORIZONTAL);
    sizer->Add(btn, 0, wxALIGN_CENTER_VERTICAL);

    btn->Bind(wxEVT_BUTTON, ([this](wxCommandEvent e) {
            bool  is_configed_by_BBL = PresetUtils::system_printer_bed_model(m_preset_bundle->printers.get_edited_preset()).size() > 0;
            BedShapeDialog dlg(this);
            dlg.build_dialog(*m_config->option<ConfigOptionPoints>("printable_area"),
                *m_config->option<ConfigOptionString>("bed_custom_texture"),
                *m_config->option<ConfigOptionString>("bed_custom_model"));
            if (dlg.ShowModal() == wxID_OK) {
                const std::vector<Vec2d>& shape = dlg.get_shape();
                const std::string& custom_texture = dlg.get_custom_texture();
                const std::string& custom_model = dlg.get_custom_model();
                if (!shape.empty())
                {
                    load_key_value("printable_area", shape);
                    load_key_value("bed_custom_texture", custom_texture);
                    load_key_value("bed_custom_model", custom_model);
                    update_changed_ui();
                }
            on_presets_changed();

            }
        }));

    {
        Search::OptionsSearcher& searcher = wxGetApp().sidebar().get_searcher();
        const Search::GroupAndCategory& gc = searcher.get_group_and_category("printable_area");
        searcher.add_key("bed_custom_texture", m_type, gc.group, gc.category);
        searcher.add_key("bed_custom_model", m_type, gc.group, gc.category);
    }

    return sizer;
}

void TabPrinter::cache_extruder_cnt(const DynamicPrintConfig* config/* = nullptr*/)
{
    const DynamicPrintConfig& cached_config = config ? *config : m_presets->get_edited_preset().config;
    if (Preset::printer_technology(cached_config) == ptSLA)
        return;

    // get extruders count 
    auto* nozzle_diameter = dynamic_cast<const ConfigOptionFloats*>(cached_config.option("nozzle_diameter"));
    m_cache_extruder_count = nozzle_diameter->values.size(); //m_extruders_count;
}

bool TabPrinter::apply_extruder_cnt_from_cache()
{
    if (m_presets->get_edited_preset().printer_technology() == ptSLA)
        return false;

    if (m_cache_extruder_count > 0) {
        m_presets->get_edited_preset().set_num_extruders(m_cache_extruder_count);
        m_cache_extruder_count = 0;
        return true;
    }
    return false;
}

bool Tab::validate_custom_gcodes()
{
    if (m_type != Preset::TYPE_FILAMENT &&
        (m_type != Preset::TYPE_PRINTER || static_cast<TabPrinter*>(this)->m_printer_technology != ptFFF))
        return true;
    if (m_active_page->title() != L("Custom G-code"))
        return true;

    // When we switch Settings tab after editing of the custom g-code, then warning message could ba already shown after KillFocus event
    // and then it's no need to show it again
    if (validate_custom_gcodes_was_shown) {
        validate_custom_gcodes_was_shown = false;
        return true;
    }

    bool valid = true;
    for (auto opt_group : m_active_page->m_optgroups) {
        assert(opt_group->opt_map().size() == 1);
        if (!opt_group->is_activated())
            break;
        std::string key = opt_group->opt_map().begin()->first;
        valid &= validate_custom_gcode(opt_group->title, boost::any_cast<std::string>(opt_group->get_value(key)));
        if (!valid)
            break;
    }
    return valid;
}

void Tab::set_just_edit(bool just_edit)
{
    m_just_edit = just_edit;
    if (just_edit) {
        m_presets_choice->Disable();
        m_btn_delete_preset->Disable();
    } else {
        m_presets_choice->Enable();
        m_btn_delete_preset->Enable();
    }
}

void Tab::compatible_widget_reload(PresetDependencies &deps)
{
    Field* field = this->get_field(deps.key_condition);
    if (!field)
        return;

    bool has_any = ! m_config->option<ConfigOptionStrings>(deps.key_list)->values.empty();
    has_any ? deps.btn->Enable() : deps.btn->Disable();
    deps.checkbox->SetValue(! has_any);

    field->toggle(! has_any);
}

void Tab::set_tooltips_text()
{
    // --- Tooltip text for reset buttons (for whole options group)
    // Text to be shown on the "Revert to system" aka "Lock to system" button next to each input field.
    //m_ttg_value_lock =		_(L("LOCKED LOCK icon indicates that the settings are the same as the system (or default) values "
    //                            "for the current option group"));
    //m_ttg_value_unlock =	_(L("UNLOCKED LOCK icon indicates that some settings were changed and are not equal "
    //                            "to the system (or default) values for the current option group.\n"
    //                            "Click to reset all settings for current option group to the system (or default) values."));
    //m_ttg_white_bullet_ns =	_(L("WHITE BULLET icon indicates a non system (or non default) preset."));
    //m_ttg_non_system =		&m_ttg_white_bullet_ns;
    // Text to be shown on the "Undo user changes" button next to each input field.
    //m_ttg_white_bullet =	_(L("WHITE BULLET icon indicates that the settings are the same as in the last saved "
    //                            "preset for the current option group."));
    //m_ttg_value_revert =	_(L("BACK ARROW icon indicates that the settings were changed and are not equal to "
    //                            "the last saved preset for the current option group.\n"
    //                            "Click to reset all settings for the current option group to the last saved preset."));

    // --- Tooltip text for reset buttons (for each option in group)
    // Text to be shown on the "Revert to system" aka "Lock to system" button next to each input field.
    //m_tt_value_lock =		_(L("LOCKED LOCK icon indicates that the value is the same as the system (or default) value."));
    m_tt_value_unlock =		_(L("Click to reset current value and attach to the global value."));
    // 	m_tt_white_bullet_ns=	_(L("WHITE BULLET icon indicates a non system preset."));
    //m_tt_non_system =		&m_ttg_white_bullet_ns;
    // Text to be shown on the "Undo user changes" button next to each input field.
    //m_tt_white_bullet =		_(L("WHITE BULLET icon indicates that the value is the same as in the last saved preset."));
    m_tt_value_revert =		_(L("Click to drop current modify and reset to saved value."));
}

//BBS: GUI refactor
Page::Page(wxWindow* parent, const wxString& title, int iconID, wxPanel* tab_owner) :
        m_tab_owner(tab_owner),
        m_parent(parent),
        m_title(title),
        m_iconID(iconID)
{
    m_vsizer = (wxBoxSizer*)parent->GetSizer();
    m_page_title = NULL;
    m_item_color = &wxGetApp().get_label_clr_default();
}

void Page::reload_config()
{
    for (auto group : m_optgroups)
        group->reload_config();
}

void Page::update_visibility(ConfigOptionMode mode, bool update_contolls_visibility)
{
    bool ret_val = false;
#if HIDE_FIRST_SPLIT_LINE
    // BBS: no line spliter for first group
    bool first = true;
#endif
    for (auto group : m_optgroups) {
        ret_val = (update_contolls_visibility     ?
                   group->update_visibility(mode) :  // update visibility for all controlls in group
                   group->is_visible(mode)           // just detect visibility for the group
                   ) || ret_val;
#if HIDE_FIRST_SPLIT_LINE
        // BBS: no line spliter for first group
        if (update_contolls_visibility && ret_val && first) {
            if (group->stb) group->stb->Hide();
            first = false;
        }
#endif
    }

    m_show = ret_val;
#ifdef __WXMSW__
    if (!m_show) return;
    // BBS: fix field control position
    auto groups = this->m_optgroups;
    wxTheApp->CallAfter([groups]() {
        for (auto group : groups) {
            if (group->custom_ctrl) group->custom_ctrl->fixup_items_positions();
        }
    });
#endif
}

void Page::activate(ConfigOptionMode mode, std::function<void()> throw_if_canceled)
{
#if 0 // BBS: page title
    if (m_page_title == NULL) {
        m_page_title = new Label(Label::Head_18, _(m_title), m_parent);
        m_vsizer->AddSpacer(30);
        m_vsizer->Add(m_page_title, 0, wxALIGN_CENTER);
        m_vsizer->AddSpacer(20);
    }
#else
    //m_vsizer->AddSpacer(10);
#endif
#if HIDE_FIRST_SPLIT_LINE
    // BBS: no line spliter for first group
    bool first = true;
#endif
    for (auto group : m_optgroups) {
        if (!group->activate(throw_if_canceled))
            continue;
        m_vsizer->Add(group->sizer, 0, wxEXPAND | (group->is_legend_line() ? (wxLEFT|wxTOP) : wxALL), 5);
        group->update_visibility(mode);
#if HIDE_FIRST_SPLIT_LINE
        if (first) group->stb->Hide();
        first = false;
#endif
        group->reload_config();
        throw_if_canceled();
    }

#ifdef __WXMSW__
    // BBS: fix field control position
    wxTheApp->CallAfter([this]() {
        for (auto group : m_optgroups) {
            if (group->custom_ctrl)
                group->custom_ctrl->fixup_items_positions();
        }
    });
#endif
}

void Page::clear()
{
    for (auto group : m_optgroups)
        group->clear();
    m_page_title = NULL;
}

void Page::msw_rescale()
{
    for (auto group : m_optgroups)
        group->msw_rescale();
}

void Page::sys_color_changed()
{
    for (auto group : m_optgroups)
        group->sys_color_changed();
}

void Page::refresh()
{
    for (auto group : m_optgroups)
        group->refresh();
}

Field *Page::get_field(const t_config_option_key &opt_key, int opt_index /*= -1*/) const
{
    Field *field = nullptr;
    for (auto opt : m_optgroups) {
        field = opt->get_fieldc(opt_key, opt_index);
        if (field != nullptr) return field;
    }
    return field;
}

Line *Page::get_line(const t_config_option_key &opt_key)
{
    for (auto opt : m_optgroups)
        if (Line* line = opt->get_line(opt_key))
            return line;
    return nullptr;
}

bool Page::set_value(const t_config_option_key &opt_key, const boost::any &value)
{
    bool changed = false;
    for(auto optgroup: m_optgroups) {
        if (optgroup->set_value(opt_key, value))
            changed = true ;
    }
    return changed;
}

// package Slic3r::GUI::Tab::Page;
ConfigOptionsGroupShp Page::new_optgroup(const wxString &title, const wxString &icon, int noncommon_label_width /*= -1*/, bool is_extruder_og /* false */)
{
    //! config_ have to be "right"
    ConfigOptionsGroupShp optgroup  = is_extruder_og ? std::make_shared<ExtruderOptionsGroup>(m_parent, title, icon, m_config, true) // ORCA: add support for icons
        : std::make_shared<ConfigOptionsGroup>(m_parent, title, icon, m_config, true);
    optgroup->split_multi_line     = this->m_split_multi_line;
    optgroup->option_label_at_right = this->m_option_label_at_right;
    if (noncommon_label_width >= 0)
        optgroup->label_width = noncommon_label_width;

//BBS: GUI refactor
/*#ifdef __WXOSX__
    auto tab = parent()->GetParent()->GetParent();// GetParent()->GetParent();
#else
    auto tab = parent()->GetParent();// GetParent();
#endif*/
    auto tab = m_tab_owner;
    optgroup->set_config_category_and_type(m_title, static_cast<Tab*>(tab)->type());
    optgroup->m_on_change = [tab](t_config_option_key opt_key, boost::any value) {
        //! This function will be called from OptionGroup.
        //! Using of CallAfter is redundant.
        //! And in some cases it causes update() function to be recalled again
//!        wxTheApp->CallAfter([this, opt_key, value]() {
            static_cast<Tab*>(tab)->update_dirty();
            static_cast<Tab*>(tab)->on_value_change(opt_key, value);
//!        });
    };

    optgroup->m_get_initial_config = [tab]() {
        DynamicPrintConfig config = static_cast<Tab*>(tab)->m_presets->get_selected_preset().config;
        return config;
    };

    optgroup->m_get_sys_config = [tab]() {
        DynamicPrintConfig config = static_cast<Tab*>(tab)->m_presets->get_selected_preset_parent()->config;
        return config;
    };

    optgroup->have_sys_config = [tab]() {
        return static_cast<Tab*>(tab)->m_presets->get_selected_preset_parent() != nullptr;
    };

    optgroup->rescale_extra_column_item = [](wxWindow* win) {
        auto *ctrl = dynamic_cast<wxStaticBitmap*>(win);
        if (ctrl == nullptr)
            return;

        ctrl->SetBitmap(reinterpret_cast<ScalableBitmap*>(ctrl->GetClientData())->bmp());
    };

    m_optgroups.push_back(optgroup);

    return optgroup;
}

const ConfigOptionsGroupShp Page::get_optgroup(const wxString& title) const
{
    for (ConfigOptionsGroupShp optgroup : m_optgroups) {
        if (optgroup->title == title)
            return optgroup;
    }

    return nullptr;
}

void TabSLAMaterial::build()
{
    m_presets = &m_preset_bundle->sla_materials;
    load_initial_data();

    //auto page = add_options_page(L("Material"), "");

    //auto optgroup = page->new_optgroup(L("Material"));
    //optgroup->append_single_option_line("material_colour");
    //optgroup->append_single_option_line("bottle_cost");
    //optgroup->append_single_option_line("bottle_volume");
    //optgroup->append_single_option_line("bottle_weight");
    //optgroup->append_single_option_line("material_density");

    //optgroup->m_on_change = [this, optgroup](t_config_option_key opt_key, boost::any value)
    //{
    //    if (opt_key == "material_colour") {
    //        update_dirty();
    //        on_value_change(opt_key, value);
    //        return;
    //    }

    //    DynamicPrintConfig new_conf = *m_config;

    //    if (opt_key == "bottle_volume") {
    //        double new_bottle_weight =  boost::any_cast<double>(value)*(new_conf.option("material_density")->getFloat() / 1000);
    //        new_conf.set_key_value("bottle_weight", new ConfigOptionFloat(new_bottle_weight));
    //    }
    //    if (opt_key == "bottle_weight") {
    //        double new_bottle_volume =  boost::any_cast<double>(value)/new_conf.option("material_density")->getFloat() * 1000;
    //        new_conf.set_key_value("bottle_volume", new ConfigOptionFloat(new_bottle_volume));
    //    }
    //    if (opt_key == "material_density") {
    //        double new_bottle_volume = new_conf.option("bottle_weight")->getFloat() / boost::any_cast<double>(value) * 1000;
    //        new_conf.set_key_value("bottle_volume", new ConfigOptionFloat(new_bottle_volume));
    //    }

    //    load_config(new_conf);

    //    update_dirty();

    //    // BBS
    //    // Change of any from those options influences for an update of "Sliced Info"
    //    //wxGetApp().sidebar().Layout();
    //};

    //optgroup = page->new_optgroup(L("Layers"));
    //optgroup->append_single_option_line("initial_layer_height");

    //optgroup = page->new_optgroup(L("Exposure"));
    //optgroup->append_single_option_line("exposure_time");
    //optgroup->append_single_option_line("initial_exposure_time");

    //optgroup = page->new_optgroup(L("Corrections"));
    //auto line = Line{ m_config->def()->get("material_correction")->full_label, "" };
    //for (auto& axis : { "X", "Y", "Z" }) {
    //    auto opt = optgroup->get_option(std::string("material_correction_") + char(std::tolower(axis[0])));
    //    opt.opt.label = axis;
    //    line.append_option(opt);
    //}

    //optgroup->append_line(line);

    //page = add_options_page(L("Dependencies"), "wrench.png");
    //optgroup = page->new_optgroup(L("Profile dependencies"));

    //create_line_with_widget(optgroup.get(), "compatible_printers", "", [this](wxWindow* parent) {
    //    return compatible_widget_create(parent, m_compatible_printers);
    //});
    //
    //Option option = optgroup->get_option("compatible_printers_condition");
    //option.opt.full_width = true;
    //optgroup->append_single_option_line(option);

    //create_line_with_widget(optgroup.get(), "compatible_prints", "", [this](wxWindow* parent) {
    //    return compatible_widget_create(parent, m_compatible_prints);
    //});

    //option = optgroup->get_option("compatible_prints_condition");
    //option.opt.full_width = true;
    //optgroup->append_single_option_line(option);

    //build_preset_description_line(optgroup.get());

    //page = add_options_page(L("Material printing profile"), "printer.png");
    //optgroup = page->new_optgroup(L("Material printing profile"));
    //option = optgroup->get_option("material_print_speed");
    //optgroup->append_single_option_line(option);
}

// Reload current config (aka presets->edited_preset->config) into the UI fields.
void TabSLAMaterial::reload_config()
{
    this->compatible_widget_reload(m_compatible_printers);
    this->compatible_widget_reload(m_compatible_prints);
    Tab::reload_config();
}

void TabSLAMaterial::toggle_options()
{
    const Preset &current_printer = wxGetApp().preset_bundle->printers.get_edited_preset();
    std::string model = current_printer.config.opt_string("printer_model");
    m_config_manipulation.toggle_field("material_print_speed", model != "SL1");
}

void TabSLAMaterial::update()
{
    if (m_preset_bundle->printers.get_selected_preset().printer_technology() == ptFFF)
        return;

    update_description_lines();
    Layout();

// #ys_FIXME. Just a template for this function
//     m_update_cnt++;
//     ! something to update
//     m_update_cnt--;
//
//     if (m_update_cnt == 0)
        wxGetApp().mainframe->on_config_changed(m_config);
}

void TabSLAPrint::build()
{
    m_presets = &m_preset_bundle->sla_prints;
    load_initial_data();

//    auto page = add_options_page(L("Layers and perimeters"), "layers");
//
//    auto optgroup = page->new_optgroup(L("Layers"));
//    optgroup->append_single_option_line("layer_height");
//    optgroup->append_single_option_line("faded_layers");
//
//    page = add_options_page(L("Supports"), "support"/*"sla_supports"*/);
//    optgroup = page->new_optgroup(L("Supports"));
//    optgroup->append_single_option_line("supports_enable");
//
//    optgroup = page->new_optgroup(L("Support head"));
//    optgroup->append_single_option_line("support_head_front_diameter");
//    optgroup->append_single_option_line("support_head_penetration");
//    optgroup->append_single_option_line("support_head_width");
//
//    optgroup = page->new_optgroup(L("Support pillar"));
//    optgroup->append_single_option_line("support_pillar_diameter");
//    optgroup->append_single_option_line("support_small_pillar_diameter_percent");
//    optgroup->append_single_option_line("support_max_bridges_on_pillar");
//
//    optgroup->append_single_option_line("support_pillar_connection_mode");
//    optgroup->append_single_option_line("support_buildplate_only");
//    // TODO: This parameter is not used at the moment.
//    // optgroup->append_single_option_line("support_pillar_widening_factor");
//    optgroup->append_single_option_line("support_base_diameter");
//    optgroup->append_single_option_line("support_base_height");
//    optgroup->append_single_option_line("support_base_safety_distance");
//
//    // Mirrored parameter from Pad page for toggling elevation on the same page
//    optgroup->append_single_option_line("support_object_elevation");
//
//    Line line{ "", "" };
//    line.full_width = 1;
//    line.widget = [this](wxWindow* parent) {
//        return description_line_widget(parent, &m_support_object_elevation_description_line);
//    };
//    optgroup->append_line(line);
//
//    optgroup = page->new_optgroup(L("Connection of the support sticks and junctions"));
//    optgroup->append_single_option_line("support_critical_angle");
//    optgroup->append_single_option_line("support_max_bridge_length");
//    optgroup->append_single_option_line("support_max_pillar_link_distance");
//
//    optgroup = page->new_optgroup(L("Automatic generation"));
//    optgroup->append_single_option_line("support_points_density_relative");
//    optgroup->append_single_option_line("support_points_minimal_distance");
//
//    page = add_options_page(L("Pad"), "");
//    optgroup = page->new_optgroup(L("Pad"));
//    optgroup->append_single_option_line("pad_enable");
//    optgroup->append_single_option_line("pad_wall_thickness");
//    optgroup->append_single_option_line("pad_wall_height");
//    optgroup->append_single_option_line("pad_brim_size");
//    optgroup->append_single_option_line("pad_max_merge_distance");
//    // TODO: Disabling this parameter for the beta release
////    optgroup->append_single_option_line("pad_edge_radius");
//    optgroup->append_single_option_line("pad_wall_slope");
//
//    optgroup->append_single_option_line("pad_around_object");
//    optgroup->append_single_option_line("pad_around_object_everywhere");
//    optgroup->append_single_option_line("pad_object_gap");
//    optgroup->append_single_option_line("pad_object_connector_stride");
//    optgroup->append_single_option_line("pad_object_connector_width");
//    optgroup->append_single_option_line("pad_object_connector_penetration");
//
//    page = add_options_page(L("Hollowing"), "hollowing");
//    optgroup = page->new_optgroup(L("Hollowing"));
//    optgroup->append_single_option_line("hollowing_enable");
//    optgroup->append_single_option_line("hollowing_min_thickness");
//    optgroup->append_single_option_line("hollowing_quality");
//    optgroup->append_single_option_line("hollowing_closing_distance");
//
//    page = add_options_page(L("Advanced"), "advanced");
//    optgroup = page->new_optgroup(L("Slicing"));
//    optgroup->append_single_option_line("slice_closing_radius");
//    optgroup->append_single_option_line("slicing_mode");
//
//    page = add_options_page(L("Output options"), "output+page_white");
//    optgroup = page->new_optgroup(L("Output file"));
//    Option option = optgroup->get_option("filename_format");
//    option.opt.full_width = true;
//    optgroup->append_single_option_line(option);
//
//    page = add_options_page(L("Dependencies"), "advanced");
//    optgroup = page->new_optgroup(L("Profile dependencies"));
//
//    create_line_with_widget(optgroup.get(), "compatible_printers", "", [this](wxWindow* parent) {
//        return compatible_widget_create(parent, m_compatible_printers);
//    });
//
//    option = optgroup->get_option("compatible_printers_condition");
//    option.opt.full_width = true;
//    optgroup->append_single_option_line(option);
//
//    build_preset_description_line(optgroup.get());
}

// Reload current config (aka presets->edited_preset->config) into the UI fields.
void TabSLAPrint::reload_config()
{
    this->compatible_widget_reload(m_compatible_printers);
    Tab::reload_config();
}

void TabSLAPrint::update_description_lines()
{
    Tab::update_description_lines();

    //if (m_active_page && m_active_page->title() == "Supports")
    //{
    //    bool is_visible = m_config->def()->get("support_object_elevation")->mode <= m_mode;
    //    if (m_support_object_elevation_description_line)
    //    {
    //        m_support_object_elevation_description_line->Show(is_visible);
    //        if (is_visible)
    //        {
    //            bool elev = !m_config->opt_bool("pad_enable") || !m_config->opt_bool("pad_around_object");
    //            m_support_object_elevation_description_line->SetText(elev ? "" :
    //                from_u8((boost::format(_u8L("\"%1%\" is disabled because \"%2%\" is on in \"%3%\" category.\n"
    //                    "To enable \"%1%\", please switch off \"%2%\""))
    //                    % _L("Object elevation") % _L("Pad around object") % _L("Pad")).str()));
    //        }
    //    }
    //}
}

void TabSLAPrint::toggle_options()
{
    if (m_active_page)
        m_config_manipulation.toggle_print_sla_options(m_config);
}

void TabSLAPrint::update()
{
    if (m_preset_bundle->printers.get_selected_preset().printer_technology() == ptFFF)
        return;

    m_update_cnt++;

    m_config_manipulation.update_print_sla_config(m_config, true);

    update_description_lines();
    //BBS: GUI refactor
    //Layout();
    m_parent->Layout();

    m_update_cnt--;

    if (m_update_cnt == 0) {
        toggle_options();

        // update() could be called during undo/redo execution
        // Update of objectList can cause a crash in this case (because m_objects doesn't match ObjectList)
        if (!wxGetApp().plater()->inside_snapshot_capture())
            wxGetApp().obj_list()->update_and_show_object_settings_item();

        wxGetApp().mainframe->on_config_changed(m_config);
    }
}

void TabSLAPrint::clear_pages()
{
    Tab::clear_pages();

    m_support_object_elevation_description_line = nullptr;
}

ConfigManipulation Tab::get_config_manipulation()
{
    auto load_config = [this]()
    {
        update_dirty();
        // Initialize UI components with the config values.
        reload_config();
        update();
    };

    auto cb_toggle_field = [this](const t_config_option_key& opt_key, bool toggle, int opt_index) {
        return toggle_option(opt_key, toggle, opt_index);
    };

    auto cb_toggle_line = [this](const t_config_option_key& opt_key, bool toggle) {
        return toggle_line(opt_key, toggle);
    };

    auto cb_value_change = [this](const std::string& opt_key, const boost::any& value) {
        return on_value_change(opt_key, value);
    };

    return ConfigManipulation(load_config, cb_toggle_field, cb_toggle_line, cb_value_change, nullptr, this);
}


} // GUI
} // Slic3r<|MERGE_RESOLUTION|>--- conflicted
+++ resolved
@@ -2379,17 +2379,10 @@
         option.opt.full_width = true;
         option.opt.height = 25;//250;
         optgroup->append_single_option_line(option);
-<<<<<<< HEAD
 
 #if 1
     page = add_options_page(L("Dependencies"), "custom-gcode_advanced");
         optgroup = page->new_optgroup(L("Profile dependencies"));
-=======
-        
-#if 0
-    //page = add_options_page(L("Dependencies"), "advanced.png");
-    //    optgroup = page->new_optgroup(L("Profile dependencies"));
->>>>>>> 599b0e09
 
         create_line_with_widget(optgroup.get(), "compatible_printers", "", [this](wxWindow* parent) {
             return compatible_widget_create(parent, m_compatible_printers);
