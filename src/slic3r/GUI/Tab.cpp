// #include "libslic3r/GCodeSender.hpp"
//#include "slic3r/Utils/Serial.hpp"
#include "Tab.hpp"
#include "PresetHints.hpp"
#include "libslic3r/PresetBundle.hpp"
#include "libslic3r/PrintConfig.hpp"
#include "libslic3r/Utils.hpp"
#include "libslic3r/Model.hpp"
#include "libslic3r/GCode/GCodeProcessor.hpp"
#include "WipeTowerDialog.hpp"

#include "Search.hpp"
#include "OG_CustomCtrl.hpp"

#include <wx/app.h>
#include <wx/button.h>
#include <wx/scrolwin.h>
#include <wx/sizer.h>

#include <wx/bmpcbox.h>
#include <wx/bmpbuttn.h>
#include <wx/treectrl.h>
#include <wx/imaglist.h>
#include <wx/settings.h>
#include <wx/filedlg.h>

#include <boost/algorithm/string/predicate.hpp>
#include <boost/algorithm/string/replace.hpp>
#include "wxExtensions.hpp"
#include "PresetComboBoxes.hpp"
#include <wx/wupdlock.h>

#include "GUI_App.hpp"
#include "GUI_ObjectList.hpp"
#include "Plater.hpp"
#include "MainFrame.hpp"
#include "format.hpp"
#include "UnsavedChangesDialog.hpp"
#include "SavePresetDialog.hpp"
#include "MsgDialog.hpp"
#include "Notebook.hpp"

#include "Widgets/Label.hpp"
#include "Widgets/TabCtrl.hpp"
#include "MarkdownTip.hpp"
#include "Search.hpp"
#include "BedShapeDialog.hpp"

#include "BedShapeDialog.hpp"
// #include "BonjourDialog.hpp"
#ifdef WIN32
	#include <commctrl.h>
#endif // WIN32

namespace Slic3r {
namespace GUI {

#define DISABLE_UNDO_SYS

void Tab::Highlighter::set_timer_owner(wxEvtHandler* owner, int timerid/* = wxID_ANY*/)
{
    m_timer.SetOwner(owner, timerid);
}

void Tab::Highlighter::init(std::pair<OG_CustomCtrl*, bool*> params)
{
    if (m_timer.IsRunning())
        invalidate();
    if (!params.first || !params.second)
        return;

    m_timer.Start(300, false);

    m_custom_ctrl = params.first;
    m_show_blink_ptr = params.second;

    *m_show_blink_ptr = true;
    m_custom_ctrl->Refresh();
}

void Tab::Highlighter::invalidate()
{
    m_timer.Stop();

    if (m_custom_ctrl && m_show_blink_ptr) {
        *m_show_blink_ptr = false;
        m_custom_ctrl->Refresh();
        m_show_blink_ptr = nullptr;
        m_custom_ctrl = nullptr;
    }

    m_blink_counter = 0;
}

void Tab::Highlighter::blink()
{
    if (m_custom_ctrl && m_show_blink_ptr) {
        *m_show_blink_ptr = !*m_show_blink_ptr;
        m_custom_ctrl->Refresh();
    }
    else
        return;

    if ((++m_blink_counter) == 11)
        invalidate();
}

//BBS: GUI refactor
Tab::Tab(ParamsPanel* parent, const wxString& title, Preset::Type type) :
    m_parent(parent), m_title(title), m_type(type)
{
    Create(parent, wxID_ANY, wxDefaultPosition, wxDefaultSize, wxBK_LEFT | wxTAB_TRAVERSAL/*, name*/);
    this->SetFont(Slic3r::GUI::wxGetApp().normal_font());

    wxGetApp().UpdateDarkUI(this);
    SetBackgroundColour(*wxWHITE);

    m_compatible_printers.type			= Preset::TYPE_PRINTER;
    m_compatible_printers.key_list		= "compatible_printers";
    m_compatible_printers.key_condition	= "compatible_printers_condition";
    //m_compatible_printers.dialog_title  = _L("Compatible printers");
    //m_compatible_printers.dialog_label  = _L("Select the printers this profile is compatible with.");

    m_compatible_prints.type			= Preset::TYPE_PRINT;
    m_compatible_prints.key_list 		= "compatible_prints";
    m_compatible_prints.key_condition	= "compatible_prints_condition";
    //m_compatible_prints.dialog_title 	= _L("Compatible print profiles");
    //m_compatible_prints.dialog_label 	= _L("Select the print profiles this profile is compatible with.");

    wxGetApp().tabs_list.push_back(this);

    m_em_unit = em_unit(m_parent); //wxGetApp().em_unit();

    m_config_manipulation = get_config_manipulation();

    Bind(wxEVT_SIZE, ([](wxSizeEvent &evt) {
        //for (auto page : m_pages)
        //    if (! page.get()->IsShown())
        //        page->layout_valid = false;
        evt.Skip();
    }));

    m_highlighter.set_timer_owner(this, 0);
    this->Bind(wxEVT_TIMER, [this](wxTimerEvent&)
    {
        m_highlighter.blink();
    });
}

void Tab::set_type()
{
    if (m_name == PRESET_PRINT_NAME)              { m_type = Slic3r::Preset::TYPE_PRINT; }
    else if (m_name == "sla_print")     { m_type = Slic3r::Preset::TYPE_SLA_PRINT; }
    else if (m_name == PRESET_FILAMENT_NAME)      { m_type = Slic3r::Preset::TYPE_FILAMENT; }
    else if (m_name == "sla_material")  { m_type = Slic3r::Preset::TYPE_SLA_MATERIAL; }
    else if (m_name == PRESET_PRINTER_NAME)       { m_type = Slic3r::Preset::TYPE_PRINTER; }
    else                                { m_type = Slic3r::Preset::TYPE_INVALID; assert(false); }
}

// sub new
//BBS: GUI refactor, change tab to fit into ParamsPanel
void Tab::create_preset_tab()
{
//move to ParamsPanel
/*#ifdef __WINDOWS__
    SetDoubleBuffered(true);
#endif //__WINDOWS__*/
    auto panel = this;

    m_preset_bundle = wxGetApp().preset_bundle;

    // Vertical sizer to hold the choice menu and the rest of the page.
/*#ifdef __WXOSX__
    auto  *main_sizer = new wxBoxSizer(wxVERTICAL);
    main_sizer->SetSizeHints(this);
    this->SetSizer(main_sizer);

    // Create additional panel to Fit() it from OnActivate()
    // It's needed for tooltip showing on OSX
    m_tmp_panel = new wxPanel(this, wxID_ANY, wxDefaultPosition, wxDefaultSize, wxBK_LEFT | wxTAB_TRAVERSAL);
    auto panel = m_tmp_panel;
    auto  sizer = new wxBoxSizer(wxVERTICAL);
    m_tmp_panel->SetSizer(sizer);
    m_tmp_panel->Layout();

    main_sizer->Add(m_tmp_panel, 1, wxEXPAND | wxALL, 0);
#else
    Tab *panel = this;
    auto  *sizer = new wxBoxSizer(wxVERTICAL);
    sizer->SetSizeHints(panel);
    panel->SetSizer(sizer);
#endif //__WXOSX__*/

    // BBS: model config
    if (m_type < Preset::TYPE_COUNT) {
        // preset chooser
        m_presets_choice = new TabPresetComboBox(panel, m_type);
        // m_presets_choice->SetFont(Label::Body_10); // BBS
        m_presets_choice->set_selection_changed_function([this](int selection) {
            if (!m_presets_choice->selection_is_changed_according_to_physical_printers())
            {
                if (m_type == Preset::TYPE_PRINTER && !m_presets_choice->is_selected_physical_printer())
                    m_preset_bundle->physical_printers.unselect_printer();

                // select preset
                std::string preset_name = m_presets_choice->GetString(selection).ToUTF8().data();
                select_preset(Preset::remove_suffix_modified(preset_name));
            }
        });
    }

    auto color = wxSystemSettings::GetColour(wxSYS_COLOUR_WINDOW);

    //buttons
    m_scaled_buttons.reserve(6);
    m_scaled_bitmaps.reserve(4);

    m_top_panel = new wxPanel(this, wxID_ANY, wxDefaultPosition, wxDefaultSize);
    // BBS: open this tab by select first
    m_top_panel->SetBackgroundColour(*wxWHITE);
    m_top_panel->Bind(wxEVT_LEFT_UP, [this](auto & e) {
        restore_last_select_item();
    });

    //add_scaled_button(panel, &m_btn_compare_preset, "compare");
    add_scaled_button(m_top_panel, &m_btn_save_preset, "save");
    add_scaled_button(m_top_panel, &m_btn_delete_preset, "cross");
    //if (m_type == Preset::Type::TYPE_PRINTER)
    //    add_scaled_button(panel, &m_btn_edit_ph_printer, "cog");

    m_show_incompatible_presets = false;
    add_scaled_bitmap(this, m_bmp_show_incompatible_presets, "flag_red");
    add_scaled_bitmap(this, m_bmp_hide_incompatible_presets, "flag_green");

    //add_scaled_button(panel, &m_btn_hide_incompatible_presets, m_bmp_hide_incompatible_presets.name());

    //m_btn_compare_preset->SetToolTip(_L("Compare presets"));
    // TRN "Save current Settings"
    m_btn_save_preset->SetToolTip(wxString::Format(_L("Save current %s"), m_title));
    m_btn_delete_preset->SetToolTip(_(L("Delete this preset")));
    m_btn_delete_preset->Hide();

    /*add_scaled_button(panel, &m_question_btn, "question");
    m_question_btn->SetToolTip(_(L("Hover the cursor over buttons to find more information \n"
                                   "or click this button.")));

    add_scaled_button(panel, &m_search_btn, "search");
    m_search_btn->SetToolTip(format_wxstr(_L("Search in settings [%1%]"), "Ctrl+F"));*/

    // Bitmaps to be shown on the "Revert to system" aka "Lock to system" button next to each input field.
    add_scaled_bitmap(this, m_bmp_value_lock  , "unlock_normal");
    add_scaled_bitmap(this, m_bmp_value_unlock, "lock_normal");
    m_bmp_non_system = &m_bmp_white_bullet;
    // Bitmaps to be shown on the "Undo user changes" button next to each input field.
    add_scaled_bitmap(this, m_bmp_value_revert, "undo");
    add_scaled_bitmap(this, m_bmp_white_bullet, "dot");

    set_tooltips_text();

    add_scaled_button(m_top_panel, &m_undo_btn,        m_bmp_white_bullet.name());
    add_scaled_button(m_top_panel, &m_undo_to_sys_btn, m_bmp_white_bullet.name());
    add_scaled_button(m_top_panel, &m_btn_search,      "search");
    m_btn_search->SetToolTip(_L("Search in preset"));

    //search input
    m_search_item = new StaticBox(m_top_panel);
    StateColor box_colour(std::pair<wxColour, int>(*wxWHITE, StateColor::Normal));
    StateColor box_border_colour(std::pair<wxColour, int>(wxColour(238, 238, 238), StateColor::Normal));

    m_search_item->SetBackgroundColor(box_colour);
    m_search_item->SetBorderColor(box_border_colour);
    m_search_item->SetCornerRadius(5);


    //StateColor::darkModeColorFor(wxColour(238, 238, 238)), wxDefaultPosition, wxSize(m_top_panel->GetSize().GetWidth(), 3 * wxGetApp().em_unit()), 8);
    auto search_sizer = new wxBoxSizer(wxHORIZONTAL);
    m_search_input = new TextInput(m_search_item, wxEmptyString, wxEmptyString, wxEmptyString, wxDefaultPosition, wxDefaultSize, 0 | wxBORDER_NONE);
    m_search_input->SetBackgroundColour(wxColour(238, 238, 238));
    m_search_input->SetForegroundColour(wxColour(43, 52, 54));
    m_search_input->SetFont(wxGetApp().bold_font());

    search_sizer->Add(new wxWindow(m_search_item, wxID_ANY, wxDefaultPosition, wxSize(0, 0)), 0, wxEXPAND|wxLEFT|wxRIGHT, FromDIP(6));
    search_sizer->Add(m_search_input, 1, wxEXPAND | wxALL, FromDIP(2));
    //bbl for linux
    //search_sizer->Add(new wxWindow(m_search_input, wxID_ANY, wxDefaultPosition, wxSize(0, 0)), 0, wxEXPAND | wxLEFT, 16);


     m_search_item->Bind(wxEVT_LEFT_DOWN, [this](wxMouseEvent &e) {
        m_search_input->SetFocus();
    });

    m_search_input->Bind(wxCUSTOMEVT_EXIT_SEARCH, [this](wxCommandEvent &) {
         Freeze();
        if (m_presets_choice) m_presets_choice->Show();

        m_btn_save_preset->Show();
        m_btn_search->Show();
        m_search_item->Hide();

        m_search_item->Refresh();
        m_search_item->Update();
        m_search_item->Layout();

        this->GetParent()->Refresh();
        this->GetParent()->Update();
        this->GetParent()->Layout();
        Thaw();
    });

    m_search_item->SetSizer(search_sizer);
    m_search_item->Layout();
    search_sizer->Fit(m_search_item);

    m_search_item->Hide();
    //m_btn_search->SetId(wxID_FIND_PROCESS);

    m_btn_search->Bind(
        wxEVT_BUTTON,
        [this](wxCommandEvent &) {
         Freeze();
         if (m_presets_choice)
             m_presets_choice->Hide();

         m_btn_save_preset->Hide();
         m_btn_search->Hide();
         m_search_item->Show();

         this->GetParent()->Refresh();
         this->GetParent()->Update();
         this->GetParent()->Layout();

         wxGetApp().plater()->search(false, m_type, m_top_panel->GetParent(), m_search_input, m_btn_search);
         Thaw();

        });

    m_undo_btn->Bind(wxEVT_BUTTON, ([this](wxCommandEvent) { on_roll_back_value(); }));
    m_undo_to_sys_btn->Bind(wxEVT_BUTTON, ([this](wxCommandEvent) { on_roll_back_value(true); }));
    /* m_search_btn->Bind(wxEVT_BUTTON, [](wxCommandEvent) { wxGetApp().plater()->search(false); });*/

    // Colors for ui "decoration"
    m_sys_label_clr			= wxGetApp().get_label_clr_sys();
    m_modified_label_clr	= wxGetApp().get_label_clr_modified();
    m_default_text_clr      = wxGetApp().get_label_clr_default();

    m_main_sizer = new wxBoxSizer( wxVERTICAL );
    m_top_sizer = new wxBoxSizer( wxHORIZONTAL );
    // BBS: model config
    if (m_presets_choice) {
        m_presets_choice->Reparent(m_top_panel);
        m_top_sizer->Add(m_presets_choice, 1, wxLEFT | wxRIGHT | wxALIGN_CENTER_VERTICAL, 10);
    } else {
        m_top_sizer->AddSpacer(10);
        m_top_sizer->AddStretchSpacer(1);
    }

    const float scale_factor = /*wxGetApp().*/em_unit(this)*0.1;// GetContentScaleFactor();
#ifndef DISABLE_UNDO_SYS
    m_top_sizer->Add( m_undo_to_sys_btn, 0, wxALIGN_CENTER_VERTICAL);
    m_top_sizer->AddSpacer(8);
#endif
    m_top_sizer->Add( m_undo_btn, 0, wxALIGN_CENTER_VERTICAL);
    m_top_sizer->Add( m_btn_save_preset, 0, wxALIGN_CENTER_VERTICAL | wxLEFT, 8  );
    m_top_sizer->Add( m_btn_delete_preset, 0, wxALIGN_CENTER_VERTICAL | wxLEFT, 8 );
    m_top_sizer->Add( m_btn_search, 0, wxALIGN_CENTER_VERTICAL | wxLEFT, 8 );
    m_top_sizer->Add( m_search_item, 1, wxALIGN_CENTER_VERTICAL | wxRIGHT , 8 );

    if (dynamic_cast<TabPrint*>(this) == nullptr) {
        m_static_title = new Label(m_top_panel, Label::Body_12, _L("Advance"));
        m_static_title->Wrap( -1 );
        // BBS: open this tab by select first
        m_static_title->Bind(wxEVT_LEFT_UP, [this](auto& e) {
            restore_last_select_item();
        });
        m_top_sizer->Add( m_static_title, 0, wxALIGN_CENTER_VERTICAL | wxLEFT, 8 );
        m_mode_view = new SwitchButton(m_top_panel, wxID_ABOUT);
        m_top_sizer->AddSpacer(4);
        m_top_sizer->Add( m_mode_view, 0, wxALIGN_CENTER_VERTICAL);
    }

    m_top_sizer->AddSpacer(10);

    m_top_sizer->SetMinSize(-1, 3 * m_em_unit);
    m_top_panel->SetSizer(m_top_sizer);
    if (m_presets_choice)
        m_main_sizer->Add(m_top_panel, 0, wxEXPAND | wxUP | wxDOWN, m_em_unit);
    else
        m_top_panel->Hide();

#if 0
#ifdef _MSW_DARK_MODE
    // Sizer with buttons for mode changing
    if (wxGetApp().tabs_as_menu())
#endif
        m_mode_sizer = new ModeSizer(panel, int (0.5*em_unit(this)));

    const float scale_factor = /*wxGetApp().*/em_unit(this)*0.1;// GetContentScaleFactor();
    m_hsizer = new wxBoxSizer(wxHORIZONTAL);
    sizer->Add(m_hsizer, 0, wxEXPAND | wxBOTTOM, 3);
    m_hsizer->Add(m_presets_choice, 0, wxLEFT | wxRIGHT | wxTOP | wxALIGN_CENTER_VERTICAL, 3);
    m_hsizer->AddSpacer(int(4*scale_factor));
    m_hsizer->Add(m_btn_save_preset, 0, wxALIGN_CENTER_VERTICAL);
    m_hsizer->AddSpacer(int(4 * scale_factor));
    m_hsizer->Add(m_btn_delete_preset, 0, wxALIGN_CENTER_VERTICAL);
    if (m_btn_edit_ph_printer) {
        m_hsizer->AddSpacer(int(4 * scale_factor));
        m_hsizer->Add(m_btn_edit_ph_printer, 0, wxALIGN_CENTER_VERTICAL);
    }
    m_hsizer->AddSpacer(int(/*16*/8 * scale_factor));
    m_hsizer->Add(m_btn_hide_incompatible_presets, 0, wxALIGN_CENTER_VERTICAL);
    m_hsizer->AddSpacer(int(8 * scale_factor));
    m_hsizer->Add(m_question_btn, 0, wxALIGN_CENTER_VERTICAL);
    m_hsizer->AddSpacer(int(32 * scale_factor));
    m_hsizer->Add(m_undo_to_sys_btn, 0, wxALIGN_CENTER_VERTICAL);
    m_hsizer->Add(m_undo_btn, 0, wxALIGN_CENTER_VERTICAL);
    m_hsizer->AddSpacer(int(32 * scale_factor));
    m_hsizer->Add(m_search_btn, 0, wxALIGN_CENTER_VERTICAL);
    m_hsizer->AddSpacer(int(8*scale_factor));
    m_hsizer->Add(m_btn_compare_preset, 0, wxALIGN_CENTER_VERTICAL);
    m_hsizer->AddSpacer(int(16*scale_factor));
    // m_hsizer->AddStretchSpacer(32);
    // StretchSpacer has a strange behavior under OSX, so
    // There is used just additional sizer for m_mode_sizer with right alignment
    if (m_mode_sizer) {
        auto mode_sizer = new wxBoxSizer(wxVERTICAL);
        // Don't set the 2nd parameter to 1, making the sizer rubbery scalable in Y axis may lead
        // to wrong vertical size assigned to wxBitmapComboBoxes, see GH issue #7176.
        mode_sizer->Add(m_mode_sizer, 0, wxALIGN_RIGHT);
        m_hsizer->Add(mode_sizer, 1, wxALIGN_CENTER_VERTICAL | wxRIGHT, wxOSX ? 15 : 10);
    }

    //Horizontal sizer to hold the tree and the selected page.
    m_hsizer = new wxBoxSizer(wxHORIZONTAL);
    sizer->Add(m_hsizer, 1, wxEXPAND, 0);

    //left vertical sizer
    m_left_sizer = new wxBoxSizer(wxVERTICAL);
    m_hsizer->Add(m_left_sizer, 0, wxEXPAND | wxLEFT | wxTOP | wxBOTTOM, 3);
#endif
    // tree
    m_tabctrl = new TabCtrl(panel, wxID_ANY, wxDefaultPosition, wxSize(20 * m_em_unit, -1),
        wxTR_NO_BUTTONS | wxTR_HIDE_ROOT | wxTR_SINGLE | wxTR_NO_LINES | wxBORDER_NONE | wxWANTS_CHARS | wxTR_FULL_ROW_HIGHLIGHT);
    m_tabctrl->Bind(wxEVT_RIGHT_DOWN, [this](auto &e) {}); // disable right select
    m_tabctrl->SetFont(Label::Body_14);
    //m_left_sizer->Add(m_tabctrl, 1, wxEXPAND);
    const int img_sz = int(32 * scale_factor + 0.5f);
    m_icons = new wxImageList(img_sz, img_sz, false, 1);
    // Index of the last icon inserted into $self->{icons}.
    m_icon_count = -1;
    m_tabctrl->AssignImageList(m_icons);
    wxGetApp().UpdateDarkUI(m_tabctrl);

    // Delay processing of the following handler until the message queue is flushed.
    // This helps to process all the cursor key events on Windows in the tree control,
    // so that the cursor jumps to the last item.
    // BBS: bold selection
    m_tabctrl->Bind(wxEVT_TAB_SEL_CHANGING, [this](wxCommandEvent& event) {
        if (m_disable_tree_sel_changed_event)
            return;
        const auto sel_item = m_tabctrl->GetSelection();
        //OutputDebugStringA("wxEVT_TAB_SEL_CHANGING ");
        //OutputDebugStringA(m_title.c_str());
        //const auto selection = sel_item >= 0 ? m_tabctrl->GetItemText(sel_item) : "";
        //OutputDebugString(selection);
        //OutputDebugStringA("\n");
        m_tabctrl->SetItemBold(sel_item, false);
        });
    m_tabctrl->Bind(wxEVT_TAB_SEL_CHANGED, [this](wxCommandEvent& event) {
#ifdef __linux__
        // Events queue is opposite On Linux. wxEVT_SET_FOCUS invokes after wxEVT_TAB_SEL_CHANGED,
        // and a result wxEVT_KILL_FOCUS doesn't invoke for the TextCtrls.
        // So, call SetFocus explicitly for this control before changing of the selection
        m_tabctrl->SetFocus();
#endif
            if (!m_disable_tree_sel_changed_event && !m_pages.empty()) {
                if (m_page_switch_running)
                    m_page_switch_planned = true;
                else {
                    m_page_switch_running = true;
                    do {
                        m_page_switch_planned = false;
                        m_tabctrl->Update();
                    } while (this->tree_sel_change_delayed(event));
                    m_page_switch_running = false;
                }
            }
        });

    m_tabctrl->Bind(wxEVT_KEY_DOWN, &Tab::OnKeyDown, this);

    m_main_sizer->Add(m_tabctrl, 1, wxEXPAND | wxALL, 0 );

    this->SetSizer(m_main_sizer);
    //this->Layout();
    m_page_view = m_parent->get_paged_view();

    // Initialize the page.
/*#ifdef __WXOSX__
    auto page_parent = m_tmp_panel;
#else
    auto page_parent = this;
#endif

    m_page_view = new wxScrolledWindow(page_parent, wxID_ANY, wxDefaultPosition, wxDefaultSize, wxTAB_TRAVERSAL);
    m_page_sizer = new wxBoxSizer(wxVERTICAL);
    m_page_view->SetSizer(m_page_sizer);
    m_page_view->SetScrollbars(1, 20, 1, 2);
    m_hsizer->Add(m_page_view, 1, wxEXPAND | wxLEFT, 5);*/

    //m_btn_compare_preset->Bind(wxEVT_BUTTON, ([this](wxCommandEvent e) { compare_preset(); }));
    m_btn_save_preset->Bind(wxEVT_BUTTON, ([this](wxCommandEvent e) { save_preset(); }));
    m_btn_delete_preset->Bind(wxEVT_BUTTON, ([this](wxCommandEvent e) { delete_preset(); }));
    /*m_btn_hide_incompatible_presets->Bind(wxEVT_BUTTON, ([this](wxCommandEvent e) {
        toggle_show_hide_incompatible();
    }));

    if (m_btn_edit_ph_printer)
        m_btn_edit_ph_printer->Bind(wxEVT_BUTTON, [this](wxCommandEvent e) {
            if (m_preset_bundle->physical_printers.has_selection())
                m_presets_choice->edit_physical_printer();
            else
                m_presets_choice->add_physical_printer();
        });*/

    // Initialize the DynamicPrintConfig by default keys/values.
    build();

    // ys_FIXME: Following should not be needed, the function will be called later
    // (update_mode->update_visibility->rebuild_page_tree). This does not work, during the
    // second call of rebuild_page_tree m_tabctrl->GetFirstVisibleItem(); returns zero
    // for some unknown reason (and the page is not refreshed until user does a selection).
    rebuild_page_tree();

    m_completed = true;
}

void Tab::add_scaled_button(wxWindow* parent,
                            ScalableButton** btn,
                            const std::string& icon_name,
                            const wxString& label/* = wxEmptyString*/,
                            long style /*= wxBU_EXACTFIT | wxNO_BORDER*/)
{
    *btn = new ScalableButton(parent, wxID_ANY, icon_name, label, wxDefaultSize, wxDefaultPosition, style, true);
    (*btn)->SetBackgroundColour(parent->GetBackgroundColour());
    m_scaled_buttons.push_back(*btn);
}

void Tab::add_scaled_bitmap(wxWindow* parent,
                            ScalableBitmap& bmp,
                            const std::string& icon_name)
{
    bmp = ScalableBitmap(parent, icon_name);
    m_scaled_bitmaps.push_back(&bmp);
}

void Tab::load_initial_data()
{
    m_config = &m_presets->get_edited_preset().config;
    bool has_parent = m_presets->get_selected_preset_parent() != nullptr;
    m_bmp_non_system = has_parent ? &m_bmp_value_unlock : &m_bmp_white_bullet;
    m_ttg_non_system = has_parent ? &m_ttg_value_unlock : &m_ttg_white_bullet_ns;
    m_tt_non_system  = has_parent ? &m_tt_value_unlock  : &m_ttg_white_bullet_ns;
}

Slic3r::GUI::PageShp Tab::add_options_page(const wxString& title, const std::string& icon, bool is_extruder_pages /*= false*/)
{
    // Index of icon in an icon list $self->{icons}.
    auto icon_idx = 0;
    if (!icon.empty()) {
        icon_idx = (m_icon_index.find(icon) == m_icon_index.end()) ? -1 : m_icon_index.at(icon);
        if (icon_idx == -1) {
            // Add a new icon to the icon list.
            m_scaled_icons_list.push_back(ScalableBitmap(this, icon, 32, false, true));
            //m_icons->Add(m_scaled_icons_list.back().bmp());
            icon_idx = ++m_icon_count;
            m_icon_index[icon] = icon_idx;
        }

        if (m_category_icon.find(title) == m_category_icon.end()) {
            // Add new category to the category_to_icon list.
            m_category_icon[title] = icon;
        }
    }
    // Initialize the page.
    //BBS: GUI refactor
    PageShp page(new Page(m_page_view, title, icon_idx, this));
//	page->SetBackgroundStyle(wxBG_STYLE_SYSTEM);
#ifdef __WINDOWS__
//	page->SetDoubleBuffered(true);
#endif //__WINDOWS__

    if (dynamic_cast<TabPrint*>(this)) {
        page->m_split_multi_line = true;
        page->m_option_label_at_right = true;
    }

    if (!is_extruder_pages)
        m_pages.push_back(page);

    page->set_config(m_config);
    return page;
}

// Names of categories is save in English always. We translate them only for UI.
// But category "Extruder n" can't be translated regularly (using _()), so
// just for this category we should splite the title and translate "Extruder" word separately
wxString Tab::translate_category(const wxString& title, Preset::Type preset_type)
{
    if (preset_type == Preset::TYPE_PRINTER && title.Contains("Extruder ")) {
        return _("Extruder") + title.SubString(8, title.Last());
    }
    return _(title);
}

void Tab::OnActivate()
{
    //BBS: GUI refactor
    //noUpdates seems not working
    //wxWindowUpdateLocker noUpdates(this);
/*#ifdef __WXOSX__
//    wxWindowUpdateLocker noUpdates(this);
    auto size = GetSizer()->GetSize();
    m_tmp_panel->GetSizer()->SetMinSize(size.x + m_size_move, size.y);
    Fit();
    m_size_move *= -1;
#endif // __WXOSX__*/

#ifdef __WXMSW__
    // Workaround for tooltips over Tree Controls displayed over excessively long
    // tree control items, stealing the window focus.
    //
    // In case the Tab was reparented from the MainFrame to the floating dialog,
    // the tooltip created by the Tree Control before reparenting is not reparented,
    // but it still points to the MainFrame. If the tooltip pops up, the MainFrame
    // is incorrectly focussed, stealing focus from the floating dialog.
    //
    // The workaround is to delete the tooltip control.
    // Vojtech tried to reparent the tooltip control, but it did not work,
    // and if the Tab was later reparented back to MainFrame, the tooltip was displayed
    // at an incorrect position, therefore it is safer to just discard the tooltip control
    // altogether.
    HWND hwnd_tt = TreeView_GetToolTips(m_tabctrl->GetHandle());
    if (hwnd_tt) {
	    HWND hwnd_toplevel 	= find_toplevel_parent(m_tabctrl)->GetHandle();
	    HWND hwnd_parent 	= ::GetParent(hwnd_tt);
	    if (hwnd_parent != hwnd_toplevel) {
	    	::DestroyWindow(hwnd_tt);
			TreeView_SetToolTips(m_tabctrl->GetHandle(), nullptr);
	    }
    }
#endif

    // BBS: select on first active
    if (!m_active_page)
        restore_last_select_item();

    //BBS: GUI refactor
    m_page_view->Freeze();

    // create controls on active page
    activate_selected_page([](){});
    //BBS: GUI refactor
    //m_main_sizer->Layout();
    m_parent->Layout();

#ifdef _MSW_DARK_MODE
    // Because of DarkMode we use our own Notebook (inherited from wxSiplebook) instead of wxNotebook
    // And it looks like first Layout of the page doesn't update a size of the m_presets_choice
    // So we have to set correct size explicitely
   /* if (wxSize ok_sz = wxSize(35 * m_em_unit, m_presets_choice->GetBestSize().y);
        ok_sz != m_presets_choice->GetSize()) {
        m_presets_choice->SetMinSize(ok_sz);
        m_presets_choice->SetSize(ok_sz);
        GetSizer()->GetItem(size_t(0))->GetSizer()->Layout();
        if (wxGetApp().tabs_as_menu())
            m_presets_choice->update();
    }*/
#endif // _MSW_DARK_MODE
    Refresh();

    //BBS: GUI refactor
    m_page_view->Thaw();
}

void Tab::update_label_colours()
{
    m_default_text_clr = wxGetApp().get_label_clr_default();
    if (m_sys_label_clr == wxGetApp().get_label_clr_sys() && m_modified_label_clr == wxGetApp().get_label_clr_modified())
        return;
    m_sys_label_clr = wxGetApp().get_label_clr_sys();
    m_modified_label_clr = wxGetApp().get_label_clr_modified();

    //update options "decoration"
    for (const auto& opt : m_options_list)
    {
        const wxColour *color = &m_sys_label_clr;

        // value isn't equal to system value
        if ((opt.second & osSystemValue) == 0) {
            // value is equal to last saved
            if ((opt.second & osInitValue) != 0)
                color = &m_default_text_clr;
            // value is modified
            else
                color = &m_modified_label_clr;
        }
        if (opt.first == "printable_area"            ||
            opt.first == "compatible_prints"    || opt.first == "compatible_printers"           ) {
            if (m_colored_Label_colors.find(opt.first) != m_colored_Label_colors.end())
                m_colored_Label_colors.at(opt.first) = *color;
            continue;
        }

        Field* field = get_field(opt.first);
        if (field == nullptr) continue;
        field->set_label_colour(color);
    }

    auto cur_item = m_tabctrl->GetFirstVisibleItem();
    if (cur_item < 0 || !m_tabctrl->IsVisible(cur_item))
        return;
    while (cur_item >= 0) {
        auto title = m_tabctrl->GetItemText(cur_item);
        for (auto page : m_pages)
        {
            if (translate_category(page->title(), m_type) != title)
                continue;

            const wxColor *clr = !page->m_is_nonsys_values ? &m_sys_label_clr :
                page->m_is_modified_values ? &m_modified_label_clr :
                (m_type < Preset::TYPE_COUNT ? &m_default_text_clr : &m_modified_label_clr);

            m_tabctrl->SetItemTextColour(cur_item, clr == &m_modified_label_clr ? *clr : StateColor(
                        std::make_pair(0x6B6B6C, (int) StateColor::NotChecked),
                        std::make_pair(*clr, (int) StateColor::Normal)));
            break;
        }
        cur_item = m_tabctrl->GetNextVisible(cur_item);
    }

    decorate();
}

void Tab::decorate()
{
    for (const auto& opt : m_options_list)
    {
        Field*      field = nullptr;
        wxColour*   colored_label_clr = nullptr;

        if (opt.first == "printable_area" ||
            opt.first == "compatible_prints" || opt.first == "compatible_printers")
            colored_label_clr = (m_colored_Label_colors.find(opt.first) == m_colored_Label_colors.end()) ? nullptr : &m_colored_Label_colors.at(opt.first);

        if (!colored_label_clr) {
            field = get_field(opt.first);
            if (!field)
                continue;
        }

        bool is_nonsys_value = false;
        bool is_modified_value = true;
        const ScalableBitmap* sys_icon  = &m_bmp_value_lock;
        const ScalableBitmap* icon      = &m_bmp_value_revert;

        const wxColour* color = m_is_default_preset ? &m_default_text_clr : &m_sys_label_clr;

        const wxString* sys_tt  = &m_tt_value_lock;
        const wxString* tt      = &m_tt_value_revert;

        // value isn't equal to system value
        if ((opt.second & osSystemValue) == 0) {
            is_nonsys_value = true;
            sys_icon = m_bmp_non_system;
            sys_tt = m_tt_non_system;
            // value is equal to last saved
            if ((opt.second & osInitValue) != 0)
                color = &m_default_text_clr;
            // value is modified
            else
                color = &m_modified_label_clr;
        }
        if ((opt.second & osInitValue) != 0)
        {
            is_modified_value = false;
            icon = &m_bmp_white_bullet;
            tt = &m_tt_white_bullet;
        }

        if (colored_label_clr) {
            *colored_label_clr = *color;
            continue;
        }

        field->m_is_nonsys_value = is_nonsys_value;
        field->m_is_modified_value = is_modified_value;
        field->set_undo_bitmap(icon);
        //BBS: GUI refactor
        field->set_undo_to_sys_bitmap(sys_icon);
        field->set_undo_tooltip(tt);
        field->set_undo_to_sys_tooltip(sys_tt);
        field->set_label_colour(color);
    }

    if (m_active_page)
        m_active_page->refresh();
}

// Update UI according to changes
void Tab::update_changed_ui()
{
    if (m_postpone_update_ui)
        return;

    const bool deep_compare = (m_type == Slic3r::Preset::TYPE_PRINTER || m_type == Slic3r::Preset::TYPE_SLA_MATERIAL);
    auto dirty_options = m_presets->current_dirty_options(deep_compare);
    auto nonsys_options = m_presets->current_different_from_parent_options(deep_compare);
    if (m_type == Preset::TYPE_PRINTER && static_cast<TabPrinter*>(this)->m_printer_technology == ptFFF) {
        TabPrinter* tab = static_cast<TabPrinter*>(this);
        if (tab->m_initial_extruders_count != tab->m_extruders_count)
            dirty_options.emplace_back("extruders_count");
        if (tab->m_sys_extruders_count != tab->m_extruders_count)
            nonsys_options.emplace_back("extruders_count");
    }

    for (auto& it : m_options_list)
        it.second = m_opt_status_value;

    for (auto opt_key : dirty_options)	m_options_list[opt_key] &= ~osInitValue;
    for (auto opt_key : nonsys_options)	m_options_list[opt_key] &= ~osSystemValue;

    update_custom_dirty();

    decorate();

    wxTheApp->CallAfter([this]() {
        if (parent()) //To avoid a crash, parent should be exist for a moment of a tree updating
            update_changed_tree_ui();
    });
    // BBS:
    update_undo_buttons();
}

void Tab::init_options_list()
{
    if (!m_options_list.empty())
        m_options_list.clear();

    for (const std::string& opt_key : m_config->keys())
        m_options_list.emplace(opt_key, m_opt_status_value);
}

template<class T>
void add_correct_opts_to_options_list(const std::string &opt_key, std::map<std::string, int>& map, Tab *tab, const int& value)
{
    T *opt_cur = static_cast<T*>(tab->m_config->option(opt_key));
    for (size_t i = 0; i < opt_cur->values.size(); i++)
        map.emplace(opt_key + "#" + std::to_string(i), value);
}

void TabPrinter::init_options_list()
{
    if (!m_options_list.empty())
        m_options_list.clear();

    for (const std::string& opt_key : m_config->keys())
    {
        if (opt_key == "printable_area" || opt_key == "bed_exclude_area" | opt_key == "thumbnails") {
            m_options_list.emplace(opt_key, m_opt_status_value);
            continue;
        }
        switch (m_config->option(opt_key)->type())
        {
        case coInts:	add_correct_opts_to_options_list<ConfigOptionInts		>(opt_key, m_options_list, this, m_opt_status_value);	break;
        case coBools:	add_correct_opts_to_options_list<ConfigOptionBools		>(opt_key, m_options_list, this, m_opt_status_value);	break;
        case coFloats:	add_correct_opts_to_options_list<ConfigOptionFloats		>(opt_key, m_options_list, this, m_opt_status_value);	break;
        case coStrings:	add_correct_opts_to_options_list<ConfigOptionStrings	>(opt_key, m_options_list, this, m_opt_status_value);	break;
        case coPercents:add_correct_opts_to_options_list<ConfigOptionPercents	>(opt_key, m_options_list, this, m_opt_status_value);	break;
        case coPoints:	add_correct_opts_to_options_list<ConfigOptionPoints		>(opt_key, m_options_list, this, m_opt_status_value);	break;
        // BBS
        case coEnums:   add_correct_opts_to_options_list<ConfigOptionInts       >(opt_key, m_options_list, this, m_opt_status_value);   break;
        default:		m_options_list.emplace(opt_key, m_opt_status_value);		break;
        }
    }
    if (m_printer_technology == ptFFF)
        m_options_list.emplace("extruders_count", m_opt_status_value);
}

void TabPrinter::msw_rescale()
{
    Tab::msw_rescale();

    if (m_reset_to_filament_color)
        m_reset_to_filament_color->msw_rescale();

    //BBS: GUI refactor
    //Layout();
    m_parent->Layout();
}

void TabSLAMaterial::init_options_list()
{
    if (!m_options_list.empty())
        m_options_list.clear();

    for (const std::string& opt_key : m_config->keys())
    {
        if (opt_key == "compatible_prints" || opt_key == "compatible_printers") {
            m_options_list.emplace(opt_key, m_opt_status_value);
            continue;
        }
        switch (m_config->option(opt_key)->type())
        {
        case coInts:	add_correct_opts_to_options_list<ConfigOptionInts		>(opt_key, m_options_list, this, m_opt_status_value);	break;
        case coBools:	add_correct_opts_to_options_list<ConfigOptionBools		>(opt_key, m_options_list, this, m_opt_status_value);	break;
        case coFloats:	add_correct_opts_to_options_list<ConfigOptionFloats		>(opt_key, m_options_list, this, m_opt_status_value);	break;
        case coStrings:	add_correct_opts_to_options_list<ConfigOptionStrings	>(opt_key, m_options_list, this, m_opt_status_value);	break;
        case coPercents:add_correct_opts_to_options_list<ConfigOptionPercents	>(opt_key, m_options_list, this, m_opt_status_value);	break;
        case coPoints:	add_correct_opts_to_options_list<ConfigOptionPoints		>(opt_key, m_options_list, this, m_opt_status_value);	break;
        // BBS
        case coEnums:	add_correct_opts_to_options_list<ConfigOptionInts		>(opt_key, m_options_list, this, m_opt_status_value);	break;
        default:		m_options_list.emplace(opt_key, m_opt_status_value);		break;
        }
    }
}

void Tab::get_sys_and_mod_flags(const std::string& opt_key, bool& sys_page, bool& modified_page)
{
    auto opt = m_options_list.find(opt_key);
    if (opt == m_options_list.end())
        return;

    if (sys_page) sys_page = (opt->second & osSystemValue) != 0;
    modified_page |= (opt->second & osInitValue) == 0;
}

void Tab::update_changed_tree_ui()
{
    if (m_options_list.empty())
        return;
    auto cur_item = m_tabctrl->GetFirstVisibleItem();
    if (cur_item < 0 || !m_tabctrl->IsVisible(cur_item))
        return;

    auto selected_item = m_tabctrl->GetSelection();
    auto selection = selected_item >= 0 ? m_tabctrl->GetItemText(selected_item) : "";

    while (cur_item >= 0) {
        auto title = m_tabctrl->GetItemText(cur_item);
        for (auto page : m_pages)
        {
            if (translate_category(page->title(), m_type) != title)
                continue;
            bool sys_page = true;
            bool modified_page = false;
            if (page->title() == "General") {
                std::initializer_list<const char*> optional_keys{ "extruders_count", "printable_area" };
                for (auto &opt_key : optional_keys) {
                    get_sys_and_mod_flags(opt_key, sys_page, modified_page);
                }
            }
            if (page->title() == "Dependencies") {
                if (m_type == Slic3r::Preset::TYPE_PRINTER) {
                    sys_page = m_presets->get_selected_preset_parent() != nullptr;
                    modified_page = false;
                } else {
                    if (m_type == Slic3r::Preset::TYPE_FILAMENT || m_type == Slic3r::Preset::TYPE_SLA_MATERIAL)
                        get_sys_and_mod_flags("compatible_prints", sys_page, modified_page);
                    get_sys_and_mod_flags("compatible_printers", sys_page, modified_page);
                }
            }
            for (auto group : page->m_optgroups)
            {
                if (!sys_page && modified_page)
                    break;
                for (const auto &kvp : group->opt_map()) {
                    const std::string& opt_key = kvp.first;
                    get_sys_and_mod_flags(opt_key, sys_page, modified_page);
                }
            }

            const wxColor *clr = sys_page ? (m_is_default_preset ? &m_default_text_clr : &m_sys_label_clr) :
                                 (modified_page || m_type >= Preset::TYPE_COUNT) ? &m_modified_label_clr : &m_default_text_clr;

            if (page->set_item_colour(clr))
                m_tabctrl->SetItemTextColour(cur_item, clr == &m_modified_label_clr ? *clr : StateColor(
                        std::make_pair(0x6B6B6C, (int) StateColor::NotChecked),
                        std::make_pair(*clr, (int) StateColor::Normal)));

            page->m_is_nonsys_values = !sys_page;
            page->m_is_modified_values = modified_page;

            if (selection == title) {
                m_is_nonsys_values = page->m_is_nonsys_values;
                m_is_modified_values = page->m_is_modified_values;
            }
            break;
        }
        auto next_item = m_tabctrl->GetNextVisible(cur_item);
        cur_item = next_item;
    }
}

void Tab::update_undo_buttons()
{
    // BBS: restore all pages in preset
    m_undo_btn->        SetBitmap_(m_presets->get_edited_preset().is_dirty ? m_bmp_value_revert: m_bmp_white_bullet);
    m_undo_to_sys_btn-> SetBitmap_(m_is_nonsys_values   ? *m_bmp_non_system : m_bmp_value_lock);

    m_undo_btn->SetToolTip(m_presets->get_edited_preset().is_dirty ? _L("Click to reset all settings to the last saved preset.") : m_ttg_white_bullet);
    m_undo_to_sys_btn->SetToolTip(m_is_nonsys_values ? *m_ttg_non_system : m_ttg_value_lock);
}

void Tab::on_roll_back_value(const bool to_sys /*= true*/)
{
    // BBS: restore all pages in preset
    // if (!m_active_page) return;

    int os;
    if (to_sys)	{
        if (!m_is_nonsys_values) return;
        os = osSystemValue;
    }
    else {
        // BBS: restore all pages in preset
        if (!m_presets->get_edited_preset().is_dirty) return;
        os = osInitValue;
    }

    m_postpone_update_ui = true;

    // BBS: restore all preset
    for (auto page : m_pages)
    for (auto group : page->m_optgroups) {
        if (group->title == "Capabilities") {
            if ((m_options_list["extruders_count"] & os) == 0)
                to_sys ? group->back_to_sys_value("extruders_count") : group->back_to_initial_value("extruders_count");
        }
        if (group->title == "Size and coordinates") {
            if ((m_options_list["printable_area"] & os) == 0) {
                to_sys ? group->back_to_sys_value("printable_area") : group->back_to_initial_value("printable_area");
                load_key_value("printable_area", true/*some value*/, true);
            }
        }
        //if (group->title == "Profile dependencies") {
        //    // "compatible_printers" option doesn't exists in Printer Settimgs Tab
        //    if (m_type != Preset::TYPE_PRINTER && (m_options_list["compatible_printers"] & os) == 0) {
        //        to_sys ? group->back_to_sys_value("compatible_printers") : group->back_to_initial_value("compatible_printers");
        //        load_key_value("compatible_printers", true/*some value*/, true);

        //        bool is_empty = m_config->option<ConfigOptionStrings>("compatible_printers")->values.empty();
        //        m_compatible_printers.checkbox->SetValue(is_empty);
        //        is_empty ? m_compatible_printers.btn->Disable() : m_compatible_printers.btn->Enable();
        //    }
        //    // "compatible_prints" option exists only in Filament Settimgs and Materials Tabs
        //    if ((m_type == Preset::TYPE_FILAMENT || m_type == Preset::TYPE_SLA_MATERIAL) && (m_options_list["compatible_prints"] & os) == 0) {
        //        to_sys ? group->back_to_sys_value("compatible_prints") : group->back_to_initial_value("compatible_prints");
        //        load_key_value("compatible_prints", true/*some value*/, true);

        //        bool is_empty = m_config->option<ConfigOptionStrings>("compatible_prints")->values.empty();
        //        m_compatible_prints.checkbox->SetValue(is_empty);
        //        is_empty ? m_compatible_prints.btn->Disable() : m_compatible_prints.btn->Enable();
        //    }
        //}
        for (const auto &kvp : group->opt_map()) {
            const std::string& opt_key = kvp.first;
            if ((m_options_list[opt_key] & os) == 0)
                to_sys ? group->back_to_sys_value(opt_key) : group->back_to_initial_value(opt_key);
        }
    }

    // BBS: restore all pages in preset
    m_presets->discard_current_changes();

    m_postpone_update_ui = false;

    // When all values are rolled, then we hane to update whole tab in respect to the reverted values
    update();

    // BBS: restore all pages in preset, update_dirty also update combobox
    update_dirty();
}

// Update the combo box label of the selected preset based on its "dirty" state,
// comparing the selected preset config with $self->{config}.
void Tab::update_dirty()
{
    if (m_postpone_update_ui)
        return;

    if (m_presets_choice) {
        m_presets_choice->update_dirty();
        on_presets_changed();
    } else {
        m_presets->update_dirty();
    }
    update_changed_ui();
}

void Tab::update_tab_ui(bool update_plater_presets)
{
    if (m_presets_choice) {
        m_presets_choice->update();
        if (update_plater_presets)
            on_presets_changed();
    }
}

// Load a provied DynamicConfig into the tab, modifying the active preset.
// This could be used for example by setting a Wipe Tower position by interactive manipulation in the 3D view.
void Tab::load_config(const DynamicPrintConfig& config)
{
    bool modified = 0;
    for(auto opt_key : m_config->diff(config)) {
        m_config->set_key_value(opt_key, config.option(opt_key)->clone());
        modified = 1;
    }
    if (modified) {
        update_dirty();
        //# Initialize UI components with the config values.
        reload_config();
        update();
    }
}

// Reload current $self->{config} (aka $self->{presets}->edited_preset->config) into the UI fields.
void Tab::reload_config()
{
    if (m_active_page)
        m_active_page->reload_config();
}

void Tab::update_mode()
{
    m_mode = wxGetApp().get_mode();

    //BBS: GUI refactor
    // update mode for ModeSizer
    //if (m_mode_sizer)
    //    m_mode_sizer->SetMode(m_mode);

    update_visibility();

    update_changed_tree_ui();
}

void Tab::update_visibility()
{
    Freeze(); // There is needed Freeze/Thaw to avoid a flashing after Show/Layout

    for (auto page : m_pages)
        page->update_visibility(m_mode, page.get() == m_active_page);
    rebuild_page_tree();

    if (m_type == Preset::TYPE_SLA_PRINT)
        update_description_lines();

    //BBS: GUI refactor
    //Layout();
    m_parent->Layout();
    Thaw();
}

void Tab::msw_rescale()
{
    m_em_unit = em_unit(m_parent);

    m_top_sizer->SetMinSize(-1, 3 * m_em_unit);

    //BBS: GUI refactor
    //if (m_mode_sizer)
    //    m_mode_sizer->msw_rescale();
    if (m_presets_choice)
        m_presets_choice->msw_rescale();

    m_tabctrl->SetMinSize(wxSize(20 * m_em_unit, -1));

    // rescale buttons and cached bitmaps
    for (const auto btn : m_scaled_buttons)
        btn->msw_rescale();
    for (const auto bmp : m_scaled_bitmaps)
        bmp->msw_rescale();

    if (m_mode_view)
        m_mode_view->Rescale();

    if (m_detach_preset_btn)
        m_detach_preset_btn->msw_rescale();

    // rescale icons for tree_ctrl
    for (ScalableBitmap& bmp : m_scaled_icons_list)
        bmp.msw_rescale();
    // recreate and set new ImageList for tree_ctrl
    m_icons->RemoveAll();
    m_icons = new wxImageList(m_scaled_icons_list.front().bmp().GetWidth(), m_scaled_icons_list.front().bmp().GetHeight(), false);
    for (ScalableBitmap& bmp : m_scaled_icons_list)
        //m_icons->Add(bmp.bmp());
    m_tabctrl->AssignImageList(m_icons);

    // rescale options_groups
    if (m_active_page)
        m_active_page->msw_rescale();

    m_tabctrl->Rescale();

    //BBS: GUI refactor
    //Layout();
    m_parent->Layout();
}

void Tab::sys_color_changed()
{
    if (m_presets_choice)
        m_presets_choice->sys_color_changed();

    // update buttons and cached bitmaps
    for (const auto btn : m_scaled_buttons)
        btn->msw_rescale();
    for (const auto bmp : m_scaled_bitmaps)
        bmp->msw_rescale();
    if (m_detach_preset_btn)
        m_detach_preset_btn->msw_rescale();

    // update icons for tree_ctrl
    for (ScalableBitmap& bmp : m_scaled_icons_list)
        bmp.msw_rescale();
    // recreate and set new ImageList for tree_ctrl
    m_icons->RemoveAll();
    m_icons = new wxImageList(m_scaled_icons_list.front().bmp().GetWidth(), m_scaled_icons_list.front().bmp().GetHeight(), false);
    for (ScalableBitmap& bmp : m_scaled_icons_list)
        //m_icons->Add(bmp.bmp());
    m_tabctrl->AssignImageList(m_icons);

    // Colors for ui "decoration"
    update_label_colours();
#ifdef _WIN32
    wxWindowUpdateLocker noUpdates(this);
    //BBS: GUI refactor
    //if (m_mode_sizer)
    //    m_mode_sizer->msw_rescale();
    wxGetApp().UpdateDarkUI(this);
    wxGetApp().UpdateDarkUI(m_tabctrl);
#endif
    update_changed_tree_ui();

    // update options_groups
    if (m_active_page)
        m_active_page->sys_color_changed();

    //BBS: GUI refactor
    //Layout();
    m_parent->Layout();
}

Field* Tab::get_field(const t_config_option_key& opt_key, int opt_index/* = -1*/) const
{
    return m_active_page ? m_active_page->get_field(opt_key, opt_index) : nullptr;
}

std::pair<OG_CustomCtrl*, bool*> Tab::get_custom_ctrl_with_blinking_ptr(const t_config_option_key& opt_key, int opt_index/* = -1*/)
{
    if (!m_active_page)
        return {nullptr, nullptr};

    std::pair<OG_CustomCtrl*, bool*> ret = {nullptr, nullptr};

    for (auto opt_group : m_active_page->m_optgroups) {
        ret = opt_group->get_custom_ctrl_with_blinking_ptr(opt_key, opt_index);
        if (ret.first && ret.second)
            break;
    }
    return ret;
}

Field* Tab::get_field(const t_config_option_key& opt_key, Page** selected_page, int opt_index/* = -1*/)
{
    Field* field = nullptr;
    for (auto page : m_pages) {
        field = page->get_field(opt_key, opt_index);
        if (field != nullptr) {
            *selected_page = page.get();
            return field;
        }
    }
    return field;
}

void Tab::toggle_option(const std::string& opt_key, bool toggle, int opt_index/* = -1*/)
{
    if (!m_active_page)
        return;
    Field* field = m_active_page->get_field(opt_key, opt_index);
    if (field)
        field->toggle(toggle);
}

void Tab::toggle_line(const std::string &opt_key, bool toggle)
{
    if (!m_active_page) return;
    Line *line = m_active_page->get_line(opt_key);
    if (line) line->toggle_visible = toggle;
};

// To be called by custom widgets, load a value into a config,
// update the preset selection boxes (the dirty flags)
// If value is saved before calling this function, put saved_value = true,
// and value can be some random value because in this case it will not been used
void Tab::load_key_value(const std::string& opt_key, const boost::any& value, bool saved_value /*= false*/)
{
    if (!saved_value) change_opt_value(*m_config, opt_key, value);
    // Mark the print & filament enabled if they are compatible with the currently selected preset.
    if (opt_key == "compatible_printers" || opt_key == "compatible_prints") {
        // Don't select another profile if this profile happens to become incompatible.
        m_preset_bundle->update_compatible(PresetSelectCompatibleType::Never);
    }
    if (m_presets_choice)
        m_presets_choice->update_dirty();
    on_presets_changed();
    update();
}

static wxString support_combo_value_for_config(const DynamicPrintConfig &config, bool is_fff)
{
    const std::string support         = is_fff ? "enable_support"                 : "supports_enable";
    const std::string buildplate_only = is_fff ? "support_on_build_plate_only" : "support_buildplate_only";

    // BBS
#if 0
    return
        ! config.opt_bool(support) ?
            _("None") :
            (is_fff && !config.opt_bool("support_material_auto")) ?
                _("For support enforcers only") :
                (config.opt_bool(buildplate_only) ? _("Support on build plate only") :
                                                    _("Everywhere"));
#else
    if (config.opt_bool(support)) {
         return (config.opt_bool(buildplate_only) ? _("Support on build plate only") : _("Everywhere"));
    } else {
        return _("For support enforcers only");
    }
#endif
}

static wxString pad_combo_value_for_config(const DynamicPrintConfig &config)
{
    return config.opt_bool("pad_enable") ? (config.opt_bool("pad_around_object") ? _("Around object") : _("Below object")) : _("None");
}

void Tab::on_value_change(const std::string& opt_key, const boost::any& value)
{
    if (wxGetApp().plater() == nullptr) {
        return;
    }

    const bool is_fff = supports_printer_technology(ptFFF);
    ConfigOptionsGroup* og_freq_chng_params = wxGetApp().sidebar().og_freq_chng_params(is_fff);
    //BBS: GUI refactor
    if (og_freq_chng_params) {
        if (opt_key == "sparse_infill_density" || opt_key == "pad_enable")
        {
            boost::any val = og_freq_chng_params->get_config_value(*m_config, opt_key);
            og_freq_chng_params->set_value(opt_key, val);
        }

        if (opt_key == "pad_around_object") {
            for (PageShp& pg : m_pages) {
                Field* fld = pg->get_field(opt_key); /// !!! ysFIXME ????
                if (fld) fld->set_value(value, false);
            }
        }

        if (is_fff ?
            (opt_key == "enable_support" || opt_key == "support_type" || opt_key == "support_on_build_plate_only") :
            (opt_key == "supports_enable" || opt_key == "support_buildplate_only"))
            og_freq_chng_params->set_value("support", support_combo_value_for_config(*m_config, is_fff));

        if (!is_fff && (opt_key == "pad_enable" || opt_key == "pad_around_object"))
            og_freq_chng_params->set_value("pad", pad_combo_value_for_config(*m_config));

        if (opt_key == "brim_width")
        {
            bool val = m_config->opt_float("brim_width") > 0.0 ? true : false;
            og_freq_chng_params->set_value("brim", val);
        }
    }

    if (opt_key == "single_extruder_multi_material" || opt_key == "extruders_count" )
        update_wiping_button_visibility();

    if (opt_key == "enable_prime_tower") {
        auto timelapse_type = m_config->option<ConfigOptionEnum<TimelapseType>>("timelapse_type");
        bool timelapse_enabled = timelapse_type->value == TimelapseType::tlSmooth;
        if (!boost::any_cast<bool>(value) && timelapse_enabled) {
            MessageDialog dlg(wxGetApp().plater(), _L("Prime tower is required for smooth timeplase. There may be flaws on the model without prime tower. Are you sure you want to disable prime tower?"),
                              _L("Warning"), wxICON_WARNING | wxYES | wxNO);
            if (dlg.ShowModal() == wxID_NO) {
                DynamicPrintConfig new_conf = *m_config;
                new_conf.set_key_value("enable_prime_tower", new ConfigOptionBool(true));
                m_config_manipulation.apply(m_config, &new_conf);
            }
            wxGetApp().plater()->update();
        }
        update_wiping_button_visibility();
    }

    // reload scene to update timelapse wipe tower
    if (opt_key == "timelapse_type") {
        bool wipe_tower_enabled = m_config->option<ConfigOptionBool>("enable_prime_tower")->value;
        if (!wipe_tower_enabled && boost::any_cast<int>(value) == (int)TimelapseType::tlSmooth) {
            MessageDialog dlg(wxGetApp().plater(), _L("Prime tower is required for smooth timelapse. There may be flaws on the model without prime tower. Do you want to enable prime tower?"),
                              _L("Warning"), wxICON_WARNING | wxYES | wxNO);
            if (dlg.ShowModal() == wxID_YES) {
                DynamicPrintConfig new_conf = *m_config;
                new_conf.set_key_value("enable_prime_tower", new ConfigOptionBool(true));
                m_config_manipulation.apply(m_config, &new_conf);
                wxGetApp().plater()->update();
            }
        } else {
            wxGetApp().plater()->update();
        }
    }

    // BBS set support style to default when support type changes
    // Orca: do this only in simple mode
    if (opt_key == "support_type" && m_mode == comSimple) {
        DynamicPrintConfig new_conf = *m_config;
        new_conf.set_key_value("support_style", new ConfigOptionEnum<SupportMaterialStyle>(smsDefault));
        m_config_manipulation.apply(m_config, &new_conf);
    }

    // BBS popup a message to ask the user to set optimum parameters for tree support
    if (opt_key == "support_type" || opt_key == "support_style") {
        if (is_tree_slim(m_config->opt_enum<SupportType>("support_type"), m_config->opt_enum<SupportMaterialStyle>("support_style")) &&
            !(m_config->opt_float("support_top_z_distance") == 0 && m_config->opt_int("support_interface_top_layers") == 0 && m_config->opt_int("tree_support_wall_count") == 2)) {
            wxString msg_text = _L("We have added an experimental style \"Tree Slim\" that features smaller support volume but weaker strength.\n"
                                    "We recommend using it with: 0 interface layers, 0 top distance, 2 walls.");
            msg_text += "\n\n" + _L("Change these settings automatically? \n"
                                    "Yes - Change these settings automatically\n"
                                    "No  - Do not change these settings for me");
            MessageDialog      dialog(wxGetApp().plater(), msg_text, "Suggestion", wxICON_WARNING | wxYES | wxNO);
            DynamicPrintConfig new_conf = *m_config;
            if (dialog.ShowModal() == wxID_YES) {
                new_conf.set_key_value("support_top_z_distance", new ConfigOptionFloat(0));
                new_conf.set_key_value("support_interface_top_layers", new ConfigOptionInt(0));
                new_conf.set_key_value("tree_support_wall_count", new ConfigOptionInt(2));
                m_config_manipulation.apply(m_config, &new_conf);
            }
            wxGetApp().plater()->update();
        } else if ((m_config->opt_enum<SupportType>("support_type")==stTreeAuto && (m_config->opt_enum<SupportMaterialStyle>("support_style")==smsTreeStrong || m_config->opt_enum<SupportMaterialStyle>("support_style") == smsTreeHybrid)) &&
                   !((m_config->opt_float("support_top_z_distance") >=0.1 || is_support_filament(m_config->opt_int("support_interface_filament") - 1))
                       && m_config->opt_int("support_interface_top_layers") >1) ) {
            wxString msg_text = _L("For \"Tree Strong\" and \"Tree Hybrid\" styles, we recommend the following settings: at least 2 interface layers, at least 0.1mm top z distance or using support materials on interface.");
            msg_text += "\n\n" + _L("Change these settings automatically? \n"
                                    "Yes - Change these settings automatically\n"
                                    "No  - Do not change these settings for me");
            MessageDialog      dialog(wxGetApp().plater(), msg_text, "Suggestion", wxICON_WARNING | wxYES | wxNO);
            DynamicPrintConfig new_conf = *m_config;
            if (dialog.ShowModal() == wxID_YES) {
                if (!is_support_filament(m_config->opt_int("support_interface_filament") - 1) && m_config->opt_float("support_top_z_distance") < 0.1)
                    new_conf.set_key_value("support_top_z_distance", new ConfigOptionFloat(0.2));
                new_conf.set_key_value("support_interface_top_layers", new ConfigOptionInt(2));
                m_config_manipulation.apply(m_config, &new_conf);
            }
            wxGetApp().plater()->update();
        }
    }

    // BBS popup a message to ask the user to set optimum parameters for support interface if support materials are used
    if (opt_key == "support_interface_filament") {
        int interface_filament_id = m_config->opt_int("support_interface_filament") - 1; // the displayed id is based from 1, while internal id is based from 0
        if (is_support_filament(interface_filament_id) && !(m_config->opt_float("support_top_z_distance") == 0 && m_config->opt_float("support_interface_spacing") == 0 &&
                                                            m_config->opt_enum<SupportMaterialInterfacePattern>("support_interface_pattern") == SupportMaterialInterfacePattern::smipConcentric)) {
            wxString msg_text = _L("When using support material for the support interface, We recommend the following settings:\n"
                                   "0 top z distance, 0 interface spacing, concentric pattern and disable independent support layer height");
            msg_text += "\n\n" + _L("Change these settings automatically? \n"
                                    "Yes - Change these settings automatically\n"
                                    "No  - Do not change these settings for me");
            MessageDialog      dialog(wxGetApp().plater(), msg_text, "Suggestion", wxICON_WARNING | wxYES | wxNO);
            DynamicPrintConfig new_conf = *m_config;
            if (dialog.ShowModal() == wxID_YES) {
                new_conf.set_key_value("support_top_z_distance", new ConfigOptionFloat(0));
                new_conf.set_key_value("support_interface_spacing", new ConfigOptionFloat(0));
                new_conf.set_key_value("support_interface_pattern", new ConfigOptionEnum<SupportMaterialInterfacePattern>(SupportMaterialInterfacePattern::smipConcentric));
                new_conf.set_key_value("independent_support_layer_height", new ConfigOptionBool(false));
                m_config_manipulation.apply(m_config, &new_conf);
            }
            wxGetApp().plater()->update();
        }
    }

    // BBS
#if 0
    if (opt_key == "extruders_count")
        wxGetApp().plater()->on_extruders_change(boost::any_cast<size_t>(value));
#endif

    if (m_postpone_update_ui) {
        // It means that not all values are rolled to the system/last saved values jet.
        // And call of the update() can causes a redundant check of the config values,
        return;
    }

    update();
    m_active_page->update_visibility(m_mode, true);
    m_page_view->GetParent()->Layout();
}

void Tab::show_timelapse_warning_dialog() {
    if (!m_is_timelapse_wipe_tower_already_prompted) {
        wxString      msg_text = _(L("When recording timelapse without toolhead, it is recommended to add a \"Timelapse Wipe Tower\" \n"
                                "by right-click the empty position of build plate and choose \"Add Primitive\"->\"Timelapse Wipe Tower\"."));
        msg_text += "\n";
        MessageDialog dialog(nullptr, msg_text, "", wxICON_WARNING | wxOK);
        dialog.ShowModal();
        m_is_timelapse_wipe_tower_already_prompted = true;
    }
}

// Show/hide the 'purging volumes' button
void Tab::update_wiping_button_visibility() {
    if (m_preset_bundle->printers.get_selected_preset().printer_technology() == ptSLA)
        return; // ys_FIXME
    bool wipe_tower_enabled = dynamic_cast<ConfigOptionBool*>(  (m_preset_bundle->prints.get_edited_preset().config  ).option("enable_prime_tower"))->value;
    bool multiple_extruders = dynamic_cast<ConfigOptionFloats*>((m_preset_bundle->printers.get_edited_preset().config).option("nozzle_diameter"))->values.size() > 1;

    auto wiping_dialog_button = wxGetApp().sidebar().get_wiping_dialog_button();
    if (wiping_dialog_button) {
        wiping_dialog_button->Show(wipe_tower_enabled && multiple_extruders);
        wiping_dialog_button->GetParent()->Layout();
    }
}

void Tab::activate_option(const std::string& opt_key, const wxString& category)
{
    wxString page_title = translate_category(category, m_type);

    auto cur_item = m_tabctrl->GetFirstVisibleItem();
    if (cur_item < 0)
        return;

    // We should to activate a tab with searched option, if it doesn't.
    // And do it before finding of the cur_item to avoid a case when Tab isn't activated jet and all treeItems are invisible
    //BBS: GUI refactor
    //wxGetApp().mainframe->select_tab(this);
    wxGetApp().mainframe->select_tab((wxPanel*)m_parent);

    while (cur_item >= 0) {
        if (page_title.empty()) {
            bool has = false;
            for (auto &g : m_pages[cur_item]->m_optgroups) {
                for (auto &l : g->get_lines()) {
                    for (auto &o : l.get_options()) { if (o.opt.opt_key == opt_key) { has = true; break; } }
                    if (has) break;
                }
                if (has) break;
            }
            if (!has) {
                cur_item = m_tabctrl->GetNextVisible(cur_item);
                continue;
            }
        } else {
            auto title = m_tabctrl->GetItemText(cur_item);
            if (page_title != title) {
                cur_item = m_tabctrl->GetNextVisible(cur_item);
                continue;
            }
        }

        m_tabctrl->SelectItem(cur_item);
        break;
    }

    auto set_focus = [](wxWindow* win) {
        win->SetFocus();
#ifdef WIN32
        if (wxTextCtrl* text = dynamic_cast<wxTextCtrl*>(win))
            text->SetSelection(-1, -1);
        else if (wxSpinCtrl* spin = dynamic_cast<wxSpinCtrl*>(win))
            spin->SetSelection(-1, -1);
#endif // WIN32
    };

    Field* field = get_field(opt_key);

    // focused selected field
    if (field) {
        set_focus(field->getWindow());
        if (!field->getWindow()->HasFocus()) {
            wxScrollEvent evt(wxEVT_SCROLL_CHANGED);
            evt.SetEventObject(field->getWindow());
            wxPostEvent(m_page_view, evt);
        }
    }
    else if (category == "Single extruder MM setup") {
       // When we show and hide "Single extruder MM setup" page,
       // related options are still in the search list
       // So, let's hightlighte a "single_extruder_multi_material" option,
       // as a "way" to show hidden page again
       field = get_field("single_extruder_multi_material");
       if (field)
           set_focus(field->getWindow());
    }

    m_highlighter.init(get_custom_ctrl_with_blinking_ptr(opt_key));
}

void Tab::apply_searcher()
{
    wxGetApp().sidebar().get_searcher().apply(m_config, m_type, m_mode);
}

void Tab::cache_config_diff(const std::vector<std::string>& selected_options)
{
    m_cache_config.apply_only(m_presets->get_edited_preset().config, selected_options);
}

void Tab::apply_config_from_cache()
{
    bool was_applied = false;
    BOOST_LOG_TRIVIAL(info) << __FUNCTION__<<boost::format(": enter");
    // check and apply extruders count for printer preset
    if (m_type == Preset::TYPE_PRINTER)
        was_applied = static_cast<TabPrinter*>(this)->apply_extruder_cnt_from_cache();

    if (!m_cache_config.empty()) {
        m_presets->get_edited_preset().config.apply(m_cache_config);
        m_cache_config.clear();

        was_applied = true;
    }

    if (was_applied)
        update_dirty();
    BOOST_LOG_TRIVIAL(info) << __FUNCTION__<<boost::format(": exit, was_applied=%1%")%was_applied;
}

// Call a callback to update the selection of presets on the plater:
// To update the content of the selection boxes,
// to update the filament colors of the selection boxes,
// to update the "dirty" flags of the selection boxes,
// to update number of "filament" selection boxes when the number of extruders change.
void Tab::on_presets_changed()
{
    if (wxGetApp().plater() == nullptr)
        return;

    // Instead of PostEvent (EVT_TAB_PRESETS_CHANGED) just call update_presets
    wxGetApp().plater()->sidebar().update_presets(m_type);

    bool is_bbl_vendor_preset = wxGetApp().preset_bundle->is_bbl_vendor();
    if (is_bbl_vendor_preset) {
        wxGetApp().plater()->get_partplate_list().set_render_option(true, true);
        if (wxGetApp().preset_bundle->printers.get_edited_preset().has_cali_lines(wxGetApp().preset_bundle)) {
            wxGetApp().plater()->get_partplate_list().set_render_cali(true);
        } else {
            wxGetApp().plater()->get_partplate_list().set_render_cali(false);
        }
    } else {
        wxGetApp().plater()->get_partplate_list().set_render_option(false, true);
        wxGetApp().plater()->get_partplate_list().set_render_cali(false);
    }

    // Printer selected at the Printer tab, update "compatible" marks at the print and filament selectors.
    for (auto t: m_dependent_tabs)
    {
        Tab* tab = wxGetApp().get_tab(t);
        // If the printer tells us that the print or filament/sla_material preset has been switched or invalidated,
        // refresh the print or filament/sla_material tab page.
        // But if there are options, moved from the previously selected preset, update them to edited preset
        tab->apply_config_from_cache();
        tab->load_current_preset();
    }
    // clear m_dependent_tabs after first update from select_preset()
    // to avoid needless preset loading from update() function
    m_dependent_tabs.clear();

    wxGetApp().plater()->update_project_dirty_from_presets();
}

void Tab::build_preset_description_line(ConfigOptionsGroup* optgroup)
{
    auto description_line = [this](wxWindow* parent) {
        return description_line_widget(parent, &m_parent_preset_description_line);
    };

    auto detach_preset_btn = [this](wxWindow* parent) {
        m_detach_preset_btn = new ScalableButton(parent, wxID_ANY, "lock_normal_sys", "",
                                                 wxDefaultSize, wxDefaultPosition, wxBU_LEFT | wxBU_EXACTFIT, true);
        ScalableButton* btn = m_detach_preset_btn;
        btn->SetFont(Slic3r::GUI::wxGetApp().normal_font());

        auto sizer = new wxBoxSizer(wxHORIZONTAL);
        sizer->Add(btn);

        //btn->Bind(wxEVT_BUTTON, [this, parent](wxCommandEvent&)
        //{
        //	bool system = m_presets->get_edited_preset().is_system;
        //	bool dirty  = m_presets->get_edited_preset().is_dirty;
        //    wxString msg_text = system ?
        //    	_(L("A copy of the current system preset will be created, which will be detached from the system preset.")) :
        //        _(L("The current custom preset will be detached from the parent system preset."));
        //    if (dirty) {
	       //     msg_text += "\n\n";
        //    	msg_text += _(L("Modifications to the current profile will be saved."));
        //    }
        //    msg_text += "\n\n";
        //    msg_text += _(L("This action is not revertible.\nDo you want to proceed?"));

        //    //wxMessageDialog dialog(parent, msg_text, _(L("Detach preset")), wxICON_WARNING | wxYES_NO | wxCANCEL);
        //    MessageDialog dialog(parent, msg_text, _(L("Detach preset")), wxICON_WARNING | wxYES_NO | wxCANCEL);
        //    if (dialog.ShowModal() == wxID_YES)
        //        save_preset(m_presets->get_edited_preset().is_system ? std::string() : m_presets->get_edited_preset().name, true);
        //});

        btn->Hide();

        return sizer;
    };

    Line line = Line{ "", "" };
    line.full_width = 1;

    line.append_widget(description_line);
    line.append_widget(detach_preset_btn);
    optgroup->append_line(line);
}

void Tab::update_preset_description_line()
{
    const Preset* parent = m_presets->get_selected_preset_parent();
    const Preset& preset = m_presets->get_edited_preset();

    wxString description_line;

    //if (preset.is_default) {
    //    description_line = _(L("This is a default preset."));
    //} else if (preset.is_system) {
    //    description_line = _(L("This is a system preset."));
    //} else if (parent == nullptr) {
    //    description_line = _(L("Current preset is inherited from the default preset."));
    //} else {
    //    std::string name = parent->name;
    //    boost::replace_all(name, "&", "&&");
    //    description_line = _(L("Current preset is inherited from")) + ":\n\t" + from_u8(name);
    //}

    //if (preset.is_default || preset.is_system)
    //    description_line += "\n\t" + _(L("It can't be deleted or modified.")) +
    //                        "\n\t" + _(L("Any modifications should be saved as a new preset inherited from this one.")) +
    //                        "\n\t" + _(L("To do that please specify a new name for the preset."));

    //if (parent && parent->vendor)
    //{
    //    description_line += "\n\n" + _(L("Additional information:")) + "\n";
    //    description_line += "\t" + _(L("vendor")) + ": " + (m_type == Slic3r::Preset::TYPE_PRINTER ? "\n\t\t" : "") + parent->vendor->name +
    //                        ", ver: " + parent->vendor->config_version.to_string();
    //    if (m_type == Slic3r::Preset::TYPE_PRINTER) {
    //        const std::string &printer_model = preset.config.opt_string("printer_model");
    //        if (! printer_model.empty())
    //            description_line += "\n\n\t" + _(L("printer model")) + ": \n\t\t" + printer_model;
    //        switch (preset.printer_technology()) {
    //        case ptFFF:
    //        {
    //            //FIXME add prefered_sla_material_profile for SLA
    //            const std::string              &default_print_profile = preset.config.opt_string("default_print_profile");
    //            const std::vector<std::string> &default_filament_profiles = preset.config.option<ConfigOptionStrings>("default_filament_profile")->values;
    //            if (!default_print_profile.empty())
    //                description_line += "\n\n\t" + _(L("default print profile")) + ": \n\t\t" + default_print_profile;
    //            if (!default_filament_profiles.empty())
    //            {
    //                description_line += "\n\n\t" + _(L("default filament profile")) + ": \n\t\t";
    //                for (auto& profile : default_filament_profiles) {
    //                    if (&profile != &*default_filament_profiles.begin())
    //                        description_line += ", ";
    //                    description_line += profile;
    //                }
    //            }
    //            break;
    //        }
    //        case ptSLA:
    //        {
    //            //FIXME add prefered_sla_material_profile for SLA
    //            const std::string &default_sla_material_profile = preset.config.opt_string("default_sla_material_profile");
    //            if (!default_sla_material_profile.empty())
    //                description_line += "\n\n\t" + _(L("default SLA material profile")) + ": \n\t\t" + default_sla_material_profile;

    //            const std::string &default_sla_print_profile = preset.config.opt_string("default_sla_print_profile");
    //            if (!default_sla_print_profile.empty())
    //                description_line += "\n\n\t" + _(L("default SLA print profile")) + ": \n\t\t" + default_sla_print_profile;
    //            break;
    //        }
    //        default: break;
    //        }
    //    }
    //    else if (!preset.alias.empty())
    //    {
    //        description_line += "\n\n\t" + _(L("full profile name"))     + ": \n\t\t" + preset.name;
    //        description_line += "\n\t"   + _(L("symbolic profile name")) + ": \n\t\t" + preset.alias;
    //    }
    //}

    m_parent_preset_description_line->SetText(description_line, false);

    if (m_detach_preset_btn)
        m_detach_preset_btn->Show(parent && parent->is_system && !preset.is_default);
    //BBS: GUI refactor
    //Layout();
    m_parent->Layout();
}

void Tab::update_frequently_changed_parameters()
{
    const bool is_fff = supports_printer_technology(ptFFF);
    auto og_freq_chng_params = wxGetApp().sidebar().og_freq_chng_params(is_fff);
    if (!og_freq_chng_params) return;

    og_freq_chng_params->set_value("support", support_combo_value_for_config(*m_config, is_fff));
    if (! is_fff)
        og_freq_chng_params->set_value("pad", pad_combo_value_for_config(*m_config));

    const std::string updated_value_key = is_fff ? "sparse_infill_density" : "pad_enable";

    const boost::any val = og_freq_chng_params->get_config_value(*m_config, updated_value_key);
    og_freq_chng_params->set_value(updated_value_key, val);

    if (is_fff)
    {
        og_freq_chng_params->set_value("brim", bool(m_config->opt_float("brim_width") > 0.0));
        update_wiping_button_visibility();
    }
}
//BBS: BBS new parameter list
void TabPrint::build()
{
    if (m_presets == nullptr)
        m_presets = &m_preset_bundle->prints;
    load_initial_data();

    auto page = add_options_page(L("Quality"), "empty");
        auto optgroup = page->new_optgroup(L("Layer height"), L"param_layer_height");
        optgroup->append_single_option_line("layer_height");
        optgroup->append_single_option_line("initial_layer_print_height");

        optgroup = page->new_optgroup(L("Line width"), L"param_line_width");
        optgroup->append_single_option_line("line_width");
        optgroup->append_single_option_line("initial_layer_line_width");
        optgroup->append_single_option_line("outer_wall_line_width");
        optgroup->append_single_option_line("inner_wall_line_width");
        optgroup->append_single_option_line("top_surface_line_width");
        optgroup->append_single_option_line("sparse_infill_line_width");
        optgroup->append_single_option_line("internal_solid_infill_line_width");
        optgroup->append_single_option_line("support_line_width");

        optgroup = page->new_optgroup(L("Seam"), L"param_seam");
        optgroup->append_single_option_line("seam_position", "Seam");
        optgroup->append_single_option_line("staggered_inner_seams", "Seam");
        optgroup->append_single_option_line("seam_gap","Seam");
        optgroup->append_single_option_line("role_based_wipe_speed","Seam");
        optgroup->append_single_option_line("wipe_speed", "Seam");
        optgroup->append_single_option_line("wipe_on_loops","Seam");


        optgroup = page->new_optgroup(L("Precision"), L"param_precision");
        optgroup->append_single_option_line("slice_closing_radius");
        optgroup->append_single_option_line("resolution");
        optgroup->append_single_option_line("enable_arc_fitting");
        optgroup->append_single_option_line("xy_hole_compensation");
        optgroup->append_single_option_line("xy_contour_compensation");
        optgroup->append_single_option_line("elefant_foot_compensation");
        optgroup->append_single_option_line("elefant_foot_compensation_layers");
        optgroup->append_single_option_line("precise_outer_wall");
        optgroup->append_single_option_line("hole_to_polyhole");
        optgroup->append_single_option_line("hole_to_polyhole_threshold");
        optgroup->append_single_option_line("hole_to_polyhole_twisted");

        optgroup = page->new_optgroup(L("Ironing"), L"param_ironing");
        optgroup->append_single_option_line("ironing_type");
        optgroup->append_single_option_line("ironing_pattern");
        optgroup->append_single_option_line("ironing_speed");
        optgroup->append_single_option_line("ironing_flow");
        optgroup->append_single_option_line("ironing_spacing");
        optgroup->append_single_option_line("ironing_angle");

        optgroup = page->new_optgroup(L("Wall generator"), L"param_wall");
        optgroup->append_single_option_line("wall_generator");
        optgroup->append_single_option_line("wall_transition_angle");
        optgroup->append_single_option_line("wall_transition_filter_deviation");
        optgroup->append_single_option_line("wall_transition_length");
        optgroup->append_single_option_line("wall_distribution_count");
        optgroup->append_single_option_line("initial_layer_min_bead_width");
        optgroup->append_single_option_line("min_bead_width");
        optgroup->append_single_option_line("min_feature_size");

        optgroup = page->new_optgroup(L("Advanced"), L"param_advanced");
        optgroup->append_single_option_line("wall_infill_order");
        optgroup->append_single_option_line("print_flow_ratio");
        optgroup->append_single_option_line("bridge_flow");
        optgroup->append_single_option_line("bridge_density");
        optgroup->append_single_option_line("thick_bridges");
        optgroup->append_single_option_line("top_solid_infill_flow_ratio");
        optgroup->append_single_option_line("bottom_solid_infill_flow_ratio");
        optgroup->append_single_option_line("only_one_wall_top");
        optgroup->append_single_option_line("min_width_top_surface");
        optgroup->append_single_option_line("only_one_wall_first_layer");
        optgroup->append_single_option_line("detect_overhang_wall");
        optgroup->append_single_option_line("make_overhang_printable");
        optgroup->append_single_option_line("make_overhang_printable_angle");
        optgroup->append_single_option_line("make_overhang_printable_hole_size");
        optgroup->append_single_option_line("reduce_crossing_wall");
        optgroup->append_single_option_line("max_travel_detour_distance");
        optgroup->append_single_option_line("extra_perimeters_on_overhangs");

    page = add_options_page(L("Strength"), "empty");
        optgroup = page->new_optgroup(L("Walls"), L"param_wall");
        optgroup->append_single_option_line("wall_loops");
        optgroup->append_single_option_line("detect_thin_wall");

        optgroup = page->new_optgroup(L("Top/bottom shells"), L"param_shell");
        optgroup->append_single_option_line("top_surface_pattern", "fill-patterns#Infill of the top surface and bottom surface");
        optgroup->append_single_option_line("top_shell_layers");
        optgroup->append_single_option_line("top_shell_thickness");
        optgroup->append_single_option_line("bottom_surface_pattern", "fill-patterns#Infill of the top surface and bottom surface");
        optgroup->append_single_option_line("bottom_shell_layers");
        optgroup->append_single_option_line("bottom_shell_thickness");
        optgroup->append_single_option_line("internal_solid_infill_pattern");

        optgroup = page->new_optgroup(L("Infill"), L"param_infill");
        optgroup->append_single_option_line("sparse_infill_density");
        optgroup->append_single_option_line("sparse_infill_pattern", "fill-patterns#infill types and their properties of sparse");
        optgroup->append_single_option_line("infill_anchor");
        optgroup->append_single_option_line("infill_anchor_max");

        optgroup->append_single_option_line("filter_out_gap_fill");

        optgroup = page->new_optgroup(L("Advanced"), L"param_advanced");
        optgroup->append_single_option_line("infill_wall_overlap");
        optgroup->append_single_option_line("infill_direction");
        optgroup->append_single_option_line("bridge_angle");
        optgroup->append_single_option_line("minimum_sparse_infill_area");
        optgroup->append_single_option_line("infill_combination");
        optgroup->append_single_option_line("detect_narrow_internal_solid_infill");
        optgroup->append_single_option_line("ensure_vertical_shell_thickness");

    page = add_options_page(L("Speed"), "empty");
        optgroup = page->new_optgroup(L("Initial layer speed"), L"param_speed_first", 15);
        optgroup->append_single_option_line("initial_layer_speed");
        optgroup->append_single_option_line("initial_layer_infill_speed");
        optgroup->append_single_option_line("initial_layer_travel_speed");
        optgroup->append_single_option_line("slow_down_layers");
        optgroup = page->new_optgroup(L("Other layers speed"), L"param_speed", 15);
        optgroup->append_single_option_line("outer_wall_speed");
        optgroup->append_single_option_line("inner_wall_speed");
        optgroup->append_single_option_line("small_perimeter_speed");
        optgroup->append_single_option_line("small_perimeter_threshold");
        optgroup->append_single_option_line("sparse_infill_speed");
        optgroup->append_single_option_line("internal_solid_infill_speed");
        optgroup->append_single_option_line("top_surface_speed");
        optgroup->append_single_option_line("gap_infill_speed");
        optgroup->append_single_option_line("support_speed");
        optgroup->append_single_option_line("support_interface_speed");
        optgroup = page->new_optgroup(L("Overhang speed"), L"param_speed", 15);
        optgroup->append_single_option_line("enable_overhang_speed", "slow-down-for-overhang");
        optgroup->append_single_option_line("overhang_speed_classic", "slow-down-for-overhang");
        optgroup->append_single_option_line("slowdown_for_curled_perimeters");
        Line line = { L("Overhang speed"), L("This is the speed for various overhang degrees. Overhang degrees are expressed as a percentage of line width. 0 speed means no slowing down for the overhang degree range and wall speed is used") };
        line.label_path = "slow-down-for-overhang";
        line.append_option(optgroup->get_option("overhang_1_4_speed"));
        line.append_option(optgroup->get_option("overhang_2_4_speed"));
        line.append_option(optgroup->get_option("overhang_3_4_speed"));
        line.append_option(optgroup->get_option("overhang_4_4_speed"));
        optgroup->append_line(line);
        optgroup->append_separator();
        line = { L("Bridge"), L("Set speed for external and internal bridges") };
        line.append_option(optgroup->get_option("bridge_speed"));
        line.append_option(optgroup->get_option("internal_bridge_speed"));
        optgroup->append_line(line);

        optgroup = page->new_optgroup(L("Travel speed"), L"param_travel_speed", 15);
        optgroup->append_single_option_line("travel_speed");

        optgroup = page->new_optgroup(L("Acceleration"), L"param_acceleration", 15);
        optgroup->append_single_option_line("default_acceleration");
        optgroup->append_single_option_line("outer_wall_acceleration");
        optgroup->append_single_option_line("inner_wall_acceleration");
        optgroup->append_single_option_line("bridge_acceleration");
        optgroup->append_single_option_line("sparse_infill_acceleration");
        optgroup->append_single_option_line("internal_solid_infill_acceleration");
        optgroup->append_single_option_line("initial_layer_acceleration");
        optgroup->append_single_option_line("top_surface_acceleration");
        optgroup->append_single_option_line("travel_acceleration");
        optgroup->append_single_option_line("accel_to_decel_enable");
        optgroup->append_single_option_line("accel_to_decel_factor");

        optgroup = page->new_optgroup(L("Jerk(XY)"), L"param_speed", 15);
        optgroup->append_single_option_line("default_jerk");
        optgroup->append_single_option_line("outer_wall_jerk");
        optgroup->append_single_option_line("inner_wall_jerk");
        optgroup->append_single_option_line("infill_jerk");
        optgroup->append_single_option_line("top_surface_jerk");
        optgroup->append_single_option_line("initial_layer_jerk");
        optgroup->append_single_option_line("travel_jerk");
        
        optgroup = page->new_optgroup(L("Advanced"), L"param_advanced", 15);
        optgroup->append_single_option_line("max_volumetric_extrusion_rate_slope");
        optgroup->append_single_option_line("max_volumetric_extrusion_rate_slope_segment_length");

    page = add_options_page(L("Support"), "support");
        optgroup = page->new_optgroup(L("Support"), L"param_support");
    optgroup->append_single_option_line("enable_support", "support");
        optgroup->append_single_option_line("support_type", "support#support-types");
        optgroup->append_single_option_line("support_style", "support#support-styles");
        optgroup->append_single_option_line("support_threshold_angle", "support#threshold-angle");
        optgroup->append_single_option_line("raft_first_layer_density");
        optgroup->append_single_option_line("raft_first_layer_expansion");
        optgroup->append_single_option_line("support_on_build_plate_only");
        optgroup->append_single_option_line("support_critical_regions_only");
        optgroup->append_single_option_line("support_remove_small_overhang");
        //optgroup->append_single_option_line("enforce_support_layers");

        optgroup = page->new_optgroup(L("Raft"), L"param_raft");
        optgroup->append_single_option_line("raft_layers");
        optgroup->append_single_option_line("raft_contact_distance");

        optgroup = page->new_optgroup(L("Support filament"), L"param_support_filament");
        optgroup->append_single_option_line("support_filament", "support#support-filament");
        optgroup->append_single_option_line("support_interface_filament", "support#support-filament");

        //optgroup = page->new_optgroup(L("Options for support material and raft"));

        // Support 
        optgroup = page->new_optgroup(L("Advanced"), L"param_advanced");
        optgroup->append_single_option_line("support_top_z_distance", "support#top-z-distance");
        optgroup->append_single_option_line("support_bottom_z_distance", "support#bottom-z-distance");
        optgroup->append_single_option_line("support_base_pattern", "support#base-pattern");
        optgroup->append_single_option_line("support_base_pattern_spacing", "support#base-pattern");
        optgroup->append_single_option_line("support_angle");
        optgroup->append_single_option_line("support_interface_top_layers", "support#base-pattern");
        optgroup->append_single_option_line("support_interface_bottom_layers", "support#base-pattern");
        optgroup->append_single_option_line("support_interface_pattern", "support#base-pattern");
        optgroup->append_single_option_line("support_interface_spacing", "support#base-pattern");
        optgroup->append_single_option_line("support_bottom_interface_spacing");
        optgroup->append_single_option_line("support_expansion", "support#base-pattern");
        //optgroup->append_single_option_line("support_interface_loop_pattern");

        optgroup->append_single_option_line("support_object_xy_distance", "support");
        optgroup->append_single_option_line("bridge_no_support", "support#base-pattern");
        optgroup->append_single_option_line("max_bridge_length", "support#base-pattern");
        optgroup->append_single_option_line("independent_support_layer_height", "support");

        optgroup = page->new_optgroup(L("Tree supports"), L"param_advanced");
        optgroup->append_single_option_line("tree_support_tip_diameter");
        optgroup->append_single_option_line("tree_support_branch_distance", "support#tree-support-only-options");
        optgroup->append_single_option_line("tree_support_branch_distance_organic", "support#tree-support-only-options");
        optgroup->append_single_option_line("tree_support_top_rate");
        optgroup->append_single_option_line("tree_support_branch_diameter", "support#tree-support-only-options");
        optgroup->append_single_option_line("tree_support_branch_diameter_organic", "support#tree-support-only-options");
        optgroup->append_single_option_line("tree_support_branch_diameter_angle");
        optgroup->append_single_option_line("tree_support_branch_angle", "support#tree-support-only-options");
        optgroup->append_single_option_line("tree_support_branch_angle_organic", "support#tree-support-only-options");
        optgroup->append_single_option_line("tree_support_angle_slow");
        optgroup->append_single_option_line("tree_support_branch_diameter_double_wall");
        optgroup->append_single_option_line("tree_support_wall_count");
        optgroup->append_single_option_line("tree_support_adaptive_layer_height");
        optgroup->append_single_option_line("tree_support_auto_brim");
        optgroup->append_single_option_line("tree_support_brim_width");
        
    page = add_options_page(L("Others"), "advanced");
        optgroup = page->new_optgroup(L("Bed adhension"), L"param_adhension");
        optgroup->append_single_option_line("skirt_loops");
        optgroup->append_single_option_line("skirt_distance");
        optgroup->append_single_option_line("skirt_height");
        optgroup->append_single_option_line("skirt_speed");
        //optgroup->append_single_option_line("draft_shield");
        optgroup->append_single_option_line("brim_type", "auto-brim");
        optgroup->append_single_option_line("brim_width", "auto-brim#manual");
        optgroup->append_single_option_line("brim_object_gap", "auto-brim#brim-object-gap");
        optgroup->append_single_option_line("brim_ears_max_angle");
        optgroup->append_single_option_line("brim_ears_detection_length");

        optgroup = page->new_optgroup(L("Prime tower"), L"param_tower");
        optgroup->append_single_option_line("enable_prime_tower");
        optgroup->append_single_option_line("prime_tower_width");
        optgroup->append_single_option_line("prime_volume");
        optgroup->append_single_option_line("prime_tower_brim_width");
        optgroup->append_single_option_line("wipe_tower_rotation_angle");
        optgroup->append_single_option_line("wipe_tower_bridging");
        optgroup->append_single_option_line("wipe_tower_cone_angle");
        optgroup->append_single_option_line("wipe_tower_extra_spacing");
        optgroup->append_single_option_line("wipe_tower_no_sparse_layers");
        // optgroup->append_single_option_line("single_extruder_multi_material_priming");


        optgroup = page->new_optgroup(L("Flush options"), L"param_flush");
        optgroup->append_single_option_line("flush_into_infill", "reduce-wasting-during-filament-change#wipe-into-infill");
        optgroup->append_single_option_line("flush_into_objects", "reduce-wasting-during-filament-change#wipe-into-object");
        optgroup->append_single_option_line("flush_into_support", "reduce-wasting-during-filament-change#wipe-into-support-enabled-by-default");

        optgroup = page->new_optgroup(L("Special mode"), L"param_special");
        optgroup->append_single_option_line("slicing_mode");
        optgroup->append_single_option_line("print_sequence");
        optgroup->append_single_option_line("spiral_mode", "spiral-vase");
        optgroup->append_single_option_line("timelapse_type", "Timelapse");

        optgroup->append_single_option_line("fuzzy_skin");
        optgroup->append_single_option_line("fuzzy_skin_point_distance");
        optgroup->append_single_option_line("fuzzy_skin_thickness");


        optgroup = page->new_optgroup(L("G-code output"), L"param_gcode");
        optgroup->append_single_option_line("reduce_infill_retraction");
        optgroup->append_single_option_line("gcode_add_line_number");
        optgroup->append_single_option_line("gcode_comments");
        optgroup->append_single_option_line("gcode_label_objects");
        optgroup->append_single_option_line("exclude_object");
        Option option = optgroup->get_option("filename_format");
        // option.opt.full_width = true;
        option.opt.is_code = true;
        option.opt.multiline = true;
        // option.opt.height = 5;
        optgroup->append_single_option_line(option);
    
        optgroup = page->new_optgroup(L("Post-processing Scripts"), L"param_gcode", 0);
        option = optgroup->get_option("post_process");
        option.opt.full_width = true;
        option.opt.is_code = true;
        option.opt.height = 15;
        optgroup->append_single_option_line(option);
    page = add_options_page(L("Notes"), "note");
        optgroup = page->new_optgroup(L("Notes"), "note", 0);
        option = optgroup->get_option("notes");
        option.opt.full_width = true;
        option.opt.height = 25;//250;
        optgroup->append_single_option_line(option);

#if 0
    //page = add_options_page(L("Dependencies"), "advanced.png");
    //    optgroup = page->new_optgroup(L("Profile dependencies"));

    //    create_line_with_widget(optgroup.get(), "compatible_printers", "", [this](wxWindow* parent) {
    //        return compatible_widget_create(parent, m_compatible_printers);
    //    });
    //
    //    option = optgroup->get_option("compatible_printers_condition");
    //    option.opt.full_width = true;
    //    optgroup->append_single_option_line(option);

    //    build_preset_description_line(optgroup.get());
#endif
}

// Reload current config (aka presets->edited_preset->config) into the UI fields.
void TabPrint::reload_config()
{
    this->compatible_widget_reload(m_compatible_printers);
    Tab::reload_config();
}

void TabPrint::update_description_lines()
{
    Tab::update_description_lines();

    if (m_preset_bundle->printers.get_selected_preset().printer_technology() == ptSLA)
        return;

    if (m_active_page && m_active_page->title() == "Layers and perimeters" &&
        m_recommended_thin_wall_thickness_description_line && m_top_bottom_shell_thickness_explanation)
    {
        m_recommended_thin_wall_thickness_description_line->SetText(
            from_u8(PresetHints::recommended_thin_wall_thickness(*m_preset_bundle)));
        m_top_bottom_shell_thickness_explanation->SetText(
            from_u8(PresetHints::top_bottom_shell_thickness_explanation(*m_preset_bundle)));
    }

}

void TabPrint::toggle_options()
{
    if (!m_active_page) return;
    // BBS: whether the preset is Bambu Lab printer
    if (m_preset_bundle) {
        bool is_BBL_printer = wxGetApp().preset_bundle->is_bbl_vendor();
        m_config_manipulation.set_is_BBL_Printer(is_BBL_printer);
    }

    m_config_manipulation.toggle_print_fff_options(m_config, m_type < Preset::TYPE_COUNT);

    Field *field = m_active_page->get_field("support_style");
    auto   support_type = m_config->opt_enum<SupportType>("support_type");
    if (auto choice = dynamic_cast<Choice*>(field)) {
        auto def = print_config_def.get("support_style");
        std::vector<int> enum_set_normal = {0, 1, 2};
        std::vector<int> enum_set_tree   = {0, 3, 4, 5, 6};
        auto &           set             = is_tree(support_type) ? enum_set_tree : enum_set_normal;
        auto &           opt             = const_cast<ConfigOptionDef &>(field->m_opt);
        auto             cb              = dynamic_cast<ComboBox *>(choice->window);
        auto             n               = cb->GetValue();
        opt.enum_values.clear();
        opt.enum_labels.clear();
        cb->Clear();
        for (auto i : set) {
            opt.enum_values.push_back(def->enum_values[i]);
            opt.enum_labels.push_back(def->enum_labels[i]);
            cb->Append(_(def->enum_labels[i]));
        }
        cb->SetValue(n);
    }
}

void TabPrint::update()
{
    if (m_preset_bundle->printers.get_selected_preset().printer_technology() == ptSLA)
        return; // ys_FIXME

    m_update_cnt++;

    // ysFIXME: It's temporary workaround and should be clewer reworked:
    // Note: This workaround works till "enable_support" and "overhangs" is exclusive sets of mutually no-exclusive parameters.
    // But it should be corrected when we will have more such sets.
    // Disable check of the compatibility of the "enable_support" and "overhangs" options for saved user profile
    // NOTE: Initialization of the support_material_overhangs_queried value have to be processed just ones
    if (!m_config_manipulation.is_initialized_support_material_overhangs_queried())
    {
        const Preset& selected_preset = m_preset_bundle->prints.get_selected_preset();
        bool is_user_and_saved_preset = !selected_preset.is_system && !selected_preset.is_dirty;
        bool support_material_overhangs_queried = m_config->opt_bool("enable_support") && !m_config->opt_bool("detect_overhang_wall");
        m_config_manipulation.initialize_support_material_overhangs_queried(is_user_and_saved_preset && support_material_overhangs_queried);
    }

    m_config_manipulation.update_print_fff_config(m_config, m_type < Preset::TYPE_COUNT);

    update_description_lines();
    //BBS: GUI refactor
    //Layout();
    m_parent->Layout();

    m_update_cnt--;

    if (m_update_cnt==0) {
        toggle_options();

        // update() could be called during undo/redo execution
        // Update of objectList can cause a crash in this case (because m_objects doesn't match ObjectList)
        if (m_type != Preset::TYPE_MODEL && !wxGetApp().plater()->inside_snapshot_capture())
            wxGetApp().obj_list()->update_and_show_object_settings_item();

        wxGetApp().mainframe->on_config_changed(m_config);
    }
}

void TabPrint::clear_pages()
{
    Tab::clear_pages();

    m_recommended_thin_wall_thickness_description_line = nullptr;
    m_top_bottom_shell_thickness_explanation = nullptr;
}


//BBS: GUI refactor

static std::vector<std::string> intersect(std::vector<std::string> const& l, std::vector<std::string> const& r)
{
    std::vector<std::string> t;
    std::copy_if(r.begin(), r.end(), std::back_inserter(t), [&l](auto & e) { return std::find(l.begin(), l.end(), e) != l.end(); });
    return t;
}

static std::vector<std::string> concat(std::vector<std::string> const& l, std::vector<std::string> const& r)
{
    std::vector<std::string> t;
    std::set_union(l.begin(), l.end(), r.begin(), r.end(), std::back_inserter(t));
    return t;
}

static std::vector<std::string> substruct(std::vector<std::string> const& l, std::vector<std::string> const& r)
{
    std::vector<std::string> t;
    std::copy_if(l.begin(), l.end(), std::back_inserter(t), [&r](auto & e) { return std::find(r.begin(), r.end(), e) == r.end(); });
    return t;
}

TabPrintModel::TabPrintModel(ParamsPanel* parent, std::vector<std::string> const & keys)
    : TabPrint(parent, Preset::TYPE_MODEL)
    , m_keys(intersect(Preset::print_options(), keys))
    , m_prints(Preset::TYPE_MODEL, Preset::print_options(), static_cast<const PrintRegionConfig&>(FullPrintConfig::defaults()))
{
    m_opt_status_value = osInitValue | osSystemValue;
    m_is_default_preset = true;
}

void TabPrintModel::build()
{
    m_presets = &m_prints;
    TabPrint::build();
    init_options_list();

    auto page = add_options_page(L("Frequent"), "empty");
        auto optgroup = page->new_optgroup("");
            optgroup->append_single_option_line("layer_height");
            optgroup->append_single_option_line("sparse_infill_density");
            optgroup->append_single_option_line("wall_loops");
            optgroup->append_single_option_line("enable_support", "support");
    m_pages.pop_back();
    m_pages.insert(m_pages.begin(), page);

    for (auto p : m_pages) {
        for (auto g : p->m_optgroups) {
            auto & lines = const_cast<std::vector<Line>&>(g->get_lines());
            for (auto & l : lines) {
                auto & opts = const_cast<std::vector<Option>&>(l.get_options());
                opts.erase(std::remove_if(opts.begin(), opts.end(), [this](auto & o) {
                    return !has_key(o.opt.opt_key);
                }), opts.end());
                l.undo_to_sys = true;
            }
            lines.erase(std::remove_if(lines.begin(), lines.end(), [](auto & l) {
                return l.get_options().empty();
            }), lines.end());
            // TODO: remove items from g->m_options;
            g->have_sys_config = [this] { m_back_to_sys = true; return true; };
        }
        p->m_optgroups.erase(std::remove_if(p->m_optgroups.begin(), p->m_optgroups.end(), [](auto & g) {
            return g->get_lines().empty();
        }), p->m_optgroups.end());
    }
    m_pages.erase(std::remove_if(m_pages.begin(), m_pages.end(), [](auto & p) {
        return p->m_optgroups.empty();
    }), m_pages.end());
}

void TabPrintModel::set_model_config(std::map<ObjectBase *, ModelConfig *> const & object_configs)
{
    m_object_configs = object_configs;
    m_prints.get_selected_preset().config.apply(*m_parent_tab->m_config);
    update_model_config();
}

void TabPrintModel::update_model_config()
{
    if (m_config_manipulation.is_applying()) {
        return;
    }
    m_config->apply(*m_parent_tab->m_config);
    m_null_keys.clear();
    if (!m_object_configs.empty()) {
        DynamicPrintConfig const & global_config= *m_config;
        DynamicPrintConfig const & local_config = m_object_configs.begin()->second->get();
        DynamicPrintConfig diff_config;
        std::vector<std::string> all_keys = local_config.keys(); // at least one has these keys
        std::vector<std::string> local_keys = intersect(m_keys, all_keys); // all equal on these keys
        if (m_object_configs.size() > 1) {
            std::vector<std::string> global_keys = m_keys; // all equal with global on these keys
            for (auto & config : m_object_configs) {
                auto equals = global_config.equal(config.second->get());
                global_keys = intersect(global_keys, equals);
                diff_config.apply_only(config.second->get(), substruct(config.second->keys(), equals));
                if (&config.second->get() == &local_config) continue;
                all_keys = concat(all_keys, config.second->keys());
                local_keys = intersect(local_keys, local_config.equal(config.second->get()));
            }
            all_keys = intersect(all_keys, m_keys);
            m_null_keys = substruct(substruct(all_keys, global_keys), local_keys);
            m_config->apply(diff_config);
        }
        m_all_keys = intersect(all_keys, m_keys);
        // except those than all equal on
        m_config->apply_only(local_config, local_keys);
        m_config_manipulation.apply_null_fff_config(m_config, m_null_keys, m_object_configs);
    }
    toggle_options();
    if (m_active_page)
        m_active_page->update_visibility(m_mode, true); // for taggle line
    update_dirty();
    TabPrint::reload_config();
    //update();
    if (!m_null_keys.empty()) {
        if (m_active_page) {
            for (auto k : m_null_keys) {
                auto f = m_active_page->get_field(k);
                if (f)
                    f->set_value(boost::any(), false);
            }
        }
    }
}

void TabPrintModel::reset_model_config()
{
    if (m_object_configs.empty()) return;
    wxGetApp().plater()->take_snapshot(std::string("Reset Options"));
    for (auto config : m_object_configs) {
        auto rmkeys = intersect(m_keys, config.second->keys());
        for (auto& k : rmkeys) {
            config.second->erase(k);
        }
        notify_changed(config.first);
    }
    update_model_config();
    wxGetApp().mainframe->on_config_changed(m_config);
}

bool TabPrintModel::has_key(std::string const& key)
{
    return std::find(m_keys.begin(), m_keys.end(), key) != m_keys.end();
}

void TabPrintModel::activate_selected_page(std::function<void()> throw_if_canceled)
{
    TabPrint::activate_selected_page(throw_if_canceled);
    if (m_active_page) {
        for (auto k : m_null_keys) {
            auto f = m_active_page->get_field(k);
            if (f)
                f->set_value(boost::any(), false);
        }
    }
}

void TabPrintModel::on_value_change(const std::string& opt_key, const boost::any& value)
{
    // TODO: support opt_index, translate by OptionsGroup's m_opt_map
    auto k = opt_key;
    if (m_config_manipulation.is_applying()) {
        TabPrint::on_value_change(opt_key, value);
        return;
    }
    if (!has_key(k))
        return;
    if (!m_object_configs.empty())
        wxGetApp().plater()->take_snapshot((boost::format("Change Option %s") % k).str());
    auto inull = std::find(m_null_keys.begin(), m_null_keys.end(), k);
    // always add object config
    bool set   = true; // *m_config->option(k) != *m_prints.get_selected_preset().config.option(k) || inull != m_null_keys.end();
    if (m_back_to_sys) {
        for (auto config : m_object_configs)
            config.second->erase(k);
        m_all_keys.erase(std::remove(m_all_keys.begin(), m_all_keys.end(), k), m_all_keys.end());
    } else if (set) {
        for (auto config : m_object_configs)
            config.second->apply_only(*m_config, {k});
        m_all_keys = concat(m_all_keys, {k});
    }
    if (inull != m_null_keys.end())
        m_null_keys.erase(inull);
    if (m_back_to_sys || set) update_changed_ui();
    m_back_to_sys = false;
    TabPrint::on_value_change(k, value);
    for (auto config : m_object_configs) {
        config.second->touch();
        notify_changed(config.first);
    }
    wxGetApp().params_panel()->notify_object_config_changed();
}

void TabPrintModel::reload_config()
{
    TabPrint::reload_config();
    auto keys = m_config_manipulation.applying_keys();
    bool super_changed = false;
    for (auto & k : keys) {
        if (has_key(k)) {
            auto inull = std::find(m_null_keys.begin(), m_null_keys.end(), k);
            bool set   = *m_config->option(k) != *m_prints.get_selected_preset().config.option(k) || inull != m_null_keys.end();
            if (set) {
                for (auto config : m_object_configs)
                    config.second->apply_only(*m_config, {k});
                m_all_keys = concat(m_all_keys, {k});
            }
            if (inull != m_null_keys.end()) m_null_keys.erase(inull);
        } else {
            m_parent_tab->m_config->apply_only(*m_config, {k});
            super_changed = true;
        }
    }
    if (super_changed) {
        m_parent_tab->update_dirty();
        m_parent_tab->reload_config();
        m_parent_tab->update();
    }
}

void TabPrintModel::update_custom_dirty()
{
    for (auto k : m_null_keys) m_options_list[k] = 0;
    for (auto k : m_all_keys) m_options_list[k] &= ~osSystemValue;
}

//BBS: GUI refactor

TabPrintObject::TabPrintObject(ParamsPanel* parent) :
    TabPrintModel(parent, concat(PrintObjectConfig().keys(), PrintRegionConfig().keys()))
{
    m_parent_tab = wxGetApp().get_tab(Preset::TYPE_PRINT);
}

void TabPrintObject::notify_changed(ObjectBase * object)
{
    auto obj = dynamic_cast<ModelObject*>(object);
    wxGetApp().obj_list()->object_config_options_changed({obj, nullptr});
}

//BBS: GUI refactor

TabPrintPart::TabPrintPart(ParamsPanel* parent) :
    TabPrintModel(parent, PrintRegionConfig().keys())
{
    m_parent_tab = wxGetApp().get_model_tab();
}

void TabPrintPart::notify_changed(ObjectBase * object)
{
    auto vol = dynamic_cast<ModelVolume*>(object);
    wxGetApp().obj_list()->object_config_options_changed({vol->get_object(), vol});
}

static std::string layer_height = "layer_height";
TabPrintLayer::TabPrintLayer(ParamsPanel* parent) :
    TabPrintModel(parent, concat({ layer_height }, PrintRegionConfig().keys()))
{
    m_parent_tab = wxGetApp().get_model_tab();
}

void TabPrintLayer::notify_changed(ObjectBase * object)
{
    for (auto config : m_object_configs) {
        if (!config.second->has(layer_height)) {
            auto option = m_parent_tab->get_config()->option(layer_height);
            config.second->set_key_value(layer_height, option->clone());
        }
        auto objects_list = wxGetApp().obj_list();
        wxDataViewItemArray items;
        objects_list->GetSelections(items);
        for (auto item : items)
            objects_list->add_settings_item(item, &config.second->get());
    }
}

void TabPrintLayer::update_custom_dirty()
{
    for (auto k : m_null_keys) m_options_list[k] = 0;
    for (auto k : m_all_keys) m_options_list[k] &= ~osSystemValue;

    auto option = m_parent_tab->get_config()->option(layer_height);
    for (auto config : m_object_configs) {
        if (!config.second->has(layer_height)) {
            config.second->set_key_value(layer_height, option->clone());
            m_options_list[layer_height] = osInitValue | osSystemValue;
        }
        else if (config.second->opt_float(layer_height) == option->getFloat())
            m_options_list[layer_height] = osInitValue | osSystemValue;
    }
}

bool Tab::validate_custom_gcode(const wxString& title, const std::string& gcode)
{
    std::vector<std::string> tags;
    bool invalid = GCodeProcessor::contains_reserved_tags(gcode, 5, tags);
    if (invalid) {
        std::string lines = ":\n";
        for (const std::string& keyword : tags)
            lines += ";" + keyword + "\n";
        wxString reports = format_wxstr(
            _L_PLURAL("Following line %s contains reserved keywords.\nPlease remove it, or will beat G-code visualization and printing time estimation.",
                      "Following lines %s contain reserved keywords.\nPlease remove them, or will beat G-code visualization and printing time estimation.",
                      tags.size()),
            lines);
        //wxMessageDialog dialog(wxGetApp().mainframe, reports, _L("Found reserved keywords in") + " " + _(title), wxICON_WARNING | wxOK);
        MessageDialog dialog(wxGetApp().mainframe, reports, _L("Reserved keywords found") + " " + _(title), wxICON_WARNING | wxOK);
        dialog.ShowModal();
    }
    return !invalid;
}

static void validate_custom_gcode_cb(Tab* tab, ConfigOptionsGroupShp opt_group, const t_config_option_key& opt_key, const boost::any& value) {
    tab->validate_custom_gcodes_was_shown = !Tab::validate_custom_gcode(opt_group->title, boost::any_cast<std::string>(value));
    tab->update_dirty();
    tab->on_value_change(opt_key, value);
}

void TabFilament::add_filament_overrides_page()
{
    //BBS
    PageShp page = add_options_page(L("Setting Overrides"), "empty");
    ConfigOptionsGroupShp optgroup = page->new_optgroup(L("Retraction"), L"param_retraction");

    auto append_single_option_line = [optgroup, this](const std::string& opt_key, int opt_index)
    {
        Line line {"",""};
        //BBS
        line = optgroup->create_single_option_line(optgroup->get_option(opt_key));

        line.near_label_widget = [this, optgroup, opt_key, opt_index](wxWindow* parent) {
            wxCheckBox* check_box = new wxCheckBox(parent, wxID_ANY, "");

            check_box->Bind(wxEVT_CHECKBOX, [optgroup, opt_key, opt_index](wxCommandEvent& evt) {
                const bool is_checked = evt.IsChecked();
                Field* field = optgroup->get_fieldc(opt_key, opt_index);
                if (field != nullptr) {
                    field->toggle(is_checked);
                    if (is_checked)
                        field->set_last_meaningful_value();
                    else
                        field->set_na_value();
                }
            }, check_box->GetId());

            m_overrides_options[opt_key] = check_box;
            return check_box;
        };

        optgroup->append_line(line);
    };

    const int extruder_idx = 0; // #ys_FIXME

    for (const std::string opt_key : {  "filament_retraction_length",
                                        "filament_z_hop",
                                        "filament_z_hop_types", 
                                        "filament_retract_lift_above",
                                        "filament_retract_lift_below",
                                        "filament_retract_lift_enforce",
                                        "filament_retraction_speed",
                                        "filament_deretraction_speed",
                                        "filament_retract_restart_extra",
                                        "filament_retraction_minimum_travel",
                                        "filament_retract_when_changing_layer",
                                        "filament_wipe",
                                        //BBS
                                        "filament_wipe_distance",
                                        "filament_retract_before_wipe",
                                        //SoftFever
                                        // "filament_seam_gap"
                                     })
        append_single_option_line(opt_key, extruder_idx);
}

void TabFilament::update_filament_overrides_page()
{
    if (!m_active_page || m_active_page->title() != "Setting Overrides")
        return;

    //BBS: GUI refactor
    if (m_overrides_options.size() <= 0)
        return;

    Page* page = m_active_page;

    const auto og_it = std::find_if(page->m_optgroups.begin(), page->m_optgroups.end(), [](const ConfigOptionsGroupShp og) { return og->title == "Retraction"; });
    if (og_it == page->m_optgroups.end())
        return;
    ConfigOptionsGroupShp optgroup = *og_it;

    std::vector<std::string> opt_keys = {   "filament_retraction_length",
                                            "filament_z_hop",
                                            "filament_z_hop_types", 
                                            "filament_retract_lift_above",
                                            "filament_retract_lift_below", 
                                            "filament_retract_lift_enforce",
                                            "filament_retraction_speed",
                                            "filament_deretraction_speed",
                                            "filament_retract_restart_extra",
                                            "filament_retraction_minimum_travel",
                                            "filament_retract_when_changing_layer",
                                            "filament_wipe",
                                            //BBS
                                            "filament_wipe_distance",
                                            "filament_retract_before_wipe",
                                            //SoftFever
                                            // "filament_seam_gap"
                                        };

    const int extruder_idx = 0; // #ys_FIXME

    const bool have_retract_length = m_config->option("filament_retraction_length")->is_nil() ||
                                     m_config->opt_float("filament_retraction_length", extruder_idx) > 0;

    for (const std::string& opt_key : opt_keys)
    {
        bool is_checked = opt_key=="filament_retraction_length" ? true : have_retract_length;
        m_overrides_options[opt_key]->Enable(is_checked);

        is_checked &= !m_config->option(opt_key)->is_nil();
        m_overrides_options[opt_key]->SetValue(is_checked);

        Field* field = optgroup->get_fieldc(opt_key, extruder_idx);
        if (field != nullptr)
            field->toggle(is_checked);
    }
}

void TabFilament::build()
{
    m_presets = &m_preset_bundle->filaments;
    load_initial_data();

    auto page = add_options_page(L("Filament"), "spool");
        //BBS
        auto optgroup = page->new_optgroup(L("Basic information"), L"param_information");
        // Set size as all another fields for a better alignment
        Option option = optgroup->get_option("filament_type");
        option.opt.width = Field::def_width();
        optgroup->append_single_option_line(option);
        optgroup->append_single_option_line("filament_vendor");
        optgroup->append_single_option_line("filament_soluble");
        // BBS
        optgroup->append_single_option_line("filament_is_support");
        //optgroup->append_single_option_line("filament_colour");
        optgroup->append_single_option_line("required_nozzle_HRC");
        optgroup->append_single_option_line("default_filament_colour");
        optgroup->append_single_option_line("filament_diameter");
        optgroup->append_single_option_line("filament_flow_ratio");

        optgroup->append_single_option_line("enable_pressure_advance");
        optgroup->append_single_option_line("pressure_advance");

        optgroup->append_single_option_line("filament_density");
        optgroup->append_single_option_line("filament_shrink");
        optgroup->append_single_option_line("filament_cost");
        //BBS
        optgroup->append_single_option_line("temperature_vitrification");
        Line line = { L("Recommended nozzle temperature"), L("Recommended nozzle temperature range of this filament. 0 means no set") };
        line.append_option(optgroup->get_option("nozzle_temperature_range_low"));
        line.append_option(optgroup->get_option("nozzle_temperature_range_high"));
        optgroup->append_line(line);


<<<<<<< HEAD
        optgroup = page->new_optgroup(L("Print temperature"), L"param_temperature");
        optgroup->append_single_option_line("chamber_temperature");
=======
        optgroup = page->new_optgroup(L("Print chamber temperature"), L"param_chamber_temp");
        optgroup->append_single_option_line("chamber_temperature", "Chamber-temperature");
        optgroup->append_single_option_line("activate_chamber_temp_control", "Chamber-temperature");

>>>>>>> 5e0102e8
        optgroup->append_separator();


        line = { L("Nozzle"), L("Nozzle temperature when printing") };
        line.append_option(optgroup->get_option("nozzle_temperature_initial_layer"));
        line.append_option(optgroup->get_option("nozzle_temperature"));
        optgroup->append_line(line);

        line = { L("Cool plate"), L("Bed temperature when cool plate is installed. Value 0 means the filament does not support to print on the Cool Plate") };
        line.append_option(optgroup->get_option("cool_plate_temp_initial_layer"));
        line.append_option(optgroup->get_option("cool_plate_temp"));
        optgroup->append_line(line);

        line = { L("Engineering plate"), L("Bed temperature when engineering plate is installed. Value 0 means the filament does not support to print on the Engineering Plate") };
        line.append_option(optgroup->get_option("eng_plate_temp_initial_layer"));
        line.append_option(optgroup->get_option("eng_plate_temp"));
        optgroup->append_line(line);

        line = {L("Smooth PEI Plate / High Temp Plate"), L("Bed temperature when Smooth PEI Plate/High temperature plate is installed. Value 0 means the filament does not support to print on the Smooth PEI Plate/High Temp Plate") };
        line.append_option(optgroup->get_option("hot_plate_temp_initial_layer"));
        line.append_option(optgroup->get_option("hot_plate_temp"));
        optgroup->append_line(line);

        line = {L("Textured PEI Plate"), L("Bed temperature when Textured PEI Plate is installed. Value 0 means the filament does not support to print on the Textured PEI Plate")};
        line.append_option(optgroup->get_option("textured_plate_temp_initial_layer"));
        line.append_option(optgroup->get_option("textured_plate_temp"));
        optgroup->append_line(line);

        optgroup->m_on_change = [this, optgroup](t_config_option_key opt_key, boost::any value)
        {
            DynamicPrintConfig& filament_config = wxGetApp().preset_bundle->filaments.get_edited_preset().config;

            update_dirty();
            /*if (opt_key == "cool_plate_temp" || opt_key == "cool_plate_temp_initial_layer") {
                m_config_manipulation.check_bed_temperature_difference(BedType::btPC, &filament_config);
            }
            else if (opt_key == "eng_plate_temp" || opt_key == "eng_plate_temp_initial_layer") {
                m_config_manipulation.check_bed_temperature_difference(BedType::btEP, &filament_config);
            }
            else if (opt_key == "hot_plate_temp" || opt_key == "hot_plate_temp_initial_layer") {
                m_config_manipulation.check_bed_temperature_difference(BedType::btPEI, &filament_config);
            }
            else if (opt_key == "textured_plate_temp" || opt_key == "textured_plate_temp_initial_layer") {
                m_config_manipulation.check_bed_temperature_difference(BedType::btPTE, &filament_config);
            }
            else */if (opt_key == "nozzle_temperature") {
                m_config_manipulation.check_nozzle_temperature_range(&filament_config);
            }
            else if (opt_key == "nozzle_temperature_initial_layer") {
                m_config_manipulation.check_nozzle_temperature_initial_layer_range(&filament_config);
            }
            else if (opt_key == "chamber_temperatures") {
                m_config_manipulation.check_chamber_temperature(&filament_config);
            }

            on_value_change(opt_key, value);
        };

        //BBS
        optgroup = page->new_optgroup(L("Volumetric speed limitation"), L"param_volumetric_speed");
        optgroup->append_single_option_line("filament_max_volumetric_speed");

        //line = { "", "" };
        //line.full_width = 1;
        //line.widget = [this](wxWindow* parent) {
        //    return description_line_widget(parent, &m_volumetric_speed_description_line);
        //};
        //optgroup->append_line(line);

    page = add_options_page(L("Cooling"), "empty");

        //line = { "", "" };
        //line.full_width = 1;
        //line.widget = [this](wxWindow* parent) {
        //    return description_line_widget(parent, &m_cooling_description_line);
        //};
        //optgroup->append_line(line);
        optgroup = page->new_optgroup(L("Cooling for specific layer"), L"param_cooling");
        optgroup->append_single_option_line("close_fan_the_first_x_layers", "auto-cooling");
        optgroup->append_single_option_line("full_fan_speed_layer");

        optgroup = page->new_optgroup(L("Part cooling fan"), L"param_cooling_fan");
        line = { L("Min fan speed threshold"), L("Part cooling fan speed will start to run at min speed when the estimated layer time is no longer than the layer time in setting. When layer time is shorter than threshold, fan speed is interpolated between the minimum and maximum fan speed according to layer printing time") };
        line.label_path = "auto-cooling";
        line.append_option(optgroup->get_option("fan_min_speed"));
        line.append_option(optgroup->get_option("fan_cooling_layer_time"));
        optgroup->append_line(line);
        line = { L("Max fan speed threshold"), L("Part cooling fan speed will be max when the estimated layer time is shorter than the setting value") };
        line.label_path = "auto-cooling";
        line.append_option(optgroup->get_option("fan_max_speed"));
        line.append_option(optgroup->get_option("slow_down_layer_time"));
        optgroup->append_line(line);
        optgroup->append_single_option_line("reduce_fan_stop_start_freq");
        optgroup->append_single_option_line("slow_down_for_layer_cooling", "auto-cooling");
        optgroup->append_single_option_line("slow_down_min_speed");

        optgroup->append_single_option_line("enable_overhang_bridge_fan", "auto-cooling");
        optgroup->append_single_option_line("overhang_fan_threshold", "auto-cooling");
        optgroup->append_single_option_line("overhang_fan_speed", "auto-cooling");
        optgroup->append_single_option_line("support_material_interface_fan_speed");

        optgroup = page->new_optgroup(L("Auxiliary part cooling fan"), L"param_cooling_fan");
<<<<<<< HEAD
        optgroup->append_single_option_line("additional_cooling_fan_speed");

        optgroup = page->new_optgroup(L("Exhaust fan"),L"param_cooling_fan");

        optgroup->append_single_option_line("activate_air_filtration");
=======
        optgroup->append_single_option_line("additional_cooling_fan_speed", "Auxiliary-fan");

        optgroup = page->new_optgroup(L("Exhaust fan"),L"param_cooling_fan");

        optgroup->append_single_option_line("activate_air_filtration", "Air-filtration(Exhaust-fan)");
>>>>>>> 5e0102e8

        line = {L("During print"), ""};
        line.append_option(optgroup->get_option("during_print_exhaust_fan_speed"));
        optgroup->append_line(line);


        line = {L("Complete print"), ""};
        line.append_option(optgroup->get_option("complete_print_exhaust_fan_speed"));
        optgroup->append_line(line);
        //BBS
        add_filament_overrides_page();
        const int gcode_field_height = 15; // 150
        const int notes_field_height = 25; // 250

    page = add_options_page(L("Advanced"), "advanced");
        optgroup = page->new_optgroup(L("Filament start G-code"), L"param_gcode", 0);
        optgroup->m_on_change = [this, optgroup](const t_config_option_key& opt_key, const boost::any& value) {
            validate_custom_gcode_cb(this, optgroup, opt_key, value);
        };
        option = optgroup->get_option("filament_start_gcode");
        option.opt.full_width = true;
        option.opt.is_code = true;
        option.opt.height = gcode_field_height;// 150;
        optgroup->append_single_option_line(option);

        optgroup = page->new_optgroup(L("Filament end G-code"), L"param_gcode", 0);
        optgroup->m_on_change = [this, optgroup](const t_config_option_key& opt_key, const boost::any& value) {
            validate_custom_gcode_cb(this, optgroup, opt_key, value);
        };
        option = optgroup->get_option("filament_end_gcode");
        option.opt.full_width = true;
        option.opt.is_code = true;
        option.opt.height = gcode_field_height;// 150;
        optgroup->append_single_option_line(option);

    page = add_options_page(L("Multimaterial"), "advanced");
        optgroup = page->new_optgroup(L("Wipe tower parameters"));
        optgroup->append_single_option_line("filament_minimal_purge_on_wipe_tower");

        optgroup = page->new_optgroup(L("Toolchange parameters with single extruder MM printers"));
        optgroup->append_single_option_line("filament_loading_speed_start");
        optgroup->append_single_option_line("filament_loading_speed");
        optgroup->append_single_option_line("filament_unloading_speed_start");
        optgroup->append_single_option_line("filament_unloading_speed");
        optgroup->append_single_option_line("filament_load_time");
        optgroup->append_single_option_line("filament_unload_time");
        optgroup->append_single_option_line("filament_toolchange_delay");
        optgroup->append_single_option_line("filament_cooling_moves");
        optgroup->append_single_option_line("filament_cooling_initial_speed");
        optgroup->append_single_option_line("filament_cooling_final_speed");

        create_line_with_widget(optgroup.get(), "filament_ramming_parameters", "", [this](wxWindow* parent) {
            auto ramming_dialog_btn = new wxButton(parent, wxID_ANY, _(L("Ramming settings"))+dots, wxDefaultPosition, wxDefaultSize, wxBU_EXACTFIT);
            wxGetApp().UpdateDarkUI(ramming_dialog_btn);
            ramming_dialog_btn->SetFont(Slic3r::GUI::wxGetApp().normal_font());
            ramming_dialog_btn->SetSize(ramming_dialog_btn->GetBestSize());
            auto sizer = new wxBoxSizer(wxHORIZONTAL);
            sizer->Add(ramming_dialog_btn);

            ramming_dialog_btn->Bind(wxEVT_BUTTON, [this](wxCommandEvent& e) {
                RammingDialog dlg(this,(m_config->option<ConfigOptionStrings>("filament_ramming_parameters"))->get_at(0));
                if (dlg.ShowModal() == wxID_OK) {
                    load_key_value("filament_ramming_parameters", dlg.get_parameters());
                    update_changed_ui();
                }
            });
            return sizer;
        });

        // Orca: multi tool is not supported yet.
#ifdef ORCA_MULTI_TOOL
        optgroup = page->new_optgroup(L("Toolchange parameters with multi extruder MM printers"));
        optgroup->append_single_option_line("filament_multitool_ramming");
        optgroup->append_single_option_line("filament_multitool_ramming_volume");
        optgroup->append_single_option_line("filament_multitool_ramming_flow");
#endif

        page                  = add_options_page(L("Notes"), "note");
        optgroup = page->new_optgroup(L("Notes"),"note", 0);
        optgroup->label_width = 0;
        option = optgroup->get_option("filament_notes");
        option.opt.full_width = true;
        option.opt.height = notes_field_height;// 250;
        optgroup->append_single_option_line(option);
#if 0
    //page = add_options_page(L("Dependencies"), "advanced");
    //    optgroup = page->new_optgroup(L("Profile dependencies"));
    //    create_line_with_widget(optgroup.get(), "compatible_printers", "", [this](wxWindow* parent) {
    //        return compatible_widget_create(parent, m_compatible_printers);
    //    });

    //    option = optgroup->get_option("compatible_printers_condition");
    //    option.opt.full_width = true;
    //    optgroup->append_single_option_line(option);

    //    create_line_with_widget(optgroup.get(), "compatible_prints", "", [this](wxWindow* parent) {
    //        return compatible_widget_create(parent, m_compatible_prints);
    //    });

    //    option = optgroup->get_option("compatible_prints_condition");
    //    option.opt.full_width = true;
    //    optgroup->append_single_option_line(option);

    //    build_preset_description_line(optgroup.get());
#endif
}

// Reload current config (aka presets->edited_preset->config) into the UI fields.
void TabFilament::reload_config()
{
    this->compatible_widget_reload(m_compatible_printers);
    this->compatible_widget_reload(m_compatible_prints);
    Tab::reload_config();
}

//void TabFilament::update_volumetric_flow_preset_hints()
//{
//    wxString text;
//    try {
//        text = from_u8(PresetHints::maximum_volumetric_flow_description(*m_preset_bundle));
//    } catch (std::exception &ex) {
//        text = _(L("Volumetric flow hints not available")) + "\n\n" + from_u8(ex.what());
//    }
//    m_volumetric_speed_description_line->SetText(text);
//}

void TabFilament::update_description_lines()
{
    Tab::update_description_lines();

    if (!m_active_page)
        return;

    if (m_active_page->title() == "Cooling" && m_cooling_description_line)
        m_cooling_description_line->SetText(from_u8(PresetHints::cooling_description(m_presets->get_edited_preset())));
    //BBS
    //if (m_active_page->title() == "Filament" && m_volumetric_speed_description_line)
    //    this->update_volumetric_flow_preset_hints();
}

void TabFilament::toggle_options()
{
    if (!m_active_page)
        return;
    bool is_BBL_printer = false;
    if (m_preset_bundle) {
      is_BBL_printer =
          wxGetApp().preset_bundle->is_bbl_vendor();
    }

    if (m_active_page->title() == L("Cooling")) {
      bool cooling = m_config->opt_bool("slow_down_for_layer_cooling", 0);
      toggle_option("slow_down_min_speed", cooling);

      bool has_enable_overhang_bridge_fan = m_config->opt_bool("enable_overhang_bridge_fan", 0);
      for (auto el : {"overhang_fan_speed", "overhang_fan_threshold"})
            toggle_option(el, has_enable_overhang_bridge_fan);

      toggle_option(
          "additional_cooling_fan_speed",
          m_preset_bundle->printers.get_edited_preset().config.option<ConfigOptionBool>("auxiliary_fan")->value);
    }
    if (m_active_page->title() == L("Filament"))
    {
        bool pa = m_config->opt_bool("enable_pressure_advance", 0);
        toggle_option("pressure_advance", pa);

        toggle_line("cool_plate_temp_initial_layer", is_BBL_printer);
        toggle_line("eng_plate_temp_initial_layer", is_BBL_printer);
        toggle_line("textured_plate_temp_initial_layer", is_BBL_printer);
        // bool support_chamber_temp_control = this->m_preset_bundle->printers.get_selected_preset().config.opt_bool("support_chamber_temp_control");
        // toggle_option("chamber_temperature", !is_BBL_printer || support_chamber_temp_control);
    }
    if (m_active_page->title() == L("Setting Overrides"))
        update_filament_overrides_page();

    if (m_active_page->title() == L("Multimaterial")) {
        // Orca: hide specific settings for BBL printers
        for (auto el :
             {"filament_minimal_purge_on_wipe_tower", "filament_loading_speed_start", "filament_loading_speed",
              "filament_unloading_speed_start", "filament_unloading_speed", "filament_load_time", "filament_unload_time",
              "filament_toolchange_delay", "filament_cooling_moves", "filament_cooling_initial_speed", "filament_cooling_final_speed"})
            toggle_option(el, !is_BBL_printer);
    }
}

void TabFilament::update()
{
    if (m_preset_bundle->printers.get_selected_preset().printer_technology() == ptSLA)
        return; // ys_FIXME

    m_config_manipulation.check_filament_max_volumetric_speed(m_config);

    m_update_cnt++;

    update_description_lines();
    //BBS: GUI refactor
    //Layout();
    m_parent->Layout();

    toggle_options();

    m_update_cnt--;

    if (m_update_cnt == 0)
        wxGetApp().mainframe->on_config_changed(m_config);
}

void TabFilament::clear_pages()
{
    Tab::clear_pages();

    m_volumetric_speed_description_line = nullptr;
	m_cooling_description_line = nullptr;

    //BBS: GUI refactor
    m_overrides_options.clear();
}

wxSizer* Tab::description_line_widget(wxWindow* parent, ogStaticText* *StaticText, wxString text /*= wxEmptyString*/)
{
    *StaticText = new ogStaticText(parent, text);

//	auto font = (new wxSystemSettings)->GetFont(wxSYS_DEFAULT_GUI_FONT);
    (*StaticText)->SetFont(wxGetApp().normal_font());

    auto sizer = new wxBoxSizer(wxHORIZONTAL);
    sizer->Add(*StaticText, 1, wxEXPAND|wxALL, 0);
    return sizer;
}

bool Tab::saved_preset_is_dirty() const { return m_presets->saved_is_dirty(); }
void Tab::update_saved_preset_from_current_preset() { m_presets->update_saved_preset_from_current_preset(); }
bool Tab::current_preset_is_dirty() const { return m_presets->current_is_dirty(); }

void TabPrinter::build()
{
    m_presets = &m_preset_bundle->printers;
    m_printer_technology = m_presets->get_selected_preset().printer_technology();

    // For DiffPresetDialog we use options list which is saved in Searcher class.
    // Options for the Searcher is added in the moment of pages creation.
    // So, build first of all printer pages for non-selected printer technology...
    //std::string def_preset_name = "- default " + std::string(m_printer_technology == ptSLA ? "FFF" : "SLA") + " -";
    std::string def_preset_name = "Default Printer";
    m_config = &m_presets->find_preset(def_preset_name)->config;
    m_printer_technology == ptSLA ? build_fff() : build_sla();
    if (m_printer_technology == ptSLA)
        m_extruders_count_old = 0;// revert this value

    // ... and than for selected printer technology
    load_initial_data();
    m_printer_technology == ptSLA ? build_sla() : build_fff();
}

void TabPrinter::build_fff()
{
    if (!m_pages.empty())
        m_pages.resize(0);
    // to avoid redundant memory allocation / deallocation during extruders count changing
    m_pages.reserve(30);

    auto   *nozzle_diameter = dynamic_cast<const ConfigOptionFloats*>(m_config->option("nozzle_diameter"));
    m_initial_extruders_count = m_extruders_count = nozzle_diameter->values.size();
    // BBS
    //wxGetApp().obj_list()->update_objects_list_filament_column(m_initial_extruders_count);

    const Preset* parent_preset = m_printer_technology == ptSLA ? nullptr // just for first build, if SLA printer preset is selected
                                  : m_presets->get_selected_preset_parent();
    m_sys_extruders_count = parent_preset == nullptr ? 0 :
            static_cast<const ConfigOptionFloats*>(parent_preset->config.option("nozzle_diameter"))->values.size();

    auto page = add_options_page(L("Basic information"), "printer");
        auto optgroup = page->new_optgroup(L("Printable space")/*, L"param_printable_space"*/);

        create_line_with_widget(optgroup.get(), "printable_area", "custom-svg-and-png-bed-textures_124612", [this](wxWindow* parent) {
           return 	create_bed_shape_widget(parent);
        });
        Option option = optgroup->get_option("bed_exclude_area");
        option.opt.full_width = true;
        optgroup->append_single_option_line(option);
        // optgroup->append_single_option_line("printable_area");
        optgroup->append_single_option_line("printable_height");
        optgroup->append_single_option_line("nozzle_volume");
        optgroup->append_single_option_line("best_object_pos");
        optgroup->append_single_option_line("z_offset");

        // ConfigOptionDef def;
        //    def.type =  coInt,
        //    def.set_default_value(new ConfigOptionInt(1));
        //    def.label = L("Extruders");
        //    def.tooltip = L("Number of extruders of the printer.");
        //    def.min = 1;
        //    def.max = 256;
        //    //BBS
        //    def.mode = comDevelop;
        // Option option(def, "extruders_count");
        // optgroup->append_single_option_line(option);

        optgroup = page->new_optgroup(L("Advanced"), L"param_advanced");
        optgroup->append_single_option_line("printer_structure");
        optgroup->append_single_option_line("gcode_flavor");
        option = optgroup->get_option("thumbnails");
        option.opt.full_width = true;
        optgroup->append_single_option_line(option);
        optgroup->append_single_option_line("use_relative_e_distances");
        optgroup->append_single_option_line("use_firmware_retraction");
        optgroup->append_single_option_line("scan_first_layer");
        // optgroup->append_single_option_line("spaghetti_detector");
        optgroup->append_single_option_line("machine_load_filament_time");
        optgroup->append_single_option_line("machine_unload_filament_time");
        optgroup->append_single_option_line("time_cost");
        
        optgroup = page->new_optgroup(L("Cooling Fan"));
        Line line = Line{ L("Fan speed-up time"), optgroup->get_option("fan_speedup_time").opt.tooltip };
        line.append_option(optgroup->get_option("fan_speedup_time"));
        line.append_option(optgroup->get_option("fan_speedup_overhangs"));
        optgroup->append_line(line);
        optgroup->append_single_option_line("fan_kickstart");

        optgroup = page->new_optgroup(L("Extruder Clearance"));
        optgroup->append_single_option_line("extruder_clearance_radius");
        optgroup->append_single_option_line("extruder_clearance_height_to_rod");
        optgroup->append_single_option_line("extruder_clearance_height_to_lid");

        optgroup = page->new_optgroup(L("Accessory") /*, L"param_accessory"*/);
        optgroup->append_single_option_line("nozzle_type");
        optgroup->append_single_option_line("nozzle_hrc");
<<<<<<< HEAD
        optgroup->append_single_option_line("auxiliary_fan");
        optgroup->append_single_option_line("support_chamber_temp_control");
        optgroup->append_single_option_line("support_air_filtration");
=======
        optgroup->append_single_option_line("auxiliary_fan", "auxiliary-fan");
        optgroup->append_single_option_line("support_chamber_temp_control", "Chamber-temperature");
        optgroup->append_single_option_line("support_air_filtration", "Air-filtration(Exhaust-fan)");
>>>>>>> 5e0102e8

    const int gcode_field_height = 15; // 150
    const int notes_field_height = 25; // 250
    page = add_options_page(L("Machine gcode"), "cog");
        optgroup = page->new_optgroup(L("Machine start G-code"), L"param_gcode", 0);
        optgroup->m_on_change = [this, optgroup](const t_config_option_key& opt_key, const boost::any& value) {
            validate_custom_gcode_cb(this, optgroup, opt_key, value);
        };
        option = optgroup->get_option("machine_start_gcode");
        option.opt.full_width = true;
        option.opt.is_code = true;
        option.opt.height = gcode_field_height;//150;
        optgroup->append_single_option_line(option);

        optgroup = page->new_optgroup(L("Machine end G-code"), L"param_gcode", 0);
        optgroup->m_on_change = [this, optgroup](const t_config_option_key& opt_key, const boost::any& value) {
            validate_custom_gcode_cb(this, optgroup, opt_key, value);
        };
        option = optgroup->get_option("machine_end_gcode");
        option.opt.full_width = true;
        option.opt.is_code = true;
        option.opt.height = gcode_field_height;//150;
        optgroup->append_single_option_line(option);
        
        optgroup = page->new_optgroup(L("Before layer change G-code"),"param_gcode", 0);
        optgroup->m_on_change = [this, optgroup](const t_config_option_key& opt_key, const boost::any& value) {
            validate_custom_gcode_cb(this, optgroup, opt_key, value);
        };
        option = optgroup->get_option("before_layer_change_gcode");
        option.opt.full_width = true;
        option.opt.is_code = true;
        option.opt.height = gcode_field_height;//150;
        optgroup->append_single_option_line(option);

        optgroup = page->new_optgroup(L("Layer change G-code"), L"param_gcode", 0);
        optgroup->m_on_change = [this, optgroup](const t_config_option_key& opt_key, const boost::any& value) {
            validate_custom_gcode_cb(this, optgroup, opt_key, value);
        };
        option = optgroup->get_option("layer_change_gcode");
        option.opt.full_width = true;
        option.opt.is_code = true;
        option.opt.height = gcode_field_height;//150;
        optgroup->append_single_option_line(option);
        
        optgroup = page->new_optgroup(L("Time lapse G-code"), L"param_gcode", 0);
        optgroup->m_on_change = [this, optgroup](const t_config_option_key& opt_key, const boost::any& value) {
            validate_custom_gcode_cb(this, optgroup, opt_key, value);
        };
        option = optgroup->get_option("time_lapse_gcode");
        option.opt.full_width = true;
        option.opt.is_code = true;
        option.opt.height = gcode_field_height;//150;
        optgroup->append_single_option_line(option);

        optgroup = page->new_optgroup(L("Change filament G-code"), L"param_gcode", 0);
        optgroup->m_on_change = [this, optgroup](const t_config_option_key& opt_key, const boost::any& value) {
            validate_custom_gcode_cb(this, optgroup, opt_key, value);
        };
        option = optgroup->get_option("change_filament_gcode");
        option.opt.full_width = true;
        option.opt.is_code = true;
        option.opt.height = gcode_field_height;//150;
        optgroup->append_single_option_line(option);

        optgroup = page->new_optgroup(L("Pause G-code"), L"param_gcode", 0);
        optgroup->m_on_change = [this, optgroup](const t_config_option_key& opt_key, const boost::any& value) {
            validate_custom_gcode_cb(this, optgroup, opt_key, value);
        };
        option = optgroup->get_option("machine_pause_gcode");
        option.opt.is_code = true;
        option.opt.height = gcode_field_height;//150;
        optgroup->append_single_option_line(option);

        optgroup = page->new_optgroup(L("Template Custom G-code"), L"param_gcode", 0);
        optgroup->m_on_change = [this, optgroup](const t_config_option_key& opt_key, const boost::any& value) {
            validate_custom_gcode_cb(this, optgroup, opt_key, value);
        };
        option = optgroup->get_option("template_custom_gcode");
        option.opt.is_code = true;
        option.opt.height = gcode_field_height;//150;
        optgroup->append_single_option_line(option);

    page = add_options_page(L("Notes"), "note");
        optgroup = page->new_optgroup(L("Notes"), "note", 0);
        option = optgroup->get_option("printer_notes");
        option.opt.full_width = true;
        option.opt.height = notes_field_height;//250;
        optgroup->append_single_option_line(option);
#if 0
    //page = add_options_page(L("Dependencies"), "advanced");
    //    optgroup = page->new_optgroup(L("Profile dependencies"));

    //    build_preset_description_line(optgroup.get());
#endif
    build_unregular_pages(true);
}

void TabPrinter::build_sla()
{
    //if (!m_pages.empty())
    //    m_pages.resize(0);
    //auto page = add_options_page(L("General"), "printer");
    //auto optgroup = page->new_optgroup(L("Size and coordinates"));

    //create_line_with_widget(optgroup.get(), "printable_area", "custom-svg-and-png-bed-textures_124612", [this](wxWindow* parent) {
    //    return 	create_bed_shape_widget(parent);
    //});
    //optgroup->append_single_option_line("printable_height");

    //optgroup = page->new_optgroup(L("Display"));
    //optgroup->append_single_option_line("display_width");
    //optgroup->append_single_option_line("display_height");

    //auto option = optgroup->get_option("display_pixels_x");
    //Line line = { option.opt.full_label, "" };
    //line.append_option(option);
    //line.append_option(optgroup->get_option("display_pixels_y"));
    //optgroup->append_line(line);
    //optgroup->append_single_option_line("display_orientation");

    //// FIXME: This should be on one line in the UI
    //optgroup->append_single_option_line("display_mirror_x");
    //optgroup->append_single_option_line("display_mirror_y");

    //optgroup = page->new_optgroup(L("Tilt"));
    //line = { L("Tilt time"), "" };
    //line.append_option(optgroup->get_option("fast_tilt_time"));
    //line.append_option(optgroup->get_option("slow_tilt_time"));
    //optgroup->append_line(line);
    //optgroup->append_single_option_line("area_fill");

    //optgroup = page->new_optgroup(L("Corrections"));
    //line = Line{ m_config->def()->get("relative_correction")->full_label, "" };
    //for (auto& axis : { "X", "Y", "Z" }) {
    //    auto opt = optgroup->get_option(std::string("relative_correction_") + char(std::tolower(axis[0])));
    //    opt.opt.label = axis;
    //    line.append_option(opt);
    //}
    //optgroup->append_line(line);
    //optgroup->append_single_option_line("absolute_correction");
    //optgroup->append_single_option_line("elefant_foot_compensation");
    //optgroup->append_single_option_line("elefant_foot_min_width");
    //optgroup->append_single_option_line("gamma_correction");
    //
    //optgroup = page->new_optgroup(L("Exposure"));
    //optgroup->append_single_option_line("min_exposure_time");
    //optgroup->append_single_option_line("max_exposure_time");
    //optgroup->append_single_option_line("min_initial_exposure_time");
    //optgroup->append_single_option_line("max_initial_exposure_time");

    //page = add_options_page(L("Dependencies"), "wrench.png");
    //optgroup = page->new_optgroup(L("Profile dependencies"));

    //build_preset_description_line(optgroup.get());
}

void TabPrinter::extruders_count_changed(size_t extruders_count)
{
    bool is_count_changed = false;
    if (m_extruders_count != extruders_count) {
        m_extruders_count = extruders_count;
        m_preset_bundle->printers.get_edited_preset().set_num_extruders(extruders_count);
        m_preset_bundle->update_multi_material_filament_presets();
        is_count_changed = true;
    }
    // BBS
#if 0
    else if (m_extruders_count == 1 &&
             m_preset_bundle->project_config.option<ConfigOptionFloats>("flush_volumes_matrix")->values.size()>1)
        m_preset_bundle->update_multi_material_filament_presets();
#endif

    /* This function should be call in any case because of correct updating/rebuilding
     * of unregular pages of a Printer Settings
     */
    build_unregular_pages();

    if (is_count_changed) {
        on_value_change("extruders_count", extruders_count);
        // BBS
        //wxGetApp().obj_list()->update_objects_list_filament_column(extruders_count);
    }
}

void TabPrinter::append_option_line(ConfigOptionsGroupShp optgroup, const std::string opt_key)
{
    auto option = optgroup->get_option(opt_key, 0);
    auto line = Line{ option.opt.full_label, "" };
    line.append_option(option);
    if (m_use_silent_mode
        || m_printer_technology == ptSLA // just for first build, if SLA printer preset is selected
        )
        line.append_option(optgroup->get_option(opt_key, 1));
    optgroup->append_line(line);
}

PageShp TabPrinter::build_kinematics_page()
{
    auto page = add_options_page(L("Motion ability"), "cog", true);

    if (m_use_silent_mode) {
        // Legend for OptionsGroups
        auto optgroup = page->new_optgroup("");
        auto line = Line{ "", "" };

        ConfigOptionDef def;
        def.type = coString;
        def.width = Field::def_width();
        def.gui_type = ConfigOptionDef::GUIType::legend;
        def.mode = comDevelop;
        //def.tooltip = L("Values in this column are for Normal mode");
        def.set_default_value(new ConfigOptionString{ _(L("Normal")).ToUTF8().data() });

        auto option = Option(def, "full_power_legend");
        line.append_option(option);

        //def.tooltip = L("Values in this column are for Stealth mode");
        def.set_default_value(new ConfigOptionString{ _(L("Silent")).ToUTF8().data() });
        option = Option(def, "silent_legend");
        line.append_option(option);

        optgroup->append_line(line);
    }

    const std::vector<std::string> speed_axes{
        "machine_max_speed_x",
        "machine_max_speed_y",
        "machine_max_speed_z",
        "machine_max_speed_e"
    };
    auto optgroup = page->new_optgroup(L("Speed limitation"), "param_speed");
        for (const std::string &speed_axis : speed_axes)	{
            append_option_line(optgroup, speed_axis);
        }

    const std::vector<std::string> axes{ "x", "y", "z", "e" };
        optgroup = page->new_optgroup(L("Acceleration limitation"), "param_acceleration");
        for (const std::string &axis : axes)	{
            append_option_line(optgroup, "machine_max_acceleration_" + axis);
        }
        append_option_line(optgroup, "machine_max_acceleration_extruding");
        append_option_line(optgroup, "machine_max_acceleration_retracting");
        append_option_line(optgroup, "machine_max_acceleration_travel");

        optgroup = page->new_optgroup(L("Jerk limitation"));
        for (const std::string &axis : axes)	{
            append_option_line(optgroup, "machine_max_jerk_" + axis);
        }

    //optgroup = page->new_optgroup(L("Minimum feedrates"));
    //    append_option_line(optgroup, "machine_min_extruding_rate");
    //    append_option_line(optgroup, "machine_min_travel_rate");

    return page;
}

/* Previous name build_extruder_pages().
 *
 * This function was renamed because of now it implements not just an extruder pages building,
 * but "Motion ability" and "Single extruder MM setup" too
 * (These pages can changes according to the another values of a current preset)
 * */
void TabPrinter::build_unregular_pages(bool from_initial_build/* = false*/)
{
    size_t		n_before_extruders = 2;			//	Count of pages before Extruder pages
    auto        flavor = m_config->option<ConfigOptionEnum<GCodeFlavor>>("gcode_flavor")->value;
    bool		is_marlin_flavor = (flavor == gcfMarlinLegacy || flavor == gcfMarlinFirmware || flavor == gcfKlipper);

    /* ! Freeze/Thaw in this function is needed to avoid call OnPaint() for erased pages
     * and be cause of application crash, when try to change Preset in moment,
     * when one of unregular pages is selected.
     *  */
    Freeze();

    // Add/delete Kinematics page according to is_marlin_flavor
    size_t existed_page = 0;
    for (size_t i = n_before_extruders; i < m_pages.size(); ++i) // first make sure it's not there already
        if (m_pages[i]->title().find(L("Motion ability")) != std::string::npos) {
            if (m_rebuild_kinematics_page)
                m_pages.erase(m_pages.begin() + i);
            else
                existed_page = i;
            break;
        }

    if (existed_page < n_before_extruders && (is_marlin_flavor || from_initial_build)) {
        auto page = build_kinematics_page();
        if (from_initial_build && !is_marlin_flavor)
            page->clear();
        else
            m_pages.insert(m_pages.begin() + n_before_extruders, page);
    }

    if (is_marlin_flavor)
        n_before_extruders++;
    size_t		n_after_single_extruder_MM = 2; //	Count of pages after single_extruder_multi_material page

    if (from_initial_build) {
        // create a page, but pretend it's an extruder page, so we can add it to m_pages ourselves
        auto page     = add_options_page(L("Multimaterial"), "printer", true);
        auto optgroup = page->new_optgroup(L("Single extruder multimaterial setup"));
        optgroup->append_single_option_line("single_extruder_multi_material");
        optgroup->m_on_change = [this, optgroup](const t_config_option_key &opt_key, const boost::any &value) {
            wxTheApp->CallAfter([this, opt_key, value]() {
                if (opt_key == "single_extruder_multi_material") {
                    build_unregular_pages();
                }
            });
        };
        optgroup = page->new_optgroup(L("Wipe tower"));
        optgroup->append_single_option_line("purge_in_prime_tower");
        optgroup->append_single_option_line("enable_filament_ramming");


        optgroup = page->new_optgroup(L("Single extruder multimaterial parameters"));
        optgroup->append_single_option_line("cooling_tube_retraction");
        optgroup->append_single_option_line("cooling_tube_length");
        optgroup->append_single_option_line("parking_pos_retraction");
        optgroup->append_single_option_line("extra_loading_move");
        optgroup->append_single_option_line("high_current_on_filament_swap");
        m_pages.insert(m_pages.end() - n_after_single_extruder_MM, page);
    }

    // BBS. Just create one extruder page because BBL machine has only on physical extruder.
    // Build missed extruder pages
    //for (auto extruder_idx = m_extruders_count_old; extruder_idx < m_extruders_count; ++extruder_idx)
    auto extruder_idx = 0;
    const wxString& page_name = (m_extruders_count > 1) ? wxString::Format("Extruder %d", int(extruder_idx + 1)) : wxString::Format("Extruder");
    bool page_exist = false;
    for (auto page_temp : m_pages) {
        if (page_temp->title() == page_name) {
            page_exist = true;
            break;
        }
    }

    if (!page_exist)
    {
        //# build page
        //const wxString& page_name = wxString::Format("Extruder %d", int(extruder_idx + 1));
        auto page = add_options_page(page_name, "empty", true);
        m_pages.insert(m_pages.begin() + n_before_extruders + extruder_idx, page);

            auto optgroup = page->new_optgroup(L("Size"), L"param_diameter", -1, true);
            optgroup->append_single_option_line("nozzle_diameter", "", extruder_idx);

            optgroup->m_on_change = [this, extruder_idx](const t_config_option_key& opt_key, boost::any value)
            {
                //if (m_config->opt_bool("single_extruder_multi_material") && m_extruders_count > 1 && opt_key.find_first_of("nozzle_diameter") != std::string::npos)
                //{
                //    SuppressBackgroundProcessingUpdate sbpu;
                //    const double new_nd = boost::any_cast<double>(value);
                //    std::vector<double> nozzle_diameters = static_cast<const ConfigOptionFloats*>(m_config->option("nozzle_diameter"))->values;

                //    // if value was changed
                //    if (fabs(nozzle_diameters[extruder_idx == 0 ? 1 : 0] - new_nd) > EPSILON)
                //    {
                //        const wxString msg_text = _(L("This is a single extruder multimaterial printer, diameters of all extruders "
                //                                      "will be set to the new value. Do you want to proceed?"));
                //        //wxMessageDialog dialog(parent(), msg_text, _(L("Nozzle diameter")), wxICON_WARNING | wxYES_NO);
                //        MessageDialog dialog(parent(), msg_text, _(L("Nozzle diameter")), wxICON_WARNING | wxYES_NO);

                //        DynamicPrintConfig new_conf = *m_config;
                //        if (dialog.ShowModal() == wxID_YES) {
                //            for (size_t i = 0; i < nozzle_diameters.size(); i++) {
                //                if (i==extruder_idx)
                //                    continue;
                //                nozzle_diameters[i] = new_nd;
                //            }
                //        }
                //        else
                //            nozzle_diameters[extruder_idx] = nozzle_diameters[extruder_idx == 0 ? 1 : 0];

                //        new_conf.set_key_value("nozzle_diameter", new ConfigOptionFloats(nozzle_diameters));
                //        load_config(new_conf);
                //    }
                //}

                update_dirty();
                update();
            };

            optgroup = page->new_optgroup(L("Layer height limits"), L"param_layer_height", -1, true);
            optgroup->append_single_option_line("min_layer_height", "", extruder_idx);
            optgroup->append_single_option_line("max_layer_height", "", extruder_idx);

            optgroup = page->new_optgroup(L("Position"), L"param_retraction", -1, true);
            optgroup->append_single_option_line("extruder_offset", "", extruder_idx);

            //BBS: don't show retract related config menu in machine page
            optgroup = page->new_optgroup(L("Retraction"), L"param_retraction");
            optgroup->append_single_option_line("retraction_length", "", extruder_idx);
            optgroup->append_single_option_line("retract_restart_extra", "", extruder_idx);
            optgroup->append_single_option_line("z_hop", "", extruder_idx);
            optgroup->append_single_option_line("retract_lift_above", "", extruder_idx);
            optgroup->append_single_option_line("retract_lift_below", "", extruder_idx);
            optgroup->append_single_option_line("z_hop_types", "", extruder_idx);
            optgroup->append_single_option_line("retraction_speed", "", extruder_idx);
            optgroup->append_single_option_line("deretraction_speed", "", extruder_idx);
            optgroup->append_single_option_line("retraction_minimum_travel", "", extruder_idx);
            optgroup->append_single_option_line("retract_when_changing_layer", "", extruder_idx);
            optgroup->append_single_option_line("wipe", "", extruder_idx);
            optgroup->append_single_option_line("wipe_distance", "", extruder_idx);
            optgroup->append_single_option_line("retract_before_wipe", "", extruder_idx);

            optgroup = page->new_optgroup(L("Lift Z Enforcement"), L"param_retraction", -1, true);
            optgroup->append_single_option_line("retract_lift_above", "", extruder_idx);
            optgroup->append_single_option_line("retract_lift_below", "", extruder_idx);
            optgroup->append_single_option_line("retract_lift_enforce", "", extruder_idx);

            optgroup = page->new_optgroup(L("Retraction when switching material"), L"param_retraction", -1, true);
            optgroup->append_single_option_line("retract_length_toolchange", "", extruder_idx);
            optgroup->append_single_option_line("retract_restart_extra_toolchange", "", extruder_idx);

#if 0
            //optgroup = page->new_optgroup(L("Preview"), -1, true);

            //auto reset_to_filament_color = [this, extruder_idx](wxWindow* parent) {
            //    m_reset_to_filament_color = new ScalableButton(parent, wxID_ANY, "undo", _L("Reset to Filament Color"),
            //                                                   wxDefaultSize, wxDefaultPosition, wxBU_LEFT | wxBU_EXACTFIT, true);
            //    ScalableButton* btn = m_reset_to_filament_color;
            //    btn->SetFont(Slic3r::GUI::wxGetApp().normal_font());
            //    btn->SetSize(btn->GetBestSize());
            //    auto sizer = new wxBoxSizer(wxHORIZONTAL);
            //    sizer->Add(btn);

            //    btn->Bind(wxEVT_BUTTON, [this, extruder_idx](wxCommandEvent& e)
            //    {
            //        std::vector<std::string> colors = static_cast<const ConfigOptionStrings*>(m_config->option("extruder_colour"))->values;
            //        colors[extruder_idx] = "";

            //        DynamicPrintConfig new_conf = *m_config;
            //        new_conf.set_key_value("extruder_colour", new ConfigOptionStrings(colors));
            //        load_config(new_conf);

            //        update_dirty();
            //        update();
            //    });

            //    return sizer;
            //};
            ////BBS
            //Line line = optgroup->create_single_option_line("extruder_colour", "", extruder_idx);
            //line.append_widget(reset_to_filament_color);
            //optgroup->append_line(line);
#endif
    }

    // BBS. No extra extruder page for single physical extruder machine
    // # remove extra pages
#if 0
    if (m_extruders_count < m_extruders_count_old)
        m_pages.erase(	m_pages.begin() + n_before_extruders + m_extruders_count,
                        m_pages.begin() + n_before_extruders + m_extruders_count_old);
#endif

    Thaw();

    m_extruders_count_old = m_extruders_count;

    if (from_initial_build && m_printer_technology == ptSLA)
        return; // next part of code is no needed to execute at this moment

    rebuild_page_tree();

    // Reload preset pages with current configuration values
    reload_config();

    // apply searcher with current configuration
    apply_searcher();
}

// this gets executed after preset is loaded and before GUI fields are updated
void TabPrinter::on_preset_loaded()
{
    // BBS
#if 0
    // update the extruders count field
    auto   *nozzle_diameter = dynamic_cast<const ConfigOptionFloats*>(m_config->option("nozzle_diameter"));
    size_t extruders_count = nozzle_diameter->values.size();
    // update the GUI field according to the number of nozzle diameters supplied
    extruders_count_changed(extruders_count);
#endif
    build_unregular_pages();
}

void TabPrinter::update_pages()
{
    // update m_pages ONLY if printer technology is changed
    const PrinterTechnology new_printer_technology = m_presets->get_edited_preset().printer_technology();
    if (new_printer_technology == m_printer_technology)
        return;

    //clear all active pages before switching
    clear_pages();

    // set m_pages to m_pages_(technology before changing)
    m_printer_technology == ptFFF ? m_pages.swap(m_pages_fff) : m_pages.swap(m_pages_sla);

    // build Tab according to the technology, if it's not exist jet OR
    // set m_pages_(technology after changing) to m_pages
    // m_printer_technology will be set by Tab::load_current_preset()
    if (new_printer_technology == ptFFF)
    {
        if (m_pages_fff.empty())
        {
            build_fff();
            if (m_extruders_count > 1)
            {
                m_preset_bundle->update_multi_material_filament_presets();
                on_value_change("extruders_count", m_extruders_count);
            }
        }
        else
            m_pages.swap(m_pages_fff);

         wxGetApp().obj_list()->update_objects_list_filament_column(m_extruders_count);
    }
    else
        m_pages_sla.empty() ? build_sla() : m_pages.swap(m_pages_sla);

    rebuild_page_tree();
}

void TabPrinter::reload_config()
{
    Tab::reload_config();

    // "extruders_count" doesn't update from the update_config(),
    // so update it implicitly
    if (m_active_page && m_active_page->title() == "General")
        m_active_page->set_value("extruders_count", int(m_extruders_count));
}

void TabPrinter::activate_selected_page(std::function<void()> throw_if_canceled)
{
    Tab::activate_selected_page(throw_if_canceled);

    // "extruders_count" doesn't update from the update_config(),
    // so update it implicitly
    if (m_active_page && m_active_page->title() == "General")
        m_active_page->set_value("extruders_count", int(m_extruders_count));
}

void TabPrinter::clear_pages()
{
    Tab::clear_pages();
    m_reset_to_filament_color = nullptr;
}

void TabPrinter::toggle_options()
{
    if (!m_active_page || m_presets->get_edited_preset().printer_technology() == ptSLA)
        return;

    //BBS: whether the preset is Bambu Lab printer
    bool is_BBL_printer = false;
    if (m_preset_bundle) {
       is_BBL_printer = wxGetApp().preset_bundle->is_bbl_vendor();
    }

    bool have_multiple_extruders = true;
    //m_extruders_count > 1;
    //if (m_active_page->title() == "Custom G-code") {
    //    toggle_option("change_filament_gcode", have_multiple_extruders);
    //}
    if (m_active_page->title() == L("Basic information")) {

        // SoftFever: hide BBL specific settings
        for (auto el :
             {"scan_first_layer", "machine_load_filament_time", "machine_unload_filament_time", "bbl_calib_mark_logo"})
          toggle_line(el, is_BBL_printer);

        // SoftFever: hide non-BBL settings
        for (auto el : {"use_firmware_retraction", "use_relative_e_distances"})
          toggle_line(el, !is_BBL_printer);
    }

    if (m_active_page->title() == L("Multimaterial")) {
        // toggle_option("single_extruder_multi_material", have_multiple_extruders);

        // SoftFever: hide specific settings for BBL printer
        for (auto el :
             {"purge_in_prime_tower", "enable_filament_ramming", "cooling_tube_retraction", "cooling_tube_length", "parking_pos_retraction", "extra_loading_move", "high_current_on_filament_swap",  })
          toggle_option(el, !is_BBL_printer);

    }
    wxString extruder_number;
    long val = 1;
    if ( m_active_page->title().IsSameAs(L("Extruder")) ||
        (m_active_page->title().StartsWith("Extruder ", &extruder_number) && extruder_number.ToLong(&val) &&
        val > 0 && (size_t)val <= m_extruders_count))
    {
        size_t i = size_t(val - 1);
        bool have_retract_length = m_config->opt_float("retraction_length", i) > 0;

        // when using firmware retraction, firmware decides retraction length
        bool use_firmware_retraction = m_config->opt_bool("use_firmware_retraction");
        toggle_option("retract_length", !use_firmware_retraction, i);

        // user can customize travel length if we have retraction length or we"re using
        // firmware retraction
        toggle_option("retraction_minimum_travel", have_retract_length || use_firmware_retraction, i);

        // user can customize other retraction options if retraction is enabled
        //BBS
        bool retraction = have_retract_length || use_firmware_retraction;
        std::vector<std::string> vec = { "z_hop", "retract_when_changing_layer" };
        for (auto el : vec)
            toggle_option(el, retraction, i);

        // retract lift above / below + enforce only applies if using retract lift
        vec.resize(0);
        vec = {"retract_lift_above", "retract_lift_below", "retract_lift_enforce"};
        for (auto el : vec)
          toggle_option(el, retraction && (m_config->opt_float("z_hop", i) > 0), i);

        // some options only apply when not using firmware retraction
        vec.resize(0);
        vec = {"retraction_speed", "deretraction_speed",    "retract_before_wipe",
               "retract_length",   "retract_restart_extra", "wipe",
               "wipe_distance"};
        for (auto el : vec)
            //BBS
            toggle_option(el, retraction && !use_firmware_retraction, i);

        bool wipe = retraction && m_config->opt_bool("wipe", i);
        toggle_option("retract_before_wipe", wipe, i);
        if (use_firmware_retraction && wipe) {
            //wxMessageDialog dialog(parent(),
            MessageDialog dialog(parent(),
                _(L("The Wipe option is not available when using the Firmware Retraction mode.\n"
                    "\nShall I disable it in order to enable Firmware Retraction?")),
                _(L("Firmware Retraction")), wxICON_WARNING | wxYES | wxNO);

            DynamicPrintConfig new_conf = *m_config;
            if (dialog.ShowModal() == wxID_YES) {
                auto wipe = static_cast<ConfigOptionBools*>(m_config->option("wipe")->clone());
                for (size_t w = 0; w < wipe->values.size(); w++)
                    wipe->values[w] = false;
                new_conf.set_key_value("wipe", wipe);
            }
            else {
                new_conf.set_key_value("use_firmware_retraction", new ConfigOptionBool(false));
            }
            load_config(new_conf);
        }
        // BBS
        toggle_option("wipe_distance", wipe, i);

        toggle_option("retract_length_toolchange", have_multiple_extruders, i);

        bool toolchange_retraction = m_config->opt_float("retract_length_toolchange", i) > 0;
        toggle_option("retract_restart_extra_toolchange", have_multiple_extruders && toolchange_retraction, i);
    }

    if (m_active_page->title() == L("Motion ability")) {
        auto gcf = m_config->option<ConfigOptionEnum<GCodeFlavor>>("gcode_flavor")->value;
        assert(gcf == gcfMarlinLegacy || gcf == gcfMarlinFirmware || gcf == gcfKlipper);
        bool silent_mode = m_config->opt_bool("silent_mode");
        int  max_field   = silent_mode ? 2 : 1;
        for (int i = 0; i < max_field; ++i)
            toggle_option("machine_max_acceleration_travel", gcf == gcfMarlinFirmware, i);
        toggle_line("machine_max_acceleration_travel", gcf == gcfMarlinFirmware);
    }
}

void TabPrinter::update()
{
    m_update_cnt++;
    m_presets->get_edited_preset().printer_technology() == ptFFF ? update_fff() : update_sla();
    m_update_cnt--;

    update_description_lines();
    //BBS: GUI refactor
    //Layout();
    m_parent->Layout();

    if (m_update_cnt == 0)
        wxGetApp().mainframe->on_config_changed(m_config);
}

void TabPrinter::update_fff()
{
    if (m_use_silent_mode != m_config->opt_bool("silent_mode"))	{
        m_rebuild_kinematics_page = true;
        m_use_silent_mode = m_config->opt_bool("silent_mode");
    }

    toggle_options();
}

void TabPrinter::update_sla()
{ ; }

void Tab::update_ui_items_related_on_parent_preset(const Preset* selected_preset_parent)
{
    m_is_default_preset = selected_preset_parent != nullptr && selected_preset_parent->is_default;

    m_bmp_non_system = selected_preset_parent ? &m_bmp_value_unlock : &m_bmp_white_bullet;
    m_ttg_non_system = selected_preset_parent ? &m_ttg_value_unlock : &m_ttg_white_bullet_ns;
    m_tt_non_system  = selected_preset_parent ? &m_tt_value_unlock  : &m_ttg_white_bullet_ns;
}

//BBS: reactive the preset combo box
void Tab::reactive_preset_combo_box()
{
    if (!m_presets_choice) return;
    //BBS: add workaround to fix the issue caused by wxwidget 3.15 upgrading
    m_presets_choice->Enable(false);
    m_presets_choice->Enable(true);
}

// Initialize the UI from the current preset
void Tab::load_current_preset()
{
    BOOST_LOG_TRIVIAL(info) << __FUNCTION__<<boost::format(": enter");
    const Preset& preset = m_presets->get_edited_preset();

    update_btns_enabling();

    update();
    if (m_type == Slic3r::Preset::TYPE_PRINTER) {
        // For the printer profile, generate the extruder pages.
        if (preset.printer_technology() == ptFFF)
            on_preset_loaded();
        else
            wxGetApp().obj_list()->update_objects_list_filament_column(1);
    }

    // Reload preset pages with the new configuration values.
    reload_config();

    update_ui_items_related_on_parent_preset(m_presets->get_selected_preset_parent());

//	m_undo_to_sys_btn->Enable(!preset.is_default);

#if 0
    // use CallAfter because some field triggers schedule on_change calls using CallAfter,
    // and we don't want them to be called after this update_dirty() as they would mark the
    // preset dirty again
    // (not sure this is true anymore now that update_dirty is idempotent)
    wxTheApp->CallAfter([this]
#endif
    {
        // checking out if this Tab exists till this moment
        if (!wxGetApp().checked_tab(this))
            return;
        update_tab_ui();

        // update show/hide tabs
        if (m_type == Slic3r::Preset::TYPE_PRINTER) {
            const PrinterTechnology printer_technology = m_presets->get_edited_preset().printer_technology();
            if (printer_technology != static_cast<TabPrinter*>(this)->m_printer_technology)
            {
                // The change of the technology requires to remove some of unrelated Tabs
                // During this action, wxNoteBook::RemovePage invoke wxEVT_NOTEBOOK_PAGE_CHANGED
                // and as a result a function select_active_page() is called fron Tab::OnActive()
                // But we don't need it. So, to avoid activation of the page, set m_active_page to NULL
                // till unusable Tabs will be deleted
                Page* tmp_page = m_active_page;
                m_active_page = nullptr;
                for (auto tab : wxGetApp().tabs_list) {
                    if (tab->type() == Preset::TYPE_PRINTER) { // Printer tab is shown every time
                        int cur_selection = wxGetApp().tab_panel()->GetSelection();
                        if (cur_selection != 0)
                            wxGetApp().tab_panel()->SetSelection(wxGetApp().tab_panel()->GetPageCount() - 1);
                        continue;
                    }
                    if (tab->supports_printer_technology(printer_technology))
                    {
#ifdef _MSW_DARK_MODE
                        if (!wxGetApp().tabs_as_menu()) {
                            std::string bmp_name = tab->type() == Slic3r::Preset::TYPE_FILAMENT      ? "spool" :
                                                   tab->type() == Slic3r::Preset::TYPE_SLA_MATERIAL  ? "" : "cog";
                            tab->Hide(); // #ys_WORKAROUND : Hide tab before inserting to avoid unwanted rendering of the tab
                            dynamic_cast<Notebook*>(wxGetApp().tab_panel())->InsertPage(wxGetApp().tab_panel()->FindPage(this), tab, tab->title(), bmp_name);
                        }
                        else
#endif
                            wxGetApp().tab_panel()->InsertPage(wxGetApp().tab_panel()->FindPage(this), tab, tab->title(), "");
                        #ifdef __linux__ // the tabs apparently need to be explicitly shown on Linux (pull request #1563)
                            int page_id = wxGetApp().tab_panel()->FindPage(tab);
                            wxGetApp().tab_panel()->GetPage(page_id)->Show(true);
                        #endif // __linux__
                    }
                    else {
                        int page_id = wxGetApp().tab_panel()->FindPage(tab);
                        wxGetApp().tab_panel()->GetPage(page_id)->Show(false);
                        wxGetApp().tab_panel()->RemovePage(page_id);
                    }
                }
                static_cast<TabPrinter*>(this)->m_printer_technology = printer_technology;
                m_active_page = tmp_page;
#ifdef _MSW_DARK_MODE
                if (!wxGetApp().tabs_as_menu())
                    dynamic_cast<Notebook*>(wxGetApp().tab_panel())->SetPageImage(wxGetApp().tab_panel()->FindPage(this), printer_technology == ptFFF ? "printer" : "sla_printer");
#endif
            }
            on_presets_changed();
            if (printer_technology == ptFFF) {
                static_cast<TabPrinter*>(this)->m_initial_extruders_count = static_cast<const ConfigOptionFloats*>(m_presets->get_selected_preset().config.option("nozzle_diameter"))->values.size(); //static_cast<TabPrinter*>(this)->m_extruders_count;
                const Preset* parent_preset = m_presets->get_selected_preset_parent();
                static_cast<TabPrinter*>(this)->m_sys_extruders_count = parent_preset == nullptr ? 0 :
                    static_cast<const ConfigOptionFloats*>(parent_preset->config.option("nozzle_diameter"))->values.size();
            }
        }
        else {
            on_presets_changed();
            if (m_type == Preset::TYPE_SLA_PRINT || m_type == Preset::TYPE_PRINT)
                update_frequently_changed_parameters();
        }
        m_opt_status_value = (m_presets->get_selected_preset_parent() ? osSystemValue : 0) | osInitValue;
        init_options_list();
        update_visibility();
        update_changed_ui();
    }
#if 0
    );
#endif
    BOOST_LOG_TRIVIAL(info) << __FUNCTION__<<boost::format(": exit");
}

//Regerenerate content of the page tree.
void Tab::rebuild_page_tree()
{
    // get label of the currently selected item
    auto sel_item = m_tabctrl->GetSelection();
    // BBS: fix new layout, record last select
    if (sel_item < 0)
        sel_item = m_last_select_item;
    const auto selected = sel_item >= 0 ? m_tabctrl->GetItemText(sel_item) : "";

    int item = -1;

    // Delete/Append events invoke wxEVT_TAB_SEL_CHANGED event.
    // To avoid redundant clear/activate functions call
    // suppress activate page before page_tree rebuilding
    m_disable_tree_sel_changed_event = true;
    m_tabctrl->DeleteAllItems();

    for (auto p : m_pages)
    {
        if (!p->get_show())
            continue;
        auto itemId = m_tabctrl->AppendItem(translate_category(p->title(), m_type), p->iconID());
        m_tabctrl->SetItemTextColour(itemId, p->get_item_colour() == m_modified_label_clr ? p->get_item_colour() : StateColor(
                        std::make_pair(0x6B6B6C, (int) StateColor::NotChecked),
                        std::make_pair(p->get_item_colour(), (int) StateColor::Normal)));
        if (translate_category(p->title(), m_type) == selected)
            item = itemId;
    }
    // BBS: on mac, root is selected, this fix it
    m_tabctrl->Unselect();
    // BBS: not select on hide tab
    if (item == -1 && m_parent->is_active_and_shown_tab(this)) {
        // this is triggered on first load, so we don't disable the sel change event
        item = m_tabctrl->GetFirstVisibleItem();
    }
    // BBS: fix new layout, record last select
    if (sel_item == m_last_select_item)
        m_last_select_item = item;
    else
        m_last_select_item = NULL;

    // allow activate page before selection of a page_tree item
    m_disable_tree_sel_changed_event = false;
    //BBS: GUI refactor
    if (item >= 0)
    {
        bool ret = update_current_page_in_background(item);
        //if m_active_page is changed in update_current_page_in_background
        //will just update the selected item of the treectrl
         if (m_parent->is_active_and_shown_tab(this)) // FIX: modify state not update
            m_tabctrl->SelectItem(item);
    }
}

void Tab::update_btns_enabling()
{
    // we can delete any preset from the physical printer
    // and any user preset
    const Preset& preset = m_presets->get_edited_preset();
    m_btn_delete_preset->Show((m_type == Preset::TYPE_PRINTER && m_preset_bundle->physical_printers.has_selection())
                              || (!preset.is_default && !preset.is_system));

    //if (m_btn_edit_ph_printer)
    //    m_btn_edit_ph_printer->SetToolTip( m_preset_bundle->physical_printers.has_selection() ?
    //                                       _L("Edit physical printer") : _L("Add physical printer"));
}

void Tab::update_preset_choice()
{
    if (m_presets_choice)
        m_presets_choice->update();
    update_btns_enabling();
}

// Called by the UI combo box when the user switches profiles, and also to delete the current profile.
// Select a preset by a name.If !defined(name), then the default preset is selected.
// If the current profile is modified, user is asked to save the changes.
bool Tab::select_preset(std::string preset_name, bool delete_current /*=false*/, const std::string& last_selected_ph_printer_name/* =""*/, bool force_select)
{
    BOOST_LOG_TRIVIAL(info) << boost::format("select preset, name %1%, delete_current %2%")
        %preset_name %delete_current;
    if (preset_name.empty()) {
        if (delete_current) {
            // Find an alternate preset to be selected after the current preset is deleted.
            const std::deque<Preset> &presets 		= m_presets->get_presets();
            size_t    				  idx_current   = m_presets->get_idx_selected();
            // Find the next visible preset.
            size_t 				      idx_new       = idx_current + 1;
            if (idx_new < presets.size())
                for (; idx_new < presets.size() && ! presets[idx_new].is_visible; ++ idx_new) ;
            if (idx_new == presets.size())
                for (idx_new = idx_current - 1; idx_new > 0 && ! presets[idx_new].is_visible; -- idx_new);
            preset_name = presets[idx_new].name;
            BOOST_LOG_TRIVIAL(info) << boost::format("cause by delete current ,choose the next visible, idx %1%, name %2%")
                                        %idx_new %preset_name;
        } else {
            //BBS select first visible item first
            const std::deque<Preset> &presets 		= this->m_presets->get_presets();
            size_t 				      idx_new = 0;
            if (idx_new < presets.size())
                for (; idx_new < presets.size() && ! presets[idx_new].is_visible; ++ idx_new) ;
            preset_name = presets[idx_new].name;
            if (idx_new == presets.size()) {
                // If no name is provided, select the "-- default --" preset.
                preset_name = m_presets->default_preset().name;
            }
            BOOST_LOG_TRIVIAL(info) << boost::format("not cause by delete current ,choose the first visible, idx %1%, name %2%")
                                        %idx_new %preset_name;
        }
    }
    //BBS: add project embedded preset logic and refine is_external
    assert(! delete_current || (m_presets->get_edited_preset().name != preset_name && (m_presets->get_edited_preset().is_user() || m_presets->get_edited_preset().is_project_embedded)));
    //assert(! delete_current || (m_presets->get_edited_preset().name != preset_name && m_presets->get_edited_preset().is_user()));
    bool current_dirty = ! delete_current && m_presets->current_is_dirty();
    bool print_tab     = m_presets->type() == Preset::TYPE_PRINT || m_presets->type() == Preset::TYPE_SLA_PRINT;
    bool printer_tab   = m_presets->type() == Preset::TYPE_PRINTER;
    bool canceled      = false;
    bool no_transfer = false;
    bool technology_changed = false;
    m_dependent_tabs.clear();
    if ((m_presets->type() == Preset::TYPE_FILAMENT) && !preset_name.empty())
    {
        Preset *to_be_selected = m_presets->find_preset(preset_name, false, true);
        if (to_be_selected) {
            std::string current_type, to_select_type;
            ConfigOptionStrings* cur_opt = dynamic_cast <ConfigOptionStrings *>(m_presets->get_edited_preset().config.option("filament_type"));
            ConfigOptionStrings* to_select_opt = dynamic_cast <ConfigOptionStrings *>(to_be_selected->config.option("filament_type"));
            if (cur_opt && (cur_opt->values.size() > 0)) {
                current_type =  cur_opt->values[0];
            }
            if (to_select_opt && (to_select_opt->values.size() > 0)) {
                to_select_type =  to_select_opt->values[0];
            }
            if (current_type != to_select_type)
                no_transfer = true;
        }
    }
    else if (printer_tab)
        no_transfer = true;
    if (current_dirty && ! may_discard_current_dirty_preset(nullptr, preset_name, no_transfer) && !force_select) {
        canceled = true;
        BOOST_LOG_TRIVIAL(info) << boost::format("current dirty and cancelled");
    } else if (print_tab) {
        // Before switching the print profile to a new one, verify, whether the currently active filament or SLA material
        // are compatible with the new print.
        // If it is not compatible and the current filament or SLA material are dirty, let user decide
        // whether to discard the changes or keep the current print selection.
        PresetWithVendorProfile printer_profile = m_preset_bundle->printers.get_edited_preset_with_vendor_profile();
        PrinterTechnology  printer_technology = printer_profile.preset.printer_technology();
        PresetCollection  &dependent = (printer_technology == ptFFF) ? m_preset_bundle->filaments : m_preset_bundle->sla_materials;
        bool 			   old_preset_dirty = dependent.current_is_dirty();
        bool 			   new_preset_compatible = is_compatible_with_print(dependent.get_edited_preset_with_vendor_profile(),
        	m_presets->get_preset_with_vendor_profile(*m_presets->find_preset(preset_name, true)), printer_profile);
        if (! canceled)
            canceled = old_preset_dirty && ! new_preset_compatible && ! may_discard_current_dirty_preset(&dependent, preset_name) && !force_select;
        if (! canceled) {
            // The preset will be switched to a different, compatible preset, or the '-- default --'.
            m_dependent_tabs.emplace_back((printer_technology == ptFFF) ? Preset::Type::TYPE_FILAMENT : Preset::Type::TYPE_SLA_MATERIAL);
            if (old_preset_dirty && ! new_preset_compatible)
                dependent.discard_current_changes();
        }
        BOOST_LOG_TRIVIAL(info) << boost::format("select process, new_preset_compatible %1%, old_preset_dirty %2%, cancelled %3%")
            %new_preset_compatible %old_preset_dirty % canceled;
    } else if (printer_tab) {
        // Before switching the printer to a new one, verify, whether the currently active print and filament
        // are compatible with the new printer.
        // If they are not compatible and the current print or filament are dirty, let user decide
        // whether to discard the changes or keep the current printer selection.
        //
        // With the introduction of the SLA printer types, we need to support switching between
        // the FFF and SLA printers.
        const Preset 		&new_printer_preset     = *m_presets->find_preset(preset_name, true);
		const PresetWithVendorProfile new_printer_preset_with_vendor_profile = m_presets->get_preset_with_vendor_profile(new_printer_preset);
        PrinterTechnology    old_printer_technology = m_presets->get_edited_preset().printer_technology();
        PrinterTechnology    new_printer_technology = new_printer_preset.printer_technology();
        if (new_printer_technology == ptSLA && old_printer_technology == ptFFF && !wxGetApp().may_switch_to_SLA_preset(_omitL("New printer preset selected")))
            canceled = true;
        else {
            struct PresetUpdate {
                Preset::Type         tab_type;
                PresetCollection 	*presets;
                PrinterTechnology    technology;
                bool    	         old_preset_dirty;
                bool         	     new_preset_compatible;
            };
            std::vector<PresetUpdate> updates = {
                { Preset::Type::TYPE_PRINT,         &m_preset_bundle->prints,       ptFFF },
                //{ Preset::Type::TYPE_SLA_PRINT,     &m_preset_bundle->sla_prints,   ptSLA },
                { Preset::Type::TYPE_FILAMENT,      &m_preset_bundle->filaments,    ptFFF },
                //{ Preset::Type::TYPE_SLA_MATERIAL,  &m_preset_bundle->sla_materials,ptSLA }
            };
            for (PresetUpdate &pu : updates) {
                pu.old_preset_dirty = (old_printer_technology == pu.technology) && pu.presets->current_is_dirty();
                pu.new_preset_compatible = (new_printer_technology == pu.technology) && is_compatible_with_printer(pu.presets->get_edited_preset_with_vendor_profile(), new_printer_preset_with_vendor_profile);
                if (!canceled)
                    canceled = pu.old_preset_dirty && !pu.new_preset_compatible && !may_discard_current_dirty_preset(pu.presets, preset_name) && !force_select;
            }
            if (!canceled) {
                for (PresetUpdate &pu : updates) {
                    // The preset will be switched to a different, compatible preset, or the '-- default --'.
                    if (pu.technology == new_printer_technology)
                        m_dependent_tabs.emplace_back(pu.tab_type);
                    if (pu.old_preset_dirty && !pu.new_preset_compatible)
                        pu.presets->discard_current_changes();
                }
            }
        }
        if (! canceled)
        	technology_changed = old_printer_technology != new_printer_technology;

        BOOST_LOG_TRIVIAL(info) << boost::format("select machine, technology_changed %1%, canceled %2%")
                %technology_changed  % canceled;
    }

    BOOST_LOG_TRIVIAL(info) << boost::format("before delete action, canceled %1%, delete_current %2%") %canceled %delete_current;
    if (! canceled && delete_current) {
        // Delete the file and select some other reasonable preset.
        // It does not matter which preset will be made active as the preset will be re-selected from the preset_name variable.
        // The 'external' presets will only be removed from the preset list, their files will not be deleted.
        try {
            //BBS delete preset
            Preset &current_preset = m_presets->get_selected_preset();
            if (!current_preset.setting_id.empty()) {
                BOOST_LOG_TRIVIAL(info) << "delete preset = " << current_preset.name << ", setting_id = " << current_preset.setting_id;
                m_presets->set_sync_info_and_save(current_preset.name, current_preset.setting_id, "delete");
                wxGetApp().delete_preset_from_cloud(current_preset.setting_id);
            }
            BOOST_LOG_TRIVIAL(info) << boost::format("will delete current preset...");
            m_presets->delete_current_preset();
        } catch (const std::exception & ex) {
            //FIXME add some error reporting!
            canceled = true;
            BOOST_LOG_TRIVIAL(info) << boost::format("found exception when delete: %1%") %ex.what();
        }
    }

    if (canceled) {
        BOOST_LOG_TRIVIAL(info) << boost::format("canceled delete, update ui...");
        if (m_type == Preset::TYPE_PRINTER) {
            if (!last_selected_ph_printer_name.empty() &&
                m_presets->get_edited_preset().name == PhysicalPrinter::get_preset_name(last_selected_ph_printer_name)) {
                // If preset selection was canceled and previously was selected physical printer, we should select it back
                m_preset_bundle->physical_printers.select_printer(last_selected_ph_printer_name);
            }
            if (m_preset_bundle->physical_printers.has_selection()) {
                // If preset selection was canceled and physical printer was selected
                // we must disable selection marker for the physical printers
                m_preset_bundle->physical_printers.unselect_printer();
            }
        }

        update_tab_ui();

        // Trigger the on_presets_changed event so that we also restore the previous value in the plater selector,
        // if this action was initiated from the plater.
        on_presets_changed();
    } else {
        BOOST_LOG_TRIVIAL(info) << boost::format("successfully delete, will update compatibility");
        if (current_dirty)
            m_presets->discard_current_changes();

        const bool is_selected = m_presets->select_preset_by_name(preset_name, false) || delete_current;
        assert(m_presets->get_edited_preset().name == preset_name || ! is_selected);
        // Mark the print & filament enabled if they are compatible with the currently selected preset.
        // The following method should not discard changes of current print or filament presets on change of a printer profile,
        // if they are compatible with the current printer.
        auto update_compatible_type = [delete_current](bool technology_changed, bool on_page, bool show_incompatible_presets) {
        	return (delete_current || technology_changed) ? PresetSelectCompatibleType::Always :
        	       on_page                                ? PresetSelectCompatibleType::Never  :
        	       show_incompatible_presets              ? PresetSelectCompatibleType::OnlyIfWasCompatible : PresetSelectCompatibleType::Always;
        };
        if (current_dirty || delete_current || print_tab || printer_tab)
            m_preset_bundle->update_compatible(
            	update_compatible_type(technology_changed, print_tab,   (print_tab ? this : wxGetApp().get_tab(Preset::TYPE_PRINT))->m_show_incompatible_presets),
            	update_compatible_type(technology_changed, false, 		wxGetApp().get_tab(Preset::TYPE_FILAMENT)->m_show_incompatible_presets));
        // Initialize the UI from the current preset.
        if (printer_tab)
            static_cast<TabPrinter*>(this)->update_pages();

        if (! is_selected && printer_tab)
        {
            /* There is a case, when :
             * after Config Wizard applying we try to select previously selected preset, but
             * in a current configuration this one:
             *  1. doesn't exist now,
             *  2. have another printer_technology
             * So, it is necessary to update list of dependent tabs
             * to the corresponding printer_technology
             */
            const PrinterTechnology printer_technology = m_presets->get_edited_preset().printer_technology();
            if (printer_technology == ptFFF && m_dependent_tabs.front() != Preset::Type::TYPE_PRINT)
                m_dependent_tabs = { Preset::Type::TYPE_PRINT, Preset::Type::TYPE_FILAMENT };
            else if (printer_technology == ptSLA && m_dependent_tabs.front() != Preset::Type::TYPE_SLA_PRINT)
                m_dependent_tabs = { Preset::Type::TYPE_SLA_PRINT, Preset::Type::TYPE_SLA_MATERIAL };
        }

        // check if there is something in the cache to move to the new selected preset
        apply_config_from_cache();

        // Orca: update presets for the selected printer
        if (m_type == Preset::TYPE_PRINTER) {
          m_preset_bundle->update_selections(*wxGetApp().app_config);
          wxGetApp().plater()->sidebar().on_filaments_change(m_preset_bundle->filament_presets.size());
        }
        load_current_preset();
    }

    if (technology_changed)
        wxGetApp().mainframe->technology_changed();
    BOOST_LOG_TRIVIAL(info) << boost::format("select preset, exit");

    return !canceled;
}

// If the current preset is dirty, the user is asked whether the changes may be discarded.
// if the current preset was not dirty, or the user agreed to discard the changes, 1 is returned.
bool Tab::may_discard_current_dirty_preset(PresetCollection* presets /*= nullptr*/, const std::string& new_printer_name /*= ""*/, bool no_transfer)
{
    if (presets == nullptr) presets = m_presets;

    UnsavedChangesDialog dlg(m_type, presets, new_printer_name, no_transfer);
    if (dlg.ShowModal() == wxID_CANCEL)
        return false;

    if (dlg.save_preset())  // save selected changes
    {
        const std::vector<std::string>& unselected_options = dlg.get_unselected_options(presets->type());
        const std::string& name = dlg.get_preset_name();
        //BBS: add project embedded preset relate logic
        bool save_to_project = dlg.get_save_to_project_option();

        if (m_type == presets->type()) // save changes for the current preset from this tab
        {
            // revert unselected options to the old values
            presets->get_edited_preset().config.apply_only(presets->get_selected_preset().config, unselected_options);
            //BBS: add project embedded preset relate logic
            save_preset(name, false, save_to_project);
            //save_preset(name);
        }
        else
        {
            //BBS: add project embedded preset relate logic
            m_preset_bundle->save_changes_for_preset(name, presets->type(), unselected_options, save_to_project);
            //m_preset_bundle->save_changes_for_preset(name, presets->type(), unselected_options);

            // If filament preset is saved for multi-material printer preset,
            // there are cases when filament comboboxs are updated for old (non-modified) colors,
            // but in full_config a filament_colors option aren't.
            if (presets->type() == Preset::TYPE_FILAMENT && wxGetApp().extruders_edited_cnt() > 1)
                wxGetApp().plater()->force_filament_colors_update();
        }
    }
    else if (dlg.transfer_changes()) // move selected changes
    {
        std::vector<std::string> selected_options = dlg.get_selected_options();
        if (m_type == presets->type()) // move changes for the current preset from this tab
        {
            if (m_type == Preset::TYPE_PRINTER) {
                auto it = std::find(selected_options.begin(), selected_options.end(), "extruders_count");
                if (it != selected_options.end()) {
                    // erase "extruders_count" option from the list
                    selected_options.erase(it);
                    // cache the extruders count
                    static_cast<TabPrinter*>(this)->cache_extruder_cnt();
                }
            }

            // copy selected options to the cache from edited preset
            cache_config_diff(selected_options);
        }
        else
            wxGetApp().get_tab(presets->type())->cache_config_diff(selected_options);
    }

    return true;
}

void Tab::clear_pages()
{
    // invalidated highlighter, if any exists
    m_highlighter.invalidate();
    //BBS: clear page in Parent
    //m_page_sizer->Clear(true);
    m_parent->clear_page();
    // clear pages from the controlls
    for (auto p : m_pages)
        p->clear();

    // nulling pointers
    m_parent_preset_description_line = nullptr;
    m_detach_preset_btn = nullptr;

    m_compatible_printers.checkbox  = nullptr;
    m_compatible_printers.btn       = nullptr;

    m_compatible_prints.checkbox    = nullptr;
    m_compatible_prints.btn         = nullptr;
}

//BBS: GUI refactor: unselect current item
void Tab::unselect_tree_item()
{
    // BBS: bold selection
    const auto sel_item = m_tabctrl->GetSelection();
    m_last_select_item = sel_item;
    m_tabctrl->SetItemBold(sel_item, false);
    m_tabctrl->Unselect();
    m_active_page = nullptr;
}

// BBS: open/close this tab
void Tab::set_expanded(bool value)
{
    if (value) {
        if (m_presets_choice)
            m_main_sizer->Show(m_presets_choice);
        m_main_sizer->Show(m_tabctrl);
    }
    else {
        m_active_page = NULL;
        if (m_presets_choice)
            m_main_sizer->Hide(m_presets_choice);
        m_main_sizer->Hide(m_tabctrl);
    }
}

// BBS: new layout
void Tab::restore_last_select_item()
{
    auto item = m_last_select_item;
    if (item == -1)
        item = m_tabctrl->GetFirstVisibleItem();
    m_tabctrl->SelectItem(item);
}

void Tab::update_description_lines()
{
    if (m_active_page && m_active_page->title() == "Dependencies" && m_parent_preset_description_line)
        update_preset_description_line();
}

void Tab::activate_selected_page(std::function<void()> throw_if_canceled)
{
    if (!m_active_page)
        return;

    m_active_page->activate(m_mode, throw_if_canceled);
    update_changed_ui();
    update_description_lines();
    toggle_options();
    m_active_page->update_visibility(m_mode, true); // for taggle line
}

//BBS: GUI refactor
bool Tab::update_current_page_in_background(int& item)
{
    Page* page = nullptr;

    const auto selection = item >= 0 ? m_tabctrl->GetItemText(item) : "";
    for (auto p : m_pages)
        if (translate_category(p->title(), m_type) == selection)
        {
            page = p.get();
            break;
        }

    if (page == nullptr || m_active_page == page)
        return false;

    bool active_tab = false;
    if (wxGetApp().mainframe != nullptr && wxGetApp().mainframe->is_active_and_shown_tab(m_parent))
        active_tab = true;

    if (!active_tab || (!m_parent->is_active_and_shown_tab((wxPanel*)this)))
    {
        m_is_nonsys_values = page->m_is_nonsys_values;
        m_is_modified_values = page->m_is_modified_values;
        // BBS: not need active
        // m_active_page = page;

        // invalidated highlighter, if any exists
        m_highlighter.invalidate();

        // clear pages from the controlls
        // BBS: fix after new layout, clear page in backgroud
        if (m_parent->is_active_and_shown_tab((wxPanel*)this))
            m_parent->clear_page();
        for (auto p : m_pages)
            p->clear();

        update_undo_buttons();

        // BBS: this is not used, because we not SelectItem in background
        //todo: update selected item of tree_ctrl
        // wxTreeItemData item_data;
        // m_tabctrl->SetItemData(item, &item_data);

        return false;
    }

    return true;
}

//BBS: GUI refactor
bool Tab::tree_sel_change_delayed(wxCommandEvent& event)
{
    // The issue apparently manifests when Show()ing a window with overlay scrollbars while the UI is frozen. For this reason,
    // we will Thaw the UI prematurely on Linux. This means destroing the no_updates object prematurely.
#ifdef __linux__
    std::unique_ptr<wxWindowUpdateLocker> no_updates(new wxWindowUpdateLocker(this));
#else
    /* On Windows we use DoubleBuffering during rendering,
     * so on Window is no needed to call a Freeze/Thaw functions.
     * But under OSX (builds compiled with MacOSX10.14.sdk) wxStaticBitmap rendering is broken without Freeze/Thaw call.
     */
//#ifdef __WXOSX__  // Use Freeze/Thaw to avoid flickering during clear/activate new page
//    wxWindowUpdateLocker noUpdates(this);
//#endif
#endif

    //BBS: GUI refactor
    Page* page = nullptr;
    const auto sel_item = m_tabctrl->GetSelection();
    // BBS: bold selection
    //OutputDebugStringA("tree_sel_change_delayed ");
    //OutputDebugStringA(m_title.c_str());
    m_tabctrl->SetItemBold(sel_item, true);
    const auto selection = sel_item >= 0 ? m_tabctrl->GetItemText(sel_item) : "";
    //OutputDebugString(selection);
    //OutputDebugStringA("\n");
    for (auto p : m_pages)
        if (translate_category(p->title(), m_type) == selection)
        {
            page = p.get();
            m_is_nonsys_values = page->m_is_nonsys_values;
            m_is_modified_values = page->m_is_modified_values;
            break;
        }

    //BBS: GUI refactor
    if (page == nullptr)
    {
        BOOST_LOG_TRIVIAL(error) << __FUNCTION__ << boost::format("can not find page with current selection %1%\n") % selection;
        return false;
    }
    void* item_data = m_tabctrl->GetItemData(sel_item);
    if (item_data)
    {
        //from update_current_page_in_background in not active tab
        m_tabctrl->SetItemData(sel_item, NULL);
        return false;
    }

    if (!m_parent->is_active_and_shown_tab((wxPanel*)this))
    {
        Tab* current_tab = dynamic_cast<Tab*>(m_parent->get_current_tab());

        m_page_view->Freeze();

        if (current_tab)
        {
            current_tab->clear_pages();
            current_tab->unselect_tree_item();
        }
        m_active_page = page;
        // BBS: not changed
        // update_undo_buttons();
        this->OnActivate();
        m_parent->set_active_tab(this);

        m_page_view->Thaw();
        return false;
    }

    //process logic in the same tab when select treeCtrlItem
    if (m_active_page == page)
        return false;

    m_active_page = page;

    auto throw_if_canceled = std::function<void()>([this](){
#ifdef WIN32
            //BBS: GUI refactor
            //TODO: remove this call currently, after refactor, there is Paint event in the queue
            //this call will cause OnPaint immediately, which will cause crash
            //wxCheckForInterrupt(m_tabctrl);
            if (m_page_switch_planned)
                throw UIBuildCanceled();
#else // WIN32
            (void)this; // silence warning
#endif
        });

    try {
        m_page_view->Freeze();
        // clear pages from the controls
        clear_pages();
        throw_if_canceled();

        //BBS: GUI refactor
        if (wxGetApp().mainframe!=nullptr && wxGetApp().mainframe->is_active_and_shown_tab(m_parent))
            activate_selected_page(throw_if_canceled);

        #ifdef __linux__
            no_updates.reset(nullptr);
        #endif

        // BBS: not changed
        // update_undo_buttons();
        throw_if_canceled();

        //BBS: GUI refactor
        //m_hsizer->Layout();
        m_parent->Layout();
        throw_if_canceled();
        // Refresh();

        m_page_view->Thaw();
    } catch (const UIBuildCanceled&) {
	    if (m_active_page)
		    m_active_page->clear();
        m_page_view->Thaw();
        return true;
    }

    return false;
}

void Tab::OnKeyDown(wxKeyEvent& event)
{
    if (event.GetKeyCode() == WXK_TAB)
        m_tabctrl->Navigate(event.ShiftDown() ? wxNavigationKeyEvent::IsBackward : wxNavigationKeyEvent::IsForward);
    else
        event.Skip();
}

void Tab::compare_preset()
{
    wxGetApp().mainframe->diff_dialog.show(m_type);
}

// Save the current preset into file.
// This removes the "dirty" flag of the preset, possibly creates a new preset under a new name,
// and activates the new preset.
// Wizard calls save_preset with a name "My Settings", otherwise no name is provided and this method
// opens a Slic3r::GUI::SavePresetDialog dialog.
//BBS: add project embedded preset relate logic
void Tab::save_preset(std::string name /*= ""*/, bool detach, bool save_to_project, bool from_input, std::string input_name )
{
    // since buttons(and choices too) don't get focus on Mac, we set focus manually
    // to the treectrl so that the EVT_* events are fired for the input field having
    // focus currently.is there anything better than this ?
//!	m_tabctrl->OnSetFocus();
    if (from_input) {
        SavePresetDialog dlg(m_parent, m_type, detach ? _u8L("Detached") : "");
        dlg.Show(false);
        dlg.input_name_from_other(input_name);
        wxCommandEvent evt(wxEVT_TEXT, GetId());
        dlg.GetEventHandler()->ProcessEvent(evt);
        dlg.confirm_from_other();
        name = input_name;
    }

    if (name.empty()) {
        SavePresetDialog dlg(m_parent, m_type, detach ? _u8L("Detached") : "");
        if (dlg.ShowModal() != wxID_OK)
            return;
        name = dlg.get_name();
        //BBS: add project embedded preset relate logic
        save_to_project = dlg.get_save_to_project_selection(m_type);
    }

    //BBS record current preset name
    std::string curr_preset_name = m_presets->get_edited_preset().name;

    bool exist_preset = false;
    Preset* new_preset = m_presets->find_preset(name, false);
    if (new_preset) {
        exist_preset = true;
    }

    // Save the preset into Slic3r::data_dir / presets / section_name / preset_name.ini
    m_presets->save_current_preset(name, detach, save_to_project);

    //BBS create new settings
    new_preset = m_presets->find_preset(name, false, true);
    //Preset* preset = &m_presets.preset(it - m_presets.begin(), true);
    if (!new_preset) {
        BOOST_LOG_TRIVIAL(info) << "create new preset failed";
        return;
    }

    // set sync_info for sync service
    if (exist_preset) {
        new_preset->sync_info = "update";
        BOOST_LOG_TRIVIAL(info) << "sync_preset: update preset = " << new_preset->name;
    }
    else {
        new_preset->sync_info = "create";
        if (wxGetApp().is_user_login())
            new_preset->user_id = wxGetApp().getAgent()->get_user_id();
        BOOST_LOG_TRIVIAL(info) << "sync_preset: create preset = " << new_preset->name;
    }
    new_preset->save_info();

    // Mark the print & filament enabled if they are compatible with the currently selected preset.
    // If saving the preset changes compatibility with other presets, keep the now incompatible dependent presets selected, however with a "red flag" icon showing that they are no more compatible.
    m_preset_bundle->update_compatible(PresetSelectCompatibleType::Never);
    // Add the new item into the UI component, remove dirty flags and activate the saved item.
    update_tab_ui();

    // Update the selection boxes at the plater.
    on_presets_changed();

    //BBS if create a new prset name, preset changed from preset name to new preset name
    if (!exist_preset) {
        wxGetApp().plater()->sidebar().update_presets_from_to(m_type, curr_preset_name, new_preset->name);
    }

    // If current profile is saved, "delete preset" button have to be enabled
    m_btn_delete_preset->Show();
    m_btn_delete_preset->GetParent()->Layout();

    if (m_type == Preset::TYPE_PRINTER)
        static_cast<TabPrinter*>(this)->m_initial_extruders_count = static_cast<TabPrinter*>(this)->m_extruders_count;

    // Parent preset is "default" after detaching, so we should to update UI values, related on parent preset
    if (detach)
        update_ui_items_related_on_parent_preset(m_presets->get_selected_preset_parent());

    update_changed_ui();

    /* If filament preset is saved for multi-material printer preset,
     * there are cases when filament comboboxs are updated for old (non-modified) colors,
     * but in full_config a filament_colors option aren't.*/
    if (m_type == Preset::TYPE_FILAMENT && wxGetApp().extruders_edited_cnt() > 1)
        wxGetApp().plater()->force_filament_colors_update();

    {
        // Profile compatiblity is updated first when the profile is saved.
        // Update profile selection combo boxes at the depending tabs to reflect modifications in profile compatibility.
        std::vector<Preset::Type> dependent;
        switch (m_type) {
        case Preset::TYPE_PRINT:
            dependent = { Preset::TYPE_FILAMENT };
            break;
        case Preset::TYPE_SLA_PRINT:
            dependent = { Preset::TYPE_SLA_MATERIAL };
            break;
        case Preset::TYPE_PRINTER:
            if (static_cast<const TabPrinter*>(this)->m_printer_technology == ptFFF)
                dependent = { Preset::TYPE_PRINT, Preset::TYPE_FILAMENT };
            else
                dependent = { Preset::TYPE_SLA_PRINT, Preset::TYPE_SLA_MATERIAL };
            break;
        default:
            break;
        }
        for (Preset::Type preset_type : dependent)
            wxGetApp().get_tab(preset_type)->update_tab_ui();
    }

    // update preset comboboxes in DiffPresetDlg
    wxGetApp().mainframe->diff_dialog.update_presets(m_type);
}

// Called for a currently selected preset.
void Tab::delete_preset()
{
    auto current_preset = m_presets->get_selected_preset();
    // Don't let the user delete the ' - default - ' configuration.
    //BBS: add project embedded preset logic and refine is_external
    std::string action =  _utf8(L("Delete"));
    //std::string action = current_preset.is_external ? _utf8(L("remove")) : _utf8(L("delete"));
    // TRN  remove/delete

    BOOST_LOG_TRIVIAL(info) << boost::format("delete preset %1%, setting_id %2%, user_id %3%, base_id %4%, sync_info %5%, type %6%")
        %current_preset.name%current_preset.setting_id%current_preset.user_id%current_preset.base_id%current_preset.sync_info
        %Preset::get_type_string(m_type);
    PhysicalPrinterCollection& physical_printers = m_preset_bundle->physical_printers;
    wxString msg;

    if (m_type == Preset::TYPE_PRINTER && !physical_printers.empty())
    {
        // Check preset for delete in physical printers
        // Ask a customer about next action, if there is a printer with just one preset and this preset is equal to delete
        std::vector<std::string> ph_printers        = physical_printers.get_printers_with_preset(current_preset.name);
        std::vector<std::string> ph_printers_only   = physical_printers.get_printers_with_only_preset(current_preset.name);

        //if (!ph_printers.empty()) {
        //    msg += _L_PLURAL("The physical printer below is based on the preset, you are going to delete.",
        //                        "The physical printers below are based on the preset, you are going to delete.", ph_printers.size());
        //    for (const std::string& printer : ph_printers)
        //        msg += "\n    \"" + from_u8(printer) + "\",";
        //    msg.RemoveLast();
        //    msg += "\n" + _L_PLURAL("Note, that the selected preset will be deleted from this printer too.",
        //                            "Note, that the selected preset will be deleted from these printers too.", ph_printers.size()) + "\n\n";
        //}

        //if (!ph_printers_only.empty()) {
        //    msg += _L_PLURAL("The physical printer below is based only on the preset, you are going to delete.",
        //                        "The physical printers below are based only on the preset, you are going to delete.", ph_printers_only.size());
        //    for (const std::string& printer : ph_printers_only)
        //        msg += "\n    \"" + from_u8(printer) + "\",";
        //    msg.RemoveLast();
        //    msg += "\n" + _L_PLURAL("Note, that this printer will be deleted after deleting the selected preset.",
        //                            "Note, that these printers will be deleted after deleting the selected preset.", ph_printers_only.size()) + "\n\n";
        //}
        if (!ph_printers.empty() || !ph_printers_only.empty()) {
            msg += _L_PLURAL("Following preset will be deleted too.", "Following presets will be deleted too.", ph_printers.size() + ph_printers_only.size());
            for (const std::string &printer : ph_printers) msg += "\n    \"" + from_u8(printer) + "\",";
            for (const std::string &printer : ph_printers_only) msg += "\n    \"" + from_u8(printer) + "\",";
            msg.RemoveLast();
            // msg += "\n" + _L_PLURAL("Note, that the selected preset will be deleted from this printer too.",
            //                        "Note, that the selected preset will be deleted from these printers too.", ph_printers.size()) + "\n\n";
        }
    }

    msg += from_u8((boost::format(_u8L("Are you sure to %1% the selected preset?")) % action).str());

    //BBS: add project embedded preset logic and refine is_external
    action =  _utf8(L("Delete"));
    //action = current_preset.is_external ? _utf8(L("Remove")) : _utf8(L("Delete"));
    // TRN  Remove/Delete
    wxString title = from_u8((boost::format(_utf8(L("%1% Preset"))) % action).str());  //action + _(L(" Preset"));
    if (current_preset.is_default ||
        //wxID_YES != wxMessageDialog(parent(), msg, title, wxYES_NO | wxNO_DEFAULT | wxICON_QUESTION).ShowModal())
        wxID_YES != MessageDialog(parent(), msg, title, wxYES_NO | wxNO_DEFAULT | wxICON_QUESTION).ShowModal())
        return;

    // if we just delete preset from the physical printer
    if (m_presets_choice->is_selected_physical_printer()) {
        PhysicalPrinter& printer = physical_printers.get_selected_printer();

        // just delete this preset from the current physical printer
        printer.delete_preset(m_presets->get_edited_preset().name);
        // select first from the possible presets for this printer
        physical_printers.select_printer(printer);

        this->select_preset(physical_printers.get_selected_printer_preset_name());
        return;
    }

    // delete selected preset from printers and printer, if it's needed
    if (m_type == Preset::TYPE_PRINTER && !physical_printers.empty())
        physical_printers.delete_preset_from_printers(current_preset.name);

    // Select will handle of the preset dependencies, of saving & closing the depending profiles, and
    // finally of deleting the preset.
    this->select_preset("", true);

    BOOST_LOG_TRIVIAL(info) << boost::format("delete preset finished");
}

void Tab::toggle_show_hide_incompatible()
{
    m_show_incompatible_presets = !m_show_incompatible_presets;
    if (m_presets_choice)
        m_presets_choice->set_show_incompatible_presets(m_show_incompatible_presets);
    update_show_hide_incompatible_button();
    update_tab_ui();
}

void Tab::update_show_hide_incompatible_button()
{
    //BBS: GUI refactor
    /*m_btn_hide_incompatible_presets->SetBitmap_(m_show_incompatible_presets ?
        m_bmp_show_incompatible_presets : m_bmp_hide_incompatible_presets);
    m_btn_hide_incompatible_presets->SetToolTip(m_show_incompatible_presets ?
        "Both compatible an incompatible presets are shown. Click to hide presets not compatible with the current printer." :
        "Only compatible presets are shown. Click to show both the presets compatible and not compatible with the current printer.");*/
}

void Tab::update_ui_from_settings()
{
    // Show the 'show / hide presets' button only for the print and filament tabs, and only if enabled
    // in application preferences.
    m_show_btn_incompatible_presets = true;
    bool show = m_show_btn_incompatible_presets && m_type != Slic3r::Preset::TYPE_PRINTER;
    //BBS: GUI refactor
    //Layout();
    m_parent->Layout();
    //show ? m_btn_hide_incompatible_presets->Show() :  m_btn_hide_incompatible_presets->Hide();
    // If the 'show / hide presets' button is hidden, hide the incompatible presets.
    if (show) {
        update_show_hide_incompatible_button();
    }
    else {
        if (m_show_incompatible_presets) {
            m_show_incompatible_presets = false;
            update_tab_ui();
        }
    }
}

void Tab::create_line_with_widget(ConfigOptionsGroup* optgroup, const std::string& opt_key, const std::string& path, widget_t widget)
{
    Line line = optgroup->create_single_option_line(opt_key);
    line.widget = widget;
    line.label_path = path;

    m_colored_Label_colors[opt_key] = m_default_text_clr;
    line.full_Label_color = &m_colored_Label_colors[opt_key];

    optgroup->append_line(line);
}

// Return a callback to create a Tab widget to mark the preferences as compatible / incompatible to the current printer.
wxSizer* Tab::compatible_widget_create(wxWindow* parent, PresetDependencies &deps)
{
    deps.checkbox = new wxCheckBox(parent, wxID_ANY, _(L("All")));
    deps.checkbox->SetFont(Slic3r::GUI::wxGetApp().normal_font());
    wxGetApp().UpdateDarkUI(deps.checkbox, false, true);
    deps.btn = new ScalableButton(parent, wxID_ANY, "printer", from_u8((boost::format(" %s %s") % _utf8(L("Set")) % std::string(dots.ToUTF8())).str()),
                                  wxDefaultSize, wxDefaultPosition, wxBU_LEFT | wxBU_EXACTFIT, true);
    deps.btn->SetFont(Slic3r::GUI::wxGetApp().normal_font());
    deps.btn->SetSize(deps.btn->GetBestSize());

    auto sizer = new wxBoxSizer(wxHORIZONTAL);
    sizer->Add((deps.checkbox), 0, wxALIGN_CENTER_VERTICAL);
    sizer->Add((deps.btn), 0, wxALIGN_CENTER_VERTICAL);

    deps.checkbox->Bind(wxEVT_CHECKBOX, ([this, &deps](wxCommandEvent e)
    {
        deps.btn->Enable(! deps.checkbox->GetValue());
        // All printers have been made compatible with this preset.
        if (deps.checkbox->GetValue())
            this->load_key_value(deps.key_list, std::vector<std::string> {});
        this->get_field(deps.key_condition)->toggle(deps.checkbox->GetValue());
        this->update_changed_ui();
    }) );

    deps.btn->Bind(wxEVT_BUTTON, ([this, parent, &deps](wxCommandEvent e)
    {
        // Collect names of non-default non-external profiles.
        PrinterTechnology printer_technology = m_preset_bundle->printers.get_edited_preset().printer_technology();
        PresetCollection &depending_presets  = (deps.type == Preset::TYPE_PRINTER) ? m_preset_bundle->printers :
                (printer_technology == ptFFF) ? m_preset_bundle->prints : m_preset_bundle->sla_prints;
        wxArrayString presets;
        for (size_t idx = 0; idx < depending_presets.size(); ++ idx)
        {
            Preset& preset = depending_presets.preset(idx);
            //BBS: add project embedded preset logic and refine is_external
            bool add = ! preset.is_default;
            //bool add = ! preset.is_default && ! preset.is_external;
            if (add && deps.type == Preset::TYPE_PRINTER)
                // Only add printers with the same technology as the active printer.
                add &= preset.printer_technology() == printer_technology;
            if (add)
                presets.Add(from_u8(preset.name));
        }

        wxMultiChoiceDialog dlg(parent, deps.dialog_title, deps.dialog_label, presets);
        wxGetApp().UpdateDlgDarkUI(&dlg);
        // Collect and set indices of depending_presets marked as compatible.
        wxArrayInt selections;
        auto *compatible_printers = dynamic_cast<const ConfigOptionStrings*>(m_config->option(deps.key_list));
        if (compatible_printers != nullptr || !compatible_printers->values.empty())
            for (auto preset_name : compatible_printers->values)
                for (size_t idx = 0; idx < presets.GetCount(); ++idx)
                    if (presets[idx] == preset_name) {
                        selections.Add(idx);
                        break;
                    }
        dlg.SetSelections(selections);
        std::vector<std::string> value;
        // Show the dialog.
        if (dlg.ShowModal() == wxID_OK) {
            selections.Clear();
            selections = dlg.GetSelections();
            for (auto idx : selections)
                value.push_back(presets[idx].ToUTF8().data());
            if (value.empty()) {
                deps.checkbox->SetValue(1);
                deps.btn->Disable();
            }
            // All depending_presets have been made compatible with this preset.
            this->load_key_value(deps.key_list, value);
            this->update_changed_ui();
        }
    }));

    return sizer;
}

// Return a callback to create a TabPrinter widget to edit bed shape
wxSizer* TabPrinter::create_bed_shape_widget(wxWindow* parent)
{
    ScalableButton* btn = new ScalableButton(parent, wxID_ANY, "printer", " " + _(L("Set")) + " " + dots,
        wxDefaultSize, wxDefaultPosition, wxBU_LEFT | wxBU_EXACTFIT, true);
    btn->SetFont(wxGetApp().normal_font());
    btn->SetSize(btn->GetBestSize());

    auto sizer = new wxBoxSizer(wxHORIZONTAL);
    sizer->Add(btn, 0, wxALIGN_CENTER_VERTICAL);

    btn->Bind(wxEVT_BUTTON, ([this](wxCommandEvent e)
        {
            BedShapeDialog dlg(this);
            dlg.build_dialog(*m_config->option<ConfigOptionPoints>("printable_area"),
                *m_config->option<ConfigOptionString>("bed_custom_texture"),
                *m_config->option<ConfigOptionString>("bed_custom_model"));
            if (dlg.ShowModal() == wxID_OK) {
                const std::vector<Vec2d>& shape = dlg.get_shape();
                const std::string& custom_texture = dlg.get_custom_texture();
                const std::string& custom_model = dlg.get_custom_model();
                if (!shape.empty())
                {
                    load_key_value("printable_area", shape);
                    load_key_value("bed_custom_texture", custom_texture);
                    load_key_value("bed_custom_model", custom_model);
                    update_changed_ui();
                }
            on_presets_changed();

            }
        }));

    {
        Search::OptionsSearcher& searcher = wxGetApp().sidebar().get_searcher();
        const Search::GroupAndCategory& gc = searcher.get_group_and_category("printable_area");
        searcher.add_key("bed_custom_texture", m_type, gc.group, gc.category);
        searcher.add_key("bed_custom_model", m_type, gc.group, gc.category);
    }

    return sizer;
}

void TabPrinter::cache_extruder_cnt()
{
    if (m_presets->get_edited_preset().printer_technology() == ptSLA)
        return;

    // BBS. Get extruder count from preset instead of m_extruders_count.
    m_cache_extruder_count = dynamic_cast<ConfigOptionFloats*>((m_presets->get_edited_preset().config).option("nozzle_diameter"))->values.size();
}

bool TabPrinter::apply_extruder_cnt_from_cache()
{
    if (m_presets->get_edited_preset().printer_technology() == ptSLA)
        return false;

    if (m_cache_extruder_count > 0) {
        m_presets->get_edited_preset().set_num_extruders(m_cache_extruder_count);
        m_cache_extruder_count = 0;
        return true;
    }
    return false;
}

bool Tab::validate_custom_gcodes()
{
    if (m_type != Preset::TYPE_FILAMENT &&
        (m_type != Preset::TYPE_PRINTER || static_cast<TabPrinter*>(this)->m_printer_technology != ptFFF))
        return true;
    if (m_active_page->title() != L("Custom G-code"))
        return true;

    // When we switch Settings tab after editing of the custom g-code, then warning message could ba already shown after KillFocus event
    // and then it's no need to show it again
    if (validate_custom_gcodes_was_shown) {
        validate_custom_gcodes_was_shown = false;
        return true;
    }

    bool valid = true;
    for (auto opt_group : m_active_page->m_optgroups) {
        assert(opt_group->opt_map().size() == 1);
        if (!opt_group->is_activated())
            break;
        std::string key = opt_group->opt_map().begin()->first;
        valid &= validate_custom_gcode(opt_group->title, boost::any_cast<std::string>(opt_group->get_value(key)));
        if (!valid)
            break;
    }
    return valid;
}

void Tab::compatible_widget_reload(PresetDependencies &deps)
{
    Field* field = this->get_field(deps.key_condition);
    if (!field)
        return;

    bool has_any = ! m_config->option<ConfigOptionStrings>(deps.key_list)->values.empty();
    has_any ? deps.btn->Enable() : deps.btn->Disable();
    deps.checkbox->SetValue(! has_any);

    field->toggle(! has_any);
}

void Tab::set_tooltips_text()
{
    // --- Tooltip text for reset buttons (for whole options group)
    // Text to be shown on the "Revert to system" aka "Lock to system" button next to each input field.
    //m_ttg_value_lock =		_(L("LOCKED LOCK icon indicates that the settings are the same as the system (or default) values "
    //                            "for the current option group"));
    //m_ttg_value_unlock =	_(L("UNLOCKED LOCK icon indicates that some settings were changed and are not equal "
    //                            "to the system (or default) values for the current option group.\n"
    //                            "Click to reset all settings for current option group to the system (or default) values."));
    //m_ttg_white_bullet_ns =	_(L("WHITE BULLET icon indicates a non system (or non default) preset."));
    //m_ttg_non_system =		&m_ttg_white_bullet_ns;
    // Text to be shown on the "Undo user changes" button next to each input field.
    //m_ttg_white_bullet =	_(L("WHITE BULLET icon indicates that the settings are the same as in the last saved "
    //                            "preset for the current option group."));
    //m_ttg_value_revert =	_(L("BACK ARROW icon indicates that the settings were changed and are not equal to "
    //                            "the last saved preset for the current option group.\n"
    //                            "Click to reset all settings for the current option group to the last saved preset."));

    // --- Tooltip text for reset buttons (for each option in group)
    // Text to be shown on the "Revert to system" aka "Lock to system" button next to each input field.
    //m_tt_value_lock =		_(L("LOCKED LOCK icon indicates that the value is the same as the system (or default) value."));
    m_tt_value_unlock =		_(L("Click to reset current value and attach to the global value."));
    // 	m_tt_white_bullet_ns=	_(L("WHITE BULLET icon indicates a non system preset."));
    //m_tt_non_system =		&m_ttg_white_bullet_ns;
    // Text to be shown on the "Undo user changes" button next to each input field.
    //m_tt_white_bullet =		_(L("WHITE BULLET icon indicates that the value is the same as in the last saved preset."));
    m_tt_value_revert =		_(L("Click to drop current modify and reset to saved value."));
}

//BBS: GUI refactor
Page::Page(wxWindow* parent, const wxString& title, int iconID, wxPanel* tab_owner) :
        m_tab_owner(tab_owner),
        m_parent(parent),
        m_title(title),
        m_iconID(iconID)
{
    m_vsizer = (wxBoxSizer*)parent->GetSizer();
    m_page_title = NULL;
    m_item_color = &wxGetApp().get_label_clr_default();
}

void Page::reload_config()
{
    for (auto group : m_optgroups)
        group->reload_config();
}

void Page::update_visibility(ConfigOptionMode mode, bool update_contolls_visibility)
{
    bool ret_val = false;
#if HIDE_FIRST_SPLIT_LINE
    // BBS: no line spliter for first group
    bool first = true;
#endif
    for (auto group : m_optgroups) {
        ret_val = (update_contolls_visibility     ?
                   group->update_visibility(mode) :  // update visibility for all controlls in group
                   group->is_visible(mode)           // just detect visibility for the group
                   ) || ret_val;
#if HIDE_FIRST_SPLIT_LINE
        // BBS: no line spliter for first group
        if (update_contolls_visibility && ret_val && first) {
            if (group->stb) group->stb->Hide();
            first = false;
        }
#endif
    }

    m_show = ret_val;
#ifdef __WXMSW__
    if (!m_show) return;
    // BBS: fix field control position
    wxTheApp->CallAfter([this]() {
        for (auto group : m_optgroups) {
            if (group->custom_ctrl) group->custom_ctrl->fixup_items_positions();
        }
    });
#endif
}

void Page::activate(ConfigOptionMode mode, std::function<void()> throw_if_canceled)
{
#if 0 // BBS: page title
    if (m_page_title == NULL) {
        m_page_title = new Label(Label::Head_18, _(m_title), m_parent);
        m_vsizer->AddSpacer(30);
        m_vsizer->Add(m_page_title, 0, wxALIGN_CENTER);
        m_vsizer->AddSpacer(20);
    }
#else
    //m_vsizer->AddSpacer(10);
#endif
#if HIDE_FIRST_SPLIT_LINE
    // BBS: no line spliter for first group
    bool first = true;
#endif
    for (auto group : m_optgroups) {
        if (!group->activate(throw_if_canceled))
            continue;
        m_vsizer->Add(group->sizer, 0, wxEXPAND | (group->is_legend_line() ? (wxLEFT|wxTOP) : wxALL), 5);
        group->update_visibility(mode);
#if HIDE_FIRST_SPLIT_LINE
        if (first) group->stb->Hide();
        first = false;
#endif
        group->reload_config();
        throw_if_canceled();
    }

#ifdef __WXMSW__
    // BBS: fix field control position
    wxTheApp->CallAfter([this]() {
        for (auto group : m_optgroups) {
            if (group->custom_ctrl)
                group->custom_ctrl->fixup_items_positions();
        }
    });
#endif
}

void Page::clear()
{
    for (auto group : m_optgroups)
        group->clear();
    m_page_title = NULL;
}

void Page::msw_rescale()
{
    for (auto group : m_optgroups)
        group->msw_rescale();
}

void Page::sys_color_changed()
{
    for (auto group : m_optgroups)
        group->sys_color_changed();
}

void Page::refresh()
{
    for (auto group : m_optgroups)
        group->refresh();
}

Field *Page::get_field(const t_config_option_key &opt_key, int opt_index /*= -1*/) const
{
    Field *field = nullptr;
    for (auto opt : m_optgroups) {
        field = opt->get_fieldc(opt_key, opt_index);
        if (field != nullptr) return field;
    }
    return field;
}

Line *Page::get_line(const t_config_option_key &opt_key)
{
    Line *line = nullptr;
    for (auto opt : m_optgroups) {
        line = opt->get_line(opt_key);
        if (line != nullptr) return line;
    }
    return line;
}

bool Page::set_value(const t_config_option_key &opt_key, const boost::any &value)
{
    bool changed = false;
    for(auto optgroup: m_optgroups) {
        if (optgroup->set_value(opt_key, value))
            changed = true ;
    }
    return changed;
}

// package Slic3r::GUI::Tab::Page;
ConfigOptionsGroupShp Page::new_optgroup(const wxString &title, const wxString &icon, int noncommon_label_width /*= -1*/, bool is_extruder_og /* false */)
{
    //! config_ have to be "right"
    ConfigOptionsGroupShp optgroup = is_extruder_og ? std::make_shared<ExtruderOptionsGroup>(m_parent, title, m_config, true)
        : std::make_shared<ConfigOptionsGroup>(m_parent, title, icon, m_config, true);
    optgroup->split_multi_line     = this->m_split_multi_line;
    optgroup->option_label_at_right = this->m_option_label_at_right;
    if (noncommon_label_width >= 0)
        optgroup->label_width = noncommon_label_width;

//BBS: GUI refactor
/*#ifdef __WXOSX__
    auto tab = parent()->GetParent()->GetParent();// GetParent()->GetParent();
#else
    auto tab = parent()->GetParent();// GetParent();
#endif*/
    auto tab = m_tab_owner;
    optgroup->set_config_category_and_type(m_title, static_cast<Tab*>(tab)->type());
    optgroup->m_on_change = [tab](t_config_option_key opt_key, boost::any value) {
        //! This function will be called from OptionGroup.
        //! Using of CallAfter is redundant.
        //! And in some cases it causes update() function to be recalled again
//!        wxTheApp->CallAfter([this, opt_key, value]() {
            static_cast<Tab*>(tab)->update_dirty();
            static_cast<Tab*>(tab)->on_value_change(opt_key, value);
//!        });
    };

    optgroup->m_get_initial_config = [tab]() {
        DynamicPrintConfig config = static_cast<Tab*>(tab)->m_presets->get_selected_preset().config;
        return config;
    };

    optgroup->m_get_sys_config = [tab]() {
        DynamicPrintConfig config = static_cast<Tab*>(tab)->m_presets->get_selected_preset_parent()->config;
        return config;
    };

    optgroup->have_sys_config = [tab]() {
        return static_cast<Tab*>(tab)->m_presets->get_selected_preset_parent() != nullptr;
    };

    optgroup->rescale_extra_column_item = [](wxWindow* win) {
        auto *ctrl = dynamic_cast<wxStaticBitmap*>(win);
        if (ctrl == nullptr)
            return;

        ctrl->SetBitmap(reinterpret_cast<ScalableBitmap*>(ctrl->GetClientData())->bmp());
    };

    m_optgroups.push_back(optgroup);

    return optgroup;
}

const ConfigOptionsGroupShp Page::get_optgroup(const wxString& title) const
{
    for (ConfigOptionsGroupShp optgroup : m_optgroups) {
        if (optgroup->title == title)
            return optgroup;
    }

    return nullptr;
}

void TabSLAMaterial::build()
{
    //m_presets = &m_preset_bundle->sla_materials;
    //load_initial_data();

    //auto page = add_options_page(L("Material"), "");

    //auto optgroup = page->new_optgroup(L("Material"));
    //optgroup->append_single_option_line("material_colour");
    //optgroup->append_single_option_line("bottle_cost");
    //optgroup->append_single_option_line("bottle_volume");
    //optgroup->append_single_option_line("bottle_weight");
    //optgroup->append_single_option_line("material_density");

    //optgroup->m_on_change = [this, optgroup](t_config_option_key opt_key, boost::any value)
    //{
    //    if (opt_key == "material_colour") {
    //        update_dirty();
    //        on_value_change(opt_key, value);
    //        return;
    //    }

    //    DynamicPrintConfig new_conf = *m_config;

    //    if (opt_key == "bottle_volume") {
    //        double new_bottle_weight =  boost::any_cast<double>(value)*(new_conf.option("material_density")->getFloat() / 1000);
    //        new_conf.set_key_value("bottle_weight", new ConfigOptionFloat(new_bottle_weight));
    //    }
    //    if (opt_key == "bottle_weight") {
    //        double new_bottle_volume =  boost::any_cast<double>(value)/new_conf.option("material_density")->getFloat() * 1000;
    //        new_conf.set_key_value("bottle_volume", new ConfigOptionFloat(new_bottle_volume));
    //    }
    //    if (opt_key == "material_density") {
    //        double new_bottle_volume = new_conf.option("bottle_weight")->getFloat() / boost::any_cast<double>(value) * 1000;
    //        new_conf.set_key_value("bottle_volume", new ConfigOptionFloat(new_bottle_volume));
    //    }

    //    load_config(new_conf);

    //    update_dirty();

    //    // BBS
    //    // Change of any from those options influences for an update of "Sliced Info"
    //    //wxGetApp().sidebar().Layout();
    //};

    //optgroup = page->new_optgroup(L("Layers"));
    //optgroup->append_single_option_line("initial_layer_height");

    //optgroup = page->new_optgroup(L("Exposure"));
    //optgroup->append_single_option_line("exposure_time");
    //optgroup->append_single_option_line("initial_exposure_time");

    //optgroup = page->new_optgroup(L("Corrections"));
    //auto line = Line{ m_config->def()->get("material_correction")->full_label, "" };
    //for (auto& axis : { "X", "Y", "Z" }) {
    //    auto opt = optgroup->get_option(std::string("material_correction_") + char(std::tolower(axis[0])));
    //    opt.opt.label = axis;
    //    line.append_option(opt);
    //}

    //optgroup->append_line(line);

    //page = add_options_page(L("Dependencies"), "wrench.png");
    //optgroup = page->new_optgroup(L("Profile dependencies"));

    //create_line_with_widget(optgroup.get(), "compatible_printers", "", [this](wxWindow* parent) {
    //    return compatible_widget_create(parent, m_compatible_printers);
    //});
    //
    //Option option = optgroup->get_option("compatible_printers_condition");
    //option.opt.full_width = true;
    //optgroup->append_single_option_line(option);

    //create_line_with_widget(optgroup.get(), "compatible_prints", "", [this](wxWindow* parent) {
    //    return compatible_widget_create(parent, m_compatible_prints);
    //});

    //option = optgroup->get_option("compatible_prints_condition");
    //option.opt.full_width = true;
    //optgroup->append_single_option_line(option);

    //build_preset_description_line(optgroup.get());

    //page = add_options_page(L("Material printing profile"), "printer.png");
    //optgroup = page->new_optgroup(L("Material printing profile"));
    //option = optgroup->get_option("material_print_speed");
    //optgroup->append_single_option_line(option);
}

// Reload current config (aka presets->edited_preset->config) into the UI fields.
void TabSLAMaterial::reload_config()
{
    this->compatible_widget_reload(m_compatible_printers);
    this->compatible_widget_reload(m_compatible_prints);
    Tab::reload_config();
}

void TabSLAMaterial::toggle_options()
{
    const Preset &current_printer = wxGetApp().preset_bundle->printers.get_edited_preset();
    std::string model = current_printer.config.opt_string("printer_model");
    m_config_manipulation.toggle_field("material_print_speed", model != "SL1");
}

void TabSLAMaterial::update()
{
    if (m_preset_bundle->printers.get_selected_preset().printer_technology() == ptFFF)
        return;

    update_description_lines();
    Layout();

// #ys_FIXME. Just a template for this function
//     m_update_cnt++;
//     ! something to update
//     m_update_cnt--;
//
//     if (m_update_cnt == 0)
        wxGetApp().mainframe->on_config_changed(m_config);
}

void TabSLAPrint::build()
{
    m_presets = &m_preset_bundle->sla_prints;
    load_initial_data();

//    auto page = add_options_page(L("Layers and perimeters"), "layers");
//
//    auto optgroup = page->new_optgroup(L("Layers"));
//    optgroup->append_single_option_line("layer_height");
//    optgroup->append_single_option_line("faded_layers");
//
//    page = add_options_page(L("Supports"), "support"/*"sla_supports"*/);
//    optgroup = page->new_optgroup(L("Supports"));
//    optgroup->append_single_option_line("supports_enable");
//
//    optgroup = page->new_optgroup(L("Support head"));
//    optgroup->append_single_option_line("support_head_front_diameter");
//    optgroup->append_single_option_line("support_head_penetration");
//    optgroup->append_single_option_line("support_head_width");
//
//    optgroup = page->new_optgroup(L("Support pillar"));
//    optgroup->append_single_option_line("support_pillar_diameter");
//    optgroup->append_single_option_line("support_small_pillar_diameter_percent");
//    optgroup->append_single_option_line("support_max_bridges_on_pillar");
//
//    optgroup->append_single_option_line("support_pillar_connection_mode");
//    optgroup->append_single_option_line("support_buildplate_only");
//    // TODO: This parameter is not used at the moment.
//    // optgroup->append_single_option_line("support_pillar_widening_factor");
//    optgroup->append_single_option_line("support_base_diameter");
//    optgroup->append_single_option_line("support_base_height");
//    optgroup->append_single_option_line("support_base_safety_distance");
//
//    // Mirrored parameter from Pad page for toggling elevation on the same page
//    optgroup->append_single_option_line("support_object_elevation");
//
//    Line line{ "", "" };
//    line.full_width = 1;
//    line.widget = [this](wxWindow* parent) {
//        return description_line_widget(parent, &m_support_object_elevation_description_line);
//    };
//    optgroup->append_line(line);
//
//    optgroup = page->new_optgroup(L("Connection of the support sticks and junctions"));
//    optgroup->append_single_option_line("support_critical_angle");
//    optgroup->append_single_option_line("support_max_bridge_length");
//    optgroup->append_single_option_line("support_max_pillar_link_distance");
//
//    optgroup = page->new_optgroup(L("Automatic generation"));
//    optgroup->append_single_option_line("support_points_density_relative");
//    optgroup->append_single_option_line("support_points_minimal_distance");
//
//    page = add_options_page(L("Pad"), "");
//    optgroup = page->new_optgroup(L("Pad"));
//    optgroup->append_single_option_line("pad_enable");
//    optgroup->append_single_option_line("pad_wall_thickness");
//    optgroup->append_single_option_line("pad_wall_height");
//    optgroup->append_single_option_line("pad_brim_size");
//    optgroup->append_single_option_line("pad_max_merge_distance");
//    // TODO: Disabling this parameter for the beta release
////    optgroup->append_single_option_line("pad_edge_radius");
//    optgroup->append_single_option_line("pad_wall_slope");
//
//    optgroup->append_single_option_line("pad_around_object");
//    optgroup->append_single_option_line("pad_around_object_everywhere");
//    optgroup->append_single_option_line("pad_object_gap");
//    optgroup->append_single_option_line("pad_object_connector_stride");
//    optgroup->append_single_option_line("pad_object_connector_width");
//    optgroup->append_single_option_line("pad_object_connector_penetration");
//
//    page = add_options_page(L("Hollowing"), "hollowing");
//    optgroup = page->new_optgroup(L("Hollowing"));
//    optgroup->append_single_option_line("hollowing_enable");
//    optgroup->append_single_option_line("hollowing_min_thickness");
//    optgroup->append_single_option_line("hollowing_quality");
//    optgroup->append_single_option_line("hollowing_closing_distance");
//
//    page = add_options_page(L("Advanced"), "advanced");
//    optgroup = page->new_optgroup(L("Slicing"));
//    optgroup->append_single_option_line("slice_closing_radius");
//    optgroup->append_single_option_line("slicing_mode");
//
//    page = add_options_page(L("Output options"), "output+page_white");
//    optgroup = page->new_optgroup(L("Output file"));
//    Option option = optgroup->get_option("filename_format");
//    option.opt.full_width = true;
//    optgroup->append_single_option_line(option);
//
//    page = add_options_page(L("Dependencies"), "advanced");
//    optgroup = page->new_optgroup(L("Profile dependencies"));
//
//    create_line_with_widget(optgroup.get(), "compatible_printers", "", [this](wxWindow* parent) {
//        return compatible_widget_create(parent, m_compatible_printers);
//    });
//
//    option = optgroup->get_option("compatible_printers_condition");
//    option.opt.full_width = true;
//    optgroup->append_single_option_line(option);
//
//    build_preset_description_line(optgroup.get());
}

// Reload current config (aka presets->edited_preset->config) into the UI fields.
void TabSLAPrint::reload_config()
{
    this->compatible_widget_reload(m_compatible_printers);
    Tab::reload_config();
}

void TabSLAPrint::update_description_lines()
{
    Tab::update_description_lines();

    //if (m_active_page && m_active_page->title() == "Supports")
    //{
    //    bool is_visible = m_config->def()->get("support_object_elevation")->mode <= m_mode;
    //    if (m_support_object_elevation_description_line)
    //    {
    //        m_support_object_elevation_description_line->Show(is_visible);
    //        if (is_visible)
    //        {
    //            bool elev = !m_config->opt_bool("pad_enable") || !m_config->opt_bool("pad_around_object");
    //            m_support_object_elevation_description_line->SetText(elev ? "" :
    //                from_u8((boost::format(_u8L("\"%1%\" is disabled because \"%2%\" is on in \"%3%\" category.\n"
    //                    "To enable \"%1%\", please switch off \"%2%\""))
    //                    % _L("Object elevation") % _L("Pad around object") % _L("Pad")).str()));
    //        }
    //    }
    //}
}

void TabSLAPrint::toggle_options()
{
    if (m_active_page)
        m_config_manipulation.toggle_print_sla_options(m_config);
}

void TabSLAPrint::update()
{
    if (m_preset_bundle->printers.get_selected_preset().printer_technology() == ptFFF)
        return;

    m_update_cnt++;

    m_config_manipulation.update_print_sla_config(m_config, true);

    update_description_lines();
    //BBS: GUI refactor
    //Layout();
    m_parent->Layout();

    m_update_cnt--;

    if (m_update_cnt == 0) {
        toggle_options();

        // update() could be called during undo/redo execution
        // Update of objectList can cause a crash in this case (because m_objects doesn't match ObjectList)
        if (!wxGetApp().plater()->inside_snapshot_capture())
            wxGetApp().obj_list()->update_and_show_object_settings_item();

        wxGetApp().mainframe->on_config_changed(m_config);
    }
}

void TabSLAPrint::clear_pages()
{
    Tab::clear_pages();

    m_support_object_elevation_description_line = nullptr;
}

ConfigManipulation Tab::get_config_manipulation()
{
    auto load_config = [this]()
    {
        update_dirty();
        // Initialize UI components with the config values.
        reload_config();
        update();
    };

    auto cb_toggle_field = [this](const t_config_option_key& opt_key, bool toggle, int opt_index) {
        return toggle_option(opt_key, toggle, opt_index);
    };

    auto cb_toggle_line = [this](const t_config_option_key& opt_key, bool toggle) {
        return toggle_line(opt_key, toggle);
    };

    auto cb_value_change = [this](const std::string& opt_key, const boost::any& value) {
        return on_value_change(opt_key, value);
    };

    return ConfigManipulation(load_config, cb_toggle_field, cb_toggle_line, cb_value_change, nullptr, this);
}


} // GUI
} // Slic3r<|MERGE_RESOLUTION|>--- conflicted
+++ resolved
@@ -2725,15 +2725,12 @@
         optgroup->append_line(line);
 
 
-<<<<<<< HEAD
-        optgroup = page->new_optgroup(L("Print temperature"), L"param_temperature");
-        optgroup->append_single_option_line("chamber_temperature");
-=======
+
         optgroup = page->new_optgroup(L("Print chamber temperature"), L"param_chamber_temp");
         optgroup->append_single_option_line("chamber_temperature", "Chamber-temperature");
         optgroup->append_single_option_line("activate_chamber_temp_control", "Chamber-temperature");
 
->>>>>>> 5e0102e8
+
         optgroup->append_separator();
 
 
@@ -2836,19 +2833,13 @@
         optgroup->append_single_option_line("support_material_interface_fan_speed");
 
         optgroup = page->new_optgroup(L("Auxiliary part cooling fan"), L"param_cooling_fan");
-<<<<<<< HEAD
-        optgroup->append_single_option_line("additional_cooling_fan_speed");
+
+        optgroup->append_single_option_line("additional_cooling_fan_speed", "Auxiliary-fan");
 
         optgroup = page->new_optgroup(L("Exhaust fan"),L"param_cooling_fan");
 
-        optgroup->append_single_option_line("activate_air_filtration");
-=======
-        optgroup->append_single_option_line("additional_cooling_fan_speed", "Auxiliary-fan");
-
-        optgroup = page->new_optgroup(L("Exhaust fan"),L"param_cooling_fan");
-
         optgroup->append_single_option_line("activate_air_filtration", "Air-filtration(Exhaust-fan)");
->>>>>>> 5e0102e8
+
 
         line = {L("During print"), ""};
         line.append_option(optgroup->get_option("during_print_exhaust_fan_speed"));
@@ -3177,15 +3168,10 @@
         optgroup = page->new_optgroup(L("Accessory") /*, L"param_accessory"*/);
         optgroup->append_single_option_line("nozzle_type");
         optgroup->append_single_option_line("nozzle_hrc");
-<<<<<<< HEAD
-        optgroup->append_single_option_line("auxiliary_fan");
-        optgroup->append_single_option_line("support_chamber_temp_control");
-        optgroup->append_single_option_line("support_air_filtration");
-=======
+
         optgroup->append_single_option_line("auxiliary_fan", "auxiliary-fan");
         optgroup->append_single_option_line("support_chamber_temp_control", "Chamber-temperature");
         optgroup->append_single_option_line("support_air_filtration", "Air-filtration(Exhaust-fan)");
->>>>>>> 5e0102e8
 
     const int gcode_field_height = 15; // 150
     const int notes_field_height = 25; // 250
