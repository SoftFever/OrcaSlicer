--- conflicted
+++ resolved
@@ -866,11 +866,7 @@
 
     for (const std::string& opt_key : m_config->keys())
     {
-<<<<<<< HEAD
         if (opt_key == "printable_area" || opt_key == "bed_exclude_area" | opt_key == "thumbnails") {
-=======
-        if (opt_key == "printable_area" || opt_key == "bed_exclude_area"|| opt_key=="thumbnail_size") {
->>>>>>> 693aa8d2
             m_options_list.emplace(opt_key, m_opt_status_value);
             continue;
         }
@@ -1909,11 +1905,7 @@
         optgroup->append_single_option_line("ironing_speed");
         optgroup->append_single_option_line("ironing_flow");
         optgroup->append_single_option_line("ironing_spacing");
-<<<<<<< HEAD
         optgroup->append_single_option_line("ironing_angle");
-=======
-        optgroup->append_single_option_line("ironing_direction");
->>>>>>> 693aa8d2
 
         optgroup = page->new_optgroup(L("Wall generator"), L"param_wall");
         optgroup->append_single_option_line("wall_generator", "wall-generator");
@@ -1926,26 +1918,16 @@
         optgroup->append_single_option_line("min_feature_size");
 
         optgroup = page->new_optgroup(L("Advanced"), L"param_advanced");
-<<<<<<< HEAD
-        optgroup->append_single_option_line("wall_infill_order");
         optgroup->append_single_option_line("print_flow_ratio");
-=======
         optgroup->append_single_option_line("wall_sequence");
         optgroup->append_single_option_line("is_infill_first");
->>>>>>> 693aa8d2
         optgroup->append_single_option_line("bridge_flow");
         optgroup->append_single_option_line("bridge_density");
         optgroup->append_single_option_line("thick_bridges");
         optgroup->append_single_option_line("top_solid_infill_flow_ratio");
-<<<<<<< HEAD
         optgroup->append_single_option_line("bottom_solid_infill_flow_ratio");
         optgroup->append_single_option_line("only_one_wall_top");
         optgroup->append_single_option_line("min_width_top_surface");
-=======
-        optgroup->append_single_option_line("initial_layer_flow_ratio");
-        optgroup->append_single_option_line("top_one_wall_type");
-        optgroup->append_single_option_line("top_area_threshold");
->>>>>>> 693aa8d2
         optgroup->append_single_option_line("only_one_wall_first_layer");
         optgroup->append_single_option_line("detect_overhang_wall");
         optgroup->append_single_option_line("make_overhang_printable");
@@ -2240,13 +2222,8 @@
     auto   support_type = m_config->opt_enum<SupportType>("support_type");
     if (auto choice = dynamic_cast<Choice*>(field)) {
         auto def = print_config_def.get("support_style");
-<<<<<<< HEAD
-        std::vector<int> enum_set_normal = {0, 1, 2};
-        std::vector<int> enum_set_tree   = {0, 3, 4, 5, 6};
-=======
         std::vector<int> enum_set_normal = {smsDefault, smsGrid, smsSnug };
-        std::vector<int> enum_set_tree   = { smsDefault, smsTreeSlim, smsTreeStrong, smsTreeHybrid, smsTreeOrganic };
->>>>>>> 693aa8d2
+        std::vector<int> enum_set_tree   = { smsDefault, smsTreeSlim, smsTreeStrong, smsTreeHybrid, smsOrganic };
         auto &           set             = is_tree(support_type) ? enum_set_tree : enum_set_normal;
         auto &           opt             = const_cast<ConfigOptionDef &>(field->m_opt);
         auto             cb              = dynamic_cast<ComboBox *>(choice->window);
@@ -2834,6 +2811,12 @@
     tab->on_value_change(opt_key, value);
 }
 
+static void validate_custom_gcode_cb(Tab* tab, ConfigOptionsGroupShp opt_group, const t_config_option_key& opt_key, const boost::any& value) {
+    tab->validate_custom_gcodes_was_shown = !Tab::validate_custom_gcode(opt_group->title, boost::any_cast<std::string>(value));
+    tab->update_dirty();
+    tab->on_value_change(opt_key, value);
+}
+
 void TabFilament::add_filament_overrides_page()
 {
     //BBS
@@ -2982,16 +2965,11 @@
         optgroup->append_line(line);
 
 
-<<<<<<< HEAD
         optgroup = page->new_optgroup(L("Print chamber temperature"), L"param_chamber_temp");
         optgroup->append_single_option_line("chamber_temperature", "chamber-temperature");
         optgroup->append_single_option_line("activate_chamber_temp_control", "chamber-temperature");
 
         optgroup->append_separator();
-=======
-        optgroup = page->new_optgroup(L("Print temperature"), L"param_temperature");
-        optgroup->append_single_option_line("chamber_temperatures","chamber-temperature");
->>>>>>> 693aa8d2
 
 
         optgroup = page->new_optgroup(L("Print temperature"), L"param_temperature");
@@ -3100,24 +3078,12 @@
 
         optgroup->append_single_option_line("activate_air_filtration", "air-filtration");
 
-<<<<<<< HEAD
         line = {L("During print"), ""};
-=======
-        optgroup = page->new_optgroup(L("Exhaust fan"),L"param_cooling_fan");
-
-        optgroup->append_single_option_line("activate_air_filtration");
-
-        line = {L("During print"), L("")};
->>>>>>> 693aa8d2
         line.append_option(optgroup->get_option("during_print_exhaust_fan_speed"));
         optgroup->append_line(line);
 
 
-<<<<<<< HEAD
         line = {L("Complete print"), ""};
-=======
-        line = {L("Complete print"), L("")};
->>>>>>> 693aa8d2
         line.append_option(optgroup->get_option("complete_print_exhaust_fan_speed"));
         optgroup->append_line(line);
         //BBS
@@ -3266,44 +3232,14 @@
       for (auto el : {"overhang_fan_speed", "overhang_fan_threshold"})
             toggle_option(el, has_enable_overhang_bridge_fan);
 
-<<<<<<< HEAD
       toggle_option(
           "additional_cooling_fan_speed",
           m_preset_bundle->printers.get_edited_preset().config.option<ConfigOptionBool>("auxiliary_fan")->value);
-=======
-        bool support_air_filtration = m_preset_bundle->printers.get_edited_preset().config.opt_bool("support_air_filtration");
-        toggle_line("activate_air_filtration",is_BBL_printer && support_air_filtration);
-
-        for (auto elem : { "during_print_exhaust_fan_speed","complete_print_exhaust_fan_speed" })
-            toggle_line(elem, m_config->opt_bool("activate_air_filtration",0)&&support_air_filtration);
-
->>>>>>> 693aa8d2
     }
     if (m_active_page->title() == L("Filament"))
     {
-<<<<<<< HEAD
         bool pa = m_config->opt_bool("enable_pressure_advance", 0);
         toggle_option("pressure_advance", pa);
-=======
-        toggle_option("filament_type", false);
-        toggle_option("filament_vendor", false);
-        //BBS: hide these useless option for bambu printer
-        toggle_line("enable_pressure_advance", !is_BBL_printer);
-        if (is_BBL_printer)
-            toggle_line("pressure_advance", false);
-        else {
-            toggle_line("pressure_advance", true);
-            toggle_option("pressure_advance", m_config->opt_bool("enable_pressure_advance", 0));
-        }
-
-        bool support_chamber_temp_control = this->m_preset_bundle->printers.get_edited_preset().config.opt_bool("support_chamber_temp_control");
-        toggle_line("chamber_temperatures", support_chamber_temp_control);
-
-        for (auto el :
-             {"cool_plate_temp", "cool_plate_temp_initial_layer", "eng_plate_temp", "eng_plate_temp_initial_layer", "textured_plate_temp", "textured_plate_temp_initial_layer"})
-            toggle_line(el, is_BBL_printer);
-    }
->>>>>>> 693aa8d2
 
         toggle_line("cool_plate_temp_initial_layer", is_BBL_printer);
         toggle_line("eng_plate_temp_initial_layer", is_BBL_printer);
@@ -3413,14 +3349,8 @@
         auto optgroup = page->new_optgroup(L("Printable space")/*, L"param_printable_space"*/);
 
         create_line_with_widget(optgroup.get(), "printable_area", "custom-svg-and-png-bed-textures_124612", [this](wxWindow* parent) {
-<<<<<<< HEAD
            return 	create_bed_shape_widget(parent);
         });
-=======
-            return 	create_bed_shape_widget(parent);
-            });
-
->>>>>>> 693aa8d2
         Option option = optgroup->get_option("bed_exclude_area");
         option.opt.full_width = true;
         optgroup->append_single_option_line(option);
@@ -3428,13 +3358,7 @@
         optgroup->append_single_option_line("printable_height");
         optgroup->append_single_option_line("nozzle_volume");
         optgroup->append_single_option_line("best_object_pos");
-<<<<<<< HEAD
         optgroup->append_single_option_line("z_offset");
-=======
-        // BBS
-#if 0
-        //optgroup->append_single_option_line("z_offset");
->>>>>>> 693aa8d2
 
         // ConfigOptionDef def;
         //    def.type =  coInt,
@@ -3451,24 +3375,12 @@
         optgroup = page->new_optgroup(L("Advanced"), L"param_advanced");
         optgroup->append_single_option_line("printer_structure");
         optgroup->append_single_option_line("gcode_flavor");
-<<<<<<< HEAD
         option = optgroup->get_option("thumbnails");
         option.opt.full_width = true;
         optgroup->append_single_option_line(option);
         optgroup->append_single_option_line("thumbnails_format");
         optgroup->append_single_option_line("use_relative_e_distances");
         optgroup->append_single_option_line("use_firmware_retraction");
-        optgroup->append_single_option_line("scan_first_layer");
-=======
-
-        option =optgroup->get_option("thumbnail_size");
-        option.opt.full_width=true;
-        optgroup->append_single_option_line(option);
-
-        optgroup->append_single_option_line("scan_first_layer");
-        optgroup->append_single_option_line("use_relative_e_distances");
-        optgroup->append_single_option_line("use_firmware_retraction");
->>>>>>> 693aa8d2
         // optgroup->append_single_option_line("spaghetti_detector");
         optgroup->append_single_option_line("machine_load_filament_time");
         optgroup->append_single_option_line("machine_unload_filament_time");
@@ -3482,22 +3394,16 @@
         optgroup->append_single_option_line("fan_kickstart");
 
         optgroup = page->new_optgroup(L("Extruder Clearance"));
-        optgroup->append_single_option_line("extruder_clearance_max_radius");
+        optgroup->append_single_option_line("extruder_clearance_radius");
         optgroup->append_single_option_line("extruder_clearance_height_to_rod");
         optgroup->append_single_option_line("extruder_clearance_height_to_lid");
 
         optgroup = page->new_optgroup(L("Accessory") /*, L"param_accessory"*/);
         optgroup->append_single_option_line("nozzle_type");
-<<<<<<< HEAD
         optgroup->append_single_option_line("nozzle_hrc");
         optgroup->append_single_option_line("auxiliary_fan", "auxiliary-fan");
         optgroup->append_single_option_line("support_chamber_temp_control", "chamber-temperature");
         optgroup->append_single_option_line("support_air_filtration", "air-filtration");
-=======
-        optgroup->append_single_option_line("auxiliary_fan");
-        optgroup->append_single_option_line("support_chamber_temp_control");
-        optgroup->append_single_option_line("support_air_filtration");
->>>>>>> 693aa8d2
 
     const int gcode_field_height = 15; // 150
     const int notes_field_height = 25; // 250
@@ -3521,12 +3427,6 @@
         option.opt.is_code = true;
         option.opt.height = gcode_field_height;//150;
         optgroup->append_single_option_line(option);
-<<<<<<< HEAD
-        
-        optgroup = page->new_optgroup(L("Before layer change G-code"),"param_gcode", 0);
-        optgroup->m_on_change = [this, &optgroup_title = optgroup->title](const t_config_option_key& opt_key, const boost::any& value) {
-            validate_custom_gcode_cb(this, optgroup_title, opt_key, value);
-=======
 
         optgroup              = page->new_optgroup(L("Printing by object G-code"), L"param_gcode", 0);
         optgroup->m_on_change = [this, optgroup](const t_config_option_key &opt_key, const boost::any &value) {
@@ -3537,11 +3437,11 @@
         option.opt.is_code    = true;
         option.opt.height     = gcode_field_height; // 150;
         optgroup->append_single_option_line(option);
-#if 0
-        optgroup = page->new_optgroup(L("Before layer change G-code"), 0);
-        optgroup->m_on_change = [this, optgroup](const t_config_option_key& opt_key, const boost::any& value) {
-            validate_custom_gcode_cb(this, optgroup, opt_key, value);
->>>>>>> 693aa8d2
+        
+        
+        optgroup = page->new_optgroup(L("Before layer change G-code"),"param_gcode", 0);
+        optgroup->m_on_change = [this, &optgroup_title = optgroup->title](const t_config_option_key& opt_key, const boost::any& value) {
+            validate_custom_gcode_cb(this, optgroup_title, opt_key, value);
         };
         option = optgroup->get_option("before_layer_change_gcode");
         option.opt.full_width = true;
@@ -3560,13 +3460,8 @@
         optgroup->append_single_option_line(option);
         
         optgroup = page->new_optgroup(L("Time lapse G-code"), L"param_gcode", 0);
-<<<<<<< HEAD
         optgroup->m_on_change = [this, &optgroup_title = optgroup->title](const t_config_option_key& opt_key, const boost::any& value) {
             validate_custom_gcode_cb(this, optgroup_title, opt_key, value);
-=======
-        optgroup->m_on_change = [this, optgroup](const t_config_option_key& opt_key, const boost::any& value) {
-            validate_custom_gcode_cb(this, optgroup, opt_key, value);
->>>>>>> 693aa8d2
         };
         option = optgroup->get_option("time_lapse_gcode");
         option.opt.full_width = true;
@@ -4100,7 +3995,6 @@
     //if (m_active_page->title() == "Custom G-code") {
     //    toggle_option("change_filament_gcode", have_multiple_extruders);
     //}
-<<<<<<< HEAD
     if (m_active_page->title() == L("Basic information")) {
 
         // SoftFever: hide BBL specific settings
@@ -4121,30 +4015,6 @@
              {"purge_in_prime_tower", "enable_filament_ramming", "cooling_tube_retraction", "cooling_tube_length", "parking_pos_retraction", "extra_loading_move", "high_current_on_filament_swap",  })
           toggle_option(el, !is_BBL_printer);
 
-=======
-    if (m_active_page->title() == "Basic information") {
-        //toggle_line("printable_area", !is_configed_by_BBL);//all printer can entry and view data
-        toggle_option("single_extruder_multi_material", have_multiple_extruders);
-        //BBS: gcode_flavore of BBL printer can't be edited and changed
-        toggle_option("gcode_flavor", !is_BBL_printer);
-        toggle_option("thumbnail_size",!is_BBL_printer);
-        toggle_option("printer_structure", !is_BBL_printer);
-        toggle_option("use_relative_e_distances", !is_BBL_printer);
-        toggle_option("support_chamber_temp_control",!is_BBL_printer);
-        toggle_option("use_firmware_retraction", !is_BBL_printer);
-        toggle_option("support_air_filtration",is_BBL_printer);
-        auto flavor = m_config->option<ConfigOptionEnum<GCodeFlavor>>("gcode_flavor")->value;
-        bool is_marlin_flavor = flavor == gcfMarlinLegacy || flavor == gcfMarlinFirmware;
-        // Disable silent mode for non-marlin firmwares.
-        toggle_option("silent_mode", is_marlin_flavor);
-        //BBS: extruder clearance of BBL printer can't be edited.
-        for (auto el : { "extruder_clearance_max_radius", "extruder_clearance_height_to_rod", "extruder_clearance_height_to_lid" })
-            toggle_option(el, !is_BBL_printer);
-    }
-
-    if (m_active_page->title() == "Machine gcode") {
-        toggle_line("time_lapse_gcode", m_preset_bundle->printers.get_edited_preset().config.opt_enum<PrinterStructure>("printer_structure") == PrinterStructure::psI3);
->>>>>>> 693aa8d2
     }
     wxString extruder_number;
     long val = 1;
@@ -4159,16 +4029,9 @@
         bool use_firmware_retraction = m_config->opt_bool("use_firmware_retraction");
         toggle_option("retract_length", !use_firmware_retraction, i);
 
-        bool use_firmware_retraction = m_config->opt_bool("use_firmware_retraction");
-        toggle_option("retract_length",!use_firmware_retraction, i);
-
         // user can customize travel length if we have retraction length or we"re using
         // firmware retraction
-<<<<<<< HEAD
         toggle_option("retraction_minimum_travel", have_retract_length || use_firmware_retraction, i);
-=======
-        toggle_option("retraction_minimum_travel", have_retract_length||use_firmware_retraction, i);
->>>>>>> 693aa8d2
 
         // user can customize other retraction options if retraction is enabled
         //BBS
@@ -4194,10 +4057,6 @@
 
         bool wipe = retraction && m_config->opt_bool("wipe", i);
         toggle_option("retract_before_wipe", wipe, i);
-<<<<<<< HEAD
-=======
-
->>>>>>> 693aa8d2
         if (use_firmware_retraction && wipe) {
             //wxMessageDialog dialog(parent(),
             MessageDialog dialog(parent(),
@@ -4217,10 +4076,6 @@
             }
             load_config(new_conf);
         }
-<<<<<<< HEAD
-=======
-
->>>>>>> 693aa8d2
         // BBS
         toggle_option("wipe_distance", wipe, i);
 
@@ -5482,7 +5337,6 @@
             bool  is_configed_by_BBL = PresetUtils::system_printer_bed_model(m_preset_bundle->printers.get_edited_preset()).size() > 0;
             BedShapeDialog dlg(this);
             dlg.build_dialog(*m_config->option<ConfigOptionPoints>("printable_area"),
-<<<<<<< HEAD
                 *m_config->option<ConfigOptionString>("bed_custom_texture"),
                 *m_config->option<ConfigOptionString>("bed_custom_model"));
             if (dlg.ShowModal() == wxID_OK) {
@@ -5495,24 +5349,6 @@
                     load_key_value("bed_custom_texture", custom_texture);
                     load_key_value("bed_custom_model", custom_model);
                     update_changed_ui();
-=======
-                            *m_config->option<ConfigOptionString>("bed_custom_texture"),
-                             *m_config->option<ConfigOptionString>("bed_custom_model") , !is_configed_by_BBL);
-            if (dlg.ShowModal() == wxID_OK && !is_configed_by_BBL) {
-                if (dlg.get_valid()) {
-                    const std::vector<Vec2d> &shape          = dlg.get_shape();
-                    const std::string &       custom_texture = dlg.get_custom_texture();
-                    const std::string &       custom_model   = dlg.get_custom_model();
-                    if (!shape.empty()) {
-                        load_key_value("printable_area", shape);
-                        load_key_value("bed_custom_texture", custom_texture);
-                        load_key_value("bed_custom_model", custom_model);
-                        update_changed_ui();
-                    }
-                
-                } else {
-                    show_error(m_parent, _L("Invalid input."));
->>>>>>> 693aa8d2
                 }
             on_presets_changed();
 
