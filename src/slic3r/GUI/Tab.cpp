--- conflicted
+++ resolved
@@ -2266,13 +2266,8 @@
         optgroup->append_single_option_line("tree_support_auto_brim");
         optgroup->append_single_option_line("tree_support_brim_width");
         
-<<<<<<< HEAD
     page = add_options_page(L("Others"), "custom-gcode_other"); // ORCA: icon only visible on placeholders
-        optgroup = page->new_optgroup(L("Bed adhension"), L"param_adhension");
-=======
-    page = add_options_page(L("Others"), "advanced");
-        optgroup = page->new_optgroup(L("Skirt"), L"param_adhension");
->>>>>>> f08e75ef
+        optgroup = page->new_optgroup(L("Skirt"), L"param_skirt");
         optgroup->append_single_option_line("skirt_loops");
         optgroup->append_single_option_line("min_skirt_length");
         optgroup->append_single_option_line("skirt_distance");
