--- conflicted
+++ resolved
@@ -4199,13 +4199,7 @@
 
     page = add_options_page(L("Multimaterial"), "custom-gcode_multi_material"); // ORCA: icon only visible on placeholders
         optgroup = page->new_optgroup(L("Wipe tower parameters"), "param_tower");
-<<<<<<< HEAD
-        optgroup->append_single_option_line("filament_minimal_purge_on_wipe_tower");
-
-=======
         optgroup->append_single_option_line("filament_minimal_purge_on_wipe_tower", "material_multimaterial#multimaterial-wipe-tower-parameters");
-        
->>>>>>> 54c87622
         optgroup = page->new_optgroup(L("Multi Filament"));
         // optgroup->append_single_option_line("filament_flush_temp", "", 0);
         // optgroup->append_single_option_line("filament_flush_volumetric_speed", "", 0);
@@ -4513,22 +4507,14 @@
         optgroup->append_single_option_line("preferred_orientation", "printer_basic_information_printable_space#preferred-orientation");
 
         optgroup = page->new_optgroup(L("Advanced"), L"param_advanced");
-<<<<<<< HEAD
-        optgroup->append_single_option_line("printer_structure");
-        optgroup->append_single_option_line("gcode_flavor");
-        optgroup->append_single_option_line("handles_spoolman_consumption");
-        optgroup->append_single_option_line("pellet_modded_printer", "pellet-flow-coefficient");
-        optgroup->append_single_option_line("bbl_use_printhost");
-        optgroup->append_single_option_line("scan_first_layer");
-=======
 
         optgroup->append_single_option_line("printer_structure", "printer_basic_information_advanced#printer-structure");
         optgroup->append_single_option_line("gcode_flavor", "printer_basic_information_advanced#g-code-flavor");
+        optgroup->append_single_option_line("handles_spoolman_consumption");
         optgroup->append_single_option_line("pellet_modded_printer", "printer_basic_information_advanced#pellet-modded-printer");
         optgroup->append_single_option_line("bbl_use_printhost", "printer_basic_information_advanced#use-3rd-party-print-host");
         optgroup->append_single_option_line("scan_first_layer" , "printer_basic_information_advanced#scan-first-layer");
         optgroup->append_single_option_line("enable_power_loss_recovery", "printer_basic_information_advanced#power-loss-recovery");
->>>>>>> 54c87622
         //option  = optgroup->get_option("wrapping_exclude_area");
         //option.opt.full_width = true;
         //optgroup->append_single_option_line(option);
@@ -5364,14 +5350,12 @@
         for (auto el : {"use_firmware_retraction", "use_relative_e_distances", "support_multi_bed_types", "pellet_modded_printer", "bed_mesh_max", "bed_mesh_min", "bed_mesh_probe_distance", "adaptive_bed_mesh_margin", "thumbnails"})
           toggle_line(el, !is_BBL_printer);
 
-<<<<<<< HEAD
         toggle_line("handles_spoolman_consumption", Spoolman::is_enabled());
-=======
+
         auto gcf = m_config->option<ConfigOptionEnum<GCodeFlavor>>("gcode_flavor")->value;
         toggle_line("enable_power_loss_recovery", is_BBL_printer || gcf == gcfMarlinFirmware);
->>>>>>> 54c87622
-    }
-    
+    }
+
 
     if (m_active_page->title() == L("Machine G-code")) {
         PresetBundle *preset_bundle = wxGetApp().preset_bundle;
