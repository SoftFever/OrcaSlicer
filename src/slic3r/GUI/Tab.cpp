--- conflicted
+++ resolved
@@ -2402,14 +2402,9 @@
         option.opt.height = 25;//250;
         optgroup->append_single_option_line(option);
 
-<<<<<<< HEAD
-    page = add_options_page(L("Dependencies"), "param_profile_dependencies"); // ORCA: icon only visible on placeholders
-        optgroup = page->new_optgroup(L("Profile dependencies"), "param_profile_dependencies");
-=======
     // Orca: hide the dependencies tab for process for now. The UI is not ready yet.
-    // page = add_options_page(L("Dependencies"), "custom-gcode_advanced");
-    //     optgroup = page->new_optgroup(L("Profile dependencies"));
->>>>>>> 906923cd
+    // page = add_options_page(L("Dependencies"), "param_profile_dependencies"); // icons ready
+    //     optgroup = page->new_optgroup(L("Profile dependencies"), "param_profile_dependencies"); // icons ready
 
     //     create_line_with_widget(optgroup.get(), "compatible_printers", "", [this](wxWindow* parent) {
     //         return compatible_widget_create(parent, m_compatible_printers);
