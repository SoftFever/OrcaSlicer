///|/ Copyright (c) Prusa Research 2016 - 2023 Lukáš Matěna @lukasmatena, Enrico Turri @enricoturri1966, Oleksandra Iushchenko @YuSanka, Tomáš Mészáros @tamasmeszaros, Vojtěch Bubník @bubnikv, Filip Sykala @Jony01, Lukáš Hejl @hejllukas, David Kocík @kocikdav, Vojtěch Král @vojtechkral
///|/ Copyright (c) 2017 Eyal Soha @eyal0
///|/ Copyright (c) Slic3r 2015 Alessandro Ranellucci @alranel
///|/
///|/ ported from lib/Slic3r/GUI/3DScene.pm:
///|/ Copyright (c) Prusa Research 2016 - 2019 Vojtěch Bubník @bubnikv, Enrico Turri @enricoturri1966, Oleksandra Iushchenko @YuSanka
///|/ Copyright (c) Slic3r 2013 - 2016 Alessandro Ranellucci @alranel
///|/ Copyright (c) 2013 Guillaume Seguin @iXce
///|/
///|/ PrusaSlicer is released under the terms of the AGPLv3 or higher
///|/
#include <GL/glew.h>

#include "3DScene.hpp"
#include "GLShader.hpp"
#include "GUI_App.hpp"
#include "GUI_Colors.hpp"
#include "Plater.hpp"
#include "BitmapCache.hpp"
#include "Camera.hpp"

#include "libslic3r/BuildVolume.hpp"
#include "libslic3r/ExtrusionEntity.hpp"
#include "libslic3r/ExtrusionEntityCollection.hpp"
#include "libslic3r/Geometry.hpp"
#include "libslic3r/Print.hpp"
#include "libslic3r/SLAPrint.hpp"
#include "libslic3r/Slicing.hpp"
#include "libslic3r/Format/STL.hpp"
#include "libslic3r/Utils.hpp"
#include "libslic3r/AppConfig.hpp"
#include "libslic3r/PresetBundle.hpp"
#include "libslic3r/ClipperUtils.hpp"
#include "libslic3r/Tesselate.hpp"
#include "libslic3r/PrintConfig.hpp"

#include <stdio.h>
#include <stdlib.h>
#include <string.h>
#include <assert.h>

#include <boost/log/trivial.hpp>

#include <boost/filesystem/operations.hpp>
#include <boost/algorithm/string/predicate.hpp>

#include <Eigen/Dense>

#ifdef HAS_GLSAFE
void glAssertRecentCallImpl(const char* file_name, unsigned int line, const char* function_name)
{
#if defined(NDEBUG)
    // In release mode, only show OpenGL errors if sufficiently high loglevel.
    if (Slic3r::get_logging_level() < 5)
        return;
#endif // NDEBUG

    GLenum err = glGetError();
    if (err == GL_NO_ERROR)
        return;
    const char* sErr = 0;
    switch (err) {
    case GL_INVALID_ENUM:       sErr = "Invalid Enum";      break;
    case GL_INVALID_VALUE:      sErr = "Invalid Value";     break;
    // be aware that GL_INVALID_OPERATION is generated if glGetError is executed between the execution of glBegin and the corresponding execution of glEnd
    case GL_INVALID_OPERATION:  sErr = "Invalid Operation"; break;
    case GL_STACK_OVERFLOW:     sErr = "Stack Overflow";    break;
    case GL_STACK_UNDERFLOW:    sErr = "Stack Underflow";   break;
    case GL_OUT_OF_MEMORY:      sErr = "Out Of Memory";     break;
    default:                    sErr = "Unknown";           break;
    }
    BOOST_LOG_TRIVIAL(error) << "OpenGL error in " << file_name << ":" << line << ", function " << function_name << "() : " << (int)err << " - " << sErr;
    assert(false);
}
#endif // HAS_GLSAFE

// BBS
std::vector<Slic3r::ColorRGBA> get_extruders_colors()
{
    Slic3r::ColorRGBA              rgba_color;
    std::vector<std::string>       colors        = Slic3r::GUI::wxGetApp().plater()->get_extruder_colors_from_plater_config();
    std::vector<Slic3r::ColorRGBA> colors_out(colors.size());
    for (const std::string &color : colors) {
        Slic3r::decode_color(color, rgba_color);
        size_t color_idx      = &color - &colors.front();
        colors_out[color_idx] = rgba_color;
    }

    return colors_out;
}
float FullyTransparentMaterialThreshold  = 0.1f;
float FullTransparentModdifiedToFixAlpha = 0.3f;
<<<<<<< HEAD
=======
const float BlackThreshold               = 0.2f;
std::array<float, 4> adjust_color_for_rendering(const std::array<float, 4> &colors)
{
   if (colors[3] < FullyTransparentMaterialThreshold) { // completely transparent
                std::array<float, 4> new_color;
                new_color[0] = 1;
                new_color[1] = 1;
                new_color[2] = 1;
                new_color[3] = FullTransparentModdifiedToFixAlpha;
                return new_color;
    }
    else if ((colors[0] < BlackThreshold) && (colors[1] < BlackThreshold) && (colors[2] < BlackThreshold)) { // black filament deal
        std::array<float, 4> new_color;
        new_color[0] = BlackThreshold;
        new_color[1] = BlackThreshold;
        new_color[2] = BlackThreshold;
        new_color[3] = colors[3];
        return new_color;
    }
    return colors;
}
>>>>>>> 693aa8d2

Slic3r::ColorRGBA adjust_color_for_rendering(const Slic3r::ColorRGBA &colors)
{
    if (colors.a() < FullyTransparentMaterialThreshold) { // completely transparent
        return {1, 1, 1, FullTransparentModdifiedToFixAlpha};
    }
    return colors;
}

namespace Slic3r {


const float GLVolume::SinkingContours::HalfWidth = 0.25f;

void GLVolume::SinkingContours::render()
{
    update();

    GLShaderProgram* shader = GUI::wxGetApp().get_current_shader();
    if (shader == nullptr)
        return;

    const GUI::Camera& camera = GUI::wxGetApp().plater()->get_camera();
    shader->set_uniform("view_model_matrix", camera.get_view_matrix() * Geometry::assemble_transform(m_shift));
    shader->set_uniform("projection_matrix", camera.get_projection_matrix());
    m_model.render();
}

void GLVolume::SinkingContours::update()
{
    const int object_idx = m_parent.object_idx();
    const Model& model = GUI::wxGetApp().plater()->model();

    if (0 <= object_idx && object_idx < int(model.objects.size()) && m_parent.is_sinking() && !m_parent.is_below_printbed()) {
        const BoundingBoxf3& box = m_parent.transformed_convex_hull_bounding_box();
        if (!m_old_box.size().isApprox(box.size()) || m_old_box.min.z() != box.min.z()) {
            m_old_box = box;
            m_shift = Vec3d::Zero();

            const TriangleMesh& mesh = model.objects[object_idx]->volumes[m_parent.volume_idx()]->mesh();

            m_model.reset();
            GUI::GLModel::Geometry init_data;
            init_data.format = { GUI::GLModel::Geometry::EPrimitiveType::Triangles, GUI::GLModel::Geometry::EVertexLayout::P3 };
            init_data.color = ColorRGBA::WHITE();
            unsigned int vertices_counter = 0;
            MeshSlicingParams slicing_params;
            slicing_params.trafo = m_parent.world_matrix();
            const Polygons polygons = union_(slice_mesh(mesh.its, 0.0f, slicing_params));
            for (const ExPolygon& expoly : diff_ex(expand(polygons, float(scale_(HalfWidth))), shrink(polygons, float(scale_(HalfWidth))))) {
                const std::vector<Vec3d> triangulation = triangulate_expolygon_3d(expoly);
                init_data.reserve_vertices(init_data.vertices_count() + triangulation.size());
                init_data.reserve_indices(init_data.indices_count() + triangulation.size());
                for (const Vec3d& v : triangulation) {
                    init_data.add_vertex((Vec3f)(v.cast<float>() + 0.015f * Vec3f::UnitZ())); // add a small positive z to avoid z-fighting
                    ++vertices_counter;
                    if (vertices_counter % 3 == 0)
                        init_data.add_triangle(vertices_counter - 3, vertices_counter - 2, vertices_counter - 1);
                }
            }
            m_model.init_from(std::move(init_data));
        }
        else
            m_shift = box.center() - m_old_box.center();
    }
    else
        m_model.reset();
}

ColorRGBA GLVolume::DISABLED_COLOR    = ColorRGBA::DARK_GRAY();
ColorRGBA GLVolume::SLA_SUPPORT_COLOR = ColorRGBA::LIGHT_GRAY();
ColorRGBA GLVolume::SLA_PAD_COLOR     = { 0.0f, 0.2f, 0.0f, 1.0f };
// BBS
ColorRGBA GLVolume::NEUTRAL_COLOR     = { 0.8f, 0.8f, 0.8f, 1.0f };
ColorRGBA GLVolume::UNPRINTABLE_COLOR = { 0.0f, 0.0f, 0.0f, 0.5f };

ColorRGBA GLVolume::MODEL_MIDIFIER_COL   = {1.0f, 1.0f, 0.0f, 0.6f};
ColorRGBA GLVolume::MODEL_NEGTIVE_COL    = {0.3f, 0.3f, 0.3f, 0.4f};
ColorRGBA GLVolume::SUPPORT_ENFORCER_COL = {0.3f, 0.3f, 1.0f, 0.4f};
ColorRGBA GLVolume::SUPPORT_BLOCKER_COL  = {1.0f, 0.3f, 0.3f, 0.4f};

ColorRGBA GLVolume::MODEL_HIDDEN_COL  = {0.f, 0.f, 0.f, 0.3f};

std::array<ColorRGBA, 5> GLVolume::MODEL_COLOR = { {
    { 1.0f, 1.0f, 0.0f, 1.f },
    { 1.0f, 0.5f, 0.5f, 1.f },
    { 0.5f, 1.0f, 0.5f, 1.f },
    { 0.5f, 0.5f, 1.0f, 1.f },
    { 1.0f, 1.0f, 0.0f, 1.f }
} };

void GLVolume::update_render_colors()
{
    GLVolume::DISABLED_COLOR    = GUI::ImGuiWrapper::from_ImVec4(RenderColor::colors[RenderCol_Model_Disable]);
    GLVolume::NEUTRAL_COLOR     = GUI::ImGuiWrapper::from_ImVec4(RenderColor::colors[RenderCol_Model_Neutral]);
    GLVolume::MODEL_COLOR[0]    = GUI::ImGuiWrapper::from_ImVec4(RenderColor::colors[RenderCol_Modifier]);
    GLVolume::MODEL_COLOR[1]    = GUI::ImGuiWrapper::from_ImVec4(RenderColor::colors[RenderCol_Negtive_Volume]);
    GLVolume::MODEL_COLOR[2]    = GUI::ImGuiWrapper::from_ImVec4(RenderColor::colors[RenderCol_Support_Enforcer]);
    GLVolume::MODEL_COLOR[3]    = GUI::ImGuiWrapper::from_ImVec4(RenderColor::colors[RenderCol_Support_Blocker]);
    GLVolume::UNPRINTABLE_COLOR = GUI::ImGuiWrapper::from_ImVec4(RenderColor::colors[RenderCol_Model_Unprintable]);

}

void GLVolume::load_render_colors()
{
    RenderColor::colors[RenderCol_Model_Disable]    = GUI::ImGuiWrapper::to_ImVec4(GLVolume::DISABLED_COLOR);
    RenderColor::colors[RenderCol_Model_Neutral]    = GUI::ImGuiWrapper::to_ImVec4(GLVolume::NEUTRAL_COLOR);
    RenderColor::colors[RenderCol_Modifier]         = GUI::ImGuiWrapper::to_ImVec4(GLVolume::MODEL_COLOR[0]);
    RenderColor::colors[RenderCol_Negtive_Volume]   = GUI::ImGuiWrapper::to_ImVec4(GLVolume::MODEL_COLOR[1]);
    RenderColor::colors[RenderCol_Support_Enforcer] = GUI::ImGuiWrapper::to_ImVec4(GLVolume::MODEL_COLOR[2]);
    RenderColor::colors[RenderCol_Support_Blocker]   = GUI::ImGuiWrapper::to_ImVec4(GLVolume::MODEL_COLOR[3]);
    RenderColor::colors[RenderCol_Model_Unprintable] = GUI::ImGuiWrapper::to_ImVec4(GLVolume::UNPRINTABLE_COLOR);
}

GLVolume::GLVolume(float r, float g, float b, float a)
    : m_sla_shift_z(0.0)
    , m_sinking_contours(*this)
    // geometry_id == 0 -> invalid
    , geometry_id(std::pair<size_t, size_t>(0, 0))
    , extruder_id(0)
    , selected(false)
    , disabled(false)
    , printable(true)
    , visible(true)
    , is_active(true)
    , zoom_to_volumes(true)
    , shader_outside_printer_detection_enabled(false)
    , is_outside(false)
    , partly_inside(false)
    , hover(HS_None)
    , is_modifier(false)
    , is_wipe_tower(false)
    , is_extrusion_path(false)
    , force_transparent(false)
    , force_native_color(false)
    , force_neutral_color(false)
    , force_sinking_contours(false)
    , picking(false)
    , tverts_range(0, size_t(-1))
{
    color = { r, g, b, a };
    set_render_color(color);
    mmuseg_ts = 0;
}


// BBS
float GLVolume::explosion_ratio = 1.0;
float GLVolume::last_explosion_ratio = 1.0;

void GLVolume::set_render_color()
{
    bool outside = is_outside || is_below_printbed();

    if (force_native_color || force_neutral_color) {
#ifdef ENABBLE_OUTSIDE_COLOR
        if (outside && shader_outside_printer_detection_enabled)
            set_render_color(OUTSIDE_COLOR);
        else {
#endif
            if (force_native_color)
                set_render_color(color);
            else
                set_render_color(NEUTRAL_COLOR);
#ifdef ENABLE_OUTSIDE_COLOR
        }
#endif
    }
    else {
        /* BBS
        if (hover == HS_Select)
            set_render_color(HOVER_SELECT_COLOR);
        else if (hover == HS_Deselect)
            set_render_color(HOVER_DESELECT_COLOR);
        else if (selected)
            set_render_color(outside ? SELECTED_OUTSIDE_COLOR : SELECTED_COLOR);
        else if (disabled)
        */
        if (disabled)
            set_render_color(DISABLED_COLOR);
#ifdef ENABLE_OUTSIDE_COLOR
        else if (is_outside && shader_outside_printer_detection_enabled)
            set_render_color(OUTSIDE_COLOR);
#endif
        else {
            //to make black not too hard too see
            ColorRGBA new_color = adjust_color_for_rendering(color);
            set_render_color(new_color);
        }
    }

    if (force_transparent) {
        if (color.a() < FullyTransparentMaterialThreshold) {
            render_color.a(FullTransparentModdifiedToFixAlpha);
        } else {
            render_color.a(color.a());
        }
    }

    //BBS set unprintable color
    if (!printable) {
        render_color = UNPRINTABLE_COLOR;
    }

    //BBS set invisible color
    if (!visible) {
        render_color = MODEL_HIDDEN_COL;
    }
}

ColorRGBA color_from_model_volume(const ModelVolume& model_volume)
{
    ColorRGBA color;
    if (model_volume.is_negative_volume())
        return GLVolume::MODEL_NEGTIVE_COL;
    else if (model_volume.is_modifier())
#if ENABLE_MODIFIERS_ALWAYS_TRANSPARENT
        return GLVolume::MODEL_MIDIFIER_COL;
#else
		color = { 0.2f, 1.0f, 0.2f, 1.0f };
#endif // ENABLE_MODIFIERS_ALWAYS_TRANSPARENT
    else if (model_volume.is_support_blocker())
        return GLVolume::SUPPORT_BLOCKER_COL;
    else if (model_volume.is_support_enforcer())
        return GLVolume::SUPPORT_ENFORCER_COL;
    return color;
}

Transform3d GLVolume::world_matrix() const
{
    Transform3d m = m_instance_transformation.get_matrix() * m_volume_transformation.get_matrix();
    Vec3d ofs2ass = m_offset_to_assembly * (GLVolume::explosion_ratio - 1.0);
    Vec3d volofs2obj = m_volume_transformation.get_offset() * (GLVolume::explosion_ratio - 1.0);

    m.translation()(2) += m_sla_shift_z;
    m.translate(ofs2ass + volofs2obj);
    return m;
}

bool GLVolume::is_left_handed() const
{
    const Vec3d &m1 = m_instance_transformation.get_mirror();
    const Vec3d &m2 = m_volume_transformation.get_mirror();
    return m1.x() * m1.y() * m1.z() * m2.x() * m2.y() * m2.z() < 0.;
}

const BoundingBoxf3& GLVolume::transformed_bounding_box() const
{
    if (!m_transformed_bounding_box.has_value() || last_explosion_ratio != explosion_ratio) {
        const BoundingBoxf3& box = bounding_box();
        assert(box.defined || box.min.x() >= box.max.x() || box.min.y() >= box.max.y() || box.min.z() >= box.max.z());
        std::optional<BoundingBoxf3>* trans_box = const_cast<std::optional<BoundingBoxf3>*>(&m_transformed_bounding_box);
        *trans_box = box.transformed(world_matrix());
        last_explosion_ratio = explosion_ratio;
    }
    return *m_transformed_bounding_box;
}

const BoundingBoxf3& GLVolume::transformed_convex_hull_bounding_box() const
{
    if (!m_transformed_convex_hull_bounding_box.has_value()) {
        std::optional<BoundingBoxf3>* trans_box = const_cast<std::optional<BoundingBoxf3>*>(&m_transformed_convex_hull_bounding_box);
        *trans_box = transformed_convex_hull_bounding_box(world_matrix());
    }
    return *m_transformed_convex_hull_bounding_box;
}

BoundingBoxf3 GLVolume::transformed_convex_hull_bounding_box(const Transform3d &trafo) const
{
	return (m_convex_hull && ! m_convex_hull->empty()) ?
		m_convex_hull->transformed_bounding_box(trafo) :
        bounding_box().transformed(trafo);
}

BoundingBoxf3 GLVolume::transformed_non_sinking_bounding_box(const Transform3d& trafo) const
{
    return GUI::wxGetApp().plater()->model().objects[object_idx()]->volumes[volume_idx()]->mesh().transformed_bounding_box(trafo, 0.0);
}

const BoundingBoxf3& GLVolume::transformed_non_sinking_bounding_box() const
{
    if (!m_transformed_non_sinking_bounding_box.has_value()) {
        std::optional<BoundingBoxf3>* trans_box = const_cast<std::optional<BoundingBoxf3>*>(&m_transformed_non_sinking_bounding_box);
        const Transform3d& trafo = world_matrix();
        *trans_box = transformed_non_sinking_bounding_box(trafo);
    }
    return *m_transformed_non_sinking_bounding_box;
}

void GLVolume::set_range(double min_z, double max_z)
{
    this->tverts_range.first = 0;
    this->tverts_range.second = this->model.indices_count();

    if (!this->print_zs.empty()) {
        // The Z layer range is specified.
        // First test whether the Z span of this object is not out of (min_z, max_z) completely.
        if (this->print_zs.front() > max_z || this->print_zs.back() < min_z)
            this->tverts_range.second = 0;
        else {
            // Then find the lowest layer to be displayed.
            size_t i = 0;
            for (; i < this->print_zs.size() && this->print_zs[i] < min_z; ++i);
            if (i == this->print_zs.size())
                // This shall not happen.
                this->tverts_range.second = 0;
            else {
                // Remember start of the layer.
                this->tverts_range.first = this->offsets[i];
                // Some layers are above $min_z. Which?
                for (; i < this->print_zs.size() && this->print_zs[i] <= max_z; ++i);
                if (i < this->print_zs.size())
                    this->tverts_range.second = this->offsets[i];
            }
        }
    }
}

void GLVolume::render()
{
    if (!is_active)
        return;

    GLShaderProgram *shader = GUI::wxGetApp().get_current_shader();
    if (shader == nullptr)
        return;

    ModelObjectPtrs &model_objects = GUI::wxGetApp().model().objects;
    std::vector<ColorRGBA> colors = get_extruders_colors();

    simple_render(shader, model_objects, colors);
}

//BBS: add outline related logic
void GLVolume::render_with_outline(const Transform3d &view_model_matrix)
{
    if (!is_active)
        return;

    GLShaderProgram *shader = GUI::wxGetApp().get_current_shader();
    if (shader == nullptr)
        return;

    ModelObjectPtrs &model_objects = GUI::wxGetApp().model().objects;
    std::vector<ColorRGBA> colors = get_extruders_colors();

    glEnable(GL_STENCIL_TEST);
    glStencilMask(0xFF);
    glStencilOp(GL_KEEP, GL_REPLACE, GL_REPLACE);
    glClear(GL_STENCIL_BUFFER_BIT);
    glStencilFunc(GL_ALWAYS, 0xff, 0xFF);

    simple_render(shader, model_objects, colors);

    // 2nd. render pass: now draw slightly scaled versions of the objects, this time disabling stencil writing.
    // Because the stencil buffer is now filled with several 1s. The parts of the buffer that are 1 are not drawn, thus only drawing
    // the objects' size differences, making it look like borders.
    glStencilFunc(GL_NOTEQUAL, 0xff, 0xFF);
    glStencilMask(0x00);
    float scale = 1.02f;
    ColorRGBA body_color = { 1.0f, 1.0f, 1.0f, 1.0f }; //red

    model.set_color(body_color);
    shader->set_uniform("is_outline", true);

    Transform3d matrix = view_model_matrix;
    matrix.scale(scale);
    shader->set_uniform("view_model_matrix", matrix);
    if (tverts_range == std::make_pair<size_t, size_t>(0, -1))
        model.render();
    else
        model.render(this->tverts_range);

    shader->set_uniform("view_model_matrix", view_model_matrix);
    shader->set_uniform("is_outline", false);

    glDisable(GL_STENCIL_TEST);
}

//BBS add render for simple case
void GLVolume::simple_render(GLShaderProgram* shader, ModelObjectPtrs& model_objects, std::vector<ColorRGBA> extruder_colors)
{
    if (this->is_left_handed())
        glFrontFace(GL_CW);
    glsafe(::glCullFace(GL_BACK));

    bool color_volume = false;
    ModelObject* model_object = nullptr;
    ModelVolume* model_volume = nullptr;
    do {
        if ((!printable) || object_idx() >= model_objects.size())
            break;
        model_object = model_objects[object_idx()];

        if (volume_idx() >=  model_object->volumes.size())
            break;
        model_volume = model_object->volumes[volume_idx()];
        if (model_volume->mmu_segmentation_facets.empty())
            break;

        color_volume = true;
        if (model_volume->mmu_segmentation_facets.timestamp() != mmuseg_ts) {
            mmuseg_models.clear();
            std::vector<indexed_triangle_set> its_per_color;
            model_volume->mmu_segmentation_facets.get_facets(*model_volume, its_per_color);
            mmuseg_models.resize(its_per_color.size());
            for (int idx = 0; idx < its_per_color.size(); idx++) {
                mmuseg_models[idx].init_from(its_per_color[idx]);
            }

            mmuseg_ts = model_volume->mmu_segmentation_facets.timestamp();
        }
    } while (0);

    if (color_volume && !picking) {
        // when force_transparent, we need to keep the alpha
        if (force_native_color && render_color.is_transparent()) {
            for (auto &extruder_color : extruder_colors)
                extruder_color.a(render_color.a());
        }

        for (int idx = 0; idx < mmuseg_models.size(); idx++) {
            GUI::GLModel &m = mmuseg_models[idx];
            if (!m.is_initialized())
                continue;

            if (idx == 0) {
                int extruder_id = model_volume->extruder_id();
                //to make black not too hard too see
                ColorRGBA new_color = adjust_color_for_rendering(extruder_colors[extruder_id - 1]);
                m.set_color(new_color);
            }
            else {
                if (idx <= extruder_colors.size()) {
                    //to make black not too hard too see
                    ColorRGBA new_color = adjust_color_for_rendering(extruder_colors[idx - 1]);
                    m.set_color(new_color);
                }
                else {
                    //to make black not too hard too see
                    ColorRGBA new_color = adjust_color_for_rendering(extruder_colors[0]);
                    m.set_color(new_color);
                }
            }
            if (tverts_range == std::make_pair<size_t, size_t>(0, -1))
                m.render();
            else
                m.render(this->tverts_range);
        }
    } else {
        if (tverts_range == std::make_pair<size_t, size_t>(0, -1))
            model.render();
        else
            model.render(this->tverts_range);
    }
    if (this->is_left_handed())
        glFrontFace(GL_CCW);
}

bool GLVolume::is_sla_support() const { return this->composite_id.volume_id == -int(slaposSupportTree); }
bool GLVolume::is_sla_pad() const { return this->composite_id.volume_id == -int(slaposPad); }

bool GLVolume::is_sinking() const
{
    if (is_modifier || GUI::wxGetApp().preset_bundle->printers.get_edited_preset().printer_technology() == ptSLA)
        return false;
    const BoundingBoxf3& box = transformed_convex_hull_bounding_box();
    return box.min.z() < SINKING_Z_THRESHOLD && box.max.z() >= SINKING_Z_THRESHOLD;
}

bool GLVolume::is_below_printbed() const
{
    return transformed_convex_hull_bounding_box().max.z() < 0.0;
}

void GLVolume::render_sinking_contours()
{
    m_sinking_contours.render();
}

GLWipeTowerVolume::GLWipeTowerVolume(const std::vector<ColorRGBA>& colors)
    : GLVolume()
{
    m_colors = colors;
}

void GLWipeTowerVolume::render()
{
    if (!is_active)
        return;

    if (m_colors.size() == 0 || m_colors.size() != model_per_colors.size())
        return;

    if (this->is_left_handed())
        glFrontFace(GL_CW);
    glsafe(::glCullFace(GL_BACK));

    for (int i = 0; i < m_colors.size(); i++) {
        if (!picking) {
            ColorRGBA new_color = adjust_color_for_rendering(m_colors[i]);
            this->model_per_colors[i].set_color(new_color);
        } else {
            this->model_per_colors[i].set_color(model.get_color());
        }
        this->model_per_colors[i].render();
    }
    
    if (this->is_left_handed())
        glFrontFace(GL_CCW);
}

bool GLWipeTowerVolume::IsTransparent() { 
    for (size_t i = 0; i < m_colors.size(); i++) {
        if (m_colors[i].is_transparent()) { 
            return true;
        }
    }
    return false; 
}

std::vector<int> GLVolumeCollection::load_object(
    const ModelObject*      model_object,
    int                     obj_idx,
    const std::vector<int>& instance_idxs)
{
    std::vector<int> volumes_idx;
    for (int volume_idx = 0; volume_idx < int(model_object->volumes.size()); ++volume_idx)
        for (int instance_idx : instance_idxs)
            volumes_idx.emplace_back(this->GLVolumeCollection::load_object_volume(model_object, obj_idx, volume_idx, instance_idx));
    return volumes_idx;
}

int GLVolumeCollection::load_object_volume(
    const ModelObject* model_object,
    int                  obj_idx,
    int                  volume_idx,
    int                  instance_idx,
    bool                 in_assemble_view,
    bool                 use_loaded_id)
{
    const ModelVolume   *model_volume = model_object->volumes[volume_idx];
    const int            extruder_id  = model_volume->extruder_id();
    const ModelInstance *instance 	  = model_object->instances[instance_idx];
    std::shared_ptr<const TriangleMesh> mesh = model_volume->mesh_ptr();
    this->volumes.emplace_back(new GLVolume());
    GLVolume& v = *this->volumes.back();
    v.set_color(color_from_model_volume(*model_volume));
    v.name = model_volume->name;
<<<<<<< HEAD
	
=======
    v.is_text_shape = model_volume->get_text_info().m_text.empty();
>>>>>>> 693aa8d2
#if ENABLE_SMOOTH_NORMALS
    v.model.init_from(mesh, true);
#else
    v.model.init_from(*mesh);
    v.mesh_raycaster = std::make_unique<GUI::MeshRaycaster>(mesh);
#endif // ENABLE_SMOOTH_NORMALS
    v.composite_id = GLVolume::CompositeID(obj_idx, volume_idx, instance_idx);
    if (model_volume->is_model_part()) {
        // GLVolume will reference a convex hull from model_volume!
        v.set_convex_hull(model_volume->get_convex_hull_shared_ptr());
        if (extruder_id != -1)
            v.extruder_id = extruder_id;
    }
    v.is_modifier = !model_volume->is_model_part();
    v.shader_outside_printer_detection_enabled = model_volume->is_model_part();
    if (in_assemble_view) {
        v.set_instance_transformation(instance->get_assemble_transformation());
        v.set_offset_to_assembly(instance->get_offset_to_assembly());
    }
    else
        v.set_instance_transformation(instance->get_transformation());
    v.set_volume_transformation(model_volume->get_transformation());
    //use object's instance id
    if (use_loaded_id && (instance->loaded_id > 0))
        v.model_object_ID = instance->loaded_id;
    else
        v.model_object_ID = instance->id().id;

    return int(this->volumes.size() - 1);
}

// Load SLA auxiliary GLVolumes (for support trees or pad).
// This function produces volumes for multiple instances in a single shot,
// as some object specific mesh conversions may be expensive.
void GLVolumeCollection::load_object_auxiliary(
    const SLAPrintObject* print_object,
    int                             obj_idx,
    // pairs of <instance_idx, print_instance_idx>
    const std::vector<std::pair<size_t, size_t>>& instances,
    SLAPrintObjectStep              milestone,
    // Timestamp of the last change of the milestone
    size_t                          timestamp)
{
    assert(print_object->is_step_done(milestone));
    Transform3d  mesh_trafo_inv = print_object->trafo().inverse();
    // Get the support mesh.
    TriangleMesh mesh = print_object->get_mesh(milestone);
    mesh.transform(mesh_trafo_inv);
    // Convex hull is required for out of print bed detection.
    TriangleMesh convex_hull = mesh.convex_hull_3d();
    for (const std::pair<size_t, size_t>& instance_idx : instances) {
        const ModelInstance& model_instance = *print_object->model_object()->instances[instance_idx.first];
        this->volumes.emplace_back(new GLVolume((milestone == slaposPad) ? GLVolume::SLA_PAD_COLOR : GLVolume::SLA_SUPPORT_COLOR));
        GLVolume& v = *this->volumes.back();
#if ENABLE_SMOOTH_NORMALS
        v.model.init_from(mesh, true);
#else
        v.model.init_from(mesh);
        v.model.set_color((milestone == slaposPad) ? GLVolume::SLA_PAD_COLOR : GLVolume::SLA_SUPPORT_COLOR);
        v.mesh_raycaster = std::make_unique<GUI::MeshRaycaster>(std::make_shared<const TriangleMesh>(mesh));
#endif // ENABLE_SMOOTH_NORMALS
        v.composite_id = GLVolume::CompositeID(obj_idx, -int(milestone), (int)instance_idx.first);
        v.geometry_id = std::pair<size_t, size_t>(timestamp, model_instance.id().id);
        // Create a copy of the convex hull mesh for each instance. Use a move operator on the last instance.
        if (&instance_idx == &instances.back())
            v.set_convex_hull(std::move(convex_hull));
        else
            v.set_convex_hull(convex_hull);
        v.is_modifier = false;
        v.shader_outside_printer_detection_enabled = (milestone == slaposSupportTree);
        v.set_instance_transformation(model_instance.get_transformation());
        // Leave the volume transformation at identity.
        // v.set_volume_transformation(model_volume->get_transformation());
    }
}

int GLVolumeCollection::load_wipe_tower_preview(
    int obj_idx, float pos_x, float pos_y, float width, float depth, float height,
    float rotation_angle, bool size_unknown, float brim_width)
{
    int plate_idx = obj_idx - 1000;

    if (depth < 0.01f)
        return int(this->volumes.size() - 1);
    if (height == 0.0f)
        height = 0.1f;

    std::vector<ColorRGBA> extruder_colors = get_extruders_colors();
    std::vector<ColorRGBA> colors;
    GUI::PartPlateList& ppl = GUI::wxGetApp().plater()->get_partplate_list();
    std::vector<int> plate_extruders = ppl.get_plate(plate_idx)->get_extruders(true);
    TriangleMesh wipe_tower_shell = make_cube(width, depth, height);
    for (int extruder_id : plate_extruders) {
        if (extruder_id <= extruder_colors.size())
            colors.push_back(extruder_colors[extruder_id - 1]);
        else
            colors.push_back(extruder_colors[0]);
    }

    // Orca: make it transparent
    for(auto& color : colors)
        color.a(0.66f);
    volumes.emplace_back(new GLWipeTowerVolume(colors));
    GLWipeTowerVolume& v = *dynamic_cast<GLWipeTowerVolume*>(volumes.back());
    v.model_per_colors.resize(colors.size());
    for (int i = 0; i < colors.size(); i++) {
        TriangleMesh color_part = make_cube(width, depth / colors.size(), height);
        color_part.translate({ 0.f, depth * i / colors.size(), 0. });
        v.model_per_colors[i].init_from(color_part);
    }
    v.model.init_from(wipe_tower_shell);
    v.mesh_raycaster = std::make_unique<GUI::MeshRaycaster>(std::make_shared<const TriangleMesh>(wipe_tower_shell));
    v.set_convex_hull(wipe_tower_shell);
    v.set_volume_offset(Vec3d(pos_x, pos_y, 0.0));
    v.set_volume_rotation(Vec3d(0., 0., (M_PI / 180.) * rotation_angle));
    v.composite_id = GLVolume::CompositeID(obj_idx, 0, 0);
    v.geometry_id.first = 0;
    v.geometry_id.second = wipe_tower_instance_id().id + (obj_idx - 1000);
    v.is_wipe_tower = true;
    v.shader_outside_printer_detection_enabled = !size_unknown;
    return int(volumes.size() - 1);
}

GLVolume* GLVolumeCollection::new_toolpath_volume(const ColorRGBA& rgba)
{
    GLVolume* out = new_nontoolpath_volume(rgba);
    out->is_extrusion_path = true;
    return out;
}

GLVolume* GLVolumeCollection::new_nontoolpath_volume(const ColorRGBA& rgba)
{
    GLVolume* out = new GLVolume(rgba);
    out->is_extrusion_path = false;
    this->volumes.emplace_back(out);
    return out;
}

GLVolumeWithIdAndZList volumes_to_render(const GLVolumePtrs& volumes, GLVolumeCollection::ERenderType type, const Transform3d& view_matrix, std::function<bool(const GLVolume&)> filter_func)
{
    GLVolumeWithIdAndZList list;
    list.reserve(volumes.size());

    for (unsigned int i = 0; i < (unsigned int)volumes.size(); ++i) {
        GLVolume* volume = volumes[i];
        bool is_transparent = volume->render_color.is_transparent();
        auto tempGlwipeTowerVolume = dynamic_cast<GLWipeTowerVolume *>(volume);
        if (tempGlwipeTowerVolume) { 
            is_transparent = tempGlwipeTowerVolume->IsTransparent();
        }
        if (((type == GLVolumeCollection::ERenderType::Opaque && !is_transparent) || 
            (type == GLVolumeCollection::ERenderType::Transparent && is_transparent) ||
             type == GLVolumeCollection::ERenderType::All) &&
            (! filter_func || filter_func(*volume)))
            list.emplace_back(std::make_pair(volume, std::make_pair(i, 0.0)));
    }

    if (type == GLVolumeCollection::ERenderType::Transparent && list.size() > 1) {
        for (GLVolumeWithIdAndZ& volume : list) {
            volume.second.second = volume.first->bounding_box().transformed(view_matrix * volume.first->world_matrix()).max(2);
        }

        std::sort(list.begin(), list.end(),
            [](const GLVolumeWithIdAndZ& v1, const GLVolumeWithIdAndZ& v2) -> bool { return v1.second.second < v2.second.second; }
        );
    }
    else if (type == GLVolumeCollection::ERenderType::Opaque && list.size() > 1) {
        std::sort(list.begin(), list.end(),
            [](const GLVolumeWithIdAndZ& v1, const GLVolumeWithIdAndZ& v2) -> bool { return v1.first->selected && !v2.first->selected; }
        );
    }

    return list;
}

int GLVolumeCollection::get_selection_support_threshold_angle(bool &enable_support) const
{
    const DynamicPrintConfig& glb_cfg        = GUI::wxGetApp().preset_bundle->prints.get_edited_preset().config;
    enable_support =  glb_cfg.opt_bool("enable_support");
    int support_threshold_angle =  glb_cfg.opt_int("support_threshold_angle");
    return  support_threshold_angle ;
}

//BBS: add outline drawing logic
void GLVolumeCollection::render(GLVolumeCollection::ERenderType type, bool disable_cullface, const Transform3d& view_matrix, const Transform3d& projection_matrix,
    std::function<bool(const GLVolume&)> filter_func, bool with_outline) const
{
    GLVolumeWithIdAndZList to_render = volumes_to_render(volumes, type, view_matrix, filter_func);
    if (to_render.empty())
        return;

    GLShaderProgram* shader = GUI::wxGetApp().get_current_shader();
    if (shader == nullptr)
        return;

    GLShaderProgram* sink_shader = GUI::wxGetApp().get_shader("flat");
    GLShaderProgram* edges_shader = GUI::wxGetApp().get_shader("flat");

    if (type == ERenderType::Transparent) {
        glsafe(::glEnable(GL_BLEND));
        glsafe(::glBlendFunc(GL_SRC_ALPHA, GL_ONE_MINUS_SRC_ALPHA));
    }

    glsafe(::glCullFace(GL_BACK));
    if (disable_cullface)
        glsafe(::glDisable(GL_CULL_FACE));

    for (GLVolumeWithIdAndZ& volume : to_render) {
#if ENABLE_MODIFIERS_ALWAYS_TRANSPARENT
        if (type == ERenderType::Transparent) {
            volume.first->force_transparent = true;
            //BOOST_LOG_TRIVIAL(info) << boost::format("transparent rendering...");
        }
        //else
        //    BOOST_LOG_TRIVIAL(info) << boost::format("opaque rendering...");
#endif // ENABLE_MODIFIERS_ALWAYS_TRANSPARENT
        volume.first->set_render_color();
#if ENABLE_MODIFIERS_ALWAYS_TRANSPARENT
        if (type == ERenderType::Transparent)
            volume.first->force_transparent = false;
#endif // ENABLE_MODIFIERS_ALWAYS_TRANSPARENT

        // render sinking contours of non-hovered volumes
        shader->stop_using();
        if (sink_shader != nullptr) {
            sink_shader->start_using();
            if (m_show_sinking_contours) {
                if (volume.first->is_sinking() && !volume.first->is_below_printbed() &&
                    volume.first->hover == GLVolume::HS_None && !volume.first->force_sinking_contours) {
                    volume.first->render_sinking_contours();
                }
            }
<<<<<<< HEAD
            sink_shader->stop_using();
        }
        shader->start_using();

        if (!volume.first->model.is_initialized())
            shader->set_uniform("uniform_color", volume.first->render_color);
        shader->set_uniform("z_range", m_z_range);
        shader->set_uniform("clipping_plane", m_clipping_plane);
        shader->set_uniform("use_color_clip_plane", m_use_color_clip_plane);
        shader->set_uniform("color_clip_plane", m_color_clip_plane);
        shader->set_uniform("uniform_color_clip_plane_1", m_color_clip_plane_colors[0]);
        shader->set_uniform("uniform_color_clip_plane_2", m_color_clip_plane_colors[1]);
=======

        glsafe(::glEnableClientState(GL_VERTEX_ARRAY));
        glsafe(::glEnableClientState(GL_NORMAL_ARRAY));

        shader->set_uniform("is_text_shape", volume.first->is_text_shape);
        shader->set_uniform("uniform_color", volume.first->render_color);
        shader->set_uniform("z_range", m_z_range, 2);
        shader->set_uniform("clipping_plane", m_clipping_plane, 4);
>>>>>>> 693aa8d2
        //BOOST_LOG_TRIVIAL(info) << boost::format("set uniform_color to {%1%, %2%, %3%, %4%}, with_outline=%5%, selected %6%")
        //    %volume.first->render_color[0]%volume.first->render_color[1]%volume.first->render_color[2]%volume.first->render_color[3]
        //    %with_outline%volume.first->selected;

        //BBS set print_volume to render volume
        //shader->set_uniform("print_volume.type", static_cast<int>(m_render_volume.type));
        //shader->set_uniform("print_volume.xy_data", m_render_volume.data);
        //shader->set_uniform("print_volume.z_data", m_render_volume.zs);

        if (volume.first->partly_inside) {
            //only partly inside volume need to be painted with boundary check
            shader->set_uniform("print_volume.type", static_cast<int>(m_print_volume.type));
            shader->set_uniform("print_volume.xy_data", m_print_volume.data);
            shader->set_uniform("print_volume.z_data", m_print_volume.zs);
        }
        else {
            //use -1 ad a invalid type
            shader->set_uniform("print_volume.type", -1);
        }
        
        bool  enable_support;
        int   support_threshold_angle = get_selection_support_threshold_angle(enable_support);
    
        float normal_z  = -::cos(Geometry::deg2rad((float) support_threshold_angle));
  
        shader->set_uniform("volume_world_matrix", volume.first->world_matrix());
        shader->set_uniform("slope.actived", m_slope.isGlobalActive && !volume.first->is_modifier && !volume.first->is_wipe_tower);
        shader->set_uniform("slope.volume_world_normal_matrix", static_cast<Matrix3f>(volume.first->world_matrix().matrix().block(0, 0, 3, 3).inverse().transpose().cast<float>()));
        shader->set_uniform("slope.normal_z", normal_z);

#if ENABLE_ENVIRONMENT_MAP
        unsigned int environment_texture_id = GUI::wxGetApp().plater()->get_environment_texture_id();
        bool use_environment_texture = environment_texture_id > 0 && GUI::wxGetApp().app_config->get("use_environment_map") == "1";
        shader->set_uniform("use_environment_tex", use_environment_texture);
        if (use_environment_texture)
            glsafe(::glBindTexture(GL_TEXTURE_2D, environment_texture_id));
#endif // ENABLE_ENVIRONMENT_MAP
        glcheck();

        volume.first->model.set_color(volume.first->render_color);
        const Transform3d model_matrix = volume.first->world_matrix();
        shader->set_uniform("view_model_matrix", view_matrix * model_matrix);
        shader->set_uniform("projection_matrix", projection_matrix);
        const Matrix3d view_normal_matrix = view_matrix.matrix().block(0, 0, 3, 3) * model_matrix.matrix().block(0, 0, 3, 3).inverse().transpose();
        shader->set_uniform("view_normal_matrix", view_normal_matrix);
		//BBS: add outline related logic
        if (with_outline && volume.first->selected)
            volume.first->render_with_outline(view_matrix * model_matrix);
        else
            volume.first->render();

#if ENABLE_ENVIRONMENT_MAP
        if (use_environment_texture)
            glsafe(::glBindTexture(GL_TEXTURE_2D, 0));
#endif // ENABLE_ENVIRONMENT_MAP

        glsafe(::glBindBuffer(GL_ARRAY_BUFFER, 0));
        glsafe(::glBindBuffer(GL_ELEMENT_ARRAY_BUFFER, 0));
    }

    if (m_show_sinking_contours) {
        shader->stop_using();
        if (sink_shader != nullptr) {
            sink_shader->start_using();
            for (GLVolumeWithIdAndZ& volume : to_render) {
                // render sinking contours of hovered/displaced volumes
                if (volume.first->is_sinking() && !volume.first->is_below_printbed() &&
                    (volume.first->hover != GLVolume::HS_None || volume.first->force_sinking_contours)) {
                    glsafe(::glDepthFunc(GL_ALWAYS));
                    volume.first->render_sinking_contours();
                    glsafe(::glDepthFunc(GL_LESS));
                }
            }
            sink_shader->start_using();
        }
        shader->start_using();
    }

    if (disable_cullface)
        glsafe(::glEnable(GL_CULL_FACE));

    if (type == ERenderType::Transparent)
        glsafe(::glDisable(GL_BLEND));
}

bool GLVolumeCollection::check_outside_state(const BuildVolume &build_volume, ModelInstanceEPrintVolumeState *out_state) const
{
    if (GUI::wxGetApp().plater() == NULL)
    {
        if (out_state != nullptr)
            *out_state = ModelInstancePVS_Inside;
        return false;
    }

    const Model&        model              = GUI::wxGetApp().plater()->model();
    auto                volume_below       = [](GLVolume& volume) -> bool
        { return volume.object_idx() != -1 && volume.volume_idx() != -1 && volume.is_below_printbed(); };
    // Volume is partially below the print bed, thus a pre-calculated convex hull cannot be used.
    auto                volume_sinking     = [](GLVolume& volume) -> bool
        { return volume.object_idx() != -1 && volume.volume_idx() != -1 && volume.is_sinking(); };
    // Cached bounding box of a volume above the print bed.
    auto                volume_bbox        = [volume_sinking](GLVolume& volume) -> BoundingBoxf3
        { return volume_sinking(volume) ? volume.transformed_non_sinking_bounding_box() : volume.transformed_convex_hull_bounding_box(); };
    // Cached 3D convex hull of a volume above the print bed.
    auto                volume_convex_mesh = [volume_sinking, &model](GLVolume& volume) -> const TriangleMesh&
        { return volume_sinking(volume) ? model.objects[volume.object_idx()]->volumes[volume.volume_idx()]->mesh() : *volume.convex_hull(); };

    ModelInstanceEPrintVolumeState overall_state = ModelInstancePVS_Inside;
    bool contained_min_one = false;

    //BBS: add instance judge logic, besides to original volume judge logic
    std::map<int64_t, ModelInstanceEPrintVolumeState> model_state;

    GUI::PartPlate* curr_plate = GUI::wxGetApp().plater()->get_partplate_list().get_selected_plate();
    const Pointfs& pp_bed_shape = curr_plate->get_shape();
    BuildVolume plate_build_volume(pp_bed_shape, build_volume.printable_height());
    const std::vector<BoundingBoxf3>& exclude_areas = curr_plate->get_exclude_areas();

    for (GLVolume* volume : this->volumes)
    {
        if (! volume->is_modifier && (volume->shader_outside_printer_detection_enabled || (! volume->is_wipe_tower && volume->composite_id.volume_id >= 0))) {
            BuildVolume::ObjectState state;
            const BoundingBoxf3& bb = volume_bbox(*volume);
            if (volume_below(*volume))
                state = BuildVolume::ObjectState::Below;
            else {
                switch (plate_build_volume.type()) {
                case BuildVolume_Type::Rectangle:
                //FIXME this test does not evaluate collision of a build volume bounding box with non-convex objects.
                    state = plate_build_volume.volume_state_bbox(bb);
                    break;
                case BuildVolume_Type::Circle:
                case BuildVolume_Type::Convex:
                //FIXME doing test on convex hull until we learn to do test on non-convex polygons efficiently.
                case BuildVolume_Type::Custom:
                    state = plate_build_volume.object_state(volume_convex_mesh(*volume).its, volume->world_matrix().cast<float>(), volume_sinking(*volume));
                    break;
                default:
                    // Ignore, don't produce any collision.
                    state = BuildVolume::ObjectState::Inside;
                    break;
                }
                assert(state != BuildVolume::ObjectState::Below);
            }

            int64_t comp_id = ((int64_t)volume->composite_id.object_id << 32) | ((int64_t)volume->composite_id.instance_id);
            volume->is_outside = state != BuildVolume::ObjectState::Inside;
            //volume->partly_inside = (state == BuildVolume::ObjectState::Colliding);
            if (volume->printable) {
                if (overall_state == ModelInstancePVS_Inside && volume->is_outside) {
                    overall_state = ModelInstancePVS_Fully_Outside;
                }

                if (overall_state == ModelInstancePVS_Fully_Outside && volume->is_outside && (state == BuildVolume::ObjectState::Colliding))
                {
                    overall_state = ModelInstancePVS_Partly_Outside;
                }
                contained_min_one |= !volume->is_outside;
            }

            ModelInstanceEPrintVolumeState volume_state;
            //if (volume->is_outside && (plate_build_volume.bounding_volume().intersects(volume->bounding_box())))
            if (volume->is_outside && (state == BuildVolume::ObjectState::Colliding))
                volume_state = ModelInstancePVS_Partly_Outside;
            else if (volume->is_outside)
                volume_state = ModelInstancePVS_Fully_Outside;
            else
                volume_state = ModelInstancePVS_Inside;

            if (model_state.find(comp_id) != model_state.end())
            {
                if (model_state[comp_id] != ModelInstancePVS_Partly_Outside)
                {
                    if (volume_state == ModelInstancePVS_Partly_Outside)
                        model_state[comp_id] = ModelInstancePVS_Partly_Outside;
                    else if (model_state[comp_id] != volume_state)
                    {
                        model_state[comp_id] = ModelInstancePVS_Partly_Outside;
                    }
                }
            }
            else
            {
                model_state[comp_id] = volume_state;
            }

            if (model_state[comp_id] == ModelInstancePVS_Partly_Outside) {
                overall_state = ModelInstancePVS_Partly_Outside;
                BOOST_LOG_TRIVIAL(debug) << "instance includes " << volume->name << " is partially outside of bed";
            }
        }
    }

    for (GLVolume* volume : this->volumes)
    {
        if (! volume->is_modifier && (volume->shader_outside_printer_detection_enabled || (! volume->is_wipe_tower && volume->composite_id.volume_id >= 0)))
        {
            int64_t comp_id = ((int64_t)volume->composite_id.object_id << 32) | ((int64_t)volume->composite_id.instance_id);
            if (model_state.find(comp_id) != model_state.end())
            {
                if (model_state[comp_id] == ModelInstancePVS_Partly_Outside) {
                    volume->partly_inside = true;
                }
                else
                    volume->partly_inside = false;
            }
        }
    }

    if (out_state != nullptr)
        *out_state = overall_state;

    return contained_min_one;
}

void GLVolumeCollection::reset_outside_state()
{
    for (GLVolume* volume : this->volumes)
    {
        if (volume != nullptr) {
            volume->is_outside = false;
            volume->partly_inside = false;
        }
    }
}

void GLVolumeCollection::update_colors_by_extruder(const DynamicPrintConfig *config, bool is_update_alpha)
{
    
    using ColorItem = std::pair<std::string, ColorRGBA>;
    std::vector<ColorItem> colors;

    if (static_cast<PrinterTechnology>(config->opt_int("printer_technology")) == ptSLA) {
        const std::string& txt_color = config->opt_string("material_colour").empty() ?
                                       print_config_def.get("material_colour")->get_default_value<ConfigOptionString>()->value :
                                       config->opt_string("material_colour");
        ColorRGBA rgba;
        if (decode_color(txt_color, rgba))
            colors.push_back({ txt_color, rgba });
    }
    else {
        const ConfigOptionStrings* filamemts_opt = dynamic_cast<const ConfigOptionStrings*>(config->option("filament_colour"));
        if (filamemts_opt == nullptr)
            return;

        size_t colors_count = (size_t)filamemts_opt->values.size();
        if (colors_count == 0)
            return;
        colors.resize(colors_count);

        for (unsigned int i = 0; i < colors_count; ++i) {
            ColorRGBA rgba;
            const std::string& fil_color = config->opt_string("filament_colour", i);
            if (decode_color(fil_color, rgba))
                colors[i] = { fil_color, rgba };
        }
    }

    for (GLVolume* volume : volumes) {
        if (volume == nullptr || volume->is_modifier || volume->is_wipe_tower || volume->volume_idx() < 0)
            continue;

        int extruder_id = volume->extruder_id - 1;
        if (extruder_id < 0 || (int)colors.size() <= extruder_id)
            extruder_id = 0;

        const ColorItem& color = colors[extruder_id];
        if (!color.first.empty()) {
			if (!is_update_alpha) {
                float old_a   = color.second.a();
                volume->color = color.second;
                volume->color.a(old_a);
			}
            volume->color = color.second;
		}
    }
}

void GLVolumeCollection::set_transparency(float alpha)
{
    for (GLVolume *volume : volumes) {
        if (volume == nullptr || volume->is_modifier || volume->is_wipe_tower || (volume->volume_idx() < 0))
            continue;

        volume->color.a(alpha);
    }
}

std::vector<double> GLVolumeCollection::get_current_print_zs(bool active_only) const
{
    // Collect layer top positions of all volumes.
    std::vector<double> print_zs;
    for (GLVolume *vol : this->volumes)
    {
        if (!active_only || vol->is_active)
            append(print_zs, vol->print_zs);
    }
    std::sort(print_zs.begin(), print_zs.end());

    // Replace intervals of layers with similar top positions with their average value.
    int n = int(print_zs.size());
    int k = 0;
    for (int i = 0; i < n;) {
        int j = i + 1;
        coordf_t zmax = print_zs[i] + EPSILON;
        for (; j < n && print_zs[j] <= zmax; ++ j) ;
        print_zs[k ++] = (j > i + 1) ? (0.5 * (print_zs[i] + print_zs[j - 1])) : print_zs[i];
        i = j;
    }
    if (k < n)
        print_zs.erase(print_zs.begin() + k, print_zs.end());

    return print_zs;
}

size_t GLVolumeCollection::cpu_memory_used() const
{
	size_t memsize = sizeof(*this) + this->volumes.capacity() * sizeof(GLVolume);
	for (const GLVolume *volume : this->volumes)
		memsize += volume->cpu_memory_used();
	return memsize;
}

size_t GLVolumeCollection::gpu_memory_used() const
{
	size_t memsize = 0;
	for (const GLVolume *volume : this->volumes)
		memsize += volume->gpu_memory_used();
	return memsize;
}

std::string GLVolumeCollection::log_memory_info() const
{
	return " (GLVolumeCollection RAM: " + format_memsize_MB(this->cpu_memory_used()) + " GPU: " + format_memsize_MB(this->gpu_memory_used()) + " Both: " + format_memsize_MB(this->gpu_memory_used()) + ")";
}

static void thick_lines_to_geometry(
    const Lines&               lines,
    const std::vector<double>& widths,
    const std::vector<double>& heights,
    bool                       closed,
    double                     top_z,
    GUI::GLModel::Geometry&    geometry)
{
    assert(!lines.empty());
    if (lines.empty())
        return;

    enum Direction : unsigned char
    {
        Left,
        Right,
        Top,
        Bottom
    };

    // right, left, top, bottom
    std::array<int, 4> idx_prev    = { -1, -1, -1, -1 };
    std::array<int, 4> idx_initial = { -1, -1, -1, -1 };

    double bottom_z_prev = 0.0;
    Vec2d  b1_prev(Vec2d::Zero());
    Vec2d  v_prev(Vec2d::Zero());
    double len_prev = 0.0;
    double width_initial = 0.0;
    double bottom_z_initial = 0.0;

    // loop once more in case of closed loops
    const size_t lines_end = closed ? (lines.size() + 1) : lines.size();
    for (size_t ii = 0; ii < lines_end; ++ii) {
        const size_t i = (ii == lines.size()) ? 0 : ii;
        const Line& line = lines[i];
        const double bottom_z = top_z - heights[i];
        const double middle_z = 0.5 * (top_z + bottom_z);
        const double width = widths[i];

        const bool is_first = (ii == 0);
        const bool is_last = (ii == lines_end - 1);
        const bool is_closing = closed && is_last;

        const Vec2d v = unscale(line.vector()).normalized();
        const double len = unscale<double>(line.length());

        const Vec2d a = unscale(line.a);
        const Vec2d b = unscale(line.b);
        Vec2d a1 = a;
        Vec2d a2 = a;
        Vec2d b1 = b;
        Vec2d b2 = b;
        {
            const double dist = 0.5 * width;  // scaled
            const double dx = dist * v.x();
            const double dy = dist * v.y();
            a1 += Vec2d(+dy, -dx);
            a2 += Vec2d(-dy, +dx);
            b1 += Vec2d(+dy, -dx);
            b2 += Vec2d(-dy, +dx);
        }

        // calculate new XY normals
        const Vec2d xy_right_normal = unscale(line.normal()).normalized();

        std::array<int, 4> idx_a = { 0, 0, 0, 0 };
        std::array<int, 4> idx_b = { 0, 0, 0, 0 };
        int idx_last = int(geometry.vertices_count());

        const bool bottom_z_different = bottom_z_prev != bottom_z;
        bottom_z_prev = bottom_z;

        if (!is_first && bottom_z_different) {
            // Found a change of the layer thickness -> Add a cap at the end of the previous segment.
            geometry.add_triangle(idx_b[Bottom], idx_b[Left], idx_b[Top]);
            geometry.add_triangle(idx_b[Bottom], idx_b[Top], idx_b[Right]);
        }

        // Share top / bottom vertices if possible.
        if (is_first) {
            idx_a[Top] = idx_last++;
            geometry.add_vertex(Vec3f(a.x(), a.y(), top_z), Vec3f(0.0f, 0.0f, 1.0f));
        }
        else
            idx_a[Top] = idx_prev[Top];

        if (is_first || bottom_z_different) {
            // Start of the 1st line segment or a change of the layer thickness while maintaining the print_z.
            idx_a[Bottom] = idx_last++;
            geometry.add_vertex(Vec3f(a.x(), a.y(), bottom_z), Vec3f(0.0f, 0.0f, -1.0f));
            idx_a[Left] = idx_last++;
            geometry.add_vertex(Vec3f(a2.x(), a2.y(), middle_z), Vec3f(-xy_right_normal.x(), -xy_right_normal.y(), 0.0f));
            idx_a[Right] = idx_last++;
            geometry.add_vertex(Vec3f(a1.x(), a1.y(), middle_z), Vec3f(xy_right_normal.x(), xy_right_normal.y(), 0.0f));
        }
        else
            idx_a[Bottom] = idx_prev[Bottom];

        if (is_first) {
            // Start of the 1st line segment.
            width_initial = width;
            bottom_z_initial = bottom_z;
            idx_initial = idx_a;
        }
        else {
            // Continuing a previous segment.
            // Share left / right vertices if possible.
            const double v_dot = v_prev.dot(v);
            // To reduce gpu memory usage, we try to reuse vertices
            // To reduce the visual artifacts, due to averaged normals, we allow to reuse vertices only when any of two adjacent edges 
            // is longer than a fixed threshold.
            // The following value is arbitrary, it comes from tests made on a bunch of models showing the visual artifacts
            const double len_threshold = 2.5;

            // Generate new vertices if the angle between adjacent edges is greater than 45 degrees or thresholds conditions are met
            const bool sharp = (v_dot < 0.707) || (len_prev > len_threshold) || (len > len_threshold);
            if (sharp) {
                if (!bottom_z_different) {
                    // Allocate new left / right points for the start of this segment as these points will receive their own normals to indicate a sharp turn.
                    idx_a[Right] = idx_last++;
                    geometry.add_vertex(Vec3f(a1.x(), a1.y(), middle_z), Vec3f(xy_right_normal.x(), xy_right_normal.y(), 0.0f));
                    idx_a[Left] = idx_last++;
                    geometry.add_vertex(Vec3f(a2.x(), a2.y(), middle_z), Vec3f(-xy_right_normal.x(), -xy_right_normal.y(), 0.0f));
                    if (cross2(v_prev, v) > 0.0) {
                        // Right turn. Fill in the right turn wedge.
                        geometry.add_triangle(idx_prev[Right], idx_a[Right], idx_prev[Top]);
                        geometry.add_triangle(idx_prev[Right], idx_prev[Bottom], idx_a[Right]);
                    }
                    else {
                        // Left turn. Fill in the left turn wedge.
                        geometry.add_triangle(idx_prev[Left], idx_prev[Top], idx_a[Left]);
                        geometry.add_triangle(idx_prev[Left], idx_a[Left], idx_prev[Bottom]);
                    }
                }
            }
            else {
                if (!bottom_z_different) {
                    // The two successive segments are nearly collinear.
                    idx_a[Left]  = idx_prev[Left];
                    idx_a[Right] = idx_prev[Right];
                }
            }
            if (is_closing) {
                if (!sharp) {
                    if (!bottom_z_different) {
                        // Closing a loop with smooth transition. Unify the closing left / right vertices.
                        geometry.set_vertex(idx_initial[Left], geometry.extract_position_3(idx_prev[Left]), geometry.extract_normal_3(idx_prev[Left]));
                        geometry.set_vertex(idx_initial[Right], geometry.extract_position_3(idx_prev[Right]), geometry.extract_normal_3(idx_prev[Right]));
                        geometry.remove_vertex(geometry.vertices_count() - 1);
                        geometry.remove_vertex(geometry.vertices_count() - 1);
                        // Replace the left / right vertex indices to point to the start of the loop.
                        const size_t indices_count = geometry.indices_count();
                        for (size_t u = indices_count - 24; u < indices_count; ++u) {
                            const unsigned int id = geometry.extract_index(u);
                            if (id == (unsigned int)idx_prev[Left])
                                geometry.set_index(u, (unsigned int)idx_initial[Left]);
                            else if (id == (unsigned int)idx_prev[Right])
                                geometry.set_index(u, (unsigned int)idx_initial[Right]);
                        }
                    }
                }
                // This is the last iteration, only required to solve the transition.
                break;
            }
        }

        // Only new allocate top / bottom vertices, if not closing a loop.
        if (is_closing)
            idx_b[Top] = idx_initial[Top];
        else {
            idx_b[Top] = idx_last++;
            geometry.add_vertex(Vec3f(b.x(), b.y(), top_z), Vec3f(0.0f, 0.0f, 1.0f));
        }

        if (is_closing && width == width_initial && bottom_z == bottom_z_initial)
            idx_b[Bottom] = idx_initial[Bottom];
        else {
            idx_b[Bottom] = idx_last++;
            geometry.add_vertex(Vec3f(b.x(), b.y(), bottom_z), Vec3f(0.0f, 0.0f, -1.0f));
        }
        // Generate new vertices for the end of this line segment.
        idx_b[Left] = idx_last++;
        geometry.add_vertex(Vec3f(b2.x(), b2.y(), middle_z), Vec3f(-xy_right_normal.x(), -xy_right_normal.y(), 0.0f));
        idx_b[Right] = idx_last++;
        geometry.add_vertex(Vec3f(b1.x(), b1.y(), middle_z), Vec3f(xy_right_normal.x(), xy_right_normal.y(), 0.0f));

        idx_prev = idx_b;
        bottom_z_prev = bottom_z;
        b1_prev = b1;
        v_prev = v;
        len_prev = len;

        if (bottom_z_different && (closed || (!is_first && !is_last))) {
            // Found a change of the layer thickness -> Add a cap at the beginning of this segment.
            geometry.add_triangle(idx_a[Bottom], idx_a[Right], idx_a[Top]);
            geometry.add_triangle(idx_a[Bottom], idx_a[Top], idx_a[Left]);
        }

        if (!closed) {
            // Terminate open paths with caps.
            if (is_first) {
                geometry.add_triangle(idx_a[Bottom], idx_a[Right], idx_a[Top]);
                geometry.add_triangle(idx_a[Bottom], idx_a[Top], idx_a[Left]);
            }
            // We don't use 'else' because both cases are true if we have only one line.
            if (is_last) {
                geometry.add_triangle(idx_b[Bottom], idx_b[Left], idx_b[Top]);
                geometry.add_triangle(idx_b[Bottom], idx_b[Top], idx_b[Right]);
            }
        }

        // Add quads for a straight hollow tube-like segment.
        // bottom-right face
        geometry.add_triangle(idx_a[Bottom], idx_b[Bottom], idx_b[Right]);
        geometry.add_triangle(idx_a[Bottom], idx_b[Right], idx_a[Right]);
        // top-right face
        geometry.add_triangle(idx_a[Right], idx_b[Right], idx_b[Top]);
        geometry.add_triangle(idx_a[Right], idx_b[Top], idx_a[Top]);
        // top-left face
        geometry.add_triangle(idx_a[Top], idx_b[Top], idx_b[Left]);
        geometry.add_triangle(idx_a[Top], idx_b[Left], idx_a[Left]);
        // bottom-left face
        geometry.add_triangle(idx_a[Left], idx_b[Left], idx_b[Bottom]);
        geometry.add_triangle(idx_a[Left], idx_b[Bottom], idx_a[Bottom]);
    }
}

// caller is responsible for supplying NO lines with zero length
static void thick_lines_to_geometry(
    const Lines3&              lines,
    const std::vector<double>& widths,
    const std::vector<double>& heights,
    bool                       closed,
    GUI::GLModel::Geometry&    geometry)
{
    assert(!lines.empty());
    if (lines.empty())
        return;

    enum Direction : unsigned char
    {
        Left,
        Right,
        Top,
        Bottom
    };

    // left, right, top, bottom
    std::array<int, 4> idx_prev    = { -1, -1, -1, -1 };
    std::array<int, 4> idx_initial = { -1, -1, -1, -1 };

    double z_prev = 0.0;
    double len_prev = 0.0;
    Vec3d  n_right_prev = Vec3d::Zero();
    Vec3d  n_top_prev = Vec3d::Zero();
    Vec3d  unit_v_prev = Vec3d::Zero();
    double width_initial = 0.0;

    // new vertices around the line endpoints
    // left, right, top, bottom
    std::array<Vec3d, 4> a = { Vec3d::Zero(), Vec3d::Zero(), Vec3d::Zero(), Vec3d::Zero() };
    std::array<Vec3d, 4> b = { Vec3d::Zero(), Vec3d::Zero(), Vec3d::Zero(), Vec3d::Zero() };

    // loop once more in case of closed loops
    const size_t lines_end = closed ? (lines.size() + 1) : lines.size();
    for (size_t ii = 0; ii < lines_end; ++ii) {
        const size_t i = (ii == lines.size()) ? 0 : ii;

        const Line3& line = lines[i];
        const double height = heights[i];
        const double width = widths[i];

        const Vec3d unit_v = unscale(line.vector()).normalized();
        const double len = unscale<double>(line.length());

        Vec3d n_top = Vec3d::Zero();
        Vec3d n_right = Vec3d::Zero();

        if (line.a.x() == line.b.x() && line.a.y() == line.b.y()) {
            // vertical segment
            n_top = Vec3d::UnitY();
            n_right = Vec3d::UnitX();
            if (line.a.z() < line.b.z())
                n_right = -n_right;
        }
        else {
            // horizontal segment
            n_right = unit_v.cross(Vec3d::UnitZ()).normalized();
            n_top = n_right.cross(unit_v).normalized();
        }

        const Vec3d rl_displacement = 0.5 * width * n_right;
        const Vec3d tb_displacement = 0.5 * height * n_top;
        const Vec3d l_a = unscale(line.a);
        const Vec3d l_b = unscale(line.b);

        a[Right]  = l_a + rl_displacement;
        a[Left]   = l_a - rl_displacement;
        a[Top]    = l_a + tb_displacement;
        a[Bottom] = l_a - tb_displacement;
        b[Right]  = l_b + rl_displacement;
        b[Left]   = l_b - rl_displacement;
        b[Top]    = l_b + tb_displacement;
        b[Bottom] = l_b - tb_displacement;

        const Vec3d n_bottom = -n_top;
        const Vec3d n_left = -n_right;

        std::array<int, 4> idx_a = { 0, 0, 0, 0};
        std::array<int, 4> idx_b = { 0, 0, 0, 0 };
        int idx_last = int(geometry.vertices_count());

        const bool z_different = (z_prev != l_a.z());
        z_prev = l_b.z();

        // Share top / bottom vertices if possible.
        if (ii == 0) {
            idx_a[Top] = idx_last++;
            geometry.add_vertex((Vec3f)a[Top].cast<float>(), (Vec3f)n_top.cast<float>());
        }
        else
            idx_a[Top] = idx_prev[Top];

        if (ii == 0 || z_different) {
            // Start of the 1st line segment or a change of the layer thickness while maintaining the print_z.
            idx_a[Bottom] = idx_last++;
            geometry.add_vertex((Vec3f)a[Bottom].cast<float>(), (Vec3f)n_bottom.cast<float>());
            idx_a[Left] = idx_last++;
            geometry.add_vertex((Vec3f)a[Left].cast<float>(), (Vec3f)n_left.cast<float>());
            idx_a[Right] = idx_last++;
            geometry.add_vertex((Vec3f)a[Right].cast<float>(), (Vec3f)n_right.cast<float>());
        }
        else
            idx_a[Bottom] = idx_prev[Bottom];

        if (ii == 0) {
            // Start of the 1st line segment.
            width_initial = width;
            idx_initial =  idx_a;
        }
        else {
            // Continuing a previous segment.
            // Share left / right vertices if possible.
            const double v_dot = unit_v_prev.dot(unit_v);
            const bool is_right_turn = n_top_prev.dot(unit_v_prev.cross(unit_v)) > 0.0;

            // To reduce gpu memory usage, we try to reuse vertices
            // To reduce the visual artifacts, due to averaged normals, we allow to reuse vertices only when any of two adjacent edges 
            // is longer than a fixed threshold.
            // The following value is arbitrary, it comes from tests made on a bunch of models showing the visual artifacts
            const double len_threshold = 2.5;

            // Generate new vertices if the angle between adjacent edges is greater than 45 degrees or thresholds conditions are met
            const bool is_sharp = v_dot < 0.707 || len_prev > len_threshold || len > len_threshold;
            if (is_sharp) {
                // Allocate new left / right points for the start of this segment as these points will receive their own normals to indicate a sharp turn.
                idx_a[Right] = idx_last++;
                geometry.add_vertex((Vec3f)a[Right].cast<float>(), (Vec3f)n_right.cast<float>());
                idx_a[Left] = idx_last++;
                geometry.add_vertex((Vec3f)a[Left].cast<float>(), (Vec3f)n_left.cast<float>());

                if (is_right_turn) {
                    // Right turn. Fill in the right turn wedge.
                    geometry.add_triangle(idx_prev[Right], idx_a[Right], idx_prev[Top]);
                    geometry.add_triangle(idx_prev[Right], idx_prev[Bottom], idx_a[Right]);
                }
                else {
                    // Left turn. Fill in the left turn wedge.
                    geometry.add_triangle(idx_prev[Left], idx_prev[Top], idx_a[Left]);
                    geometry.add_triangle(idx_prev[Left], idx_a[Left], idx_prev[Bottom]);
                }
            }
            else {
                // The two successive segments are nearly collinear.
                idx_a[Left] = idx_prev[Left];
                idx_a[Right] = idx_prev[Right];
            }

            if (ii == lines.size()) {
                if (!is_sharp) {
                    // Closing a loop with smooth transition. Unify the closing left / right vertices.
                    geometry.set_vertex(idx_initial[Left], geometry.extract_position_3(idx_prev[Left]), geometry.extract_normal_3(idx_prev[Left]));
                    geometry.set_vertex(idx_initial[Right], geometry.extract_position_3(idx_prev[Right]), geometry.extract_normal_3(idx_prev[Right]));
                    geometry.remove_vertex(geometry.vertices_count() - 1);
                    geometry.remove_vertex(geometry.vertices_count() - 1);
                    // Replace the left / right vertex indices to point to the start of the loop.
                    const size_t indices_count = geometry.indices_count();
                    for (size_t u = indices_count - 24; u < indices_count; ++u) {
                        const unsigned int id = geometry.extract_index(u);
                        if (id == (unsigned int)idx_prev[Left])
                            geometry.set_index(u, (unsigned int)idx_initial[Left]);
                        else if (id == (unsigned int)idx_prev[Right])
                            geometry.set_index(u, (unsigned int)idx_initial[Right]);
                    }
                }

                // This is the last iteration, only required to solve the transition.
                break;
            }
        }

        // Only new allocate top / bottom vertices, if not closing a loop.
        if (closed && ii + 1 == lines.size())
            idx_b[Top] = idx_initial[Top];
        else {
            idx_b[Top] = idx_last++;
            geometry.add_vertex((Vec3f)b[Top].cast<float>(), (Vec3f)n_top.cast<float>());
        }

        if (closed && ii + 1 == lines.size() && width == width_initial)
            idx_b[Bottom] = idx_initial[Bottom];
        else {
            idx_b[Bottom] = idx_last++;
            geometry.add_vertex((Vec3f)b[Bottom].cast<float>(), (Vec3f)n_bottom.cast<float>());
        }

        // Generate new vertices for the end of this line segment.
        idx_b[Left] = idx_last++;
        geometry.add_vertex((Vec3f)b[Left].cast<float>(), (Vec3f)n_left.cast<float>());
        idx_b[Right] = idx_last++;
        geometry.add_vertex((Vec3f)b[Right].cast<float>(), (Vec3f)n_right.cast<float>());

        idx_prev = idx_b;
        n_right_prev = n_right;
        n_top_prev = n_top;
        unit_v_prev = unit_v;
        len_prev = len;

        if (!closed) {
            // Terminate open paths with caps.
            if (i == 0) {
                geometry.add_triangle(idx_a[Bottom], idx_a[Right], idx_a[Top]);
                geometry.add_triangle(idx_a[Bottom], idx_a[Top], idx_a[Left]);
            }

            // We don't use 'else' because both cases are true if we have only one line.
            if (i + 1 == lines.size()) {
                geometry.add_triangle(idx_b[Bottom], idx_b[Left], idx_b[Top]);
                geometry.add_triangle(idx_b[Bottom], idx_b[Top], idx_b[Right]);
            }
        }

        // Add quads for a straight hollow tube-like segment.
        // bottom-right face
        geometry.add_triangle(idx_a[Bottom], idx_b[Bottom], idx_b[Right]);
        geometry.add_triangle(idx_a[Bottom], idx_b[Right], idx_a[Right]);
        // top-right face
        geometry.add_triangle(idx_a[Right], idx_b[Right], idx_b[Top]);
        geometry.add_triangle(idx_a[Right], idx_b[Top], idx_a[Top]);
        // top-left face
        geometry.add_triangle(idx_a[Top], idx_b[Top], idx_b[Left]);
        geometry.add_triangle(idx_a[Top], idx_b[Left], idx_a[Left]);
        // bottom-left face
        geometry.add_triangle(idx_a[Left], idx_b[Left], idx_b[Bottom]);
        geometry.add_triangle(idx_a[Left], idx_b[Bottom], idx_a[Bottom]);
    }
}

void _3DScene::thick_lines_to_verts(
    const Lines&               lines,
    const std::vector<double>& widths,
    const std::vector<double>& heights,
    bool                       closed,
    double                     top_z,
    GUI::GLModel::Geometry&    geometry)
{
    thick_lines_to_geometry(lines, widths, heights, closed, top_z, geometry);
}

void _3DScene::thick_lines_to_verts(
    const Lines3&              lines,
    const std::vector<double>& widths,
    const std::vector<double>& heights,
    bool                       closed,
    GUI::GLModel::Geometry&    geometry)
{
    thick_lines_to_geometry(lines, widths, heights, closed, geometry);
}

// Fill in the qverts and tverts with quads and triangles for the extrusion_path.
void _3DScene::extrusionentity_to_verts(const ExtrusionPath& extrusion_path, float print_z, const Point& copy, GUI::GLModel::Geometry& geometry)
{
    Polyline            polyline = extrusion_path.polyline;
    polyline.remove_duplicate_points();
    polyline.translate(copy);
    const Lines               lines = polyline.lines();
    std::vector<double> widths(lines.size(), extrusion_path.width);
    std::vector<double> heights(lines.size(), extrusion_path.height);
    thick_lines_to_verts(lines, widths, heights, false, print_z, geometry);
}

// Fill in the qverts and tverts with quads and triangles for the extrusion_loop.
void _3DScene::extrusionentity_to_verts(const ExtrusionLoop& extrusion_loop, float print_z, const Point& copy, GUI::GLModel::Geometry& geometry)
{
    Lines               lines;
    std::vector<double> widths;
    std::vector<double> heights;
    for (const ExtrusionPath& extrusion_path : extrusion_loop.paths) {
        Polyline            polyline = extrusion_path.polyline;
        polyline.remove_duplicate_points();
        polyline.translate(copy);
        const Lines lines_this = polyline.lines();
        append(lines, lines_this);
        widths.insert(widths.end(), lines_this.size(), extrusion_path.width);
        heights.insert(heights.end(), lines_this.size(), extrusion_path.height);
    }
    thick_lines_to_verts(lines, widths, heights, true, print_z, geometry);
}

// Fill in the qverts and tverts with quads and triangles for the extrusion_multi_path.
void _3DScene::extrusionentity_to_verts(const ExtrusionMultiPath& extrusion_multi_path, float print_z, const Point& copy, GUI::GLModel::Geometry& geometry)
{
    Lines               lines;
    std::vector<double> widths;
    std::vector<double> heights;
    for (const ExtrusionPath& extrusion_path : extrusion_multi_path.paths) {
        Polyline            polyline = extrusion_path.polyline;
        polyline.remove_duplicate_points();
        polyline.translate(copy);
        const Lines lines_this = polyline.lines();
        append(lines, lines_this);
        widths.insert(widths.end(), lines_this.size(), extrusion_path.width);
        heights.insert(heights.end(), lines_this.size(), extrusion_path.height);
    }
    thick_lines_to_verts(lines, widths, heights, false, print_z, geometry);
}

void _3DScene::extrusionentity_to_verts(const ExtrusionEntityCollection& extrusion_entity_collection, float print_z, const Point& copy, GUI::GLModel::Geometry& geometry)
{
    for (const ExtrusionEntity* extrusion_entity : extrusion_entity_collection.entities)
        extrusionentity_to_verts(extrusion_entity, print_z, copy, geometry);
}

void _3DScene::extrusionentity_to_verts(const ExtrusionEntity* extrusion_entity, float print_z, const Point& copy, GUI::GLModel::Geometry& geometry)
{
    if (extrusion_entity != nullptr) {
        auto* extrusion_path = dynamic_cast<const ExtrusionPath*>(extrusion_entity);
        if (extrusion_path != nullptr)
            extrusionentity_to_verts(*extrusion_path, print_z, copy, geometry);
        else {
            auto* extrusion_loop = dynamic_cast<const ExtrusionLoop*>(extrusion_entity);
            if (extrusion_loop != nullptr)
                extrusionentity_to_verts(*extrusion_loop, print_z, copy, geometry);
            else {
                auto* extrusion_multi_path = dynamic_cast<const ExtrusionMultiPath*>(extrusion_entity);
                if (extrusion_multi_path != nullptr)
                    extrusionentity_to_verts(*extrusion_multi_path, print_z, copy, geometry);
                else {
                    auto* extrusion_entity_collection = dynamic_cast<const ExtrusionEntityCollection*>(extrusion_entity);
                    if (extrusion_entity_collection != nullptr)
                        extrusionentity_to_verts(*extrusion_entity_collection, print_z, copy, geometry);
                    else
                        throw Slic3r::RuntimeError("Unexpected extrusion_entity type in to_verts()");
                }
            }
        }
    }
}

} // namespace Slic3r<|MERGE_RESOLUTION|>--- conflicted
+++ resolved
@@ -90,30 +90,6 @@
 }
 float FullyTransparentMaterialThreshold  = 0.1f;
 float FullTransparentModdifiedToFixAlpha = 0.3f;
-<<<<<<< HEAD
-=======
-const float BlackThreshold               = 0.2f;
-std::array<float, 4> adjust_color_for_rendering(const std::array<float, 4> &colors)
-{
-   if (colors[3] < FullyTransparentMaterialThreshold) { // completely transparent
-                std::array<float, 4> new_color;
-                new_color[0] = 1;
-                new_color[1] = 1;
-                new_color[2] = 1;
-                new_color[3] = FullTransparentModdifiedToFixAlpha;
-                return new_color;
-    }
-    else if ((colors[0] < BlackThreshold) && (colors[1] < BlackThreshold) && (colors[2] < BlackThreshold)) { // black filament deal
-        std::array<float, 4> new_color;
-        new_color[0] = BlackThreshold;
-        new_color[1] = BlackThreshold;
-        new_color[2] = BlackThreshold;
-        new_color[3] = colors[3];
-        return new_color;
-    }
-    return colors;
-}
->>>>>>> 693aa8d2
 
 Slic3r::ColorRGBA adjust_color_for_rendering(const Slic3r::ColorRGBA &colors)
 {
@@ -636,38 +612,42 @@
 }
 
 std::vector<int> GLVolumeCollection::load_object(
-    const ModelObject*      model_object,
-    int                     obj_idx,
-    const std::vector<int>& instance_idxs)
+    const ModelObject       *model_object,
+    int                      obj_idx,
+    const std::vector<int>  &instance_idxs,
+    const std::string       &color_by,
+    bool 					 opengl_initialized)
 {
     std::vector<int> volumes_idx;
     for (int volume_idx = 0; volume_idx < int(model_object->volumes.size()); ++volume_idx)
         for (int instance_idx : instance_idxs)
-            volumes_idx.emplace_back(this->GLVolumeCollection::load_object_volume(model_object, obj_idx, volume_idx, instance_idx));
+            volumes_idx.emplace_back(this->GLVolumeCollection::load_object_volume(model_object, obj_idx, volume_idx, instance_idx, color_by, opengl_initialized));
     return volumes_idx;
 }
 
+
 int GLVolumeCollection::load_object_volume(
-    const ModelObject* model_object,
+    const ModelObject   *model_object,
     int                  obj_idx,
     int                  volume_idx,
     int                  instance_idx,
+    const std::string   &color_by,
+    bool 				 opengl_initialized,
     bool                 in_assemble_view,
     bool                 use_loaded_id)
 {
     const ModelVolume   *model_volume = model_object->volumes[volume_idx];
     const int            extruder_id  = model_volume->extruder_id();
     const ModelInstance *instance 	  = model_object->instances[instance_idx];
+    auto color = GLVolume::MODEL_COLOR[((color_by == "volume") ? volume_idx : obj_idx) % 4];
+    color.a(model_volume->is_model_part() ? 0.7f : 0.4f);
+
     std::shared_ptr<const TriangleMesh> mesh = model_volume->mesh_ptr();
-    this->volumes.emplace_back(new GLVolume());
+    this->volumes.emplace_back(new GLVolume(color));
     GLVolume& v = *this->volumes.back();
     v.set_color(color_from_model_volume(*model_volume));
     v.name = model_volume->name;
-<<<<<<< HEAD
 	
-=======
-    v.is_text_shape = model_volume->get_text_info().m_text.empty();
->>>>>>> 693aa8d2
 #if ENABLE_SMOOTH_NORMALS
     v.model.init_from(mesh, true);
 #else
@@ -675,7 +655,9 @@
     v.mesh_raycaster = std::make_unique<GUI::MeshRaycaster>(mesh);
 #endif // ENABLE_SMOOTH_NORMALS
     v.composite_id = GLVolume::CompositeID(obj_idx, volume_idx, instance_idx);
-    if (model_volume->is_model_part()) {
+
+    if (model_volume->is_model_part())
+    {
         // GLVolume will reference a convex hull from model_volume!
         v.set_convex_hull(model_volume->get_convex_hull_shared_ptr());
         if (extruder_id != -1)
@@ -900,7 +882,6 @@
                     volume.first->render_sinking_contours();
                 }
             }
-<<<<<<< HEAD
             sink_shader->stop_using();
         }
         shader->start_using();
@@ -913,16 +894,6 @@
         shader->set_uniform("color_clip_plane", m_color_clip_plane);
         shader->set_uniform("uniform_color_clip_plane_1", m_color_clip_plane_colors[0]);
         shader->set_uniform("uniform_color_clip_plane_2", m_color_clip_plane_colors[1]);
-=======
-
-        glsafe(::glEnableClientState(GL_VERTEX_ARRAY));
-        glsafe(::glEnableClientState(GL_NORMAL_ARRAY));
-
-        shader->set_uniform("is_text_shape", volume.first->is_text_shape);
-        shader->set_uniform("uniform_color", volume.first->render_color);
-        shader->set_uniform("z_range", m_z_range, 2);
-        shader->set_uniform("clipping_plane", m_clipping_plane, 4);
->>>>>>> 693aa8d2
         //BOOST_LOG_TRIVIAL(info) << boost::format("set uniform_color to {%1%, %2%, %3%, %4%}, with_outline=%5%, selected %6%")
         //    %volume.first->render_color[0]%volume.first->render_color[1]%volume.first->render_color[2]%volume.first->render_color[3]
         //    %with_outline%volume.first->selected;
