--- conflicted
+++ resolved
@@ -763,10 +763,6 @@
 	// collide with the G-code viewer memory mapping of the unprocessed G-code. G-code viewer maps unprocessed G-code, because m_gcode_result
 	// is calculated for the unprocessed G-code and it references lines in the memory mapped G-code file by line numbers.
 	// export_path may be changed by the post-processing script as well if the post processing script decides so, see GH #6042.
-<<<<<<< HEAD
-	//BBS: don't support running post process scripts
-=======
->>>>>>> 1f155868
 	bool post_processed = run_post_process_scripts(output_path, true, "File", export_path, m_fff_print->full_print_config());
 	auto remove_post_processed_temp_file = [post_processed, &output_path]() {
 		if (post_processed)
