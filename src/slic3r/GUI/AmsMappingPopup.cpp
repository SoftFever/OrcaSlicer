--- conflicted
+++ resolved
@@ -186,13 +186,8 @@
     auto mcolor = m_material_coloul;
     auto acolor = m_ams_coloul;
 
-<<<<<<< HEAD
-    if (mcolor.Alpha() == 0) {
+    if (mcolor.Alpha() == 0 || acolor.Alpha() == 0) {
         dc.DrawBitmap(m_transparent_mitem.get_bitmap(), FromDIP(1), FromDIP(1));
-=======
-    if (mcolor.Alpha() == 0 || acolor.Alpha() == 0) {
-        dc.DrawBitmap(m_transparent_mitem.bmp(), FromDIP(1), FromDIP(1));
->>>>>>> d8dd8fa6
     }
 
     if (!IsEnabled()) {
@@ -1345,7 +1340,7 @@
         }
         else {
             label_txt->SetLabelText(_L("If there are two identical filaments in AMS, AMS filament backup will be enabled. \n(Currently supporting automatic supply of consumables with the same brand, material type, and color)"));
-        } 
+        }
 
         label_txt->SetMinSize(wxSize(FromDIP(380), -1));
         label_txt->SetMaxSize(wxSize(FromDIP(380), -1));
