--- conflicted
+++ resolved
@@ -40,10 +40,6 @@
 }
 
 static const char g_min_cluster_color = 1;
-<<<<<<< HEAD
-//static const char g_max_cluster_color = 15;
-static const char g_max_color = 16;
-=======
 static const char g_max_color = (int) EnforcerBlockerType::ExtruderMax;
 const  StateColor ok_btn_bg(std::pair<wxColour, int>(wxColour(0, 137, 123), StateColor::Pressed),
                      std::pair<wxColour, int>(wxColour(38, 166, 154), StateColor::Hovered),
@@ -130,7 +126,6 @@
     }
     return btn_sizer;
 }
->>>>>>> 2ae33786
 
 void ObjColorDialog::on_dpi_changed(const wxRect &suggested_rect)
 {
@@ -187,27 +182,6 @@
     else {
         wxBoxSizer *  error_mtl_sizer       = new wxBoxSizer(wxVERTICAL);
 
-<<<<<<< HEAD
-    auto dlg_btns = new DialogButtons(this, {"OK", "Cancel"});
-    dlg_btns->GetOK()->Bind(wxEVT_UPDATE_UI, ([this, dlg_btns](wxUpdateUIEvent &e) {
-        if (m_panel_ObjColor->is_ok() == dlg_btns->GetOK()->IsEnabled()) { return; }
-        dlg_btns->GetOK()->Enable(m_panel_ObjColor->is_ok());
-    }));
-
-    main_sizer->Add(dlg_btns, 0, wxBOTTOM | wxRIGHT | wxEXPAND, FromDIP(ButtonProps::WindowButtonGap()));
-    SetSizer(main_sizer);
-    main_sizer->SetSizeHints(this);
-
-    dlg_btns->GetOK()->Bind(wxEVT_BUTTON, ([this](wxCommandEvent &e) {
-        m_panel_ObjColor->update_filament_ids();
-        EndModal(wxID_OK);
-    }));
-    dlg_btns->GetCANCEL()->Bind(wxEVT_BUTTON, ([this](wxCommandEvent &e) {
-        EndModal(wxCANCEL);
-    }));
-
-    this->Bind(wxEVT_CLOSE_WINDOW, [this](wxCloseEvent& e) { EndModal(wxCANCEL); });
-=======
         wxStaticText *error_mtl_title       = new wxStaticText(this, wxID_ANY, _L("Some faces don't have color defined."));
         if (!in_out.lost_material_name.empty()) {
             error_mtl_title->SetLabel(_L("mtl file exist error,could not find the material:") + " " + in_out.lost_material_name + ".");
@@ -264,7 +238,6 @@
         }
         EndModal(wxCANCEL);
     });
->>>>>>> 2ae33786
 
     wxGetApp().UpdateDlgDarkUI(this);
     CenterOnParent();
@@ -584,12 +557,6 @@
 {
     auto       btn_sizer = new wxBoxSizer(wxHORIZONTAL);
     m_quick_add_btn = new Button(parent, _L("Append"));
-<<<<<<< HEAD
-    m_quick_add_btn->SetToolTip(_L("Add consumable extruder after existing extruders."));
-    m_quick_add_btn->SetStyle(ButtonStyle::Regular, ButtonType::Window);
-    btn_sizer->Add(m_quick_add_btn, 0, wxRIGHT | wxALIGN_CENTER_VERTICAL, 0);
-    m_quick_add_btn->Bind(wxEVT_BUTTON, [this](wxCommandEvent &) {
-=======
     m_quick_add_btn->SetToolTip(_L("Append to existing filaments"));
     auto cur_btn    = m_quick_add_btn;
     cur_btn->SetFont(Label::Body_13);
@@ -601,7 +568,6 @@
     cur_btn->SetFocus();
     btn_sizer->Add(cur_btn, 0, wxRIGHT | wxALIGN_CENTER_VERTICAL, 0);
     cur_btn->Bind(wxEVT_BUTTON, [this](wxCommandEvent &) {
->>>>>>> 2ae33786
         deal_add_btn();
         deal_thumbnail();
     });
@@ -613,11 +579,6 @@
     auto       btn_sizer = new wxBoxSizer(wxHORIZONTAL);
     m_quick_reset_btn = new Button(parent, _L("Reset"));
     m_quick_reset_btn->SetToolTip(_L("Reset mapped extruders."));
-<<<<<<< HEAD
-    m_quick_reset_btn->SetStyle(ButtonStyle::Regular, ButtonType::Window);
-    btn_sizer->Add(m_quick_reset_btn, 0, wxRIGHT | wxALIGN_CENTER_VERTICAL, 0);
-    m_quick_reset_btn->Bind(wxEVT_BUTTON, [this](wxCommandEvent &) {
-=======
     auto cur_btn      = m_quick_reset_btn;
     cur_btn->SetFont(Label::Body_13);
     cur_btn->SetMinSize(wxSize(FromDIP(60), FromDIP(20)));
@@ -628,7 +589,6 @@
     cur_btn->SetFocus();
     btn_sizer->Add(cur_btn, 0, wxRIGHT | wxALIGN_CENTER_VERTICAL, 0);
     cur_btn->Bind(wxEVT_BUTTON, [this](wxCommandEvent &) {
->>>>>>> 2ae33786
         deal_reset_btn();
         deal_thumbnail();
     });
