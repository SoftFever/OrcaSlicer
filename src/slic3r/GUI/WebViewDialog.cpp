#include "WebViewDialog.hpp"

#include "I18N.hpp"
#include "slic3r/GUI/wxExtensions.hpp"
#include "slic3r/GUI/GUI_App.hpp"
#include "slic3r/GUI/MainFrame.hpp"
#include "libslic3r_version.h"
#include "../Utils/Http.hpp"

#include <wx/sizer.h>
#include <wx/toolbar.h>
#include <wx/textdlg.h>
#include <wx/url.h>

#include <slic3r/GUI/Widgets/WebView.hpp>

namespace pt = boost::property_tree;

namespace Slic3r {
namespace GUI {
    wxDECLARE_EVENT(EVT_RESPONSE_MESSAGE, wxCommandEvent);

    wxDEFINE_EVENT(EVT_RESPONSE_MESSAGE, wxCommandEvent);

    #define LOGIN_INFO_UPDATE_TIMER_ID 10002

    BEGIN_EVENT_TABLE(WebViewPanel, wxPanel)
    EVT_TIMER(LOGIN_INFO_UPDATE_TIMER_ID, WebViewPanel::OnFreshLoginStatus)
    END_EVENT_TABLE()



WebViewPanel::WebViewPanel(wxWindow *parent)
        : wxPanel(parent, wxID_ANY, wxDefaultPosition, wxDefaultSize)
 {
    wxString url = wxString::Format("file://%s/web/homepage/index.html", from_u8(resources_dir()));
    wxString strlang = wxGetApp().current_language_code_safe();
    if (strlang != "")
        url = wxString::Format("file://%s/web/homepage/index.html?lang=%s", from_u8(resources_dir()), strlang);

    wxBoxSizer* topsizer = new wxBoxSizer(wxVERTICAL);
    
#if !BBL_RELEASE_TO_PUBLIC
    // Create the button
    bSizer_toolbar = new wxBoxSizer(wxHORIZONTAL);

    m_button_back = new wxButton(this, wxID_ANY, wxT("Back"), wxDefaultPosition, wxDefaultSize, 0);
    m_button_back->Enable(false);
    bSizer_toolbar->Add(m_button_back, 0, wxALL, 5);

    m_button_forward = new wxButton(this, wxID_ANY, wxT("Forward"), wxDefaultPosition, wxDefaultSize, 0);
    m_button_forward->Enable(false);
    bSizer_toolbar->Add(m_button_forward, 0, wxALL, 5);

    m_button_stop = new wxButton(this, wxID_ANY, wxT("Stop"), wxDefaultPosition, wxDefaultSize, 0);

    bSizer_toolbar->Add(m_button_stop, 0, wxALL, 5);

    m_button_reload = new wxButton(this, wxID_ANY, wxT("Reload"), wxDefaultPosition, wxDefaultSize, 0);
    bSizer_toolbar->Add(m_button_reload, 0, wxALL, 5);

    m_url = new wxTextCtrl(this, wxID_ANY, wxEmptyString, wxDefaultPosition, wxDefaultSize, wxTE_PROCESS_ENTER);
    bSizer_toolbar->Add(m_url, 1, wxALL | wxEXPAND, 5);

    m_button_tools = new wxButton(this, wxID_ANY, wxT("Tools"), wxDefaultPosition, wxDefaultSize, 0);
    bSizer_toolbar->Add(m_button_tools, 0, wxALL, 5);

    topsizer->Add(bSizer_toolbar, 0, wxEXPAND, 0);
    bSizer_toolbar->Show(false);

    // Create panel for find toolbar.
    wxPanel* panel = new wxPanel(this);
    topsizer->Add(panel, wxSizerFlags().Expand());

    // Create sizer for panel.
    wxBoxSizer* panel_sizer = new wxBoxSizer(wxVERTICAL);
    panel->SetSizer(panel_sizer);
#endif //BBL_RELEASE_TO_PUBLIC
    // Create the info panel
    m_info = new wxInfoBar(this);
    topsizer->Add(m_info, wxSizerFlags().Expand());
    // Create the webview
    m_browser = WebView::CreateWebView(this, url);
    if (m_browser == nullptr) {
        wxLogError("Could not init m_browser");
        return;
    }
    m_browser->Hide();
    SetSizer(topsizer);

    topsizer->Add(m_browser, wxSizerFlags().Expand().Proportion(1));

    // Log backend information
    if (wxGetApp().get_mode() == comDevelop) {
        wxLogMessage(wxWebView::GetBackendVersionInfo().ToString());
        wxLogMessage("Backend: %s Version: %s", m_browser->GetClassInfo()->GetClassName(),
            wxWebView::GetBackendVersionInfo().ToString());
        wxLogMessage("User Agent: %s", m_browser->GetUserAgent());
    }

    // Create the Tools menu
    m_tools_menu = new wxMenu();
    wxMenuItem* viewSource = m_tools_menu->Append(wxID_ANY, _L("View Source"));
    wxMenuItem* viewText = m_tools_menu->Append(wxID_ANY, _L("View Text"));
    m_tools_menu->AppendSeparator();
    m_tools_handle_navigation = m_tools_menu->AppendCheckItem(wxID_ANY, _L("Handle Navigation"));
    m_tools_handle_new_window = m_tools_menu->AppendCheckItem(wxID_ANY, _L("Handle New Windows"));
    m_tools_menu->AppendSeparator();

    //Create an editing menu
    wxMenu* editmenu = new wxMenu();
    m_edit_cut = editmenu->Append(wxID_ANY, _L("Cut"));
    m_edit_copy = editmenu->Append(wxID_ANY, _L("Copy"));
    m_edit_paste = editmenu->Append(wxID_ANY, _L("Paste"));
    editmenu->AppendSeparator();
    m_edit_undo = editmenu->Append(wxID_ANY, _L("Undo"));
    m_edit_redo = editmenu->Append(wxID_ANY, _L("Redo"));
    editmenu->AppendSeparator();
    m_edit_mode = editmenu->AppendCheckItem(wxID_ANY, _L("Edit Mode"));
    m_tools_menu->AppendSubMenu(editmenu, "Edit");

    wxMenu* script_menu = new wxMenu;
    m_script_string = script_menu->Append(wxID_ANY, "Return String");
    m_script_integer = script_menu->Append(wxID_ANY, "Return integer");
    m_script_double = script_menu->Append(wxID_ANY, "Return double");
    m_script_bool = script_menu->Append(wxID_ANY, "Return bool");
    m_script_object = script_menu->Append(wxID_ANY, "Return JSON object");
    m_script_array = script_menu->Append(wxID_ANY, "Return array");
    m_script_dom = script_menu->Append(wxID_ANY, "Modify DOM");
    m_script_undefined = script_menu->Append(wxID_ANY, "Return undefined");
    m_script_null = script_menu->Append(wxID_ANY, "Return null");
    m_script_date = script_menu->Append(wxID_ANY, "Return Date");
    m_script_message = script_menu->Append(wxID_ANY, "Send script message");
    m_script_custom = script_menu->Append(wxID_ANY, "Custom script");
    m_tools_menu->AppendSubMenu(script_menu, _L("Run Script"));
    wxMenuItem* addUserScript = m_tools_menu->Append(wxID_ANY, _L("Add user script"));
    wxMenuItem* setCustomUserAgent = m_tools_menu->Append(wxID_ANY, _L("Set custom user agent"));

    //Selection menu
    wxMenu* selection = new wxMenu();
    m_selection_clear = selection->Append(wxID_ANY, _L("Clear Selection"));
    m_selection_delete = selection->Append(wxID_ANY, _L("Delete Selection"));
    wxMenuItem* selectall = selection->Append(wxID_ANY, _L("Select All"));

    editmenu->AppendSubMenu(selection, "Selection");

    wxMenuItem* loadscheme = m_tools_menu->Append(wxID_ANY, _L("Custom Scheme Example"));
    wxMenuItem* usememoryfs = m_tools_menu->Append(wxID_ANY, _L("Memory File System Example"));

    m_context_menu = m_tools_menu->AppendCheckItem(wxID_ANY, _L("Enable Context Menu"));
    m_dev_tools = m_tools_menu->AppendCheckItem(wxID_ANY, _L("Enable Dev Tools"));

    //By default we want to handle navigation and new windows
    m_tools_handle_navigation->Check();
    m_tools_handle_new_window->Check();

    //Zoom
    m_zoomFactor = 100;

    // Connect the button events
#if !BBL_RELEASE_TO_PUBLIC
    Bind(wxEVT_BUTTON, &WebViewPanel::OnBack, this, m_button_back->GetId());
    Bind(wxEVT_BUTTON, &WebViewPanel::OnForward, this, m_button_forward->GetId());
    Bind(wxEVT_BUTTON, &WebViewPanel::OnStop, this, m_button_stop->GetId());
    Bind(wxEVT_BUTTON, &WebViewPanel::OnReload, this, m_button_reload->GetId());
    Bind(wxEVT_BUTTON, &WebViewPanel::OnToolsClicked, this, m_button_tools->GetId());
    Bind(wxEVT_TEXT_ENTER, &WebViewPanel::OnUrl, this, m_url->GetId());

#endif //BBL_RELEASE_TO_PUBLIC

    // Connect the webview events
    Bind(wxEVT_WEBVIEW_NAVIGATING, &WebViewPanel::OnNavigationRequest, this);
    Bind(wxEVT_WEBVIEW_NAVIGATED, &WebViewPanel::OnNavigationComplete, this);
    Bind(wxEVT_WEBVIEW_LOADED, &WebViewPanel::OnDocumentLoaded, this);
    Bind(wxEVT_WEBVIEW_TITLE_CHANGED, &WebViewPanel::OnTitleChanged, this);
    Bind(wxEVT_WEBVIEW_ERROR, &WebViewPanel::OnError, this);
    Bind(wxEVT_WEBVIEW_NEWWINDOW, &WebViewPanel::OnNewWindow, this);
    Bind(wxEVT_WEBVIEW_SCRIPT_MESSAGE_RECEIVED, &WebViewPanel::OnScriptMessage, this);
    Bind(EVT_RESPONSE_MESSAGE, &WebViewPanel::OnScriptResponseMessage, this);

    // Connect the menu events
    Bind(wxEVT_MENU, &WebViewPanel::OnViewSourceRequest, this, viewSource->GetId());
    Bind(wxEVT_MENU, &WebViewPanel::OnViewTextRequest, this, viewText->GetId());
    Bind(wxEVT_MENU, &WebViewPanel::OnCut, this, m_edit_cut->GetId());
    Bind(wxEVT_MENU, &WebViewPanel::OnCopy, this, m_edit_copy->GetId());
    Bind(wxEVT_MENU, &WebViewPanel::OnPaste, this, m_edit_paste->GetId());
    Bind(wxEVT_MENU, &WebViewPanel::OnUndo, this, m_edit_undo->GetId());
    Bind(wxEVT_MENU, &WebViewPanel::OnRedo, this, m_edit_redo->GetId());
    Bind(wxEVT_MENU, &WebViewPanel::OnMode, this, m_edit_mode->GetId());
    Bind(wxEVT_MENU, &WebViewPanel::OnRunScriptString, this, m_script_string->GetId());
    Bind(wxEVT_MENU, &WebViewPanel::OnRunScriptInteger, this, m_script_integer->GetId());
    Bind(wxEVT_MENU, &WebViewPanel::OnRunScriptDouble, this, m_script_double->GetId());
    Bind(wxEVT_MENU, &WebViewPanel::OnRunScriptBool, this, m_script_bool->GetId());
    Bind(wxEVT_MENU, &WebViewPanel::OnRunScriptObject, this, m_script_object->GetId());
    Bind(wxEVT_MENU, &WebViewPanel::OnRunScriptArray, this, m_script_array->GetId());
    Bind(wxEVT_MENU, &WebViewPanel::OnRunScriptDOM, this, m_script_dom->GetId());
    Bind(wxEVT_MENU, &WebViewPanel::OnRunScriptUndefined, this, m_script_undefined->GetId());
    Bind(wxEVT_MENU, &WebViewPanel::OnRunScriptNull, this, m_script_null->GetId());
    Bind(wxEVT_MENU, &WebViewPanel::OnRunScriptDate, this, m_script_date->GetId());
    Bind(wxEVT_MENU, &WebViewPanel::OnRunScriptMessage, this, m_script_message->GetId());
    Bind(wxEVT_MENU, &WebViewPanel::OnRunScriptCustom, this, m_script_custom->GetId());
    Bind(wxEVT_MENU, &WebViewPanel::OnAddUserScript, this, addUserScript->GetId());
    Bind(wxEVT_MENU, &WebViewPanel::OnSetCustomUserAgent, this, setCustomUserAgent->GetId());
    Bind(wxEVT_MENU, &WebViewPanel::OnClearSelection, this, m_selection_clear->GetId());
    Bind(wxEVT_MENU, &WebViewPanel::OnDeleteSelection, this, m_selection_delete->GetId());
    Bind(wxEVT_MENU, &WebViewPanel::OnSelectAll, this, selectall->GetId());
    Bind(wxEVT_MENU, &WebViewPanel::OnLoadScheme, this, loadscheme->GetId());
    Bind(wxEVT_MENU, &WebViewPanel::OnUseMemoryFS, this, usememoryfs->GetId());
    Bind(wxEVT_MENU, &WebViewPanel::OnEnableContextMenu, this, m_context_menu->GetId());
    Bind(wxEVT_MENU, &WebViewPanel::OnEnableDevTools, this, m_dev_tools->GetId());

    //Connect the idle events
    Bind(wxEVT_IDLE, &WebViewPanel::OnIdle, this);
    Bind(wxEVT_CLOSE_WINDOW, &WebViewPanel::OnClose, this);

    m_LoginUpdateTimer = nullptr;
 }

WebViewPanel::~WebViewPanel()
{
    BOOST_LOG_TRIVIAL(info) << __FUNCTION__ << " Start";
    SetEvtHandlerEnabled(false);
    
    delete m_tools_menu;

    if (m_LoginUpdateTimer != nullptr) {
        m_LoginUpdateTimer->Stop();
        delete m_LoginUpdateTimer;
        m_LoginUpdateTimer = NULL;
    }
    BOOST_LOG_TRIVIAL(info) << __FUNCTION__ << " End";
}


void WebViewPanel::load_url(wxString& url)
{
    this->Show();
    this->Raise();
    m_url->SetLabelText(url);

    if (wxGetApp().get_mode() == comDevelop)
        wxLogMessage(m_url->GetValue());
    m_browser->LoadURL(url);
    m_browser->SetFocus();
    UpdateState();
}

/**
    * Method that retrieves the current state from the web control and updates the GUI
    * the reflect this current state.
    */
void WebViewPanel::UpdateState()
{
#if !BBL_RELEASE_TO_PUBLIC
    if (m_browser->CanGoBack()) {
        m_button_back->Enable(true);
    }
    else {
        m_button_back->Enable(false);
    }
    if (m_browser->CanGoForward()) {
        m_button_forward->Enable(true);
    }
    else {
        m_button_forward->Enable(false);
    }
    if (m_browser->IsBusy())
    {
        m_button_stop->Enable(true);
    }
    else
    {
        m_button_stop->Enable(false);
    }

    //SetTitle(m_browser->GetCurrentTitle());
    m_url->SetValue(m_browser->GetCurrentURL());
#endif //BBL_RELEASE_TO_PUBLIC
}

void WebViewPanel::OnIdle(wxIdleEvent& WXUNUSED(evt))
{
#if !BBL_RELEASE_TO_PUBLIC
    if (m_browser->IsBusy())
    {
        wxSetCursor(wxCURSOR_ARROWWAIT);
        m_button_stop->Enable(true);
    }
    else
    {
        wxSetCursor(wxNullCursor);
        m_button_stop->Enable(false);
    }
#endif //BBL_RELEASE_TO_PUBLIC
}

/**
    * Callback invoked when user entered an URL and pressed enter
    */
void WebViewPanel::OnUrl(wxCommandEvent& WXUNUSED(evt))
{
    if (wxGetApp().get_mode() == comDevelop)
        wxLogMessage(m_url->GetValue());
    m_browser->LoadURL(m_url->GetValue());
    m_browser->SetFocus();
    UpdateState();
}

/**
    * Callback invoked when user pressed the "back" button
    */
void WebViewPanel::OnBack(wxCommandEvent& WXUNUSED(evt))
{
    m_browser->GoBack();
    UpdateState();
}

/**
    * Callback invoked when user pressed the "forward" button
    */
void WebViewPanel::OnForward(wxCommandEvent& WXUNUSED(evt))
{
    m_browser->GoForward();
    UpdateState();
}

/**
    * Callback invoked when user pressed the "stop" button
    */
void WebViewPanel::OnStop(wxCommandEvent& WXUNUSED(evt))
{
    m_browser->Stop();
    UpdateState();
}

/**
    * Callback invoked when user pressed the "reload" button
    */
void WebViewPanel::OnReload(wxCommandEvent& WXUNUSED(evt))
{
    m_browser->Reload();
    UpdateState();
}

void WebViewPanel::OnCut(wxCommandEvent& WXUNUSED(evt))
{
    m_browser->Cut();
}

void WebViewPanel::OnCopy(wxCommandEvent& WXUNUSED(evt))
{
    m_browser->Copy();
}

void WebViewPanel::OnPaste(wxCommandEvent& WXUNUSED(evt))
{
    m_browser->Paste();
}

void WebViewPanel::OnUndo(wxCommandEvent& WXUNUSED(evt))
{
    m_browser->Undo();
}

void WebViewPanel::OnRedo(wxCommandEvent& WXUNUSED(evt))
{
    m_browser->Redo();
}

void WebViewPanel::OnMode(wxCommandEvent& WXUNUSED(evt))
{
    m_browser->SetEditable(m_edit_mode->IsChecked());
}

void WebViewPanel::OnLoadScheme(wxCommandEvent& WXUNUSED(evt))
{
    wxPathList pathlist;
    pathlist.Add(".");
    pathlist.Add("..");
    pathlist.Add("../help");
    pathlist.Add("../../../samples/help");

    wxFileName helpfile(pathlist.FindValidPath("doc.zip"));
    helpfile.MakeAbsolute();
    wxString path = helpfile.GetFullPath();
    //Under MSW we need to flip the slashes
    path.Replace("\\", "/");
    path = "wxfs:///" + path + ";protocol=zip/doc.htm";
    m_browser->LoadURL(path);
}

void WebViewPanel::OnUseMemoryFS(wxCommandEvent& WXUNUSED(evt))
{
    m_browser->LoadURL("memory:page1.htm");
}

void WebViewPanel::OnEnableContextMenu(wxCommandEvent& evt)
{
    m_browser->EnableContextMenu(evt.IsChecked());
}

void WebViewPanel::OnEnableDevTools(wxCommandEvent& evt)
{
    m_browser->EnableAccessToDevTools(evt.IsChecked());
}

void WebViewPanel::OnClose(wxCloseEvent& evt)
{
    this->Hide();
}

void WebViewPanel::OnFreshLoginStatus(wxTimerEvent &event)
{
    auto mainframe = Slic3r::GUI::wxGetApp().mainframe;
    if (mainframe && mainframe->m_webview == this)
        Slic3r::GUI::wxGetApp().get_login_info();
}

void WebViewPanel::SendRecentList(int images)
{
    boost::property_tree::wptree req;
    boost::property_tree::wptree data;
    wxGetApp().mainframe->get_recent_projects(data, images);
    req.put(L"sequence_id", "");
    req.put(L"command", L"get_recent_projects");
    req.put_child(L"response", data);
    std::wostringstream oss;
    pt::write_json(oss, req, false);
    RunScript(wxString::Format("window.postMessage(%s)", oss.str()));
}

void WebViewPanel::SendDesignStaffpick(bool on)
{
    // if (on) {
    //     get_design_staffpick(0, 60, [this](std::string body) {
    //         if (body.empty() || body.front() != '{') {
    //             BOOST_LOG_TRIVIAL(warning) << "get_design_staffpick failed " + body;
    //             return;
    //         }
    //         CallAfter([this, body] {
    //             auto body2 = from_u8(body);
    //             body2.insert(1, "\"command\": \"modelmall_model_advise_get\", ");
    //             RunScript(wxString::Format("window.postMessage(%s)", body2));
    //         });
    //     });
    // } else {
    //     std::string body2 = "{\"total\":0, \"hits\":[]}";
    //     body2.insert(1, "\"command\": \"modelmall_model_advise_get\", ");
    //     RunScript(wxString::Format("window.postMessage(%s)", body2));
    // }
}

void WebViewPanel::OpenModelDetail(std::string id, NetworkAgent *agent)
{
    std::string url;
    if ((agent ? agent->get_model_mall_detail_url(&url, id) : get_model_mall_detail_url(&url, id)) == 0) 
    {
        if (url.find("?") != std::string::npos) 
        { 
            url += "&from=bambustudio";
        } else {
            url += "?from=bambustudio";
        }
        
        wxLaunchDefaultBrowser(url); 
    }
}

void WebViewPanel::SendLoginInfo()
{
    if (wxGetApp().getAgent()) {
        std::string login_info = wxGetApp().getAgent()->build_login_info();
        wxString strJS = wxString::Format("window.postMessage(%s)", login_info);
        RunScript(strJS);
    }
}

void WebViewPanel::ShowNetpluginTip()
{
    // Install Network Plugin
    //std::string NP_Installed = wxGetApp().app_config->get("installed_networking");
    bool        bValid       = wxGetApp().is_compatibility_version();

    int nShow = 0;
    if (!bValid) nShow = 1;

    BOOST_LOG_TRIVIAL(info) << __FUNCTION__<< boost::format(": bValid=%1%, nShow=%2%")%bValid %nShow;

    json m_Res           = json::object();
    m_Res["command"]     = "network_plugin_installtip";
    m_Res["sequence_id"] = "10001";
    m_Res["show"]        = nShow;

    wxString strJS = wxString::Format("window.postMessage(%s)", m_Res.dump(-1, ' ', false, json::error_handler_t::ignore));

    RunScript(strJS);
}

void WebViewPanel::get_design_staffpick(int offset, int limit, std::function<void(std::string)> callback)
{
    // auto host = wxGetApp().get_http_url(wxGetApp().app_config->get_country_code(), "v1/design-service/design/staffpick");
    // std::string url = (boost::format("%1%/?offset=%2%&limit=%3%") % host % offset % limit).str();

<<<<<<< HEAD
    // Http http = Http::get(url);
    // http.header("accept", "application/json")
    //     .header("Content-Type", "application/json")
    //     .on_complete([this, callback](std::string body, unsigned status) { callback(body); })
    //     .on_error([this, callback](std::string body, std::string error, unsigned status) {
    //         callback(body);
    //     })
    //     .perform();
=======
    Http http = Http::get(url);
    http.header("accept", "application/json")
        .header("Content-Type", "application/json")
        .on_complete([this, callback](std::string body, unsigned status) { callback(body); })
        .on_error([this, callback](std::string body, std::string error, unsigned status) {
            callback(body + error);
        })
        .perform();
>>>>>>> 693aa8d2
}

int WebViewPanel::get_model_mall_detail_url(std::string *url, std::string id)
{
    // https://makerhub-qa.bambu-lab.com/en/models/2077
    std::string h = wxGetApp().get_model_http_url(wxGetApp().app_config->get_country_code());
    auto l = wxGetApp().current_language_code_safe();
    if (auto n = l.find('_'); n != std::string::npos)
        l = l.substr(0, n);
    *url = (boost::format("%1%%2%/models/%3%") % h % l % id).str();
    return 0;
}

void WebViewPanel::update_mode()
{
    GetSizer()->Show(size_t(0), wxGetApp().app_config->get("internal_developer_mode") == "true");
    GetSizer()->Layout();
}

/**
    * Callback invoked when there is a request to load a new page (for instance
    * when the user clicks a link)
    */
void WebViewPanel::OnNavigationRequest(wxWebViewEvent& evt)
{
    BOOST_LOG_TRIVIAL(info) << __FUNCTION__ << ": " << evt.GetTarget().ToUTF8().data();
    const wxString &url = evt.GetURL();
    if (url.StartsWith("File://") || url.StartsWith("file://")) {
        if (!url.Contains("/web/homepage/index.html")) {
            auto file = wxURL::Unescape(wxURL(url).GetPath());
#ifdef _WIN32
            if (file.StartsWith('/'))
                file = file.Mid(1);
#endif
            wxGetApp().plater()->load_files(wxArrayString{1, &file});
            evt.Veto();
            return;
        }
    }

    if (m_info->IsShown())
    {
        m_info->Dismiss();
    }

    if (wxGetApp().get_mode() == comDevelop)
        wxLogMessage("%s", "Navigation request to '" + evt.GetURL() + "' (target='" +
            evt.GetTarget() + "')");

    //If we don't want to handle navigation then veto the event and navigation
    //will not take place, we also need to stop the loading animation
    if (!m_tools_handle_navigation->IsChecked())
    {
        evt.Veto();
        m_button_stop->Enable(false);
    }
    else
    {
        UpdateState();
    }
}

/**
    * Callback invoked when a navigation request was accepted
    */
void WebViewPanel::OnNavigationComplete(wxWebViewEvent& evt)
{
    m_browser->Show();
    Layout();
    BOOST_LOG_TRIVIAL(info) << __FUNCTION__ << ": " << evt.GetTarget().ToUTF8().data();
    if (wxGetApp().get_mode() == comDevelop)
        wxLogMessage("%s", "Navigation complete; url='" + evt.GetURL() + "'");
    UpdateState();
}

/**
    * Callback invoked when a page is finished loading
    */
void WebViewPanel::OnDocumentLoaded(wxWebViewEvent& evt)
{
    BOOST_LOG_TRIVIAL(info) << __FUNCTION__ << ": " << evt.GetTarget().ToUTF8().data();
    // Only notify if the document is the main frame, not a subframe
    if (evt.GetURL() == m_browser->GetCurrentURL())
    {
        if (wxGetApp().get_mode() == comDevelop)
            wxLogMessage("%s", "Document loaded; url='" + evt.GetURL() + "'");
    }
    UpdateState();
    ShowNetpluginTip();
}

void WebViewPanel::OnTitleChanged(wxWebViewEvent &evt)
{
    BOOST_LOG_TRIVIAL(info) << __FUNCTION__ << ": " << evt.GetString().ToUTF8().data();
    // wxGetApp().CallAfter([this] { SendRecentList(); });
}

/**
    * On new window, we veto to stop extra windows appearing
    */
void WebViewPanel::OnNewWindow(wxWebViewEvent& evt)
{
    BOOST_LOG_TRIVIAL(info) << __FUNCTION__ << ": " << evt.GetURL().ToUTF8().data();
    wxString flag = " (other)";

    if (evt.GetNavigationAction() == wxWEBVIEW_NAV_ACTION_USER)
    {
        flag = " (user)";
    }

    if (wxGetApp().get_mode() == comDevelop)
        wxLogMessage("%s", "New window; url='" + evt.GetURL() + "'" + flag);

    //If we handle new window events then just load them in this window as we
    //are a single window browser
    if (m_tools_handle_new_window->IsChecked())
        m_browser->LoadURL(evt.GetURL());

    UpdateState();
}

void WebViewPanel::OnScriptMessage(wxWebViewEvent& evt)
{
    BOOST_LOG_TRIVIAL(info) << __FUNCTION__ << ": " << evt.GetString().ToUTF8().data();
    // update login status
    if (m_LoginUpdateTimer == nullptr) {
        BOOST_LOG_TRIVIAL(info) << __FUNCTION__ << " Create Timer";
        m_LoginUpdateTimer = new wxTimer(this, LOGIN_INFO_UPDATE_TIMER_ID);
        m_LoginUpdateTimer->Start(2000);
    }

    if (wxGetApp().get_mode() == comDevelop)
        wxLogMessage("Script message received; value = %s, handler = %s", evt.GetString(), evt.GetMessageHandler());
    std::string response = wxGetApp().handle_web_request(evt.GetString().ToUTF8().data());
    if (response.empty()) return;

    /* remove \n in response string */
    response.erase(std::remove(response.begin(), response.end(), '\n'), response.end());
    if (!response.empty()) {
        m_response_js = wxString::Format("window.postMessage('%s')", response);
        wxCommandEvent* event = new wxCommandEvent(EVT_RESPONSE_MESSAGE, this->GetId());
        wxQueueEvent(this, event);
    }
    else {
        m_response_js.clear();
    }
}

void WebViewPanel::OnScriptResponseMessage(wxCommandEvent& WXUNUSED(evt))
{
    if (!m_response_js.empty()) {
        RunScript(m_response_js);
    }
}

/**
    * Invoked when user selects the "View Source" menu item
    */
void WebViewPanel::OnViewSourceRequest(wxCommandEvent& WXUNUSED(evt))
{
    SourceViewDialog dlg(this, m_browser->GetPageSource());
    dlg.ShowModal();
}

/**
    * Invoked when user selects the "View Text" menu item
    */
void WebViewPanel::OnViewTextRequest(wxCommandEvent& WXUNUSED(evt))
{
    wxDialog textViewDialog(this, wxID_ANY, "Page Text",
        wxDefaultPosition, wxSize(700, 500),
        wxDEFAULT_DIALOG_STYLE | wxRESIZE_BORDER);

    wxTextCtrl* text = new wxTextCtrl(this, wxID_ANY, m_browser->GetPageText(),
        wxDefaultPosition, wxDefaultSize,
        wxTE_MULTILINE |
        wxTE_RICH |
        wxTE_READONLY);

    wxBoxSizer* sizer = new wxBoxSizer(wxVERTICAL);
    sizer->Add(text, 1, wxEXPAND);
    SetSizer(sizer);
    textViewDialog.ShowModal();
}

/**
    * Invoked when user selects the "Menu" item
    */
void WebViewPanel::OnToolsClicked(wxCommandEvent& WXUNUSED(evt))
{
    if (m_browser->GetCurrentURL() == "")
        return;

    m_edit_cut->Enable(m_browser->CanCut());
    m_edit_copy->Enable(m_browser->CanCopy());
    m_edit_paste->Enable(m_browser->CanPaste());

    m_edit_undo->Enable(m_browser->CanUndo());
    m_edit_redo->Enable(m_browser->CanRedo());

    m_selection_clear->Enable(m_browser->HasSelection());
    m_selection_delete->Enable(m_browser->HasSelection());

    m_context_menu->Check(m_browser->IsContextMenuEnabled());
    m_dev_tools->Check(m_browser->IsAccessToDevToolsEnabled());

    wxPoint position = ScreenToClient(wxGetMousePosition());
    PopupMenu(m_tools_menu, position.x, position.y);
}

void WebViewPanel::RunScript(const wxString& javascript)
{
    // Remember the script we run in any case, so the next time the user opens
    // the "Run Script" dialog box, it is shown there for convenient updating.
    m_javascript = javascript;

    if (!m_browser) return;

    WebView::RunScript(m_browser, javascript);
}

void WebViewPanel::OnRunScriptString(wxCommandEvent& WXUNUSED(evt))
{
    RunScript("setCount(345);");
}

void WebViewPanel::OnRunScriptInteger(wxCommandEvent& WXUNUSED(evt))
{
    RunScript("function f(a){return a;}f(123);");
}

void WebViewPanel::OnRunScriptDouble(wxCommandEvent& WXUNUSED(evt))
{
    RunScript("function f(a){return a;}f(2.34);");
}

void WebViewPanel::OnRunScriptBool(wxCommandEvent& WXUNUSED(evt))
{
    RunScript("function f(a){return a;}f(false);");
}

void WebViewPanel::OnRunScriptObject(wxCommandEvent& WXUNUSED(evt))
{
    RunScript("function f(){var person = new Object();person.name = 'Foo'; \
    person.lastName = 'Bar';return person;}f();");
}

void WebViewPanel::OnRunScriptArray(wxCommandEvent& WXUNUSED(evt))
{
    RunScript("function f(){ return [\"foo\", \"bar\"]; }f();");
}

void WebViewPanel::OnRunScriptDOM(wxCommandEvent& WXUNUSED(evt))
{
    RunScript("document.write(\"Hello World!\");");
}

void WebViewPanel::OnRunScriptUndefined(wxCommandEvent& WXUNUSED(evt))
{
    RunScript("function f(){var person = new Object();}f();");
}

void WebViewPanel::OnRunScriptNull(wxCommandEvent& WXUNUSED(evt))
{
    RunScript("function f(){return null;}f();");
}

void WebViewPanel::OnRunScriptDate(wxCommandEvent& WXUNUSED(evt))
{
    RunScript("function f(){var d = new Date('10/08/2017 21:30:40'); \
    var tzoffset = d.getTimezoneOffset() * 60000; \
    return new Date(d.getTime() - tzoffset);}f();");
}

void WebViewPanel::OnRunScriptMessage(wxCommandEvent& WXUNUSED(evt))
{
    RunScript("window.wx.postMessage('This is a web message');");
}

void WebViewPanel::OnRunScriptCustom(wxCommandEvent& WXUNUSED(evt))
{
    wxTextEntryDialog dialog
    (
        this,
        "Please enter JavaScript code to execute",
        wxGetTextFromUserPromptStr,
        m_javascript,
        wxOK | wxCANCEL | wxCENTRE | wxTE_MULTILINE
    );
    if (dialog.ShowModal() != wxID_OK)
        return;

    RunScript(dialog.GetValue());
}

void WebViewPanel::OnAddUserScript(wxCommandEvent& WXUNUSED(evt))
{
    wxString userScript = "window.wx_test_var = 'wxWidgets webview sample';";
    wxTextEntryDialog dialog
    (
        this,
        "Enter the JavaScript code to run as the initialization script that runs before any script in the HTML document.",
        wxGetTextFromUserPromptStr,
        userScript,
        wxOK | wxCANCEL | wxCENTRE | wxTE_MULTILINE
    );
    if (dialog.ShowModal() != wxID_OK)
        return;

    if (!m_browser->AddUserScript(dialog.GetValue()))
        wxLogError("Could not add user script");
}

void WebViewPanel::OnSetCustomUserAgent(wxCommandEvent& WXUNUSED(evt))
{
    wxString customUserAgent = "Mozilla/5.0 (iPhone; CPU iPhone OS 13_1_3 like Mac OS X) AppleWebKit/605.1.15 (KHTML, like Gecko) Version/13.0.1 Mobile/15E148 Safari/604.1";
    wxTextEntryDialog dialog
    (
        this,
        "Enter the custom user agent string you would like to use.",
        wxGetTextFromUserPromptStr,
        customUserAgent,
        wxOK | wxCANCEL | wxCENTRE
    );
    if (dialog.ShowModal() != wxID_OK)
        return;

    if (!m_browser->SetUserAgent(customUserAgent))
        wxLogError("Could not set custom user agent");
}

void WebViewPanel::OnClearSelection(wxCommandEvent& WXUNUSED(evt))
{
    m_browser->ClearSelection();
}

void WebViewPanel::OnDeleteSelection(wxCommandEvent& WXUNUSED(evt))
{
    m_browser->DeleteSelection();
}

void WebViewPanel::OnSelectAll(wxCommandEvent& WXUNUSED(evt))
{
    m_browser->SelectAll();
}

/**
    * Callback invoked when a loading error occurs
    */
void WebViewPanel::OnError(wxWebViewEvent& evt)
{
#define WX_ERROR_CASE(type) \
    case type: \
    category = #type; \
    break;

    wxString category;
    switch (evt.GetInt())
    {
        WX_ERROR_CASE(wxWEBVIEW_NAV_ERR_CONNECTION);
        WX_ERROR_CASE(wxWEBVIEW_NAV_ERR_CERTIFICATE);
        WX_ERROR_CASE(wxWEBVIEW_NAV_ERR_AUTH);
        WX_ERROR_CASE(wxWEBVIEW_NAV_ERR_SECURITY);
        WX_ERROR_CASE(wxWEBVIEW_NAV_ERR_NOT_FOUND);
        WX_ERROR_CASE(wxWEBVIEW_NAV_ERR_REQUEST);
        WX_ERROR_CASE(wxWEBVIEW_NAV_ERR_USER_CANCELLED);
        WX_ERROR_CASE(wxWEBVIEW_NAV_ERR_OTHER);
    }

    BOOST_LOG_TRIVIAL(info) << __FUNCTION__ << ": [" << category << "] " << evt.GetString().ToUTF8().data();

    if (wxGetApp().get_mode() == comDevelop)
        wxLogMessage("%s", "Error; url='" + evt.GetURL() + "', error='" + category + " (" + evt.GetString() + ")'");

    //Show the info bar with an error
    m_info->ShowMessage(_L("An error occurred loading ") + evt.GetURL() + "\n" +
        "'" + category + "'", wxICON_ERROR);

    UpdateState();
}


SourceViewDialog::SourceViewDialog(wxWindow* parent, wxString source) :
                  wxDialog(parent, wxID_ANY, "Source Code",
                           wxDefaultPosition, wxSize(700,500),
                           wxDEFAULT_DIALOG_STYLE | wxRESIZE_BORDER)
{
    wxTextCtrl* text = new wxTextCtrl(this, wxID_ANY, source,
                                      wxDefaultPosition, wxDefaultSize,
                                      wxTE_MULTILINE |
                                      wxTE_RICH |
                                      wxTE_READONLY);

    wxBoxSizer* sizer = new wxBoxSizer(wxVERTICAL);
    sizer->Add(text, 1, wxEXPAND);
    SetSizer(sizer);
}


} // GUI
} // Slic3r<|MERGE_RESOLUTION|>--- conflicted
+++ resolved
@@ -501,7 +501,6 @@
     // auto host = wxGetApp().get_http_url(wxGetApp().app_config->get_country_code(), "v1/design-service/design/staffpick");
     // std::string url = (boost::format("%1%/?offset=%2%&limit=%3%") % host % offset % limit).str();
 
-<<<<<<< HEAD
     // Http http = Http::get(url);
     // http.header("accept", "application/json")
     //     .header("Content-Type", "application/json")
@@ -510,16 +509,6 @@
     //         callback(body);
     //     })
     //     .perform();
-=======
-    Http http = Http::get(url);
-    http.header("accept", "application/json")
-        .header("Content-Type", "application/json")
-        .on_complete([this, callback](std::string body, unsigned status) { callback(body); })
-        .on_error([this, callback](std::string body, std::string error, unsigned status) {
-            callback(body + error);
-        })
-        .perform();
->>>>>>> 693aa8d2
 }
 
 int WebViewPanel::get_model_mall_detail_url(std::string *url, std::string id)
