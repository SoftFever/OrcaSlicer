#include "SendToPrinter.hpp"
#include "I18N.hpp"

#include "libslic3r/Utils.hpp"
#include "libslic3r/Thread.hpp"
#include "GUI.hpp"
#include "GUI_App.hpp"
#include "GUI_Preview.hpp"
#include "MainFrame.hpp"
#include "format.hpp"
#include "Widgets/ProgressDialog.hpp"
#include "ReleaseNote.hpp"
#include "Widgets/RoundedRectangle.hpp"
#include "Widgets/StaticBox.hpp"
#include "ConnectPrinter.hpp"
#include "Jobs/BoostThreadWorker.hpp"
#include "Jobs/PlaterWorker.hpp"

#include <wx/progdlg.h>
#include <wx/clipbrd.h>
#include <wx/dcgraph.h>
#include <miniz.h>
#include <algorithm>
#include "BitmapCache.hpp"

#include "DeviceCore/DevManager.h"
#include "DeviceCore/DevStorage.h"


namespace Slic3r {
namespace GUI {

#define INITIAL_NUMBER_OF_MACHINES 0
#define LIST_REFRESH_INTERVAL 200
#define MACHINE_LIST_REFRESH_INTERVAL 2000
#define EMMC_STORAGE "emmc"

constexpr int timeout_period = 15000; // ms

wxDEFINE_EVENT(EVT_UPDATE_USER_MACHINE_LIST, wxCommandEvent);
wxDEFINE_EVENT(EVT_PRINT_JOB_CANCEL, wxCommandEvent);
wxDEFINE_EVENT(EVT_SEND_JOB_SUCCESS, wxCommandEvent);
wxDEFINE_EVENT(EVT_CLEAR_IPADDRESS, wxCommandEvent);

void SendToPrinterDialog::stripWhiteSpace(std::string& str)
{
    if (str == "") { return; }

    string::iterator cur_it;
    cur_it = str.begin();

    while (cur_it != str.end()) {
        if ((*cur_it) == '\n' || (*cur_it) == ' ') {
            cur_it = str.erase(cur_it);
        }
        else {
            cur_it++;
        }
    }
}

wxString SendToPrinterDialog::format_text(wxString &m_msg)
{

	if (wxGetApp().app_config->get("language") != "zh_CN") { return m_msg; }

	wxString out_txt = m_msg;
	wxString count_txt = "";
	int      new_line_pos = 0;

	for (int i = 0; i < m_msg.length(); i++) {
		auto text_size = m_statictext_printer_msg->GetTextExtent(count_txt);
		if (text_size.x < (FromDIP(400))) {
			count_txt += m_msg[i];
		}
		else {
			out_txt.insert(i - 1, '\n');
			count_txt = "";
		}
	}
	return out_txt;
}

void SendToPrinterDialog::check_focus(wxWindow* window)
{
    if (window == m_rename_input || window == m_rename_input->GetTextCtrl()) {
        on_rename_enter();
    }
}

void SendToPrinterDialog::check_fcous_state(wxWindow* window)
{
    check_focus(window);
    auto children = window->GetChildren();
    for (auto child : children) {
        check_fcous_state(child);
    }
}

void SendToPrinterDialog::on_rename_click(wxCommandEvent& event)
{
    m_is_rename_mode = true;
    m_rename_input->GetTextCtrl()->SetValue(m_current_project_name);
    m_rename_switch_panel->SetSelection(1);
    m_rename_input->GetTextCtrl()->SetFocus();
    m_rename_input->GetTextCtrl()->SetInsertionPointEnd();
}

void SendToPrinterDialog::on_rename_enter()
{
    if (m_is_rename_mode == false) {
        return;
    }
    else {
        m_is_rename_mode = false;
    }

    auto     new_file_name = m_rename_input->GetTextCtrl()->GetValue();

    wxString temp;
    int      num = 0;
    for (auto t : new_file_name) {
        if (t == wxString::FromUTF8("\x20")) {
            num++;
            if (num == 1) temp += t;
        } else {
            num = 0;
            temp += t;
        }
    }
    new_file_name = temp;

    auto     m_valid_type = Valid;
    wxString info_line;

    const char* unusable_symbols = "<>[]:/\\|?*\"";

    const std::string unusable_suffix = PresetCollection::get_suffix_modified(); //"(modified)";
    for (size_t i = 0; i < std::strlen(unusable_symbols); i++) {
        if (new_file_name.find_first_of(unusable_symbols[i]) != std::string::npos) {
            info_line = _L("Name is invalid;") + "\n" + _L("illegal characters:") + " " + unusable_symbols;
            m_valid_type = NoValid;
            break;
        }
    }

    if (m_valid_type == Valid && new_file_name.find(unusable_suffix) != std::string::npos) {
        info_line = _L("Name is invalid;") + "\n" + _L("illegal suffix:") + "\n\t" + from_u8(PresetCollection::get_suffix_modified());
        m_valid_type = NoValid;
    }

    if (m_valid_type == Valid && new_file_name.empty()) {
        info_line = _L("The name is not allowed to be empty.");
        m_valid_type = NoValid;
    }

    if (m_valid_type == Valid && new_file_name.find_first_of(' ') == 0) {
        info_line = _L("The name is not allowed to start with space character.");
        m_valid_type = NoValid;
    }

    if (m_valid_type == Valid && new_file_name.find_last_of(' ') == new_file_name.length() - 1) {
        info_line = _L("The name is not allowed to end with space character.");
        m_valid_type = NoValid;
    }

    if (m_valid_type == Valid && new_file_name.size() >= 100) {
        info_line    = _L("The name length exceeds the limit.");
        m_valid_type = NoValid;
    }

    if (m_valid_type != Valid) {
        MessageDialog msg_wingow(nullptr, info_line, "", wxICON_WARNING | wxOK);
        if (msg_wingow.ShowModal() == wxID_OK) {
            m_rename_switch_panel->SetSelection(0);
            m_rename_text->SetLabel(m_current_project_name);
            m_rename_normal_panel->Layout();
            return;
        }
    }

    m_current_project_name = new_file_name;
    m_rename_switch_panel->SetSelection(0);
    m_rename_text->SetLabel(m_current_project_name);
    m_rename_normal_panel->Layout();
}

SendToPrinterDialog::SendToPrinterDialog(Plater *plater)
    : DPIDialog(static_cast<wxWindow *>(wxGetApp().mainframe), wxID_ANY, _L("Send to Printer storage"), wxDefaultPosition, wxDefaultSize, wxCAPTION | wxCLOSE_BOX)
    , m_plater(plater), m_export_3mf_cancel(false)
{
#ifdef __WINDOWS__
    SetDoubleBuffered(true);
#endif //__WINDOWS__

    // bind
    Bind(wxEVT_CLOSE_WINDOW, &SendToPrinterDialog::on_cancel, this);

    // font
    SetFont(wxGetApp().normal_font());

    Freeze();
    SetBackgroundColour(m_colour_def_color);

    m_sizer_main = new wxBoxSizer(wxVERTICAL);

    m_sizer_main->SetMinSize(wxSize(0, -1));
    m_line_top = new wxPanel(this, wxID_ANY, wxDefaultPosition, wxSize(-1, 1), wxTAB_TRAVERSAL);
    m_line_top->SetBackgroundColour(wxColour(166, 169, 170));

    m_scrollable_region       = new wxPanel(this, wxID_ANY, wxDefaultPosition, wxDefaultSize, wxTAB_TRAVERSAL);
    m_sizer_scrollable_region = new wxBoxSizer(wxVERTICAL);

    m_panel_image = new wxPanel(m_scrollable_region, wxID_ANY, wxDefaultPosition, wxDefaultSize, wxTAB_TRAVERSAL);
    m_panel_image->SetBackgroundColour(m_colour_def_color);

    sizer_thumbnail = new wxBoxSizer(wxVERTICAL);
    m_thumbnailPanel = new ThumbnailPanel(m_panel_image);
    m_thumbnailPanel->SetSize(wxSize(FromDIP(256), FromDIP(256)));
    m_thumbnailPanel->SetMinSize(wxSize(FromDIP(256), FromDIP(256)));
    m_thumbnailPanel->SetMaxSize(wxSize(FromDIP(256), FromDIP(256)));
    sizer_thumbnail->Add(m_thumbnailPanel, 0, wxEXPAND, 0);
    m_panel_image->SetSizer(sizer_thumbnail);
    m_panel_image->Layout();

    wxBoxSizer *m_sizer_basic        = new wxBoxSizer(wxHORIZONTAL);
    wxBoxSizer *m_sizer_basic_weight = new wxBoxSizer(wxHORIZONTAL);
    wxBoxSizer *m_sizer_basic_time   = new wxBoxSizer(wxHORIZONTAL);

    auto timeimg = new wxStaticBitmap(m_scrollable_region, wxID_ANY, create_scaled_bitmap("print-time", this, 18), wxDefaultPosition, wxSize(FromDIP(18), FromDIP(18)), 0);
    m_sizer_basic_weight->Add(timeimg, 1, wxEXPAND | wxALL, FromDIP(5));
    m_stext_time = new wxStaticText(m_scrollable_region, wxID_ANY, wxEmptyString, wxDefaultPosition, wxDefaultSize, wxALIGN_RIGHT);
    m_sizer_basic_weight->Add(m_stext_time, 0, wxALL, FromDIP(5));
    m_sizer_basic->Add(m_sizer_basic_weight, 0, wxALIGN_CENTER, 0);
    m_sizer_basic->Add(0, 0, 0, wxEXPAND | wxLEFT | wxRIGHT, FromDIP(30));

    auto weightimg = new wxStaticBitmap(m_scrollable_region, wxID_ANY, create_scaled_bitmap("print-weight", this, 18), wxDefaultPosition, wxSize(FromDIP(18), FromDIP(18)), 0);
    m_sizer_basic_time->Add(weightimg, 1, wxEXPAND | wxALL, FromDIP(5));
    m_stext_weight = new wxStaticText(m_scrollable_region, wxID_ANY, wxEmptyString, wxDefaultPosition, wxDefaultSize, wxALIGN_LEFT);
    m_sizer_basic_time->Add(m_stext_weight, 0, wxALL, FromDIP(5));
    m_sizer_basic->Add(m_sizer_basic_time, 0, wxALIGN_CENTER, 0);

    m_line_materia = new wxPanel(this, wxID_ANY, wxDefaultPosition, wxSize(-1, 1), wxTAB_TRAVERSAL);
    m_line_materia->SetForegroundColour(wxColour(238, 238, 238));
    m_line_materia->SetBackgroundColour(wxColour(238, 238, 238));

    wxBoxSizer *m_sizer_printer = new wxBoxSizer(wxHORIZONTAL);

    m_stext_printer_title = new wxStaticText(this, wxID_ANY, _L("Printer"), wxDefaultPosition, wxSize(-1, -1), 0);
    m_stext_printer_title->SetFont(::Label::Head_14);
    m_stext_printer_title->Wrap(-1);
    m_stext_printer_title->SetForegroundColour(m_colour_bold_color);
    m_stext_printer_title->SetBackgroundColour(m_colour_def_color);

    m_sizer_printer->Add(m_stext_printer_title, 0, wxALL | wxLEFT, FromDIP(5));
    m_sizer_printer->Add(0, 0, 0, wxEXPAND | wxLEFT, FromDIP(12));

    m_comboBox_printer = new ::ComboBox(this, wxID_ANY, "", wxDefaultPosition, wxSize(FromDIP(250), -1), 0, nullptr, wxCB_READONLY);
    m_comboBox_printer->Bind(wxEVT_COMBOBOX, &SendToPrinterDialog::on_selection_changed, this);

    m_sizer_printer->Add(m_comboBox_printer, 1, wxEXPAND | wxRIGHT, FromDIP(5));

    m_button_refresh = new Button(this, _L("Refresh"));
    m_button_refresh->SetStyle(ButtonStyle::Confirm, ButtonType::Window);
    m_button_refresh->Bind(wxEVT_BUTTON, &SendToPrinterDialog::on_refresh, this);

    m_sizer_printer->Add(m_button_refresh, 0, wxALL | wxLEFT, FromDIP(5));

    /*select storage*/
    m_storage_panel = new wxPanel(this);
    m_storage_panel->SetBackgroundColour(*wxWHITE);
    m_storage_sizer = new wxBoxSizer(wxHORIZONTAL);
    m_storage_panel->SetSizer(m_storage_sizer);
    m_storage_panel->Layout();

    // try to connect
    m_statictext_printer_msg = new wxStaticText(this, wxID_ANY, wxEmptyString, wxDefaultPosition, wxDefaultSize, wxALIGN_CENTER_HORIZONTAL);
    m_statictext_printer_msg->SetFont(::Label::Body_13);
    m_statictext_printer_msg->SetForegroundColour(*wxBLACK);
    m_statictext_printer_msg->Hide();

    wxBoxSizer *m_sizer_connecting      = new wxBoxSizer(wxHORIZONTAL);
    m_connecting_panel = new wxPanel(this, wxID_ANY, wxDefaultPosition, wxDefaultSize);

    m_connecting_printer_msg = new wxStaticText(m_connecting_panel, wxID_ANY, wxEmptyString, wxDefaultPosition, wxDefaultSize, wxALIGN_CENTER_HORIZONTAL);
    m_connecting_printer_msg->SetFont(::Label::Body_13);
    m_connecting_printer_msg->SetForegroundColour(*wxBLACK);
    m_connecting_printer_msg->SetLabel(_L("Try to connect"));
    /*m_connecting_printer_msg->Hide();*/
    m_connecting_printer_msg->Show();

    std::vector<std::string> list{"ams_rfid_1", "ams_rfid_2", "ams_rfid_3", "ams_rfid_4"};
    m_animaicon = new AnimaIcon(m_connecting_panel, wxID_ANY, list, "refresh_printer", 100);
    m_sizer_connecting->Add(m_connecting_printer_msg, 1, wxALIGN_CENTER_VERTICAL | wxRIGHT, FromDIP(5));
    m_sizer_connecting->Add(m_animaicon, 0, wxALIGN_CENTER_VERTICAL);

    m_connecting_panel->SetSizer(m_sizer_connecting);
    m_connecting_panel->Layout();
    m_connecting_panel->Fit();
    m_connecting_panel->Hide();

    m_animaicon->Bind(wxEVT_LEFT_DOWN, [this](wxMouseEvent &e) {
        if (m_file_sys) {
            /* static int i = 0;
             i++;
             OutputDebugStringA(std::to_string(i).c_str());
             OutputDebugStringA("\n");*/
            m_file_sys->Retry();
            wxLogMessage(_L("click to retry"));
        }
    });

    // line schedule
    m_line_schedule = new wxPanel(this, wxID_ANY, wxDefaultPosition, wxSize(-1, 1));
    m_line_schedule->SetBackgroundColour(wxColour(238, 238, 238));
    m_simplebook   = new wxSimplebook(this, wxID_ANY, wxDefaultPosition, SELECT_MACHINE_DIALOG_SIMBOOK_SIZE, 0);

    // perpare mode
    m_panel_prepare = new wxPanel(m_simplebook, wxID_ANY, wxDefaultPosition, wxDefaultSize, wxTAB_TRAVERSAL);
    m_panel_prepare->SetBackgroundColour(m_colour_def_color);
    // m_panel_prepare->SetBackgroundColour(wxColour(135,206,250));
    wxBoxSizer *m_sizer_prepare = new wxBoxSizer(wxVERTICAL);
    wxBoxSizer *m_sizer_pcont   = new wxBoxSizer(wxHORIZONTAL);

    m_sizer_prepare->Add(0, 0, 1, wxTOP, FromDIP(22));
    m_sizer_pcont->Add(0, 0, 1, wxEXPAND, 0);
    m_button_ensure = new Button(m_panel_prepare, _L("Send"));
<<<<<<< HEAD
    m_button_ensure->SetStyle(ButtonStyle::Confirm, ButtonType::Choice);
=======
    m_button_ensure->SetBackgroundColor(btn_bg_enable);
    m_button_ensure->SetBorderColor(btn_bg_enable);
    m_button_ensure->SetTextColor(StateColor::darkModeColorFor("#FFFFFE"));
    m_button_ensure->SetSize(SELECT_MACHINE_DIALOG_BUTTON_SIZE);
    m_button_ensure->SetMinSize(SELECT_MACHINE_DIALOG_BUTTON_SIZE);
    m_button_ensure->SetCornerRadius(6);
>>>>>>> 2ae33786

    m_button_ensure->Bind(wxEVT_BUTTON, &SendToPrinterDialog::on_ok, this);
    m_sizer_pcont->Add(m_button_ensure, 0, wxEXPAND | wxBOTTOM, FromDIP(10));
    m_sizer_prepare->Add(m_sizer_pcont, 0, wxEXPAND, 0);
    m_panel_prepare->SetSizer(m_sizer_prepare);
    m_panel_prepare->Layout();
    m_simplebook->AddPage(m_panel_prepare, wxEmptyString, true);

    // sending mode
    m_status_bar    = std::make_shared<BBLStatusBarSend>(m_simplebook);
    m_panel_sending = m_status_bar->get_panel();
    m_simplebook->AddPage(m_panel_sending, wxEmptyString, false);
    
    m_worker = std::make_unique<PlaterWorker<BoostThreadWorker>>(this, m_status_bar, "send_worker");

    // finish mode
    m_panel_finish = new wxPanel(m_simplebook, wxID_ANY, wxDefaultPosition, wxDefaultSize, wxTAB_TRAVERSAL);
    m_panel_finish->SetBackgroundColour(wxColour(135, 206, 250));
    wxBoxSizer *m_sizer_finish   = new wxBoxSizer(wxHORIZONTAL);
    wxBoxSizer *m_sizer_finish_v = new wxBoxSizer(wxVERTICAL);
    wxBoxSizer *m_sizer_finish_h = new wxBoxSizer(wxHORIZONTAL);

    auto imgsize      = FromDIP(25);
    auto completedimg = new wxStaticBitmap(m_panel_finish, wxID_ANY, create_scaled_bitmap("completed", m_panel_finish, 25), wxDefaultPosition, wxSize(imgsize, imgsize), 0);
    m_sizer_finish_h->Add(completedimg, 0, wxALIGN_CENTER | wxALL, FromDIP(5));

    m_statictext_finish = new wxStaticText(m_panel_finish, wxID_ANY, L("send completed"), wxDefaultPosition, wxDefaultSize, 0);
    m_statictext_finish->Wrap(-1);
    m_statictext_finish->SetForegroundColour(wxColour(0, 150, 136));
    m_sizer_finish_h->Add(m_statictext_finish, 0, wxALIGN_CENTER | wxALL, FromDIP(5));

    m_sizer_finish_v->Add(m_sizer_finish_h, 1, wxALIGN_CENTER, 0);

    m_sizer_finish->Add(m_sizer_finish_v, 1, wxALIGN_CENTER, 0);

    m_panel_finish->SetSizer(m_sizer_finish);
    m_panel_finish->Layout();
    m_sizer_finish->Fit(m_panel_finish);
    m_simplebook->AddPage(m_panel_finish, wxEmptyString, false);

    //show bind failed info
    m_sw_print_failed_info = new wxScrolledWindow(this, wxID_ANY, wxDefaultPosition, wxSize(FromDIP(380), FromDIP(125)), wxVSCROLL);
    m_sw_print_failed_info->SetBackgroundColour(*wxWHITE);
    m_sw_print_failed_info->SetScrollRate(0, 5);
    m_sw_print_failed_info->SetMinSize(wxSize(FromDIP(380), FromDIP(125)));
    m_sw_print_failed_info->SetMaxSize(wxSize(FromDIP(380), FromDIP(125)));

    wxBoxSizer* sizer_print_failed_info = new wxBoxSizer(wxVERTICAL);
    m_sw_print_failed_info->SetSizer(sizer_print_failed_info);

    wxBoxSizer* sizer_error_code = new wxBoxSizer(wxHORIZONTAL);
    wxBoxSizer* sizer_error_desc = new wxBoxSizer(wxHORIZONTAL);
    wxBoxSizer* sizer_extra_info = new wxBoxSizer(wxHORIZONTAL);

    auto st_title_error_code = new wxStaticText(m_sw_print_failed_info, wxID_ANY, _L("Error code"));
    auto st_title_error_code_doc = new wxStaticText(m_sw_print_failed_info, wxID_ANY, ": ");
    m_st_txt_error_code = new Label(m_sw_print_failed_info, wxEmptyString);
    st_title_error_code->SetForegroundColour(0x909090);
    st_title_error_code_doc->SetForegroundColour(0x909090);
    m_st_txt_error_code->SetForegroundColour(0x909090);
    st_title_error_code->SetFont(::Label::Body_13);
    st_title_error_code_doc->SetFont(::Label::Body_13);
    m_st_txt_error_code->SetFont(::Label::Body_13);
    st_title_error_code->SetMinSize(wxSize(FromDIP(74), -1));
    st_title_error_code->SetMaxSize(wxSize(FromDIP(74), -1));
    m_st_txt_error_code->SetMinSize(wxSize(FromDIP(260), -1));
    m_st_txt_error_code->SetMaxSize(wxSize(FromDIP(260), -1));
    sizer_error_code->Add(st_title_error_code, 0, wxALL, 0);
    sizer_error_code->Add(st_title_error_code_doc, 0, wxALL, 0);
    sizer_error_code->Add(m_st_txt_error_code, 0, wxALL, 0);

    auto st_title_error_desc = new wxStaticText(m_sw_print_failed_info, wxID_ANY, wxT("Error desc"));
    auto st_title_error_desc_doc = new wxStaticText(m_sw_print_failed_info, wxID_ANY, ": ");
    m_st_txt_error_desc = new Label(m_sw_print_failed_info, wxEmptyString);
    st_title_error_desc->SetForegroundColour(0x909090);
    st_title_error_desc_doc->SetForegroundColour(0x909090);
    m_st_txt_error_desc->SetForegroundColour(0x909090);
    st_title_error_desc->SetFont(::Label::Body_13);
    st_title_error_desc_doc->SetFont(::Label::Body_13);
    m_st_txt_error_desc->SetFont(::Label::Body_13);
    st_title_error_desc->SetMinSize(wxSize(FromDIP(74), -1));
    st_title_error_desc->SetMaxSize(wxSize(FromDIP(74), -1));
    m_st_txt_error_desc->SetMinSize(wxSize(FromDIP(260), -1));
    m_st_txt_error_desc->SetMaxSize(wxSize(FromDIP(260), -1));
    sizer_error_desc->Add(st_title_error_desc, 0, wxALL, 0);
    sizer_error_desc->Add(st_title_error_desc_doc, 0, wxALL, 0);
    sizer_error_desc->Add(m_st_txt_error_desc, 0, wxALL, 0);

    auto st_title_extra_info = new wxStaticText(m_sw_print_failed_info, wxID_ANY, wxT("Extra info"));
    auto st_title_extra_info_doc = new wxStaticText(m_sw_print_failed_info, wxID_ANY, ": ");
    m_st_txt_extra_info = new Label(m_sw_print_failed_info, wxEmptyString);
    st_title_extra_info->SetForegroundColour(0x909090);
    st_title_extra_info_doc->SetForegroundColour(0x909090);
    m_st_txt_extra_info->SetForegroundColour(0x909090);
    st_title_extra_info->SetFont(::Label::Body_13);
    st_title_extra_info_doc->SetFont(::Label::Body_13);
    m_st_txt_extra_info->SetFont(::Label::Body_13);
    st_title_extra_info->SetMinSize(wxSize(FromDIP(74), -1));
    st_title_extra_info->SetMaxSize(wxSize(FromDIP(74), -1));
    m_st_txt_extra_info->SetMinSize(wxSize(FromDIP(260), -1));
    m_st_txt_extra_info->SetMaxSize(wxSize(FromDIP(260), -1));
    sizer_extra_info->Add(st_title_extra_info, 0, wxALL, 0);
    sizer_extra_info->Add(st_title_extra_info_doc, 0, wxALL, 0);
    sizer_extra_info->Add(m_st_txt_extra_info, 0, wxALL, 0);

    m_link_network_state = new wxHyperlinkCtrl(m_sw_print_failed_info, wxID_ANY,_L("Check the status of current system services"),"");
    m_link_network_state->SetFont(::Label::Body_12);
    m_link_network_state->Bind(wxEVT_LEFT_DOWN, [this](auto& e) {wxGetApp().link_to_network_check(); });
    m_link_network_state->Bind(wxEVT_ENTER_WINDOW, [this](auto& e) {m_link_network_state->SetCursor(wxCURSOR_HAND); });
    m_link_network_state->Bind(wxEVT_LEAVE_WINDOW, [this](auto& e) {m_link_network_state->SetCursor(wxCURSOR_ARROW); });

    sizer_print_failed_info->Add(m_link_network_state, 0, wxLEFT, 5);
    sizer_print_failed_info->Add(sizer_error_code, 0, wxLEFT, 5);
    sizer_print_failed_info->Add(0, 0, 0, wxTOP, FromDIP(3));
    sizer_print_failed_info->Add(sizer_error_desc, 0, wxLEFT, 5);
    sizer_print_failed_info->Add(0, 0, 0, wxTOP, FromDIP(3));
    sizer_print_failed_info->Add(sizer_extra_info, 0, wxLEFT, 5);

    // bind
    Bind(EVT_SHOW_ERROR_INFO_SEND, [this](auto& e) {
        show_print_failed_info(true);
    });

    // bind
    Bind(EVT_UPDATE_USER_MACHINE_LIST, &SendToPrinterDialog::update_printer_combobox, this);
    Bind(EVT_PRINT_JOB_CANCEL, &SendToPrinterDialog::on_print_job_cancel, this);


    m_sizer_scrollable_region->Add(m_panel_image, 0, wxALIGN_CENTER_HORIZONTAL, 0);
    m_sizer_scrollable_region->Add(0, 0, 0, wxTOP, FromDIP(10));
    m_sizer_scrollable_region->Add(m_sizer_basic, 0, wxALIGN_CENTER_HORIZONTAL, 0);
	m_scrollable_region->SetSizer(m_sizer_scrollable_region);
	m_scrollable_region->Layout();

    //file name
    //rename normal
    m_rename_switch_panel = new wxSimplebook(this);
    m_rename_switch_panel->SetSize(wxSize(FromDIP(420), FromDIP(25)));
    m_rename_switch_panel->SetMinSize(wxSize(FromDIP(420), FromDIP(25)));
    m_rename_switch_panel->SetMaxSize(wxSize(FromDIP(420), FromDIP(25)));

    m_rename_normal_panel = new wxPanel(m_rename_switch_panel, wxID_ANY, wxDefaultPosition, wxDefaultSize, wxTAB_TRAVERSAL);
    m_rename_normal_panel->SetBackgroundColour(*wxWHITE);
    rename_sizer_v = new wxBoxSizer(wxVERTICAL);
    rename_sizer_h = new wxBoxSizer(wxHORIZONTAL);

    m_rename_text = new wxStaticText(m_rename_normal_panel, wxID_ANY, wxT("MyLabel"), wxDefaultPosition, wxDefaultSize, wxST_ELLIPSIZE_END);
    m_rename_text->SetForegroundColour(*wxBLACK);
    m_rename_text->SetFont(::Label::Body_13);
    m_rename_text->SetMaxSize(wxSize(FromDIP(390), -1));
    m_rename_button = new Button(m_rename_normal_panel, "", "rename_edit", wxBORDER_NONE, FromDIP(13)); // ORCA Match edit icon and its size
    m_rename_button->SetBackgroundColor(*wxWHITE);
    m_rename_button->SetBackgroundColour(*wxWHITE);

    rename_sizer_h->Add(m_rename_text, 0, wxALIGN_CENTER, 0);
    rename_sizer_h->Add(m_rename_button, 0, wxALIGN_CENTER, 0);
    rename_sizer_v->Add(rename_sizer_h, 1, wxALIGN_CENTER, 0);
    m_rename_normal_panel->SetSizer(rename_sizer_v);
    m_rename_normal_panel->Layout();
    rename_sizer_v->Fit(m_rename_normal_panel);

    //rename edit
    auto m_rename_edit_panel = new wxPanel(m_rename_switch_panel, wxID_ANY, wxDefaultPosition, wxDefaultSize, wxTAB_TRAVERSAL);
    m_rename_edit_panel->SetBackgroundColour(*wxWHITE);
    auto rename_edit_sizer_v = new wxBoxSizer(wxVERTICAL);

    m_rename_input = new ::TextInput(m_rename_edit_panel, wxEmptyString, wxEmptyString, wxEmptyString, wxDefaultPosition, wxDefaultSize, wxTE_PROCESS_ENTER);
    m_rename_input->GetTextCtrl()->SetFont(::Label::Body_13);
    m_rename_input->SetSize(wxSize(FromDIP(380), FromDIP(24)));
    m_rename_input->SetMinSize(wxSize(FromDIP(380), FromDIP(24)));
    m_rename_input->SetMaxSize(wxSize(FromDIP(380), FromDIP(24)));
    m_rename_input->Bind(wxEVT_TEXT_ENTER, [this](auto& e) {on_rename_enter();});
    m_rename_input->Bind(wxEVT_KILL_FOCUS, [this](auto& e) {
        if (!m_rename_input->HasFocus() && !m_rename_text->HasFocus())
            on_rename_enter();
        else
            e.Skip(); });
    rename_edit_sizer_v->Add(m_rename_input, 1, wxALIGN_CENTER, 0);


    m_rename_edit_panel->SetSizer(rename_edit_sizer_v);
    m_rename_edit_panel->Layout();
    rename_edit_sizer_v->Fit(m_rename_edit_panel);

    m_rename_button->Bind(wxEVT_BUTTON, &SendToPrinterDialog::on_rename_click, this);
    m_rename_switch_panel->AddPage(m_rename_normal_panel, wxEmptyString, true);
    m_rename_switch_panel->AddPage(m_rename_edit_panel, wxEmptyString, false);

    Bind(wxEVT_CHAR_HOOK, [this](wxKeyEvent& e) {
        if (e.GetKeyCode() == WXK_ESCAPE) {
            if (m_rename_switch_panel->GetSelection() == 0) {
                e.Skip();
            }
            else {
                m_rename_switch_panel->SetSelection(0);
                m_rename_text->SetLabel(m_current_project_name);
                m_rename_normal_panel->Layout();
            }
        }
        else {
            e.Skip();
        }
        });

    m_panel_prepare->Bind(wxEVT_LEFT_DOWN, [this](auto& e) {
        check_fcous_state(this);
        e.Skip();
        });

    m_scrollable_region->Bind(wxEVT_LEFT_DOWN, [this](auto& e) {
        check_fcous_state(this);
        e.Skip();
        });

    Bind(wxEVT_LEFT_DOWN, [this](auto& e) {
        check_fcous_state(this);
        e.Skip();
        });

    m_sizer_main->Add(m_line_top, 0, wxEXPAND, 0);
    m_sizer_main->Add(0, 0, 0, wxTOP, FromDIP(10));
    m_sizer_main->Add(m_scrollable_region, 0, wxALIGN_CENTER_HORIZONTAL, 0);
    m_sizer_main->Add(0, 0, 0, wxEXPAND | wxTOP, FromDIP(6));
    m_sizer_main->Add(m_rename_switch_panel, 0, wxALIGN_CENTER_HORIZONTAL, 0);
    m_sizer_main->Add(0, 0, 0, wxEXPAND | wxTOP, FromDIP(6));
    m_sizer_main->Add(m_line_materia, 0, wxEXPAND | wxLEFT | wxRIGHT, FromDIP(30));
    m_sizer_main->Add(0, 0, 0, wxEXPAND | wxTOP, FromDIP(12));
    m_sizer_main->Add(m_sizer_printer, 0, wxEXPAND | wxLEFT | wxRIGHT, FromDIP(30));
    m_sizer_main->Add(m_storage_panel, 0, wxALIGN_CENTER | wxTOP, FromDIP(8));
    m_sizer_main->Add(0, 0, 0, wxEXPAND | wxTOP, FromDIP(11));
    m_sizer_main->Add(m_statictext_printer_msg, 0, wxALIGN_CENTER_HORIZONTAL, 0);
    m_sizer_main->Add(m_connecting_panel, 0, wxALIGN_CENTER_HORIZONTAL, 0);
    m_sizer_main->Add(0, 1, 0, wxTOP, FromDIP(22));
    m_sizer_main->Add(m_line_schedule, 0, wxEXPAND | wxLEFT | wxRIGHT, FromDIP(30));
    m_sizer_main->Add(m_simplebook, 0, wxALIGN_CENTER_HORIZONTAL, 0);
    m_sizer_main->Add(m_sw_print_failed_info, 0, wxALIGN_CENTER, 0);
    m_sizer_main->Add(0, 0, 0, wxEXPAND | wxTOP, FromDIP(13));

    show_print_failed_info(false);
    SetSizer(m_sizer_main);
    Layout();
    Fit();
    Thaw();

    init_bind();
    init_timer();
    // CenterOnParent();
    Centre(wxBOTH);
    wxGetApp().UpdateDlgDarkUI(this);
}

std::string SendToPrinterDialog::get_storage_selected()
{
    for (const auto& radio : m_storage_radioBox) {
        if (radio->GetValue()) {
            return radio->GetLabel().ToStdString();
        }
    }
    return "";
}

void SendToPrinterDialog::update_storage_list(const std::vector<std::string>& storages)
{
    m_storage_sizer->Clear();
    m_storage_radioBox.clear();
    m_storage_panel->DestroyChildren();

    for (int i=0; i < storages.size(); i++) {
        if (storages[i] == EMMC_STORAGE) continue;
        RadioBox* radiobox = new RadioBox(m_storage_panel);
        Label* storage_text = new Label(m_storage_panel, storages[i]);
        radiobox->SetLabel(storages[i]);
        radiobox->Bind(wxEVT_LEFT_DOWN, [this, radiobox](auto& e) {
            for (const auto& radio : m_storage_radioBox) {
                radio->SetValue(false);
            }
            radiobox->SetValue(true);
        });

        m_storage_sizer->Add(radiobox, 0, wxALIGN_CENTER, 0);
        m_storage_sizer->Add(0, 0, 0, wxEXPAND|wxLEFT, FromDIP(6));
        m_storage_sizer->Add(storage_text, 0, wxALIGN_CENTER,0);
        m_storage_radioBox.push_back(radiobox);
    }

    if (m_storage_radioBox.size() > 0) {
        m_storage_sizer->Add(0, 0, 0, wxEXPAND, FromDIP(6));
        auto radio = m_storage_radioBox.front();
        radio->SetValue(true);
    }

    m_storage_panel->Layout();
    m_storage_panel->Fit();
    Layout();
    Fit();
}
void SendToPrinterDialog::update_print_error_info(int code, std::string msg, std::string extra)
{
    m_print_error_code = code;
    m_print_error_msg = msg;
    m_print_error_extra = extra;
}

void SendToPrinterDialog::show_print_failed_info(bool show, int code, wxString description, wxString extra)
{
    if (show) {
        if (!m_sw_print_failed_info->IsShown()) {
            m_sw_print_failed_info->Show(true);

            m_st_txt_error_code->SetLabelText(wxString::Format("%d", m_print_error_code));
            m_st_txt_error_desc->SetLabelText( wxGetApp().filter_string(m_print_error_msg));
            m_st_txt_extra_info->SetLabelText( wxGetApp().filter_string(m_print_error_extra));

            m_st_txt_error_code->Wrap(FromDIP(260));
            m_st_txt_error_desc->Wrap(FromDIP(260));
            m_st_txt_extra_info->Wrap(FromDIP(260));
        }
        else {
            m_sw_print_failed_info->Show(false);
        }
        Layout();
        Fit();
    }
    else {
        if (!m_sw_print_failed_info->IsShown()) { return; }
        m_sw_print_failed_info->Show(false);
        m_st_txt_error_code->SetLabelText(wxEmptyString);
        m_st_txt_error_desc->SetLabelText(wxEmptyString);
        m_st_txt_extra_info->SetLabelText(wxEmptyString);
        Layout();
        Fit();
    }
}

void SendToPrinterDialog::prepare_mode()
{
    m_is_in_sending_mode = false;
    m_comboBox_printer->Enable();
    m_worker->wait_for_idle();

    if (wxIsBusy())
        wxEndBusyCursor();
    Enable_Send_Button(true);
    show_print_failed_info(false);

    m_status_bar->reset();
    if (m_simplebook->GetSelection() != 0) {
        m_simplebook->SetSelection(0);
    }
}

void SendToPrinterDialog::sending_mode()
{
    m_is_in_sending_mode = true;
    m_comboBox_printer->Disable();
    if (m_simplebook->GetSelection() != 1){
        m_simplebook->SetSelection(1);
        Layout();
        Fit();
    }
}

void SendToPrinterDialog::prepare(int print_plate_idx)
{
    m_print_plate_idx = print_plate_idx;
}

void SendToPrinterDialog::update_priner_status_msg(wxString msg, bool is_warning)
{
    auto colour = is_warning ? wxColour(0xFF, 0x6F, 0x00) : wxColour(0x6B, 0x6B, 0x6B);
    m_statictext_printer_msg->SetForegroundColour(colour);

    if (msg.empty()) {
        if (!m_statictext_printer_msg->GetLabel().empty()) {
            m_statictext_printer_msg->SetLabel(wxEmptyString);
            m_statictext_printer_msg->Hide();
            Layout();
            Fit();
        }
    } else {
        msg          = format_text(msg);

        auto str_new = msg.ToStdString();
        stripWhiteSpace(str_new);

        auto str_old = m_statictext_printer_msg->GetLabel().ToStdString();
        stripWhiteSpace(str_old);

        if (str_new != str_old) {
            if (m_statictext_printer_msg->GetLabel() != msg) {
                m_statictext_printer_msg->SetLabel(msg);
                m_statictext_printer_msg->SetMinSize(wxSize(FromDIP(400), -1));
                m_statictext_printer_msg->SetMaxSize(wxSize(FromDIP(400), -1));
                m_statictext_printer_msg->Wrap(FromDIP(400));
                m_statictext_printer_msg->Show();
                Layout();
                Fit();
            }
        }
    }
}

void SendToPrinterDialog::update_print_status_msg(wxString msg, bool is_warning, bool is_printer_msg)
{
    if (is_printer_msg) {
        update_priner_status_msg(msg, is_warning);
    } else {
        update_priner_status_msg(wxEmptyString, false);
    }
}


void SendToPrinterDialog::init_bind()
{
    Bind(wxEVT_TIMER, &SendToPrinterDialog::on_timer, this);
    Bind(EVT_CLEAR_IPADDRESS, &SendToPrinterDialog::clear_ip_address_config, this);
}

void SendToPrinterDialog::init_timer()
{
    m_refresh_timer = new wxTimer();
    m_refresh_timer->SetOwner(this);
}

void SendToPrinterDialog::on_cancel(wxCloseEvent &event)
{
    m_worker->cancel_all();
    if (m_file_sys) {
        m_file_sys->CancelUploadTask();

        if (m_task_timer && m_task_timer->IsRunning()) {
            m_task_timer->Stop();
            m_task_timer.reset();
        }
        m_file_sys->Stop(true);
        m_file_sys.reset();
    }
    m_tcp_try_connect = true;
    m_tutk_try_connect = false;
    m_ftp_try_connect  = false;
    m_connect_try_times = 0;

    this->EndModal(wxID_CANCEL);
}

void SendToPrinterDialog::on_ok(wxCommandEvent &event)
{
    BOOST_LOG_TRIVIAL(info) << "print_job: on_ok to send !";
    m_is_canceled = false;
    Enable_Send_Button(false);
    if (m_is_in_sending_mode)
        return;

    int result = 0;
    if (m_printer_last_select.empty()) {
        return;
    }

    DeviceManager *dev = Slic3r::GUI::wxGetApp().getDeviceManager();
    if (!dev) return;

    MachineObject *obj_ = dev->get_selected_machine();

    if (obj_ == nullptr) {
        m_printer_last_select = "";
        m_comboBox_printer->SetTextLabel("");
        return;
    }
    assert(obj_->get_dev_id() == m_printer_last_select);

    BOOST_LOG_TRIVIAL(info) << __FUNCTION__ << ", print_job: for send task, current printer id =  " << m_printer_last_select << std::endl;
    show_status(PrintDialogStatus::PrintStatusSending);

    m_status_bar->reset();
    m_status_bar->set_prog_block();
    m_status_bar->set_cancel_callback_fina([this]() {
        BOOST_LOG_TRIVIAL(info) << "print_job: enter canceled";
        m_worker->cancel_all();

        if (m_file_sys) {
            m_file_sys->CancelUploadTask();
            if (m_task_timer && m_task_timer->IsRunning()) {
                m_task_timer->Stop();
                m_task_timer.reset();
            }
        }

        m_is_canceled = true;
        wxCommandEvent* event = new wxCommandEvent(EVT_PRINT_JOB_CANCEL);
        wxQueueEvent(this, event);
    });

    if (m_is_canceled) {
        BOOST_LOG_TRIVIAL(info) << "send_job: m_is_canceled";
        //m_status_bar->set_status_text(task_canceled_text);
        return;
    }

    // enter sending mode
    sending_mode();

    if (wxGetApp().plater()->using_exported_file()) {
        m_plater->set_print_job_plate_idx(m_print_plate_idx);
        result = 0;
    }
     else {
         result = m_plater->send_gcode(m_print_plate_idx, [this](int export_stage, int current, int total, bool &cancel) {
             if (this->m_is_canceled) return;
             bool     cancelled = false;
             wxString msg       = _L("Preparing print job");
             m_status_bar->update_status(msg, cancelled, 10, true);
             m_export_3mf_cancel = cancel = cancelled;
         });
     }

    if (m_is_canceled || m_export_3mf_cancel) {
        BOOST_LOG_TRIVIAL(info) << "send_job: m_export_3mf_cancel or m_is_canceled";
        //m_status_bar->set_status_text(task_canceled_text);
        return;
    }

    if (result < 0) {
        wxString msg = _L("Abnormal print file data. Please slice again");
        m_status_bar->set_status_text(msg);
        return;
    }

    // export config 3mf if needed
    if(!wxGetApp().plater()->using_exported_file() && !obj_->is_lan_mode_printer()) {
            result = m_plater->export_config_3mf(m_print_plate_idx);
            if (result < 0) {
                BOOST_LOG_TRIVIAL(info) << "export_config_3mf failed, result = " << result;
                return;
            }
        }


    if (m_is_canceled || m_export_3mf_cancel) {
        BOOST_LOG_TRIVIAL(info) << "send_job: m_export_3mf_cancel or m_is_canceled";
        //m_status_bar->set_status_text(task_canceled_text);
        return;
    }

   /* std::string  file_name       = "";
	auto default_output_file    = wxGetApp().plater()->get_export_gcode_filename(".3mf");
    if (!default_output_file.empty()) {
		fs::path default_output_file_path = boost::filesystem::path(default_output_file.c_str());
		file_name = default_output_file_path.filename().string();
    }*/

    if (obj_->is_support_brtc && (m_tcp_try_connect || m_tutk_try_connect))
    {
        update_print_status_msg(wxEmptyString, false, false);
        if (m_file_sys) {
            PrintPrepareData print_data;


            m_plater->get_print_job_data(&print_data);
            std::string project_name = m_current_project_name.utf8_string() + ".gcode.3mf";

            std::string _3mf_path;
            if (wxGetApp().plater()->using_exported_file())
                _3mf_path = wxGetApp().plater()->get_3mf_filename();
            else
                 _3mf_path = print_data._3mf_path.string();

            auto it = std::find_if(m_ability_list.begin(), m_ability_list.end(), [](const std::string& s) {
                return s != EMMC_STORAGE;
            });

            if (it != m_ability_list.end()) {
                m_file_sys->SetUploadFile(_3mf_path, project_name, *it);
                m_file_sys->RequestUploadFile();

                // time out
                if (m_task_timer && m_task_timer->IsRunning()) m_task_timer->Stop();

                m_task_timer.reset(new wxTimer());
                m_task_timer->SetOwner(this);

                this->Bind(
                    wxEVT_TIMER,
                    [this, wfs = boost::weak_ptr(m_file_sys), obj_](auto e) {
                        show_status(PrintDialogStatus::PrintStatusPublicUploadFiled);
                        boost::shared_ptr fs(wfs.lock());
                        if (!fs) return;
                        fs->CancelUploadTask(false);

                       //first time use tcp, second time use tutk , secnod time use ftp
                        if (m_connect_try_times < 2) {
                            bool is_lan = (obj_->connection_type() == "lan");
                            m_tcp_try_connect = false;

                            if (is_lan) {
                                m_ftp_try_connect  = true;
                                m_tutk_try_connect = false;
                            } else {
                                if (m_connect_try_times == 0) {
                                    m_ftp_try_connect  = false;
                                    m_tutk_try_connect = true;
                                } else {
                                    m_ftp_try_connect  = true;
                                    m_tutk_try_connect = false;
                                }
                            }
                            BOOST_LOG_TRIVIAL(info) << "send  failed";
                            BOOST_LOG_TRIVIAL(info) << "m_ftp_try_connect is  " << m_ftp_try_connect ;
                            BOOST_LOG_TRIVIAL(info) << "m_tutk_try_connect is  " << m_tutk_try_connect ;
                            BOOST_LOG_TRIVIAL(info) << "m_tcp_try_connect is  " << m_tcp_try_connect ;
                        } else
                            update_print_status_msg(_L("Upload file timeout, please check if the firmware version supports it."), false, true);
                        m_connect_try_times++;
                    },
                    m_task_timer->GetId());
                    m_task_timer->StartOnce(timeout_period);
            }
            else {
                BOOST_LOG_TRIVIAL(error) << "SendToPrinter::send job: The printer media capability set is incorrect.";
                show_status(PrintDialogStatus::PrintStatusPublicUploadFiled);
                update_print_status_msg(_L("No available external storage was obtained. Please confirm and try again."), true, true);
            }
        }
    } else {   

        auto m_send_job           = std::make_unique<SendJob>(m_printer_last_select);
        m_send_job->m_dev_ip      = obj_->get_dev_ip();
        m_send_job->m_access_code = obj_->get_access_code();



        BOOST_LOG_TRIVIAL(info) << "send_job: use ftp send job";



#if !BBL_RELEASE_TO_PUBLIC
        m_send_job->m_local_use_ssl_for_ftp  = wxGetApp().app_config->get("enable_ssl_for_ftp") == "true" ? true : false;
        m_send_job->m_local_use_ssl_for_mqtt = wxGetApp().app_config->get("enable_ssl_for_mqtt") == "true" ? true : false;
#else
        m_send_job->m_local_use_ssl_for_ftp  = obj_->local_use_ssl_for_ftp;
        m_send_job->m_local_use_ssl_for_mqtt = obj_->local_use_ssl_for_mqtt;

#endif
        m_send_job->connection_type     = obj_->connection_type();
        m_send_job->cloud_print_only    = true;
    

        m_send_job->sdcard_state = obj_->GetStorage()->get_sdcard_state();        
        m_send_job->has_sdcard = wxGetApp().app_config->get("allow_abnormal_storage") == "true"
            ? (m_send_job->sdcard_state == DevStorage::SdcardState::HAS_SDCARD_NORMAL
               || m_send_job->sdcard_state == DevStorage::SdcardState::HAS_SDCARD_ABNORMAL)
            : m_send_job->sdcard_state == DevStorage::SdcardState::HAS_SDCARD_NORMAL;        
            
        m_send_job->set_project_name(m_current_project_name.utf8_string());        

        enable_prepare_mode = false;

        m_send_job->on_check_ip_address_fail([this, token = std::weak_ptr(m_token)](int result) {
             CallAfter([token, this] {
                if (token.expired()) { return; }
                if (this) {
                    SendFailedConfirm sfcDlg;
                    auto res = sfcDlg.ShowModal();
                    m_status_bar->cancel();

                    if (res == wxYES) {
                        wxQueueEvent(m_button_ensure, new wxCommandEvent(wxEVT_BUTTON));
                    } else if (res == wxAPPLY) {
                        wxCommandEvent *evt = new wxCommandEvent(EVT_CLEAR_IPADDRESS);
                        wxQueueEvent(this, evt);
                        wxGetApp().show_ip_address_enter_dialog();
                    }
                }
            });
        });

        if (obj_->is_lan_mode_printer()) {
            m_send_job->set_check_mode();
            m_send_job->check_and_continue();
        }
        replace_job(*m_worker, std::move(m_send_job));
    }


    BOOST_LOG_TRIVIAL(info) << "send_job: send print job";
}

void SendToPrinterDialog::clear_ip_address_config(wxCommandEvent& e)
{
    enable_prepare_mode = true;
    prepare_mode();
}

void SendToPrinterDialog::update_user_machine_list()
{
    NetworkAgent* m_agent = wxGetApp().getAgent();
    if (m_agent && m_agent->is_user_login()) {
        boost::thread get_print_info_thread = Slic3r::create_thread([this, token = std::weak_ptr<int>(m_token)] {
            NetworkAgent* agent = wxGetApp().getAgent();
            unsigned int http_code;
            std::string body;
            int result = agent->get_user_print_info(&http_code, &body);
            CallAfter([token, this, result, body] {
                if (token.expired()) {return;}
                if (result == 0) {
                    m_print_info = body;
                }
                else {
                    m_print_info = "";
                }
                wxCommandEvent event(EVT_UPDATE_USER_MACHINE_LIST);
                event.SetEventObject(this);
                wxPostEvent(this, event);
            });
        });
    } else {
        wxCommandEvent event(EVT_UPDATE_USER_MACHINE_LIST);
        event.SetEventObject(this);
        wxPostEvent(this, event);
    }
}

void SendToPrinterDialog::on_refresh(wxCommandEvent &event)
{
    BOOST_LOG_TRIVIAL(info) << "m_printer_last_select: on_refresh";
     show_status(PrintDialogStatus::PrintStatusRefreshingMachineList);
     update_user_machine_list();
    /*todo refresh*/
    if (m_file_sys) {
        m_file_sys->Stop(true);
        m_file_sys.reset();
    }
}

void SendToPrinterDialog::on_print_job_cancel(wxCommandEvent &evt)
{
    BOOST_LOG_TRIVIAL(info) << "print_job: canceled";
    show_status(PrintDialogStatus::PrintStatusSendingCanceled);
    // enter prepare mode
    prepare_mode();
}

std::vector<std::string> SendToPrinterDialog::sort_string(std::vector<std::string> strArray)
{
    std::vector<std::string> outputArray;
    std::sort(strArray.begin(), strArray.end());
    std::vector<std::string>::iterator st;
    for (st = strArray.begin(); st != strArray.end(); st++) { outputArray.push_back(*st); }

    return outputArray;
}


bool  SendToPrinterDialog::is_timeout()
{
    if (timeout_count > 15 * 1000 / LIST_REFRESH_INTERVAL) {
        return true;
    }
    return false;
}

void  SendToPrinterDialog::reset_timeout()
{
    timeout_count = 0;
}

void SendToPrinterDialog::update_user_printer()
{
    Slic3r::DeviceManager* dev = Slic3r::GUI::wxGetApp().getDeviceManager();
    if (!dev) return;

    // update user print info
    if (!m_print_info.empty()) {
        dev->parse_user_print_info(m_print_info);
        m_print_info = "";
    }

    // clear machine list
    m_list.clear();
    m_comboBox_printer->Clear();
    std::vector<std::string>              machine_list;
    wxArrayString                         machine_list_name;
    std::map<std::string, MachineObject*> option_list;

    option_list = dev->get_my_machine_list();

    // same machine only appear once
    for (auto it = option_list.begin(); it != option_list.end(); it++) {
        if (it->second && (it->second->is_online() || it->second->is_connected())) {
            machine_list.push_back(it->second->get_dev_name());
        }
    }
    machine_list = sort_string(machine_list);
    for (auto tt = machine_list.begin(); tt != machine_list.end(); tt++) {
        for (auto it = option_list.begin(); it != option_list.end(); it++) {
            if (it->second->get_dev_name() == *tt) {
                m_list.push_back(it->second);
                wxString dev_name_text = from_u8(it->second->get_dev_name());
                if (it->second->is_lan_mode_printer()) {
                    dev_name_text += "(LAN)";
                }
                machine_list_name.Add(dev_name_text);
                break;
            }
        }
    }

    m_comboBox_printer->Set(machine_list_name);

    MachineObject* obj = dev->get_selected_machine();
    if (!obj) {
        dev->load_last_machine();
        obj = dev->get_selected_machine();
    }

    if (obj) {
        m_printer_last_select = obj->get_dev_id();
    } else {
        m_printer_last_select = "";
    }

    if (m_list.size() > 0) {
        // select a default machine
        if (m_printer_last_select.empty()) {
            m_printer_last_select = m_list[0]->get_dev_id();
            m_comboBox_printer->SetSelection(0);
            wxCommandEvent event(wxEVT_COMBOBOX);
            event.SetEventObject(m_comboBox_printer);
            wxPostEvent(m_comboBox_printer, event);
        }
        for (auto i = 0; i < m_list.size(); i++) {
            if (m_list[i]->get_dev_id() == m_printer_last_select) {
                m_comboBox_printer->SetSelection(i);
                wxCommandEvent event(wxEVT_COMBOBOX);
                event.SetEventObject(m_comboBox_printer);
                wxPostEvent(m_comboBox_printer, event);
            }
        }
    }
    else {
        m_printer_last_select = "";
        m_comboBox_printer->SetTextLabel("");
    }

    BOOST_LOG_TRIVIAL(info) << __FUNCTION__ << "for send task, current printer id =  " << m_printer_last_select << std::endl;
}

void SendToPrinterDialog::update_printer_combobox(wxCommandEvent &event)
{
    show_status(PrintDialogStatus::PrintStatusInit);
    update_user_printer();
}

void SendToPrinterDialog::on_timer(wxTimerEvent &event)
{
    update_show_status();
}

void SendToPrinterDialog::on_selection_changed(wxCommandEvent &event)
{
    /* reset timeout and reading printer info */
    //m_status_bar->reset();
    timeout_count      = 0;

    auto selection = m_comboBox_printer->GetSelection();
    DeviceManager* dev = Slic3r::GUI::wxGetApp().getDeviceManager();
    if (!dev) return;
    m_tcp_try_connect  = true;
    m_tutk_try_connect = false;
    m_ftp_try_connect  = false;

    m_connect_try_times = 0;

    MachineObject* obj = nullptr;
    for (int i = 0; i < m_list.size(); i++) {
        if (i == selection) {
            m_printer_last_select = m_list[i]->get_dev_id();
            obj = m_list[i];
            BOOST_LOG_TRIVIAL(info) << __FUNCTION__ << "for send task, current printer id =  " << m_printer_last_select << std::endl;
            break;
        }
    }

    if (obj && !obj->get_lan_mode_connection_state()) {
        obj->command_get_version();
        obj->command_request_push_all();
        if (!dev->get_selected_machine()) {
            dev->set_selected_machine(m_printer_last_select);
            if (m_file_sys) m_file_sys.reset();
        }else if (dev->get_selected_machine()->get_dev_id() != m_printer_last_select) {
            m_ability_list.clear();
            //update_storage_list(std::vector<std::string>());
            dev->set_selected_machine(m_printer_last_select);
            if (m_file_sys) m_file_sys.reset();
        }
    }
    else {
        BOOST_LOG_TRIVIAL(error) << "on_selection_changed dev_id not found";
        return;
    }

    update_show_status();
}

void SendToPrinterDialog::update_show_status()
{
    NetworkAgent* agent = Slic3r::GUI::wxGetApp().getAgent();
    DeviceManager* dev = Slic3r::GUI::wxGetApp().getDeviceManager();
    if (!agent) return;
    if (!dev) return;
    MachineObject* obj_ = dev->get_my_machine(m_printer_last_select);

    if (!obj_) {
        if (agent) {
            if (agent->is_user_login()) {
                show_status(PrintDialogStatus::PrintStatusInvalidPrinter);
            }
        }
        return;
    }


    /* check cloud machine connections */
    if (!obj_->is_lan_mode_printer()) {
        if (!agent->is_server_connected()) {
            show_status(PrintDialogStatus::PrintStatusConnectingServer);
            reset_timeout();
            return;
        }
    }

    if (!obj_->is_info_ready()) {
        if (is_timeout()) {
            show_status(PrintDialogStatus::PrintStatusReadingTimeout);
            return;
        }
        else {
            timeout_count++;
            show_status(PrintDialogStatus::PrintStatusReading);
            return;
        }
        return;
    }

    reset_timeout();

    // reading done
    if (is_blocking_printing(obj_)) {
        show_status(PrintDialogStatus::PrintStatusUnsupportedPrinter);
        return;
    }
    else if (obj_->is_in_upgrading()) {
        show_status(PrintDialogStatus::PrintStatusInUpgrading);
        return;
    }
    else if (obj_->is_system_printing()) {
        show_status(PrintDialogStatus::PrintStatusInSystemPrinting);
        return;
    }

    // check sdcard when if lan mode printer
   /* if (obj_->is_lan_mode_printer()) {
    }*/
	if (obj_->GetStorage()->get_sdcard_state() == DevStorage::SdcardState::NO_SDCARD) {
		show_status(PrintDialogStatus::PrintStatusNoSdcard);
		return;
	}


    if (!obj_->is_support_send_to_sdcard) {
        show_status(PrintDialogStatus::PrintStatusNotSupportedSendToSDCard);
        return;
    }



    if (!m_is_in_sending_mode) {
        if (!obj_->is_support_brtc || m_ftp_try_connect) {
            if (m_file_sys) {
                m_device_select.clear();
                m_file_sys->Stop(true);
                m_file_sys.reset();
            }
            BOOST_LOG_TRIVIAL(info) << "m_ftp_try_connect is ok" << m_ftp_try_connect;

            // add log
            show_status(PrintDialogStatus::PrintStatusReadingFinished);
            return;
        } else/* if (obj_->connection_type() == "cloud")*/ {
            std::string dev_id = obj_->get_dev_ip();
            if (m_file_sys) {
                if (dev_id == m_device_select) {
                    if ((m_waiting_enable && IsEnabled()) || (m_waiting_support && obj_->get_file_remote()))
                    {
                        m_file_sys->Retry();
                        BOOST_LOG_TRIVIAL(info) << "m_file_sys  Retry success!" ;
                    }
                    return;
                } else {
                    m_file_sys->Stop(true);
                }
            }

            m_device_select.swap(dev_id);
            m_file_sys = boost::make_shared<PrinterFileSystem>();
            m_file_sys->Attached();

            m_file_sys->Bind(EVT_STATUS_CHANGED, [this, wfs = boost::weak_ptr(m_file_sys),obj_](auto e) {
                e.Skip();
                boost::shared_ptr fs(wfs.lock());
                if (!fs) return;

                wxString msg;
                int      status = e.GetInt();
                int      extra  = e.GetExtraLong();

                switch (status) {
                case PrinterFileSystem::Initializing:
                case PrinterFileSystem::Connecting: show_status(PrintDialogStatus::PrintStatusConnecting); break;

                case PrinterFileSystem::ListSyncing: {
                    show_status(PrintDialogStatus::PrintStatusReading);
                    boost::uint32_t seq = fs->RequestMediaAbility(3);

                    if (m_task_timer && m_task_timer->IsRunning())
                        m_task_timer->Stop();

                    m_task_timer.reset(new wxTimer());
                    m_task_timer->SetOwner(this);

                    this->Bind(wxEVT_TIMER, [this, wfs_1 = boost::weak_ptr(fs), seq](auto e) {
                            show_status(PrintDialogStatus::PrintStatusPublicInitFailed);
                            update_print_status_msg(_L("Media capability acquisition timeout, please check if the firmware version supports it."), true, true);
                        }, m_task_timer->GetId());
                    m_task_timer->StartOnce(timeout_period);

                    break;
                }
                case PrinterFileSystem::Failed: {
                    if (m_connect_try_times < 2) {
                        bool is_lan = (obj_->connection_type() == "lan");

                         m_tcp_try_connect = false;

                         if (is_lan) {
                             m_ftp_try_connect = true;
                             m_tutk_try_connect = false;
                         } else {
                             if (m_connect_try_times == 0) {
                                 m_ftp_try_connect  = false;
                                 m_tutk_try_connect = true;
                             } else {
                                 m_ftp_try_connect  = true;
                                 m_tutk_try_connect = false;
                             }
                         }
                        BOOST_LOG_TRIVIAL(info) << "connect  failed"  ;
                        BOOST_LOG_TRIVIAL(info) << "m_ftp_try_connect1 is  " << m_ftp_try_connect;
                        BOOST_LOG_TRIVIAL(info) << "m_tutk_try_connect1 is  " << m_tutk_try_connect ;
                        BOOST_LOG_TRIVIAL(info) << "m_tcp_try_connect1 is  " << m_tcp_try_connect;
                    }
                    else
                        msg = _L("Please check the network and try again, You can restart or update the printer if the issue persists.");

                    fs->Stop();
                    m_connect_try_times++;
                    BOOST_LOG_TRIVIAL(info) << "m_connect_try_times is  " << m_connect_try_times;

                    break;
                }

                case PrinterFileSystem::Reconnecting: show_status(PrintDialogStatus::PrintStatusReconnecting);

                }

                if (!msg.empty()) {
                    show_status(PrintDialogStatus::PrintStatusPublicInitFailed);
                    update_print_status_msg(msg, false, true);
                }

                if (e.GetInt() == PrinterFileSystem::Initializing) {
                    CallAfter([=] {
                        boost::shared_ptr fs(wfs.lock());
                        if (!fs) return;
                        fetchUrl(boost::weak_ptr(fs));
                    });
                }
            });

        m_file_sys->Bind(EVT_MEDIA_ABILITY_CHANGED, [this, wfs = boost::weak_ptr(m_file_sys)](auto e) {
            boost::shared_ptr fs(wfs.lock());
            if (!fs) return;

            if (m_task_timer && m_task_timer->IsRunning()) {
                m_task_timer->Stop();
                m_task_timer.reset();
            }

            m_ability_list = fs->GetMediaAbilityList();

            if (e.GetInt() == PrinterFileSystem::RequestMediaAbilityStatus::S_SUCCESS) {
                //update_storage_list(m_ability_list);
                show_status(PrintDialogStatus::PrintStatusReadingFinished);
            } else {
                show_status(PrintDialogStatus::PrintStatusPublicInitFailed);
                update_print_status_msg(e.GetString(), false, true);
            }
        });

        m_file_sys->Bind(EVT_UPLOADING, [this, wfs = boost::weak_ptr(m_file_sys)](auto e) {
            boost::shared_ptr fs(wfs.lock());
            if (!fs) return;
            int progress = e.GetInt();
            bool cancelled = false;
            wxString msg       = _L("Sending...");
            m_status_bar->update_status(msg, cancelled, 10 + std::floor(progress * 0.9), true);

           if (m_task_timer && m_task_timer->IsRunning()) m_task_timer->Stop();

           if (progress == 99) {
               m_task_timer.reset(new wxTimer());
               m_task_timer->SetOwner(this);

               this->Bind(
                   wxEVT_TIMER,
                   [this, wfs = boost::weak_ptr(m_file_sys)](auto e) {
                       show_status(PrintDialogStatus::PrintStatusPublicUploadFiled);
                       boost::shared_ptr fs(wfs.lock());
                       if (!fs) return;
                       fs->CancelUploadTask(false);
                       update_print_status_msg(_L("File upload timed out. Please check if the firmware version supports this operation or verify if the printer is functioning properly."), false, true);
                   },
                   m_task_timer->GetId());
               m_task_timer->StartOnce(timeout_period);
           }
        });
        m_file_sys->Bind(EVT_UPLOAD_CHANGED, [this, wfs = boost::weak_ptr(m_file_sys)](auto e) {
            boost::shared_ptr fs(wfs.lock());
            if (!fs) return;

            if (m_task_timer && m_task_timer->IsRunning()) m_task_timer->Stop();

            if (e.GetInt() == PrinterFileSystem::FF_UPLOADDONE) {
                show_status(PrintDialogStatus::PrintStatusReadingFinished);
                wxCommandEvent *evt = new wxCommandEvent(m_plater->get_send_finished_event());
                evt->SetString(from_u8(m_current_project_name.utf8_string()));
                wxQueueEvent(m_plater, evt);
            } else if (e.GetInt() == PrinterFileSystem::FF_UPLOADCANCEL) {
                show_status(PrintDialogStatus::PrintStatusPublicUploadFiled);
                wxString err_msg = e.GetString();
                if (err_msg.IsEmpty())
                    err_msg = _L("Sending failed, please try again!");
                update_print_status_msg(err_msg, false, true);
            }
        });
        m_file_sys->Start();
        }
    }
}

bool SendToPrinterDialog::is_blocking_printing(MachineObject* obj_)
{
    DeviceManager* dev = Slic3r::GUI::wxGetApp().getDeviceManager();
    if (!dev) return true;

    PresetBundle* preset_bundle = wxGetApp().preset_bundle;
    auto source_model = preset_bundle->printers.get_edited_preset().get_printer_type(preset_bundle);
    auto target_model = obj_->printer_type;

    if (source_model != target_model) {
        std::vector<std::string> compatible_machine = obj_->get_compatible_machine();
        vector<std::string>::iterator it = find(compatible_machine.begin(), compatible_machine.end(), source_model);
        if (it == compatible_machine.end()) {
            return true;
        }
    }

    return false;
}

void SendToPrinterDialog::Enable_Refresh_Button(bool en)
{
    if (!en) {
        if (m_button_refresh->IsEnabled()) {
            m_button_refresh->Disable();
            m_button_refresh->SetBackgroundColor(wxColour(0x90, 0x90, 0x90));
            m_button_refresh->SetBorderColor(wxColour(0x90, 0x90, 0x90));
        }
    } else {
        if (!m_button_refresh->IsEnabled()) {
            m_button_refresh->Enable();
            m_button_refresh->SetBackgroundColor(btn_bg_enable);
            m_button_refresh->SetBorderColor(btn_bg_enable);
        }
    }
}

void SendToPrinterDialog::show_status(PrintDialogStatus status, std::vector<wxString> params)
{
	if (m_print_status != status)
		BOOST_LOG_TRIVIAL(info) << "select_machine_dialog: show_status = " << status;
	m_print_status = status;

	// m_comboBox_printer
	if (status == PrintDialogStatus::PrintStatusRefreshingMachineList)
		m_comboBox_printer->Disable();
	else
		m_comboBox_printer->Enable();


    //connecting
    if(status == PrintDialogStatus::PrintStatusConnecting)
    {
        m_connecting_printer_msg->SetLabel(_L("Try to connect"));
        update_print_status_msg(wxEmptyString, true, true);
        m_connecting_panel->Show();
        m_animaicon->Play();

        Layout();
        Enable_Send_Button(false);
        Enable_Refresh_Button(true);
        return;

    } else if (status == PrintDialogStatus::PrintStatusReconnecting) {
        m_connecting_printer_msg->SetLabel(_L("Connection failed. Click the icon to retry"));
            update_print_status_msg(wxEmptyString, true, true);
            m_connecting_panel->Show();
            m_animaicon->Stop();
            m_animaicon->Enable();

            Layout();
            Enable_Send_Button(false);
            Enable_Refresh_Button(true);
            return;
    }
    else {
        m_connecting_panel->Hide();
    }


	// m_panel_warn m_simplebook
	if (status == PrintDialogStatus::PrintStatusSending) {
		sending_mode();
	}

	// other
	if (status == PrintDialogStatus::PrintStatusInit) {
		update_print_status_msg(wxEmptyString, false, false);
		Enable_Send_Button(false);
		Enable_Refresh_Button(true);
	}
	else if (status == PrintDialogStatus::PrintStatusInvalidPrinter) {
		update_print_status_msg(wxEmptyString, true, true);
		Enable_Send_Button(false);
		Enable_Refresh_Button(true);
	}
	else if (status == PrintDialogStatus::PrintStatusConnectingServer) {
		wxString msg_text = _L("Connecting to server");
		update_print_status_msg(msg_text, true, true);
		Enable_Send_Button(true);
		Enable_Refresh_Button(true);
    }
    else if (status == PrintDialogStatus::PrintStatusReading) {
        wxString msg_text = _L("Synchronizing device information");
        update_print_status_msg(msg_text, false, true);
        Enable_Send_Button(false);
        Enable_Refresh_Button(true);
    }

	else if (status == PrintDialogStatus::PrintStatusReadingFinished) {
		update_print_status_msg(wxEmptyString, false, true);
		Enable_Send_Button(true);
		Enable_Refresh_Button(true);
	}
	else if (status == PrintDialogStatus::PrintStatusReadingTimeout) {
		wxString msg_text = _L("Synchronizing device information time out");
		update_print_status_msg(msg_text, true, true);
		Enable_Send_Button(true);
		Enable_Refresh_Button(true);
	}
	else if (status == PrintDialogStatus::PrintStatusInUpgrading) {
		wxString msg_text = _L("Cannot send the print task when the upgrade is in progress");
		update_print_status_msg(msg_text, true, true);
		Enable_Send_Button(false);
		Enable_Refresh_Button(true);
	}
    else if (status == PrintDialogStatus::PrintStatusUnsupportedPrinter) {
        wxString msg_text = _L("The selected printer is incompatible with the chosen printer presets.");
        update_print_status_msg(msg_text, true, true);
        Enable_Send_Button(false);
        Enable_Refresh_Button(true);
    }
	else if (status == PrintDialogStatus::PrintStatusRefreshingMachineList) {
		update_print_status_msg(wxEmptyString, false, true);
		Enable_Send_Button(false);
		Enable_Refresh_Button(false);
	}
	else if (status == PrintDialogStatus::PrintStatusSending) {
		Enable_Send_Button(false);
		Enable_Refresh_Button(false);
	}
	else if (status == PrintDialogStatus::PrintStatusSendingCanceled) {
		Enable_Send_Button(true);
		Enable_Refresh_Button(true);
	}
	else if (status == PrintDialogStatus::PrintStatusNoSdcard) {
		wxString msg_text = _L("Storage needs to be inserted before send to printer.");
		update_print_status_msg(msg_text, true, true);
		Enable_Send_Button(false);
		Enable_Refresh_Button(true);
    }
    else if (status == PrintDialogStatus::PrintStatusNotOnTheSameLAN) {
        wxString msg_text = _L("The printer is required to be in the same LAN as Orca Slicer.");
        update_print_status_msg(msg_text, true, true);
        Enable_Send_Button(false);
        Enable_Refresh_Button(true);
    }
    else if (status == PrintDialogStatus::PrintStatusNotSupportedSendToSDCard) {
        wxString msg_text = _L("The printer does not support sending to printer storage.");
        update_print_status_msg(msg_text, true, true);
        Enable_Send_Button(false);
        Enable_Refresh_Button(true);
    } else if (status == PrintDialogStatus::PrintStatusPublicInitFailed) {
        Enable_Send_Button(false);
        Enable_Refresh_Button(true);
    } else if (status == PrintDialogStatus::PrintStatusPublicUploadFiled) {
        prepare_mode();
        Enable_Send_Button(true);
        Enable_Refresh_Button(true);
    }
    else {
		Enable_Send_Button(true);
		Enable_Refresh_Button(true);
    }
}


void SendToPrinterDialog::Enable_Send_Button(bool en)
{
<<<<<<< HEAD
    m_button_ensure->Enable(en); // ORCA No need for extra stying while disabling button
=======
    if (!en) {
        if (m_button_ensure->IsEnabled()) {
            m_button_ensure->Disable();
            m_button_ensure->SetBackgroundColor(wxColour(0x90, 0x90, 0x90));
            m_button_ensure->SetBorderColor(wxColour(0x90, 0x90, 0x90));
            m_storage_panel->Hide();
        }
    } else {
        if (!m_button_ensure->IsEnabled()) {
            m_button_ensure->Enable();
            m_button_ensure->SetBackgroundColor(btn_bg_enable);
            m_button_ensure->SetBorderColor(btn_bg_enable);
            m_storage_panel->Show();
        }
    }
>>>>>>> 2ae33786
}

void SendToPrinterDialog::on_dpi_changed(const wxRect &suggested_rect)
{
    m_button_refresh->Rescale(); // ORCA
    m_button_ensure->Rescale(); // ORCA
    m_status_bar->msw_rescale();
    Fit();
    Refresh();
}

void SendToPrinterDialog::set_default()
{
    //project name
    m_rename_switch_panel->SetSelection(0);

    wxString filename = m_plater->get_export_gcode_filename("", true, m_print_plate_idx == PLATE_ALL_IDX ? true : false);

    if (m_print_plate_idx == PLATE_ALL_IDX && filename.empty()) {
        filename = _L("Untitled");
    }

    if (filename.empty()) {
        filename = m_plater->get_export_gcode_filename("", true);
        if (filename.empty()) filename = _L("Untitled");
    }

    fs::path filename_path(filename.c_str());
    m_current_project_name = wxString::FromUTF8(filename_path.filename().string());

    //unsupported character filter
    m_current_project_name = from_u8(filter_characters(m_current_project_name.ToUTF8().data(), "<>[]:/\\|?*\""));

    m_rename_text->SetLabelText(m_current_project_name);
    m_rename_normal_panel->Layout();

    enable_prepare_mode = true;
    prepare_mode();

    //clear combobox
    m_list.clear();
    m_comboBox_printer->Clear();
    m_printer_last_select = "";
    m_print_info = "";
    m_comboBox_printer->SetValue(wxEmptyString);
    m_comboBox_printer->Enable();
    // rset status bar
    m_status_bar->reset();

    NetworkAgent* agent = wxGetApp().getAgent();
    if (agent) {
        if (agent->is_user_login()) {
            show_status(PrintDialogStatus::PrintStatusInit);
        }
    }

    // thumbmail
    //wxBitmap bitmap;
    ThumbnailData &data   = m_plater->get_partplate_list().get_curr_plate()->thumbnail_data;
    if (data.is_valid()) {
        wxImage image(data.width, data.height);
        image.InitAlpha();
        for (unsigned int r = 0; r < data.height; ++r) {
            unsigned int rr = (data.height - 1 - r) * data.width;
            for (unsigned int c = 0; c < data.width; ++c) {
                unsigned char *px = (unsigned char *) data.pixels.data() + 4 * (rr + c);
                image.SetRGB((int) c, (int) r, px[0], px[1], px[2]);
                image.SetAlpha((int) c, (int) r, px[3]);
            }
        }
        image  = image.Rescale(FromDIP(256), FromDIP(256));
        m_thumbnailPanel->set_thumbnail(image);
    }

    std::vector<std::string> materials;
    std::vector<std::string> display_materials;
    {
        auto preset_bundle = wxGetApp().preset_bundle;
        for (auto filament_name : preset_bundle->filament_presets) {
            for (auto iter = preset_bundle->filaments.lbegin(); iter != preset_bundle->filaments.end(); iter++) {
                if (filament_name.compare(iter->name) == 0) {
                    std::string display_filament_type;
                    std::string filament_type = iter->config.get_filament_type(display_filament_type);
                    display_materials.push_back(display_filament_type);
                    materials.push_back(filament_type);
                }
            }
        }
    }

    m_scrollable_region->Layout();
    m_scrollable_region->Fit();
    Layout();
    Fit();


    wxSize screenSize = wxGetDisplaySize();
    auto dialogSize = this->GetSize();


    // basic info
    auto       aprint_stats = m_plater->get_partplate_list().get_current_fff_print().print_statistics();
    wxString   time;
    PartPlate *plate = m_plater->get_partplate_list().get_curr_plate();
    if (plate) {
        if (plate->get_slice_result()) { time = wxString::Format("%s", short_time(get_time_dhms(plate->get_slice_result()->print_statistics.modes[0].time))); }
    }

    char weight[64];
    if (wxGetApp().app_config->get("use_inches") == "1") {
        ::sprintf(weight, "%.2f oz", aprint_stats.total_weight*0.035274); // ORCA remove spacing before text
    }else{
        ::sprintf(weight, "%.2f g", aprint_stats.total_weight); // ORCA remove spacing before text
    }

    m_stext_time->SetLabel(time);
    m_stext_weight->SetLabel(weight);
}

bool SendToPrinterDialog::Show(bool show)
{
    show_status(PrintDialogStatus::PrintStatusInit);

    // set default value when show this dialog
    if (show) {
        m_ability_list.clear();
        //update_storage_list(std::vector<std::string>());
        set_default();
        update_user_machine_list();
    }



    if (show) {
        m_refresh_timer->Start(LIST_REFRESH_INTERVAL);
        m_tcp_try_connect   = true;
        m_ftp_try_connect   = false;
        m_tutk_try_connect  = false;
     //BOOST_LOG_TRIVIAL(info) << "m_ftp_try_connect is  " << m_ftp_try_connect << boost::stacktrace::stacktrace();
        m_connect_try_times = 0;
    } else {
        m_refresh_timer->Stop();
    }

    Layout();
    Fit();
    if (show) { CenterOnParent(); }

    if (m_file_sys) {
        m_waiting_enable = false;
        m_waiting_support = false;
        show ? m_file_sys->Start() : m_file_sys->Stop();
    }
    return DPIDialog::Show(show);
}

extern wxString hide_passwd(wxString url, std::vector<wxString> const &passwords);
extern void     refresh_agora_url(char const *device, char const *dev_ver, char const *channel, void *context, void (*callback)(void *context, char const *url));

void SendToPrinterDialog::fetchUrl(boost::weak_ptr<PrinterFileSystem> wfs)
{
    boost::shared_ptr fs(wfs.lock());
    if (!fs) return;

    if (!IsEnabled()) {
        m_waiting_enable = true;
        fs->SetUrl("0");
        return;
    }

    m_waiting_enable = false;
    DeviceManager *dm = GUI::wxGetApp().getDeviceManager();
    MachineObject *obj = dm->get_selected_machine();

    if (obj == nullptr) {
        fs->SetUrl("0");
        return;
    }

    std::string dev_ver = obj->get_ota_version();
    std::string dev_id = obj->get_dev_id();
    int remote_proto = obj->get_file_remote();
    if (!remote_proto) {
        m_waiting_support = true;
        fs->SetUrl("0");
        return;
    }

    if (obj->is_camera_busy_off()) {
        fs->SetUrl("0");
        return;
    }

    m_waiting_support           = false;
    NetworkAgent *agent         = wxGetApp().getAgent();
    std::string   agent_version = agent ? agent->get_version() : "";



       if (agent) {
            if (m_tcp_try_connect) {
                std::string devIP      = obj->get_dev_ip();
                std::string accessCode = obj->get_access_code();
                std::string tcp_url    = "bambu:///local/" + devIP + "?port=6000&user=" + "bblp" + "&passwd=" + accessCode;
                CallAfter([=] {
                    boost::shared_ptr fs(wfs.lock());
                    if (!fs) return;
                    if (boost::algorithm::starts_with(tcp_url, "bambu:///")) {
                        fs->SetUrl(tcp_url);
                    } else {
                        fs->SetUrl("3");
                    }
                });
            }
            else if (m_tutk_try_connect){
                std::string protocols[] = {"", "\"tutk\"", "\"agora\"", "\"tutk\",\"agora\""};
                agent->get_camera_url(obj->get_dev_id() + "|" + dev_ver + "|" + protocols[1], [this, wfs, m = dev_id, v = agent->get_version(), dv = dev_ver](std::string url) {
                    if (boost::algorithm::starts_with(url, "bambu:///")) {
                        url += "&device=" + m;
                        url += "&net_ver=" + v;
                        url += "&dev_ver=" + dv;
                        url += "&refresh_url=" + boost::lexical_cast<std::string>(&refresh_agora_url);
                        url += "&cli_id=" + wxGetApp().app_config->get("slicer_uuid");
                        url += "&cli_ver=" + std::string(SLIC3R_VERSION);
                    }
                    BOOST_LOG_TRIVIAL(info) << "SendToPrinter::fetchUrl: camera_url: " << hide_passwd(url, {"?uid=", "authkey=", "passwd="});
                    std::cout << "SendToPrinter::fetchUrl: camera_url: " << hide_passwd(url, {"?uid=", "authkey=", "passwd="});
                    CallAfter([=] {
                        boost::shared_ptr fs(wfs.lock());
                        if (!fs) return;
                        if (boost::algorithm::starts_with(url, "bambu:///")) {
                            fs->SetUrl(url);
                        } else {
                            fs->SetUrl("3");
                        }
                    });
                });
                }
            }


    return;
}

SendToPrinterDialog::~SendToPrinterDialog()
{
    delete m_refresh_timer;
    if (m_task_timer && m_task_timer->IsRunning())
        m_task_timer->Stop();
}

}
}<|MERGE_RESOLUTION|>--- conflicted
+++ resolved
@@ -325,16 +325,7 @@
     m_sizer_prepare->Add(0, 0, 1, wxTOP, FromDIP(22));
     m_sizer_pcont->Add(0, 0, 1, wxEXPAND, 0);
     m_button_ensure = new Button(m_panel_prepare, _L("Send"));
-<<<<<<< HEAD
     m_button_ensure->SetStyle(ButtonStyle::Confirm, ButtonType::Choice);
-=======
-    m_button_ensure->SetBackgroundColor(btn_bg_enable);
-    m_button_ensure->SetBorderColor(btn_bg_enable);
-    m_button_ensure->SetTextColor(StateColor::darkModeColorFor("#FFFFFE"));
-    m_button_ensure->SetSize(SELECT_MACHINE_DIALOG_BUTTON_SIZE);
-    m_button_ensure->SetMinSize(SELECT_MACHINE_DIALOG_BUTTON_SIZE);
-    m_button_ensure->SetCornerRadius(6);
->>>>>>> 2ae33786
 
     m_button_ensure->Bind(wxEVT_BUTTON, &SendToPrinterDialog::on_ok, this);
     m_sizer_pcont->Add(m_button_ensure, 0, wxEXPAND | wxBOTTOM, FromDIP(10));
@@ -1673,25 +1664,17 @@
 
 void SendToPrinterDialog::Enable_Send_Button(bool en)
 {
-<<<<<<< HEAD
-    m_button_ensure->Enable(en); // ORCA No need for extra stying while disabling button
-=======
     if (!en) {
         if (m_button_ensure->IsEnabled()) {
             m_button_ensure->Disable();
-            m_button_ensure->SetBackgroundColor(wxColour(0x90, 0x90, 0x90));
-            m_button_ensure->SetBorderColor(wxColour(0x90, 0x90, 0x90));
             m_storage_panel->Hide();
         }
     } else {
         if (!m_button_ensure->IsEnabled()) {
             m_button_ensure->Enable();
-            m_button_ensure->SetBackgroundColor(btn_bg_enable);
-            m_button_ensure->SetBorderColor(btn_bg_enable);
             m_storage_panel->Show();
         }
     }
->>>>>>> 2ae33786
 }
 
 void SendToPrinterDialog::on_dpi_changed(const wxRect &suggested_rect)
