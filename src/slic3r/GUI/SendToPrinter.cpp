#include "SendToPrinter.hpp"
#include "I18N.hpp"

#include "libslic3r/Utils.hpp"
#include "libslic3r/Thread.hpp"
#include "GUI.hpp"
#include "GUI_App.hpp"
#include "GUI_Preview.hpp"
#include "MainFrame.hpp"
#include "format.hpp"
#include "Widgets/ProgressDialog.hpp"
#include "Widgets/RoundedRectangle.hpp"
#include "Widgets/StaticBox.hpp"
#include "ConnectPrinter.hpp"
#include "Jobs/BoostThreadWorker.hpp"
#include "Jobs/PlaterWorker.hpp"

#include <wx/progdlg.h>
#include <wx/clipbrd.h>
#include <wx/dcgraph.h>
#include <miniz.h>
#include <algorithm>
#include "BitmapCache.hpp"

namespace Slic3r {
namespace GUI {

#define INITIAL_NUMBER_OF_MACHINES 0
#define LIST_REFRESH_INTERVAL 200
#define MACHINE_LIST_REFRESH_INTERVAL 2000

wxDEFINE_EVENT(EVT_UPDATE_USER_MACHINE_LIST, wxCommandEvent);
wxDEFINE_EVENT(EVT_PRINT_JOB_CANCEL, wxCommandEvent);
wxDEFINE_EVENT(EVT_SEND_JOB_SUCCESS, wxCommandEvent);
wxDEFINE_EVENT(EVT_CLEAR_IPADDRESS, wxCommandEvent);


void SendToPrinterDialog::stripWhiteSpace(std::string& str)
{
    if (str == "") { return; }

    string::iterator cur_it;
    cur_it = str.begin();

    while (cur_it != str.end()) {
        if ((*cur_it) == '\n' || (*cur_it) == ' ') {
            cur_it = str.erase(cur_it);
        }
        else {
            cur_it++;
        }
    }
}

wxString SendToPrinterDialog::format_text(wxString &m_msg)
{

	if (wxGetApp().app_config->get("language") != "zh_CN") { return m_msg; }

	wxString out_txt = m_msg;
	wxString count_txt = "";
	int      new_line_pos = 0;

	for (int i = 0; i < m_msg.length(); i++) {
		auto text_size = m_statictext_printer_msg->GetTextExtent(count_txt);
		if (text_size.x < (FromDIP(400))) {
			count_txt += m_msg[i];
		}
		else {
			out_txt.insert(i - 1, '\n');
			count_txt = "";
		}
	}
	return out_txt;
}

void SendToPrinterDialog::check_focus(wxWindow* window)
{
    if (window == m_rename_input || window == m_rename_input->GetTextCtrl()) {
        on_rename_enter();
    }
}

void SendToPrinterDialog::check_fcous_state(wxWindow* window)
{
    check_focus(window);
    auto children = window->GetChildren();
    for (auto child : children) {
        check_fcous_state(child);
    }
}

void SendToPrinterDialog::on_rename_click(wxCommandEvent& event)
{
    m_is_rename_mode = true;
    m_rename_input->GetTextCtrl()->SetValue(m_current_project_name);
    m_rename_switch_panel->SetSelection(1);
    m_rename_input->GetTextCtrl()->SetFocus();
    m_rename_input->GetTextCtrl()->SetInsertionPointEnd();
}

void SendToPrinterDialog::on_rename_enter()
{
    if (m_is_rename_mode == false) {
        return;
    }
    else {
        m_is_rename_mode = false;
    }

    auto     new_file_name = m_rename_input->GetTextCtrl()->GetValue();

    wxString temp;
    int      num = 0;
    for (auto t : new_file_name) {
        if (t == wxString::FromUTF8("\x20")) {
            num++;
            if (num == 1) temp += t;
        } else {
            num = 0;
            temp += t;
        }
    }
    new_file_name = temp;

    auto     m_valid_type = Valid;
    wxString info_line;

    const char* unusable_symbols = "<>[]:/\\|?*\"";

    const std::string unusable_suffix = PresetCollection::get_suffix_modified(); //"(modified)";
    for (size_t i = 0; i < std::strlen(unusable_symbols); i++) {
        if (new_file_name.find_first_of(unusable_symbols[i]) != std::string::npos) {
            info_line = _L("Name is invalid;") + "\n" + _L("illegal characters:") + " " + unusable_symbols;
            m_valid_type = NoValid;
            break;
        }
    }

    if (m_valid_type == Valid && new_file_name.find(unusable_suffix) != std::string::npos) {
        info_line = _L("Name is invalid;") + "\n" + _L("illegal suffix:") + "\n\t" + from_u8(PresetCollection::get_suffix_modified());
        m_valid_type = NoValid;
    }

    if (m_valid_type == Valid && new_file_name.empty()) {
        info_line = _L("The name is not allowed to be empty.");
        m_valid_type = NoValid;
    }

    if (m_valid_type == Valid && new_file_name.find_first_of(' ') == 0) {
        info_line = _L("The name is not allowed to start with space character.");
        m_valid_type = NoValid;
    }

    if (m_valid_type == Valid && new_file_name.find_last_of(' ') == new_file_name.length() - 1) {
        info_line = _L("The name is not allowed to end with space character.");
        m_valid_type = NoValid;
    }

    if (m_valid_type != Valid) {
        MessageDialog msg_wingow(nullptr, info_line, "", wxICON_WARNING | wxOK);
        if (msg_wingow.ShowModal() == wxID_OK) {
            m_rename_switch_panel->SetSelection(0);
            m_rename_text->SetLabel(m_current_project_name);
            m_rename_normal_panel->Layout();
            return;
        }
    }

    m_current_project_name = new_file_name;
    m_rename_switch_panel->SetSelection(0);
    m_rename_text->SetLabel(m_current_project_name);
    m_rename_normal_panel->Layout();
}

SendToPrinterDialog::SendToPrinterDialog(Plater *plater)
    : DPIDialog(static_cast<wxWindow *>(wxGetApp().mainframe), wxID_ANY, _L("Send to Printer SD card"), wxDefaultPosition, wxDefaultSize, wxCAPTION | wxCLOSE_BOX)
    , m_plater(plater), m_export_3mf_cancel(false)
{
#ifdef __WINDOWS__
    SetDoubleBuffered(true);
#endif //__WINDOWS__

    // bind
    Bind(wxEVT_CLOSE_WINDOW, &SendToPrinterDialog::on_cancel, this);

    // font
    SetFont(wxGetApp().normal_font());

    // icon
    std::string icon_path = (boost::format("%1%/images/OrcaSlicerTitle.ico") % resources_dir()).str();
    SetIcon(wxIcon(encode_path(icon_path.c_str()), wxBITMAP_TYPE_ICO));

    Freeze();
    SetBackgroundColour(m_colour_def_color);

    m_sizer_main = new wxBoxSizer(wxVERTICAL);

    m_sizer_main->SetMinSize(wxSize(0, -1));
    m_line_top = new wxPanel(this, wxID_ANY, wxDefaultPosition, wxSize(-1, 1), wxTAB_TRAVERSAL);
    m_line_top->SetBackgroundColour(wxColour(166, 169, 170));

    m_scrollable_region       = new wxPanel(this, wxID_ANY, wxDefaultPosition, wxDefaultSize, wxTAB_TRAVERSAL);
    m_sizer_scrollable_region = new wxBoxSizer(wxVERTICAL); 

    m_panel_image = new wxPanel(m_scrollable_region, wxID_ANY, wxDefaultPosition, wxDefaultSize, wxTAB_TRAVERSAL);
    m_panel_image->SetBackgroundColour(m_colour_def_color);

    sizer_thumbnail = new wxBoxSizer(wxVERTICAL);
    m_thumbnailPanel = new ThumbnailPanel(m_panel_image);
    m_thumbnailPanel->SetSize(wxSize(FromDIP(256), FromDIP(256)));
    m_thumbnailPanel->SetMinSize(wxSize(FromDIP(256), FromDIP(256)));
    m_thumbnailPanel->SetMaxSize(wxSize(FromDIP(256), FromDIP(256)));
    sizer_thumbnail->Add(m_thumbnailPanel, 0, wxEXPAND, 0);
    m_panel_image->SetSizer(sizer_thumbnail);
    m_panel_image->Layout();

    wxBoxSizer *m_sizer_basic        = new wxBoxSizer(wxHORIZONTAL);
    wxBoxSizer *m_sizer_basic_weight = new wxBoxSizer(wxHORIZONTAL);
    wxBoxSizer *m_sizer_basic_time   = new wxBoxSizer(wxHORIZONTAL);

    auto timeimg = new wxStaticBitmap(m_scrollable_region, wxID_ANY, create_scaled_bitmap("print-time", this, 18), wxDefaultPosition, wxSize(FromDIP(18), FromDIP(18)), 0);
    m_sizer_basic_weight->Add(timeimg, 1, wxEXPAND | wxALL, FromDIP(5));
    m_stext_time = new wxStaticText(m_scrollable_region, wxID_ANY, wxEmptyString, wxDefaultPosition, wxDefaultSize, wxALIGN_RIGHT);
    m_sizer_basic_weight->Add(m_stext_time, 0, wxALL, FromDIP(5));
    m_sizer_basic->Add(m_sizer_basic_weight, 0, wxALIGN_CENTER, 0);
    m_sizer_basic->Add(0, 0, 0, wxEXPAND | wxLEFT | wxRIGHT, FromDIP(30));

    auto weightimg = new wxStaticBitmap(m_scrollable_region, wxID_ANY, create_scaled_bitmap("print-weight", this, 18), wxDefaultPosition, wxSize(FromDIP(18), FromDIP(18)), 0);
    m_sizer_basic_time->Add(weightimg, 1, wxEXPAND | wxALL, FromDIP(5));
    m_stext_weight = new wxStaticText(m_scrollable_region, wxID_ANY, wxEmptyString, wxDefaultPosition, wxDefaultSize, wxALIGN_LEFT);
    m_sizer_basic_time->Add(m_stext_weight, 0, wxALL, FromDIP(5));
    m_sizer_basic->Add(m_sizer_basic_time, 0, wxALIGN_CENTER, 0);

    m_line_materia = new wxPanel(this, wxID_ANY, wxDefaultPosition, wxSize(-1, 1), wxTAB_TRAVERSAL);
    m_line_materia->SetForegroundColour(wxColour(238, 238, 238));
    m_line_materia->SetBackgroundColour(wxColour(238, 238, 238));

    wxBoxSizer *m_sizer_printer = new wxBoxSizer(wxHORIZONTAL);

    m_stext_printer_title = new wxStaticText(this, wxID_ANY, _L("Printer"), wxDefaultPosition, wxSize(-1, -1), 0);
    m_stext_printer_title->SetFont(::Label::Head_14);
    m_stext_printer_title->Wrap(-1);
    m_stext_printer_title->SetForegroundColour(m_colour_bold_color);
    m_stext_printer_title->SetBackgroundColour(m_colour_def_color);

    m_sizer_printer->Add(m_stext_printer_title, 0, wxALL | wxLEFT, FromDIP(5));
    m_sizer_printer->Add(0, 0, 0, wxEXPAND | wxLEFT, FromDIP(12));

    m_comboBox_printer = new ::ComboBox(this, wxID_ANY, "", wxDefaultPosition, wxSize(FromDIP(250), -1), 0, nullptr, wxCB_READONLY);
    m_comboBox_printer->Bind(wxEVT_COMBOBOX, &SendToPrinterDialog::on_selection_changed, this);

    m_sizer_printer->Add(m_comboBox_printer, 1, wxEXPAND | wxRIGHT, FromDIP(5));
    btn_bg_enable = StateColor(std::pair<wxColour, int>(wxColour(0, 137, 123), StateColor::Pressed), std::pair<wxColour, int>(wxColour(38, 166, 154), StateColor::Hovered),
                               std::pair<wxColour, int>(wxColour(0, 150, 136), StateColor::Normal));

    m_button_refresh = new Button(this, _L("Refresh"));
    m_button_refresh->SetBackgroundColor(btn_bg_enable);
    m_button_refresh->SetBorderColor(btn_bg_enable);
    m_button_refresh->SetTextColor(StateColor::darkModeColorFor("#FFFFFE"));
    m_button_refresh->SetSize(SELECT_MACHINE_DIALOG_BUTTON_SIZE);
    m_button_refresh->SetMinSize(SELECT_MACHINE_DIALOG_BUTTON_SIZE);
    m_button_refresh->SetCornerRadius(FromDIP(10));
    m_button_refresh->Bind(wxEVT_BUTTON, &SendToPrinterDialog::on_refresh, this);
    m_sizer_printer->Add(m_button_refresh, 0, wxALL | wxLEFT, FromDIP(5));

    m_statictext_printer_msg = new wxStaticText(this, wxID_ANY, wxEmptyString, wxDefaultPosition, wxDefaultSize, wxALIGN_CENTER_HORIZONTAL);
    m_statictext_printer_msg->SetFont(::Label::Body_13);
    m_statictext_printer_msg->SetForegroundColour(*wxBLACK);
    m_statictext_printer_msg->Hide();

    // line schedule
    m_line_schedule = new wxPanel(this, wxID_ANY, wxDefaultPosition, wxSize(-1, 1));
    m_line_schedule->SetBackgroundColour(wxColour(238, 238, 238));
    m_simplebook   = new wxSimplebook(this, wxID_ANY, wxDefaultPosition, SELECT_MACHINE_DIALOG_SIMBOOK_SIZE, 0);

    // perpare mode
    m_panel_prepare = new wxPanel(m_simplebook, wxID_ANY, wxDefaultPosition, wxDefaultSize, wxTAB_TRAVERSAL);
    m_panel_prepare->SetBackgroundColour(m_colour_def_color);
    // m_panel_prepare->SetBackgroundColour(wxColour(135,206,250));
    wxBoxSizer *m_sizer_prepare = new wxBoxSizer(wxVERTICAL);
    wxBoxSizer *m_sizer_pcont   = new wxBoxSizer(wxHORIZONTAL);

    m_sizer_prepare->Add(0, 0, 1, wxTOP, FromDIP(22));
    m_sizer_pcont->Add(0, 0, 1, wxEXPAND, 0);
    m_button_ensure = new Button(m_panel_prepare, _L("Send"));
    m_button_ensure->SetBackgroundColor(btn_bg_enable);
    m_button_ensure->SetBorderColor(btn_bg_enable);
    m_button_ensure->SetTextColor(StateColor::darkModeColorFor("#FFFFFE"));
    m_button_ensure->SetSize(SELECT_MACHINE_DIALOG_BUTTON_SIZE);
    m_button_ensure->SetMinSize(SELECT_MACHINE_DIALOG_BUTTON_SIZE);
    m_button_ensure->SetCornerRadius(FromDIP(12));

    m_button_ensure->Bind(wxEVT_BUTTON, &SendToPrinterDialog::on_ok, this);
    m_sizer_pcont->Add(m_button_ensure, 0, wxEXPAND | wxBOTTOM, FromDIP(10));
    m_sizer_prepare->Add(m_sizer_pcont, 0, wxEXPAND, 0);
    m_panel_prepare->SetSizer(m_sizer_prepare);
    m_panel_prepare->Layout();
    m_simplebook->AddPage(m_panel_prepare, wxEmptyString, true);

    // sending mode
    m_status_bar    = std::make_shared<BBLStatusBarSend>(m_simplebook);
    m_panel_sending = m_status_bar->get_panel();
    m_simplebook->AddPage(m_panel_sending, wxEmptyString, false);
    
    m_worker = std::make_unique<PlaterWorker<BoostThreadWorker>>(this, m_status_bar, "send_worker");

    // finish mode
    m_panel_finish = new wxPanel(m_simplebook, wxID_ANY, wxDefaultPosition, wxDefaultSize, wxTAB_TRAVERSAL);
    m_panel_finish->SetBackgroundColour(wxColour(135, 206, 250));
    wxBoxSizer *m_sizer_finish   = new wxBoxSizer(wxHORIZONTAL);
    wxBoxSizer *m_sizer_finish_v = new wxBoxSizer(wxVERTICAL);
    wxBoxSizer *m_sizer_finish_h = new wxBoxSizer(wxHORIZONTAL);

    auto imgsize      = FromDIP(25);
    auto completedimg = new wxStaticBitmap(m_panel_finish, wxID_ANY, create_scaled_bitmap("completed", m_panel_finish, 25), wxDefaultPosition, wxSize(imgsize, imgsize), 0);
    m_sizer_finish_h->Add(completedimg, 0, wxALIGN_CENTER | wxALL, FromDIP(5));

    m_statictext_finish = new wxStaticText(m_panel_finish, wxID_ANY, L("send completed"), wxDefaultPosition, wxDefaultSize, 0);
    m_statictext_finish->Wrap(-1);
    m_statictext_finish->SetForegroundColour(wxColour(0, 150, 136));
    m_sizer_finish_h->Add(m_statictext_finish, 0, wxALIGN_CENTER | wxALL, FromDIP(5));

    m_sizer_finish_v->Add(m_sizer_finish_h, 1, wxALIGN_CENTER, 0);

    m_sizer_finish->Add(m_sizer_finish_v, 1, wxALIGN_CENTER, 0);

    m_panel_finish->SetSizer(m_sizer_finish);
    m_panel_finish->Layout();
    m_sizer_finish->Fit(m_panel_finish);
    m_simplebook->AddPage(m_panel_finish, wxEmptyString, false);

    //show bind failed info
    m_sw_print_failed_info = new wxScrolledWindow(this, wxID_ANY, wxDefaultPosition, wxSize(FromDIP(380), FromDIP(125)), wxVSCROLL);
    m_sw_print_failed_info->SetBackgroundColour(*wxWHITE);
    m_sw_print_failed_info->SetScrollRate(0, 5);
    m_sw_print_failed_info->SetMinSize(wxSize(FromDIP(380), FromDIP(125)));
    m_sw_print_failed_info->SetMaxSize(wxSize(FromDIP(380), FromDIP(125)));

    wxBoxSizer* sizer_print_failed_info = new wxBoxSizer(wxVERTICAL);
    m_sw_print_failed_info->SetSizer(sizer_print_failed_info);


    wxBoxSizer* sizer_error_code = new wxBoxSizer(wxHORIZONTAL);
    wxBoxSizer* sizer_error_desc = new wxBoxSizer(wxHORIZONTAL);
    wxBoxSizer* sizer_extra_info = new wxBoxSizer(wxHORIZONTAL);

    auto st_title_error_code = new wxStaticText(m_sw_print_failed_info, wxID_ANY, _L("Error code"));
    auto st_title_error_code_doc = new wxStaticText(m_sw_print_failed_info, wxID_ANY, ": ");
    m_st_txt_error_code = new Label(m_sw_print_failed_info, wxEmptyString);
    st_title_error_code->SetForegroundColour(0x909090);
    st_title_error_code_doc->SetForegroundColour(0x909090);
    m_st_txt_error_code->SetForegroundColour(0x909090);
    st_title_error_code->SetFont(::Label::Body_13);
    st_title_error_code_doc->SetFont(::Label::Body_13);
    m_st_txt_error_code->SetFont(::Label::Body_13);
    st_title_error_code->SetMinSize(wxSize(FromDIP(74), -1));
    st_title_error_code->SetMaxSize(wxSize(FromDIP(74), -1));
    m_st_txt_error_code->SetMinSize(wxSize(FromDIP(260), -1));
    m_st_txt_error_code->SetMaxSize(wxSize(FromDIP(260), -1));
    sizer_error_code->Add(st_title_error_code, 0, wxALL, 0);
    sizer_error_code->Add(st_title_error_code_doc, 0, wxALL, 0);
    sizer_error_code->Add(m_st_txt_error_code, 0, wxALL, 0);


    auto st_title_error_desc = new wxStaticText(m_sw_print_failed_info, wxID_ANY, wxT("Error desc"));
    auto st_title_error_desc_doc = new wxStaticText(m_sw_print_failed_info, wxID_ANY, ": ");
    m_st_txt_error_desc = new Label(m_sw_print_failed_info, wxEmptyString);
    st_title_error_desc->SetForegroundColour(0x909090);
    st_title_error_desc_doc->SetForegroundColour(0x909090);
    m_st_txt_error_desc->SetForegroundColour(0x909090);
    st_title_error_desc->SetFont(::Label::Body_13);
    st_title_error_desc_doc->SetFont(::Label::Body_13);
    m_st_txt_error_desc->SetFont(::Label::Body_13);
    st_title_error_desc->SetMinSize(wxSize(FromDIP(74), -1));
    st_title_error_desc->SetMaxSize(wxSize(FromDIP(74), -1));
    m_st_txt_error_desc->SetMinSize(wxSize(FromDIP(260), -1));
    m_st_txt_error_desc->SetMaxSize(wxSize(FromDIP(260), -1));
    sizer_error_desc->Add(st_title_error_desc, 0, wxALL, 0);
    sizer_error_desc->Add(st_title_error_desc_doc, 0, wxALL, 0);
    sizer_error_desc->Add(m_st_txt_error_desc, 0, wxALL, 0);

    auto st_title_extra_info = new wxStaticText(m_sw_print_failed_info, wxID_ANY, wxT("Extra info"));
    auto st_title_extra_info_doc = new wxStaticText(m_sw_print_failed_info, wxID_ANY, ": ");
    m_st_txt_extra_info = new Label(m_sw_print_failed_info, wxEmptyString);
    st_title_extra_info->SetForegroundColour(0x909090);
    st_title_extra_info_doc->SetForegroundColour(0x909090);
    m_st_txt_extra_info->SetForegroundColour(0x909090);
    st_title_extra_info->SetFont(::Label::Body_13);
    st_title_extra_info_doc->SetFont(::Label::Body_13);
    m_st_txt_extra_info->SetFont(::Label::Body_13);
    st_title_extra_info->SetMinSize(wxSize(FromDIP(74), -1));
    st_title_extra_info->SetMaxSize(wxSize(FromDIP(74), -1));
    m_st_txt_extra_info->SetMinSize(wxSize(FromDIP(260), -1));
    m_st_txt_extra_info->SetMaxSize(wxSize(FromDIP(260), -1));
    sizer_extra_info->Add(st_title_extra_info, 0, wxALL, 0);
    sizer_extra_info->Add(st_title_extra_info_doc, 0, wxALL, 0);
    sizer_extra_info->Add(m_st_txt_extra_info, 0, wxALL, 0);


    m_link_network_state = new wxHyperlinkCtrl(m_sw_print_failed_info, wxID_ANY,_L("Check the status of current system services"),"");
    m_link_network_state->SetFont(::Label::Body_12);
    m_link_network_state->Bind(wxEVT_LEFT_DOWN, [this](auto& e) {wxGetApp().link_to_network_check(); });
    m_link_network_state->Bind(wxEVT_ENTER_WINDOW, [this](auto& e) {m_link_network_state->SetCursor(wxCURSOR_HAND); });
    m_link_network_state->Bind(wxEVT_LEAVE_WINDOW, [this](auto& e) {m_link_network_state->SetCursor(wxCURSOR_ARROW); });

    sizer_print_failed_info->Add(m_link_network_state, 0, wxLEFT, 5);
    sizer_print_failed_info->Add(sizer_error_code, 0, wxLEFT, 5);
    sizer_print_failed_info->Add(0, 0, 0, wxTOP, FromDIP(3));
    sizer_print_failed_info->Add(sizer_error_desc, 0, wxLEFT, 5);
    sizer_print_failed_info->Add(0, 0, 0, wxTOP, FromDIP(3));
    sizer_print_failed_info->Add(sizer_extra_info, 0, wxLEFT, 5);

    // bind
    Bind(EVT_SHOW_ERROR_INFO, [this](auto& e) {
        show_print_failed_info(true);
    });

    // bind
    Bind(EVT_UPDATE_USER_MACHINE_LIST, &SendToPrinterDialog::update_printer_combobox, this);
    Bind(EVT_PRINT_JOB_CANCEL, &SendToPrinterDialog::on_print_job_cancel, this);


    m_sizer_scrollable_region->Add(m_panel_image, 0, wxALIGN_CENTER_HORIZONTAL, 0);
    m_sizer_scrollable_region->Add(0, 0, 0, wxTOP, FromDIP(10));
    m_sizer_scrollable_region->Add(m_sizer_basic, 0, wxALIGN_CENTER_HORIZONTAL, 0);
	m_scrollable_region->SetSizer(m_sizer_scrollable_region);
	m_scrollable_region->Layout();

    //file name
    //rename normal
    m_rename_switch_panel = new wxSimplebook(this);
    m_rename_switch_panel->SetSize(wxSize(FromDIP(420), FromDIP(25)));
    m_rename_switch_panel->SetMinSize(wxSize(FromDIP(420), FromDIP(25)));
    m_rename_switch_panel->SetMaxSize(wxSize(FromDIP(420), FromDIP(25)));

    m_rename_normal_panel = new wxPanel(m_rename_switch_panel, wxID_ANY, wxDefaultPosition, wxDefaultSize, wxTAB_TRAVERSAL);
    m_rename_normal_panel->SetBackgroundColour(*wxWHITE);
    rename_sizer_v = new wxBoxSizer(wxVERTICAL);
    rename_sizer_h = new wxBoxSizer(wxHORIZONTAL);

    m_rename_text = new wxStaticText(m_rename_normal_panel, wxID_ANY, wxT("MyLabel"), wxDefaultPosition, wxDefaultSize, wxST_ELLIPSIZE_END);
    m_rename_text->SetForegroundColour(*wxBLACK);
    m_rename_text->SetFont(::Label::Body_13);
    m_rename_text->SetMaxSize(wxSize(FromDIP(390), -1));
    m_rename_button = new Button(m_rename_normal_panel, "", "ams_editable", wxBORDER_NONE, FromDIP(10));
    m_rename_button->SetBackgroundColor(*wxWHITE);
    m_rename_button->SetBackgroundColour(*wxWHITE);

    rename_sizer_h->Add(m_rename_text, 0, wxALIGN_CENTER, 0);
    rename_sizer_h->Add(m_rename_button, 0, wxALIGN_CENTER, 0);
    rename_sizer_v->Add(rename_sizer_h, 1, wxALIGN_CENTER, 0);
    m_rename_normal_panel->SetSizer(rename_sizer_v);
    m_rename_normal_panel->Layout();
    rename_sizer_v->Fit(m_rename_normal_panel);

    //rename edit
    auto m_rename_edit_panel = new wxPanel(m_rename_switch_panel, wxID_ANY, wxDefaultPosition, wxDefaultSize, wxTAB_TRAVERSAL);
    m_rename_edit_panel->SetBackgroundColour(*wxWHITE);
    auto rename_edit_sizer_v = new wxBoxSizer(wxVERTICAL);

    m_rename_input = new ::TextInput(m_rename_edit_panel, wxEmptyString, wxEmptyString, wxEmptyString, wxDefaultPosition, wxDefaultSize, wxTE_PROCESS_ENTER);
    m_rename_input->GetTextCtrl()->SetFont(::Label::Body_13);
    m_rename_input->SetSize(wxSize(FromDIP(380), FromDIP(24)));
    m_rename_input->SetMinSize(wxSize(FromDIP(380), FromDIP(24)));
    m_rename_input->SetMaxSize(wxSize(FromDIP(380), FromDIP(24)));
    m_rename_input->Bind(wxEVT_TEXT_ENTER, [this](auto& e) {on_rename_enter();});
    m_rename_input->Bind(wxEVT_KILL_FOCUS, [this](auto& e) {
        if (!m_rename_input->HasFocus() && !m_rename_text->HasFocus())
            on_rename_enter();
        else
            e.Skip(); });
    rename_edit_sizer_v->Add(m_rename_input, 1, wxALIGN_CENTER, 0);


    m_rename_edit_panel->SetSizer(rename_edit_sizer_v);
    m_rename_edit_panel->Layout();
    rename_edit_sizer_v->Fit(m_rename_edit_panel);

    m_rename_button->Bind(wxEVT_BUTTON, &SendToPrinterDialog::on_rename_click, this);
    m_rename_switch_panel->AddPage(m_rename_normal_panel, wxEmptyString, true);
    m_rename_switch_panel->AddPage(m_rename_edit_panel, wxEmptyString, false);

    Bind(wxEVT_CHAR_HOOK, [this](wxKeyEvent& e) {
        if (e.GetKeyCode() == WXK_ESCAPE) {
            if (m_rename_switch_panel->GetSelection() == 0) {
                e.Skip();
            }
            else {
                m_rename_switch_panel->SetSelection(0);
                m_rename_text->SetLabel(m_current_project_name);
                m_rename_normal_panel->Layout();
            }
        }
        else {
            e.Skip();
        }
        });

    m_panel_prepare->Bind(wxEVT_LEFT_DOWN, [this](auto& e) {
        check_fcous_state(this);
        e.Skip();
        });

    m_scrollable_region->Bind(wxEVT_LEFT_DOWN, [this](auto& e) {
        check_fcous_state(this);
        e.Skip();
        });

    Bind(wxEVT_LEFT_DOWN, [this](auto& e) {
        check_fcous_state(this);
        e.Skip();
        });

    m_sizer_main->Add(m_line_top, 0, wxEXPAND, 0);
    m_sizer_main->Add(0, 0, 0, wxTOP, FromDIP(10));
    m_sizer_main->Add(m_scrollable_region, 0, wxALIGN_CENTER_HORIZONTAL, 0);
    m_sizer_main->Add(0, 0, 0, wxEXPAND | wxTOP, FromDIP(6));
    m_sizer_main->Add(m_rename_switch_panel, 0, wxALIGN_CENTER_HORIZONTAL, 0);
    m_sizer_main->Add(0, 0, 0, wxEXPAND | wxTOP, FromDIP(6));
    m_sizer_main->Add(m_line_materia, 0, wxEXPAND | wxLEFT | wxRIGHT, FromDIP(30));
    m_sizer_main->Add(0, 0, 0, wxEXPAND | wxTOP, FromDIP(12));
    m_sizer_main->Add(m_sizer_printer, 0, wxEXPAND | wxLEFT | wxRIGHT, FromDIP(30));
    m_sizer_main->Add(0, 0, 0, wxEXPAND | wxTOP, FromDIP(11));
    m_sizer_main->Add(m_statictext_printer_msg, 0, wxALIGN_CENTER_HORIZONTAL, 0);
    m_sizer_main->Add(0, 1, 0, wxTOP, FromDIP(22));
    m_sizer_main->Add(m_line_schedule, 0, wxEXPAND | wxLEFT | wxRIGHT, FromDIP(30));
    m_sizer_main->Add(m_simplebook, 0, wxALIGN_CENTER_HORIZONTAL, 0);
    m_sizer_main->Add(m_sw_print_failed_info, 0, wxALIGN_CENTER, 0);
    m_sizer_main->Add(0, 0, 0, wxEXPAND | wxTOP, FromDIP(13));

    show_print_failed_info(false);
    SetSizer(m_sizer_main);
    Layout();
    Fit();
    Thaw();

    init_bind();
    init_timer();
    // CenterOnParent();
    Centre(wxBOTH);
    wxGetApp().UpdateDlgDarkUI(this);
}

void SendToPrinterDialog::update_print_error_info(int code, std::string msg, std::string extra)
{
    m_print_error_code = code;
    m_print_error_msg = msg;
    m_print_error_extra = extra;
}

void SendToPrinterDialog::show_print_failed_info(bool show, int code, wxString description, wxString extra)
{
    if (show) {
        if (!m_sw_print_failed_info->IsShown()) {
            m_sw_print_failed_info->Show(true);

            m_st_txt_error_code->SetLabelText(wxString::Format("%d", m_print_error_code));
            m_st_txt_error_desc->SetLabelText( wxGetApp().filter_string(m_print_error_msg));
            m_st_txt_extra_info->SetLabelText( wxGetApp().filter_string(m_print_error_extra));

            m_st_txt_error_code->Wrap(FromDIP(260));
            m_st_txt_error_desc->Wrap(FromDIP(260));
            m_st_txt_extra_info->Wrap(FromDIP(260));
        }
        else {
            m_sw_print_failed_info->Show(false);
        }
        Layout();
        Fit();
    }
    else {
        if (!m_sw_print_failed_info->IsShown()) { return; }
        m_sw_print_failed_info->Show(false);
        m_st_txt_error_code->SetLabelText(wxEmptyString);
        m_st_txt_error_desc->SetLabelText(wxEmptyString);
        m_st_txt_extra_info->SetLabelText(wxEmptyString);
        Layout();
        Fit();
    }
}

void SendToPrinterDialog::prepare_mode()
{
<<<<<<< HEAD
	m_is_in_sending_mode = false;
    m_worker->wait_for_idle();
=======
    m_is_in_sending_mode = false;
    m_comboBox_printer->Enable();
    if (m_send_job) {
        m_send_job->join();
    }
>>>>>>> 25a05549

    if (wxIsBusy())
        wxEndBusyCursor();
    Enable_Send_Button(true);
    show_print_failed_info(false);

    m_status_bar->reset();
    if (m_simplebook->GetSelection() != 0) {
        m_simplebook->SetSelection(0);
    }
}

void SendToPrinterDialog::sending_mode()
{
    m_is_in_sending_mode = true;
    m_comboBox_printer->Disable();
    if (m_simplebook->GetSelection() != 1){
        m_simplebook->SetSelection(1);
        Layout();
        Fit();
    }
}

void SendToPrinterDialog::prepare(int print_plate_idx)
{
    m_print_plate_idx = print_plate_idx;
}

void SendToPrinterDialog::update_priner_status_msg(wxString msg, bool is_warning) 
{
    auto colour = is_warning ? wxColour(0xFF, 0x6F, 0x00) : wxColour(0x6B, 0x6B, 0x6B);
    m_statictext_printer_msg->SetForegroundColour(colour);

    if (msg.empty()) {
        if (!m_statictext_printer_msg->GetLabel().empty()) {
            m_statictext_printer_msg->SetLabel(wxEmptyString);
            m_statictext_printer_msg->Hide();
            Layout();
            Fit();
        }
    } else {
        msg          = format_text(msg);

        auto str_new = msg.ToStdString();
        stripWhiteSpace(str_new);

        auto str_old = m_statictext_printer_msg->GetLabel().ToStdString();
        stripWhiteSpace(str_old);

        if (str_new != str_old) {
            if (m_statictext_printer_msg->GetLabel() != msg) {
                m_statictext_printer_msg->SetLabel(msg);
                m_statictext_printer_msg->SetMinSize(wxSize(FromDIP(400), -1));
                m_statictext_printer_msg->SetMaxSize(wxSize(FromDIP(400), -1));
                m_statictext_printer_msg->Wrap(FromDIP(400));
                m_statictext_printer_msg->Show();
                Layout();
                Fit();
            }
        }
    }
}

void SendToPrinterDialog::update_print_status_msg(wxString msg, bool is_warning, bool is_printer_msg)
{
    if (is_printer_msg) {
        update_priner_status_msg(msg, is_warning);
    } else {
        update_priner_status_msg(wxEmptyString, false);
    }
}


void SendToPrinterDialog::init_bind()
{
    Bind(wxEVT_TIMER, &SendToPrinterDialog::on_timer, this);
    Bind(EVT_CLEAR_IPADDRESS, &SendToPrinterDialog::clear_ip_address_config, this);
}

void SendToPrinterDialog::init_timer()
{
    m_refresh_timer = new wxTimer();
    m_refresh_timer->SetOwner(this);
}

void SendToPrinterDialog::on_cancel(wxCloseEvent &event)
{
    m_worker->cancel_all();
    this->EndModal(wxID_CANCEL);
}
 
void SendToPrinterDialog::on_ok(wxCommandEvent &event)
{
    BOOST_LOG_TRIVIAL(info) << "print_job: on_ok to send";
    m_is_canceled = false;
    Enable_Send_Button(false);
    if (m_is_in_sending_mode)
        return;

    int result = 0;
    if (m_printer_last_select.empty()) {
        return;
    }

    DeviceManager *dev = Slic3r::GUI::wxGetApp().getDeviceManager();
    if (!dev) return;

    MachineObject *obj_ = dev->get_selected_machine();
    
    if (obj_ == nullptr) {
        m_printer_last_select = "";
        m_comboBox_printer->SetTextLabel("");
        return;
    }
    assert(obj_->dev_id == m_printer_last_select);


    BOOST_LOG_TRIVIAL(info) << __FUNCTION__ << ", print_job: for send task, current printer id =  " << m_printer_last_select << std::endl;
    show_status(PrintDialogStatus::PrintStatusSending);

    m_status_bar->reset();
    m_status_bar->set_prog_block();
    m_status_bar->set_cancel_callback_fina([this]() {
        BOOST_LOG_TRIVIAL(info) << "print_job: enter canceled";
        m_worker->cancel_all();
        m_is_canceled = true;
        wxCommandEvent* event = new wxCommandEvent(EVT_PRINT_JOB_CANCEL);
        wxQueueEvent(this, event);
    });

    if (m_is_canceled) {
        BOOST_LOG_TRIVIAL(info) << "send_job: m_is_canceled";
        //m_status_bar->set_status_text(task_canceled_text);
        return;
    }

    // enter sending mode
    sending_mode();

    result = m_plater->send_gcode(m_print_plate_idx, [this](int export_stage, int current, int total, bool &cancel) {
        if (this->m_is_canceled) return;
        bool     cancelled = false;
        wxString msg       = _L("Preparing print job");
        m_status_bar->update_status(msg, cancelled, 10, true);
        m_export_3mf_cancel = cancel = cancelled;
    });

    if (m_is_canceled || m_export_3mf_cancel) {
        BOOST_LOG_TRIVIAL(info) << "send_job: m_export_3mf_cancel or m_is_canceled";
        //m_status_bar->set_status_text(task_canceled_text);
        return;
    }

    if (result < 0) {
        wxString msg = _L("Abnormal print file data. Please slice again");
        m_status_bar->set_status_text(msg);
        return;
    }

    // export config 3mf if needed
    if (!obj_->is_lan_mode_printer()) {
        result = m_plater->export_config_3mf(m_print_plate_idx);
        if (result < 0) {
            BOOST_LOG_TRIVIAL(trace) << "export_config_3mf failed, result = " << result;
            return;
        }
    }
    if (m_is_canceled || m_export_3mf_cancel) {
        BOOST_LOG_TRIVIAL(info) << "send_job: m_export_3mf_cancel or m_is_canceled";
        //m_status_bar->set_status_text(task_canceled_text);
        return;
    }

   /* std::string  file_name       = "";
	auto default_output_file    = wxGetApp().plater()->get_export_gcode_filename(".3mf");
    if (!default_output_file.empty()) {
		fs::path default_output_file_path = boost::filesystem::path(default_output_file.c_str());
		file_name = default_output_file_path.filename().string();
    }*/
    


    auto m_send_job                 = std::make_unique<SendJob>(m_printer_last_select);
    m_send_job->m_dev_ip            = obj_->dev_ip;
    m_send_job->m_access_code       = obj_->get_access_code();


#if !BBL_RELEASE_TO_PUBLIC
    m_send_job->m_local_use_ssl_for_ftp = wxGetApp().app_config->get("enable_ssl_for_ftp") == "true" ? true : false;
    m_send_job->m_local_use_ssl_for_mqtt = wxGetApp().app_config->get("enable_ssl_for_mqtt") == "true" ? true : false;
#else
    m_send_job->m_local_use_ssl_for_ftp = obj_->local_use_ssl_for_ftp;
    m_send_job->m_local_use_ssl_for_mqtt = obj_->local_use_ssl_for_mqtt;
#endif

    m_send_job->connection_type     = obj_->connection_type();
    m_send_job->cloud_print_only    = true;
    m_send_job->has_sdcard          = obj_->has_sdcard();
    m_send_job->set_project_name(m_current_project_name.utf8_string());
 
    enable_prepare_mode = false;

    m_send_job->on_check_ip_address_fail([this](int result) {
        wxCommandEvent* evt = new wxCommandEvent(EVT_CLEAR_IPADDRESS);
        wxQueueEvent(this, evt);
        wxGetApp().show_ip_address_enter_dialog();
    });

    if (obj_->is_lan_mode_printer()) {
        m_send_job->set_check_mode();
        m_send_job->check_and_continue();
    }

    replace_job(*m_worker, std::move(m_send_job));

    BOOST_LOG_TRIVIAL(info) << "send_job: send print job";
}

void SendToPrinterDialog::clear_ip_address_config(wxCommandEvent& e)
{
    enable_prepare_mode = true;
    prepare_mode();
}

void SendToPrinterDialog::update_user_machine_list()
{
    NetworkAgent* m_agent = wxGetApp().getAgent();
    if (m_agent && m_agent->is_user_login()) {
        boost::thread get_print_info_thread = Slic3r::create_thread([this, token = std::weak_ptr(m_token)] {
            NetworkAgent* agent = wxGetApp().getAgent();
            unsigned int http_code;
            std::string body;
            int result = agent->get_user_print_info(&http_code, &body);
            CallAfter([token, this, result, body] {
                if (token.expired()) {return;}
                if (result == 0) {
                    m_print_info = body;
                }
                else {
                    m_print_info = "";
                }
                wxCommandEvent event(EVT_UPDATE_USER_MACHINE_LIST);
                event.SetEventObject(this);
                wxPostEvent(this, event);
            });
        });
    } else {
        wxCommandEvent event(EVT_UPDATE_USER_MACHINE_LIST);
        event.SetEventObject(this);
        wxPostEvent(this, event);
    }
}

void SendToPrinterDialog::on_refresh(wxCommandEvent &event)
{
    BOOST_LOG_TRIVIAL(info) << "m_printer_last_select: on_refresh";
    show_status(PrintDialogStatus::PrintStatusRefreshingMachineList);

    update_user_machine_list();
}

void SendToPrinterDialog::on_print_job_cancel(wxCommandEvent &evt)
{
    BOOST_LOG_TRIVIAL(info) << "print_job: canceled";
    show_status(PrintDialogStatus::PrintStatusSendingCanceled);
    // enter prepare mode
    prepare_mode();
}

std::vector<std::string> SendToPrinterDialog::sort_string(std::vector<std::string> strArray)
{
    std::vector<std::string> outputArray;
    std::sort(strArray.begin(), strArray.end());
    std::vector<std::string>::iterator st;
    for (st = strArray.begin(); st != strArray.end(); st++) { outputArray.push_back(*st); }

    return outputArray;
}

bool  SendToPrinterDialog::is_timeout()
{
    if (timeout_count > 15 * 1000 / LIST_REFRESH_INTERVAL) {
        return true;
    }
    return false;
}

void  SendToPrinterDialog::reset_timeout()
{
    timeout_count = 0;
}

void SendToPrinterDialog::update_user_printer()
{
    Slic3r::DeviceManager* dev = Slic3r::GUI::wxGetApp().getDeviceManager();
    if (!dev) return;

    // update user print info
    if (!m_print_info.empty()) {
        dev->parse_user_print_info(m_print_info);
        m_print_info = "";
    }

    // clear machine list
    m_list.clear();
    m_comboBox_printer->Clear();
    std::vector<std::string>              machine_list;
    wxArrayString                         machine_list_name;
    std::map<std::string, MachineObject*> option_list;

    option_list = dev->get_my_machine_list();

    // same machine only appear once
    for (auto it = option_list.begin(); it != option_list.end(); it++) {
        if (it->second && (it->second->is_online() || it->second->is_connected())) {
            machine_list.push_back(it->second->dev_name);
        }
    }
    machine_list = sort_string(machine_list);
    for (auto tt = machine_list.begin(); tt != machine_list.end(); tt++) {
        for (auto it = option_list.begin(); it != option_list.end(); it++) {
            if (it->second->dev_name == *tt) {
                m_list.push_back(it->second);
                wxString dev_name_text = from_u8(it->second->dev_name);
                if (it->second->is_lan_mode_printer()) {
                    dev_name_text += "(LAN)";
                }
                machine_list_name.Add(dev_name_text);
                break;
            }
        }
    }

    m_comboBox_printer->Set(machine_list_name);

    MachineObject* obj = dev->get_selected_machine();
    if (obj) {
        m_printer_last_select = obj->dev_id;
    } else {
        m_printer_last_select = "";
    }

    if (m_list.size() > 0) {
        // select a default machine
        if (m_printer_last_select.empty()) {
            m_printer_last_select = m_list[0]->dev_id;
            m_comboBox_printer->SetSelection(0);
            wxCommandEvent event(wxEVT_COMBOBOX);
            event.SetEventObject(m_comboBox_printer);
            wxPostEvent(m_comboBox_printer, event);
        }
        for (auto i = 0; i < m_list.size(); i++) {
            if (m_list[i]->dev_id == m_printer_last_select) {
                m_comboBox_printer->SetSelection(i);
                wxCommandEvent event(wxEVT_COMBOBOX);
                event.SetEventObject(m_comboBox_printer);
                wxPostEvent(m_comboBox_printer, event);
            }
        }
    }
    else {
        m_printer_last_select = "";
        m_comboBox_printer->SetTextLabel("");
    }

    BOOST_LOG_TRIVIAL(info) << __FUNCTION__ << "for send task, current printer id =  " << m_printer_last_select << std::endl;
}

void SendToPrinterDialog::update_printer_combobox(wxCommandEvent &event)
{
    show_status(PrintDialogStatus::PrintStatusInit);
    update_user_printer();
}

void SendToPrinterDialog::on_timer(wxTimerEvent &event)
{
    wxGetApp().reset_to_active();
    update_show_status();
}

void SendToPrinterDialog::on_selection_changed(wxCommandEvent &event)
{
    /* reset timeout and reading printer info */
    //m_status_bar->reset();
    timeout_count      = 0;

    auto selection = m_comboBox_printer->GetSelection();
    DeviceManager* dev = Slic3r::GUI::wxGetApp().getDeviceManager();
    if (!dev) return;

    MachineObject* obj = nullptr;
    for (int i = 0; i < m_list.size(); i++) {
        if (i == selection) {
            m_printer_last_select = m_list[i]->dev_id;
            obj = m_list[i];
            BOOST_LOG_TRIVIAL(info) << __FUNCTION__ << "for send task, current printer id =  " << m_printer_last_select << std::endl;
            break;
        }
    }

    if (obj && !obj->get_lan_mode_connection_state()) {
        obj->command_get_version();
        obj->command_request_push_all();
        if (!dev->get_selected_machine()) {
            dev->set_selected_machine(m_printer_last_select, true);
        }else if (dev->get_selected_machine()->dev_id != m_printer_last_select) {
            dev->set_selected_machine(m_printer_last_select, true);
        }
    }
    else {
        BOOST_LOG_TRIVIAL(error) << "on_selection_changed dev_id not found";
        return;
    }

    update_show_status();
}

void SendToPrinterDialog::update_show_status()
{
    NetworkAgent* agent = Slic3r::GUI::wxGetApp().getAgent();
    DeviceManager* dev = Slic3r::GUI::wxGetApp().getDeviceManager();
    if (!agent) return;
    if (!dev) return;
    MachineObject* obj_ = dev->get_my_machine(m_printer_last_select);
    if (!obj_) {
        if (agent) {
            if (agent->is_user_login()) {
                show_status(PrintDialogStatus::PrintStatusInvalidPrinter);
            }
            else {
                show_status(PrintDialogStatus::PrintStatusNoUserLogin);
            }
        }
        return;
    }

    /* check cloud machine connections */
    if (!obj_->is_lan_mode_printer()) {
        if (!agent->is_server_connected()) {
            agent->refresh_connection();
            show_status(PrintDialogStatus::PrintStatusConnectingServer);
            reset_timeout();
            return;
        }
    }

    if (!obj_->is_info_ready()) {
        if (is_timeout()) {
            show_status(PrintDialogStatus::PrintStatusReadingTimeout);
            return;
        }
        else {
            timeout_count++;
            show_status(PrintDialogStatus::PrintStatusReading);
            return;
        }
        return;
    }

    reset_timeout();

    // reading done
    if (obj_->is_in_upgrading()) {
        show_status(PrintDialogStatus::PrintStatusInUpgrading);
        return;
    }
    else if (obj_->is_system_printing()) {
        show_status(PrintDialogStatus::PrintStatusInSystemPrinting);
        return;
    }

    // check sdcard when if lan mode printer
   /* if (obj_->is_lan_mode_printer()) {
    }*/
	if (obj_->get_sdcard_state() == MachineObject::SdcardState::NO_SDCARD) {
		show_status(PrintDialogStatus::PrintStatusNoSdcard);
		return;
	}


    if (!obj_->is_support_send_to_sdcard) {
        show_status(PrintDialogStatus::PrintStatusNotSupportedSendToSDCard);
        return;
    }

    if (!m_is_in_sending_mode) {
        show_status(PrintDialogStatus::PrintStatusReadingFinished);
        return;
    }
}

void SendToPrinterDialog::Enable_Refresh_Button(bool en)
{
    if (!en) {
        if (m_button_refresh->IsEnabled()) {
            m_button_refresh->Disable();
            m_button_refresh->SetBackgroundColor(wxColour(0x90, 0x90, 0x90));
            m_button_refresh->SetBorderColor(wxColour(0x90, 0x90, 0x90));
        }
    } else {
        if (!m_button_refresh->IsEnabled()) {
            m_button_refresh->Enable();
            m_button_refresh->SetBackgroundColor(btn_bg_enable);
            m_button_refresh->SetBorderColor(btn_bg_enable);
        }
    }
}

void SendToPrinterDialog::show_status(PrintDialogStatus status, std::vector<wxString> params)
{
	if (m_print_status != status)
		BOOST_LOG_TRIVIAL(info) << "select_machine_dialog: show_status = " << status;
	m_print_status = status;

	// m_comboBox_printer
	if (status == PrintDialogStatus::PrintStatusRefreshingMachineList)
		m_comboBox_printer->Disable();
	else
		m_comboBox_printer->Enable();

	// m_panel_warn m_simplebook
	if (status == PrintDialogStatus::PrintStatusSending) {
		sending_mode();
	}

	// other
	if (status == PrintDialogStatus::PrintStatusInit) {
		update_print_status_msg(wxEmptyString, false, false);
		Enable_Send_Button(false);
		Enable_Refresh_Button(true);
	}
	else if (status == PrintDialogStatus::PrintStatusNoUserLogin) {
		wxString msg_text = _L("No login account, only printers in LAN mode are displayed");
		update_print_status_msg(msg_text, false, true);
		Enable_Send_Button(false);
		Enable_Refresh_Button(true);
	}
	else if (status == PrintDialogStatus::PrintStatusInvalidPrinter) {
		update_print_status_msg(wxEmptyString, true, true);
		Enable_Send_Button(false);
		Enable_Refresh_Button(true);
	}
	else if (status == PrintDialogStatus::PrintStatusConnectingServer) {
		wxString msg_text = _L("Connecting to server");
		update_print_status_msg(msg_text, true, true);
		Enable_Send_Button(true);
		Enable_Refresh_Button(true);
	}
	else if (status == PrintDialogStatus::PrintStatusReading) {
		wxString msg_text = _L("Synchronizing device information");
		update_print_status_msg(msg_text, false, true);
		Enable_Send_Button(false);
		Enable_Refresh_Button(true);
	}
	else if (status == PrintDialogStatus::PrintStatusReadingFinished) {
		update_print_status_msg(wxEmptyString, false, true);
		Enable_Send_Button(true);
		Enable_Refresh_Button(true);
	}
	else if (status == PrintDialogStatus::PrintStatusReadingTimeout) {
		wxString msg_text = _L("Synchronizing device information time out");
		update_print_status_msg(msg_text, true, true);
		Enable_Send_Button(true);
		Enable_Refresh_Button(true);
	}
	else if (status == PrintDialogStatus::PrintStatusInUpgrading) {
		wxString msg_text = _L("Cannot send the print task when the upgrade is in progress");
		update_print_status_msg(msg_text, true, true);
		Enable_Send_Button(false);
		Enable_Refresh_Button(true);
	}
	else if (status == PrintDialogStatus::PrintStatusRefreshingMachineList) {
		update_print_status_msg(wxEmptyString, false, true);
		Enable_Send_Button(false);
		Enable_Refresh_Button(false);
	}
	else if (status == PrintDialogStatus::PrintStatusSending) {
		Enable_Send_Button(false);
		Enable_Refresh_Button(false);
	}
	else if (status == PrintDialogStatus::PrintStatusSendingCanceled) {
		Enable_Send_Button(true);
		Enable_Refresh_Button(true);
	}
	else if (status == PrintDialogStatus::PrintStatusNoSdcard) {
		wxString msg_text = _L("An SD card needs to be inserted before send to printer SD card.");
		update_print_status_msg(msg_text, true, true);
		Enable_Send_Button(false);
		Enable_Refresh_Button(true);
    }
    else if (status == PrintDialogStatus::PrintStatusNotOnTheSameLAN) {
        wxString msg_text = _L("The printer is required to be in the same LAN as Orca Slicer.");
        update_print_status_msg(msg_text, true, true);
        Enable_Send_Button(false);
        Enable_Refresh_Button(true);
    }
    else if (status == PrintDialogStatus::PrintStatusNotSupportedSendToSDCard) {
        wxString msg_text = _L("The printer does not support sending to printer SD card.");
        update_print_status_msg(msg_text, true, true);
        Enable_Send_Button(false);
        Enable_Refresh_Button(true);
    }
    else {
		Enable_Send_Button(true);
		Enable_Refresh_Button(true);
    }
}


void SendToPrinterDialog::Enable_Send_Button(bool en)
{
    if (!en) {
        if (m_button_ensure->IsEnabled()) {
            m_button_ensure->Disable();
            m_button_ensure->SetBackgroundColor(wxColour(0x90, 0x90, 0x90));
            m_button_ensure->SetBorderColor(wxColour(0x90, 0x90, 0x90));
        }
    } else {
        if (!m_button_ensure->IsEnabled()) {
            m_button_ensure->Enable();
            m_button_ensure->SetBackgroundColor(btn_bg_enable);
            m_button_ensure->SetBorderColor(btn_bg_enable);
        }
    }
}

void SendToPrinterDialog::on_dpi_changed(const wxRect &suggested_rect)
{
    m_button_refresh->SetMinSize(SELECT_MACHINE_DIALOG_BUTTON_SIZE);
    m_button_refresh->SetCornerRadius(FromDIP(12));
    m_button_ensure->SetMinSize(SELECT_MACHINE_DIALOG_BUTTON_SIZE);
    m_button_ensure->SetCornerRadius(FromDIP(12));
    m_status_bar->msw_rescale();
    Fit();
    Refresh();
}

void SendToPrinterDialog::set_default()
{
    //project name
    m_rename_switch_panel->SetSelection(0);

    wxString filename = m_plater->get_export_gcode_filename("", true, m_print_plate_idx == PLATE_ALL_IDX ? true : false);

    if (m_print_plate_idx == PLATE_ALL_IDX && filename.empty()) {
        filename = _L("Untitled");
    }

    if (filename.empty()) {
        filename = m_plater->get_export_gcode_filename("", true);
        if (filename.empty()) filename = _L("Untitled");
    }

    fs::path filename_path(filename.c_str());
    m_current_project_name = wxString::FromUTF8(filename_path.filename().string());

    //unsupported character filter
    m_current_project_name = from_u8(filter_characters(m_current_project_name.ToUTF8().data(), "<>[]:/\\|?*\""));

    m_rename_text->SetLabelText(m_current_project_name);
    m_rename_normal_panel->Layout();

    enable_prepare_mode = true;
    prepare_mode();

    //clear combobox
    m_list.clear();
    m_comboBox_printer->Clear();
    m_printer_last_select = "";
    m_print_info = "";
    m_comboBox_printer->SetValue(wxEmptyString);
    m_comboBox_printer->Enable();
    // rset status bar
    m_status_bar->reset();
    
    NetworkAgent* agent = wxGetApp().getAgent();
    if (agent) {
        if (agent->is_user_login()) {
            show_status(PrintDialogStatus::PrintStatusInit);
        } else {
            show_status(PrintDialogStatus::PrintStatusNoUserLogin);
        }
    }

    // thumbmail
    //wxBitmap bitmap;
    ThumbnailData &data   = m_plater->get_partplate_list().get_curr_plate()->thumbnail_data;
    if (data.is_valid()) {
        wxImage image(data.width, data.height);
        image.InitAlpha();
        for (unsigned int r = 0; r < data.height; ++r) {
            unsigned int rr = (data.height - 1 - r) * data.width;
            for (unsigned int c = 0; c < data.width; ++c) {
                unsigned char *px = (unsigned char *) data.pixels.data() + 4 * (rr + c);
                image.SetRGB((int) c, (int) r, px[0], px[1], px[2]);
                image.SetAlpha((int) c, (int) r, px[3]);
            }
        }
        image  = image.Rescale(FromDIP(256), FromDIP(256));
        m_thumbnailPanel->set_thumbnail(image);
    }
    
    std::vector<std::string> materials;
    std::vector<std::string> display_materials;
    {
        auto preset_bundle = wxGetApp().preset_bundle;
        for (auto filament_name : preset_bundle->filament_presets) {
            for (auto iter = preset_bundle->filaments.lbegin(); iter != preset_bundle->filaments.end(); iter++) {
                if (filament_name.compare(iter->name) == 0) {
                    std::string display_filament_type;
                    std::string filament_type = iter->config.get_filament_type(display_filament_type);
                    display_materials.push_back(display_filament_type);
                    materials.push_back(filament_type);
                }
            }
        }
    }

    m_scrollable_region->Layout();
    m_scrollable_region->Fit();
    Layout();
    Fit();

  
    wxSize screenSize = wxGetDisplaySize();
    auto dialogSize = this->GetSize();


    // basic info
    auto       aprint_stats = m_plater->get_partplate_list().get_current_fff_print().print_statistics();
    wxString   time;
    PartPlate *plate = m_plater->get_partplate_list().get_curr_plate();
    if (plate) {
        if (plate->get_slice_result()) { time = wxString::Format("%s", short_time(get_time_dhms(plate->get_slice_result()->print_statistics.modes[0].time))); }
    }

    char weight[64];
    if (wxGetApp().app_config->get("use_inches") == "1") {
        ::sprintf(weight, "  %.2f oz", aprint_stats.total_weight*0.035274);
    }else{
        ::sprintf(weight, "  %.2f g", aprint_stats.total_weight);
    }

    m_stext_time->SetLabel(time);
    m_stext_weight->SetLabel(weight);
}

bool SendToPrinterDialog::Show(bool show)
{
    show_status(PrintDialogStatus::PrintStatusInit);

    // set default value when show this dialog
    if (show) {
        wxGetApp().reset_to_active();
        set_default();
        update_user_machine_list();
    }

    if (show) {
        m_refresh_timer->Start(LIST_REFRESH_INTERVAL);
    } else {
        m_refresh_timer->Stop();
    }

    Layout();
    Fit();
    if (show) { CenterOnParent(); }
    return DPIDialog::Show(show);
}

SendToPrinterDialog::~SendToPrinterDialog()
{
    delete m_refresh_timer;
}

}
}<|MERGE_RESOLUTION|>--- conflicted
+++ resolved
@@ -582,16 +582,9 @@
 
 void SendToPrinterDialog::prepare_mode()
 {
-<<<<<<< HEAD
-	m_is_in_sending_mode = false;
-    m_worker->wait_for_idle();
-=======
     m_is_in_sending_mode = false;
     m_comboBox_printer->Enable();
-    if (m_send_job) {
-        m_send_job->join();
-    }
->>>>>>> 25a05549
+    m_worker->wait_for_idle();
 
     if (wxIsBusy())
         wxEndBusyCursor();
