#include "SendToPrinter.hpp"
#include "I18N.hpp"

#include "libslic3r/Utils.hpp"
#include "libslic3r/Thread.hpp"
#include "GUI.hpp"
#include "GUI_App.hpp"
#include "GUI_Preview.hpp"
#include "MainFrame.hpp"
#include "format.hpp"
#include "Widgets/ProgressDialog.hpp"
#include "ReleaseNote.hpp"
#include "Widgets/RoundedRectangle.hpp"
#include "Widgets/StaticBox.hpp"
#include "ConnectPrinter.hpp"
#include "Jobs/BoostThreadWorker.hpp"
#include "Jobs/PlaterWorker.hpp"

#include <wx/progdlg.h>
#include <wx/clipbrd.h>
#include <wx/dcgraph.h>
#include <miniz.h>
#include <algorithm>
#include "BitmapCache.hpp"

#include "DeviceCore/DevManager.h"
#include "DeviceCore/DevStorage.h"


namespace Slic3r {
namespace GUI {

#define INITIAL_NUMBER_OF_MACHINES 0
#define LIST_REFRESH_INTERVAL 200
#define MACHINE_LIST_REFRESH_INTERVAL 2000
#define EMMC_STORAGE "emmc"

constexpr int timeout_period = 15000; // ms

wxDEFINE_EVENT(EVT_UPDATE_USER_MACHINE_LIST, wxCommandEvent);
wxDEFINE_EVENT(EVT_PRINT_JOB_CANCEL, wxCommandEvent);
wxDEFINE_EVENT(EVT_SEND_JOB_SUCCESS, wxCommandEvent);
wxDEFINE_EVENT(EVT_CLEAR_IPADDRESS, wxCommandEvent);

void SendToPrinterDialog::stripWhiteSpace(std::string& str)
{
    if (str == "") { return; }

    string::iterator cur_it;
    cur_it = str.begin();

    while (cur_it != str.end()) {
        if ((*cur_it) == '\n' || (*cur_it) == ' ') {
            cur_it = str.erase(cur_it);
        }
        else {
            cur_it++;
        }
    }
}

wxString SendToPrinterDialog::format_text(wxString &m_msg)
{

	if (wxGetApp().app_config->get("language") != "zh_CN") { return m_msg; }

	wxString out_txt = m_msg;
	wxString count_txt = "";
	int      new_line_pos = 0;

	for (int i = 0; i < m_msg.length(); i++) {
		auto text_size = m_statictext_printer_msg->GetTextExtent(count_txt);
		if (text_size.x < (FromDIP(400))) {
			count_txt += m_msg[i];
		}
		else {
			out_txt.insert(i - 1, '\n');
			count_txt = "";
		}
	}
	return out_txt;
}

void SendToPrinterDialog::check_focus(wxWindow* window)
{
    if (window == m_rename_input || window == m_rename_input->GetTextCtrl()) {
        on_rename_enter();
    }
}

void SendToPrinterDialog::check_fcous_state(wxWindow* window)
{
    check_focus(window);
    auto children = window->GetChildren();
    for (auto child : children) {
        check_fcous_state(child);
    }
}

void SendToPrinterDialog::on_rename_click(wxCommandEvent& event)
{
    m_is_rename_mode = true;
    m_rename_input->GetTextCtrl()->SetValue(m_current_project_name);
    m_rename_switch_panel->SetSelection(1);
    m_rename_input->GetTextCtrl()->SetFocus();
    m_rename_input->GetTextCtrl()->SetInsertionPointEnd();
}

void SendToPrinterDialog::on_rename_enter()
{
    if (m_is_rename_mode == false) {
        return;
    }
    else {
        m_is_rename_mode = false;
    }

    auto     new_file_name = m_rename_input->GetTextCtrl()->GetValue();

    wxString temp;
    int      num = 0;
    for (auto t : new_file_name) {
        if (t == wxString::FromUTF8("\x20")) {
            num++;
            if (num == 1) temp += t;
        } else {
            num = 0;
            temp += t;
        }
    }
    new_file_name = temp;

    auto     m_valid_type = Valid;
    wxString info_line;

    const char* unusable_symbols = "<>[]:/\\|?*\"";

    const std::string unusable_suffix = PresetCollection::get_suffix_modified(); //"(modified)";
    for (size_t i = 0; i < std::strlen(unusable_symbols); i++) {
        if (new_file_name.find_first_of(unusable_symbols[i]) != std::string::npos) {
            info_line = _L("Name is invalid;") + "\n" + _L("illegal characters:") + " " + unusable_symbols;
            m_valid_type = NoValid;
            break;
        }
    }

    if (m_valid_type == Valid && new_file_name.find(unusable_suffix) != std::string::npos) {
        info_line = _L("Name is invalid;") + "\n" + _L("illegal suffix:") + "\n\t" + from_u8(PresetCollection::get_suffix_modified());
        m_valid_type = NoValid;
    }

    if (m_valid_type == Valid && new_file_name.empty()) {
        info_line = _L("The name is not allowed to be empty.");
        m_valid_type = NoValid;
    }

    if (m_valid_type == Valid && new_file_name.find_first_of(' ') == 0) {
        info_line = _L("The name is not allowed to start with space character.");
        m_valid_type = NoValid;
    }

    if (m_valid_type == Valid && new_file_name.find_last_of(' ') == new_file_name.length() - 1) {
        info_line = _L("The name is not allowed to end with space character.");
        m_valid_type = NoValid;
    }

    if (m_valid_type == Valid && new_file_name.size() >= 100) {
        info_line    = _L("The name length exceeds the limit.");
        m_valid_type = NoValid;
    }

    if (m_valid_type != Valid) {
        MessageDialog msg_wingow(nullptr, info_line, "", wxICON_WARNING | wxOK);
        if (msg_wingow.ShowModal() == wxID_OK) {
            m_rename_switch_panel->SetSelection(0);
            m_rename_text->SetLabel(m_current_project_name);
            m_rename_normal_panel->Layout();
            return;
        }
    }

    m_current_project_name = new_file_name;
    m_rename_switch_panel->SetSelection(0);
    m_rename_text->SetLabel(m_current_project_name);
    m_rename_normal_panel->Layout();
}

SendToPrinterDialog::SendToPrinterDialog(Plater *plater)
    : DPIDialog(static_cast<wxWindow *>(wxGetApp().mainframe), wxID_ANY, _L("Send to Printer storage"), wxDefaultPosition, wxDefaultSize, wxCAPTION | wxCLOSE_BOX)
    , m_plater(plater), m_export_3mf_cancel(false)
{
#ifdef __WINDOWS__
    SetDoubleBuffered(true);
#endif //__WINDOWS__

    // bind
    Bind(wxEVT_CLOSE_WINDOW, &SendToPrinterDialog::on_cancel, this);

    // font
    SetFont(wxGetApp().normal_font());

    Freeze();
    SetBackgroundColour(m_colour_def_color);

    m_sizer_main = new wxBoxSizer(wxVERTICAL);

    m_sizer_main->SetMinSize(wxSize(0, -1));
    m_line_top = new wxPanel(this, wxID_ANY, wxDefaultPosition, wxSize(-1, 1), wxTAB_TRAVERSAL);
    m_line_top->SetBackgroundColour(wxColour(166, 169, 170));

    m_scrollable_region       = new wxPanel(this, wxID_ANY, wxDefaultPosition, wxDefaultSize, wxTAB_TRAVERSAL);
    m_sizer_scrollable_region = new wxBoxSizer(wxVERTICAL);

    m_panel_image = new wxPanel(m_scrollable_region, wxID_ANY, wxDefaultPosition, wxDefaultSize, wxTAB_TRAVERSAL);
    m_panel_image->SetBackgroundColour(m_colour_def_color);

    sizer_thumbnail = new wxBoxSizer(wxVERTICAL);
    m_thumbnailPanel = new ThumbnailPanel(m_panel_image);
    m_thumbnailPanel->SetSize(wxSize(FromDIP(256), FromDIP(256)));
    m_thumbnailPanel->SetMinSize(wxSize(FromDIP(256), FromDIP(256)));
    m_thumbnailPanel->SetMaxSize(wxSize(FromDIP(256), FromDIP(256)));
    sizer_thumbnail->Add(m_thumbnailPanel, 0, wxEXPAND, 0);
    m_panel_image->SetSizer(sizer_thumbnail);
    m_panel_image->Layout();

    wxBoxSizer *m_sizer_basic        = new wxBoxSizer(wxHORIZONTAL);
    wxBoxSizer *m_sizer_basic_weight = new wxBoxSizer(wxHORIZONTAL);
    wxBoxSizer *m_sizer_basic_time   = new wxBoxSizer(wxHORIZONTAL);

    auto timeimg = new wxStaticBitmap(m_scrollable_region, wxID_ANY, create_scaled_bitmap("print-time", this, 18), wxDefaultPosition, wxSize(FromDIP(18), FromDIP(18)), 0);
    m_sizer_basic_weight->Add(timeimg, 1, wxEXPAND | wxALL, FromDIP(5));
    m_stext_time = new wxStaticText(m_scrollable_region, wxID_ANY, wxEmptyString, wxDefaultPosition, wxDefaultSize, wxALIGN_RIGHT);
    m_sizer_basic_weight->Add(m_stext_time, 0, wxALL, FromDIP(5));
    m_sizer_basic->Add(m_sizer_basic_weight, 0, wxALIGN_CENTER, 0);
    m_sizer_basic->Add(0, 0, 0, wxEXPAND | wxLEFT | wxRIGHT, FromDIP(30));

    auto weightimg = new wxStaticBitmap(m_scrollable_region, wxID_ANY, create_scaled_bitmap("print-weight", this, 18), wxDefaultPosition, wxSize(FromDIP(18), FromDIP(18)), 0);
    m_sizer_basic_time->Add(weightimg, 1, wxEXPAND | wxALL, FromDIP(5));
    m_stext_weight = new wxStaticText(m_scrollable_region, wxID_ANY, wxEmptyString, wxDefaultPosition, wxDefaultSize, wxALIGN_LEFT);
    m_sizer_basic_time->Add(m_stext_weight, 0, wxALL, FromDIP(5));
    m_sizer_basic->Add(m_sizer_basic_time, 0, wxALIGN_CENTER, 0);

    m_line_materia = new wxPanel(this, wxID_ANY, wxDefaultPosition, wxSize(-1, 1), wxTAB_TRAVERSAL);
    m_line_materia->SetForegroundColour(wxColour(238, 238, 238));
    m_line_materia->SetBackgroundColour(wxColour(238, 238, 238));

    wxBoxSizer *m_sizer_printer = new wxBoxSizer(wxHORIZONTAL);

    m_stext_printer_title = new wxStaticText(this, wxID_ANY, _L("Printer"), wxDefaultPosition, wxSize(-1, -1), 0);
    m_stext_printer_title->SetFont(::Label::Head_14);
    m_stext_printer_title->Wrap(-1);
    m_stext_printer_title->SetForegroundColour(m_colour_bold_color);
    m_stext_printer_title->SetBackgroundColour(m_colour_def_color);

    m_sizer_printer->Add(m_stext_printer_title, 0, wxALL | wxLEFT, FromDIP(5));
    m_sizer_printer->Add(0, 0, 0, wxEXPAND | wxLEFT, FromDIP(12));

    m_comboBox_printer = new ::ComboBox(this, wxID_ANY, "", wxDefaultPosition, wxSize(FromDIP(250), -1), 0, nullptr, wxCB_READONLY);
    m_comboBox_printer->Bind(wxEVT_COMBOBOX, &SendToPrinterDialog::on_selection_changed, this);

    m_sizer_printer->Add(m_comboBox_printer, 1, wxEXPAND | wxRIGHT, FromDIP(5));
    btn_bg_enable = StateColor(std::pair<wxColour, int>(wxColour(0, 137, 123), StateColor::Pressed), std::pair<wxColour, int>(wxColour(38, 166, 154), StateColor::Hovered),
                               std::pair<wxColour, int>(wxColour(0, 150, 136), StateColor::Normal));

    m_button_refresh = new Button(this, _L("Refresh"));
    m_button_refresh->SetBackgroundColor(btn_bg_enable);
    m_button_refresh->SetBorderColor(btn_bg_enable);
    m_button_refresh->SetTextColor(StateColor::darkModeColorFor("#FFFFFE"));
    m_button_refresh->SetSize(SELECT_MACHINE_DIALOG_BUTTON_SIZE);
    m_button_refresh->SetMinSize(SELECT_MACHINE_DIALOG_BUTTON_SIZE);
    m_button_refresh->SetCornerRadius(FromDIP(10));
    m_button_refresh->Bind(wxEVT_BUTTON, &SendToPrinterDialog::on_refresh, this);

    m_sizer_printer->Add(m_button_refresh, 0, wxALL | wxLEFT, FromDIP(5));

    /*select storage*/
    m_storage_panel = new wxPanel(this);
    m_storage_panel->SetBackgroundColour(*wxWHITE);
    m_storage_sizer = new wxBoxSizer(wxHORIZONTAL);
    m_storage_panel->SetSizer(m_storage_sizer);
    m_storage_panel->Layout();

    // try to connect
    m_statictext_printer_msg = new wxStaticText(this, wxID_ANY, wxEmptyString, wxDefaultPosition, wxDefaultSize, wxALIGN_CENTER_HORIZONTAL);
    m_statictext_printer_msg->SetFont(::Label::Body_13);
    m_statictext_printer_msg->SetForegroundColour(*wxBLACK);
    m_statictext_printer_msg->Hide();

    wxBoxSizer *m_sizer_connecting      = new wxBoxSizer(wxHORIZONTAL);
    m_connecting_panel = new wxPanel(this, wxID_ANY, wxDefaultPosition, wxDefaultSize);

    m_connecting_printer_msg = new wxStaticText(m_connecting_panel, wxID_ANY, wxEmptyString, wxDefaultPosition, wxDefaultSize, wxALIGN_CENTER_HORIZONTAL);
    m_connecting_printer_msg->SetFont(::Label::Body_13);
    m_connecting_printer_msg->SetForegroundColour(*wxBLACK);
    m_connecting_printer_msg->SetLabel(_L("Try to connect"));
    /*m_connecting_printer_msg->Hide();*/
    m_connecting_printer_msg->Show();

    std::vector<std::string> list{"ams_rfid_1", "ams_rfid_2", "ams_rfid_3", "ams_rfid_4"};
    m_animaicon = new AnimaIcon(m_connecting_panel, wxID_ANY, list, "refresh_printer", 100);
    m_sizer_connecting->Add(m_connecting_printer_msg, 1, wxALIGN_CENTER_VERTICAL | wxRIGHT, FromDIP(5));
    m_sizer_connecting->Add(m_animaicon, 0, wxALIGN_CENTER_VERTICAL);

    m_connecting_panel->SetSizer(m_sizer_connecting);
    m_connecting_panel->Layout();
    m_connecting_panel->Fit();
    m_connecting_panel->Hide();

    m_animaicon->Bind(wxEVT_LEFT_DOWN, [this](wxMouseEvent &e) {
        if (m_file_sys) {
            /* static int i = 0;
             i++;
             OutputDebugStringA(std::to_string(i).c_str());
             OutputDebugStringA("\n");*/
            m_file_sys->Retry();
            wxLogMessage(_L("click to retry"));
        }
    });

    // line schedule
    m_line_schedule = new wxPanel(this, wxID_ANY, wxDefaultPosition, wxSize(-1, 1));
    m_line_schedule->SetBackgroundColour(wxColour(238, 238, 238));
    m_simplebook   = new wxSimplebook(this, wxID_ANY, wxDefaultPosition, SELECT_MACHINE_DIALOG_SIMBOOK_SIZE, 0);

    // perpare mode
    m_panel_prepare = new wxPanel(m_simplebook, wxID_ANY, wxDefaultPosition, wxDefaultSize, wxTAB_TRAVERSAL);
    m_panel_prepare->SetBackgroundColour(m_colour_def_color);
    // m_panel_prepare->SetBackgroundColour(wxColour(135,206,250));
    wxBoxSizer *m_sizer_prepare = new wxBoxSizer(wxVERTICAL);
    wxBoxSizer *m_sizer_pcont   = new wxBoxSizer(wxHORIZONTAL);

    m_sizer_prepare->Add(0, 0, 1, wxTOP, FromDIP(22));
    m_sizer_pcont->Add(0, 0, 1, wxEXPAND, 0);
    m_button_ensure = new Button(m_panel_prepare, _L("Send"));
    m_button_ensure->SetBackgroundColor(btn_bg_enable);
    m_button_ensure->SetBorderColor(btn_bg_enable);
    m_button_ensure->SetTextColor(StateColor::darkModeColorFor("#FFFFFE"));
    m_button_ensure->SetSize(SELECT_MACHINE_DIALOG_BUTTON_SIZE);
    m_button_ensure->SetMinSize(SELECT_MACHINE_DIALOG_BUTTON_SIZE);
    m_button_ensure->SetCornerRadius(6);

    m_button_ensure->Bind(wxEVT_BUTTON, &SendToPrinterDialog::on_ok, this);
    m_sizer_pcont->Add(m_button_ensure, 0, wxEXPAND | wxBOTTOM, FromDIP(10));
    m_sizer_prepare->Add(m_sizer_pcont, 0, wxEXPAND, 0);
    m_panel_prepare->SetSizer(m_sizer_prepare);
    m_panel_prepare->Layout();
    m_simplebook->AddPage(m_panel_prepare, wxEmptyString, true);

    // sending mode
    m_status_bar    = std::make_shared<BBLStatusBarSend>(m_simplebook);
    m_panel_sending = m_status_bar->get_panel();
    m_simplebook->AddPage(m_panel_sending, wxEmptyString, false);
    
    m_worker = std::make_unique<PlaterWorker<BoostThreadWorker>>(this, m_status_bar, "send_worker");

    // finish mode
    m_panel_finish = new wxPanel(m_simplebook, wxID_ANY, wxDefaultPosition, wxDefaultSize, wxTAB_TRAVERSAL);
    m_panel_finish->SetBackgroundColour(wxColour(135, 206, 250));
    wxBoxSizer *m_sizer_finish   = new wxBoxSizer(wxHORIZONTAL);
    wxBoxSizer *m_sizer_finish_v = new wxBoxSizer(wxVERTICAL);
    wxBoxSizer *m_sizer_finish_h = new wxBoxSizer(wxHORIZONTAL);

    auto imgsize      = FromDIP(25);
    auto completedimg = new wxStaticBitmap(m_panel_finish, wxID_ANY, create_scaled_bitmap("completed", m_panel_finish, 25), wxDefaultPosition, wxSize(imgsize, imgsize), 0);
    m_sizer_finish_h->Add(completedimg, 0, wxALIGN_CENTER | wxALL, FromDIP(5));

    m_statictext_finish = new wxStaticText(m_panel_finish, wxID_ANY, L("send completed"), wxDefaultPosition, wxDefaultSize, 0);
    m_statictext_finish->Wrap(-1);
    m_statictext_finish->SetForegroundColour(wxColour(0, 150, 136));
    m_sizer_finish_h->Add(m_statictext_finish, 0, wxALIGN_CENTER | wxALL, FromDIP(5));

    m_sizer_finish_v->Add(m_sizer_finish_h, 1, wxALIGN_CENTER, 0);

    m_sizer_finish->Add(m_sizer_finish_v, 1, wxALIGN_CENTER, 0);

    m_panel_finish->SetSizer(m_sizer_finish);
    m_panel_finish->Layout();
    m_sizer_finish->Fit(m_panel_finish);
    m_simplebook->AddPage(m_panel_finish, wxEmptyString, false);

    //show bind failed info
    m_sw_print_failed_info = new wxScrolledWindow(this, wxID_ANY, wxDefaultPosition, wxSize(FromDIP(380), FromDIP(125)), wxVSCROLL);
    m_sw_print_failed_info->SetBackgroundColour(*wxWHITE);
    m_sw_print_failed_info->SetScrollRate(0, 5);
    m_sw_print_failed_info->SetMinSize(wxSize(FromDIP(380), FromDIP(125)));
    m_sw_print_failed_info->SetMaxSize(wxSize(FromDIP(380), FromDIP(125)));

    wxBoxSizer* sizer_print_failed_info = new wxBoxSizer(wxVERTICAL);
    m_sw_print_failed_info->SetSizer(sizer_print_failed_info);

    wxBoxSizer* sizer_error_code = new wxBoxSizer(wxHORIZONTAL);
    wxBoxSizer* sizer_error_desc = new wxBoxSizer(wxHORIZONTAL);
    wxBoxSizer* sizer_extra_info = new wxBoxSizer(wxHORIZONTAL);

    auto st_title_error_code = new wxStaticText(m_sw_print_failed_info, wxID_ANY, _L("Error code"));
    auto st_title_error_code_doc = new wxStaticText(m_sw_print_failed_info, wxID_ANY, ": ");
    m_st_txt_error_code = new Label(m_sw_print_failed_info, wxEmptyString);
    st_title_error_code->SetForegroundColour(0x909090);
    st_title_error_code_doc->SetForegroundColour(0x909090);
    m_st_txt_error_code->SetForegroundColour(0x909090);
    st_title_error_code->SetFont(::Label::Body_13);
    st_title_error_code_doc->SetFont(::Label::Body_13);
    m_st_txt_error_code->SetFont(::Label::Body_13);
    st_title_error_code->SetMinSize(wxSize(FromDIP(74), -1));
    st_title_error_code->SetMaxSize(wxSize(FromDIP(74), -1));
    m_st_txt_error_code->SetMinSize(wxSize(FromDIP(260), -1));
    m_st_txt_error_code->SetMaxSize(wxSize(FromDIP(260), -1));
    sizer_error_code->Add(st_title_error_code, 0, wxALL, 0);
    sizer_error_code->Add(st_title_error_code_doc, 0, wxALL, 0);
    sizer_error_code->Add(m_st_txt_error_code, 0, wxALL, 0);

    auto st_title_error_desc = new wxStaticText(m_sw_print_failed_info, wxID_ANY, wxT("Error desc"));
    auto st_title_error_desc_doc = new wxStaticText(m_sw_print_failed_info, wxID_ANY, ": ");
    m_st_txt_error_desc = new Label(m_sw_print_failed_info, wxEmptyString);
    st_title_error_desc->SetForegroundColour(0x909090);
    st_title_error_desc_doc->SetForegroundColour(0x909090);
    m_st_txt_error_desc->SetForegroundColour(0x909090);
    st_title_error_desc->SetFont(::Label::Body_13);
    st_title_error_desc_doc->SetFont(::Label::Body_13);
    m_st_txt_error_desc->SetFont(::Label::Body_13);
    st_title_error_desc->SetMinSize(wxSize(FromDIP(74), -1));
    st_title_error_desc->SetMaxSize(wxSize(FromDIP(74), -1));
    m_st_txt_error_desc->SetMinSize(wxSize(FromDIP(260), -1));
    m_st_txt_error_desc->SetMaxSize(wxSize(FromDIP(260), -1));
    sizer_error_desc->Add(st_title_error_desc, 0, wxALL, 0);
    sizer_error_desc->Add(st_title_error_desc_doc, 0, wxALL, 0);
    sizer_error_desc->Add(m_st_txt_error_desc, 0, wxALL, 0);

    auto st_title_extra_info = new wxStaticText(m_sw_print_failed_info, wxID_ANY, wxT("Extra info"));
    auto st_title_extra_info_doc = new wxStaticText(m_sw_print_failed_info, wxID_ANY, ": ");
    m_st_txt_extra_info = new Label(m_sw_print_failed_info, wxEmptyString);
    st_title_extra_info->SetForegroundColour(0x909090);
    st_title_extra_info_doc->SetForegroundColour(0x909090);
    m_st_txt_extra_info->SetForegroundColour(0x909090);
    st_title_extra_info->SetFont(::Label::Body_13);
    st_title_extra_info_doc->SetFont(::Label::Body_13);
    m_st_txt_extra_info->SetFont(::Label::Body_13);
    st_title_extra_info->SetMinSize(wxSize(FromDIP(74), -1));
    st_title_extra_info->SetMaxSize(wxSize(FromDIP(74), -1));
    m_st_txt_extra_info->SetMinSize(wxSize(FromDIP(260), -1));
    m_st_txt_extra_info->SetMaxSize(wxSize(FromDIP(260), -1));
    sizer_extra_info->Add(st_title_extra_info, 0, wxALL, 0);
    sizer_extra_info->Add(st_title_extra_info_doc, 0, wxALL, 0);
    sizer_extra_info->Add(m_st_txt_extra_info, 0, wxALL, 0);

<<<<<<< HEAD
    // ORCA standardized HyperLink
    m_link_network_state = new HyperLink(m_sw_print_failed_info, _L("Check the status of current system services"), wxGetApp().link_to_network_check());
=======
    m_link_network_state = new wxHyperlinkCtrl(m_sw_print_failed_info, wxID_ANY,_L("Check the status of current system services"),"");
>>>>>>> 4501bf6f
    m_link_network_state->SetFont(::Label::Body_12);

    sizer_print_failed_info->Add(m_link_network_state, 0, wxLEFT, 5);
    sizer_print_failed_info->Add(sizer_error_code, 0, wxLEFT, 5);
    sizer_print_failed_info->Add(0, 0, 0, wxTOP, FromDIP(3));
    sizer_print_failed_info->Add(sizer_error_desc, 0, wxLEFT, 5);
    sizer_print_failed_info->Add(0, 0, 0, wxTOP, FromDIP(3));
    sizer_print_failed_info->Add(sizer_extra_info, 0, wxLEFT, 5);

    // bind
    Bind(EVT_SHOW_ERROR_INFO_SEND, [this](auto& e) {
        show_print_failed_info(true);
    });

    // bind
    Bind(EVT_UPDATE_USER_MACHINE_LIST, &SendToPrinterDialog::update_printer_combobox, this);
    Bind(EVT_PRINT_JOB_CANCEL, &SendToPrinterDialog::on_print_job_cancel, this);


    m_sizer_scrollable_region->Add(m_panel_image, 0, wxALIGN_CENTER_HORIZONTAL, 0);
    m_sizer_scrollable_region->Add(0, 0, 0, wxTOP, FromDIP(10));
    m_sizer_scrollable_region->Add(m_sizer_basic, 0, wxALIGN_CENTER_HORIZONTAL, 0);
	m_scrollable_region->SetSizer(m_sizer_scrollable_region);
	m_scrollable_region->Layout();

    //file name
    //rename normal
    m_rename_switch_panel = new wxSimplebook(this);
    m_rename_switch_panel->SetSize(wxSize(FromDIP(420), FromDIP(25)));
    m_rename_switch_panel->SetMinSize(wxSize(FromDIP(420), FromDIP(25)));
    m_rename_switch_panel->SetMaxSize(wxSize(FromDIP(420), FromDIP(25)));

    m_rename_normal_panel = new wxPanel(m_rename_switch_panel, wxID_ANY, wxDefaultPosition, wxDefaultSize, wxTAB_TRAVERSAL);
    m_rename_normal_panel->SetBackgroundColour(*wxWHITE);
    rename_sizer_v = new wxBoxSizer(wxVERTICAL);
    rename_sizer_h = new wxBoxSizer(wxHORIZONTAL);

    m_rename_text = new wxStaticText(m_rename_normal_panel, wxID_ANY, wxT("MyLabel"), wxDefaultPosition, wxDefaultSize, wxST_ELLIPSIZE_END);
    m_rename_text->SetForegroundColour(*wxBLACK);
    m_rename_text->SetFont(::Label::Body_13);
    m_rename_text->SetMaxSize(wxSize(FromDIP(390), -1));
    m_rename_button = new Button(m_rename_normal_panel, "", "rename_edit", wxBORDER_NONE, FromDIP(13)); // ORCA Match edit icon and its size
    m_rename_button->SetBackgroundColor(*wxWHITE);
    m_rename_button->SetBackgroundColour(*wxWHITE);

    rename_sizer_h->Add(m_rename_text, 0, wxALIGN_CENTER, 0);
    rename_sizer_h->Add(m_rename_button, 0, wxALIGN_CENTER, 0);
    rename_sizer_v->Add(rename_sizer_h, 1, wxALIGN_CENTER, 0);
    m_rename_normal_panel->SetSizer(rename_sizer_v);
    m_rename_normal_panel->Layout();
    rename_sizer_v->Fit(m_rename_normal_panel);

    //rename edit
    auto m_rename_edit_panel = new wxPanel(m_rename_switch_panel, wxID_ANY, wxDefaultPosition, wxDefaultSize, wxTAB_TRAVERSAL);
    m_rename_edit_panel->SetBackgroundColour(*wxWHITE);
    auto rename_edit_sizer_v = new wxBoxSizer(wxVERTICAL);

    m_rename_input = new ::TextInput(m_rename_edit_panel, wxEmptyString, wxEmptyString, wxEmptyString, wxDefaultPosition, wxDefaultSize, wxTE_PROCESS_ENTER);
    m_rename_input->GetTextCtrl()->SetFont(::Label::Body_13);
    m_rename_input->SetSize(wxSize(FromDIP(380), FromDIP(24)));
    m_rename_input->SetMinSize(wxSize(FromDIP(380), FromDIP(24)));
    m_rename_input->SetMaxSize(wxSize(FromDIP(380), FromDIP(24)));
    m_rename_input->Bind(wxEVT_TEXT_ENTER, [this](auto& e) {on_rename_enter();});
    m_rename_input->Bind(wxEVT_KILL_FOCUS, [this](auto& e) {
        if (!m_rename_input->HasFocus() && !m_rename_text->HasFocus())
            on_rename_enter();
        else
            e.Skip(); });
    rename_edit_sizer_v->Add(m_rename_input, 1, wxALIGN_CENTER, 0);


    m_rename_edit_panel->SetSizer(rename_edit_sizer_v);
    m_rename_edit_panel->Layout();
    rename_edit_sizer_v->Fit(m_rename_edit_panel);

    m_rename_button->Bind(wxEVT_BUTTON, &SendToPrinterDialog::on_rename_click, this);
    m_rename_switch_panel->AddPage(m_rename_normal_panel, wxEmptyString, true);
    m_rename_switch_panel->AddPage(m_rename_edit_panel, wxEmptyString, false);

    Bind(wxEVT_CHAR_HOOK, [this](wxKeyEvent& e) {
        if (e.GetKeyCode() == WXK_ESCAPE) {
            if (m_rename_switch_panel->GetSelection() == 0) {
                e.Skip();
            }
            else {
                m_rename_switch_panel->SetSelection(0);
                m_rename_text->SetLabel(m_current_project_name);
                m_rename_normal_panel->Layout();
            }
        }
        else {
            e.Skip();
        }
        });

    m_panel_prepare->Bind(wxEVT_LEFT_DOWN, [this](auto& e) {
        check_fcous_state(this);
        e.Skip();
        });

    m_scrollable_region->Bind(wxEVT_LEFT_DOWN, [this](auto& e) {
        check_fcous_state(this);
        e.Skip();
        });

    Bind(wxEVT_LEFT_DOWN, [this](auto& e) {
        check_fcous_state(this);
        e.Skip();
        });

    m_sizer_main->Add(m_line_top, 0, wxEXPAND, 0);
    m_sizer_main->Add(0, 0, 0, wxTOP, FromDIP(10));
    m_sizer_main->Add(m_scrollable_region, 0, wxALIGN_CENTER_HORIZONTAL, 0);
    m_sizer_main->Add(0, 0, 0, wxEXPAND | wxTOP, FromDIP(6));
    m_sizer_main->Add(m_rename_switch_panel, 0, wxALIGN_CENTER_HORIZONTAL, 0);
    m_sizer_main->Add(0, 0, 0, wxEXPAND | wxTOP, FromDIP(6));
    m_sizer_main->Add(m_line_materia, 0, wxEXPAND | wxLEFT | wxRIGHT, FromDIP(30));
    m_sizer_main->Add(0, 0, 0, wxEXPAND | wxTOP, FromDIP(12));
    m_sizer_main->Add(m_sizer_printer, 0, wxEXPAND | wxLEFT | wxRIGHT, FromDIP(30));
    m_sizer_main->Add(m_storage_panel, 0, wxALIGN_CENTER | wxTOP, FromDIP(8));
    m_sizer_main->Add(0, 0, 0, wxEXPAND | wxTOP, FromDIP(11));
    m_sizer_main->Add(m_statictext_printer_msg, 0, wxALIGN_CENTER_HORIZONTAL, 0);
    m_sizer_main->Add(m_connecting_panel, 0, wxALIGN_CENTER_HORIZONTAL, 0);
    m_sizer_main->Add(0, 1, 0, wxTOP, FromDIP(22));
    m_sizer_main->Add(m_line_schedule, 0, wxEXPAND | wxLEFT | wxRIGHT, FromDIP(30));
    m_sizer_main->Add(m_simplebook, 0, wxALIGN_CENTER_HORIZONTAL, 0);
    m_sizer_main->Add(m_sw_print_failed_info, 0, wxALIGN_CENTER, 0);
    m_sizer_main->Add(0, 0, 0, wxEXPAND | wxTOP, FromDIP(13));

    show_print_failed_info(false);
    SetSizer(m_sizer_main);
    Layout();
    Fit();
    Thaw();

    init_bind();
    init_timer();
    // CenterOnParent();
    Centre(wxBOTH);
    wxGetApp().UpdateDlgDarkUI(this);
}

std::string SendToPrinterDialog::get_storage_selected()
{
    for (const auto& radio : m_storage_radioBox) {
        if (radio->GetValue()) {
            return radio->GetLabel().ToStdString();
        }
    }
    return "";
}

void SendToPrinterDialog::update_storage_list(const std::vector<std::string>& storages)
{
    m_storage_sizer->Clear();
    m_storage_radioBox.clear();
    m_storage_panel->DestroyChildren();

    for (int i=0; i < storages.size(); i++) {
        if (storages[i] == EMMC_STORAGE) continue;
        RadioBox* radiobox = new RadioBox(m_storage_panel);
        Label* storage_text = new Label(m_storage_panel, storages[i]);
        radiobox->SetLabel(storages[i]);
        radiobox->Bind(wxEVT_LEFT_DOWN, [this, radiobox](auto& e) {
            for (const auto& radio : m_storage_radioBox) {
                radio->SetValue(false);
            }
            radiobox->SetValue(true);
        });

        m_storage_sizer->Add(radiobox, 0, wxALIGN_CENTER, 0);
        m_storage_sizer->Add(0, 0, 0, wxEXPAND|wxLEFT, FromDIP(6));
        m_storage_sizer->Add(storage_text, 0, wxALIGN_CENTER,0);
        m_storage_radioBox.push_back(radiobox);
    }

    if (m_storage_radioBox.size() > 0) {
        m_storage_sizer->Add(0, 0, 0, wxEXPAND, FromDIP(6));
        auto radio = m_storage_radioBox.front();
        radio->SetValue(true);
    }

    m_storage_panel->Layout();
    m_storage_panel->Fit();
    Layout();
    Fit();
}
void SendToPrinterDialog::update_print_error_info(int code, std::string msg, std::string extra)
{
    m_print_error_code = code;
    m_print_error_msg = msg;
    m_print_error_extra = extra;
}

void SendToPrinterDialog::show_print_failed_info(bool show, int code, wxString description, wxString extra)
{
    if (show) {
        if (!m_sw_print_failed_info->IsShown()) {
            m_sw_print_failed_info->Show(true);

            m_st_txt_error_code->SetLabelText(wxString::Format("%d", m_print_error_code));
            m_st_txt_error_desc->SetLabelText( wxGetApp().filter_string(m_print_error_msg));
            m_st_txt_extra_info->SetLabelText( wxGetApp().filter_string(m_print_error_extra));

            m_st_txt_error_code->Wrap(FromDIP(260));
            m_st_txt_error_desc->Wrap(FromDIP(260));
            m_st_txt_extra_info->Wrap(FromDIP(260));
        }
        else {
            m_sw_print_failed_info->Show(false);
        }
        Layout();
        Fit();
    }
    else {
        if (!m_sw_print_failed_info->IsShown()) { return; }
        m_sw_print_failed_info->Show(false);
        m_st_txt_error_code->SetLabelText(wxEmptyString);
        m_st_txt_error_desc->SetLabelText(wxEmptyString);
        m_st_txt_extra_info->SetLabelText(wxEmptyString);
        Layout();
        Fit();
    }
}

void SendToPrinterDialog::prepare_mode()
{
    m_is_in_sending_mode = false;
    m_comboBox_printer->Enable();
    m_worker->wait_for_idle();

    if (wxIsBusy())
        wxEndBusyCursor();
    Enable_Send_Button(true);
    show_print_failed_info(false);

    m_status_bar->reset();
    if (m_simplebook->GetSelection() != 0) {
        m_simplebook->SetSelection(0);
    }
}

void SendToPrinterDialog::sending_mode()
{
    m_is_in_sending_mode = true;
    m_comboBox_printer->Disable();
    if (m_simplebook->GetSelection() != 1){
        m_simplebook->SetSelection(1);
        Layout();
        Fit();
    }
}

void SendToPrinterDialog::prepare(int print_plate_idx)
{
    m_print_plate_idx = print_plate_idx;
}

void SendToPrinterDialog::update_priner_status_msg(wxString msg, bool is_warning)
{
    auto colour = is_warning ? wxColour(0xFF, 0x6F, 0x00) : wxColour(0x6B, 0x6B, 0x6B);
    m_statictext_printer_msg->SetForegroundColour(colour);

    if (msg.empty()) {
        if (!m_statictext_printer_msg->GetLabel().empty()) {
            m_statictext_printer_msg->SetLabel(wxEmptyString);
            m_statictext_printer_msg->Hide();
            Layout();
            Fit();
        }
    } else {
        msg          = format_text(msg);

        auto str_new = msg.ToStdString();
        stripWhiteSpace(str_new);

        auto str_old = m_statictext_printer_msg->GetLabel().ToStdString();
        stripWhiteSpace(str_old);

        if (str_new != str_old) {
            if (m_statictext_printer_msg->GetLabel() != msg) {
                m_statictext_printer_msg->SetLabel(msg);
                m_statictext_printer_msg->SetMinSize(wxSize(FromDIP(400), -1));
                m_statictext_printer_msg->SetMaxSize(wxSize(FromDIP(400), -1));
                m_statictext_printer_msg->Wrap(FromDIP(400));
                m_statictext_printer_msg->Show();
                Layout();
                Fit();
            }
        }
    }
}

void SendToPrinterDialog::update_print_status_msg(wxString msg, bool is_warning, bool is_printer_msg)
{
    if (is_printer_msg) {
        update_priner_status_msg(msg, is_warning);
    } else {
        update_priner_status_msg(wxEmptyString, false);
    }
}


void SendToPrinterDialog::init_bind()
{
    Bind(wxEVT_TIMER, &SendToPrinterDialog::on_timer, this);
    Bind(EVT_CLEAR_IPADDRESS, &SendToPrinterDialog::clear_ip_address_config, this);
}

void SendToPrinterDialog::init_timer()
{
    m_refresh_timer = new wxTimer();
    m_refresh_timer->SetOwner(this);
}

void SendToPrinterDialog::on_cancel(wxCloseEvent &event)
{
    m_worker->cancel_all();
    if (m_file_sys) {
        m_file_sys->CancelUploadTask();

        if (m_task_timer && m_task_timer->IsRunning()) {
            m_task_timer->Stop();
            m_task_timer.reset();
        }
        m_file_sys->Stop(true);
        m_file_sys.reset();
    }
    m_tcp_try_connect = true;
    m_tutk_try_connect = false;
    m_ftp_try_connect  = false;
    m_connect_try_times = 0;

    this->EndModal(wxID_CANCEL);
}

void SendToPrinterDialog::on_ok(wxCommandEvent &event)
{
    BOOST_LOG_TRIVIAL(info) << "print_job: on_ok to send !";
    m_is_canceled = false;
    Enable_Send_Button(false);
    if (m_is_in_sending_mode)
        return;

    int result = 0;
    if (m_printer_last_select.empty()) {
        return;
    }

    DeviceManager *dev = Slic3r::GUI::wxGetApp().getDeviceManager();
    if (!dev) return;

    MachineObject *obj_ = dev->get_selected_machine();

    if (obj_ == nullptr) {
        m_printer_last_select = "";
        m_comboBox_printer->SetTextLabel("");
        return;
    }
    assert(obj_->get_dev_id() == m_printer_last_select);

    BOOST_LOG_TRIVIAL(info) << __FUNCTION__ << ", print_job: for send task, current printer id =  " << m_printer_last_select << std::endl;
    show_status(PrintDialogStatus::PrintStatusSending);

    m_status_bar->reset();
    m_status_bar->set_prog_block();
    m_status_bar->set_cancel_callback_fina([this]() {
        BOOST_LOG_TRIVIAL(info) << "print_job: enter canceled";
        m_worker->cancel_all();

        if (m_file_sys) {
            m_file_sys->CancelUploadTask();
            if (m_task_timer && m_task_timer->IsRunning()) {
                m_task_timer->Stop();
                m_task_timer.reset();
            }
        }

        m_is_canceled = true;
        wxCommandEvent* event = new wxCommandEvent(EVT_PRINT_JOB_CANCEL);
        wxQueueEvent(this, event);
    });

    if (m_is_canceled) {
        BOOST_LOG_TRIVIAL(info) << "send_job: m_is_canceled";
        //m_status_bar->set_status_text(task_canceled_text);
        return;
    }

    // enter sending mode
    sending_mode();

    if (wxGetApp().plater()->using_exported_file()) {
        m_plater->set_print_job_plate_idx(m_print_plate_idx);
        result = 0;
    }
     else {
         result = m_plater->send_gcode(m_print_plate_idx, [this](int export_stage, int current, int total, bool &cancel) {
             if (this->m_is_canceled) return;
             bool     cancelled = false;
             wxString msg       = _L("Preparing print job");
             m_status_bar->update_status(msg, cancelled, 10, true);
             m_export_3mf_cancel = cancel = cancelled;
         });
     }

    if (m_is_canceled || m_export_3mf_cancel) {
        BOOST_LOG_TRIVIAL(info) << "send_job: m_export_3mf_cancel or m_is_canceled";
        //m_status_bar->set_status_text(task_canceled_text);
        return;
    }

    if (result < 0) {
        wxString msg = _L("Abnormal print file data. Please slice again");
        m_status_bar->set_status_text(msg);
        return;
    }

    // export config 3mf if needed
    if(!wxGetApp().plater()->using_exported_file() && !obj_->is_lan_mode_printer()) {
            result = m_plater->export_config_3mf(m_print_plate_idx);
            if (result < 0) {
                BOOST_LOG_TRIVIAL(info) << "export_config_3mf failed, result = " << result;
                return;
            }
        }


    if (m_is_canceled || m_export_3mf_cancel) {
        BOOST_LOG_TRIVIAL(info) << "send_job: m_export_3mf_cancel or m_is_canceled";
        //m_status_bar->set_status_text(task_canceled_text);
        return;
    }

   /* std::string  file_name       = "";
	auto default_output_file    = wxGetApp().plater()->get_export_gcode_filename(".3mf");
    if (!default_output_file.empty()) {
		fs::path default_output_file_path = boost::filesystem::path(default_output_file.c_str());
		file_name = default_output_file_path.filename().string();
    }*/

    if (obj_->is_support_brtc && (m_tcp_try_connect || m_tutk_try_connect))
    {
        update_print_status_msg(wxEmptyString, false, false);
        if (m_file_sys) {
            PrintPrepareData print_data;


            m_plater->get_print_job_data(&print_data);
            std::string project_name = m_current_project_name.utf8_string() + ".gcode.3mf";

            std::string _3mf_path;
            if (wxGetApp().plater()->using_exported_file())
                _3mf_path = wxGetApp().plater()->get_3mf_filename();
            else
                 _3mf_path = print_data._3mf_path.string();

            auto it = std::find_if(m_ability_list.begin(), m_ability_list.end(), [](const std::string& s) {
                return s != EMMC_STORAGE;
            });

            if (it != m_ability_list.end()) {
                m_file_sys->SetUploadFile(_3mf_path, project_name, *it);
                m_file_sys->RequestUploadFile();

                // time out
                if (m_task_timer && m_task_timer->IsRunning()) m_task_timer->Stop();

                m_task_timer.reset(new wxTimer());
                m_task_timer->SetOwner(this);

                this->Bind(
                    wxEVT_TIMER,
                    [this, wfs = boost::weak_ptr(m_file_sys), obj_](auto e) {
                        show_status(PrintDialogStatus::PrintStatusPublicUploadFiled);
                        boost::shared_ptr fs(wfs.lock());
                        if (!fs) return;
                        fs->CancelUploadTask(false);

                       //first time use tcp, second time use tutk , secnod time use ftp
                        if (m_connect_try_times < 2) {
                            bool is_lan = (obj_->connection_type() == "lan");
                            m_tcp_try_connect = false;

                            if (is_lan) {
                                m_ftp_try_connect  = true;
                                m_tutk_try_connect = false;
                            } else {
                                if (m_connect_try_times == 0) {
                                    m_ftp_try_connect  = false;
                                    m_tutk_try_connect = true;
                                } else {
                                    m_ftp_try_connect  = true;
                                    m_tutk_try_connect = false;
                                }
                            }
                            BOOST_LOG_TRIVIAL(info) << "send  failed";
                            BOOST_LOG_TRIVIAL(info) << "m_ftp_try_connect is  " << m_ftp_try_connect ;
                            BOOST_LOG_TRIVIAL(info) << "m_tutk_try_connect is  " << m_tutk_try_connect ;
                            BOOST_LOG_TRIVIAL(info) << "m_tcp_try_connect is  " << m_tcp_try_connect ;
                        } else
                            update_print_status_msg(_L("Upload file timeout, please check if the firmware version supports it."), false, true);
                        m_connect_try_times++;
                    },
                    m_task_timer->GetId());
                    m_task_timer->StartOnce(timeout_period);
            }
            else {
                BOOST_LOG_TRIVIAL(error) << "SendToPrinter::send job: The printer media capability set is incorrect.";
                show_status(PrintDialogStatus::PrintStatusPublicUploadFiled);
                update_print_status_msg(_L("No available external storage was obtained. Please confirm and try again."), true, true);
            }
        }
    } else {   

        auto m_send_job           = std::make_unique<SendJob>(m_printer_last_select);
        m_send_job->m_dev_ip      = obj_->get_dev_ip();
        m_send_job->m_access_code = obj_->get_access_code();



        BOOST_LOG_TRIVIAL(info) << "send_job: use ftp send job";



#if !BBL_RELEASE_TO_PUBLIC
        m_send_job->m_local_use_ssl_for_ftp  = wxGetApp().app_config->get("enable_ssl_for_ftp") == "true" ? true : false;
        m_send_job->m_local_use_ssl_for_mqtt = wxGetApp().app_config->get("enable_ssl_for_mqtt") == "true" ? true : false;
#else
        m_send_job->m_local_use_ssl_for_ftp  = obj_->local_use_ssl_for_ftp;
        m_send_job->m_local_use_ssl_for_mqtt = obj_->local_use_ssl_for_mqtt;

#endif
        m_send_job->connection_type     = obj_->connection_type();
        m_send_job->cloud_print_only    = true;
    

        m_send_job->sdcard_state = obj_->GetStorage()->get_sdcard_state();        
        m_send_job->has_sdcard = wxGetApp().app_config->get("allow_abnormal_storage") == "true"
            ? (m_send_job->sdcard_state == DevStorage::SdcardState::HAS_SDCARD_NORMAL
               || m_send_job->sdcard_state == DevStorage::SdcardState::HAS_SDCARD_ABNORMAL)
            : m_send_job->sdcard_state == DevStorage::SdcardState::HAS_SDCARD_NORMAL;        
            
        m_send_job->set_project_name(m_current_project_name.utf8_string());        

        enable_prepare_mode = false;

        m_send_job->on_check_ip_address_fail([this, token = std::weak_ptr(m_token)](int result) {
             CallAfter([token, this] {
                if (token.expired()) { return; }
                if (this) {
                    SendFailedConfirm sfcDlg;
                    auto res = sfcDlg.ShowModal();
                    m_status_bar->cancel();

                    if (res == wxYES) {
                        wxQueueEvent(m_button_ensure, new wxCommandEvent(wxEVT_BUTTON));
                    } else if (res == wxAPPLY) {
                        wxCommandEvent *evt = new wxCommandEvent(EVT_CLEAR_IPADDRESS);
                        wxQueueEvent(this, evt);
                        wxGetApp().show_ip_address_enter_dialog();
                    }
                }
            });
        });

        if (obj_->is_lan_mode_printer()) {
            m_send_job->set_check_mode();
            m_send_job->check_and_continue();
        }
        replace_job(*m_worker, std::move(m_send_job));
    }


    BOOST_LOG_TRIVIAL(info) << "send_job: send print job";
}

void SendToPrinterDialog::clear_ip_address_config(wxCommandEvent& e)
{
    enable_prepare_mode = true;
    prepare_mode();
}

void SendToPrinterDialog::update_user_machine_list()
{
    NetworkAgent* m_agent = wxGetApp().getAgent();
    if (m_agent && m_agent->is_user_login()) {
        boost::thread get_print_info_thread = Slic3r::create_thread([this, token = std::weak_ptr<int>(m_token)] {
            NetworkAgent* agent = wxGetApp().getAgent();
            unsigned int http_code;
            std::string body;
            int result = agent->get_user_print_info(&http_code, &body);
            CallAfter([token, this, result, body] {
                if (token.expired()) {return;}
                if (result == 0) {
                    m_print_info = body;
                }
                else {
                    m_print_info = "";
                }
                wxCommandEvent event(EVT_UPDATE_USER_MACHINE_LIST);
                event.SetEventObject(this);
                wxPostEvent(this, event);
            });
        });
    } else {
        wxCommandEvent event(EVT_UPDATE_USER_MACHINE_LIST);
        event.SetEventObject(this);
        wxPostEvent(this, event);
    }
}

void SendToPrinterDialog::on_refresh(wxCommandEvent &event)
{
    BOOST_LOG_TRIVIAL(info) << "m_printer_last_select: on_refresh";
     show_status(PrintDialogStatus::PrintStatusRefreshingMachineList);
     update_user_machine_list();
    /*todo refresh*/
    if (m_file_sys) {
        m_file_sys->Stop(true);
        m_file_sys.reset();
    }
}

void SendToPrinterDialog::on_print_job_cancel(wxCommandEvent &evt)
{
    BOOST_LOG_TRIVIAL(info) << "print_job: canceled";
    show_status(PrintDialogStatus::PrintStatusSendingCanceled);
    // enter prepare mode
    prepare_mode();
}

std::vector<std::string> SendToPrinterDialog::sort_string(std::vector<std::string> strArray)
{
    std::vector<std::string> outputArray;
    std::sort(strArray.begin(), strArray.end());
    std::vector<std::string>::iterator st;
    for (st = strArray.begin(); st != strArray.end(); st++) { outputArray.push_back(*st); }

    return outputArray;
}


bool  SendToPrinterDialog::is_timeout()
{
    if (timeout_count > 15 * 1000 / LIST_REFRESH_INTERVAL) {
        return true;
    }
    return false;
}

void  SendToPrinterDialog::reset_timeout()
{
    timeout_count = 0;
}

void SendToPrinterDialog::update_user_printer()
{
    Slic3r::DeviceManager* dev = Slic3r::GUI::wxGetApp().getDeviceManager();
    if (!dev) return;

    // update user print info
    if (!m_print_info.empty()) {
        dev->parse_user_print_info(m_print_info);
        m_print_info = "";
    }

    // clear machine list
    m_list.clear();
    m_comboBox_printer->Clear();
    std::vector<std::string>              machine_list;
    wxArrayString                         machine_list_name;
    std::map<std::string, MachineObject*> option_list;

    option_list = dev->get_my_machine_list();

    // same machine only appear once
    for (auto it = option_list.begin(); it != option_list.end(); it++) {
        if (it->second && (it->second->is_online() || it->second->is_connected())) {
            machine_list.push_back(it->second->get_dev_name());
        }
    }
    machine_list = sort_string(machine_list);
    for (auto tt = machine_list.begin(); tt != machine_list.end(); tt++) {
        for (auto it = option_list.begin(); it != option_list.end(); it++) {
            if (it->second->get_dev_name() == *tt) {
                m_list.push_back(it->second);
                wxString dev_name_text = from_u8(it->second->get_dev_name());
                if (it->second->is_lan_mode_printer()) {
                    dev_name_text += "(LAN)";
                }
                machine_list_name.Add(dev_name_text);
                break;
            }
        }
    }

    m_comboBox_printer->Set(machine_list_name);

    MachineObject* obj = dev->get_selected_machine();
    if (!obj) {
        dev->load_last_machine();
        obj = dev->get_selected_machine();
    }

    if (obj) {
        m_printer_last_select = obj->get_dev_id();
    } else {
        m_printer_last_select = "";
    }

    if (m_list.size() > 0) {
        // select a default machine
        if (m_printer_last_select.empty()) {
            m_printer_last_select = m_list[0]->get_dev_id();
            m_comboBox_printer->SetSelection(0);
            wxCommandEvent event(wxEVT_COMBOBOX);
            event.SetEventObject(m_comboBox_printer);
            wxPostEvent(m_comboBox_printer, event);
        }
        for (auto i = 0; i < m_list.size(); i++) {
            if (m_list[i]->get_dev_id() == m_printer_last_select) {
                m_comboBox_printer->SetSelection(i);
                wxCommandEvent event(wxEVT_COMBOBOX);
                event.SetEventObject(m_comboBox_printer);
                wxPostEvent(m_comboBox_printer, event);
            }
        }
    }
    else {
        m_printer_last_select = "";
        m_comboBox_printer->SetTextLabel("");
    }

    BOOST_LOG_TRIVIAL(info) << __FUNCTION__ << "for send task, current printer id =  " << m_printer_last_select << std::endl;
}

void SendToPrinterDialog::update_printer_combobox(wxCommandEvent &event)
{
    show_status(PrintDialogStatus::PrintStatusInit);
    update_user_printer();
}

void SendToPrinterDialog::on_timer(wxTimerEvent &event)
{
    update_show_status();
}

void SendToPrinterDialog::on_selection_changed(wxCommandEvent &event)
{
    /* reset timeout and reading printer info */
    //m_status_bar->reset();
    timeout_count      = 0;

    auto selection = m_comboBox_printer->GetSelection();
    DeviceManager* dev = Slic3r::GUI::wxGetApp().getDeviceManager();
    if (!dev) return;
    m_tcp_try_connect  = true;
    m_tutk_try_connect = false;
    m_ftp_try_connect  = false;

    m_connect_try_times = 0;

    MachineObject* obj = nullptr;
    for (int i = 0; i < m_list.size(); i++) {
        if (i == selection) {
            m_printer_last_select = m_list[i]->get_dev_id();
            obj = m_list[i];
            BOOST_LOG_TRIVIAL(info) << __FUNCTION__ << "for send task, current printer id =  " << m_printer_last_select << std::endl;
            break;
        }
    }

    if (obj && !obj->get_lan_mode_connection_state()) {
        obj->command_get_version();
        obj->command_request_push_all();
        if (!dev->get_selected_machine()) {
            dev->set_selected_machine(m_printer_last_select);
            if (m_file_sys) m_file_sys.reset();
        }else if (dev->get_selected_machine()->get_dev_id() != m_printer_last_select) {
            m_ability_list.clear();
            //update_storage_list(std::vector<std::string>());
            dev->set_selected_machine(m_printer_last_select);
            if (m_file_sys) m_file_sys.reset();
        }
    }
    else {
        BOOST_LOG_TRIVIAL(error) << "on_selection_changed dev_id not found";
        return;
    }

    update_show_status();
}

void SendToPrinterDialog::update_show_status()
{
    NetworkAgent* agent = Slic3r::GUI::wxGetApp().getAgent();
    DeviceManager* dev = Slic3r::GUI::wxGetApp().getDeviceManager();
    if (!agent) return;
    if (!dev) return;
    MachineObject* obj_ = dev->get_my_machine(m_printer_last_select);

    if (!obj_) {
        if (agent) {
            if (agent->is_user_login()) {
                show_status(PrintDialogStatus::PrintStatusInvalidPrinter);
            }
        }
        return;
    }


    /* check cloud machine connections */
    if (!obj_->is_lan_mode_printer()) {
        if (!agent->is_server_connected()) {
            show_status(PrintDialogStatus::PrintStatusConnectingServer);
            reset_timeout();
            return;
        }
    }

    if (!obj_->is_info_ready()) {
        if (is_timeout()) {
            show_status(PrintDialogStatus::PrintStatusReadingTimeout);
            return;
        }
        else {
            timeout_count++;
            show_status(PrintDialogStatus::PrintStatusReading);
            return;
        }
        return;
    }

    reset_timeout();

    // reading done
    if (is_blocking_printing(obj_)) {
        show_status(PrintDialogStatus::PrintStatusUnsupportedPrinter);
        return;
    }
    else if (obj_->is_in_upgrading()) {
        show_status(PrintDialogStatus::PrintStatusInUpgrading);
        return;
    }
    else if (obj_->is_system_printing()) {
        show_status(PrintDialogStatus::PrintStatusInSystemPrinting);
        return;
    }

    // check sdcard when if lan mode printer
   /* if (obj_->is_lan_mode_printer()) {
    }*/
	if (obj_->GetStorage()->get_sdcard_state() == DevStorage::SdcardState::NO_SDCARD) {
		show_status(PrintDialogStatus::PrintStatusNoSdcard);
		return;
	}


    if (!obj_->is_support_send_to_sdcard) {
        show_status(PrintDialogStatus::PrintStatusNotSupportedSendToSDCard);
        return;
    }



    if (!m_is_in_sending_mode) {
        if (!obj_->is_support_brtc || m_ftp_try_connect) {
            if (m_file_sys) {
                m_device_select.clear();
                m_file_sys->Stop(true);
                m_file_sys.reset();
            }
            BOOST_LOG_TRIVIAL(info) << "m_ftp_try_connect is ok" << m_ftp_try_connect;

            // add log
            show_status(PrintDialogStatus::PrintStatusReadingFinished);
            return;
        } else/* if (obj_->connection_type() == "cloud")*/ {
            std::string dev_id = obj_->get_dev_ip();
            if (m_file_sys) {
                if (dev_id == m_device_select) {
                    if ((m_waiting_enable && IsEnabled()) || (m_waiting_support && obj_->get_file_remote()))
                    {
                        m_file_sys->Retry();
                        BOOST_LOG_TRIVIAL(info) << "m_file_sys  Retry success!" ;
                    }
                    return;
                } else {
                    m_file_sys->Stop(true);
                }
            }

            m_device_select.swap(dev_id);
            m_file_sys = boost::make_shared<PrinterFileSystem>();
            m_file_sys->Attached();

            m_file_sys->Bind(EVT_STATUS_CHANGED, [this, wfs = boost::weak_ptr(m_file_sys),obj_](auto e) {
                e.Skip();
                boost::shared_ptr fs(wfs.lock());
                if (!fs) return;

                wxString msg;
                int      status = e.GetInt();
                int      extra  = e.GetExtraLong();

                switch (status) {
                case PrinterFileSystem::Initializing:
                case PrinterFileSystem::Connecting: show_status(PrintDialogStatus::PrintStatusConnecting); break;

                case PrinterFileSystem::ListSyncing: {
                    show_status(PrintDialogStatus::PrintStatusReading);
                    boost::uint32_t seq = fs->RequestMediaAbility(3);

                    if (m_task_timer && m_task_timer->IsRunning())
                        m_task_timer->Stop();

                    m_task_timer.reset(new wxTimer());
                    m_task_timer->SetOwner(this);

                    this->Bind(wxEVT_TIMER, [this, wfs_1 = boost::weak_ptr(fs), seq](auto e) {
                            show_status(PrintDialogStatus::PrintStatusPublicInitFailed);
                            update_print_status_msg(_L("Media capability acquisition timeout, please check if the firmware version supports it."), true, true);
                        }, m_task_timer->GetId());
                    m_task_timer->StartOnce(timeout_period);

                    break;
                }
                case PrinterFileSystem::Failed: {
                    if (m_connect_try_times < 2) {
                        bool is_lan = (obj_->connection_type() == "lan");

                         m_tcp_try_connect = false;

                         if (is_lan) {
                             m_ftp_try_connect = true;
                             m_tutk_try_connect = false;
                         } else {
                             if (m_connect_try_times == 0) {
                                 m_ftp_try_connect  = false;
                                 m_tutk_try_connect = true;
                             } else {
                                 m_ftp_try_connect  = true;
                                 m_tutk_try_connect = false;
                             }
                         }
                        BOOST_LOG_TRIVIAL(info) << "connect  failed"  ;
                        BOOST_LOG_TRIVIAL(info) << "m_ftp_try_connect1 is  " << m_ftp_try_connect;
                        BOOST_LOG_TRIVIAL(info) << "m_tutk_try_connect1 is  " << m_tutk_try_connect ;
                        BOOST_LOG_TRIVIAL(info) << "m_tcp_try_connect1 is  " << m_tcp_try_connect;
                    }
                    else
                        msg = _L("Please check the network and try again, You can restart or update the printer if the issue persists.");

                    fs->Stop();
                    m_connect_try_times++;
                    BOOST_LOG_TRIVIAL(info) << "m_connect_try_times is  " << m_connect_try_times;

                    break;
                }

                case PrinterFileSystem::Reconnecting: show_status(PrintDialogStatus::PrintStatusReconnecting);

                }

                if (!msg.empty()) {
                    show_status(PrintDialogStatus::PrintStatusPublicInitFailed);
                    update_print_status_msg(msg, false, true);
                }

                if (e.GetInt() == PrinterFileSystem::Initializing) {
                    CallAfter([=] {
                        boost::shared_ptr fs(wfs.lock());
                        if (!fs) return;
                        fetchUrl(boost::weak_ptr(fs));
                    });
                }
            });

        m_file_sys->Bind(EVT_MEDIA_ABILITY_CHANGED, [this, wfs = boost::weak_ptr(m_file_sys)](auto e) {
            boost::shared_ptr fs(wfs.lock());
            if (!fs) return;

            if (m_task_timer && m_task_timer->IsRunning()) {
                m_task_timer->Stop();
                m_task_timer.reset();
            }

            m_ability_list = fs->GetMediaAbilityList();

            if (e.GetInt() == PrinterFileSystem::RequestMediaAbilityStatus::S_SUCCESS) {
                //update_storage_list(m_ability_list);
                show_status(PrintDialogStatus::PrintStatusReadingFinished);
            } else {
                show_status(PrintDialogStatus::PrintStatusPublicInitFailed);
                update_print_status_msg(e.GetString(), false, true);
            }
        });

        m_file_sys->Bind(EVT_UPLOADING, [this, wfs = boost::weak_ptr(m_file_sys)](auto e) {
            boost::shared_ptr fs(wfs.lock());
            if (!fs) return;
            int progress = e.GetInt();
            bool cancelled = false;
            wxString msg       = _L("Sending...");
            m_status_bar->update_status(msg, cancelled, 10 + std::floor(progress * 0.9), true);

           if (m_task_timer && m_task_timer->IsRunning()) m_task_timer->Stop();

           if (progress == 99) {
               m_task_timer.reset(new wxTimer());
               m_task_timer->SetOwner(this);

               this->Bind(
                   wxEVT_TIMER,
                   [this, wfs = boost::weak_ptr(m_file_sys)](auto e) {
                       show_status(PrintDialogStatus::PrintStatusPublicUploadFiled);
                       boost::shared_ptr fs(wfs.lock());
                       if (!fs) return;
                       fs->CancelUploadTask(false);
                       update_print_status_msg(_L("File upload timed out. Please check if the firmware version supports this operation or verify if the printer is functioning properly."), false, true);
                   },
                   m_task_timer->GetId());
               m_task_timer->StartOnce(timeout_period);
           }
        });
        m_file_sys->Bind(EVT_UPLOAD_CHANGED, [this, wfs = boost::weak_ptr(m_file_sys)](auto e) {
            boost::shared_ptr fs(wfs.lock());
            if (!fs) return;

            if (m_task_timer && m_task_timer->IsRunning()) m_task_timer->Stop();

            if (e.GetInt() == PrinterFileSystem::FF_UPLOADDONE) {
                show_status(PrintDialogStatus::PrintStatusReadingFinished);
                wxCommandEvent *evt = new wxCommandEvent(m_plater->get_send_finished_event());
                evt->SetString(from_u8(m_current_project_name.utf8_string()));
                wxQueueEvent(m_plater, evt);
            } else if (e.GetInt() == PrinterFileSystem::FF_UPLOADCANCEL) {
                show_status(PrintDialogStatus::PrintStatusPublicUploadFiled);
                wxString err_msg = e.GetString();
                if (err_msg.IsEmpty())
                    err_msg = _L("Sending failed, please try again!");
                update_print_status_msg(err_msg, false, true);
            }
        });
        m_file_sys->Start();
        }
    }
}

bool SendToPrinterDialog::is_blocking_printing(MachineObject* obj_)
{
    DeviceManager* dev = Slic3r::GUI::wxGetApp().getDeviceManager();
    if (!dev) return true;

    PresetBundle* preset_bundle = wxGetApp().preset_bundle;
    auto source_model = preset_bundle->printers.get_edited_preset().get_printer_type(preset_bundle);
    auto target_model = obj_->printer_type;

    if (source_model != target_model) {
        std::vector<std::string> compatible_machine = obj_->get_compatible_machine();
        vector<std::string>::iterator it = find(compatible_machine.begin(), compatible_machine.end(), source_model);
        if (it == compatible_machine.end()) {
            return true;
        }
    }

    return false;
}

void SendToPrinterDialog::Enable_Refresh_Button(bool en)
{
    if (!en) {
        if (m_button_refresh->IsEnabled()) {
            m_button_refresh->Disable();
            m_button_refresh->SetBackgroundColor(wxColour(0x90, 0x90, 0x90));
            m_button_refresh->SetBorderColor(wxColour(0x90, 0x90, 0x90));
        }
    } else {
        if (!m_button_refresh->IsEnabled()) {
            m_button_refresh->Enable();
            m_button_refresh->SetBackgroundColor(btn_bg_enable);
            m_button_refresh->SetBorderColor(btn_bg_enable);
        }
    }
}

void SendToPrinterDialog::show_status(PrintDialogStatus status, std::vector<wxString> params)
{
	if (m_print_status != status)
		BOOST_LOG_TRIVIAL(info) << "select_machine_dialog: show_status = " << status;
	m_print_status = status;

	// m_comboBox_printer
	if (status == PrintDialogStatus::PrintStatusRefreshingMachineList)
		m_comboBox_printer->Disable();
	else
		m_comboBox_printer->Enable();


    //connecting
    if(status == PrintDialogStatus::PrintStatusConnecting)
    {
        m_connecting_printer_msg->SetLabel(_L("Try to connect"));
        update_print_status_msg(wxEmptyString, true, true);
        m_connecting_panel->Show();
        m_animaicon->Play();

        Layout();
        Enable_Send_Button(false);
        Enable_Refresh_Button(true);
        return;

    } else if (status == PrintDialogStatus::PrintStatusReconnecting) {
        m_connecting_printer_msg->SetLabel(_L("Connection failed. Click the icon to retry"));
            update_print_status_msg(wxEmptyString, true, true);
            m_connecting_panel->Show();
            m_animaicon->Stop();
            m_animaicon->Enable();

            Layout();
            Enable_Send_Button(false);
            Enable_Refresh_Button(true);
            return;
    }
    else {
        m_connecting_panel->Hide();
    }


	// m_panel_warn m_simplebook
	if (status == PrintDialogStatus::PrintStatusSending) {
		sending_mode();
	}

	// other
	if (status == PrintDialogStatus::PrintStatusInit) {
		update_print_status_msg(wxEmptyString, false, false);
		Enable_Send_Button(false);
		Enable_Refresh_Button(true);
	}
	else if (status == PrintDialogStatus::PrintStatusInvalidPrinter) {
		update_print_status_msg(wxEmptyString, true, true);
		Enable_Send_Button(false);
		Enable_Refresh_Button(true);
	}
	else if (status == PrintDialogStatus::PrintStatusConnectingServer) {
		wxString msg_text = _L("Connecting to server");
		update_print_status_msg(msg_text, true, true);
		Enable_Send_Button(true);
		Enable_Refresh_Button(true);
    }
    else if (status == PrintDialogStatus::PrintStatusReading) {
        wxString msg_text = _L("Synchronizing device information");
        update_print_status_msg(msg_text, false, true);
        Enable_Send_Button(false);
        Enable_Refresh_Button(true);
    }

	else if (status == PrintDialogStatus::PrintStatusReadingFinished) {
		update_print_status_msg(wxEmptyString, false, true);
		Enable_Send_Button(true);
		Enable_Refresh_Button(true);
	}
	else if (status == PrintDialogStatus::PrintStatusReadingTimeout) {
		wxString msg_text = _L("Synchronizing device information time out");
		update_print_status_msg(msg_text, true, true);
		Enable_Send_Button(true);
		Enable_Refresh_Button(true);
	}
	else if (status == PrintDialogStatus::PrintStatusInUpgrading) {
		wxString msg_text = _L("Cannot send the print task when the upgrade is in progress");
		update_print_status_msg(msg_text, true, true);
		Enable_Send_Button(false);
		Enable_Refresh_Button(true);
	}
    else if (status == PrintDialogStatus::PrintStatusUnsupportedPrinter) {
        wxString msg_text = _L("The selected printer is incompatible with the chosen printer presets.");
        update_print_status_msg(msg_text, true, true);
        Enable_Send_Button(false);
        Enable_Refresh_Button(true);
    }
	else if (status == PrintDialogStatus::PrintStatusRefreshingMachineList) {
		update_print_status_msg(wxEmptyString, false, true);
		Enable_Send_Button(false);
		Enable_Refresh_Button(false);
	}
	else if (status == PrintDialogStatus::PrintStatusSending) {
		Enable_Send_Button(false);
		Enable_Refresh_Button(false);
	}
	else if (status == PrintDialogStatus::PrintStatusSendingCanceled) {
		Enable_Send_Button(true);
		Enable_Refresh_Button(true);
	}
	else if (status == PrintDialogStatus::PrintStatusNoSdcard) {
		wxString msg_text = _L("Storage needs to be inserted before send to printer.");
		update_print_status_msg(msg_text, true, true);
		Enable_Send_Button(false);
		Enable_Refresh_Button(true);
    }
    else if (status == PrintDialogStatus::PrintStatusNotOnTheSameLAN) {
        wxString msg_text = _L("The printer is required to be in the same LAN as Orca Slicer.");
        update_print_status_msg(msg_text, true, true);
        Enable_Send_Button(false);
        Enable_Refresh_Button(true);
    }
    else if (status == PrintDialogStatus::PrintStatusNotSupportedSendToSDCard) {
        wxString msg_text = _L("The printer does not support sending to printer storage.");
        update_print_status_msg(msg_text, true, true);
        Enable_Send_Button(false);
        Enable_Refresh_Button(true);
    } else if (status == PrintDialogStatus::PrintStatusPublicInitFailed) {
        Enable_Send_Button(false);
        Enable_Refresh_Button(true);
    } else if (status == PrintDialogStatus::PrintStatusPublicUploadFiled) {
        prepare_mode();
        Enable_Send_Button(true);
        Enable_Refresh_Button(true);
    }
    else {
		Enable_Send_Button(true);
		Enable_Refresh_Button(true);
    }
}


void SendToPrinterDialog::Enable_Send_Button(bool en)
{
    if (!en) {
        if (m_button_ensure->IsEnabled()) {
            m_button_ensure->Disable();
            m_button_ensure->SetBackgroundColor(wxColour(0x90, 0x90, 0x90));
            m_button_ensure->SetBorderColor(wxColour(0x90, 0x90, 0x90));
            m_storage_panel->Hide();
        }
    } else {
        if (!m_button_ensure->IsEnabled()) {
            m_button_ensure->Enable();
            m_button_ensure->SetBackgroundColor(btn_bg_enable);
            m_button_ensure->SetBorderColor(btn_bg_enable);
            m_storage_panel->Show();
        }
    }
}

void SendToPrinterDialog::on_dpi_changed(const wxRect &suggested_rect)
{
    m_button_refresh->SetMinSize(SELECT_MACHINE_DIALOG_BUTTON_SIZE);
    m_button_refresh->SetCornerRadius(FromDIP(12));
    m_button_ensure->SetMinSize(SELECT_MACHINE_DIALOG_BUTTON_SIZE);
    m_button_ensure->SetCornerRadius(FromDIP(12));
    m_status_bar->msw_rescale();
    Fit();
    Refresh();
}

void SendToPrinterDialog::set_default()
{
    //project name
    m_rename_switch_panel->SetSelection(0);

    wxString filename = m_plater->get_export_gcode_filename("", true, m_print_plate_idx == PLATE_ALL_IDX ? true : false);

    if (m_print_plate_idx == PLATE_ALL_IDX && filename.empty()) {
        filename = _L("Untitled");
    }

    if (filename.empty()) {
        filename = m_plater->get_export_gcode_filename("", true);
        if (filename.empty()) filename = _L("Untitled");
    }

    fs::path filename_path(filename.c_str());
    m_current_project_name = wxString::FromUTF8(filename_path.filename().string());

    //unsupported character filter
    m_current_project_name = from_u8(filter_characters(m_current_project_name.ToUTF8().data(), "<>[]:/\\|?*\""));

    m_rename_text->SetLabelText(m_current_project_name);
    m_rename_normal_panel->Layout();

    enable_prepare_mode = true;
    prepare_mode();

    //clear combobox
    m_list.clear();
    m_comboBox_printer->Clear();
    m_printer_last_select = "";
    m_print_info = "";
    m_comboBox_printer->SetValue(wxEmptyString);
    m_comboBox_printer->Enable();
    // rset status bar
    m_status_bar->reset();

    NetworkAgent* agent = wxGetApp().getAgent();
    if (agent) {
        if (agent->is_user_login()) {
            show_status(PrintDialogStatus::PrintStatusInit);
        }
    }

    // thumbmail
    //wxBitmap bitmap;
    ThumbnailData &data   = m_plater->get_partplate_list().get_curr_plate()->thumbnail_data;
    if (data.is_valid()) {
        wxImage image(data.width, data.height);
        image.InitAlpha();
        for (unsigned int r = 0; r < data.height; ++r) {
            unsigned int rr = (data.height - 1 - r) * data.width;
            for (unsigned int c = 0; c < data.width; ++c) {
                unsigned char *px = (unsigned char *) data.pixels.data() + 4 * (rr + c);
                image.SetRGB((int) c, (int) r, px[0], px[1], px[2]);
                image.SetAlpha((int) c, (int) r, px[3]);
            }
        }
        image  = image.Rescale(FromDIP(256), FromDIP(256));
        m_thumbnailPanel->set_thumbnail(image);
    }

    std::vector<std::string> materials;
    std::vector<std::string> display_materials;
    {
        auto preset_bundle = wxGetApp().preset_bundle;
        for (auto filament_name : preset_bundle->filament_presets) {
            for (auto iter = preset_bundle->filaments.lbegin(); iter != preset_bundle->filaments.end(); iter++) {
                if (filament_name.compare(iter->name) == 0) {
                    std::string display_filament_type;
                    std::string filament_type = iter->config.get_filament_type(display_filament_type);
                    display_materials.push_back(display_filament_type);
                    materials.push_back(filament_type);
                }
            }
        }
    }

    m_scrollable_region->Layout();
    m_scrollable_region->Fit();
    Layout();
    Fit();


    wxSize screenSize = wxGetDisplaySize();
    auto dialogSize = this->GetSize();


    // basic info
    auto       aprint_stats = m_plater->get_partplate_list().get_current_fff_print().print_statistics();
    wxString   time;
    PartPlate *plate = m_plater->get_partplate_list().get_curr_plate();
    if (plate) {
        if (plate->get_slice_result()) { time = wxString::Format("%s", short_time(get_time_dhms(plate->get_slice_result()->print_statistics.modes[0].time))); }
    }

    char weight[64];
    if (wxGetApp().app_config->get("use_inches") == "1") {
        ::sprintf(weight, "%.2f oz", aprint_stats.total_weight*0.035274); // ORCA remove spacing before text
    }else{
        ::sprintf(weight, "%.2f g", aprint_stats.total_weight); // ORCA remove spacing before text
    }

    m_stext_time->SetLabel(time);
    m_stext_weight->SetLabel(weight);
}

bool SendToPrinterDialog::Show(bool show)
{
    show_status(PrintDialogStatus::PrintStatusInit);

    // set default value when show this dialog
    if (show) {
        m_ability_list.clear();
        //update_storage_list(std::vector<std::string>());
        set_default();
        update_user_machine_list();
    }



    if (show) {
        m_refresh_timer->Start(LIST_REFRESH_INTERVAL);
        m_tcp_try_connect   = true;
        m_ftp_try_connect   = false;
        m_tutk_try_connect  = false;
     //BOOST_LOG_TRIVIAL(info) << "m_ftp_try_connect is  " << m_ftp_try_connect << boost::stacktrace::stacktrace();
        m_connect_try_times = 0;
    } else {
        m_refresh_timer->Stop();
    }

    Layout();
    Fit();
    if (show) { CenterOnParent(); }

    if (m_file_sys) {
        m_waiting_enable = false;
        m_waiting_support = false;
        show ? m_file_sys->Start() : m_file_sys->Stop();
    }
    return DPIDialog::Show(show);
}

extern wxString hide_passwd(wxString url, std::vector<wxString> const &passwords);
extern void     refresh_agora_url(char const *device, char const *dev_ver, char const *channel, void *context, void (*callback)(void *context, char const *url));

void SendToPrinterDialog::fetchUrl(boost::weak_ptr<PrinterFileSystem> wfs)
{
    boost::shared_ptr fs(wfs.lock());
    if (!fs) return;

    if (!IsEnabled()) {
        m_waiting_enable = true;
        fs->SetUrl("0");
        return;
    }

    m_waiting_enable = false;
    DeviceManager *dm = GUI::wxGetApp().getDeviceManager();
    MachineObject *obj = dm->get_selected_machine();

    if (obj == nullptr) {
        fs->SetUrl("0");
        return;
    }

    std::string dev_ver = obj->get_ota_version();
    std::string dev_id = obj->get_dev_id();
    int remote_proto = obj->get_file_remote();
    if (!remote_proto) {
        m_waiting_support = true;
        fs->SetUrl("0");
        return;
    }

    if (obj->is_camera_busy_off()) {
        fs->SetUrl("0");
        return;
    }

    m_waiting_support           = false;
    NetworkAgent *agent         = wxGetApp().getAgent();
    std::string   agent_version = agent ? agent->get_version() : "";



       if (agent) {
            if (m_tcp_try_connect) {
                std::string devIP      = obj->get_dev_ip();
                std::string accessCode = obj->get_access_code();
                std::string tcp_url    = "bambu:///local/" + devIP + "?port=6000&user=" + "bblp" + "&passwd=" + accessCode;
                CallAfter([=] {
                    boost::shared_ptr fs(wfs.lock());
                    if (!fs) return;
                    if (boost::algorithm::starts_with(tcp_url, "bambu:///")) {
                        fs->SetUrl(tcp_url);
                    } else {
                        fs->SetUrl("3");
                    }
                });
            }
            else if (m_tutk_try_connect){
                std::string protocols[] = {"", "\"tutk\"", "\"agora\"", "\"tutk\",\"agora\""};
                agent->get_camera_url(obj->get_dev_id() + "|" + dev_ver + "|" + protocols[1], [this, wfs, m = dev_id, v = agent->get_version(), dv = dev_ver](std::string url) {
                    if (boost::algorithm::starts_with(url, "bambu:///")) {
                        url += "&device=" + m;
                        url += "&net_ver=" + v;
                        url += "&dev_ver=" + dv;
                        url += "&refresh_url=" + boost::lexical_cast<std::string>(&refresh_agora_url);
                        url += "&cli_id=" + wxGetApp().app_config->get("slicer_uuid");
                        url += "&cli_ver=" + std::string(SLIC3R_VERSION);
                    }
                    BOOST_LOG_TRIVIAL(info) << "SendToPrinter::fetchUrl: camera_url: " << hide_passwd(url, {"?uid=", "authkey=", "passwd="});
                    std::cout << "SendToPrinter::fetchUrl: camera_url: " << hide_passwd(url, {"?uid=", "authkey=", "passwd="});
                    CallAfter([=] {
                        boost::shared_ptr fs(wfs.lock());
                        if (!fs) return;
                        if (boost::algorithm::starts_with(url, "bambu:///")) {
                            fs->SetUrl(url);
                        } else {
                            fs->SetUrl("3");
                        }
                    });
                });
                }
            }


    return;
}

SendToPrinterDialog::~SendToPrinterDialog()
{
    delete m_refresh_timer;
    if (m_task_timer && m_task_timer->IsRunning())
        m_task_timer->Stop();
}

}
}<|MERGE_RESOLUTION|>--- conflicted
+++ resolved
@@ -443,12 +443,8 @@
     sizer_extra_info->Add(st_title_extra_info_doc, 0, wxALL, 0);
     sizer_extra_info->Add(m_st_txt_extra_info, 0, wxALL, 0);
 
-<<<<<<< HEAD
     // ORCA standardized HyperLink
     m_link_network_state = new HyperLink(m_sw_print_failed_info, _L("Check the status of current system services"), wxGetApp().link_to_network_check());
-=======
-    m_link_network_state = new wxHyperlinkCtrl(m_sw_print_failed_info, wxID_ANY,_L("Check the status of current system services"),"");
->>>>>>> 4501bf6f
     m_link_network_state->SetFont(::Label::Body_12);
 
     sizer_print_failed_info->Add(m_link_network_state, 0, wxLEFT, 5);
