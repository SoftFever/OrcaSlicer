#include "SendToPrinter.hpp"
#include "I18N.hpp"

#include "libslic3r/Utils.hpp"
#include "libslic3r/Thread.hpp"
#include "GUI.hpp"
#include "GUI_App.hpp"
#include "GUI_Preview.hpp"
#include "MainFrame.hpp"
#include "format.hpp"
#include "Widgets/ProgressDialog.hpp"
#include "ReleaseNote.hpp"
#include "Widgets/RoundedRectangle.hpp"
#include "Widgets/StaticBox.hpp"
#include "ConnectPrinter.hpp"
#include "Jobs/BoostThreadWorker.hpp"
#include "Jobs/PlaterWorker.hpp"

#include <wx/progdlg.h>
#include <wx/clipbrd.h>
#include <wx/dcgraph.h>
#include <miniz.h>
#include <algorithm>
#include "BitmapCache.hpp"

#include "DeviceCore/DevManager.h"
#include "DeviceCore/DevStorage.h"


namespace Slic3r {
namespace GUI {

#define INITIAL_NUMBER_OF_MACHINES 0
#define LIST_REFRESH_INTERVAL 200
#define MACHINE_LIST_REFRESH_INTERVAL 2000
#define EMMC_STORAGE "emmc"

constexpr int timeout_period = 15000; // ms

wxDEFINE_EVENT(EVT_UPDATE_USER_MACHINE_LIST, wxCommandEvent);
wxDEFINE_EVENT(EVT_PRINT_JOB_CANCEL, wxCommandEvent);
wxDEFINE_EVENT(EVT_SEND_JOB_SUCCESS, wxCommandEvent);
wxDEFINE_EVENT(EVT_CLEAR_IPADDRESS, wxCommandEvent);

void SendToPrinterDialog::stripWhiteSpace(std::string& str)
{
    if (str == "") { return; }

    string::iterator cur_it;
    cur_it = str.begin();

    while (cur_it != str.end()) {
        if ((*cur_it) == '\n' || (*cur_it) == ' ') {
            cur_it = str.erase(cur_it);
        }
        else {
            cur_it++;
        }
    }
}

wxString SendToPrinterDialog::format_text(wxString &m_msg)
{

	if (wxGetApp().app_config->get("language") != "zh_CN") { return m_msg; }

	wxString out_txt = m_msg;
	wxString count_txt = "";
	int      new_line_pos = 0;

	for (int i = 0; i < m_msg.length(); i++) {
		auto text_size = m_statictext_printer_msg->GetTextExtent(count_txt);
		if (text_size.x < (FromDIP(400))) {
			count_txt += m_msg[i];
		}
		else {
			out_txt.insert(i - 1, '\n');
			count_txt = "";
		}
	}
	return out_txt;
}

void SendToPrinterDialog::check_focus(wxWindow* window)
{
    if (window == m_rename_input || window == m_rename_input->GetTextCtrl()) {
        on_rename_enter();
    }
}

void SendToPrinterDialog::check_fcous_state(wxWindow* window)
{
    check_focus(window);
    auto children = window->GetChildren();
    for (auto child : children) {
        check_fcous_state(child);
    }
}

void SendToPrinterDialog::on_rename_click(wxCommandEvent& event)
{
    m_is_rename_mode = true;
    m_rename_input->GetTextCtrl()->SetValue(m_current_project_name);
    m_rename_switch_panel->SetSelection(1);
    m_rename_input->GetTextCtrl()->SetFocus();
    m_rename_input->GetTextCtrl()->SetInsertionPointEnd();
}

void SendToPrinterDialog::on_rename_enter()
{
    if (m_is_rename_mode == false) {
        return;
    }
    else {
        m_is_rename_mode = false;
    }

    auto     new_file_name = m_rename_input->GetTextCtrl()->GetValue();

    wxString temp;
    int      num = 0;
    for (auto t : new_file_name) {
        if (t == wxString::FromUTF8("\x20")) {
            num++;
            if (num == 1) temp += t;
        } else {
            num = 0;
            temp += t;
        }
    }
    new_file_name = temp;

    auto     m_valid_type = Valid;
    wxString info_line;

    const char* unusable_symbols = "<>[]:/\\|?*\"";

    const std::string unusable_suffix = PresetCollection::get_suffix_modified(); //"(modified)";
    for (size_t i = 0; i < std::strlen(unusable_symbols); i++) {
        if (new_file_name.find_first_of(unusable_symbols[i]) != std::string::npos) {
            info_line = _L("Name is invalid;") + "\n" + _L("illegal characters:") + " " + unusable_symbols;
            m_valid_type = NoValid;
            break;
        }
    }

    if (m_valid_type == Valid && new_file_name.find(unusable_suffix) != std::string::npos) {
        info_line = _L("Name is invalid;") + "\n" + _L("illegal suffix:") + "\n\t" + from_u8(PresetCollection::get_suffix_modified());
        m_valid_type = NoValid;
    }

    if (m_valid_type == Valid && new_file_name.empty()) {
        info_line = _L("The name is not allowed to be empty.");
        m_valid_type = NoValid;
    }

    if (m_valid_type == Valid && new_file_name.find_first_of(' ') == 0) {
        info_line = _L("The name is not allowed to start with space character.");
        m_valid_type = NoValid;
    }

    if (m_valid_type == Valid && new_file_name.find_last_of(' ') == new_file_name.length() - 1) {
        info_line = _L("The name is not allowed to end with space character.");
        m_valid_type = NoValid;
    }

    if (m_valid_type == Valid && new_file_name.size() >= 100) {
        info_line    = _L("The name length exceeds the limit.");
        m_valid_type = NoValid;
    }

    if (m_valid_type != Valid) {
        MessageDialog msg_wingow(nullptr, info_line, "", wxICON_WARNING | wxOK);
        if (msg_wingow.ShowModal() == wxID_OK) {
            m_rename_switch_panel->SetSelection(0);
            m_rename_text->SetLabel(m_current_project_name);
            m_rename_normal_panel->Layout();
            return;
        }
    }

    m_current_project_name = new_file_name;
    m_rename_switch_panel->SetSelection(0);
    m_rename_text->SetLabel(m_current_project_name);
    m_rename_normal_panel->Layout();
}

SendToPrinterDialog::SendToPrinterDialog(Plater *plater)
    : DPIDialog(static_cast<wxWindow *>(wxGetApp().mainframe), wxID_ANY, _L("Send to Printer storage"), wxDefaultPosition, wxDefaultSize, wxCAPTION | wxCLOSE_BOX)
    , m_plater(plater), m_export_3mf_cancel(false)
{
#ifdef __WINDOWS__
    SetDoubleBuffered(true);
#endif //__WINDOWS__

    // bind
    Bind(wxEVT_CLOSE_WINDOW, &SendToPrinterDialog::on_cancel, this);

    // font
    SetFont(wxGetApp().normal_font());

    Freeze();
    SetBackgroundColour(m_colour_def_color);

    m_sizer_main = new wxBoxSizer(wxVERTICAL);

    m_sizer_main->SetMinSize(wxSize(0, -1));
    m_line_top = new wxPanel(this, wxID_ANY, wxDefaultPosition, wxSize(-1, 1), wxTAB_TRAVERSAL);
    m_line_top->SetBackgroundColour(wxColour(166, 169, 170));

    m_scrollable_region       = new wxPanel(this, wxID_ANY, wxDefaultPosition, wxDefaultSize, wxTAB_TRAVERSAL);
    m_sizer_scrollable_region = new wxBoxSizer(wxVERTICAL);

    m_panel_image = new wxPanel(m_scrollable_region, wxID_ANY, wxDefaultPosition, wxDefaultSize, wxTAB_TRAVERSAL);
    m_panel_image->SetBackgroundColour(m_colour_def_color);

    sizer_thumbnail = new wxBoxSizer(wxVERTICAL);
    m_thumbnailPanel = new ThumbnailPanel(m_panel_image);
    m_thumbnailPanel->SetSize(wxSize(FromDIP(256), FromDIP(256)));
    m_thumbnailPanel->SetMinSize(wxSize(FromDIP(256), FromDIP(256)));
    m_thumbnailPanel->SetMaxSize(wxSize(FromDIP(256), FromDIP(256)));
    sizer_thumbnail->Add(m_thumbnailPanel, 0, wxEXPAND, 0);
    m_panel_image->SetSizer(sizer_thumbnail);
    m_panel_image->Layout();

    wxBoxSizer *m_sizer_basic        = new wxBoxSizer(wxHORIZONTAL);
    wxBoxSizer *m_sizer_basic_weight = new wxBoxSizer(wxHORIZONTAL);
    wxBoxSizer *m_sizer_basic_time   = new wxBoxSizer(wxHORIZONTAL);

    auto timeimg = new wxStaticBitmap(m_scrollable_region, wxID_ANY, create_scaled_bitmap("print-time", this, 18), wxDefaultPosition, wxSize(FromDIP(18), FromDIP(18)), 0);
    m_sizer_basic_weight->Add(timeimg, 1, wxEXPAND | wxALL, FromDIP(5));
    m_stext_time = new wxStaticText(m_scrollable_region, wxID_ANY, wxEmptyString, wxDefaultPosition, wxDefaultSize, wxALIGN_RIGHT);
    m_sizer_basic_weight->Add(m_stext_time, 0, wxALL, FromDIP(5));
    m_sizer_basic->Add(m_sizer_basic_weight, 0, wxALIGN_CENTER, 0);
    m_sizer_basic->Add(0, 0, 0, wxEXPAND | wxLEFT | wxRIGHT, FromDIP(30));

    auto weightimg = new wxStaticBitmap(m_scrollable_region, wxID_ANY, create_scaled_bitmap("print-weight", this, 18), wxDefaultPosition, wxSize(FromDIP(18), FromDIP(18)), 0);
    m_sizer_basic_time->Add(weightimg, 1, wxEXPAND | wxALL, FromDIP(5));
    m_stext_weight = new wxStaticText(m_scrollable_region, wxID_ANY, wxEmptyString, wxDefaultPosition, wxDefaultSize, wxALIGN_LEFT);
    m_sizer_basic_time->Add(m_stext_weight, 0, wxALL, FromDIP(5));
    m_sizer_basic->Add(m_sizer_basic_time, 0, wxALIGN_CENTER, 0);

    m_line_materia = new wxPanel(this, wxID_ANY, wxDefaultPosition, wxSize(-1, 1), wxTAB_TRAVERSAL);
    m_line_materia->SetForegroundColour(wxColour(238, 238, 238));
    m_line_materia->SetBackgroundColour(wxColour(238, 238, 238));

    wxBoxSizer *m_sizer_printer = new wxBoxSizer(wxHORIZONTAL);

    m_stext_printer_title = new wxStaticText(this, wxID_ANY, _L("Printer"), wxDefaultPosition, wxSize(-1, -1), 0);
    m_stext_printer_title->SetFont(::Label::Head_14);
    m_stext_printer_title->Wrap(-1);
    m_stext_printer_title->SetForegroundColour(m_colour_bold_color);
    m_stext_printer_title->SetBackgroundColour(m_colour_def_color);

    m_sizer_printer->Add(m_stext_printer_title, 0, wxALL | wxLEFT, FromDIP(5));
    m_sizer_printer->Add(0, 0, 0, wxEXPAND | wxLEFT, FromDIP(12));

    m_comboBox_printer = new ::ComboBox(this, wxID_ANY, "", wxDefaultPosition, wxSize(FromDIP(250), -1), 0, nullptr, wxCB_READONLY);
    m_comboBox_printer->Bind(wxEVT_COMBOBOX, &SendToPrinterDialog::on_selection_changed, this);

    m_sizer_printer->Add(m_comboBox_printer, 1, wxEXPAND | wxRIGHT, FromDIP(5));
    btn_bg_enable = StateColor(std::pair<wxColour, int>(wxColour(0, 137, 123), StateColor::Pressed), std::pair<wxColour, int>(wxColour(38, 166, 154), StateColor::Hovered),
                               std::pair<wxColour, int>(wxColour(0, 150, 136), StateColor::Normal));

    m_button_refresh = new Button(this, _L("Refresh"));
    m_button_refresh->SetBackgroundColor(btn_bg_enable);
    m_button_refresh->SetBorderColor(btn_bg_enable);
    m_button_refresh->SetTextColor(StateColor::darkModeColorFor("#FFFFFE"));
    m_button_refresh->SetSize(SELECT_MACHINE_DIALOG_BUTTON_SIZE);
    m_button_refresh->SetMinSize(SELECT_MACHINE_DIALOG_BUTTON_SIZE);
    m_button_refresh->SetCornerRadius(FromDIP(10));
    m_button_refresh->Bind(wxEVT_BUTTON, &SendToPrinterDialog::on_refresh, this);

    m_sizer_printer->Add(m_button_refresh, 0, wxALL | wxLEFT, FromDIP(5));

    /*select storage*/
    m_storage_panel = new wxPanel(this);
    m_storage_panel->SetBackgroundColour(*wxWHITE);
    m_storage_sizer = new wxBoxSizer(wxHORIZONTAL);
    m_storage_panel->SetSizer(m_storage_sizer);
    m_storage_panel->Layout();

    // try to connect
    m_statictext_printer_msg = new wxStaticText(this, wxID_ANY, wxEmptyString, wxDefaultPosition, wxDefaultSize, wxALIGN_CENTER_HORIZONTAL);
    m_statictext_printer_msg->SetFont(::Label::Body_13);
    m_statictext_printer_msg->SetForegroundColour(*wxBLACK);
    m_statictext_printer_msg->Hide();

    wxBoxSizer *m_sizer_connecting      = new wxBoxSizer(wxHORIZONTAL);
    m_connecting_panel = new wxPanel(this, wxID_ANY, wxDefaultPosition, wxDefaultSize);

    m_connecting_printer_msg = new wxStaticText(m_connecting_panel, wxID_ANY, wxEmptyString, wxDefaultPosition, wxDefaultSize, wxALIGN_CENTER_HORIZONTAL);
    m_connecting_printer_msg->SetFont(::Label::Body_13);
    m_connecting_printer_msg->SetForegroundColour(*wxBLACK);
    m_connecting_printer_msg->SetLabel(_L("Try to connect"));
    /*m_connecting_printer_msg->Hide();*/
    m_connecting_printer_msg->Show();

    std::vector<std::string> list{"ams_rfid_1", "ams_rfid_2", "ams_rfid_3", "ams_rfid_4"};
    m_animaicon = new AnimaIcon(m_connecting_panel, wxID_ANY, list, "refresh_printer", 100);
    m_sizer_connecting->Add(m_connecting_printer_msg, 1, wxALIGN_CENTER_VERTICAL | wxRIGHT, FromDIP(5));
    m_sizer_connecting->Add(m_animaicon, 0, wxALIGN_CENTER_VERTICAL);

    m_connecting_panel->SetSizer(m_sizer_connecting);
    m_connecting_panel->Layout();
    m_connecting_panel->Fit();
    m_connecting_panel->Hide();

    m_animaicon->Bind(wxEVT_LEFT_DOWN, [this](wxMouseEvent &e) {
        if (m_file_sys) {
            /* static int i = 0;
             i++;
             OutputDebugStringA(std::to_string(i).c_str());
             OutputDebugStringA("\n");*/
            m_file_sys->Retry();
            wxLogMessage(_L("click to retry"));
        }
    });

    // line schedule
    m_line_schedule = new wxPanel(this, wxID_ANY, wxDefaultPosition, wxSize(-1, 1));
    m_line_schedule->SetBackgroundColour(wxColour(238, 238, 238));
    m_simplebook   = new wxSimplebook(this, wxID_ANY, wxDefaultPosition, SELECT_MACHINE_DIALOG_SIMBOOK_SIZE, 0);

    // perpare mode
    m_panel_prepare = new wxPanel(m_simplebook, wxID_ANY, wxDefaultPosition, wxDefaultSize, wxTAB_TRAVERSAL);
    m_panel_prepare->SetBackgroundColour(m_colour_def_color);
    // m_panel_prepare->SetBackgroundColour(wxColour(135,206,250));
    wxBoxSizer *m_sizer_prepare = new wxBoxSizer(wxVERTICAL);
    wxBoxSizer *m_sizer_pcont   = new wxBoxSizer(wxHORIZONTAL);

    m_sizer_prepare->Add(0, 0, 1, wxTOP, FromDIP(22));
    m_sizer_pcont->Add(0, 0, 1, wxEXPAND, 0);
    m_button_ensure = new Button(m_panel_prepare, _L("Send"));
    m_button_ensure->SetBackgroundColor(btn_bg_enable);
    m_button_ensure->SetBorderColor(btn_bg_enable);
    m_button_ensure->SetTextColor(StateColor::darkModeColorFor("#FFFFFE"));
    m_button_ensure->SetSize(SELECT_MACHINE_DIALOG_BUTTON_SIZE);
    m_button_ensure->SetMinSize(SELECT_MACHINE_DIALOG_BUTTON_SIZE);
    m_button_ensure->SetCornerRadius(6);

    m_button_ensure->Bind(wxEVT_BUTTON, &SendToPrinterDialog::on_ok, this);
    m_sizer_pcont->Add(m_button_ensure, 0, wxEXPAND | wxBOTTOM, FromDIP(10));
    m_sizer_prepare->Add(m_sizer_pcont, 0, wxEXPAND, 0);
    m_panel_prepare->SetSizer(m_sizer_prepare);
    m_panel_prepare->Layout();
    m_simplebook->AddPage(m_panel_prepare, wxEmptyString, true);

    // sending mode
    m_status_bar    = std::make_shared<BBLStatusBarSend>(m_simplebook);
    m_panel_sending = m_status_bar->get_panel();
    m_simplebook->AddPage(m_panel_sending, wxEmptyString, false);
    
    m_worker = std::make_unique<PlaterWorker<BoostThreadWorker>>(this, m_status_bar, "send_worker");

    // finish mode
    m_panel_finish = new wxPanel(m_simplebook, wxID_ANY, wxDefaultPosition, wxDefaultSize, wxTAB_TRAVERSAL);
    m_panel_finish->SetBackgroundColour(wxColour(135, 206, 250));
    wxBoxSizer *m_sizer_finish   = new wxBoxSizer(wxHORIZONTAL);
    wxBoxSizer *m_sizer_finish_v = new wxBoxSizer(wxVERTICAL);
    wxBoxSizer *m_sizer_finish_h = new wxBoxSizer(wxHORIZONTAL);

    auto imgsize      = FromDIP(25);
    auto completedimg = new wxStaticBitmap(m_panel_finish, wxID_ANY, create_scaled_bitmap("completed", m_panel_finish, 25), wxDefaultPosition, wxSize(imgsize, imgsize), 0);
    m_sizer_finish_h->Add(completedimg, 0, wxALIGN_CENTER | wxALL, FromDIP(5));

    m_statictext_finish = new wxStaticText(m_panel_finish, wxID_ANY, L("send completed"), wxDefaultPosition, wxDefaultSize, 0);
    m_statictext_finish->Wrap(-1);
    m_statictext_finish->SetForegroundColour(wxColour(0, 150, 136));
    m_sizer_finish_h->Add(m_statictext_finish, 0, wxALIGN_CENTER | wxALL, FromDIP(5));

    m_sizer_finish_v->Add(m_sizer_finish_h, 1, wxALIGN_CENTER, 0);

    m_sizer_finish->Add(m_sizer_finish_v, 1, wxALIGN_CENTER, 0);

    m_panel_finish->SetSizer(m_sizer_finish);
    m_panel_finish->Layout();
    m_sizer_finish->Fit(m_panel_finish);
    m_simplebook->AddPage(m_panel_finish, wxEmptyString, false);

    //show bind failed info
    m_sw_print_failed_info = new wxScrolledWindow(this, wxID_ANY, wxDefaultPosition, wxSize(FromDIP(380), FromDIP(125)), wxVSCROLL);
    m_sw_print_failed_info->SetBackgroundColour(*wxWHITE);
    m_sw_print_failed_info->SetScrollRate(0, 5);
    m_sw_print_failed_info->SetMinSize(wxSize(FromDIP(380), FromDIP(125)));
    m_sw_print_failed_info->SetMaxSize(wxSize(FromDIP(380), FromDIP(125)));

    wxBoxSizer* sizer_print_failed_info = new wxBoxSizer(wxVERTICAL);
    m_sw_print_failed_info->SetSizer(sizer_print_failed_info);

    wxBoxSizer* sizer_error_code = new wxBoxSizer(wxHORIZONTAL);
    wxBoxSizer* sizer_error_desc = new wxBoxSizer(wxHORIZONTAL);
    wxBoxSizer* sizer_extra_info = new wxBoxSizer(wxHORIZONTAL);

    auto st_title_error_code = new wxStaticText(m_sw_print_failed_info, wxID_ANY, _L("Error code"));
    auto st_title_error_code_doc = new wxStaticText(m_sw_print_failed_info, wxID_ANY, ": ");
    m_st_txt_error_code = new Label(m_sw_print_failed_info, wxEmptyString);
    st_title_error_code->SetForegroundColour(0x909090);
    st_title_error_code_doc->SetForegroundColour(0x909090);
    m_st_txt_error_code->SetForegroundColour(0x909090);
    st_title_error_code->SetFont(::Label::Body_13);
    st_title_error_code_doc->SetFont(::Label::Body_13);
    m_st_txt_error_code->SetFont(::Label::Body_13);
    st_title_error_code->SetMinSize(wxSize(FromDIP(74), -1));
    st_title_error_code->SetMaxSize(wxSize(FromDIP(74), -1));
    m_st_txt_error_code->SetMinSize(wxSize(FromDIP(260), -1));
    m_st_txt_error_code->SetMaxSize(wxSize(FromDIP(260), -1));
    sizer_error_code->Add(st_title_error_code, 0, wxALL, 0);
    sizer_error_code->Add(st_title_error_code_doc, 0, wxALL, 0);
    sizer_error_code->Add(m_st_txt_error_code, 0, wxALL, 0);

    auto st_title_error_desc = new wxStaticText(m_sw_print_failed_info, wxID_ANY, wxT("Error desc"));
    auto st_title_error_desc_doc = new wxStaticText(m_sw_print_failed_info, wxID_ANY, ": ");
    m_st_txt_error_desc = new Label(m_sw_print_failed_info, wxEmptyString);
    st_title_error_desc->SetForegroundColour(0x909090);
    st_title_error_desc_doc->SetForegroundColour(0x909090);
    m_st_txt_error_desc->SetForegroundColour(0x909090);
    st_title_error_desc->SetFont(::Label::Body_13);
    st_title_error_desc_doc->SetFont(::Label::Body_13);
    m_st_txt_error_desc->SetFont(::Label::Body_13);
    st_title_error_desc->SetMinSize(wxSize(FromDIP(74), -1));
    st_title_error_desc->SetMaxSize(wxSize(FromDIP(74), -1));
    m_st_txt_error_desc->SetMinSize(wxSize(FromDIP(260), -1));
    m_st_txt_error_desc->SetMaxSize(wxSize(FromDIP(260), -1));
    sizer_error_desc->Add(st_title_error_desc, 0, wxALL, 0);
    sizer_error_desc->Add(st_title_error_desc_doc, 0, wxALL, 0);
    sizer_error_desc->Add(m_st_txt_error_desc, 0, wxALL, 0);

    auto st_title_extra_info = new wxStaticText(m_sw_print_failed_info, wxID_ANY, wxT("Extra info"));
    auto st_title_extra_info_doc = new wxStaticText(m_sw_print_failed_info, wxID_ANY, ": ");
    m_st_txt_extra_info = new Label(m_sw_print_failed_info, wxEmptyString);
    st_title_extra_info->SetForegroundColour(0x909090);
    st_title_extra_info_doc->SetForegroundColour(0x909090);
    m_st_txt_extra_info->SetForegroundColour(0x909090);
    st_title_extra_info->SetFont(::Label::Body_13);
    st_title_extra_info_doc->SetFont(::Label::Body_13);
    m_st_txt_extra_info->SetFont(::Label::Body_13);
    st_title_extra_info->SetMinSize(wxSize(FromDIP(74), -1));
    st_title_extra_info->SetMaxSize(wxSize(FromDIP(74), -1));
    m_st_txt_extra_info->SetMinSize(wxSize(FromDIP(260), -1));
    m_st_txt_extra_info->SetMaxSize(wxSize(FromDIP(260), -1));
    sizer_extra_info->Add(st_title_extra_info, 0, wxALL, 0);
    sizer_extra_info->Add(st_title_extra_info_doc, 0, wxALL, 0);
    sizer_extra_info->Add(m_st_txt_extra_info, 0, wxALL, 0);

    m_link_network_state = new wxHyperlinkCtrl(m_sw_print_failed_info, wxID_ANY,_L("Check the status of current system services"),"");
    m_link_network_state->SetFont(::Label::Body_12);
    m_link_network_state->Bind(wxEVT_LEFT_DOWN, [this](auto& e) {wxGetApp().link_to_network_check(); });
    m_link_network_state->Bind(wxEVT_ENTER_WINDOW, [this](auto& e) {m_link_network_state->SetCursor(wxCURSOR_HAND); });
    m_link_network_state->Bind(wxEVT_LEAVE_WINDOW, [this](auto& e) {m_link_network_state->SetCursor(wxCURSOR_ARROW); });

    sizer_print_failed_info->Add(m_link_network_state, 0, wxLEFT, 5);
    sizer_print_failed_info->Add(sizer_error_code, 0, wxLEFT, 5);
    sizer_print_failed_info->Add(0, 0, 0, wxTOP, FromDIP(3));
    sizer_print_failed_info->Add(sizer_error_desc, 0, wxLEFT, 5);
    sizer_print_failed_info->Add(0, 0, 0, wxTOP, FromDIP(3));
    sizer_print_failed_info->Add(sizer_extra_info, 0, wxLEFT, 5);

    // bind
    Bind(EVT_SHOW_ERROR_INFO_SEND, [this](auto& e) {
        show_print_failed_info(true);
    });

    // bind
    Bind(EVT_UPDATE_USER_MACHINE_LIST, &SendToPrinterDialog::update_printer_combobox, this);
    Bind(EVT_PRINT_JOB_CANCEL, &SendToPrinterDialog::on_print_job_cancel, this);


    m_sizer_scrollable_region->Add(m_panel_image, 0, wxALIGN_CENTER_HORIZONTAL, 0);
    m_sizer_scrollable_region->Add(0, 0, 0, wxTOP, FromDIP(10));
    m_sizer_scrollable_region->Add(m_sizer_basic, 0, wxALIGN_CENTER_HORIZONTAL, 0);
	m_scrollable_region->SetSizer(m_sizer_scrollable_region);
	m_scrollable_region->Layout();

    //file name
    //rename normal
    m_rename_switch_panel = new wxSimplebook(this);
    m_rename_switch_panel->SetSize(wxSize(FromDIP(420), FromDIP(25)));
    m_rename_switch_panel->SetMinSize(wxSize(FromDIP(420), FromDIP(25)));
    m_rename_switch_panel->SetMaxSize(wxSize(FromDIP(420), FromDIP(25)));

    m_rename_normal_panel = new wxPanel(m_rename_switch_panel, wxID_ANY, wxDefaultPosition, wxDefaultSize, wxTAB_TRAVERSAL);
    m_rename_normal_panel->SetBackgroundColour(*wxWHITE);
    rename_sizer_v = new wxBoxSizer(wxVERTICAL);
    rename_sizer_h = new wxBoxSizer(wxHORIZONTAL);

    m_rename_text = new wxStaticText(m_rename_normal_panel, wxID_ANY, wxT("MyLabel"), wxDefaultPosition, wxDefaultSize, wxST_ELLIPSIZE_END);
    m_rename_text->SetForegroundColour(*wxBLACK);
    m_rename_text->SetFont(::Label::Body_13);
    m_rename_text->SetMaxSize(wxSize(FromDIP(390), -1));
    m_rename_button = new Button(m_rename_normal_panel, "", "rename_edit", wxBORDER_NONE, FromDIP(13)); // ORCA Match edit icon and its size
    m_rename_button->SetBackgroundColor(*wxWHITE);
    m_rename_button->SetBackgroundColour(*wxWHITE);

    rename_sizer_h->Add(m_rename_text, 0, wxALIGN_CENTER, 0);
    rename_sizer_h->Add(m_rename_button, 0, wxALIGN_CENTER, 0);
    rename_sizer_v->Add(rename_sizer_h, 1, wxALIGN_CENTER, 0);
    m_rename_normal_panel->SetSizer(rename_sizer_v);
    m_rename_normal_panel->Layout();
    rename_sizer_v->Fit(m_rename_normal_panel);

    //rename edit
    auto m_rename_edit_panel = new wxPanel(m_rename_switch_panel, wxID_ANY, wxDefaultPosition, wxDefaultSize, wxTAB_TRAVERSAL);
    m_rename_edit_panel->SetBackgroundColour(*wxWHITE);
    auto rename_edit_sizer_v = new wxBoxSizer(wxVERTICAL);

    m_rename_input = new ::TextInput(m_rename_edit_panel, wxEmptyString, wxEmptyString, wxEmptyString, wxDefaultPosition, wxDefaultSize, wxTE_PROCESS_ENTER);
    m_rename_input->GetTextCtrl()->SetFont(::Label::Body_13);
    m_rename_input->SetSize(wxSize(FromDIP(380), FromDIP(24)));
    m_rename_input->SetMinSize(wxSize(FromDIP(380), FromDIP(24)));
    m_rename_input->SetMaxSize(wxSize(FromDIP(380), FromDIP(24)));
    m_rename_input->Bind(wxEVT_TEXT_ENTER, [this](auto& e) {on_rename_enter();});
    m_rename_input->Bind(wxEVT_KILL_FOCUS, [this](auto& e) {
        if (!m_rename_input->HasFocus() && !m_rename_text->HasFocus())
            on_rename_enter();
        else
            e.Skip(); });
    rename_edit_sizer_v->Add(m_rename_input, 1, wxALIGN_CENTER, 0);


    m_rename_edit_panel->SetSizer(rename_edit_sizer_v);
    m_rename_edit_panel->Layout();
    rename_edit_sizer_v->Fit(m_rename_edit_panel);

    m_rename_button->Bind(wxEVT_BUTTON, &SendToPrinterDialog::on_rename_click, this);
    m_rename_switch_panel->AddPage(m_rename_normal_panel, wxEmptyString, true);
    m_rename_switch_panel->AddPage(m_rename_edit_panel, wxEmptyString, false);

    Bind(wxEVT_CHAR_HOOK, [this](wxKeyEvent& e) {
        if (e.GetKeyCode() == WXK_ESCAPE) {
            if (m_rename_switch_panel->GetSelection() == 0) {
                e.Skip();
            }
            else {
                m_rename_switch_panel->SetSelection(0);
                m_rename_text->SetLabel(m_current_project_name);
                m_rename_normal_panel->Layout();
            }
        }
        else {
            e.Skip();
        }
        });

    m_panel_prepare->Bind(wxEVT_LEFT_DOWN, [this](auto& e) {
        check_fcous_state(this);
        e.Skip();
        });

    m_scrollable_region->Bind(wxEVT_LEFT_DOWN, [this](auto& e) {
        check_fcous_state(this);
        e.Skip();
        });

    Bind(wxEVT_LEFT_DOWN, [this](auto& e) {
        check_fcous_state(this);
        e.Skip();
        });

    m_sizer_main->Add(m_line_top, 0, wxEXPAND, 0);
    m_sizer_main->Add(0, 0, 0, wxTOP, FromDIP(10));
    m_sizer_main->Add(m_scrollable_region, 0, wxALIGN_CENTER_HORIZONTAL, 0);
    m_sizer_main->Add(0, 0, 0, wxEXPAND | wxTOP, FromDIP(6));
    m_sizer_main->Add(m_rename_switch_panel, 0, wxALIGN_CENTER_HORIZONTAL, 0);
    m_sizer_main->Add(0, 0, 0, wxEXPAND | wxTOP, FromDIP(6));
    m_sizer_main->Add(m_line_materia, 0, wxEXPAND | wxLEFT | wxRIGHT, FromDIP(30));
    m_sizer_main->Add(0, 0, 0, wxEXPAND | wxTOP, FromDIP(12));
    m_sizer_main->Add(m_sizer_printer, 0, wxEXPAND | wxLEFT | wxRIGHT, FromDIP(30));
    m_sizer_main->Add(m_storage_panel, 0, wxALIGN_CENTER | wxTOP, FromDIP(8));
    m_sizer_main->Add(0, 0, 0, wxEXPAND | wxTOP, FromDIP(11));
    m_sizer_main->Add(m_statictext_printer_msg, 0, wxALIGN_CENTER_HORIZONTAL, 0);
    m_sizer_main->Add(m_connecting_panel, 0, wxALIGN_CENTER_HORIZONTAL, 0);
    m_sizer_main->Add(0, 1, 0, wxTOP, FromDIP(22));
    m_sizer_main->Add(m_line_schedule, 0, wxEXPAND | wxLEFT | wxRIGHT, FromDIP(30));
    m_sizer_main->Add(m_simplebook, 0, wxALIGN_CENTER_HORIZONTAL, 0);
    m_sizer_main->Add(m_sw_print_failed_info, 0, wxALIGN_CENTER, 0);
    m_sizer_main->Add(0, 0, 0, wxEXPAND | wxTOP, FromDIP(13));

    show_print_failed_info(false);
    SetSizer(m_sizer_main);
    Layout();
    Fit();
    Thaw();

    init_bind();
    init_timer();
    // CenterOnParent();
    Centre(wxBOTH);
    wxGetApp().UpdateDlgDarkUI(this);
}

std::string SendToPrinterDialog::get_storage_selected()
{
    for (const auto& radio : m_storage_radioBox) {
        if (radio->GetValue()) {
            return radio->GetLabel().ToStdString();
        }
    }
    return "";
}

void SendToPrinterDialog::update_storage_list(const std::vector<std::string>& storages)
{
    m_storage_sizer->Clear();
    m_storage_radioBox.clear();
    m_storage_panel->DestroyChildren();

    for (int i=0; i < storages.size(); i++) {
        if (storages[i] == EMMC_STORAGE) continue;
        RadioBox* radiobox = new RadioBox(m_storage_panel);
        Label* storage_text = new Label(m_storage_panel, storages[i]);
        radiobox->SetLabel(storages[i]);
        radiobox->Bind(wxEVT_LEFT_DOWN, [this, radiobox](auto& e) {
            for (const auto& radio : m_storage_radioBox) {
                radio->SetValue(false);
            }
            radiobox->SetValue(true);
        });

        m_storage_sizer->Add(radiobox, 0, wxALIGN_CENTER, 0);
        m_storage_sizer->Add(0, 0, 0, wxEXPAND|wxLEFT, FromDIP(6));
        m_storage_sizer->Add(storage_text, 0, wxALIGN_CENTER,0);
        m_storage_radioBox.push_back(radiobox);
    }

    if (m_storage_radioBox.size() > 0) {
        m_storage_sizer->Add(0, 0, 0, wxEXPAND, FromDIP(6));
        auto radio = m_storage_radioBox.front();
        radio->SetValue(true);
    }

    m_storage_panel->Layout();
    m_storage_panel->Fit();
    Layout();
    Fit();
}
void SendToPrinterDialog::update_print_error_info(int code, std::string msg, std::string extra)
{
    m_print_error_code = code;
    m_print_error_msg = msg;
    m_print_error_extra = extra;
}

void SendToPrinterDialog::show_print_failed_info(bool show, int code, wxString description, wxString extra)
{
    if (show) {
        if (!m_sw_print_failed_info->IsShown()) {
            m_sw_print_failed_info->Show(true);

            m_st_txt_error_code->SetLabelText(wxString::Format("%d", m_print_error_code));
            m_st_txt_error_desc->SetLabelText( wxGetApp().filter_string(m_print_error_msg));
            m_st_txt_extra_info->SetLabelText( wxGetApp().filter_string(m_print_error_extra));

            m_st_txt_error_code->Wrap(FromDIP(260));
            m_st_txt_error_desc->Wrap(FromDIP(260));
            m_st_txt_extra_info->Wrap(FromDIP(260));
        }
        else {
            m_sw_print_failed_info->Show(false);
        }
        Layout();
        Fit();
    }
    else {
        if (!m_sw_print_failed_info->IsShown()) { return; }
        m_sw_print_failed_info->Show(false);
        m_st_txt_error_code->SetLabelText(wxEmptyString);
        m_st_txt_error_desc->SetLabelText(wxEmptyString);
        m_st_txt_extra_info->SetLabelText(wxEmptyString);
        Layout();
        Fit();
    }
}

void SendToPrinterDialog::prepare_mode()
{
    m_is_in_sending_mode = false;
    m_comboBox_printer->Enable();
    m_worker->wait_for_idle();

    if (wxIsBusy())
        wxEndBusyCursor();
    Enable_Send_Button(true);
    show_print_failed_info(false);

    m_status_bar->reset();
    if (m_simplebook->GetSelection() != 0) {
        m_simplebook->SetSelection(0);
    }
}

void SendToPrinterDialog::sending_mode()
{
    m_is_in_sending_mode = true;
    m_comboBox_printer->Disable();
    if (m_simplebook->GetSelection() != 1){
        m_simplebook->SetSelection(1);
        Layout();
        Fit();
    }
}

void SendToPrinterDialog::prepare(int print_plate_idx)
{
    m_print_plate_idx = print_plate_idx;
}

void SendToPrinterDialog::update_priner_status_msg(wxString msg, bool is_warning)
{
    auto colour = is_warning ? wxColour(0xFF, 0x6F, 0x00) : wxColour(0x6B, 0x6B, 0x6B);
    m_statictext_printer_msg->SetForegroundColour(colour);

    if (msg.empty()) {
        if (!m_statictext_printer_msg->GetLabel().empty()) {
            m_statictext_printer_msg->SetLabel(wxEmptyString);
            m_statictext_printer_msg->Hide();
            Layout();
            Fit();
        }
    } else {
        msg          = format_text(msg);

        auto str_new = msg.ToStdString();
        stripWhiteSpace(str_new);

        auto str_old = m_statictext_printer_msg->GetLabel().ToStdString();
        stripWhiteSpace(str_old);

        if (str_new != str_old) {
            if (m_statictext_printer_msg->GetLabel() != msg) {
                m_statictext_printer_msg->SetLabel(msg);
                m_statictext_printer_msg->SetMinSize(wxSize(FromDIP(400), -1));
                m_statictext_printer_msg->SetMaxSize(wxSize(FromDIP(400), -1));
                m_statictext_printer_msg->Wrap(FromDIP(400));
                m_statictext_printer_msg->Show();
                Layout();
                Fit();
            }
        }
    }
}

void SendToPrinterDialog::update_print_status_msg(wxString msg, bool is_warning, bool is_printer_msg)
{
    if (is_printer_msg) {
        update_priner_status_msg(msg, is_warning);
    } else {
        update_priner_status_msg(wxEmptyString, false);
    }
}


void SendToPrinterDialog::init_bind()
{
    Bind(wxEVT_TIMER, &SendToPrinterDialog::on_timer, this);
    Bind(EVT_CLEAR_IPADDRESS, &SendToPrinterDialog::clear_ip_address_config, this);
}

void SendToPrinterDialog::init_timer()
{
    m_refresh_timer = new wxTimer();
    m_refresh_timer->SetOwner(this);
}

void SendToPrinterDialog::on_cancel(wxCloseEvent &event)
{
    m_worker->cancel_all();
    if (m_file_sys) {
        m_file_sys->CancelUploadTask();

        if (m_task_timer && m_task_timer->IsRunning()) {
            m_task_timer->Stop();
            m_task_timer.reset();
        }
        m_file_sys->Stop(true);
        m_file_sys.reset();
    }
    m_tcp_try_connect = true;
    m_tutk_try_connect = false;
    m_ftp_try_connect  = false;
    m_connect_try_times = 0;

    this->EndModal(wxID_CANCEL);
}

void SendToPrinterDialog::on_ok(wxCommandEvent &event)
{
    BOOST_LOG_TRIVIAL(info) << "print_job: on_ok to send !";
    m_is_canceled = false;
    Enable_Send_Button(false);
    if (m_is_in_sending_mode)
        return;

    int result = 0;
    if (m_printer_last_select.empty()) {
        return;
    }

    DeviceManager *dev = Slic3r::GUI::wxGetApp().getDeviceManager();
    if (!dev) return;

    MachineObject *obj_ = dev->get_selected_machine();

    if (obj_ == nullptr) {
        m_printer_last_select = "";
        m_comboBox_printer->SetTextLabel("");
        return;
    }
    assert(obj_->get_dev_id() == m_printer_last_select);

    BOOST_LOG_TRIVIAL(info) << __FUNCTION__ << ", print_job: for send task, current printer id =  " << m_printer_last_select << std::endl;
    show_status(PrintDialogStatus::PrintStatusSending);

    m_status_bar->reset();
    m_status_bar->set_prog_block();
    m_status_bar->set_cancel_callback_fina([this]() {
        BOOST_LOG_TRIVIAL(info) << "print_job: enter canceled";
        m_worker->cancel_all();

        if (m_file_sys) {
            m_file_sys->CancelUploadTask();
            if (m_task_timer && m_task_timer->IsRunning()) {
                m_task_timer->Stop();
                m_task_timer.reset();
            }
        }

        m_is_canceled = true;
        wxCommandEvent* event = new wxCommandEvent(EVT_PRINT_JOB_CANCEL);
        wxQueueEvent(this, event);
    });

    if (m_is_canceled) {
        BOOST_LOG_TRIVIAL(info) << "send_job: m_is_canceled";
        //m_status_bar->set_status_text(task_canceled_text);
        return;
    }

    // enter sending mode
    sending_mode();

    if (wxGetApp().plater()->using_exported_file()) {
        m_plater->set_print_job_plate_idx(m_print_plate_idx);
        result = 0;
    }
     else {
         result = m_plater->send_gcode(m_print_plate_idx, [this](int export_stage, int current, int total, bool &cancel) {
             if (this->m_is_canceled) return;
             bool     cancelled = false;
             wxString msg       = _L("Preparing print job");
             m_status_bar->update_status(msg, cancelled, 10, true);
             m_export_3mf_cancel = cancel = cancelled;
         });
     }

    if (m_is_canceled || m_export_3mf_cancel) {
        BOOST_LOG_TRIVIAL(info) << "send_job: m_export_3mf_cancel or m_is_canceled";
        //m_status_bar->set_status_text(task_canceled_text);
        return;
    }

    if (result < 0) {
        wxString msg = _L("Abnormal print file data. Please slice again");
        m_status_bar->set_status_text(msg);
        return;
    }

    // export config 3mf if needed
    if(!wxGetApp().plater()->using_exported_file() && !obj_->is_lan_mode_printer()) {
            result = m_plater->export_config_3mf(m_print_plate_idx);
            if (result < 0) {
                BOOST_LOG_TRIVIAL(info) << "export_config_3mf failed, result = " << result;
                return;
            }
        }


    if (m_is_canceled || m_export_3mf_cancel) {
        BOOST_LOG_TRIVIAL(info) << "send_job: m_export_3mf_cancel or m_is_canceled";
        //m_status_bar->set_status_text(task_canceled_text);
        return;
    }

   /* std::string  file_name       = "";
	auto default_output_file    = wxGetApp().plater()->get_export_gcode_filename(".3mf");
    if (!default_output_file.empty()) {
		fs::path default_output_file_path = boost::filesystem::path(default_output_file.c_str());
		file_name = default_output_file_path.filename().string();
    }*/

    if (obj_->is_support_brtc && (m_tcp_try_connect || m_tutk_try_connect))
    {
        update_print_status_msg(wxEmptyString, false, false);
        if (m_file_sys) {
            PrintPrepareData print_data;


            m_plater->get_print_job_data(&print_data);
            std::string project_name = m_current_project_name.utf8_string() + ".gcode.3mf";

            std::string _3mf_path;
            if (wxGetApp().plater()->using_exported_file())
                _3mf_path = wxGetApp().plater()->get_3mf_filename();
            else
                 _3mf_path = print_data._3mf_path.string();

            auto it = std::find_if(m_ability_list.begin(), m_ability_list.end(), [](const std::string& s) {
                return s != EMMC_STORAGE;
            });

<<<<<<< HEAD
    m_send_job->connection_type     = obj_->connection_type();
    m_send_job->cloud_print_only    = true;    
    m_send_job->has_sdcard =
        wxGetApp().app_config->get("allow_abnormal_sd_card") == "true"
            ? (obj_->get_sdcard_state() == MachineObject::SdcardState::HAS_SDCARD_NORMAL
               || obj_->get_sdcard_state() == MachineObject::SdcardState::HAS_SDCARD_ABNORMAL)
            : obj_->get_sdcard_state() == MachineObject::SdcardState::HAS_SDCARD_NORMAL;
    m_send_job->sdcard_state = obj_->get_sdcard_state();        
    m_send_job->set_project_name(m_current_project_name.utf8_string());
=======
            if (it != m_ability_list.end()) {
                m_file_sys->SetUploadFile(_3mf_path, project_name, *it);
                m_file_sys->RequestUploadFile();

                // time out
                if (m_task_timer && m_task_timer->IsRunning()) m_task_timer->Stop();

                m_task_timer.reset(new wxTimer());
                m_task_timer->SetOwner(this);

                this->Bind(
                    wxEVT_TIMER,
                    [this, wfs = boost::weak_ptr(m_file_sys), obj_](auto e) {
                        show_status(PrintDialogStatus::PrintStatusPublicUploadFiled);
                        boost::shared_ptr fs(wfs.lock());
                        if (!fs) return;
                        fs->CancelUploadTask(false);

                       //first time use tcp, second time use tutk , secnod time use ftp
                        if (m_connect_try_times < 2) {
                            bool is_lan = (obj_->connection_type() == "lan");
                            m_tcp_try_connect = false;

                            if (is_lan) {
                                m_ftp_try_connect  = true;
                                m_tutk_try_connect = false;
                            } else {
                                if (m_connect_try_times == 0) {
                                    m_ftp_try_connect  = false;
                                    m_tutk_try_connect = true;
                                } else {
                                    m_ftp_try_connect  = true;
                                    m_tutk_try_connect = false;
                                }
                            }
                            BOOST_LOG_TRIVIAL(info) << "send  failed";
                            BOOST_LOG_TRIVIAL(info) << "m_ftp_try_connect is  " << m_ftp_try_connect ;
                            BOOST_LOG_TRIVIAL(info) << "m_tutk_try_connect is  " << m_tutk_try_connect ;
                            BOOST_LOG_TRIVIAL(info) << "m_tcp_try_connect is  " << m_tcp_try_connect ;
                        } else
                            update_print_status_msg(_L("Upload file timeout, please check if the firmware version supports it."), false, true);
                        m_connect_try_times++;
                    },
                    m_task_timer->GetId());
                    m_task_timer->StartOnce(timeout_period);
            }
            else {
                BOOST_LOG_TRIVIAL(error) << "SendToPrinter::send job: The printer media capability set is incorrect.";
                show_status(PrintDialogStatus::PrintStatusPublicUploadFiled);
                update_print_status_msg(_L("No available external storage was obtained. Please confirm and try again."), true, true);
            }
        }
    } else {
>>>>>>> e3f04982

        auto m_send_job           = std::make_unique<SendJob>(m_printer_last_select);
        m_send_job->m_dev_ip      = obj_->get_dev_ip();
        m_send_job->m_access_code = obj_->get_access_code();



        BOOST_LOG_TRIVIAL(info) << "send_job: use ftp send job";



#if !BBL_RELEASE_TO_PUBLIC
        m_send_job->m_local_use_ssl_for_ftp  = wxGetApp().app_config->get("enable_ssl_for_ftp") == "true" ? true : false;
        m_send_job->m_local_use_ssl_for_mqtt = wxGetApp().app_config->get("enable_ssl_for_mqtt") == "true" ? true : false;
#else
        m_send_job->m_local_use_ssl_for_ftp  = obj_->local_use_ssl_for_ftp;
        m_send_job->m_local_use_ssl_for_mqtt = obj_->local_use_ssl_for_mqtt;

#endif
        m_send_job->connection_type     = obj_->connection_type();
        m_send_job->cloud_print_only    = true;
        m_send_job->has_sdcard          = obj_->GetStorage()->get_sdcard_state() == DevStorage::SdcardState::HAS_SDCARD_NORMAL;
        m_send_job->set_project_name(m_current_project_name.utf8_string());

        enable_prepare_mode = false;

        m_send_job->on_check_ip_address_fail([this, token = std::weak_ptr(m_token)](int result) {
             CallAfter([token, this] {
                if (token.expired()) { return; }
                if (this) {
                    SendFailedConfirm sfcDlg;
                    auto res = sfcDlg.ShowModal();
                    m_status_bar->cancel();

                    if (res == wxYES) {
                        wxQueueEvent(m_button_ensure, new wxCommandEvent(wxEVT_BUTTON));
                    } else if (res == wxAPPLY) {
                        wxCommandEvent *evt = new wxCommandEvent(EVT_CLEAR_IPADDRESS);
                        wxQueueEvent(this, evt);
                        wxGetApp().show_ip_address_enter_dialog();
                    }
                }
            });
        });

        if (obj_->is_lan_mode_printer()) {
            m_send_job->set_check_mode();
            m_send_job->check_and_continue();
        }
        replace_job(*m_worker, std::move(m_send_job));
    }


    BOOST_LOG_TRIVIAL(info) << "send_job: send print job";
}

void SendToPrinterDialog::clear_ip_address_config(wxCommandEvent& e)
{
    enable_prepare_mode = true;
    prepare_mode();
}

void SendToPrinterDialog::update_user_machine_list()
{
    NetworkAgent* m_agent = wxGetApp().getAgent();
    if (m_agent && m_agent->is_user_login()) {
        boost::thread get_print_info_thread = Slic3r::create_thread([this, token = std::weak_ptr<int>(m_token)] {
            NetworkAgent* agent = wxGetApp().getAgent();
            unsigned int http_code;
            std::string body;
            int result = agent->get_user_print_info(&http_code, &body);
            CallAfter([token, this, result, body] {
                if (token.expired()) {return;}
                if (result == 0) {
                    m_print_info = body;
                }
                else {
                    m_print_info = "";
                }
                wxCommandEvent event(EVT_UPDATE_USER_MACHINE_LIST);
                event.SetEventObject(this);
                wxPostEvent(this, event);
            });
        });
    } else {
        wxCommandEvent event(EVT_UPDATE_USER_MACHINE_LIST);
        event.SetEventObject(this);
        wxPostEvent(this, event);
    }
}

void SendToPrinterDialog::on_refresh(wxCommandEvent &event)
{
    BOOST_LOG_TRIVIAL(info) << "m_printer_last_select: on_refresh";
     show_status(PrintDialogStatus::PrintStatusRefreshingMachineList);
     update_user_machine_list();
    /*todo refresh*/
    if (m_file_sys) {
        m_file_sys->Stop(true);
        m_file_sys.reset();
    }
}

void SendToPrinterDialog::on_print_job_cancel(wxCommandEvent &evt)
{
    BOOST_LOG_TRIVIAL(info) << "print_job: canceled";
    show_status(PrintDialogStatus::PrintStatusSendingCanceled);
    // enter prepare mode
    prepare_mode();
}

std::vector<std::string> SendToPrinterDialog::sort_string(std::vector<std::string> strArray)
{
    std::vector<std::string> outputArray;
    std::sort(strArray.begin(), strArray.end());
    std::vector<std::string>::iterator st;
    for (st = strArray.begin(); st != strArray.end(); st++) { outputArray.push_back(*st); }

    return outputArray;
}


bool  SendToPrinterDialog::is_timeout()
{
    if (timeout_count > 15 * 1000 / LIST_REFRESH_INTERVAL) {
        return true;
    }
    return false;
}

void  SendToPrinterDialog::reset_timeout()
{
    timeout_count = 0;
}

void SendToPrinterDialog::update_user_printer()
{
    Slic3r::DeviceManager* dev = Slic3r::GUI::wxGetApp().getDeviceManager();
    if (!dev) return;

    // update user print info
    if (!m_print_info.empty()) {
        dev->parse_user_print_info(m_print_info);
        m_print_info = "";
    }

    // clear machine list
    m_list.clear();
    m_comboBox_printer->Clear();
    std::vector<std::string>              machine_list;
    wxArrayString                         machine_list_name;
    std::map<std::string, MachineObject*> option_list;

    option_list = dev->get_my_machine_list();

    // same machine only appear once
    for (auto it = option_list.begin(); it != option_list.end(); it++) {
        if (it->second && (it->second->is_online() || it->second->is_connected())) {
            machine_list.push_back(it->second->get_dev_name());
        }
    }
    machine_list = sort_string(machine_list);
    for (auto tt = machine_list.begin(); tt != machine_list.end(); tt++) {
        for (auto it = option_list.begin(); it != option_list.end(); it++) {
            if (it->second->get_dev_name() == *tt) {
                m_list.push_back(it->second);
                wxString dev_name_text = from_u8(it->second->get_dev_name());
                if (it->second->is_lan_mode_printer()) {
                    dev_name_text += "(LAN)";
                }
                machine_list_name.Add(dev_name_text);
                break;
            }
        }
    }

    m_comboBox_printer->Set(machine_list_name);

    MachineObject* obj = dev->get_selected_machine();
    if (!obj) {
        dev->load_last_machine();
        obj = dev->get_selected_machine();
    }

    if (obj) {
        m_printer_last_select = obj->get_dev_id();
    } else {
        m_printer_last_select = "";
    }

    if (m_list.size() > 0) {
        // select a default machine
        if (m_printer_last_select.empty()) {
            m_printer_last_select = m_list[0]->get_dev_id();
            m_comboBox_printer->SetSelection(0);
            wxCommandEvent event(wxEVT_COMBOBOX);
            event.SetEventObject(m_comboBox_printer);
            wxPostEvent(m_comboBox_printer, event);
        }
        for (auto i = 0; i < m_list.size(); i++) {
            if (m_list[i]->get_dev_id() == m_printer_last_select) {
                m_comboBox_printer->SetSelection(i);
                wxCommandEvent event(wxEVT_COMBOBOX);
                event.SetEventObject(m_comboBox_printer);
                wxPostEvent(m_comboBox_printer, event);
            }
        }
    }
    else {
        m_printer_last_select = "";
        m_comboBox_printer->SetTextLabel("");
    }

    BOOST_LOG_TRIVIAL(info) << __FUNCTION__ << "for send task, current printer id =  " << m_printer_last_select << std::endl;
}

void SendToPrinterDialog::update_printer_combobox(wxCommandEvent &event)
{
    show_status(PrintDialogStatus::PrintStatusInit);
    update_user_printer();
}

void SendToPrinterDialog::on_timer(wxTimerEvent &event)
{
    update_show_status();
}

void SendToPrinterDialog::on_selection_changed(wxCommandEvent &event)
{
    /* reset timeout and reading printer info */
    //m_status_bar->reset();
    timeout_count      = 0;

    auto selection = m_comboBox_printer->GetSelection();
    DeviceManager* dev = Slic3r::GUI::wxGetApp().getDeviceManager();
    if (!dev) return;
    m_tcp_try_connect  = true;
    m_tutk_try_connect = false;
    m_ftp_try_connect  = false;

    m_connect_try_times = 0;

    MachineObject* obj = nullptr;
    for (int i = 0; i < m_list.size(); i++) {
        if (i == selection) {
            m_printer_last_select = m_list[i]->get_dev_id();
            obj = m_list[i];
            BOOST_LOG_TRIVIAL(info) << __FUNCTION__ << "for send task, current printer id =  " << m_printer_last_select << std::endl;
            break;
        }
    }

    if (obj && !obj->get_lan_mode_connection_state()) {
        obj->command_get_version();
        obj->command_request_push_all();
        if (!dev->get_selected_machine()) {
            dev->set_selected_machine(m_printer_last_select);
            if (m_file_sys) m_file_sys.reset();
        }else if (dev->get_selected_machine()->get_dev_id() != m_printer_last_select) {
            m_ability_list.clear();
            //update_storage_list(std::vector<std::string>());
            dev->set_selected_machine(m_printer_last_select);
            if (m_file_sys) m_file_sys.reset();
        }
    }
    else {
        BOOST_LOG_TRIVIAL(error) << "on_selection_changed dev_id not found";
        return;
    }

    update_show_status();
}

void SendToPrinterDialog::update_show_status()
{
    NetworkAgent* agent = Slic3r::GUI::wxGetApp().getAgent();
    DeviceManager* dev = Slic3r::GUI::wxGetApp().getDeviceManager();
    if (!agent) return;
    if (!dev) return;
    MachineObject* obj_ = dev->get_my_machine(m_printer_last_select);

    if (!obj_) {
        if (agent) {
            if (agent->is_user_login()) {
                show_status(PrintDialogStatus::PrintStatusInvalidPrinter);
            }
        }
        return;
    }


    /* check cloud machine connections */
    if (!obj_->is_lan_mode_printer()) {
        if (!agent->is_server_connected()) {
            show_status(PrintDialogStatus::PrintStatusConnectingServer);
            reset_timeout();
            return;
        }
    }

    if (!obj_->is_info_ready()) {
        if (is_timeout()) {
            show_status(PrintDialogStatus::PrintStatusReadingTimeout);
            return;
        }
        else {
            timeout_count++;
            show_status(PrintDialogStatus::PrintStatusReading);
            return;
        }
        return;
    }

    reset_timeout();

    // reading done
    if (is_blocking_printing(obj_)) {
        show_status(PrintDialogStatus::PrintStatusUnsupportedPrinter);
        return;
    }
    else if (obj_->is_in_upgrading()) {
        show_status(PrintDialogStatus::PrintStatusInUpgrading);
        return;
    }
    else if (obj_->is_system_printing()) {
        show_status(PrintDialogStatus::PrintStatusInSystemPrinting);
        return;
    }

    // check sdcard when if lan mode printer
   /* if (obj_->is_lan_mode_printer()) {
    }*/
	if (obj_->GetStorage()->get_sdcard_state() == DevStorage::SdcardState::NO_SDCARD) {
		show_status(PrintDialogStatus::PrintStatusNoSdcard);
		return;
	}


    if (!obj_->is_support_send_to_sdcard) {
        show_status(PrintDialogStatus::PrintStatusNotSupportedSendToSDCard);
        return;
    }



    if (!m_is_in_sending_mode) {
        if (!obj_->is_support_brtc || m_ftp_try_connect) {
            if (m_file_sys) {
                m_device_select.clear();
                m_file_sys->Stop(true);
                m_file_sys.reset();
            }
            BOOST_LOG_TRIVIAL(info) << "m_ftp_try_connect is ok" << m_ftp_try_connect;

            // add log
            show_status(PrintDialogStatus::PrintStatusReadingFinished);
            return;
        } else/* if (obj_->connection_type() == "cloud")*/ {
            std::string dev_id = obj_->get_dev_ip();
            if (m_file_sys) {
                if (dev_id == m_device_select) {
                    if ((m_waiting_enable && IsEnabled()) || (m_waiting_support && obj_->get_file_remote()))
                    {
                        m_file_sys->Retry();
                        BOOST_LOG_TRIVIAL(info) << "m_file_sys  Retry success!" ;
                    }
                    return;
                } else {
                    m_file_sys->Stop(true);
                }
            }

            m_device_select.swap(dev_id);
            m_file_sys = boost::make_shared<PrinterFileSystem>();
            m_file_sys->Attached();

            m_file_sys->Bind(EVT_STATUS_CHANGED, [this, wfs = boost::weak_ptr(m_file_sys),obj_](auto e) {
                e.Skip();
                boost::shared_ptr fs(wfs.lock());
                if (!fs) return;

                wxString msg;
                int      status = e.GetInt();
                int      extra  = e.GetExtraLong();

                switch (status) {
                case PrinterFileSystem::Initializing:
                case PrinterFileSystem::Connecting: show_status(PrintDialogStatus::PrintStatusConnecting); break;

                case PrinterFileSystem::ListSyncing: {
                    show_status(PrintDialogStatus::PrintStatusReading);
                    boost::uint32_t seq = fs->RequestMediaAbility(3);

                    if (m_task_timer && m_task_timer->IsRunning())
                        m_task_timer->Stop();

                    m_task_timer.reset(new wxTimer());
                    m_task_timer->SetOwner(this);

                    this->Bind(wxEVT_TIMER, [this, wfs_1 = boost::weak_ptr(fs), seq](auto e) {
                            show_status(PrintDialogStatus::PrintStatusPublicInitFailed);
                            update_print_status_msg(_L("Media capability acquisition timeout, please check if the firmware version supports it."), true, true);
                        }, m_task_timer->GetId());
                    m_task_timer->StartOnce(timeout_period);

                    break;
                }
                case PrinterFileSystem::Failed: {
                    if (m_connect_try_times < 2) {
                        bool is_lan = (obj_->connection_type() == "lan");

                         m_tcp_try_connect = false;

                         if (is_lan) {
                             m_ftp_try_connect = true;
                             m_tutk_try_connect = false;
                         } else {
                             if (m_connect_try_times == 0) {
                                 m_ftp_try_connect  = false;
                                 m_tutk_try_connect = true;
                             } else {
                                 m_ftp_try_connect  = true;
                                 m_tutk_try_connect = false;
                             }
                         }
                        BOOST_LOG_TRIVIAL(info) << "connect  failed"  ;
                        BOOST_LOG_TRIVIAL(info) << "m_ftp_try_connect1 is  " << m_ftp_try_connect;
                        BOOST_LOG_TRIVIAL(info) << "m_tutk_try_connect1 is  " << m_tutk_try_connect ;
                        BOOST_LOG_TRIVIAL(info) << "m_tcp_try_connect1 is  " << m_tcp_try_connect;
                    }
                    else
                        msg = _L("Please check the network and try again, You can restart or update the printer if the issue persists.");

                    fs->Stop();
                    m_connect_try_times++;
                    BOOST_LOG_TRIVIAL(info) << "m_connect_try_times is  " << m_connect_try_times;

                    break;
                }

                case PrinterFileSystem::Reconnecting: show_status(PrintDialogStatus::PrintStatusReconnecting);

                }

                if (!msg.empty()) {
                    show_status(PrintDialogStatus::PrintStatusPublicInitFailed);
                    update_print_status_msg(msg, false, true);
                }

                if (e.GetInt() == PrinterFileSystem::Initializing) {
                    CallAfter([=] {
                        boost::shared_ptr fs(wfs.lock());
                        if (!fs) return;
                        fetchUrl(boost::weak_ptr(fs));
                    });
                }
            });

        m_file_sys->Bind(EVT_MEDIA_ABILITY_CHANGED, [this, wfs = boost::weak_ptr(m_file_sys)](auto e) {
            boost::shared_ptr fs(wfs.lock());
            if (!fs) return;

            if (m_task_timer && m_task_timer->IsRunning()) {
                m_task_timer->Stop();
                m_task_timer.reset();
            }

            m_ability_list = fs->GetMediaAbilityList();

            if (e.GetInt() == PrinterFileSystem::RequestMediaAbilityStatus::S_SUCCESS) {
                //update_storage_list(m_ability_list);
                show_status(PrintDialogStatus::PrintStatusReadingFinished);
            } else {
                show_status(PrintDialogStatus::PrintStatusPublicInitFailed);
                update_print_status_msg(e.GetString(), false, true);
            }
        });

        m_file_sys->Bind(EVT_UPLOADING, [this, wfs = boost::weak_ptr(m_file_sys)](auto e) {
            boost::shared_ptr fs(wfs.lock());
            if (!fs) return;
            int progress = e.GetInt();
            bool cancelled = false;
            wxString msg       = _L("Sending...");
            m_status_bar->update_status(msg, cancelled, 10 + std::floor(progress * 0.9), true);

           if (m_task_timer && m_task_timer->IsRunning()) m_task_timer->Stop();

           if (progress == 99) {
               m_task_timer.reset(new wxTimer());
               m_task_timer->SetOwner(this);

               this->Bind(
                   wxEVT_TIMER,
                   [this, wfs = boost::weak_ptr(m_file_sys)](auto e) {
                       show_status(PrintDialogStatus::PrintStatusPublicUploadFiled);
                       boost::shared_ptr fs(wfs.lock());
                       if (!fs) return;
                       fs->CancelUploadTask(false);
                       update_print_status_msg(_L("File upload timed out. Please check if the firmware version supports this operation or verify if the printer is functioning properly."), false, true);
                   },
                   m_task_timer->GetId());
               m_task_timer->StartOnce(timeout_period);
           }
        });
        m_file_sys->Bind(EVT_UPLOAD_CHANGED, [this, wfs = boost::weak_ptr(m_file_sys)](auto e) {
            boost::shared_ptr fs(wfs.lock());
            if (!fs) return;

            if (m_task_timer && m_task_timer->IsRunning()) m_task_timer->Stop();

            if (e.GetInt() == PrinterFileSystem::FF_UPLOADDONE) {
                show_status(PrintDialogStatus::PrintStatusReadingFinished);
                wxCommandEvent *evt = new wxCommandEvent(m_plater->get_send_finished_event());
                evt->SetString(from_u8(m_current_project_name.utf8_string()));
                wxQueueEvent(m_plater, evt);
            } else if (e.GetInt() == PrinterFileSystem::FF_UPLOADCANCEL) {
                show_status(PrintDialogStatus::PrintStatusPublicUploadFiled);
                wxString err_msg = e.GetString();
                if (err_msg.IsEmpty())
                    err_msg = _L("Sending failed, please try again!");
                update_print_status_msg(err_msg, false, true);
            }
        });
        m_file_sys->Start();
        }
    }
}

bool SendToPrinterDialog::is_blocking_printing(MachineObject* obj_)
{
    DeviceManager* dev = Slic3r::GUI::wxGetApp().getDeviceManager();
    if (!dev) return true;

    PresetBundle* preset_bundle = wxGetApp().preset_bundle;
    auto source_model = preset_bundle->printers.get_edited_preset().get_printer_type(preset_bundle);
    auto target_model = obj_->printer_type;

    if (source_model != target_model) {
        std::vector<std::string> compatible_machine = obj_->get_compatible_machine();
        vector<std::string>::iterator it = find(compatible_machine.begin(), compatible_machine.end(), source_model);
        if (it == compatible_machine.end()) {
            return true;
        }
    }

    return false;
}

void SendToPrinterDialog::Enable_Refresh_Button(bool en)
{
    if (!en) {
        if (m_button_refresh->IsEnabled()) {
            m_button_refresh->Disable();
            m_button_refresh->SetBackgroundColor(wxColour(0x90, 0x90, 0x90));
            m_button_refresh->SetBorderColor(wxColour(0x90, 0x90, 0x90));
        }
    } else {
        if (!m_button_refresh->IsEnabled()) {
            m_button_refresh->Enable();
            m_button_refresh->SetBackgroundColor(btn_bg_enable);
            m_button_refresh->SetBorderColor(btn_bg_enable);
        }
    }
}

void SendToPrinterDialog::show_status(PrintDialogStatus status, std::vector<wxString> params)
{
	if (m_print_status != status)
		BOOST_LOG_TRIVIAL(info) << "select_machine_dialog: show_status = " << status;
	m_print_status = status;

	// m_comboBox_printer
	if (status == PrintDialogStatus::PrintStatusRefreshingMachineList)
		m_comboBox_printer->Disable();
	else
		m_comboBox_printer->Enable();


    //connecting
    if(status == PrintDialogStatus::PrintStatusConnecting)
    {
        m_connecting_printer_msg->SetLabel(_L("Try to connect"));
        update_print_status_msg(wxEmptyString, true, true);
        m_connecting_panel->Show();
        m_animaicon->Play();

        Layout();
        Enable_Send_Button(false);
        Enable_Refresh_Button(true);
        return;

    } else if (status == PrintDialogStatus::PrintStatusReconnecting) {
        m_connecting_printer_msg->SetLabel(_L("Connection failed. Click the icon to retry"));
            update_print_status_msg(wxEmptyString, true, true);
            m_connecting_panel->Show();
            m_animaicon->Stop();
            m_animaicon->Enable();

            Layout();
            Enable_Send_Button(false);
            Enable_Refresh_Button(true);
            return;
    }
    else {
        m_connecting_panel->Hide();
    }


	// m_panel_warn m_simplebook
	if (status == PrintDialogStatus::PrintStatusSending) {
		sending_mode();
	}

	// other
	if (status == PrintDialogStatus::PrintStatusInit) {
		update_print_status_msg(wxEmptyString, false, false);
		Enable_Send_Button(false);
		Enable_Refresh_Button(true);
	}
	else if (status == PrintDialogStatus::PrintStatusInvalidPrinter) {
		update_print_status_msg(wxEmptyString, true, true);
		Enable_Send_Button(false);
		Enable_Refresh_Button(true);
	}
	else if (status == PrintDialogStatus::PrintStatusConnectingServer) {
		wxString msg_text = _L("Connecting to server");
		update_print_status_msg(msg_text, true, true);
		Enable_Send_Button(true);
		Enable_Refresh_Button(true);
    }
    else if (status == PrintDialogStatus::PrintStatusReading) {
        wxString msg_text = _L("Synchronizing device information");
        update_print_status_msg(msg_text, false, true);
        Enable_Send_Button(false);
        Enable_Refresh_Button(true);
    }

	else if (status == PrintDialogStatus::PrintStatusReadingFinished) {
		update_print_status_msg(wxEmptyString, false, true);
		Enable_Send_Button(true);
		Enable_Refresh_Button(true);
	}
	else if (status == PrintDialogStatus::PrintStatusReadingTimeout) {
		wxString msg_text = _L("Synchronizing device information time out");
		update_print_status_msg(msg_text, true, true);
		Enable_Send_Button(true);
		Enable_Refresh_Button(true);
	}
	else if (status == PrintDialogStatus::PrintStatusInUpgrading) {
		wxString msg_text = _L("Cannot send the print task when the upgrade is in progress");
		update_print_status_msg(msg_text, true, true);
		Enable_Send_Button(false);
		Enable_Refresh_Button(true);
	}
    else if (status == PrintDialogStatus::PrintStatusUnsupportedPrinter) {
        wxString msg_text = _L("The selected printer is incompatible with the chosen printer presets.");
        update_print_status_msg(msg_text, true, true);
        Enable_Send_Button(false);
        Enable_Refresh_Button(true);
    }
	else if (status == PrintDialogStatus::PrintStatusRefreshingMachineList) {
		update_print_status_msg(wxEmptyString, false, true);
		Enable_Send_Button(false);
		Enable_Refresh_Button(false);
	}
	else if (status == PrintDialogStatus::PrintStatusSending) {
		Enable_Send_Button(false);
		Enable_Refresh_Button(false);
	}
	else if (status == PrintDialogStatus::PrintStatusSendingCanceled) {
		Enable_Send_Button(true);
		Enable_Refresh_Button(true);
	}
	else if (status == PrintDialogStatus::PrintStatusNoSdcard) {
		wxString msg_text = _L("Storage needs to be inserted before send to printer.");
		update_print_status_msg(msg_text, true, true);
		Enable_Send_Button(false);
		Enable_Refresh_Button(true);
    }
    else if (status == PrintDialogStatus::PrintStatusNotOnTheSameLAN) {
        wxString msg_text = _L("The printer is required to be in the same LAN as Orca Slicer.");
        update_print_status_msg(msg_text, true, true);
        Enable_Send_Button(false);
        Enable_Refresh_Button(true);
    }
    else if (status == PrintDialogStatus::PrintStatusNotSupportedSendToSDCard) {
        wxString msg_text = _L("The printer does not support sending to printer storage.");
        update_print_status_msg(msg_text, true, true);
        Enable_Send_Button(false);
        Enable_Refresh_Button(true);
    } else if (status == PrintDialogStatus::PrintStatusPublicInitFailed) {
        Enable_Send_Button(false);
        Enable_Refresh_Button(true);
    } else if (status == PrintDialogStatus::PrintStatusPublicUploadFiled) {
        prepare_mode();
        Enable_Send_Button(true);
        Enable_Refresh_Button(true);
    }
    else {
		Enable_Send_Button(true);
		Enable_Refresh_Button(true);
    }
}


void SendToPrinterDialog::Enable_Send_Button(bool en)
{
    if (!en) {
        if (m_button_ensure->IsEnabled()) {
            m_button_ensure->Disable();
            m_button_ensure->SetBackgroundColor(wxColour(0x90, 0x90, 0x90));
            m_button_ensure->SetBorderColor(wxColour(0x90, 0x90, 0x90));
            m_storage_panel->Hide();
        }
    } else {
        if (!m_button_ensure->IsEnabled()) {
            m_button_ensure->Enable();
            m_button_ensure->SetBackgroundColor(btn_bg_enable);
            m_button_ensure->SetBorderColor(btn_bg_enable);
            m_storage_panel->Show();
        }
    }
}

void SendToPrinterDialog::on_dpi_changed(const wxRect &suggested_rect)
{
    m_button_refresh->SetMinSize(SELECT_MACHINE_DIALOG_BUTTON_SIZE);
    m_button_refresh->SetCornerRadius(FromDIP(12));
    m_button_ensure->SetMinSize(SELECT_MACHINE_DIALOG_BUTTON_SIZE);
    m_button_ensure->SetCornerRadius(FromDIP(12));
    m_status_bar->msw_rescale();
    Fit();
    Refresh();
}

void SendToPrinterDialog::set_default()
{
    //project name
    m_rename_switch_panel->SetSelection(0);

    wxString filename = m_plater->get_export_gcode_filename("", true, m_print_plate_idx == PLATE_ALL_IDX ? true : false);

    if (m_print_plate_idx == PLATE_ALL_IDX && filename.empty()) {
        filename = _L("Untitled");
    }

    if (filename.empty()) {
        filename = m_plater->get_export_gcode_filename("", true);
        if (filename.empty()) filename = _L("Untitled");
    }

    fs::path filename_path(filename.c_str());
    m_current_project_name = wxString::FromUTF8(filename_path.filename().string());

    //unsupported character filter
    m_current_project_name = from_u8(filter_characters(m_current_project_name.ToUTF8().data(), "<>[]:/\\|?*\""));

    m_rename_text->SetLabelText(m_current_project_name);
    m_rename_normal_panel->Layout();

    enable_prepare_mode = true;
    prepare_mode();

    //clear combobox
    m_list.clear();
    m_comboBox_printer->Clear();
    m_printer_last_select = "";
    m_print_info = "";
    m_comboBox_printer->SetValue(wxEmptyString);
    m_comboBox_printer->Enable();
    // rset status bar
    m_status_bar->reset();

    NetworkAgent* agent = wxGetApp().getAgent();
    if (agent) {
        if (agent->is_user_login()) {
            show_status(PrintDialogStatus::PrintStatusInit);
        }
    }

    // thumbmail
    //wxBitmap bitmap;
    ThumbnailData &data   = m_plater->get_partplate_list().get_curr_plate()->thumbnail_data;
    if (data.is_valid()) {
        wxImage image(data.width, data.height);
        image.InitAlpha();
        for (unsigned int r = 0; r < data.height; ++r) {
            unsigned int rr = (data.height - 1 - r) * data.width;
            for (unsigned int c = 0; c < data.width; ++c) {
                unsigned char *px = (unsigned char *) data.pixels.data() + 4 * (rr + c);
                image.SetRGB((int) c, (int) r, px[0], px[1], px[2]);
                image.SetAlpha((int) c, (int) r, px[3]);
            }
        }
        image  = image.Rescale(FromDIP(256), FromDIP(256));
        m_thumbnailPanel->set_thumbnail(image);
    }

    std::vector<std::string> materials;
    std::vector<std::string> display_materials;
    {
        auto preset_bundle = wxGetApp().preset_bundle;
        for (auto filament_name : preset_bundle->filament_presets) {
            for (auto iter = preset_bundle->filaments.lbegin(); iter != preset_bundle->filaments.end(); iter++) {
                if (filament_name.compare(iter->name) == 0) {
                    std::string display_filament_type;
                    std::string filament_type = iter->config.get_filament_type(display_filament_type);
                    display_materials.push_back(display_filament_type);
                    materials.push_back(filament_type);
                }
            }
        }
    }

    m_scrollable_region->Layout();
    m_scrollable_region->Fit();
    Layout();
    Fit();


    wxSize screenSize = wxGetDisplaySize();
    auto dialogSize = this->GetSize();


    // basic info
    auto       aprint_stats = m_plater->get_partplate_list().get_current_fff_print().print_statistics();
    wxString   time;
    PartPlate *plate = m_plater->get_partplate_list().get_curr_plate();
    if (plate) {
        if (plate->get_slice_result()) { time = wxString::Format("%s", short_time(get_time_dhms(plate->get_slice_result()->print_statistics.modes[0].time))); }
    }

    char weight[64];
    if (wxGetApp().app_config->get("use_inches") == "1") {
        ::sprintf(weight, "%.2f oz", aprint_stats.total_weight*0.035274); // ORCA remove spacing before text
    }else{
        ::sprintf(weight, "%.2f g", aprint_stats.total_weight); // ORCA remove spacing before text
    }

    m_stext_time->SetLabel(time);
    m_stext_weight->SetLabel(weight);
}

bool SendToPrinterDialog::Show(bool show)
{
    show_status(PrintDialogStatus::PrintStatusInit);

    // set default value when show this dialog
    if (show) {
        m_ability_list.clear();
        //update_storage_list(std::vector<std::string>());
        set_default();
        update_user_machine_list();
    }



    if (show) {
        m_refresh_timer->Start(LIST_REFRESH_INTERVAL);
        m_tcp_try_connect   = true;
        m_ftp_try_connect   = false;
        m_tutk_try_connect  = false;
     //BOOST_LOG_TRIVIAL(info) << "m_ftp_try_connect is  " << m_ftp_try_connect << boost::stacktrace::stacktrace();
        m_connect_try_times = 0;
    } else {
        m_refresh_timer->Stop();
    }

    Layout();
    Fit();
    if (show) { CenterOnParent(); }

    if (m_file_sys) {
        m_waiting_enable = false;
        m_waiting_support = false;
        show ? m_file_sys->Start() : m_file_sys->Stop();
    }
    return DPIDialog::Show(show);
}

extern wxString hide_passwd(wxString url, std::vector<wxString> const &passwords);
extern void     refresh_agora_url(char const *device, char const *dev_ver, char const *channel, void *context, void (*callback)(void *context, char const *url));

void SendToPrinterDialog::fetchUrl(boost::weak_ptr<PrinterFileSystem> wfs)
{
    boost::shared_ptr fs(wfs.lock());
    if (!fs) return;

    if (!IsEnabled()) {
        m_waiting_enable = true;
        fs->SetUrl("0");
        return;
    }

    m_waiting_enable = false;
    DeviceManager *dm = GUI::wxGetApp().getDeviceManager();
    MachineObject *obj = dm->get_selected_machine();

    if (obj == nullptr) {
        fs->SetUrl("0");
        return;
    }

    std::string dev_ver = obj->get_ota_version();
    std::string dev_id = obj->get_dev_id();
    int remote_proto = obj->get_file_remote();
    if (!remote_proto) {
        m_waiting_support = true;
        fs->SetUrl("0");
        return;
    }

    if (obj->is_camera_busy_off()) {
        fs->SetUrl("0");
        return;
    }

    m_waiting_support           = false;
    NetworkAgent *agent         = wxGetApp().getAgent();
    std::string   agent_version = agent ? agent->get_version() : "";



       if (agent) {
            if (m_tcp_try_connect) {
                std::string devIP      = obj->get_dev_ip();
                std::string accessCode = obj->get_access_code();
                std::string tcp_url    = "bambu:///local/" + devIP + "?port=6000&user=" + "bblp" + "&passwd=" + accessCode;
                CallAfter([=] {
                    boost::shared_ptr fs(wfs.lock());
                    if (!fs) return;
                    if (boost::algorithm::starts_with(tcp_url, "bambu:///")) {
                        fs->SetUrl(tcp_url);
                    } else {
                        fs->SetUrl("3");
                    }
                });
            }
            else if (m_tutk_try_connect){
                std::string protocols[] = {"", "\"tutk\"", "\"agora\"", "\"tutk\",\"agora\""};
                agent->get_camera_url(obj->get_dev_id() + "|" + dev_ver + "|" + protocols[1], [this, wfs, m = dev_id, v = agent->get_version(), dv = dev_ver](std::string url) {
                    if (boost::algorithm::starts_with(url, "bambu:///")) {
                        url += "&device=" + m;
                        url += "&net_ver=" + v;
                        url += "&dev_ver=" + dv;
                        url += "&refresh_url=" + boost::lexical_cast<std::string>(&refresh_agora_url);
                        url += "&cli_id=" + wxGetApp().app_config->get("slicer_uuid");
                        url += "&cli_ver=" + std::string(SLIC3R_VERSION);
                    }
                    BOOST_LOG_TRIVIAL(info) << "SendToPrinter::fetchUrl: camera_url: " << hide_passwd(url, {"?uid=", "authkey=", "passwd="});
                    std::cout << "SendToPrinter::fetchUrl: camera_url: " << hide_passwd(url, {"?uid=", "authkey=", "passwd="});
                    CallAfter([=] {
                        boost::shared_ptr fs(wfs.lock());
                        if (!fs) return;
                        if (boost::algorithm::starts_with(url, "bambu:///")) {
                            fs->SetUrl(url);
                        } else {
                            fs->SetUrl("3");
                        }
                    });
                });
                }
            }


    return;
}

SendToPrinterDialog::~SendToPrinterDialog()
{
    delete m_refresh_timer;
    if (m_task_timer && m_task_timer->IsRunning())
        m_task_timer->Stop();
}

}
}<|MERGE_RESOLUTION|>--- conflicted
+++ resolved
@@ -908,71 +908,7 @@
                 return s != EMMC_STORAGE;
             });
 
-<<<<<<< HEAD
-    m_send_job->connection_type     = obj_->connection_type();
-    m_send_job->cloud_print_only    = true;    
-    m_send_job->has_sdcard =
-        wxGetApp().app_config->get("allow_abnormal_sd_card") == "true"
-            ? (obj_->get_sdcard_state() == MachineObject::SdcardState::HAS_SDCARD_NORMAL
-               || obj_->get_sdcard_state() == MachineObject::SdcardState::HAS_SDCARD_ABNORMAL)
-            : obj_->get_sdcard_state() == MachineObject::SdcardState::HAS_SDCARD_NORMAL;
-    m_send_job->sdcard_state = obj_->get_sdcard_state();        
-    m_send_job->set_project_name(m_current_project_name.utf8_string());
-=======
-            if (it != m_ability_list.end()) {
-                m_file_sys->SetUploadFile(_3mf_path, project_name, *it);
-                m_file_sys->RequestUploadFile();
-
-                // time out
-                if (m_task_timer && m_task_timer->IsRunning()) m_task_timer->Stop();
-
-                m_task_timer.reset(new wxTimer());
-                m_task_timer->SetOwner(this);
-
-                this->Bind(
-                    wxEVT_TIMER,
-                    [this, wfs = boost::weak_ptr(m_file_sys), obj_](auto e) {
-                        show_status(PrintDialogStatus::PrintStatusPublicUploadFiled);
-                        boost::shared_ptr fs(wfs.lock());
-                        if (!fs) return;
-                        fs->CancelUploadTask(false);
-
-                       //first time use tcp, second time use tutk , secnod time use ftp
-                        if (m_connect_try_times < 2) {
-                            bool is_lan = (obj_->connection_type() == "lan");
-                            m_tcp_try_connect = false;
-
-                            if (is_lan) {
-                                m_ftp_try_connect  = true;
-                                m_tutk_try_connect = false;
-                            } else {
-                                if (m_connect_try_times == 0) {
-                                    m_ftp_try_connect  = false;
-                                    m_tutk_try_connect = true;
-                                } else {
-                                    m_ftp_try_connect  = true;
-                                    m_tutk_try_connect = false;
-                                }
-                            }
-                            BOOST_LOG_TRIVIAL(info) << "send  failed";
-                            BOOST_LOG_TRIVIAL(info) << "m_ftp_try_connect is  " << m_ftp_try_connect ;
-                            BOOST_LOG_TRIVIAL(info) << "m_tutk_try_connect is  " << m_tutk_try_connect ;
-                            BOOST_LOG_TRIVIAL(info) << "m_tcp_try_connect is  " << m_tcp_try_connect ;
-                        } else
-                            update_print_status_msg(_L("Upload file timeout, please check if the firmware version supports it."), false, true);
-                        m_connect_try_times++;
-                    },
-                    m_task_timer->GetId());
-                    m_task_timer->StartOnce(timeout_period);
-            }
-            else {
-                BOOST_LOG_TRIVIAL(error) << "SendToPrinter::send job: The printer media capability set is incorrect.";
-                show_status(PrintDialogStatus::PrintStatusPublicUploadFiled);
-                update_print_status_msg(_L("No available external storage was obtained. Please confirm and try again."), true, true);
-            }
-        }
-    } else {
->>>>>>> e3f04982
+   
 
         auto m_send_job           = std::make_unique<SendJob>(m_printer_last_select);
         m_send_job->m_dev_ip      = obj_->get_dev_ip();
@@ -994,8 +930,15 @@
 #endif
         m_send_job->connection_type     = obj_->connection_type();
         m_send_job->cloud_print_only    = true;
-        m_send_job->has_sdcard          = obj_->GetStorage()->get_sdcard_state() == DevStorage::SdcardState::HAS_SDCARD_NORMAL;
-        m_send_job->set_project_name(m_current_project_name.utf8_string());
+    
+
+        m_send_job->sdcard_state = obj_->GetStorage()->get_sdcard_state();        
+        m_send_job->has_sdcard = wxGetApp().app_config->get("allow_abnormal_storage") == "true"
+            ? (m_send_job->sdcard_state == DevStorage::SdcardState::HAS_SDCARD_NORMAL
+               || m_send_job->sdcard_state == DevStorage::SdcardState::HAS_SDCARD_ABNORMAL)
+            : m_send_job->sdcard_state == DevStorage::SdcardState::HAS_SDCARD_NORMAL;        
+            
+        m_send_job->set_project_name(m_current_project_name.utf8_string());        
 
         enable_prepare_mode = false;
 
