--- conflicted
+++ resolved
@@ -44,26 +44,11 @@
     SetBackgroundColour(*wxWHITE);
     // Url
     NetworkAgent* agent = wxGetApp().getAgent();
-<<<<<<< HEAD
-    if (!agent) return;
-    std::string host_url = agent->get_bambulab_host();
-    TargetUrl = host_url + "/sign-in";
-    m_networkOk = false;
-
-    wxString strlang = wxGetApp().current_language_code_safe();
-    if (strlang != "") {
-        strlang.Replace("_", "-");
-        TargetUrl = host_url + "/" + strlang + "/sign-in";
-    }
-  
-    BOOST_LOG_TRIVIAL(info) << "login url = " << TargetUrl.ToStdString();
-=======
     if (!agent) {
         std::string icon_path = (boost::format("%1%/images/BambuStudioTitle.ico") % resources_dir()).str();
         SetIcon(wxIcon(encode_path(icon_path.c_str()), wxBITMAP_TYPE_ICO));
 
         SetBackgroundColour(*wxWHITE);
->>>>>>> 693aa8d2
 
         wxBoxSizer* m_sizer_main = new wxBoxSizer(wxVERTICAL);
         auto m_line_top = new wxPanel(this, wxID_ANY, wxDefaultPosition, wxSize(-1, 1));
