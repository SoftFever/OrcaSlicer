--- conflicted
+++ resolved
@@ -560,44 +560,32 @@
                 ctl.update_status(curr_percent, _u8L("Sending print job through cloud service"));
                 result = m_agent->start_print(params, update_fn, cancel_fn, wait_fn);
             }
-<<<<<<< HEAD
         } 
     } else {        
         switch(this->sdcard_state) {
-                case MachineObject::SdcardState::NO_SDCARD:
-                    ctl.update_status(curr_percent, _u8L("An SD card needs to be inserted before printing via LAN."));
+                case DevStorage::SdcardState::NO_SDCARD:
+                    ctl.update_status(curr_percent, _u8L("A Storage needs to be inserted before printing via LAN."));
                     return;
-                case MachineObject::SdcardState::HAS_SDCARD_ABNORMAL:
+                case DevStorage::SdcardState::HAS_SDCARD_ABNORMAL:
                     if(this->has_sdcard) {
-                        // means the sdcard is abnormal but can be used option is enabled
-                         ctl.update_status(curr_percent, _u8L("Sending print job over LAN, but the SD card in the printer is abnormal and print-issues may be caused by this."));
+                        // means the storage is abnormal but can be used option is enabled
+                         ctl.update_status(curr_percent, _u8L("Sending print job over LAN, but the Storage in the printer is abnormal and print-issues may be caused by this."));
                          result = m_agent->start_local_print(params, update_fn, cancel_fn);
                         break;
                     }
-                    ctl.update_status(curr_percent, _u8L("The SD card in the printer is abnormal. Please replace it with a normal SD card before sending print job to printer."));
+                    ctl.update_status(curr_percent, _u8L("The Storage in the printer is abnormal. Please replace it with a normal Storage before sending print job to printer."));
                     return;              
-                case MachineObject::SdcardState::HAS_SDCARD_READONLY:
-                    ctl.update_status(curr_percent, _u8L("The SD card in the printer is read-only. Please replace it with a normal SD card before sending print job to printer."));
+                case DevStorage::SdcardState::HAS_SDCARD_READONLY:
+                    ctl.update_status(curr_percent, _u8L("The Storage in the printer is read-only. Please replace it with a normal Storage before sending print job to printer."));
                     return;  
-                case MachineObject::SdcardState::HAS_SDCARD_NORMAL:
+                case DevStorage::SdcardState::HAS_SDCARD_NORMAL:
                     ctl.update_status(curr_percent, _u8L("Sending print job over LAN"));
                     result = m_agent->start_local_print(params, update_fn, cancel_fn);
                     break;
                 default:                    
-                    ctl.update_status(curr_percent, _u8L("Encountered an unknown error with the SD card status. Please try again."));
+                    ctl.update_status(curr_percent, _u8L("Encountered an unknown error with the Storage status. Please try again."));
                     return;                    
             }               
-=======
-        }
-    } else {
-        if (this->has_sdcard) {
-            ctl.update_status(curr_percent, _u8L("Sending print job over LAN"));
-            result = m_agent->start_local_print(params, update_fn, cancel_fn);
-        } else {
-            ctl.update_status(curr_percent, _u8L("Storage needs to be inserted before printing via LAN."));
-            return;
-        }
->>>>>>> e3f04982
     }
 
     if (result < 0) {
