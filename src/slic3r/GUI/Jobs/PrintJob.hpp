--- conflicted
+++ resolved
@@ -83,12 +83,9 @@
     bool        cloud_print_only { false };
     bool        has_sdcard { false };
     bool        task_use_ams { true };
-<<<<<<< HEAD
     
-    MachineObject::SdcardState sdcard_state = MachineObject::SdcardState::NO_SDCARD;        
-=======
+    DevStorage::SdcardState sdcard_state = DevStorage::SdcardState::NO_SDCARD;        
     bool        task_ext_change_assist { false };
->>>>>>> e3f04982
 
     int         auto_bed_leveling{0};
     int         auto_flow_cali{0};
