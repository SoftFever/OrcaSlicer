--- conflicted
+++ resolved
@@ -192,32 +192,6 @@
     m_button_play->SetIcon("media_stop");
     NetworkAgent *agent = wxGetApp().getAgent();
     std::string  agent_version = agent ? agent->get_version() : "";
-<<<<<<< HEAD
-    if (m_lan_proto > 0 && (m_lan_mode || m_lan_proto == 1 || !m_remote_support) && !m_disable_lan && !m_lan_ip.empty()) {
-        m_disable_lan = m_remote_support && !m_lan_mode; // try remote next time
-        if (m_lan_proto == 1)
-            m_url = "bambu:///local/" + m_lan_ip + ".?port=6000&user=" + m_lan_user + "&passwd=" + m_lan_passwd + "&device=" + m_machine + "&version=" + agent_version;
-        else if (m_lan_proto == 2)
-            m_url = "bambu:///rtsps___" + m_lan_user + ":" + m_lan_passwd + "@" + m_lan_ip + "/streaming/live/1?device=" + m_machine + "&version=" + agent_version;
-        else if (m_lan_proto == 3)
-            m_url = "bambu:///rtsp___" + m_lan_user + ":" + m_lan_passwd + "@" + m_lan_ip + "/streaming/live/1?device=" + m_machine + "&version=" + agent_version;
-        BOOST_LOG_TRIVIAL(info) << "MediaPlayCtrl: " << m_url.substr(0, 16);
-        m_last_state = MEDIASTATE_LOADING;
-        SetStatus(_L("Loading..."));
-        if (wxGetApp().app_config->get("internal_developer_mode") == "true") {
-            std::string file_h264 = data_dir() + "/video.h264";
-            std::string file_info = data_dir() + "/video.info";
-            BOOST_LOG_TRIVIAL(info) << "MediaPlayCtrl dump video to " << file_h264;
-            // closed by BambuSource
-            FILE *dump_h264_file = boost::nowide::fopen(file_h264.c_str(), "wb");
-            FILE *dump_info_file = boost::nowide::fopen(file_info.c_str(), "wb");
-            m_url                = m_url + "&dump_h264=" + boost::lexical_cast<std::string>(dump_h264_file);
-            m_url                = m_url + "&dump_info=" + boost::lexical_cast<std::string>(dump_info_file);
-        }
-        boost::unique_lock lock(m_mutex);
-        m_tasks.push_back(m_url);
-        m_cond.notify_all();
-=======
     if (m_lan_proto > MachineObject::LVL_None && (m_lan_mode || !m_remote_support) && !m_disable_lan && !m_lan_ip.empty()) {
         m_disable_lan = m_remote_support && !m_lan_mode; // try remote next time
         if (m_lan_proto == MachineObject::LVL_Local)
@@ -231,7 +205,6 @@
         m_url += "&dev_ver=" + m_dev_ver;
         BOOST_LOG_TRIVIAL(info) << "MediaPlayCtrl: " << hide_passwd(m_url, {m_lan_passwd} );
         load();
->>>>>>> 693aa8d2
         return;
     }
 
@@ -263,11 +236,7 @@
                 url += "&version=" + v;
                 url += "&dev_ver=" + dv;
             }
-<<<<<<< HEAD
-            BOOST_LOG_TRIVIAL(info) << "MediaPlayCtrl: " << url.substr(0, 16) << ", machine: " << m_machine;
-=======
             BOOST_LOG_TRIVIAL(info) << "MediaPlayCtrl: " << hide_passwd(url, {"authkey=", "passwd="}) << ", machine: " << m_machine;
->>>>>>> 693aa8d2
             CallAfter([this, m, url] {
                 if (m != m_machine) {
                     BOOST_LOG_TRIVIAL(info) << "MediaPlayCtrl drop late ttcode for machine: " << m;
@@ -319,19 +288,6 @@
     if (last_state != wxMEDIASTATE_PLAYING && m_failed_code != 0 
             && m_last_failed_codes.find(m_failed_code) == m_last_failed_codes.end()
             && (m_user_triggered || m_failed_retry > 3)) {
-        json j;
-        j["stage"]          = last_state;
-        j["dev_id"]         = m_machine;
-        j["dev_ip"]         = m_lan_ip;
-        j["result"]         = "failed";
-        j["user_triggered"] = m_user_triggered;
-        j["failed_retry"]   = m_failed_retry;
-        j["tunnel"]         = remote ? "remote" : "local";
-        j["code"]           = m_failed_code;
-        if (remote)
-            j["tutk_state"] = m_tutk_state;
-        j["msg"]            = into_u8(msg);
-        NetworkAgent *agent = wxGetApp().getAgent();
         m_last_failed_codes.insert(m_failed_code);
     }
 
@@ -456,11 +412,7 @@
             url += "&version=" + v;
             url += "&dev_ver=" + dv;
         }
-<<<<<<< HEAD
-        BOOST_LOG_TRIVIAL(info) << "MediaPlayCtrl::ToggleStream: " << url.substr(0, 16);
-=======
         BOOST_LOG_TRIVIAL(info) << "MediaPlayCtrl::ToggleStream: " << hide_passwd(url, {"authkey=", "passwd="});
->>>>>>> 693aa8d2
         CallAfter([this, m, url] {
             if (m != m_machine) return;
             if (url.empty() || !boost::algorithm::starts_with(url, "bambu:///")) {
@@ -510,14 +462,6 @@
             m_last_state = state;
             SetStatus(_L("Playing..."), false);
 
-            // track event
-            json j;
-            j["stage"] =  std::to_string(m_last_state);
-            j["dev_id"] = m_machine;
-            j["dev_ip"] = m_lan_ip;
-            j["result"] = "success";
-            j["code"] = 0;
-            NetworkAgent* agent = wxGetApp().getAgent();
 
             m_failed_retry = 0;
             m_failed_code  = 0;
