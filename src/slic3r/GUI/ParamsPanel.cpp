--- conflicted
+++ resolved
@@ -58,12 +58,6 @@
 
     wxBoxSizer *m_sizer_right = new wxBoxSizer(wxHORIZONTAL);
 
-<<<<<<< HEAD
-    m_confirm = new Button(this, _L("OK"));
-    m_confirm->SetStyle(ButtonStyle::Confirm, ButtonType::Choice);
-    m_confirm->Bind(wxEVT_LEFT_DOWN, &TipsDialog::on_ok, this);
-    m_sizer_right->Add(m_confirm, 0, wxALL, FromDIP(5));
-=======
     if (style & wxOK) {
         wxString str = _L("OK");
         if (auto iter = option_map.find(wxID_OK); iter != option_map.end())
@@ -92,7 +86,6 @@
         Button *btn = add_button(wxID_CANCEL, str, false);
         m_sizer_right->Add(btn, 0, wxALL, FromDIP(5));
     }
->>>>>>> 2ae33786
 
     m_sizer_bottom->Add(m_sizer_right, 0, wxEXPAND, FromDIP(5));
     m_sizer_main->Add(m_sizer_bottom, 0, wxEXPAND | wxLEFT | wxRIGHT, FromDIP(40));
