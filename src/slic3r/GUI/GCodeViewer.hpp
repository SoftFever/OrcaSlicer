#ifndef slic3r_GCodeViewer_hpp_
#define slic3r_GCodeViewer_hpp_

#include "3DScene.hpp"
#include "libslic3r/GCode/GCodeProcessor.hpp"
#include "libslic3r/GCode/ThumbnailData.hpp"
#include "IMSlider.hpp"
#include "GLModel.hpp"
#include "I18N.hpp"

#include <boost/iostreams/device/mapped_file.hpp>

#include <cstdint>
#include <float.h>
#include <set>
#include <unordered_set>

namespace Slic3r {

class Print;
class TriangleMesh;
class PresetBundle;

namespace GUI {

class PartPlateList;
class OpenGLManager;

static const float GCODE_VIEWER_SLIDER_SCALE = 0.6f;
static const float SLIDER_DEFAULT_RIGHT_MARGIN  = 10.0f;
static const float SLIDER_DEFAULT_BOTTOM_MARGIN = 10.0f;
static const float SLIDER_RIGHT_MARGIN = 124.0f;
static const float SLIDER_BOTTOM_MARGIN = 64.0f;
class GCodeViewer
{
    using IBufferType = unsigned short;
    using VertexBuffer = std::vector<float>;
    using MultiVertexBuffer = std::vector<VertexBuffer>;
    using IndexBuffer = std::vector<IBufferType>;
    using MultiIndexBuffer = std::vector<IndexBuffer>;
    using InstanceBuffer = std::vector<float>;
    using InstanceIdBuffer = std::vector<size_t>;
    using InstancesOffsets = std::vector<Vec3f>;

    static const std::vector<ColorRGBA> Extrusion_Role_Colors;
    static const std::vector<ColorRGBA> Options_Colors;
    static const std::vector<ColorRGBA> Travel_Colors;
    static const std::vector<ColorRGBA> Range_Colors;
    static const ColorRGBA              Wipe_Color;
    static const ColorRGBA              Neutral_Color;

    enum class EOptionsColors : unsigned char
    {
        Retractions,
        Unretractions,
        Seams,
        ToolChanges,
        ColorChanges,
        PausePrints,
        CustomGCodes
    };

    // vbo buffer containing vertices data used to render a specific toolpath type
    struct VBuffer
    {
        enum class EFormat : unsigned char
        {
            // vertex format: 3 floats -> position.x|position.y|position.z
            Position,
            // vertex format: 4 floats -> position.x|position.y|position.z|normal.x
            PositionNormal1,
            // vertex format: 6 floats -> position.x|position.y|position.z|normal.x|normal.y|normal.z
            PositionNormal3
        };

        EFormat format{ EFormat::Position };
        // vbos id
        std::vector<unsigned int> vbos;
        // sizes of the buffers, in bytes, used in export to obj
        std::vector<size_t> sizes;
        // count of vertices, updated after data are sent to gpu
        size_t count{ 0 };

        size_t data_size_bytes() const { return count * vertex_size_bytes(); }
        // We set 65536 as max count of vertices inside a vertex buffer to allow
        // to use unsigned short in place of unsigned int for indices in the index buffer, to save memory
        size_t max_size_bytes() const { return 65536 * vertex_size_bytes(); }

        size_t vertex_size_floats() const { return position_size_floats() + normal_size_floats(); }
        size_t vertex_size_bytes() const { return vertex_size_floats() * sizeof(float); }

        size_t position_offset_floats() const { return 0; }
        size_t position_offset_bytes() const { return position_offset_floats() * sizeof(float); }

        size_t position_size_floats() const { return 3; }
        size_t position_size_bytes() const { return position_size_floats() * sizeof(float); }

        size_t normal_offset_floats() const {
            assert(format == EFormat::PositionNormal1 || format == EFormat::PositionNormal3);
            return position_size_floats();
        }
        size_t normal_offset_bytes() const { return normal_offset_floats() * sizeof(float); }

        size_t normal_size_floats() const {
            switch (format)
            {
            case EFormat::PositionNormal1: { return 1; }
            case EFormat::PositionNormal3: { return 3; }
            default:                       { return 0; }
            }
        }
        size_t normal_size_bytes() const { return normal_size_floats() * sizeof(float); }

        void reset();
    };

    // buffer containing instances data used to render a toolpaths using instanced or batched models
    // instance record format:
    // instanced models: 5 floats -> position.x|position.y|position.z|width|height (which are sent to the shader as -> vec3 (offset) + vec2 (scales) in GLModel::render_instanced())
    // batched models:   3 floats -> position.x|position.y|position.z
    struct InstanceVBuffer
    {
        // ranges used to render only subparts of the intances
        struct Ranges
        {
            struct Range
            {
                // offset in bytes of the 1st instance to render
                unsigned int offset;
                // count of instances to render
                unsigned int count;
                // vbo id
                unsigned int vbo{ 0 };
                // Color to apply to the instances
                ColorRGBA color;
            };

            std::vector<Range> ranges;

            void reset();
        };

        enum class EFormat : unsigned char
        {
            InstancedModel,
            BatchedModel
        };

        EFormat format;

        // cpu-side buffer containing all instances data
        InstanceBuffer buffer;
        // indices of the moves for all instances
        std::vector<size_t> s_ids;
        // position offsets, used to show the correct value of the tool position
        InstancesOffsets offsets;
        Ranges render_ranges;

        size_t data_size_bytes() const { return s_ids.size() * instance_size_bytes(); }

        size_t instance_size_floats() const {
            switch (format)
            {
            case EFormat::InstancedModel: { return 5; }
            case EFormat::BatchedModel: { return 3; }
            default: { return 0; }
            }
        }
        size_t instance_size_bytes() const { return instance_size_floats() * sizeof(float); }

        void reset();
    };

    // ibo buffer containing indices data (for lines/triangles) used to render a specific toolpath type
    struct IBuffer
    {
        // id of the associated vertex buffer
        unsigned int vbo{ 0 };
        // ibo id
        unsigned int ibo{ 0 };
        // count of indices, updated after data are sent to gpu
        size_t count{ 0 };

        void reset();
    };

    // Used to identify different toolpath sub-types inside a IBuffer
    struct Path
    {
        struct Endpoint
        {
            // index of the buffer in the multibuffer vector
            // the buffer type may change:
            // it is the vertex buffer while extracting vertices data,
            // the index buffer while extracting indices data
            unsigned int b_id{ 0 };
            // index into the buffer
            size_t i_id{ 0 };
            // move id
            size_t s_id{ 0 };
            Vec3f position{ Vec3f::Zero() };
        };

        struct Sub_Path
        {
            Endpoint first;
            Endpoint last;

            bool contains(size_t s_id) const {
                return first.s_id <= s_id && s_id <= last.s_id;
            }
        };

        EMoveType type{ EMoveType::Noop };
        ExtrusionRole role{ erNone };
        float delta_extruder{ 0.0f };
        float height{ 0.0f };
        float width{ 0.0f };
        float feedrate{ 0.0f };
        float fan_speed{ 0.0f };
        float temperature{ 0.0f };
        float volumetric_rate{ 0.0f };
        float layer_time{ 0.0f };
        unsigned char extruder_id{ 0 };
        unsigned char cp_color_id{ 0 };
        std::vector<Sub_Path> sub_paths;

        bool matches(const GCodeProcessorResult::MoveVertex& move) const;
        size_t vertices_count() const {
            return sub_paths.empty() ? 0 : sub_paths.back().last.s_id - sub_paths.front().first.s_id + 1;
        }
        bool contains(size_t s_id) const {
            return sub_paths.empty() ? false : sub_paths.front().first.s_id <= s_id && s_id <= sub_paths.back().last.s_id;
        }
        int get_id_of_sub_path_containing(size_t s_id) const {
            if (sub_paths.empty())
                return -1;
            else {
                for (int i = 0; i < static_cast<int>(sub_paths.size()); ++i) {
                    if (sub_paths[i].contains(s_id))
                        return i;
                }
                return -1;
            }
        }
        void add_sub_path(const GCodeProcessorResult::MoveVertex& move, unsigned int b_id, size_t i_id, size_t s_id) {
            Endpoint endpoint = { b_id, i_id, s_id, move.position };
            sub_paths.push_back({ endpoint , endpoint });
        }
    };

    // Used to batch the indices needed to render the paths
    struct RenderPath
    {
        // Index of the parent tbuffer
        unsigned char               tbuffer_id;
        // Render path property
        ColorRGBA                       color;
        // Index of the buffer in TBuffer::indices
        unsigned int                ibuffer_id;
        // Render path content
        // Index of the path in TBuffer::paths
        unsigned int                path_id;
        std::vector<unsigned int>   sizes;
        std::vector<size_t>         offsets; // use size_t because we need an unsigned integer whose size matches pointer's size (used in the call glMultiDrawElements())
        bool contains(size_t offset) const {
            for (size_t i = 0; i < offsets.size(); ++i) {
                if (offsets[i] <= offset && offset <= offsets[i] + static_cast<size_t>(sizes[i] * sizeof(IBufferType)))
                    return true;
            }
            return false;
        }
    };
    struct RenderPathPropertyLower {
        bool operator() (const RenderPath &l, const RenderPath &r) const {
            if (l.tbuffer_id < r.tbuffer_id)
                return true;
            if (l.color < r.color)
                return true;
            else if (l.color > r.color)
                return false;
            return l.ibuffer_id < r.ibuffer_id;
        }
    };
    struct RenderPathPropertyEqual {
        bool operator() (const RenderPath &l, const RenderPath &r) const {
            return l.tbuffer_id == r.tbuffer_id && l.ibuffer_id == r.ibuffer_id && l.color == r.color;
        }
    };

    // buffer containing data for rendering a specific toolpath type
    struct TBuffer
    {
        enum class ERenderPrimitiveType : unsigned char
        {
            Line,
            Triangle,
            InstancedModel,
            BatchedModel
        };

        ERenderPrimitiveType render_primitive_type;

        // buffers for point, line and triangle primitive types
        VBuffer vertices;
        std::vector<IBuffer> indices;

        struct Model
        {
            GLModel model;
            ColorRGBA color;
            InstanceVBuffer instances;
            GLModel::Geometry data;

            void reset();
        };

        // contain the buffer for model primitive types
        Model model;

        std::string shader;
        std::vector<Path> paths;
        std::vector<RenderPath> render_paths;
        bool visible{ false };

        void reset();

        // b_id index of buffer contained in this->indices
        // i_id index of first index contained in this->indices[b_id]
        // s_id index of first vertex contained in this->vertices
        void add_path(const GCodeProcessorResult::MoveVertex& move, unsigned int b_id, size_t i_id, size_t s_id);

        unsigned int max_vertices_per_segment() const {
            switch (render_primitive_type)
            {
            case ERenderPrimitiveType::Line:     { return 2; }
            case ERenderPrimitiveType::Triangle: { return 8; }
            default:                             { return 0; }
            }
        }

        size_t max_vertices_per_segment_size_floats() const { return vertices.vertex_size_floats() * static_cast<size_t>(max_vertices_per_segment()); }
        size_t max_vertices_per_segment_size_bytes() const { return max_vertices_per_segment_size_floats() * sizeof(float); }
        unsigned int indices_per_segment() const {
            switch (render_primitive_type)
            {
            case ERenderPrimitiveType::Line:     { return 2; }
            case ERenderPrimitiveType::Triangle: { return 30; } // 3 indices x 10 triangles
            default:                             { return 0; }
            }
        }
        size_t indices_per_segment_size_bytes() const { return static_cast<size_t>(indices_per_segment() * sizeof(IBufferType)); }
        unsigned int max_indices_per_segment() const {
            switch (render_primitive_type)
            {
            case ERenderPrimitiveType::Line:     { return 2; }
            case ERenderPrimitiveType::Triangle: { return 36; } // 3 indices x 12 triangles
            default:                             { return 0; }
            }
        }
        size_t max_indices_per_segment_size_bytes() const { return max_indices_per_segment() * sizeof(IBufferType); }

        bool has_data() const {
            switch (render_primitive_type)
            {
            case ERenderPrimitiveType::Line:
            case ERenderPrimitiveType::Triangle: {
                return !vertices.vbos.empty() && vertices.vbos.front() != 0 && !indices.empty() && indices.front().ibo != 0;
            }
            case ERenderPrimitiveType::InstancedModel: { return model.model.is_initialized() && !model.instances.buffer.empty(); }
            case ERenderPrimitiveType::BatchedModel: {
                return !model.data.vertices.empty() && !model.data.indices.empty() &&
                    !vertices.vbos.empty() && vertices.vbos.front() != 0 && !indices.empty() && indices.front().ibo != 0;
            }
            default: { return false; }
            }
        }
    };

    // helper to render shells
    struct Shells
    {
        GLVolumeCollection volumes;
        bool visible{ false };
        //BBS: always load shell when preview
        int print_id{ -1 };
        int print_modify_count { -1 };
        bool previewing{ false };
    };

    // helper to render extrusion paths
    struct Extrusions
    {
        struct Range
        {
            float min;
            float max;
            unsigned int count;
            bool log_scale;

            Range() { reset(); }
            void update_from(const float value) {
                if (value != max && value != min)
                    ++count;
                min = std::min(min, value);
                max = std::max(max, value);
            }
            void reset(bool log = false) { min = FLT_MAX; max = -FLT_MAX; count = 0; log_scale = log; }

            float step_size() const;
            ColorRGBA get_color_at(float value) const;
            float get_value_at_step(int step) const;

        };

        struct Ranges
        {
            // Color mapping by layer height.
            Range height;
            // Color mapping by extrusion width.
            Range width;
            // Color mapping by feedrate.
            Range feedrate;
            // Color mapping by fan speed.
            Range fan_speed;
            // Color mapping by volumetric extrusion rate.
            Range volumetric_rate;
            // Color mapping by extrusion temperature.
            Range temperature;
            // Color mapping by layer time.
            Range layer_duration;
Range layer_duration_log;
            void reset() {
                height.reset();
                width.reset();
                feedrate.reset();
                fan_speed.reset();
                volumetric_rate.reset();
                temperature.reset();
                layer_duration.reset();
                layer_duration_log.reset(true);
            }
        };

        unsigned int role_visibility_flags{ 0 };
        Ranges ranges;

        void reset_role_visibility_flags() {
            role_visibility_flags = 0;
            for (unsigned int i = 0; i < erCount; ++i) {
                role_visibility_flags |= 1 << i;
            }
        }

        void reset_ranges() { ranges.reset(); }
    };

    class Layers
    {
    public:
        struct Endpoints
        {
            size_t first{ 0 };
            size_t last{ 0 };

            bool operator == (const Endpoints& other) const { return first == other.first && last == other.last; }
            bool operator != (const Endpoints& other) const { return !operator==(other); }
        };

    private:
        std::vector<double> m_zs;
        std::vector<Endpoints> m_endpoints;

    public:
        void append(double z, Endpoints endpoints) {
            m_zs.emplace_back(z);
            m_endpoints.emplace_back(endpoints);
        }

        void reset() {
            m_zs = std::vector<double>();
            m_endpoints = std::vector<Endpoints>();
        }

        size_t size() const { return m_zs.size(); }
        bool empty() const { return m_zs.empty(); }
        const std::vector<double>& get_zs() const { return m_zs; }
        const std::vector<Endpoints>& get_endpoints() const { return m_endpoints; }
        std::vector<Endpoints>& get_endpoints() { return m_endpoints; }
        double get_z_at(unsigned int id) const { return (id < m_zs.size()) ? m_zs[id] : 0.0; }
        Endpoints get_endpoints_at(unsigned int id) const { return (id < m_endpoints.size()) ? m_endpoints[id] : Endpoints(); }
        int                           get_l_at(float z) const
        {
            auto iter = std::upper_bound(m_zs.begin(), m_zs.end(), z);
            return std::distance(m_zs.begin(), iter);
        }

        bool operator != (const Layers& other) const {
            if (m_zs != other.m_zs)
                return true;
            if (m_endpoints != other.m_endpoints)
                return true;
            return false;
        }
    };

    // used to render the toolpath caps of the current sequential range
    // (i.e. when sliding on the horizontal slider)
    struct SequentialRangeCap
    {
        TBuffer* buffer{ nullptr };
        unsigned int ibo{ 0 };
        unsigned int vbo{ 0 };
        ColorRGBA color;

        ~SequentialRangeCap();
        bool is_renderable() const { return buffer != nullptr; }
        void reset();
        size_t indices_count() const { return 6; }
    };

#if ENABLE_GCODE_VIEWER_STATISTICS
    struct Statistics
    {
        // time
        int64_t results_time{ 0 };
        int64_t load_time{ 0 };
        int64_t load_vertices{ 0 };
        int64_t smooth_vertices{ 0 };
        int64_t load_indices{ 0 };
        int64_t refresh_time{ 0 };
        int64_t refresh_paths_time{ 0 };
        // opengl calls
        int64_t gl_multi_lines_calls_count{ 0 };
        int64_t gl_multi_triangles_calls_count{ 0 };
        int64_t gl_triangles_calls_count{ 0 };
        int64_t gl_instanced_models_calls_count{ 0 };
        int64_t gl_batched_models_calls_count{ 0 };
        // memory
        int64_t results_size{ 0 };
        int64_t total_vertices_gpu_size{ 0 };
        int64_t total_indices_gpu_size{ 0 };
        int64_t total_instances_gpu_size{ 0 };
        int64_t max_vbuffer_gpu_size{ 0 };
        int64_t max_ibuffer_gpu_size{ 0 };
        int64_t paths_size{ 0 };
        int64_t render_paths_size{ 0 };
        int64_t models_instances_size{ 0 };
        // other
        int64_t travel_segments_count{ 0 };
        int64_t wipe_segments_count{ 0 };
        int64_t extrude_segments_count{ 0 };
        int64_t instances_count{ 0 };
        int64_t batched_count{ 0 };
        int64_t vbuffers_count{ 0 };
        int64_t ibuffers_count{ 0 };

        void reset_all() {
            reset_times();
            reset_opengl();
            reset_sizes();
            reset_others();
        }

        void reset_times() {
            results_time = 0;
            load_time = 0;
            load_vertices = 0;
            smooth_vertices = 0;
            load_indices = 0;
            refresh_time = 0;
            refresh_paths_time = 0;
        }

        void reset_opengl() {
            gl_multi_lines_calls_count = 0;
            gl_multi_triangles_calls_count = 0;
            gl_triangles_calls_count = 0;
            gl_instanced_models_calls_count = 0;
            gl_batched_models_calls_count = 0;
        }

        void reset_sizes() {
            results_size = 0;
            total_vertices_gpu_size = 0;
            total_indices_gpu_size = 0;
            total_instances_gpu_size = 0;
            max_vbuffer_gpu_size = 0;
            max_ibuffer_gpu_size = 0;
            paths_size = 0;
            render_paths_size = 0;
            models_instances_size = 0;
        }

        void reset_others() {
            travel_segments_count = 0;
            wipe_segments_count = 0;
            extrude_segments_count = 0;
            instances_count = 0;
            batched_count = 0;
            vbuffers_count = 0;
            ibuffers_count = 0;
        }
    };
#endif // ENABLE_GCODE_VIEWER_STATISTICS

public:
    enum class EViewType : unsigned char;
    struct SequentialView
    {
        class Marker
        {
            GLModel m_model;
            Vec3f m_world_position;
            Transform3f m_world_transform;
            // for seams, the position of the marker is on the last endpoint of the toolpath containing it
            // the offset is used to show the correct value of tool position in the "ToolPosition" window
            // see implementation of render() method
            Vec3f m_world_offset;
            float m_z_offset{ 0.5f };
            GCodeProcessorResult::MoveVertex m_curr_move;
            bool m_visible{ true };
            bool m_is_dark = false;

        public:
            float m_scale = 1.0f;

            void init(std::string filename);

            const BoundingBoxf3& get_bounding_box() const { return m_model.get_bounding_box(); }

            void set_world_position(const Vec3f& position);
            void set_world_offset(const Vec3f& offset) { m_world_offset = offset; }

            bool is_visible() const { return m_visible; }
            void set_visible(bool visible) { m_visible = visible; }

            void render(int canvas_width, int canvas_height, const EViewType& view_type);
            void on_change_color_mode(bool is_dark) { m_is_dark = is_dark; }

            void update_curr_move(const GCodeProcessorResult::MoveVertex move);
        };

        class GCodeWindow
        {
            struct Line
            {
                std::string command;
                std::string parameters;
                std::string comment;
            };
            bool m_is_dark = false;
            uint64_t m_selected_line_id{ 0 };
            size_t m_last_lines_size{ 0 };
            std::string m_filename;
            boost::iostreams::mapped_file_source m_file;
            // map for accessing data in file by line number
            std::vector<size_t> m_lines_ends;
            // current visible lines
            std::vector<Line> m_lines;

        public:
            GCodeWindow() = default;
            ~GCodeWindow() { stop_mapping_file(); }
            void load_gcode(const std::string& filename, const std::vector<size_t> &lines_ends);
            void reset() {
                stop_mapping_file();
                m_lines_ends.clear();
                m_lines_ends.shrink_to_fit();
                m_lines.clear();
                m_lines.shrink_to_fit();
                m_filename.clear();
                m_filename.shrink_to_fit();
            }

            //BBS: GUI refactor: add canvas size
            //void render(float top, float bottom, uint64_t curr_line_id) const;
            void render(float top, float bottom, float right, uint64_t curr_line_id) const;
            void on_change_color_mode(bool is_dark) { m_is_dark = is_dark; }

            void stop_mapping_file();
        };

        struct Endpoints
        {
            size_t first{ 0 };
            size_t last{ 0 };
        };

        bool skip_invisible_moves{ false };
        Endpoints endpoints;
        Endpoints current;
        Endpoints last_current;
        Endpoints global;
        Vec3f current_position{ Vec3f::Zero() };
        Vec3f current_offset{ Vec3f::Zero() };
        Marker marker;
        GCodeWindow gcode_window;
        std::vector<unsigned int> gcode_ids;
        float m_scale = 1.0;
<<<<<<< HEAD
        bool m_show_marker = false;
=======
        bool m_show_gcode_window = false;
>>>>>>> b86b8ea8
        void render(const bool has_render_path, float legend_height, int canvas_width, int canvas_height, int right_margin, const EViewType& view_type);
    };

    struct ETools
    {
        std::vector<ColorRGBA> m_tool_colors;
        std::vector<bool>  m_tool_visibles;
    };

    enum class EViewType : unsigned char
    {
        FeatureType = 0,
        Height,
        Width,
        Feedrate,
        FanSpeed,
        Temperature,
        VolumetricRate,
        Tool,
        ColorPrint,
        FilamentId,
        LayerTime,
        LayerTimeLog,
        Count
    };

    //BBS
    ConflictResultOpt m_conflict_result;
private:
    std::vector<int> m_plater_extruder;
    bool m_gl_data_initialized{ false };
    unsigned int m_last_result_id{ 0 };
    size_t m_moves_count{ 0 };
    //BBS: save m_gcode_result as well
    const GCodeProcessorResult* m_gcode_result;
    //BBS: add only gcode mode
    bool m_only_gcode_in_preview {false};
    std::vector<size_t> m_ssid_to_moveid_map;

    std::vector<TBuffer> m_buffers{ static_cast<size_t>(EMoveType::Extrude) };
    // bounding box of toolpaths
    BoundingBoxf3 m_paths_bounding_box;
    // bounding box of toolpaths + marker tools
    BoundingBoxf3 m_max_bounding_box;
    //BBS: add shell bounding box
    BoundingBoxf3 m_shell_bounding_box;
    float m_max_print_height{ 0.0f };

    //BBS save m_tools_color and m_tools_visible
    ETools m_tools;
    ConfigOptionMode m_user_mode;
    bool m_fold = {false};

    Layers m_layers;
    std::array<unsigned int, 2> m_layers_z_range;
    std::vector<ExtrusionRole> m_roles;
    size_t m_extruders_count;
    std::vector<unsigned char> m_extruder_ids;
    std::vector<float> m_filament_diameters;
    std::vector<float> m_filament_densities;
    Extrusions m_extrusions;
    SequentialView m_sequential_view;
    IMSlider* m_moves_slider;
    IMSlider* m_layers_slider;
    Shells m_shells;
    /*BBS GUI refactor, store displayed items in color scheme combobox */
    std::vector<EViewType> view_type_items;
    std::vector<std::string> view_type_items_str;
    int       m_view_type_sel = 0;
    EViewType m_view_type{ EViewType::FeatureType };
    std::vector<EMoveType> options_items;

    bool m_legend_enabled{ true };
    PrintEstimatedStatistics m_print_statistics;
    PrintEstimatedStatistics::ETimeMode m_time_estimate_mode{ PrintEstimatedStatistics::ETimeMode::Normal };
#if ENABLE_GCODE_VIEWER_STATISTICS
    Statistics m_statistics;
#endif // ENABLE_GCODE_VIEWER_STATISTICS
    std::array<float, 2> m_detected_point_sizes = { 0.0f, 0.0f };
    GCodeProcessorResult::SettingsIds m_settings_ids;
    std::array<SequentialRangeCap, 2> m_sequential_range_caps;

    std::vector<CustomGCode::Item> m_custom_gcode_per_print_z;

    bool m_contained_in_bed{ true };
mutable bool m_no_render_path { false };
    bool m_is_dark = false;

public:
    GCodeViewer();
    ~GCodeViewer();

    void on_change_color_mode(bool is_dark);
    float m_scale = 1.0;
    void set_scale(float scale = 1.0);
    void init(ConfigOptionMode mode, Slic3r::PresetBundle* preset_bundle);
    void update_by_mode(ConfigOptionMode mode);

    // extract rendering data from the given parameters
    //BBS: add only gcode mode
    void load(const GCodeProcessorResult& gcode_result, const Print& print, const BuildVolume& build_volume,
            const std::vector<BoundingBoxf3>& exclude_bounding_box, ConfigOptionMode mode, bool only_gcode = false);
    // recalculate ranges in dependence of what is visible and sets tool/print colors
    void refresh(const GCodeProcessorResult& gcode_result, const std::vector<std::string>& str_tool_colors);
    void refresh_render_paths();
    void update_shells_color_by_extruder(const DynamicPrintConfig* config);
    void set_shell_transparency(float alpha = 0.15f);

    void reset();
    //BBS: always load shell at preview
    void reset_shell();
    void load_shells(const Print& print, bool force_previewing = false);
    void set_shells_on_preview(bool is_previewing) { m_shells.previewing = is_previewing; }
    //BBS: add all plates filament statistics
    void render_all_plates_stats(const std::vector<const GCodeProcessorResult*>& gcode_result_list, bool show = true) const;
    //BBS: GUI refactor: add canvas width and height
    void render(int canvas_width, int canvas_height, int right_margin);
    //BBS
    void _render_calibration_thumbnail_internal(ThumbnailData& thumbnail_data, const ThumbnailsParams& thumbnail_params, PartPlateList& partplate_list, OpenGLManager& opengl_manager);
    void _render_calibration_thumbnail_framebuffer(ThumbnailData& thumbnail_data, unsigned int w, unsigned int h, const ThumbnailsParams& thumbnail_params, PartPlateList& partplate_list, OpenGLManager& opengl_manager);
    void render_calibration_thumbnail(ThumbnailData& thumbnail_data, unsigned int w, unsigned int h, const ThumbnailsParams& thumbnail_params, PartPlateList& partplate_list, OpenGLManager& opengl_manager);

    bool has_data() const { return !m_roles.empty(); }
    bool can_export_toolpaths() const;
    std::vector<int> get_plater_extruder();

    const float                get_max_print_height() const { return m_max_print_height; }
    const BoundingBoxf3& get_paths_bounding_box() const { return m_paths_bounding_box; }
    const BoundingBoxf3& get_max_bounding_box() const { return m_max_bounding_box; }
    const BoundingBoxf3& get_shell_bounding_box() const { return m_shell_bounding_box; }
    const std::vector<double>& get_layers_zs() const { return m_layers.get_zs(); }
    const std::array<unsigned int,2> &get_layers_z_range() const { return m_layers_z_range; }

    const SequentialView& get_sequential_view() const { return m_sequential_view; }
    void update_sequential_view_current(unsigned int first, unsigned int last);

    /* BBS IMSlider */
    IMSlider *get_moves_slider() { return m_moves_slider; }
    IMSlider *get_layers_slider() { return m_layers_slider; }
    void enable_moves_slider(bool enable) const;
    void update_moves_slider(bool set_to_max = false);
    void update_layers_slider_mode();
    void update_marker_curr_move();

    bool is_contained_in_bed() const { return m_contained_in_bed; }
    //BBS: add only gcode mode
    bool is_only_gcode_in_preview() const { return m_only_gcode_in_preview; }

    EViewType get_view_type() const { return m_view_type; }
    void set_view_type(EViewType type, bool reset_feature_type_visible = true) {
        if (type == EViewType::Count)
            type = EViewType::FeatureType;
        m_view_type = (EViewType)type;
        if (reset_feature_type_visible && type == EViewType::ColorPrint) {
            reset_visible(EViewType::FeatureType);
        }
    }
    void reset_visible(EViewType type) {
        if (type == EViewType::FeatureType) {
            for (size_t i = 0; i < m_roles.size(); ++i) {
                ExtrusionRole role = m_roles[i];
                m_extrusions.role_visibility_flags = m_extrusions.role_visibility_flags | (1 << role);
            }
        } else if (type == EViewType::ColorPrint){
            for(auto item: m_tools.m_tool_visibles) item = true;
        }
    }

    bool is_toolpath_move_type_visible(EMoveType type) const;
    void set_toolpath_move_type_visible(EMoveType type, bool visible);
    unsigned int get_toolpath_role_visibility_flags() const { return m_extrusions.role_visibility_flags; }
    void set_toolpath_role_visibility_flags(unsigned int flags) { m_extrusions.role_visibility_flags = flags; }
    unsigned int get_options_visibility_flags() const;
    void set_options_visibility_from_flags(unsigned int flags);
    void set_layers_z_range(const std::array<unsigned int, 2>& layers_z_range);

    bool is_legend_enabled() const { return m_legend_enabled; }
    void enable_legend(bool enable) { m_legend_enabled = enable; }

    void export_toolpaths_to_obj(const char* filename) const;

    std::vector<CustomGCode::Item>& get_custom_gcode_per_print_z() { return m_custom_gcode_per_print_z; }
    size_t get_extruders_count() { return m_extruders_count; }
    void push_combo_style();
    void pop_combo_style();

private:
    void load_toolpaths(const GCodeProcessorResult& gcode_result, const BuildVolume& build_volume, const std::vector<BoundingBoxf3>& exclude_bounding_box);
    //BBS: always load shell at preview
    //void load_shells(const Print& print);
    void refresh_render_paths(bool keep_sequential_current_first, bool keep_sequential_current_last) const;
    void render_toolpaths();
    void render_shells();

    //BBS: GUI refactor: add canvas size
    void render_legend(float &legend_height, int canvas_width, int canvas_height, int right_margin);
    void render_slider(int canvas_width, int canvas_height);

#if ENABLE_GCODE_VIEWER_STATISTICS
    void render_statistics();
#endif // ENABLE_GCODE_VIEWER_STATISTICS
    bool is_visible(ExtrusionRole role) const {
        return role < erCount && (m_extrusions.role_visibility_flags & (1 << role)) != 0;
    }
    bool is_visible(const Path& path) const { return is_visible(path.role); }
    void log_memory_used(const std::string& label, int64_t additional = 0) const;
    ColorRGBA option_color(EMoveType move_type) const;
};

} // namespace GUI
} // namespace Slic3r

#endif // slic3r_GCodeViewer_hpp_
<|MERGE_RESOLUTION|>--- conflicted
+++ resolved
@@ -698,11 +698,8 @@
         GCodeWindow gcode_window;
         std::vector<unsigned int> gcode_ids;
         float m_scale = 1.0;
-<<<<<<< HEAD
         bool m_show_marker = false;
-=======
         bool m_show_gcode_window = false;
->>>>>>> b86b8ea8
         void render(const bool has_render_path, float legend_height, int canvas_width, int canvas_height, int right_margin, const EViewType& view_type);
     };
 
