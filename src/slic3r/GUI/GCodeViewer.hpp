--- conflicted
+++ resolved
@@ -37,364 +37,6 @@
 static const float SLIDER_BOTTOM_MARGIN = 64.0f;
 class GCodeViewer
 {
-<<<<<<< HEAD
-    // helper to render shells
-    struct Shells
-    {
-        GLVolumeCollection volumes;
-        bool visible{ false };
-        //BBS: always load shell when preview
-        int print_id{ -1 };
-        int print_modify_count { -1 };
-        bool previewing{ false };
-    };
-=======
-    using IBufferType = unsigned short;
-    using VertexBuffer = std::vector<float>;
-    using MultiVertexBuffer = std::vector<VertexBuffer>;
-    using IndexBuffer = std::vector<IBufferType>;
-    using MultiIndexBuffer = std::vector<IndexBuffer>;
-    using InstanceBuffer = std::vector<float>;
-    using InstanceIdBuffer = std::vector<size_t>;
-    using InstancesOffsets = std::vector<Vec3f>;
-
-    static const std::vector<ColorRGBA> Extrusion_Role_Colors;
-    static const std::vector<ColorRGBA> Options_Colors;
-    static const std::vector<ColorRGBA> Travel_Colors;
-    static const std::vector<ColorRGBA> Range_Colors;
-    static const ColorRGBA              Wipe_Color;
-    static const ColorRGBA              Neutral_Color;
-
-    enum class EOptionsColors : unsigned char
-    {
-        Retractions,
-        Unretractions,
-        Seams,
-        ToolChanges,
-        ColorChanges,
-        PausePrints,
-        CustomGCodes
-    };
-
-    // vbo buffer containing vertices data used to render a specific toolpath type
-    struct VBuffer
-    {
-        enum class EFormat : unsigned char
-        {
-            // vertex format: 3 floats -> position.x|position.y|position.z
-            Position,
-            // vertex format: 4 floats -> position.x|position.y|position.z|normal.x
-            PositionNormal1,
-            // vertex format: 6 floats -> position.x|position.y|position.z|normal.x|normal.y|normal.z
-            PositionNormal3
-        };
-
-        EFormat format{ EFormat::Position };
-        // vbos id
-        std::vector<unsigned int> vbos;
-        // sizes of the buffers, in bytes, used in export to obj
-        std::vector<size_t> sizes;
-        // count of vertices, updated after data are sent to gpu
-        size_t count{ 0 };
-
-        size_t data_size_bytes() const { return count * vertex_size_bytes(); }
-        // We set 65536 as max count of vertices inside a vertex buffer to allow
-        // to use unsigned short in place of unsigned int for indices in the index buffer, to save memory
-        size_t max_size_bytes() const { return 65536 * vertex_size_bytes(); }
-
-        size_t vertex_size_floats() const { return position_size_floats() + normal_size_floats(); }
-        size_t vertex_size_bytes() const { return vertex_size_floats() * sizeof(float); }
-
-        size_t position_offset_floats() const { return 0; }
-        size_t position_offset_bytes() const { return position_offset_floats() * sizeof(float); }
-
-        size_t position_size_floats() const { return 3; }
-        size_t position_size_bytes() const { return position_size_floats() * sizeof(float); }
-
-        size_t normal_offset_floats() const {
-            assert(format == EFormat::PositionNormal1 || format == EFormat::PositionNormal3);
-            return position_size_floats();
-        }
-        size_t normal_offset_bytes() const { return normal_offset_floats() * sizeof(float); }
-
-        size_t normal_size_floats() const {
-            switch (format)
-            {
-            case EFormat::PositionNormal1: { return 1; }
-            case EFormat::PositionNormal3: { return 3; }
-            default:                       { return 0; }
-            }
-        }
-        size_t normal_size_bytes() const { return normal_size_floats() * sizeof(float); }
-
-        void reset();
-    };
-
-    // buffer containing instances data used to render a toolpaths using instanced or batched models
-    // instance record format:
-    // instanced models: 5 floats -> position.x|position.y|position.z|width|height (which are sent to the shader as -> vec3 (offset) + vec2 (scales) in GLModel::render_instanced())
-    // batched models:   3 floats -> position.x|position.y|position.z
-    struct InstanceVBuffer
-    {
-        // ranges used to render only subparts of the intances
-        struct Ranges
-        {
-            struct Range
-            {
-                // offset in bytes of the 1st instance to render
-                unsigned int offset;
-                // count of instances to render
-                unsigned int count;
-                // vbo id
-                unsigned int vbo{ 0 };
-                // Color to apply to the instances
-                ColorRGBA color;
-            };
-
-            std::vector<Range> ranges;
-
-            void reset();
-        };
-
-        enum class EFormat : unsigned char
-        {
-            InstancedModel,
-            BatchedModel
-        };
-
-        EFormat format;
-
-        // cpu-side buffer containing all instances data
-        InstanceBuffer buffer;
-        // indices of the moves for all instances
-        std::vector<size_t> s_ids;
-        // position offsets, used to show the correct value of the tool position
-        InstancesOffsets offsets;
-        Ranges render_ranges;
-
-        size_t data_size_bytes() const { return s_ids.size() * instance_size_bytes(); }
-
-        size_t instance_size_floats() const {
-            switch (format)
-            {
-            case EFormat::InstancedModel: { return 5; }
-            case EFormat::BatchedModel: { return 3; }
-            default: { return 0; }
-            }
-        }
-        size_t instance_size_bytes() const { return instance_size_floats() * sizeof(float); }
-
-        void reset();
-    };
-
-    // ibo buffer containing indices data (for lines/triangles) used to render a specific toolpath type
-    struct IBuffer
-    {
-        // id of the associated vertex buffer
-        unsigned int vbo{ 0 };
-        // ibo id
-        unsigned int ibo{ 0 };
-        // count of indices, updated after data are sent to gpu
-        size_t count{ 0 };
-
-        void reset();
-    };
-
-    // Used to identify different toolpath sub-types inside a IBuffer
-    struct Path
-    {
-        struct Endpoint
-        {
-            // index of the buffer in the multibuffer vector
-            // the buffer type may change:
-            // it is the vertex buffer while extracting vertices data,
-            // the index buffer while extracting indices data
-            unsigned int b_id{ 0 };
-            // index into the buffer
-            size_t i_id{ 0 };
-            // move id
-            size_t s_id{ 0 };
-            Vec3f position{ Vec3f::Zero() };
-        };
-
-        struct Sub_Path
-        {
-            Endpoint first;
-            Endpoint last;
-
-            bool contains(size_t s_id) const {
-                return first.s_id <= s_id && s_id <= last.s_id;
-            }
-        };
-
-        EMoveType type{ EMoveType::Noop };
-        ExtrusionRole role{ erNone };
-        float delta_extruder{ 0.0f };
-        float height{ 0.0f };
-        float width{ 0.0f };
-        float feedrate{ 0.0f };
-        float fan_speed{ 0.0f };
-        float temperature{ 0.0f };
-        float volumetric_rate{ 0.0f };
-        float layer_time{ 0.0f };
-        unsigned char extruder_id{ 0 };
-        unsigned char cp_color_id{ 0 };
-        std::vector<Sub_Path> sub_paths;
-
-        bool matches(const GCodeProcessorResult::MoveVertex& move) const;
-        size_t vertices_count() const {
-            return sub_paths.empty() ? 0 : sub_paths.back().last.s_id - sub_paths.front().first.s_id + 1;
-        }
-        bool contains(size_t s_id) const {
-            return sub_paths.empty() ? false : sub_paths.front().first.s_id <= s_id && s_id <= sub_paths.back().last.s_id;
-        }
-        int get_id_of_sub_path_containing(size_t s_id) const {
-            if (sub_paths.empty())
-                return -1;
-            else {
-                for (int i = 0; i < static_cast<int>(sub_paths.size()); ++i) {
-                    if (sub_paths[i].contains(s_id))
-                        return i;
-                }
-                return -1;
-            }
-        }
-        void add_sub_path(const GCodeProcessorResult::MoveVertex& move, unsigned int b_id, size_t i_id, size_t s_id) {
-            Endpoint endpoint = { b_id, i_id, s_id, move.position };
-            sub_paths.push_back({ endpoint , endpoint });
-        }
-    };
-
-    // Used to batch the indices needed to render the paths
-    struct RenderPath
-    {
-        // Index of the parent tbuffer
-        unsigned char               tbuffer_id;
-        // Render path property
-        ColorRGBA                       color;
-        // Index of the buffer in TBuffer::indices
-        unsigned int                ibuffer_id;
-        // Render path content
-        // Index of the path in TBuffer::paths
-        unsigned int                path_id;
-        std::vector<unsigned int>   sizes;
-        std::vector<size_t>         offsets; // use size_t because we need an unsigned integer whose size matches pointer's size (used in the call glMultiDrawElements())
-        bool contains(size_t offset) const {
-            for (size_t i = 0; i < offsets.size(); ++i) {
-                if (offsets[i] <= offset && offset <= offsets[i] + static_cast<size_t>(sizes[i] * sizeof(IBufferType)))
-                    return true;
-            }
-            return false;
-        }
-    };
-    struct RenderPathPropertyLower {
-        bool operator() (const RenderPath &l, const RenderPath &r) const {
-            if (l.tbuffer_id < r.tbuffer_id)
-                return true;
-            if (l.color < r.color)
-                return true;
-            else if (l.color > r.color)
-                return false;
-            return l.ibuffer_id < r.ibuffer_id;
-        }
-    };
-    struct RenderPathPropertyEqual {
-        bool operator() (const RenderPath &l, const RenderPath &r) const {
-            return l.tbuffer_id == r.tbuffer_id && l.ibuffer_id == r.ibuffer_id && l.color == r.color;
-        }
-    };
-
-    // buffer containing data for rendering a specific toolpath type
-    struct TBuffer
-    {
-        enum class ERenderPrimitiveType : unsigned char
-        {
-            Line,
-            Triangle,
-            InstancedModel,
-            BatchedModel
-        };
-
-        ERenderPrimitiveType render_primitive_type;
-
-        // buffers for point, line and triangle primitive types
-        VBuffer vertices;
-        std::vector<IBuffer> indices;
-
-        struct Model
-        {
-            GLModel model;
-            ColorRGBA color;
-            InstanceVBuffer instances;
-            GLModel::Geometry data;
-
-            void reset();
-        };
-
-        // contain the buffer for model primitive types
-        Model model;
-
-        std::string shader;
-        std::vector<Path> paths;
-        std::vector<RenderPath> render_paths;
-        bool visible{ false };
-
-        void reset();
-
-        // b_id index of buffer contained in this->indices
-        // i_id index of first index contained in this->indices[b_id]
-        // s_id index of first vertex contained in this->vertices
-        void add_path(const GCodeProcessorResult::MoveVertex& move, unsigned int b_id, size_t i_id, size_t s_id);
-
-        unsigned int max_vertices_per_segment() const {
-            switch (render_primitive_type)
-            {
-            case ERenderPrimitiveType::Line:     { return 2; }
-            case ERenderPrimitiveType::Triangle: { return 8; }
-            default:                             { return 0; }
-            }
-        }
-
-        size_t max_vertices_per_segment_size_floats() const { return vertices.vertex_size_floats() * static_cast<size_t>(max_vertices_per_segment()); }
-        size_t max_vertices_per_segment_size_bytes() const { return max_vertices_per_segment_size_floats() * sizeof(float); }
-        unsigned int indices_per_segment() const {
-            switch (render_primitive_type)
-            {
-            case ERenderPrimitiveType::Line:     { return 2; }
-            case ERenderPrimitiveType::Triangle: { return 30; } // 3 indices x 10 triangles
-            default:                             { return 0; }
-            }
-        }
-        size_t indices_per_segment_size_bytes() const { return static_cast<size_t>(indices_per_segment() * sizeof(IBufferType)); }
-        unsigned int max_indices_per_segment() const {
-            switch (render_primitive_type)
-            {
-            case ERenderPrimitiveType::Line:     { return 2; }
-            case ERenderPrimitiveType::Triangle: { return 36; } // 3 indices x 12 triangles
-            default:                             { return 0; }
-            }
-        }
-        size_t max_indices_per_segment_size_bytes() const { return max_indices_per_segment() * sizeof(IBufferType); }
-
-        bool has_data() const {
-            switch (render_primitive_type)
-            {
-            case ERenderPrimitiveType::Line:
-            case ERenderPrimitiveType::Triangle: {
-                return !vertices.vbos.empty() && vertices.vbos.front() != 0 && !indices.empty() && indices.front().ibo != 0;
-            }
-            case ERenderPrimitiveType::InstancedModel: { return model.model.is_initialized() && !model.instances.buffer.empty(); }
-            case ERenderPrimitiveType::BatchedModel: {
-                return !model.data.vertices.empty() && !model.data.indices.empty() &&
-                    !vertices.vbos.empty() && vertices.vbos.front() != 0 && !indices.empty() && indices.front().ibo != 0;
-            }
-            default: { return false; }
-            }
-        }
-    };
-
->>>>>>> 4501bf6f
-
 public:
     enum class EViewType : unsigned char;
     struct SequentialView
@@ -510,43 +152,14 @@
         GCodeWindow gcode_window;
         float m_scale = 1.0;
         bool m_show_marker = false;
-<<<<<<< HEAD
         void render(const bool has_render_path, float legend_height, const libvgcode::Viewer* viewer, uint32_t gcode_id, int canvas_width, int canvas_height, int right_margin, const libvgcode::EViewType& view_type);
-=======
-        void render(const bool has_render_path, float legend_height, int canvas_width, int canvas_height, int right_margin, const EViewType& view_type);
     };
-
-    struct ETools
-    {
-        std::vector<ColorRGBA> m_tool_colors;
-        std::vector<bool>  m_tool_visibles;
-    };
-
     struct ExtruderFilament
     {
         std::string   type;
         std::string   hex_color;
         unsigned char filament_id;
         bool is_support_filament;
-    };
-
-    enum class EViewType : unsigned char
-    {
-        Summary = 0,
-        FeatureType,
-        Height,
-        Width,
-        Feedrate,
-        FanSpeed,
-        Temperature,
-        VolumetricRate,
-        Tool,
-        ColorPrint,
-        FilamentId,
-        LayerTime,
-        LayerTimeLog,
-        Count
->>>>>>> 4501bf6f
     };
     // helper to render shells
     struct Shells
@@ -573,15 +186,11 @@
     //BBS: add only gcode mode
     bool m_only_gcode_in_preview {false};
 
-<<<<<<< HEAD
-=======
     //BBS: extruder dispensing filament
     std::vector<ExtruderFilament> m_left_extruder_filament;
     std::vector<ExtruderFilament> m_right_extruder_filament;
     size_t m_nozzle_nums;
 
-    std::vector<TBuffer> m_buffers{ static_cast<size_t>(EMoveType::Extrude) };
->>>>>>> 4501bf6f
     // bounding box of toolpaths
     BoundingBoxf3 m_paths_bounding_box;
     // bounding box of toolpaths + marker tools
@@ -600,8 +209,6 @@
     SequentialView m_sequential_view;
     IMSlider* m_moves_slider;
     IMSlider* m_layers_slider;
-<<<<<<< HEAD
-    Shells m_shells;
 #if VGCODE_ENABLE_COG_AND_TOOL_MARKERS
     // whether or not to render the cog model with fixed screen size
     bool m_cog_marker_fixed_screen_size{ true };
@@ -609,8 +216,6 @@
     bool m_tool_marker_fixed_screen_size{ false };
     float m_tool_marker_size{ 1.0f };
 #endif // VGCODE_ENABLE_COG_AND_TOOL_MARKERS
-=======
->>>>>>> 4501bf6f
 
     /*BBS GUI refactor, store displayed items in color scheme combobox */
     std::vector<libvgcode::EViewType> view_type_items;
