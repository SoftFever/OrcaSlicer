--- conflicted
+++ resolved
@@ -142,9 +142,9 @@
     Button(parent, text)
 {
     StateColor btn_bg_green(std::pair<wxColour, int>(wxColour(206, 206, 206), StateColor::Disabled),
-        std::pair<wxColour, int>(wxColour(0, 137, 123), StateColor::Pressed),
-        std::pair<wxColour, int>(wxColour(38, 166, 154), StateColor::Hovered),
-        std::pair<wxColour, int>(wxColour(0, 150, 136), StateColor::Normal));
+        std::pair<wxColour, int>(wxColour(27, 136, 68), StateColor::Pressed),
+        std::pair<wxColour, int>(wxColour(61, 203, 115), StateColor::Hovered),
+        std::pair<wxColour, int>(wxColour(0, 174, 66), StateColor::Normal));
 
     StateColor btn_bg_white(std::pair<wxColour, int>(wxColour(206, 206, 206), StateColor::Disabled),
         std::pair<wxColour, int>(wxColour(206, 206, 206), StateColor::Pressed),
@@ -152,7 +152,7 @@
         std::pair<wxColour, int>(wxColour(255, 255, 255), StateColor::Normal));
 
     StateColor btn_bd_green(std::pair<wxColour, int>(wxColour(255, 255, 254), StateColor::Disabled),
-        std::pair<wxColour, int>(wxColour(0, 150, 136), StateColor::Enabled));
+        std::pair<wxColour, int>(wxColour(0, 174, 66), StateColor::Enabled));
 
     StateColor btn_bd_white(std::pair<wxColour, int>(wxColour(255, 255, 254), StateColor::Disabled),
         std::pair<wxColour, int>(wxColour(38, 46, 48), StateColor::Enabled));
@@ -623,20 +623,10 @@
     wxBoxSizer* pop_sizer = new wxBoxSizer(wxVERTICAL);
     m_pop_win->SetSizer(pop_sizer);
 
-<<<<<<< HEAD
-    wxStaticBitmap* img = new wxStaticBitmap(m_pop_win, wxID_ANY, wxNullBitmap);
-    if (wxGetApp().app_config->get_language_code() == "zh-cn") {
-        img->SetBitmap(ScalableBitmap(this, "cali_fdc_editing_diagram_CN", 206).bmp());
-    } else {
-        img->SetBitmap(ScalableBitmap(this, "cali_fdc_editing_diagram", 206).bmp());
-    }
-    pop_sizer->Add(img, 1, wxEXPAND | wxALL, FromDIP(20));
-=======
     m_img = new wxStaticBitmap(m_pop_win, wxID_ANY, wxNullBitmap);
     m_bmp = ScalableBitmap(this, "cali_fdc_editing_diagram", 206);
     m_img->SetBitmap(m_bmp.bmp());
     pop_sizer->Add(m_img, 1, wxEXPAND | wxALL, FromDIP(20));
->>>>>>> 693aa8d2
 
     m_pop_win->Layout();
     m_pop_win->Fit();
