#include "SelectMachine.hpp"
#include "I18N.hpp"

#include "libslic3r/Utils.hpp"
#include "libslic3r/Thread.hpp"
#include "libslic3r/Color.hpp"
#include "GUI.hpp"
#include "GUI_App.hpp"
#include "GUI_Preview.hpp"
#include "MainFrame.hpp"
#include "format.hpp"
#include "Widgets/ProgressDialog.hpp"
#include "Widgets/RoundedRectangle.hpp"
#include "Widgets/StaticBox.hpp"
#include "ConnectPrinter.hpp"


#include <wx/progdlg.h>
#include <wx/clipbrd.h>
#include <wx/dcgraph.h>
#include <miniz.h>
#include <algorithm>
#include "Plater.hpp"
#include "BitmapCache.hpp"
#include "BindDialog.hpp"

namespace Slic3r { namespace GUI {

wxDEFINE_EVENT(EVT_UPDATE_WINDOWS_POSITION, wxCommandEvent);
wxDEFINE_EVENT(EVT_FINISHED_UPDATE_MACHINE_LIST, wxCommandEvent);
wxDEFINE_EVENT(EVT_UPDATE_USER_MACHINE_LIST, wxCommandEvent);
wxDEFINE_EVENT(EVT_PRINT_JOB_CANCEL, wxCommandEvent);
wxDEFINE_EVENT(EVT_BIND_MACHINE, wxCommandEvent);
wxDEFINE_EVENT(EVT_UNBIND_MACHINE, wxCommandEvent);
wxDEFINE_EVENT(EVT_DISSMISS_MACHINE_LIST, wxCommandEvent);
wxDEFINE_EVENT(EVT_CONNECT_LAN_PRINT, wxCommandEvent);
wxDEFINE_EVENT(EVT_EDIT_PRINT_NAME, wxCommandEvent);
wxDEFINE_EVENT(EVT_CLEAR_IPADDRESS, wxCommandEvent);

#define INITIAL_NUMBER_OF_MACHINES 0
#define LIST_REFRESH_INTERVAL 200
#define MACHINE_LIST_REFRESH_INTERVAL 2000

#define WRAP_GAP FromDIP(2)

static wxString task_canceled_text = _L("Task canceled");


std::string get_print_status_info(PrintDialogStatus status)
{
    switch(status) {
    case PrintStatusInit:
        return "PrintStatusInit";
    case PrintStatusNoUserLogin:
        return "PrintStatusNoUserLogin";
    case PrintStatusInvalidPrinter:
        return "PrintStatusInvalidPrinter";
    case PrintStatusConnectingServer:
        return "PrintStatusConnectingServer";
    case PrintStatusReading:
        return "PrintStatusReading";
    case PrintStatusReadingFinished:
        return "PrintStatusReadingFinished";
    case PrintStatusReadingTimeout:
        return "PrintStatusReadingTimeout";
    case PrintStatusInUpgrading:
        return "PrintStatusInUpgrading";
    case PrintStatusNeedUpgradingAms:
        return "PrintStatusNeedUpgradingAms";
    case PrintStatusInSystemPrinting:
        return "PrintStatusInSystemPrinting";
    case PrintStatusInPrinting:
        return "PrintStatusInPrinting";
    case PrintStatusDisableAms:
        return "PrintStatusDisableAms";
    case PrintStatusAmsMappingSuccess:
        return "PrintStatusAmsMappingSuccess";
    case PrintStatusAmsMappingInvalid:
        return "PrintStatusAmsMappingInvalid";
    case PrintStatusAmsMappingU0Invalid:
        return "PrintStatusAmsMappingU0Invalid";
    case PrintStatusAmsMappingValid:
        return "PrintStatusAmsMappingValid";
    case PrintStatusAmsMappingByOrder:
        return "PrintStatusAmsMappingByOrder";
    case PrintStatusRefreshingMachineList:
        return "PrintStatusRefreshingMachineList";
    case PrintStatusSending:
        return "PrintStatusSending";
    case PrintStatusSendingCanceled:
        return "PrintStatusSendingCanceled";
    case PrintStatusLanModeNoSdcard:
        return "PrintStatusLanModeNoSdcard";
    case PrintStatusNoSdcard:
        return "PrintStatusNoSdcard";
    case PrintStatusUnsupportedPrinter:
        return "PrintStatusUnsupportedPrinter";
    case PrintStatusTimelapseNoSdcard:
        return "PrintStatusTimelapseNoSdcard";
    case PrintStatusNotSupportedPrintAll:
        return "PrintStatusNotSupportedPrintAll";
    }
    return "unknown";
}

MachineObjectPanel::MachineObjectPanel(wxWindow *parent, wxWindowID id, const wxPoint &pos, const wxSize &size, long style, const wxString &name)
{
    wxPanel::Create(parent, id, pos, SELECT_MACHINE_ITEM_SIZE, style, name);
    Bind(wxEVT_PAINT, &MachineObjectPanel::OnPaint, this);

    SetBackgroundColour(StateColor::darkModeColorFor(*wxWHITE));

    m_unbind_img        = ScalableBitmap(this, "unbind", 18);
    m_edit_name_img     = ScalableBitmap(this, "edit_button", 18);
    m_select_unbind_img = ScalableBitmap(this, "unbind_selected", 18);

    m_printer_status_offline = ScalableBitmap(this, "printer_status_offline", 12);
    m_printer_status_busy    = ScalableBitmap(this, "printer_status_busy", 12);
    m_printer_status_idle    = ScalableBitmap(this, "printer_status_idle", 12);
    m_printer_status_lock    = ScalableBitmap(this, "printer_status_lock", 16);
    m_printer_in_lan         = ScalableBitmap(this, "printer_in_lan", 16);

    this->Bind(wxEVT_ENTER_WINDOW, &MachineObjectPanel::on_mouse_enter, this);
    this->Bind(wxEVT_LEAVE_WINDOW, &MachineObjectPanel::on_mouse_leave, this);
    this->Bind(wxEVT_LEFT_UP, &MachineObjectPanel::on_mouse_left_up, this);

#ifdef __APPLE__
    wxPlatformInfo platformInfo;
    auto major = platformInfo.GetOSMajorVersion();
    auto minor = platformInfo.GetOSMinorVersion();
    auto micro = platformInfo.GetOSMicroVersion();

    //macos 13.1.0
    if (major >= 13 && minor >= 1 && micro >= 0) {
        m_is_macos_special_version = true;
    }
#endif

}


MachineObjectPanel::~MachineObjectPanel() {}

void MachineObjectPanel::show_bind_dialog()
{
    if (wxGetApp().is_user_login()) {
        BindMachineDialog dlg;
        dlg.update_machine_info(m_info);
        dlg.ShowModal();
    }
}

void MachineObjectPanel::set_printer_state(PrinterState state)
{
    m_state = state;
    Refresh();
}

void MachineObjectPanel::show_edit_printer_name(bool show)
{
    m_show_edit = show;
    Refresh();
}

void MachineObjectPanel::show_printer_bind(bool show, PrinterBindState state)
{
    m_show_bind   = show;
    m_bind_state  = state;
    Refresh();
}

void MachineObjectPanel::OnPaint(wxPaintEvent &event)
{
    wxPaintDC dc(this);
    doRender(dc);
}

void MachineObjectPanel::render(wxDC &dc)
{
#ifdef __WXMSW__
    wxSize     size = GetSize();
    wxMemoryDC memdc;
    wxBitmap   bmp(size.x, size.y);
    memdc.SelectObject(bmp);
    memdc.Blit({0, 0}, size, &dc, {0, 0});

    {
        wxGCDC dc2(memdc);
        doRender(dc2);
    }

    memdc.SelectObject(wxNullBitmap);
    dc.DrawBitmap(bmp, 0, 0);
#else
    doRender(dc);
#endif
}

void MachineObjectPanel::doRender(wxDC &dc)
{
    auto   left = 10;
    wxSize size = GetSize();
    dc.SetPen(*wxTRANSPARENT_PEN);

    auto dwbitmap = m_printer_status_offline;
    if (m_state == PrinterState::IDLE) { dwbitmap = m_printer_status_idle; }
    if (m_state == PrinterState::BUSY) { dwbitmap = m_printer_status_busy; }
    if (m_state == PrinterState::OFFLINE) { dwbitmap = m_printer_status_offline; }
    if (m_state == PrinterState::LOCK) { dwbitmap = m_printer_status_lock; }
    if (m_state == PrinterState::IN_LAN) { dwbitmap = m_printer_in_lan; }

    // dc.DrawCircle(left, size.y / 2, 3);
    dc.DrawBitmap(dwbitmap.bmp(), wxPoint(left, (size.y - dwbitmap.GetBmpSize().y) / 2));

    left += dwbitmap.GetBmpSize().x + 8;
    dc.SetFont(Label::Body_13);
    dc.SetBackgroundMode(wxTRANSPARENT);
    dc.SetTextForeground(StateColor::darkModeColorFor(SELECT_MACHINE_GREY900));
    wxString dev_name = "";
    if (m_info) {
        dev_name = from_u8(m_info->dev_name);

         if (m_state == PrinterState::IN_LAN) {
             dev_name += _L("(LAN)");
         }
    }
    auto        sizet        = dc.GetTextExtent(dev_name);
    auto        text_end     = 0;

    if (m_show_edit) {
        text_end = size.x - m_unbind_img.GetBmpSize().x - 30;
    }
    else {
        text_end = size.x - m_unbind_img.GetBmpSize().x;
    }

    wxString finally_name =  dev_name;
    if (sizet.x > (text_end - left)) {
        auto limit_width = text_end - left - dc.GetTextExtent("...").x - 15;
        for (auto i = 0; i < dev_name.length(); i++) {
            auto curr_width = dc.GetTextExtent(dev_name.substr(0, i));
            if (curr_width.x >= limit_width) {
                finally_name = dev_name.substr(0, i) + "...";
                break;
            }
        }
    }

    dc.DrawText(finally_name, wxPoint(left, (size.y - sizet.y) / 2));


    if (m_hover || m_is_macos_special_version) {

        if (m_hover && !m_is_macos_special_version) {
            dc.SetPen(SELECT_MACHINE_BRAND);
            dc.SetBrush(*wxTRANSPARENT_BRUSH);
            dc.DrawRectangle(0, 0, size.x, size.y);
        }

        if (m_show_bind) {
            if (m_bind_state == ALLOW_UNBIND) {
                left = size.x - m_unbind_img.GetBmpSize().x - 6;
                dc.DrawBitmap(m_unbind_img.bmp(), left, (size.y - m_unbind_img.GetBmpSize().y) / 2);
            }
        }

        if (m_show_edit) {
            left = size.x - m_unbind_img.GetBmpSize().x - 6 - m_edit_name_img.GetBmpSize().x - 6;
            dc.DrawBitmap(m_edit_name_img.bmp(), left, (size.y - m_edit_name_img.GetBmpSize().y) / 2);
        }
    }

}

void MachineObjectPanel::update_machine_info(MachineObject *info, bool is_my_devices)
{
    m_info = info;
    m_is_my_devices = is_my_devices;
    Refresh();
}

void MachineObjectPanel::on_mouse_enter(wxMouseEvent &evt)
{
    m_hover = true;
    Refresh();
}

void MachineObjectPanel::on_mouse_leave(wxMouseEvent &evt)
{
    m_hover = false;
    Refresh();
}

void MachineObjectPanel::on_mouse_left_up(wxMouseEvent &evt)
{
    if (m_is_my_devices) {
        // show edit
        if (m_show_edit) {
            auto edit_left   = GetSize().x - m_unbind_img.GetBmpSize().x - 6 - m_edit_name_img.GetBmpSize().x - 6;
            auto edit_right  = edit_left + m_edit_name_img.GetBmpSize().x;
            auto edit_top    = (GetSize().y - m_edit_name_img.GetBmpSize().y) / 2;
            auto edit_bottom = (GetSize().y - m_edit_name_img.GetBmpSize().y) / 2 + m_edit_name_img.GetBmpSize().y;
            if ((evt.GetPosition().x >= edit_left && evt.GetPosition().x <= edit_right) && evt.GetPosition().y >= edit_top && evt.GetPosition().y <= edit_bottom) {
                wxCommandEvent event(EVT_EDIT_PRINT_NAME);
                event.SetEventObject(this);
                wxPostEvent(this, event);
                return;
            }
        }
        if (m_show_bind) {
            auto left   = GetSize().x - m_unbind_img.GetBmpSize().x - 6;
            auto right  = left + m_unbind_img.GetBmpSize().x;
            auto top    = (GetSize().y - m_unbind_img.GetBmpSize().y) / 2;
            auto bottom = (GetSize().y - m_unbind_img.GetBmpSize().y) / 2 + m_unbind_img.GetBmpSize().y;

            if ((evt.GetPosition().x >= left && evt.GetPosition().x <= right) && evt.GetPosition().y >= top && evt.GetPosition().y <= bottom) {
                wxCommandEvent event(EVT_UNBIND_MACHINE, GetId());
                event.SetEventObject(this);
                GetEventHandler()->ProcessEvent(event);
            } else {
                if (m_info) {
                    wxGetApp().mainframe->jump_to_monitor(m_info->dev_id);
                }
                //wxGetApp().mainframe->SetFocus();
                wxCommandEvent event(EVT_DISSMISS_MACHINE_LIST);
                event.SetEventObject(this->GetParent());
                wxPostEvent(this->GetParent(), event);
            }
            return;
        }
        if (m_info && m_info->is_lan_mode_printer()) {
            if (m_info->has_access_right() && m_info->is_avaliable()) {
                wxGetApp().mainframe->jump_to_monitor(m_info->dev_id);
            } else {
                wxCommandEvent event(EVT_CONNECT_LAN_PRINT);
                event.SetEventObject(this);
                wxPostEvent(this, event);
            }
        } else {
            wxGetApp().mainframe->jump_to_monitor(m_info->dev_id);
        }
    } else {
        if (m_info && m_info->is_lan_mode_printer()) {
            wxCommandEvent event(EVT_CONNECT_LAN_PRINT);
            event.SetEventObject(this);
            wxPostEvent(this, event);
        } else {
            wxCommandEvent event(EVT_BIND_MACHINE);
            event.SetEventObject(this);
            wxPostEvent(this, event);
        }
    }

}

SelectMachinePopup::SelectMachinePopup(wxWindow *parent)
    : PopupWindow(parent, wxBORDER_NONE | wxPU_CONTAINS_CONTROLS), m_dismiss(false)
{
#ifdef __WINDOWS__
    SetDoubleBuffered(true);
#endif //__WINDOWS__


    SetSize(SELECT_MACHINE_POPUP_SIZE);
    SetMinSize(SELECT_MACHINE_POPUP_SIZE);
    SetMaxSize(SELECT_MACHINE_POPUP_SIZE);

    Freeze();
    wxBoxSizer *m_sizer_main = new wxBoxSizer(wxVERTICAL);
    SetBackgroundColour(SELECT_MACHINE_GREY400);



    m_scrolledWindow = new wxScrolledWindow(this, wxID_ANY, wxDefaultPosition, SELECT_MACHINE_LIST_SIZE, wxHSCROLL | wxVSCROLL);
    m_scrolledWindow->SetBackgroundColour(*wxWHITE);
    m_scrolledWindow->SetMinSize(SELECT_MACHINE_LIST_SIZE);
    m_scrolledWindow->SetScrollRate(0, 5);
    auto m_sizxer_scrolledWindow = new wxBoxSizer(wxVERTICAL);
    m_scrolledWindow->SetSizer(m_sizxer_scrolledWindow);
    m_scrolledWindow->Layout();
    m_sizxer_scrolledWindow->Fit(m_scrolledWindow);

#if !BBL_RELEASE_TO_PUBLIC && defined(__WINDOWS__)
	m_sizer_search_bar = new wxBoxSizer(wxVERTICAL);
	m_search_bar = new wxSearchCtrl( this, wxID_ANY, wxEmptyString, wxDefaultPosition, wxDefaultSize, 0 );
	m_search_bar->ShowSearchButton( true );
	m_search_bar->ShowCancelButton( false );
	m_sizer_search_bar->Add( m_search_bar, 1, wxALL| wxEXPAND, 1 );
	m_sizer_main->Add(m_sizer_search_bar, 0, wxALL | wxEXPAND, FromDIP(2));
	m_search_bar->Bind( wxEVT_COMMAND_TEXT_UPDATED, &SelectMachinePopup::update_machine_list, this );
#endif
    auto own_title        = create_title_panel(_L("My Device"));
    m_sizer_my_devices    = new wxBoxSizer(wxVERTICAL);
    auto other_title      = create_title_panel(_L("Other Device"));
    m_sizer_other_devices = new wxBoxSizer(wxVERTICAL);

    m_sizxer_scrolledWindow->Add(own_title, 0, wxEXPAND | wxLEFT, FromDIP(15));
    m_sizxer_scrolledWindow->Add(m_sizer_my_devices, 0, wxEXPAND, 0);
    m_sizxer_scrolledWindow->Add(other_title, 0, wxEXPAND | wxLEFT, FromDIP(15));
    m_sizxer_scrolledWindow->Add(m_sizer_other_devices, 0, wxEXPAND, 0);


    m_sizer_main->Add(m_scrolledWindow, 0, wxALL | wxEXPAND, FromDIP(2));

    SetSizer(m_sizer_main);
    Layout();
    Thaw();

    #ifdef __APPLE__
    m_scrolledWindow->Bind(wxEVT_LEFT_UP, &SelectMachinePopup::OnLeftUp, this);
    #endif // __APPLE__

    m_refresh_timer = new wxTimer();
    m_refresh_timer->SetOwner(this);
    Bind(EVT_UPDATE_USER_MACHINE_LIST, &SelectMachinePopup::update_machine_list, this);
    Bind(wxEVT_TIMER, &SelectMachinePopup::on_timer, this);
    Bind(EVT_DISSMISS_MACHINE_LIST, &SelectMachinePopup::on_dissmiss_win, this);
}

SelectMachinePopup::~SelectMachinePopup() { delete m_refresh_timer;}

void SelectMachinePopup::Popup(wxWindow *WXUNUSED(focus))
{
    BOOST_LOG_TRIVIAL(trace) << "get_print_info: start";
    start_ssdp(true);
    if (m_refresh_timer) {
        m_refresh_timer->Stop();
        m_refresh_timer->Start(MACHINE_LIST_REFRESH_INTERVAL);
    }

    if (wxGetApp().is_user_login()) {
        if (!get_print_info_thread) {
            get_print_info_thread = new boost::thread(Slic3r::create_thread([this, token = std::weak_ptr(m_token)] {
                NetworkAgent* agent = wxGetApp().getAgent();
                unsigned int http_code;
                std::string body;
                int result = agent->get_user_print_info(&http_code, &body);
                CallAfter([token, this, result, body]() {
                    if (token.expired()) {return;}
                    if (result == 0) {
                        m_print_info = body;
                    }
                    else {
                        m_print_info = "";
                    }
                    wxCommandEvent event(EVT_UPDATE_USER_MACHINE_LIST);
                    event.SetEventObject(this);
                    wxPostEvent(this, event);
                });
            }));
        }
    }

    wxPostEvent(this, wxTimerEvent());
    PopupWindow::Popup();
}

void SelectMachinePopup::OnDismiss()
{
    BOOST_LOG_TRIVIAL(trace) << "get_print_info: dismiss";
    start_ssdp(false);
    m_dismiss = true;

    if (m_refresh_timer) {
        m_refresh_timer->Stop();
    }
    if (get_print_info_thread) {
        if (get_print_info_thread->joinable()) {
            get_print_info_thread->join();
            delete get_print_info_thread;
            get_print_info_thread = nullptr;
        }
    }

    wxCommandEvent event(EVT_FINISHED_UPDATE_MACHINE_LIST);
    event.SetEventObject(this);
    wxPostEvent(this, event);
}

bool SelectMachinePopup::ProcessLeftDown(wxMouseEvent &event) {
    return PopupWindow::ProcessLeftDown(event);
}

bool SelectMachinePopup::Show(bool show) {
    if (show) {
        for (int i = 0; i < m_user_list_machine_panel.size(); i++) {
            m_user_list_machine_panel[i]->mPanel->update_machine_info(nullptr);
            m_user_list_machine_panel[i]->mPanel->Hide();
        }

         for (int j = 0; j < m_other_list_machine_panel.size(); j++) {
            m_other_list_machine_panel[j]->mPanel->update_machine_info(nullptr);
            m_other_list_machine_panel[j]->mPanel->Hide();
        }
    }
    return PopupWindow::Show(show);
}

wxWindow *SelectMachinePopup::create_title_panel(wxString text)
{
    auto m_panel_title_own = new wxWindow(m_scrolledWindow, wxID_ANY, wxDefaultPosition, SELECT_MACHINE_ITEM_SIZE, wxTAB_TRAVERSAL);
    m_panel_title_own->SetBackgroundColour(*wxWHITE);

    wxBoxSizer *m_sizer_title_own = new wxBoxSizer(wxHORIZONTAL);

    auto m_title_own = new wxStaticText(m_panel_title_own, wxID_ANY, text, wxDefaultPosition, wxDefaultSize, 0);
    m_title_own->Wrap(-1);
    m_sizer_title_own->Add(m_title_own, 0, wxALIGN_CENTER, 0);

    wxBoxSizer *m_sizer_line_own = new wxBoxSizer(wxHORIZONTAL);

    auto m_panel_line_own = new wxPanel(m_panel_title_own, wxID_ANY, wxDefaultPosition, wxSize(SELECT_MACHINE_ITEM_SIZE.x, FromDIP(1)), wxTAB_TRAVERSAL);
    m_panel_line_own->SetBackgroundColour(SELECT_MACHINE_GREY400);

    m_sizer_line_own->Add(m_panel_line_own, 0, wxALIGN_CENTER, 0);
    m_sizer_title_own->Add(0, 0, 0, wxLEFT, FromDIP(10));
    m_sizer_title_own->Add(m_sizer_line_own, 1, wxEXPAND | wxRIGHT, FromDIP(10));

    m_panel_title_own->SetSizer(m_sizer_title_own);
    m_panel_title_own->Layout();
    return m_panel_title_own;
}

void SelectMachinePopup::on_timer(wxTimerEvent &event)
{
    BOOST_LOG_TRIVIAL(trace) << "SelectMachinePopup on_timer";
    wxGetApp().reset_to_active();
    wxCommandEvent user_event(EVT_UPDATE_USER_MACHINE_LIST);
    user_event.SetEventObject(this);
    wxPostEvent(this, user_event);
}

void SelectMachinePopup::update_other_devices()
{
    DeviceManager* dev = wxGetApp().getDeviceManager();
    if (!dev) return;
    m_free_machine_list = dev->get_local_machine_list();

    BOOST_LOG_TRIVIAL(trace) << "SelectMachinePopup update_other_devices start";
    this->Freeze();
    m_scrolledWindow->Freeze();
    int i = 0;

    for (auto &elem : m_free_machine_list) {
        MachineObject *     mobj = elem.second;
        /* do not show printer bind state is empty */
        if (!mobj->is_avaliable()) continue;

        if (!wxGetApp().is_user_login() && !mobj->is_lan_mode_printer())
            continue;

        /* do not show printer in my list */
        auto it = m_bind_machine_list.find(mobj->dev_id);
        if (it != m_bind_machine_list.end())
            continue;

        MachineObjectPanel* op = nullptr;
        if (i < m_other_list_machine_panel.size()) {
            op = m_other_list_machine_panel[i]->mPanel;
        } else {
            op = new MachineObjectPanel(m_scrolledWindow, wxID_ANY);
            MachinePanel* mpanel = new MachinePanel();
            mpanel->mIndex = wxString::Format("%d", i);
            mpanel->mPanel = op;
            m_other_list_machine_panel.push_back(mpanel);
            m_sizer_other_devices->Add(op, 0, wxEXPAND, 0);
        }
#if !BBL_RELEASE_TO_PUBLIC && defined(__WINDOWS__)
        if (!search_for_printer(mobj)) {
            op->Hide();
        }
        else {
            op->Show();
        }
#else
        op->Show();
#endif
        i++;

        op->update_machine_info(mobj);

        if (mobj->is_lan_mode_printer()) {
            if (mobj->has_access_right()) {
                op->set_printer_state(PrinterState::IN_LAN);
            } else {
                op->set_printer_state(PrinterState::LOCK);
            }
        } else {
            op->show_edit_printer_name(false);
            op->show_printer_bind(true, PrinterBindState::ALLOW_BIND);
            if (mobj->is_in_printing()) {
                op->set_printer_state(PrinterState::BUSY);
            } else {
                op->SetToolTip(_L("Online"));
                op->set_printer_state(IDLE);
            }
        }

        op->Bind(EVT_CONNECT_LAN_PRINT, [this, mobj](wxCommandEvent &e) {
            if (mobj) {
                if (mobj->is_lan_mode_printer()) {
                    ConnectPrinterDialog dlg(wxGetApp().mainframe, wxID_ANY, _L("Input access code"));
                    dlg.set_machine_object(mobj);
                    if (dlg.ShowModal() == wxID_OK) {
                        wxGetApp().mainframe->jump_to_monitor(mobj->dev_id);
                    }
                }
            }
        });

        op->Bind(EVT_BIND_MACHINE, [this, mobj](wxCommandEvent &e) {
            BindMachineDialog dlg;
            dlg.update_machine_info(mobj);
            int dlg_result = wxID_CANCEL;
            dlg_result     = dlg.ShowModal();
            if (dlg_result == wxID_OK) { wxGetApp().mainframe->jump_to_monitor(mobj->dev_id); }
        });
    }

    for (int j = i; j < m_other_list_machine_panel.size(); j++) {
        m_other_list_machine_panel[j]->mPanel->update_machine_info(nullptr);
        m_other_list_machine_panel[j]->mPanel->Hide();
    }

    if (m_placeholder_panel != nullptr) {
        m_scrolledWindow->RemoveChild(m_placeholder_panel);
        m_placeholder_panel->Destroy();
        m_placeholder_panel = nullptr;
    }

    m_placeholder_panel = new wxWindow(m_scrolledWindow, wxID_ANY, wxDefaultPosition, wxSize(-1,FromDIP(26)));
    wxBoxSizer* placeholder_sizer = new wxBoxSizer(wxVERTICAL);

    m_hyperlink = new wxHyperlinkCtrl(m_placeholder_panel, wxID_ANY, _L("Can't find my devices?"), wxT("https://wiki.bambulab.com/en/software/bambu-studio/failed-to-connect-printer"), wxDefaultPosition, wxDefaultSize, wxHL_DEFAULT_STYLE);
    placeholder_sizer->Add(m_hyperlink, 0, wxALIGN_CENTER | wxALL, 5);


    m_placeholder_panel->SetSizer(placeholder_sizer);
    m_placeholder_panel->Layout();
    placeholder_sizer->Fit(m_placeholder_panel);

    m_placeholder_panel->SetBackgroundColour(StateColor::darkModeColorFor(*wxWHITE));
    m_sizer_other_devices->Add(m_placeholder_panel, 0, wxEXPAND, 0);

    //m_sizer_other_devices->Layout();
    if(m_other_devices_count != i) {
		m_scrolledWindow->Fit();
    }
    m_scrolledWindow->Layout();
	m_scrolledWindow->Thaw();
	Layout();
	Fit();
	this->Thaw();
    m_other_devices_count = i;
    BOOST_LOG_TRIVIAL(trace) << "SelectMachinePopup update_other_devices end";
}

void SelectMachinePopup::update_user_devices()
{
    Slic3r::DeviceManager* dev = Slic3r::GUI::wxGetApp().getDeviceManager();
    if (!dev) return;

    if (!m_print_info.empty()) {
        dev->parse_user_print_info(m_print_info);
        m_print_info = "";
    }

    m_bind_machine_list.clear();
    m_bind_machine_list = dev->get_my_machine_list();

    //sort list
    std::vector<std::pair<std::string, MachineObject*>> user_machine_list;
    for (auto& it: m_bind_machine_list) {
        user_machine_list.push_back(it);
    }

    std::sort(user_machine_list.begin(), user_machine_list.end(), [&](auto& a, auto&b) {
            if (a.second && b.second) {
                return a.second->dev_name.compare(b.second->dev_name) < 0;
            }
            return false;
        });

    BOOST_LOG_TRIVIAL(trace) << "SelectMachinePopup update_machine_list start";
    this->Freeze();
    m_scrolledWindow->Freeze();
    int i = 0;

    for (auto& elem : user_machine_list) {
        MachineObject* mobj = elem.second;
        MachineObjectPanel* op = nullptr;
        if (i < m_user_list_machine_panel.size()) {
            op = m_user_list_machine_panel[i]->mPanel;
#if !BBL_RELEASE_TO_PUBLIC && defined(__WINDOWS__)
			if (!search_for_printer(mobj)) {
				op->Hide();
			} else {
                op->Show();
            }
#else
            op->Show();
#endif
        } else {
            op = new MachineObjectPanel(m_scrolledWindow, wxID_ANY);
            MachinePanel* mpanel = new MachinePanel();
            mpanel->mIndex = wxString::Format("%d", i);
            mpanel->mPanel = op;
            m_user_list_machine_panel.push_back(mpanel);
            m_sizer_my_devices->Add(op, 0, wxEXPAND, 0);
        }
        i++;
        op->update_machine_info(mobj, true);
        //set in lan
        if (mobj->is_lan_mode_printer()) {
            if (!mobj->is_online()) {
                continue;
            }
            else {
                op->show_printer_bind(false, PrinterBindState::NONE);
                op->show_edit_printer_name(false);
                if (mobj->has_access_right() && mobj->is_avaliable()) {
                    op->set_printer_state(PrinterState::IN_LAN);
                    op->show_printer_bind(true, PrinterBindState::ALLOW_UNBIND);
                    op->SetToolTip(_L("Online"));
                }
                else {
                    op->set_printer_state(PrinterState::LOCK);
                }
            }
            op->Bind(EVT_UNBIND_MACHINE, [this, dev, mobj](wxCommandEvent& e) {
                dev->set_selected_machine("");
                if (mobj) {
                    mobj->set_access_code("");
                    mobj->erase_user_access_code();
                }

                MessageDialog msg_wingow(nullptr, _L("Log out successful."), "", wxAPPLY | wxOK);
                if (msg_wingow.ShowModal() == wxOK) { return; }
                });
        }
        else {
            op->show_printer_bind(true, PrinterBindState::ALLOW_UNBIND);
            op->Bind(EVT_UNBIND_MACHINE, [this, mobj, dev](wxCommandEvent& e) {
                // show_unbind_dialog
                UnBindMachineDialog dlg;
                dlg.update_machine_info(mobj);
                if (dlg.ShowModal() == wxID_OK) {
                    dev->set_selected_machine("");
                }
                });

            if (!mobj->is_online()) {
                op->SetToolTip(_L("Offline"));
                op->set_printer_state(PrinterState::OFFLINE);
            }
            else {
                op->show_edit_printer_name(true);
                op->show_printer_bind(true, PrinterBindState::ALLOW_UNBIND);
                if (mobj->is_in_printing()) {
                    op->SetToolTip(_L("Busy"));
                    op->set_printer_state(PrinterState::BUSY);
                }
                else {
                    op->SetToolTip(_L("Online"));
                    op->set_printer_state(PrinterState::IDLE);
                }
            }
        }

        op->Bind(EVT_CONNECT_LAN_PRINT, [this, mobj](wxCommandEvent &e) {
            if (mobj) {
                if (mobj->is_lan_mode_printer()) {
                    ConnectPrinterDialog dlg(wxGetApp().mainframe, wxID_ANY, _L("Input access code"));
                    dlg.set_machine_object(mobj);
                    if (dlg.ShowModal() == wxID_OK) {
                        wxGetApp().mainframe->jump_to_monitor(mobj->dev_id);
                    }
                }
            }
        });

         op->Bind(EVT_EDIT_PRINT_NAME, [this, mobj](wxCommandEvent &e) {
            EditDevNameDialog dlg;
            dlg.set_machine_obj(mobj);
            dlg.ShowModal();
         });
    }

    for (int j = i; j < m_user_list_machine_panel.size(); j++) {
        m_user_list_machine_panel[j]->mPanel->update_machine_info(nullptr);
        m_user_list_machine_panel[j]->mPanel->Hide();
    }
    //m_sizer_my_devices->Layout();

    if (m_my_devices_count != i) {
		m_scrolledWindow->Fit();
    }
    m_scrolledWindow->Layout();
    m_scrolledWindow->Thaw();
	Layout();
	Fit();
	this->Thaw();
    m_my_devices_count = i;
}

bool SelectMachinePopup::search_for_printer(MachineObject* obj)
{
	std::string search_text = std::string((m_search_bar->GetValue()).mb_str());
	if (search_text.empty()) {
		return true;
	}
	auto name = obj->dev_name;
	auto ip = obj->dev_ip;
	auto name_it = name.find(search_text);
	auto ip_it = ip.find(search_text);
	if ((name_it != std::string::npos)||(ip_it != std::string::npos)) {
		return true;
    }

    return false;
}

void SelectMachinePopup::on_dissmiss_win(wxCommandEvent &event)
{
    Dismiss();
}

void SelectMachinePopup::update_machine_list(wxCommandEvent &event)
{
    update_user_devices();
    update_other_devices();
    BOOST_LOG_TRIVIAL(trace) << "SelectMachinePopup update_machine_list end";
}

void SelectMachinePopup::start_ssdp(bool start)
{
    return;
    //if (wxGetApp().getAgent()) { wxGetApp().getAgent()->start_discovery(true, start); }
}

void SelectMachinePopup::OnLeftUp(wxMouseEvent &event)
{
    auto mouse_pos = ClientToScreen(event.GetPosition());
    auto wxscroll_win_pos = m_scrolledWindow->ClientToScreen(wxPoint(0, 0));

    if (mouse_pos.x > wxscroll_win_pos.x && mouse_pos.y > wxscroll_win_pos.y && mouse_pos.x < (wxscroll_win_pos.x + m_scrolledWindow->GetSize().x) &&
        mouse_pos.y < (wxscroll_win_pos.y + m_scrolledWindow->GetSize().y)) {

        for (MachinePanel* p : m_user_list_machine_panel) {
            auto p_rect = p->mPanel->ClientToScreen(wxPoint(0, 0));
            if (mouse_pos.x > p_rect.x && mouse_pos.y > p_rect.y && mouse_pos.x < (p_rect.x + p->mPanel->GetSize().x) && mouse_pos.y < (p_rect.y + p->mPanel->GetSize().y)) {
                wxMouseEvent event(wxEVT_LEFT_UP);
                auto         tag_pos = p->mPanel->ScreenToClient(mouse_pos);
                event.SetPosition(tag_pos);
                event.SetEventObject(p->mPanel);
                wxPostEvent(p->mPanel, event);
            }
        }

        for (MachinePanel* p : m_other_list_machine_panel) {
            auto p_rect = p->mPanel->ClientToScreen(wxPoint(0, 0));
            if (mouse_pos.x > p_rect.x && mouse_pos.y > p_rect.y && mouse_pos.x < (p_rect.x + p->mPanel->GetSize().x) && mouse_pos.y < (p_rect.y + p->mPanel->GetSize().y)) {
                wxMouseEvent event(wxEVT_LEFT_UP);
                auto         tag_pos = p->mPanel->ScreenToClient(mouse_pos);
                event.SetPosition(tag_pos);
                event.SetEventObject(p->mPanel);
                wxPostEvent(p->mPanel, event);
            }
        }

        //hyper link
        auto h_rect = m_hyperlink->ClientToScreen(wxPoint(0, 0));
        if (mouse_pos.x > h_rect.x && mouse_pos.y > h_rect.y && mouse_pos.x < (h_rect.x + m_hyperlink->GetSize().x) && mouse_pos.y < (h_rect.y + m_hyperlink->GetSize().y)) {
          wxLaunchDefaultBrowser(wxT("https://wiki.bambulab.com/en/software/bambu-studio/failed-to-connect-printer"));
        }
    }
}

static wxString MACHINE_BED_TYPE_STRING[BED_TYPE_COUNT] = {
    //_L("Auto"),
    _L("Bambu Cool Plate") + " / " + _L("PLA Plate"),
<<<<<<< HEAD
    _L("Bambu Engineering Plate"),
    _L("Bambu Smooth PEI Plate") + "/" + _L("High temperature Plate"),
    _L("Bambu Textured PEI Plate")};
=======
    _L("Bamabu Engineering Plate"),
    _L("Bamabu Smooth PEI Plate") + "/" + _L("High temperature Plate"),
    _L("Bamabu Textured PEI Plate")};
>>>>>>> 693aa8d2

static std::string MachineBedTypeString[BED_TYPE_COUNT] = {
    //"auto",
    "pc",
    "pe",
    "pei",
    "pte",
};

void SelectMachineDialog::stripWhiteSpace(std::string& str)
{
    if (str == "") { return; }

    string::iterator cur_it;
    cur_it = str.begin();

    while (cur_it != str.end()) {
        if ((*cur_it) == '\n' || (*cur_it) == ' ') {
            cur_it = str.erase(cur_it);
        }
        else {
            cur_it++;
        }
    }
}

wxString SelectMachineDialog::format_text(wxString &m_msg)
{
    if (wxGetApp().app_config->get("language") != "zh_CN") {return m_msg; }

    wxString out_txt      = m_msg;
    wxString count_txt    = "";
    int      new_line_pos = 0;

    for (int i = 0; i < m_msg.length(); i++) {
        auto text_size = m_statictext_ams_msg->GetTextExtent(count_txt);
        if (text_size.x < (FromDIP(400))) {
            count_txt += m_msg[i];
        } else {
            out_txt.insert(i - 1, '\n');
            count_txt = "";
        }
    }
    return out_txt;
}

SelectMachineDialog::SelectMachineDialog(Plater *plater)
    : DPIDialog(static_cast<wxWindow *>(wxGetApp().mainframe), wxID_ANY, _L("Send print job to"), wxDefaultPosition, wxDefaultSize, wxCAPTION | wxCLOSE_BOX)
    , m_plater(plater), m_export_3mf_cancel(false)
    , m_mapping_popup(AmsMapingPopup(this))
    , m_mapping_tip_popup(AmsMapingTipPopup(this))
    , m_mapping_tutorial_popup(AmsTutorialPopup(this))
{
#ifdef __WINDOWS__
    SetDoubleBuffered(true);
#endif //__WINDOWS__

    // bind
    Bind(wxEVT_CLOSE_WINDOW, &SelectMachineDialog::on_cancel, this);

    for (int i = 0; i < BED_TYPE_COUNT; i++) { m_bedtype_list.push_back(MACHINE_BED_TYPE_STRING[i]); }

    // font
    SetFont(wxGetApp().normal_font());

    // icon
    std::string icon_path = (boost::format("%1%/images/OrcaSlicerTitle.ico") % resources_dir()).str();
    SetIcon(wxIcon(encode_path(icon_path.c_str()), wxBITMAP_TYPE_ICO));

    Freeze();
    SetBackgroundColour(m_colour_def_color);

    m_sizer_main = new wxBoxSizer(wxVERTICAL);

    m_sizer_main->SetMinSize(wxSize(0, -1));
    m_line_top = new wxPanel(this, wxID_ANY, wxDefaultPosition, wxSize(-1, 1), wxTAB_TRAVERSAL);
    m_line_top->SetBackgroundColour(wxColour(166, 169, 170));

    m_scrollable_view   = new wxScrolledWindow(this, wxID_ANY, wxDefaultPosition, wxDefaultSize);
    m_sizer_scrollable_view = new wxBoxSizer(wxVERTICAL);

    m_scrollable_region       = new wxPanel(m_scrollable_view, wxID_ANY, wxDefaultPosition, wxDefaultSize, wxTAB_TRAVERSAL);
    m_sizer_scrollable_region = new wxBoxSizer(wxVERTICAL);


    //rename normal
    m_rename_switch_panel = new wxSimplebook(m_scrollable_region);
    m_rename_switch_panel->SetSize(wxSize(FromDIP(420), FromDIP(25)));
    m_rename_switch_panel->SetMinSize(wxSize(FromDIP(420), FromDIP(25)));
    m_rename_switch_panel->SetMaxSize(wxSize(FromDIP(420), FromDIP(25)));

    m_rename_normal_panel = new wxPanel(m_rename_switch_panel, wxID_ANY, wxDefaultPosition, wxDefaultSize, wxTAB_TRAVERSAL);
    m_rename_normal_panel->SetBackgroundColour(*wxWHITE);
    rename_sizer_v = new wxBoxSizer(wxVERTICAL);
    rename_sizer_h = new wxBoxSizer(wxHORIZONTAL);

    m_rename_text = new wxStaticText(m_rename_normal_panel, wxID_ANY, wxT("MyLabel"), wxDefaultPosition, wxDefaultSize, 0);
    m_rename_text->SetFont(::Label::Body_13);
    m_rename_text->SetMaxSize(wxSize(FromDIP(390), -1));
    m_rename_button = new ScalableButton(m_rename_normal_panel, wxID_ANY, "ams_editable");
    ams_editable    = new ScalableBitmap(this, "ams_editable", 13);
    ams_editable_light    = new ScalableBitmap(this, "ams_editable_light", 13);
    m_rename_button->SetBackgroundColour(*wxWHITE);

    rename_sizer_h->Add(m_rename_text, 0, wxALIGN_CENTER, 0);
    rename_sizer_h->Add(m_rename_button, 0, wxALIGN_CENTER, 0);
    rename_sizer_v->Add(rename_sizer_h, 1, wxALIGN_CENTER, 0);
    m_rename_normal_panel->SetSizer(rename_sizer_v);
    m_rename_normal_panel->Layout();
    rename_sizer_v->Fit(m_rename_normal_panel);

    //rename edit
    auto m_rename_edit_panel = new wxPanel(m_rename_switch_panel, wxID_ANY, wxDefaultPosition, wxDefaultSize, wxTAB_TRAVERSAL);
    m_rename_edit_panel->SetBackgroundColour(*wxWHITE);
    auto rename_edit_sizer_v = new wxBoxSizer(wxVERTICAL);

    m_rename_input = new ::TextInput(m_rename_edit_panel, wxEmptyString, wxEmptyString, wxEmptyString, wxDefaultPosition, wxDefaultSize, wxTE_PROCESS_ENTER);
    m_rename_input->GetTextCtrl()->SetFont(::Label::Body_13);
    m_rename_input->SetSize(wxSize(FromDIP(380), FromDIP(24)));
    m_rename_input->SetMinSize(wxSize(FromDIP(380), FromDIP(24)));
    m_rename_input->SetMaxSize(wxSize(FromDIP(380), FromDIP(24)));
    m_rename_input->Bind(wxEVT_TEXT_ENTER, [this](auto& e) {on_rename_enter();});
    m_rename_input->Bind(wxEVT_KILL_FOCUS, [this](auto& e) {
        if (!m_rename_input->HasFocus() && !m_rename_text->HasFocus())
            on_rename_enter();
        else
            e.Skip(); });
    rename_edit_sizer_v->Add(m_rename_input, 1, wxALIGN_CENTER, 0);


    m_rename_edit_panel->SetSizer(rename_edit_sizer_v);
    m_rename_edit_panel->Layout();
    rename_edit_sizer_v->Fit(m_rename_edit_panel);

    m_rename_button->Bind(wxEVT_BUTTON, &SelectMachineDialog::on_rename_click, this);
    m_rename_switch_panel->AddPage(m_rename_normal_panel, wxEmptyString, true);
    m_rename_switch_panel->AddPage(m_rename_edit_panel, wxEmptyString, false);

    Bind(wxEVT_CHAR_HOOK, [this](wxKeyEvent& e) {
        if (e.GetKeyCode() == WXK_ESCAPE) {
            if (m_rename_switch_panel->GetSelection() == 0) {
                e.Skip();
            }
            else {
                m_rename_switch_panel->SetSelection(0);
                m_rename_text->SetLabel(m_current_project_name);
                m_rename_normal_panel->Layout();
            }
        }
        else {
            e.Skip();
        }
    });

    auto m_sizer_thumbnail_area = new wxBoxSizer(wxHORIZONTAL);

    auto last_plate_panel = new wxWindow(m_scrollable_region, wxID_ANY);
    last_plate_panel->SetBackgroundColour(*wxWHITE);
    auto last_plate_sizer = new wxBoxSizer(wxVERTICAL);
    last_plate_panel->SetMinSize(wxSize(FromDIP(32), FromDIP(32)));
    m_bitmap_last_plate = new wxStaticBitmap(last_plate_panel, wxID_ANY, create_scaled_bitmap("go_last_plate", this, 32), wxDefaultPosition, wxSize(FromDIP(32), FromDIP(32)), 0);
    last_plate_sizer->Add(m_bitmap_last_plate, 0, wxALIGN_CENTER, 0);
    last_plate_panel->SetSizer(last_plate_sizer);

    m_panel_image = new wxPanel(m_scrollable_region, wxID_ANY, wxDefaultPosition, wxDefaultSize, wxTAB_TRAVERSAL);
    m_panel_image->SetBackgroundColour(m_colour_def_color);
    m_sizer_thumbnail = new wxBoxSizer(wxHORIZONTAL);
    m_thumbnailPanel = new ThumbnailPanel(m_panel_image);
    m_thumbnailPanel->SetSize(wxSize(FromDIP(256), FromDIP(256)));
    m_thumbnailPanel->SetMinSize(wxSize(FromDIP(256), FromDIP(256)));
    m_thumbnailPanel->SetMaxSize(wxSize(FromDIP(256), FromDIP(256)));
    m_thumbnailPanel->SetBackgroundColour(*wxRED);
    m_sizer_thumbnail->Add(m_thumbnailPanel, 0, wxALIGN_CENTER, 0);
    m_panel_image->SetSizer(m_sizer_thumbnail);
    m_panel_image->Layout();

    auto next_plate_panel = new wxWindow(m_scrollable_region, wxID_ANY);
    next_plate_panel->SetBackgroundColour(*wxWHITE);
    auto next_plate_sizer = new wxBoxSizer(wxVERTICAL);
    next_plate_panel->SetMinSize(wxSize(FromDIP(32), FromDIP(32)));
    m_bitmap_next_plate = new wxStaticBitmap(next_plate_panel, wxID_ANY, create_scaled_bitmap("go_next_plate", this, 32), wxDefaultPosition, wxSize(FromDIP(32), FromDIP(32)), 0);
    next_plate_sizer->Add(m_bitmap_next_plate, 0, wxALIGN_CENTER, 0);
    next_plate_panel->SetSizer(next_plate_sizer);

    m_sizer_thumbnail_area->Add(last_plate_panel, 0, wxALIGN_CENTER, 0);
    m_sizer_thumbnail_area->Add(m_panel_image, 0, wxALIGN_CENTER|wxLEFT|wxRIGHT, FromDIP(24));
    m_sizer_thumbnail_area->Add(next_plate_panel, 0, wxALIGN_CENTER, 0);

    wxBoxSizer *m_sizer_basic        = new wxBoxSizer(wxHORIZONTAL);
    wxBoxSizer *m_sizer_basic_weight = new wxBoxSizer(wxHORIZONTAL);
    wxBoxSizer *m_sizer_basic_time   = new wxBoxSizer(wxHORIZONTAL);

    print_time   = new ScalableBitmap(this, "print-time", 18);
    timeimg = new wxStaticBitmap(m_scrollable_region, wxID_ANY, print_time->bmp(), wxDefaultPosition, wxSize(FromDIP(18), FromDIP(18)), 0);
    m_sizer_basic_weight->Add(timeimg, 1, wxEXPAND | wxALL, FromDIP(5));
    m_stext_time = new wxStaticText(m_scrollable_region, wxID_ANY, wxEmptyString, wxDefaultPosition, wxDefaultSize, wxALIGN_RIGHT);
    m_sizer_basic_weight->Add(m_stext_time, 0, wxALL, FromDIP(5));
    m_sizer_basic->Add(m_sizer_basic_weight, 0, wxALIGN_CENTER, 0);
    m_sizer_basic->Add(0, 0, 0, wxEXPAND | wxLEFT | wxRIGHT, FromDIP(30));

    print_weight   = new ScalableBitmap(this, "print-weight", 18);
    weightimg = new wxStaticBitmap(m_scrollable_region, wxID_ANY, print_weight->bmp(), wxDefaultPosition, wxSize(FromDIP(18), FromDIP(18)), 0);
    m_sizer_basic_time->Add(weightimg, 1, wxEXPAND | wxALL, FromDIP(5));
    m_stext_weight = new wxStaticText(m_scrollable_region, wxID_ANY, wxEmptyString, wxDefaultPosition, wxDefaultSize, wxALIGN_LEFT);
    m_sizer_basic_time->Add(m_stext_weight, 0, wxALL, FromDIP(5));
    m_sizer_basic->Add(m_sizer_basic_time, 0, wxALIGN_CENTER, 0);

    wxBoxSizer* m_sizer_material_area = new wxBoxSizer(wxHORIZONTAL);
    wxBoxSizer* m_sizer_material_tips = new wxBoxSizer(wxHORIZONTAL);

    enable_ams_mapping      = new ScalableBitmap(this, "enable_ams", 16);
    img_amsmapping_tip = new wxStaticBitmap(m_scrollable_region, wxID_ANY, enable_ams_mapping->bmp(), wxDefaultPosition, wxSize(FromDIP(16), FromDIP(16)), 0);
    m_sizer_material_tips->Add(img_amsmapping_tip, 0, wxALIGN_CENTER | wxLEFT, FromDIP(5));

    img_amsmapping_tip->Bind(wxEVT_ENTER_WINDOW, [this](auto& e) {
        wxPoint img_pos = img_amsmapping_tip->ClientToScreen(wxPoint(0, 0));
        wxPoint popup_pos(img_pos.x, img_pos.y + img_amsmapping_tip->GetRect().height);
        m_mapping_tutorial_popup.Position(popup_pos, wxSize(0, 0));
        m_mapping_tutorial_popup.Popup();

        if (m_mapping_tutorial_popup.ClientToScreen(wxPoint(0, 0)).y < img_pos.y) {
            m_mapping_tutorial_popup.Dismiss();
            popup_pos = wxPoint(img_pos.x, img_pos.y - m_mapping_tutorial_popup.GetRect().height);
            m_mapping_tutorial_popup.Position(popup_pos, wxSize(0, 0));
            m_mapping_tutorial_popup.Popup();
        }
        });

    img_amsmapping_tip->Bind(wxEVT_LEAVE_WINDOW, [this](wxMouseEvent& e) {
        m_mapping_tutorial_popup.Dismiss();
        });

    m_sizer_material = new wxGridSizer(0, 4, 0, FromDIP(5));


    m_sizer_material_area->Add(m_sizer_material_tips, 0, wxALIGN_CENTER|wxLEFT, FromDIP(8));
    m_sizer_material_area->Add(m_sizer_material, 0, wxLEFT, FromDIP(15));

    m_sizer_backup = new wxBoxSizer(wxHORIZONTAL);
    m_ams_backup_tip = new Label(this, _L("Auto Refill"));
    m_ams_backup_tip->SetFont(::Label::Head_12);
    m_ams_backup_tip->SetForegroundColour(wxColour(0x009688));
    m_ams_backup_tip->SetBackgroundColour(*wxWHITE);
    img_ams_backup = new wxStaticBitmap(this, wxID_ANY, create_scaled_bitmap("automatic_material_renewal", this, 16), wxDefaultPosition, wxSize(FromDIP(16), FromDIP(16)), 0);
    img_ams_backup->SetBackgroundColour(*wxWHITE);

    m_sizer_backup->Add(0, 0, 1, wxEXPAND, 0);
    m_sizer_backup->Add(img_ams_backup, 0, wxALL, FromDIP(3));
    m_sizer_backup->Add(m_ams_backup_tip, 0, wxTOP, FromDIP(5));

    m_ams_backup_tip->Hide();
    img_ams_backup->Hide();

    m_ams_backup_tip->Bind(wxEVT_ENTER_WINDOW, [this](auto& e) {SetCursor(wxCURSOR_HAND); });
    img_ams_backup->Bind(wxEVT_ENTER_WINDOW, [this](auto& e) {SetCursor(wxCURSOR_HAND); });

    m_ams_backup_tip->Bind(wxEVT_LEAVE_WINDOW, [this](auto& e) {SetCursor(wxCURSOR_ARROW); });
    img_ams_backup->Bind(wxEVT_LEAVE_WINDOW, [this](auto& e) {SetCursor(wxCURSOR_ARROW); });

    m_ams_backup_tip->Bind(wxEVT_LEFT_DOWN, [this](auto& e) { if (!m_is_in_sending_mode) {popup_filament_backup(); on_rename_enter();}  });
    img_ams_backup->Bind(wxEVT_LEFT_DOWN, [this](auto& e) {if (!m_is_in_sending_mode) popup_filament_backup();on_rename_enter(); });

    m_statictext_ams_msg = new wxStaticText(this, wxID_ANY, wxEmptyString, wxDefaultPosition, wxDefaultSize, wxALIGN_CENTER_HORIZONTAL);
    m_statictext_ams_msg->SetFont(::Label::Body_13);
    m_statictext_ams_msg->Hide();

    m_line_materia = new wxPanel(this, wxID_ANY, wxDefaultPosition, wxSize(-1, 1), wxTAB_TRAVERSAL);
    m_line_materia->SetForegroundColour(wxColour(238, 238, 238));
    m_line_materia->SetBackgroundColour(wxColour(238, 238, 238));

    wxBoxSizer *m_sizer_printer = new wxBoxSizer(wxHORIZONTAL);

    m_stext_printer_title = new wxStaticText(this, wxID_ANY, _L("Printer"), wxDefaultPosition, wxSize(-1, -1), 0);
    m_stext_printer_title->SetFont(::Label::Head_14);
    m_stext_printer_title->Wrap(-1);
    m_stext_printer_title->SetForegroundColour(m_colour_bold_color);
    m_stext_printer_title->SetBackgroundColour(m_colour_def_color);

    m_sizer_printer->Add(m_stext_printer_title, 0, wxALL | wxLEFT, FromDIP(5));
    m_sizer_printer->Add(0, 0, 0, wxEXPAND | wxLEFT, FromDIP(12));

    m_comboBox_printer = new ::ComboBox(this, wxID_ANY, "", wxDefaultPosition, wxSize(FromDIP(250), -1), 0, nullptr, wxCB_READONLY);
    m_comboBox_printer->Bind(wxEVT_COMBOBOX, &SelectMachineDialog::on_selection_changed, this);

    m_sizer_printer->Add(m_comboBox_printer, 1, wxEXPAND | wxRIGHT, FromDIP(5));
    m_btn_bg_enable = StateColor(std::pair<wxColour, int>(wxColour(0, 137, 123), StateColor::Pressed), std::pair<wxColour, int>(wxColour(38, 166, 154), StateColor::Hovered),
                               std::pair<wxColour, int>(wxColour(0, 150, 136), StateColor::Normal));

    m_button_refresh = new Button(this, _L("Refresh"));
    m_button_refresh->SetBackgroundColor(m_btn_bg_enable);
    m_button_refresh->SetBorderColor(m_btn_bg_enable);
    m_button_refresh->SetTextColor(StateColor::darkModeColorFor("#FFFFFE"));
    m_button_refresh->SetSize(SELECT_MACHINE_DIALOG_BUTTON_SIZE);
    m_button_refresh->SetMinSize(SELECT_MACHINE_DIALOG_BUTTON_SIZE);
    m_button_refresh->SetCornerRadius(FromDIP(10));
    m_button_refresh->Bind(wxEVT_BUTTON, &SelectMachineDialog::on_refresh, this);
    m_sizer_printer->Add(m_button_refresh, 0, wxALL | wxLEFT, FromDIP(5));

    m_statictext_printer_msg = new wxStaticText(this, wxID_ANY, wxEmptyString, wxDefaultPosition, wxDefaultSize, wxALIGN_CENTER_HORIZONTAL);
    m_statictext_printer_msg->SetFont(::Label::Body_13);
    m_statictext_printer_msg->Hide();

    //m_sizer_select = new wxGridSizer(0, 2, 0, 0);
    m_sizer_select = new wxWrapSizer();
    select_bed     = create_item_checkbox(_L("Bed Leveling"), this, _L("Bed Leveling"), "bed_leveling");
    select_flow    = create_item_checkbox(_L("Flow Dynamics Calibration"), this, _L("Flow Dynamics Calibration"), "flow_cali");
    select_timelapse = create_item_checkbox(_L("Timelapse"), this, _L("Timelapse"), "timelapse");
    select_use_ams = create_ams_checkbox(_L("Enable AMS"), this, _L("Enable AMS"));

    m_sizer_select->Add(select_bed, 0, wxLEFT | wxRIGHT, WRAP_GAP);
    m_sizer_select->Add(select_flow, 0, wxLEFT | wxRIGHT, WRAP_GAP);
    m_sizer_select->Add(select_timelapse, 0, wxLEFT | wxRIGHT, WRAP_GAP);
    m_sizer_select->Add(select_use_ams, 0, wxLEFT | wxRIGHT, WRAP_GAP);

    select_bed->Show(false);
    select_flow->Show(false);
    select_timelapse->Show(false);
    select_use_ams->Show(false);

    m_sizer_select->Layout();

    // line schedule
    m_line_schedule = new wxPanel(this, wxID_ANY, wxDefaultPosition, wxSize(-1, 1));
    m_line_schedule->SetBackgroundColour(wxColour(238, 238, 238));

    m_simplebook   = new wxSimplebook(this, wxID_ANY, wxDefaultPosition, SELECT_MACHINE_DIALOG_SIMBOOK_SIZE, 0);

    // perpare mode
    m_panel_prepare = new wxPanel(m_simplebook, wxID_ANY, wxDefaultPosition, wxDefaultSize, wxTAB_TRAVERSAL);
    m_panel_prepare->SetBackgroundColour(m_colour_def_color);
    wxBoxSizer *m_sizer_prepare = new wxBoxSizer(wxVERTICAL);
    wxBoxSizer *m_sizer_pcont   = new wxBoxSizer(wxHORIZONTAL);

    m_sizer_prepare->Add(0, 0, 1, wxTOP, FromDIP(12));

    auto hyperlink_sizer = new wxBoxSizer( wxHORIZONTAL );
    m_hyperlink = new wxHyperlinkCtrl(m_panel_prepare, wxID_ANY, _L("Click here if you can't connect to the printer"), wxT("https://wiki.bambulab.com/en/software/bambu-studio/failed-to-connect-printer"), wxDefaultPosition, wxDefaultSize, wxHL_DEFAULT_STYLE);

    hyperlink_sizer->Add(m_hyperlink, 0, wxALIGN_CENTER | wxALL, 5);
    m_sizer_prepare->Add(hyperlink_sizer, 0, wxALIGN_CENTER | wxALL, 5);

    m_button_ensure = new Button(m_panel_prepare, _L("Send"));
    m_button_ensure->SetBackgroundColor(m_btn_bg_enable);
    m_button_ensure->SetBorderColor(m_btn_bg_enable);
    m_button_ensure->SetTextColor(StateColor::darkModeColorFor("#FFFFFE"));
    m_button_ensure->SetSize(SELECT_MACHINE_DIALOG_BUTTON_SIZE);
    m_button_ensure->SetMinSize(SELECT_MACHINE_DIALOG_BUTTON_SIZE);
    m_button_ensure->SetMinSize(SELECT_MACHINE_DIALOG_BUTTON_SIZE);
    m_button_ensure->SetCornerRadius(FromDIP(12));
    m_button_ensure->Bind(wxEVT_BUTTON, &SelectMachineDialog::on_ok_btn, this);

    m_sizer_pcont->Add(0, 0, 1, wxEXPAND, 0);
    m_sizer_pcont->Add(m_button_ensure, 0,wxRIGHT, 0);


    m_sizer_prepare->Add(m_sizer_pcont, 0, wxEXPAND, 0);
    m_panel_prepare->SetSizer(m_sizer_prepare);
    m_panel_prepare->Layout();
    m_simplebook->AddPage(m_panel_prepare, wxEmptyString, true);

    // sending mode
    m_status_bar    = std::make_shared<BBLStatusBarSend>(m_simplebook);
    m_panel_sending = m_status_bar->get_panel();
    m_simplebook->AddPage(m_panel_sending, wxEmptyString, false);

    // finish mode
    m_panel_finish = new wxPanel(m_simplebook, wxID_ANY, wxDefaultPosition, wxDefaultSize, wxTAB_TRAVERSAL);
    m_panel_finish->SetBackgroundColour(wxColour(135, 206, 250));
    wxBoxSizer *m_sizer_finish   = new wxBoxSizer(wxHORIZONTAL);
    wxBoxSizer *m_sizer_finish_v = new wxBoxSizer(wxVERTICAL);
    wxBoxSizer *m_sizer_finish_h = new wxBoxSizer(wxHORIZONTAL);

    auto imgsize      = FromDIP(25);
    auto completedimg = new wxStaticBitmap(m_panel_finish, wxID_ANY, create_scaled_bitmap("completed", m_panel_finish, 25), wxDefaultPosition, wxSize(imgsize, imgsize), 0);
    m_sizer_finish_h->Add(completedimg, 0, wxALIGN_CENTER | wxALL, FromDIP(5));

    m_statictext_finish = new wxStaticText(m_panel_finish, wxID_ANY, L("send completed"), wxDefaultPosition, wxDefaultSize, 0);
    m_statictext_finish->Wrap(-1);
    m_statictext_finish->SetForegroundColour(wxColour(0, 150, 136));
    m_sizer_finish_h->Add(m_statictext_finish, 0, wxALIGN_CENTER | wxALL, FromDIP(5));

    m_sizer_finish_v->Add(m_sizer_finish_h, 1, wxALIGN_CENTER, 0);

    m_sizer_finish->Add(m_sizer_finish_v, 1, wxALIGN_CENTER, 0);

    m_panel_finish->SetSizer(m_sizer_finish);
    m_panel_finish->Layout();
    m_sizer_finish->Fit(m_panel_finish);
    m_simplebook->AddPage(m_panel_finish, wxEmptyString, false);

    //show bind failed info
    m_sw_print_failed_info = new wxScrolledWindow(this, wxID_ANY, wxDefaultPosition, wxSize(FromDIP(380), FromDIP(125)), wxVSCROLL);
    m_sw_print_failed_info->SetBackgroundColour(*wxWHITE);
    m_sw_print_failed_info->SetScrollRate(0, 5);
    m_sw_print_failed_info->SetMinSize(wxSize(FromDIP(380), FromDIP(125)));
    m_sw_print_failed_info->SetMaxSize(wxSize(FromDIP(380), FromDIP(125)));

    wxBoxSizer* sizer_print_failed_info = new wxBoxSizer(wxVERTICAL);
    m_sw_print_failed_info->SetSizer(sizer_print_failed_info);


    wxBoxSizer* sizer_error_code = new wxBoxSizer(wxHORIZONTAL);
    wxBoxSizer* sizer_error_desc = new wxBoxSizer(wxHORIZONTAL);
    wxBoxSizer* sizer_extra_info = new wxBoxSizer(wxHORIZONTAL);

    auto st_title_error_code = new wxStaticText(m_sw_print_failed_info, wxID_ANY, _L("Error code"));
    auto st_title_error_code_doc = new wxStaticText(m_sw_print_failed_info, wxID_ANY,": ");
    m_st_txt_error_code = new Label(m_sw_print_failed_info, wxEmptyString);
    st_title_error_code->SetForegroundColour(0x909090);
    st_title_error_code_doc->SetForegroundColour(0x909090);
    m_st_txt_error_code->SetForegroundColour(0x909090);
    st_title_error_code->SetFont(::Label::Body_13);
    st_title_error_code_doc->SetFont(::Label::Body_13);
    m_st_txt_error_code->SetFont(::Label::Body_13);
    st_title_error_code->SetMinSize(wxSize(FromDIP(74), -1));
    st_title_error_code->SetMaxSize(wxSize(FromDIP(74), -1));
    m_st_txt_error_code->SetMinSize(wxSize(FromDIP(260), -1));
    m_st_txt_error_code->SetMaxSize(wxSize(FromDIP(260), -1));
    sizer_error_code->Add(st_title_error_code, 0, wxALL, 0);
    sizer_error_code->Add(st_title_error_code_doc, 0, wxALL, 0);
    sizer_error_code->Add(m_st_txt_error_code, 0, wxALL, 0);


    auto st_title_error_desc = new wxStaticText(m_sw_print_failed_info, wxID_ANY, wxT("Error desc"));
    auto st_title_error_desc_doc = new wxStaticText(m_sw_print_failed_info, wxID_ANY,": ");
    m_st_txt_error_desc = new Label(m_sw_print_failed_info, wxEmptyString);
    st_title_error_desc->SetForegroundColour(0x909090);
    st_title_error_desc_doc->SetForegroundColour(0x909090);
    m_st_txt_error_desc->SetForegroundColour(0x909090);
    st_title_error_desc->SetFont(::Label::Body_13);
    st_title_error_desc_doc->SetFont(::Label::Body_13);
    m_st_txt_error_desc->SetFont(::Label::Body_13);
    st_title_error_desc->SetMinSize(wxSize(FromDIP(74), -1));
    st_title_error_desc->SetMaxSize(wxSize(FromDIP(74), -1));
    m_st_txt_error_desc->SetMinSize(wxSize(FromDIP(260), -1));
    m_st_txt_error_desc->SetMaxSize(wxSize(FromDIP(260), -1));
    sizer_error_desc->Add(st_title_error_desc, 0, wxALL, 0);
    sizer_error_desc->Add(st_title_error_desc_doc, 0, wxALL, 0);
    sizer_error_desc->Add(m_st_txt_error_desc, 0, wxALL, 0);

    auto st_title_extra_info = new wxStaticText(m_sw_print_failed_info, wxID_ANY, wxT("Extra info"));
    auto st_title_extra_info_doc = new wxStaticText(m_sw_print_failed_info, wxID_ANY, ": ");
    m_st_txt_extra_info = new Label(m_sw_print_failed_info, wxEmptyString);
    st_title_extra_info->SetForegroundColour(0x909090);
    st_title_extra_info_doc->SetForegroundColour(0x909090);
    m_st_txt_extra_info->SetForegroundColour(0x909090);
    st_title_extra_info->SetFont(::Label::Body_13);
    st_title_extra_info_doc->SetFont(::Label::Body_13);
    m_st_txt_extra_info->SetFont(::Label::Body_13);
    st_title_extra_info->SetMinSize(wxSize(FromDIP(74), -1));
    st_title_extra_info->SetMaxSize(wxSize(FromDIP(74), -1));
    m_st_txt_extra_info->SetMinSize(wxSize(FromDIP(260), -1));
    m_st_txt_extra_info->SetMaxSize(wxSize(FromDIP(260), -1));
    sizer_extra_info->Add(st_title_extra_info, 0, wxALL, 0);
    sizer_extra_info->Add(st_title_extra_info_doc, 0, wxALL, 0);
    sizer_extra_info->Add(m_st_txt_extra_info, 0, wxALL, 0);


<<<<<<< HEAD
    m_link_network_state = new Label(m_sw_print_failed_info, _L("Check the status of current system services"));
    m_link_network_state->SetForegroundColour(0x009688);
=======
    m_link_network_state = new wxHyperlinkCtrl(m_sw_print_failed_info, wxID_ANY,_L("Check the status of current system services"),"");
>>>>>>> 693aa8d2
    m_link_network_state->SetFont(::Label::Body_12);
    m_link_network_state->Bind(wxEVT_LEFT_DOWN, [this](auto& e) {wxGetApp().link_to_network_check();});
    m_link_network_state->Bind(wxEVT_ENTER_WINDOW, [this](auto& e) {m_link_network_state->SetCursor(wxCURSOR_HAND);});
    m_link_network_state->Bind(wxEVT_LEAVE_WINDOW, [this](auto& e) {m_link_network_state->SetCursor(wxCURSOR_ARROW);});

    sizer_print_failed_info->Add(m_link_network_state, 0, wxLEFT, 5);
    sizer_print_failed_info->Add(sizer_error_code, 0, wxLEFT, 5);
    sizer_print_failed_info->Add(0, 0, 0, wxTOP, FromDIP(3));
    sizer_print_failed_info->Add(sizer_error_desc, 0, wxLEFT, 5);
    sizer_print_failed_info->Add(0, 0, 0, wxTOP, FromDIP(3));
    sizer_print_failed_info->Add(sizer_extra_info, 0, wxLEFT, 5);

    m_sizer_scrollable_region->Add(m_rename_switch_panel, 0, wxALIGN_CENTER_HORIZONTAL, 0);
    m_sizer_scrollable_region->Add(0, 0, 0, wxTOP, FromDIP(8));
    m_sizer_scrollable_region->Add(m_sizer_thumbnail_area, 0, wxALIGN_CENTER_HORIZONTAL, 0);
    m_sizer_scrollable_region->Add(0, 0, 0, wxTOP, FromDIP(10));
    m_sizer_scrollable_region->Add(m_sizer_basic, 0, wxALIGN_CENTER_HORIZONTAL, 0);
    //m_sizer_scrollable_region->Add(m_sizer_material, 0, wxALIGN_CENTER_HORIZONTAL, 0);
    m_sizer_scrollable_region->Add(m_sizer_material_area, 0, wxLEFT, FromDIP(10));

    m_scrollable_region->SetSizer(m_sizer_scrollable_region);
    m_scrollable_region->Layout();

    m_scrollable_view->SetSizer(m_sizer_scrollable_view);
    m_scrollable_view->Layout();
    m_sizer_scrollable_view->Add(m_scrollable_region, 0, wxEXPAND, 0);

    m_sizer_main->Add(m_line_top, 0, wxEXPAND, 0);
    m_sizer_main->Add(0, 0, 0, wxTOP, FromDIP(13));
    m_sizer_main->Add(m_scrollable_view, 0, wxALIGN_CENTER_HORIZONTAL|wxLEFT|wxRIGHT, FromDIP(25));
    m_sizer_main->Add(m_sizer_backup, 0, wxALIGN_CENTER_HORIZONTAL, 0);
    m_sizer_main->Add(0, 0, 0, wxEXPAND | wxTOP, FromDIP(6));
    m_sizer_main->Add(m_statictext_ams_msg, 0, wxALIGN_CENTER_HORIZONTAL, 0);
    m_sizer_main->Add(0, 0, 0, wxEXPAND | wxTOP, FromDIP(6));
    m_sizer_main->Add(m_line_materia, 0, wxEXPAND | wxLEFT | wxRIGHT, FromDIP(30));
    m_sizer_main->Add(0, 0, 0, wxEXPAND | wxTOP, FromDIP(12));
    m_sizer_main->Add(m_sizer_printer, 0, wxEXPAND | wxLEFT | wxRIGHT, FromDIP(30));
    m_sizer_main->Add(0, 0, 0, wxEXPAND | wxTOP, FromDIP(11));
    m_sizer_main->Add(m_statictext_printer_msg, 0, wxALIGN_CENTER_HORIZONTAL, 0);
    m_sizer_main->Add(0, 1, 0, wxTOP, FromDIP(16));
    m_sizer_main->Add(m_sizer_select, 0, wxALIGN_CENTER_HORIZONTAL | wxLEFT | wxRIGHT, FromDIP(30));
    m_sizer_main->Add(0, 1, 0, wxTOP, FromDIP(10));
    m_sizer_main->Add(m_line_schedule, 0, wxEXPAND | wxLEFT | wxRIGHT, FromDIP(30));
    m_sizer_main->Add(m_simplebook, 0, wxALIGN_CENTER_HORIZONTAL, 0);
    m_sizer_main->Add(m_sw_print_failed_info, 0, wxALIGN_CENTER, 0);
    m_sizer_main->Add(0, 0, 0, wxEXPAND | wxTOP, FromDIP(18));

    show_print_failed_info(false);

    SetSizer(m_sizer_main);
    Layout();
    Fit();
    Thaw();

    init_bind();
    init_timer();
    Centre(wxBOTH);
    wxGetApp().UpdateDlgDarkUI(this);
}

void SelectMachineDialog::init_bind()
{
    Bind(wxEVT_TIMER, &SelectMachineDialog::on_timer, this);
    Bind(EVT_CLEAR_IPADDRESS, &SelectMachineDialog::clear_ip_address_config, this);
    Bind(EVT_SHOW_ERROR_INFO, [this](auto& e) {show_print_failed_info(true);});
    Bind(EVT_UPDATE_USER_MACHINE_LIST, &SelectMachineDialog::update_printer_combobox, this);
    Bind(EVT_PRINT_JOB_CANCEL, &SelectMachineDialog::on_print_job_cancel, this);
    Bind(EVT_SET_FINISH_MAPPING, &SelectMachineDialog::on_set_finish_mapping, this);
    Bind(wxEVT_LEFT_DOWN, [this](auto& e) {check_fcous_state(this);e.Skip();});
    m_panel_prepare->Bind(wxEVT_LEFT_DOWN, [this](auto& e) {check_fcous_state(this);e.Skip();});
    m_scrollable_region->Bind(wxEVT_LEFT_DOWN, [this](auto& e) {check_fcous_state(this);e.Skip();});
    m_bitmap_last_plate->Bind(wxEVT_ENTER_WINDOW, [this](auto& e) {SetCursor(wxCURSOR_HAND); });
    m_bitmap_last_plate->Bind(wxEVT_LEAVE_WINDOW, [this](auto& e) {SetCursor(wxCURSOR_ARROW); });
    m_bitmap_next_plate->Bind(wxEVT_ENTER_WINDOW, [this](auto& e) {SetCursor(wxCURSOR_HAND); });
    m_bitmap_next_plate->Bind(wxEVT_LEAVE_WINDOW, [this](auto& e) {SetCursor(wxCURSOR_ARROW); });


    Bind(EVT_CONNECT_LAN_MODE_PRINT, [this](wxCommandEvent& e) {
        if (e.GetInt() == 0) {
            DeviceManager* dev = Slic3r::GUI::wxGetApp().getDeviceManager();
            if (!dev) return;
            MachineObject* obj = dev->get_selected_machine();
            if (!obj) return;

            if (obj->dev_id == e.GetString()) {
                m_comboBox_printer->SetValue(obj->dev_name + "(LAN)");
            }
        }else if(e.GetInt() == 1 && (m_print_type == PrintFromType::FROM_SDCARD_VIEW)){
            on_send_print();
        }
        else if (e.GetInt() == -2 && (m_print_type == PrintFromType::FROM_SDCARD_VIEW)) {
            show_status(PrintDialogStatus::PrintStatusInit);
            prepare_mode();
            MessageDialog msg_wingow(nullptr, _L("Printer local connection failed, please try again."), "", wxAPPLY | wxOK);
            msg_wingow.ShowModal();
        }
        else if (e.GetInt() == 5 && (m_print_type == PrintFromType::FROM_SDCARD_VIEW)) {
            show_status(PrintDialogStatus::PrintStatusInit);
            prepare_mode();

            DeviceManager* dev = Slic3r::GUI::wxGetApp().getDeviceManager();
            if (!dev) return;
            ConnectPrinterDialog dlg(wxGetApp().mainframe, wxID_ANY, _L("Input access code"));
            dlg.go_connect_printer(false);
            if (dev->get_selected_machine()) {
                dlg.set_machine_object(dev->get_selected_machine());
                if (dlg.ShowModal() == wxID_OK) {
                    this->connect_printer_mqtt();
                }
            }
        }
    });

    m_bitmap_last_plate->Bind(wxEVT_LEFT_DOWN, [this](auto& e) {
        if (m_print_plate_idx > 0) {
            m_print_plate_idx--;
            update_page_turn_state(true);
            set_default_from_sdcard();
        }
    });

    m_bitmap_next_plate->Bind(wxEVT_LEFT_DOWN, [this](auto& e) {
        if (m_print_plate_idx < (m_print_plate_total - 1)) {
            m_print_plate_idx++;
            update_page_turn_state(true);
            set_default_from_sdcard();
        }
    });
}

void SelectMachineDialog::check_focus(wxWindow* window)
{
    if (window == m_rename_input || window == m_rename_input->GetTextCtrl()) {
        on_rename_enter();
    }
}

void SelectMachineDialog::show_print_failed_info(bool show, int code, wxString description, wxString extra)
{

    if (show) {
        if (!m_sw_print_failed_info->IsShown()) {
            m_sw_print_failed_info->Show(true);

            m_st_txt_error_code->SetLabelText(wxString::Format("%d", m_print_error_code));
            m_st_txt_error_desc->SetLabelText( wxGetApp().filter_string(m_print_error_msg));
            m_st_txt_extra_info->SetLabelText( wxGetApp().filter_string(m_print_error_extra));

            m_st_txt_error_code->Wrap(FromDIP(260));
            m_st_txt_error_desc->Wrap(FromDIP(260));
            m_st_txt_extra_info->Wrap(FromDIP(260));
        }
        else {
            m_sw_print_failed_info->Show(false);
        }
        Layout();
        Fit();
    }
    else {
        if (!m_sw_print_failed_info->IsShown()) {return;}
        m_sw_print_failed_info->Show(false);
        m_st_txt_error_code->SetLabelText(wxEmptyString);
        m_st_txt_error_desc->SetLabelText(wxEmptyString);
        m_st_txt_extra_info->SetLabelText(wxEmptyString);
        Layout();
        Fit();
    }
}

void SelectMachineDialog::check_fcous_state(wxWindow* window)
{
    check_focus(window);
    auto children = window->GetChildren();
    for (auto child : children) {
        check_fcous_state(child);
    }
}

void SelectMachineDialog::popup_filament_backup()
{
    DeviceManager* dev = Slic3r::GUI::wxGetApp().getDeviceManager();
    if (!dev) return;
    if (dev->get_selected_machine()/* && dev->get_selected_machine()->filam_bak.size() > 0*/) {
        AmsReplaceMaterialDialog* m_replace_material_popup = new AmsReplaceMaterialDialog(this);
        m_replace_material_popup->update_mapping_result(m_ams_mapping_result);
        m_replace_material_popup->update_machine_obj(dev->get_selected_machine());
        m_replace_material_popup->ShowModal();
    }
}

wxWindow *SelectMachineDialog::create_ams_checkbox(wxString title, wxWindow *parent, wxString tooltip)
{
    auto checkbox = new wxWindow(this, wxID_ANY, wxDefaultPosition, wxDefaultSize, wxTAB_TRAVERSAL);
    checkbox->SetBackgroundColour(m_colour_def_color);

    wxBoxSizer *sizer_checkbox = new wxBoxSizer(wxHORIZONTAL);
    wxBoxSizer *sizer_check    = new wxBoxSizer(wxVERTICAL);

    auto check = new ::CheckBox(checkbox);

    sizer_check->Add(check, 0, wxBOTTOM | wxEXPAND | wxTOP, FromDIP(5));

    sizer_checkbox->Add(sizer_check, 0, wxEXPAND, FromDIP(5));
    sizer_checkbox->Add(0, 0, 0, wxEXPAND | wxLEFT, FromDIP(11));

    auto text = new wxStaticText(checkbox, wxID_ANY, title, wxDefaultPosition, wxDefaultSize, 0);
    text->SetFont(::Label::Body_13);
    text->SetForegroundColour(StateColor::darkModeColorFor(wxColour("#323A3C")));
    text->Wrap(-1);
    sizer_checkbox->Add(text, 0, wxALIGN_CENTER, 0);

    enable_ams       = new ScalableBitmap(this, "enable_ams", 16);
<<<<<<< HEAD
    img_ams_tip = new wxStaticBitmap(checkbox, wxID_ANY, enable_ams->bmp(), wxDefaultPosition, wxSize(FromDIP(16), FromDIP(16)), 0);
    sizer_checkbox->Add(img_ams_tip, 0, wxALIGN_CENTER | wxLEFT, FromDIP(5));

    img_ams_tip->Bind(wxEVT_ENTER_WINDOW, [this](auto& e) {
        wxPoint img_pos = img_ams_tip->ClientToScreen(wxPoint(0, 0));
        wxPoint popup_pos(img_pos.x, img_pos.y + img_ams_tip->GetRect().height);
=======
    img_use_ams_tip = new wxStaticBitmap(checkbox, wxID_ANY, enable_ams->bmp(), wxDefaultPosition, wxSize(FromDIP(16), FromDIP(16)), 0);
    sizer_checkbox->Add(img_use_ams_tip, 0, wxALIGN_CENTER | wxLEFT, FromDIP(5));

    img_use_ams_tip->Bind(wxEVT_ENTER_WINDOW, [this](auto& e) {
        wxPoint img_pos = img_use_ams_tip->ClientToScreen(wxPoint(0, 0));
        wxPoint popup_pos(img_pos.x, img_pos.y + img_use_ams_tip->GetRect().height);
>>>>>>> 693aa8d2
        m_mapping_tip_popup.Position(popup_pos, wxSize(0, 0));
        m_mapping_tip_popup.Popup();

        if (m_mapping_tip_popup.ClientToScreen(wxPoint(0, 0)).y < img_pos.y) {
            m_mapping_tip_popup.Dismiss();
            popup_pos = wxPoint(img_pos.x, img_pos.y - m_mapping_tip_popup.GetRect().height);
            m_mapping_tip_popup.Position(popup_pos, wxSize(0, 0));
            m_mapping_tip_popup.Popup();
        }
    });

    img_use_ams_tip->Bind(wxEVT_LEAVE_WINDOW, [this](wxMouseEvent& e) {
        m_mapping_tip_popup.Dismiss();
        });

    checkbox->SetSizer(sizer_checkbox);
    checkbox->Layout();
    sizer_checkbox->Fit(checkbox);

    checkbox->SetToolTip(tooltip);
    text->SetToolTip(tooltip);

    text->Bind(wxEVT_LEFT_DOWN, [this, check](wxMouseEvent& event) {
        check->SetValue(check->GetValue() ? false : true);
        });

    checkbox->Bind(wxEVT_LEFT_DOWN, [this, check](wxMouseEvent& event) {
        check->SetValue(check->GetValue() ? false : true);
        });

    m_checkbox_list["use_ams"] = check;
    return checkbox;
}

wxWindow *SelectMachineDialog::create_item_checkbox(wxString title, wxWindow *parent, wxString tooltip, std::string param)
{
    auto checkbox = new wxWindow(parent, wxID_ANY, wxDefaultPosition, wxDefaultSize, wxTAB_TRAVERSAL);
    checkbox->SetBackgroundColour(m_colour_def_color);

    wxBoxSizer *sizer_checkbox = new wxBoxSizer(wxHORIZONTAL);
    wxBoxSizer *sizer_check    = new wxBoxSizer(wxVERTICAL);

    auto check = new ::CheckBox(checkbox);

    sizer_check->Add(check, 0, wxBOTTOM | wxEXPAND | wxTOP, FromDIP(5));

    auto text = new wxStaticText(checkbox, wxID_ANY, title, wxDefaultPosition, wxDefaultSize, wxST_ELLIPSIZE_END);
    text->SetFont(::Label::Body_12);
    text->SetForegroundColour(StateColor::darkModeColorFor(wxColour("#323A3C")));
    text->Wrap(-1);
    text->SetMinSize(wxSize(FromDIP(140), -1));
    text->SetMaxSize(wxSize(FromDIP(140), -1));

    sizer_checkbox->Add(sizer_check, 0, wxEXPAND, FromDIP(5));
    sizer_checkbox->Add(0, 0, 0, wxEXPAND | wxLEFT, FromDIP(7));
    sizer_checkbox->Add(text, 0, wxALIGN_CENTER, 0);

    checkbox->SetSizer(sizer_checkbox);
    checkbox->Layout();
    sizer_checkbox->Fit(checkbox);

    check->SetToolTip(tooltip);
    text->SetToolTip(tooltip);



    check->Bind(wxEVT_LEFT_DOWN, [this, check, param](wxMouseEvent &e) {
        //if (!m_checkbox_state_list[param]) {return;}
        AppConfig* config = wxGetApp().app_config;
        if (config) {
            if (check->GetValue())
                config->set_str("print", param, "0");
            else
                config->set_str("print", param, "1");
        }
        e.Skip();
    });

    checkbox->Bind(wxEVT_LEFT_DOWN, [this, check, param](wxMouseEvent&) {
        //if (!m_checkbox_state_list[param]) {return;}
        check->SetValue(check->GetValue() ? false : true);
        AppConfig* config = wxGetApp().app_config;
        if (config) {
            if (check->GetValue())
                config->set_str("print", param, "1");
            else
                config->set_str("print", param, "0");
        }
        });

    text->Bind(wxEVT_LEFT_DOWN, [this, check, param](wxMouseEvent &) {
        //if (!m_checkbox_state_list[param]) {return;}
        check->SetValue(check->GetValue() ? false : true);
        AppConfig* config = wxGetApp().app_config;
        if (config) {
            if (check->GetValue())
                config->set_str("print", param, "1");
            else
                config->set_str("print", param, "0");
        }
    });

    //m_checkbox_state_list[param] = true;
    m_checkbox_list[param] = check;
    return checkbox;
}

void SelectMachineDialog::update_select_layout(MachineObject *obj)
{
    if (obj && obj->is_support_flow_calibration) {
        select_flow->Show();
    } else {
        select_flow->Hide();
    }

    if (obj && obj->is_support_auto_leveling) {
        select_bed->Show();
    } else {
        select_bed->Hide();
    }

    if (obj && obj->is_support_timelapse && is_show_timelapse()) {
        select_timelapse->Show();
        update_timelapse_enable_status();
    } else {
        select_timelapse->Hide();
    }

    m_sizer_select->Layout();
    Layout();
    Fit();
}

void SelectMachineDialog::prepare_mode(bool refresh_button)
{
    // disable combobox
    m_comboBox_printer->Enable();
    Enable_Auto_Refill(true);
    show_print_failed_info(false);

    m_is_in_sending_mode = false;
    if (m_print_job) {
        m_print_job->join();
    }

    if (wxIsBusy())
        wxEndBusyCursor();

    if (refresh_button) {
        Enable_Send_Button(true);
    }

    m_status_bar->reset();
    if (m_simplebook->GetSelection() != 0) {
        m_simplebook->SetSelection(0);
        Layout();
        Fit();
    }

    if (m_print_page_mode != PrintPageModePrepare) {
        m_print_page_mode = PrintPageModePrepare;
        for (auto it = m_materialList.begin(); it != m_materialList.end(); it++) {
            it->second->item->enable();
        }
    }
}

void SelectMachineDialog::sending_mode()
{
    // disable combobox
    m_comboBox_printer->Disable();
    Enable_Auto_Refill(false);

    m_is_in_sending_mode = true;
    if (m_simplebook->GetSelection() != 1){
        m_simplebook->SetSelection(1);
        Layout();
        Fit();
    }


    if (m_print_page_mode != PrintPageModeSending) {
        m_print_page_mode = PrintPageModeSending;
        for (auto it = m_materialList.begin(); it != m_materialList.end(); it++) {
            it->second->item->disable();
        }
    }
}

void SelectMachineDialog::finish_mode()
{
    m_print_page_mode = PrintPageModeFinish;
    m_is_in_sending_mode = false;
    m_simplebook->SetSelection(2);
    Layout();
    Fit();
}


void SelectMachineDialog::sync_ams_mapping_result(std::vector<FilamentInfo> &result)
{
    if (result.empty()) {
        BOOST_LOG_TRIVIAL(trace) << "ams_mapping result is empty";
        for (auto it = m_materialList.begin(); it != m_materialList.end(); it++) {
            wxString ams_id = "-";
            wxColour ams_col = wxColour(0xCE, 0xCE, 0xCE);
            it->second->item->set_ams_info(ams_col, ams_id);
        }
        return;
    }

    for (auto f = result.begin(); f != result.end(); f++) {
        BOOST_LOG_TRIVIAL(trace) << "ams_mapping f id = " << f->id << ", tray_id = " << f->tray_id << ", color = " << f->color << ", type = " << f->type;

        MaterialHash::iterator iter = m_materialList.begin();
        while (iter != m_materialList.end()) {
            int           id   = iter->second->id;
            Material *    item = iter->second;
            MaterialItem *m    = item->item;

            if (f->id == id) {
                wxString ams_id;
                wxColour ams_col;

                if (f->tray_id >= 0) {
                    ams_id = wxGetApp().transition_tridid(f->tray_id);
                    //ams_id = wxString::Format("%02d", f->tray_id + 1);
                } else {
                    ams_id = "-";
                }

                if (!f->color.empty()) {
                    ams_col = AmsTray::decode_color(f->color);
                } else {
                    // default color
                    ams_col = wxColour(0xCE, 0xCE, 0xCE);
                }

                m->set_ams_info(ams_col, ams_id);
                break;
            }
            iter++;
        }
    }
}

void print_ams_mapping_result(std::vector<FilamentInfo>& result)
{
    if (result.empty()) {
        BOOST_LOG_TRIVIAL(info) << "print_ams_mapping_result: empty";
    }

    char buffer[256];
    for (int i = 0; i < result.size(); i++) {
        ::sprintf(buffer, "print_ams_mapping: F(%02d) -> A(%02d)", result[i].id+1, result[i].tray_id+1);
        BOOST_LOG_TRIVIAL(info) << std::string(buffer);
    }
}

bool SelectMachineDialog::do_ams_mapping(MachineObject *obj_)
{
    if (!obj_) return false;

    // try color and type mapping
    int result = obj_->ams_filament_mapping(m_filaments, m_ams_mapping_result);
    if (result == 0) {
        print_ams_mapping_result(m_ams_mapping_result);
        std::string ams_array;
        std::string mapping_info;
        get_ams_mapping_result(ams_array, mapping_info);
        if (ams_array.empty()) {
            reset_ams_material();
            BOOST_LOG_TRIVIAL(info) << "ams_mapping_array=[]";
        } else {
            sync_ams_mapping_result(m_ams_mapping_result);
            BOOST_LOG_TRIVIAL(info) << "ams_mapping_array=" << ams_array;
        }
        return obj_->is_valid_mapping_result(m_ams_mapping_result);
    } else {
        // do not support ams mapping try to use order mapping
        bool is_valid = obj_->is_valid_mapping_result(m_ams_mapping_result);
        if (result != 1 && !is_valid) {
            //reset invalid result
            for (int i = 0; i < m_ams_mapping_result.size(); i++) {
                m_ams_mapping_result[i].tray_id = -1;
                m_ams_mapping_result[i].distance = 99999;
            }
        }
        sync_ams_mapping_result(m_ams_mapping_result);
           return is_valid;
    }

    return true;
}

bool SelectMachineDialog::get_ams_mapping_result(std::string &mapping_array_str, std::string &ams_mapping_info)
{
    if (m_ams_mapping_result.empty())
        return false;

    bool valid_mapping_result = true;
    int invalid_count = 0;
    for (int i = 0; i < m_ams_mapping_result.size(); i++) {
        if (m_ams_mapping_result[i].tray_id == -1) {
            valid_mapping_result = false;
            invalid_count++;
        }
    }

    if (invalid_count == m_ams_mapping_result.size()) {
        return false;
    } else {
        json          j = json::array();
        json mapping_info_json = json::array();

        for (int i = 0; i < wxGetApp().preset_bundle->filament_presets.size(); i++) {
            int tray_id = -1;
            json mapping_item;
            mapping_item["ams"] = tray_id;
            mapping_item["targetColor"] = "";
            mapping_item["filamentId"] = "";
            mapping_item["filamentType"] = "";

            for (int k = 0; k < m_ams_mapping_result.size(); k++) {
                if (m_ams_mapping_result[k].id == i) {
                    tray_id = m_ams_mapping_result[k].tray_id;
                    mapping_item["ams"]             = tray_id;
                    mapping_item["filamentType"]    = m_filaments[k].type;
                    auto it = wxGetApp().preset_bundle->filaments.find_preset(wxGetApp().preset_bundle->filament_presets[i]);
                    if (it != nullptr) {
                        mapping_item["filamentId"] = it->filament_id;
                    }
                    //convert #RRGGBB to RRGGBBAA
                    mapping_item["sourceColor"]     = m_filaments[k].color;
                    mapping_item["targetColor"]     = m_ams_mapping_result[k].color;
                }
            }
            j.push_back(tray_id);
            mapping_info_json.push_back(mapping_item);
        }
        mapping_array_str = j.dump();
        ams_mapping_info = mapping_info_json.dump();
        return valid_mapping_result;
    }
    return true;
}

void SelectMachineDialog::prepare(int print_plate_idx)
{
    m_print_plate_idx = print_plate_idx;
}

void SelectMachineDialog::update_ams_status_msg(wxString msg, bool is_warning)
{
    auto colour = is_warning ? wxColour(0xFF, 0x6F, 0x00):wxColour(0x6B, 0x6B, 0x6B);
    m_statictext_ams_msg->SetForegroundColour(colour);

    if (msg.empty()) {
        if (!m_statictext_ams_msg->GetLabel().empty()) {
            m_statictext_ams_msg->SetLabel(wxEmptyString);
            m_statictext_ams_msg->Hide();
            Layout();
            Fit();
        }
    } else {
        msg = format_text(msg);

        auto str_new = msg.utf8_string();
        stripWhiteSpace(str_new);

        auto str_old = m_statictext_ams_msg->GetLabel().utf8_string();
        stripWhiteSpace(str_old);

        if (str_new != str_old) {
            if (m_statictext_ams_msg->GetLabel() != msg) {
                m_statictext_ams_msg->SetLabel(msg);
                m_statictext_ams_msg->SetMinSize(wxSize(FromDIP(400), -1));
                m_statictext_ams_msg->SetMaxSize(wxSize(FromDIP(400), -1));
                m_statictext_ams_msg->Wrap(FromDIP(400));
                m_statictext_ams_msg->Show();
                Layout();
                Fit();
            }
        }
    }
}

void SelectMachineDialog::update_priner_status_msg(wxString msg, bool is_warning)
{
    auto colour = is_warning ? wxColour(0xFF, 0x6F, 0x00) : wxColour(0x6B, 0x6B, 0x6B);
    m_statictext_printer_msg->SetForegroundColour(colour);

    if (msg.empty()) {
        if (!m_statictext_printer_msg->GetLabel().empty()) {
            m_statictext_printer_msg->SetLabel(wxEmptyString);
            m_statictext_printer_msg->Hide();
            Layout();
            Fit();
        }
    } else {
        msg          = format_text(msg);

        auto str_new = msg.utf8_string();
        stripWhiteSpace(str_new);

        auto str_old = m_statictext_printer_msg->GetLabel().utf8_string();
        stripWhiteSpace(str_old);

        if (str_new != str_old) {
            if (m_statictext_printer_msg->GetLabel() != msg) {
                m_statictext_printer_msg->SetLabel(msg);
                m_statictext_printer_msg->SetMinSize(wxSize(FromDIP(400), -1));
                m_statictext_printer_msg->SetMaxSize(wxSize(FromDIP(400), -1));
                m_statictext_printer_msg->Wrap(FromDIP(400));
                m_statictext_printer_msg->Show();
                Layout();
                Fit();
            }
        }
    }
}

void SelectMachineDialog::update_print_status_msg(wxString msg, bool is_warning, bool is_printer_msg)
{
    if (is_printer_msg) {
        update_ams_status_msg(wxEmptyString, false);
        update_priner_status_msg(msg, is_warning);
    } else {
        update_ams_status_msg(msg, is_warning);
        update_priner_status_msg(wxEmptyString, false);
    }
}

void SelectMachineDialog::update_print_error_info(int code, std::string msg, std::string extra)
{
    m_print_error_code  = code;
    m_print_error_msg   = msg;
    m_print_error_extra = extra;
}

bool SelectMachineDialog::has_tips(MachineObject* obj)
{
    if (!obj) return false;

    // must set to a status if return true
    if (select_timelapse->IsShown() &&
        m_checkbox_list["timelapse"]->GetValue()) {
        if (obj->get_sdcard_state() == MachineObject::SdcardState::NO_SDCARD) {
            show_status(PrintDialogStatus::PrintStatusTimelapseNoSdcard);
            return true;
        }
    }

    return false;
}

void SelectMachineDialog::show_status(PrintDialogStatus status, std::vector<wxString> params)
{
    if (m_print_status != status)
        BOOST_LOG_TRIVIAL(info) << "select_machine_dialog: show_status = " << status << "(" << get_print_status_info(status) << ")";
    m_print_status = status;

    // m_comboBox_printer
    if (status == PrintDialogStatus::PrintStatusRefreshingMachineList)
        m_comboBox_printer->Disable();
    else
        m_comboBox_printer->Enable();

<<<<<<< HEAD

=======
>>>>>>> 693aa8d2
    // other
    if (status == PrintDialogStatus::PrintStatusInit) {
        update_print_status_msg(wxEmptyString, false, false);
        Enable_Send_Button(false);
        Enable_Refresh_Button(true);
    } else if (status == PrintDialogStatus::PrintStatusNoUserLogin) {
        wxString msg_text = _L("No login account, only printers in LAN mode are displayed");
        update_print_status_msg(msg_text, false, true);
        Enable_Send_Button(false);
        Enable_Refresh_Button(true);
    }else if (status == PrintDialogStatus::PrintStatusInvalidPrinter) {
        update_print_status_msg(wxEmptyString, true, true);
        Enable_Send_Button(false);
        Enable_Refresh_Button(true);
    } else if (status == PrintDialogStatus::PrintStatusConnectingServer) {
        wxString msg_text = _L("Connecting to server");
        update_print_status_msg(msg_text, true, true);
        Enable_Send_Button(false);
        Enable_Refresh_Button(true);
    } else if (status == PrintDialogStatus::PrintStatusReading) {
        wxString msg_text = _L("Synchronizing device information");
        update_print_status_msg(msg_text, false, true);
        Enable_Send_Button(false);
        Enable_Refresh_Button(true);
    } else if (status == PrintDialogStatus::PrintStatusReadingFinished) {
        update_print_status_msg(wxEmptyString, false, true);
        Enable_Send_Button(true);
        Enable_Refresh_Button(true);
    } else if (status == PrintDialogStatus::PrintStatusReadingTimeout) {
        wxString msg_text = _L("Synchronizing device information time out");
        update_print_status_msg(msg_text, true, true);
        Enable_Send_Button(true);
        Enable_Refresh_Button(true);
    } else if (status == PrintDialogStatus::PrintStatusInUpgrading) {
        wxString msg_text = _L("Cannot send the print job when the printer is updating firmware");
        update_print_status_msg(msg_text, true, true);
        Enable_Send_Button(false);
        Enable_Refresh_Button(true);
    } else if (status == PrintDialogStatus::PrintStatusInSystemPrinting) {
        wxString msg_text = _L("The printer is executing instructions. Please restart printing after it ends");
        update_print_status_msg(msg_text, true, true);
        Enable_Send_Button(false);
        Enable_Refresh_Button(true);
    } else if (status == PrintDialogStatus::PrintStatusInPrinting) {
        wxString msg_text = _L("The printer is busy on other print job");
        update_print_status_msg(msg_text, true, true);
        Enable_Send_Button(false);
        Enable_Refresh_Button(true);
    } else if (status == PrintDialogStatus::PrintStatusDisableAms) {
        update_print_status_msg(wxEmptyString, false, false);
        Enable_Send_Button(true);
        Enable_Refresh_Button(true);
    } else if (status == PrintDialogStatus::PrintStatusNeedUpgradingAms) {
        wxString msg_text;
        if (params.size() > 0)
            msg_text = wxString::Format(_L("Filament %s exceeds the number of AMS slots. Please update the printer firmware to support AMS slot assignment."), params[0]);
        else
            msg_text = _L("Filament exceeds the number of AMS slots. Please update the printer firmware to support AMS slot assignment.");
        update_print_status_msg(msg_text, true, false);
        Enable_Send_Button(false);
        Enable_Refresh_Button(true);
    } else if (status == PrintDialogStatus::PrintStatusAmsMappingSuccess){
        wxString msg_text = _L("Filaments to AMS slots mappings have been established. You can click a filament above to change its mapping AMS slot");
        update_print_status_msg(msg_text, false, false);
        Enable_Send_Button(true);
        Enable_Refresh_Button(true);
    } else if (status == PrintDialogStatus::PrintStatusAmsMappingInvalid) {
        wxString msg_text = _L("Please click each filament above to specify its mapping AMS slot before sending the print job");
        update_print_status_msg(msg_text, true, false);
        Enable_Send_Button(false);
        Enable_Refresh_Button(true);
    } else if (status == PrintDialogStatus::PrintStatusAmsMappingU0Invalid) {
        wxString msg_text;
        if (params.size() > 1)
            msg_text = wxString::Format(_L("Filament %s does not match the filament in AMS slot %s. Please update the printer firmware to support AMS slot assignment."), params[0], params[1]);
        else
            msg_text = _L("Filament does not match the filament in AMS slot. Please update the printer firmware to support AMS slot assignment.");
        update_print_status_msg(msg_text, true, false);
        Enable_Send_Button(false);
        Enable_Refresh_Button(true);
    } else if (status == PrintDialogStatus::PrintStatusAmsMappingValid) {
        wxString msg_text = _L("Filaments to AMS slots mappings have been established. You can click a filament above to change its mapping AMS slot");
        update_print_status_msg(msg_text, false, false);
        Enable_Send_Button(true);
        Enable_Refresh_Button(true);
    } else if (status == PrintDialogStatus::PrintStatusRefreshingMachineList) {
        update_print_status_msg(wxEmptyString, false, true);
        Enable_Send_Button(false);
        Enable_Refresh_Button(false);
    } else if (status == PrintDialogStatus::PrintStatusSending) {
        Enable_Send_Button(false);
        Enable_Refresh_Button(false);
    } else if (status == PrintDialogStatus::PrintStatusSendingCanceled) {
        Enable_Send_Button(true);
        Enable_Refresh_Button(true);
    } else if (status == PrintDialogStatus::PrintStatusLanModeNoSdcard) {
        wxString msg_text = _L("An SD card needs to be inserted before printing via LAN.");
        update_print_status_msg(msg_text, true, true);
        Enable_Send_Button(true);
        Enable_Refresh_Button(true);
    } else if (status == PrintDialogStatus::PrintStatusAmsMappingByOrder) {
        wxString msg_text = _L("The printer firmware only supports sequential mapping of filament => AMS slot.");
        update_print_status_msg(msg_text, false, false);
        Enable_Send_Button(true);
        Enable_Refresh_Button(true);
    } else if (status == PrintDialogStatus::PrintStatusNoSdcard) {
        wxString msg_text = _L("An SD card needs to be inserted before printing.");
        update_print_status_msg(msg_text, true, true);
        Enable_Send_Button(false);
        Enable_Refresh_Button(true);
    } else if (status == PrintDialogStatus::PrintStatusUnsupportedPrinter) {
        wxString msg_text = _L("The selected printer is incompatible with the chosen printer presets.");
        update_print_status_msg(msg_text, true, true);
        Enable_Send_Button(false);
        Enable_Refresh_Button(true);
    }else if (status == PrintDialogStatus::PrintStatusTimelapseNoSdcard) {
        wxString msg_text = _L("An SD card needs to be inserted to record timelapse.");
        update_print_status_msg(msg_text, true, true);
        Enable_Send_Button(true);
        Enable_Refresh_Button(true);
    } else if (status == PrintDialogStatus::PrintStatusNeedForceUpgrading) {
        wxString msg_text = _L("Cannot send the print job to a printer whose firmware is required to get updated.");
        update_print_status_msg(msg_text, true, true);
        Enable_Send_Button(false);
        Enable_Refresh_Button(true);
    } else if (status == PrintDialogStatus::PrintStatusNeedConsistencyUpgrading) {
        wxString msg_text = _L("Cannot send the print job to a printer whose firmware is required to get updated.");
        update_print_status_msg(msg_text, true, true);
        Enable_Send_Button(false);
        Enable_Refresh_Button(true);
    } else if (status == PrintDialogStatus::PrintStatusBlankPlate) {
        wxString msg_text = _L("Cannot send the print job for empty plate");
        update_print_status_msg(msg_text, true, true);
        Enable_Send_Button(false);
        Enable_Refresh_Button(true);
    } else if (status == PrintDialogStatus::PrintStatusNotSupportedPrintAll) {
        wxString msg_text = _L("This printer does not support printing all plates");
        update_print_status_msg(msg_text, true, true);
        Enable_Send_Button(false);
        Enable_Refresh_Button(true);
    } else if (status == PrintDialogStatus::PrintStatusTimelapseWarning) {
        wxString   msg_text;
        PartPlate *plate = m_plater->get_partplate_list().get_curr_plate();
        for (auto warning : plate->get_slice_result()->warnings) {
            if (warning.msg == NOT_GENERATE_TIMELAPSE) {
                if (warning.error_code == "1001C001") {
                    msg_text = _L("When enable spiral vase mode, machines with I3 structure will not generate timelapse videos.");
                }
                else if (warning.error_code == "1001C002") {
<<<<<<< HEAD
                    msg_text = _L("When print by object, machines with I3 structure will not generate timelapse videos.");
=======
                    msg_text = _L("Timelapse is not supported because Print sequence is set to \"By object\".");
>>>>>>> 693aa8d2
                }
            }
        }
        update_print_status_msg(msg_text, true, true);
        Enable_Send_Button(true);
        Enable_Refresh_Button(true);
    }

    // m_panel_warn m_simplebook
    if (status == PrintDialogStatus::PrintStatusSending) {
        sending_mode();
    }
    else {
        prepare_mode(false);
    }
}

void SelectMachineDialog::init_timer()
{
    m_refresh_timer = new wxTimer();
    m_refresh_timer->SetOwner(this);
}

void SelectMachineDialog::on_cancel(wxCloseEvent &event)
{
    if (m_mapping_popup.IsShown())
        m_mapping_popup.Dismiss();

    if (m_print_job) {
        if (m_print_job->is_running()) {
            m_print_job->cancel();
            m_print_job->join();
        }
    }
    this->EndModal(wxID_CANCEL);
}

bool SelectMachineDialog::is_blocking_printing()
{
    DeviceManager* dev = Slic3r::GUI::wxGetApp().getDeviceManager();
    if (!dev) return true;

    MachineObject* obj_ = dev->get_selected_machine();
    if (obj_ == nullptr) return true;

    PresetBundle* preset_bundle = wxGetApp().preset_bundle;
    auto source_model = preset_bundle->printers.get_edited_preset().get_printer_type(preset_bundle);
    auto target_model = obj_->printer_type;

    if (source_model != target_model) {
        std::vector<std::string> compatible_machine = dev->get_compatible_machine(target_model);
        vector<std::string>::iterator it = find(compatible_machine.begin(), compatible_machine.end(), source_model);
        if (it == compatible_machine.end()) {
            return true;
        }
    }

    return false;
}

bool SelectMachineDialog::is_same_nozzle_diameters(std::string& nozzle_type, std::string& nozzle_diameter)
{
    bool  is_same_nozzle_diameters = true;

    float       preset_nozzle_diameters;
    std::string preset_nozzle_type;

    DeviceManager* dev = Slic3r::GUI::wxGetApp().getDeviceManager();
    if (!dev) return true;

    MachineObject* obj_ = dev->get_selected_machine();
    if (obj_ == nullptr) return true;

    try
    {
        PresetBundle* preset_bundle = wxGetApp().preset_bundle;
        auto opt_nozzle_diameters = preset_bundle->printers.get_edited_preset().config.option<ConfigOptionFloats>("nozzle_diameter");

        const ConfigOptionEnum<NozzleType>* nozzle_type = preset_bundle->printers.get_edited_preset().config.option<ConfigOptionEnum<NozzleType>>("nozzle_type");

        if (nozzle_type->value == NozzleType::ntHardenedSteel) {
            preset_nozzle_type = "hardened_steel";
        }
        else if (nozzle_type->value == NozzleType::ntStainlessSteel) {
            preset_nozzle_type = "stainless_steel";
        }

        //Just don't check the nozzle diameter
        //if (obj_->nozzle_type != preset_nozzle_type) {
        //    is_same_nozzle_diameters = false;
        //}

        auto        extruders = wxGetApp().plater()->get_partplate_list().get_curr_plate()->get_used_extruders();
        if (opt_nozzle_diameters != nullptr) {
            for (auto i = 0; i < extruders.size(); i++) {
                auto extruder = extruders[i] - 1;
                preset_nozzle_diameters = float(opt_nozzle_diameters->get_at(extruder));
                if (preset_nozzle_diameters != obj_->nozzle_diameter) {
                    is_same_nozzle_diameters = false;
                }
            }
        }

    }
    catch (...)
    {
    }

    nozzle_type = preset_nozzle_type;
    nozzle_diameter = wxString::Format("%.1f", preset_nozzle_diameters).ToStdString();

    return is_same_nozzle_diameters;
}

bool SelectMachineDialog::is_same_nozzle_type(std::string& filament_type)
{
    bool  is_same_nozzle_type = true;

    DeviceManager* dev = Slic3r::GUI::wxGetApp().getDeviceManager();
    if (!dev) return true;

    MachineObject* obj_ = dev->get_selected_machine();
    if (obj_ == nullptr) return true;


    NozzleType nozzle_type = NozzleType::ntUndefine;

    if (obj_->nozzle_type == "stainless_steel") {
        nozzle_type = NozzleType::ntStainlessSteel;
    }
    else if (obj_->nozzle_type == "hardened_steel") {
        nozzle_type = NozzleType::ntHardenedSteel;
    }

    auto printer_nozzle_hrc = Print::get_hrc_by_nozzle_type(nozzle_type);

    auto preset_bundle = wxGetApp().preset_bundle;
    MaterialHash::iterator iter = m_materialList.begin();
    while (iter != m_materialList.end()) {
        Material* item = iter->second;
        MaterialItem* m = item->item;
        auto filament_nozzle_hrc = preset_bundle->get_required_hrc_by_filament_type(m->m_material_name.ToStdString());

        if (abs(filament_nozzle_hrc) > abs(printer_nozzle_hrc)) {
            filament_type = m->m_material_name.ToStdString();
            BOOST_LOG_TRIVIAL(info) << "filaments hardness mismatch: filament = " << filament_type << " printer_nozzle_hrc = " << printer_nozzle_hrc;
            is_same_nozzle_type = false;
        }

        iter++;
    }

    return is_same_nozzle_type;
}

bool SelectMachineDialog::is_same_printer_model()
{
    bool result = true;
    DeviceManager* dev = Slic3r::GUI::wxGetApp().getDeviceManager();
    if (!dev) return result;

    MachineObject* obj_ = dev->get_selected_machine();

    assert(obj_->dev_id == m_printer_last_select);
    if (obj_ == nullptr) {
        return result;
    }

    PresetBundle* preset_bundle = wxGetApp().preset_bundle;
    if(preset_bundle == nullptr) return result;
    const auto source_model = preset_bundle->printers.get_edited_preset().get_printer_type(preset_bundle);
    const auto target_model = obj_->printer_type;
    // Orca: ignore P1P -> P1S
    if (source_model != target_model && !(target_model == "C11" && source_model == "C12")) {
        BOOST_LOG_TRIVIAL(info) << "printer_model: source = " << source_model;
        BOOST_LOG_TRIVIAL(info) << "printer_model: target = " << target_model;
        return false;
    }

    return true;
}

void SelectMachineDialog::show_errors(wxString &info)
{
    ConfirmBeforeSendDialog confirm_dlg(this, wxID_ANY, _L("Errors"));
    confirm_dlg.update_text(info);
    confirm_dlg.on_show();
}

void SelectMachineDialog::on_ok_btn(wxCommandEvent &event)
{

    bool has_slice_warnings = false;
    bool has_update_nozzle  = false;

    DeviceManager* dev = Slic3r::GUI::wxGetApp().getDeviceManager();
    if (!dev) return;
    MachineObject* obj_ = dev->get_selected_machine();
    if (!obj_) return;


    std::vector<wxString> confirm_text;
    confirm_text.push_back(_L("Please check the following:") + "\n\n");

    //Check Printer Model Id
    bool is_same_printer_type = is_same_printer_model();
    if (!is_same_printer_type && (m_print_type == PrintFromType::FROM_NORMAL)) {
        confirm_text.push_back(_L("The printer type selected when generating G-Code is not consistent with the currently selected printer. It is recommended that you use the same printer type for slicing.") + "\n");

        has_slice_warnings = true;
    }


    //check blacklist
    for (auto i = 0; i < m_ams_mapping_result.size(); i++) {

        auto tid = m_ams_mapping_result[i].tray_id;

        std::string filament_type = boost::to_upper_copy(m_ams_mapping_result[i].type);
        std::string filament_brand;

        for (auto fs : m_filaments) {
            if (fs.id == m_ams_mapping_result[i].id) {
                filament_brand = m_filaments[i].brand;
            }
        }

        bool in_blacklist = false;
        std::string action;
        std::string info;

        DeviceManager::check_filaments_in_blacklist(filament_brand, filament_type, in_blacklist, action, info);

        if (in_blacklist && action == "warning") {
            wxString prohibited_error = wxString::FromUTF8(info);

            confirm_text.push_back(prohibited_error + "\n");
            has_slice_warnings = true;
        }
    }

    PartPlate* plate = m_plater->get_partplate_list().get_curr_plate();

    for (auto warning : plate->get_slice_result()->warnings) {
        if (warning.msg == BED_TEMP_TOO_HIGH_THAN_FILAMENT) {
<<<<<<< HEAD
            if (obj_->is_printer_enclosed()) {
                //confirm_text.push_back(Plater::get_slice_warning_string(warning) + "\n");
                //has_slice_warnings = true;
=======
            if ((obj_->get_printer_is_enclosed())){
                // confirm_text.push_back(Plater::get_slice_warning_string(warning) + "\n");
                // has_slice_warnings = true;
>>>>>>> 693aa8d2
            }
        }
        else if (warning.msg == NOT_SUPPORT_TRADITIONAL_TIMELAPSE) {
            if (obj_->get_printer_arch() == PrinterArch::ARCH_I3 && m_checkbox_list["timelapse"]->GetValue()) {
                confirm_text.push_back(Plater::get_slice_warning_string(warning) + "\n");
                has_slice_warnings = true;
            }
        }
        else if (warning.msg == NOT_GENERATE_TIMELAPSE) {
            continue;
        }
        else {
            wxString error_info = Plater::get_slice_warning_string(warning);
            if (error_info.IsEmpty()) {
                error_info = wxString::Format("%s\n", warning.msg);
                confirm_text.push_back(error_info + "\n");
            } else
                confirm_text.push_back(error_info + "\n");
            has_slice_warnings = true;
        }
    }


    //check for unidentified material
    auto mapping_result = m_mapping_popup.parse_ams_mapping(obj_->amsList);
    auto has_unknown_filament = false;

    // check if ams mapping is has errors, tpu
    bool has_prohibited_filament = false;
    wxString prohibited_error = wxEmptyString;


    for (auto i = 0; i < m_ams_mapping_result.size(); i++) {

        auto tid = m_ams_mapping_result[i].tray_id;

        std::string filament_type = boost::to_upper_copy(m_ams_mapping_result[i].type);
        std::string filament_brand;

        for (auto fs : m_filaments) {
            if (fs.id == m_ams_mapping_result[i].id) {
                filament_brand = m_filaments[i].brand;
            }
        }

        bool in_blacklist = false;
        std::string action;
        std::string info;

        DeviceManager::check_filaments_in_blacklist(filament_brand, filament_type, in_blacklist, action, info);
        
        if (in_blacklist && action == "prohibition") {
            has_prohibited_filament = true;
            prohibited_error = wxString::FromUTF8(info);
        }

        for (auto miter : mapping_result) {
            //matching
            if (miter.id == tid) {
                if (miter.type == TrayType::THIRD || miter.type == TrayType::EMPTY) {
                    has_unknown_filament = true;
                    break;
                }
            }
        }
    }

    if (has_prohibited_filament && obj_->has_ams() && m_checkbox_list["use_ams"]->GetValue()) {
        wxString tpu_tips = prohibited_error;
        show_errors(tpu_tips);
        return;
    }

    if (has_unknown_filament) {
        has_slice_warnings = true;
        confirm_text.push_back(_L("There are some unknown filaments in the AMS mappings. Please check whether they are the required filaments. If they are okay, press \"Confirm\" to start printing.") + "\n");
    }

    std::string nozzle_type;
    std::string nozzle_diameter;
    std::string filament_type;

    if (!obj_->nozzle_type.empty()) {
        if (!is_same_nozzle_diameters(nozzle_type, nozzle_diameter)) {
            has_slice_warnings = true;
            has_update_nozzle  = true;
            
            wxString nozzle_in_preset = wxString::Format(_L("nozzle in preset: %s %s"),nozzle_diameter, format_steel_name(nozzle_type));
            wxString nozzle_in_printer = wxString::Format(_L("nozzle memorized: %.1f %s"), obj_->nozzle_diameter, format_steel_name(obj_->nozzle_type));

            confirm_text.push_back(_L("Your nozzle diameter in preset is not consistent with memorized nozzle diameter. Did you change your nozzle lately?") 
                + "\n    " + nozzle_in_preset 
                + "\n    " + nozzle_in_printer
                + "\n");
        }
        else if (!is_same_nozzle_type(filament_type)){
            has_slice_warnings = true;
            has_update_nozzle = true;
            nozzle_diameter =  wxString::Format("%.1f", obj_->nozzle_diameter).ToStdString();

                wxString nozzle_in_preset = wxString::Format(_L("*Printing %s material with %s may cause nozzle damage"), filament_type, format_steel_name(obj_->nozzle_type));
            confirm_text.push_back(nozzle_in_preset + "\n");
        }
    }
    

    if (has_slice_warnings) {
        wxString confirm_title = _L("Warning");
        ConfirmBeforeSendDialog confirm_dlg(this, wxID_ANY, confirm_title);

        if(has_update_nozzle){confirm_dlg.show_update_nozzle_button();}

        confirm_dlg.Bind(EVT_SECONDARY_CHECK_CONFIRM, [this, &confirm_dlg](wxCommandEvent& e) {
            confirm_dlg.on_hide();
            if (m_print_type == PrintFromType::FROM_SDCARD_VIEW) {
                this->connect_printer_mqtt();
            }
            else {
                this->on_send_print();
            }
<<<<<<< HEAD

=======
        });

        confirm_dlg.Bind(EVT_UPDATE_NOZZLE, [this, obj_, nozzle_type, nozzle_diameter, &confirm_dlg](wxCommandEvent& e) {
            if (obj_ && !nozzle_type.empty() && !nozzle_diameter.empty()) {
                try
                {
                    float diameter = std::stof(nozzle_diameter); 
                    diameter = round(diameter * 10) / 10;
                    obj_->command_set_printer_nozzle(nozzle_type, diameter);
                }
                catch (...) {} 
            }
>>>>>>> 693aa8d2
        });

        confirm_text.push_back(_L("Please click the confirm button if you still want to proceed with printing.") + "\n");
        wxString info_msg = wxEmptyString;

        for (auto i = 0; i < confirm_text.size(); i++) {
            if (i == 0) {
                info_msg += confirm_text[i];
            }
            else if (i == confirm_text.size() - 1) {
                info_msg += confirm_text[i];
            }
            else {
                info_msg += wxString::Format("%d. %s\n",i, confirm_text[i]);
            }

        }
        confirm_dlg.update_text(info_msg);
        confirm_dlg.on_show();

    } else {
        if (m_print_type == PrintFromType::FROM_SDCARD_VIEW) {
            this->connect_printer_mqtt();
        }
        else {
            this->on_send_print();
        }
    }
}

wxString SelectMachineDialog::format_steel_name(std::string name)
{
    if (name == "hardened_steel") {
        return _L("Hardened Steel");
    }
    else if (name == "stainless_steel") {
        return _L("Stainless Steel");
    }

    return wxEmptyString;
}

void SelectMachineDialog::Enable_Auto_Refill(bool enable)
{
    if (enable) {
        m_ams_backup_tip->SetForegroundColour(wxColour(0x009688));
    }
    else {
        m_ams_backup_tip->SetForegroundColour(wxColour(0x90, 0x90, 0x90));
    }
    m_ams_backup_tip->Refresh();
}

void SelectMachineDialog::connect_printer_mqtt()
{
    DeviceManager* dev = Slic3r::GUI::wxGetApp().getDeviceManager();
    if (!dev) return;
    MachineObject* obj_ = dev->get_selected_machine();

    if (obj_->connection_type() == "cloud") {
        show_status(PrintDialogStatus::PrintStatusSending);
        m_status_bar->disable_cancel_button();
        m_status_bar->set_status_text(_L("Connecting to the printer. Unable to cancel during the connection process."));
#if !BBL_RELEASE_TO_PUBLIC
        obj_->connect(false, wxGetApp().app_config->get("enable_ssl_for_mqtt") == "true" ? true : false);
#else
        obj_->connect(false, obj_->local_use_ssl_for_mqtt);
#endif
    }
    else {
        on_send_print();
    }
}

void SelectMachineDialog::on_send_print()
{
    BOOST_LOG_TRIVIAL(info) << "print_job: on_ok to send";
    m_is_canceled = false;
    Enable_Send_Button(false);

    if (m_mapping_popup.IsShown())
        m_mapping_popup.Dismiss();

    if (m_print_type == PrintFromType::FROM_NORMAL && m_is_in_sending_mode)
        return;

    int result = 0;
    if (m_printer_last_select.empty()) {
        return;
    }

    DeviceManager* dev = Slic3r::GUI::wxGetApp().getDeviceManager();
    if (!dev) return;

    MachineObject* obj_ = dev->get_selected_machine();
    assert(obj_->dev_id == m_printer_last_select);
    if (obj_ == nullptr) {
        return;
    }

    BOOST_LOG_TRIVIAL(info) << __FUNCTION__ << ", print_job: for send task, current printer id =  " << m_printer_last_select << std::endl;
    show_status(PrintDialogStatus::PrintStatusSending);

    m_status_bar->reset();
    m_status_bar->set_prog_block();
    m_status_bar->set_cancel_callback_fina([this]() {
        BOOST_LOG_TRIVIAL(info) << "print_job: enter canceled";
        if (m_print_job) {
            if (m_print_job->is_running()) {
                BOOST_LOG_TRIVIAL(info) << "print_job: canceled";
                m_print_job->cancel();
            }
            m_print_job->join();
        }
        m_is_canceled = true;
        wxCommandEvent* event = new wxCommandEvent(EVT_PRINT_JOB_CANCEL);
        wxQueueEvent(this, event);
        });

    if (m_is_canceled) {
        BOOST_LOG_TRIVIAL(info) << "print_job: m_is_canceled";
        m_status_bar->set_status_text(task_canceled_text);
        return;
    }

    // enter sending mode
    sending_mode();
    m_status_bar->enable_cancel_button();

    // get ams_mapping_result
    std::string ams_mapping_array;
    std::string ams_mapping_info;
    if (m_checkbox_list["use_ams"]->GetValue())
        get_ams_mapping_result(ams_mapping_array, ams_mapping_info);
    else {
        json mapping_info_json = json::array();
        json item;
        if (m_filaments.size() > 0) {
            item["sourceColor"] = m_filaments[0].color.substr(1, 8);
            item["filamentType"] = m_filaments[0].type;
            mapping_info_json.push_back(item);
            ams_mapping_info = mapping_info_json.dump();
        }
    }

    if (m_print_type == PrintFromType::FROM_NORMAL) {
        result = m_plater->send_gcode(m_print_plate_idx, [this](int export_stage, int current, int total, bool& cancel) {
            if (this->m_is_canceled) return;
            bool     cancelled = false;
            wxString msg = _L("Preparing print job");
            m_status_bar->update_status(msg, cancelled, 10, true);
            m_export_3mf_cancel = cancel = cancelled;
            });

        if (m_is_canceled || m_export_3mf_cancel) {
            BOOST_LOG_TRIVIAL(info) << "print_job: m_export_3mf_cancel or m_is_canceled";
            m_status_bar->set_status_text(task_canceled_text);
            return;
        }

        if (result < 0) {
            wxString msg = _L("Abnormal print file data. Please slice again");
            m_status_bar->set_status_text(msg);
            return;
        }

        // export config 3mf if needed
        if (!obj_->is_lan_mode_printer()) {
            result = m_plater->export_config_3mf(m_print_plate_idx);
            if (result < 0) {
                BOOST_LOG_TRIVIAL(trace) << "export_config_3mf failed, result = " << result;
                return;
            }
        }
        if (m_is_canceled || m_export_3mf_cancel) {
            BOOST_LOG_TRIVIAL(info) << "print_job: m_export_3mf_cancel or m_is_canceled";
            m_status_bar->set_status_text(task_canceled_text);
            return;
        }
    }

    m_print_job = std::make_shared<PrintJob>(m_status_bar, m_plater, m_printer_last_select);
    m_print_job->m_dev_ip = obj_->dev_ip;
    m_print_job->m_ftp_folder = obj_->get_ftp_folder();
    m_print_job->m_access_code = obj_->get_access_code();
#if !BBL_RELEASE_TO_PUBLIC
    m_print_job->m_local_use_ssl_for_ftp = wxGetApp().app_config->get("enable_ssl_for_ftp") == "true" ? true : false;
    m_print_job->m_local_use_ssl_for_mqtt = wxGetApp().app_config->get("enable_ssl_for_mqtt") == "true" ? true : false;
#else
    m_print_job->m_local_use_ssl_for_ftp = obj_->local_use_ssl_for_ftp;
    m_print_job->m_local_use_ssl_for_mqtt = obj_->local_use_ssl_for_mqtt;
#endif
    m_print_job->connection_type = obj_->connection_type();
    m_print_job->cloud_print_only = obj_->is_support_cloud_print_only;

    if (m_print_type == PrintFromType::FROM_NORMAL) {
        BOOST_LOG_TRIVIAL(info) << "print_job: m_print_type = from_normal";
        m_print_job->m_print_type = "from_normal";
        m_print_job->set_project_name(m_current_project_name.utf8_string());
    }
    else if(m_print_type == PrintFromType::FROM_SDCARD_VIEW){
        BOOST_LOG_TRIVIAL(info) << "print_job: m_print_type = from_sdcard_view";
        m_print_job->m_print_type = "from_sdcard_view";
        m_print_job->connection_type = "lan";

        try {
            m_print_job->m_print_from_sdc_plate_idx = m_required_data_plate_data_list[m_print_plate_idx]->plate_index + 1;
            m_print_job->set_dst_name(m_required_data_file_path);
        }
        catch (...) {}
        BOOST_LOG_TRIVIAL(info) << "print_job: m_print_plate_idx =" << m_print_job->m_print_from_sdc_plate_idx;

        auto input_str_arr = wxGetApp().split_str(m_required_data_file_name, ".gcode.3mf");
        if (input_str_arr.size() <= 1) {
            input_str_arr = wxGetApp().split_str(m_required_data_file_name, ".3mf");
            if (input_str_arr.size() > 1) {
                m_print_job->set_project_name(wxString(input_str_arr[0]).utf8_string());
            }
        }
        else {
            m_print_job->set_project_name(wxString(input_str_arr[0]).utf8_string());
        }
    }

    if (obj_->is_support_ams_mapping()) {
        m_print_job->task_ams_mapping = ams_mapping_array;
        m_print_job->task_ams_mapping_info = ams_mapping_info;
    } else {
        m_print_job->task_ams_mapping = "";
        m_print_job->task_ams_mapping_info = "";
    }

    m_print_job->has_sdcard = obj_->has_sdcard();


    bool timelapse_option = select_timelapse->IsShown() ? m_checkbox_list["timelapse"]->GetValue() : true;

    m_print_job->set_print_config(
        MachineBedTypeString[0],
        m_checkbox_list["bed_leveling"]->GetValue(),
        m_checkbox_list["flow_cali"]->GetValue(),
        false,
        timelapse_option,
        true);

    if (obj_->has_ams()) {
        m_print_job->task_use_ams = m_checkbox_list["use_ams"]->GetValue();
    } else {
        m_print_job->task_use_ams = false;
    }

    BOOST_LOG_TRIVIAL(info) << "print_job: timelapse_option = " << timelapse_option;
    BOOST_LOG_TRIVIAL(info) << "print_job: use_ams = " << m_print_job->task_use_ams;

    m_print_job->on_success([this]() { finish_mode(); });

    m_print_job->on_check_ip_address_fail([this]() {
        wxCommandEvent* evt = new wxCommandEvent(EVT_CLEAR_IPADDRESS);
        wxQueueEvent(this, evt);
        wxGetApp().show_ip_address_enter_dialog();
     });

    // update ota version
    NetworkAgent* agent = wxGetApp().getAgent();
    if (agent)
        agent->track_update_property("dev_ota_version", obj_->get_ota_version());

    m_print_job->start();
    BOOST_LOG_TRIVIAL(info) << "print_job: start print job";
}

void SelectMachineDialog::clear_ip_address_config(wxCommandEvent& e)
{
    prepare_mode();
}

void SelectMachineDialog::update_user_machine_list()
{
    NetworkAgent* m_agent = wxGetApp().getAgent();
    if (m_agent && m_agent->is_user_login()) {
        boost::thread get_print_info_thread = Slic3r::create_thread([this, token = std::weak_ptr(m_token)] {
            NetworkAgent* agent = wxGetApp().getAgent();
            unsigned int http_code;
            std::string body;
            int result = agent->get_user_print_info(&http_code, &body);
            CallAfter([token, this, result, body] {
                if (token.expired()) {return;}
                if (result == 0) {
                    m_print_info = body;
                }
                else {
                    m_print_info = "";
                }
                wxCommandEvent event(EVT_UPDATE_USER_MACHINE_LIST);
                event.SetEventObject(this);
                wxPostEvent(this, event);
            });
        });
    } else {
        wxCommandEvent event(EVT_UPDATE_USER_MACHINE_LIST);
        event.SetEventObject(this);
        wxPostEvent(this, event);
    }
}

void SelectMachineDialog::on_refresh(wxCommandEvent &event)
{
    BOOST_LOG_TRIVIAL(info) << "m_printer_last_select: on_refresh";
    show_status(PrintDialogStatus::PrintStatusRefreshingMachineList);

    update_user_machine_list();
}

void SelectMachineDialog::on_set_finish_mapping(wxCommandEvent &evt)
{
    auto selection_data = evt.GetString();
    auto selection_data_arr = wxSplit(selection_data.ToStdString(), '|');

    BOOST_LOG_TRIVIAL(info) << "The ams mapping selection result: data is " << selection_data;

    if (selection_data_arr.size() == 6) {
         for (auto i = 0; i < m_ams_mapping_result.size(); i++) {
            if (m_ams_mapping_result[i].id == wxAtoi(selection_data_arr[5])) {
                m_ams_mapping_result[i].tray_id = evt.GetInt();
				auto ams_colour = wxColour(wxAtoi(selection_data_arr[0]), wxAtoi(selection_data_arr[1]), wxAtoi(selection_data_arr[2]), wxAtoi(selection_data_arr[3]));
				wxString color = wxString::Format("#%02X%02X%02X%02X", ams_colour.Red(), ams_colour.Green(), ams_colour.Blue(), ams_colour.Alpha());
			    m_ams_mapping_result[i].color = color.ToStdString();
            }
            BOOST_LOG_TRIVIAL(trace) << "The ams mapping result: id is " << m_ams_mapping_result[i].id << "tray_id is " << m_ams_mapping_result[i].tray_id;
         }

        MaterialHash::iterator iter = m_materialList.begin();
        while (iter != m_materialList.end()) {
            Material*        item = iter->second;
            MaterialItem *m  = item->item;
            if (item->id == m_current_filament_id) {
                auto ams_colour = wxColour(wxAtoi(selection_data_arr[0]), wxAtoi(selection_data_arr[1]), wxAtoi(selection_data_arr[2]), wxAtoi(selection_data_arr[3]));
                m->set_ams_info(ams_colour, selection_data_arr[4]);
            }
            iter++;
        }
    }
}

void SelectMachineDialog::on_print_job_cancel(wxCommandEvent &evt)
{
    BOOST_LOG_TRIVIAL(info) << "print_job: canceled";
    show_status(PrintDialogStatus::PrintStatusInit);
    // enter prepare mode
    prepare_mode();
}

std::vector<std::string> SelectMachineDialog::sort_string(std::vector<std::string> strArray)
{
    std::vector<std::string> outputArray;
    std::sort(strArray.begin(), strArray.end());
    std::vector<std::string>::iterator st;
    for (st = strArray.begin(); st != strArray.end(); st++) { outputArray.push_back(*st); }

    return outputArray;
}

bool  SelectMachineDialog::is_timeout()
{
    if (m_timeout_count > 15 * 1000 / LIST_REFRESH_INTERVAL) {
        return true;
    }
    return false;
}

int SelectMachineDialog::update_print_required_data(Slic3r::DynamicPrintConfig config, Slic3r::Model model, Slic3r::PlateDataPtrs plate_data_list, std::string file_name, std::string file_path)
{
    m_required_data_plate_data_list.clear();
    m_required_data_config = config;
    m_required_data_model = model;
    //m_required_data_plate_data_list = plate_data_list;
    for (auto i = 0; i < plate_data_list.size(); i++) {
        if (!plate_data_list[i]->gcode_file.empty()) {
            m_required_data_plate_data_list.push_back(plate_data_list[i]);
        }
    }

    m_required_data_file_name = file_name;
    m_required_data_file_path = file_path;
    return m_required_data_plate_data_list.size();
}

void  SelectMachineDialog::reset_timeout()
{
    m_timeout_count = 0;
}

void SelectMachineDialog::update_user_printer()
{
    Slic3r::DeviceManager* dev = Slic3r::GUI::wxGetApp().getDeviceManager();
    if (!dev) return;

    // update user print info
    if (!m_print_info.empty()) {
        dev->parse_user_print_info(m_print_info);
        m_print_info = "";
    }

    // clear machine list
    m_list.clear();
    m_comboBox_printer->Clear();
    std::vector<std::string>              machine_list;
    wxArrayString                         machine_list_name;
    std::map<std::string, MachineObject*> option_list;

    //user machine list
    option_list = dev->get_my_machine_list();

    // same machine only appear once
    for (auto it = option_list.begin(); it != option_list.end(); it++) {
        if (it->second && (it->second->is_online() || it->second->is_connected())) {
            machine_list.push_back(it->second->dev_name);
        }
    }



    //lan machine list
    auto lan_option_list = dev->get_local_machine_list();

    for (auto elem : lan_option_list) {
        MachineObject* mobj = elem.second;

        /* do not show printer bind state is empty */
        if (!mobj->is_avaliable()) continue;
        if (!mobj->is_online()) continue;
        if (!mobj->is_lan_mode_printer()) continue;
        /*if (mobj->is_in_printing()) {op->set_printer_state(PrinterState::BUSY);}*/

        if (!mobj->has_access_right()) {
            option_list[mobj->dev_name] = mobj;
            machine_list.push_back(mobj->dev_name);
        }
    }

    machine_list = sort_string(machine_list);
    for (auto tt = machine_list.begin(); tt != machine_list.end(); tt++) {
        for (auto it = option_list.begin(); it != option_list.end(); it++) {
            if (it->second->dev_name == *tt) {
                m_list.push_back(it->second);
                wxString dev_name_text = from_u8(it->second->dev_name);
                if (it->second->is_lan_mode_printer()) {
                    dev_name_text += "(LAN)";
                }
                machine_list_name.Add(dev_name_text);
                break;
            }
        }
    }

    m_comboBox_printer->Set(machine_list_name);

    MachineObject* obj = dev->get_selected_machine();

    if (obj) {
        if (obj->is_lan_mode_printer() && !obj->has_access_right()) {
            m_printer_last_select = "";
        }
        else {
           m_printer_last_select = obj->dev_id;
        }

    } else {
        m_printer_last_select = "";
    }

    if (m_list.size() > 0) {
        // select a default machine
        if (m_printer_last_select.empty()) {
            int def_selection = -1;
            for (int i = 0; i < m_list.size(); i++) {
                if (m_list[i]->is_lan_mode_printer() && !m_list[i]->has_access_right()) {
                    continue;
                }
                else {
                    def_selection = i;
                }
            }

            if (def_selection >= 0) {
                m_printer_last_select = m_list[def_selection]->dev_id;
                m_comboBox_printer->SetSelection(def_selection);
                wxCommandEvent event(wxEVT_COMBOBOX);
                event.SetEventObject(m_comboBox_printer);
                wxPostEvent(m_comboBox_printer, event);
            }
        }

        for (auto i = 0; i < m_list.size(); i++) {
            if (m_list[i]->dev_id == m_printer_last_select) {

                if (obj && !obj->get_lan_mode_connection_state()) {
                    m_comboBox_printer->SetSelection(i);
                    wxCommandEvent event(wxEVT_COMBOBOX);
                    event.SetEventObject(m_comboBox_printer);
                    wxPostEvent(m_comboBox_printer, event);
                }
            }
        }
    }
    else {
        m_printer_last_select = "";
        update_select_layout(nullptr);
        m_comboBox_printer->SetTextLabel("");
    }

    BOOST_LOG_TRIVIAL(info) << __FUNCTION__ << "for send task, current printer id =  " << m_printer_last_select << std::endl;
}

void SelectMachineDialog::on_rename_click(wxCommandEvent& event)
{
    m_is_rename_mode = true;
    m_rename_input->GetTextCtrl()->SetValue(m_current_project_name);
    m_rename_switch_panel->SetSelection(1);
    m_rename_input->GetTextCtrl()->SetFocus();
    m_rename_input->GetTextCtrl()->SetInsertionPointEnd();
}

void SelectMachineDialog::on_rename_enter()
{
    if (m_is_rename_mode == false){
        return;
    }
    else {
        m_is_rename_mode = false;
    }

    auto     new_file_name = m_rename_input->GetTextCtrl()->GetValue();
    wxString temp;
    int      num = 0;
    for (auto t : new_file_name) {
        if (t == wxString::FromUTF8("\x20")) {
            num++;
            if (num == 1) temp += t;
        } else {
            num = 0;
            temp += t;
        }
    }
    new_file_name         = temp;
    auto     m_valid_type = Valid;
    wxString info_line;

    const char* unusable_symbols = "<>[]:/\\|?*\"";

    const std::string unusable_suffix = PresetCollection::get_suffix_modified(); //"(modified)";
    for (size_t i = 0; i < std::strlen(unusable_symbols); i++) {
        if (new_file_name.find_first_of(unusable_symbols[i]) != std::string::npos) {
            info_line = _L("Name is invalid;") + "\n" + _L("illegal characters:") + " " + unusable_symbols;
            m_valid_type = NoValid;
            break;
        }
    }

    if (m_valid_type == Valid && new_file_name.find(unusable_suffix) != std::string::npos) {
        info_line = _L("Name is invalid;") + "\n" + _L("illegal suffix:") + "\n\t" + from_u8(PresetCollection::get_suffix_modified());
        m_valid_type = NoValid;
    }

    if (m_valid_type == Valid && new_file_name.empty()) {
        info_line = _L("The name is not allowed to be empty.");
        m_valid_type = NoValid;
    }

    if (m_valid_type == Valid && new_file_name.find_first_of(' ') == 0) {
        info_line = _L("The name is not allowed to start with space character.");
        m_valid_type = NoValid;
    }

    if (m_valid_type == Valid && new_file_name.find_last_of(' ') == new_file_name.length() - 1) {
        info_line = _L("The name is not allowed to end with space character.");
        m_valid_type = NoValid;
    }

    if (m_valid_type == Valid && new_file_name.size()  >= 100) {
        info_line = _L("The name length exceeds the limit.");
        m_valid_type = NoValid;
    }

    if (m_valid_type != Valid) {
        MessageDialog msg_wingow(nullptr, info_line, "", wxICON_WARNING | wxOK);
        if (msg_wingow.ShowModal() == wxID_OK) {
             m_rename_switch_panel->SetSelection(0);
             m_rename_text->SetLabel(m_current_project_name);
             m_rename_normal_panel->Layout();
             return;
        }
    }

    m_current_project_name = new_file_name;
    m_rename_switch_panel->SetSelection(0);
    m_rename_text->SetLabel(m_current_project_name);
    m_rename_normal_panel->Layout();
}

void SelectMachineDialog::update_printer_combobox(wxCommandEvent &event)
{
    show_status(PrintDialogStatus::PrintStatusInit);
    update_user_printer();
}

void SelectMachineDialog::on_timer(wxTimerEvent &event)
{
    wxGetApp().reset_to_active();
    update_show_status();

    ///show auto refill
    DeviceManager* dev = Slic3r::GUI::wxGetApp().getDeviceManager();
    if(!dev) return;
    MachineObject* obj_ = dev->get_selected_machine();
    if(!obj_) return;
<<<<<<< HEAD
    if (!obj_ 
        || obj_->amsList.empty() 
        || obj_->ams_exist_bits == 0 
        || !obj_->ams_support_auto_switch_filament_flag
        || !obj_->ams_auto_switch_filament_flag 
        || !obj_->is_function_supported(PrinterFunction::FUNC_FILAMENT_BACKUP)
=======

    update_ams_check(obj_);
    update_select_layout(obj_);
    if (!obj_
        || obj_->amsList.empty()
        || obj_->ams_exist_bits == 0
        || !obj_->is_support_filament_backup
        || !obj_->is_support_show_filament_backup
        || !obj_->ams_auto_switch_filament_flag
>>>>>>> 693aa8d2
        || !m_checkbox_list["use_ams"]->GetValue() ) {
        if (m_ams_backup_tip->IsShown()) {
            m_ams_backup_tip->Hide();
            img_ams_backup->Hide();
            Layout();
            Fit();
        }
    }
    else {
        if (!m_ams_backup_tip->IsShown()) {
            m_ams_backup_tip->Show();
            img_ams_backup->Show();
            Layout();
            Fit();
        }
    }
}

void SelectMachineDialog::on_selection_changed(wxCommandEvent &event)
{
    /* reset timeout and reading printer info */
    m_status_bar->reset();
    m_timeout_count      = 0;
    m_ams_mapping_res  = false;
    m_ams_mapping_valid  = false;
    m_ams_mapping_result.clear();

    auto selection = m_comboBox_printer->GetSelection();
    DeviceManager* dev = Slic3r::GUI::wxGetApp().getDeviceManager();
    if (!dev) return;

    MachineObject* obj = nullptr;
    for (int i = 0; i < m_list.size(); i++) {
        if (i == selection) {

            //check lan mode machine
            if (m_list[i]->is_lan_mode_printer() && !m_list[i]->has_access_right()) {
                ConnectPrinterDialog dlg(wxGetApp().mainframe, wxID_ANY, _L("Input access code"));
                dlg.set_machine_object(m_list[i]);
                auto res = dlg.ShowModal();
                m_printer_last_select = "";
                m_comboBox_printer->SetSelection(-1);
                m_comboBox_printer->Refresh();
                m_comboBox_printer->Update();
            }

            m_printer_last_select = m_list[i]->dev_id;
            obj = m_list[i];

            BOOST_LOG_TRIVIAL(info) << __FUNCTION__ << "for send task, current printer id =  " << m_printer_last_select << std::endl;
            break;
        }
    }

    if (obj) {
        obj->command_get_version();
        obj->command_request_push_all();
        if (!dev->get_selected_machine()) {
            dev->set_selected_machine(m_printer_last_select, true);
        }else if (dev->get_selected_machine()->dev_id != m_printer_last_select) {
            dev->set_selected_machine(m_printer_last_select, true);
        }

        // reset the timelapse check status for I3 structure
        if (obj->get_printer_arch() == PrinterArch::ARCH_I3) {
            m_checkbox_list["timelapse"]->SetValue(false);
            AppConfig *config = wxGetApp().app_config;
            if (config) config->set_str("print", "timelapse", "0");
        }

        // Has changed machine unrecoverably
        GUI::wxGetApp().sidebar().load_ams_list(obj->dev_id, obj);
        update_select_layout(obj);
    } else {
        BOOST_LOG_TRIVIAL(error) << "on_selection_changed dev_id not found";
        return;
    }


    //reset print status
    update_flow_cali_check(obj);

    show_status(PrintDialogStatus::PrintStatusInit);

    reset_ams_material();

    update_show_status();
}

void SelectMachineDialog::update_flow_cali_check(MachineObject* obj)
{
    auto bed_type = m_plater->get_partplate_list().get_curr_plate()->get_bed_type(true);
    auto show_cali_tips = true;

<<<<<<< HEAD
    if (obj && obj->printer_type == "N1") { show_cali_tips = false; }
=======
    if (obj && obj->get_printer_arch() == PrinterArch::ARCH_I3) { show_cali_tips = false; }
>>>>>>> 693aa8d2

    if (bed_type == BedType::btPTE) {
        set_flow_calibration_state(false, show_cali_tips);
    }
    else {
        set_flow_calibration_state(true, show_cali_tips);
    }
}

void SelectMachineDialog::update_ams_check(MachineObject* obj)
{
    if (obj && obj->ams_support_use_ams && obj->has_ams()) {
        select_use_ams->Show();
<<<<<<< HEAD
        if (obj->printer_type == "N1") {img_ams_tip->Hide();}
        else {img_ams_tip->Show();}
=======
        if (obj->get_printer_ams_type() == "generic") {
            img_use_ams_tip->Show();
        }
        else {
            img_use_ams_tip->Hide();
        }
>>>>>>> 693aa8d2
    } else {
        select_use_ams->Hide();
    }
}

void SelectMachineDialog::update_show_status()
{
    // refreshing return
    if (get_status() == PrintDialogStatus::PrintStatusRefreshingMachineList)
        return;

    if (get_status() == PrintDialogStatus::PrintStatusSending)
        return;

    if (get_status() == PrintDialogStatus::PrintStatusSendingCanceled)
        return;

    NetworkAgent* agent = Slic3r::GUI::wxGetApp().getAgent();
    DeviceManager* dev = Slic3r::GUI::wxGetApp().getDeviceManager();
    if (!agent) {
        update_ams_check(nullptr);
        return;
    }
    if (!dev) return;
    dev->check_pushing();
    PartPlate* plate = m_plater->get_partplate_list().get_curr_plate();

    // blank plate has no valid gcode file
    if (m_print_type == PrintFromType::FROM_NORMAL) {
        if (plate && !plate->is_valid_gcode_file()) {
            show_status(PrintDialogStatus::PrintStatusBlankPlate);
            return;
        }
    }
    MachineObject* obj_ = dev->get_my_machine(m_printer_last_select);
    if (!obj_) {
        update_ams_check(nullptr);
        if (agent) {
            if (agent->is_user_login()) {
                show_status(PrintDialogStatus::PrintStatusInvalidPrinter);
            }
            else {
                show_status(PrintDialogStatus::PrintStatusNoUserLogin);
            }
        }
        return;
    }

    /* check cloud machine connections */
    if (!obj_->is_lan_mode_printer()) {
        if (!agent->is_server_connected()) {
            agent->refresh_connection();
            show_status(PrintDialogStatus::PrintStatusConnectingServer);
            reset_timeout();
            return;
        }
    }

    if (!obj_->is_info_ready()) {
        if (is_timeout()) {
            m_ams_mapping_result.clear();
            sync_ams_mapping_result(m_ams_mapping_result);
            show_status(PrintDialogStatus::PrintStatusReadingTimeout);
            return;
        }
        else {
            m_timeout_count++;
            show_status(PrintDialogStatus::PrintStatusReading);
            return;
        }
        return;
    }

    reset_timeout();
    //update_ams_check(obj_);

    if (!obj_->is_support_print_all && m_print_plate_idx == PLATE_ALL_IDX) {
        show_status(PrintDialogStatus::PrintStatusNotSupportedPrintAll);
        return;
    }


    // do ams mapping if no ams result
    bool clean_ams_mapping = false;
    if (obj_->has_ams() && m_ams_mapping_result.empty()) {
        if (obj_->ams_support_use_ams) {
            if (m_checkbox_list["use_ams"]->GetValue()) {
                do_ams_mapping(obj_);
            } else {
                clean_ams_mapping = true;
            }
        }
    }

    if (!obj_->has_ams() || !m_checkbox_list["use_ams"]->GetValue()) {
        clean_ams_mapping = true;
    }

    if (clean_ams_mapping) {
        m_ams_mapping_result.clear();
        sync_ams_mapping_result(m_ams_mapping_result);
    }

    // reading done
    if (wxGetApp().app_config && wxGetApp().app_config->get("internal_debug").empty()) {
        if (obj_->upgrade_force_upgrade) {
            show_status(PrintDialogStatus::PrintStatusNeedForceUpgrading);
            return;
        }

        if (obj_->upgrade_consistency_request) {
            show_status(PrintStatusNeedConsistencyUpgrading);
            return;
        }
    }

    if (m_print_type == PrintFromType::FROM_NORMAL && is_blocking_printing()) {
        show_status(PrintDialogStatus::PrintStatusUnsupportedPrinter);
        return;
    }
    else if (obj_->is_in_upgrading()) {
        show_status(PrintDialogStatus::PrintStatusInUpgrading);
        return;
    }
    else if (obj_->is_system_printing()) {
        show_status(PrintDialogStatus::PrintStatusInSystemPrinting);
        return;
    }
    else if (obj_->is_in_printing() || obj_->ams_status_main == AMS_STATUS_MAIN_FILAMENT_CHANGE) {
        show_status(PrintDialogStatus::PrintStatusInPrinting);
        return;
    }
    else if (!obj_->is_support_print_without_sd && (obj_->get_sdcard_state() == MachineObject::SdcardState::NO_SDCARD)) {
        show_status(PrintDialogStatus::PrintStatusNoSdcard);
        return;
    }

    // check sdcard when if lan mode printer
    if (obj_->is_lan_mode_printer()) {
        if (obj_->get_sdcard_state() == MachineObject::SdcardState::NO_SDCARD) {
            show_status(PrintDialogStatus::PrintStatusLanModeNoSdcard);
            return;
        }
    }

    if (has_timelapse_warning()) {
        show_status(PrintDialogStatus::PrintStatusTimelapseWarning);
        return;
    }

    // no ams
    if (!obj_->has_ams() || !m_checkbox_list["use_ams"]->GetValue()) {
        if (!has_tips(obj_))
            show_status(PrintDialogStatus::PrintStatusReadingFinished);
        return;
    }

    if (obj_->ams_support_use_ams) {
        if (!m_checkbox_list["use_ams"]->GetValue()) {
            m_ams_mapping_result.clear();
            sync_ams_mapping_result(m_ams_mapping_result);
            show_status(PrintDialogStatus::PrintStatusDisableAms);
            return;
        }
    }


    // do ams mapping if no ams result
    if (m_ams_mapping_result.empty()) {
        do_ams_mapping(obj_);
    }

    if (!obj_->is_support_ams_mapping()) {
        int exceed_index = -1;
        if (obj_->is_mapping_exceed_filament(m_ams_mapping_result, exceed_index)) {
            std::vector<wxString> params;
            params.push_back(wxString::Format("%02d", exceed_index+1));
            show_status(PrintDialogStatus::PrintStatusNeedUpgradingAms, params);
        } else {
            if (obj_->is_valid_mapping_result(m_ams_mapping_result)) {
                show_status(PrintDialogStatus::PrintStatusAmsMappingByOrder);
            } else {
                int mismatch_index = -1;
                for (int i = 0; i < m_ams_mapping_result.size(); i++) {
                    if (m_ams_mapping_result[i].mapping_result == MappingResult::MAPPING_RESULT_TYPE_MISMATCH) {
                        mismatch_index = m_ams_mapping_result[i].id;
                        break;
                    }
                }
                std::vector<wxString> params;
                if (mismatch_index >= 0) {
                    params.push_back(wxString::Format("%02d", mismatch_index+1));
                    params.push_back(wxString::Format("%02d", mismatch_index+1));
                }
                show_status(PrintDialogStatus::PrintStatusAmsMappingU0Invalid, params);
            }
        }
        return;
    }

    if (m_ams_mapping_res) {
        show_status(PrintDialogStatus::PrintStatusAmsMappingSuccess);
        return;
    }
    else {
        if (obj_->is_valid_mapping_result(m_ams_mapping_result)) {
            if (!has_tips(obj_))
                show_status(PrintDialogStatus::PrintStatusAmsMappingValid);
            return;
        }
        else {
            show_status(PrintDialogStatus::PrintStatusAmsMappingInvalid);
            return;
        }
    }
}

bool SelectMachineDialog::has_timelapse_warning()
{
    PartPlate *plate = m_plater->get_partplate_list().get_curr_plate();
    for (auto warning : plate->get_slice_result()->warnings) {
        if (warning.msg == NOT_GENERATE_TIMELAPSE) {
            return true;
        }
    }
    
    return false;
}

void SelectMachineDialog::update_timelapse_enable_status()
{
    AppConfig *config = wxGetApp().app_config;
    if (!has_timelapse_warning()) {
        if (!config || config->get("print", "timelapse") == "0")
            m_checkbox_list["timelapse"]->SetValue(false);
        else
            m_checkbox_list["timelapse"]->SetValue(true);
        select_timelapse->Enable(true);
    } else {
        m_checkbox_list["timelapse"]->SetValue(false);
        select_timelapse->Enable(false);
        if (config) { config->set_str("print", "timelapse", "0"); }
    }
}


bool SelectMachineDialog::is_show_timelapse()
{
    auto compare_version = [](const std::string &version1, const std::string &version2) -> bool {
        int i = 0, j = 0;
        int max_size = std::max(version1.size(), version2.size());
        while (i < max_size || j < max_size) {
            int v1 = 0, v2 = 0;
            while (i < version1.size() && version1[i] != '.') v1 = 10 * v1 + (version1[i++] - '0');
            while (j < version2.size() && version2[j] != '.') v2 = 10 * v2 + (version2[j++] - '0');
            if (v1 > v2) return true;
            if (v1 < v2) return false;
            ++i;
            ++j;
        }
        return false;
    };

    std::string standard_version = "01.04.00.00";
    PartPlate *plate      = m_plater->get_partplate_list().get_curr_plate();
    fs::path   gcode_path = plate->get_tmp_gcode_path();

    std::string   line;
    std::ifstream gcode_file;
    gcode_file.open(gcode_path.string());
    if (gcode_file.fail()) {
    } else {
        bool is_version = false;
        while (gcode_file >> line) {
            if (is_version) {
                if (compare_version(standard_version, line)) {
                    gcode_file.close();
                    return false;
                }
                break;
            }
            if (line == "BambuStudio")
                is_version = true;
        }
    }
    gcode_file.close();
    return true;
}

void SelectMachineDialog::reset_ams_material()
{
    MaterialHash::iterator iter = m_materialList.begin();
    while (iter != m_materialList.end()) {
        int           id = iter->first;
        Material* item = iter->second;
        MaterialItem* m = item->item;
        wxString ams_id = "-";
        wxColour ams_col = wxColour(0xEE, 0xEE, 0xEE);
        m->set_ams_info(ams_col, ams_id);
        iter++;
    }
}

void SelectMachineDialog::Enable_Refresh_Button(bool en)
{
    if (!en) {
        if (m_button_refresh->IsEnabled()) {
            m_button_refresh->Disable();
            m_button_refresh->SetBackgroundColor(wxColour(0x90, 0x90, 0x90));
            m_button_refresh->SetBorderColor(wxColour(0x90, 0x90, 0x90));
        }
    } else {
        if (!m_button_refresh->IsEnabled()) {
            m_button_refresh->Enable();
            m_button_refresh->SetBackgroundColor(m_btn_bg_enable);
            m_button_refresh->SetBorderColor(m_btn_bg_enable);
        }
    }
}

void SelectMachineDialog::Enable_Send_Button(bool en)
{
    if (!en) {
        if (m_button_ensure->IsEnabled()) {
            m_button_ensure->Disable();
            m_button_ensure->SetBackgroundColor(wxColour(0x90, 0x90, 0x90));
            m_button_ensure->SetBorderColor(wxColour(0x90, 0x90, 0x90));
        }
    } else {
        if (!m_button_ensure->IsEnabled()) {
            m_button_ensure->Enable();
            m_button_ensure->SetBackgroundColor(m_btn_bg_enable);
            m_button_ensure->SetBorderColor(m_btn_bg_enable);
        }
    }
}

void SelectMachineDialog::on_dpi_changed(const wxRect &suggested_rect)
{
    print_time->msw_rescale();
    timeimg->SetBitmap(print_time->bmp());
    print_weight->msw_rescale();
    weightimg->SetBitmap(print_weight->bmp());
    m_rename_button->msw_rescale();
    ams_editable->msw_rescale();
    ams_editable_light->msw_rescale();
    enable_ams_mapping->msw_rescale();
    img_amsmapping_tip->SetBitmap(enable_ams_mapping->bmp());
    enable_ams->msw_rescale();
<<<<<<< HEAD
    img_ams_tip->SetBitmap(enable_ams->bmp());
=======
    img_use_ams_tip->SetBitmap(enable_ams->bmp());
>>>>>>> 693aa8d2

    m_button_refresh->SetMinSize(SELECT_MACHINE_DIALOG_BUTTON_SIZE);
    m_button_refresh->SetCornerRadius(FromDIP(12));
    m_button_ensure->SetMinSize(SELECT_MACHINE_DIALOG_BUTTON_SIZE);
    m_button_ensure->SetCornerRadius(FromDIP(12));
    m_status_bar->msw_rescale();

    for (auto checkpire : m_checkbox_list) {
        checkpire.second->Rescale();
    }

    for (auto material1 : m_materialList) {
        material1.second->item->msw_rescale();
    }

    Fit();
    Refresh();
}

wxImage *SelectMachineDialog::LoadImageFromBlob(const unsigned char *data, int size)
{
    if (data != NULL) {
        wxMemoryInputStream mi(data, size);
        wxImage *           img = new wxImage(mi, wxBITMAP_TYPE_ANY);
        if (img != NULL && img->IsOk()) return img;
        // wxLogDebug( wxT("DB::LoadImageFromBlob error: data=%p size=%d"), data, size);
        // caller is responsible for deleting the pointer
        delete img;
    }
    return NULL;
}

void SelectMachineDialog::set_flow_calibration_state(bool state, bool show_tips)
{
    if (!state) {
        m_checkbox_list["flow_cali"]->SetValue(state);
        auto tool_tip = _L("Caution to use! Flow calibration on Textured PEI Plate may fail due to the scattered surface.");
        m_checkbox_list["flow_cali"]->SetToolTip(tool_tip);
        m_checkbox_list["flow_cali"]->Enable();
        for (auto win : select_flow->GetWindowChildren()) {
            win->SetToolTip(tool_tip);
        }
        //select_flow->SetToolTip(tool_tip);
    }
    else {

        AppConfig* config = wxGetApp().app_config;
        if (config && config->get("print", "flow_cali") == "0") {
            m_checkbox_list["flow_cali"]->SetValue(false);
        }
        else {
            m_checkbox_list["flow_cali"]->SetValue(true);
        }

        m_checkbox_list["flow_cali"]->Enable();
        for (auto win : select_flow->GetWindowChildren()) {
            win->SetToolTip( _L("Automatic flow calibration using Micro Lidar"));
        }
    }

    if (!show_tips) {
        for (auto win : select_flow->GetWindowChildren()) {
            win->SetToolTip(wxEmptyString);
        }
    }
}

void SelectMachineDialog::set_default()
{
    if (m_print_type == PrintFromType::FROM_NORMAL) {
        m_stext_printer_title->Show(true);
        m_comboBox_printer->Show(true);
        m_button_refresh->Show(true);
        m_rename_normal_panel->Show(true);
        m_hyperlink->Show(true);
    }
    else if (m_print_type == PrintFromType::FROM_SDCARD_VIEW) {
        m_stext_printer_title->Show(false);
        m_comboBox_printer->Show(false);
        m_button_refresh->Show(false);
        m_rename_normal_panel->Show(false);
        m_hyperlink->Show(false);
    }

    //project name
    m_rename_switch_panel->SetSelection(0);

    wxString filename = m_plater->get_export_gcode_filename("", true, m_print_plate_idx == PLATE_ALL_IDX ? true : false);
    if (m_print_plate_idx == PLATE_ALL_IDX && filename.empty()) {
        filename = _L("Untitled");
    }

    if (filename.empty()) {
        filename = m_plater->get_export_gcode_filename("", true);
        if (filename.empty()) filename = _L("Untitled");
    }

    fs::path filename_path(filename.c_str());
    m_current_project_name = wxString::FromUTF8(filename_path.filename().string());

    //unsupported character filter
    m_current_project_name = from_u8(filter_characters(m_current_project_name.ToUTF8().data(), "<>[]:/\\|?*\""));

    m_rename_text->SetLabelText(m_current_project_name);
    m_rename_normal_panel->Layout();

    //clear combobox
    m_list.clear();
    m_comboBox_printer->Clear();
    m_printer_last_select = "";
    m_print_info = "";
    m_comboBox_printer->SetValue(wxEmptyString);
    m_comboBox_printer->Enable();

    // rset status bar
    m_status_bar->reset();

    NetworkAgent* agent = wxGetApp().getAgent();
    if (agent) {
        if (agent->is_user_login()) {
            show_status(PrintDialogStatus::PrintStatusInit);
        }
        else {
            show_status(PrintDialogStatus::PrintStatusNoUserLogin);
        }
    }
    select_bed->Show();
    select_flow->Show();

    //reset checkbox
    select_bed->Show(false);
    select_flow->Show(false);
    select_timelapse->Show(false);
    select_use_ams->Show(false);

    // load checkbox values from app config
    AppConfig* config = wxGetApp().app_config;
    if (config && config->get("print", "bed_leveling") == "0") {
        m_checkbox_list["bed_leveling"]->SetValue(false);
    }
    else {
        m_checkbox_list["bed_leveling"]->SetValue(true);
    }
    if (config && config->get("print", "flow_cali") == "0") {
        m_checkbox_list["flow_cali"]->SetValue(false);
    }
    else {
        m_checkbox_list["flow_cali"]->SetValue(true);
    }
    if (config && config->get("print", "timelapse") == "0") {
        m_checkbox_list["timelapse"]->SetValue(false);
    }
    else {
        m_checkbox_list["timelapse"]->SetValue(true);
    }

    m_checkbox_list["use_ams"]->SetValue(true);

    if (m_print_type == PrintFromType::FROM_NORMAL) {
       set_default_normal();
    }
    else if (m_print_type == PrintFromType::FROM_SDCARD_VIEW) {
        set_default_from_sdcard();
    }
    
    Layout();
    Fit();
}

void SelectMachineDialog::set_default_normal()
{
    update_page_turn_state(false);
    ThumbnailData& data = m_plater->get_partplate_list().get_curr_plate()->thumbnail_data;
    if (data.is_valid()) {
        wxImage image(data.width, data.height);
        image.InitAlpha();
        for (unsigned int r = 0; r < data.height; ++r) {
            unsigned int rr = (data.height - 1 - r) * data.width;
            for (unsigned int c = 0; c < data.width; ++c) {
                unsigned char* px = (unsigned char*)data.pixels.data() + 4 * (rr + c);
                image.SetRGB((int)c, (int)r, px[0], px[1], px[2]);
                image.SetAlpha((int)c, (int)r, px[3]);
            }
        }
        image = image.Rescale(FromDIP(256), FromDIP(256));
        m_thumbnailPanel->set_thumbnail(image);
    }

    //for black list
    std::vector<std::string> materials;
    std::vector<std::string> brands;
    std::vector<std::string> display_materials;
<<<<<<< HEAD

=======
    std::vector<std::string> m_filaments_id;

    
>>>>>>> 693aa8d2
    auto preset_bundle = wxGetApp().preset_bundle;

    for (auto filament_name : preset_bundle->filament_presets) {
        for (int f_index = 0; f_index < preset_bundle->filaments.size(); f_index++) {
            PresetCollection* filament_presets = &wxGetApp().preset_bundle->filaments;
            Preset* preset = &filament_presets->preset(f_index);
 
            if (preset && filament_name.compare(preset->name) == 0) {
                std::string display_filament_type;
                std::string filament_type = preset->config.get_filament_type(display_filament_type);
                std::string m_filament_id=preset->filament_id;
                display_materials.push_back(display_filament_type);
                materials.push_back(filament_type);
                m_filaments_id.push_back(m_filament_id);

                std::string m_vendor_name = "";
                auto vendor = dynamic_cast<ConfigOptionStrings*> (preset->config.option("filament_vendor"));
                if (vendor && (vendor->values.size() > 0)) {
                    std::string vendor_name = vendor->values[0];
                    m_vendor_name = vendor_name;
                }
                brands.push_back(m_vendor_name);
            }
        }
    }

    //init MaterialItem
    auto        extruders = wxGetApp().plater()->get_partplate_list().get_curr_plate()->get_used_extruders();

    MaterialHash::iterator iter = m_materialList.begin();
    while (iter != m_materialList.end()) {
        int       id = iter->first;
        Material* item = iter->second;
        item->item->Destroy();
        delete item;
        iter++;
    }

    m_sizer_material->Clear();
    m_materialList.clear();
    m_filaments.clear();

    for (auto i = 0; i < extruders.size(); i++) {
        auto          extruder = extruders[i] - 1;
        auto          colour   = wxGetApp().preset_bundle->project_config.opt_string("filament_colour", (unsigned int) extruder);
        ColorRGBA     rgb;
        decode_color(colour, rgb);

        auto          colour_rgb = wxColour((int) rgb.r_uchar(), (int) rgb.g_uchar(), (int) rgb.b_uchar(), (int) rgb.a_uchar());
        if (extruder >= materials.size() || extruder < 0 || extruder >= display_materials.size())
            continue;

        MaterialItem* item = new MaterialItem(m_scrollable_region, colour_rgb, _L(display_materials[extruder]));
        m_sizer_material->Add(item, 0, wxALL, FromDIP(4));

        item->Bind(wxEVT_LEFT_UP, [this, item, materials, extruder](wxMouseEvent& e) {});
        item->Bind(wxEVT_LEFT_DOWN, [this, item, materials, extruder](wxMouseEvent& e) {

            DeviceManager* dev_manager = Slic3r::GUI::wxGetApp().getDeviceManager();
            if (!dev_manager) return;
            MachineObject* curr_obj = dev_manager->get_selected_machine();

            MaterialHash::iterator iter = m_materialList.begin();
            while (iter != m_materialList.end()) {
                int           id = iter->first;
                Material* item = iter->second;
                MaterialItem* m = item->item;
                m->on_normal();
                iter++;
            }

            m_current_filament_id = extruder;
            item->on_selected();


            auto    mouse_pos = ClientToScreen(e.GetPosition());
            wxPoint rect = item->ClientToScreen(wxPoint(0, 0));

            // update ams data
<<<<<<< HEAD
           
            if (curr_obj && curr_obj->is_support_ams_mapping()) {
=======
            DeviceManager* dev_manager = Slic3r::GUI::wxGetApp().getDeviceManager();
            if (!dev_manager) return;
            MachineObject* obj_ = dev_manager->get_selected_machine();
           
            if (obj_ && obj_->is_support_ams_mapping()) {
>>>>>>> 693aa8d2
                if (m_mapping_popup.IsShown()) return;
                wxPoint pos = item->ClientToScreen(wxPoint(0, 0));
                pos.y += item->GetRect().height;
                m_mapping_popup.Move(pos);

                if (curr_obj->has_ams() &&
                    m_checkbox_list["use_ams"]->GetValue() &&
                    curr_obj->dev_id == m_printer_last_select)
                {
                    m_mapping_popup.set_parent_item(item);
                    m_mapping_popup.set_current_filament_id(extruder);
                    m_mapping_popup.set_tag_texture(materials[extruder]);
                    m_mapping_popup.update_ams_data(curr_obj->amsList);
                    m_mapping_popup.Popup();
                }
            }
         });

        Material* material_item = new Material();
        material_item->id = extruder;
        material_item->item = item;
        m_materialList[i] = material_item;

        // build for ams mapping
        if (extruder < materials.size() && extruder >= 0) {
            FilamentInfo info;
            info.id = extruder;
            info.type = materials[extruder];
            info.brand = brands[extruder];
            info.filament_id=m_filaments_id[extruder];
            info.color = wxString::Format("#%02X%02X%02X%02X", colour_rgb.Red(), colour_rgb.Green(), colour_rgb.Blue(), colour_rgb.Alpha()).ToStdString();
            m_filaments.push_back(info);
        }
    }

    if (extruders.size() <= 4) {
        m_sizer_material->SetCols(extruders.size());
    }
    else {
        m_sizer_material->SetCols(4);
    }

    m_scrollable_region->Layout();
    m_scrollable_region->Fit();

    m_scrollable_view->SetSize(m_scrollable_region->GetSize());
    m_scrollable_view->SetMinSize(m_scrollable_region->GetSize());
    m_scrollable_view->SetMaxSize(m_scrollable_region->GetSize());

    //disable pei bed
    DeviceManager* dev_manager = Slic3r::GUI::wxGetApp().getDeviceManager();
    if (!dev_manager) return;
    MachineObject* obj_ = dev_manager->get_selected_machine();
    update_flow_cali_check(obj_);

    wxSize screenSize = wxGetDisplaySize();
    auto dialogSize = this->GetSize();

#ifdef __WINDOWS__
    if (screenSize.GetHeight() < dialogSize.GetHeight()) {
        m_need_adaptation_screen = true;
        m_scrollable_view->SetScrollRate(0, 5);
        m_scrollable_view->SetSize(wxSize(-1, FromDIP(220)));
        m_scrollable_view->SetMinSize(wxSize(-1, FromDIP(220)));
        m_scrollable_view->SetMaxSize(wxSize(-1, FromDIP(220)));
    }
    else {
        m_scrollable_view->SetScrollRate(0, 0);
    }
#endif // __WXOSX_MAC__


    reset_ams_material();

    // basic info
    auto       aprint_stats = m_plater->get_partplate_list().get_current_fff_print().print_statistics();
    wxString   time;
    PartPlate* plate = m_plater->get_partplate_list().get_curr_plate();
    if (plate) {
        if (plate->get_slice_result()) { time = wxString::Format("%s", short_time(get_time_dhms(plate->get_slice_result()->print_statistics.modes[0].time))); }
    }

    char weight[64];
    if (wxGetApp().app_config->get("use_inches") == "1") {
        ::sprintf(weight, "  %.2f oz", aprint_stats.total_weight * 0.035274);
    }
    else {
        ::sprintf(weight, "  %.2f g", aprint_stats.total_weight);
    }

    m_stext_time->SetLabel(time);
    m_stext_weight->SetLabel(weight);
}

void SelectMachineDialog::set_default_from_sdcard()
{
    m_print_plate_total = m_required_data_plate_data_list.size();
    update_page_turn_state(true);

    ThumbnailData& data = m_required_data_plate_data_list[m_print_plate_idx]->plate_thumbnail;
    wxMemoryInputStream mis((unsigned char*)data.pixels.data(), data.pixels.size());
    wxImage image = wxImage(mis);
    image = image.Rescale(FromDIP(256), FromDIP(256));
    m_thumbnailPanel->set_thumbnail(image);

    //for black list
    std::vector<std::string> materials;
    std::vector<std::string> brands;
    std::vector<std::string> display_materials;

    for (auto i = 0; i < m_required_data_plate_data_list[m_print_plate_idx]->slice_filaments_info.size(); i++) {
        FilamentInfo fo = m_required_data_plate_data_list[m_print_plate_idx]->slice_filaments_info[i];
        display_materials.push_back(fo.type);
        materials.push_back(fo.type);
        brands.push_back(fo.brand);
    }

    //init MaterialItem
    MaterialHash::iterator iter = m_materialList.begin();
    while (iter != m_materialList.end()) {
        int       id = iter->first;
        Material* item = iter->second;
        item->item->Destroy();
        delete item;
        iter++;
    }

    m_ams_mapping_result.clear();
    m_sizer_material->Clear();
    m_materialList.clear();
    m_filaments.clear();


    for (auto i = 0; i < m_required_data_plate_data_list[m_print_plate_idx]->slice_filaments_info.size(); i++) {
        FilamentInfo fo = m_required_data_plate_data_list[m_print_plate_idx]->slice_filaments_info[i];

        MaterialItem* item = new MaterialItem(m_scrollable_region,  wxColour(fo.color), fo.type);
        m_sizer_material->Add(item, 0, wxALL, FromDIP(4));

        item->Bind(wxEVT_LEFT_UP, [this, item, materials](wxMouseEvent& e) {});
        item->Bind(wxEVT_LEFT_DOWN, [this, item, materials, fo](wxMouseEvent& e) {
            MaterialHash::iterator iter = m_materialList.begin();
            while (iter != m_materialList.end()) {
                int           id = iter->first;
                Material* item = iter->second;
                MaterialItem* m = item->item;
                m->on_normal();
                iter++;
            }

            try {
                m_current_filament_id = fo.id;
            }
            catch (...) {}
            item->on_selected();


            auto    mouse_pos = ClientToScreen(e.GetPosition());
            wxPoint rect = item->ClientToScreen(wxPoint(0, 0));
            // update ams data
            DeviceManager* dev_manager = Slic3r::GUI::wxGetApp().getDeviceManager();
            if (!dev_manager) return;
            MachineObject* obj_ = dev_manager->get_selected_machine();

            if (obj_ && obj_->is_support_ams_mapping()) {
                if (m_mapping_popup.IsShown()) return;
                wxPoint pos = item->ClientToScreen(wxPoint(0, 0));
                pos.y += item->GetRect().height;
                m_mapping_popup.Move(pos);

                if (obj_ &&
                    obj_->has_ams() &&
                    m_checkbox_list["use_ams"]->GetValue() &&
                    obj_->dev_id == m_printer_last_select)
                {
                    m_mapping_popup.set_parent_item(item);
                    m_mapping_popup.set_current_filament_id(fo.id);
                    m_mapping_popup.set_tag_texture(fo.type);
                    m_mapping_popup.update_ams_data(obj_->amsList);
                    m_mapping_popup.Popup();
                }
            }
            });

        Material* material_item = new Material();
        material_item->id = fo.id;
        material_item->item = item;
        m_materialList[i] = material_item;

        // build for ams mapping
        m_filaments.push_back(fo);
    }

    if (m_required_data_plate_data_list[m_print_plate_idx]->slice_filaments_info.size() <= 4) {
        m_sizer_material->SetCols(m_required_data_plate_data_list[m_print_plate_idx]->slice_filaments_info.size());
    }
    else {
        m_sizer_material->SetCols(4);
    }

    m_scrollable_region->Layout();
    m_scrollable_region->Fit();

    m_scrollable_view->SetSize(m_scrollable_region->GetSize());
    m_scrollable_view->SetMinSize(m_scrollable_region->GetSize());
    m_scrollable_view->SetMaxSize(m_scrollable_region->GetSize());

    //disable pei bed
    auto bed_type = m_plater->get_partplate_list().get_curr_plate()->get_bed_type(true);
    if (bed_type == BedType::btPTE) {
        set_flow_calibration_state(false);
    }
    else {
        set_flow_calibration_state(true);
    }

    wxSize screenSize = wxGetDisplaySize();
    auto dialogSize = this->GetSize();

#ifdef __WINDOWS__
    if (screenSize.GetHeight() < dialogSize.GetHeight()) {
        m_need_adaptation_screen = true;
        m_scrollable_view->SetScrollRate(0, 5);
        m_scrollable_view->SetSize(wxSize(-1, FromDIP(220)));
        m_scrollable_view->SetMinSize(wxSize(-1, FromDIP(220)));
        m_scrollable_view->SetMaxSize(wxSize(-1, FromDIP(220)));
    }
    else {
        m_scrollable_view->SetScrollRate(0, 0);
    }
#endif // __WXOSX_MAC__


    reset_ams_material();

    // basic info
    try {
        float float_time = std::stof(m_required_data_plate_data_list[m_print_plate_idx]->get_gcode_prediction_str());
        double float_weight = std::stof(m_required_data_plate_data_list[m_print_plate_idx]->get_gcode_weight_str());
        wxString   time;
        time = wxString::Format("%s", short_time(get_time_dhms(float_time)));
        char weight[64];
        ::sprintf(weight, "  %.2f g", float_weight);
        m_stext_time->SetLabel(time);
        m_stext_weight->SetLabel(weight);
    }
    catch (...) {}
}

void SelectMachineDialog::update_page_turn_state(bool show)
{
    m_bitmap_last_plate->Show(show);
    m_bitmap_next_plate->Show(show);

    if (show) {
        if (m_print_plate_idx <= 0) { m_bitmap_last_plate->Hide(); }
        else { m_bitmap_last_plate->Show(); }

        if ((m_print_plate_idx + 1) >= m_print_plate_total) { m_bitmap_next_plate->Hide(); }
        else { m_bitmap_next_plate->Show(); }

        if (m_print_plate_total == 1) {
            m_bitmap_last_plate->Show(false);
            m_bitmap_next_plate->Show(false);
        }
    }
}

void SelectMachineDialog::sys_color_changed()
{
    if (wxGetApp(). dark_mode()) {
        //rename_button->SetIcon("ams_editable_light");
        m_rename_button->SetBitmap(ams_editable_light->bmp());

    }
    else {
        m_rename_button->SetBitmap(ams_editable->bmp());
    }
    m_rename_button->Refresh();
}

bool SelectMachineDialog::Show(bool show)
{
    show_status(PrintDialogStatus::PrintStatusInit);

    // set default value when show this dialog
    if (show) {
        wxGetApp().UpdateDlgDarkUI(this);
        wxGetApp().reset_to_active();
        set_default();
        update_user_machine_list();
    }
    else {
        DeviceManager* dev = Slic3r::GUI::wxGetApp().getDeviceManager();
        if (dev) {
            MachineObject* obj_ = dev->get_selected_machine();
            if (obj_ && obj_->connection_type() == "cloud" && m_print_type == FROM_SDCARD_VIEW) {
                if (obj_->is_connected()) {
                    obj_->disconnect();
                }

            }
        }
    }

    if (show) {
        m_refresh_timer->Start(LIST_REFRESH_INTERVAL);
    } else {
        m_refresh_timer->Stop();
    }
    Layout();
    Fit();
    if (show) { CenterOnParent(); }
    return DPIDialog::Show(show);
}

SelectMachineDialog::~SelectMachineDialog()
{
    delete m_refresh_timer;
}

void SelectMachineDialog::update_lan_machine_list()
{
    DeviceManager* dev = wxGetApp().getDeviceManager();
    if (!dev) return;
   auto  m_free_machine_list = dev->get_local_machine_list();

    BOOST_LOG_TRIVIAL(trace) << "SelectMachinePopup update_other_devices start";

    for (auto& elem : m_free_machine_list) {
        MachineObject* mobj = elem.second;

        /* do not show printer bind state is empty */
        if (!mobj->is_avaliable()) continue;
        if (!mobj->is_online()) continue;
        if (!mobj->is_lan_mode_printer()) continue;
        /*if (mobj->is_in_printing()) {op->set_printer_state(PrinterState::BUSY);}*/

        if (mobj->has_access_right()) {
                auto b = mobj->dev_name;

                // clear machine list

                //m_comboBox_printer->Clear();
                std::vector<std::string>              machine_list;
                wxArrayString                         machine_list_name;
                std::map<std::string, MachineObject*> option_list;

                // same machine only appear once

               /* machine_list = sort_string(machine_list);
                for (auto tt = machine_list.begin(); tt != machine_list.end(); tt++) {
                    for (auto it = option_list.begin(); it != option_list.end(); it++) {
                        if (it->second->dev_name == *tt) {
                            m_list.push_back(it->second);
                            wxString dev_name_text = from_u8(it->second->dev_name);
                            if (it->second->is_lan_mode_printer()) {
                                dev_name_text += "(LAN)";
                            }
                            machine_list_name.Add(dev_name_text);
                            break;
                        }
                    }
                }

                m_comboBox_printer->Set(machine_list_name);

                MachineObject* obj = dev->get_selected_machine();
                if (obj) {
                    m_printer_last_select = obj->dev_id;
                }
                else {
                    m_printer_last_select = "";
                }*/
                //op->set_printer_state(PrinterState::LOCK);
            }

    }



    BOOST_LOG_TRIVIAL(trace) << "SelectMachineDialog update_lan_devices end";
}


EditDevNameDialog::EditDevNameDialog(Plater *plater /*= nullptr*/)
    : DPIDialog(static_cast<wxWindow *>(wxGetApp().mainframe), wxID_ANY, _L("Modifying the device name"), wxDefaultPosition, wxDefaultSize, wxCAPTION | wxCLOSE_BOX)
{
    std::string icon_path = (boost::format("%1%/images/OrcaSlicerTitle.ico") % resources_dir()).str();
    SetIcon(wxIcon(encode_path(icon_path.c_str()), wxBITMAP_TYPE_ICO));

    SetBackgroundColour(*wxWHITE);
    wxBoxSizer *m_sizer_main = new wxBoxSizer(wxVERTICAL);
    auto        m_line_top   = new wxPanel(this, wxID_ANY, wxDefaultPosition, wxSize(-1, 1), wxTAB_TRAVERSAL);
    m_line_top->SetBackgroundColour(wxColour(166, 169, 170));
    m_sizer_main->Add(m_line_top, 0, wxEXPAND, 0);
    m_sizer_main->Add(0, 0, 0, wxTOP, FromDIP(38));
    m_textCtr = new ::TextInput(this, wxEmptyString, wxEmptyString, wxEmptyString, wxDefaultPosition, wxSize(FromDIP(260), FromDIP(40)), wxTE_PROCESS_ENTER);
    m_textCtr->GetTextCtrl()->SetSize(wxSize(-1, FromDIP(22)));
    m_textCtr->SetMinSize(wxSize(FromDIP(260), FromDIP(40)));
    m_sizer_main->Add(m_textCtr, 0, wxALIGN_CENTER_HORIZONTAL | wxLEFT | wxRIGHT, FromDIP(40));

    m_static_valid = new wxStaticText(this, wxID_ANY, wxT(""), wxDefaultPosition, wxDefaultSize, 0);
    m_static_valid->Wrap(-1);
    m_static_valid->SetFont(::Label::Body_13);
    m_static_valid->SetForegroundColour(wxColour(255, 111, 0));
    m_sizer_main->Add(m_static_valid, 0, wxALIGN_CENTER_HORIZONTAL | wxTOP | wxLEFT | wxRIGHT, FromDIP(10));


    m_button_confirm = new Button(this, _L("Confirm"));
    StateColor btn_bg_green(std::pair<wxColour, int>(wxColour(0, 137, 123), StateColor::Pressed), std::pair<wxColour, int>(wxColour(0, 150, 136), StateColor::Normal));
    m_button_confirm->SetBackgroundColor(btn_bg_green);
    m_button_confirm->SetBorderColor(wxColour(0, 150, 136));
    m_button_confirm->SetTextColor(wxColour(255, 255, 255));
    m_button_confirm->SetSize(wxSize(FromDIP(72), FromDIP(24)));
    m_button_confirm->SetMinSize(wxSize(FromDIP(72), FromDIP(24)));
    m_button_confirm->SetCornerRadius(FromDIP(12));
    m_button_confirm->Bind(wxEVT_BUTTON, &EditDevNameDialog::on_edit_name, this);

    m_sizer_main->Add(m_button_confirm, 0, wxALIGN_CENTER_HORIZONTAL | wxTOP, FromDIP(10));
    m_sizer_main->Add(0, 0, 0, wxBOTTOM, FromDIP(38));

    SetSizer(m_sizer_main);
    Layout();
    Fit();
    Centre(wxBOTH);
    wxGetApp().UpdateDlgDarkUI(this);
}

EditDevNameDialog::~EditDevNameDialog() {}

void EditDevNameDialog::set_machine_obj(MachineObject *obj)
{
    m_info = obj;
    if (m_info)
        m_textCtr->GetTextCtrl()->SetValue(from_u8(m_info->dev_name));
}

void EditDevNameDialog::on_dpi_changed(const wxRect &suggested_rect)
{
    m_button_confirm->SetSize(wxSize(FromDIP(72), FromDIP(24)));
    m_button_confirm->SetMinSize(wxSize(FromDIP(72), FromDIP(24)));
}

void EditDevNameDialog::on_edit_name(wxCommandEvent &e)
{
    m_static_valid->SetLabel(wxEmptyString);
    auto     m_valid_type = Valid;
    wxString info_line;
    auto     new_dev_name = m_textCtr->GetTextCtrl()->GetValue();

    const char *      unusable_symbols = "<>[]:/\\|?*\"";
    const std::string unusable_suffix  = PresetCollection::get_suffix_modified();

    for (size_t i = 0; i < std::strlen(unusable_symbols); i++) {
        if (new_dev_name.find_first_of(unusable_symbols[i]) != std::string::npos) {
            info_line    = _L("Name is invalid;") + _L("illegal characters:") + " " + unusable_symbols;
            m_valid_type = NoValid;
            break;
        }
    }

    if (m_valid_type == Valid && new_dev_name.find(unusable_suffix) != std::string::npos) {
        info_line    = _L("Name is invalid;") + _L("illegal suffix:") + "\n\t" + from_u8(PresetCollection::get_suffix_modified());
        m_valid_type = NoValid;
    }

    if (m_valid_type == Valid && new_dev_name.empty()) {
        info_line    = _L("The name is not allowed to be empty.");
        m_valid_type = NoValid;
    }

    if (m_valid_type == Valid && new_dev_name.find_first_of(' ') == 0) {
        info_line    = _L("The name is not allowed to start with space character.");
        m_valid_type = NoValid;
    }

    if (m_valid_type == Valid && new_dev_name.find_last_of(' ') == new_dev_name.length() - 1) {
        info_line    = _L("The name is not allowed to end with space character.");
        m_valid_type = NoValid;
    }

    if (m_valid_type == NoValid) {
        m_static_valid->SetLabel(info_line);
        Layout();
    }

    if (m_valid_type == Valid) {
        m_static_valid->SetLabel(wxEmptyString);
        DeviceManager *dev      = Slic3r::GUI::wxGetApp().getDeviceManager();
        if (dev) {
            auto           utf8_str = new_dev_name.ToUTF8();
            auto           name     = std::string(utf8_str.data(), utf8_str.length());
            if (m_info)
                dev->modify_device_name(m_info->dev_id, name);
        }
        DPIDialog::EndModal(wxID_CLOSE);
    }
}

 ThumbnailPanel::ThumbnailPanel(wxWindow *parent, wxWindowID winid, const wxPoint &pos, const wxSize &size)
     : wxPanel(parent, winid, pos, size)
 {
#ifdef __WINDOWS__
     SetDoubleBuffered(true);
#endif //__WINDOWS__

     SetBackgroundStyle(wxBG_STYLE_CUSTOM);
     wxBoxSizer *sizer = new wxBoxSizer(wxVERTICAL);
     m_staticbitmap    = new wxStaticBitmap(parent, wxID_ANY, wxNullBitmap, wxDefaultPosition, wxDefaultSize);
     sizer->Add(m_staticbitmap, 1, wxEXPAND, 0);
     SetSizer(sizer);
     Layout();
     Fit();
 }

 void ThumbnailPanel::set_thumbnail(wxImage img)
 {
     wxBitmap bitmap(img);
     m_staticbitmap->SetBitmap(bitmap);
 }

 ThumbnailPanel::~ThumbnailPanel() {}

 }} // namespace Slic3r::GUI<|MERGE_RESOLUTION|>--- conflicted
+++ resolved
@@ -879,15 +879,9 @@
 static wxString MACHINE_BED_TYPE_STRING[BED_TYPE_COUNT] = {
     //_L("Auto"),
     _L("Bambu Cool Plate") + " / " + _L("PLA Plate"),
-<<<<<<< HEAD
-    _L("Bambu Engineering Plate"),
-    _L("Bambu Smooth PEI Plate") + "/" + _L("High temperature Plate"),
-    _L("Bambu Textured PEI Plate")};
-=======
     _L("Bamabu Engineering Plate"),
     _L("Bamabu Smooth PEI Plate") + "/" + _L("High temperature Plate"),
     _L("Bamabu Textured PEI Plate")};
->>>>>>> 693aa8d2
 
 static std::string MachineBedTypeString[BED_TYPE_COUNT] = {
     //"auto",
@@ -1346,12 +1340,7 @@
     sizer_extra_info->Add(m_st_txt_extra_info, 0, wxALL, 0);
 
 
-<<<<<<< HEAD
-    m_link_network_state = new Label(m_sw_print_failed_info, _L("Check the status of current system services"));
-    m_link_network_state->SetForegroundColour(0x009688);
-=======
     m_link_network_state = new wxHyperlinkCtrl(m_sw_print_failed_info, wxID_ANY,_L("Check the status of current system services"),"");
->>>>>>> 693aa8d2
     m_link_network_state->SetFont(::Label::Body_12);
     m_link_network_state->Bind(wxEVT_LEFT_DOWN, [this](auto& e) {wxGetApp().link_to_network_check();});
     m_link_network_state->Bind(wxEVT_ENTER_WINDOW, [this](auto& e) {m_link_network_state->SetCursor(wxCURSOR_HAND);});
@@ -1564,21 +1553,12 @@
     sizer_checkbox->Add(text, 0, wxALIGN_CENTER, 0);
 
     enable_ams       = new ScalableBitmap(this, "enable_ams", 16);
-<<<<<<< HEAD
-    img_ams_tip = new wxStaticBitmap(checkbox, wxID_ANY, enable_ams->bmp(), wxDefaultPosition, wxSize(FromDIP(16), FromDIP(16)), 0);
-    sizer_checkbox->Add(img_ams_tip, 0, wxALIGN_CENTER | wxLEFT, FromDIP(5));
-
-    img_ams_tip->Bind(wxEVT_ENTER_WINDOW, [this](auto& e) {
-        wxPoint img_pos = img_ams_tip->ClientToScreen(wxPoint(0, 0));
-        wxPoint popup_pos(img_pos.x, img_pos.y + img_ams_tip->GetRect().height);
-=======
     img_use_ams_tip = new wxStaticBitmap(checkbox, wxID_ANY, enable_ams->bmp(), wxDefaultPosition, wxSize(FromDIP(16), FromDIP(16)), 0);
     sizer_checkbox->Add(img_use_ams_tip, 0, wxALIGN_CENTER | wxLEFT, FromDIP(5));
 
     img_use_ams_tip->Bind(wxEVT_ENTER_WINDOW, [this](auto& e) {
         wxPoint img_pos = img_use_ams_tip->ClientToScreen(wxPoint(0, 0));
         wxPoint popup_pos(img_pos.x, img_pos.y + img_use_ams_tip->GetRect().height);
->>>>>>> 693aa8d2
         m_mapping_tip_popup.Position(popup_pos, wxSize(0, 0));
         m_mapping_tip_popup.Popup();
 
@@ -2047,10 +2027,6 @@
     else
         m_comboBox_printer->Enable();
 
-<<<<<<< HEAD
-
-=======
->>>>>>> 693aa8d2
     // other
     if (status == PrintDialogStatus::PrintStatusInit) {
         update_print_status_msg(wxEmptyString, false, false);
@@ -2200,11 +2176,7 @@
                     msg_text = _L("When enable spiral vase mode, machines with I3 structure will not generate timelapse videos.");
                 }
                 else if (warning.error_code == "1001C002") {
-<<<<<<< HEAD
-                    msg_text = _L("When print by object, machines with I3 structure will not generate timelapse videos.");
-=======
                     msg_text = _L("Timelapse is not supported because Print sequence is set to \"By object\".");
->>>>>>> 693aa8d2
                 }
             }
         }
@@ -2450,15 +2422,9 @@
 
     for (auto warning : plate->get_slice_result()->warnings) {
         if (warning.msg == BED_TEMP_TOO_HIGH_THAN_FILAMENT) {
-<<<<<<< HEAD
-            if (obj_->is_printer_enclosed()) {
-                //confirm_text.push_back(Plater::get_slice_warning_string(warning) + "\n");
-                //has_slice_warnings = true;
-=======
             if ((obj_->get_printer_is_enclosed())){
                 // confirm_text.push_back(Plater::get_slice_warning_string(warning) + "\n");
                 // has_slice_warnings = true;
->>>>>>> 693aa8d2
             }
         }
         else if (warning.msg == NOT_SUPPORT_TRADITIONAL_TIMELAPSE) {
@@ -2579,9 +2545,6 @@
             else {
                 this->on_send_print();
             }
-<<<<<<< HEAD
-
-=======
         });
 
         confirm_dlg.Bind(EVT_UPDATE_NOZZLE, [this, obj_, nozzle_type, nozzle_diameter, &confirm_dlg](wxCommandEvent& e) {
@@ -2594,7 +2557,6 @@
                 }
                 catch (...) {} 
             }
->>>>>>> 693aa8d2
         });
 
         confirm_text.push_back(_L("Please click the confirm button if you still want to proceed with printing.") + "\n");
@@ -3211,14 +3173,6 @@
     if(!dev) return;
     MachineObject* obj_ = dev->get_selected_machine();
     if(!obj_) return;
-<<<<<<< HEAD
-    if (!obj_ 
-        || obj_->amsList.empty() 
-        || obj_->ams_exist_bits == 0 
-        || !obj_->ams_support_auto_switch_filament_flag
-        || !obj_->ams_auto_switch_filament_flag 
-        || !obj_->is_function_supported(PrinterFunction::FUNC_FILAMENT_BACKUP)
-=======
 
     update_ams_check(obj_);
     update_select_layout(obj_);
@@ -3228,7 +3182,6 @@
         || !obj_->is_support_filament_backup
         || !obj_->is_support_show_filament_backup
         || !obj_->ams_auto_switch_filament_flag
->>>>>>> 693aa8d2
         || !m_checkbox_list["use_ams"]->GetValue() ) {
         if (m_ams_backup_tip->IsShown()) {
             m_ams_backup_tip->Hide();
@@ -3323,11 +3276,7 @@
     auto bed_type = m_plater->get_partplate_list().get_curr_plate()->get_bed_type(true);
     auto show_cali_tips = true;
 
-<<<<<<< HEAD
-    if (obj && obj->printer_type == "N1") { show_cali_tips = false; }
-=======
     if (obj && obj->get_printer_arch() == PrinterArch::ARCH_I3) { show_cali_tips = false; }
->>>>>>> 693aa8d2
 
     if (bed_type == BedType::btPTE) {
         set_flow_calibration_state(false, show_cali_tips);
@@ -3341,17 +3290,12 @@
 {
     if (obj && obj->ams_support_use_ams && obj->has_ams()) {
         select_use_ams->Show();
-<<<<<<< HEAD
-        if (obj->printer_type == "N1") {img_ams_tip->Hide();}
-        else {img_ams_tip->Show();}
-=======
         if (obj->get_printer_ams_type() == "generic") {
             img_use_ams_tip->Show();
         }
         else {
             img_use_ams_tip->Hide();
         }
->>>>>>> 693aa8d2
     } else {
         select_use_ams->Hide();
     }
@@ -3701,11 +3645,7 @@
     enable_ams_mapping->msw_rescale();
     img_amsmapping_tip->SetBitmap(enable_ams_mapping->bmp());
     enable_ams->msw_rescale();
-<<<<<<< HEAD
-    img_ams_tip->SetBitmap(enable_ams->bmp());
-=======
     img_use_ams_tip->SetBitmap(enable_ams->bmp());
->>>>>>> 693aa8d2
 
     m_button_refresh->SetMinSize(SELECT_MACHINE_DIALOG_BUTTON_SIZE);
     m_button_refresh->SetCornerRadius(FromDIP(12));
@@ -3898,13 +3838,9 @@
     std::vector<std::string> materials;
     std::vector<std::string> brands;
     std::vector<std::string> display_materials;
-<<<<<<< HEAD
-
-=======
     std::vector<std::string> m_filaments_id;
 
     
->>>>>>> 693aa8d2
     auto preset_bundle = wxGetApp().preset_bundle;
 
     for (auto filament_name : preset_bundle->filament_presets) {
@@ -3933,7 +3869,7 @@
 
     //init MaterialItem
     auto        extruders = wxGetApp().plater()->get_partplate_list().get_curr_plate()->get_used_extruders();
-
+    
     MaterialHash::iterator iter = m_materialList.begin();
     while (iter != m_materialList.end()) {
         int       id = iter->first;
@@ -3962,11 +3898,6 @@
 
         item->Bind(wxEVT_LEFT_UP, [this, item, materials, extruder](wxMouseEvent& e) {});
         item->Bind(wxEVT_LEFT_DOWN, [this, item, materials, extruder](wxMouseEvent& e) {
-
-            DeviceManager* dev_manager = Slic3r::GUI::wxGetApp().getDeviceManager();
-            if (!dev_manager) return;
-            MachineObject* curr_obj = dev_manager->get_selected_machine();
-
             MaterialHash::iterator iter = m_materialList.begin();
             while (iter != m_materialList.end()) {
                 int           id = iter->first;
@@ -3984,33 +3915,29 @@
             wxPoint rect = item->ClientToScreen(wxPoint(0, 0));
 
             // update ams data
-<<<<<<< HEAD
-           
-            if (curr_obj && curr_obj->is_support_ams_mapping()) {
-=======
             DeviceManager* dev_manager = Slic3r::GUI::wxGetApp().getDeviceManager();
             if (!dev_manager) return;
             MachineObject* obj_ = dev_manager->get_selected_machine();
            
             if (obj_ && obj_->is_support_ams_mapping()) {
->>>>>>> 693aa8d2
                 if (m_mapping_popup.IsShown()) return;
                 wxPoint pos = item->ClientToScreen(wxPoint(0, 0));
                 pos.y += item->GetRect().height;
                 m_mapping_popup.Move(pos);
 
-                if (curr_obj->has_ams() &&
+                if (obj_ &&
+                    obj_->has_ams() &&
                     m_checkbox_list["use_ams"]->GetValue() &&
-                    curr_obj->dev_id == m_printer_last_select)
+                    obj_->dev_id == m_printer_last_select)
                 {
                     m_mapping_popup.set_parent_item(item);
                     m_mapping_popup.set_current_filament_id(extruder);
                     m_mapping_popup.set_tag_texture(materials[extruder]);
-                    m_mapping_popup.update_ams_data(curr_obj->amsList);
+                    m_mapping_popup.update_ams_data(obj_->amsList);
                     m_mapping_popup.Popup();
                 }
             }
-         });
+            });
 
         Material* material_item = new Material();
         material_item->id = extruder;
