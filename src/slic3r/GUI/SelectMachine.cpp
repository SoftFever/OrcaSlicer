--- conflicted
+++ resolved
@@ -292,34 +292,8 @@
     sizer_rename->Add(m_bitmap_last_plate, 0,  wxALIGN_CENTER, 0);
     sizer_rename->Add(m_bitmap_next_plate, 0,  wxALIGN_CENTER, 0);
 
-<<<<<<< HEAD
-    /*printer combobox*/
-    wxBoxSizer* m_sizer_printer = new wxBoxSizer(wxHORIZONTAL);
-    wxBoxSizer* sizer_split_printer = new wxBoxSizer(wxHORIZONTAL);
-    m_stext_printer_title = new Label(m_basic_panel, _L("Printer"));
-    m_stext_printer_title->SetFont(::Label::Body_14);
-    m_stext_printer_title->SetForegroundColour(0x909090);
-    auto m_split_line = new wxPanel(m_basic_panel, wxID_ANY, wxDefaultPosition, wxDefaultSize, wxTAB_TRAVERSAL);
-    m_split_line->SetBackgroundColour(0xeeeeee);
-    m_split_line->SetMinSize(wxSize(-1, 1));
-    m_split_line->SetMaxSize(wxSize(-1, 1));
-    sizer_split_printer->Add(0, 0, 0, wxEXPAND, 0);
-    sizer_split_printer->Add(m_stext_printer_title, 0, wxALIGN_CENTER, 0);
-    sizer_split_printer->Add(m_split_line, 1, wxALIGN_CENTER_VERTICAL, 0);
-
-
-    m_comboBox_printer = new ::ComboBox(m_basic_panel, wxID_ANY, "", wxDefaultPosition, wxSize(FromDIP(300), -1), 0, nullptr, wxCB_READONLY);
-    m_comboBox_printer->SetMinSize(wxSize(FromDIP(300), -1));
-    m_comboBox_printer->SetMaxSize(wxSize(FromDIP(300), -1));
-    m_comboBox_printer->Bind(wxEVT_COMBOBOX, &SelectMachineDialog::on_selection_changed, this);
-
-    m_button_refresh = new Button(m_basic_panel, _L("Refresh"));
-    m_button_refresh->SetStyle(ButtonStyle::Confirm, ButtonType::Window);
-    m_button_refresh->Bind(wxEVT_BUTTON, &SelectMachineDialog::on_refresh, this);
-=======
     m_printer_box = new PrinterInfoBox(m_basic_panel, this);
 
->>>>>>> 2ae33786
 
     m_text_printer_msg = new PrinterMsgPanel(m_basic_panel);
     m_text_printer_msg->SetMinSize(wxSize(FromDIP(420), -1));
@@ -604,16 +578,7 @@
     m_btn_bg_enable = StateColor(std::pair<wxColour, int>(wxColour(0, 137, 123), StateColor::Pressed), std::pair<wxColour, int>(wxColour(38, 166, 154), StateColor::Hovered),
         std::pair<wxColour, int>(wxColour(0, 150, 136), StateColor::Normal));
     m_button_ensure = new Button(m_panel_prepare, _L("Send"));
-<<<<<<< HEAD
     m_button_ensure->SetStyle(ButtonStyle::Confirm, ButtonType::Choice);
-=======
-    m_button_ensure->SetBackgroundColor(m_btn_bg_enable);
-    m_button_ensure->SetBorderColor(m_btn_bg_enable);
-    m_button_ensure->SetTextColor(StateColor::darkModeColorFor("#FFFFFE"));
-    m_button_ensure->SetMinSize(SELECT_MACHINE_DIALOG_BUTTON_SIZE2);
-    m_button_ensure->SetMinSize(SELECT_MACHINE_DIALOG_BUTTON_SIZE2);
-    m_button_ensure->SetCornerRadius(FromDIP(4));
->>>>>>> 2ae33786
     m_button_ensure->Bind(wxEVT_BUTTON, &SelectMachineDialog::on_ok_btn, this);
 
     m_sizer_pcont->Add(0, 0, 1, wxEXPAND, 0);
@@ -3669,23 +3634,17 @@
 
 void SelectMachineDialog::Enable_Send_Button(bool en)
 {
-<<<<<<< HEAD
-    m_button_ensure->Enable(en); // ORCA no need to set colors again
-=======
     if (!en) {
         if (m_button_ensure->IsEnabled()) {
             m_button_ensure->Disable();
-            m_button_ensure->SetBackgroundColor(wxColour(200, 200, 200));
-            m_button_ensure->SetBorderColor(wxColour(200, 200, 200));
+            // ORCA no need to set colors again
         }
     } else {
         if (!m_button_ensure->IsEnabled()) {
             m_button_ensure->Enable();
-            m_button_ensure->SetBackgroundColor(m_btn_bg_enable);
-            m_button_ensure->SetBorderColor(m_btn_bg_enable);
-        }
-    }
->>>>>>> 2ae33786
+            // ORCA no need to set colors again
+        }
+    }
 }
 
 void SelectMachineDialog::on_dpi_changed(const wxRect &suggested_rect)
@@ -3696,23 +3655,9 @@
     weightimg->SetBitmap(print_weight->bmp());
     rename_editable->msw_rescale();
     rename_editable_light->msw_rescale();
-<<<<<<< HEAD
-    ams_mapping_help_icon->msw_rescale();
-    img_amsmapping_tip->SetBitmap(ams_mapping_help_icon->bmp());
-    enable_ams->msw_rescale();
-    img_use_ams_tip->SetBitmap(enable_ams->bmp());
-
-    m_button_refresh->Rescale(); // ORCA SetStyle applies again on Rescale()
-    m_button_ensure->Rescale(); // ORCA
-    m_status_bar->msw_rescale();
-
-    for (auto checkpire : m_checkbox_list) {
-        checkpire.second->Rescale();
-=======
     if (ams_mapping_help_icon != nullptr) {
         ams_mapping_help_icon->msw_rescale();
         if (img_amsmapping_tip)img_amsmapping_tip->SetBitmap(ams_mapping_help_icon->bmp());
->>>>>>> 2ae33786
     }
     m_button_ensure->SetMinSize(SELECT_MACHINE_DIALOG_BUTTON_SIZE2);
     m_button_ensure->SetCornerRadius(FromDIP(4));
