--- conflicted
+++ resolved
@@ -565,12 +565,6 @@
     option_flow_dynamics_cali->Hide();
     option_nozzle_offset_cali_cali->Hide();
 
-<<<<<<< HEAD
-    // ORCA standardized HyperLink
-    m_hyperlink = new HyperLink(m_panel_prepare, _L("Click here if you can't connect to the printer"), wxT("https://wiki.bambulab.com/en/software/bambu-studio/failed-to-connect-printer"));
-
-    m_sizer_prepare->Add(m_hyperlink, 0, wxALIGN_CENTER | wxALL, 10);
-=======
     m_simplebook   = new wxSimplebook(this, wxID_ANY, wxDefaultPosition, SELECT_MACHINE_DIALOG_SIMBOOK_SIZE2, 0);
     m_simplebook->SetMinSize(SELECT_MACHINE_DIALOG_SIMBOOK_SIZE2);
     m_simplebook->SetMaxSize(SELECT_MACHINE_DIALOG_SIMBOOK_SIZE2);
@@ -580,7 +574,6 @@
     m_panel_prepare->SetBackgroundColour(m_colour_def_color);
     wxBoxSizer *m_sizer_prepare = new wxBoxSizer(wxHORIZONTAL);
     wxBoxSizer *m_sizer_pcont   = new wxBoxSizer(wxVERTICAL);
->>>>>>> 4501bf6f
 
     m_btn_bg_enable = StateColor(std::pair<wxColour, int>(wxColour(0, 137, 123), StateColor::Pressed), std::pair<wxColour, int>(wxColour(38, 166, 154), StateColor::Hovered),
         std::pair<wxColour, int>(wxColour(0, 150, 136), StateColor::Normal));
