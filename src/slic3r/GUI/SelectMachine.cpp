--- conflicted
+++ resolved
@@ -882,15 +882,9 @@
 static wxString MACHINE_BED_TYPE_STRING[BED_TYPE_COUNT] = {
     //_L("Auto"),
     _L("Bambu Cool Plate") + " / " + _L("PLA Plate"),
-<<<<<<< HEAD
     _L("Bambu Engineering Plate"),
     _L("Bambu Smooth PEI Plate") + "/" + _L("High temperature Plate"),
     _L("Bambu Textured PEI Plate")};
-=======
-    _L("Bamabu Engineering Plate"),
-    _L("Bamabu Smooth PEI Plate") + "/" + _L("High temperature Plate"),
-    _L("Bamabu Textured PEI Plate")};
->>>>>>> 8ff74ea0
 
 static std::string MachineBedTypeString[BED_TYPE_COUNT] = {
     //"auto",
@@ -2349,24 +2343,13 @@
     }
 
     PresetBundle* preset_bundle = wxGetApp().preset_bundle;
-<<<<<<< HEAD
     if(preset_bundle == nullptr) return result;
     const auto source_model = preset_bundle->printers.get_edited_preset().get_printer_type(preset_bundle);
     const auto target_model = obj_->printer_type;
     // Orca: ignore P1P -> P1S
-    if (source_model != target_model && !(target_model == "C11" && source_model == "C12")) {
+    if (source_model != target_model && !(preset_bundle->printers.get_edited_preset().get_printer_type(preset_bundle) == "C12") && !(target_model == "C11" && source_model == "C12")) {
         BOOST_LOG_TRIVIAL(info) << "printer_model: source = " << source_model;
         BOOST_LOG_TRIVIAL(info) << "printer_model: target = " << target_model;
-=======
-    if (preset_bundle && preset_bundle->printers.get_edited_preset().get_printer_type(preset_bundle) != obj_->printer_type) {
-
-        if (obj_->is_support_p1s_plus && (preset_bundle->printers.get_edited_preset().get_printer_type(preset_bundle) == "C12")) {
-            return true;
-        }
-
-        BOOST_LOG_TRIVIAL(info) << "printer_model: source = " << preset_bundle->printers.get_edited_preset().get_printer_type(preset_bundle);
-        BOOST_LOG_TRIVIAL(info) << "printer_model: target = " << obj_->printer_type;
->>>>>>> 8ff74ea0
         return false;
     }
 
@@ -2375,7 +2358,6 @@
         BOOST_LOG_TRIVIAL(info) << "printer_model: target = " << obj_->printer_type << " (plus)";
         return false;
     }
-
     return true;
 }
 
@@ -2495,11 +2477,7 @@
         std::string info;
 
         DeviceManager::check_filaments_in_blacklist(filament_brand, filament_type, in_blacklist, action, info);
-<<<<<<< HEAD
-
-=======
-        
->>>>>>> 8ff74ea0
+
         if (in_blacklist && action == "prohibition") {
             has_prohibited_filament = true;
             prohibited_error = wxString::FromUTF8(info);
@@ -2535,21 +2513,12 @@
         if (!is_same_nozzle_diameters(tag_nozzle_type, nozzle_diameter)) {
             has_slice_warnings = true;
             has_update_nozzle  = true;
-<<<<<<< HEAD
 
             wxString nozzle_in_preset = wxString::Format(_L("nozzle in preset: %s %s"),nozzle_diameter, "");
             wxString nozzle_in_printer = wxString::Format(_L("nozzle memorized: %.1f %s"), obj_->nozzle_diameter, "");
 
             confirm_text.push_back(_L("Your nozzle diameter in preset is not consistent with memorized nozzle diameter. Did you change your nozzle lately?")
                 + "\n    " + nozzle_in_preset
-=======
-            
-            wxString nozzle_in_preset = wxString::Format(_L("nozzle in preset: %s %s"),nozzle_diameter, "");
-            wxString nozzle_in_printer = wxString::Format(_L("nozzle memorized: %.1f %s"), obj_->nozzle_diameter, "");
-
-            confirm_text.push_back(_L("Your nozzle diameter in preset is not consistent with memorized nozzle diameter. Did you change your nozzle lately?") 
-                + "\n    " + nozzle_in_preset 
->>>>>>> 8ff74ea0
                 + "\n    " + nozzle_in_printer
                 + "\n");
         }
@@ -2562,11 +2531,7 @@
             confirm_text.push_back(nozzle_in_preset + "\n");
         }
     }
-<<<<<<< HEAD
-
-=======
-    
->>>>>>> 8ff74ea0
+
 
     if (has_slice_warnings) {
         wxString confirm_title = _L("Warning");
@@ -2588,19 +2553,11 @@
             if (obj_ && !tag_nozzle_type.empty() && !nozzle_diameter.empty()) {
                 try
                 {
-<<<<<<< HEAD
                     float diameter = std::stof(nozzle_diameter);
                     diameter = round(diameter * 10) / 10;
                     obj_->command_set_printer_nozzle(tag_nozzle_type, diameter);
                 }
                 catch (...) {}
-=======
-                    float diameter = std::stof(nozzle_diameter); 
-                    diameter = round(diameter * 10) / 10;
-                    obj_->command_set_printer_nozzle(tag_nozzle_type, diameter);
-                }
-                catch (...) {} 
->>>>>>> 8ff74ea0
             }
         });
 
@@ -3678,21 +3635,12 @@
     timeimg->SetBitmap(print_time->bmp());
     print_weight->sys_color_changed();
     weightimg->SetBitmap(print_weight->bmp());
-<<<<<<< HEAD
     m_rename_button->sys_color_changed();
     ams_editable->sys_color_changed();
     ams_editable_light->sys_color_changed();
     enable_ams_mapping->sys_color_changed();
     img_amsmapping_tip->SetBitmap(enable_ams_mapping->bmp());
     enable_ams->sys_color_changed();
-=======
-    m_rename_button->msw_rescale();
-    ams_editable->msw_rescale();
-    ams_editable_light->msw_rescale();
-    enable_ams_mapping->msw_rescale();
-    img_amsmapping_tip->SetBitmap(enable_ams_mapping->bmp());
-    enable_ams->msw_rescale();
->>>>>>> 8ff74ea0
     img_use_ams_tip->SetBitmap(enable_ams->bmp());
 
     m_button_refresh->SetMinSize(SELECT_MACHINE_DIALOG_BUTTON_SIZE);
@@ -3858,7 +3806,7 @@
     else if (m_print_type == PrintFromType::FROM_SDCARD_VIEW) {
         set_default_from_sdcard();
     }
-    
+
     Layout();
     Fit();
 }
@@ -3888,22 +3836,14 @@
     std::vector<std::string> display_materials;
     std::vector<std::string> m_filaments_id;
 
-<<<<<<< HEAD
-
-=======
-    
->>>>>>> 8ff74ea0
+
     auto preset_bundle = wxGetApp().preset_bundle;
 
     for (auto filament_name : preset_bundle->filament_presets) {
         for (int f_index = 0; f_index < preset_bundle->filaments.size(); f_index++) {
             PresetCollection* filament_presets = &wxGetApp().preset_bundle->filaments;
             Preset* preset = &filament_presets->preset(f_index);
-<<<<<<< HEAD
-
-=======
- 
->>>>>>> 8ff74ea0
+
             if (preset && filament_name.compare(preset->name) == 0) {
                 std::string display_filament_type;
                 std::string filament_type = preset->config.get_filament_type(display_filament_type);
@@ -3974,7 +3914,7 @@
             DeviceManager* dev_manager = Slic3r::GUI::wxGetApp().getDeviceManager();
             if (!dev_manager) return;
             MachineObject* obj_ = dev_manager->get_selected_machine();
-           
+
             if (obj_ && obj_->is_support_ams_mapping()) {
                 if (m_mapping_popup.IsShown()) return;
                 wxPoint pos = item->ClientToScreen(wxPoint(0, 0));
@@ -4497,20 +4437,12 @@
 
  void ThumbnailPanel::set_thumbnail(wxImage img)
  {
-<<<<<<< HEAD
      m_bitmap = img;
-=======
-     m_bitmap = img;                                                                                                                                                                                                                                                                                                                                                                                                                                                                                                                                                                                                                                                                                                                            
->>>>>>> 8ff74ea0
      //Paint the background bitmap to the thumbnail bitmap with wxMemoryDC
      wxMemoryDC dc;
      bitmap_with_background.Create(wxSize(m_bitmap.GetWidth(), m_bitmap.GetHeight()));
      dc.SelectObject(bitmap_with_background);
-<<<<<<< HEAD
      dc.DrawBitmap(m_background_bitmap.get_bitmap(), 0, 0);
-=======
-     dc.DrawBitmap(m_background_bitmap.bmp(), 0, 0);
->>>>>>> 8ff74ea0
      dc.DrawBitmap(m_bitmap, 0, 0);
      dc.SelectObject(wxNullBitmap);
 
@@ -4523,11 +4455,7 @@
  }
 
  void ThumbnailPanel::render(wxDC& dc) {
-<<<<<<< HEAD
-
-=======
-     
->>>>>>> 8ff74ea0
+
      if (wxGetApp().dark_mode()) {
          #ifdef __WXMSW__
              wxMemoryDC memdc;
@@ -4541,11 +4469,7 @@
      }
      else
          dc.DrawBitmap(m_bitmap, 0, 0);
-<<<<<<< HEAD
-
-=======
-     
->>>>>>> 8ff74ea0
+
  }
 
  ThumbnailPanel::~ThumbnailPanel() {}
