--- conflicted
+++ resolved
@@ -2516,18 +2516,14 @@
     if (build_nozzles_info(m_print_job->task_nozzles_info)) {
         BOOST_LOG_TRIVIAL(error) << "build_nozzle_info errors";
     }
-<<<<<<< HEAD
-        
-    m_print_job->has_sdcard =  wxGetApp().app_config->get("allow_abnormal_sd_card") == "true"
-            ? (obj_->get_sdcard_state() == MachineObject::SdcardState::HAS_SDCARD_NORMAL
-               || obj_->get_sdcard_state() == MachineObject::SdcardState::HAS_SDCARD_ABNORMAL)
-            : obj_->get_sdcard_state() == MachineObject::SdcardState::HAS_SDCARD_NORMAL;        
     
-    m_print_job->sdcard_state = obj_->get_sdcard_state();    
-=======
-
-    m_print_job->has_sdcard = obj_->GetStorage()->get_sdcard_state() == DevStorage::SdcardState::HAS_SDCARD_NORMAL;
->>>>>>> e3f04982
+    m_print_job->sdcard_state = obj_->GetStorage()->get_sdcard_state() ;    
+    m_print_job->has_sdcard =  wxGetApp().app_config->get("allow_abnormal_storage") == "true"
+            ? (m_print_job->sdcard_state == DevStorage::SdcardState::HAS_SDCARD_NORMAL
+               || m_print_job->sdcard_state == DevStorage::SdcardState::HAS_SDCARD_ABNORMAL)
+            : m_print_job->sdcard_state == DevStorage::SdcardState::HAS_SDCARD_NORMAL;        
+    
+    
 
 
     bool timelapse_option = m_checkbox_list["timelapse"]->IsShown()?true:false;
