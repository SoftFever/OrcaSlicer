#include "SelectMachine.hpp"
#include "I18N.hpp"

#include "libslic3r/Utils.hpp"
#include "libslic3r/Thread.hpp"
#include "libslic3r/Color.hpp"
#include "GUI.hpp"
#include "GUI_App.hpp"
#include "GUI_Preview.hpp"
#include "MainFrame.hpp"
#include "format.hpp"
#include "Widgets/ProgressDialog.hpp"
#include "Widgets/RoundedRectangle.hpp"
#include "Widgets/StaticBox.hpp"
#include "ConnectPrinter.hpp"
#include "Jobs/BoostThreadWorker.hpp"
#include "Jobs/PlaterWorker.hpp"


#include <wx/progdlg.h>
#include <wx/clipbrd.h>
#include <wx/dcgraph.h>
#include <wx/mstream.h>
#include <miniz.h>
#include <algorithm>
#include "Plater.hpp"
#include "Notebook.hpp"
#include "BitmapCache.hpp"
#include "BindDialog.hpp"

namespace Slic3r { namespace GUI {

wxDEFINE_EVENT(EVT_UPDATE_USER_MACHINE_LIST, wxCommandEvent);
wxDEFINE_EVENT(EVT_PRINT_JOB_CANCEL, wxCommandEvent);
wxDEFINE_EVENT(EVT_CLEAR_IPADDRESS, wxCommandEvent);

#define INITIAL_NUMBER_OF_MACHINES 0

#define MACHINE_LIST_REFRESH_INTERVAL 2000

#define WRAP_GAP FromDIP(2)

static wxString task_canceled_text = _L("Task canceled");

static wxString MACHINE_BED_TYPE_STRING[BED_TYPE_COUNT] = {
    //_L("Auto"),
    _L("Bambu Cool Plate") + " / " + _L("PLA Plate"),
    _L("Bambu Engineering Plate"),
    _L("Bambu Smooth PEI Plate") + "/" + _L("High temperature Plate"),
    _L("Bambu Textured PEI Plate")};

void SelectMachineDialog::stripWhiteSpace(std::string& str)
{
    if (str == "") { return; }

    string::iterator cur_it;
    cur_it = str.begin();

    while (cur_it != str.end()) {
        if ((*cur_it) == '\n' || (*cur_it) == ' ') {
            cur_it = str.erase(cur_it);
        }
        else {
            cur_it++;
        }
    }
}

static std::string MachineBedTypeString[BED_TYPE_COUNT] = {
    //"auto",
    "pc",
    "pe",
    "pei",
    "pte",
};

wxString SelectMachineDialog::format_text(wxString &m_msg)
{
    if (wxGetApp().app_config->get("language") != "zh_CN") {return m_msg; }

    wxString out_txt      = m_msg;
    wxString count_txt    = "";
    int      new_line_pos = 0;

    for (int i = 0; i < m_msg.length(); i++) {
        auto text_size = m_statictext_ams_msg->GetTextExtent(count_txt);
        if (text_size.x < (FromDIP(400))) {
            count_txt += m_msg[i];
        } else {
            out_txt.insert(i - 1, '\n');
            count_txt = "";
        }
    }
    return out_txt;
}
SelectMachineDialog::SelectMachineDialog(Plater *plater)
    : DPIDialog(static_cast<wxWindow *>(wxGetApp().mainframe), wxID_ANY, _L("Send print job to"), wxDefaultPosition, wxDefaultSize, wxCAPTION | wxCLOSE_BOX)
    , m_plater(plater), m_export_3mf_cancel(false)
    , m_mapping_popup(AmsMapingPopup(this))
    , m_mapping_tip_popup(AmsMapingTipPopup(this))
    , m_mapping_tutorial_popup(AmsTutorialPopup(this))
{
#ifdef __WINDOWS__
    SetDoubleBuffered(true);
#endif //__WINDOWS__

    SetMinSize(wxSize(FromDIP(688), -1));
    SetMaxSize(wxSize(FromDIP(688), -1));

    // bind
    Bind(wxEVT_CLOSE_WINDOW, &SelectMachineDialog::on_cancel, this);

    for (int i = 0; i < BED_TYPE_COUNT; i++) { m_bedtype_list.push_back(MACHINE_BED_TYPE_STRING[i]); }

    // font
    SetFont(wxGetApp().normal_font());

    Freeze();
    SetBackgroundColour(m_colour_def_color);

    m_sizer_main = new wxBoxSizer(wxVERTICAL);
    m_line_top = new wxPanel(this, wxID_ANY, wxDefaultPosition, wxSize(-1, 1), wxTAB_TRAVERSAL);
    m_line_top->SetBackgroundColour(wxColour(166, 169, 170));


    m_basic_panel = new wxPanel(this, wxID_ANY, wxDefaultPosition, wxDefaultSize, wxTAB_TRAVERSAL);
    m_basic_panel->SetBackgroundColour(*wxWHITE);
    m_basicl_sizer = new wxBoxSizer(wxHORIZONTAL);

    /*basic info*/
    /*thumbnail*/
    auto m_sizer_thumbnail_area = new wxBoxSizer(wxHORIZONTAL);

    auto m_panel_image = new wxPanel(m_basic_panel, wxID_ANY, wxDefaultPosition, wxDefaultSize, wxTAB_TRAVERSAL);
    m_panel_image->SetBackgroundColour(m_colour_def_color);
    m_sizer_thumbnail = new wxBoxSizer(wxHORIZONTAL);
    m_thumbnailPanel = new ThumbnailPanel(m_panel_image);
    m_thumbnailPanel->SetSize(wxSize(FromDIP(198), FromDIP(198)));
    m_thumbnailPanel->SetMinSize(wxSize(FromDIP(198), FromDIP(198)));
    m_thumbnailPanel->SetMaxSize(wxSize(FromDIP(198), FromDIP(198)));
    m_thumbnailPanel->SetBackgroundColour(*wxWHITE);
    m_sizer_thumbnail->Add(m_thumbnailPanel, 0, wxALIGN_CENTER, 0);
    m_panel_image->SetSizer(m_sizer_thumbnail);
    m_panel_image->Layout();

    m_sizer_thumbnail_area->Add(m_panel_image, 0, wxALIGN_CENTER, 0);
    m_sizer_thumbnail_area->Layout();

    /*basic info right*/
    auto  sizer_basic_right_info = new wxBoxSizer(wxVERTICAL);

    /*rename*/
    auto sizer_rename = new wxBoxSizer(wxHORIZONTAL);

    m_rename_switch_panel = new wxSimplebook(m_basic_panel);
    m_rename_switch_panel->SetBackgroundColour(*wxWHITE);
    m_rename_switch_panel->SetSize(wxSize(FromDIP(360), FromDIP(25)));
    m_rename_switch_panel->SetMinSize(wxSize(FromDIP(360), FromDIP(25)));
    m_rename_switch_panel->SetMaxSize(wxSize(FromDIP(360), FromDIP(25)));

    m_rename_normal_panel = new wxPanel(m_rename_switch_panel, wxID_ANY, wxDefaultPosition, wxDefaultSize, wxTAB_TRAVERSAL);
    m_rename_normal_panel->SetBackgroundColour(*wxWHITE);
    rename_sizer_v = new wxBoxSizer(wxVERTICAL);
    rename_sizer_h = new wxBoxSizer(wxHORIZONTAL);

    m_rename_text = new wxStaticText(m_rename_normal_panel, wxID_ANY, wxEmptyString, wxDefaultPosition, wxDefaultSize, wxST_ELLIPSIZE_END);
    m_rename_text->SetFont(::Label::Body_13);
<<<<<<< HEAD
    m_rename_text->SetMaxSize(wxSize(FromDIP(390), -1));
    m_rename_button = new ScalableButton(m_rename_normal_panel, wxID_ANY, "ams_editable");
    ams_editable    = new ScalableBitmap(this, "ams_editable", 13);
    ams_editable_light    = new ScalableBitmap(this, "ams_editable_light", 13);
    m_rename_button->SetBackgroundColour(*wxWHITE);

    rename_sizer_h->Add(m_rename_text, 0, wxALIGN_CENTER, 0);
    rename_sizer_h->Add(m_rename_button, 0, wxALIGN_CENTER | wxLEFT, FromDIP(5)); // ORCA add gap between text and icon
    rename_sizer_v->Add(rename_sizer_h, 1, wxALIGN_CENTER, 0);
=======
    m_rename_text->SetBackgroundColour(*wxWHITE);
    m_rename_text->SetMaxSize(wxSize(FromDIP(340), -1));
    rename_editable = new ScalableBitmap(this, "rename_edit", 20);
    rename_editable_light = new ScalableBitmap(this, "rename_edit", 20);
    m_rename_button = new wxStaticBitmap(m_rename_normal_panel, wxID_ANY, rename_editable->bmp(), wxDefaultPosition, wxSize(FromDIP(20), FromDIP(20)), 0);
    m_rename_button->Bind(wxEVT_ENTER_WINDOW, [this](auto& e) {SetCursor(wxCURSOR_HAND); });
    m_rename_button->Bind(wxEVT_LEAVE_WINDOW, [this](auto& e) {SetCursor(wxCURSOR_ARROW); });

    rename_sizer_h->Add(m_rename_text, 0, wxALIGN_CENTER|wxTOP, FromDIP(2));
    rename_sizer_h->Add(m_rename_button, 0, wxALIGN_CENTER, 0);
    rename_sizer_v->Add(rename_sizer_h, 1, wxTOP, 0);
>>>>>>> b785f40f
    m_rename_normal_panel->SetSizer(rename_sizer_v);
    m_rename_normal_panel->Layout();
    rename_sizer_v->Fit(m_rename_normal_panel);

    auto m_rename_edit_panel = new wxPanel(m_rename_switch_panel, wxID_ANY, wxDefaultPosition, wxDefaultSize, wxTAB_TRAVERSAL);
    m_rename_edit_panel->SetBackgroundColour(*wxWHITE);
    auto rename_edit_sizer_v = new wxBoxSizer(wxVERTICAL);

    m_rename_input = new ::TextInput(m_rename_edit_panel, wxEmptyString, wxEmptyString, wxEmptyString, wxDefaultPosition, wxDefaultSize, wxTE_PROCESS_ENTER);
    m_rename_input->GetTextCtrl()->SetFont(::Label::Body_13);
    m_rename_input->SetSize(wxSize(FromDIP(360), FromDIP(24)));
    m_rename_input->SetMinSize(wxSize(FromDIP(360), FromDIP(24)));
    m_rename_input->SetMaxSize(wxSize(FromDIP(360), FromDIP(24)));
    m_rename_input->Bind(wxEVT_TEXT_ENTER, [this](auto& e) {on_rename_enter();});
    m_rename_input->Bind(wxEVT_KILL_FOCUS, [this](auto& e) {
        if (!m_rename_input->HasFocus() && !m_rename_text->HasFocus())
            on_rename_enter();
        else
            e.Skip(); });
    rename_edit_sizer_v->Add(m_rename_input, 1, wxALIGN_CENTER, 0);


    m_rename_edit_panel->SetSizer(rename_edit_sizer_v);
    m_rename_edit_panel->Layout();
    rename_edit_sizer_v->Fit(m_rename_edit_panel);

    m_rename_button->Bind(wxEVT_LEFT_DOWN, &SelectMachineDialog::on_rename_click, this);
    m_rename_switch_panel->AddPage(m_rename_normal_panel, wxEmptyString, true);
    m_rename_switch_panel->AddPage(m_rename_edit_panel, wxEmptyString, false);

    Bind(wxEVT_CHAR_HOOK, [this](wxKeyEvent& e) {
        if (e.GetKeyCode() == WXK_ESCAPE) {
            if (m_rename_switch_panel->GetSelection() == 0) {
                e.Skip();
            }
            else {
                m_rename_switch_panel->SetSelection(0);
                m_rename_text->SetLabel(m_current_project_name);
                m_rename_normal_panel->Layout();
            }
        }
        else {
            e.Skip();
        }
    });


    /*weight & time*/
    wxBoxSizer *m_sizer_basic_weight_time = new wxBoxSizer(wxHORIZONTAL);

    print_time   = new ScalableBitmap(this, "print-time", 18);
    timeimg = new wxStaticBitmap(m_basic_panel, wxID_ANY, print_time->bmp(), wxDefaultPosition, wxSize(FromDIP(18), FromDIP(18)), 0);
    m_stext_time = new Label(m_basic_panel, wxEmptyString);
    m_stext_time->SetFont(Label::Body_13);

    print_weight   = new ScalableBitmap(this, "print-weight", 18);
    weightimg = new wxStaticBitmap(m_basic_panel, wxID_ANY, print_weight->bmp(), wxDefaultPosition, wxSize(FromDIP(18), FromDIP(18)), 0);
    m_stext_weight = new Label(m_basic_panel, wxEmptyString);
    m_stext_weight->SetFont(Label::Body_13);

    m_sizer_basic_weight_time->Add(timeimg, 0, wxALIGN_CENTER, 0);
    m_sizer_basic_weight_time->Add(m_stext_time, 0, wxALIGN_CENTER|wxLEFT, FromDIP(6));
    m_sizer_basic_weight_time->Add(weightimg, 0, wxALIGN_CENTER|wxLEFT, FromDIP(30));
    m_sizer_basic_weight_time->Add(m_stext_weight, 0, wxALIGN_CENTER|wxLEFT, FromDIP(6));

    /*bed type*/
    m_text_bed_type = new Label(m_basic_panel);
    m_text_bed_type->SetFont(Label::Body_13);

    /*last & next page*/
    auto last_plate_sizer = new wxBoxSizer(wxVERTICAL);
    m_bitmap_last_plate = new wxStaticBitmap(m_basic_panel, wxID_ANY, create_scaled_bitmap("go_last_plate", this, 25), wxDefaultPosition, wxSize(FromDIP(25), FromDIP(25)), 0);
    m_bitmap_last_plate->Hide();
    last_plate_sizer->Add(m_bitmap_last_plate, 0, wxALIGN_CENTER, 0);

    auto next_plate_sizer = new wxBoxSizer(wxVERTICAL);
    m_bitmap_next_plate = new wxStaticBitmap(m_basic_panel, wxID_ANY, create_scaled_bitmap("go_next_plate", this, 25), wxDefaultPosition, wxSize(FromDIP(25), FromDIP(25)), 0);
    m_bitmap_next_plate->Hide();
    next_plate_sizer->Add(m_bitmap_next_plate, 0, wxALIGN_CENTER, 0);

    sizer_rename->Add(m_rename_switch_panel, 0,  wxALIGN_CENTER, 0);
    sizer_rename->Add(0, 0, 0, wxEXPAND, 0);
    sizer_rename->Add(m_bitmap_last_plate, 0,  wxALIGN_CENTER, 0);
    sizer_rename->Add(m_bitmap_next_plate, 0,  wxALIGN_CENTER, 0);

    /*printer combobox*/
    wxBoxSizer* m_sizer_printer = new wxBoxSizer(wxHORIZONTAL);
    wxBoxSizer* sizer_split_printer = new wxBoxSizer(wxHORIZONTAL);
    m_stext_printer_title = new Label(m_basic_panel, _L("Printer"));
    m_stext_printer_title->SetFont(::Label::Body_14);
    m_stext_printer_title->SetForegroundColour(0x909090);
    auto m_split_line = new wxPanel(m_basic_panel, wxID_ANY, wxDefaultPosition, wxDefaultSize, wxTAB_TRAVERSAL);
    m_split_line->SetBackgroundColour(0xeeeeee);
    m_split_line->SetMinSize(wxSize(-1, 1));
    m_split_line->SetMaxSize(wxSize(-1, 1));
    sizer_split_printer->Add(0, 0, 0, wxEXPAND, 0);
    sizer_split_printer->Add(m_stext_printer_title, 0, wxALIGN_CENTER, 0);
    sizer_split_printer->Add(m_split_line, 1, wxALIGN_CENTER_VERTICAL, 0);


    m_comboBox_printer = new ::ComboBox(m_basic_panel, wxID_ANY, "", wxDefaultPosition, wxSize(FromDIP(300), -1), 0, nullptr, wxCB_READONLY);
    m_comboBox_printer->SetMinSize(wxSize(FromDIP(300), -1));
    m_comboBox_printer->SetMaxSize(wxSize(FromDIP(300), -1));
    m_comboBox_printer->Bind(wxEVT_COMBOBOX, &SelectMachineDialog::on_selection_changed, this);


    m_btn_bg_enable = StateColor(std::pair<wxColour, int>(wxColour(0, 137, 123), StateColor::Pressed), std::pair<wxColour, int>(wxColour(38, 166, 154), StateColor::Hovered),
                               std::pair<wxColour, int>(wxColour(0, 150, 136), StateColor::Normal));

<<<<<<< HEAD
    print_weight   = new ScalableBitmap(this, "print-weight", 18);
    weightimg = new wxStaticBitmap(m_scrollable_region, wxID_ANY, print_weight->bmp(), wxDefaultPosition, wxSize(FromDIP(18), FromDIP(18)), 0);
    m_sizer_basic_time->Add(weightimg, 1, wxEXPAND | wxALL, FromDIP(5));
    m_stext_weight = new wxStaticText(m_scrollable_region, wxID_ANY, wxEmptyString, wxDefaultPosition, wxDefaultSize, wxALIGN_LEFT);
    m_sizer_basic_time->Add(m_stext_weight, 0, wxALL, FromDIP(5));
    m_sizer_basic->Add(m_sizer_basic_time, 0, wxALIGN_CENTER, 0);

    wxBoxSizer* m_sizer_material_area = new wxBoxSizer(wxHORIZONTAL);
    wxBoxSizer* m_sizer_material_tips = new wxBoxSizer(wxHORIZONTAL);

    enable_ams_mapping = new ScalableBitmap(this, "enable_ams", 25); // ORCA match icon size
    img_amsmapping_tip = new wxStaticBitmap(m_scrollable_region, wxID_ANY, enable_ams_mapping->bmp(), wxDefaultPosition, wxSize(FromDIP(25), FromDIP(25)), 0);
    m_sizer_material_tips->Add(img_amsmapping_tip, 0, wxALIGN_LEFT | wxALIGN_CENTER_VERTICAL);

    img_amsmapping_tip->Bind(wxEVT_ENTER_WINDOW, [this](auto& e) {
        wxPoint img_pos = img_amsmapping_tip->ClientToScreen(wxPoint(0, 0));
        wxPoint popup_pos(img_pos.x, img_pos.y + img_amsmapping_tip->GetRect().height);
        m_mapping_tutorial_popup.Position(popup_pos, wxSize(0, 0));
        m_mapping_tutorial_popup.Popup();

        if (m_mapping_tutorial_popup.ClientToScreen(wxPoint(0, 0)).y < img_pos.y) {
            m_mapping_tutorial_popup.Dismiss();
            popup_pos = wxPoint(img_pos.x, img_pos.y - m_mapping_tutorial_popup.GetRect().height);
            m_mapping_tutorial_popup.Position(popup_pos, wxSize(0, 0));
            m_mapping_tutorial_popup.Popup();
        }
        });
=======
    m_button_refresh = new Button(m_basic_panel, _L("Refresh"));
    m_button_refresh->SetBackgroundColor(m_btn_bg_enable);
    m_button_refresh->SetBorderColor(m_btn_bg_enable);
    m_button_refresh->SetTextColor(StateColor::darkModeColorFor("#FFFFFE"));
    m_button_refresh->SetSize(SELECT_MACHINE_DIALOG_BUTTON_SIZE);
    m_button_refresh->SetMinSize(SELECT_MACHINE_DIALOG_BUTTON_SIZE);
    m_button_refresh->SetCornerRadius(FromDIP(10));
    m_button_refresh->Bind(wxEVT_BUTTON, &SelectMachineDialog::on_refresh, this);
>>>>>>> b785f40f

    m_sizer_printer->Add(m_comboBox_printer, 0, wxEXPAND, 0);
    m_sizer_printer->Add(m_button_refresh, 0, wxALL | wxLEFT, FromDIP(5));

    m_text_printer_msg = new wxStaticText(m_basic_panel, wxID_ANY, wxEmptyString, wxDefaultPosition, wxDefaultSize, wxALIGN_LEFT);
    m_text_printer_msg->SetMinSize(wxSize(FromDIP(420), -1));
    m_text_printer_msg->SetMaxSize(wxSize(FromDIP(420), -1));
    m_text_printer_msg->SetFont(::Label::Body_13);
    m_text_printer_msg->Hide();


    sizer_basic_right_info->Add(sizer_rename, 0, wxTOP, 0);
    sizer_basic_right_info->Add(0, 0, 0, wxTOP, FromDIP(5));
    sizer_basic_right_info->Add(m_sizer_basic_weight_time, 0, wxTOP, 0);
    sizer_basic_right_info->Add(0, 0, 0, wxTOP, FromDIP(10));
    sizer_basic_right_info->Add(m_text_bed_type, 0, wxTOP, 0);
    sizer_basic_right_info->Add(0, 0, 0, wxTOP, FromDIP(15));
    sizer_basic_right_info->Add(sizer_split_printer, 1, wxEXPAND, 0);
    sizer_basic_right_info->Add(0, 0, 0, wxTOP, FromDIP(8));
    sizer_basic_right_info->Add(m_sizer_printer, 0, wxTOP, 0);
    sizer_basic_right_info->Add(0, 0, 0, wxTOP, FromDIP(4));
    sizer_basic_right_info->Add(m_text_printer_msg, 0, wxLEFT, 0);


    m_basicl_sizer->Add(m_sizer_thumbnail_area, 0, wxLEFT, 0);
    m_basicl_sizer->Add(0, 0, 0, wxLEFT, FromDIP(8));
    m_basicl_sizer->Add(sizer_basic_right_info, 0, wxLEFT, 0);

<<<<<<< HEAD
    m_sizer_material_area->Add(m_sizer_material_tips, 0, wxALIGN_CENTER | wxEXPAND); // ORCA align button to left and allow big icon
    m_sizer_material_area->Add(m_sizer_material, 0, wxLEFT, FromDIP(5));
=======
>>>>>>> b785f40f


    m_basic_panel->SetSizer(m_basicl_sizer);
    m_basic_panel->Layout();


    /*filaments info*/
    wxBoxSizer* sizer_split_filament = new wxBoxSizer(wxHORIZONTAL);

    auto m_stext_filament_title = new Label(this, _L("Filament"));
    m_stext_filament_title->SetFont(::Label::Body_14);
    m_stext_filament_title->SetForegroundColour(0x909090);

    auto m_split_line_filament = new wxPanel(this, wxID_ANY, wxDefaultPosition, wxSize(-1, 1), wxTAB_TRAVERSAL);
    m_split_line_filament->SetBackgroundColour(0xeeeeee);
    m_split_line_filament->SetMinSize(wxSize(-1, 1));
    m_split_line_filament->SetMaxSize(wxSize(-1, 1));

    m_sizer_autorefill = new wxBoxSizer(wxHORIZONTAL);
    m_ams_backup_tip = new Label(this, _L("Auto Refill"));
    m_ams_backup_tip->SetFont(::Label::Head_12);
    m_ams_backup_tip->SetForegroundColour(wxColour(0x009688));
    m_ams_backup_tip->SetBackgroundColour(*wxWHITE);
    img_ams_backup = new wxStaticBitmap(this, wxID_ANY, create_scaled_bitmap("automatic_material_renewal", this, 16), wxDefaultPosition, wxSize(FromDIP(16), FromDIP(16)), 0);
    img_ams_backup->SetBackgroundColour(*wxWHITE);

    m_sizer_autorefill->Add(0, 0, 1, wxEXPAND, 0);
    m_sizer_autorefill->Add(img_ams_backup, 0, wxALL, FromDIP(3));
    m_sizer_autorefill->Add(m_ams_backup_tip, 0, wxTOP, FromDIP(5));

    m_ams_backup_tip->Hide();
    img_ams_backup->Hide();

    m_ams_backup_tip->Bind(wxEVT_ENTER_WINDOW, [this](auto& e) {SetCursor(wxCURSOR_HAND); });
    img_ams_backup->Bind(wxEVT_ENTER_WINDOW, [this](auto& e) {SetCursor(wxCURSOR_HAND); });

    m_ams_backup_tip->Bind(wxEVT_LEAVE_WINDOW, [this](auto& e) {SetCursor(wxCURSOR_ARROW); });
    img_ams_backup->Bind(wxEVT_LEAVE_WINDOW, [this](auto& e) {SetCursor(wxCURSOR_ARROW); });

    m_ams_backup_tip->Bind(wxEVT_LEFT_DOWN, [this](auto& e) { if (!m_is_in_sending_mode) { popup_filament_backup(); on_rename_enter(); }  });
    img_ams_backup->Bind(wxEVT_LEFT_DOWN, [this](auto& e) {if (!m_is_in_sending_mode) popup_filament_backup(); on_rename_enter(); });

    sizer_split_filament->Add(0, 0, 0, wxEXPAND, 0);
    sizer_split_filament->Add(m_stext_filament_title, 0, wxALIGN_CENTER, 0);
    sizer_split_filament->Add(m_split_line_filament, 1, wxALIGN_CENTER_VERTICAL, 0);
    sizer_split_filament->Add(m_sizer_autorefill, 0, wxALIGN_CENTER, 0);

    /*filament area*/
    /*1 extruder*/
    m_filament_panel = new wxPanel(this, wxID_ANY);
    m_filament_panel->SetBackgroundColour(wxColour(0xf8f8f8));
    m_filament_panel->SetMinSize(wxSize(FromDIP(637), -1));
    m_filament_panel->SetMaxSize(wxSize(FromDIP(637), -1));
    m_filament_panel_sizer = new wxBoxSizer(wxVERTICAL);

    m_sizer_ams_mapping = new wxGridSizer(0, 10, FromDIP(7), FromDIP(7));
    m_filament_panel_sizer->Add(m_sizer_ams_mapping, 0, wxEXPAND|wxALL, FromDIP(10));
    m_filament_panel->SetSizer(m_filament_panel_sizer);
    m_filament_panel->Layout();
    m_filament_panel->Fit();

    /*left & right extruder*/
    m_sizer_filament_2extruder = new wxBoxSizer(wxHORIZONTAL);
    m_filament_left_panel = new wxPanel(this, wxID_ANY);
    m_filament_right_panel = new wxPanel(this, wxID_ANY);
    m_filament_left_panel->SetBackgroundColour(wxColour(0xf8f8f8));
    m_filament_right_panel->SetBackgroundColour(wxColour(0xf8f8f8));
    m_filament_left_panel->SetMinSize(wxSize(FromDIP(315), 180));
    m_filament_left_panel->SetMaxSize(wxSize(FromDIP(315), 180));
    m_filament_right_panel->SetMinSize(wxSize(FromDIP(315), 180));
    m_filament_right_panel->SetMaxSize(wxSize(FromDIP(315), 180));

    m_filament_panel_left_sizer = new wxBoxSizer(wxVERTICAL);
    m_sizer_ams_mapping_left = new wxGridSizer(0, 5, FromDIP(7), FromDIP(7));
    m_filament_panel_left_sizer->Add(m_sizer_ams_mapping_left, 0, wxEXPAND | wxALL, FromDIP(10));
    m_filament_left_panel->SetSizer(m_filament_panel_left_sizer);
    m_filament_left_panel->Layout();
    m_filament_left_panel->Fit();

    m_filament_panel_right_sizer = new wxBoxSizer(wxVERTICAL);
    m_sizer_ams_mapping_right = new wxGridSizer(0, 5, FromDIP(7), FromDIP(7));
    m_filament_panel_right_sizer->Add(m_sizer_ams_mapping_right, 0, wxEXPAND | wxALL, FromDIP(10));
    m_filament_right_panel->SetSizer(m_filament_panel_right_sizer);
    m_filament_right_panel->Layout();
    m_filament_right_panel->Fit();

    m_sizer_filament_2extruder->Add(m_filament_left_panel, 0, wxALIGN_CENTER, 0);
    m_sizer_filament_2extruder->Add(0, 0, 0, wxLEFT, FromDIP(7));
    m_sizer_filament_2extruder->Add(m_filament_right_panel, 0, wxALIGN_CENTER, 0);
    m_sizer_filament_2extruder->Layout();

    m_filament_left_panel->Hide();
    m_filament_right_panel->Hide();





    m_statictext_ams_msg = new wxStaticText(this, wxID_ANY, wxEmptyString, wxDefaultPosition, wxDefaultSize, wxALIGN_CENTER_HORIZONTAL);
    m_statictext_ams_msg->SetFont(::Label::Body_13);
    m_statictext_ams_msg->Hide();



    /*options*/
    wxBoxSizer* sizer_split_options = new wxBoxSizer(wxHORIZONTAL);
    auto m_stext_options_title = new Label(this, _L("Print Options"));
    m_stext_options_title->SetFont(::Label::Body_14);
    m_stext_options_title->SetForegroundColour(0x909090);
    auto m_split_options_line = new wxPanel(this, wxID_ANY);
    m_split_options_line->SetBackgroundColour(0xeeeeee);
    m_split_options_line->SetSize(wxSize(-1, FromDIP(1)));
    m_split_options_line->SetMinSize(wxSize(-1, FromDIP(1)));
    m_split_options_line->SetMaxSize(wxSize(-1, FromDIP(1)));
    sizer_split_options->Add(0, 0, 0, wxEXPAND, 0);
    sizer_split_options->Add(m_stext_options_title, 0, wxALIGN_CENTER, 0);
    sizer_split_options->Add(m_split_options_line, 1, wxALIGN_CENTER_VERTICAL, 0);


    m_sizer_options = new wxBoxSizer(wxHORIZONTAL);
    select_bed     = create_item_checkbox(_L("Bed Leveling"), this, _L("Bed Leveling"), "bed_leveling");
    select_flow    = create_item_checkbox(_L("Flow Dynamics Calibration"), this, _L("Flow Dynamics Calibration"), "flow_cali");
    select_timelapse = create_item_checkbox(_L("Timelapse"), this, _L("Timelapse"), "timelapse");
    select_use_ams = create_ams_checkbox(_L("Enable AMS"), this, _L("Enable AMS"));

    m_sizer_options->Add(select_bed, 0, wxLEFT | wxRIGHT, WRAP_GAP);
    m_sizer_options->Add(select_flow, 0, wxLEFT | wxRIGHT, WRAP_GAP);
    m_sizer_options->Add(select_timelapse, 0, wxLEFT | wxRIGHT, WRAP_GAP);
    m_sizer_options->Add(select_use_ams, 0, wxLEFT | wxRIGHT, WRAP_GAP);

    select_bed->Show(false);
    select_flow->Show(false);
    select_timelapse->Show(false);
    select_use_ams->Show(false);

    m_sizer_options->Layout();


    m_simplebook   = new wxSimplebook(this, wxID_ANY, wxDefaultPosition, SELECT_MACHINE_DIALOG_SIMBOOK_SIZE, 0);

    // perpare mode
    m_panel_prepare = new wxPanel(m_simplebook, wxID_ANY, wxDefaultPosition, wxDefaultSize, wxTAB_TRAVERSAL);
    m_panel_prepare->SetBackgroundColour(m_colour_def_color);
    wxBoxSizer *m_sizer_prepare = new wxBoxSizer(wxVERTICAL);
    wxBoxSizer *m_sizer_pcont   = new wxBoxSizer(wxHORIZONTAL);

    m_sizer_prepare->Add(0, 0, 1, wxTOP, FromDIP(12));

    auto hyperlink_sizer = new wxBoxSizer( wxHORIZONTAL );
    m_hyperlink = new wxHyperlinkCtrl(m_panel_prepare, wxID_ANY, _L("Click here if you can't connect to the printer"), wxT("https://wiki.bambulab.com/en/software/bambu-studio/failed-to-connect-printer"), wxDefaultPosition, wxDefaultSize, wxHL_DEFAULT_STYLE);

    hyperlink_sizer->Add(m_hyperlink, 0, wxALIGN_CENTER | wxALL, 5);
    m_sizer_prepare->Add(hyperlink_sizer, 0, wxALIGN_CENTER | wxALL, 5);

    m_button_ensure = new Button(m_panel_prepare, _L("Send"));
    m_button_ensure->SetBackgroundColor(m_btn_bg_enable);
    m_button_ensure->SetBorderColor(m_btn_bg_enable);
    m_button_ensure->SetTextColor(StateColor::darkModeColorFor("#FFFFFE"));
    m_button_ensure->SetSize(SELECT_MACHINE_DIALOG_BUTTON_SIZE);
    m_button_ensure->SetMinSize(SELECT_MACHINE_DIALOG_BUTTON_SIZE);
    m_button_ensure->SetMinSize(SELECT_MACHINE_DIALOG_BUTTON_SIZE);
    m_button_ensure->SetCornerRadius(FromDIP(5));
    m_button_ensure->Bind(wxEVT_BUTTON, &SelectMachineDialog::on_ok_btn, this);

    m_sizer_pcont->Add(0, 0, 1, wxEXPAND, 0);
    m_sizer_pcont->Add(m_button_ensure, 0,wxRIGHT, 0);


    m_sizer_prepare->Add(m_sizer_pcont, 0, wxEXPAND, 0);
    m_panel_prepare->SetSizer(m_sizer_prepare);
    m_panel_prepare->Layout();
    m_simplebook->AddPage(m_panel_prepare, wxEmptyString, true);

    // sending mode
    m_status_bar    = std::make_shared<BBLStatusBarSend>(m_simplebook);
    m_panel_sending = m_status_bar->get_panel();
    m_simplebook->AddPage(m_panel_sending, wxEmptyString, false);
    
    m_worker = std::make_unique<PlaterWorker<BoostThreadWorker>>(this, m_status_bar, "send_worker");

    // finish mode
    m_panel_finish = new wxPanel(m_simplebook, wxID_ANY, wxDefaultPosition, wxDefaultSize, wxTAB_TRAVERSAL);
    m_panel_finish->SetBackgroundColour(wxColour(135, 206, 250));
    wxBoxSizer *m_sizer_finish   = new wxBoxSizer(wxHORIZONTAL);
    wxBoxSizer *m_sizer_finish_v = new wxBoxSizer(wxVERTICAL);
    wxBoxSizer *m_sizer_finish_h = new wxBoxSizer(wxHORIZONTAL);

    auto imgsize      = FromDIP(25);
    auto completedimg = new wxStaticBitmap(m_panel_finish, wxID_ANY, create_scaled_bitmap("completed", m_panel_finish, 25), wxDefaultPosition, wxSize(imgsize, imgsize), 0);
    m_sizer_finish_h->Add(completedimg, 0, wxALIGN_CENTER | wxALL, FromDIP(5));

    m_statictext_finish = new wxStaticText(m_panel_finish, wxID_ANY, L("send completed"), wxDefaultPosition, wxDefaultSize, 0);
    m_statictext_finish->Wrap(-1);
    m_statictext_finish->SetForegroundColour(wxColour(0, 150, 136));
    m_sizer_finish_h->Add(m_statictext_finish, 0, wxALIGN_CENTER | wxALL, FromDIP(5));

    m_sizer_finish_v->Add(m_sizer_finish_h, 1, wxALIGN_CENTER, 0);

    m_sizer_finish->Add(m_sizer_finish_v, 1, wxALIGN_CENTER, 0);

    m_panel_finish->SetSizer(m_sizer_finish);
    m_panel_finish->Layout();
    m_sizer_finish->Fit(m_panel_finish);
    m_simplebook->AddPage(m_panel_finish, wxEmptyString, false);

    //show bind failed info
    m_sw_print_failed_info = new wxScrolledWindow(this, wxID_ANY, wxDefaultPosition, wxSize(FromDIP(380), FromDIP(125)), wxVSCROLL);
    m_sw_print_failed_info->SetBackgroundColour(*wxWHITE);
    m_sw_print_failed_info->SetScrollRate(0, 5);
    m_sw_print_failed_info->SetMinSize(wxSize(FromDIP(380), FromDIP(125)));
    m_sw_print_failed_info->SetMaxSize(wxSize(FromDIP(380), FromDIP(125)));

    wxBoxSizer* sizer_print_failed_info = new wxBoxSizer(wxVERTICAL);
    m_sw_print_failed_info->SetSizer(sizer_print_failed_info);


    wxBoxSizer* sizer_error_code = new wxBoxSizer(wxHORIZONTAL);
    wxBoxSizer* sizer_error_desc = new wxBoxSizer(wxHORIZONTAL);
    wxBoxSizer* sizer_extra_info = new wxBoxSizer(wxHORIZONTAL);

    auto st_title_error_code = new wxStaticText(m_sw_print_failed_info, wxID_ANY, _L("Error code"));
    auto st_title_error_code_doc = new wxStaticText(m_sw_print_failed_info, wxID_ANY,": ");
    m_st_txt_error_code = new Label(m_sw_print_failed_info, wxEmptyString);
    st_title_error_code->SetForegroundColour(0x909090);
    st_title_error_code_doc->SetForegroundColour(0x909090);
    m_st_txt_error_code->SetForegroundColour(0x909090);
    st_title_error_code->SetFont(::Label::Body_13);
    st_title_error_code_doc->SetFont(::Label::Body_13);
    m_st_txt_error_code->SetFont(::Label::Body_13);
    st_title_error_code->SetMinSize(wxSize(FromDIP(74), -1));
    st_title_error_code->SetMaxSize(wxSize(FromDIP(74), -1));
    m_st_txt_error_code->SetMinSize(wxSize(FromDIP(260), -1));
    m_st_txt_error_code->SetMaxSize(wxSize(FromDIP(260), -1));
    sizer_error_code->Add(st_title_error_code, 0, wxALL, 0);
    sizer_error_code->Add(st_title_error_code_doc, 0, wxALL, 0);
    sizer_error_code->Add(m_st_txt_error_code, 0, wxALL, 0);


    auto st_title_error_desc = new wxStaticText(m_sw_print_failed_info, wxID_ANY, wxT("Error desc"));
    auto st_title_error_desc_doc = new wxStaticText(m_sw_print_failed_info, wxID_ANY,": ");
    m_st_txt_error_desc = new Label(m_sw_print_failed_info, wxEmptyString);
    st_title_error_desc->SetForegroundColour(0x909090);
    st_title_error_desc_doc->SetForegroundColour(0x909090);
    m_st_txt_error_desc->SetForegroundColour(0x909090);
    st_title_error_desc->SetFont(::Label::Body_13);
    st_title_error_desc_doc->SetFont(::Label::Body_13);
    m_st_txt_error_desc->SetFont(::Label::Body_13);
    st_title_error_desc->SetMinSize(wxSize(FromDIP(74), -1));
    st_title_error_desc->SetMaxSize(wxSize(FromDIP(74), -1));
    m_st_txt_error_desc->SetMinSize(wxSize(FromDIP(260), -1));
    m_st_txt_error_desc->SetMaxSize(wxSize(FromDIP(260), -1));
    sizer_error_desc->Add(st_title_error_desc, 0, wxALL, 0);
    sizer_error_desc->Add(st_title_error_desc_doc, 0, wxALL, 0);
    sizer_error_desc->Add(m_st_txt_error_desc, 0, wxALL, 0);

    auto st_title_extra_info = new wxStaticText(m_sw_print_failed_info, wxID_ANY, wxT("Extra info"));
    auto st_title_extra_info_doc = new wxStaticText(m_sw_print_failed_info, wxID_ANY, ": ");
    m_st_txt_extra_info = new Label(m_sw_print_failed_info, wxEmptyString);
    st_title_extra_info->SetForegroundColour(0x909090);
    st_title_extra_info_doc->SetForegroundColour(0x909090);
    m_st_txt_extra_info->SetForegroundColour(0x909090);
    st_title_extra_info->SetFont(::Label::Body_13);
    st_title_extra_info_doc->SetFont(::Label::Body_13);
    m_st_txt_extra_info->SetFont(::Label::Body_13);
    st_title_extra_info->SetMinSize(wxSize(FromDIP(74), -1));
    st_title_extra_info->SetMaxSize(wxSize(FromDIP(74), -1));
    m_st_txt_extra_info->SetMinSize(wxSize(FromDIP(260), -1));
    m_st_txt_extra_info->SetMaxSize(wxSize(FromDIP(260), -1));
    sizer_extra_info->Add(st_title_extra_info, 0, wxALL, 0);
    sizer_extra_info->Add(st_title_extra_info_doc, 0, wxALL, 0);
    sizer_extra_info->Add(m_st_txt_extra_info, 0, wxALL, 0);


    m_link_network_state = new wxHyperlinkCtrl(m_sw_print_failed_info, wxID_ANY,_L("Check the status of current system services"),"");
    m_link_network_state->SetFont(::Label::Body_12);
    m_link_network_state->Bind(wxEVT_LEFT_DOWN, [this](auto& e) {wxGetApp().link_to_network_check();});
    m_link_network_state->Bind(wxEVT_ENTER_WINDOW, [this](auto& e) {m_link_network_state->SetCursor(wxCURSOR_HAND);});
    m_link_network_state->Bind(wxEVT_LEAVE_WINDOW, [this](auto& e) {m_link_network_state->SetCursor(wxCURSOR_ARROW);});

    sizer_print_failed_info->Add(m_link_network_state, 0, wxLEFT, 5);
    sizer_print_failed_info->Add(sizer_error_code, 0, wxLEFT, 5);
    sizer_print_failed_info->Add(0, 0, 0, wxTOP, FromDIP(3));
    sizer_print_failed_info->Add(sizer_error_desc, 0, wxLEFT, 5);
    sizer_print_failed_info->Add(0, 0, 0, wxTOP, FromDIP(3));
    sizer_print_failed_info->Add(sizer_extra_info, 0, wxLEFT, 5);


    m_sizer_main->Add(m_line_top, 0, wxEXPAND, 0);
    m_sizer_main->Add(0, 0, 0, wxTOP, FromDIP(12));
    m_sizer_main->Add(m_basic_panel, 0, wxEXPAND|wxLEFT|wxRIGHT, FromDIP(15));
    m_sizer_main->Add(0, 0, 0, wxEXPAND | wxTOP, FromDIP(14));
    m_sizer_main->Add(sizer_split_filament, 1, wxEXPAND|wxLEFT|wxRIGHT, FromDIP(15));
    m_sizer_main->Add(m_filament_panel, 0, wxALIGN_CENTER|wxLEFT|wxRIGHT, FromDIP(15));
    m_sizer_main->Add(m_sizer_filament_2extruder, 0, wxALIGN_CENTER|wxLEFT|wxRIGHT, FromDIP(15));
    m_sizer_main->Add(0, 0, 0, wxEXPAND | wxTOP, FromDIP(6));
    m_sizer_main->Add(m_statictext_ams_msg, 0, wxLEFT, 0);
    m_sizer_main->Add(0, 0, 0, wxTOP, FromDIP(16));
    m_sizer_main->Add(sizer_split_options, 1, wxEXPAND|wxLEFT|wxRIGHT, FromDIP(15));
    m_sizer_main->Add(m_sizer_options, 0, wxLEFT|wxRIGHT, FromDIP(15));
    m_sizer_main->Add(0, 0, 0, wxTOP, FromDIP(10));
    m_sizer_main->Add(m_simplebook, 0, wxALIGN_CENTER_HORIZONTAL, 0);
    m_sizer_main->Add(m_sw_print_failed_info, 0, wxALIGN_CENTER, 0);
    m_sizer_main->Add(0, 0, 0, wxEXPAND | wxTOP, FromDIP(18));

    show_print_failed_info(false);

    SetSizer(m_sizer_main);
    Layout();
    Fit();
    Thaw();

    init_bind();
    init_timer();
    Centre(wxBOTH);
    wxGetApp().UpdateDlgDarkUI(this);
}

void SelectMachineDialog::init_bind()
{
    Bind(wxEVT_TIMER, &SelectMachineDialog::on_timer, this);
    Bind(EVT_CLEAR_IPADDRESS, &SelectMachineDialog::clear_ip_address_config, this);
    Bind(EVT_SHOW_ERROR_INFO, [this](auto& e) {show_print_failed_info(true);});
    Bind(EVT_UPDATE_USER_MACHINE_LIST, &SelectMachineDialog::update_printer_combobox, this);
    Bind(EVT_PRINT_JOB_CANCEL, &SelectMachineDialog::on_print_job_cancel, this);
    Bind(EVT_SET_FINISH_MAPPING, &SelectMachineDialog::on_set_finish_mapping, this);
    Bind(wxEVT_LEFT_DOWN, [this](auto& e) {check_fcous_state(this);e.Skip();});
    m_panel_prepare->Bind(wxEVT_LEFT_DOWN, [this](auto& e) {check_fcous_state(this);e.Skip();});
    m_basic_panel->Bind(wxEVT_LEFT_DOWN, [this](auto& e) {check_fcous_state(this);e.Skip();});
    m_bitmap_last_plate->Bind(wxEVT_ENTER_WINDOW, [this](auto& e) {SetCursor(wxCURSOR_HAND); });
    m_bitmap_last_plate->Bind(wxEVT_LEAVE_WINDOW, [this](auto& e) {SetCursor(wxCURSOR_ARROW); });
    m_bitmap_next_plate->Bind(wxEVT_ENTER_WINDOW, [this](auto& e) {SetCursor(wxCURSOR_HAND); });
    m_bitmap_next_plate->Bind(wxEVT_LEAVE_WINDOW, [this](auto& e) {SetCursor(wxCURSOR_ARROW); });


    Bind(EVT_CONNECT_LAN_MODE_PRINT, [this](wxCommandEvent& e) {
        if (e.GetInt() == 0) {
            DeviceManager* dev = Slic3r::GUI::wxGetApp().getDeviceManager();
            if (!dev) return;
            MachineObject* obj = dev->get_selected_machine();
            if (!obj) return;

            if (obj->dev_id == e.GetString()) {
                m_comboBox_printer->SetValue(obj->dev_name + "(LAN)");
            }
        }
    });

    m_bitmap_last_plate->Bind(wxEVT_LEFT_DOWN, [this](auto& e) {
        if (m_print_plate_idx > 0) {
            m_print_plate_idx--;
            update_page_turn_state(true);
            set_default_from_sdcard();
        }
    });

    m_bitmap_next_plate->Bind(wxEVT_LEFT_DOWN, [this](auto& e) {
        if (m_print_plate_idx < (m_print_plate_total - 1)) {
            m_print_plate_idx++;
            update_page_turn_state(true);
            set_default_from_sdcard();
        }
    });
}

void SelectMachineDialog::check_focus(wxWindow* window)
{
    if (window == m_rename_input || window == m_rename_input->GetTextCtrl()) {
        on_rename_enter();
    }
}

void SelectMachineDialog::show_print_failed_info(bool show, int code, wxString description, wxString extra)
{

    if (show) {
        if (!m_sw_print_failed_info->IsShown()) {
            m_sw_print_failed_info->Show(true);

            m_st_txt_error_code->SetLabelText(wxString::Format("%d", m_print_error_code));
            m_st_txt_error_desc->SetLabelText( wxGetApp().filter_string(m_print_error_msg));
            m_st_txt_extra_info->SetLabelText( wxGetApp().filter_string(m_print_error_extra));

            m_st_txt_error_code->Wrap(FromDIP(260));
            m_st_txt_error_desc->Wrap(FromDIP(260));
            m_st_txt_extra_info->Wrap(FromDIP(260));
        }
        else {
            m_sw_print_failed_info->Show(false);
        }
        Layout();
        Fit();
    }
    else {
        if (!m_sw_print_failed_info->IsShown()) {return;}
        m_sw_print_failed_info->Show(false);
        m_st_txt_error_code->SetLabelText(wxEmptyString);
        m_st_txt_error_desc->SetLabelText(wxEmptyString);
        m_st_txt_extra_info->SetLabelText(wxEmptyString);
        Layout();
        Fit();
    }
}

void SelectMachineDialog::check_fcous_state(wxWindow* window)
{
    check_focus(window);
    auto children = window->GetChildren();
    for (auto child : children) {
        check_fcous_state(child);
    }
}

void SelectMachineDialog::popup_filament_backup()
{
    DeviceManager* dev = Slic3r::GUI::wxGetApp().getDeviceManager();
    if (!dev) return;
    if (dev->get_selected_machine()/* && dev->get_selected_machine()->filam_bak.size() > 0*/) {
        AmsReplaceMaterialDialog* m_replace_material_popup = new AmsReplaceMaterialDialog(this);
        m_replace_material_popup->update_mapping_result(m_ams_mapping_result);
        m_replace_material_popup->update_machine_obj(dev->get_selected_machine());
        m_replace_material_popup->ShowModal();
    }
}

wxWindow *SelectMachineDialog::create_ams_checkbox(wxString title, wxWindow *parent, wxString tooltip)
{
    auto checkbox = new wxWindow(this, wxID_ANY, wxDefaultPosition, wxDefaultSize, wxTAB_TRAVERSAL);
    checkbox->SetBackgroundColour(m_colour_def_color);

    wxBoxSizer *sizer_checkbox = new wxBoxSizer(wxHORIZONTAL);
    wxBoxSizer *sizer_check    = new wxBoxSizer(wxVERTICAL);

    auto check = new ::CheckBox(checkbox);

    sizer_check->Add(check, 0, wxBOTTOM | wxEXPAND | wxTOP, FromDIP(5));

    sizer_checkbox->Add(sizer_check, 0, wxEXPAND, FromDIP(5));
    sizer_checkbox->Add(0, 0, 0, wxEXPAND | wxLEFT, FromDIP(7));

    auto text = new wxStaticText(checkbox, wxID_ANY, title, wxDefaultPosition, wxDefaultSize, 0);
    text->SetFont(::Label::Body_12);
    text->SetForegroundColour(StateColor::darkModeColorFor(wxColour("#323A3C")));
    text->Wrap(-1);
    sizer_checkbox->Add(text, 0, wxALIGN_CENTER, 0);

    enable_ams       = new ScalableBitmap(this, "enable_ams", 16);
    img_use_ams_tip = new wxStaticBitmap(checkbox, wxID_ANY, enable_ams->bmp(), wxDefaultPosition, wxSize(FromDIP(16), FromDIP(16)), 0);
    sizer_checkbox->Add(img_use_ams_tip, 0, wxALIGN_CENTER | wxLEFT, FromDIP(5));

    img_use_ams_tip->Bind(wxEVT_ENTER_WINDOW, [this](auto& e) {
        wxPoint img_pos = img_use_ams_tip->ClientToScreen(wxPoint(0, 0));
        wxPoint popup_pos(img_pos.x, img_pos.y + img_use_ams_tip->GetRect().height);
        m_mapping_tip_popup.Position(popup_pos, wxSize(0, 0));
        m_mapping_tip_popup.Popup();

        if (m_mapping_tip_popup.ClientToScreen(wxPoint(0, 0)).y < img_pos.y) {
            m_mapping_tip_popup.Dismiss();
            popup_pos = wxPoint(img_pos.x, img_pos.y - m_mapping_tip_popup.GetRect().height);
            m_mapping_tip_popup.Position(popup_pos, wxSize(0, 0));
            m_mapping_tip_popup.Popup();
        }
    });

    img_use_ams_tip->Bind(wxEVT_LEAVE_WINDOW, [this](wxMouseEvent& e) {
        m_mapping_tip_popup.Dismiss();
        });

    checkbox->SetSizer(sizer_checkbox);
    checkbox->Layout();
    sizer_checkbox->Fit(checkbox);

    checkbox->SetToolTip(tooltip);
    text->SetToolTip(tooltip);

    text->Bind(wxEVT_LEFT_DOWN, [this, check](wxMouseEvent& event) {
        check->SetValue(check->GetValue() ? false : true);
        });

    checkbox->Bind(wxEVT_LEFT_DOWN, [this, check](wxMouseEvent& event) {
        check->SetValue(check->GetValue() ? false : true);
        });

    m_checkbox_list["use_ams"] = check;
    return checkbox;
}

wxWindow *SelectMachineDialog::create_item_checkbox(wxString title, wxWindow *parent, wxString tooltip, std::string param)
{
    auto checkbox = new wxWindow(parent, wxID_ANY, wxDefaultPosition, wxDefaultSize, wxTAB_TRAVERSAL);
    checkbox->SetBackgroundColour(m_colour_def_color);

    wxBoxSizer *sizer_checkbox = new wxBoxSizer(wxHORIZONTAL);
    wxBoxSizer *sizer_check    = new wxBoxSizer(wxVERTICAL);

    auto check = new ::CheckBox(checkbox);

    sizer_check->Add(check, 0, wxBOTTOM | wxEXPAND | wxTOP, FromDIP(5));

    auto text = new wxStaticText(checkbox, wxID_ANY, title, wxDefaultPosition, wxDefaultSize, wxST_ELLIPSIZE_END);
    text->SetFont(::Label::Body_12);
    text->SetForegroundColour(StateColor::darkModeColorFor(wxColour("#323A3C")));
    text->Wrap(-1);
    text->SetMinSize(wxSize(FromDIP(140), -1));
    text->SetMaxSize(wxSize(FromDIP(140), -1));

    sizer_checkbox->Add(sizer_check, 0, wxEXPAND, FromDIP(5));
    sizer_checkbox->Add(0, 0, 0, wxEXPAND | wxLEFT, FromDIP(7));
    sizer_checkbox->Add(text, 0, wxALIGN_CENTER, 0);

    checkbox->SetSizer(sizer_checkbox);
    checkbox->Layout();
    sizer_checkbox->Fit(checkbox);

    check->SetToolTip(tooltip);
    text->SetToolTip(tooltip);



    check->Bind(wxEVT_LEFT_DOWN, [this, check, param](wxMouseEvent &e) {
        //if (!m_checkbox_state_list[param]) {return;}
        AppConfig* config = wxGetApp().app_config;
        if (config) {
            if (check->GetValue())
                config->set_str("print", param, "0");
            else
                config->set_str("print", param, "1");
        }
        e.Skip();
    });

    checkbox->Bind(wxEVT_LEFT_DOWN, [this, check, param](wxMouseEvent&) {
        //if (!m_checkbox_state_list[param]) {return;}
        check->SetValue(check->GetValue() ? false : true);
        AppConfig* config = wxGetApp().app_config;
        if (config) {
            if (check->GetValue())
                config->set_str("print", param, "1");
            else
                config->set_str("print", param, "0");
        }
        });

    text->Bind(wxEVT_LEFT_DOWN, [this, check, param](wxMouseEvent &) {
        //if (!m_checkbox_state_list[param]) {return;}
        check->SetValue(check->GetValue() ? false : true);
        AppConfig* config = wxGetApp().app_config;
        if (config) {
            if (check->GetValue())
                config->set_str("print", param, "1");
            else
                config->set_str("print", param, "0");
        }
    });

    //m_checkbox_state_list[param] = true;
    m_checkbox_list[param] = check;
    return checkbox;
}

void SelectMachineDialog::update_select_layout(MachineObject *obj)
{
    if (obj && obj->is_support_auto_flow_calibration) {
        select_flow->Show();
    } else {
        select_flow->Hide();
    }

    if (obj && obj->is_support_auto_leveling) {
        select_bed->Show();
    } else {
        select_bed->Hide();
    }

    if (obj && obj->is_support_timelapse && is_show_timelapse()) {
        select_timelapse->Show();
        update_timelapse_enable_status();
    } else {
        select_timelapse->Hide();
    }

    m_sizer_options->Layout();
    Layout();
    Fit();
}

void SelectMachineDialog::prepare_mode(bool refresh_button)
{
    // disable combobox
    m_comboBox_printer->Enable();
    Enable_Auto_Refill(true);
    show_print_failed_info(false);

    m_is_in_sending_mode = false;
    m_worker->wait_for_idle();

    if (wxIsBusy())
        wxEndBusyCursor();

    if (refresh_button) {
        Enable_Send_Button(true);
    }

    m_status_bar->reset();
    if (m_simplebook->GetSelection() != 0) {
        m_simplebook->SetSelection(0);
        Layout();
        Fit();
    }

    if (m_print_page_mode != PrintPageModePrepare) {
        m_print_page_mode = PrintPageModePrepare;
        for (auto it = m_materialList.begin(); it != m_materialList.end(); it++) {
            it->second->item->enable();
        }
    }
}

void SelectMachineDialog::sending_mode()
{
    // disable combobox
    m_comboBox_printer->Disable();
    Enable_Auto_Refill(false);

    m_is_in_sending_mode = true;
    if (m_simplebook->GetSelection() != 1){
        m_simplebook->SetSelection(1);
        Layout();
        Fit();
    }


    if (m_print_page_mode != PrintPageModeSending) {
        m_print_page_mode = PrintPageModeSending;
        for (auto it = m_materialList.begin(); it != m_materialList.end(); it++) {
            it->second->item->disable();
        }
    }
}

void SelectMachineDialog::finish_mode()
{
    m_print_page_mode = PrintPageModeFinish;
    m_is_in_sending_mode = false;
    m_simplebook->SetSelection(2);
    Layout();
    Fit();
}


void SelectMachineDialog::sync_ams_mapping_result(std::vector<FilamentInfo> &result)
{
    if (result.empty()) {
        BOOST_LOG_TRIVIAL(trace) << "ams_mapping result is empty";
        for (auto it = m_materialList.begin(); it != m_materialList.end(); it++) {
            wxString ams_id = "-";
            wxColour ams_col = wxColour(0xCE, 0xCE, 0xCE);
            it->second->item->set_ams_info(ams_col, ams_id);
        }
        return;
    }

    for (auto f = result.begin(); f != result.end(); f++) {
        BOOST_LOG_TRIVIAL(trace) << "ams_mapping f id = " << f->id << ", tray_id = " << f->tray_id << ", color = " << f->color << ", type = " << f->type;

        MaterialHash::iterator iter = m_materialList.begin();
        while (iter != m_materialList.end()) {
            int           id   = iter->second->id;
            Material *    item = iter->second;
            MaterialItem *m    = item->item;

            if (f->id == id) {
                wxString ams_id;
                wxColour ams_col;

                if (f->tray_id >= 0) {
                    ams_id = wxGetApp().transition_tridid(f->tray_id);
                    //ams_id = wxString::Format("%02d", f->tray_id + 1);
                } else {
                    ams_id = "-";
                }

                if (!f->color.empty()) {
                    ams_col = AmsTray::decode_color(f->color);
                } else {
                    // default color
                    ams_col = wxColour(0xCE, 0xCE, 0xCE);
                }
                std::vector<wxColour> cols;
                for (auto col : f->colors) {
                    cols.push_back(AmsTray::decode_color(col));
                }
                m->set_ams_info(ams_col, ams_id,f->ctype, cols);
                break;
            }
            iter++;
        }
    }
    auto tab_index = (MainFrame::TabPosition) dynamic_cast<Notebook *>(wxGetApp().tab_panel())->GetSelection();
    if (tab_index == MainFrame::TabPosition::tp3DEditor || tab_index == MainFrame::TabPosition::tpPreview) {
        updata_thumbnail_data_after_connected_printer();
    }
}

void print_ams_mapping_result(std::vector<FilamentInfo>& result)
{
    if (result.empty()) {
        BOOST_LOG_TRIVIAL(info) << "print_ams_mapping_result: empty";
    }

    char buffer[256];
    for (int i = 0; i < result.size(); i++) {
        ::sprintf(buffer, "print_ams_mapping: F(%02d) -> A(%02d)", result[i].id+1, result[i].tray_id+1);
        BOOST_LOG_TRIVIAL(info) << std::string(buffer);
    }
}

bool SelectMachineDialog::do_ams_mapping(MachineObject *obj_)
{
    if (!obj_) return false;
    obj_->get_ams_colors(m_cur_colors_in_thumbnail);
    // try color and type mapping
    int result = obj_->ams_filament_mapping(m_filaments, m_ams_mapping_result);
    if (result == 0) {
        print_ams_mapping_result(m_ams_mapping_result);
        std::string ams_array;
        std::string ams_array2;
        std::string mapping_info;
        get_ams_mapping_result(ams_array, ams_array2, mapping_info);
        if (ams_array.empty()) {
            reset_ams_material();
            BOOST_LOG_TRIVIAL(info) << "ams_mapping_array=[]";
        } else {
            sync_ams_mapping_result(m_ams_mapping_result);
            BOOST_LOG_TRIVIAL(info) << "ams_mapping_array=" << ams_array;
            BOOST_LOG_TRIVIAL(info) << "ams_mapping_array2=" << ams_array2;
            BOOST_LOG_TRIVIAL(info) << "ams_mapping_info=" << mapping_info;
        }
        return obj_->is_valid_mapping_result(m_ams_mapping_result);
    } else {
        // do not support ams mapping try to use order mapping
        bool is_valid = obj_->is_valid_mapping_result(m_ams_mapping_result);
        if (result != 1 && !is_valid) {
            //reset invalid result
            for (int i = 0; i < m_ams_mapping_result.size(); i++) {
                m_ams_mapping_result[i].tray_id = -1;
                m_ams_mapping_result[i].distance = 99999;
            }
        }
        sync_ams_mapping_result(m_ams_mapping_result);
        return is_valid;
    }

    return true;
}

bool SelectMachineDialog::get_ams_mapping_result(std::string &mapping_array_str, std::string& mapping_array_str2, std::string &ams_mapping_info)
{
    if (m_ams_mapping_result.empty())
        return false;

    bool valid_mapping_result = true;
    int invalid_count = 0;
    for (int i = 0; i < m_ams_mapping_result.size(); i++) {
        if (m_ams_mapping_result[i].tray_id == -1) {
            valid_mapping_result = false;
            invalid_count++;
        }
    }

    if (invalid_count == m_ams_mapping_result.size()) {
        return false;
    } else {

        json mapping_v0_json    = json::array();
        json mapping_v1_json    = json::array();

        json mapping_info_json  = json::array();

        for (int i = 0; i < wxGetApp().preset_bundle->filament_presets.size(); i++) {

            int tray_id = -1;

            json mapping_item_v1;
            mapping_item_v1["ams_id"] = 0xff;
            mapping_item_v1["slot_id"] = 0xff;

            json mapping_item;
            mapping_item["ams"] = tray_id;
            mapping_item["targetColor"] = "";
            mapping_item["filamentId"] = "";
            mapping_item["filamentType"] = "";

            

            for (int k = 0; k < m_ams_mapping_result.size(); k++) {
                if (m_ams_mapping_result[k].id == i) {
                    tray_id = m_ams_mapping_result[k].tray_id;
                    mapping_item["ams"]             = tray_id;
                    mapping_item["filamentType"]    = m_filaments[k].type;
                    auto it = wxGetApp().preset_bundle->filaments.find_preset(wxGetApp().preset_bundle->filament_presets[i]);
                    if (it != nullptr) {
                        mapping_item["filamentId"] = it->filament_id;
                    }
                    //convert #RRGGBB to RRGGBBAA
                    mapping_item["sourceColor"]     = m_filaments[k].color;
                    mapping_item["targetColor"]     = m_ams_mapping_result[k].color;


                    /*new ams mapping data*/
                    
                    try
                    {
                        if (m_ams_mapping_result[k].ams_id.empty() || m_ams_mapping_result[k].slot_id.empty()) {  // invalid case
                            mapping_item_v1["ams_id"]  = 255; // TODO: Orca hack
                            mapping_item_v1["slot_id"] = 255;
                        }
                        else {
                            mapping_item_v1["ams_id"] = std::stoi(m_ams_mapping_result[k].ams_id);
                            mapping_item_v1["slot_id"] = std::stoi(m_ams_mapping_result[k].slot_id);
                        }
                    }
                    catch (...)
                    {
                    }
                }
            }
            mapping_v0_json.push_back(tray_id);
            mapping_v1_json.push_back(mapping_item_v1);
            mapping_info_json.push_back(mapping_item);
        }


        mapping_array_str = mapping_v0_json.dump();
        mapping_array_str2 = mapping_v1_json.dump();

        ams_mapping_info = mapping_info_json.dump();
        return valid_mapping_result;
    }
    return true;
}

bool SelectMachineDialog::build_nozzles_info(std::string& nozzles_info)
{
    /* init nozzles info */
    json nozzle_info_json = json::array();
    nozzles_info = nozzle_info_json.dump();

    PresetBundle* preset_bundle = wxGetApp().preset_bundle;
    if (!preset_bundle)
        return false;
    auto opt_nozzle_diameters = preset_bundle->printers.get_edited_preset().config.option<ConfigOptionFloats>("nozzle_diameter");
    if (opt_nozzle_diameters == nullptr) {
        BOOST_LOG_TRIVIAL(error) << "build_nozzles_info, opt_nozzle_diameters is nullptr";
        return false;
    }
    //auto opt_nozzle_volume_type = preset_bundle->project_config.option<ConfigOptionEnumsGeneric>("nozzle_volume_type");
    //if (opt_nozzle_volume_type == nullptr) {
    //    BOOST_LOG_TRIVIAL(error) << "build_nozzles_info, opt_nozzle_volume_type is nullptr";
    //    return false;
    //}
    json nozzle_item;
    /* only o1d two nozzles has build_nozzles info now */
    if (opt_nozzle_diameters->size() != 2) {
        return false;
    }
    for (size_t i = 0; i < opt_nozzle_diameters->size(); i++) {
        if (i == (size_t)ConfigNozzleIdx::NOZZLE_LEFT) {
            nozzle_item["id"] = CloudTaskNozzleId::NOZZLE_LEFT;
        }
        else if (i == (size_t)ConfigNozzleIdx::NOZZLE_RIGHT) {
            nozzle_item["id"] = CloudTaskNozzleId::NOZZLE_RIGHT;
        }
        else {
            /* unknown ConfigNozzleIdx */
            BOOST_LOG_TRIVIAL(error) << "build_nozzles_info, unknown ConfigNozzleIdx = " << i;
            assert(false);
            continue;
        }
        nozzle_item["type"] = nullptr;
        //if (i >= 0 && i < opt_nozzle_volume_type->size()) {
            nozzle_item["flowSize"] = "standard_flow"; // TODO: Orca hack
        //}
        if (i >= 0 && i < opt_nozzle_diameters->size()) {
            nozzle_item["diameter"] = opt_nozzle_diameters->get_at(i);
        }
        nozzle_info_json.push_back(nozzle_item);
    }
    nozzles_info = nozzle_info_json.dump();
    return true;
}

void SelectMachineDialog::prepare(int print_plate_idx)
{
    m_print_plate_idx = print_plate_idx;
}

void SelectMachineDialog::update_ams_status_msg(wxString msg, bool is_warning)
{
    auto colour = is_warning ? wxColour(0xFF, 0x6F, 0x00):wxColour(0x6B, 0x6B, 0x6B);
    m_statictext_ams_msg->SetForegroundColour(colour);

    if (msg.empty()) {
        if (!m_statictext_ams_msg->GetLabel().empty()) {
            m_statictext_ams_msg->SetLabel(wxEmptyString);
            m_statictext_ams_msg->Hide();
            Layout();
            Fit();
        }
    } else {
        msg = format_text(msg);

        auto str_new = msg.utf8_string();
        stripWhiteSpace(str_new);

        auto str_old = m_statictext_ams_msg->GetLabel().utf8_string();
        stripWhiteSpace(str_old);

        if (str_new != str_old) {
            if (m_statictext_ams_msg->GetLabel() != msg) {
                m_statictext_ams_msg->SetLabel(msg);
                m_statictext_ams_msg->SetMinSize(wxSize(FromDIP(400), -1));
                m_statictext_ams_msg->SetMaxSize(wxSize(FromDIP(400), -1));
                m_statictext_ams_msg->Wrap(FromDIP(400));
                m_statictext_ams_msg->Show();
                Layout();
                Fit();
            }
        }
    }
}

void SelectMachineDialog::update_priner_status_msg(wxString msg, bool is_warning)
{
    auto colour = is_warning ? wxColour(0xFF, 0x6F, 0x00) : wxColour(0x6B, 0x6B, 0x6B);
    m_text_printer_msg->SetForegroundColour(colour);

    if (msg.empty()) {
        if (!m_text_printer_msg->GetLabel().empty()) {
            m_text_printer_msg->SetLabel(wxEmptyString);
            m_text_printer_msg->Hide();
            Layout();
            Fit();
        }
    } else {
        msg          = format_text(msg);

        auto str_new = msg.utf8_string();
        stripWhiteSpace(str_new);

        auto str_old = m_text_printer_msg->GetLabel().utf8_string();
        stripWhiteSpace(str_old);

        if (str_new != str_old) {
            if (m_text_printer_msg->GetLabel() != msg) {
                m_text_printer_msg->SetLabel(msg);
                m_text_printer_msg->SetMinSize(wxSize(FromDIP(420), -1));
                m_text_printer_msg->SetMaxSize(wxSize(FromDIP(420), -1));
                m_text_printer_msg->Wrap(FromDIP(420));
                m_text_printer_msg->Show();
                Layout();
                Fit();
            }
        }
    }
}

void SelectMachineDialog::update_print_status_msg(wxString msg, bool is_warning, bool is_printer_msg)
{
    if (is_printer_msg) {
        update_ams_status_msg(wxEmptyString, false);
        update_priner_status_msg(msg, is_warning);
    } else {
        update_ams_status_msg(msg, is_warning);
        update_priner_status_msg(wxEmptyString, false);
    }
}

void SelectMachineDialog::update_print_error_info(int code, std::string msg, std::string extra)
{
    m_print_error_code  = code;
    m_print_error_msg   = msg;
    m_print_error_extra = extra;
}

bool SelectMachineDialog::has_tips(MachineObject* obj)
{
    if (!obj) return false;

    // must set to a status if return true
    if (select_timelapse->IsShown() &&
        m_checkbox_list["timelapse"]->GetValue()) {
        if (obj->get_sdcard_state() == MachineObject::SdcardState::NO_SDCARD) {
            show_status(PrintDialogStatus::PrintStatusTimelapseNoSdcard);
            return true;
        }
    }

    return false;
}

void SelectMachineDialog::show_status(PrintDialogStatus status, std::vector<wxString> params)
{
    if (m_print_status != status)
        BOOST_LOG_TRIVIAL(info) << "select_machine_dialog: show_status = " << status << "(" << get_print_status_info(status) << ")";
    m_print_status = status;

    // m_comboBox_printer
    if (status == PrintDialogStatus::PrintStatusRefreshingMachineList)
        m_comboBox_printer->Disable();
    else
        m_comboBox_printer->Enable();

    // other
    if (status == PrintDialogStatus::PrintStatusInit) {
        update_print_status_msg(wxEmptyString, false, false);
        Enable_Send_Button(false);
        Enable_Refresh_Button(true);
    } else if (status == PrintDialogStatus::PrintStatusNoUserLogin) {
        wxString msg_text = _L("No login account, only printers in LAN mode are displayed");
        update_print_status_msg(msg_text, false, true);
        Enable_Send_Button(false);
        Enable_Refresh_Button(true);
    }else if (status == PrintDialogStatus::PrintStatusInvalidPrinter) {
        update_print_status_msg(wxEmptyString, true, true);
        Enable_Send_Button(false);
        Enable_Refresh_Button(true);
    } else if (status == PrintDialogStatus::PrintStatusConnectingServer) {
        wxString msg_text = _L("Connecting to server");
        update_print_status_msg(msg_text, true, true);
        Enable_Send_Button(false);
        Enable_Refresh_Button(true);
    } else if (status == PrintDialogStatus::PrintStatusReading) {
        wxString msg_text = _L("Synchronizing device information");
        update_print_status_msg(msg_text, false, true);
        Enable_Send_Button(false);
        Enable_Refresh_Button(true);
    } else if (status == PrintDialogStatus::PrintStatusReadingFinished) {
        update_print_status_msg(wxEmptyString, false, true);
        Enable_Send_Button(true);
        Enable_Refresh_Button(true);
    } else if (status == PrintDialogStatus::PrintStatusReadingTimeout) {
        wxString msg_text = _L("Synchronizing device information time out");
        update_print_status_msg(msg_text, true, true);
        Enable_Send_Button(true);
        Enable_Refresh_Button(true);
    } else if (status == PrintDialogStatus::PrintStatusInUpgrading) {
        wxString msg_text = _L("Cannot send the print job when the printer is updating firmware");
        update_print_status_msg(msg_text, true, true);
        Enable_Send_Button(false);
        Enable_Refresh_Button(true);
    } else if (status == PrintDialogStatus::PrintStatusInSystemPrinting) {
        wxString msg_text = _L("The printer is executing instructions. Please restart printing after it ends");
        update_print_status_msg(msg_text, true, true);
        Enable_Send_Button(false);
        Enable_Refresh_Button(true);
    } else if (status == PrintDialogStatus::PrintStatusInPrinting) {
        wxString msg_text = _L("The printer is busy on other print job");
        update_print_status_msg(msg_text, true, true);
        Enable_Send_Button(false);
        Enable_Refresh_Button(true);
    } else if (status == PrintDialogStatus::PrintStatusDisableAms) {
        update_print_status_msg(wxEmptyString, false, false);
        Enable_Send_Button(true);
        Enable_Refresh_Button(true);
    } else if (status == PrintDialogStatus::PrintStatusNeedUpgradingAms) {
        wxString msg_text;
        if (params.size() > 0)
            msg_text = wxString::Format(_L("Filament %s exceeds the number of AMS slots. Please update the printer firmware to support AMS slot assignment."), params[0]);
        else
            msg_text = _L("Filament exceeds the number of AMS slots. Please update the printer firmware to support AMS slot assignment.");
        update_print_status_msg(msg_text, true, false);
        Enable_Send_Button(false);
        Enable_Refresh_Button(true);
    } else if (status == PrintDialogStatus::PrintStatusAmsMappingSuccess){
        wxString msg_text = _L("Filaments to AMS slots mappings have been established. You can click a filament above to change its mapping AMS slot");
        update_print_status_msg(msg_text, false, false);
        Enable_Send_Button(true);
        Enable_Refresh_Button(true);
    } else if (status == PrintDialogStatus::PrintStatusAmsMappingInvalid) {
        wxString msg_text = _L("Please click each filament above to specify its mapping AMS slot before sending the print job");
        update_print_status_msg(msg_text, true, false);
        Enable_Send_Button(false);
        Enable_Refresh_Button(true);
    } else if (status == PrintDialogStatus::PrintStatusAmsMappingU0Invalid) {
        wxString msg_text;
        if (params.size() > 1)
            msg_text = wxString::Format(_L("Filament %s does not match the filament in AMS slot %s. Please update the printer firmware to support AMS slot assignment."), params[0], params[1]);
        else
            msg_text = _L("Filament does not match the filament in AMS slot. Please update the printer firmware to support AMS slot assignment.");
        update_print_status_msg(msg_text, true, false);
        Enable_Send_Button(false);
        Enable_Refresh_Button(true);
    } else if (status == PrintDialogStatus::PrintStatusAmsMappingValid) {
        wxString msg_text = _L("Filaments to AMS slots mappings have been established. You can click a filament above to change its mapping AMS slot");
        update_print_status_msg(msg_text, false, false);
        Enable_Send_Button(true);
        Enable_Refresh_Button(true);
    } else if (status == PrintDialogStatus::PrintStatusRefreshingMachineList) {
        update_print_status_msg(wxEmptyString, false, true);
        Enable_Send_Button(false);
        Enable_Refresh_Button(false);
    } else if (status == PrintDialogStatus::PrintStatusSending) {
        Enable_Send_Button(false);
        Enable_Refresh_Button(false);
    } else if (status == PrintDialogStatus::PrintStatusSendingCanceled) {
        Enable_Send_Button(true);
        Enable_Refresh_Button(true);
    } else if (status == PrintDialogStatus::PrintStatusLanModeNoSdcard) {
        wxString msg_text = _L("An SD card needs to be inserted before printing via LAN.");
        update_print_status_msg(msg_text, true, true);
        Enable_Send_Button(true);
        Enable_Refresh_Button(true);
    } else if (status == PrintDialogStatus::PrintStatusAmsMappingByOrder) {
        wxString msg_text = _L("The printer firmware only supports sequential mapping of filament => AMS slot.");
        update_print_status_msg(msg_text, false, false);
        Enable_Send_Button(true);
        Enable_Refresh_Button(true);
    } else if (status == PrintDialogStatus::PrintStatusNoSdcard) {
        wxString msg_text = _L("An SD card needs to be inserted before printing.");
        update_print_status_msg(msg_text, true, true);
        Enable_Send_Button(false);
        Enable_Refresh_Button(true);
    }else if (status == PrintDialogStatus::PrintStatusUnsupportedPrinter) {
        wxString msg_text;
        try
        {
            DeviceManager* dev = Slic3r::GUI::wxGetApp().getDeviceManager();
            if (!dev) return;

            //source print
            MachineObject* obj_ = dev->get_selected_machine();
            if (obj_ == nullptr) return;
            auto sourcet_print_name = obj_->get_printer_type_display_str();
            sourcet_print_name.Replace(wxT("Bambu Lab "), wxEmptyString);

            //target print
            std::string target_model_id;
            if (m_print_type == PrintFromType::FROM_NORMAL){
                PresetBundle* preset_bundle = wxGetApp().preset_bundle;
                target_model_id = preset_bundle->printers.get_edited_preset().get_printer_type(preset_bundle);
            }
            else if (m_print_type == PrintFromType::FROM_SDCARD_VIEW) {
                if (m_required_data_plate_data_list.size() > 0) {
                    target_model_id = m_required_data_plate_data_list[m_print_plate_idx]->printer_model_id;
                }
            }

            auto target_print_name = wxString(obj_->get_preset_printer_model_name(target_model_id));
            target_print_name.Replace(wxT("Bambu Lab "), wxEmptyString);
            msg_text = wxString::Format(_L("The selected printer (%s) is incompatible with the chosen printer profile in the slicer (%s)."), sourcet_print_name, target_print_name);
            
            update_print_status_msg(msg_text, true, true);
        }
        catch (...){}
        
        Enable_Send_Button(false);
        Enable_Refresh_Button(true);
    }else if (status == PrintDialogStatus::PrintStatusTimelapseNoSdcard) {
        wxString msg_text = _L("An SD card needs to be inserted to record timelapse.");
        update_print_status_msg(msg_text, true, true);
        Enable_Send_Button(true);
        Enable_Refresh_Button(true);
    } else if (status == PrintDialogStatus::PrintStatusNeedForceUpgrading) {
        wxString msg_text = _L("Cannot send the print job to a printer whose firmware is required to get updated.");
        update_print_status_msg(msg_text, true, true);
        Enable_Send_Button(false);
        Enable_Refresh_Button(true);
    } else if (status == PrintDialogStatus::PrintStatusNeedConsistencyUpgrading) {
        wxString msg_text = _L("Cannot send the print job to a printer whose firmware is required to get updated.");
        update_print_status_msg(msg_text, true, true);
        Enable_Send_Button(false);
        Enable_Refresh_Button(true);
    } else if (status == PrintDialogStatus::PrintStatusBlankPlate) {
        wxString msg_text = _L("Cannot send the print job for empty plate");
        update_print_status_msg(msg_text, true, true);
        Enable_Send_Button(false);
        Enable_Refresh_Button(true);
    } else if (status == PrintDialogStatus::PrintStatusNotSupportedPrintAll) {
        wxString msg_text = _L("This printer does not support printing all plates");
        update_print_status_msg(msg_text, true, true);
        Enable_Send_Button(false);
        Enable_Refresh_Button(true);
    } else if (status == PrintDialogStatus::PrintStatusTimelapseWarning) {
        wxString   msg_text;
        PartPlate *plate = m_plater->get_partplate_list().get_curr_plate();
        for (auto warning : plate->get_slice_result()->warnings) {
            if (warning.msg == NOT_GENERATE_TIMELAPSE) {
                if (warning.error_code == "1001C001") {
                    msg_text = _L("When enable spiral vase mode, machines with I3 structure will not generate timelapse videos.");
                }
                else if (warning.error_code == "1001C002") {
                    msg_text = _L("Timelapse is not supported because Print sequence is set to \"By object\".");
                }
            }
        }
        update_print_status_msg(msg_text, true, true);
        Enable_Send_Button(true);
        Enable_Refresh_Button(true);
    }

    // m_panel_warn m_simplebook
    if (status == PrintDialogStatus::PrintStatusSending) {
        sending_mode();
    }
    else {
        prepare_mode(false);
    }
}

void SelectMachineDialog::init_timer()
{
    m_refresh_timer = new wxTimer();
    m_refresh_timer->SetOwner(this);
}

void SelectMachineDialog::on_cancel(wxCloseEvent &event)
{
    if (m_mapping_popup.IsShown())
        m_mapping_popup.Dismiss();

    m_worker->cancel_all();
    this->EndModal(wxID_CANCEL);
}

bool SelectMachineDialog::is_blocking_printing(MachineObject* obj_)
{
    DeviceManager* dev = Slic3r::GUI::wxGetApp().getDeviceManager();
    if (!dev) return true;
    auto target_model = obj_->printer_type;
    std::string source_model = "";

    if (m_print_type == PrintFromType::FROM_NORMAL) {
        PresetBundle* preset_bundle = wxGetApp().preset_bundle;
        source_model = preset_bundle->printers.get_edited_preset().get_printer_type(preset_bundle);


    }else if (m_print_type == PrintFromType::FROM_SDCARD_VIEW) {
        if (m_required_data_plate_data_list.size() > 0) {
            source_model = m_required_data_plate_data_list[m_print_plate_idx]->printer_model_id;
        }
    }

    if (source_model != target_model) {
        std::vector<std::string> compatible_machine = dev->get_compatible_machine(target_model);
        vector<std::string>::iterator it = find(compatible_machine.begin(), compatible_machine.end(), source_model);
        if (it == compatible_machine.end()) {
            return true;
        }
    }

    return false;
}


/**************************************************************//*
 * @param tag_nozzle_type -- return the mismatch nozzle type
 * @param tag_nozzle_diameter -- return the target nozzle_diameter but mismatch
 * @return is same or not
/*************************************************************/
bool SelectMachineDialog::is_same_nozzle_diameters(float &tag_nozzle_diameter) const
{
    DeviceManager* dev = Slic3r::GUI::wxGetApp().getDeviceManager();
    if (!dev) return false;

    MachineObject* obj_ = dev->get_selected_machine();
    if (obj_ == nullptr) return false;

    PresetBundle* preset_bundle = wxGetApp().preset_bundle;
    auto opt_nozzle_diameters = preset_bundle->printers.get_edited_preset().config.option<ConfigOptionFloats>("nozzle_diameter");
    if (!opt_nozzle_diameters)
    {
        return false;
    }

    try
    {
        auto extruders = wxGetApp().plater()->get_partplate_list().get_curr_plate()->get_used_extruders();
        for (auto i = 0; i < extruders.size(); i++) {
            auto extruder = extruders[i] - 1;
            tag_nozzle_diameter = float(opt_nozzle_diameters->get_at(extruder));
            if (tag_nozzle_diameter != obj_->m_extder_data.extders[0].current_nozzle_diameter) {
                return false;
            }
        }
    }
    catch (const std::exception&)
    {
        return false;
    }

    return true;
}

bool SelectMachineDialog::is_same_nozzle_type(const Extder& extruder, std::string& filament_type) const
{
    auto printer_nozzle_hrc = Print::get_hrc_by_nozzle_type(extruder.current_nozzle_type);

    auto preset_bundle = wxGetApp().preset_bundle;
    MaterialHash::const_iterator iter = m_materialList.begin();
    while (iter != m_materialList.end()) {
        Material* item = iter->second;
        MaterialItem* m = item->item;
        auto filament_nozzle_hrc = preset_bundle->get_required_hrc_by_filament_type(m->m_material_name.ToStdString());

        if (abs(filament_nozzle_hrc) > abs(printer_nozzle_hrc)) {
            filament_type = m->m_material_name.ToStdString();
            BOOST_LOG_TRIVIAL(info) << "filaments hardness mismatch: filament = " << filament_type << " printer_nozzle_hrc = " << printer_nozzle_hrc;
            return false;
        }

        iter++;
    }

    return true;
}

bool SelectMachineDialog::is_same_printer_model()
{
    bool result = true;
    DeviceManager* dev = Slic3r::GUI::wxGetApp().getDeviceManager();
    if (!dev) return result;

    MachineObject* obj_ = dev->get_selected_machine();

    assert(obj_->dev_id == m_printer_last_select);
    if (obj_ == nullptr) {
        return result;
    }

    PresetBundle* preset_bundle = wxGetApp().preset_bundle;
    if(preset_bundle == nullptr) return result;
    const auto source_model = preset_bundle->printers.get_edited_preset().get_printer_type(preset_bundle);
    const auto target_model = obj_->printer_type;
    // Orca: ignore P1P -> P1S
    if (source_model != target_model) {
        if ((source_model == "C12" && target_model == "C11") || (source_model == "C11" && target_model == "C12") ||
            ((obj_->is_support_upgrade_kit && obj_->installed_upgrade_kit) && (source_model == "C12"))) {
            return true;
        }

        BOOST_LOG_TRIVIAL(info) << "printer_model: source = " << source_model;
        BOOST_LOG_TRIVIAL(info) << "printer_model: target = " << target_model;
        return false;
    }

    if (obj_->is_support_upgrade_kit && obj_->installed_upgrade_kit) {
        BOOST_LOG_TRIVIAL(info) << "printer_model: source = " << source_model;
        BOOST_LOG_TRIVIAL(info) << "printer_model: target = " << obj_->printer_type << " (plus)";
        return false;
    }
    return true;
}

void SelectMachineDialog::show_errors(wxString &info)
{
    ConfirmBeforeSendDialog confirm_dlg(this, wxID_ANY, _L("Errors"));
    confirm_dlg.update_text(info);
    confirm_dlg.on_show();
}

void SelectMachineDialog::on_ok_btn(wxCommandEvent &event)
{

    bool has_slice_warnings = false;
    bool is_printing_block  = false;

    DeviceManager* dev = Slic3r::GUI::wxGetApp().getDeviceManager();
    if (!dev) return;
    MachineObject* obj_ = dev->get_selected_machine();
    if (!obj_) return;


    std::vector<ConfirmBeforeSendInfo> confirm_text;
    confirm_text.push_back(ConfirmBeforeSendInfo(_L("Please check the following:")));

    //Check Printer Model Id
    bool is_same_printer_type = is_same_printer_model();
    if (!is_same_printer_type && (m_print_type == PrintFromType::FROM_NORMAL)) {
        confirm_text.push_back(ConfirmBeforeSendInfo(_L("The printer type selected when generating G-code is not consistent with the currently selected printer. It is recommended that you use the same printer type for slicing.")));
        has_slice_warnings = true;
    }


    //check blacklist
    for (auto i = 0; i < m_ams_mapping_result.size(); i++) {

        auto tid = m_ams_mapping_result[i].tray_id;

        std::string filament_type = boost::to_upper_copy(m_ams_mapping_result[i].type);
        std::string filament_brand;

        for (auto fs : m_filaments) {
            if (fs.id == m_ams_mapping_result[i].id) {
                filament_brand = m_filaments[i].brand;
            }
        }

        bool in_blacklist = false;
        std::string action;
        std::string info;

        DeviceManager::check_filaments_in_blacklist(filament_brand, filament_type, in_blacklist, action, info);

        if (in_blacklist && action == "warning") {
            wxString prohibited_error = wxString::FromUTF8(info);

            confirm_text.push_back(ConfirmBeforeSendInfo(prohibited_error));
            has_slice_warnings = true;
        }
    }

    PartPlate* plate = m_plater->get_partplate_list().get_curr_plate();

    for (auto warning : plate->get_slice_result()->warnings) {
        if (warning.msg == BED_TEMP_TOO_HIGH_THAN_FILAMENT) {
            if ((obj_->get_printer_is_enclosed())){
                // confirm_text.push_back(Plater::get_slice_warning_string(warning) + "\n");
                // has_slice_warnings = true;
            }
        }
        else if (warning.msg == NOT_SUPPORT_TRADITIONAL_TIMELAPSE) {
            if (obj_->get_printer_arch() == PrinterArch::ARCH_I3 && m_checkbox_list["timelapse"]->GetValue()) {
                confirm_text.push_back(ConfirmBeforeSendInfo(Plater::get_slice_warning_string(warning)));
                has_slice_warnings = true;
            }
        }
        else if (warning.msg == NOT_GENERATE_TIMELAPSE) {
            continue;
        }
        else if(warning.msg == NOZZLE_HRC_CHECKER){
            wxString error_info = Plater::get_slice_warning_string(warning);
            if (error_info.IsEmpty()) {
                error_info = wxString::Format("%s\n", warning.msg);
            }

            confirm_text.push_back(ConfirmBeforeSendInfo(error_info));
            has_slice_warnings = true;
        }
    }


    //check for unidentified material
    auto mapping_result = m_mapping_popup.parse_ams_mapping(obj_->amsList);
    auto has_unknown_filament = false;

    // check if ams mapping is has errors, tpu
    bool has_prohibited_filament = false;
    wxString prohibited_error = wxEmptyString;


    for (auto i = 0; i < m_ams_mapping_result.size(); i++) {

        auto tid = m_ams_mapping_result[i].tray_id;

        std::string filament_type = boost::to_upper_copy(m_ams_mapping_result[i].type);
        std::string filament_brand;

        for (auto fs : m_filaments) {
            if (fs.id == m_ams_mapping_result[i].id) {
                filament_brand = m_filaments[i].brand;
            }
        }

        bool in_blacklist = false;
        std::string action;
        std::string info;

        DeviceManager::check_filaments_in_blacklist(filament_brand, filament_type, in_blacklist, action, info);
        
        if (in_blacklist && action == "prohibition") {
            has_prohibited_filament = true;
            prohibited_error = wxString::FromUTF8(info);
        }

        for (auto miter : mapping_result) {
            //matching
            if (miter.id == tid) {
                if (miter.type == TrayType::THIRD || miter.type == TrayType::EMPTY) {
                    has_unknown_filament = true;
                    break;
                }
            }
        }
    }

    if (has_prohibited_filament && obj_->has_ams() && m_checkbox_list["use_ams"]->GetValue()) {
        wxString tpu_tips = prohibited_error;
        show_errors(tpu_tips);
        return;
    }

    if (has_unknown_filament) {
        has_slice_warnings = true;
        confirm_text.push_back(ConfirmBeforeSendInfo(_L("There are some unknown filaments in the AMS mappings. Please check whether they are the required filaments. If they are okay, press \"Confirm\" to start printing.")));
    }

    if (!obj_->m_extder_data.extders[0].current_nozzle_type != ntUndefine && (m_print_type == PrintFromType::FROM_NORMAL))
    {
        float nozzle_diameter = 0;
        if (!is_same_nozzle_diameters(nozzle_diameter))
        {
            has_slice_warnings = true;
            // is_printing_block  = true;  # Removed to allow nozzle overrides (to support non-standard nozzles)
            
            wxString nozzle_in_preset = wxString::Format(_L("nozzle in preset: %.1f %s"),nozzle_diameter, "");
            wxString nozzle_in_printer = wxString::Format(_L("nozzle memorized: %.1f %s"), obj_->m_extder_data.extders[0].current_nozzle_diameter, "");

            confirm_text.push_back(ConfirmBeforeSendInfo(_L("Your nozzle diameter in sliced file is not consistent with memorized nozzle. If you changed your nozzle lately, please go to Device > Printer Parts to change settings.") 
                + "\n    " + nozzle_in_preset 
                + "\n    " + nozzle_in_printer
                + "\n",  ConfirmBeforeSendInfo::InfoLevel::Warning));
        }
        
        std::string filament_type;
        if (!is_same_nozzle_type(obj_->m_extder_data.extders[0], filament_type))
        {
            has_slice_warnings = true;
            is_printing_block = true;

                wxString nozzle_in_preset = wxString::Format(_L("Printing high temperature material (%s material) with %s may cause nozzle damage"), filament_type, format_steel_name(obj_->m_extder_data.extders[0].current_nozzle_type));
            confirm_text.push_back(ConfirmBeforeSendInfo(nozzle_in_preset, ConfirmBeforeSendInfo::InfoLevel::Warning));
        }
    }
    

    if (has_slice_warnings) {
        wxString confirm_title = _L("Warning");
        ConfirmBeforeSendDialog confirm_dlg(this, wxID_ANY, confirm_title);

        if(is_printing_block){
            confirm_dlg.hide_button_ok();
            confirm_dlg.edit_cancel_button_txt(_L("Close"));
            confirm_text.push_back(ConfirmBeforeSendInfo(_L("Please fix the error above, otherwise printing cannot continue."), ConfirmBeforeSendInfo::InfoLevel::Warning));
        }
        else {
            confirm_text.push_back(ConfirmBeforeSendInfo(_L("Please click the confirm button if you still want to proceed with printing.")));
        }

        confirm_dlg.Bind(EVT_SECONDARY_CHECK_CONFIRM, [this, &confirm_dlg](wxCommandEvent& e) {
            confirm_dlg.on_hide();
           /* if (m_print_type == PrintFromType::FROM_SDCARD_VIEW) {
                this->connect_printer_mqtt();
            }
            else {*/
                this->on_send_print();
            //}
        });

        //confirm_dlg.Bind(EVT_UPDATE_NOZZLE, [this, obj_, tag_nozzle_type, nozzle_diameter, &confirm_dlg](wxCommandEvent& e) {
        //    if (obj_ && !tag_nozzle_type.empty() && !nozzle_diameter.empty()) {
        //        try
        //        {
        //            float diameter = std::stof(nozzle_diameter);
        //            diameter = round(diameter * 10) / 10;
        //            obj_->command_set_printer_nozzle(tag_nozzle_type, diameter);
        //        }
        //        catch (...) {}
        //    }
        //    });

       
        wxString info_msg = wxEmptyString;

        for (auto i = 0; i < confirm_text.size(); i++) {
            if (i == 0) {
                //info_msg += confirm_text[i];
            }
            else if (i == confirm_text.size() - 1) {
                //info_msg += confirm_text[i];
            }
            else {
                confirm_text[i].text = wxString::Format("%d. %s",i, confirm_text[i].text);
            }

        }
        confirm_dlg.update_text(confirm_text);
        confirm_dlg.on_show();

    } else {
        /* if (m_print_type == PrintFromType::FROM_SDCARD_VIEW) {
             this->connect_printer_mqtt();
         }
         else {*/
            this->on_send_print();
        //}
    }
}

wxString SelectMachineDialog::format_steel_name(NozzleType type)
{
    if (type == NozzleType::ntHardenedSteel) {
        return _L("Hardened Steel");
    }
    else if (type == NozzleType::ntStainlessSteel) {
        return _L("Stainless Steel");
    }

    return _L("Unknown");
}


void SelectMachineDialog::Enable_Auto_Refill(bool enable)
{
    if (enable) {
        m_ams_backup_tip->SetForegroundColour(wxColour(0x009688));
    }
    else {
        m_ams_backup_tip->SetForegroundColour(wxColour(0x90, 0x90, 0x90));
    }
    m_ams_backup_tip->Refresh();
}

void SelectMachineDialog::connect_printer_mqtt()
{
    DeviceManager* dev = Slic3r::GUI::wxGetApp().getDeviceManager();
    if (!dev) return;
    MachineObject* obj_ = dev->get_selected_machine();

    if (obj_->connection_type() == "cloud") {
        show_status(PrintDialogStatus::PrintStatusSending);
        m_status_bar->disable_cancel_button();
        m_status_bar->set_status_text(_L("Connecting to the printer. Unable to cancel during the connection process."));
#if !BBL_RELEASE_TO_PUBLIC
        obj_->connect(false, wxGetApp().app_config->get("enable_ssl_for_mqtt") == "true" ? true : false);
#else
        obj_->connect(false, obj_->local_use_ssl_for_mqtt);
#endif
    }
    else {
        on_send_print();
    }
}

void SelectMachineDialog::on_send_print()
{
    BOOST_LOG_TRIVIAL(info) << "print_job: on_ok to send";
    m_is_canceled = false;
    Enable_Send_Button(false);

    if (m_mapping_popup.IsShown())
        m_mapping_popup.Dismiss();

    if (m_print_type == PrintFromType::FROM_NORMAL && m_is_in_sending_mode)
        return;

    int result = 0;
    if (m_printer_last_select.empty()) {
        return;
    }

    DeviceManager* dev = Slic3r::GUI::wxGetApp().getDeviceManager();
    if (!dev) return;

    MachineObject* obj_ = dev->get_selected_machine();
    assert(obj_->dev_id == m_printer_last_select);
    if (obj_ == nullptr) {
        return;
    }

    BOOST_LOG_TRIVIAL(info) << __FUNCTION__ << ", print_job: for send task, current printer id =  " << m_printer_last_select << std::endl;
    show_status(PrintDialogStatus::PrintStatusSending);

    m_status_bar->reset();
    m_status_bar->set_prog_block();
    m_status_bar->set_cancel_callback_fina([this]() {
        BOOST_LOG_TRIVIAL(info) << "print_job: enter canceled";
        m_worker->cancel_all();
        m_is_canceled = true;
        wxCommandEvent* event = new wxCommandEvent(EVT_PRINT_JOB_CANCEL);
        wxQueueEvent(this, event);
        });

    if (m_is_canceled) {
        BOOST_LOG_TRIVIAL(info) << "print_job: m_is_canceled";
        m_status_bar->set_status_text(task_canceled_text);
        return;
    }

    // enter sending mode
    sending_mode();
    m_status_bar->enable_cancel_button();

    // get ams_mapping_result
    std::string ams_mapping_array;
    std::string ams_mapping_array2;
    std::string ams_mapping_info;
    if (m_checkbox_list["use_ams"]->GetValue())
        get_ams_mapping_result(ams_mapping_array,ams_mapping_array2, ams_mapping_info);
    else {
        json mapping_info_json = json::array();
        json item;
        if (m_filaments.size() > 0) {
            item["sourceColor"] = m_filaments[0].color.substr(1, 8);
            item["filamentType"] = m_filaments[0].type;
            mapping_info_json.push_back(item);
            ams_mapping_info = mapping_info_json.dump();
        }
    }

    if (m_print_type == PrintFromType::FROM_NORMAL) {
        result = m_plater->send_gcode(m_print_plate_idx, [this](int export_stage, int current, int total, bool& cancel) {
            if (this->m_is_canceled) return;
            bool     cancelled = false;
            wxString msg = _L("Preparing print job");
            m_status_bar->update_status(msg, cancelled, 10, true);
            m_export_3mf_cancel = cancel = cancelled;
            });

        if (m_is_canceled || m_export_3mf_cancel) {
            BOOST_LOG_TRIVIAL(info) << "print_job: m_export_3mf_cancel or m_is_canceled";
            m_status_bar->set_status_text(task_canceled_text);
            return;
        }

        if (result < 0) {
            wxString msg = _L("Abnormal print file data. Please slice again");
            m_status_bar->set_status_text(msg);
            return;
        }

        // export config 3mf if needed
        if (!obj_->is_lan_mode_printer()) {
            result = m_plater->export_config_3mf(m_print_plate_idx);
            if (result < 0) {
                BOOST_LOG_TRIVIAL(trace) << "export_config_3mf failed, result = " << result;
                return;
            }
        }
        if (m_is_canceled || m_export_3mf_cancel) {
            BOOST_LOG_TRIVIAL(info) << "print_job: m_export_3mf_cancel or m_is_canceled";
            m_status_bar->set_status_text(task_canceled_text);
            return;
        }
    }

    auto m_print_job = std::make_unique<PrintJob>(m_printer_last_select);
    m_print_job->m_dev_ip = obj_->dev_ip;
    m_print_job->m_ftp_folder = obj_->get_ftp_folder();
    m_print_job->m_access_code = obj_->get_access_code();
#if !BBL_RELEASE_TO_PUBLIC
    m_print_job->m_local_use_ssl_for_ftp = wxGetApp().app_config->get("enable_ssl_for_ftp") == "true" ? true : false;
    m_print_job->m_local_use_ssl_for_mqtt = wxGetApp().app_config->get("enable_ssl_for_mqtt") == "true" ? true : false;
#else
    m_print_job->m_local_use_ssl_for_ftp = obj_->local_use_ssl_for_ftp;
    m_print_job->m_local_use_ssl_for_mqtt = obj_->local_use_ssl_for_mqtt;
#endif
    m_print_job->connection_type = obj_->connection_type();
    m_print_job->cloud_print_only = obj_->is_support_cloud_print_only;

    if (m_print_type == PrintFromType::FROM_NORMAL) {
        BOOST_LOG_TRIVIAL(info) << "print_job: m_print_type = from_normal";
        m_print_job->m_print_type = "from_normal";
        m_print_job->set_project_name(m_current_project_name.utf8_string());
    }
    else if(m_print_type == PrintFromType::FROM_SDCARD_VIEW){
        BOOST_LOG_TRIVIAL(info) << "print_job: m_print_type = from_sdcard_view";
        m_print_job->m_print_type = "from_sdcard_view";
        //m_print_job->connection_type = "lan";

        try {
            m_print_job->m_print_from_sdc_plate_idx = m_required_data_plate_data_list[m_print_plate_idx]->plate_index + 1;
            m_print_job->set_dst_name(m_required_data_file_path);
        }
        catch (...) {}
        BOOST_LOG_TRIVIAL(info) << "print_job: m_print_plate_idx =" << m_print_job->m_print_from_sdc_plate_idx;

        auto input_str_arr = wxGetApp().split_str(m_required_data_file_name, ".gcode.3mf");
        if (input_str_arr.size() <= 1) {
            input_str_arr = wxGetApp().split_str(m_required_data_file_name, ".3mf");
            if (input_str_arr.size() > 1) {
                m_print_job->set_project_name(input_str_arr[0]);
            }
        }
        else {
            m_print_job->set_project_name(input_str_arr[0]);
        }
    }

    if (obj_->is_support_ams_mapping()) {
        m_print_job->task_ams_mapping = ams_mapping_array;
        m_print_job->task_ams_mapping2= ams_mapping_array2;
        m_print_job->task_ams_mapping_info = ams_mapping_info;
    } else {
        m_print_job->task_ams_mapping = "";
        m_print_job->task_ams_mapping2 = "";
        m_print_job->task_ams_mapping_info = "";
    }

    /* build nozzles info for multi extruders printers */
    if (build_nozzles_info(m_print_job->task_nozzles_info)) {
        BOOST_LOG_TRIVIAL(error) << "build_nozzle_info errors";
    }

    m_print_job->has_sdcard = obj_->get_sdcard_state() == MachineObject::SdcardState::HAS_SDCARD_NORMAL;


    bool timelapse_option = select_timelapse->IsShown() ? m_checkbox_list["timelapse"]->GetValue() : true;

    m_print_job->set_print_config(
        MachineBedTypeString[0],
        m_checkbox_list["bed_leveling"]->GetValue(),
        m_checkbox_list["flow_cali"]->GetValue(),
        false,
        timelapse_option,
        true,
        0, // TODO: Orca hack
        0,
        0);

    if (obj_->has_ams()) {
        m_print_job->task_use_ams = m_checkbox_list["use_ams"]->GetValue();
    } else {
        m_print_job->task_use_ams = false;
    }

    BOOST_LOG_TRIVIAL(info) << "print_job: timelapse_option = " << timelapse_option;
    BOOST_LOG_TRIVIAL(info) << "print_job: use_ams = " << m_print_job->task_use_ams;

    m_print_job->on_success([this]() { finish_mode(); });

    m_print_job->on_check_ip_address_fail([this]() {
        wxCommandEvent* evt = new wxCommandEvent(EVT_CLEAR_IPADDRESS);
        wxQueueEvent(this, evt);
        wxGetApp().show_ip_address_enter_dialog();
     });

    // update ota version
    NetworkAgent* agent = wxGetApp().getAgent();
    if (agent) {
        std::string dev_ota_str = "dev_ota_ver:" + obj_->dev_id;
        agent->track_update_property(dev_ota_str, obj_->get_ota_version());
    }

    replace_job(*m_worker, std::move(m_print_job));
    BOOST_LOG_TRIVIAL(info) << "print_job: start print job";
}

void SelectMachineDialog::clear_ip_address_config(wxCommandEvent& e)
{
    prepare_mode();
}

void SelectMachineDialog::update_user_machine_list()
{
    NetworkAgent* m_agent = wxGetApp().getAgent();
    if (m_agent && m_agent->is_user_login()) {
        boost::thread get_print_info_thread = Slic3r::create_thread([this, token = std::weak_ptr<int>(m_token)] {
            NetworkAgent* agent = wxGetApp().getAgent();
            unsigned int http_code;
            std::string body;
            int result = agent->get_user_print_info(&http_code, &body);
            CallAfter([token, this, result, body] {
                if (token.expired()) {return;}
                if (result == 0) {
                    m_print_info = body;
                }
                else {
                    m_print_info = "";
                }
                wxCommandEvent event(EVT_UPDATE_USER_MACHINE_LIST);
                event.SetEventObject(this);
                wxPostEvent(this, event);
            });
        });
    } else {
        wxCommandEvent event(EVT_UPDATE_USER_MACHINE_LIST);
        event.SetEventObject(this);
        wxPostEvent(this, event);
    }
}

void SelectMachineDialog::on_refresh(wxCommandEvent &event)
{
    BOOST_LOG_TRIVIAL(info) << "m_printer_last_select: on_refresh";
    show_status(PrintDialogStatus::PrintStatusRefreshingMachineList);

    update_user_machine_list();
}

void SelectMachineDialog::on_set_finish_mapping(wxCommandEvent &evt)
{
    auto selection_data = evt.GetString();
    auto selection_data_arr = wxSplit(selection_data.ToStdString(), '|');

    BOOST_LOG_TRIVIAL(info) << "The ams mapping selection result: data is " << selection_data;

    if (selection_data_arr.size() == 8) {
        auto ams_colour      = wxColour(wxAtoi(selection_data_arr[0]), wxAtoi(selection_data_arr[1]), wxAtoi(selection_data_arr[2]), wxAtoi(selection_data_arr[3]));
        int  old_filament_id = (int) wxAtoi(selection_data_arr[5]);
        if (m_print_type == PrintFromType::FROM_NORMAL) {//todo:support sd card
            change_default_normal(old_filament_id, ams_colour);
            final_deal_edge_pixels_data(m_preview_thumbnail_data);
            set_default_normal(m_preview_thumbnail_data); // do't reset ams
        }

        int ctype = 0;
        std::vector<wxColour> material_cols;
        std::vector<std::string> tray_cols;
        for (auto mapping_item : m_mapping_popup.m_mapping_item_list) {
            if (mapping_item->m_tray_data.id == evt.GetInt()) {
                ctype = mapping_item->m_tray_data.ctype;
                material_cols = mapping_item->m_tray_data.material_cols;
                for (auto col : mapping_item->m_tray_data.material_cols) {
                    wxString color = wxString::Format("#%02X%02X%02X%02X", col.Red(), col.Green(), col.Blue(), col.Alpha());
                    tray_cols.push_back(color.ToStdString());
                }
                break;
            }
        }

        for (auto i = 0; i < m_ams_mapping_result.size(); i++) {
            if (m_ams_mapping_result[i].id == wxAtoi(selection_data_arr[5])) {
                m_ams_mapping_result[i].tray_id = evt.GetInt();
                auto ams_colour = wxColour(wxAtoi(selection_data_arr[0]), wxAtoi(selection_data_arr[1]), wxAtoi(selection_data_arr[2]), wxAtoi(selection_data_arr[3]));
                wxString color = wxString::Format("#%02X%02X%02X%02X", ams_colour.Red(), ams_colour.Green(), ams_colour.Blue(), ams_colour.Alpha());
                m_ams_mapping_result[i].color = color.ToStdString();
                m_ams_mapping_result[i].ctype = ctype;
                m_ams_mapping_result[i].colors = tray_cols;

                m_ams_mapping_result[i].ams_id = selection_data_arr[6].ToStdString();
                m_ams_mapping_result[i].slot_id = selection_data_arr[7].ToStdString();
            }
            BOOST_LOG_TRIVIAL(trace) << "The ams mapping result: id is " << m_ams_mapping_result[i].id << "tray_id is " << m_ams_mapping_result[i].tray_id;
        }

        MaterialHash::iterator iter = m_materialList.begin();
        while (iter != m_materialList.end()) {
            Material*        item = iter->second;
            MaterialItem *m = item->item;
            if (item->id == m_current_filament_id) {
                auto ams_colour = wxColour(wxAtoi(selection_data_arr[0]), wxAtoi(selection_data_arr[1]), wxAtoi(selection_data_arr[2]), wxAtoi(selection_data_arr[3]));
                m->set_ams_info(ams_colour, selection_data_arr[4], ctype, material_cols);
            }
            iter++;
        }
    }
}

void SelectMachineDialog::on_print_job_cancel(wxCommandEvent &evt)
{
    BOOST_LOG_TRIVIAL(info) << "print_job: canceled";
    show_status(PrintDialogStatus::PrintStatusInit);
    // enter prepare mode
    prepare_mode();
}

std::vector<std::string> SelectMachineDialog::sort_string(std::vector<std::string> strArray)
{
    std::vector<std::string> outputArray;
    std::sort(strArray.begin(), strArray.end());
    std::vector<std::string>::iterator st;
    for (st = strArray.begin(); st != strArray.end(); st++) { outputArray.push_back(*st); }

    return outputArray;
}

bool  SelectMachineDialog::is_timeout()
{
    if (m_timeout_count > 15 * 1000 / LIST_REFRESH_INTERVAL) {
        return true;
    }
    return false;
}

int SelectMachineDialog::update_print_required_data(Slic3r::DynamicPrintConfig config, Slic3r::Model model, Slic3r::PlateDataPtrs plate_data_list, std::string file_name, std::string file_path)
{
    m_required_data_plate_data_list.clear();
    m_required_data_config = config;
    m_required_data_model = model;
    //m_required_data_plate_data_list = plate_data_list;
    for (auto i = 0; i < plate_data_list.size(); i++) {
        if (!plate_data_list[i]->gcode_file.empty()) {
            m_required_data_plate_data_list.push_back(plate_data_list[i]);
        }
    }

    m_required_data_file_name = file_name;
    m_required_data_file_path = file_path;
    return m_required_data_plate_data_list.size();
}

void  SelectMachineDialog::reset_timeout()
{
    m_timeout_count = 0;
}

void SelectMachineDialog::update_user_printer()
{
    Slic3r::DeviceManager* dev = Slic3r::GUI::wxGetApp().getDeviceManager();
    if (!dev) return;

    // update user print info
    if (!m_print_info.empty()) {
        dev->parse_user_print_info(m_print_info);
        m_print_info = "";
    }

    // clear machine list
    m_list.clear();
    m_comboBox_printer->Clear();
    std::vector<std::string>              machine_list;
    wxArrayString                         machine_list_name;
    std::map<std::string, MachineObject*> option_list;

    //user machine list
    option_list = dev->get_my_machine_list();

    // same machine only appear once
    for (auto it = option_list.begin(); it != option_list.end(); it++) {
        if (it->second && (it->second->is_online() || it->second->is_connected())) {
            machine_list.push_back(it->second->dev_name);
        }
    }



    //lan machine list
    auto lan_option_list = dev->get_local_machine_list();

    for (auto elem : lan_option_list) {
        MachineObject* mobj = elem.second;

        /* do not show printer bind state is empty */
        if (!mobj->is_avaliable()) continue;
        if (!mobj->is_online()) continue;
        if (!mobj->is_lan_mode_printer()) continue;
        /*if (mobj->is_in_printing()) {op->set_printer_state(PrinterState::BUSY);}*/

        if (!mobj->has_access_right()) {
            option_list[mobj->dev_name] = mobj;
            machine_list.push_back(mobj->dev_name);
        }
    }

    machine_list = sort_string(machine_list);
    for (auto tt = machine_list.begin(); tt != machine_list.end(); tt++) {
        for (auto it = option_list.begin(); it != option_list.end(); it++) {
            if (it->second->dev_name == *tt) {
                m_list.push_back(it->second);
                wxString dev_name_text = from_u8(it->second->dev_name);
                if (it->second->is_lan_mode_printer()) {
                    dev_name_text += "(LAN)";
                }
                machine_list_name.Add(dev_name_text);
                break;
            }
        }
    }

    m_comboBox_printer->Set(machine_list_name);

    MachineObject* obj = dev->get_selected_machine();

    if (obj) {
        if (obj->is_lan_mode_printer() && !obj->has_access_right()) {
            m_printer_last_select = "";
        }
        else {
           m_printer_last_select = obj->dev_id;
        }

    } else {
        m_printer_last_select = "";
    }

    if (m_list.size() > 0) {
        // select a default machine
        if (m_printer_last_select.empty()) {
            int def_selection = -1;
            for (int i = 0; i < m_list.size(); i++) {
                if (m_list[i]->is_lan_mode_printer() && !m_list[i]->has_access_right()) {
                    continue;
                }
                else {
                    def_selection = i;
                }
            }

            if (def_selection >= 0) {
                m_printer_last_select = m_list[def_selection]->dev_id;
                m_comboBox_printer->SetSelection(def_selection);
                wxCommandEvent event(wxEVT_COMBOBOX);
                event.SetEventObject(m_comboBox_printer);
                wxPostEvent(m_comboBox_printer, event);
            }
        }

        for (auto i = 0; i < m_list.size(); i++) {
            if (m_list[i]->dev_id == m_printer_last_select) {

                if (obj && !obj->get_lan_mode_connection_state()) {
                    m_comboBox_printer->SetSelection(i);
                    wxCommandEvent event(wxEVT_COMBOBOX);
                    event.SetEventObject(m_comboBox_printer);
                    wxPostEvent(m_comboBox_printer, event);
                }
            }
        }
    }
    else {
        m_printer_last_select = "";
        update_select_layout(nullptr);
        m_comboBox_printer->SetTextLabel("");
    }

    BOOST_LOG_TRIVIAL(info) << __FUNCTION__ << "for send task, current printer id =  " << m_printer_last_select << std::endl;
}

void SelectMachineDialog::on_rename_click(wxMouseEvent& event)
{
    m_is_rename_mode = true;
    m_rename_input->GetTextCtrl()->SetValue(m_current_project_name);
    m_rename_switch_panel->SetSelection(1);
    m_rename_input->GetTextCtrl()->SetFocus();
    m_rename_input->GetTextCtrl()->SetInsertionPointEnd();
}

void SelectMachineDialog::on_rename_enter()
{
    if (m_is_rename_mode == false){
        return;
    }
    else {
        m_is_rename_mode = false;
    }

    auto     new_file_name = m_rename_input->GetTextCtrl()->GetValue();
    wxString temp;
    int      num = 0;
    for (auto t : new_file_name) {
        if (t == wxString::FromUTF8("\x20")) {
            num++;
            if (num == 1) temp += t;
        } else {
            num = 0;
            temp += t;
        }
    }
    new_file_name         = temp;
    auto     m_valid_type = Valid;
    wxString info_line;

    const char* unusable_symbols = "<>[]:/\\|?*\"";

    const std::string unusable_suffix = PresetCollection::get_suffix_modified(); //"(modified)";
    for (size_t i = 0; i < std::strlen(unusable_symbols); i++) {
        if (new_file_name.find_first_of(unusable_symbols[i]) != std::string::npos) {
            info_line = _L("Name is invalid;") + "\n" + _L("illegal characters:") + " " + unusable_symbols;
            m_valid_type = NoValid;
            break;
        }
    }

    if (m_valid_type == Valid && new_file_name.find(unusable_suffix) != std::string::npos) {
        info_line = _L("Name is invalid;") + "\n" + _L("illegal suffix:") + "\n\t" + from_u8(PresetCollection::get_suffix_modified());
        m_valid_type = NoValid;
    }

    if (m_valid_type == Valid && new_file_name.empty()) {
        info_line = _L("The name is not allowed to be empty.");
        m_valid_type = NoValid;
    }

    if (m_valid_type == Valid && new_file_name.find_first_of(' ') == 0) {
        info_line = _L("The name is not allowed to start with space character.");
        m_valid_type = NoValid;
    }

    if (m_valid_type == Valid && new_file_name.find_last_of(' ') == new_file_name.length() - 1) {
        info_line = _L("The name is not allowed to end with space character.");
        m_valid_type = NoValid;
    }

    if (m_valid_type == Valid && new_file_name.size()  >= 100) {
        info_line = _L("The name length exceeds the limit.");
        m_valid_type = NoValid;
    }

    if (m_valid_type != Valid) {
        MessageDialog msg_wingow(nullptr, info_line, "", wxICON_WARNING | wxOK);
        if (msg_wingow.ShowModal() == wxID_OK) {
             m_rename_switch_panel->SetSelection(0);
             m_rename_text->SetLabel(m_current_project_name);
             m_rename_normal_panel->Layout();
             return;
        }
    }

    m_current_project_name = new_file_name;
    m_rename_switch_panel->SetSelection(0);
    m_rename_text->SetLabelText(m_current_project_name);
    m_rename_normal_panel->Layout();
}

void SelectMachineDialog::update_printer_combobox(wxCommandEvent &event)
{
    show_status(PrintDialogStatus::PrintStatusInit);
    update_user_printer();
}

void SelectMachineDialog::on_timer(wxTimerEvent &event)
{
    wxGetApp().reset_to_active();
    update_show_status();

    ///show auto refill
    DeviceManager* dev = Slic3r::GUI::wxGetApp().getDeviceManager();
    if(!dev) return;
    MachineObject* obj_ = dev->get_selected_machine();
    if(!obj_) return;

    update_ams_check(obj_);
    update_select_layout(obj_);
    if (!obj_
        || obj_->amsList.empty()
        || obj_->ams_exist_bits == 0
        || !obj_->is_support_filament_backup
        || !obj_->is_support_show_filament_backup
        || !obj_->ams_auto_switch_filament_flag
        || !m_checkbox_list["use_ams"]->GetValue() ) {
        if (m_ams_backup_tip->IsShown()) {
            m_ams_backup_tip->Hide();
            img_ams_backup->Hide();
            Layout();
            Fit();
        }
    }
    else {
        if (!m_ams_backup_tip->IsShown()) {
            m_ams_backup_tip->Show();
            img_ams_backup->Show();
            Layout();
            Fit();
        }
    }
}

void SelectMachineDialog::on_selection_changed(wxCommandEvent &event)
{
    /* reset timeout and reading printer info */
    m_status_bar->reset();
    m_timeout_count      = 0;
    m_ams_mapping_res  = false;
    m_ams_mapping_valid  = false;
    m_ams_mapping_result.clear();

    auto selection = m_comboBox_printer->GetSelection();
    DeviceManager* dev = Slic3r::GUI::wxGetApp().getDeviceManager();
    if (!dev) return;

    MachineObject* obj = nullptr;
    for (int i = 0; i < m_list.size(); i++) {
        if (i == selection) {

            //check lan mode machine
            if (m_list[i]->is_lan_mode_printer() && !m_list[i]->has_access_right()) {
                ConnectPrinterDialog dlg(wxGetApp().mainframe, wxID_ANY, _L("Input access code"));
                dlg.set_machine_object(m_list[i]);
                auto res = dlg.ShowModal();
                m_printer_last_select = "";
                m_comboBox_printer->SetSelection(-1);
                m_comboBox_printer->Refresh();
                m_comboBox_printer->Update();
            }

            m_printer_last_select = m_list[i]->dev_id;
            obj = m_list[i];

            BOOST_LOG_TRIVIAL(info) << __FUNCTION__ << "for send task, current printer id =  " << m_printer_last_select << std::endl;
            break;
        }
    }

    if (obj) {
        obj->command_get_version();
        obj->command_request_push_all();
        if (!dev->get_selected_machine()) {
            dev->set_selected_machine(m_printer_last_select, true);
        }else if (dev->get_selected_machine()->dev_id != m_printer_last_select) {
            dev->set_selected_machine(m_printer_last_select, true);
        }

        // reset the timelapse check status for I3 structure
        if (obj->get_printer_arch() == PrinterArch::ARCH_I3) {
            m_checkbox_list["timelapse"]->SetValue(false);
            AppConfig *config = wxGetApp().app_config;
            if (config) config->set_str("print", "timelapse", "0");
        }

        // Has changed machine unrecoverably
        GUI::wxGetApp().sidebar().load_ams_list(obj->dev_id, obj);
        update_select_layout(obj);
    } else {
        BOOST_LOG_TRIVIAL(error) << "on_selection_changed dev_id not found";
        return;
    }


    //reset print status
    update_flow_cali_check(obj);

    show_status(PrintDialogStatus::PrintStatusInit);

    update_show_status();
}

void SelectMachineDialog::update_flow_cali_check(MachineObject* obj)
{
    auto bed_type = m_plater->get_partplate_list().get_curr_plate()->get_bed_type(true);
    auto show_cali_tips = true;

    if (obj && obj->get_printer_arch() == PrinterArch::ARCH_I3) { show_cali_tips = false; }

    set_flow_calibration_state(true, show_cali_tips);
}

void SelectMachineDialog::update_ams_check(MachineObject* obj)
{
    if (obj && obj->has_ams()) {
        select_use_ams->Show();
        if (obj->get_printer_ams_type() == "generic") {
            img_use_ams_tip->Show();
        }
        else {
            img_use_ams_tip->Hide();
        }
    } else {
        select_use_ams->Hide();
    }
}

void SelectMachineDialog::update_show_status()
{
    // refreshing return
    if (get_status() == PrintDialogStatus::PrintStatusRefreshingMachineList)
        return;

    if (get_status() == PrintDialogStatus::PrintStatusSending)
        return;

    if (get_status() == PrintDialogStatus::PrintStatusSendingCanceled)
        return;

    NetworkAgent* agent = Slic3r::GUI::wxGetApp().getAgent();
    DeviceManager* dev = Slic3r::GUI::wxGetApp().getDeviceManager();
    if (!agent) {
        update_ams_check(nullptr);
        return;
    }
    if (!dev) return;
    dev->check_pushing();
    PartPlate* plate = m_plater->get_partplate_list().get_curr_plate();

    // blank plate has no valid gcode file
    if (m_print_type == PrintFromType::FROM_NORMAL) {
        if (plate && !plate->is_valid_gcode_file()) {
            show_status(PrintDialogStatus::PrintStatusBlankPlate);
            return;
        }
    }
    MachineObject* obj_ = dev->get_my_machine(m_printer_last_select);
    if (!obj_) {
        update_ams_check(nullptr);
        if (agent) {
            if (agent->is_user_login()) {
                show_status(PrintDialogStatus::PrintStatusInvalidPrinter);
            }
            else {
                show_status(PrintDialogStatus::PrintStatusNoUserLogin);
            }
        }
        return;
    }

    /* check cloud machine connections */
    if (!obj_->is_lan_mode_printer()) {
        if (!agent->is_server_connected()) {
            agent->refresh_connection();
            show_status(PrintDialogStatus::PrintStatusConnectingServer);
            reset_timeout();
            return;
        }
    }

    if (!obj_->is_info_ready()) {
        if (is_timeout()) {
            m_ams_mapping_result.clear();
            sync_ams_mapping_result(m_ams_mapping_result);
            show_status(PrintDialogStatus::PrintStatusReadingTimeout);
            return;
        }
        else {
            m_timeout_count++;
            show_status(PrintDialogStatus::PrintStatusReading);
            return;
        }
        return;
    }

    reset_timeout();

    if (!obj_->is_support_print_all && m_print_plate_idx == PLATE_ALL_IDX) {
        show_status(PrintDialogStatus::PrintStatusNotSupportedPrintAll);
        return;
    }


    // do ams mapping if no ams result
    bool clean_ams_mapping = false;
    if (m_ams_mapping_result.empty()) {
        if (m_checkbox_list["use_ams"]->GetValue()) {
            do_ams_mapping(obj_);
        } else {
            clean_ams_mapping = true;
        }
    }

    if (!obj_->has_ams() || !m_checkbox_list["use_ams"]->GetValue()) {
        clean_ams_mapping = true;
    }

    if (clean_ams_mapping) {
        m_ams_mapping_result.clear();
        sync_ams_mapping_result(m_ams_mapping_result);
    }

    // reading done
    if (wxGetApp().app_config && wxGetApp().app_config->get("internal_debug").empty()) {
        if (obj_->upgrade_force_upgrade) {
            show_status(PrintDialogStatus::PrintStatusNeedForceUpgrading);
            return;
        }

        if (obj_->upgrade_consistency_request) {
            show_status(PrintStatusNeedConsistencyUpgrading);
            return;
        }
    }

    if (is_blocking_printing(obj_)) {
        show_status(PrintDialogStatus::PrintStatusUnsupportedPrinter);
        return;
    }
    else if (obj_->is_in_upgrading()) {
        show_status(PrintDialogStatus::PrintStatusInUpgrading);
        return;
    }
    else if (obj_->is_system_printing()) {
        show_status(PrintDialogStatus::PrintStatusInSystemPrinting);
        return;
    }
    else if (obj_->is_in_printing() || obj_->ams_status_main == AMS_STATUS_MAIN_FILAMENT_CHANGE) {
        show_status(PrintDialogStatus::PrintStatusInPrinting);
        return;
    }
    else if (!obj_->is_support_print_without_sd && (obj_->get_sdcard_state() == MachineObject::SdcardState::NO_SDCARD)) {
        show_status(PrintDialogStatus::PrintStatusNoSdcard);
        return;
    }

    // check sdcard when if lan mode printer
    if (obj_->is_lan_mode_printer()) {
        if (obj_->get_sdcard_state() == MachineObject::SdcardState::NO_SDCARD) {
            show_status(PrintDialogStatus::PrintStatusLanModeNoSdcard);
            return;
        }
    }

    // no ams
    if (!obj_->has_ams() || !m_checkbox_list["use_ams"]->GetValue()) {
        if (!has_tips(obj_)) {
            if (has_timelapse_warning()) {
                show_status(PrintDialogStatus::PrintStatusTimelapseWarning);
            }
            else {
                show_status(PrintDialogStatus::PrintStatusReadingFinished);
            }
        }
        return;
    }

    if (!m_checkbox_list["use_ams"]->GetValue()) {
        m_ams_mapping_result.clear();
        sync_ams_mapping_result(m_ams_mapping_result);

        if (has_timelapse_warning()) {
            show_status(PrintDialogStatus::PrintStatusTimelapseWarning);
        } else {
            show_status(PrintDialogStatus::PrintStatusDisableAms);
        }

        return;
    }


    // do ams mapping if no ams result
    if (m_ams_mapping_result.empty()) {
        do_ams_mapping(obj_);
    }

    if (!obj_->is_support_ams_mapping()) {
        int exceed_index = -1;
        if (obj_->is_mapping_exceed_filament(m_ams_mapping_result, exceed_index)) {
            std::vector<wxString> params;
            params.push_back(wxString::Format("%02d", exceed_index+1));
            show_status(PrintDialogStatus::PrintStatusNeedUpgradingAms, params);
        } else {
            if (obj_->is_valid_mapping_result(m_ams_mapping_result)) {

                if (has_timelapse_warning()) {
                    show_status(PrintDialogStatus::PrintStatusTimelapseWarning);
                }
                else {
                    show_status(PrintDialogStatus::PrintStatusAmsMappingByOrder);
                }
                
            } else {
                int mismatch_index = -1;
                for (int i = 0; i < m_ams_mapping_result.size(); i++) {
                    if (m_ams_mapping_result[i].mapping_result == MappingResult::MAPPING_RESULT_TYPE_MISMATCH) {
                        mismatch_index = m_ams_mapping_result[i].id;
                        break;
                    }
                }
                std::vector<wxString> params;
                if (mismatch_index >= 0) {
                    params.push_back(wxString::Format("%02d", mismatch_index+1));
                    params.push_back(wxString::Format("%02d", mismatch_index+1));
                }
                show_status(PrintDialogStatus::PrintStatusAmsMappingU0Invalid, params);
            }
        }
        return;
    }

    if (m_ams_mapping_res) {
        if (has_timelapse_warning()) {
            show_status(PrintDialogStatus::PrintStatusTimelapseWarning);
        }
        else {
            show_status(PrintDialogStatus::PrintStatusAmsMappingSuccess);
        }
        return;
    }
    else {
        if (obj_->is_valid_mapping_result(m_ams_mapping_result)) {
            if (!has_tips(obj_)){
                if (has_timelapse_warning()) {
                    show_status(PrintDialogStatus::PrintStatusTimelapseWarning);
                }
                else {
                    show_status(PrintDialogStatus::PrintStatusAmsMappingValid);
                }
                return;
            }       
        }
        else {
            show_status(PrintDialogStatus::PrintStatusAmsMappingInvalid);
            return;
        }
    } 
}

bool SelectMachineDialog::has_timelapse_warning()
{
    PartPlate *plate = m_plater->get_partplate_list().get_curr_plate();
    for (auto warning : plate->get_slice_result()->warnings) {
        if (warning.msg == NOT_GENERATE_TIMELAPSE) {
            return true;
        }
    }

    return false;
}

void SelectMachineDialog::update_timelapse_enable_status()
{
    AppConfig *config = wxGetApp().app_config;
    if (!has_timelapse_warning()) {
        if (!config || config->get("print", "timelapse") == "0")
            m_checkbox_list["timelapse"]->SetValue(false);
        else
            m_checkbox_list["timelapse"]->SetValue(true);
        select_timelapse->Enable(true);
    } else {
        m_checkbox_list["timelapse"]->SetValue(false);
        select_timelapse->Enable(false);
        if (config) { config->set_str("print", "timelapse", "0"); }
    }
}


bool SelectMachineDialog::is_show_timelapse()
{
    auto compare_version = [](const std::string &version1, const std::string &version2) -> bool {
        int i = 0, j = 0;
        int max_size = std::max(version1.size(), version2.size());
        while (i < max_size || j < max_size) {
            int v1 = 0, v2 = 0;
            while (i < version1.size() && version1[i] != '.') v1 = 10 * v1 + (version1[i++] - '0');
            while (j < version2.size() && version2[j] != '.') v2 = 10 * v2 + (version2[j++] - '0');
            if (v1 > v2) return true;
            if (v1 < v2) return false;
            ++i;
            ++j;
        }
        return false;
    };

    std::string standard_version = "2.2.0";
    PartPlate *plate      = m_plater->get_partplate_list().get_curr_plate();
    fs::path   gcode_path = plate->get_tmp_gcode_path();

    std::string   line;
    std::ifstream gcode_file;
    gcode_file.open(gcode_path.string());
    if (gcode_file.fail()) {
    } else {
        bool is_version = false;
        while (gcode_file >> line) {
            if (is_version) {
                if (compare_version(standard_version, line)) {
                    gcode_file.close();
                    return false;
                }
                break;
            }
            if (line == "OrcaSlicer")
                is_version = true;
        }
    }
    gcode_file.close();
    return true;
}

void SelectMachineDialog::reset_ams_material()
{
    MaterialHash::iterator iter = m_materialList.begin();
    while (iter != m_materialList.end()) {
        int           id = iter->first;
        Material* item = iter->second;
        MaterialItem* m = item->item;
        wxString ams_id = "-";
        wxColour ams_col = wxColour(0xEE, 0xEE, 0xEE);
        m->set_ams_info(ams_col, ams_id);
        iter++;
    }
}

void SelectMachineDialog::Enable_Refresh_Button(bool en)
{
    if (!en) {
        if (m_button_refresh->IsEnabled()) {
            m_button_refresh->Disable();
            m_button_refresh->SetBackgroundColor(wxColour(0x90, 0x90, 0x90));
            m_button_refresh->SetBorderColor(wxColour(0x90, 0x90, 0x90));
        }
    } else {
        if (!m_button_refresh->IsEnabled()) {
            m_button_refresh->Enable();
            m_button_refresh->SetBackgroundColor(m_btn_bg_enable);
            m_button_refresh->SetBorderColor(m_btn_bg_enable);
        }
    }
}

void SelectMachineDialog::Enable_Send_Button(bool en)
{
    if (!en) {
        if (m_button_ensure->IsEnabled()) {
            m_button_ensure->Disable();
            m_button_ensure->SetBackgroundColor(wxColour(0x90, 0x90, 0x90));
            m_button_ensure->SetBorderColor(wxColour(0x90, 0x90, 0x90));
        }
    } else {
        if (!m_button_ensure->IsEnabled()) {
            m_button_ensure->Enable();
            m_button_ensure->SetBackgroundColor(m_btn_bg_enable);
            m_button_ensure->SetBorderColor(m_btn_bg_enable);
        }
    }
}

void SelectMachineDialog::on_dpi_changed(const wxRect &suggested_rect)
{
    print_time->msw_rescale();
    timeimg->SetBitmap(print_time->bmp());
    print_weight->msw_rescale();
    weightimg->SetBitmap(print_weight->bmp());
    rename_editable->msw_rescale();
    rename_editable_light->msw_rescale();
    ams_mapping_help_icon->msw_rescale();
    img_amsmapping_tip->SetBitmap(ams_mapping_help_icon->bmp());
    enable_ams->msw_rescale();
    img_use_ams_tip->SetBitmap(enable_ams->bmp());

    m_button_refresh->SetMinSize(SELECT_MACHINE_DIALOG_BUTTON_SIZE);
    m_button_refresh->SetCornerRadius(FromDIP(12));
    m_button_ensure->SetMinSize(SELECT_MACHINE_DIALOG_BUTTON_SIZE);
    m_button_ensure->SetCornerRadius(FromDIP(12));
    m_status_bar->msw_rescale();

    for (auto checkpire : m_checkbox_list) {
        checkpire.second->Rescale();
    }

    for (auto material1 : m_materialList) {
        material1.second->item->msw_rescale();
    }

    Fit();
    Refresh();
}

wxImage *SelectMachineDialog::LoadImageFromBlob(const unsigned char *data, int size)
{
    if (data != NULL) {
        wxMemoryInputStream mi(data, size);
        wxImage *           img = new wxImage(mi, wxBITMAP_TYPE_ANY);
        if (img != NULL && img->IsOk()) return img;
        // wxLogDebug( wxT("DB::LoadImageFromBlob error: data=%p size=%d"), data, size);
        // caller is responsible for deleting the pointer
        delete img;
    }
    return NULL;
}

void SelectMachineDialog::set_flow_calibration_state(bool state, bool show_tips)
{
    if (!state) {
        m_checkbox_list["flow_cali"]->SetValue(state);
        auto tool_tip = _L("Caution to use! Flow calibration on Textured PEI Plate may fail due to the scattered surface.");
        m_checkbox_list["flow_cali"]->SetToolTip(tool_tip);
        m_checkbox_list["flow_cali"]->Enable();
        for (auto win : select_flow->GetWindowChildren()) {
            win->SetToolTip(tool_tip);
        }
        //select_flow->SetToolTip(tool_tip);
    }
    else {

        AppConfig* config = wxGetApp().app_config;
        if (config && config->get("print", "flow_cali") == "0") {
            m_checkbox_list["flow_cali"]->SetValue(false);
        }
        else {
            m_checkbox_list["flow_cali"]->SetValue(true);
        }

        m_checkbox_list["flow_cali"]->Enable();
        for (auto win : select_flow->GetWindowChildren()) {
            win->SetToolTip( _L("Automatic flow calibration using Micro Lidar"));
        }
    }

    if (!show_tips) {
        for (auto win : select_flow->GetWindowChildren()) {
            win->SetToolTip(wxEmptyString);
        }
    }
}

void SelectMachineDialog::set_default()
{
    if (m_print_type == PrintFromType::FROM_NORMAL) {
        m_stext_printer_title->Show(true);
        m_comboBox_printer->Show(true);
        m_button_refresh->Show(true);
        m_rename_normal_panel->Show(true);
        m_hyperlink->Show(true);
    }
    else if (m_print_type == PrintFromType::FROM_SDCARD_VIEW) {
        m_stext_printer_title->Show(false);
        m_comboBox_printer->Show(false);
        m_button_refresh->Show(false);
        m_rename_normal_panel->Show(false);
        m_hyperlink->Show(false);
    }

    //project name
    m_rename_switch_panel->SetSelection(0);

    wxString filename = m_plater->get_export_gcode_filename("", true, m_print_plate_idx == PLATE_ALL_IDX ? true : false);
    if (m_print_plate_idx == PLATE_ALL_IDX && filename.empty()) {
        filename = _L("Untitled");
    }

    if (filename.empty()) {
        filename = m_plater->get_export_gcode_filename("", true);
        if (filename.empty()) filename = _L("Untitled");
    }

    fs::path filename_path(filename.c_str());
    std::string file_name  = filename_path.filename().string();
    if (from_u8(file_name).find(_L("Untitled")) != wxString::npos) {
        PartPlate *part_plate = m_plater->get_partplate_list().get_plate(m_print_plate_idx);
        if (part_plate) {
            if (std::vector<ModelObject *> objects = part_plate->get_objects_on_this_plate(); objects.size() > 0) {
                file_name = objects[0]->name;
                for (int i = 1; i < objects.size(); i++) {
                    file_name += (" + " + objects[i]->name);
                }
            }
            if (file_name.size() > 100) {
                file_name = file_name.substr(0, 97) + "...";
            }
        }
    }
    m_current_project_name = wxString::FromUTF8(file_name);


    //unsupported character filter
    m_current_project_name = from_u8(filter_characters(m_current_project_name.ToUTF8().data(), "<>[]:/\\|?*\""));

    m_rename_text->SetLabelText(m_current_project_name);
    m_rename_normal_panel->Layout();

    //clear combobox
    m_list.clear();
    m_comboBox_printer->Clear();
    m_printer_last_select = "";
    m_print_info = "";
    m_comboBox_printer->SetValue(wxEmptyString);
    m_comboBox_printer->Enable();

    // rset status bar
    m_status_bar->reset();

    NetworkAgent* agent = wxGetApp().getAgent();
    if (agent) {
        if (agent->is_user_login()) {
            show_status(PrintDialogStatus::PrintStatusInit);
        }
        else {
            show_status(PrintDialogStatus::PrintStatusNoUserLogin);
        }
    }
    select_bed->Show();
    select_flow->Show();

    //reset checkbox
    select_bed->Show(false);
    select_flow->Show(false);
    select_timelapse->Show(false);
    select_use_ams->Show(false);

    // load checkbox values from app config
    AppConfig* config = wxGetApp().app_config;
    if (config && config->get("print", "bed_leveling") == "0") {
        m_checkbox_list["bed_leveling"]->SetValue(false);
    }
    else {
        m_checkbox_list["bed_leveling"]->SetValue(true);
    }
    if (config && config->get("print", "flow_cali") == "0") {
        m_checkbox_list["flow_cali"]->SetValue(false);
    }
    else {
        m_checkbox_list["flow_cali"]->SetValue(true);
    }
    if (config && config->get("print", "timelapse") == "0") {
        m_checkbox_list["timelapse"]->SetValue(false);
    }
    else {
        m_checkbox_list["timelapse"]->SetValue(true);
    }

    m_checkbox_list["use_ams"]->SetValue(true);

    if (m_print_type == PrintFromType::FROM_NORMAL) {
        reset_and_sync_ams_list();
        set_default_normal(m_plater->get_partplate_list().get_curr_plate()->thumbnail_data);
    }
    else if (m_print_type == PrintFromType::FROM_SDCARD_VIEW) {
        update_page_turn_state(true);
        set_default_from_sdcard();
    }

    Layout();
    Fit();
}

void SelectMachineDialog::reset_and_sync_ams_list()
{
    // for black list
    std::vector<std::string> materials;
    std::vector<std::string> brands;
    std::vector<std::string> display_materials;
    std::vector<std::string> m_filaments_id;
    auto                     preset_bundle = wxGetApp().preset_bundle;

    for (auto filament_name : preset_bundle->filament_presets) {
        for (int f_index = 0; f_index < preset_bundle->filaments.size(); f_index++) {
            PresetCollection *filament_presets = &wxGetApp().preset_bundle->filaments;
            Preset *          preset           = &filament_presets->preset(f_index);

            if (preset && filament_name.compare(preset->name) == 0) {
                std::string display_filament_type;
                std::string filament_type = preset->config.get_filament_type(display_filament_type);
                std::string m_filament_id = preset->filament_id;
                display_materials.push_back(display_filament_type);
                materials.push_back(filament_type);
                m_filaments_id.push_back(m_filament_id);

                std::string m_vendor_name = "";
                auto        vendor        = dynamic_cast<ConfigOptionStrings *>(preset->config.option("filament_vendor"));
                if (vendor && (vendor->values.size() > 0)) {
                    std::string vendor_name = vendor->values[0];
                    m_vendor_name           = vendor_name;
                }
                brands.push_back(m_vendor_name);
            }
        }
    }

    auto           extruders = wxGetApp().plater()->get_partplate_list().get_curr_plate()->get_used_extruders();
    BitmapCache    bmcache;
    MaterialHash::iterator iter = m_materialList.begin();
    while (iter != m_materialList.end()) {
        int       id   = iter->first;
        Material *item = iter->second;
        item->item->Destroy();
        delete item;
        iter++;
    }

    m_sizer_ams_mapping->Clear();
    m_materialList.clear();
    m_filaments.clear();

    for (auto i = 0; i < extruders.size(); i++) {
        auto          extruder = extruders[i] - 1;
        auto          colour   = wxGetApp().preset_bundle->project_config.opt_string("filament_colour", (unsigned int) extruder);
        unsigned char rgb[4];
        bmcache.parse_color4(colour, rgb);

        auto colour_rgb = wxColour((int) rgb[0], (int) rgb[1], (int) rgb[2], (int) rgb[3]);
        if (extruder >= materials.size() || extruder < 0 || extruder >= display_materials.size()) continue;

        MaterialItem *item = new MaterialItem(m_filament_panel, colour_rgb, _L(display_materials[extruder]));
        m_sizer_ams_mapping->Add(item, 0, wxALL, FromDIP(5));

        item->Bind(wxEVT_LEFT_UP, [this, item, materials, extruder](wxMouseEvent &e) {});
        item->Bind(wxEVT_LEFT_DOWN, [this, item, materials, extruder](wxMouseEvent &e) {
            MaterialHash::iterator iter = m_materialList.begin();
            while (iter != m_materialList.end()) {
                int           id   = iter->first;
                Material *    item = iter->second;
                MaterialItem *m    = item->item;
                m->on_normal();
                iter++;
            }

            m_current_filament_id = extruder;
            item->on_selected();

            auto    mouse_pos = ClientToScreen(e.GetPosition());
            wxPoint rect      = item->ClientToScreen(wxPoint(0, 0));

            // update ams data
            DeviceManager *dev_manager = Slic3r::GUI::wxGetApp().getDeviceManager();
            if (!dev_manager) return;
            MachineObject *obj_ = dev_manager->get_selected_machine();

            if (obj_ && obj_->is_support_ams_mapping()) {
                if (m_mapping_popup.IsShown()) return;
                wxPoint pos = item->ClientToScreen(wxPoint(0, 0));
                pos.y += item->GetRect().height;
                m_mapping_popup.Move(pos);

                if (obj_ && obj_->has_ams() && m_checkbox_list["use_ams"]->GetValue() && obj_->dev_id == m_printer_last_select) {
                    m_mapping_popup.set_parent_item(item);
                    m_mapping_popup.set_current_filament_id(extruder);
                    m_mapping_popup.set_tag_texture(materials[extruder]);
                    m_mapping_popup.update_ams_data(obj_->amsList);
                    m_mapping_popup.Popup();
                }
            }
        });

        Material *material_item = new Material();
        material_item->id       = extruder;
        material_item->item     = item;
        m_materialList[i]       = material_item;

        // build for ams mapping
        if (extruder < materials.size() && extruder >= 0) {
            FilamentInfo info;
            info.id          = extruder;
            info.type        = materials[extruder];
            info.brand       = brands[extruder];
            info.filament_id = m_filaments_id[extruder];
            info.color       = wxString::Format("#%02X%02X%02X%02X", colour_rgb.Red(), colour_rgb.Green(), colour_rgb.Blue(), colour_rgb.Alpha()).ToStdString();
            m_filaments.push_back(info);
        }
    }

    /*if (extruders.size() <= 10) {
        m_sizer_ams_mapping->SetCols(extruders.size());
    }
    else {
        m_sizer_ams_mapping->SetCols(10);
    }*/

    m_sizer_ams_mapping->SetCols(8);
    m_sizer_ams_mapping->Layout();
    m_filament_panel_sizer->Layout();
    // reset_ams_material();//show "-"
}

void SelectMachineDialog::clone_thumbnail_data() {
    //record preview_colors
    MaterialHash::iterator iter               = m_materialList.begin();
    if (m_preview_colors_in_thumbnail.size() != m_materialList.size()) {
        m_preview_colors_in_thumbnail.resize(m_materialList.size());
    }
    while (iter != m_materialList.end()) {
        int           id   = iter->first;
        Material *    item = iter->second;
        MaterialItem *m    = item->item;
        m_preview_colors_in_thumbnail[id] = m->m_material_coloul;
        if (item->id < m_cur_colors_in_thumbnail.size()) {
            m_cur_colors_in_thumbnail[item->id] = m->m_ams_coloul;
        }
        else {//exist empty or unrecognized type ams in machine
            m_cur_colors_in_thumbnail.resize(item->id + 1);
            m_cur_colors_in_thumbnail[item->id] = m->m_ams_coloul;
        }
        iter++;
    }
    //copy data
    auto &data   = m_cur_input_thumbnail_data;
    m_preview_thumbnail_data.reset();
    m_preview_thumbnail_data.set(data.width, data.height);
    if (data.width > 0 && data.height > 0) {
        for (unsigned int r = 0; r < data.height; ++r) {
            unsigned int rr = (data.height - 1 - r) * data.width;
            for (unsigned int c = 0; c < data.width; ++c) {
                unsigned char *origin_px   = (unsigned char *) data.pixels.data() + 4 * (rr + c);
                unsigned char *new_px      = (unsigned char *) m_preview_thumbnail_data.pixels.data() + 4 * (rr + c);
                for (size_t i = 0; i < 4; i++) {
                    new_px[i] = origin_px[i];
                }
            }
        }
    }
    //record_edge_pixels_data
    record_edge_pixels_data();
}

void SelectMachineDialog::record_edge_pixels_data()
{
    auto is_not_in_preview_colors = [this](unsigned char r, unsigned char g , unsigned char b , unsigned char a) {
        for (size_t i = 0; i < m_preview_colors_in_thumbnail.size(); i++) {
            wxColour  render_color  = adjust_color_for_render(m_preview_colors_in_thumbnail[i]);
            if (render_color.Red() == r && render_color.Green() == g && render_color.Blue() == b /*&& render_color.Alpha() == a*/) {
                return false;
            }
        }
        return true;
    };
    ThumbnailData &data = m_cur_no_light_thumbnail_data;
    ThumbnailData &origin_data = m_cur_input_thumbnail_data;
    if (data.width > 0 && data.height > 0) {
        m_edge_pixels.resize(data.width * data.height);
        for (unsigned int r = 0; r < data.height; ++r) {
            unsigned int rr        = (data.height - 1 - r) * data.width;
            for (unsigned int c = 0; c < data.width; ++c) {
                unsigned char *no_light_px = (unsigned char *) data.pixels.data() + 4 * (rr + c);
                unsigned char *origin_px          = (unsigned char *) origin_data.pixels.data() + 4 * (rr + c);
                m_edge_pixels[r * data.width + c] = false;
                if (origin_px[3] > 0) {
                    if (is_not_in_preview_colors(no_light_px[0], no_light_px[1], no_light_px[2], origin_px[3])) {
                        m_edge_pixels[r * data.width + c] = true;
                    }
                }
            }
        }
    }
}

wxColour SelectMachineDialog::adjust_color_for_render(const wxColour &color)
{
    ColorRGBA _temp_color_color(color.Red() / 255.0f, color.Green() / 255.0f, color.Blue() / 255.0f, color.Alpha() / 255.0f);
    auto                 _temp_color_color_ = adjust_color_for_rendering(_temp_color_color);
    wxColour             render_color((int) (_temp_color_color_[0] * 255.0f), (int) (_temp_color_color_[1] * 255.0f), (int) (_temp_color_color_[2] * 255.0f),
                          (int) (_temp_color_color_[3] * 255.0f));
    return render_color;
}

void SelectMachineDialog::final_deal_edge_pixels_data(ThumbnailData &data)
{
    if (data.width > 0 && data.height > 0 && m_edge_pixels.size() >0 ) {
        for (unsigned int r = 0; r < data.height; ++r) {
             unsigned int rr            = (data.height - 1 - r) * data.width;
             bool         exist_rr_up   = r >= 1 ? true : false;
             bool         exist_rr_down = r <= data.height - 2 ? true : false;
             unsigned int rr_up         = exist_rr_up ? (data.height - 1 - (r - 1)) * data.width : 0;
             unsigned int rr_down       = exist_rr_down ? (data.height - 1 - (r + 1)) * data.width : 0;
             for (unsigned int c = 0; c < data.width; ++c) {
                  bool         exist_c_left  = c >= 1 ? true : false;
                  bool         exist_c_right = c <= data.width - 2 ? true : false;
                  unsigned int c_left        = exist_c_left ? c - 1 : 0;
                  unsigned int c_right       = exist_c_right ? c + 1 : 0;
                  unsigned char *cur_px   = (unsigned char *) data.pixels.data() + 4 * (rr + c);
                  unsigned char *relational_pxs[8] = {nullptr, nullptr, nullptr, nullptr, nullptr, nullptr, nullptr, nullptr};
                  if (exist_rr_up && exist_c_left) { relational_pxs[0] = (unsigned char *) data.pixels.data() + 4 * (rr_up + c_left); }
                  if (exist_rr_up) { relational_pxs[1] = (unsigned char *) data.pixels.data() + 4 * (rr_up + c); }
                  if (exist_rr_up && exist_c_right) { relational_pxs[2] = (unsigned char *) data.pixels.data() + 4 * (rr_up + c_right); }
                  if (exist_c_left) { relational_pxs[3] = (unsigned char *) data.pixels.data() + 4 * (rr + c_left); }
                  if (exist_c_right) { relational_pxs[4] = (unsigned char *) data.pixels.data() + 4 * (rr + c_right); }
                  if (exist_rr_down && exist_c_left) { relational_pxs[5] = (unsigned char *) data.pixels.data() + 4 * (rr_down + c_left); }
                  if (exist_rr_down) { relational_pxs[6] = (unsigned char *) data.pixels.data() + 4 * (rr_down + c); }
                  if (exist_rr_down && exist_c_right) { relational_pxs[7] = (unsigned char *) data.pixels.data() + 4 * (rr_down + c_right); }
                  if (cur_px[3] > 0 && m_edge_pixels[r * data.width + c]) {
                       int rgba_sum[4] = {0, 0, 0, 0};
                       int valid_count = 0;
                       for (size_t k = 0; k < 8; k++) {
                           if (relational_pxs[k]) {
                               if (k == 0 && m_edge_pixels[(r - 1) * data.width + c_left]) {
                                    continue;
                                }
                               if (k == 1 && m_edge_pixels[(r - 1) * data.width + c]) {
                                    continue;
                                }
                                if (k == 2 && m_edge_pixels[(r - 1) * data.width + c_right]) {
                                    continue;
                                }
                                if (k == 3 && m_edge_pixels[r * data.width + c_left]) {
                                    continue;
                                }
                                if (k == 4 && m_edge_pixels[r * data.width + c_right]) {
                                    continue;
                                }
                                if (k == 5 && m_edge_pixels[(r + 1) * data.width + c_left]) {
                                    continue;
                                }
                                if (k == 6 && m_edge_pixels[(r + 1) * data.width + c]) {
                                    continue;
                                }
                                if (k == 7 && m_edge_pixels[(r + 1) * data.width + c_right]) {
                                    continue;
                                }
                                for (size_t m = 0; m < 4; m++) {
                                    rgba_sum[m] += relational_pxs[k][m];
                                }
                                valid_count++;
                           }
                       }
                       if (valid_count > 0) {
                            for (size_t m = 0; m < 4; m++) {
                                cur_px[m] = std::clamp(int(rgba_sum[m] / (float)valid_count), 0, 255);
                            }
                       }
                  }
             }
        }
    }
}

void SelectMachineDialog::updata_thumbnail_data_after_connected_printer()
{
    // change thumbnail_data
    ThumbnailData &input_data          = m_plater->get_partplate_list().get_curr_plate()->thumbnail_data;
    ThumbnailData &no_light_data = m_plater->get_partplate_list().get_curr_plate()->no_light_thumbnail_data;
    if (input_data.width == 0 || input_data.height == 0 || no_light_data.width == 0 || no_light_data.height == 0) {
        wxGetApp().plater()->update_all_plate_thumbnails(false);
    }
    unify_deal_thumbnail_data(input_data, no_light_data);
}

void SelectMachineDialog::unify_deal_thumbnail_data(ThumbnailData &input_data, ThumbnailData &no_light_data) {
    if (input_data.width == 0 || input_data.height == 0 || no_light_data.width == 0 || no_light_data.height == 0) {
        BOOST_LOG_TRIVIAL(error) << "SelectMachineDialog::no_light_data is empty,error";
        return;
    }
    m_cur_input_thumbnail_data    = input_data;
    m_cur_no_light_thumbnail_data = no_light_data;
    clone_thumbnail_data();
    MaterialHash::iterator iter               = m_materialList.begin();
    bool                   is_connect_printer = true;
    while (iter != m_materialList.end()) {
        int           id   = iter->first;
        Material *    item = iter->second;
        MaterialItem *m    = item->item;
        if (m->m_ams_name == "-") {
            is_connect_printer = false;
            break;
        }
        iter++;
    }
    if (is_connect_printer) {
        change_default_normal(-1, wxColour());
        final_deal_edge_pixels_data(m_preview_thumbnail_data);
        set_default_normal(m_preview_thumbnail_data);
    }
}

void SelectMachineDialog::change_default_normal(int old_filament_id, wxColour temp_ams_color)
{
    if (m_cur_colors_in_thumbnail.size() == 0) {
        BOOST_LOG_TRIVIAL(error) << "SelectMachineDialog::change_default_normal:error:m_cur_colors_in_thumbnail.size() == 0";
        return;
    }
    if (old_filament_id >= 0) {
        if (old_filament_id < m_cur_colors_in_thumbnail.size()) {
            m_cur_colors_in_thumbnail[old_filament_id] = temp_ams_color;
        }
        else {
            BOOST_LOG_TRIVIAL(error) << "SelectMachineDialog::change_default_normal:error:old_filament_id > m_cur_colors_in_thumbnail.size()";
            return;
        }
    }
    ThumbnailData& data = m_cur_input_thumbnail_data;
    ThumbnailData& no_light_data = m_cur_no_light_thumbnail_data;
    if (data.width > 0 && data.height > 0 && data.width == no_light_data.width && data.height == no_light_data.height) {
        for (unsigned int r = 0; r < data.height; ++r) {
            unsigned int rr = (data.height - 1 - r) * data.width;
            for (unsigned int c = 0; c < data.width; ++c) {
                unsigned char *no_light_px   = (unsigned char *) no_light_data.pixels.data() + 4 * (rr + c);
                unsigned char *origin_px = (unsigned char *) data.pixels.data() + 4 * (rr + c);
                unsigned char *new_px        = (unsigned char *) m_preview_thumbnail_data.pixels.data() + 4 * (rr + c);
                if (origin_px[3]  > 0 && m_edge_pixels[r * data.width + c] == false) {
                    auto filament_id = 255 - no_light_px[3];
                    if (filament_id >= m_cur_colors_in_thumbnail.size()) {
                        continue;
                    }
                    wxColour temp_ams_color_in_loop = m_cur_colors_in_thumbnail[filament_id];
                    wxColour ams_color              = adjust_color_for_render(temp_ams_color_in_loop);
                    //change color
                    new_px[3] = origin_px[3]; // alpha
                    int origin_rgb = origin_px[0] + origin_px[1] + origin_px[2];
                    int no_light_px_rgb   = no_light_px[0] + no_light_px[1] + no_light_px[2];
                    unsigned char i               = 0;
                    if (origin_rgb >= no_light_px_rgb) {//Brighten up
                        unsigned char cur_single_color = ams_color.Red();
                        new_px[i]                      = std::clamp(cur_single_color + (origin_px[i] - no_light_px[i]), 0, 255);
                        i++;
                        cur_single_color = ams_color.Green();
                        new_px[i]                      = std::clamp(cur_single_color + (origin_px[i] - no_light_px[i]), 0, 255);
                        i++;
                        cur_single_color =  ams_color.Blue();
                        new_px[i]                      = std::clamp(cur_single_color + (origin_px[i] - no_light_px[i]), 0, 255);
                    } else {//Dimming
                        float         ratio            = origin_rgb / (float) no_light_px_rgb;
                        unsigned char cur_single_color = ams_color.Red();
                        new_px[i]                      = std::clamp((int)(cur_single_color * ratio), 0, 255);
                        i++;
                        cur_single_color = ams_color.Green();
                        new_px[i]        = std::clamp((int) (cur_single_color * ratio), 0, 255);
                        i++;
                        cur_single_color = ams_color.Blue();
                        new_px[i]        = std::clamp((int) (cur_single_color * ratio), 0, 255);
                    }
                }
            }
        }
    }
    else {
        BOOST_LOG_TRIVIAL(error) << "SelectMachineDialog::change_defa:no_light_data is empty,error";
    }
}

void SelectMachineDialog::set_default_normal(const ThumbnailData &data)
{
    update_page_turn_state(false);
    if (data.is_valid()) {
        wxImage image(data.width, data.height);
        image.InitAlpha();
        for (unsigned int r = 0; r < data.height; ++r) {
            unsigned int rr = (data.height - 1 - r) * data.width;
            for (unsigned int c = 0; c < data.width; ++c) {
                unsigned char *px = (unsigned char *) data.pixels.data() + 4 * (rr + c);
                image.SetRGB((int) c, (int) r, px[0], px[1], px[2]);
                image.SetAlpha((int) c, (int) r, px[3]);
            }
        }
        image = image.Rescale(FromDIP(198), FromDIP(198));
        m_thumbnailPanel->set_thumbnail(image);
    }

    m_basic_panel->Layout();
    m_basic_panel->Fit();

    // disable pei bed
    DeviceManager *dev_manager = Slic3r::GUI::wxGetApp().getDeviceManager();
    if (!dev_manager) return;
    MachineObject *obj_       = dev_manager->get_selected_machine();
    update_flow_cali_check(obj_);
    wxSize         screenSize = wxGetDisplaySize();
    auto           dialogSize = this->GetSize();

#ifdef __WINDOWS__

#endif // __WXOSX_MAC__
    // basic info
    auto       aprint_stats = m_plater->get_partplate_list().get_current_fff_print().print_statistics();
    wxString   time;
    PartPlate *plate = m_plater->get_partplate_list().get_curr_plate();
    if (plate) {
        if (plate->get_slice_result()) { time = wxString::Format("%s", short_time(get_time_dhms(plate->get_slice_result()->print_statistics.modes[0].time))); }
    }

    char weight[64];
    if (wxGetApp().app_config->get("use_inches") == "1") {
<<<<<<< HEAD
        ::sprintf(weight, "%.2f oz", aprint_stats.total_weight * 0.035274); // ORCA remove spacing begore text
    }
    else {
        ::sprintf(weight, "%.2f g", aprint_stats.total_weight); // ORCA remove spacing begore text
=======
        ::sprintf(weight, "  %.2f oz", aprint_stats.total_weight * 0.035274);
    } else {
        ::sprintf(weight, "  %.2f g", aprint_stats.total_weight);
>>>>>>> b785f40f
    }

    m_stext_time->SetLabel(time);
    m_stext_weight->SetLabel(weight);
}

void SelectMachineDialog::set_default_from_sdcard()
{
    m_print_plate_total = m_required_data_plate_data_list.size();
    update_page_turn_state(true);

    ThumbnailData& data = m_required_data_plate_data_list[m_print_plate_idx]->plate_thumbnail;

    if (data.pixels.size() > 0) {
        wxMemoryInputStream mis((unsigned char*)data.pixels.data(), data.pixels.size());
        wxImage image = wxImage(mis);
        image = image.Rescale(FromDIP(198), FromDIP(198));
        m_thumbnailPanel->set_thumbnail(image);
    }

    //for black list
    std::vector<std::string> materials;
    std::vector<std::string> brands;
    std::vector<std::string> display_materials;

    for (auto i = 0; i < m_required_data_plate_data_list[m_print_plate_idx]->slice_filaments_info.size(); i++) {
        FilamentInfo fo = m_required_data_plate_data_list[m_print_plate_idx]->slice_filaments_info[i];
        display_materials.push_back(fo.type);
        materials.push_back(fo.type);
        brands.push_back(fo.brand);
    }

    //init MaterialItem
    MaterialHash::iterator iter = m_materialList.begin();
    while (iter != m_materialList.end()) {
        int       id = iter->first;
        Material* item = iter->second;
        item->item->Destroy();
        delete item;
        iter++;
    }

    m_ams_mapping_result.clear();
    m_sizer_ams_mapping->Clear();
    m_materialList.clear();
    m_filaments.clear();

    for (auto i = 0; i < m_required_data_plate_data_list[m_print_plate_idx]->slice_filaments_info.size(); i++) {
        FilamentInfo fo = m_required_data_plate_data_list[m_print_plate_idx]->slice_filaments_info[i];

        MaterialItem* item = new MaterialItem(m_filament_panel,  wxColour(fo.color), fo.type);
        m_sizer_ams_mapping->Add(item, 0, wxALL, FromDIP(5));

        item->Bind(wxEVT_LEFT_UP, [this, item, materials](wxMouseEvent& e) {});
        item->Bind(wxEVT_LEFT_DOWN, [this, item, materials, fo](wxMouseEvent& e) {
            MaterialHash::iterator iter = m_materialList.begin();
            while (iter != m_materialList.end()) {
                int           id = iter->first;
                Material* item = iter->second;
                MaterialItem* m = item->item;
                m->on_normal();
                iter++;
            }

            try {
                m_current_filament_id = fo.id;
            }
            catch (...) {}
            item->on_selected();


            auto    mouse_pos = ClientToScreen(e.GetPosition());
            wxPoint rect = item->ClientToScreen(wxPoint(0, 0));
            // update ams data
            DeviceManager* dev_manager = Slic3r::GUI::wxGetApp().getDeviceManager();
            if (!dev_manager) return;
            MachineObject* obj_ = dev_manager->get_selected_machine();

            if (obj_ && obj_->is_support_ams_mapping()) {
                if (m_mapping_popup.IsShown()) return;
                wxPoint pos = item->ClientToScreen(wxPoint(0, 0));
                pos.y += item->GetRect().height;
                m_mapping_popup.Move(pos);

                if (obj_ &&
                    obj_->has_ams() &&
                    m_checkbox_list["use_ams"]->GetValue() &&
                    obj_->dev_id == m_printer_last_select)
                {
                    m_mapping_popup.set_parent_item(item);
                    m_mapping_popup.set_current_filament_id(fo.id);
                    m_mapping_popup.set_tag_texture(fo.type);
                    m_mapping_popup.update_ams_data(obj_->amsList);
                    m_mapping_popup.Popup();
                }
            }
            });

        Material* material_item = new Material();
        material_item->id = fo.id;
        material_item->item = item;
        m_materialList[i] = material_item;

        // build for ams mapping
        m_filaments.push_back(fo);
    }

    if (m_required_data_plate_data_list[m_print_plate_idx]->slice_filaments_info.size() <= 4) {
        m_sizer_ams_mapping->SetCols(m_required_data_plate_data_list[m_print_plate_idx]->slice_filaments_info.size());
    }
    else {
        m_sizer_ams_mapping->SetCols(4);
    }

    m_basic_panel->Layout();
    m_basic_panel->Fit();


    set_flow_calibration_state(true);

    wxSize screenSize = wxGetDisplaySize();
    auto dialogSize = this->GetSize();

    reset_ams_material();

    // basic info
    try {
        float float_time = std::stof(m_required_data_plate_data_list[m_print_plate_idx]->get_gcode_prediction_str());
        double float_weight = std::stof(m_required_data_plate_data_list[m_print_plate_idx]->get_gcode_weight_str());
        wxString   time;
        time = wxString::Format("%s", short_time(get_time_dhms(float_time)));
        char weight[64];
        ::sprintf(weight, "%.2f g", float_weight); // ORCA remove spacing begore text
        m_stext_time->SetLabel(time);
        m_stext_weight->SetLabel(weight);
    }
    catch (...) {}
}

void SelectMachineDialog::update_page_turn_state(bool show)
{
     m_bitmap_last_plate->Show(show);
     m_bitmap_next_plate->Show(show);

     if (show) {
         if (m_print_plate_idx <= 0) { m_bitmap_last_plate->Disable(); }
         else { m_bitmap_last_plate->Enable(); }

         if ((m_print_plate_idx + 1) >= m_print_plate_total) { m_bitmap_next_plate->Disable(); }
         else { m_bitmap_next_plate->Enable(); }

         if (m_print_plate_total == 1) {
             m_bitmap_last_plate->Show(false);
             m_bitmap_next_plate->Show(false);
         }
     }
}

void SelectMachineDialog::sys_color_changed()
{
    if (wxGetApp(). dark_mode()) {
        //rename_button->SetIcon("ams_editable_light");
        m_rename_button->SetBitmap(rename_editable_light->bmp());

    }
    else {
        m_rename_button->SetBitmap(rename_editable->bmp());
    }
    m_rename_button->Refresh();
}

bool SelectMachineDialog::Show(bool show)
{
    if (show) {
        m_refresh_timer->Start(LIST_REFRESH_INTERVAL);
    } else {
        m_refresh_timer->Stop();

        DeviceManager *dev = Slic3r::GUI::wxGetApp().getDeviceManager();
        if (dev) {
            MachineObject *obj_ = dev->get_selected_machine();
            if (obj_ && obj_->connection_type() == "cloud" /*&& m_print_type == FROM_SDCARD_VIEW*/) {
                if (obj_->is_connected()) { obj_->disconnect(); }
            }
        }

        return DPIDialog::Show(false);
    }

    show_status(PrintDialogStatus::PrintStatusInit);

    PresetBundle& preset_bundle = *wxGetApp().preset_bundle;
    const auto& project_config = preset_bundle.project_config;

    const t_config_enum_values &enum_keys_map = ConfigOptionEnum<BedType>::get_enum_values();
    const ConfigOptionEnum<BedType>* bed_type=project_config.option<ConfigOptionEnum<BedType>>("curr_bed_type");
    std::string plate_name;
    for (auto& elem : enum_keys_map) {
        if (elem.second == bed_type->value)
            plate_name = elem.first;
    }

    if (plate_name.empty()) {
        m_text_bed_type->Hide();
    }
    else {
        plate_name = "Plate: " + plate_name;
        m_text_bed_type->SetLabelText(plate_name);
        m_text_bed_type->Show();
    }

    // set default value when show this dialog
    wxGetApp().UpdateDlgDarkUI(this);
    wxGetApp().reset_to_active();
    set_default();
    update_user_machine_list();

    Layout();
    Fit();
    CenterOnParent();
    return DPIDialog::Show(show);
}

SelectMachineDialog::~SelectMachineDialog()
{
    delete m_refresh_timer;
}

void SelectMachineDialog::update_lan_machine_list()
{
    DeviceManager* dev = wxGetApp().getDeviceManager();
    if (!dev) return;
   auto  m_free_machine_list = dev->get_local_machine_list();

    BOOST_LOG_TRIVIAL(trace) << "SelectMachinePopup update_other_devices start";

    for (auto& elem : m_free_machine_list) {
        MachineObject* mobj = elem.second;

        /* do not show printer bind state is empty */
        if (!mobj->is_avaliable()) continue;
        if (!mobj->is_online()) continue;
        if (!mobj->is_lan_mode_printer()) continue;
        if (mobj->has_access_right()) {
            std::vector<std::string>               machine_list;
            wxArrayString                          machine_list_name;
            std::map<std::string, MachineObject *> option_list;
        }

    }
    BOOST_LOG_TRIVIAL(trace) << "SelectMachineDialog update_lan_devices end";
}


std::string SelectMachineDialog::get_print_status_info(PrintDialogStatus status)
{
    switch (status) {
    case PrintStatusInit: return "PrintStatusInit";
    case PrintStatusNoUserLogin: return "PrintStatusNoUserLogin";
    case PrintStatusInvalidPrinter: return "PrintStatusInvalidPrinter";
    case PrintStatusConnectingServer: return "PrintStatusConnectingServer";
    case PrintStatusReading: return "PrintStatusReading";
    case PrintStatusReadingFinished: return "PrintStatusReadingFinished";
    case PrintStatusReadingTimeout: return "PrintStatusReadingTimeout";
    case PrintStatusInUpgrading: return "PrintStatusInUpgrading";
    case PrintStatusNeedUpgradingAms: return "PrintStatusNeedUpgradingAms";
    case PrintStatusInSystemPrinting: return "PrintStatusInSystemPrinting";
    case PrintStatusInPrinting: return "PrintStatusInPrinting";
    case PrintStatusDisableAms: return "PrintStatusDisableAms";
    case PrintStatusAmsMappingSuccess: return "PrintStatusAmsMappingSuccess";
    case PrintStatusAmsMappingInvalid: return "PrintStatusAmsMappingInvalid";
    case PrintStatusAmsMappingU0Invalid: return "PrintStatusAmsMappingU0Invalid";
    case PrintStatusAmsMappingValid: return "PrintStatusAmsMappingValid";
    case PrintStatusAmsMappingByOrder: return "PrintStatusAmsMappingByOrder";
    case PrintStatusRefreshingMachineList: return "PrintStatusRefreshingMachineList";
    case PrintStatusSending: return "PrintStatusSending";
    case PrintStatusSendingCanceled: return "PrintStatusSendingCanceled";
    case PrintStatusLanModeNoSdcard: return "PrintStatusLanModeNoSdcard";
    case PrintStatusNoSdcard: return "PrintStatusNoSdcard";
    case PrintStatusUnsupportedPrinter: return "PrintStatusUnsupportedPrinter";
    case PrintStatusTimelapseNoSdcard: return "PrintStatusTimelapseNoSdcard";
    case PrintStatusNotSupportedPrintAll: return "PrintStatusNotSupportedPrintAll";
    }
    return "unknown";
}


 ThumbnailPanel::ThumbnailPanel(wxWindow *parent, wxWindowID winid, const wxPoint &pos, const wxSize &size)
     : wxPanel(parent, winid, pos, size)
 {
#ifdef __WINDOWS__
     SetDoubleBuffered(true);
#endif //__WINDOWS__

     SetBackgroundStyle(wxBG_STYLE_CUSTOM);
     wxBoxSizer *sizer = new wxBoxSizer(wxVERTICAL);
     m_staticbitmap    = new wxStaticBitmap(parent, wxID_ANY, wxNullBitmap, wxDefaultPosition, wxDefaultSize);
     m_background_bitmap = ScalableBitmap(this,"thumbnail_grid",256);
     sizer->Add(m_staticbitmap, 1, wxEXPAND, 0);
     Bind(wxEVT_PAINT, &ThumbnailPanel::OnPaint, this);
     SetSizer(sizer);
     Layout();
     Fit();
 }

 void ThumbnailPanel::set_thumbnail(wxImage &img)
 {
     m_brightness_value = get_brightness_value(img);
     m_bitmap = img;
     //Paint the background bitmap to the thumbnail bitmap with wxMemoryDC
     wxMemoryDC dc;
     bitmap_with_background.Create(wxSize(m_bitmap.GetWidth(), m_bitmap.GetHeight()));
     dc.SelectObject(bitmap_with_background);
     dc.DrawBitmap(m_background_bitmap.bmp(), 0, 0);
     dc.DrawBitmap(m_bitmap, 0, 0);
     dc.SelectObject(wxNullBitmap);
     Refresh();
 }

 void ThumbnailPanel::OnPaint(wxPaintEvent& event) {

     wxPaintDC dc(this);
     render(dc);
 }

 void ThumbnailPanel::render(wxDC& dc) {

     if (wxGetApp().dark_mode() && m_brightness_value < SHOW_BACKGROUND_BITMAP_PIXEL_THRESHOLD) {
         #ifdef __WXMSW__
             wxMemoryDC memdc;
             wxBitmap bmp(GetSize());
             memdc.SelectObject(bmp);
             memdc.DrawBitmap(bitmap_with_background, 0, 0);
             dc.Blit(0, 0, GetSize().GetWidth(), GetSize().GetHeight(), &memdc, 0, 0);
        #else
             dc.DrawBitmap(bitmap_with_background, 0, 0);
        #endif
     }
     else
         dc.DrawBitmap(m_bitmap, 0, 0);

 }

 ThumbnailPanel::~ThumbnailPanel() {}



 }} // namespace Slic3r::GUI<|MERGE_RESOLUTION|>--- conflicted
+++ resolved
@@ -165,17 +165,6 @@
 
     m_rename_text = new wxStaticText(m_rename_normal_panel, wxID_ANY, wxEmptyString, wxDefaultPosition, wxDefaultSize, wxST_ELLIPSIZE_END);
     m_rename_text->SetFont(::Label::Body_13);
-<<<<<<< HEAD
-    m_rename_text->SetMaxSize(wxSize(FromDIP(390), -1));
-    m_rename_button = new ScalableButton(m_rename_normal_panel, wxID_ANY, "ams_editable");
-    ams_editable    = new ScalableBitmap(this, "ams_editable", 13);
-    ams_editable_light    = new ScalableBitmap(this, "ams_editable_light", 13);
-    m_rename_button->SetBackgroundColour(*wxWHITE);
-
-    rename_sizer_h->Add(m_rename_text, 0, wxALIGN_CENTER, 0);
-    rename_sizer_h->Add(m_rename_button, 0, wxALIGN_CENTER | wxLEFT, FromDIP(5)); // ORCA add gap between text and icon
-    rename_sizer_v->Add(rename_sizer_h, 1, wxALIGN_CENTER, 0);
-=======
     m_rename_text->SetBackgroundColour(*wxWHITE);
     m_rename_text->SetMaxSize(wxSize(FromDIP(340), -1));
     rename_editable = new ScalableBitmap(this, "rename_edit", 20);
@@ -187,7 +176,7 @@
     rename_sizer_h->Add(m_rename_text, 0, wxALIGN_CENTER|wxTOP, FromDIP(2));
     rename_sizer_h->Add(m_rename_button, 0, wxALIGN_CENTER, 0);
     rename_sizer_v->Add(rename_sizer_h, 1, wxTOP, 0);
->>>>>>> b785f40f
+
     m_rename_normal_panel->SetSizer(rename_sizer_v);
     m_rename_normal_panel->Layout();
     rename_sizer_v->Fit(m_rename_normal_panel);
@@ -297,35 +286,6 @@
     m_btn_bg_enable = StateColor(std::pair<wxColour, int>(wxColour(0, 137, 123), StateColor::Pressed), std::pair<wxColour, int>(wxColour(38, 166, 154), StateColor::Hovered),
                                std::pair<wxColour, int>(wxColour(0, 150, 136), StateColor::Normal));
 
-<<<<<<< HEAD
-    print_weight   = new ScalableBitmap(this, "print-weight", 18);
-    weightimg = new wxStaticBitmap(m_scrollable_region, wxID_ANY, print_weight->bmp(), wxDefaultPosition, wxSize(FromDIP(18), FromDIP(18)), 0);
-    m_sizer_basic_time->Add(weightimg, 1, wxEXPAND | wxALL, FromDIP(5));
-    m_stext_weight = new wxStaticText(m_scrollable_region, wxID_ANY, wxEmptyString, wxDefaultPosition, wxDefaultSize, wxALIGN_LEFT);
-    m_sizer_basic_time->Add(m_stext_weight, 0, wxALL, FromDIP(5));
-    m_sizer_basic->Add(m_sizer_basic_time, 0, wxALIGN_CENTER, 0);
-
-    wxBoxSizer* m_sizer_material_area = new wxBoxSizer(wxHORIZONTAL);
-    wxBoxSizer* m_sizer_material_tips = new wxBoxSizer(wxHORIZONTAL);
-
-    enable_ams_mapping = new ScalableBitmap(this, "enable_ams", 25); // ORCA match icon size
-    img_amsmapping_tip = new wxStaticBitmap(m_scrollable_region, wxID_ANY, enable_ams_mapping->bmp(), wxDefaultPosition, wxSize(FromDIP(25), FromDIP(25)), 0);
-    m_sizer_material_tips->Add(img_amsmapping_tip, 0, wxALIGN_LEFT | wxALIGN_CENTER_VERTICAL);
-
-    img_amsmapping_tip->Bind(wxEVT_ENTER_WINDOW, [this](auto& e) {
-        wxPoint img_pos = img_amsmapping_tip->ClientToScreen(wxPoint(0, 0));
-        wxPoint popup_pos(img_pos.x, img_pos.y + img_amsmapping_tip->GetRect().height);
-        m_mapping_tutorial_popup.Position(popup_pos, wxSize(0, 0));
-        m_mapping_tutorial_popup.Popup();
-
-        if (m_mapping_tutorial_popup.ClientToScreen(wxPoint(0, 0)).y < img_pos.y) {
-            m_mapping_tutorial_popup.Dismiss();
-            popup_pos = wxPoint(img_pos.x, img_pos.y - m_mapping_tutorial_popup.GetRect().height);
-            m_mapping_tutorial_popup.Position(popup_pos, wxSize(0, 0));
-            m_mapping_tutorial_popup.Popup();
-        }
-        });
-=======
     m_button_refresh = new Button(m_basic_panel, _L("Refresh"));
     m_button_refresh->SetBackgroundColor(m_btn_bg_enable);
     m_button_refresh->SetBorderColor(m_btn_bg_enable);
@@ -334,7 +294,6 @@
     m_button_refresh->SetMinSize(SELECT_MACHINE_DIALOG_BUTTON_SIZE);
     m_button_refresh->SetCornerRadius(FromDIP(10));
     m_button_refresh->Bind(wxEVT_BUTTON, &SelectMachineDialog::on_refresh, this);
->>>>>>> b785f40f
 
     m_sizer_printer->Add(m_comboBox_printer, 0, wxEXPAND, 0);
     m_sizer_printer->Add(m_button_refresh, 0, wxALL | wxLEFT, FromDIP(5));
@@ -363,11 +322,6 @@
     m_basicl_sizer->Add(0, 0, 0, wxLEFT, FromDIP(8));
     m_basicl_sizer->Add(sizer_basic_right_info, 0, wxLEFT, 0);
 
-<<<<<<< HEAD
-    m_sizer_material_area->Add(m_sizer_material_tips, 0, wxALIGN_CENTER | wxEXPAND); // ORCA align button to left and allow big icon
-    m_sizer_material_area->Add(m_sizer_material, 0, wxLEFT, FromDIP(5));
-=======
->>>>>>> b785f40f
 
 
     m_basic_panel->SetSizer(m_basicl_sizer);
@@ -3673,16 +3627,9 @@
 
     char weight[64];
     if (wxGetApp().app_config->get("use_inches") == "1") {
-<<<<<<< HEAD
-        ::sprintf(weight, "%.2f oz", aprint_stats.total_weight * 0.035274); // ORCA remove spacing begore text
-    }
-    else {
-        ::sprintf(weight, "%.2f g", aprint_stats.total_weight); // ORCA remove spacing begore text
-=======
         ::sprintf(weight, "  %.2f oz", aprint_stats.total_weight * 0.035274);
     } else {
         ::sprintf(weight, "  %.2f g", aprint_stats.total_weight);
->>>>>>> b785f40f
     }
 
     m_stext_time->SetLabel(time);
