#ifndef slic3r_Tab_hpp_
#define slic3r_Tab_hpp_

//	 The "Expert" tab at the right of the main tabbed window.
//
//	 This file implements following packages:
//	   Slic3r::GUI::Tab;
//	       Slic3r::GUI::Tab::Print;
//	       Slic3r::GUI::Tab::Filament;
//	       Slic3r::GUI::Tab::Printer;
//	   Slic3r::GUI::Tab::Page
//	       - Option page: For example, the Slic3r::GUI::Tab::Print has option pages "Layers and perimeters", "Infill", "Skirt and brim" ...
//	   Slic3r::GUI::SavePresetWindow
//	       - Dialog to select a new preset name to store the configuration.
//	   Slic3r::GUI::Tab::Preset;
//	       - Single preset item: name, file is default or external.

#include <wx/panel.h>
#include <wx/notebook.h>
#include <wx/listbook.h>
#include <wx/scrolwin.h>
#include <wx/sizer.h>
#include <wx/bmpcbox.h>
#include <wx/bmpbuttn.h>
#include <wx/treectrl.h>
#include <wx/imaglist.h>

#include <map>
#include <vector>
#include <memory>

//#include "BedShapeDialog.hpp"
#include "Event.hpp"
#include "wxExtensions.hpp"
#include "ConfigManipulation.hpp"
#include "OptionsGroup.hpp"
#include "libslic3r/Preset.hpp"
//BBS: GUI refactor
#include "Notebook.hpp"
#include "ParamsPanel.hpp"
#include "Widgets/RoundedRectangle.hpp"
#include "Widgets/TextInput.hpp"
#include "Widgets/CheckBox.hpp" // ORCA

class TabCtrl;

namespace Slic3r {

class ModelConfig;
class ObjectBase;

namespace GUI {

class TabPresetComboBox;
class OG_CustomCtrl;

// Single Tab page containing a{ vsizer } of{ optgroups }
// package Slic3r::GUI::Tab::Page;
using ConfigOptionsGroupShp = std::shared_ptr<ConfigOptionsGroup>;
class Page: public std::enable_shared_from_this<Page>// : public wxScrolledWindow
{
	//BBS: GUI refactor
	wxPanel*		m_tab_owner;
	wxWindow*		m_parent;
	wxString		m_title;
	size_t			m_iconID;
	wxBoxSizer*		m_vsizer;
	// BBS: new layout
	wxStaticText*	m_page_title;
    bool            m_show = true;
public:
	//BBS: GUI refactor
    Page(wxWindow* parent, const wxString& title, int iconID, wxPanel* tab_owner);
	~Page() {}

	bool				m_is_modified_values{ false };
	bool				m_is_nonsys_values{ true };
	// BBS
    bool            m_split_multi_line      = false;
    bool            m_option_label_at_right = false;

public:
	std::vector <ConfigOptionsGroupShp> m_optgroups;
	DynamicPrintConfig* m_config;

	wxBoxSizer*	vsizer() const { return m_vsizer; }
	wxWindow*	parent() const { return m_parent; }
	const wxString&	title()	 const { return m_title; }
	size_t		iconID() const { return m_iconID; }
	void		set_config(DynamicPrintConfig* config_in) { m_config = config_in; }
	void		reload_config();
    void        update_visibility(ConfigOptionMode mode, bool update_contolls_visibility);
    void        activate(ConfigOptionMode mode, std::function<void()> throw_if_canceled);
    void        clear();
    void        msw_rescale();
    void        sys_color_changed();
    void        refresh();
	Field*		get_field(const t_config_option_key& opt_key, int opt_index = -1) const;
    Line *      get_line(const t_config_option_key &opt_key);
	bool		set_value(const t_config_option_key& opt_key, const boost::any& value);
	// BBS. Add is_extruder_og parameter.
	ConfigOptionsGroupShp	new_optgroup(const wxString& title, const wxString& icon = wxEmptyString, int noncommon_label_width = -1, bool is_extruder_og = false);
	const ConfigOptionsGroupShp	get_optgroup(const wxString& title) const;

	bool		set_item_colour(const wxColour *clr) {
		if (m_item_color != clr) {
			m_item_color = clr;
			return true;
		}
		return false;
	}

	const wxColour	get_item_colour() {
			return *m_item_color;
	}
    bool get_show() const { return m_show; }

protected:
	// Color of TreeCtrlItem. The wxColour will be updated only if the new wxColour pointer differs from the currently rendered one.
	const wxColour*		m_item_color;
};


using PageShp = std::shared_ptr<Page>;
class Tab: public wxPanel
{
	//BBS: GUI refactor
protected:
	ParamsPanel*		m_parent;
/*#ifdef __WXOSX__
	wxPanel*			m_tmp_panel;
	int					m_size_move = -1;
#endif // __WXOSX__*/

    Preset::Type        m_type;
	std::string			m_name;
	const wxString		m_title;
	TabPresetComboBox*	m_presets_choice { nullptr };

	//BBS: GUI refactor
	wxPanel*			m_top_panel;
	wxStaticText* m_static_title;
	wxBoxSizer* m_main_sizer;
	wxBoxSizer* m_top_sizer;
	wxBoxSizer* m_top_left_sizer;
	wxGridSizer* m_top_right_sizer;
	wxBoxSizer* m_select_sizer;
	wxBoxSizer* m_tree_sizer;

	ScalableButton*		m_btn_compare_preset;
	ScalableButton*		m_btn_save_preset;
	ScalableButton*		m_btn_delete_preset;
	//ScalableButton*		m_btn_edit_ph_printer {nullptr};
	//ScalableButton*		m_btn_hide_incompatible_presets;
	//wxBoxSizer*			m_hsizer;
	//wxBoxSizer*			m_left_sizer;
	TabCtrl*			m_tabctrl;
	wxImageList*		m_icons;

	wxScrolledWindow*	m_page_view {nullptr};
	//wxBoxSizer*			m_page_sizer {nullptr};

    //ModeSizer*			m_mode_sizer {nullptr};

   	struct PresetDependencies {
		Preset::Type type	  = Preset::TYPE_INVALID;
<<<<<<< HEAD
		wxCheckBox 	*checkbox = nullptr;
=======
		::CheckBox*   checkbox = nullptr;
		wxStaticText* checkbox_title = nullptr;
>>>>>>> 91ffc79c
		Button 	*btn  = nullptr;
		std::string  key_list; // "compatible_printers"
		std::string  key_condition;
		wxString     dialog_title;
		wxString     dialog_label;
	};
	PresetDependencies 	m_compatible_printers;
	PresetDependencies 	m_compatible_prints;

    /* Indicates, that default preset or preset inherited from default is selected
     * This value is used for a options color updating
     * (use green color only for options, which values are equal to system values)
     */
    bool                    m_is_default_preset {false};

	// just be used for edit filament dialog
    bool m_just_edit{false};

	ScalableButton*			m_undo_btn;
	ScalableButton*			m_undo_to_sys_btn;
	//ScalableButton*			m_question_btn;
	ScalableButton*			m_btn_search;
    StaticBox *				m_search_item;
    TextInput *				m_search_input;

	// Cached bitmaps.
	// A "flag" icon to be displayned next to the preset name in the Tab's combo box.
	ScalableBitmap			m_bmp_show_incompatible_presets;
	ScalableBitmap			m_bmp_hide_incompatible_presets;
	// Bitmaps to be shown on the "Revert to system" aka "Lock to system" button next to each input field.
	ScalableBitmap 			m_bmp_value_lock;
	ScalableBitmap 			m_bmp_value_unlock;
	ScalableBitmap 			m_bmp_white_bullet;
	// The following bitmap points to either m_bmp_value_unlock or m_bmp_white_bullet, depending on whether the current preset has a parent preset.
	ScalableBitmap 		   *m_bmp_non_system;
	// Bitmaps to be shown on the "Undo user changes" button next to each input field.
	ScalableBitmap 			m_bmp_value_revert;
    // Bitmaps to be shown on the "Undo user changes" button next to each input field.
    ScalableBitmap 			m_bmp_edit_value;

    std::vector<ScalableButton*>	m_scaled_buttons = {};
    std::vector<ScalableBitmap*>	m_scaled_bitmaps = {};
    std::vector<ScalableBitmap>     m_scaled_icons_list = {};

	// Colors for ui "decoration"
	wxColour			m_sys_label_clr;
	wxColour			m_modified_label_clr;
	wxColour			m_default_text_clr;

	// Tooltip text for reset buttons (for whole options group)
	wxString			m_ttg_value_lock;
	wxString			m_ttg_value_unlock;
	wxString			m_ttg_white_bullet_ns;
	// The following text points to either m_ttg_value_unlock or m_ttg_white_bullet_ns, depending on whether the current preset has a parent preset.
	wxString			*m_ttg_non_system;
	// Tooltip text to be shown on the "Undo user changes" button next to each input field.
	wxString			m_ttg_white_bullet;
	wxString			m_ttg_value_revert;

	// Tooltip text for reset buttons (for each option in group)
	wxString			m_tt_value_lock;
	wxString			m_tt_value_unlock;
	// The following text points to either m_tt_value_unlock or m_ttg_white_bullet_ns, depending on whether the current preset has a parent preset.
	wxString			*m_tt_non_system;
	// Tooltip text to be shown on the "Undo user changes" button next to each input field.
	wxString			m_tt_white_bullet;
	wxString			m_tt_value_revert;

	int					m_icon_count;
	std::map<std::string, size_t>	m_icon_index;		// Map from an icon file name to its index
	std::map<wxString, std::string>	m_category_icon;	// Map from a category name to an icon file name
	std::vector<PageShp>			m_pages;
	Page*				m_active_page {nullptr};
	bool				m_disable_tree_sel_changed_event {false};
	bool				m_show_incompatible_presets;
	int					m_last_select_item = -1;

    std::vector<Preset::Type>	m_dependent_tabs;
	enum OptStatus { osSystemValue = 1, osInitValue = 2 };
	std::map<std::string, int>	m_options_list;
	int							m_opt_status_value = 0;

	bool				m_is_modified_values{ false };
	bool				m_is_nonsys_values{ true };
	bool				m_postpone_update_ui {false};

    void                set_type();

    int                 m_em_unit;
    // To avoid actions with no-completed Tab
    bool                m_completed { false };
    ConfigOptionMode    m_mode = comAdvanced; // to correct first Tab update_visibility() set mode to Advanced

	struct Highlighter
	{
		void set_timer_owner(wxEvtHandler* owner, int timerid = wxID_ANY);
		void init(std::pair<OG_CustomCtrl*, bool*>);
		void blink();
		void invalidate();

	private:
		OG_CustomCtrl*	m_custom_ctrl	{nullptr};
		bool*			m_show_blink_ptr{nullptr};
		int				m_blink_counter	{0};
	    wxTimer         m_timer;
	}
    m_highlighter;

	DynamicPrintConfig 	m_cache_config;


	bool				m_page_switch_running = false;
	bool				m_page_switch_planned = false;

    bool				m_is_timelapse_wipe_tower_already_prompted = false;

public:
	PresetBundle*		m_preset_bundle;
	bool				m_show_btn_incompatible_presets = false;
	PresetCollection*	m_presets = nullptr;
	DynamicPrintConfig*	m_config;
	ogStaticText*		m_parent_preset_description_line = nullptr;
	ScalableButton*		m_detach_preset_btn	= nullptr;

	// map of option name -> wxColour (color of the colored label, associated with option)
    // Used for options which don't have corresponded field
	std::map<std::string, wxColour>	m_colored_Label_colors;

    // Counter for the updating (because of an update() function can have a recursive behavior):
    // 1. increase value from the very beginning of an update() function
    // 2. decrease value at the end of an update() function
    // 3. propagate changed configuration to the Plater when (m_update_cnt == 0) only
    int                 m_update_cnt = 0;

	SwitchButton *		m_mode_view = nullptr;

public:
	// BBS
	Tab(ParamsPanel* parent, const wxString& title, Preset::Type type);

    ~Tab() {}

	wxWindow*	parent() const { return m_parent; }
	wxString	title()	 const { return m_title; }
	std::string	name()	 const { return m_presets->name(); }
    Preset::Type type()  const { return m_type; }
    // The tab is already constructed.
    bool 		completed() const { return m_completed; }
	virtual bool supports_printer_technology(const PrinterTechnology tech) const = 0;

	void		create_preset_tab();
    void        add_scaled_button(wxWindow* parent, ScalableButton** btn, const std::string& icon_name,
                                  const wxString& label = wxEmptyString,
                                  long style = wxBU_EXACTFIT | wxNO_BORDER);
    void        add_scaled_bitmap(wxWindow* parent, ScalableBitmap& btn, const std::string& icon_name);
	void		update_ui_items_related_on_parent_preset(const Preset* selected_preset_parent);
    void		load_current_preset();
    //BBS: reactive preset combo box
    void        reactive_preset_combo_box();
	void        rebuild_page_tree();
    void		update_btns_enabling();
    void		update_preset_choice();
    // Select a new preset, possibly delete the current one.
	bool		select_preset(std::string preset_name = "", bool delete_current = false, const std::string& last_selected_ph_printer_name = "", bool force_select = false);
	bool		may_discard_current_dirty_preset(PresetCollection* presets = nullptr, const std::string& new_printer_name = "", bool no_transfer = false);

    virtual void    clear_pages();
    virtual void    update_description_lines();
    virtual void    activate_selected_page(std::function<void()> throw_if_canceled);

	void		OnTreeSelChange(wxCommandEvent& event);
	void		OnKeyDown(wxKeyEvent& event);

	void		compare_preset();
	void		transfer_options(const std::string&name_from, const std::string&name_to, std::vector<std::string> options);
	//BBS: add project embedded preset relate logic
	void        save_preset(std::string name = std::string(), bool detach = false, bool save_to_project = false, bool from_input = false, std::string input_name = "");
	//void		save_preset(std::string name = std::string(), bool detach = false);

	void		delete_preset();
	void		toggle_show_hide_incompatible();
	void		update_show_hide_incompatible_button();
	void		update_ui_from_settings();
	void		update_label_colours();
	void		decorate();
	void		update_changed_ui();
	void		get_sys_and_mod_flags(const std::string& opt_key, bool& sys_page, bool& modified_page);
	void		update_changed_tree_ui();
	void		update_undo_buttons();

	void		on_roll_back_value(const bool to_sys = false);

	PageShp		add_options_page(const wxString& title, const std::string& icon, bool is_extruder_pages = false);
	static wxString translate_category(const wxString& title, Preset::Type preset_type);

	virtual void	OnActivate();
	virtual void	on_preset_loaded() {}
	virtual void	build() = 0;
	virtual void	update() = 0;
	virtual void	toggle_options() = 0;
	virtual void	init_options_list();
    virtual void    update_custom_dirty() {}
	void			load_initial_data();
	void			update_dirty();
	//BBS update plater presets if update_plater_presets = true
	void			update_tab_ui(bool update_plater_presets = false);
	void			load_config(const DynamicPrintConfig& config);
	virtual void	reload_config();
    void            update_mode();
    void            update_visibility();
    virtual void    msw_rescale();
    virtual void	sys_color_changed();
	Field*			get_field(const t_config_option_key& opt_key, int opt_index = -1) const;
	Line*			get_line(const t_config_option_key& opt_key);
	std::pair<OG_CustomCtrl*, bool*> get_custom_ctrl_with_blinking_ptr(const t_config_option_key& opt_key, int opt_index = -1);

    Field*          get_field(const t_config_option_key &opt_key, Page** selected_page, int opt_index = -1);
    void            toggle_option(const std::string &opt_key, bool toggle, int opt_index = -1);
    void            toggle_line(const std::string &opt_key, bool toggle); // BBS: hide some line
	wxSizer*		description_line_widget(wxWindow* parent, ogStaticText** StaticText, wxString text = wxEmptyString);
	bool			current_preset_is_dirty() const;
	bool			saved_preset_is_dirty() const;
	void            update_saved_preset_from_current_preset();

	DynamicPrintConfig*	get_config() { return m_config; }
    PresetCollection *  get_presets() { return m_presets; }
    TabPresetComboBox *  get_combo_box() { return m_presets_choice; }

	virtual void    on_value_change(const std::string& opt_key, const boost::any& value);

    void            update_wiping_button_visibility();
	void			activate_option(const std::string& opt_key, const wxString& category);
    void			apply_searcher();
	void			cache_config_diff(const std::vector<std::string>& selected_options, const DynamicPrintConfig* config = nullptr);
	void			apply_config_from_cache();
    void            show_timelapse_warning_dialog();

	const std::map<wxString, std::string>& get_category_icon_map() { return m_category_icon; }
	//BBS: GUI refactor
	bool update_current_page_in_background(int& item);
	void unselect_tree_item();
	// BBS: new layout
	void set_expanded(bool value);
	void restore_last_select_item();

	static bool validate_custom_gcode(const wxString& title, const std::string& gcode);
	bool        validate_custom_gcodes();
    bool        validate_custom_gcodes_was_shown{ false };
    void        set_just_edit(bool just_edit);

    void						edit_custom_gcode(const t_config_option_key& opt_key);
    virtual const std::string&	get_custom_gcode(const t_config_option_key& opt_key);
    virtual void				set_custom_gcode(const t_config_option_key& opt_key, const std::string& value);

protected:
	void			create_line_with_widget(ConfigOptionsGroup* optgroup, const std::string& opt_key, const std::string& path, widget_t widget);
	wxSizer*		compatible_widget_create(wxWindow* parent, PresetDependencies &deps);
	void 			compatible_widget_reload(PresetDependencies &deps);
	void			load_key_value(const std::string& opt_key, const boost::any& value, bool saved_value = false);

	//BBS: GUI refactor
	// return true if cancelled
	bool			tree_sel_change_delayed(wxCommandEvent& event);
	void			on_presets_changed();
	void			build_preset_description_line(ConfigOptionsGroup* optgroup);
	void			update_preset_description_line();
	void			update_frequently_changed_parameters();
	void			set_tooltips_text();

    ConfigManipulation m_config_manipulation;
    ConfigManipulation get_config_manipulation();
    friend class EditGCodeDialog;
};

class TabPrint : public Tab
{
public:
	//BBS: GUI refactor
	TabPrint(ParamsPanel* parent, Preset::Type type = Preset::TYPE_PRINT) :
        Tab(parent, _(L("Process")), type) {}
	~TabPrint() {}

	void		build() override;
	void		reload_config() override;
	void		update_description_lines() override;
	void		toggle_options() override;
	void		update() override;
	void		clear_pages() override;
	bool 		supports_printer_technology(const PrinterTechnology tech) const override { return tech == ptFFF; }

private:
	ogStaticText*	m_recommended_thin_wall_thickness_description_line = nullptr;
	ogStaticText*	m_top_bottom_shell_thickness_explanation = nullptr;
};

class TabPrintModel : public TabPrint
{
public:
	//BBS: GUI refactor
	TabPrintModel(ParamsPanel* parent, std::vector<std::string> const & keys);
	~TabPrintModel() {}

	void build() override;

	void set_model_config(std::map<ObjectBase *, ModelConfig *> const & object_configs);

	bool has_model_config() const { return !m_object_configs.empty(); }

	void update_model_config();

	virtual void reset_model_config();

	bool has_key(std::string const &key);

protected:
	virtual void    activate_selected_page(std::function<void()> throw_if_canceled);

	virtual void    on_value_change(const std::string& opt_key, const boost::any& value) override;

	virtual void    notify_changed(ObjectBase * object) = 0;

	virtual void	reload_config();

	virtual void	update_custom_dirty() override;

protected:
	std::vector<std::string> m_keys;
	PresetCollection m_prints;
	Tab * m_parent_tab;
	std::map<ObjectBase *, ModelConfig *> m_object_configs;
	std::vector<std::string> m_all_keys;
	std::vector<std::string> m_null_keys;
	bool m_back_to_sys = false;
};


class TabPrintPlate : public TabPrintModel
{
public:
	//BBS: GUI refactor
	TabPrintPlate(ParamsPanel* parent);
	~TabPrintPlate() {}
	void build() override;
	void reset_model_config() override;
	int show_spiral_mode_settings_dialog(bool is_object_config) { return m_config_manipulation.show_spiral_mode_settings_dialog(is_object_config); }

protected:
	virtual void    on_value_change(const std::string& opt_key, const boost::any& value) override;
	virtual void    notify_changed(ObjectBase* object) override;
	virtual void	update_custom_dirty() override;
};

class TabPrintObject : public TabPrintModel
{
public:
	//BBS: GUI refactor
	TabPrintObject(ParamsPanel* parent);
	~TabPrintObject() {}
protected:
	virtual void    notify_changed(ObjectBase * object) override;
};

class TabPrintPart : public TabPrintModel
{
public:
	//BBS: GUI refactor
	TabPrintPart(ParamsPanel* parent);
	~TabPrintPart() {}
protected:
	virtual void    notify_changed(ObjectBase * object) override;
};

class TabPrintLayer : public TabPrintModel
{
public:
	//BBS: GUI refactor
	TabPrintLayer(ParamsPanel* parent);
	~TabPrintLayer() {}
protected:
	virtual void    notify_changed(ObjectBase* object) override;
	virtual void    update_custom_dirty() override;
};

class TabFilament : public Tab
{
private:
	ogStaticText*	m_volumetric_speed_description_line {nullptr};
	ogStaticText*	m_cooling_description_line {nullptr};

    void            add_filament_overrides_page();
    void            update_filament_overrides_page(const DynamicPrintConfig* printers_config);
	void 			update_volumetric_flow_preset_hints();

    std::map<std::string, ::CheckBox*> m_overrides_options;

public:
	//BBS: GUI refactor
	TabFilament(ParamsPanel* parent) :
		Tab(parent, _(L("Filament")), Slic3r::Preset::TYPE_FILAMENT) {}
	~TabFilament() {}

	void		build() override;
	void		reload_config() override;
	void		update_description_lines() override;
	void		toggle_options() override;
	void		update() override;
	void		clear_pages() override;
	bool 		supports_printer_technology(const PrinterTechnology tech) const override { return tech == ptFFF; }

    const std::string&	get_custom_gcode(const t_config_option_key& opt_key) override;
    void				set_custom_gcode(const t_config_option_key& opt_key, const std::string& value) override;
};

class TabPrinter : public Tab
{
private:
	bool		m_use_silent_mode = false;
	void		append_option_line(ConfigOptionsGroupShp optgroup, const std::string opt_key);
	bool		m_rebuild_kinematics_page = false;

	ogStaticText*	m_fff_print_host_upload_description_line {nullptr};
	ogStaticText*	m_sla_print_host_upload_description_line {nullptr};

    std::vector<PageShp>			m_pages_fff;
    std::vector<PageShp>			m_pages_sla;

    wxBoxSizer*         m_presets_sizer                 {nullptr};
public:
	ScalableButton*	m_reset_to_filament_color = nullptr;

	size_t		m_extruders_count;
	size_t		m_extruders_count_old = 0;
	size_t		m_initial_extruders_count;
	size_t		m_sys_extruders_count;
	size_t		m_cache_extruder_count = 0;

    PrinterTechnology               m_printer_technology = ptFFF;

	//BBS: GUI refactor
    TabPrinter(ParamsPanel* parent) :
        Tab(parent, _L("Machine"), Slic3r::Preset::TYPE_PRINTER) {}
	~TabPrinter() {}

	void		build() override;
    void		build_fff();
    void		build_sla();
	void		reload_config() override;
	void		activate_selected_page(std::function<void()> throw_if_canceled) override;
	void		clear_pages() override;
	void		toggle_options() override;
    void		update() override;
    void		update_fff();
    void		update_sla();
    void        update_pages(); // update m_pages according to printer technology
	void		extruders_count_changed(size_t extruders_count);
	PageShp		build_kinematics_page();
	void		build_unregular_pages(bool from_initial_build = false);
	void		on_preset_loaded() override;
	void		init_options_list() override;
	void		msw_rescale() override;
	bool 		supports_printer_technology(const PrinterTechnology /* tech */) const override { return true; }

	wxSizer*	create_bed_shape_widget(wxWindow* parent);
	void		cache_extruder_cnt(const DynamicPrintConfig* config = nullptr);
	bool		apply_extruder_cnt_from_cache();

};

class TabSLAMaterial : public Tab
{
public:
	//BBS: GUI refactor
    TabSLAMaterial(ParamsPanel* parent) :
		Tab(parent, _(_devL("Material Settings")), Slic3r::Preset::TYPE_SLA_MATERIAL) {}
    ~TabSLAMaterial() {}

	void		build() override;
	void		reload_config() override;
	void		toggle_options() override;
	void		update() override;
    void		init_options_list() override;
	bool 		supports_printer_technology(const PrinterTechnology tech) const override { return tech == ptSLA; }
};

class TabSLAPrint : public Tab
{
public:
	//BBS: GUI refactor
    TabSLAPrint(ParamsPanel* parent) :
        Tab(parent, _(L("Process Settings")), Slic3r::Preset::TYPE_SLA_PRINT) {}
    ~TabSLAPrint() {}

	ogStaticText* m_support_object_elevation_description_line = nullptr;

    void		build() override;
	void		reload_config() override;
	void		update_description_lines() override;
	void		toggle_options() override;
    void		update() override;
	void		clear_pages() override;
	bool 		supports_printer_technology(const PrinterTechnology tech) const override { return tech == ptSLA; }
};

} // GUI
} // Slic3r

#endif /* slic3r_Tab_hpp_ */<|MERGE_RESOLUTION|>--- conflicted
+++ resolved
@@ -164,12 +164,8 @@
 
    	struct PresetDependencies {
 		Preset::Type type	  = Preset::TYPE_INVALID;
-<<<<<<< HEAD
-		wxCheckBox 	*checkbox = nullptr;
-=======
 		::CheckBox*   checkbox = nullptr;
 		wxStaticText* checkbox_title = nullptr;
->>>>>>> 91ffc79c
 		Button 	*btn  = nullptr;
 		std::string  key_list; // "compatible_printers"
 		std::string  key_condition;
