--- conflicted
+++ resolved
@@ -106,13 +106,8 @@
     wxMenuItem* item = new wxMenuItem(menu, id, string, description, wxITEM_NORMAL, sub_menu);
     if (!icon.empty()) {
         item->SetBitmap(*get_bmp_bundle(icon));
-<<<<<<< HEAD
-//#ifdef __WXMSW__
-#ifndef __WXGTK__
-=======
 
 #ifndef __linux__
->>>>>>> 77392527
         msw_menuitem_bitmaps[id] = icon;
 #endif // no __linux__
     }
@@ -411,10 +406,6 @@
 #endif
 }
 
-<<<<<<< HEAD
-wxBitmapBundle* get_bmp_bundle(const std::string& bmp_name_in, int px_cnt/* = 16*/)
-{
-=======
 #ifdef __WXGTK2__
 static int scale()
 {
@@ -424,7 +415,6 @@
 
 wxBitmapBundle* get_bmp_bundle(const std::string& bmp_name_in, int px_cnt/* = 16*/)
 {
->>>>>>> 77392527
     static Slic3r::GUI::BitmapCache cache;
     
     std::string bmp_name = bmp_name_in;
@@ -444,29 +434,21 @@
 wxBitmapBundle* get_empty_bmp_bundle(int width, int height)
 {
     static Slic3r::GUI::BitmapCache cache;
-<<<<<<< HEAD
-    return cache.mkclear_bndl(width, height);
-=======
 #ifdef __WXGTK2__
     return cache.mkclear_bndl(width * scale(), height * scale());
 #else
     return cache.mkclear_bndl(width, height);
 #endif // __WXGTK2__
->>>>>>> 77392527
 }
 
 wxBitmapBundle* get_solid_bmp_bundle(int width, int height, const std::string& color )
 {
     static Slic3r::GUI::BitmapCache cache;
-<<<<<<< HEAD
-    return cache.mksolid_bndl(width, height, color, 1, Slic3r::GUI::wxGetApp().dark_mode());
-=======
 #ifdef __WXGTK2__
     return cache.mksolid_bndl(width * scale(), height * scale(), color, 1, Slic3r::GUI::wxGetApp().dark_mode());
 #else
     return cache.mksolid_bndl(width, height, color, 1, Slic3r::GUI::wxGetApp().dark_mode());
 #endif // __WXGTK2__
->>>>>>> 77392527
 }
 
 // win is used to get a correct em_unit value
@@ -1021,11 +1003,7 @@
 #endif
 }
 
-<<<<<<< HEAD
-void ScalableButton::msw_rescale()
-=======
 void ScalableButton::sys_color_changed()
->>>>>>> 77392527
 {
     Slic3r::GUI::wxGetApp().UpdateDarkUI(this, m_has_border);
 
