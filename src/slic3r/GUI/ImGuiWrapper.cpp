///|/ Copyright (c) Prusa Research 2018 - 2023 Oleksandra Iushchenko @YuSanka, Lukáš Matěna @lukasmatena, Enrico Turri @enricoturri1966, David Kocík @kocikdav, Vojtěch Bubník @bubnikv, Tomáš Mészáros @tamasmeszaros, Filip Sykala @Jony01, Lukáš Hejl @hejllukas, Vojtěch Král @vojtechkral
///|/ Copyright (c) 2019 Jason Tibbitts @jasontibbitts
///|/
///|/ PrusaSlicer is released under the terms of the AGPLv3 or higher
///|/
#include "ImGuiWrapper.hpp"

#include <cstdio>
#include <vector>
#include <cmath>
#include <stdexcept>

#include <boost/format.hpp>
#include <boost/log/trivial.hpp>
#include <boost/filesystem.hpp>
#if ENABLE_ENHANCED_IMGUI_SLIDER_FLOAT
#include <boost/algorithm/string/predicate.hpp>
#include <boost/nowide/convert.hpp>
#endif // ENABLE_ENHANCED_IMGUI_SLIDER_FLOAT

#include <wx/string.h>
#include <wx/event.h>
#include <wx/clipbrd.h>
#include <wx/debug.h>

#include <GL/glew.h>

#ifndef IMGUI_DEFINE_MATH_OPERATORS
#define IMGUI_DEFINE_MATH_OPERATORS
#endif
#include <imgui/imgui_internal.h>

#include "libslic3r/libslic3r.h"
#include "libslic3r/Utils.hpp"
#include "libslic3r/Color.hpp"
#include "libslic3r/Shape/TextShape.hpp"

#include "3DScene.hpp"
#include "GUI.hpp"
#include "I18N.hpp"
#include "Search.hpp"
#include "BitmapCache.hpp"
#include "GUI_App.hpp"

#include "../Utils/MacDarkMode.hpp"

#include "nanosvg/nanosvg.h"
#include "nanosvg/nanosvgrast.h"
#include "OpenGLManager.hpp"
#include "GUI_App.hpp"

namespace Slic3r {
namespace GUI {

static const std::map<const wchar_t, std::string> font_icons = {
    {ImGui::PrintIconMarker       , "cog"                           },
    {ImGui::PrinterIconMarker     , "printer"                       },
    // remove sla_printer
    //{ImGui::PrinterSlaIconMarker  , "sla_printer"                   },
    {ImGui::FilamentIconMarker    , "spool"                         },
    {ImGui::MaterialIconMarker    , "blank_16"                      },
    {ImGui::MinimalizeButton      , "notification_minimalize"       },
    {ImGui::MinimalizeHoverButton , "notification_minimalize_hover" },
    {ImGui::RightArrowButton      , "notification_right"            },
    {ImGui::RightArrowHoverButton , "notification_right_hover"      },
    //{ImGui::PreferencesButton      , "notification_preferences"      },
    //{ImGui::PreferencesHoverButton , "notification_preferences_hover"},
#if ENABLE_ENHANCED_IMGUI_SLIDER_FLOAT
    {ImGui::SliderFloatEditBtnIcon, "edit_button"                    },
#endif // ENABLE_ENHANCED_IMGUI_SLIDER_FLOAT
    {ImGui::ClipboardBtnIcon      , "copy_menu"                     },
    {ImGui::CircleButtonIcon       , "circle_paint"                  },
    {ImGui::TriangleButtonIcon     , "triangle_paint"                },
    {ImGui::FillButtonIcon         , "fill_paint"                    },
    {ImGui::HeightRangeIcon        , "height_range"                  },
    {ImGui::ConfirmIcon            , "confirm"                       },
    {ImGui::GapFillIcon            , "gap_fill"                      },
    {ImGui::FoldButtonIcon         , "im_fold"                       },
    {ImGui::UnfoldButtonIcon       , "im_unfold"                     },
    {ImGui::SphereButtonIcon       , "toolbar_modifier_sphere"       },
    // dark mode icon
    {ImGui::MinimalizeDarkButton       , "notification_minimalize_dark"       },
    {ImGui::MinimalizeHoverDarkButton  , "notification_minimalize_hover_dark" },
    {ImGui::RightArrowDarkButton       , "notification_right_dark"            },
    {ImGui::RightArrowHoverDarkButton  , "notification_right_hover_dark"      },
    //{ImGui::PreferencesDarkButton      , "notification_preferences_dark"      },
    //{ImGui::PreferencesHoverDarkButton , "notification_preferences_hover_dark"},

    {ImGui::ClipboardBtnDarkIcon       , "copy_menu_dark"                     },
    {ImGui::CircleButtonDarkIcon       , "circle_paint_dark"                  },
    {ImGui::TriangleButtonDarkIcon     , "triangle_paint_dark"                },
    {ImGui::FillButtonDarkIcon         , "fill_paint_dark"                    },
    {ImGui::HeightRangeDarkIcon        , "height_range_dark"                  },
    {ImGui::ConfirmDarkIcon            , "confirm_dark"                       },
    {ImGui::GapFillDarkIcon            , "gap_fill_dark"                      },
    {ImGui::SphereButtonDarkIcon       , "toolbar_modifier_sphere_dark"       },

    {ImGui::TextSearchIcon             , "im_text_search"             },
    {ImGui::TextSearchCloseIcon        , "im_text_search_close"       },

    {ImGui::ExpandBtn                  , "expand_btn"                 },
    {ImGui::CollapseBtn                , "collapse_btn"               },
    {ImGui::RevertBtn                  , "revert_btn"                 },

    {ImGui::CloseBlockNotifButton      , "block_notification_close"           },
    {ImGui::CloseBlockNotifHoverButton , "block_notification_close_hover"     },

    {ImGui::CollapseArrowIcon,            "notification_collapse"             },
    {ImGui::ExpandArrowIcon,              "notification_expand"               },
    {ImGui::OpenArrowIcon,                "notification_arrow_open"           },
};
static const std::map<const wchar_t, std::string> font_icons_large = {
    {ImGui::CloseNotifButton        , "notification_close"              },
    {ImGui::CloseNotifHoverButton   , "notification_close_hover"        },
    //BBS removed
    {ImGui::EjectButton             , "notification_eject_sd"           },
    {ImGui::EjectHoverButton        , "notification_eject_sd_hover"     },
    //{ImGui::WarningMarker           , "notification_warning"            },
    //{ImGui::ErrorMarker             , "notification_error"              },
    {ImGui::CancelButton            , "notification_cancel"             },
    {ImGui::CancelHoverButton       , "notification_cancel_hover"       },

//    {ImGui::SinkingObjectMarker     , "move"                            },
//    {ImGui::CustomSupportsMarker    , "toolbar_support"                    },
//    {ImGui::CustomSeamMarker        , "seam"                            },
//    {ImGui::MmuSegmentationMarker   , "mmu_segmentation"                },
//    {ImGui::VarLayerHeightMarker    , "layers"                          },
    //{ImGui::DocumentationButton     , "notification_documentation"      },
    //{ImGui::DocumentationHoverButton, "notification_documentation_hover"},
    //{ImGui::InfoMarker              , "notification_info"               },
    // dark mode icon
    {ImGui::CloseNotifDarkButton        , "notification_close_dark"              },
    {ImGui::CloseNotifHoverDarkButton   , "notification_close_hover_dark"        },
    //{ImGui::DocumentationDarkButton     , "notification_documentation_dark"      },
    //{ImGui::DocumentationHoverDarkButton, "notification_documentation_hover_dark"},
    {ImGui::BlockNotifErrorIcon,          "block_notification_error"             },
    {ImGui::PrevArrowBtnIcon,             "notification_arrow_left"              },
    {ImGui::NextArrowBtnIcon,             "notification_arrow_right"             },
    {ImGui::CompleteIcon,                 "notification_slicing_complete"        },
};

static const std::map<const wchar_t, std::string> font_icons_extra_large = {
    //BBS do not use notification_clippy
    //{ImGui::ClippyMarker            , "notification_clippy"             },
};

const ImVec4 ImGuiWrapper::COL_GREY_DARK         = { 0.333f, 0.333f, 0.333f, 1.0f };
const ImVec4 ImGuiWrapper::COL_GREY_LIGHT        = { 0.4f, 0.4f, 0.4f, 1.0f };
const ImVec4 ImGuiWrapper::COL_ORANGE_DARK       = { 0.757f, 0.404f, 0.216f, 1.0f };
const ImVec4 ImGuiWrapper::COL_ORANGE_LIGHT      = to_ImVec4(ColorRGBA::ORANGE());
const ImVec4 ImGuiWrapper::COL_WINDOW_BACKGROUND = { 0.1f, 0.1f, 0.1f, 0.8f };
const ImVec4 ImGuiWrapper::COL_BUTTON_BACKGROUND = COL_ORANGE_DARK;
const ImVec4 ImGuiWrapper::COL_BUTTON_HOVERED    = COL_ORANGE_LIGHT;
const ImVec4 ImGuiWrapper::COL_BUTTON_ACTIVE     = COL_BUTTON_HOVERED;

//BBS

const ImVec4 ImGuiWrapper::COL_BLUE_LIGHT        = ImVec4(0.122f, 0.557f, 0.918f, 1.0f);
const ImVec4 ImGuiWrapper::COL_GREEN_LIGHT       = ImVec4(0.86f, 0.99f, 0.91f, 1.0f);
const ImVec4 ImGuiWrapper::COL_HOVER             = { 0.933f, 0.933f, 0.933f, 1.0f };
const ImVec4 ImGuiWrapper::COL_ACTIVE            = { 0.675f, 0.675f, 0.675f, 1.0f };
const ImVec4 ImGuiWrapper::COL_SEPARATOR         = { 0.93f, 0.93f, 0.93f, 1.0f };
const ImVec4 ImGuiWrapper::COL_SEPARATOR_DARK    = { 0.24f, 0.24f, 0.27f, 1.0f };
const ImVec4 ImGuiWrapper::COL_TITLE_BG          = { 0.745f, 0.745f, 0.745f, 1.0f };
const ImVec4 ImGuiWrapper::COL_WINDOW_BG         = { 1.000f, 1.000f, 1.000f, 1.0f };
const ImVec4 ImGuiWrapper::COL_WINDOW_BG_DARK    = { 45 / 255.f, 45 / 255.f, 49 / 255.f, 1.f };
const ImVec4 ImGuiWrapper::COL_ORCA              = to_ImVec4(ColorRGBA::ORCA());

int ImGuiWrapper::TOOLBAR_WINDOW_FLAGS = ImGuiWindowFlags_AlwaysAutoResize
                                 | ImGuiWindowFlags_NoMove
                                 | ImGuiWindowFlags_NoResize
                                 | ImGuiWindowFlags_NoCollapse
                                 | ImGuiWindowFlags_NoTitleBar;


bool get_data_from_svg(const std::string &filename, unsigned int max_size_px, ThumbnailData &thumbnail_data)
{
    bool compression_enabled = false;

    NSVGimage *image = nsvgParseFromFile(filename.c_str(), "px", 96.0f);
    if (image == nullptr) { return false; }

    float scale = (float) max_size_px / std::max(image->width, image->height);

    thumbnail_data.width  = (int) (scale * image->width);
    thumbnail_data.height = (int) (scale * image->height);

    int n_pixels = thumbnail_data.width * thumbnail_data.height;

    if (n_pixels <= 0) {
        nsvgDelete(image);
        return false;
    }

    NSVGrasterizer *rast = nsvgCreateRasterizer();
    if (rast == nullptr) {
        nsvgDelete(image);
        return false;
    }

    // creates the temporary buffer only once, with max size, and reuse it for all the levels, if generating mipmaps
    std::vector<unsigned char> data(n_pixels * 4, 0);
    thumbnail_data.pixels = data;
    nsvgRasterize(rast, image, 0, 0, scale, thumbnail_data.pixels.data(), thumbnail_data.width, thumbnail_data.height, thumbnail_data.width * 4);

    // we manually generate mipmaps because glGenerateMipmap() function is not reliable on all graphics cards
    int   lod_w = thumbnail_data.width;
    int   lod_h = thumbnail_data.height;
    GLint level = 0;
    while (lod_w > 1 || lod_h > 1) {
        ++level;

        lod_w = std::max(lod_w / 2, 1);
        lod_h = std::max(lod_h / 2, 1);
        scale /= 2.0f;

        data.resize(lod_w * lod_h * 4);

        nsvgRasterize(rast, image, 0, 0, scale, data.data(), lod_w, lod_h, lod_w * 4);
    }

    nsvgDeleteRasterizer(rast);
    nsvgDelete(image);

    return true;
}


bool slider_behavior(ImGuiID id, const ImRect& region, const ImS32 v_min, const ImS32 v_max, ImS32* out_value, ImRect* out_handle, ImGuiSliderFlags flags/* = 0*/, const int fixed_value/* = -1*/, const ImVec4& fixed_rect/* = ImRect()*/)
{
    ImGuiContext& context = *GImGui;
    ImGuiIO& io = ImGui::GetIO();

    const ImGuiAxis axis = (flags & ImGuiSliderFlags_Vertical) ? ImGuiAxis_Y : ImGuiAxis_X;

    const ImVec2 handle_sz = out_handle->GetSize();
    ImS32 v_range = (v_min < v_max ? v_max - v_min : v_min - v_max);
    const float region_usable_sz = (region.Max[axis] - region.Min[axis]);
    const float region_usable_pos_min = region.Min[axis];
    const float region_usable_pos_max = region.Max[axis];

    // Process interacting with the slider
    ImS32 v_new = *out_value;
    bool value_changed = false;

    // drag behavior
    if (context.ActiveId == id)
    {
        float mouse_pos_ratio = 0.0f;
        if (context.ActiveIdSource == ImGuiInputSource_Mouse)
        {
            if (context.IO.MouseReleased[0])
            {
                ImGui::ClearActiveID();
            }
            if (context.IO.MouseDown[0])
            {
                const float mouse_abs_pos = context.IO.MousePos[axis];
                mouse_pos_ratio = (region_usable_sz > 0.0f) ? ImClamp((mouse_abs_pos - region_usable_pos_min) / region_usable_sz, 0.0f, 1.0f) : 0.0f;
                if (axis == ImGuiAxis_Y)
                    mouse_pos_ratio = 1.0f - mouse_pos_ratio;
                v_new = v_min + (ImS32)(v_range * mouse_pos_ratio + 0.5f);
            }
        }
    }
    // click in fixed_rect behavior
    if (ImGui::ItemHoverable(fixed_rect, id) && context.IO.MouseReleased[0])
    {
        v_new = fixed_value;
    }

	// apply result, output value
	if (*out_value != v_new)
	{
		*out_value = v_new;
		value_changed = true;
	}

    // Output handle position so it can be displayed by the caller
    const ImS32 v_clamped = (v_min < v_max) ? ImClamp(*out_value, v_min, v_max) : ImClamp(*out_value, v_max, v_min);
    float handle_pos_ratio = v_range != 0 ? ((float)(v_clamped - v_min) / (float)v_range) : 0.0f;
    handle_pos_ratio = axis == ImGuiAxis_Y ? 1.0f - handle_pos_ratio : handle_pos_ratio;
    const float handle_pos = region_usable_pos_min + (region_usable_pos_max - region_usable_pos_min) * handle_pos_ratio;

    ImVec2 new_handle_center = axis == ImGuiAxis_Y ? ImVec2(out_handle->GetCenter().x, handle_pos) : ImVec2(handle_pos, out_handle->GetCenter().y);
    *out_handle = ImRect(new_handle_center - handle_sz * 0.5f, new_handle_center + handle_sz * 0.5f);

    return value_changed;
}

bool button_with_pos(ImTextureID user_texture_id, const ImVec2 &size, const ImVec2 &pos, const ImVec2 &uv0, const ImVec2 &uv1, int frame_padding, const ImVec4 &bg_col, const ImVec4 &tint_col, const ImVec2 &margin)
{

    ImGuiContext &g      = *GImGui;
    ImGuiWindow * window = g.CurrentWindow;
    if (window->SkipItems) return false;

    // Default to using texture ID as ID. User can still push string/integer prefixes.
    ImGui::PushID((void *) (intptr_t) user_texture_id);
    const ImGuiID id = window->GetID("#image");
    ImGui::PopID();

    const ImVec2 padding = (frame_padding >= 0) ? ImVec2((float) frame_padding, (float) frame_padding) : g.Style.FramePadding;

    const ImRect bb(pos, pos + size + padding * 2 + margin * 2);

    bool hovered, held;
    bool pressed = ImGui::ButtonBehavior(bb, id, &hovered, &held);

    // Render
    const ImU32 col = ImGui::GetColorU32((held && hovered) ? ImGuiCol_ButtonActive : hovered ? ImGuiCol_ButtonHovered : ImGuiCol_Button);
    ImGui::RenderNavHighlight(bb, id);

    const float border_size = g.Style.FrameBorderSize;
    if (border_size > 0.0f) {
        window->DrawList->AddRect(bb.Min + ImVec2(1, 1), bb.Max + ImVec2(1, 1), col, g.Style.FrameRounding, 0, border_size);
        window->DrawList->AddRect(bb.Min, bb.Max, col, g.Style.FrameRounding, 0, border_size);
    }

    if (bg_col.w > 0.0f) window->DrawList->AddRectFilled(bb.Min + padding, bb.Max - padding, ImGui::GetColorU32(bg_col));
    window->DrawList->AddImage(user_texture_id, bb.Min + padding + margin, bb.Max - padding - margin, uv0, uv1, ImGui::GetColorU32(tint_col));

    return pressed;
}

ImGuiWrapper::ImGuiWrapper()
{
    ImGui::CreateContext();

    init_input();
    init_style();

    ImGui::GetIO().IniFilename = nullptr;
}

ImGuiWrapper::~ImGuiWrapper()
{
    //destroy_fonts_texture();
    destroy_font();
    ImGui::DestroyContext();
}

void ImGuiWrapper::set_language(const std::string &language)
{
    if (m_new_frame_open) {
        // ImGUI internally locks the font between NewFrame() and EndFrame()
        // NewFrame() might've been called here because of input from the 3D scene;
        // call EndFrame()
        ImGui::EndFrame();
        m_new_frame_open = false;
    }

    const ImWchar *ranges = nullptr;
    size_t idx = language.find('_');
    std::string lang = (idx == std::string::npos) ? language : language.substr(0, idx);
    static const ImWchar ranges_latin2[] =
    {
        0x0020, 0x00FF, // Basic Latin + Latin Supplement
        0x0100, 0x017F, // Latin Extended-A
        0,
    };
    static const ImWchar ranges_turkish[] = {
        0x0020, 0x01FF, // Basic Latin + Latin Supplement
        0x0100, 0x017F, // Latin Extended-A
        0x0180, 0x01FF, // Turkish
        0,
    };
    static const ImWchar ranges_vietnamese[] =
    {
        0x0020, 0x00FF, // Basic Latin
        0x0102, 0x0103,
        0x0110, 0x0111,
        0x0128, 0x0129,
        0x0168, 0x0169,
        0x01A0, 0x01A1,
        0x01AF, 0x01B0,
        0x1EA0, 0x1EF9,
        0,
    };
    m_font_cjk = false;
    if (lang == "cs" || lang == "pl") {
        ranges = ranges_latin2;
    } else if (lang == "ru" || lang == "uk") {
        ranges = ImGui::GetIO().Fonts->GetGlyphRangesCyrillic(); // Default + about 400 Cyrillic characters
    } else if (lang == "tr") {
        ranges = ranges_turkish;
    } else if (lang == "vi") {
        ranges = ranges_vietnamese;
    } else if (lang == "ja") {
        ranges = ImGui::GetIO().Fonts->GetGlyphRangesJapanese(); // Default + Hiragana, Katakana, Half-Width, Selection of 1946 Ideographs
        m_font_cjk = true;
    } else if (lang == "ko") {
        ranges = ImGui::GetIO().Fonts->GetGlyphRangesKorean(); // Default + Korean characters
        m_font_cjk = true;
        m_is_korean = true;
    } else if (lang == "zh") {
        ranges = (language == "zh_TW") ?
            // Traditional Chinese
            // Default + Half-Width + Japanese Hiragana/Katakana + full set of about 21000 CJK Unified Ideographs
            ImGui::GetIO().Fonts->GetGlyphRangesChineseFull() :
            // Simplified Chinese
            // Default + Half-Width + Japanese Hiragana/Katakana + set of 2500 CJK Unified Ideographs for common simplified Chinese
            ImGui::GetIO().Fonts->GetGlyphRangesChineseSimplifiedCommon();
        m_font_cjk = true;
    } else if (lang == "th") {
        ranges = ImGui::GetIO().Fonts->GetGlyphRangesThai(); // Default + Thai characters
    }
    else if (lang == "en") {
        ranges = ImGui::GetIO().Fonts->GetGlyphRangesEnglish(); // Basic Latin
    } 
    else{
        ranges = ImGui::GetIO().Fonts->GetGlyphRangesOthers();
    }

    if (ranges != m_glyph_ranges) {
        m_glyph_ranges = ranges;
        //destroy_fonts_texture();
        destroy_font();
    }

    m_glyph_basic_ranges = ImGui::GetIO().Fonts->GetGlyphRangesBasic();
}

void ImGuiWrapper::set_display_size(float w, float h)
{
    ImGuiIO& io = ImGui::GetIO();
    io.DisplaySize = ImVec2(w, h);
    io.DisplayFramebufferScale = ImVec2(1.0f, 1.0f);
}

void ImGuiWrapper::set_scaling(float font_size, float scale_style, float scale_both)
{
    font_size *= scale_both;
    scale_style *= scale_both;

    if (m_font_size == font_size && m_style_scaling == scale_style) {
        return;
    }

    m_font_size = font_size;

    ImGui::GetStyle().ScaleAllSizes(scale_style / m_style_scaling);
    m_style_scaling = scale_style;

    //destroy_fonts_texture();
    destroy_font();
}

bool ImGuiWrapper::update_mouse_data(wxMouseEvent& evt)
{
    if (! display_initialized()) {
        return false;
    }

    ImGuiIO& io = ImGui::GetIO();
    io.MousePos = ImVec2((float)evt.GetX(), (float)evt.GetY());
    io.MouseDown[0] = evt.LeftIsDown();
    io.MouseDown[1] = evt.RightIsDown();
    io.MouseDown[2] = evt.MiddleIsDown();
    float wheel_delta = static_cast<float>(evt.GetWheelDelta());
    if (wheel_delta != 0.0f) {
        io.MouseWheel = evt.GetWheelRotation() > 0 ? 1.f : -1.f;
    }
    unsigned buttons = (evt.LeftIsDown() ? 1 : 0) | (evt.RightIsDown() ? 2 : 0) | (evt.MiddleIsDown() ? 4 : 0);
    m_mouse_buttons = buttons;

    if (want_mouse())
        new_frame();
    return want_mouse();
}

bool ImGuiWrapper::update_key_data(wxKeyEvent &evt)
{
    if (! display_initialized()) {
        return false;
    }

    ImGuiIO& io = ImGui::GetIO();

    if (evt.GetEventType() == wxEVT_CHAR) {
        // Char event
        const auto key = evt.GetUnicodeKey();
        if (key != 0) {
            io.AddInputCharacter(key);
        }
    } else {
        // Key up/down event
        int key = evt.GetKeyCode();
        wxCHECK_MSG(key >= 0 && key < IM_ARRAYSIZE(io.KeysDown), false, "Received invalid key code");

        io.KeysDown[key] = evt.GetEventType() == wxEVT_KEY_DOWN;
        io.KeyShift = evt.ShiftDown();
        io.KeyCtrl = evt.ControlDown();
        io.KeyAlt = evt.AltDown();
        io.KeySuper = evt.MetaDown();
    }
    bool ret = want_keyboard() || want_text_input();
    if (ret)
        new_frame();
    return ret;
}

void ImGuiWrapper::new_frame()
{
    if (m_new_frame_open) {
        return;
    }

    if (m_font_texture == 0) {
        init_font(true);
    }

    ImGui::NewFrame();
    m_new_frame_open = true;
}

void ImGuiWrapper::render()
{
    ImGui::Render();
    render_draw_data(ImGui::GetDrawData());
    m_new_frame_open = false;
}

ImVec2 ImGuiWrapper::calc_text_size(const wxString &text,
                                    bool  hide_text_after_double_hash,
                                    float wrap_width) const
{
    auto text_utf8 = into_u8(text);
    ImVec2 size = ImGui::CalcTextSize(text_utf8.c_str(), NULL, hide_text_after_double_hash, wrap_width);

/*#ifdef __linux__
    size.x *= m_style_scaling;
    size.y *= m_style_scaling;
#endif*/

    return size;
}

ImVec2 ImGuiWrapper::calc_button_size(const wxString &text, const ImVec2 &button_size) const
{
    const ImVec2        text_size = this->calc_text_size(text);
    const ImGuiContext &g         = *GImGui;
    const ImGuiStyle   &style     = g.Style;

    return ImGui::CalcItemSize(button_size, text_size.x + style.FramePadding.x * 2.0f, text_size.y + style.FramePadding.y * 2.0f);
}

ImVec2 ImGuiWrapper::get_item_spacing() const
{
    const ImGuiContext &g     = *GImGui;
    const ImGuiStyle   &style = g.Style;
    return style.ItemSpacing;
}

float ImGuiWrapper::get_slider_float_height() const
{
    const ImGuiContext& g = *GImGui;
    const ImGuiStyle& style = g.Style;
    return g.FontSize + style.FramePadding.y * 2.0f + style.ItemSpacing.y;
}

void ImGuiWrapper::set_next_window_pos(float x, float y, int flag, float pivot_x, float pivot_y)
{
    ImGui::SetNextWindowPos(ImVec2(x, y), (ImGuiCond)flag, ImVec2(pivot_x, pivot_y));
    ImGui::SetNextWindowSize(ImVec2(0.0, 0.0));
}

void ImGuiWrapper::set_next_window_bg_alpha(float alpha)
{
    ImGui::SetNextWindowBgAlpha(alpha);
}

void ImGuiWrapper::set_next_window_size(float x, float y, ImGuiCond cond)
{
    ImGui::SetNextWindowSize(ImVec2(x, y), cond);
}

/* BBL style widgets */
bool ImGuiWrapper::bbl_combo_with_filter(const char* label, const std::string& preview_value, const std::vector<std::string>& all_items, std::vector<int>* filtered_items_idx, bool* is_filtered, float item_height)
{
    ImGuiContext& g = *GImGui;
    const ImGuiStyle& style = g.Style;
    ImGuiWindow* window = ImGui::GetCurrentWindow();
    if (window->SkipItems)
        return false;

    static char pattern_buffer[256] = { 0 };
    auto simple_match = [](const char* pattern, const char* str) {
        wxString sub_str = wxString(pattern).Lower();
        wxString main_str = wxString(str).Lower();
        return main_str.Find(sub_str);
    };

    bool is_filtering = false;
    bool is_new_open = false;

    float sz = ImGui::GetFrameHeight();
    ImVec2 arrow_size(sz, sz);
    ImVec2 CursorPos = window->DC.CursorPos;
    const ImRect arrow_bb(CursorPos, CursorPos + arrow_size);

    float ButtonTextAlignX = g.Style.ButtonTextAlign.x;
    g.Style.ButtonTextAlign.x = 0;
    ImGui::PushStyleVar(ImGuiStyleVar_FramePadding, { sz, style.FramePadding.y});
    ImGui::PushStyleColor(ImGuiCol_ButtonActive, ImGui::GetStyleColorVec4(ImGuiCol_ButtonHovered));
    if (button(preview_value + label, ImGui::CalcItemWidth(), 0))
    {
        ImGui::OpenPopup(label);
        is_new_open = true;
    }
    g.Style.ButtonTextAlign.x = ButtonTextAlignX;
    ImGui::PopStyleVar();
    ImGui::PopStyleColor();
    ImGui::BBLRenderArrow(window->DrawList, arrow_bb.Min + ImVec2(ImMax(0.0f, (arrow_size.x - g.FontSize) * 0.5f), ImMax(0.0f, (arrow_size.y - g.FontSize) * 0.5f)), ImGui::GetColorU32(ImGuiCol_Text), ImGuiDir_Down);

    if (is_new_open)
        memset(pattern_buffer, 0, IM_ARRAYSIZE(pattern_buffer));

    float item_rect_width = ImGui::GetItemRectSize().x;
    float item_rect_height = item_height ? item_height : ImGui::GetItemRectSize().y;
    ImGui::SetNextWindowPos({ CursorPos.x, ImGui::GetItemRectMax().y + 4 * m_style_scaling });
    ImGui::SetNextWindowSize({ item_rect_width, 0 });
    if (ImGui::BeginPopup(label))
    {
        ImGuiWindow* popup_window = ImGui::GetCurrentWindow();

        ImGui::PushStyleVar(ImGuiStyleVar_ItemSpacing, ImVec2(0, 0));

        ImGui::PushStyleVar(ImGuiStyleVar_FramePadding, ImVec2(8.0f * m_style_scaling, item_rect_height - g.FontSize) * 0.5f);
        wchar_t ICON_SEARCH = *pattern_buffer != '\0' ? ImGui::TextSearchCloseIcon : ImGui::TextSearchIcon;
        const ImVec2 label_size = ImGui::CalcTextSize(into_u8(ICON_SEARCH).c_str(), nullptr, true);
        const ImVec2 search_icon_pos(ImGui::GetItemRectMax().x - label_size.x, popup_window->DC.CursorPos.y + style.FramePadding.y);
        ImGui::RenderText(search_icon_pos, into_u8(ICON_SEARCH).c_str());

        auto temp = popup_window->DC.CursorPos;
        popup_window->DC.CursorPos = search_icon_pos;
        ImGui::PushStyleColor(ImGuiCol_Button, {0, 0, 0, 0});
        ImGui::PushStyleColor(ImGuiCol_ButtonActive, ImGui::GetStyleColorVec4(ImGuiCol_Button));
        ImGui::PushStyleColor(ImGuiCol_ButtonHovered, ImGui::GetStyleColorVec4(ImGuiCol_Button));
        ImGui::PushStyleColor(ImGuiCol_ButtonHovered, ImGui::GetStyleColorVec4(ImGuiCol_Button));
        ImGui::PushStyleColor(ImGuiCol_Border, { 0, 0, 0, 0 });
        if (button("##invisible_clear_button", label_size.x, label_size.y))
        {
            if (*pattern_buffer != '\0')
                memset(pattern_buffer, 0, IM_ARRAYSIZE(pattern_buffer));
        }
        ImGui::PopStyleColor(5);
        popup_window->DC.CursorPos = temp;


        ImGui::PushItemWidth(item_rect_width);
        if (is_new_open)
            ImGui::SetKeyboardFocusHere();
        ImGui::InputText("##bbl_combo_with_filter_inputText", pattern_buffer, sizeof(pattern_buffer));
        ImGui::PopItemWidth();
        ImGui::PopStyleVar();

        if (*pattern_buffer != '\0')
            is_filtering = true;

        if (is_filtering)
        {
            std::vector<std::pair<int, int> > filtered_items_with_priority;// std::pair<index, priority>
            for (int i = 0; i < all_items.size(); i++)
            {
                int priority = simple_match(pattern_buffer, all_items[i].c_str());
                if (priority != wxNOT_FOUND)
                    filtered_items_with_priority.push_back({ i, priority });
            }
            std::sort(filtered_items_with_priority.begin(), filtered_items_with_priority.end(), [](const std::pair<int, int>& a, const std::pair<int, int>& b) {return (b.second > a.second); });
            for (auto item : filtered_items_with_priority)
            {
                filtered_items_idx->push_back(item.first);
            }
        }

        *is_filtered = is_filtering;

        popup_window->DC.CursorPos.y -= 1 * m_style_scaling;
        ImGui::PushStyleVar(ImGuiStyleVar_FramePadding, ImVec2(1.0f, 1.0f) * m_style_scaling);
        if (ImGui::BeginListBox("##bbl_combo_with_filter_listBox", { item_rect_width, item_rect_height * 7.75f})) {
            ImGui::PopStyleVar(2);
            return true;
        }
        else
        {
            ImGui::PopStyleVar(2);
            ImGui::EndPopup();
            return false;
        }
    }
    else
        return false;
}

bool ImGuiWrapper::bbl_input_double(const wxString& label, const double& value, const std::string& format)
{
    //return ImGui::InputDouble(label.c_str(), const_cast<double *>(&value), 0.0f, 0.0f, format.c_str(), ImGuiInputTextFlags_CharsDecimal);
    return ImGui::InputDouble(label.c_str(), const_cast<double *>(&value), 0.0f, 0.0f, format.c_str(), ImGuiInputTextFlags_CharsDecimal);
}

bool ImGuiWrapper::bbl_slider_float_style(const std::string &label, float *v, float v_min, float v_max, const char *format, float power, bool clamp, const wxString &tooltip)
{
    ImGui::PushStyleVar(ImGuiStyleVar_FrameBorderSize, 0.0f);
    ImGui::PushStyleColor(ImGuiCol_FrameBgHovered, ImVec4(238 / 255.0f, 238 / 255.0f, 238 / 255.0f, 0.00f));
    ImGui::PushStyleColor(ImGuiCol_FrameBgActive, ImVec4(238 / 255.0f, 238 / 255.0f, 238 / 255.0f, 0.00f));
    ImGui::PushStyleColor(ImGuiCol_SliderGrab, ImVec4(0.81f, 0.81f, 0.81f, 1.0f));
    ImGui::PushStyleColor(ImGuiCol_SliderGrabActive, ImVec4(0.00f, 0.59f, 0.53f, 1.00f));

    bool ret = bbl_slider_float(label, v, v_min,v_max, format, power, clamp,tooltip);

    ImGui::PopStyleColor(4);
    ImGui::PopStyleVar(1);

    return ret;
}

bool ImGuiWrapper::bbl_slider_float(const std::string& label, float* v, float v_min, float v_max, const char* format, float power, bool clamp, const wxString& tooltip)
{

    const float max_tooltip_width = ImGui::GetFontSize() * 20.0f;

    // let the label string start with "##" to hide the automatic label from ImGui::SliderFloat()
    bool label_visible = !boost::algorithm::istarts_with(label, "##");
    std::string str_label = label_visible ? std::string("##") + std::string(label) : std::string(label);

    // removes 2nd evenience of "##", if present
    std::string::size_type pos = str_label.find("##", 2);
    if (pos != std::string::npos)
        str_label = str_label.substr(0, pos) + str_label.substr(pos + 2);

    bool ret = ImGui::BBLSliderFloat(str_label.c_str(), v, v_min, v_max, format, power);

    m_last_slider_status.hovered = ImGui::IsItemHovered();
    m_last_slider_status.clicked = ImGui::IsItemClicked();
    m_last_slider_status.deactivated_after_edit = ImGui::IsItemDeactivatedAfterEdit();

    if (!tooltip.empty() && ImGui::IsItemHovered())
        this->tooltip(into_u8(tooltip).c_str(), max_tooltip_width);

    if (clamp)
        *v = std::clamp(*v, v_min, v_max);

    const ImGuiStyle& style = ImGui::GetStyle();

    if (label_visible) {
        // if the label is visible, hide the part of it that should be hidden
        std::string out_label = std::string(label);
        std::string::size_type pos = out_label.find("##");
        if (pos != std::string::npos)
            out_label = out_label.substr(0, pos);

        ImGui::PushStyleVar(ImGuiStyleVar_ItemSpacing, { 1, style.ItemSpacing.y });
        ImGui::SameLine();
        this->text(out_label.c_str());
        ImGui::PopStyleVar();
    }


    return ret;
}

bool ImGuiWrapper::begin(const std::string &name, int flags)
{
    return ImGui::Begin(name.c_str(), nullptr, (ImGuiWindowFlags)flags);
}

bool ImGuiWrapper::begin(const wxString &name, int flags)
{
    return begin(into_u8(name), flags);
}

bool ImGuiWrapper::begin(const std::string& name, bool* close, int flags)
{
    return ImGui::Begin(name.c_str(), close, (ImGuiWindowFlags)flags);
}

bool ImGuiWrapper::begin(const wxString& name, bool* close, int flags)
{
    return begin(into_u8(name), close, flags);
}

void ImGuiWrapper::end()
{
    ImGui::End();
}

bool ImGuiWrapper::button(const wxString &label, const wxString& tooltip)
{
    auto label_utf8 = into_u8(label);
    const bool ret = ImGui::Button(label_utf8.c_str());

    if (!tooltip.IsEmpty() && ImGui::IsItemHovered()) {
        auto tooltip_utf8 = into_u8(tooltip);
        ImGui::SetTooltip(tooltip_utf8.c_str(), nullptr);
    }

    return ret;
}

bool ImGuiWrapper::bbl_button(const wxString &label, const wxString& tooltip)
{
    auto label_utf8 = into_u8(label);
    const bool ret = ImGui::BBLButton(label_utf8.c_str());

    if (!tooltip.IsEmpty() && ImGui::IsItemHovered()) {
        auto tooltip_utf8 = into_u8(tooltip);
        ImGui::SetTooltip(tooltip_utf8.c_str(), nullptr);
    }

    return ret;
}

bool ImGuiWrapper::button(const wxString& label, float width, float height)
{
    auto label_utf8 = into_u8(label);
    return ImGui::Button(label_utf8.c_str(), ImVec2(width, height));
}

bool ImGuiWrapper::button(const wxString& label, const ImVec2 &size, bool enable)
{
    disabled_begin(!enable);

    auto label_utf8 = into_u8(label);
    bool res = ImGui::Button(label_utf8.c_str(), size);

    disabled_end();
    return (enable) ? res : false;
}

bool ImGuiWrapper::radio_button(const wxString &label, bool active)
{
    auto label_utf8 = into_u8(label);
    return ImGui::RadioButton(label_utf8.c_str(), active);
}

bool ImGuiWrapper::input_double(const std::string &label, const double &value, const std::string &format)
{
    return ImGui::InputDouble(label.c_str(), const_cast<double*>(&value), 0.0f, 0.0f, format.c_str(), ImGuiInputTextFlags_CharsDecimal);
}

bool ImGuiWrapper::input_double(const wxString &label, const double &value, const std::string &format)
{
    auto label_utf8 = into_u8(label);
    return input_double(label_utf8, value, format);
}

bool ImGuiWrapper::input_vec3(const std::string &label, const Vec3d &value, float width, const std::string &format)
{
    bool value_changed = false;

    ImGui::BeginGroup();

    for (int i = 0; i < 3; ++i)
    {
        std::string item_label = (i == 0) ? "X" : ((i == 1) ? "Y" : "Z");
        ImGui::PushID(i);
        ImGui::PushItemWidth(width);
        value_changed |= ImGui::InputDouble(item_label.c_str(), const_cast<double*>(&value(i)), 0.0f, 0.0f, format.c_str());
        ImGui::PopID();
    }
    ImGui::EndGroup();

    return value_changed;
}

bool ImGuiWrapper::checkbox(const wxString &label, bool &value)
{
    auto label_utf8 = into_u8(label);
    return ImGui::Checkbox(label_utf8.c_str(), &value);
}

bool ImGuiWrapper::bbl_checkbox(const wxString &label, bool &value)
{
    bool result;
    bool b_value = value;
    if (b_value) {
        ImGui::PushStyleColor(ImGuiCol_FrameBg, ImVec4(0.00f, 0.59f, 0.53f, 1.00f));
        ImGui::PushStyleColor(ImGuiCol_FrameBgHovered, ImVec4(0.00f, 0.59f, 0.53f, 1.00f));
        ImGui::PushStyleColor(ImGuiCol_FrameBgActive, ImVec4(0.00f, 0.59f, 0.53f, 1.00f));
    }
    auto label_utf8 = into_u8(label);
    result          = ImGui::BBLCheckbox(label_utf8.c_str(), &value);

    if (b_value) { ImGui::PopStyleColor(3);}
    return result;
}

bool ImGuiWrapper::bbl_radio_button(const char *label, bool active)
{
    bool result;
    bool b_value = active;
    if (b_value) {
        ImGui::PushStyleColor(ImGuiCol_FrameBg, ImVec4(0.00f, 0.59f, 0.53f, 1.00f));
        ImGui::PushStyleColor(ImGuiCol_FrameBgHovered, ImVec4(0.00f, 0.59f, 0.53f, 1.00f));
        ImGui::PushStyleColor(ImGuiCol_FrameBgActive, ImVec4(0.00f, 0.59f, 0.53f, 1.00f));
    }
    result = ImGui::BBLRadioButton(label,active);
    if (b_value) { ImGui::PopStyleColor(3); }
    return result;
}

bool ImGuiWrapper::bbl_sliderin(const char *label, int *v, int v_min, int v_max, const char *format, ImGuiSliderFlags flags)
{
    return ImGui::BBLSliderScalarIn(label, ImGuiDataType_S32, v, &v_min, &v_max, format, flags);
}

void ImGuiWrapper::text(const char *label)
{
    ImGui::Text("%s", label);
}

void ImGuiWrapper::text(const std::string &label)
{
    this->text(label.c_str());
}

void ImGuiWrapper::text(const wxString &label)
{
    auto label_utf8 = into_u8(label);
    this->text(label_utf8.c_str());
}

void ImGuiWrapper::text_colored(const ImVec4& color, const char* label)
{
    ImGui::TextColored(color, "%s", label);
}

void ImGuiWrapper::text_colored(const ImVec4& color, const std::string& label)
{
    this->text_colored(color, label.c_str());
}

void ImGuiWrapper::text_colored(const ImVec4& color, const wxString& label)
{
    auto label_utf8 = into_u8(label);
    this->text_colored(color, label_utf8.c_str());
}

void ImGuiWrapper::text_wrapped(const char *label, float wrap_width)
{
    ImGui::PushTextWrapPos(ImGui::GetCursorPos().x + wrap_width);
    this->text(label);
    ImGui::PopTextWrapPos();
}

void ImGuiWrapper::text_wrapped(const std::string &label, float wrap_width)
{
    this->text_wrapped(label.c_str(), wrap_width);
}

void ImGuiWrapper::text_wrapped(const wxString &label, float wrap_width)
{
    auto label_utf8 = into_u8(label);
    this->text_wrapped(label_utf8.c_str(), wrap_width);
}

void ImGuiWrapper::tooltip(const char *label, float wrap_width)
{
    ImGui::BeginTooltip();
    ImGui::PushTextWrapPos(wrap_width);
    ImGui::PushStyleColor(ImGuiCol_Text, ImVec4(1.00f, 1.00f, 1.00f, 1.00f));
    ImGui::TextUnformatted(label);
    ImGui::PopStyleColor(1);
    ImGui::PopTextWrapPos();
    ImGui::EndTooltip();
}

void ImGuiWrapper::tooltip(const wxString &label, float wrap_width)
{
    ImGui::BeginTooltip();
    ImGui::PushTextWrapPos(wrap_width);
    ImGui::PushStyleColor(ImGuiCol_Text, ImVec4(1.00f, 1.00f, 1.00f, 1.00f));
    ImGui::TextUnformatted(label.ToUTF8().data());
    ImGui::PopStyleColor(1);
    ImGui::PopTextWrapPos();
    ImGui::EndTooltip();
}

#if ENABLE_ENHANCED_IMGUI_SLIDER_FLOAT
ImVec2 ImGuiWrapper::get_slider_icon_size() const
{
    return this->calc_button_size(std::wstring(&ImGui::SliderFloatEditBtnIcon, 1));
}

bool ImGuiWrapper::slider_float(const char* label, float* v, float v_min, float v_max, const char* format/* = "%.3f"*/, float power/* = 1.0f*/, bool clamp /*= true*/, const wxString& tooltip /*= ""*/, bool show_edit_btn /*= true*/)
{
    const float max_tooltip_width = ImGui::GetFontSize() * 20.0f;

    // let the label string start with "##" to hide the automatic label from ImGui::SliderFloat()
    bool label_visible = !boost::algorithm::istarts_with(label, "##");
    std::string str_label = label_visible ? std::string("##") + std::string(label) : std::string(label);

    // removes 2nd evenience of "##", if present
    std::string::size_type pos = str_label.find("##", 2);
    if (pos != std::string::npos)
        str_label = str_label.substr(0, pos) + str_label.substr(pos + 2);

    bool ret = ImGui::SliderFloat(str_label.c_str(), v, v_min, v_max, format, power);

    m_last_slider_status.hovered = ImGui::IsItemHovered();
    m_last_slider_status.edited = ImGui::IsItemEdited();
    m_last_slider_status.clicked = ImGui::IsItemClicked();
    m_last_slider_status.deactivated_after_edit = ImGui::IsItemDeactivatedAfterEdit();
    if (!m_last_slider_status.can_take_snapshot)
        m_last_slider_status.can_take_snapshot = ImGui::IsItemClicked();

    if (!tooltip.empty() && ImGui::IsItemHovered())
        this->tooltip(into_u8(tooltip).c_str(), max_tooltip_width);

    if (clamp)
        *v = std::clamp(*v, v_min, v_max);

    const ImGuiStyle& style = ImGui::GetStyle();
    if (show_edit_btn) {
        ImGui::PushStyleVar(ImGuiStyleVar_ItemSpacing, { 1, style.ItemSpacing.y });
        ImGui::SameLine();
        std::wstring btn_name = ImGui::SliderFloatEditBtnIcon + boost::nowide::widen(str_label);
        ImGui::PushStyleColor(ImGuiCol_Button, { 0.25f, 0.25f, 0.25f, 0.0f });
        ImGui::PushStyleColor(ImGuiCol_ButtonHovered, { 0.5f, 0.5f, 0.5f, 1.0f });
        ImGui::PushStyleColor(ImGuiCol_ButtonActive, { 0.5f, 0.5f, 0.5f, 1.0f });
        if (ImGui::Button(into_u8(btn_name).c_str())) {
            ImGui::SetKeyboardFocusHere(-1);
            this->set_requires_extra_frame();
        }
        ImGui::PopStyleColor(3);
        if (ImGui::IsItemHovered())
            this->tooltip(into_u8(_L("Edit")).c_str(), max_tooltip_width);

        ImGui::PopStyleVar();
    }

    if (label_visible) {
        // if the label is visible, hide the part of it that should be hidden
        std::string out_label = std::string(label);
        std::string::size_type pos = out_label.find("##");
        if (pos != std::string::npos)
            out_label = out_label.substr(0, pos);

        ImGui::PushStyleVar(ImGuiStyleVar_ItemSpacing, { 1, style.ItemSpacing.y });
        ImGui::SameLine();
        this->text(out_label.c_str());
        ImGui::PopStyleVar();
    }

    return ret;
}

bool ImGuiWrapper::slider_float(const std::string& label, float* v, float v_min, float v_max, const char* format/* = "%.3f"*/, float power/* = 1.0f*/, bool clamp /*= true*/, const wxString& tooltip /*= ""*/, bool show_edit_btn /*= true*/)
{
    return this->slider_float(label.c_str(), v, v_min, v_max, format, power, clamp, tooltip, show_edit_btn);
}

bool ImGuiWrapper::slider_float(const wxString& label, float* v, float v_min, float v_max, const char* format/* = "%.3f"*/, float power/* = 1.0f*/, bool clamp /*= true*/, const wxString& tooltip /*= ""*/, bool show_edit_btn /*= true*/)
{
    auto label_utf8 = into_u8(label);
    return this->slider_float(label_utf8.c_str(), v, v_min, v_max, format, power, clamp, tooltip, show_edit_btn);
}
#else
bool ImGuiWrapper::slider_float(const char* label, float* v, float v_min, float v_max, const char* format/* = "%.3f"*/, float power/* = 1.0f*/, bool clamp /*= true*/)
{
    bool ret = ImGui::SliderFloat(label, v, v_min, v_max, format, power);
    if (clamp)
        *v = std::clamp(*v, v_min, v_max);
    return ret;
}

bool ImGuiWrapper::slider_float(const std::string& label, float* v, float v_min, float v_max, const char* format/* = "%.3f"*/, float power/* = 1.0f*/, bool clamp /*= true*/)
{
    return this->slider_float(label.c_str(), v, v_min, v_max, format, power, clamp);
}

bool ImGuiWrapper::slider_float(const wxString& label, float* v, float v_min, float v_max, const char* format/* = "%.3f"*/, float power/* = 1.0f*/, bool clamp /*= true*/)
{
    auto label_utf8 = into_u8(label);
    return this->slider_float(label_utf8.c_str(), v, v_min, v_max, format, power, clamp);
}
#endif // ENABLE_ENHANCED_IMGUI_SLIDER_FLOAT

static bool image_button_ex(ImGuiID id, ImTextureID texture_id, const ImVec2& size, const ImVec2& uv0, const ImVec2& uv1, const ImVec2& padding, const ImVec4& bg_col, const ImVec4& tint_col, ImGuiButtonFlags flags)
{
    ImGuiContext& g = *GImGui;
    ImGuiWindow* window = ImGui::GetCurrentWindow();
    if (window->SkipItems)
        return false;

    const ImRect bb(window->DC.CursorPos, window->DC.CursorPos + size + padding * 2);
    ImGui::ItemSize(bb);
    if (!ImGui::ItemAdd(bb, id))
        return false;

    bool hovered, held;
    bool pressed = ImGui::ButtonBehavior(bb, id, &hovered, &held, flags);

    // Render
    const ImU32 col = ImGui::GetColorU32((held && hovered) ? ImGuiCol_ButtonActive : hovered ? ImGuiCol_ButtonHovered : ImGuiCol_Button);
    ImGui::RenderNavHighlight(bb, id);
    ImGui::RenderFrame(bb.Min, bb.Max, col, true, ImClamp((float)ImMin(padding.x, padding.y), 0.0f, g.Style.FrameRounding));
    if (bg_col.w > 0.0f)
        window->DrawList->AddRectFilled(bb.Min + padding, bb.Max - padding, ImGui::GetColorU32(bg_col));
    window->DrawList->AddImage(texture_id, bb.Min + padding, bb.Max - padding, uv0, uv1, ImGui::GetColorU32(tint_col));

    return pressed;
}

bool ImGuiWrapper::image_button(ImTextureID user_texture_id, const ImVec2& size, const ImVec2& uv0, const ImVec2& uv1, int frame_padding, const ImVec4& bg_col, const ImVec4& tint_col, ImGuiButtonFlags flags)
{
    ImGuiContext& g = *GImGui;
    ImGuiWindow* window = g.CurrentWindow;
    if (window->SkipItems)
        return false;

    // Default to using texture ID as ID. User can still push string/integer prefixes.
    ImGui::PushID((void*)(intptr_t)user_texture_id);
    const ImGuiID id = window->GetID("#image");
    ImGui::PopID();

    const ImVec2 padding = (frame_padding >= 0) ? ImVec2((float)frame_padding, (float)frame_padding) : g.Style.FramePadding;
    return image_button_ex(id, user_texture_id, size, uv0, uv1, padding, bg_col, tint_col, flags);
}

bool ImGuiWrapper::image_button(const wchar_t icon, const wxString& tooltip)
{
    const ImGuiIO& io = ImGui::GetIO();
    const ImTextureID tex_id = io.Fonts->TexID;
    assert(io.Fonts->TexWidth > 0 && io.Fonts->TexHeight > 0);
    const float inv_tex_w = 1.0f / float(io.Fonts->TexWidth);
    const float inv_tex_h = 1.0f / float(io.Fonts->TexHeight);
    const ImFontAtlasCustomRect* const rect = GetTextureCustomRect(icon);
    const ImVec2 size = { float(rect->Width), float(rect->Height) };
    const ImVec2 uv0 = ImVec2(float(rect->X) * inv_tex_w, float(rect->Y) * inv_tex_h);
    const ImVec2 uv1 = ImVec2(float(rect->X + rect->Width) * inv_tex_w, float(rect->Y + rect->Height) * inv_tex_h);
    ImGui::PushStyleColor(ImGuiCol_Button, { 0.25f, 0.25f, 0.25f, 0.0f });
    ImGui::PushStyleColor(ImGuiCol_ButtonHovered, { 0.4f, 0.4f, 0.4f, 1.0f });
    ImGui::PushStyleColor(ImGuiCol_ButtonActive, { 0.25f, 0.25f, 0.25f, 1.0f });
    const bool res = image_button(tex_id, size, uv0, uv1);
    ImGui::PopStyleColor(3);

    if (!tooltip.empty() && ImGui::IsItemHovered())
        this->tooltip(tooltip, ImGui::GetFontSize() * 20.0f);

    return res;
}

bool ImGuiWrapper::combo(const wxString& label, const std::vector<std::string>& options, int& selection, ImGuiComboFlags flags/* = 0*/, float label_width/* = 0.0f*/, float item_width/* = 0.0f*/)
{
    return combo(into_u8(label), options, selection, flags, label_width, item_width);
}

bool ImGuiWrapper::combo(const std::string& label, const std::vector<std::string>& options, int& selection, ImGuiComboFlags flags/* = 0*/, float label_width/* = 0.0f*/, float item_width/* = 0.0f*/)
{
    // this is to force the label to the left of the widget:
    const bool hidden_label = boost::starts_with(label, "##");
    if (!label.empty() && !hidden_label) {
        text(label);
        ImGui::SameLine(label_width);
    }
    ImGui::PushItemWidth(item_width);

    int selection_out = selection;
    bool res = false;

    const char *selection_str = selection < int(options.size()) && selection >= 0 ? options[selection].c_str() : "";
    if (ImGui::BeginCombo(hidden_label ? label.c_str() : ("##" + label).c_str(), selection_str, flags)) {
        for (int i = 0; i < (int)options.size(); i++) {
            if (ImGui::Selectable(options[i].c_str(), i == selection)) {
                selection_out = i;
                res = true;
            }
        }

        ImGui::EndCombo();
    }

    selection = selection_out;
    return res;
}

// Scroll up for one item
static void scroll_up()
{
    ImGuiContext& g = *GImGui;
    ImGuiWindow* window = g.CurrentWindow;

    float item_size_y = window->DC.PrevLineSize.y + g.Style.ItemSpacing.y;
    float win_top = window->Scroll.y;

    ImGui::SetScrollY(win_top - item_size_y);
}

// Scroll down for one item
static void scroll_down()
{
    ImGuiContext& g = *GImGui;
    ImGuiWindow* window = g.CurrentWindow;

    float item_size_y = window->DC.PrevLineSize.y + g.Style.ItemSpacing.y;
    float win_top = window->Scroll.y;

    ImGui::SetScrollY(win_top + item_size_y);
}

static void process_mouse_wheel(int& mouse_wheel)
{
    if (mouse_wheel > 0)
        scroll_up();
    else if (mouse_wheel < 0)
        scroll_down();
    mouse_wheel = 0;
}

bool ImGuiWrapper::undo_redo_list(const ImVec2& size, const bool is_undo, bool (*items_getter)(const bool , int , const char**), int& hovered, int& selected, int& mouse_wheel)
{
    bool is_hovered = false;
    ImGui::ListBoxHeader("", size);

    int i=0;
    const char* item_text;
    while (items_getter(is_undo, i, &item_text)) {
        ImGui::Selectable(item_text, i < hovered);

        if (ImGui::IsItemHovered()) {
            ImGui::SetTooltip("%s", item_text);
            hovered = i;
            is_hovered = true;
        }

        if (ImGui::IsItemClicked())
            selected = i;
        i++;
    }

    if (is_hovered)
        process_mouse_wheel(mouse_wheel);

    ImGui::ListBoxFooter();
    return is_hovered;
}

// It's a copy of IMGui::Selactable function.
// But a little beat modified to change a label text.
// If item is hovered we should use another color for highlighted letters.
// To do that we push a ColorMarkerHovered symbol at the very beginning of the label
// This symbol will be used to a color selection for the highlighted letters.
// see imgui_draw.cpp, void ImFont::RenderText()
static bool selectable(const char* label, bool selected, ImGuiSelectableFlags flags = 0, const ImVec2& size_arg = ImVec2(0, 0), bool* out_hovered = nullptr)
{
    ImGuiWindow* window = ImGui::GetCurrentWindow();
    if (window->SkipItems)
        return false;

    ImGuiContext& g = *GImGui;
    const ImGuiStyle& style = g.Style;

    // Submit label or explicit size to ItemSize(), whereas ItemAdd() will submit a larger/spanning rectangle.
    ImGuiID id = window->GetID(label);
    ImVec2 label_size = ImGui::CalcTextSize(label, NULL, true);
    ImVec2 size(size_arg.x != 0.0f ? size_arg.x : label_size.x, size_arg.y != 0.0f ? size_arg.y : label_size.y);
    ImVec2 pos = window->DC.CursorPos;
    pos.y += window->DC.CurrLineTextBaseOffset;
    ImGui::ItemSize(size, 0.0f);

    // Fill horizontal space
    // We don't support (size < 0.0f) in Selectable() because the ItemSpacing extension would make explicitly right-aligned sizes not visibly match other widgets.
    const bool span_all_columns = (flags & ImGuiSelectableFlags_SpanAllColumns) != 0;
    const float min_x = span_all_columns ? window->ParentWorkRect.Min.x : pos.x;
    const float max_x = span_all_columns ? window->ParentWorkRect.Max.x : window->WorkRect.Max.x;
    if (size_arg.x == 0.0f || (flags & ImGuiSelectableFlags_SpanAvailWidth))
        size.x = ImMax(label_size.x, max_x - min_x);

    // Text stays at the submission position, but bounding box may be extended on both sides
    const ImVec2 text_min = pos;
    const ImVec2 text_max(min_x + size.x, pos.y + size.y);

    // Selectables are meant to be tightly packed together with no click-gap, so we extend their box to cover spacing between selectable.
    ImRect bb(min_x, pos.y, text_max.x, text_max.y);
    if ((flags & ImGuiSelectableFlags_NoPadWithHalfSpacing) == 0)
    {
        const float spacing_x = span_all_columns ? 0.0f : style.ItemSpacing.x;
        const float spacing_y = style.ItemSpacing.y;
        const float spacing_L = IM_FLOOR(spacing_x * 0.50f);
        const float spacing_U = IM_FLOOR(spacing_y * 0.50f);
        bb.Min.x -= spacing_L;
        bb.Min.y -= spacing_U;
        bb.Max.x += (spacing_x - spacing_L);
        bb.Max.y += (spacing_y - spacing_U);
    }
    //if (g.IO.KeyCtrl) { GetForegroundDrawList()->AddRect(bb.Min, bb.Max, IM_COL32(0, 255, 0, 255)); }

    // Modify ClipRect for the ItemAdd(), faster than doing a PushColumnsBackground/PushTableBackground for every Selectable..
    const float backup_clip_rect_min_x = window->ClipRect.Min.x;
    const float backup_clip_rect_max_x = window->ClipRect.Max.x;
    if (span_all_columns)
    {
        window->ClipRect.Min.x = window->ParentWorkRect.Min.x;
        window->ClipRect.Max.x = window->ParentWorkRect.Max.x;
    }

    bool item_add;
    if (flags & ImGuiSelectableFlags_Disabled)
    {
        ImGuiItemFlags backup_item_flags = g.CurrentItemFlags;
        g.CurrentItemFlags |= ImGuiItemFlags_Disabled | ImGuiItemFlags_NoNavDefaultFocus;
        item_add = ImGui::ItemAdd(bb, id);
        g.CurrentItemFlags = backup_item_flags;
    }
    else
    {
        item_add = ImGui::ItemAdd(bb, id);
    }

    if (span_all_columns)
    {
        window->ClipRect.Min.x = backup_clip_rect_min_x;
        window->ClipRect.Max.x = backup_clip_rect_max_x;
    }

    if (!item_add)
        return false;

    // FIXME: We can standardize the behavior of those two, we could also keep the fast path of override ClipRect + full push on render only,
    // which would be advantageous since most selectable are not selected.
    if (span_all_columns && window->DC.CurrentColumns)
        ImGui::PushColumnsBackground();
    else if (span_all_columns && g.CurrentTable)
        ImGui::TablePushBackgroundChannel();

    // We use NoHoldingActiveID on menus so user can click and _hold_ on a menu then drag to browse child entries
    ImGuiButtonFlags button_flags = 0;
    if (flags & ImGuiSelectableFlags_NoHoldingActiveID) { button_flags |= ImGuiButtonFlags_NoHoldingActiveId; }
    if (flags & ImGuiSelectableFlags_SelectOnClick)     { button_flags |= ImGuiButtonFlags_PressedOnClick; }
    if (flags & ImGuiSelectableFlags_SelectOnRelease)   { button_flags |= ImGuiButtonFlags_PressedOnRelease; }
    if (flags & ImGuiSelectableFlags_Disabled)          { button_flags |= ImGuiButtonFlags_Disabled; }
    if (flags & ImGuiSelectableFlags_AllowDoubleClick)  { button_flags |= ImGuiButtonFlags_PressedOnClickRelease | ImGuiButtonFlags_PressedOnDoubleClick; }
    if (flags & ImGuiSelectableFlags_AllowItemOverlap)  { button_flags |= ImGuiButtonFlags_AllowItemOverlap; }

    if (flags & ImGuiSelectableFlags_Disabled)
        selected = false;

    const bool was_selected = selected;
    bool hovered, held;
    bool pressed = ImGui::ButtonBehavior(bb, id, &hovered, &held, button_flags);

    // Update NavId when clicking or when Hovering (this doesn't happen on most widgets), so navigation can be resumed with gamepad/keyboard
    if (pressed || (hovered && (flags & ImGuiSelectableFlags_SetNavIdOnHover)))
    {
        if (!g.NavDisableMouseHover && g.NavWindow == window && g.NavLayer == window->DC.NavLayerCurrent)
        {
            ImGui::SetNavID(id, window->DC.NavLayerCurrent, window->DC.NavFocusScopeIdCurrent, ImRect(bb.Min - window->Pos, bb.Max - window->Pos));
            g.NavDisableHighlight = true;
        }
    }
    if (pressed)
        ImGui::MarkItemEdited(id);

    if (flags & ImGuiSelectableFlags_AllowItemOverlap)
        ImGui::SetItemAllowOverlap();

    // In this branch, Selectable() cannot toggle the selection so this will never trigger.
    if (selected != was_selected) //-V547
        window->DC.LastItemStatusFlags |= ImGuiItemStatusFlags_ToggledSelection;

    // Render
    if (held && (flags & ImGuiSelectableFlags_DrawHoveredWhenHeld))
        hovered = true;
    if (hovered || selected)
    {
        const ImU32 col = ImGui::GetColorU32((held && hovered) ? ImGuiCol_HeaderActive : hovered ? ImGuiCol_HeaderHovered : ImGuiCol_Header);
        ImGui::RenderFrame(bb.Min, bb.Max, col, false, 0.0f);
        ImGui::RenderNavHighlight(bb, id, ImGuiNavHighlightFlags_TypeThin | ImGuiNavHighlightFlags_NoRounding);
    }

    if (span_all_columns && window->DC.CurrentColumns)
        ImGui::PopColumnsBackground();
    else if (span_all_columns && g.CurrentTable)
        ImGui::TablePopBackgroundChannel();

    // mark a label with a ColorMarkerHovered, if item is hovered
    char marked_label[512]; //255 symbols is not enough for translated string (e.t. to Russian)
    if (hovered || selected) {
        sprintf(marked_label, "%c%s", ImGui::ColorMarkerHovered, label);
        ImGui::PushStyleColor(ImGuiCol_Text, ImVec4(1.0f, 1.0f, 1.0f, 1.0f));
    }
    else
        strcpy(marked_label, label);

    if (flags & ImGuiSelectableFlags_Disabled) ImGui::PushStyleColor(ImGuiCol_Text, style.Colors[ImGuiCol_TextDisabled]);
    ImGui::RenderTextClipped(text_min, text_max, marked_label, NULL, &label_size, style.SelectableTextAlign, &bb);
    if (flags & ImGuiSelectableFlags_Disabled) ImGui::PopStyleColor();
    if (hovered || selected) ImGui::PopStyleColor();

    if (out_hovered) *out_hovered = hovered;

    // Automatically close popups
    if (pressed && (window->Flags & ImGuiWindowFlags_Popup) && !(flags & ImGuiSelectableFlags_DontClosePopups) && !(g.CurrentItemFlags & ImGuiItemFlags_SelectableDontClosePopup))
        ImGui::CloseCurrentPopup();
    IMGUI_TEST_ENGINE_ITEM_INFO(id, label, window->DC.LastItemStatusFlags);
    return pressed;
}

bool begin_menu(const char *label, bool enabled)
{
    ImGuiWindow *window = ImGui::GetCurrentWindow();
    if (window->SkipItems) return false;

    ImGuiContext &    g            = *GImGui;
    const ImGuiStyle &style        = g.Style;
    const ImGuiID     id           = window->GetID(label);
    bool              menu_is_open = ImGui::IsPopupOpen(id, ImGuiPopupFlags_None);

    // Sub-menus are ChildWindow so that mouse can be hovering across them (otherwise top-most popup menu would steal focus and not allow hovering on parent menu)
    ImGuiWindowFlags flags = ImGuiWindowFlags_ChildMenu | ImGuiWindowFlags_AlwaysAutoResize | ImGuiWindowFlags_NoMove | ImGuiWindowFlags_NoTitleBar |
                             ImGuiWindowFlags_NoSavedSettings | ImGuiWindowFlags_NoNavFocus;
    if (window->Flags & (ImGuiWindowFlags_Popup | ImGuiWindowFlags_ChildMenu)) flags |= ImGuiWindowFlags_ChildWindow;

    // If a menu with same the ID was already submitted, we will append to it, matching the behavior of Begin().
    // We are relying on a O(N) search - so O(N log N) over the frame - which seems like the most efficient for the expected small amount of BeginMenu() calls per frame.
    // If somehow this is ever becoming a problem we can switch to use e.g. ImGuiStorage mapping key to last frame used.
    if (g.MenusIdSubmittedThisFrame.contains(id)) {
        if (menu_is_open)
            menu_is_open = ImGui::BeginPopupEx(id, flags); // menu_is_open can be 'false' when the popup is completely clipped (e.g. zero size display)
        else
            g.NextWindowData.ClearFlags(); // we behave like Begin() and need to consume those values
        return menu_is_open;
    }

    // Tag menu as used. Next time BeginMenu() with same ID is called it will append to existing menu
    g.MenusIdSubmittedThisFrame.push_back(id);

    ImVec2 label_size = ImGui::CalcTextSize(label, NULL, true);
    bool   pressed;
    bool   menuset_is_open = !(window->Flags & ImGuiWindowFlags_Popup) &&
                           (g.OpenPopupStack.Size > g.BeginPopupStack.Size && g.OpenPopupStack[g.BeginPopupStack.Size].OpenParentId == window->IDStack.back());
    ImGuiWindow *backed_nav_window = g.NavWindow;
    if (menuset_is_open) g.NavWindow = window; // Odd hack to allow hovering across menus of a same menu-set (otherwise we wouldn't be able to hover parent)

    // The reference position stored in popup_pos will be used by Begin() to find a suitable position for the child menu,
    // However the final position is going to be different! It is chosen by FindBestWindowPosForPopup().
    // e.g. Menus tend to overlap each other horizontally to amplify relative Z-ordering.
    ImVec2 popup_pos, pos = window->DC.CursorPos;
    if (window->DC.LayoutType == ImGuiLayoutType_Horizontal) {
        // Menu inside an horizontal menu bar
        // Selectable extend their highlight by half ItemSpacing in each direction.
        // For ChildMenu, the popup position will be overwritten by the call to FindBestWindowPosForPopup() in Begin()
        popup_pos = ImVec2(pos.x - 1.0f - IM_FLOOR(style.ItemSpacing.x * 0.5f), pos.y - style.FramePadding.y + window->MenuBarHeight());
        window->DC.CursorPos.x += IM_FLOOR(style.ItemSpacing.x * 0.5f);
        ImGui::PushStyleVar(ImGuiStyleVar_ItemSpacing, ImVec2(style.ItemSpacing.x * 2.0f, style.ItemSpacing.y));
        float w = label_size.x;
        pressed = selectable(label, menu_is_open,
                             ImGuiSelectableFlags_NoHoldingActiveID | ImGuiSelectableFlags_SelectOnClick | ImGuiSelectableFlags_DontClosePopups |
                                 (!enabled ? ImGuiSelectableFlags_Disabled : 0),
                             ImVec2(w, 0.0f));
        ImGui::PopStyleVar();
        window->DC.CursorPos.x += IM_FLOOR(
            style.ItemSpacing.x *
            (-1.0f +
             0.5f)); // -1 spacing to compensate the spacing added when Selectable() did a SameLine(). It would also work to call SameLine() ourselves after the PopStyleVar().
    } else {
        // Menu inside a menu
        // (In a typical menu window where all items are BeginMenu() or MenuItem() calls, extra_w will always be 0.0f.
        //  Only when they are other items sticking out we're going to add spacing, yet only register minimum width into the layout system.
        popup_pos      = ImVec2(pos.x, pos.y - style.WindowPadding.y);
        float min_w    = window->DC.MenuColumns.DeclColumns(label_size.x, 0.0f, IM_FLOOR(g.FontSize * 1.20f)); // Feedback to next frame
        float extra_w  = ImMax(0.0f, ImGui::GetContentRegionAvail().x - min_w);
        pressed        = selectable(label, menu_is_open,
                             ImGuiSelectableFlags_NoHoldingActiveID | ImGuiSelectableFlags_SelectOnClick | ImGuiSelectableFlags_DontClosePopups |
                                 ImGuiSelectableFlags_SpanAvailWidth | (!enabled ? ImGuiSelectableFlags_Disabled : 0),
                             ImVec2(min_w, 0.0f));
        ImU32 text_col = ImGui::GetColorU32(enabled ? ImGuiCol_Text : ImGuiCol_TextDisabled);
        ImGui::RenderArrow(window->DrawList, pos + ImVec2(window->DC.MenuColumns.Pos[2] + extra_w + g.FontSize * 0.30f, 0.0f), text_col, ImGuiDir_Right);
    }

    const bool hovered = enabled && ImGui::ItemHoverable(window->DC.LastItemRect, id);
    if (menuset_is_open) g.NavWindow = backed_nav_window;

    bool want_open  = false;
    bool want_close = false;
    if (window->DC.LayoutType == ImGuiLayoutType_Vertical) // (window->Flags & (ImGuiWindowFlags_Popup|ImGuiWindowFlags_ChildMenu))
    {
        // Close menu when not hovering it anymore unless we are moving roughly in the direction of the menu
        // Implement http://bjk5.com/post/44698559168/breaking-down-amazons-mega-dropdown to avoid using timers, so menus feels more reactive.
        bool moving_toward_other_child_menu = false;

        ImGuiWindow *child_menu_window = (g.BeginPopupStack.Size < g.OpenPopupStack.Size && g.OpenPopupStack[g.BeginPopupStack.Size].SourceWindow == window) ?
                                             g.OpenPopupStack[g.BeginPopupStack.Size].Window :
                                             NULL;
        if (g.HoveredWindow == window && child_menu_window != NULL && !(window->Flags & ImGuiWindowFlags_MenuBar)) {
            // FIXME-DPI: Values should be derived from a master "scale" factor.
            ImRect next_window_rect = child_menu_window->Rect();
            ImVec2 ta               = g.IO.MousePos - g.IO.MouseDelta;
            ImVec2 tb               = (window->Pos.x < child_menu_window->Pos.x) ? next_window_rect.GetTL() : next_window_rect.GetTR();
            ImVec2 tc               = (window->Pos.x < child_menu_window->Pos.x) ? next_window_rect.GetBL() : next_window_rect.GetBR();
            float  extra            = ImClamp(ImFabs(ta.x - tb.x) * 0.30f, 5.0f, 30.0f); // add a bit of extra slack.
            ta.x += (window->Pos.x < child_menu_window->Pos.x) ? -0.5f : +0.5f;          // to avoid numerical issues
            tb.y = ta.y +
                   ImMax((tb.y - extra) - ta.y, -100.0f); // triangle is maximum 200 high to limit the slope and the bias toward large sub-menus // FIXME: Multiply by fb_scale?
            tc.y                           = ta.y + ImMin((tc.y + extra) - ta.y, +100.0f);
            moving_toward_other_child_menu = ImTriangleContainsPoint(ta, tb, tc, g.IO.MousePos);
            // GetForegroundDrawList()->AddTriangleFilled(ta, tb, tc, moving_within_opened_triangle ? IM_COL32(0,128,0,128) : IM_COL32(128,0,0,128)); // [DEBUG]
        }
        if (menu_is_open && !hovered && g.HoveredWindow == window && g.HoveredIdPreviousFrame != 0 && g.HoveredIdPreviousFrame != id && !moving_toward_other_child_menu)
            want_close = true;

        if (!menu_is_open && hovered && pressed) // Click to open
            want_open = true;
        else if (!menu_is_open && hovered && !moving_toward_other_child_menu) // Hover to open
            want_open = true;

        if (g.NavActivateId == id) {
            want_close = menu_is_open;
            want_open  = !menu_is_open;
        }
        if (g.NavId == id && g.NavMoveRequest && g.NavMoveDir == ImGuiDir_Right) // Nav-Right to open
        {
            want_open = true;
            ImGui::NavMoveRequestCancel();
        }
    } else {
        // Menu bar
        if (menu_is_open && pressed && menuset_is_open) // Click an open menu again to close it
        {
            want_close = true;
            want_open = menu_is_open = false;
        } else if (pressed || (hovered && menuset_is_open && !menu_is_open)) // First click to open, then hover to open others
        {
            want_open = true;
        } else if (g.NavId == id && g.NavMoveRequest && g.NavMoveDir == ImGuiDir_Down) // Nav-Down to open
        {
            want_open = true;
            ImGui::NavMoveRequestCancel();
        }
    }

    if (!enabled) // explicitly close if an open menu becomes disabled, facilitate users code a lot in pattern such as 'if (BeginMenu("options", has_object)) { ..use object.. }'
        want_close = true;
    if (want_close && ImGui::IsPopupOpen(id, ImGuiPopupFlags_None)) ImGui::ClosePopupToLevel(g.BeginPopupStack.Size, true);

    IMGUI_TEST_ENGINE_ITEM_INFO(id, label, window->DC.LastItemStatusFlags | ImGuiItemStatusFlags_Openable | (menu_is_open ? ImGuiItemStatusFlags_Opened : 0));

    if (!menu_is_open && want_open && g.OpenPopupStack.Size > g.BeginPopupStack.Size) {
        // Don't recycle same menu level in the same frame, first close the other menu and yield for a frame.
        ImGui::OpenPopup(label);
        return false;
    }

    menu_is_open |= want_open;
    if (want_open) ImGui::OpenPopup(label);

    if (menu_is_open) {
        ImGui::SetNextWindowPos(popup_pos,
                                ImGuiCond_Always);     // Note: this is super misleading! The value will serve as reference for FindBestWindowPosForPopup(), not actual pos.
        menu_is_open = ImGui::BeginPopupEx(id, flags); // menu_is_open can be 'false' when the popup is completely clipped (e.g. zero size display)
    } else {
        g.NextWindowData.ClearFlags(); // We behave like Begin() and need to consume those values
    }

    return menu_is_open;
}

void end_menu() 
{ 
    ImGui::EndMenu(); 
}

bool menu_item_with_icon(const char *label, const char *shortcut, ImVec2 icon_size /* = ImVec2(0, 0)*/, ImU32 icon_color /* = 0*/, bool selected /* = false*/, bool enabled /* = true*/, bool* hovered/* = nullptr*/)
{
    ImGuiWindow *window = ImGui::GetCurrentWindow();
    if (window->SkipItems) return false;

    ImGuiContext &g          = *GImGui;
    ImGuiStyle &  style      = g.Style;
    ImVec2        pos        = window->DC.CursorPos;
    ImVec2        label_size = ImGui::CalcTextSize(label, NULL, true);

    // We've been using the equivalent of ImGuiSelectableFlags_SetNavIdOnHover on all Selectable() since early Nav system days (commit 43ee5d73),
    // but I am unsure whether this should be kept at all. For now moved it to be an opt-in feature used by menus only.
    ImGuiSelectableFlags flags = ImGuiSelectableFlags_SelectOnRelease | ImGuiSelectableFlags_SetNavIdOnHover | (enabled ? 0 : ImGuiSelectableFlags_Disabled);
    bool                 pressed;
    if (window->DC.LayoutType == ImGuiLayoutType_Horizontal) {
        // Mimic the exact layout spacing of BeginMenu() to allow MenuItem() inside a menu bar, which is a little misleading but may be useful
        // Note that in this situation: we don't render the shortcut, we render a highlight instead of the selected tick mark.
        float w = label_size.x;
        window->DC.CursorPos.x += IM_FLOOR(style.ItemSpacing.x * 0.5f);
        ImGui::PushStyleVar(ImGuiStyleVar_ItemSpacing, ImVec2(style.ItemSpacing.x * 2.0f, style.ItemSpacing.y));
        pressed = ImGui::Selectable(label, selected, flags, ImVec2(w, 0.0f));
        ImGui::PopStyleVar();
        window->DC.CursorPos.x += IM_FLOOR(
            style.ItemSpacing.x *
            (-1.0f +
             0.5f)); // -1 spacing to compensate the spacing added when Selectable() did a SameLine(). It would also work to call SameLine() ourselves after the PopStyleVar().
    } else {
        // Menu item inside a vertical menu
        // (In a typical menu window where all items are BeginMenu() or MenuItem() calls, extra_w will always be 0.0f.
        //  Only when they are other items sticking out we're going to add spacing, yet only register minimum width into the layout system.
        float shortcut_w = shortcut ? ImGui::CalcTextSize(shortcut, NULL).x : 0.0f;
        float min_w      = window->DC.MenuColumns.DeclColumns(label_size.x, shortcut_w, IM_FLOOR(g.FontSize * 1.20f)); // Feedback for next frame
        float extra_w    = std::max(0.0f, ImGui::GetContentRegionAvail().x - min_w);
        pressed          = selectable(label, false, flags | ImGuiSelectableFlags_SpanAvailWidth, ImVec2(min_w, 0.0f), hovered);

        if (icon_size.x != 0 && icon_size.y != 0) {
            float selectable_pos_y = pos.y + -0.5f * style.ItemSpacing.y;
            float icon_pos_y = selectable_pos_y + (label_size.y + style.ItemSpacing.y - icon_size.y) / 2;
            float icon_pos_x = pos.x + window->DC.MenuColumns.Pos[2] + extra_w + g.FontSize * 0.40f;
            ImVec2 icon_pos = ImVec2(icon_pos_x, icon_pos_y);
            if (icon_color != 0)
                ImGui::RenderFrame(icon_pos, icon_pos + icon_size, icon_color);
            else {
                static ImTextureID transparent;
                IMTexture::load_from_svg_file(Slic3r::resources_dir() + "/images/transparent.svg", icon_size.x, icon_size.y, transparent);
                window->DrawList->AddImage(transparent, icon_pos, icon_pos + icon_size, { 0,0 }, { 1,1 }, ImGui::GetColorU32(ImVec4(1.f, 1.f, 1.f, 1.f)));
            }
        }

        if (shortcut_w > 0.0f) {
            ImGui::PushStyleColor(ImGuiCol_Text, g.Style.Colors[ImGuiCol_TextDisabled]);
            ImGui::RenderText(pos + ImVec2(window->DC.MenuColumns.Pos[1] + extra_w, 0.0f), shortcut, NULL, false);
            ImGui::PopStyleColor();
        }
        if (selected) {
            //ImGui::RenderCheckMark(window->DrawList, pos + ImVec2(window->DC.MenuColumns.Pos[2] + extra_w + g.FontSize * 0.40f, g.FontSize * 0.134f * 0.5f),
            //                       ImGui::GetColorU32(enabled ? ImGuiCol_Text : ImGuiCol_TextDisabled), g.FontSize * 0.866f);
        }
    }

    IMGUI_TEST_ENGINE_ITEM_INFO(window->DC.LastItemId, label, window->DC.LastItemStatusFlags | ImGuiItemStatusFlags_Checkable | (selected ? ImGuiItemStatusFlags_Checked : 0));
    return pressed;
}

// Scroll so that the hovered item is at the top of the window
static void scroll_y(int hover_id)
{
    if (hover_id < 0)
        return;
    ImGuiContext& g = *GImGui;
    ImGuiWindow* window = g.CurrentWindow;

    float item_size_y = window->DC.PrevLineSize.y + g.Style.ItemSpacing.y;
    float item_delta = 0.5 * item_size_y;

    float item_top = item_size_y * hover_id;
    float item_bottom = item_top + item_size_y;

    float win_top = window->Scroll.y;
    float win_bottom = window->Scroll.y + window->Size.y;

    if (item_bottom + item_delta >= win_bottom)
        ImGui::SetScrollY(win_top + item_size_y);
    else if (item_top - item_delta <= win_top)
        ImGui::SetScrollY(win_top - item_size_y);
}

// Use this function instead of ImGui::IsKeyPressed.
// ImGui::IsKeyPressed is related for *GImGui.IO.KeysDownDuration[user_key_index]
// And after first key pressing IsKeyPressed() return "true" always even if key wasn't pressed
static void process_key_down(ImGuiKey imgui_key, std::function<void()> f)
{
    if (ImGui::IsKeyDown(ImGui::GetKeyIndex(imgui_key)))
    {
        f();
        // set KeysDown to false to avoid redundant key down processing
        ImGuiContext& g = *GImGui;
        g.IO.KeysDown[ImGui::GetKeyIndex(imgui_key)] = false;
    }
}

void ImGuiWrapper::search_list(const ImVec2& size_, bool (*items_getter)(int, const char** label, const char** tooltip), char* search_str,
                               Search::OptionViewParameters& view_params, int& selected, bool& edited, int& mouse_wheel, bool is_localized)
{
    int& hovered_id = view_params.hovered_id;
    // ImGui::ListBoxHeader("", size);
    {
        // rewrote part of function to add a TextInput instead of label Text
        ImGuiContext& g = *GImGui;
        ImGuiWindow* window = ImGui::GetCurrentWindow();
        if (window->SkipItems)
            return ;

        const ImGuiStyle& style = g.Style;

        // Size default to hold ~7 items. Fractional number of items helps seeing that we can scroll down/up without looking at scrollbar.
        ImVec2 size = ImGui::CalcItemSize(size_, ImGui::CalcItemWidth(), ImGui::GetTextLineHeightWithSpacing() * 7.4f + style.ItemSpacing.y);
        ImRect frame_bb(window->DC.CursorPos, ImVec2(window->DC.CursorPos.x + size.x, window->DC.CursorPos.y + size.y));

        ImRect bb(frame_bb.Min, frame_bb.Max);
        window->DC.LastItemRect = bb; // Forward storage for ListBoxFooter.. dodgy.
        g.NextItemData.ClearFlags();

        if (!ImGui::IsRectVisible(bb.Min, bb.Max))
        {
            ImGui::ItemSize(bb.GetSize(), style.FramePadding.y);
            ImGui::ItemAdd(bb, 0, &frame_bb);
            return ;
        }

        ImGui::BeginGroup();

        const ImGuiID id = ImGui::GetID(search_str);
        ImVec2 search_size = ImVec2(size.x, ImGui::GetTextLineHeightWithSpacing() + style.ItemSpacing.y);

        if (!ImGui::IsAnyItemFocused() && !ImGui::IsAnyItemActive() && !ImGui::IsMouseClicked(0))
            ImGui::SetKeyboardFocusHere(0);

        // The press on Esc key invokes editing of InputText (removes last changes)
        // So we should save previous value...
        std::string str = search_str;
        ImGui::InputTextEx("", NULL, search_str, 40, search_size, ImGuiInputTextFlags_AutoSelectAll, NULL, NULL);
        edited = ImGui::IsItemEdited();
        if (edited)
            hovered_id = 0;

        process_key_down(ImGuiKey_Escape, [&selected, search_str, str]() {
            // use 9999 to mark selection as a Esc key
            selected = 9999;
            // ... and when Esc key was pressed, than revert search_str value
            strcpy(search_str, str.c_str());
        });

        ImGui::BeginChildFrame(id, frame_bb.GetSize());
    }

    int i = 0;
    const char* item_text;
    const char* tooltip;
    int mouse_hovered = -1;

    while (items_getter(i, &item_text, &tooltip))
    {
        selectable(item_text, i == hovered_id);

        if (ImGui::IsItemHovered()) {
            ImGui::SetTooltip("%s", /*item_text*/tooltip);
                hovered_id = -1;
            mouse_hovered = i;
        }

        if (ImGui::IsItemClicked())
            selected = i;
        i++;
    }

    // Process mouse wheel
    if (mouse_hovered > 0)
        process_mouse_wheel(mouse_wheel);

    // process Up/DownArrows and Enter
    process_key_down(ImGuiKey_UpArrow, [&hovered_id, mouse_hovered]() {
        if (mouse_hovered > 0)
            scroll_up();
        else {
            if (hovered_id > 0)
                --hovered_id;
            scroll_y(hovered_id);
        }
    });

    process_key_down(ImGuiKey_DownArrow, [&hovered_id, mouse_hovered, i]() {
        if (mouse_hovered > 0)
            scroll_down();
        else {
            if (hovered_id < 0)
                hovered_id = 0;
            else if (hovered_id < i - 1)
                ++hovered_id;
            scroll_y(hovered_id);
        }
    });

    process_key_down(ImGuiKey_Enter, [&selected, hovered_id]() {
        selected = hovered_id;
    });

    ImGui::ListBoxFooter();

    auto check_box = [&edited, this](const wxString& label, bool& check) {
        ImGui::SameLine();
        bool ch = check;
        checkbox(label, ch);
        if (ImGui::IsItemClicked()) {
            check = !check;
            edited = true;
        }
    };

    ImGui::AlignTextToFramePadding();

    // add checkboxes for show/hide Categories and Groups
    //text(_L("Use for search")+":");
    //check_box(_L("Category"),   view_params.category);
    //if (is_localized)
    //    check_box(_L("Search in English"), view_params.english);
}

void ImGuiWrapper::bold_text(const std::string& str)
{
    if (bold_font){
        ImGui::PushFont(bold_font);
        text(str);
        ImGui::PopFont();
    } else {
        text(str);
    }
}
bool ImGuiWrapper::push_bold_font() {
    if (bold_font) {
        ImGui::PushFont(bold_font);
        return true;
    }
    else {
        return false;
    }
}
bool ImGuiWrapper::pop_bold_font() {
    if (bold_font) {
        ImGui::PopFont();
        return true;
    }
    else {
        return false;
    }
}
bool ImGuiWrapper::push_font_by_name(std::string font_name)
{
    auto sys_font = im_fonts_map.find(font_name);
    if (sys_font != im_fonts_map.end()) {
        ImFont* font = sys_font->second;
        if (font && font->ContainerAtlas && font->Glyphs.Size > 4)
            ImGui::PushFont(font);
        else {
            ImGui::PushFont(default_font);
        }
        return true;
    }
    return false;
}

bool ImGuiWrapper::pop_font_by_name(std::string font_name)
{
    auto sys_font = im_fonts_map.find(font_name);
    if (sys_font != im_fonts_map.end()) {
        ImGui::PopFont();
        return true;
    }
    return false;
}

void ImGuiWrapper::title(const std::string& str)
{
    if (bold_font){
        ImGui::PushFont(bold_font);
        text(str);
        ImGui::PopFont();
    } else {
        text(str);
    }
    ImGui::Separator();
}

void ImGuiWrapper::title(const std::string &str, bool suppress_seperator)
{
    if (bold_font) {
        ImGui::PushFont(bold_font);
        text(str);
        ImGui::PopFont();
    } else {
        text(str);
    }
    if (!suppress_seperator)    {
      ImGui::Separator();
    }
}

void ImGuiWrapper::disabled_begin(bool disabled)
{
    wxCHECK_RET(!m_disabled, "ImGUI: Unbalanced disabled_begin() call");

    if (disabled) {
        ImGui::PushItemFlag(ImGuiItemFlags_Disabled, true);
        ImGui::PushStyleVar(ImGuiStyleVar_Alpha, ImGui::GetStyle().Alpha * 0.5f);
        m_disabled = true;
    }
}

void ImGuiWrapper::disabled_end()
{
    if (m_disabled) {
        ImGui::PopItemFlag();
        ImGui::PopStyleVar();
        m_disabled = false;
    }
}

bool ImGuiWrapper::want_mouse() const
{
    return ImGui::GetIO().WantCaptureMouse;
}

bool ImGuiWrapper::want_keyboard() const
{
    return ImGui::GetIO().WantCaptureKeyboard;
}

bool ImGuiWrapper::want_text_input() const
{
    return ImGui::GetIO().WantTextInput;
}

bool ImGuiWrapper::want_any_input() const
{
    const auto io = ImGui::GetIO();
    return io.WantCaptureMouse || io.WantCaptureKeyboard || io.WantTextInput;
}

ImFontAtlasCustomRect* ImGuiWrapper::GetTextureCustomRect(const wchar_t& tex_id)
{
    auto item = m_custom_glyph_rects_ids.find(tex_id);
    return (item != m_custom_glyph_rects_ids.end()) ? ImGui::GetIO().Fonts->GetCustomRectByIndex(m_custom_glyph_rects_ids[tex_id]) : nullptr;
}

void ImGuiWrapper::disable_background_fadeout_animation()
{
    GImGui->DimBgRatio = 1.0f;
}

ImU32 ImGuiWrapper::to_ImU32(const ColorRGBA& color)
{
    return ImGui::GetColorU32({ color.r(), color.g(), color.b(), color.a() });
}

ImVec4 ImGuiWrapper::to_ImVec4(const ColorRGBA& color)
{
    return { color.r(), color.g(), color.b(), color.a() };
}

ColorRGBA ImGuiWrapper::from_ImU32(const ImU32& color)
{
    return from_ImVec4(ImGui::ColorConvertU32ToFloat4(color));
}

ColorRGBA ImGuiWrapper::from_ImVec4(const ImVec4& color)
{
    return { color.x, color.y, color.z, color.w };
}

#ifdef __APPLE__
static const ImWchar ranges_keyboard_shortcuts[] =
{
    0x21E7, 0x21E7, // OSX Shift Key symbol
    0x2318, 0x2318, // OSX Command Key symbol
    0x2325, 0x2325, // OSX Option Key symbol
    0,
};
#endif // __APPLE__


std::vector<unsigned char> ImGuiWrapper::load_svg(const std::string& bitmap_name, unsigned target_width, unsigned target_height, unsigned *outwidth, unsigned *outheight)
{
    std::vector<unsigned char> empty_vector;

    NSVGimage* image = BitmapCache::nsvgParseFromFileWithReplace(Slic3r::var(bitmap_name + ".svg").c_str(), "px", 96.0f, { { "\"#808080\"", "\"#FFFFFF\"" } });
    if (image == nullptr)
        return empty_vector;

    float svg_scale = target_height != 0 ?
        (float)target_height / image->height : target_width != 0 ?
        (float)target_width / image->width : 1;

    int   width = (int)(svg_scale * image->width + 0.5f);
    int   height = (int)(svg_scale * image->height + 0.5f);
    int   n_pixels = width * height;
    if (n_pixels <= 0) {
        ::nsvgDelete(image);
        return empty_vector;
    }

    NSVGrasterizer* rast = ::nsvgCreateRasterizer();
    if (rast == nullptr) {
        ::nsvgDelete(image);
        return empty_vector;
    }

    std::vector<unsigned char> data(n_pixels * 4, 0);
    ::nsvgRasterize(rast, image, 0, 0, svg_scale, data.data(), width, height, width * 4);
    ::nsvgDeleteRasterizer(rast);
    ::nsvgDelete(image);

    *outwidth = width;
    *outheight = height;

    return data;
}

//BBS
static bool m_is_dark_mode = false;

void ImGuiWrapper::on_change_color_mode(bool is_dark)
{
    m_is_dark_mode = is_dark;
}

void ImGuiWrapper::push_toolbar_style(const float scale)
{
    if (m_is_dark_mode) {
        ImGui::PushStyleVar(ImGuiStyleVar_FrameBorderSize, 1.0f * scale);
        ImGui::PushStyleVar(ImGuiStyleVar_WindowPadding, ImVec2(20.0f, 10.0f) * scale);
        ImGui::PushStyleVar(ImGuiStyleVar_WindowRounding, 3.0f * scale);
        ImGui::PushStyleVar(ImGuiStyleVar_WindowBorderSize, 0.0f);
        ImGui::PushStyleVar(ImGuiStyleVar_FrameRounding, 2.0f * scale);
        ImGui::PushStyleVar(ImGuiStyleVar_ItemSpacing, ImVec2(10.0f, 10.0f) * scale);
        ImGui::PushStyleColor(ImGuiCol_Text, ImVec4(1.0f, 1.0f, 1.0f, 0.88f));                                        // 1
        ImGui::PushStyleColor(ImGuiCol_WindowBg, ImGuiWrapper::COL_WINDOW_BG_DARK);                                   // 2
        ImGui::PushStyleColor(ImGuiCol_TitleBg, ImGuiWrapper::COL_TITLE_BG);                                          // 3
        ImGui::PushStyleColor(ImGuiCol_TitleBgActive, ImGuiWrapper::COL_TITLE_BG);                                    // 4
        ImGui::PushStyleColor(ImGuiCol_Separator, ImGuiWrapper::COL_SEPARATOR_DARK);                                  // 5
        ImGui::PushStyleColor(ImGuiCol_Button, ImVec4(62 / 255.0f, 62 / 255.0f, 69 / 255.0f, 1.00f));                 // 6
        ImGui::PushStyleColor(ImGuiCol_ButtonHovered, ImVec4(73 / 255.0f, 73 / 255.0f, 78 / 255.0f, 1.00f));          // 7
        ImGui::PushStyleColor(ImGuiCol_ButtonActive, ImVec4(73 / 255.0f, 73 / 255.0f, 78 / 255.0f, 1.00f));           // 8
        ImGui::PushStyleColor(ImGuiCol_FrameBgHovered, ImVec4(84 / 255.0f, 84 / 255.0f, 90 / 255.0f, 1.00f));         // 9
        ImGui::PushStyleColor(ImGuiCol_FrameBgActive, ImVec4(62 / 255.0f, 62 / 255.0f, 69 / 255.0f, 1.00f));          // 10
        ImGui::PushStyleColor(ImGuiCol_FrameBg, ImVec4(238 / 255.0f, 238 / 255.0f, 238 / 255.0f, 0.00f));             // 11
        ImGui::PushStyleColor(ImGuiCol_TextSelectedBg, ImVec4(43 / 255.0f, 64 / 255.0f, 54 / 255.0f, 1.00f));         // 12
        ImGui::PushStyleColor(ImGuiCol_CheckMark, ImVec4(1.00f, 1.00f, 1.00f, 1.00f));                                // 13
        ImGui::PushStyleColor(ImGuiCol_ScrollbarGrab, ImVec4(0.42f, 0.42f, 0.42f, 1.00f));                            // 14
        ImGui::PushStyleColor(ImGuiCol_ScrollbarGrabHovered, ImVec4(0.93f, 0.93f, 0.93f, 1.00f));                     // 15
        ImGui::PushStyleColor(ImGuiCol_ScrollbarGrabActive, ImVec4(0.93f, 0.93f, 0.93f, 1.00f));                      // 16
    }
    else {
        ImGui::PushStyleVar(ImGuiStyleVar_FrameBorderSize, 1.0f * scale);
        ImGui::PushStyleVar(ImGuiStyleVar_WindowPadding, ImVec2(20.0f, 10.0f) * scale);
        ImGui::PushStyleVar(ImGuiStyleVar_WindowRounding, 3.0f * scale);
        ImGui::PushStyleVar(ImGuiStyleVar_WindowBorderSize, 0.0f);
        ImGui::PushStyleVar(ImGuiStyleVar_FrameRounding, 2.0f * scale);
        ImGui::PushStyleVar(ImGuiStyleVar_ItemSpacing, ImVec2(10.0f, 10.0f) * scale);
        ImGui::PushStyleColor(ImGuiCol_Text, ImVec4(50 / 255.0f, 58 / 255.0f, 61 / 255.0f, 1.00f));       // 1
        ImGui::PushStyleColor(ImGuiCol_WindowBg, ImGuiWrapper::COL_WINDOW_BG);          // 2
        ImGui::PushStyleColor(ImGuiCol_TitleBg, ImGuiWrapper::COL_TITLE_BG);            // 3
        ImGui::PushStyleColor(ImGuiCol_TitleBgActive, ImGuiWrapper::COL_TITLE_BG);      // 4
        ImGui::PushStyleColor(ImGuiCol_Separator, ImGuiWrapper::COL_SEPARATOR);         // 5
        ImGui::PushStyleColor(ImGuiCol_Button, ImVec4(1.00f, 1.00f, 1.00f, 1.00f));     // 6
        ImGui::PushStyleColor(ImGuiCol_ButtonHovered, ImGuiWrapper::COL_HOVER);         // 7
        ImGui::PushStyleColor(ImGuiCol_FrameBgHovered, ImVec4(238 / 255.0f, 238 / 255.0f, 238 / 255.0f, 1.00f)); // 8
        ImGui::PushStyleColor(ImGuiCol_ButtonActive, ImVec4(172 / 255.0f, 172 / 255.0f, 172 / 255.0f, 1.00f));                        // 9
        ImGui::PushStyleColor(ImGuiCol_FrameBgActive, ImVec4(238 / 255.0f, 238 / 255.0f, 238 / 255.0f, 1.00f));  // 10
        ImGui::PushStyleColor(ImGuiCol_FrameBg, ImVec4(238 / 255.0f, 238 / 255.0f, 238 / 255.0f, 0.00f));        // 11
        ImGui::PushStyleColor(ImGuiCol_TextSelectedBg, COL_GREEN_LIGHT);                                     // 12
        ImGui::PushStyleColor(ImGuiCol_CheckMark, ImVec4(1.00f, 1.00f, 1.00f, 1.00f));//13
        ImGui::PushStyleColor(ImGuiCol_ScrollbarGrab, ImVec4(0.42f, 0.42f, 0.42f, 1.00f));
        ImGui::PushStyleColor(ImGuiCol_ScrollbarGrabHovered, ImVec4(0.93f, 0.93f, 0.93f, 1.00f));
        ImGui::PushStyleColor(ImGuiCol_ScrollbarGrabActive, ImVec4(0.93f, 0.93f, 0.93f, 1.00f));
    }
}

void ImGuiWrapper::pop_toolbar_style()
{
    // size in push toolbar style
    ImGui::PopStyleColor(16);
    ImGui::PopStyleVar(6);
}

void ImGuiWrapper::push_menu_style(const float scale)
{
    if (m_is_dark_mode) {
        ImGuiWrapper::push_toolbar_style(scale);
        ImGui::PushStyleVar(ImGuiStyleVar_WindowPadding, ImVec2(10.0f, 10.0f) * scale);
        ImGui::PushStyleVar(ImGuiStyleVar_PopupRounding, 4.0f * scale);
        ImGui::PushStyleVar(ImGuiStyleVar_PopupBorderSize, 0.0f);
        ImGui::PushStyleColor(ImGuiCol_PopupBg, ImGuiWrapper::COL_WINDOW_BG_DARK);
        ImGui::PushStyleColor(ImGuiCol_Header, ImVec4(0.00f, 0.59f, 0.53f, 1.0f));
        ImGui::PushStyleColor(ImGuiCol_HeaderHovered, ImVec4(0.00f, 0.59f, 0.53f, 1.0f));
        ImGui::PushStyleColor(ImGuiCol_HeaderActive, ImVec4(0.00f, 0.59f, 0.53f, 1.0f));
    }
    else {
        ImGuiWrapper::push_toolbar_style(scale);
        ImGui::PushStyleVar(ImGuiStyleVar_WindowPadding, ImVec2(10.0f, 10.0f) * scale);
        ImGui::PushStyleVar(ImGuiStyleVar_PopupRounding, 4.0f * scale);
        ImGui::PushStyleVar(ImGuiStyleVar_PopupBorderSize, 0.0f);
        ImGui::PushStyleColor(ImGuiCol_PopupBg, ImGuiWrapper::COL_WINDOW_BG);
        ImGui::PushStyleColor(ImGuiCol_Header, ImVec4(0.00f, 0.59f, 0.53f, 1.0f));
        ImGui::PushStyleColor(ImGuiCol_HeaderHovered, ImVec4(0.00f, 0.59f, 0.53f, 1.0f));
        ImGui::PushStyleColor(ImGuiCol_HeaderActive, ImVec4(0.00f, 0.59f, 0.53f, 1.0f));
    }
}
void ImGuiWrapper::pop_menu_style()
{
    ImGui::PopStyleColor(4);
    ImGui::PopStyleVar(3);
    ImGuiWrapper::pop_toolbar_style();
}

void ImGuiWrapper::push_common_window_style(const float scale) {
    if (m_is_dark_mode) {
        ImGui::PushStyleVar(ImGuiStyleVar_FrameBorderSize, 1.0f * scale);
        ImGui::PushStyleVar(ImGuiStyleVar_WindowPadding, ImVec2(20.0f, 10.0f) * scale);
        ImGui::PushStyleVar(ImGuiStyleVar_WindowTitleAlign, ImVec2(0.05f, 0.50f) * scale);
        ImGui::PushStyleVar(ImGuiStyleVar_WindowRounding, 3.0f * scale);
        ImGui::PushStyleVar(ImGuiStyleVar_WindowBorderSize, 0.0f);
        ImGui::PushStyleColor(ImGuiCol_Text, ImVec4(1.0f, 1.0f, 1.0f, 0.88f));                                   // 1
        ImGui::PushStyleColor(ImGuiCol_WindowBg, ImGuiWrapper::COL_WINDOW_BG_DARK);                              // 2
        ImGui::PushStyleColor(ImGuiCol_TitleBg, ImVec4(54 / 255.0f, 54 / 255.0f, 60 / 255.0f, 1.00f));           // 3
        ImGui::PushStyleColor(ImGuiCol_TitleBgActive, ImVec4(54 / 255.0f, 54 / 255.0f, 60 / 255.0f, 1.00f));     // 4
        ImGui::PushStyleColor(ImGuiCol_Separator, ImGuiWrapper::COL_SEPARATOR_DARK);                             // 5
        ImGui::PushStyleColor(ImGuiCol_Button, ImVec4(1.00f, 1.00f, 1.00f, 1.00f));                              // 6
        ImGui::PushStyleColor(ImGuiCol_ButtonHovered, ImVec4(0.00f, 0.59f, 0.53f, 1.00f));                       // 7
        ImGui::PushStyleColor(ImGuiCol_ButtonActive, ImVec4(0.00f, 0.59f, 0.53f, 1.00f));                        // 8
        ImGui::PushStyleColor(ImGuiCol_FrameBgHovered, ImVec4(84 / 255.0f, 84 / 255.0f, 90 / 255.0f, 1.00f));    // 9
        ImGui::PushStyleColor(ImGuiCol_FrameBgActive, ImVec4(62 / 255.0f, 62 / 255.0f, 69 / 255.0f, 1.00f));     // 10
        ImGui::PushStyleColor(ImGuiCol_FrameBg, ImVec4(238 / 255.0f, 238 / 255.0f, 238 / 255.0f, 0.00f));        // 11
        ImGui::PushStyleColor(ImGuiCol_CheckMark, ImVec4(1.00f, 1.00f, 1.00f, 1.00f));                           // 12
        ImGui::PushStyleColor(ImGuiCol_TextSelectedBg, ImVec4(43 / 255.0f, 64 / 255.0f, 54 / 255.0f, 1.00f));    // 13
        ImGui::PushStyleColor(ImGuiCol_PlotHistogram, ImVec4(0.00f, 0.59f, 0.53f, 1.00f));                       // 14
    }
    else {
        ImGui::PushStyleVar(ImGuiStyleVar_FrameBorderSize, 1.0f * scale);
        ImGui::PushStyleVar(ImGuiStyleVar_WindowPadding, ImVec2(20.0f, 10.0f) * scale);
        ImGui::PushStyleVar(ImGuiStyleVar_WindowTitleAlign, ImVec2(0.05f, 0.50f) * scale);
        ImGui::PushStyleVar(ImGuiStyleVar_WindowRounding, 3.0f * scale);
        ImGui::PushStyleVar(ImGuiStyleVar_WindowBorderSize, 0.0f);
        ImGui::PushStyleColor(ImGuiCol_Text, ImVec4(38 / 255.0f, 46 / 255.0f, 48 / 255.0f, 1.00f));              // 1
        ImGui::PushStyleColor(ImGuiCol_WindowBg, ImVec4(1.00f, 1.00f, 1.00f, 1.00f));                            // 2
        ImGui::PushStyleColor(ImGuiCol_TitleBg, ImVec4(245 / 255.0f, 245 / 255.0f, 245 / 255.0f, 1.00f));        // 3
        ImGui::PushStyleColor(ImGuiCol_TitleBgActive, ImVec4(245 / 255.0f, 245 / 255.0f, 245 / 255.0f, 1.00f));  // 4
        ImGui::PushStyleColor(ImGuiCol_Separator, ImGuiWrapper::COL_SEPARATOR);                                  // 5
        ImGui::PushStyleColor(ImGuiCol_Button, ImVec4(1.00f, 1.00f, 1.00f, 1.00f));                              // 6
        ImGui::PushStyleColor(ImGuiCol_ButtonHovered, ImVec4(0.00f, 0.59f, 0.53f, 1.00f));                       // 7
        ImGui::PushStyleColor(ImGuiCol_ButtonActive, ImVec4(0.00f, 0.59f, 0.53f, 1.00f));                        // 8
        ImGui::PushStyleColor(ImGuiCol_FrameBgHovered, ImVec4(238 / 255.0f, 238 / 255.0f, 238 / 255.0f, 1.00f)); // 9
        ImGui::PushStyleColor(ImGuiCol_FrameBgActive, ImVec4(238 / 255.0f, 238 / 255.0f, 238 / 255.0f, 1.00f));  // 10
        ImGui::PushStyleColor(ImGuiCol_FrameBg, ImVec4(238 / 255.0f, 238 / 255.0f, 238 / 255.0f, 0.00f));        // 11
        ImGui::PushStyleColor(ImGuiCol_CheckMark, ImVec4(1.00f, 1.00f, 1.00f, 1.00f));                           // 12
        ImGui::PushStyleColor(ImGuiCol_TextSelectedBg, ImGuiWrapper::COL_GREEN_LIGHT);                           // 13
        ImGui::PushStyleColor(ImGuiCol_PlotHistogram, ImVec4(0.00f, 0.59f, 0.53f, 1.00f));                       // 14
    }
}

void ImGuiWrapper::pop_common_window_style() {
    ImGui::PopStyleColor(14);
    ImGui::PopStyleVar(5);
}

void ImGuiWrapper::push_confirm_button_style() {
    if (m_is_dark_mode) {
        ImGui::PushStyleColor(ImGuiCol_Button, ImVec4(0.f / 255.f, 150.f / 255.f, 136.f / 255.f, 1.f));
        ImGui::PushStyleColor(ImGuiCol_Border, ImVec4(0.f / 255.f, 150.f / 255.f, 136.f / 255.f, 1.f));
        ImGui::PushStyleColor(ImGuiCol_ButtonHovered, ImVec4(61.f / 255.f, 203.f / 255.f, 115.f / 255.f, 1.f));
        ImGui::PushStyleColor(ImGuiCol_ButtonActive, ImVec4(27.f / 255.f, 136.f / 255.f, 68.f / 255.f, 1.f));
        ImGui::PushStyleColor(ImGuiCol_CheckMark, ImVec4(1.f, 1.f, 1.f, 0.88f));
        ImGui::PushStyleColor(ImGuiCol_Text, ImVec4(1.f, 1.f, 1.f, 0.88f));
    }
    else {
        ImGui::PushStyleColor(ImGuiCol_Button, ImVec4(0.f / 255.f, 150.f / 255.f, 136.f / 255.f, 1.f));
        ImGui::PushStyleColor(ImGuiCol_Border, ImVec4(0.f / 255.f, 150.f / 255.f, 136.f / 255.f, 1.f));
        ImGui::PushStyleColor(ImGuiCol_ButtonHovered, ImVec4(61.f / 255.f, 203.f / 255.f, 115.f / 255.f, 1.f));
        ImGui::PushStyleColor(ImGuiCol_ButtonActive, ImVec4(27.f / 255.f, 136.f / 255.f, 68.f / 255.f, 1.f));
        ImGui::PushStyleColor(ImGuiCol_CheckMark, ImVec4(1.f, 1.f, 1.f, 1.f));
        ImGui::PushStyleColor(ImGuiCol_Text, ImVec4(1.f, 1.f, 1.f, 1.f));
    }
}

void ImGuiWrapper::pop_confirm_button_style() {
    ImGui::PopStyleColor(6);
}

void ImGuiWrapper::push_cancel_button_style() {
    if (m_is_dark_mode) {
        ImGui::PushStyleColor(ImGuiCol_Button, ImVec4(0.f, 0.f, 0.f, 0.f));
        ImGui::PushStyleColor(ImGuiCol_Border, ImVec4(1.f, 1.f, 1.f, 0.64f));
        ImGui::PushStyleColor(ImGuiCol_ButtonHovered, ImVec4(73 / 255.f, 73 / 255.f, 78 / 255.f, 1.f));
        ImGui::PushStyleColor(ImGuiCol_ButtonActive, ImVec4(129 / 255.f, 129 / 255.f, 131 / 255.f, 1.f));
        ImGui::PushStyleColor(ImGuiCol_CheckMark, ImVec4(1.f, 1.f, 1.f, 0.64f));
        ImGui::PushStyleColor(ImGuiCol_Text, ImVec4(1.f, 1.f, 1.f, 0.64f));
    }
    else {
        ImGui::PushStyleColor(ImGuiCol_Button, ImVec4(1.f, 1.f, 1.f, 1.f));
        ImGui::PushStyleColor(ImGuiCol_Border, ImVec4(38 / 255.f, 46 / 255.f, 48 / 255.f, 1.f));
        ImGui::PushStyleColor(ImGuiCol_ButtonHovered, ImVec4(238.f / 255.f, 238.f / 255.f, 238.f / 255.f, 1.f));
        ImGui::PushStyleColor(ImGuiCol_ButtonActive, ImVec4(206.f / 255.f, 206.f / 255.f, 206.f / 255.f, 1.f));
        ImGui::PushStyleColor(ImGuiCol_CheckMark, ImVec4(0.f, 0.f, 0.f, 1.f));
        ImGui::PushStyleColor(ImGuiCol_Text, ImVec4(38.f / 255.0f, 46.f / 255.0f, 48.f / 255.0f, 1.00f));
    }
}

void ImGuiWrapper::pop_cancel_button_style() {
    ImGui::PopStyleColor(6);
}

void ImGuiWrapper::push_button_disable_style() {
    if (m_is_dark_mode) {
        ImGui::PushStyleColor(ImGuiCol_Button, ImVec4(54 / 255.f, 54 / 255.f, 60 / 255.f, 1.f));
        ImGui::PushStyleColor(ImGuiCol_Border, ImVec4(54 / 255.f, 54 / 255.f, 60 / 255.f, 1.f));
        ImGui::PushStyleColor(ImGuiCol_Text, ImVec4(1.f, 1.f, 1.f, 0.4f));
    }
    else {
        ImGui::PushStyleColor(ImGuiCol_Button, ImVec4(206.f / 255.f, 206.f / 255.f, 206.f / 255.f, 1.f));
        ImGui::PushStyleColor(ImGuiCol_Border, ImVec4(206.f / 255.f, 206.f / 255.f, 206.f / 255.f, 1.f));
        ImGui::PushStyleColor(ImGuiCol_Text, ImVec4(1.f, 1.f, 1.f, 1.f));
    }
}

void ImGuiWrapper::pop_button_disable_style() {
    ImGui::PopStyleColor(3);
}

void ImGuiWrapper::push_combo_style(const float scale)
{
    if (m_is_dark_mode) {
        ImGui::PushStyleVar(ImGuiStyleVar_FrameRounding, 1.0f * scale);
        ImGui::PushStyleVar(ImGuiStyleVar_FrameBorderSize, 1.0f * scale);
        ImGui::PushStyleColor(ImGuiCol_PopupBg, ImGuiWrapper::COL_WINDOW_BG_DARK);
        ImGui::PushStyleColor(ImGuiCol_BorderActive, ImVec4(0.00f, 0.68f, 0.26f, 1.00f));
        ImGui::PushStyleColor(ImGuiCol_HeaderHovered, ImVec4(0.00f, 0.68f, 0.26f, 0.0f));
        ImGui::PushStyleColor(ImGuiCol_HeaderActive, ImVec4(0.00f, 0.68f, 0.26f, 1.0f));
        ImGui::PushStyleColor(ImGuiCol_Header, ImVec4(0.00f, 0.68f, 0.26f, 1.0f));
        ImGui::PushStyleColor(ImGuiCol_ScrollbarBg, ImGuiWrapper::COL_WINDOW_BG_DARK);
        ImGui::PushStyleColor(ImGuiCol_Button, {1.00f, 1.00f, 1.00f, 0.0f});
    } else {
        ImGui::PushStyleVar(ImGuiStyleVar_FrameRounding, 1.0f * scale);
        ImGui::PushStyleVar(ImGuiStyleVar_FrameBorderSize, 1.0f * scale);
        ImGui::PushStyleColor(ImGuiCol_PopupBg, ImGuiWrapper::COL_WINDOW_BG);
        ImGui::PushStyleColor(ImGuiCol_BorderActive, ImVec4(0.00f, 0.68f, 0.26f, 1.00f));
        ImGui::PushStyleColor(ImGuiCol_HeaderHovered, ImVec4(0.00f, 0.68f, 0.26f, 0.5f));
        ImGui::PushStyleColor(ImGuiCol_HeaderActive, ImVec4(0.00f, 0.68f, 0.26f, 1.0f));
        ImGui::PushStyleColor(ImGuiCol_Header, ImVec4(0.00f, 0.68f, 0.26f, 1.0f));
        ImGui::PushStyleColor(ImGuiCol_ScrollbarBg, ImGuiWrapper::COL_WINDOW_BG);
        ImGui::PushStyleColor(ImGuiCol_Button, {1.00f, 1.00f, 1.00f, 0.0f});
    }
}

void ImGuiWrapper::pop_combo_style()
{
    ImGui::PopStyleVar(2);
    ImGui::PopStyleColor(7);
}

void ImGuiWrapper::init_font(bool compress)
{
    destroy_font();

    ImGuiIO& io = ImGui::GetIO();
    io.Fonts->Clear();

    // Create ranges of characters from m_glyph_ranges, possibly adding some OS specific special characters.
    ImVector<ImWchar> ranges;
    ImVector<ImWchar> basic_ranges;
    ImFontAtlas::GlyphRangesBuilder builder;
    builder.AddRanges(m_glyph_ranges);
    builder.AddRanges(ImGui::GetIO().Fonts->GetGlyphRangesDefault());
#ifdef __APPLE__
    if (m_font_cjk)
        // Apple keyboard shortcuts are only contained in the CJK fonts.
        builder.AddRanges(ranges_keyboard_shortcuts);
#endif
    builder.BuildRanges(&ranges); // Build the final result (ordered ranges with all the unique characters submitted)

    io.Fonts->Flags |= ImFontAtlasFlags_NoPowerOfTwoHeight;
    ImFontConfig cfg = ImFontConfig();
    cfg.OversampleH = cfg.OversampleV = 1;
    //FIXME replace with io.Fonts->AddFontFromMemoryTTF(buf_decompressed_data, (int)buf_decompressed_size, m_font_size, nullptr, ranges.Data);
    //https://github.com/ocornut/imgui/issues/220
<<<<<<< HEAD

    // Orca: temp fix for Korean font
    auto font_name_regular = "HarmonyOS_Sans_SC_Regular.ttf";
    auto font_name_bold = "HarmonyOS_Sans_SC_Bold.ttf";
    if(m_glyph_ranges == ImGui::GetIO().Fonts->GetGlyphRangesKorean()) {
        font_name_regular = "NanumGothic-Regular.ttf";
        font_name_bold = "NanumGothic-Bold.ttf";
    }
    default_font = io.Fonts->AddFontFromFileTTF((Slic3r::resources_dir() + "/fonts/" + font_name_regular).c_str(), m_font_size, &cfg, ranges.Data);
=======
    if (m_is_korean)
        default_font = io.Fonts->AddFontFromFileTTF((Slic3r::resources_dir() + "/fonts/" + "NotoSansKR-Regular.ttf").c_str(), m_font_size, &cfg, ranges.Data);
    else
        default_font = io.Fonts->AddFontFromFileTTF((Slic3r::resources_dir() + "/fonts/" + "HarmonyOS_Sans_SC_Regular.ttf").c_str(), m_font_size, &cfg, ranges.Data);
>>>>>>> 693aa8d2
    if (default_font == nullptr) {
        default_font = io.Fonts->AddFontDefault();
        if (default_font == nullptr) {
            throw Slic3r::RuntimeError("ImGui: Could not load deafult font");
        }
    }

<<<<<<< HEAD
    bold_font        = io.Fonts->AddFontFromFileTTF((Slic3r::resources_dir() + "/fonts/" + font_name_bold).c_str(), m_font_size, &cfg, ranges.Data);
=======
    if (m_is_korean)
        bold_font = io.Fonts->AddFontFromFileTTF((Slic3r::resources_dir() + "/fonts/" + "NotoSansKR-Bold.ttf").c_str(), m_font_size, &cfg, ranges.Data);
    else
        bold_font = io.Fonts->AddFontFromFileTTF((Slic3r::resources_dir() + "/fonts/" + "HarmonyOS_Sans_SC_Bold.ttf").c_str(), m_font_size, &cfg, ranges.Data);
>>>>>>> 693aa8d2
    if (bold_font == nullptr) {
        bold_font = io.Fonts->AddFontDefault();
        if (bold_font == nullptr) { throw Slic3r::RuntimeError("ImGui: Could not load deafult font"); }
    }

#ifdef __APPLE__
    ImFontConfig config;
    config.MergeMode = true;
    if (! m_font_cjk) {
        // Apple keyboard shortcuts are only contained in the CJK fonts.
        [[maybe_unused]]ImFont *font_cjk = io.Fonts->AddFontFromFileTTF((Slic3r::resources_dir() + "/fonts/HarmonyOS_Sans_SC_Regular.ttf").c_str(), m_font_size, &config, ranges_keyboard_shortcuts);
        assert(font_cjk != nullptr);
    }
#endif

    float font_scale = m_font_size/15;
    int icon_sz = lround(16 * font_scale); // default size of icon is 16 px

    int rect_id = io.Fonts->CustomRects.Size;  // id of the rectangle added next
    // add rectangles for the icons to the font atlas
    for (auto& icon : font_icons) {
        m_custom_glyph_rects_ids[icon.first] =
        io.Fonts->AddCustomRectFontGlyph(default_font, icon.first, icon_sz, icon_sz, 3.0 * font_scale + icon_sz);
    }
    for (auto& icon : font_icons_large) {
        m_custom_glyph_rects_ids[icon.first] =
        io.Fonts->AddCustomRectFontGlyph(default_font, icon.first, icon_sz * 2, icon_sz * 2, 3.0 * font_scale + icon_sz * 2);
    }
    for (auto& icon : font_icons_extra_large) {
        m_custom_glyph_rects_ids[icon.first] =
        io.Fonts->AddCustomRectFontGlyph(default_font, icon.first, icon_sz * 4, icon_sz * 4, 3.0 * font_scale + icon_sz * 4);
    }

    // Build texture atlas
    unsigned char* pixels;
    int width, height;
    io.Fonts->GetTexDataAsRGBA32(&pixels, &width, &height);   // Load as RGBA 32-bits (75% of the memory is wasted, but default font is so small) because it is more likely to be compatible with user's existing shaders. If your ImTextureId represent a higher-level concept than just a GL texture id, consider calling GetTexDataAsAlpha8() instead to save on GPU memory.
    BOOST_LOG_TRIVIAL(trace) << "Build default font texture done. width: " << width << ", height: " << height;

    auto load_icon_from_svg = [this, &io, pixels, width, &rect_id](const std::pair<const wchar_t, std::string> icon, int icon_sz) {
        if (const ImFontAtlas::CustomRect* rect = io.Fonts->GetCustomRectByIndex(rect_id)) {
            assert(rect->Width == icon_sz);
            assert(rect->Height == icon_sz);
            unsigned                   outwidth, outheight;
            std::vector<unsigned char> raw_data = load_svg(icon.second, icon_sz, icon_sz, &outwidth, &outheight);
            if (!raw_data.empty()) {
                const ImU32* pIn = (ImU32*)raw_data.data();
                for (unsigned y = 0; y < outheight; y++) {
                    ImU32* pOut = (ImU32*)pixels + (rect->Y + y) * width + (rect->X);
                    for (unsigned x = 0; x < outwidth; x++)
                        *pOut++ = *pIn++;
                }
            }
        }
        rect_id++;
    };

    // Fill rectangles from the SVG-icons
    for (auto icon : font_icons) {
        load_icon_from_svg(icon, icon_sz);
    }

    icon_sz *= 2; // default size of large icon is 32 px
    for (auto icon : font_icons_large) {
        load_icon_from_svg(icon, icon_sz);
    }

    icon_sz *= 2; // default size of extra large icon is 64 px
    for (auto icon : font_icons_extra_large) {
        load_icon_from_svg(icon, icon_sz);
    }

    // Upload texture to graphics system
    GLint last_texture;
    glsafe(::glGetIntegerv(GL_TEXTURE_BINDING_2D, &last_texture));
    glsafe(::glGenTextures(1, &m_font_texture));
    glsafe(::glBindTexture(GL_TEXTURE_2D, m_font_texture));
    glsafe(::glTexParameteri(GL_TEXTURE_2D, GL_TEXTURE_MIN_FILTER, GL_LINEAR));
    glsafe(::glTexParameteri(GL_TEXTURE_2D, GL_TEXTURE_MAG_FILTER, GL_LINEAR));
    glsafe(::glPixelStorei(GL_UNPACK_ROW_LENGTH, 0));
    if (compress && GLEW_EXT_texture_compression_s3tc)
        glsafe(::glTexImage2D(GL_TEXTURE_2D, 0, GL_COMPRESSED_RGBA_S3TC_DXT5_EXT, width, height, 0, GL_RGBA, GL_UNSIGNED_BYTE, pixels));
    else
        glsafe(::glTexImage2D(GL_TEXTURE_2D, 0, GL_RGBA, width, height, 0, GL_RGBA, GL_UNSIGNED_BYTE, pixels));

    // Store our identifier
    io.Fonts->TexID = (ImTextureID)(intptr_t)m_font_texture;

    // Restore state
    glsafe(::glBindTexture(GL_TEXTURE_2D, last_texture));
}

void ImGuiWrapper::load_fonts_texture()
{
    //if (m_font_another_texture == 0) {
    //    ImGuiIO& io = ImGui::GetIO();
    //    io.Fonts->Flags |= ImFontAtlasFlags_NoPowerOfTwoHeight;
    //    ImFontConfig cfg = ImFontConfig();
    //    cfg.OversampleH = cfg.OversampleV = 1;
    //    std::map<std::string, std::string> sys_fonts_map = get_occt_fonts_maps(); // map<font name, font path>
    //    im_fonts_map.clear();                                                     // map<font name, ImFont*>
    //    BOOST_LOG_TRIVIAL(info) << "init_im_font start";
    //    for (auto sys_font : sys_fonts_map) {
    //        boost::filesystem::path font_path(sys_font.second);
    //        if (!boost::filesystem::exists(font_path)) {
    //            BOOST_LOG_TRIVIAL(trace) << "load font = " << sys_font.first << ", path = " << font_path << " is not exists";
    //            continue;
    //        }
    //        ImFont* im_font = io.Fonts->AddFontFromFileTTF(sys_font.second.c_str(), m_font_size, &cfg, ImGui::GetIO().Fonts->GetGlyphRangesBasic());
    //        if (im_font == nullptr) {
    //            BOOST_LOG_TRIVIAL(trace) << "load font = " << sys_font.first << " failed, path = " << font_path << " is not exists";
    //            continue;
    //        }
    //        im_fonts_map.insert({ sys_font.first, im_font });
    //    }
    //    BOOST_LOG_TRIVIAL(info) << "init_im_font end";

    //    unsigned char* pixels;
    //    int            width, height;
    //    io.Fonts->GetTexDataAsRGBA32(&pixels, &width, &height);
    //    BOOST_LOG_TRIVIAL(trace) << "Build system fonts texture done. width: " << width << ", height: " << height;

    //    if (m_fonts_names.size() == 0) {
    //        std::vector<std::string> to_delete_fonts;
    //        for (auto im_font : im_fonts_map) {
    //            if (im_font.second->Glyphs.Size < 4) { to_delete_fonts.push_back(im_font.first); }
    //        }
    //        for (auto to_delete_font : to_delete_fonts) {
    //            sys_fonts_map.erase(to_delete_font);
    //            im_fonts_map.erase(to_delete_font);
    //        }
    //        for (auto im_font : im_fonts_map) m_fonts_names.push_back(im_font.first);
    //    }

    //    GLint last_texture;
    //    glsafe(::glGetIntegerv(GL_TEXTURE_BINDING_2D, &last_texture));
    //    glsafe(::glGenTextures(1, &(m_font_another_texture)));
    //    glsafe(::glBindTexture(GL_TEXTURE_2D, m_font_another_texture));
    //    glsafe(::glTexParameteri(GL_TEXTURE_2D, GL_TEXTURE_MIN_FILTER, GL_LINEAR));
    //    glsafe(::glTexParameteri(GL_TEXTURE_2D, GL_TEXTURE_MAG_FILTER, GL_LINEAR));
    //    glsafe(::glPixelStorei(GL_UNPACK_ROW_LENGTH, 0));

    //    glsafe(::glTexImage2D(GL_TEXTURE_2D, 0, GL_COMPRESSED_RGBA_S3TC_DXT5_EXT, width, height, 0, GL_RGBA, GL_UNSIGNED_BYTE, pixels));

    //    // Store our identifier
    //    io.Fonts->TexID = (ImTextureID)(intptr_t)m_font_another_texture;

    //    // Restore state
    //    glsafe(::glBindTexture(GL_TEXTURE_2D, last_texture));
    //}
}

void ImGuiWrapper::init_input()
{
    ImGuiIO& io = ImGui::GetIO();

    // Keyboard mapping. ImGui will use those indices to peek into the io.KeysDown[] array.
    io.KeyMap[ImGuiKey_Tab] = WXK_TAB;
    io.KeyMap[ImGuiKey_LeftArrow] = WXK_LEFT;
    io.KeyMap[ImGuiKey_RightArrow] = WXK_RIGHT;
    io.KeyMap[ImGuiKey_UpArrow] = WXK_UP;
    io.KeyMap[ImGuiKey_DownArrow] = WXK_DOWN;
    io.KeyMap[ImGuiKey_PageUp] = WXK_PAGEUP;
    io.KeyMap[ImGuiKey_PageDown] = WXK_PAGEDOWN;
    io.KeyMap[ImGuiKey_Home] = WXK_HOME;
    io.KeyMap[ImGuiKey_End] = WXK_END;
    io.KeyMap[ImGuiKey_Insert] = WXK_INSERT;
    io.KeyMap[ImGuiKey_Delete] = WXK_DELETE;
    io.KeyMap[ImGuiKey_Backspace] = WXK_BACK;
    io.KeyMap[ImGuiKey_Space] = WXK_SPACE;
    io.KeyMap[ImGuiKey_Enter] = WXK_RETURN;
    io.KeyMap[ImGuiKey_KeyPadEnter] = WXK_NUMPAD_ENTER;
    io.KeyMap[ImGuiKey_Escape] = WXK_ESCAPE;
    io.KeyMap[ImGuiKey_A] = 'A';
    io.KeyMap[ImGuiKey_C] = 'C';
    io.KeyMap[ImGuiKey_V] = 'V';
    io.KeyMap[ImGuiKey_X] = 'X';
    io.KeyMap[ImGuiKey_Y] = 'Y';
    io.KeyMap[ImGuiKey_Z] = 'Z';

    // Don't let imgui special-case Mac, wxWidgets already do that
    io.ConfigMacOSXBehaviors = false;

    // Setup clipboard interaction callbacks
    io.SetClipboardTextFn = clipboard_set;
    io.GetClipboardTextFn = clipboard_get;
    io.ClipboardUserData = this;
}

void ImGuiWrapper::init_style()
{
    ImGuiStyle &style = ImGui::GetStyle();

    auto set_color = [&](ImGuiCol_ entity, ImVec4 color) {
        style.Colors[entity] = color;
    };

    //BBS modify style
    // Window
    style.WindowRounding = 0.0f;
    set_color(ImGuiCol_WindowBg, COL_WINDOW_BACKGROUND);
    set_color(ImGuiCol_TitleBgActive, COL_WINDOW_BACKGROUND);

    // Generics
    set_color(ImGuiCol_FrameBg, COL_GREY_DARK);
    set_color(ImGuiCol_FrameBgHovered, COL_GREY_LIGHT);
    set_color(ImGuiCol_FrameBgActive, COL_GREY_LIGHT);

    // Text selection
    set_color(ImGuiCol_TextSelectedBg, COL_ORANGE_DARK);

    // Buttons
    set_color(ImGuiCol_Button, COL_BUTTON_BACKGROUND);
    set_color(ImGuiCol_ButtonHovered, COL_HOVER);
    set_color(ImGuiCol_ButtonActive, COL_ACTIVE);

    // Checkbox
    set_color(ImGuiCol_CheckMark, COL_BLUE_LIGHT);

    // ComboBox items
    set_color(ImGuiCol_Header, COL_ORANGE_DARK);
    set_color(ImGuiCol_HeaderHovered, COL_BLUE_LIGHT);
    set_color(ImGuiCol_HeaderActive, COL_BLUE_LIGHT);

    // Slider
    set_color(ImGuiCol_SliderGrab, COL_BLUE_LIGHT);
    set_color(ImGuiCol_SliderGrabActive, COL_BLUE_LIGHT);

    // Separator
    set_color(ImGuiCol_Separator, COL_BLUE_LIGHT);

    // Tabs
    set_color(ImGuiCol_Tab, COL_ORANGE_DARK);
    set_color(ImGuiCol_TabHovered, COL_BLUE_LIGHT);
    set_color(ImGuiCol_TabActive, COL_BLUE_LIGHT);
    set_color(ImGuiCol_TabUnfocused, COL_GREY_DARK);
    set_color(ImGuiCol_TabUnfocusedActive, COL_GREY_LIGHT);

    // Scrollbars
    set_color(ImGuiCol_ScrollbarGrab, COL_ORANGE_DARK);
    set_color(ImGuiCol_ScrollbarGrabHovered, COL_ORANGE_LIGHT);
    set_color(ImGuiCol_ScrollbarGrabActive, COL_ORANGE_LIGHT);
}

void ImGuiWrapper::render_draw_data(ImDrawData *draw_data)
{
    if (draw_data == nullptr || draw_data->CmdListsCount == 0)
        return;

    GLShaderProgram* shader = wxGetApp().get_shader("imgui");
    if (shader == nullptr)
        return;

    // Avoid rendering when minimized, scale coordinates for retina displays (screen coordinates != framebuffer coordinates)
    ImGuiIO& io = ImGui::GetIO();
    const int fb_width  = (int)(draw_data->DisplaySize.x * io.DisplayFramebufferScale.x);
    const int fb_height = (int)(draw_data->DisplaySize.y * io.DisplayFramebufferScale.y);
    if (fb_width == 0 || fb_height == 0)
        return;

    GLShaderProgram* curr_shader = wxGetApp().get_current_shader();
    if (curr_shader != nullptr)
        curr_shader->stop_using();

    shader->start_using();

    // We are using the OpenGL fixed pipeline to make the example code simpler to read!
    // Setup render state: alpha-blending enabled, no face culling, no depth testing, scissor enabled, vertex/texcoord/color pointers, polygon fill.
    GLint last_texture;          glsafe(::glGetIntegerv(GL_TEXTURE_BINDING_2D, &last_texture));
    GLint last_polygon_mode[2];  glsafe(::glGetIntegerv(GL_POLYGON_MODE, last_polygon_mode));
    GLint last_viewport[4];      glsafe(::glGetIntegerv(GL_VIEWPORT, last_viewport));
    GLint last_scissor_box[4];   glsafe(::glGetIntegerv(GL_SCISSOR_BOX, last_scissor_box));
    GLint last_texture_env_mode; glsafe(::glGetTexEnviv(GL_TEXTURE_ENV, GL_TEXTURE_ENV_MODE, &last_texture_env_mode));
    glsafe(::glPushAttrib(GL_ENABLE_BIT | GL_COLOR_BUFFER_BIT | GL_TRANSFORM_BIT));
    glsafe(::glEnable(GL_BLEND));
    glsafe(::glBlendFunc(GL_SRC_ALPHA, GL_ONE_MINUS_SRC_ALPHA));
    glsafe(::glDisable(GL_CULL_FACE));
    glsafe(::glDisable(GL_DEPTH_TEST));
    glsafe(::glEnable(GL_SCISSOR_TEST));
    glsafe(::glEnable(GL_TEXTURE_2D));
    glsafe(::glPolygonMode(GL_FRONT_AND_BACK, GL_FILL));
    glsafe(::glTexEnvi(GL_TEXTURE_ENV, GL_TEXTURE_ENV_MODE, GL_MODULATE));

    // Setup viewport, orthographic projection matrix
    // Our visible imgui space lies from draw_data->DisplayPos (top left) to draw_data->DisplayPos+data_data->DisplaySize (bottom right). DisplayPos is (0,0) for single viewport apps.
    glsafe(::glViewport(0, 0, (GLsizei)fb_width, (GLsizei)fb_height));
    const float L = draw_data->DisplayPos.x;
    const float R = draw_data->DisplayPos.x + draw_data->DisplaySize.x;
    const float T = draw_data->DisplayPos.y;
    const float B = draw_data->DisplayPos.y + draw_data->DisplaySize.y;

    Matrix4f ortho_projection;
    ortho_projection <<
        2.0f / (R - L), 0.0f,           0.0f,  (R + L) / (L - R),
        0.0f,           2.0f / (T - B), 0.0f,  (T + B) / (B - T),
        0.0f,           0.0f,           -1.0f, 0.0f,
        0.0f,           0.0f,           0.0f,  1.0f;

    shader->set_uniform("Texture", 0);
    shader->set_uniform("ProjMtx", ortho_projection);

    // Will project scissor/clipping rectangles into framebuffer space
    const ImVec2 clip_off   = draw_data->DisplayPos;       // (0,0) unless using multi-viewports
    const ImVec2 clip_scale = draw_data->FramebufferScale; // (1,1) unless using retina display which are often (2,2)

    // Render command lists
    for (int n = 0; n < draw_data->CmdListsCount; ++n) {
        const ImDrawList* cmd_list = draw_data->CmdLists[n];
        const ImDrawVert* vtx_buffer = cmd_list->VtxBuffer.Data;
        const ImDrawIdx* idx_buffer  = cmd_list->IdxBuffer.Data;
        const GLsizeiptr vtx_buffer_size = (GLsizeiptr)cmd_list->VtxBuffer.Size * (int)sizeof(ImDrawVert);
        const GLsizeiptr idx_buffer_size = (GLsizeiptr)cmd_list->IdxBuffer.Size * (int)sizeof(ImDrawIdx);

        GLuint vbo_id;
        glsafe(::glGenBuffers(1, &vbo_id));
        glsafe(::glBindBuffer(GL_ARRAY_BUFFER, vbo_id));
        glsafe(::glBufferData(GL_ARRAY_BUFFER, vtx_buffer_size, vtx_buffer, GL_STATIC_DRAW));

        GLuint ibo_id;
        glsafe(::glGenBuffers(1, &ibo_id));
        glsafe(::glBindBuffer(GL_ELEMENT_ARRAY_BUFFER, ibo_id));
        glsafe(::glBufferData(GL_ELEMENT_ARRAY_BUFFER, idx_buffer_size, idx_buffer, GL_STATIC_DRAW));

        const int position_id = shader->get_attrib_location("Position");
        if (position_id != -1) {
            glsafe(::glVertexAttribPointer(position_id, 2, GL_FLOAT, GL_FALSE, sizeof(ImDrawVert), (const void*)IM_OFFSETOF(ImDrawVert, pos)));
            glsafe(::glEnableVertexAttribArray(position_id));
        }
        const int uv_id = shader->get_attrib_location("UV");
        if (uv_id != -1) {
            glsafe(::glVertexAttribPointer(uv_id, 2, GL_FLOAT, GL_FALSE, sizeof(ImDrawVert), (const void*)IM_OFFSETOF(ImDrawVert, uv)));
            glsafe(::glEnableVertexAttribArray(uv_id));
        }
        const int color_id = shader->get_attrib_location("Color");
        if (color_id != -1) {
            glsafe(::glVertexAttribPointer(color_id, 4, GL_UNSIGNED_BYTE, GL_TRUE, sizeof(ImDrawVert), (const void*)IM_OFFSETOF(ImDrawVert, col)));
            glsafe(::glEnableVertexAttribArray(color_id));
        }

        for (int cmd_i = 0; cmd_i < cmd_list->CmdBuffer.Size; ++cmd_i) {
            const ImDrawCmd* pcmd = &cmd_list->CmdBuffer[cmd_i];
            if (pcmd->UserCallback)
                // User callback (registered via ImDrawList::AddCallback)
                pcmd->UserCallback(cmd_list, pcmd);
            else {
                // Project scissor/clipping rectangles into framebuffer space
                const ImVec2 clip_min((pcmd->ClipRect.x - clip_off.x) * clip_scale.x, (pcmd->ClipRect.y - clip_off.y) * clip_scale.y);
                const ImVec2 clip_max((pcmd->ClipRect.z - clip_off.x) * clip_scale.x, (pcmd->ClipRect.w - clip_off.y) * clip_scale.y);
                if (clip_max.x <= clip_min.x || clip_max.y <= clip_min.y)
                    continue;

                // Apply scissor/clipping rectangle (Y is inverted in OpenGL)
                glsafe(::glScissor((int)clip_min.x, (int)(fb_height - clip_max.y), (int)(clip_max.x - clip_min.x), (int)(clip_max.y - clip_min.y)));

                // Bind texture, Draw
                glsafe(::glBindTexture(GL_TEXTURE_2D, (GLuint)(intptr_t)pcmd->GetTexID()));
                glsafe(::glDrawElements(GL_TRIANGLES, (GLsizei)pcmd->ElemCount, sizeof(ImDrawIdx) == 2 ? GL_UNSIGNED_SHORT : GL_UNSIGNED_INT, (void*)(intptr_t)(pcmd->IdxOffset * sizeof(ImDrawIdx))));
            }
        }

        if (position_id != -1)
            glsafe(::glDisableVertexAttribArray(position_id));
        if (uv_id != -1)
            glsafe(::glDisableVertexAttribArray(uv_id));
        if (color_id != -1)
            glsafe(::glDisableVertexAttribArray(color_id));

        glsafe(::glBindBuffer(GL_ELEMENT_ARRAY_BUFFER, 0));
        glsafe(::glBindBuffer(GL_ARRAY_BUFFER, 0));

        glsafe(::glDeleteBuffers(1, &ibo_id));
        glsafe(::glDeleteBuffers(1, &vbo_id));
    }

    // Restore modified state
    glsafe(::glTexEnvi(GL_TEXTURE_ENV, GL_TEXTURE_ENV_MODE, last_texture_env_mode));
    glsafe(::glBindTexture(GL_TEXTURE_2D, (GLuint)last_texture));
    glsafe(::glPopAttrib());
    glsafe(::glPolygonMode(GL_FRONT, (GLenum)last_polygon_mode[0]);
    glsafe(::glPolygonMode(GL_BACK,  (GLenum)last_polygon_mode[1])));
    glsafe(::glViewport(last_viewport[0], last_viewport[1], (GLsizei)last_viewport[2], (GLsizei)last_viewport[3]));
    glsafe(::glScissor(last_scissor_box[0], last_scissor_box[1], (GLsizei)last_scissor_box[2], (GLsizei)last_scissor_box[3]));

    shader->stop_using();

    if (curr_shader != nullptr)
        curr_shader->start_using();
}

bool ImGuiWrapper::display_initialized() const
{
    const ImGuiIO& io = ImGui::GetIO();
    return io.DisplaySize.x >= 0.0f && io.DisplaySize.y >= 0.0f;
}

void ImGuiWrapper::destroy_font()
{
    if (m_font_texture != 0) {
        ImGuiIO& io = ImGui::GetIO();
        io.Fonts->TexID = 0;
        glsafe(::glDeleteTextures(1, &m_font_texture));
        m_font_texture = 0;
    }
}

void ImGuiWrapper::destroy_fonts_texture() {
    //if (m_font_another_texture != 0) {
    //    if (m_new_frame_open) {
    //        render();
    //    }
    //    init_font(true);
    //    glsafe(::glDeleteTextures(1, &m_font_another_texture));
    //    m_font_another_texture = 0;
    //    if (!m_new_frame_open) {
    //        new_frame();
    //    }
    //}
}

const char* ImGuiWrapper::clipboard_get(void* user_data)
{
    ImGuiWrapper *self = reinterpret_cast<ImGuiWrapper*>(user_data);

    const char* res = "";

    if (wxTheClipboard->Open()) {
        if (wxTheClipboard->IsSupported(wxDF_TEXT)) {
            wxTextDataObject data;
            wxTheClipboard->GetData(data);

            if (data.GetTextLength() > 0) {
                self->m_clipboard_text = into_u8(data.GetText());
                res = self->m_clipboard_text.c_str();
            }
        }

        wxTheClipboard->Close();
    }

    return res;
}

void ImGuiWrapper::clipboard_set(void* /* user_data */, const char* text)
{
    if (wxTheClipboard->Open()) {
        wxTheClipboard->SetData(new wxTextDataObject(wxString::FromUTF8(text)));   // object owned by the clipboard
        wxTheClipboard->Close();
    }
}

bool IMTexture::load_from_svg_file(const std::string& filename, unsigned width, unsigned height, ImTextureID& texture_id)
{
    NSVGimage* image = nsvgParseFromFile(filename.c_str(), "px", 96.0f);
    if (image == nullptr) {
        return false;
    }

    float scale = (float)width / std::max(image->width, image->height);

    int n_pixels = width * height;

    if (n_pixels <= 0) {
        nsvgDelete(image);
        return false;
    }

    NSVGrasterizer* rast = nsvgCreateRasterizer();
    if (rast == nullptr) {
        nsvgDelete(image);
        return false;
    }
    std::vector<unsigned char> data(n_pixels * 4, 0);
    nsvgRasterize(rast, image, 0, 0, scale, data.data(), width, height, width * 4);

    bool compress = false;
    GLint last_texture;
    unsigned m_image_texture{ 0 };
    unsigned char* pixels = (unsigned char*)(&data[0]);

    glsafe(::glGetIntegerv(GL_TEXTURE_BINDING_2D, &last_texture));
    glsafe(::glGenTextures(1, &m_image_texture));
    glsafe(::glBindTexture(GL_TEXTURE_2D, m_image_texture));
    glsafe(::glTexParameteri(GL_TEXTURE_2D, GL_TEXTURE_MIN_FILTER, GL_LINEAR));
    glsafe(::glTexParameteri(GL_TEXTURE_2D, GL_TEXTURE_MAG_FILTER, GL_LINEAR));
    glsafe(::glPixelStorei(GL_UNPACK_ROW_LENGTH, 0));
    glsafe(::glTexImage2D(GL_TEXTURE_2D, 0, GL_RGBA, width, height, 0, GL_RGBA, GL_UNSIGNED_BYTE, pixels));

    // Store our identifier
    texture_id = (ImTextureID)(intptr_t)m_image_texture;

    // Restore state
    glsafe(::glBindTexture(GL_TEXTURE_2D, last_texture));

    nsvgDeleteRasterizer(rast);
    nsvgDelete(image);

    return true;
}

} // namespace GUI
} // namespace Slic3r<|MERGE_RESOLUTION|>--- conflicted
+++ resolved
@@ -2255,7 +2255,6 @@
     cfg.OversampleH = cfg.OversampleV = 1;
     //FIXME replace with io.Fonts->AddFontFromMemoryTTF(buf_decompressed_data, (int)buf_decompressed_size, m_font_size, nullptr, ranges.Data);
     //https://github.com/ocornut/imgui/issues/220
-<<<<<<< HEAD
 
     // Orca: temp fix for Korean font
     auto font_name_regular = "HarmonyOS_Sans_SC_Regular.ttf";
@@ -2265,12 +2264,6 @@
         font_name_bold = "NanumGothic-Bold.ttf";
     }
     default_font = io.Fonts->AddFontFromFileTTF((Slic3r::resources_dir() + "/fonts/" + font_name_regular).c_str(), m_font_size, &cfg, ranges.Data);
-=======
-    if (m_is_korean)
-        default_font = io.Fonts->AddFontFromFileTTF((Slic3r::resources_dir() + "/fonts/" + "NotoSansKR-Regular.ttf").c_str(), m_font_size, &cfg, ranges.Data);
-    else
-        default_font = io.Fonts->AddFontFromFileTTF((Slic3r::resources_dir() + "/fonts/" + "HarmonyOS_Sans_SC_Regular.ttf").c_str(), m_font_size, &cfg, ranges.Data);
->>>>>>> 693aa8d2
     if (default_font == nullptr) {
         default_font = io.Fonts->AddFontDefault();
         if (default_font == nullptr) {
@@ -2278,14 +2271,7 @@
         }
     }
 
-<<<<<<< HEAD
     bold_font        = io.Fonts->AddFontFromFileTTF((Slic3r::resources_dir() + "/fonts/" + font_name_bold).c_str(), m_font_size, &cfg, ranges.Data);
-=======
-    if (m_is_korean)
-        bold_font = io.Fonts->AddFontFromFileTTF((Slic3r::resources_dir() + "/fonts/" + "NotoSansKR-Bold.ttf").c_str(), m_font_size, &cfg, ranges.Data);
-    else
-        bold_font = io.Fonts->AddFontFromFileTTF((Slic3r::resources_dir() + "/fonts/" + "HarmonyOS_Sans_SC_Bold.ttf").c_str(), m_font_size, &cfg, ranges.Data);
->>>>>>> 693aa8d2
     if (bold_font == nullptr) {
         bold_font = io.Fonts->AddFontDefault();
         if (bold_font == nullptr) { throw Slic3r::RuntimeError("ImGui: Could not load deafult font"); }
