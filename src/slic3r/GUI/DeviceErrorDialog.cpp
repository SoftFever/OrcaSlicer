#include "DeviceErrorDialog.hpp"
#include "HMS.hpp"

#include "Widgets/Button.hpp"
#include "GUI_App.hpp"
#include "MainFrame.hpp"
#include "ReleaseNote.hpp"

namespace Slic3r {
namespace GUI
{

static std::unordered_set<std::string> message_containing_retry{
    "0701-8004",
    "0701-8005",
    "0701-8007",
    "0701-8012",
    "0702-8012",
    "0703-8012",
    "07FF-8012",
    "07FF-8013",
};


DeviceErrorDialog::DeviceErrorDialog(MachineObject* obj, wxWindow* parent, wxWindowID id, const wxString& title, const wxPoint& pos, const wxSize& size, long style)
    :DPIDialog(parent, id, title, pos, size, style), m_obj(obj)
{
    std::string icon_path = (boost::format("%1%/images/OrcaSlicerTitle.ico") % resources_dir()).str();
    SetIcon(wxIcon(encode_path(icon_path.c_str()), wxBITMAP_TYPE_ICO));
    SetBackgroundColour(*wxWHITE);

    SetTitle(_L("Error"));

    auto        m_line_top = new wxPanel(this, wxID_ANY, wxDefaultPosition, wxSize(FromDIP(350), 1));
    m_line_top->SetBackgroundColour(wxColour(166, 169, 170));

    m_scroll_area = new wxScrolledWindow(this, wxID_ANY, wxDefaultPosition, wxDefaultSize, wxVSCROLL);
    m_scroll_area->SetScrollRate(0, 5);
    m_scroll_area->SetBackgroundColour(*wxWHITE);
    m_scroll_area->SetMinSize(wxSize(FromDIP(320), FromDIP(250)));

    wxBoxSizer* text_sizer = new wxBoxSizer(wxVERTICAL);

    m_error_msg_label = new Label(m_scroll_area, wxEmptyString, LB_AUTO_WRAP);
    m_error_picture = new wxStaticBitmap(m_scroll_area, wxID_ANY, wxBitmap(), wxDefaultPosition, wxSize(FromDIP(300), FromDIP(180)));

    //Label* dev_name = new Label(m_scroll_area, wxString::FromUTF8(obj->dev_name) + ":", LB_AUTO_WRAP);
    //dev_name->SetMaxSize(wxSize(FromDIP(300), -1));
    //dev_name->SetMinSize(wxSize(FromDIP(300), -1));
    //dev_name->Wrap(FromDIP(300));
    //text_sizer->Add(dev_name, 0, wxALIGN_CENTER, FromDIP(5));
    //text_sizer->AddSpacer(5);
    text_sizer->Add(m_error_picture, 0, wxALIGN_CENTER, FromDIP(5));
    text_sizer->AddSpacer(10);
    text_sizer->Add(m_error_msg_label, 0, wxALIGN_CENTER, FromDIP(5));

    m_error_code_label = new Label(m_scroll_area, wxEmptyString, LB_AUTO_WRAP);
    text_sizer->AddSpacer(5);
    text_sizer->Add(m_error_code_label, 0, wxALIGN_CENTER, FromDIP(5));
    m_scroll_area->SetSizer(text_sizer);

    auto bottom_sizer = new wxBoxSizer(wxVERTICAL);
    m_sizer_button = new wxBoxSizer(wxVERTICAL);
    bottom_sizer->Add(m_sizer_button, 0, wxEXPAND | wxRIGHT | wxLEFT, 0);

    wxBoxSizer* m_center_sizer = new wxBoxSizer(wxVERTICAL);
    m_center_sizer->Add(0, 0, 1, wxTOP, FromDIP(5));
    m_center_sizer->Add(m_scroll_area, 0, wxEXPAND | wxRIGHT | wxLEFT, FromDIP(15));
    m_center_sizer->Add(bottom_sizer, 0, wxEXPAND | wxRIGHT | wxLEFT, FromDIP(20));
    m_center_sizer->Add(0, 0, 0, wxTOP, FromDIP(10));

    m_sizer_main = new wxBoxSizer(wxVERTICAL);
    m_sizer_main->Add(m_line_top, 0, wxEXPAND, 0);
    m_sizer_main->Add(0, 0, 0, wxTOP, FromDIP(5));
    m_sizer_main->Add(m_center_sizer, 0, wxBOTTOM | wxEXPAND, FromDIP(5));

    SetSizer(m_sizer_main);
    Layout();
    m_sizer_main->Fit(this);

    init_button_list();

    CenterOnParent();
    wxGetApp().UpdateDlgDarkUI(this);

    Bind(wxEVT_WEBREQUEST_STATE, &DeviceErrorDialog::on_webrequest_state, this);
    Bind(wxEVT_CLOSE_WINDOW, [this](wxCloseEvent &e){
        if (m_obj) { m_obj->command_clean_print_error_uiop(m_obj->print_error); }
        e.Skip();
    });
}

DeviceErrorDialog::~DeviceErrorDialog()
{
    if (web_request.IsOk() && web_request.GetState() == wxWebRequest::State_Active)
    {
        BOOST_LOG_TRIVIAL(info) << "web_request: cancelled";
        web_request.Cancel();
    }
    m_error_picture->SetBitmap(wxBitmap());
}

void DeviceErrorDialog::on_webrequest_state(wxWebRequestEvent& evt)
{
    BOOST_LOG_TRIVIAL(trace) << "monitor: monitor_panel web request state = " << evt.GetState();
    switch (evt.GetState())
    {
    case wxWebRequest::State_Completed:
    {
        wxImage img(*evt.GetResponse().GetStream());
        wxImage resize_img = img.Scale(FromDIP(320), FromDIP(180), wxIMAGE_QUALITY_HIGH);
        wxBitmap error_prompt_pic = resize_img;
        m_error_picture->SetBitmap(error_prompt_pic);
        Layout();
        Fit();

        break;
    }
    case wxWebRequest::State_Failed:
    case wxWebRequest::State_Cancelled:
    case wxWebRequest::State_Unauthorized:
    {
        m_error_picture->SetBitmap(wxBitmap());
        break;
    }
    case wxWebRequest::State_Active:
    case wxWebRequest::State_Idle: break;
    default: break;
    }
}

void DeviceErrorDialog::init_button(ActionButton style, wxString buton_text)
{
    if (btn_bg_white.count() == 0)
    {
        btn_bg_white = StateColor(std::pair<wxColour, int>(wxColour(206, 206, 206), StateColor::Pressed),
                                  std::pair<wxColour, int>(wxColour(238, 238, 238), StateColor::Hovered),
                                  std::pair<wxColour, int>(*wxWHITE, StateColor::Normal));
    }

    Button* print_error_button = new Button(this, buton_text);
    print_error_button->SetBackgroundColor(btn_bg_white);
    print_error_button->SetBorderColor(wxColour(38, 46, 48));
    print_error_button->SetFont(Label::Body_14);
    print_error_button->SetSize(wxSize(FromDIP(300), FromDIP(30)));
    print_error_button->SetMinSize(wxSize(FromDIP(300), FromDIP(30)));
    print_error_button->SetMaxSize(wxSize(-1, FromDIP(30)));
    print_error_button->SetCornerRadius(FromDIP(5));
    print_error_button->Hide();
    m_button_list[style] = print_error_button;
    m_button_list[style]->Bind(wxEVT_LEFT_DOWN, [this, style](wxMouseEvent& e)
        {
            this->on_button_click(style);
            e.Skip();
        });
}

void DeviceErrorDialog::init_button_list()
{
    init_button(RESUME_PRINTING, _L("Resume Printing"));
    init_button(RESUME_PRINTING_DEFECTS, _L("Resume (defects acceptable)"));
    init_button(RESUME_PRINTING_PROBELM_SOLVED, _L("Resume (problem solved)"));
    init_button(STOP_PRINTING, _L("Stop Printing"));// pop up recheck dialog?
    init_button(CHECK_ASSISTANT, _L("Check Assistant"));
    init_button(FILAMENT_EXTRUDED, _L("Filament Extruded, Continue"));
    init_button(RETRY_FILAMENT_EXTRUDED, _L("Not Extruded Yet, Retry"));
    init_button(CONTINUE, _L("Finished, Continue"));
    init_button(LOAD_VIRTUAL_TRAY, _L("Load Filament"));
    init_button(OK_BUTTON, _L("OK"));
    init_button(FILAMENT_LOAD_RESUME, _L("Filament Loaded, Resume"));
    init_button(JUMP_TO_LIVEVIEW, _L("View Liveview"));
    init_button(NO_REMINDER_NEXT_TIME, _L("No Reminder Next Time"));
    init_button(IGNORE_NO_REMINDER_NEXT_TIME, _L("Ignore. Don't Remind Next Time"));
    init_button(IGNORE_RESUME, _L("Ignore this and Resume"));
    init_button(PROBLEM_SOLVED_RESUME, _L("Problem Solved and Resume"));
    init_button(TURN_OFF_FIRE_ALARM, _L("Got it, Turn off the Fire Alarm."));
    init_button(RETRY_PROBLEM_SOLVED, _L("Retry (problem solved)"));
    init_button(CANCLE, _L("Cancle"));
    init_button(STOP_DRYING, _L("Stop Drying"));
<<<<<<< HEAD
    init_button(PROCEED, _L("Proceed"));
    init_button(DBL_CHECK_CANCEL, _L("Cancle"));
=======
    init_button(DBL_CHECK_CANCEL, _L("Cancel"));
>>>>>>> 08bd2131
    init_button(DBL_CHECK_DONE, _L("Done"));
    init_button(DBL_CHECK_RETRY, _L("Retry"));
    init_button(DBL_CHECK_RESUME, _L("Resume"));
    init_button(DBL_CHECK_OK, _L("Confirm"));
}

void DeviceErrorDialog::on_dpi_changed(const wxRect& suggested_rect)
{
    for (auto used_button : m_used_button) { used_button->Rescale();}
    wxGetApp().UpdateDlgDarkUI(this);
    Refresh();
}

wxString DeviceErrorDialog::parse_error_level(int error_code)
{
    int level = (error_code & 0x0000F000) >> 12;
    switch (level) {
    case 0x4: return _L("Error");
    case 0x8: return _L("Warning");
    case 0xC: return _L("Info");
    default: return _L("Unknown");
    }
}

static const std::unordered_set<string> s_jump_liveview_error_codes = { "0300-8003", "0300-8002", "0300-800A"};
wxString DeviceErrorDialog::show_error_code(int error_code)
{
    if (m_error_code == error_code) { return wxEmptyString;}
    if (wxGetApp().get_hms_query()->is_internal_error(m_obj, error_code)) { return wxEmptyString;}

    /* error code str*/
    std::string error_str = m_obj->get_error_code_str(error_code);

    /* error code message*/
    wxString error_msg = wxGetApp().get_hms_query()->query_print_error_msg(m_obj, error_code);
    if (error_msg.IsEmpty()) { error_msg = _L("Unknown error.");}

    /* parse error level */
    wxString error_level = parse_error_level(error_code);

    /* error_str is old error code*/
    if (message_containing_retry.count(error_str)) {
        /* convert old error code to pseudo buttons*/
        std::vector<int> pseudo_button = convert_to_pseudo_buttons(error_str);

        /* do update*/
        update_contents(error_level, error_msg, error_str, wxEmptyString, pseudo_button);
    } else {
        /* action buttons*/
        std::vector<int> used_button;
        wxString         error_image_url = wxGetApp().get_hms_query()->query_print_image_action(m_obj, error_code, used_button);
        if (s_jump_liveview_error_codes.count(error_str)) { used_button.emplace_back(DeviceErrorDialog::JUMP_TO_LIVEVIEW); } // special case

        /* do update*/
        update_contents(error_level, error_msg, error_str, error_image_url, used_button);
    }

    wxGetApp().UpdateDlgDarkUI(this);
    Show();
    Raise();

    this->RequestUserAttention(wxUSER_ATTENTION_ERROR);

    return error_msg;
}

std::vector<int> DeviceErrorDialog::convert_to_pseudo_buttons(std::string error_str)
{
    std::vector<int> pseudo_button;

    pseudo_button.emplace_back(DBL_CHECK_RETRY);
    pseudo_button.emplace_back(DBL_CHECK_OK);

    return pseudo_button;
}

void DeviceErrorDialog::update_contents(const wxString& title, const wxString& text, const wxString& error_code, const wxString& image_url, const std::vector<int>& btns)
{
    if (error_code.empty()) { return; }

    /* buttons*/
    {
        m_sizer_button->Clear();
        m_used_button.clear();

        // Show the used buttons
        bool need_remove_close_btn = false;
        std::unordered_set<int> shown_btns;
        for (int button_id : btns)
        {
            need_remove_close_btn |= (button_id == REMOVE_CLOSE_BTN); // special case, do not show close button

            auto iter = m_button_list.find(button_id);
            if (iter != m_button_list.end())
            {
                m_sizer_button->Add(iter->second, 0, wxALL, FromDIP(5));
                iter->second->Show();
                m_used_button.insert(iter->second);
            }
        }

        // Special case, do not show close button
        if (need_remove_close_btn)
        {
            SetWindowStyle(GetWindowStyle() & ~wxCLOSE_BOX);
        }
        else
        {
            SetWindowStyle(GetWindowStyle() | wxCLOSE_BOX);
        }

        // Hide unused buttons
        for (const auto& pair : m_button_list)
        {
            if (m_used_button.count(pair.second) == 0) { pair.second->Hide(); }
        }
    }

    /* image */
    if (!image_url.empty())
    {
        const wxImage& img = wxGetApp().get_hms_query()->query_image_from_local(image_url);
        if (!img.IsOk() && image_url.Contains("http"))
        {
            web_request = wxWebSession::GetDefault().CreateRequest(this, image_url);
            BOOST_LOG_TRIVIAL(trace) << "monitor: create new webrequest, state = " << web_request.GetState();
            if (web_request.GetState() == wxWebRequest::State_Idle) web_request.Start();
            BOOST_LOG_TRIVIAL(trace) << "monitor: start new webrequest, state = " << web_request.GetState();
        }
        else
        {
            const wxImage& resize_img = img.Scale(FromDIP(320), FromDIP(180), wxIMAGE_QUALITY_HIGH);
            m_error_picture->SetBitmap(wxBitmap(resize_img));
        }

        m_error_picture->Show();
    }
    else
    {
        m_error_picture->Hide();
    }

    /* error code*/
    const wxString& show_time = wxDateTime::Now().Format("%H%M%d");
    const wxString& error_code_msg = wxString::Format("[%S %S]", error_code, show_time);
    m_error_code_label->SetMaxSize(wxSize(FromDIP(300), -1));
    m_error_code_label->SetMinSize(wxSize(FromDIP(300), -1));
    m_error_code_label->SetLabelText(error_code_msg);

    /* error message*/
    m_error_msg_label->SetMaxSize(wxSize(FromDIP(300), -1));
    m_error_msg_label->SetMinSize(wxSize(FromDIP(300), -1));
    m_error_msg_label->SetLabelText(text);

    /* dialog title*/
    SetTitle(title);

    /* update layout*/
    {
        m_scroll_area->Layout();
        auto text_size = m_error_msg_label->GetBestSize();
        if (text_size.y < FromDIP(360))
        {
            if (!image_url.empty())
            {
                m_scroll_area->SetMinSize(wxSize(FromDIP(320), text_size.y + FromDIP(220)));
            }
            else
            {
                m_scroll_area->SetMinSize(wxSize(FromDIP(320), text_size.y + FromDIP(50)));
            }
        }
        else
        {
            m_scroll_area->SetMinSize(wxSize(FromDIP(320), FromDIP(340)));
        }

        Layout();
        Fit();
    }
};

void DeviceErrorDialog::on_button_click(ActionButton btn_id)
{
    switch (btn_id) {
    case DeviceErrorDialog::RESUME_PRINTING: {
        m_obj->command_hms_resume(std::to_string(m_error_code), m_obj->job_id_);
        break;
    }
    case DeviceErrorDialog::RESUME_PRINTING_DEFECTS: {
        m_obj->command_hms_resume(std::to_string(m_error_code), m_obj->job_id_);
        break;
    }
    case DeviceErrorDialog::RESUME_PRINTING_PROBELM_SOLVED: {
        m_obj->command_hms_resume(std::to_string(m_error_code), m_obj->job_id_);
        break;
    }
    case DeviceErrorDialog::STOP_PRINTING: {
        m_obj->command_hms_stop(std::to_string(m_error_code), m_obj->job_id_);
        break;
    }
    case DeviceErrorDialog::CHECK_ASSISTANT: {
        wxGetApp().mainframe->m_monitor->jump_to_HMS(); // go to assistant page
        break;
    }
    case DeviceErrorDialog::FILAMENT_EXTRUDED: {
        m_obj->command_ams_control("done");
        break;
    }
    case DeviceErrorDialog::RETRY_FILAMENT_EXTRUDED: {
        m_obj->command_ams_control("resume");
        return;// do not hide the dialogs
    }
    case DeviceErrorDialog::CONTINUE: {
        m_obj->command_ams_control("resume");
        break;
    }
    case DeviceErrorDialog::LOAD_VIRTUAL_TRAY: {
        //m_ams_control->SwitchAms(std::to_string(VIRTUAL_TRAY_MAIN_ID));
        //on_ams_load_curr();
        break;/*AP, unknown what it is*/
    }
    case DeviceErrorDialog::OK_BUTTON: {
        m_obj->command_clean_print_error(m_obj->subtask_id_, m_error_code);
        break;/*do nothing*/
    }
    case DeviceErrorDialog::FILAMENT_LOAD_RESUME: {
        m_obj->command_hms_resume(std::to_string(m_error_code), m_obj->job_id_);
        break;
    }
    case DeviceErrorDialog::JUMP_TO_LIVEVIEW: {
        Slic3r::GUI::wxGetApp().mainframe->jump_to_monitor();
        Slic3r::GUI::wxGetApp().mainframe->m_monitor->jump_to_LiveView();
        break;
    }
    case DeviceErrorDialog::NO_REMINDER_NEXT_TIME: {
        m_obj->command_hms_idle_ignore(std::to_string(m_error_code), 0); /*the type is 0, supported by AP*/
        break;
    }
    case DeviceErrorDialog::IGNORE_NO_REMINDER_NEXT_TIME: {
        m_obj->command_hms_ignore(std::to_string(m_error_code), m_obj->job_id_);
        break;
    }
    case DeviceErrorDialog::IGNORE_RESUME: {
        m_obj->command_hms_ignore(std::to_string(m_error_code), m_obj->job_id_);
        break;
    }
    case DeviceErrorDialog::PROBLEM_SOLVED_RESUME: {
        m_obj->command_hms_resume(std::to_string(m_error_code), m_obj->job_id_);
        break;
    }
    case DeviceErrorDialog::TURN_OFF_FIRE_ALARM: {
        m_obj->command_stop_buzzer();
        break;
    }
    case DeviceErrorDialog::RETRY_PROBLEM_SOLVED: {
        m_obj->command_ams_control("resume");
        break;
    }
    case DeviceErrorDialog::CANCLE: {
        break;
    }
    case DeviceErrorDialog::STOP_DRYING: {
        m_obj->command_ams_drying_stop();
        break;
    }
    case DeviceErrorDialog::PROCEED: {
        if(!m_action_json.is_null()){
            try{
                m_obj->command_ack_proceed(m_action_json);
            } catch(...){
                BOOST_LOG_TRIVIAL(error) << "DeviceErrorDialog: Action Proceed missing params.";
            }
        }
        break;
    }
    case DeviceErrorDialog::ERROR_BUTTON_COUNT: break;

    case DeviceErrorDialog::DBL_CHECK_CANCEL: {
        // post EVT_SECONDARY_CHECK_CANCEL
        // no event
        break;
    }
    case DeviceErrorDialog::DBL_CHECK_DONE: {
        // post EVT_SECONDARY_CHECK_DONE
        m_obj->command_ams_control("done");
        break;
    }
    case DeviceErrorDialog::DBL_CHECK_RETRY: {
        // post EVT_SECONDARY_CHECK_RETRY
        wxCommandEvent event(EVT_SECONDARY_CHECK_RETRY);
        wxPostEvent(GetParent(), event);
        break;
    }
    case DeviceErrorDialog::DBL_CHECK_RESUME: {
        // post EVT_SECONDARY_CHECK_RESUME
        wxCommandEvent event(EVT_SECONDARY_CHECK_RESUME);
        wxPostEvent(GetParent(), event);
        break;
    }
    case DeviceErrorDialog::DBL_CHECK_OK: {
        // post EVT_SECONDARY_CHECK_CONFIRM
        m_obj->command_clean_print_error(m_obj->subtask_id_, m_error_code);
        m_obj->command_clean_print_error_uiop(m_error_code);
        break;
    }

    default: break;
    }

    Hide();
}

}
} // namespace Slic3r::GUI<|MERGE_RESOLUTION|>--- conflicted
+++ resolved
@@ -175,14 +175,10 @@
     init_button(PROBLEM_SOLVED_RESUME, _L("Problem Solved and Resume"));
     init_button(TURN_OFF_FIRE_ALARM, _L("Got it, Turn off the Fire Alarm."));
     init_button(RETRY_PROBLEM_SOLVED, _L("Retry (problem solved)"));
-    init_button(CANCLE, _L("Cancle"));
+    init_button(CANCLE, _L("Cancel"));
     init_button(STOP_DRYING, _L("Stop Drying"));
-<<<<<<< HEAD
     init_button(PROCEED, _L("Proceed"));
-    init_button(DBL_CHECK_CANCEL, _L("Cancle"));
-=======
     init_button(DBL_CHECK_CANCEL, _L("Cancel"));
->>>>>>> 08bd2131
     init_button(DBL_CHECK_DONE, _L("Done"));
     init_button(DBL_CHECK_RETRY, _L("Retry"));
     init_button(DBL_CHECK_RESUME, _L("Resume"));
