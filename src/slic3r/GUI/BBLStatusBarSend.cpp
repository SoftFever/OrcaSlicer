#include "BBLStatusBarSend.hpp"

#include <wx/timer.h>
#include <wx/gauge.h>
#include <wx/button.h>
#include <wx/statusbr.h>
#include <wx/frame.h>
#include "wx/evtloop.h"
#include <wx/gdicmn.h>
#include "GUI_App.hpp"

#include "I18N.hpp"

#include <iostream>
#include <regex>

namespace Slic3r {

wxDEFINE_EVENT(EVT_SHOW_ERROR_INFO_SEND, wxCommandEvent);

BBLStatusBarSend::BBLStatusBarSend(wxWindow *parent, int id)
 : m_self{new wxPanel(parent, id == -1 ? wxID_ANY : id)}
    , m_sizer(new wxBoxSizer(wxHORIZONTAL))
{
    m_self->SetBackgroundColour(wxColour(255,255,255));

    wxBoxSizer *m_sizer_body = new wxBoxSizer(wxVERTICAL);
    wxBoxSizer *m_sizer_bottom = new wxBoxSizer(wxHORIZONTAL);

    m_status_text = new wxStaticText(m_self, wxID_ANY, wxEmptyString);
    m_status_text->SetForegroundColour(wxColour(107, 107, 107));
    m_status_text->SetFont(::Label::Body_13);
    m_status_text->SetMaxSize(wxSize(m_self->FromDIP(360), m_self->FromDIP(40)));

    m_prog = new wxGauge(m_self, wxID_ANY, 100, wxDefaultPosition, wxSize(-1, m_self->FromDIP(6)), wxGA_HORIZONTAL);
    m_prog->SetMinSize(wxSize(m_self->FromDIP(300),m_self->FromDIP(6)));
    m_prog->SetValue(0);

    //StateColor btn_bd_white(std::pair<wxColour, int>(*wxWHITE, StateColor::Disabled), std::pair<wxColour, int>(wxColour(38, 46, 48), StateColor::Enabled));

    m_cancelbutton = new Button(m_self, _L("Cancel"));
<<<<<<< HEAD
    m_cancelbutton->SetStyle(ButtonStyle::Regular, ButtonType::Choice);
    m_cancelbutton->Bind(wxEVT_BUTTON, 
=======
    m_cancelbutton->SetSize(wxSize(m_self->FromDIP(58), m_self->FromDIP(22)));
    m_cancelbutton->SetMinSize(wxSize(m_self->FromDIP(58), m_self->FromDIP(22)));
    m_cancelbutton->SetMaxSize(wxSize(m_self->FromDIP(58), m_self->FromDIP(22)));
    m_cancelbutton->SetBackgroundColor(btn_bt_white);
    m_cancelbutton->SetBorderColor(btn_bd_white);
    m_cancelbutton->SetTextColor(btn_txt_white);
    m_cancelbutton->SetCornerRadius(m_self->FromDIP(12));
    m_cancelbutton->Bind(wxEVT_BUTTON,
>>>>>>> 2ae33786
        [this](wxCommandEvent &evt) {
        cancel();
    });

    m_stext_percent = new wxStaticText(m_self, wxID_ANY, "", wxDefaultPosition, wxDefaultSize, 0);
    m_stext_percent->SetForegroundColour(wxColour(107, 107, 107));
    m_stext_percent->SetFont(::Label::Body_13);
    m_stext_percent->Wrap(-1);

    m_sizer_status_text = new wxBoxSizer(wxHORIZONTAL);
    m_link_show_error = new Label(m_self, _L("Check the reason"));
    m_link_show_error->SetForegroundColour(wxColour(0x6b6b6b));
    m_link_show_error->SetFont(::Label::Head_13);

    m_bitmap_show_error_close = create_scaled_bitmap("link_more_error_close", nullptr, 7);
    m_bitmap_show_error_open = create_scaled_bitmap("link_more_error_open", nullptr, 7);
    m_static_bitmap_show_error = new wxStaticBitmap(m_self, wxID_ANY, m_bitmap_show_error_open, wxDefaultPosition, wxSize(m_self->FromDIP(7), m_self->FromDIP(7)));

    m_link_show_error->Bind(wxEVT_ENTER_WINDOW, [this](auto& e) {this->m_self->SetCursor(wxCURSOR_HAND); });
    m_link_show_error->Bind(wxEVT_LEAVE_WINDOW, [this](auto& e) {this->m_self->SetCursor(wxCURSOR_ARROW); });
    m_link_show_error->Bind(wxEVT_LEFT_DOWN, [this](auto& e) {
        if (!m_show_error_info_state) { m_show_error_info_state = true; m_static_bitmap_show_error->SetBitmap(m_bitmap_show_error_close); }
        else { m_show_error_info_state = false; m_static_bitmap_show_error->SetBitmap(m_bitmap_show_error_open); }
        wxCommandEvent* evt = new wxCommandEvent(EVT_SHOW_ERROR_INFO_SEND);
        wxQueueEvent(this->m_self->GetParent(), evt);
    });


    m_link_show_error->Hide();
    m_static_bitmap_show_error->Hide();


    m_static_bitmap_show_error->Bind(wxEVT_ENTER_WINDOW, [this](auto& e) {this->m_self->SetCursor(wxCURSOR_HAND); });
    m_static_bitmap_show_error->Bind(wxEVT_LEAVE_WINDOW, [this](auto& e) {this->m_self->SetCursor(wxCURSOR_ARROW); });
    m_static_bitmap_show_error->Bind(wxEVT_LEFT_DOWN, [this](auto& e) {
        if (!m_show_error_info_state) {m_show_error_info_state = true;m_static_bitmap_show_error->SetBitmap(m_bitmap_show_error_close);}
        else {m_show_error_info_state = false;m_static_bitmap_show_error->SetBitmap(m_bitmap_show_error_open);}
        wxCommandEvent* evt = new wxCommandEvent(EVT_SHOW_ERROR_INFO_SEND);
        wxQueueEvent(this->m_self->GetParent(), evt);
    });


    m_sizer_status_text->Add(m_link_show_error, 0, wxLEFT | wxALIGN_CENTER, 0);
    m_sizer_status_text->Add(m_static_bitmap_show_error, 0, wxLEFT | wxTOP| wxALIGN_CENTER, m_self->FromDIP(2));

    m_sizer_bottom->Add(m_prog, 1, wxALIGN_CENTER, 0);
    m_sizer_bottom->Add(m_stext_percent, 0, wxALIGN_CENTER | wxLEFT | wxRIGHT, 10);
    m_sizer_bottom->Add(m_sizer_status_text, 0, wxALIGN_CENTER, 10);
    m_sizer_bottom->Add(0, 0, 1, wxEXPAND, 0);
    m_sizer_bottom->Add(m_cancelbutton, 0, wxALIGN_CENTER, 0);

    m_sizer_body->Add(0, 0, 1, wxEXPAND, 0);
    m_sizer_body->Add(m_status_text, 0, wxEXPAND, 0);
    m_sizer_body->Add(m_sizer_bottom, 0, wxEXPAND, 0);
    m_sizer_body->Add(0, 0, 1, wxEXPAND, 0);

    m_sizer->Add(m_sizer_body, 1, wxALIGN_CENTER, 0);

    m_self->SetSizer(m_sizer);
    m_self->Layout();
    m_sizer->Fit(m_self);
}

void BBLStatusBarSend::set_prog_block()
{
}

int BBLStatusBarSend::get_progress() const
{
    return m_prog->GetValue();
}

void BBLStatusBarSend::set_progress(int val)
{
    if(val < 0) return;

    //add the logic for arrange/orient jobs, which don't call stop_busy
    if (!m_prog->IsShown()) {
        m_sizer->Show(m_prog);
        m_sizer->Show(m_cancelbutton);
    }
    m_prog->SetValue(val);
    set_percent_text(wxString::Format("%d%%", val));

    m_sizer->Layout();
}

int BBLStatusBarSend::get_range() const
{
    return m_prog->GetRange();
}

void BBLStatusBarSend::set_range(int val)
{
    if(val != m_prog->GetRange()) {
        m_prog->SetRange(val);
    }
}

void BBLStatusBarSend::clear_percent()
{
    //set_percent_text(wxEmptyString);
    m_cancelbutton->Hide();
}

void BBLStatusBarSend::show_error_info(wxString msg, int code, wxString description, wxString extra)
{
    set_status_text(msg);
    m_prog->Hide();
    m_stext_percent->Hide();
    m_link_show_error->Show();
    m_static_bitmap_show_error->Show();

    m_cancelbutton->Show();
    m_self->Layout();
    m_sizer->Layout();
}

void BBLStatusBarSend::show_progress(bool show)
{
    if (show) {
        m_sizer->Show(m_prog);
        m_sizer->Layout();
    }
    else {
        m_sizer->Hide(m_prog);
        m_sizer->Layout();
    }
}

void BBLStatusBarSend::start_busy(int rate)
{
    m_busy = true;
    show_progress(true);
    show_cancel_button();
}

void BBLStatusBarSend::stop_busy()
{
    show_progress(false);
    hide_cancel_button();
    m_prog->SetValue(0);
    m_sizer->Layout();
    m_busy = false;
}

void BBLStatusBarSend::set_cancel_callback_fina(BBLStatusBarSend::CancelFn ccb)
{
    m_cancel_cb_fina = ccb;
     if (ccb) {
        m_sizer->Show(m_cancelbutton);
    } else {
        m_sizer->Hide(m_cancelbutton);
    }
}

void BBLStatusBarSend::set_cancel_callback(BBLStatusBarSend::CancelFn ccb) {
    /*  m_cancel_cb = ccb;
      if (ccb) {
          m_sizer->Show(m_cancelbutton);
      }
      else {
          m_sizer->Hide(m_cancelbutton);
      }
      m_sizer->Layout();*/
}

wxPanel* BBLStatusBarSend::get_panel()
{
    return m_self;
}

bool BBLStatusBarSend::is_english_text(wxString str)
{
    std::regex reg("^[0-9a-zA-Z]+$");
    std::smatch matchResult;

    std::string pattern_Special = "{}[]<>~!@#$%^&*(),.?/ :";
    for (auto i = 0; i < str.Length(); i++) {
        std::string regex_str = wxString(str[i]).ToStdString();
        if (std::regex_match(regex_str, matchResult, reg)) {
            continue;
        }
        else {
            int result = pattern_Special.find(regex_str.c_str());
            if (result < 0 || result > pattern_Special.length()) {
                return false;
            }
        }
    }
    return true;
}

bool BBLStatusBarSend::format_text(wxStaticText* dc, int width, const wxString& text, wxString& multiline_text)
{
    bool multiline = false;
    multiline_text = text;
    if (width > 0 && dc->GetTextExtent(text).x > width) {
        size_t start = 0;
        while (true) {
            size_t idx = size_t(-1);
            for (size_t i = start; i < multiline_text.Len(); i++) {
                if (multiline_text[i] == ' ') {
                    if (dc->GetTextExtent(multiline_text.SubString(start, i)).x < width)
                        idx = i;
                    else {
                        if (idx == size_t(-1)) idx = i;
                        break;
                    }
                }
            }
            if (idx == size_t(-1)) break;
            multiline = true;
            multiline_text[idx] = '\n';
            start = idx + 1;
            if (dc->GetTextExtent(multiline_text.Mid(start)).x < width) break;
        }
    }
    return multiline;
    //return dc->GetTextExtent(multiline_text);
}


void BBLStatusBarSend::set_status_text(const wxString& txt)
{
    //auto txtss = "Sending the printing task has timed out.\nPlease try again!";
    //auto txtss = "The printing project is being uploaded... 25%%";
    //m_status_text->SetLabelText(txtss);
    //wxString str;
    //format_text(m_status_text, m_self->FromDIP(300), txt, str);

    if (m_status_text->GetTextExtent(txt).x > m_self->FromDIP(360)) {
        m_status_text->SetSize(m_self->FromDIP(360), m_self->FromDIP(40));
    }
    m_status_text->SetLabelText(txt);
    m_status_text->Wrap(m_self->FromDIP(360));
    m_status_text->Layout();
    m_self->Layout();
    //if (is_english_text(str)) m_status_text->Wrap(m_self->FromDIP(280));
}

void BBLStatusBarSend::set_percent_text(const wxString &txt)
{
    m_stext_percent->SetLabelText(txt);
}

void BBLStatusBarSend::set_status_text(const std::string& txt)
{
    this->set_status_text(txt.c_str());
}

void BBLStatusBarSend::set_status_text(const char *txt)
{
    this->set_status_text(wxString::FromUTF8(txt));
    get_panel()->GetParent()->Layout();
    get_panel()->GetParent()->Update();
}

void BBLStatusBarSend::msw_rescale() {
    //set_prog_block();
    m_cancelbutton->SetMinSize(wxSize(m_self->FromDIP(56), m_self->FromDIP(24)));
}

wxString BBLStatusBarSend::get_status_text() const
{
    return m_status_text->GetLabelText();
}

bool BBLStatusBarSend::update_status(wxString &msg, bool &was_cancel, int percent, bool yield)
{
    set_status_text(msg);
    if (percent >= 0)
        this->set_progress(percent);

    if (yield)
        wxEventLoopBase::GetActive()->YieldFor(wxEVT_CATEGORY_UI | wxEVT_CATEGORY_USER_INPUT);
    was_cancel = m_was_cancelled;
    return true;
}

void BBLStatusBarSend::reset()
{
    m_link_show_error->Hide();
    m_static_bitmap_show_error->Hide();
    m_prog->Show();
    m_stext_percent->Show();
    m_cancelbutton->Enable();
    m_cancelbutton->Show();
    m_was_cancelled = false;

    set_status_text("");
    set_progress(0);
    set_percent_text(wxString::Format("%d%%", 0));
}

void BBLStatusBarSend::set_font(const wxFont &font)
{
    m_self->SetFont(font);
}

void BBLStatusBarSend::show_cancel_button()
{
    m_sizer->Show(m_cancelbutton);
    m_sizer->Layout();
}

void BBLStatusBarSend::hide_cancel_button()
{
    m_sizer->Hide(m_cancelbutton);
    m_sizer->Layout();
}

void BBLStatusBarSend::change_button_label(wxString name)
{
    m_cancelbutton->SetLabel(name);
}

void BBLStatusBarSend::disable_cancel_button()
{
    m_cancelbutton->Disable();
}

void BBLStatusBarSend::enable_cancel_button()
{
    m_cancelbutton->Enable();
}

void BBLStatusBarSend::cancel()
{
    m_was_cancelled = true;
    if (m_cancel_cb_fina) m_cancel_cb_fina();
}

}<|MERGE_RESOLUTION|>--- conflicted
+++ resolved
@@ -39,19 +39,8 @@
     //StateColor btn_bd_white(std::pair<wxColour, int>(*wxWHITE, StateColor::Disabled), std::pair<wxColour, int>(wxColour(38, 46, 48), StateColor::Enabled));
 
     m_cancelbutton = new Button(m_self, _L("Cancel"));
-<<<<<<< HEAD
     m_cancelbutton->SetStyle(ButtonStyle::Regular, ButtonType::Choice);
-    m_cancelbutton->Bind(wxEVT_BUTTON, 
-=======
-    m_cancelbutton->SetSize(wxSize(m_self->FromDIP(58), m_self->FromDIP(22)));
-    m_cancelbutton->SetMinSize(wxSize(m_self->FromDIP(58), m_self->FromDIP(22)));
-    m_cancelbutton->SetMaxSize(wxSize(m_self->FromDIP(58), m_self->FromDIP(22)));
-    m_cancelbutton->SetBackgroundColor(btn_bt_white);
-    m_cancelbutton->SetBorderColor(btn_bd_white);
-    m_cancelbutton->SetTextColor(btn_txt_white);
-    m_cancelbutton->SetCornerRadius(m_self->FromDIP(12));
     m_cancelbutton->Bind(wxEVT_BUTTON,
->>>>>>> 2ae33786
         [this](wxCommandEvent &evt) {
         cancel();
     });
