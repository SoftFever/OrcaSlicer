#ifndef slic3r_GUI_SelectMachine_hpp_
#define slic3r_GUI_SelectMachine_hpp_

#include <wx/wx.h>
#include <wx/intl.h>
#include <wx/collpane.h>
#include <wx/dataview.h>
#include <wx/artprov.h>
#include <wx/xrc/xmlres.h>
#include <wx/dataview.h>
#include <wx/gdicmn.h>
#include <wx/font.h>
#include <wx/colour.h>
#include <wx/settings.h>
#include <wx/string.h>
#include <wx/sizer.h>
#include <wx/stattext.h>
#include <wx/hyperlink.h>
#include <wx/button.h>
#include <wx/dialog.h>
#include <wx/popupwin.h>
#include <wx/spinctrl.h>
#include <wx/artprov.h>
#include <wx/wrapsizer.h>
#include <wx/srchctrl.h>

#include "AmsMappingPopup.hpp"
#include "ReleaseNote.hpp"
#include "GUI_Utils.hpp"
#include "wxExtensions.hpp"
#include "DeviceManager.hpp"
#include "Plater.hpp"
#include "BBLStatusBar.hpp"
#include "BBLStatusBarSend.hpp"
#include "Widgets/Label.hpp"
#include "Widgets/Button.hpp"
#include "Widgets/CheckBox.hpp"
#include "Widgets/ComboBox.hpp"
#include "Widgets/ScrolledWindow.hpp"
#include "Widgets/PopupWindow.hpp"
#include <wx/simplebook.h>
#include <wx/hashmap.h>

namespace Slic3r { namespace GUI {

enum PrinterState {
    OFFLINE,
    IDLE,
    BUSY,
    LOCK,
    IN_LAN
};

enum PrinterBindState {
    NONE,
    ALLOW_BIND,
    ALLOW_UNBIND
};

enum PrintFromType {
    FROM_NORMAL,
    FROM_SDCARD_VIEW,
};

class Material
{
public:
    int             id;
    MaterialItem    *item;
};

WX_DECLARE_HASH_MAP(int, Material *, wxIntegerHash, wxIntegerEqual, MaterialHash);

// move to seperate file
class MachineListModel : public wxDataViewVirtualListModel
{
public:
    enum {
        Col_MachineName           = 0,
        Col_MachineSN             = 1,
        Col_MachineBind           = 2,
        Col_MachinePrintingStatus = 3,
        Col_MachineIPAddress      = 4,
        Col_MachineConnection     = 5,
        Col_MachineTaskName       = 6,
        Col_Max                   = 7
    };
    MachineListModel();

    virtual unsigned int GetColumnCount() const wxOVERRIDE { return Col_Max; }

    virtual wxString GetColumnType(unsigned int col) const wxOVERRIDE { return "string"; }

    virtual void GetValueByRow(wxVariant &variant, unsigned int row, unsigned int col) const wxOVERRIDE;
    virtual bool GetAttrByRow(unsigned int row, unsigned int col, wxDataViewItemAttr &attr) const wxOVERRIDE;
    virtual bool SetValueByRow(const wxVariant &variant, unsigned int row, unsigned int col) wxOVERRIDE;

    void display_machines(std::map<std::string, MachineObject *> list);
    void add_machine(MachineObject *obj, bool reset = true);
    int  find_row_by_sn(wxString sn);

private:
    wxArrayString m_values[Col_Max];

    wxArrayString m_nameColValues;
    wxArrayString m_snColValues;
    wxArrayString m_bindColValues;
    wxArrayString m_connectionColValues;
    wxArrayString m_printingStatusValues;
    wxArrayString m_ipAddressValues;
};

class MachineObjectPanel : public wxPanel
{
private:
    bool        m_is_my_devices {false};
    bool        m_show_edit{false};
    bool        m_show_bind{false};
    bool        m_hover {false};
    bool        m_is_macos_special_version{false};


    PrinterBindState   m_bind_state;
    PrinterState       m_state;

    ScalableBitmap m_unbind_img;
    ScalableBitmap m_edit_name_img;
    ScalableBitmap m_select_unbind_img;

    ScalableBitmap m_printer_status_offline;
    ScalableBitmap m_printer_status_busy;
    ScalableBitmap m_printer_status_idle;
    ScalableBitmap m_printer_status_lock;
    ScalableBitmap m_printer_in_lan;

    MachineObject *m_info;

protected:
    wxStaticBitmap *m_bitmap_info;
    wxStaticBitmap *m_bitmap_bind;

public:
    MachineObjectPanel(wxWindow *      parent,
                       wxWindowID      id    = wxID_ANY,
                       const wxPoint & pos   = wxDefaultPosition,
                       const wxSize &  size  = wxDefaultSize,
                       long            style = wxTAB_TRAVERSAL,
                       const wxString &name  = wxEmptyString);
    
    ~MachineObjectPanel();

    void show_bind_dialog();
    void set_printer_state(PrinterState state);
    void show_printer_bind(bool show, PrinterBindState state);
    void show_edit_printer_name(bool show);
    void update_machine_info(MachineObject *info, bool is_my_devices = false);
protected:
    void OnPaint(wxPaintEvent &event);
    void render(wxDC &dc);
    void doRender(wxDC &dc);
    void on_mouse_enter(wxMouseEvent &evt);
    void on_mouse_leave(wxMouseEvent &evt);
    void on_mouse_left_up(wxMouseEvent &evt);
};

#define SELECT_MACHINE_POPUP_SIZE wxSize(FromDIP(216), FromDIP(364))
#define SELECT_MACHINE_LIST_SIZE wxSize(FromDIP(212), FromDIP(360))  
#define SELECT_MACHINE_ITEM_SIZE wxSize(FromDIP(182), FromDIP(35))
#define SELECT_MACHINE_GREY900 wxColour(38, 46, 48)
#define SELECT_MACHINE_GREY600 wxColour(144,144,144)
#define SELECT_MACHINE_GREY400 wxColour(206, 206, 206)
#define SELECT_MACHINE_BRAND wxColour(0, 150, 136)
#define SELECT_MACHINE_REMIND wxColour(255,111,0)
#define SELECT_MACHINE_LIGHT_GREEN wxColour(219, 253, 231)

class MachinePanel
{
public:
    wxString mIndex;
    MachineObjectPanel *mPanel;
};


class ThumbnailPanel;

class SelectMachinePopup : public PopupWindow
{
public:
    SelectMachinePopup(wxWindow *parent);
    ~SelectMachinePopup();

    // PopupWindow virtual methods are all overridden to log them
    virtual void Popup(wxWindow *focus = NULL) wxOVERRIDE;
    virtual void OnDismiss() wxOVERRIDE;
    virtual bool ProcessLeftDown(wxMouseEvent &event) wxOVERRIDE;
    virtual bool Show(bool show = true) wxOVERRIDE;

    void update_machine_list(wxCommandEvent &event);
    void start_ssdp(bool on_off);
    bool was_dismiss() { return m_dismiss; }

private:
    int                               m_my_devices_count{0};
    int                               m_other_devices_count{0};
    wxWindow*                         m_placeholder_panel{nullptr};
    wxHyperlinkCtrl*                  m_hyperlink{nullptr};
    wxBoxSizer *                      m_sizer_body{nullptr};
    wxBoxSizer *                      m_sizer_my_devices{nullptr};
    wxBoxSizer *                      m_sizer_other_devices{nullptr};
    wxBoxSizer *                      m_sizer_search_bar{nullptr};
    wxSearchCtrl*                     m_search_bar{nullptr};
    wxScrolledWindow *                m_scrolledWindow{nullptr};
    wxWindow *                        m_panel_body{nullptr};
    wxTimer *                         m_refresh_timer{nullptr};
    std::vector<MachinePanel*>        m_user_list_machine_panel;
    std::vector<MachinePanel*>        m_other_list_machine_panel;
    boost::thread*                    get_print_info_thread{ nullptr };
    std::shared_ptr<int>              m_token = std::make_shared<int>(0);
    std::string                       m_print_info = "";
    bool                              m_dismiss { false };

    std::map<std::string, MachineObject*> m_bind_machine_list; 
    std::map<std::string, MachineObject*> m_free_machine_list;

private:
    void OnLeftUp(wxMouseEvent &event);
    void on_timer(wxTimerEvent &event);

	void      update_other_devices();
    void      update_user_devices();
    bool      search_for_printer(MachineObject* obj);
    void      on_dissmiss_win(wxCommandEvent &event);
    wxWindow *create_title_panel(wxString text);
};

#define SELECT_MACHINE_DIALOG_BUTTON_SIZE wxSize(FromDIP(68), FromDIP(23))
#define SELECT_MACHINE_DIALOG_SIMBOOK_SIZE wxSize(FromDIP(370), FromDIP(64))


enum PrintPageMode {
    PrintPageModePrepare = 0,
    PrintPageModeSending,
    PrintPageModeFinish
};

enum PrintDialogStatus {
    PrintStatusInit = 0,
    PrintStatusNoUserLogin,
    PrintStatusInvalidPrinter,
    PrintStatusConnectingServer,
    PrintStatusReading,
    PrintStatusReadingFinished,
    PrintStatusReadingTimeout,
    PrintStatusInUpgrading,
    PrintStatusNeedUpgradingAms,
    PrintStatusInSystemPrinting,
    PrintStatusInPrinting,
    PrintStatusDisableAms,
    PrintStatusAmsMappingSuccess,
    PrintStatusAmsMappingInvalid,
    PrintStatusAmsMappingU0Invalid,
    PrintStatusAmsMappingValid,
    PrintStatusAmsMappingByOrder,
    PrintStatusRefreshingMachineList,
    PrintStatusSending,
    PrintStatusSendingCanceled,
    PrintStatusLanModeNoSdcard,
    PrintStatusNoSdcard,
    PrintStatusTimelapseNoSdcard,
    PrintStatusNotOnTheSameLAN,
    PrintStatusNeedForceUpgrading,
    PrintStatusNeedConsistencyUpgrading,
    PrintStatusNotSupportedSendToSDCard,
    PrintStatusNotSupportedPrintAll,
    PrintStatusBlankPlate,
    PrintStatusUnsupportedPrinter,
    PrintStatusTimelapseWarning
};

std::string get_print_status_info(PrintDialogStatus status);

class SelectMachineDialog : public DPIDialog
{
private:
    int                                 m_current_filament_id{0};
    int                                 m_print_plate_idx{0};
    int                                 m_print_plate_total{0};
    int                                 m_timeout_count{0};
    int                                 m_print_error_code;
    bool                                m_is_in_sending_mode{ false };
    bool                                m_ams_mapping_res{ false };
    bool                                m_ams_mapping_valid{ false };
    bool                                m_need_adaptation_screen{ false };
    bool                                m_export_3mf_cancel{ false };
    bool                                m_is_canceled{ false };
    bool                                m_is_rename_mode{ false };
    PrintPageMode                       m_print_page_mode{PrintPageMode::PrintPageModePrepare};
    std::string                         m_print_error_msg;
    std::string                         m_print_error_extra;
    std::string                         m_printer_last_select;
    std::string                         m_print_info;
    wxString                            m_current_project_name;
    PrintDialogStatus                   m_print_status { PrintStatusInit };
    wxColour                            m_colour_def_color{wxColour(255, 255, 255)};
    wxColour                            m_colour_bold_color{wxColour(38, 46, 48)};
    StateColor                          m_btn_bg_enable;
    
    std::shared_ptr<int>                m_token = std::make_shared<int>(0);
    std::map<std::string, CheckBox *>   m_checkbox_list;
    //std::map<std::string, bool>         m_checkbox_state_list;
    std::vector<wxString>               m_bedtype_list;
    std::vector<MachineObject*>         m_list;
    std::vector<FilamentInfo>           m_filaments;
    std::vector<FilamentInfo>           m_ams_mapping_result;
    std::shared_ptr<BBLStatusBarSend>   m_status_bar;

    Slic3r::DynamicPrintConfig          m_required_data_config;
    Slic3r::Model                       m_required_data_model; 
    Slic3r::PlateDataPtrs               m_required_data_plate_data_list;
    std::string                         m_required_data_file_name;
    std::string                         m_required_data_file_path;

protected:
    PrintFromType                       m_print_type{FROM_NORMAL};
    AmsMapingPopup                      m_mapping_popup{ nullptr };
    AmsMapingTipPopup                   m_mapping_tip_popup{ nullptr };
    AmsTutorialPopup                    m_mapping_tutorial_popup{ nullptr };
    MaterialHash                        m_materialList;
    Plater *                            m_plater{nullptr};
    wxWrapSizer*                        m_sizer_select{ nullptr };
    wxBoxSizer*                         m_sizer_thumbnail{ nullptr };
    wxGridSizer*                        m_sizer_material{ nullptr };
    wxBoxSizer*                         m_sizer_main{ nullptr };
    wxBoxSizer*                         m_sizer_scrollable_view{ nullptr };
    wxBoxSizer*                         m_sizer_scrollable_region{ nullptr };
    wxBoxSizer*                         rename_sizer_v{ nullptr };
    wxBoxSizer*                         rename_sizer_h{ nullptr };
    wxBoxSizer*                         m_sizer_backup{ nullptr };
    Button*                             m_button_refresh{ nullptr };
    Button*                             m_button_ensure{ nullptr };
    ScalableButton *                    m_rename_button{nullptr};
    ComboBox*                           m_comboBox_printer{ nullptr };
    wxStaticBitmap*                     m_staticbitmap{ nullptr };
    wxStaticBitmap*                     m_bitmap_last_plate{ nullptr };
    wxStaticBitmap*                     m_bitmap_next_plate{ nullptr };
    wxStaticBitmap*                     img_amsmapping_tip{nullptr};
    ThumbnailPanel*                     m_thumbnailPanel{ nullptr };
    wxWindow*                           select_bed{ nullptr };
    wxWindow*                           select_flow{ nullptr };
    wxWindow*                           select_timelapse{ nullptr };
    wxWindow*                           select_use_ams{ nullptr };
    wxPanel*                            m_panel_status{ nullptr };
    wxPanel*                            m_scrollable_region;
    wxPanel*                            m_rename_normal_panel{nullptr};
    wxPanel*                            m_line_schedule{nullptr};
    wxPanel*                            m_panel_sending{nullptr};
    wxPanel*                            m_panel_prepare{nullptr};
    wxPanel*                            m_panel_finish{nullptr};
    wxPanel*                            m_line_top{ nullptr };
    wxPanel*                            m_panel_image{ nullptr };
    wxPanel*                            m_line_materia{ nullptr };
    Label*                              m_st_txt_error_code{nullptr};
    Label*                              m_st_txt_error_desc{nullptr};
    Label*                              m_st_txt_extra_info{nullptr};
    Label*                              m_ams_backup_tip{nullptr};
    wxHyperlinkCtrl*                    m_link_network_state{ nullptr };
    wxSimplebook*                       m_rename_switch_panel{nullptr};
    wxSimplebook*                       m_simplebook{nullptr};
    wxStaticText*                       m_rename_text{nullptr};
    wxStaticText*                       m_stext_printer_title{nullptr};
    wxStaticText*                       m_stext_time{ nullptr };
    wxStaticText*                       m_stext_weight{ nullptr };
    wxStaticText*                       m_statictext_ams_msg{ nullptr };
    wxStaticText*                       m_statictext_printer_msg{ nullptr };
    wxStaticText*                       m_staticText_bed_title{ nullptr };
    wxStaticText*                       m_stext_sending{ nullptr };
    wxStaticText*                       m_statictext_finish{nullptr};
    TextInput*                          m_rename_input{nullptr};
    wxTimer*                            m_refresh_timer{ nullptr };
    std::shared_ptr<PrintJob>           m_print_job;
    wxScrolledWindow*                   m_scrollable_view;
    wxScrolledWindow*                   m_sw_print_failed_info{nullptr};
    wxHyperlinkCtrl*                    m_hyperlink{nullptr};
    ScalableBitmap *                    ams_editable{nullptr};
    ScalableBitmap *                    ams_editable_light{nullptr};
    wxStaticBitmap *                    timeimg{nullptr};
    ScalableBitmap *                    print_time{nullptr};
    wxStaticBitmap *                    weightimg{nullptr};
    ScalableBitmap *                    print_weight{nullptr};
    ScalableBitmap *                    enable_ams_mapping{nullptr};
<<<<<<< HEAD
    wxStaticBitmap *                    img_ams_tip{nullptr};
=======
    wxStaticBitmap *                    img_use_ams_tip{nullptr};
>>>>>>> 693aa8d2
    wxStaticBitmap *                    img_ams_backup{nullptr};
    ScalableBitmap *                    enable_ams{nullptr};

public:
    SelectMachineDialog(Plater *plater = nullptr);
    ~SelectMachineDialog();

    void init_bind();
    void init_timer();
    void check_focus(wxWindow* window);
    void show_print_failed_info(bool show, int code = 0, wxString description = wxEmptyString, wxString extra = wxEmptyString);
    void check_fcous_state(wxWindow* window);
    void popup_filament_backup();
    void update_select_layout(MachineObject *obj);
    void prepare_mode(bool refresh_button = true);
    void sending_mode();
    void finish_mode();
	void sync_ams_mapping_result(std::vector<FilamentInfo>& result);
    void prepare(int print_plate_idx);
    void show_status(PrintDialogStatus status, std::vector<wxString> params = std::vector<wxString>());
    void sys_color_changed();
    void reset_timeout();
    void update_user_printer();
    void reset_ams_material();
    void update_show_status();
    void update_ams_check(MachineObject* obj);
    void on_rename_click(wxCommandEvent& event);
    void on_rename_enter();
    void update_printer_combobox(wxCommandEvent& event);
    void on_cancel(wxCloseEvent& event);
    void show_errors(wxString& info);
    void on_ok_btn(wxCommandEvent& event);
    void Enable_Auto_Refill(bool enable);
    void connect_printer_mqtt();
    void on_send_print();
    void clear_ip_address_config(wxCommandEvent& e);
    void on_refresh(wxCommandEvent& event);
    void on_set_finish_mapping(wxCommandEvent& evt);
    void on_print_job_cancel(wxCommandEvent& evt);
    void set_default();
    void set_default_normal();
    void set_default_from_sdcard();
    void update_page_turn_state(bool show);
    void on_timer(wxTimerEvent& event);
    void on_selection_changed(wxCommandEvent& event);
    void update_flow_cali_check(MachineObject* obj);
    void Enable_Refresh_Button(bool en);
    void Enable_Send_Button(bool en);
    void on_dpi_changed(const wxRect& suggested_rect) override;
    void update_user_machine_list();
    void update_lan_machine_list();
    void stripWhiteSpace(std::string& str);
    void update_ams_status_msg(wxString msg, bool is_warning = false);
    void update_priner_status_msg(wxString msg, bool is_warning = false);
    void update_print_status_msg(wxString msg, bool is_warning = false, bool is_printer = true);
    void update_print_error_info(int code, std::string msg, std::string extra);
    void set_flow_calibration_state(bool state, bool show_tips = true);
    bool is_show_timelapse();
    bool has_timelapse_warning();
    void update_timelapse_enable_status();
    bool is_same_printer_model();
    bool is_blocking_printing();
    bool is_same_nozzle_diameters(std::string& nozzle_type, std::string& nozzle_diameter);
    bool is_same_nozzle_type(std::string& filament_type);
    bool has_tips(MachineObject* obj);
    bool is_timeout();
    int  update_print_required_data(Slic3r::DynamicPrintConfig config, Slic3r::Model model, Slic3r::PlateDataPtrs plate_data_list, std::string file_name, std::string file_path);
    void set_print_type(PrintFromType type) {m_print_type = type;};
    bool Show(bool show);
    bool do_ams_mapping(MachineObject* obj_);
    bool get_ams_mapping_result(std::string& mapping_array_str, std::string& ams_mapping_info);

    PrintFromType get_print_type() {return m_print_type;};
    wxString    format_steel_name(std::string name);
    wxString    format_text(wxString &m_msg);
    wxWindow*   create_ams_checkbox(wxString title, wxWindow* parent, wxString tooltip);
    wxWindow*   create_item_checkbox(wxString title, wxWindow* parent, wxString tooltip, std::string param);
    wxImage *   LoadImageFromBlob(const unsigned char *data, int size);
    PrintDialogStatus  get_status() { return m_print_status; }
    std::vector<std::string> sort_string(std::vector<std::string> strArray);
};

wxDECLARE_EVENT(EVT_FINISHED_UPDATE_MACHINE_LIST, wxCommandEvent);
wxDECLARE_EVENT(EVT_REQUEST_BIND_LIST, wxCommandEvent);
wxDECLARE_EVENT(EVT_WILL_DISMISS_MACHINE_LIST, wxCommandEvent);
wxDECLARE_EVENT(EVT_UPDATE_WINDOWS_POSITION, wxCommandEvent);
wxDECLARE_EVENT(EVT_DISSMISS_MACHINE_LIST, wxCommandEvent);
wxDECLARE_EVENT(EVT_CONNECT_LAN_PRINT, wxCommandEvent);
wxDECLARE_EVENT(EVT_EDIT_PRINT_NAME, wxCommandEvent);
wxDECLARE_EVENT(EVT_UNBIND_MACHINE, wxCommandEvent);
wxDECLARE_EVENT(EVT_BIND_MACHINE, wxCommandEvent);

class EditDevNameDialog : public DPIDialog
{
public:
    EditDevNameDialog(Plater *plater = nullptr);
    ~EditDevNameDialog();

    void set_machine_obj(MachineObject *obj);
    void on_dpi_changed(const wxRect &suggested_rect) override;
    void on_edit_name(wxCommandEvent &e);

    Button*             m_button_confirm{nullptr};
    TextInput*          m_textCtr{nullptr};
    wxStaticText*       m_static_valid{nullptr};
    MachineObject*      m_info{nullptr};
};


class ThumbnailPanel : public wxPanel
{
public:
    wxBitmap *      m_bitmap{nullptr};
    wxStaticBitmap *m_staticbitmap{nullptr};

    ThumbnailPanel(wxWindow *      parent,
                   wxWindowID      winid = wxID_ANY,
                   const wxPoint & pos   = wxDefaultPosition,
                   const wxSize &  size  = wxDefaultSize);
    ~ThumbnailPanel();

    void OnPaint(wxPaintEvent &event);
    void PaintBackground(wxDC &dc);
    void OnEraseBackground(wxEraseEvent &event);
    void set_thumbnail(wxImage img);
    
};

}} // namespace Slic3r::GUI

#endif<|MERGE_RESOLUTION|>--- conflicted
+++ resolved
@@ -388,11 +388,7 @@
     wxStaticBitmap *                    weightimg{nullptr};
     ScalableBitmap *                    print_weight{nullptr};
     ScalableBitmap *                    enable_ams_mapping{nullptr};
-<<<<<<< HEAD
-    wxStaticBitmap *                    img_ams_tip{nullptr};
-=======
     wxStaticBitmap *                    img_use_ams_tip{nullptr};
->>>>>>> 693aa8d2
     wxStaticBitmap *                    img_ams_backup{nullptr};
     ScalableBitmap *                    enable_ams{nullptr};
 
