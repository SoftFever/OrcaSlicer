#include "CalibrationWizardSavePage.hpp"
#include "I18N.hpp"
#include "Widgets/Label.hpp"
#include "MsgDialog.hpp"


namespace Slic3r { namespace GUI {

#define CALIBRATION_SAVE_INPUT_SIZE     wxSize(FromDIP(240), FromDIP(24))
#define FLOW_RATE_MAX_VALUE  1.15
<<<<<<< HEAD
=======
static const wxString k_tips = "Please input a valid value (K in 0~0.3)";
>>>>>>> 693aa8d2

static wxString get_default_name(wxString filament_name, CalibMode mode){
    PresetBundle* preset_bundle = wxGetApp().preset_bundle;
    for (auto it = preset_bundle->filaments.begin(); it != preset_bundle->filaments.end(); it++) {
        if (filament_name.compare(it->name) == 0) {
            if (!it->alias.empty())
                filament_name = from_u8(it->alias);
            else
                filament_name = from_u8(it->name);
        }
    }

    switch (mode)
    {
    case Slic3r::CalibMode::Calib_None:
        break;
    case Slic3r::CalibMode::Calib_PA_Line:
        if (filament_name.StartsWith("Generic")) {
            filament_name.Replace("Generic", "Brand", false);
        }
        break;
    case Slic3r::CalibMode::Calib_PA_Tower:
        break;
    case Slic3r::CalibMode::Calib_Flow_Rate:
        filament_name += " Flow Rate Calibrated";
        break;
    case Slic3r::CalibMode::Calib_Temp_Tower:
        filament_name += " Temperature Calibrated";
        break;
    case Slic3r::CalibMode::Calib_Vol_speed_Tower:
        filament_name += " Max Vol Speed Calibrated";
        break;
    case Slic3r::CalibMode::Calib_VFA_Tower:
        break;
    case Slic3r::CalibMode::Calib_Retraction_tower:
        break;
    default:
        break;
    }
    return filament_name;
}

static wxString get_tray_name_by_tray_id(int tray_id) 
{
    wxString tray_name;
    if (tray_id == VIRTUAL_TRAY_ID) {
        tray_name = "Ext";
    }
    else {
        char prefix = 'A' + (tray_id / 4);
        char suffix = '0' + 1 + tray_id % 4;
        tray_name = std::string(1, prefix) + std::string(1, suffix);
    }
    return tray_name;
}

CalibrationCommonSavePage::CalibrationCommonSavePage(wxWindow* parent, wxWindowID id, const wxPoint& pos, const wxSize& size, long style)
    : CalibrationWizardPage(parent, id, pos, size, style)
{
    ;
}

enum class GridTextInputType {
    K,
    N,
    FlowRatio,
    Name
};

class GridTextInput : public TextInput
{
public:
    GridTextInput(wxWindow* parent, wxString text, wxString label, wxSize size, int col_idx, GridTextInputType type);
    int get_col_idx() { return m_col_idx; }
    void set_col_idx(int idx) { m_col_idx = idx; }
    GridTextInputType get_type() { return m_type; }
    void set_type(GridTextInputType type) { m_type = type; }
private:
    int m_col_idx;
    GridTextInputType m_type;
};

GridTextInput::GridTextInput(wxWindow* parent, wxString text, wxString label, wxSize size, int col_idx, GridTextInputType type)
    : TextInput(parent, text, label, "", wxDefaultPosition, size, wxTE_PROCESS_ENTER)
    , m_col_idx(col_idx)
    , m_type(type)
{
}

class GridComboBox : public ComboBox {
public:
    GridComboBox(wxWindow* parent, wxSize size, int col_idx);
    int get_col_idx() { return m_col_idx; }
    void set_col_idx(int idx) { m_col_idx = idx; }
private:
    int m_col_idx;
};

GridComboBox::GridComboBox(wxWindow* parent, wxSize size, int col_idx)
    : ComboBox(parent, wxID_ANY, "", wxDefaultPosition, size, 0, nullptr)
    , m_col_idx(col_idx)
{

}

CaliPASaveAutoPanel::CaliPASaveAutoPanel(
    wxWindow* parent,
    wxWindowID id,
    const wxPoint& pos,
    const wxSize& size,
    long style)
    : wxPanel(parent, id, pos, size, style) 
{
    SetBackgroundColour(*wxWHITE);

    m_top_sizer = new wxBoxSizer(wxVERTICAL);
    
    create_panel(this);
    
    this->SetSizer(m_top_sizer);
    m_top_sizer->Fit(this);
}


void CaliPASaveAutoPanel::create_panel(wxWindow* parent)
{
    m_complete_text_panel = new wxPanel(parent, wxID_ANY, wxDefaultPosition, wxDefaultSize, wxTAB_TRAVERSAL);
    m_complete_text_panel->SetBackgroundColour(*wxWHITE);
    m_complete_text_panel->Hide();
    wxBoxSizer* complete_text_sizer = new wxBoxSizer(wxVERTICAL);
    auto complete_text = new Label(m_complete_text_panel, _L("We found the best Flow Dynamics Calibration Factor"));
    complete_text->SetFont(Label::Head_14);
    complete_text_sizer->Add(complete_text, 0, wxEXPAND);
    m_complete_text_panel->SetSizer(complete_text_sizer);

    m_part_failed_panel = new wxPanel(parent, wxID_ANY, wxDefaultPosition, wxDefaultSize, wxTAB_TRAVERSAL);
    m_part_failed_panel->SetBackgroundColour(wxColour(238, 238, 238));
    wxBoxSizer* part_failed_sizer = new wxBoxSizer(wxVERTICAL);
    m_part_failed_panel->SetSizer(part_failed_sizer);
    part_failed_sizer->AddSpacer(FromDIP(10));
    auto part_failed_text = new Label(m_part_failed_panel, _L("Part of the calibration failed! You may clean the plate and retry. The failed test result would be dropped."));
    part_failed_text->SetFont(Label::Body_14);
    part_failed_sizer->Add(part_failed_text, 0, wxLEFT | wxRIGHT, FromDIP(20));
    part_failed_sizer->AddSpacer(FromDIP(10));

    m_top_sizer->Add(m_part_failed_panel, 0, wxEXPAND, 0);

    m_top_sizer->AddSpacer(FromDIP(20));

    m_top_sizer->Add(m_complete_text_panel, 0, wxEXPAND, 0);

    m_top_sizer->AddSpacer(FromDIP(20));

    m_grid_panel = new wxPanel(parent, wxID_ANY, wxDefaultPosition, wxDefaultSize, wxTAB_TRAVERSAL);
    m_grid_panel->SetBackgroundColour(*wxWHITE);
    m_top_sizer->Add(m_grid_panel, 0, wxALIGN_CENTER);

    m_top_sizer->AddSpacer(FromDIP(10));

    auto naming_hints = new Label(parent, _L("*We recommend you to add brand, materia, type, and even humidity level in the Name"));
    naming_hints->SetFont(Label::Body_14);
    naming_hints->SetForegroundColour(wxColour(157, 157, 157));
    m_top_sizer->Add(naming_hints, 0, wxEXPAND, 0);

    m_top_sizer->AddSpacer(FromDIP(20));
}

std::vector<std::pair<int, std::string>> CaliPASaveAutoPanel::default_naming(std::vector<std::pair<int, std::string>> preset_names)
{
    std::unordered_set<std::string> set;
    int i = 1;
    for (auto& item : preset_names) {
        if (!set.insert(item.second).second) {
            item.second = get_default_name(item.second, CalibMode::Calib_PA_Line).ToUTF8().data();
            item.second += "_" + std::to_string(i);
            i++;
        }
        else {
            item.second = get_default_name(item.second, CalibMode::Calib_PA_Line).ToUTF8().data();
        }
    }
    return preset_names;
}

void CaliPASaveAutoPanel::sync_cali_result(const std::vector<PACalibResult>& cali_result, const std::vector<PACalibResult>& history_result)
{
    m_history_results = history_result;
    m_calib_results.clear();
    for (auto& item : cali_result) {
        if (item.confidence == 0)
            m_calib_results[item.tray_id] = item;
    }
    m_grid_panel->DestroyChildren();
    auto grid_sizer = new wxBoxSizer(wxHORIZONTAL);
    const int COLUMN_GAP = FromDIP(20);
    const int ROW_GAP = FromDIP(30);
    wxBoxSizer* left_title_sizer = new wxBoxSizer(wxVERTICAL);
    left_title_sizer->AddSpacer(FromDIP(52));
    auto k_title = new Label(m_grid_panel, _L("Factor K"));
    k_title->SetFont(Label::Head_14);
    left_title_sizer->Add(k_title, 0, wxALIGN_CENTER | wxBOTTOM, ROW_GAP);
    auto n_title = new Label(m_grid_panel, _L("Factor N"));
    n_title->SetFont(Label::Head_14);
    // hide n value
    n_title->Hide();
    left_title_sizer->Add(n_title, 0, wxALIGN_CENTER | wxBOTTOM, ROW_GAP);
    auto brand_title = new Label(m_grid_panel, _L("Name"));
    brand_title->SetFont(Label::Head_14);
    left_title_sizer->Add(brand_title, 0, wxALIGN_CENTER);
    grid_sizer->Add(left_title_sizer);
    grid_sizer->AddSpacer(COLUMN_GAP);

    m_is_all_failed = true;
    bool part_failed = false;
    if (cali_result.empty())
        part_failed = true;

    std::vector<std::pair<int, std::string>> preset_names;
    for (auto& info : m_obj->selected_cali_preset) {
        preset_names.push_back({ info.tray_id, info.name });
    }
    preset_names = default_naming(preset_names);

    for (auto& item : cali_result) {
        bool result_failed = false;
        if (item.confidence != 0) {
            result_failed = true;
            part_failed = true;
        }
        else {
            m_is_all_failed = false;
        }

        wxBoxSizer* column_data_sizer = new wxBoxSizer(wxVERTICAL);
        auto tray_title = new Label(m_grid_panel, "");
        tray_title->SetFont(Label::Head_14);
        wxString tray_name = get_tray_name_by_tray_id(item.tray_id);
        tray_title->SetLabel(tray_name);

        auto k_value = new GridTextInput(m_grid_panel, "", "", CALIBRATION_SAVE_INPUT_SIZE, item.tray_id, GridTextInputType::K);
        auto n_value = new GridTextInput(m_grid_panel, "", "", CALIBRATION_SAVE_INPUT_SIZE, item.tray_id, GridTextInputType::N);
        k_value->GetTextCtrl()->SetValidator(wxTextValidator(wxFILTER_NUMERIC));
        n_value->GetTextCtrl()->SetValidator(wxTextValidator(wxFILTER_NUMERIC));
        auto k_value_failed = new Label(m_grid_panel, _L("Failed"));
        auto n_value_failed = new Label(m_grid_panel, _L("Failed"));

        auto comboBox_tray_name = new GridComboBox(m_grid_panel, CALIBRATION_SAVE_INPUT_SIZE, item.tray_id);
        auto tray_name_failed = new Label(m_grid_panel, " - ");
        wxArrayString selections;
        static std::vector<PACalibResult> filtered_results;
        filtered_results.clear();
        for (auto history : history_result) {
            for (auto& info : m_obj->selected_cali_preset) {
                if (history.filament_id == info.filament_id) {
                    filtered_results.push_back(history);
                    selections.push_back(from_u8(history.name));
                }
            }
        }
        comboBox_tray_name->Set(selections);

        column_data_sizer->Add(tray_title, 0, wxALIGN_CENTER | wxBOTTOM, ROW_GAP);
        column_data_sizer->Add(k_value, 0, wxALIGN_CENTER | wxBOTTOM, ROW_GAP);
        column_data_sizer->Add(n_value, 0, wxALIGN_CENTER | wxBOTTOM, ROW_GAP);
        column_data_sizer->Add(k_value_failed, 0, wxALIGN_CENTER | wxBOTTOM, ROW_GAP);
        column_data_sizer->Add(n_value_failed, 0, wxALIGN_CENTER | wxBOTTOM, ROW_GAP);
        column_data_sizer->Add(comboBox_tray_name, 0, wxALIGN_CENTER | wxBOTTOM, ROW_GAP);
        column_data_sizer->Add(tray_name_failed, 0, wxALIGN_CENTER | wxBOTTOM, ROW_GAP);

        auto set_edit_mode = [this, k_value, n_value, k_value_failed, n_value_failed, comboBox_tray_name, tray_name_failed](std::string str) {
            if (str == "normal") {
                comboBox_tray_name->Show();
                tray_name_failed->Show(false);
                k_value->Show();
                n_value->Show();
                k_value_failed->Show(false);
                n_value_failed->Show(false);
            }
            if (str == "failed") {
                comboBox_tray_name->Show(false);
                tray_name_failed->Show();
                k_value->Show(false);
                n_value->Show(false);
                k_value_failed->Show();
                n_value_failed->Show();
            }

            // hide n value
            n_value->Hide();
            n_value_failed->Hide();

            m_grid_panel->Layout();
            m_grid_panel->Update();
        };

        if (!result_failed) {
            set_edit_mode("normal");

            auto k_str = wxString::Format("%.3f", item.k_value);
            auto n_str = wxString::Format("%.3f", item.n_coef);
            k_value->GetTextCtrl()->SetValue(k_str);
            n_value->GetTextCtrl()->SetValue(n_str);

            for (auto& name : preset_names) {
                if (item.tray_id == name.first) {
                    comboBox_tray_name->SetValue(from_u8(name.second));
                }
            }

            comboBox_tray_name->Bind(wxEVT_COMBOBOX, [this, comboBox_tray_name, k_value, n_value](auto& e) {
                int selection = comboBox_tray_name->GetSelection();
                auto history = filtered_results[selection];
                });
        }
        else {
            set_edit_mode("failed");
        }

        grid_sizer->Add(column_data_sizer);
        grid_sizer->AddSpacer(COLUMN_GAP);
    }

    m_grid_panel->SetSizer(grid_sizer, true);
    m_grid_panel->Bind(wxEVT_LEFT_DOWN, [this](auto& e) {
        SetFocusIgnoringChildren();
        });

    if (part_failed) {
        m_part_failed_panel->Show();
        m_complete_text_panel->Show();
        if (m_is_all_failed) {
            m_complete_text_panel->Hide();
        }
    }
    else {
        m_complete_text_panel->Show();
        m_part_failed_panel->Hide();
    }

    wxGetApp().UpdateDarkUIWin(this);

    Layout();
}

void CaliPASaveAutoPanel::save_to_result_from_widgets(wxWindow* window, bool* out_is_valid, wxString* out_msg) {
    if (!window)
        return;

    //operate
    auto input = dynamic_cast<GridTextInput*>(window);
    if (input && input->IsShown()) {
        int tray_id = input->get_col_idx();
        if (input->get_type() == GridTextInputType::K) {
            float k = 0.0f;
            if (!CalibUtils::validate_input_k_value(input->GetTextCtrl()->GetValue(), &k)) {
                *out_msg = _L("Please input a valid value (K in 0~0.3)");
                *out_is_valid = false;
            }
            else
                m_calib_results[tray_id].k_value = k;
        }
        else if (input->get_type() == GridTextInputType::N) {
        }
    }

    auto comboBox = dynamic_cast<GridComboBox*>(window);
    if (comboBox && comboBox->IsShown()) {
        int tray_id = comboBox->get_col_idx();
        wxString name = comboBox->GetTextCtrl()->GetValue().ToStdString();
        if (name.IsEmpty()) {
            *out_msg = _L("Please enter the name you want to save to printer.");
            *out_is_valid = false;
        }
        else if (name.Length() > 40) {
            *out_msg = _L("The name cannot exceed 40 characters.");
            *out_is_valid = false;
        }
        m_calib_results[tray_id].name = into_u8(name);
    }
    
    auto childern = window->GetChildren();
    for (auto child : childern) {
        save_to_result_from_widgets(child, out_is_valid, out_msg);
    }
};

bool CaliPASaveAutoPanel::get_result(std::vector<PACalibResult>& out_result) {
    bool is_valid = true;
    wxString err_msg;
    // Check if the input value is valid and save to m_calib_results
    save_to_result_from_widgets(m_grid_panel, &is_valid, &err_msg);
    if (is_valid) {
        // Check for duplicate names
        struct PACalibResult {
            size_t operator()(const std::pair<std::string ,std::string>& item) const {
                return std::hash<string>()(item.first) * std::hash<string>()(item.second);
            }
        };
        std::unordered_set<std::pair<std::string, std::string>, PACalibResult> set;
        for (auto& result : m_calib_results) {
            if (!set.insert({ result.second.name, result.second.filament_id }).second) {
                MessageDialog msg_dlg(nullptr, _L("Only one of the results with the same name will be saved. Are you sure you want to overrides the other results?"), wxEmptyString, wxICON_WARNING | wxYES_NO);
                if (msg_dlg.ShowModal() != wxID_YES) {
                    return false;
                }
                else {
                    break;
                }
            }
        }
        // Check for duplicate names from history
        for (auto& result : m_history_results) {
            if (!set.insert({ result.name, result.filament_id }).second) {
                MessageDialog msg_dlg(nullptr, wxString::Format(_L("There is already a historical calibration result with the same name: %s. Only one of the results with the same name is saved. Are you sure you want to overrides the historical result?"), result.name), wxEmptyString, wxICON_WARNING | wxYES_NO);
                if (msg_dlg.ShowModal() != wxID_YES) {
                    return false;
                }
            }
        }

        for (auto& result : m_calib_results) {
            out_result.push_back(result.second);
        }
        return true;
    }
    else {
        MessageDialog msg_dlg(nullptr, err_msg, wxEmptyString, wxICON_WARNING | wxOK);
        msg_dlg.ShowModal();
        return false;
    }
}

CaliPASaveManualPanel::CaliPASaveManualPanel(
    wxWindow* parent,
    wxWindowID id,
    const wxPoint& pos,
    const wxSize& size,
    long style)
    : wxPanel(parent, id, pos, size, style)
{
    SetBackgroundColour(*wxWHITE);

    m_top_sizer = new wxBoxSizer(wxVERTICAL);

    create_panel(this);

    this->SetSizer(m_top_sizer);
    m_top_sizer->Fit(this);
}

void CaliPASaveManualPanel::create_panel(wxWindow* parent)
{
    auto complete_text_panel = new wxPanel(parent, wxID_ANY, wxDefaultPosition, wxDefaultSize, wxTAB_TRAVERSAL);
    complete_text_panel->SetBackgroundColour(*wxWHITE);
    wxBoxSizer* complete_text_sizer = new wxBoxSizer(wxVERTICAL);
    m_complete_text = new Label(complete_text_panel, _L("Please find the best line on your plate"));
    m_complete_text->SetFont(Label::Head_14);
    m_complete_text->Wrap(CALIBRATION_TEXT_MAX_LENGTH);
    complete_text_sizer->Add(m_complete_text, 0);
    complete_text_panel->SetSizer(complete_text_sizer);
    m_top_sizer->Add(complete_text_panel, 0, wxEXPAND, 0);

    m_top_sizer->AddSpacer(FromDIP(20));

    m_picture_panel = new CaliPagePicture(parent);
    set_save_img();
    m_top_sizer->Add(m_picture_panel, 0, wxEXPAND, 0);

    m_top_sizer->AddSpacer(FromDIP(20));

    auto k_value_text = new Label(parent, _L("Factor K"));
    k_value_text->SetFont(::Label::Head_14);
    k_value_text->Wrap(-1);
    auto n_value_text = new Label(parent, _L("Factor N"));
    n_value_text->SetFont(::Label::Head_14);
    n_value_text->Wrap(-1);
    n_value_text->Hide();
    m_k_val = new TextInput(parent, wxEmptyString, "", "", wxDefaultPosition, CALIBRATION_OPTIMAL_INPUT_SIZE, 0);
    m_k_val->GetTextCtrl()->SetValidator(wxTextValidator(wxFILTER_NUMERIC));
    m_n_val = new TextInput(parent, wxEmptyString, "", "", wxDefaultPosition, CALIBRATION_OPTIMAL_INPUT_SIZE, 0);
    m_n_val->GetTextCtrl()->SetValidator(wxTextValidator(wxFILTER_NUMERIC));
    m_n_val->Hide();
    m_top_sizer->Add(k_value_text, 0);
    m_top_sizer->Add(m_k_val, 0);

    m_top_sizer->AddSpacer(FromDIP(20));

    auto save_text = new Label(parent, _L("Name"));
    save_text->SetFont(Label::Head_14);
    m_top_sizer->Add(save_text, 0, 0, 0);

    m_save_name_input = new TextInput(parent, "", "", "", wxDefaultPosition, { CALIBRATION_TEXT_MAX_LENGTH, FromDIP(24) }, 0);
    m_top_sizer->Add(m_save_name_input, 0, 0, 0);

    m_top_sizer->AddSpacer(FromDIP(10));

    auto naming_hints = new Label(parent, _L("*We recommend you to add brand, materia, type, and even humidity level in the Name"));
    naming_hints->SetFont(Label::Body_14);
    naming_hints->SetForegroundColour(wxColour(157, 157, 157));
    m_top_sizer->Add(naming_hints, 0, wxEXPAND, 0);

    m_top_sizer->AddSpacer(FromDIP(20));

    Bind(wxEVT_LEFT_DOWN, [this](auto& e) {
        SetFocusIgnoringChildren();
        });
}

void CaliPASaveManualPanel::set_save_img() {
    if (wxGetApp().app_config->get_language_code() == "zh-cn") { 
<<<<<<< HEAD
        m_picture_panel->set_img(create_scaled_bitmap("fd_calibration_manual_result_CN", nullptr, 330));
    } else {
        m_picture_panel->set_img(create_scaled_bitmap("fd_calibration_manual_result", nullptr, 330));
=======
        m_picture_panel->set_bmp(ScalableBitmap(this, "fd_calibration_manual_result_CN", 330));
    } else {
        m_picture_panel->set_bmp(ScalableBitmap(this, "fd_calibration_manual_result", 330));
>>>>>>> 693aa8d2
    }
}

void CaliPASaveManualPanel::set_pa_cali_method(ManualPaCaliMethod method)
{
    if (method == ManualPaCaliMethod::PA_LINE) {
        m_complete_text->SetLabel(_L("Please find the best line on your plate"));
        set_save_img();
    } else if (method == ManualPaCaliMethod::PA_PATTERN) {
        m_complete_text->SetLabel(_L("Please find the cornor with perfect degree of extrusion"));
        if (wxGetApp().app_config->get_language_code() == "zh-cn") {
<<<<<<< HEAD
            m_picture_panel->set_img(create_scaled_bitmap("fd_pattern_manual_result_CN", nullptr, 350));
        } else {
            m_picture_panel->set_img(create_scaled_bitmap("fd_pattern_manual_result", nullptr, 350));
=======
            m_picture_panel->set_bmp(ScalableBitmap(this, "fd_pattern_manual_result_CN", 350));
        } else {
            m_picture_panel->set_bmp(ScalableBitmap(this, "fd_pattern_manual_result", 350));
>>>>>>> 693aa8d2
        }
    }
}

void CaliPASaveManualPanel::set_default_name(const wxString& name) {
    m_save_name_input->GetTextCtrl()->SetValue(name);
}

bool CaliPASaveManualPanel::get_result(PACalibResult& out_result) {
    // Check if the value is valid
    float k;
    if (!CalibUtils::validate_input_k_value(m_k_val->GetTextCtrl()->GetValue(), &k)) {
        MessageDialog msg_dlg(nullptr, _L(k_tips), wxEmptyString, wxICON_WARNING | wxOK);
        msg_dlg.ShowModal();
        return false;
    }

    wxString name = m_save_name_input->GetTextCtrl()->GetValue();
    if (name.IsEmpty()) {
        MessageDialog msg_dlg(nullptr, _L("Please enter the name you want to save to printer."), wxEmptyString, wxICON_WARNING | wxOK);
        msg_dlg.ShowModal();
        return false;
    }
    else if (name.Length() > 40) {
        MessageDialog msg_dlg(nullptr, _L("The name cannot exceed 40 characters."), wxEmptyString, wxICON_WARNING | wxOK);
        msg_dlg.ShowModal();
        return false;
    }

    out_result.k_value = k;
    out_result.name = into_u8(name);
    if (m_obj) {
        assert(m_obj->selected_cali_preset.size() <= 1);
        if (!m_obj->selected_cali_preset.empty()) {
            out_result.tray_id = m_obj->selected_cali_preset[0].tray_id;
            out_result.nozzle_diameter = m_obj->selected_cali_preset[0].nozzle_diameter;
            out_result.filament_id = m_obj->selected_cali_preset[0].filament_id;
            out_result.setting_id = m_obj->selected_cali_preset[0].setting_id;
        }
        else {
            BOOST_LOG_TRIVIAL(trace) << "CaliPASaveManual: obj->selected_cali_preset is empty";
            return false;
        }
    }
    else {
        BOOST_LOG_TRIVIAL(trace) << "CaliPASaveManual::get_result(): obj is nullptr";
        return false;
    }

    return true;
}

bool CaliPASaveManualPanel::Show(bool show) {
    if (show) {
        if (m_obj) {
            assert(m_obj->selected_cali_preset.size() <= 1);
            if (!m_obj->selected_cali_preset.empty()) {
                wxString default_name = get_default_name(m_obj->selected_cali_preset[0].name, CalibMode::Calib_PA_Line);
                set_default_name(default_name);
                m_k_val->GetTextCtrl()->SetLabel("");
                m_n_val->GetTextCtrl()->SetLabel("");
            }
        }
        else {
            BOOST_LOG_TRIVIAL(trace) << "CaliPASaveManual::Show(): obj is nullptr";
        }
    }
    return wxPanel::Show(show);
}

void CaliPASaveManualPanel::msw_rescale()
{
    m_picture_panel->msw_rescale();
}

CaliPASaveP1PPanel::CaliPASaveP1PPanel(
    wxWindow* parent,
    wxWindowID id,
    const wxPoint& pos,
    const wxSize& size,
    long style)
    : wxPanel(parent, id, pos, size, style)
{
    SetBackgroundColour(*wxWHITE);

    m_top_sizer = new wxBoxSizer(wxVERTICAL);

    create_panel(this);

    this->SetSizer(m_top_sizer);
    m_top_sizer->Fit(this);
}

void CaliPASaveP1PPanel::create_panel(wxWindow* parent)
{
    auto complete_text_panel = new wxPanel(parent, wxID_ANY, wxDefaultPosition, wxDefaultSize, wxTAB_TRAVERSAL);
    complete_text_panel->SetBackgroundColour(*wxWHITE);
    wxBoxSizer* complete_text_sizer = new wxBoxSizer(wxVERTICAL);
    m_complete_text = new Label(complete_text_panel, _L("Please find the best line on your plate"));
    m_complete_text->SetFont(Label::Head_14);
    m_complete_text->Wrap(CALIBRATION_TEXT_MAX_LENGTH);
    complete_text_sizer->Add(m_complete_text, 0, wxEXPAND);
    complete_text_panel->SetSizer(complete_text_sizer);
    m_top_sizer->Add(complete_text_panel, 0, wxEXPAND, 0);

    m_top_sizer->AddSpacer(FromDIP(20));

    m_picture_panel = new CaliPagePicture(parent);
    set_save_img();
    m_top_sizer->Add(m_picture_panel, 0, wxEXPAND, 0);

    m_top_sizer->AddSpacer(FromDIP(20));

    auto value_sizer = new wxBoxSizer(wxHORIZONTAL);
    auto k_value_text = new Label(parent, _L("Factor K"));
    k_value_text->Wrap(-1);
    k_value_text->SetFont(::Label::Head_14);
    auto n_value_text = new Label(parent, _L("Factor N"));
    n_value_text->Wrap(-1);
    n_value_text->SetFont(::Label::Head_14);
    m_k_val = new TextInput(parent, wxEmptyString, "", "", wxDefaultPosition, CALIBRATION_OPTIMAL_INPUT_SIZE, 0);
    m_k_val->GetTextCtrl()->SetValidator(wxTextValidator(wxFILTER_NUMERIC));
    m_n_val = new TextInput(parent, wxEmptyString, "", "", wxDefaultPosition, CALIBRATION_OPTIMAL_INPUT_SIZE, 0);
    m_n_val->GetTextCtrl()->SetValidator(wxTextValidator(wxFILTER_NUMERIC));
    n_value_text->Hide();
    m_n_val->Hide();
    value_sizer->Add(k_value_text, 0, wxALIGN_CENTER_VERTICAL, 0);
    value_sizer->AddSpacer(FromDIP(10));
    value_sizer->Add(m_k_val, 0);
    value_sizer->AddSpacer(FromDIP(50));
    value_sizer->Add(n_value_text, 0, wxALIGN_CENTER_VERTICAL, 0);
    value_sizer->AddSpacer(FromDIP(10));
    value_sizer->Add(m_n_val, 0);
    m_top_sizer->Add(value_sizer, 0, wxALIGN_CENTER);

    m_top_sizer->AddSpacer(FromDIP(20));

    Bind(wxEVT_LEFT_DOWN, [this](auto& e) {
        SetFocusIgnoringChildren();
        });
}

void CaliPASaveP1PPanel::set_save_img() {
    if (wxGetApp().app_config->get_language_code() == "zh-cn") {
<<<<<<< HEAD
        m_picture_panel->set_img(create_scaled_bitmap("fd_calibration_manual_result_CN", nullptr, 350));
    } else {
        m_picture_panel->set_img(create_scaled_bitmap("fd_calibration_manual_result", nullptr, 350));
=======
        m_picture_panel->set_bmp(ScalableBitmap(this, "fd_calibration_manual_result_CN", 350));
    } else {
        m_picture_panel->set_bmp(ScalableBitmap(this, "fd_calibration_manual_result", 350));
>>>>>>> 693aa8d2
    }
}

void CaliPASaveP1PPanel::set_pa_cali_method(ManualPaCaliMethod method)
{
    if (method == ManualPaCaliMethod::PA_LINE) {
        m_complete_text->SetLabel(_L("Please find the best line on your plate"));
        set_save_img();
    }
    else if (method == ManualPaCaliMethod::PA_PATTERN) {
        m_complete_text->SetLabel(_L("Please find the cornor with perfect degree of extrusion"));
        if (wxGetApp().app_config->get_language_code() == "zh-cn") {
<<<<<<< HEAD
            m_picture_panel->set_img(create_scaled_bitmap("fd_pattern_manual_result_CN", nullptr, 350));
        } else {
            m_picture_panel->set_img(create_scaled_bitmap("fd_pattern_manual_result", nullptr, 350));
=======
            m_picture_panel->set_bmp(ScalableBitmap(this, "fd_pattern_manual_result_CN", 350));
        } else {
            m_picture_panel->set_bmp(ScalableBitmap(this, "fd_pattern_manual_result", 350));
>>>>>>> 693aa8d2
        }
    }
}

bool CaliPASaveP1PPanel::get_result(float* out_k, float* out_n){
    // Check if the value is valid
    if (!CalibUtils::validate_input_k_value(m_k_val->GetTextCtrl()->GetValue(), out_k)) {
        MessageDialog msg_dlg(nullptr, _L(k_tips), wxEmptyString, wxICON_WARNING | wxOK);
        msg_dlg.ShowModal();
        return false;
    }
    return true;
}

bool CaliPASaveP1PPanel::Show(bool show) {
    if (show) {
        m_k_val->GetTextCtrl()->SetLabel("");
        m_n_val->GetTextCtrl()->SetLabel("");
    }
    return wxPanel::Show(show);
}

void CaliPASaveP1PPanel::msw_rescale()
{
    m_picture_panel->msw_rescale();
}

CaliSavePresetValuePanel::CaliSavePresetValuePanel(
    wxWindow *parent,
    wxWindowID id,
    const wxPoint &pos,
    const wxSize &size,
    long style)
    : wxPanel(parent, id, pos, size, style)
{
    SetBackgroundColour(*wxWHITE);

    m_top_sizer = new wxBoxSizer(wxVERTICAL);

    create_panel(this);

    this->SetSizer(m_top_sizer);
    m_top_sizer->Fit(this);
}

void CaliSavePresetValuePanel::create_panel(wxWindow *parent)
{
    m_picture_panel = new CaliPagePicture(parent);

    m_value_title = new Label(parent, _L("Input Value"));
    m_value_title->SetFont(Label::Head_14);
    m_value_title->Wrap(-1);
    m_input_value = new TextInput(parent, wxEmptyString, "", "", wxDefaultPosition, CALIBRATION_OPTIMAL_INPUT_SIZE, wxTE_PROCESS_ENTER);
    m_input_value->GetTextCtrl()->SetValidator(wxTextValidator(wxFILTER_NUMERIC));

    m_save_name_title = new Label(parent, _L("Save to Filament Preset"));
    m_save_name_title->Wrap(-1);
    m_save_name_title->SetFont(Label::Head_14);

    m_input_name = new TextInput(parent, wxEmptyString, "", "", wxDefaultPosition, {CALIBRATION_TEXT_MAX_LENGTH, FromDIP(24)}, 0);

    m_top_sizer->Add(m_picture_panel, 0, wxEXPAND, 0);
    m_top_sizer->AddSpacer(FromDIP(20));
    m_top_sizer->Add(m_value_title, 0);
    m_top_sizer->AddSpacer(FromDIP(10));
    m_top_sizer->Add(m_input_value, 0);
    m_top_sizer->AddSpacer(FromDIP(20));
    m_top_sizer->Add(m_save_name_title, 0);
    m_top_sizer->AddSpacer(FromDIP(10));
    m_top_sizer->Add(m_input_name, 0);
    m_top_sizer->AddSpacer(FromDIP(20));
}

void CaliSavePresetValuePanel::set_img(const std::string& bmp_name_in)
{
    m_picture_panel->set_bmp(ScalableBitmap(this, bmp_name_in, 400));
}

void CaliSavePresetValuePanel::set_value_title(const wxString& title) {
    m_value_title->SetLabel(title);
}

void CaliSavePresetValuePanel::set_save_name_title(const wxString& title) {
    m_save_name_title->SetLabel(title);
}

void CaliSavePresetValuePanel::get_value(double& value) 
{ 
    m_input_value->GetTextCtrl()->GetValue().ToDouble(&value); 
}

void CaliSavePresetValuePanel::get_save_name(std::string& name)
{ 
    name = into_u8(m_input_name->GetTextCtrl()->GetValue()); 
}

void CaliSavePresetValuePanel::set_save_name(const std::string& name)
{ 
    m_input_name->GetTextCtrl()->SetValue(name); 
}

void CaliSavePresetValuePanel::msw_rescale()
{
    m_picture_panel->msw_rescale();
}

CalibrationPASavePage::CalibrationPASavePage(wxWindow* parent, wxWindowID id, const wxPoint& pos, const wxSize& size, long style)
    : CalibrationCommonSavePage(parent, id, pos, size, style)
{
    SetBackgroundColour(*wxWHITE);

    m_cali_mode = CalibMode::Calib_PA_Line;

    m_page_type = CaliPageType::CALI_PAGE_PA_SAVE;

    m_top_sizer = new wxBoxSizer(wxVERTICAL);

    create_page(this);

    this->SetSizer(m_top_sizer);
    m_top_sizer->Fit(this);
}

void CalibrationPASavePage::create_page(wxWindow* parent)
{
    m_page_caption = new CaliPageCaption(parent, m_cali_mode);
    m_page_caption->show_prev_btn(true);
    m_top_sizer->Add(m_page_caption, 0, wxEXPAND, 0);

    wxArrayString steps;
    steps.Add(_L("Preset"));
    steps.Add(_L("Calibration"));
    steps.Add(_L("Record Factor"));
    m_step_panel = new CaliPageStepGuide(parent, steps);
    m_step_panel->set_steps(2);
    m_top_sizer->Add(m_step_panel, 0, wxEXPAND, 0);

    m_manual_panel = new CaliPASaveManualPanel(parent, wxID_ANY);
    m_auto_panel = new CaliPASaveAutoPanel(parent, wxID_ANY);
    m_p1p_panel = new CaliPASaveP1PPanel(parent, wxID_ANY);
    m_help_panel = new PAPageHelpPanel(parent);
    m_manual_panel->Hide();
    m_p1p_panel->Hide();

    m_top_sizer->Add(m_manual_panel, 0, wxEXPAND);
    m_top_sizer->Add(m_auto_panel, 0, wxEXPAND);
    m_top_sizer->Add(m_p1p_panel, 0, wxEXPAND);
    m_top_sizer->Add(m_help_panel, 0, wxEXPAND);
    m_top_sizer->AddSpacer(FromDIP(20));

    m_action_panel = new CaliPageActionPanel(parent, m_cali_mode, CaliPageType::CALI_PAGE_PA_SAVE);
    m_top_sizer->Add(m_action_panel, 0, wxEXPAND, 0);
}

void CalibrationPASavePage::sync_cali_result(MachineObject* obj)
{
    // only auto need sync cali_result
    if (obj && m_cali_method == CalibrationMethod::CALI_METHOD_AUTO) {
        m_auto_panel->sync_cali_result(obj->pa_calib_results, obj->pa_calib_tab);
    } else {
        std::vector<PACalibResult> empty_result;
        m_auto_panel->sync_cali_result(empty_result, empty_result);
    }
}

void CalibrationPASavePage::show_panels(CalibrationMethod method, const PrinterSeries printer_ser) {
    if (printer_ser == PrinterSeries::SERIES_X1) {
        if (method == CalibrationMethod::CALI_METHOD_MANUAL) {
            m_manual_panel->set_pa_cali_method(curr_obj->manual_pa_cali_method);
            m_manual_panel->Show();
            m_auto_panel->Show(false);
        }
        else {
            m_auto_panel->Show();
            m_manual_panel->Show(false);
        }
        m_p1p_panel->Show(false);
    }
    else if (printer_ser == PrinterSeries::SERIES_P1P) {
        m_auto_panel->Show(false);
        m_manual_panel->Show(false);
        m_p1p_panel->set_pa_cali_method(curr_obj->manual_pa_cali_method);
        m_p1p_panel->Show();
    } else {
        m_auto_panel->Show(false);
        m_manual_panel->Show(false);
        m_p1p_panel->set_pa_cali_method(curr_obj->manual_pa_cali_method);
        m_p1p_panel->Show();
        assert(false);
    }
    Layout();
}

void CalibrationPASavePage::set_cali_method(CalibrationMethod method)
{
    CalibrationWizardPage::set_cali_method(method);
    if (curr_obj) {
        show_panels(method, curr_obj->get_printer_series());
    }
}

void CalibrationPASavePage::on_device_connected(MachineObject* obj)
{
    curr_obj = obj;
    m_auto_panel->set_machine_obj(curr_obj);
    m_manual_panel->set_machine_obj(curr_obj);
    if (curr_obj)
        show_panels(m_cali_method, curr_obj->get_printer_series());
}

void CalibrationPASavePage::update(MachineObject* obj)
{
    CalibrationWizardPage::update(obj);

    if (m_auto_panel && m_auto_panel->IsShown())
        m_auto_panel->set_machine_obj(obj);
    if (m_manual_panel && m_manual_panel->IsShown())
        m_manual_panel->set_machine_obj(obj);
}

bool CalibrationPASavePage::Show(bool show) {
    if (show) {
        if (curr_obj) {
            show_panels(m_cali_method, curr_obj->get_printer_series());
            sync_cali_result(curr_obj);
        }
    }
    return wxPanel::Show(show);
}

void CalibrationPASavePage::msw_rescale()
{
    CalibrationWizardPage::msw_rescale();
    m_manual_panel->msw_rescale();
    m_p1p_panel->msw_rescale();
    m_help_panel->msw_rescale();
}

CalibrationFlowX1SavePage::CalibrationFlowX1SavePage(wxWindow* parent, wxWindowID id, const wxPoint& pos, const wxSize& size, long style)
    : CalibrationCommonSavePage(parent, id, pos, size, style)
{
    SetBackgroundColour(*wxWHITE);

    m_cali_mode = CalibMode::Calib_Flow_Rate;

    m_page_type = CaliPageType::CALI_PAGE_FLOW_SAVE;

    m_top_sizer = new wxBoxSizer(wxVERTICAL);

    create_page(this);

    this->SetSizer(m_top_sizer);
    m_top_sizer->Fit(this);
}

void CalibrationFlowX1SavePage::create_page(wxWindow* parent)
{
    m_page_caption = new CaliPageCaption(parent, m_cali_mode);
    m_page_caption->show_prev_btn(true);
    m_top_sizer->Add(m_page_caption, 0, wxEXPAND, 0);

    wxArrayString steps;
    steps.Add(_L("Preset"));
    steps.Add(_L("Calibration"));
    steps.Add(_L("Record Factor"));
    m_step_panel = new CaliPageStepGuide(parent, steps);
    m_step_panel->set_steps(2);
    m_top_sizer->Add(m_step_panel, 0, wxEXPAND, 0);

    m_complete_text_panel = new wxPanel(parent, wxID_ANY, wxDefaultPosition, wxDefaultSize, wxTAB_TRAVERSAL);
    m_complete_text_panel->SetBackgroundColour(*wxWHITE);
    m_complete_text_panel->Hide();
    wxBoxSizer* complete_text_sizer = new wxBoxSizer(wxVERTICAL);
    auto complete_text = new Label(m_complete_text_panel, _L("We found the best flow ratio for you"));
    complete_text->SetFont(Label::Head_14);
    complete_text_sizer->Add(complete_text, 0, wxEXPAND);
    m_complete_text_panel->SetSizer(complete_text_sizer);

    m_part_failed_panel = new wxPanel(parent, wxID_ANY, wxDefaultPosition, wxDefaultSize, wxTAB_TRAVERSAL);
    m_part_failed_panel->SetBackgroundColour(wxColour(238, 238, 238));
    wxBoxSizer* part_failed_sizer = new wxBoxSizer(wxVERTICAL);
    m_part_failed_panel->SetSizer(part_failed_sizer);
    part_failed_sizer->AddSpacer(FromDIP(10));
    auto part_failed_text = new Label(m_part_failed_panel, _L("Part of the calibration failed! You may clean the plate and retry. The failed test result would be dropped."));
    part_failed_text->SetFont(Label::Body_14);
    part_failed_sizer->Add(part_failed_text, 0, wxLEFT | wxRIGHT, FromDIP(20));
    part_failed_sizer->AddSpacer(FromDIP(10));

    m_top_sizer->Add(m_part_failed_panel, 0, wxEXPAND, 0);

    m_top_sizer->AddSpacer(FromDIP(20));

    m_top_sizer->Add(m_complete_text_panel, 0, wxEXPAND, 0);

    m_top_sizer->AddSpacer(FromDIP(20));

    m_grid_panel = new wxPanel(parent, wxID_ANY, wxDefaultPosition, wxDefaultSize, wxTAB_TRAVERSAL);
    m_grid_panel->SetBackgroundColour(*wxWHITE);
    m_top_sizer->Add(m_grid_panel, 0, wxALIGN_CENTER);

    m_action_panel = new CaliPageActionPanel(parent, m_cali_mode, CaliPageType::CALI_PAGE_FLOW_SAVE);
    m_top_sizer->Add(m_action_panel, 0, wxEXPAND, 0);
}

void CalibrationFlowX1SavePage::sync_cali_result(const std::vector<FlowRatioCalibResult>& cali_result)
{
    m_save_results.clear();
    m_grid_panel->DestroyChildren();
    wxBoxSizer* grid_sizer = new wxBoxSizer(wxHORIZONTAL);
    const int COLUMN_GAP = FromDIP(20);
    const int ROW_GAP = FromDIP(30);
    wxBoxSizer* left_title_sizer = new wxBoxSizer(wxVERTICAL);
    left_title_sizer->AddSpacer(FromDIP(49));
    auto flow_ratio_title = new Label(m_grid_panel, _L("Flow Ratio"));
    flow_ratio_title->SetFont(Label::Head_14);
    left_title_sizer->Add(flow_ratio_title, 0, wxALIGN_CENTER | wxBOTTOM, ROW_GAP + FromDIP(10));
    auto brand_title = new Label(m_grid_panel, _L("Save to Filament Preset"));
    brand_title->SetFont(Label::Head_14);
    left_title_sizer->Add(brand_title, 0, wxALIGN_CENTER);
    grid_sizer->Add(left_title_sizer);
    grid_sizer->AddSpacer(COLUMN_GAP);

    m_is_all_failed = true;
    bool part_failed = false;
    if (cali_result.empty())
        part_failed = true;
    for (auto& item : cali_result) {
        bool result_failed = false;
        if (item.confidence != 0 || item.flow_ratio < 1e-3 || item.flow_ratio > FLOW_RATE_MAX_VALUE) {
            result_failed = true;
            part_failed = true;
        }
        else {
            m_is_all_failed = false;
        }

        wxBoxSizer* column_data_sizer = new wxBoxSizer(wxVERTICAL);
        auto tray_title = new Label(m_grid_panel, "");
        tray_title->SetFont(Label::Head_14);
        wxString tray_name = get_tray_name_by_tray_id(item.tray_id);
        tray_title->SetLabel(tray_name);

        auto flow_ratio_value = new GridTextInput(m_grid_panel, "", "", CALIBRATION_SAVE_INPUT_SIZE, item.tray_id, GridTextInputType::FlowRatio);
        flow_ratio_value->GetTextCtrl()->SetValidator(wxTextValidator(wxFILTER_NUMERIC));
        auto flow_ratio_value_failed = new Label(m_grid_panel, _L("Failed"));

        auto save_name_input = new GridTextInput(m_grid_panel, "", "", { CALIBRATION_TEXT_MAX_LENGTH, FromDIP(24) }, item.tray_id, GridTextInputType::Name);
        auto save_name_input_failed = new Label(m_grid_panel, " - ");

        column_data_sizer->Add(tray_title, 0, wxALIGN_CENTER | wxBOTTOM, ROW_GAP);
        column_data_sizer->Add(flow_ratio_value, 0, wxALIGN_LEFT | wxBOTTOM, ROW_GAP);
        column_data_sizer->Add(flow_ratio_value_failed, 0, wxALIGN_CENTER | wxBOTTOM, ROW_GAP);
        column_data_sizer->Add(save_name_input, 0, wxALIGN_CENTER | wxBOTTOM, ROW_GAP);
        column_data_sizer->Add(save_name_input_failed, 0, wxALIGN_CENTER | wxBOTTOM, ROW_GAP);

        auto set_edit_mode = [this, flow_ratio_value, flow_ratio_value_failed, save_name_input, save_name_input_failed](std::string str) {
            if (str == "normal") {
                save_name_input->Show();
                save_name_input_failed->Show(false);
                flow_ratio_value->Show();
                flow_ratio_value_failed->Show(false);
            }
            if (str == "failed") {
                save_name_input->Show(false);
                save_name_input_failed->Show();
                flow_ratio_value->Show(false);
                flow_ratio_value_failed->Show();
            }
            m_grid_panel->Layout();
            m_grid_panel->Update();
        };

        if (!result_failed) {
            set_edit_mode("normal");

            auto flow_ratio_str = wxString::Format("%.3f", item.flow_ratio);
            flow_ratio_value->GetTextCtrl()->SetValue(flow_ratio_str);
            for (auto& info : curr_obj->selected_cali_preset) {
                if (item.tray_id == info.tray_id) {
                    save_name_input->GetTextCtrl()->SetValue(get_default_name(info.name, CalibMode::Calib_Flow_Rate) + "_" + tray_name);
                    break;
                }
                else {
                    BOOST_LOG_TRIVIAL(trace) << "CalibrationFlowX1Save : obj->selected_cali_preset doesn't contain correct tray_id";
                }
            }
        }
        else {
            set_edit_mode("failed");
        }

        grid_sizer->Add(column_data_sizer);
        grid_sizer->AddSpacer(COLUMN_GAP);
    }
    m_grid_panel->Bind(wxEVT_LEFT_DOWN, [this](auto& e) {
        m_grid_panel->SetFocusIgnoringChildren();
        });
    m_grid_panel->SetSizer(grid_sizer, true);

    if (part_failed) {
        m_part_failed_panel->Show();
        m_complete_text_panel->Show();
        if (m_is_all_failed) {
            m_complete_text_panel->Hide();
        }
    }
    else {
        m_complete_text_panel->Show();
        m_part_failed_panel->Hide();
    }

    wxGetApp().UpdateDarkUIWin(this);

    Layout();
}

void CalibrationFlowX1SavePage::save_to_result_from_widgets(wxWindow* window, bool* out_is_valid, wxString* out_msg)
{
    if (!window)
        return;

    //operate
    auto input = dynamic_cast<GridTextInput*>(window);
    if (input && input->IsShown()) {
        int tray_id = input->get_col_idx();
        if (input->get_type() == GridTextInputType::FlowRatio) {
            float flow_ratio = 0.0f;
            if (!CalibUtils::validate_input_flow_ratio(input->GetTextCtrl()->GetValue(), &flow_ratio)) {
                *out_msg = _L("Please input a valid value (0.0 < flow ratio < 2.0)");
                *out_is_valid = false;
            }
            m_save_results[tray_id].second = flow_ratio;
        }
        else if (input->get_type() == GridTextInputType::Name) {
            if (input->GetTextCtrl()->GetValue().IsEmpty()) {
                *out_msg = _L("Please enter the name of the preset you want to save.");
                *out_is_valid = false;
            }
            m_save_results[tray_id].first = input->GetTextCtrl()->GetValue().ToStdString();
        }
    }

    auto childern = window->GetChildren();
    for (auto child : childern) {
        save_to_result_from_widgets(child, out_is_valid, out_msg);
    }
}

bool CalibrationFlowX1SavePage::get_result(std::vector<std::pair<wxString, float>>& out_results)
{
    bool is_valid = true;
    wxString err_msg;
    // Check if the value is valid and save to m_calib_results
    save_to_result_from_widgets(m_grid_panel, &is_valid, &err_msg);
    if (is_valid) {
        // obj->cali_result contain failure results, so use m_save_results to record value
        for (auto& item : m_save_results) {
            out_results.push_back(item.second);
        }
        return true;
    }
    else {
        MessageDialog msg_dlg(nullptr, err_msg, wxEmptyString, wxICON_WARNING | wxOK);
        msg_dlg.ShowModal();
        return false;
    }
}

bool CalibrationFlowX1SavePage::Show(bool show) {
    if (show) {
        if (curr_obj) {
            sync_cali_result(curr_obj->flow_ratio_results);
        }
    }
    return wxPanel::Show(show);
}

void CalibrationFlowX1SavePage::msw_rescale()
{
    CalibrationWizardPage::msw_rescale();
}

CalibrationFlowCoarseSavePage::CalibrationFlowCoarseSavePage(wxWindow* parent, wxWindowID id, const wxPoint& pos, const wxSize& size, long style)
    : CalibrationCommonSavePage(parent, id, pos, size, style)
{
    SetBackgroundColour(*wxWHITE);

    m_cali_mode = CalibMode::Calib_Flow_Rate;

    m_page_type = CaliPageType::CALI_PAGE_COARSE_SAVE;

    m_top_sizer = new wxBoxSizer(wxVERTICAL);

    create_page(this);

    this->SetSizer(m_top_sizer);
    m_top_sizer->Fit(this);
}

void CalibrationFlowCoarseSavePage::create_page(wxWindow* parent)
{
    m_page_caption = new CaliPageCaption(parent, m_cali_mode);
    m_page_caption->show_prev_btn(true);
    m_top_sizer->Add(m_page_caption, 0, wxEXPAND, 0);

    wxArrayString steps;
    steps.Add(_L("Preset"));
    steps.Add(_L("Calibration1"));
    steps.Add(_L("Calibration2"));
    steps.Add(_L("Record Factor"));
    m_step_panel = new CaliPageStepGuide(parent, steps);
    m_step_panel->set_steps(1);
    m_top_sizer->Add(m_step_panel, 0, wxEXPAND, 0);

    auto complete_text = new Label(parent, _L("Please find the best object on your plate"));
    complete_text->SetFont(Label::Head_14);
    complete_text->Wrap(-1);
    m_top_sizer->Add(complete_text, 0, wxEXPAND, 0);
    m_top_sizer->AddSpacer(FromDIP(20));

    m_picture_panel = new CaliPagePicture(parent);
    set_save_img();
    m_top_sizer->Add(m_picture_panel, 0, wxEXPAND, 0);

    m_top_sizer->AddSpacer(FromDIP(20));

    auto coarse_value_sizer = new wxBoxSizer(wxVERTICAL);
    auto coarse_value_text = new Label(parent, _L("Fill in the value above the block with smoothest top surface"));
    coarse_value_text->SetFont(Label::Head_14);
    coarse_value_text->Wrap(-1);
    m_optimal_block_coarse = new ComboBox(parent, wxID_ANY, "", wxDefaultPosition, CALIBRATION_OPTIMAL_INPUT_SIZE, 0, nullptr, wxCB_READONLY);
    wxArrayString coarse_block_items;
    for (int i = 0; i < 9; i++) {
        coarse_block_items.Add(std::to_string(-20 + (i * 5)));
    }
    m_optimal_block_coarse->Set(coarse_block_items);
    m_coarse_calc_result_text = new Label(parent, "");
    coarse_value_sizer->Add(coarse_value_text, 0, 0);
    coarse_value_sizer->Add(m_optimal_block_coarse, 0, 0);
    coarse_value_sizer->Add(m_coarse_calc_result_text, 0);
    m_top_sizer->Add(coarse_value_sizer, 0, 0, 0);
    m_top_sizer->AddSpacer(FromDIP(20));

    auto checkBox_panel = new wxPanel(parent);
    checkBox_panel->SetBackgroundColour(*wxWHITE);
    auto cb_sizer = new wxBoxSizer(wxHORIZONTAL);
    checkBox_panel->SetSizer(cb_sizer);
    m_checkBox_skip_calibration = new CheckBox(checkBox_panel);
    cb_sizer->Add(m_checkBox_skip_calibration);

    auto cb_text = new Label(checkBox_panel, _L("Skip Calibration2"));
    cb_sizer->Add(cb_text);
    cb_text->Bind(wxEVT_LEFT_DOWN, [this](auto&) {
        m_checkBox_skip_calibration->SetValue(!m_checkBox_skip_calibration->GetValue());
        wxCommandEvent event(wxEVT_TOGGLEBUTTON);
        event.SetEventObject(m_checkBox_skip_calibration);
        m_checkBox_skip_calibration->GetEventHandler()->ProcessEvent(event);
        });

    m_top_sizer->Add(checkBox_panel, 0, 0, 0);

    auto save_panel = new wxPanel(parent);
    save_panel->SetBackgroundColour(*wxWHITE);
    auto save_sizer = new wxBoxSizer(wxVERTICAL);
    save_panel->SetSizer(save_sizer);

    auto save_text = new Label(save_panel, _L("Save to Filament Preset"));
    save_text->Wrap(-1);
    save_text->SetFont(Label::Head_14);
    save_sizer->Add(save_text, 0, 0, 0);

    m_save_name_input = new TextInput(save_panel, "", "", "", wxDefaultPosition, {CALIBRATION_TEXT_MAX_LENGTH, FromDIP(24)}, 0);
    save_sizer->Add(m_save_name_input, 0, 0, 0);

    m_top_sizer->Add(save_panel, 0, 0, 0);
    save_panel->Hide();

    m_top_sizer->AddSpacer(FromDIP(20));

    m_checkBox_skip_calibration->Bind(wxEVT_TOGGLEBUTTON, [this, save_panel](wxCommandEvent &e) {
        if (m_checkBox_skip_calibration->GetValue()) {
            m_skip_fine_calibration = true;
            save_panel->Show();
            m_action_panel->show_button(CaliPageActionType::CALI_ACTION_FLOW_COARSE_SAVE);
            m_action_panel->show_button(CaliPageActionType::CALI_ACTION_FLOW_CALI_STAGE_2, false);
        }
        else {
            m_skip_fine_calibration = false;
            save_panel->Hide();
            m_action_panel->show_button(CaliPageActionType::CALI_ACTION_FLOW_COARSE_SAVE, false);
            m_action_panel->show_button(CaliPageActionType::CALI_ACTION_FLOW_CALI_STAGE_2);
        }
        Layout();
        Fit();
        e.Skip();
        });

    m_optimal_block_coarse->Bind(wxEVT_COMBOBOX, [this](auto& e) {
        m_coarse_flow_ratio = m_curr_flow_ratio * (100.0f + stof(m_optimal_block_coarse->GetValue().ToStdString())) / 100.0f;
        m_coarse_calc_result_text->SetLabel(wxString::Format(_L("flow ratio : %s "), std::to_string(m_coarse_flow_ratio)));
        });

    m_sending_panel = new CaliPageSendingPanel(parent);
    m_sending_panel->get_sending_progress_bar()->set_cancel_callback_fina([this]() {
        on_cali_cancel_job();
        });
    m_sending_panel->Hide();
    m_top_sizer->Add(m_sending_panel, 0, wxALIGN_CENTER);

    m_action_panel = new CaliPageActionPanel(parent, m_cali_mode, CaliPageType::CALI_PAGE_COARSE_SAVE);
    m_action_panel->show_button(CaliPageActionType::CALI_ACTION_FLOW_COARSE_SAVE, false);
    m_top_sizer->Add(m_action_panel, 0, wxEXPAND, 0);
}

void CalibrationFlowCoarseSavePage::set_save_img() {
    if (wxGetApp().app_config->get_language_code() == "zh-cn") { 
<<<<<<< HEAD
        m_picture_panel->set_img(create_scaled_bitmap("flow_rate_calibration_coarse_result_CN", nullptr, 350));
    } else {
        m_picture_panel->set_img(create_scaled_bitmap("flow_rate_calibration_coarse_result", nullptr, 350));
=======
        m_picture_panel->set_bmp(ScalableBitmap(this, "flow_rate_calibration_coarse_result_CN", 350));
    } else {
        m_picture_panel->set_bmp(ScalableBitmap(this, "flow_rate_calibration_coarse_result", 350));
>>>>>>> 693aa8d2
    }
}

void CalibrationFlowCoarseSavePage::set_default_options(const wxString& name) {
    m_optimal_block_coarse->SetSelection(-1);
    m_coarse_calc_result_text->SetLabelText("");
    m_checkBox_skip_calibration->SetValue(false);
    m_save_name_input->GetTextCtrl()->SetValue(name);

    wxCommandEvent event(wxEVT_TOGGLEBUTTON);
    event.SetEventObject(m_checkBox_skip_calibration);
    m_checkBox_skip_calibration->GetEventHandler()->ProcessEvent(event);
}

bool CalibrationFlowCoarseSavePage::is_skip_fine_calibration() {
    return m_skip_fine_calibration;
}

void CalibrationFlowCoarseSavePage::set_curr_flow_ratio(const float value) {
    m_curr_flow_ratio = value;
}

bool CalibrationFlowCoarseSavePage::get_result(float* out_value, wxString* out_name) {
    // Check if the value is valid
    if (m_optimal_block_coarse->GetSelection() == -1 || m_coarse_flow_ratio <= 0.0 || m_coarse_flow_ratio >= 2.0) {
        MessageDialog msg_dlg(nullptr, _L("Please choose a block with smoothest top surface"), wxEmptyString, wxICON_WARNING | wxOK);
        msg_dlg.ShowModal();
        return false;
    }
    if (m_save_name_input->GetTextCtrl()->GetValue().IsEmpty()) {
        MessageDialog msg_dlg(nullptr, _L("Please enter the name of the preset you want to save."), wxEmptyString, wxICON_WARNING | wxOK);
        msg_dlg.ShowModal();
        return false;
    }
    *out_value = m_coarse_flow_ratio;
    *out_name = m_save_name_input->GetTextCtrl()->GetValue();
    return true;
}

bool CalibrationFlowCoarseSavePage::Show(bool show) {
    if (show) {
        if (curr_obj) {
            assert(curr_obj->selected_cali_preset.size() <= 1);
            if (!curr_obj->selected_cali_preset.empty()) {
                wxString default_name = get_default_name(curr_obj->selected_cali_preset[0].name, CalibMode::Calib_Flow_Rate);
                set_default_options(default_name);
                set_curr_flow_ratio(curr_obj->cache_flow_ratio);
            }
        }
        else {
            BOOST_LOG_TRIVIAL(trace) << "CalibrationFlowCoarseSave::Show(): obj is nullptr";
        }
    }
    return wxPanel::Show(show);
}

void CalibrationFlowCoarseSavePage::on_cali_start_job()
{
    m_sending_panel->reset();
    m_sending_panel->Show();
    m_action_panel->enable_button(CaliPageActionType::CALI_ACTION_FLOW_CALI_STAGE_2, false);
    m_action_panel->show_button(CaliPageActionType::CALI_ACTION_FLOW_CALI_STAGE_2, false);
    Layout();
    Fit();
}

void CalibrationFlowCoarseSavePage::on_cali_finished_job()
{
    m_sending_panel->reset();
    m_sending_panel->Show(false);
    m_action_panel->enable_button(CaliPageActionType::CALI_ACTION_FLOW_CALI_STAGE_2, true);
    m_action_panel->show_button(CaliPageActionType::CALI_ACTION_FLOW_CALI_STAGE_2, true);
    Layout();
    Fit();
}

void CalibrationFlowCoarseSavePage::on_cali_cancel_job()
{
    BOOST_LOG_TRIVIAL(info) << "CalibrationWizard::print_job: enter canceled";
    if (CalibUtils::print_job) {
        if (CalibUtils::print_job->is_running()) {
            BOOST_LOG_TRIVIAL(info) << "calibration_print_job: canceled";
            CalibUtils::print_job->cancel();
        }
        CalibUtils::print_job->join();
    }

    m_sending_panel->reset();
    m_sending_panel->Show(false);
    m_action_panel->enable_button(CaliPageActionType::CALI_ACTION_FLOW_CALI_STAGE_2, true);
    m_action_panel->show_button(CaliPageActionType::CALI_ACTION_FLOW_CALI_STAGE_2, true);
    Layout();
    Fit();
}

void CalibrationFlowCoarseSavePage::msw_rescale()
{
    CalibrationWizardPage::msw_rescale();
    m_picture_panel->msw_rescale();
}

CalibrationFlowFineSavePage::CalibrationFlowFineSavePage(wxWindow* parent, wxWindowID id, const wxPoint& pos, const wxSize& size, long style)
    : CalibrationCommonSavePage(parent, id, pos, size, style)
{
    SetBackgroundColour(*wxWHITE);

    m_cali_mode = CalibMode::Calib_Flow_Rate;

    m_page_type = CaliPageType::CALI_PAGE_FINE_SAVE;

    m_top_sizer = new wxBoxSizer(wxVERTICAL);

    create_page(this);

    this->SetSizer(m_top_sizer);
    m_top_sizer->Fit(this);
}

void CalibrationFlowFineSavePage::create_page(wxWindow* parent)
{
    m_page_caption = new CaliPageCaption(parent, m_cali_mode);
    m_page_caption->show_prev_btn(true);
    m_top_sizer->Add(m_page_caption, 0, wxEXPAND, 0);

    wxArrayString steps;
    steps.Add(_L("Preset"));
    steps.Add(_L("Calibration1"));
    steps.Add(_L("Calibration2"));
    steps.Add(_L("Record Factor"));
    m_step_panel = new CaliPageStepGuide(parent, steps);
    m_step_panel->set_steps(3);
    m_top_sizer->Add(m_step_panel, 0, wxEXPAND, 0);

    auto complete_text = new Label(parent, _L("Please find the best object on your plate"));
    complete_text->SetFont(Label::Head_14);
    complete_text->Wrap(-1);
    m_top_sizer->Add(complete_text, 0, wxEXPAND, 0);
    m_top_sizer->AddSpacer(FromDIP(20));

    m_picture_panel = new CaliPagePicture(parent);
    set_save_img();
    m_top_sizer->Add(m_picture_panel, 0, wxEXPAND, 0);

    m_top_sizer->AddSpacer(FromDIP(20));

    auto fine_value_sizer = new wxBoxSizer(wxVERTICAL);
    auto fine_value_text = new Label(parent, _L("Fill in the value above the block with smoothest top surface"));
    fine_value_text->Wrap(-1);
    fine_value_text->SetFont(::Label::Head_14);
    m_optimal_block_fine = new ComboBox(parent, wxID_ANY, "", wxDefaultPosition, CALIBRATION_OPTIMAL_INPUT_SIZE, 0, nullptr, wxCB_READONLY);
    wxArrayString fine_block_items;
    for (int i = 0; i < 10; i++) {
        fine_block_items.Add(std::to_string(-9 + (i)));
    }
    m_optimal_block_fine->Set(fine_block_items);
    m_fine_calc_result_text = new Label(parent, "");
    fine_value_sizer->Add(fine_value_text, 0, 0);
    fine_value_sizer->Add(m_optimal_block_fine, 0, 0);
    fine_value_sizer->Add(m_fine_calc_result_text, 0);
    m_top_sizer->Add(fine_value_sizer, 0, 0, 0);
    m_top_sizer->AddSpacer(FromDIP(20));

    auto save_text = new Label(parent, _L("Save to Filament Preset"));
    save_text->Wrap(-1);
    save_text->SetFont(Label::Head_14);
    m_top_sizer->Add(save_text, 0, 0, 0);

    m_save_name_input = new TextInput(parent, "", "", "", wxDefaultPosition, {CALIBRATION_TEXT_MAX_LENGTH, FromDIP(24)}, 0);
    m_top_sizer->Add(m_save_name_input, 0, 0, 0);

    m_top_sizer->AddSpacer(FromDIP(20));

    m_optimal_block_fine->Bind(wxEVT_COMBOBOX, [this](auto& e) {
        m_fine_flow_ratio = m_curr_flow_ratio * (100.0f + stof(m_optimal_block_fine->GetValue().ToStdString())) / 100.0f;
        m_fine_calc_result_text->SetLabel(wxString::Format(_L("flow ratio : %s "), std::to_string(m_fine_flow_ratio)));
        });

    m_action_panel = new CaliPageActionPanel(parent, m_cali_mode, CaliPageType::CALI_PAGE_FINE_SAVE);
    m_top_sizer->Add(m_action_panel, 0, wxEXPAND, 0);
}

void CalibrationFlowFineSavePage::set_save_img() {
    if (wxGetApp().app_config->get_language_code() == "zh-cn") { 
<<<<<<< HEAD
        m_picture_panel->set_img(create_scaled_bitmap("flow_rate_calibration_fine_result_CN", nullptr, 350));
    } else {
        m_picture_panel->set_img(create_scaled_bitmap("flow_rate_calibration_fine_result", nullptr, 350));
=======
        m_picture_panel->set_bmp(ScalableBitmap(this, "flow_rate_calibration_fine_result_CN", 350));
    } else {
        m_picture_panel->set_bmp(ScalableBitmap(this, "flow_rate_calibration_fine_result", 350));
>>>>>>> 693aa8d2
    }
}

void CalibrationFlowFineSavePage::set_default_options(const wxString &name) {
    m_optimal_block_fine->SetSelection(-1);
    m_fine_calc_result_text->SetLabelText("");
    m_save_name_input->GetTextCtrl()->SetValue(name);
}

void CalibrationFlowFineSavePage::set_curr_flow_ratio(const float value) {
    m_curr_flow_ratio = value;
}

bool CalibrationFlowFineSavePage::get_result(float* out_value, wxString* out_name) {
    // Check if the value is valid
    if (m_optimal_block_fine->GetSelection() == -1 || m_fine_flow_ratio <= 0.0 || m_fine_flow_ratio >= 2.0) {
        MessageDialog msg_dlg(nullptr, _L("Please choose a block with smoothest top surface."), wxEmptyString, wxICON_WARNING | wxOK);
        msg_dlg.ShowModal();
        return false;
    }
    if (m_save_name_input->GetTextCtrl()->GetValue().IsEmpty()) {
        MessageDialog msg_dlg(nullptr, _L("Please enter the name of the preset you want to save."), wxEmptyString, wxICON_WARNING | wxOK);
        msg_dlg.ShowModal();
        return false;
    }
    *out_value = m_fine_flow_ratio;
    *out_name = m_save_name_input->GetTextCtrl()->GetValue();
    return true;
}

bool CalibrationFlowFineSavePage::Show(bool show) {
    if (show) {
        if (curr_obj) {
            assert(curr_obj->selected_cali_preset.size() <= 1);
            if (!curr_obj->selected_cali_preset.empty()) {
                wxString default_name = get_default_name(curr_obj->selected_cali_preset[0].name, CalibMode::Calib_Flow_Rate);
                set_default_options(default_name);
                set_curr_flow_ratio(curr_obj->cache_flow_ratio);
            }
        }
        else {
            BOOST_LOG_TRIVIAL(trace) << "CalibrationFlowFineSave::Show(): obj is nullptr";
        }
    }
    return wxPanel::Show(show);
}

void CalibrationFlowFineSavePage::msw_rescale()
{
    CalibrationWizardPage::msw_rescale();
    m_picture_panel->msw_rescale();
}

CalibrationMaxVolumetricSpeedSavePage::CalibrationMaxVolumetricSpeedSavePage(
    wxWindow *parent,
    wxWindowID id,
    const wxPoint &pos,
    const wxSize &size,
    long style)
    : CalibrationCommonSavePage(parent, id, pos, size, style)
{
    SetBackgroundColour(*wxWHITE);

    m_cali_mode = CalibMode::Calib_Vol_speed_Tower;

    m_page_type = CaliPageType::CALI_PAGE_COMMON_SAVE;

    m_top_sizer = new wxBoxSizer(wxVERTICAL);

    create_page(this);

    this->SetSizer(m_top_sizer);
    m_top_sizer->Fit(this);
}

void CalibrationMaxVolumetricSpeedSavePage::create_page(wxWindow *parent)
{
    m_page_caption = new CaliPageCaption(parent, m_cali_mode);
    m_page_caption->show_prev_btn(true);
    m_top_sizer->Add(m_page_caption, 0, wxEXPAND, 0);

    wxArrayString steps;
    steps.Add(_L("Preset"));
    steps.Add(_L("Calibration"));
    steps.Add(_L("Record Factor"));
    m_step_panel = new CaliPageStepGuide(parent, steps);
    m_step_panel->set_steps(2);
    m_top_sizer->Add(m_step_panel, 0, wxEXPAND, 0);

    m_save_preset_panel = new CaliSavePresetValuePanel(parent, wxID_ANY);

    set_save_img();

    m_top_sizer->Add(m_save_preset_panel, 0, wxEXPAND);

    m_action_panel = new CaliPageActionPanel(parent, m_cali_mode, CaliPageType::CALI_PAGE_COMMON_SAVE);
    m_top_sizer->Add(m_action_panel, 0, wxEXPAND, 0);
}

void CalibrationMaxVolumetricSpeedSavePage::set_save_img() {
    m_save_preset_panel->set_img("max_volumetric_speed_calibration");
}

bool CalibrationMaxVolumetricSpeedSavePage::get_save_result(double& value, std::string& name) {
    // Check if the value is valid
    m_save_preset_panel->get_save_name(name);
    m_save_preset_panel->get_value(value);
    if (value < 0 || value > 60) {
        MessageDialog msg_dlg(nullptr, _L("Please input a valid value (0 <= Max Volumetric Speed <= 60)"), wxEmptyString, wxICON_WARNING | wxOK);
        msg_dlg.ShowModal();
        return false;
    }
    if (name.empty()) {
        MessageDialog msg_dlg(nullptr, _L("Please enter the name of the preset you want to save."), wxEmptyString, wxICON_WARNING | wxOK);
        msg_dlg.ShowModal();
        return false;
    }
    return true;
}

bool CalibrationMaxVolumetricSpeedSavePage::Show(bool show) {
    if (show) {
        if (curr_obj) {
            assert(curr_obj->selected_cali_preset.size() <= 1);
            if (!curr_obj->selected_cali_preset.empty()) {
                wxString default_name = get_default_name(curr_obj->selected_cali_preset[0].name, CalibMode::Calib_Vol_speed_Tower);
                m_save_preset_panel->set_save_name(default_name.ToStdString());
            }
        }
        else {
            BOOST_LOG_TRIVIAL(trace) << "CalibrationMaxVolumetricSpeedSave::Show(): obj is nullptr";
        }
    }
    return wxPanel::Show(show);
}


}}<|MERGE_RESOLUTION|>--- conflicted
+++ resolved
@@ -8,10 +8,7 @@
 
 #define CALIBRATION_SAVE_INPUT_SIZE     wxSize(FromDIP(240), FromDIP(24))
 #define FLOW_RATE_MAX_VALUE  1.15
-<<<<<<< HEAD
-=======
 static const wxString k_tips = "Please input a valid value (K in 0~0.3)";
->>>>>>> 693aa8d2
 
 static wxString get_default_name(wxString filament_name, CalibMode mode){
     PresetBundle* preset_bundle = wxGetApp().preset_bundle;
@@ -522,15 +519,9 @@
 
 void CaliPASaveManualPanel::set_save_img() {
     if (wxGetApp().app_config->get_language_code() == "zh-cn") { 
-<<<<<<< HEAD
-        m_picture_panel->set_img(create_scaled_bitmap("fd_calibration_manual_result_CN", nullptr, 330));
-    } else {
-        m_picture_panel->set_img(create_scaled_bitmap("fd_calibration_manual_result", nullptr, 330));
-=======
         m_picture_panel->set_bmp(ScalableBitmap(this, "fd_calibration_manual_result_CN", 330));
     } else {
         m_picture_panel->set_bmp(ScalableBitmap(this, "fd_calibration_manual_result", 330));
->>>>>>> 693aa8d2
     }
 }
 
@@ -542,15 +533,9 @@
     } else if (method == ManualPaCaliMethod::PA_PATTERN) {
         m_complete_text->SetLabel(_L("Please find the cornor with perfect degree of extrusion"));
         if (wxGetApp().app_config->get_language_code() == "zh-cn") {
-<<<<<<< HEAD
-            m_picture_panel->set_img(create_scaled_bitmap("fd_pattern_manual_result_CN", nullptr, 350));
-        } else {
-            m_picture_panel->set_img(create_scaled_bitmap("fd_pattern_manual_result", nullptr, 350));
-=======
             m_picture_panel->set_bmp(ScalableBitmap(this, "fd_pattern_manual_result_CN", 350));
         } else {
             m_picture_panel->set_bmp(ScalableBitmap(this, "fd_pattern_manual_result", 350));
->>>>>>> 693aa8d2
         }
     }
 }
@@ -695,15 +680,9 @@
 
 void CaliPASaveP1PPanel::set_save_img() {
     if (wxGetApp().app_config->get_language_code() == "zh-cn") {
-<<<<<<< HEAD
-        m_picture_panel->set_img(create_scaled_bitmap("fd_calibration_manual_result_CN", nullptr, 350));
-    } else {
-        m_picture_panel->set_img(create_scaled_bitmap("fd_calibration_manual_result", nullptr, 350));
-=======
         m_picture_panel->set_bmp(ScalableBitmap(this, "fd_calibration_manual_result_CN", 350));
     } else {
         m_picture_panel->set_bmp(ScalableBitmap(this, "fd_calibration_manual_result", 350));
->>>>>>> 693aa8d2
     }
 }
 
@@ -716,15 +695,9 @@
     else if (method == ManualPaCaliMethod::PA_PATTERN) {
         m_complete_text->SetLabel(_L("Please find the cornor with perfect degree of extrusion"));
         if (wxGetApp().app_config->get_language_code() == "zh-cn") {
-<<<<<<< HEAD
-            m_picture_panel->set_img(create_scaled_bitmap("fd_pattern_manual_result_CN", nullptr, 350));
-        } else {
-            m_picture_panel->set_img(create_scaled_bitmap("fd_pattern_manual_result", nullptr, 350));
-=======
             m_picture_panel->set_bmp(ScalableBitmap(this, "fd_pattern_manual_result_CN", 350));
         } else {
             m_picture_panel->set_bmp(ScalableBitmap(this, "fd_pattern_manual_result", 350));
->>>>>>> 693aa8d2
         }
     }
 }
@@ -1341,15 +1314,9 @@
 
 void CalibrationFlowCoarseSavePage::set_save_img() {
     if (wxGetApp().app_config->get_language_code() == "zh-cn") { 
-<<<<<<< HEAD
-        m_picture_panel->set_img(create_scaled_bitmap("flow_rate_calibration_coarse_result_CN", nullptr, 350));
-    } else {
-        m_picture_panel->set_img(create_scaled_bitmap("flow_rate_calibration_coarse_result", nullptr, 350));
-=======
         m_picture_panel->set_bmp(ScalableBitmap(this, "flow_rate_calibration_coarse_result_CN", 350));
     } else {
         m_picture_panel->set_bmp(ScalableBitmap(this, "flow_rate_calibration_coarse_result", 350));
->>>>>>> 693aa8d2
     }
 }
 
@@ -1533,15 +1500,9 @@
 
 void CalibrationFlowFineSavePage::set_save_img() {
     if (wxGetApp().app_config->get_language_code() == "zh-cn") { 
-<<<<<<< HEAD
-        m_picture_panel->set_img(create_scaled_bitmap("flow_rate_calibration_fine_result_CN", nullptr, 350));
-    } else {
-        m_picture_panel->set_img(create_scaled_bitmap("flow_rate_calibration_fine_result", nullptr, 350));
-=======
         m_picture_panel->set_bmp(ScalableBitmap(this, "flow_rate_calibration_fine_result_CN", 350));
     } else {
         m_picture_panel->set_bmp(ScalableBitmap(this, "flow_rate_calibration_fine_result", 350));
->>>>>>> 693aa8d2
     }
 }
 
