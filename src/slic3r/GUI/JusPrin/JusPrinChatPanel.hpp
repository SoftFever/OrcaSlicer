#ifndef slic3r_JusPrinChatPanel_hpp_
#define slic3r_JusPrinChatPanel_hpp_

#include <wx/panel.h>
#include <wx/webview.h>

#if wxUSE_WEBVIEW_EDGE
#include "wx/msw/webview_edge.h"
#endif
#include "slic3r/GUI/GUI_App.hpp"
#include <slic3r/GUI/Widgets/WebView.hpp>
#include "libslic3r/Utils.hpp"
#include "slic3r/GUI/Tab.hpp"
#include "nlohmann/json.hpp"
#include <map>

namespace Slic3r { namespace GUI {

class JusPrinChatPanel : public wxPanel
{
public:
    JusPrinChatPanel(wxWindow* parent);
    virtual ~JusPrinChatPanel();
    void UpdateOAuthAccessToken();

private:
    void load_url();
    void OnClose(wxCloseEvent& evt);
    void OnError(wxWebViewEvent& evt);
    void OnLoaded(wxWebViewEvent& evt);
    void reload();
    void update_mode();

    using MemberFunctionPtr = void (JusPrinChatPanel::*)(const nlohmann::json&);
    std::map<std::string, MemberFunctionPtr> action_handlers;

    void init_action_handlers();

    void handle_update_presets(const nlohmann::json& params);
    void start_slice_all(const nlohmann::json& params);
<<<<<<< HEAD
    void select_preset(const nlohmann::json& params);
=======
    void handle_add_printers(const nlohmann::json& params);
    void handle_add_filaments(const nlohmann::json& params);
>>>>>>> ed230d71

private:
    void SendMessage(wxString message);
    void OnScriptMessageReceived(wxWebViewEvent& event);
    nlohmann::json GetPresets(Preset::Type type);
    void UpdatePresets();


    void ConfigProperty(Preset::Type preset_type, const nlohmann::json& jsonObject);
    void FetchProperty(Preset::Type preset_type);
    void FetchPresetBundle();
    void FetchFilaments();
    void FetchUsedFilamentIds();

    wxWebView* m_browser;
    long     m_zoomFactor;
    wxString m_apikey; // todo

};

}} // namespace Slic3r::GUI

#endif /* slic3r_Tab_hpp_ */<|MERGE_RESOLUTION|>--- conflicted
+++ resolved
@@ -38,12 +38,9 @@
 
     void handle_update_presets(const nlohmann::json& params);
     void start_slice_all(const nlohmann::json& params);
-<<<<<<< HEAD
     void select_preset(const nlohmann::json& params);
-=======
     void handle_add_printers(const nlohmann::json& params);
     void handle_add_filaments(const nlohmann::json& params);
->>>>>>> ed230d71
 
 private:
     void SendMessage(wxString message);
