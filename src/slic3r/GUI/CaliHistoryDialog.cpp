--- conflicted
+++ resolved
@@ -9,11 +9,8 @@
 #include "slic3r/Utils/CalibUtils.hpp"
 #include "Widgets/DialogButtons.hpp"
 #include <wx/gbsizer.h>
-<<<<<<< HEAD
-=======
 
 #include "Plater.hpp"
->>>>>>> aa5350a6
 #include "DeviceCore/DevExtruderSystem.h"
 #include "DeviceCore/DevManager.h"
 
@@ -812,34 +809,10 @@
 
     panel_sizer->AddSpacer(FromDIP(25));
 
-<<<<<<< HEAD
     auto dlg_btns = new DialogButtons(top_panel, {"OK", "Cancel"});
     dlg_btns->GetOK()->Bind(wxEVT_BUTTON, &NewCalibrationHistoryDialog::on_ok, this);
     dlg_btns->GetCANCEL()->Bind(wxEVT_BUTTON, &NewCalibrationHistoryDialog::on_cancel, this);
     panel_sizer->Add(dlg_btns, 0, wxEXPAND, 0);
-=======
-    auto       btn_sizer = new wxBoxSizer(wxHORIZONTAL);
-    Button *   ok_btn  = new Button(top_panel, _L("OK"));
-    StateColor btn_bg_green(std::pair<wxColour, int>(wxColour(0, 137, 123), StateColor::Pressed), std::pair<wxColour, int>(wxColour(38, 166, 154), StateColor::Hovered),
-                            std::pair<wxColour, int>(wxColour(0, 150, 136), StateColor::Normal));
-    ok_btn->SetBackgroundColour(*wxWHITE);
-    ok_btn->SetBackgroundColor(btn_bg_green);
-    ok_btn->SetBorderColor(wxColour(0, 150, 136));
-    ok_btn->SetTextColor(wxColour("#FFFFFE"));
-    ok_btn->SetMinSize(wxSize(-1, FromDIP(24)));
-    ok_btn->SetCornerRadius(FromDIP(12));
-    Button *cancel_btn = new Button(top_panel, _L("Cancel"));
-    cancel_btn->SetBackgroundColour(*wxWHITE);
-    cancel_btn->SetMinSize(wxSize(-1, FromDIP(24)));
-    cancel_btn->SetCornerRadius(FromDIP(12));
-    ok_btn->Bind(wxEVT_BUTTON, &NewCalibrationHistoryDialog::on_ok, this);
-    cancel_btn->Bind(wxEVT_BUTTON, &NewCalibrationHistoryDialog::on_cancel, this);
-    btn_sizer->AddStretchSpacer();
-    btn_sizer->Add(ok_btn);
-    btn_sizer->AddSpacer(FromDIP(20));
-    btn_sizer->Add(cancel_btn);
-    panel_sizer->Add(btn_sizer, 0, wxEXPAND, 0);
->>>>>>> aa5350a6
 
     main_sizer->Add(top_panel, 1, wxEXPAND | wxALL, FromDIP(20));
 
