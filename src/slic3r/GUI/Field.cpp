#include "GUI.hpp"
#include "GUI_App.hpp"
#include "I18N.hpp"
#include "Field.hpp"
#include "wxExtensions.hpp"

#include "libslic3r/PrintConfig.hpp"

#include <regex>
#include <wx/numformatter.h>
#include <wx/tooltip.h>
#include <boost/algorithm/string/predicate.hpp>

namespace Slic3r { namespace GUI {

wxString double_to_string(double const value, const int max_precision /*= 4*/)
{
	return wxNumberFormatter::ToString(value, max_precision, wxNumberFormatter::Style_NoTrailingZeroes);
}

void Field::PostInitialize()
{
	auto color = wxSystemSettings::GetColour(wxSYS_COLOUR_WINDOW);
	m_Undo_btn			= new RevertButton(m_parent, "bullet_white.png");
	m_Undo_to_sys_btn	= new RevertButton(m_parent, "bullet_white.png");

    m_Undo_btn->Bind(wxEVT_BUTTON, ([this](wxCommandEvent) { on_back_to_initial_value(); }));
	m_Undo_to_sys_btn->Bind(wxEVT_BUTTON, ([this](wxCommandEvent) { on_back_to_sys_value(); }));

	switch (m_opt.type)
	{
	case coPercents:
	case coFloats:
	case coStrings:	
	case coBools:		
	case coInts: {
		auto tag_pos = m_opt_id.find("#");
		if (tag_pos != std::string::npos)
			m_opt_idx = stoi(m_opt_id.substr(tag_pos + 1, m_opt_id.size()));
		break;
	}
	default:
		break;
	}

    // initialize m_unit_value
    m_em_unit = em_unit(m_parent);

	BUILD();
}

void Field::on_kill_focus()
{
	// call the registered function if it is available
    if (m_on_kill_focus!=nullptr) 
        m_on_kill_focus(m_opt_id);
}

void Field::on_set_focus(wxEvent& event)
{
    // to allow the default behavior
	event.Skip();
	// call the registered function if it is available
    if (m_on_set_focus!=nullptr) 
        m_on_set_focus(m_opt_id);
}

void Field::on_change_field()
{
//       std::cerr << "calling Field::_on_change \n";
    if (m_on_change != nullptr  && !m_disable_change_event)
        m_on_change(m_opt_id, get_value());
}

void Field::on_back_to_initial_value()
{
	if (m_back_to_initial_value != nullptr && m_is_modified_value)
		m_back_to_initial_value(m_opt_id);
}

void Field::on_back_to_sys_value()
{
	if (m_back_to_sys_value != nullptr && m_is_nonsys_value)
		m_back_to_sys_value(m_opt_id);
}

wxString Field::get_tooltip_text(const wxString& default_string)
{
	wxString tooltip_text("");
	wxString tooltip = _(m_opt.tooltip);
    edit_tooltip(tooltip);
	if (tooltip.length() > 0)
        tooltip_text = tooltip + "\n" + _(L("default value")) + "\t: " +
        (boost::iends_with(m_opt_id, "_gcode") ? "\n" : "") + default_string +
        (boost::iends_with(m_opt_id, "_gcode") ? "" : "\n") + 
        _(L("parameter name")) + "\t: " + m_opt_id;

	return tooltip_text;
}

bool Field::is_matched(const std::string& string, const std::string& pattern)
{
	std::regex regex_pattern(pattern, std::regex_constants::icase); // use ::icase to make the matching case insensitive like /i in perl
	return std::regex_match(string, regex_pattern);
}

void Field::get_value_by_opt_type(wxString& str)
{
	switch (m_opt.type) {
	case coInt:
		m_value = wxAtoi(str);
		break;
	case coPercent:
	case coPercents:
	case coFloats:
	case coFloat:{
		if (m_opt.type == coPercent && !str.IsEmpty() &&  str.Last() == '%') 
			str.RemoveLast();
		else if (!str.IsEmpty() && str.Last() == '%')	{
			wxString label = m_Label->GetLabel();
			if		(label.Last() == '\n')	label.RemoveLast();
			while	(label.Last() == ' ')	label.RemoveLast();
			if		(label.Last() == ':')	label.RemoveLast();
			show_error(m_parent, wxString::Format(_(L("%s doesn't support percentage")), label));
			set_value(double_to_string(m_opt.min), true);
			m_value = double(m_opt.min);
			break;
		}
		double val;
		// Replace the first occurence of comma in decimal number.
		str.Replace(",", ".", false);
        if (str == ".")
            val = 0.0;
        else
        {
            if (!str.ToCDouble(&val))
            {
                show_error(m_parent, _(L("Invalid numeric input.")));
                set_value(double_to_string(val), true);
            }
            if (m_opt.min > val || val > m_opt.max)
            {
                show_error(m_parent, _(L("Input value is out of range")));
                if (m_opt.min > val) val = m_opt.min;
                if (val > m_opt.max) val = m_opt.max;
                set_value(double_to_string(val), true);
            }
        }
        m_value = val;
		break; }
	case coString:
	case coStrings:
    case coFloatOrPercent: {
        if (m_opt.type == coFloatOrPercent && !str.IsEmpty() &&  str.Last() != '%')
        {
            double val;
			// Replace the first occurence of comma in decimal number.
			str.Replace(",", ".", false);
            if (!str.ToCDouble(&val))
            {
                show_error(m_parent, _(L("Invalid numeric input.")));
                set_value(double_to_string(val), true);
            }
            else if (m_opt.sidetext.rfind("mm/s") != std::string::npos && val > m_opt.max ||
                     m_opt.sidetext.rfind("mm ") != std::string::npos && val > 1)
            {
                std::string sidetext = m_opt.sidetext.rfind("mm/s") != std::string::npos ? "mm/s" : "mm";
                const int nVal = int(val);
                wxString msg_text = wxString::Format(_(L("Do you mean %d%% instead of %d %s?\n"
                    "Select YES if you want to change this value to %d%%, \n"
                    "or NO if you are sure that %d %s is a correct value.")), nVal, nVal, sidetext, nVal, nVal, sidetext);
                auto dialog = new wxMessageDialog(m_parent, msg_text, _(L("Parameter validation")), wxICON_WARNING | wxYES | wxNO);
                if (dialog->ShowModal() == wxID_YES) {
                    set_value(wxString::Format("%s%%", str), true);
                    str += "%%";
                }
            }
        }
    
        m_value = std::string(str.ToUTF8().data());
		break; }
	default:
		break;
	}
}

template<class T>
bool is_defined_input_value(wxWindow* win, const ConfigOptionType& type)
{
    if (static_cast<T*>(win)->GetValue().empty() && type != coString && type != coStrings)
        return false;
    return true;
}

void TextCtrl::BUILD() {
    auto size = wxSize(wxDefaultSize);
    if (m_opt.height >= 0) size.SetHeight(m_opt.height*m_em_unit);
    if (m_opt.width >= 0) size.SetWidth(m_opt.width*m_em_unit);

	wxString text_value = wxString(""); 

	switch (m_opt.type) {
	case coFloatOrPercent:
	{
		text_value = double_to_string(m_opt.default_value->getFloat());
		if (m_opt.get_default_value<ConfigOptionFloatOrPercent>()->percent)
			text_value += "%";
		break;
	}
	case coPercent:
	{
		text_value = wxString::Format(_T("%i"), int(m_opt.default_value->getFloat()));
		text_value += "%";
		break;
	}	
	case coPercents:
	case coFloats:
	case coFloat:
	{
		double val = m_opt.type == coFloats ?
			m_opt.get_default_value<ConfigOptionFloats>()->get_at(m_opt_idx) :
			m_opt.type == coFloat ? 
				m_opt.default_value->getFloat() :
				m_opt.get_default_value<ConfigOptionPercents>()->get_at(m_opt_idx);
		text_value = double_to_string(val);
		break;
	}
	case coString:			
		text_value = m_opt.get_default_value<ConfigOptionString>()->value;
		break;
	case coStrings:
	{
		const ConfigOptionStrings *vec = m_opt.get_default_value<ConfigOptionStrings>();
		if (vec == nullptr || vec->empty()) break; //for the case of empty default value
		text_value = vec->get_at(m_opt_idx);
		break;
	}
	default:
		break; 
	}

    const long style = m_opt.multiline ? wxTE_MULTILINE : wxTE_PROCESS_ENTER/*0*/;
	auto temp = new wxTextCtrl(m_parent, wxID_ANY, text_value, wxDefaultPosition, size, style);
	temp->SetFont(Slic3r::GUI::wxGetApp().normal_font());

	if (! m_opt.multiline)
		// Only disable background refresh for single line input fields, as they are completely painted over by the edit control.
		// This does not apply to the multi-line edit field, where the last line and a narrow frame around the text is not cleared.
		temp->SetBackgroundStyle(wxBG_STYLE_PAINT);
#ifdef __WXOSX__
    temp->OSXDisableAllSmartSubstitutions();
#endif // __WXOSX__

	temp->SetToolTip(get_tooltip_text(text_value));

    if (style == wxTE_PROCESS_ENTER) {
        temp->Bind(wxEVT_TEXT_ENTER, ([this, temp](wxEvent& e)
        {
#if !defined(__WXGTK__)
            e.Skip();
            temp->GetToolTip()->Enable(true);
#endif // __WXGTK__
            bEnterPressed = true;
            propagate_value();
        }), temp->GetId());
    }

    temp->Bind(wxEVT_SET_FOCUS, ([this](wxEvent& e) { on_set_focus(e); }), temp->GetId());
    
	temp->Bind(wxEVT_LEFT_DOWN, ([temp](wxEvent& event)
	{
		//! to allow the default handling
		event.Skip();
		//! eliminating the g-code pop up text description
		bool flag = false;
#ifdef __WXGTK__
		// I have no idea why, but on GTK flag works in other way
		flag = true;
#endif // __WXGTK__
		temp->GetToolTip()->Enable(flag);
	}), temp->GetId());

	temp->Bind(wxEVT_KILL_FOCUS, ([this, temp](wxEvent& e)
	{
		e.Skip();
#if !defined(__WXGTK__)
		temp->GetToolTip()->Enable(true);
#endif // __WXGTK__
        if (bEnterPressed) {
            bEnterPressed = false;
            return;
        }
        propagate_value();
	}), temp->GetId());
    /*
        temp->Bind(wxEVT_TEXT, ([this](wxCommandEvent& evt)
        {
#ifdef __WXGTK__
            if (bChangedValueEvent)
#endif //__WXGTK__
            if(is_defined_input_value()) 
                on_change_field();
        }), temp->GetId());

#ifdef __WXGTK__
        // to correct value updating on GTK we should:
        // call on_change_field() on wxEVT_KEY_UP instead of wxEVT_TEXT
        // and prevent value updating on wxEVT_KEY_DOWN
        temp->Bind(wxEVT_KEY_DOWN, &TextCtrl::change_field_value, this);
        temp->Bind(wxEVT_KEY_UP, &TextCtrl::change_field_value, this);
#endif //__WXGTK__
*/
	// select all text using Ctrl+A
	temp->Bind(wxEVT_CHAR, ([temp](wxKeyEvent& event)
	{
		if (wxGetKeyState(wxKeyCode('A')) && wxGetKeyState(WXK_CONTROL))
			temp->SetSelection(-1, -1); //select all
		event.Skip();
	}));

    // recast as a wxWindow to fit the calling convention
    window = dynamic_cast<wxWindow*>(temp);
}	

void TextCtrl::propagate_value()
{
    if (is_defined_input_value<wxTextCtrl>(window, m_opt.type))
        on_change_field();
    else
        on_kill_focus();
}

boost::any& TextCtrl::get_value()
{
	wxString ret_str = static_cast<wxTextCtrl*>(window)->GetValue();
	// modifies ret_string!
	get_value_by_opt_type(ret_str);

	return m_value;
}

void TextCtrl::msw_rescale()
{
    Field::msw_rescale();
    auto size = wxSize(wxDefaultSize);
    if (m_opt.height >= 0) size.SetHeight(m_opt.height*m_em_unit);
    if (m_opt.width >= 0) size.SetWidth(m_opt.width*m_em_unit);

    if (size != wxDefaultSize)
    {
        wxTextCtrl* field = dynamic_cast<wxTextCtrl*>(window);
        field->SetMinSize(size);
    }

}

void TextCtrl::enable() { dynamic_cast<wxTextCtrl*>(window)->Enable(); dynamic_cast<wxTextCtrl*>(window)->SetEditable(true); }
void TextCtrl::disable() { dynamic_cast<wxTextCtrl*>(window)->Disable(); dynamic_cast<wxTextCtrl*>(window)->SetEditable(false); }

#ifdef __WXGTK__
void TextCtrl::change_field_value(wxEvent& event)
{
	if (bChangedValueEvent = event.GetEventType()==wxEVT_KEY_UP)
		on_change_field();
    event.Skip();
};
#endif //__WXGTK__

void CheckBox::BUILD() {
	auto size = wxSize(wxDefaultSize);
	if (m_opt.height >= 0) size.SetHeight(m_opt.height*m_em_unit);
	if (m_opt.width >= 0) size.SetWidth(m_opt.width*m_em_unit);

	bool check_value =	m_opt.type == coBool ? 
						m_opt.default_value->getBool() : m_opt.type == coBools ? 
							m_opt.get_default_value<ConfigOptionBools>()->get_at(m_opt_idx) : 
    						false;

	// Set Label as a string of at least one space simbol to correct system scaling of a CheckBox 
	auto temp = new wxCheckBox(m_parent, wxID_ANY, wxString(" "), wxDefaultPosition, size); 
	temp->SetFont(Slic3r::GUI::wxGetApp().normal_font());
	temp->SetBackgroundStyle(wxBG_STYLE_PAINT);
	temp->SetValue(check_value);
	if (m_opt.readonly) temp->Disable();

	temp->Bind(wxEVT_CHECKBOX, ([this](wxCommandEvent e) { on_change_field(); }), temp->GetId());

	temp->SetToolTip(get_tooltip_text(check_value ? "true" : "false")); 

	// recast as a wxWindow to fit the calling convention
	window = dynamic_cast<wxWindow*>(temp);
}

boost::any& CheckBox::get_value()
{
// 	boost::any m_value;
	bool value = dynamic_cast<wxCheckBox*>(window)->GetValue();
	if (m_opt.type == coBool)
		m_value = static_cast<bool>(value);
	else
		m_value = static_cast<unsigned char>(value);
 	return m_value;
}

void CheckBox::msw_rescale()
{
    Field::msw_rescale();

    wxCheckBox* field = dynamic_cast<wxCheckBox*>(window);
    field->SetMinSize(wxSize(-1, int(1.5f*field->GetFont().GetPixelSize().y +0.5f)));
}

int undef_spin_val = -9999;		//! Probably, It's not necessary

void SpinCtrl::BUILD() {
	auto size = wxSize(wxDefaultSize);
    if (m_opt.height >= 0) size.SetHeight(m_opt.height*m_em_unit);
    if (m_opt.width >= 0) size.SetWidth(m_opt.width*m_em_unit);

	wxString	text_value = wxString("");
	int			default_value = 0;

	switch (m_opt.type) {
	case coInt:
		default_value = m_opt.default_value->getInt();
		text_value = wxString::Format(_T("%i"), default_value);
		break;
	case coInts:
	{
		const ConfigOptionInts *vec = m_opt.get_default_value<ConfigOptionInts>();
		if (vec == nullptr || vec->empty()) break;
		for (size_t id = 0; id < vec->size(); ++id)
		{
			default_value = vec->get_at(id);
			text_value += wxString::Format(_T("%i"), default_value);
		}
		break;
	}
	default:
		break;
	}

    const int min_val = m_opt.min == INT_MIN ? 0: m_opt.min;
	const int max_val = m_opt.max < 2147483647 ? m_opt.max : 2147483647;

	auto temp = new wxSpinCtrl(m_parent, wxID_ANY, text_value, wxDefaultPosition, size,
		0|wxTE_PROCESS_ENTER, min_val, max_val, default_value);
	temp->SetFont(Slic3r::GUI::wxGetApp().normal_font());
	temp->SetBackgroundStyle(wxBG_STYLE_PAINT);

#ifndef __WXOSX__
    // #ys_FIXME_KILL_FOCUS 
    // wxEVT_KILL_FOCUS doesn't handled on OSX now (wxWidgets 3.1.1)
    // So, we will update values on KILL_FOCUS & SPINCTRL events under MSW and GTK
    // and on TEXT event under OSX
	temp->Bind(wxEVT_KILL_FOCUS, ([this](wxEvent& e)
	{
        e.Skip();
        if (bEnterPressed) {
            bEnterPressed = false;
            return;
        }

        propagate_value();
	}), temp->GetId());

    temp->Bind(wxEVT_SPINCTRL, ([this](wxCommandEvent e) {  propagate_value();  }), temp->GetId()); 
    
    temp->Bind(wxEVT_TEXT_ENTER, ([this](wxCommandEvent e)
    {
        e.Skip();
        propagate_value();
        bEnterPressed = true;
    }), temp->GetId());
#endif

	temp->Bind(wxEVT_TEXT, ([this](wxCommandEvent e)
	{
// 		# On OSX / Cocoa, wxSpinCtrl::GetValue() doesn't return the new value
// 		# when it was changed from the text control, so the on_change callback
// 		# gets the old one, and on_kill_focus resets the control to the old value.
// 		# As a workaround, we get the new value from $event->GetString and store
// 		# here temporarily so that we can return it from $self->get_value
		std::string value = e.GetString().utf8_str().data();
        if (is_matched(value, "^\\-?\\d+$")) {
            try {
                tmp_value = std::stoi(value);
            }
            catch (const std::exception & /* e */) {
                tmp_value = -9999;
            }
        }
        else tmp_value = -9999;
#ifdef __WXOSX__
        propagate_value();

        // Forcibly set the input value for SpinControl, since the value 
	    // inserted from the clipboard is not updated under OSX
        if (tmp_value > -9999)
            dynamic_cast<wxSpinCtrl*>(window)->SetValue(tmp_value);
#endif
	}), temp->GetId());
	
	temp->SetToolTip(get_tooltip_text(text_value));

	// recast as a wxWindow to fit the calling convention
	window = dynamic_cast<wxWindow*>(temp);
}

void SpinCtrl::propagate_value()
{
    if (tmp_value == -9999)
        on_kill_focus();
    else if (boost::any_cast<int>(m_value) != tmp_value)
        on_change_field();
}

void SpinCtrl::msw_rescale()
{
    Field::msw_rescale();

    wxSpinCtrl* field = dynamic_cast<wxSpinCtrl*>(window);
    field->SetMinSize(wxSize(-1, int(1.9f*field->GetFont().GetPixelSize().y)));
}

void Choice::BUILD() {
    wxSize size(m_width * m_em_unit, -1);
    if (m_opt.height >= 0) size.SetHeight(m_opt.height*m_em_unit);
    if (m_opt.width >= 0) size.SetWidth(m_opt.width*m_em_unit);

	wxBitmapComboBox* temp;	
    if (!m_opt.gui_type.empty() && m_opt.gui_type.compare("select_open") != 0) {
        m_is_editable = true;
        temp = new wxBitmapComboBox(m_parent, wxID_ANY, wxString(""), wxDefaultPosition, size);
    }
    else {
#ifdef __WXOSX__
        /* wxBitmapComboBox with wxCB_READONLY style return NULL for GetTextCtrl(),
         * so ToolTip doesn't shown.
         * Next workaround helps to solve this problem
         */
        temp = new wxBitmapComboBox();
        temp->SetTextCtrlStyle(wxTE_READONLY);
        temp->Create(m_parent, wxID_ANY, wxString(""), wxDefaultPosition, size, 0, nullptr);
#else
        temp = new wxBitmapComboBox(m_parent, wxID_ANY, wxString(""), wxDefaultPosition, size, 0, nullptr, wxCB_READONLY);
#endif //__WXOSX__
    }

	temp->SetFont(Slic3r::GUI::wxGetApp().normal_font());
	temp->SetBackgroundStyle(wxBG_STYLE_PAINT);

	// recast as a wxWindow to fit the calling convention
	window = dynamic_cast<wxWindow*>(temp);

	if (m_opt.enum_labels.empty() && m_opt.enum_values.empty()) {
	}
	else{
		for (auto el : m_opt.enum_labels.empty() ? m_opt.enum_values : m_opt.enum_labels) {
			const wxString& str = _(el);//m_opt_id == "support" ? _(el) : el;
			temp->Append(str);
		}
		set_selection();
	}

#ifndef __WXGTK__
    /* Workaround for a correct rendering of the control without Bitmap (under MSW and OSX):
     * 
     * 1. We should create small Bitmap to fill Bitmaps RefData,
     *    ! in this case wxBitmap.IsOK() return true.
     * 2. But then set width to 0 value for no using of bitmap left and right spacing 
     * 3. Set this empty bitmap to the at list one item and BitmapCombobox will be recreated correct
     * 
     * Note: Set bitmap height to the Font size because of OSX rendering.
     */
    wxBitmap empty_bmp(1, temp->GetFont().GetPixelSize().y + 2);
    empty_bmp.SetWidth(0);
    temp->SetItemBitmap(0, empty_bmp);
#endif

// 	temp->Bind(wxEVT_TEXT, ([this](wxCommandEvent e) { on_change_field(); }), temp->GetId());
 	temp->Bind(wxEVT_COMBOBOX, ([this](wxCommandEvent e) { on_change_field(); }), temp->GetId());

    if (m_is_editable) {
        temp->Bind(wxEVT_KILL_FOCUS, ([this](wxEvent& e) {
            e.Skip();
            if (m_opt.type == coStrings) return;
            double old_val = !m_value.empty() ? boost::any_cast<double>(m_value) : -99999;
            if (is_defined_input_value<wxBitmapComboBox>(window, m_opt.type)) {
                if (fabs(old_val - boost::any_cast<double>(get_value())) <= 0.0001)
                    return;
                else
                    on_change_field();
            }
            else
                on_kill_focus();
        }), temp->GetId());
    }

	temp->SetToolTip(get_tooltip_text(temp->GetValue()));
}

void Choice::set_selection()
{
    /* To prevent earlier control updating under OSX set m_disable_change_event to true
     * (under OSX wxBitmapComboBox send wxEVT_COMBOBOX even after SetSelection())
     */
    m_disable_change_event = true;

	wxString text_value = wxString("");

    wxBitmapComboBox* field = dynamic_cast<wxBitmapComboBox*>(window);
	switch (m_opt.type) {
	case coFloat:
	case coPercent:	{
		double val = m_opt.default_value->getFloat();
		text_value = val - int(val) == 0 ? wxString::Format(_T("%i"), int(val)) : wxNumberFormatter::ToString(val, 1);
		size_t idx = 0;
		for (auto el : m_opt.enum_values)
		{
			if (el.compare(text_value) == 0)
				break;
			++idx;
		}
//		if (m_opt.type == coPercent) text_value += "%";
		idx == m_opt.enum_values.size() ?
			field->SetValue(text_value) :
			field->SetSelection(idx);
		break;
	}
	case coEnum:{
		int id_value = m_opt.get_default_value<ConfigOptionEnum<SeamPosition>>()->value; //!!
        field->SetSelection(id_value);
		break;
	}
	case coInt:{
		int val = m_opt.default_value->getInt(); //!!
		text_value = wxString::Format(_T("%i"), int(val));
		size_t idx = 0;
		for (auto el : m_opt.enum_values)
		{
			if (el.compare(text_value) == 0)
				break;
			++idx;
		}
		idx == m_opt.enum_values.size() ?
			field->SetValue(text_value) :
			field->SetSelection(idx);
		break;
	}
	case coStrings:{
		text_value = m_opt.get_default_value<ConfigOptionStrings>()->get_at(m_opt_idx);

		size_t idx = 0;
		for (auto el : m_opt.enum_values)
		{
			if (el.compare(text_value) == 0)
				break;
			++idx;
		}
		idx == m_opt.enum_values.size() ?
			field->SetValue(text_value) :
			field->SetSelection(idx);
		break;
	}
	}
}

void Choice::set_value(const std::string& value, bool change_event)  //! Redundant?
{
	m_disable_change_event = !change_event;

	size_t idx=0;
	for (auto el : m_opt.enum_values)
	{
		if (el.compare(value) == 0)
			break;
		++idx;
	}

    wxBitmapComboBox* field = dynamic_cast<wxBitmapComboBox*>(window);
	idx == m_opt.enum_values.size() ? 
		field->SetValue(value) :
		field->SetSelection(idx);
	
	m_disable_change_event = false;
}

void Choice::set_value(const boost::any& value, bool change_event)
{
	m_disable_change_event = !change_event;

    wxBitmapComboBox* field = dynamic_cast<wxBitmapComboBox*>(window);

	switch (m_opt.type) {
	case coInt:
	case coFloat:
	case coPercent:
	case coString:
	case coStrings: {
		wxString text_value;
		if (m_opt.type == coInt) 
			text_value = wxString::Format(_T("%i"), int(boost::any_cast<int>(value)));
		else
			text_value = boost::any_cast<wxString>(value);
		auto idx = 0;
		for (auto el : m_opt.enum_values)
		{
			if (el.compare(text_value) == 0)
				break;
			++idx;
		}
        if (idx == m_opt.enum_values.size()) {
            // For editable Combobox under OSX is needed to set selection to -1 explicitly,
            // otherwise selection doesn't be changed
            field->SetSelection(-1);
            field->SetValue(text_value);
        }
        else
			field->SetSelection(idx);
		break;
	}
	case coEnum: {
		int val = boost::any_cast<int>(value);
		if (m_opt_id == "top_fill_pattern" || m_opt_id == "bottom_fill_pattern")
		{
			if (!m_opt.enum_values.empty()) {
				std::string key;
				t_config_enum_values map_names = ConfigOptionEnum<InfillPattern>::get_enum_values();				
				for (auto it : map_names) {
					if (val == it.second) {
						key = it.first;
						break;
					}
				}

				size_t idx = 0;
				for (auto el : m_opt.enum_values)
				{
					if (el.compare(key) == 0)
						break;
					++idx;
				}

				val = idx == m_opt.enum_values.size() ? 0 : idx;
			}
			else
				val = 0;
		}
		field->SetSelection(val);
		break;
	}
	default:
		break;
	}

	m_disable_change_event = false;
}

//! it's needed for _update_serial_ports()
void Choice::set_values(const std::vector<std::string>& values)
{
	if (values.empty())
		return;
	m_disable_change_event = true;

// 	# it looks that Clear() also clears the text field in recent wxWidgets versions,
// 	# but we want to preserve it
	auto ww = dynamic_cast<wxBitmapComboBox*>(window);
	auto value = ww->GetValue();
	ww->Clear();
	ww->Append("");
	for (auto el : values)
		ww->Append(wxString(el));
	ww->SetValue(value);

	m_disable_change_event = false;
}

boost::any& Choice::get_value()
{
    wxBitmapComboBox* field = dynamic_cast<wxBitmapComboBox*>(window);

	wxString ret_str = field->GetValue();	

	// options from right panel
	std::vector <std::string> right_panel_options{ "support", "scale_unit" };
	for (auto rp_option: right_panel_options)
		if (m_opt_id == rp_option)
			return m_value = boost::any(ret_str);

	if (m_opt.type == coEnum)
	{
		int ret_enum = field->GetSelection(); 
		if (m_opt_id == "top_fill_pattern" || m_opt_id == "bottom_fill_pattern")
		{
			if (!m_opt.enum_values.empty()) {
				std::string key = m_opt.enum_values[ret_enum];
				t_config_enum_values map_names = ConfigOptionEnum<InfillPattern>::get_enum_values();
				int value = map_names.at(key);

				m_value = static_cast<InfillPattern>(value);
			}
			else
				m_value = static_cast<InfillPattern>(0);
		}
		if (m_opt_id.compare("fill_pattern") == 0)
			m_value = static_cast<InfillPattern>(ret_enum);
		else if (m_opt_id.compare("gcode_flavor") == 0)
			m_value = static_cast<GCodeFlavor>(ret_enum);
		else if (m_opt_id.compare("support_material_pattern") == 0)
			m_value = static_cast<SupportMaterialPattern>(ret_enum);
		else if (m_opt_id.compare("seam_position") == 0)
			m_value = static_cast<SeamPosition>(ret_enum);
		else if (m_opt_id.compare("host_type") == 0)
			m_value = static_cast<PrintHostType>(ret_enum);
		else if (m_opt_id.compare("display_orientation") == 0)
			m_value = static_cast<SLADisplayOrientation>(ret_enum);
        else if (m_opt_id.compare("support_pillar_connection_mode") == 0)
            m_value = static_cast<SLAPillarConnectionMode>(ret_enum);
	}
    else if (m_opt.gui_type == "f_enum_open") {
        const int ret_enum = field->GetSelection();
        if (ret_enum < 0 || m_opt.enum_values.empty() || m_opt.type == coStrings ||
            ret_str != m_opt.enum_values[ret_enum] && ret_str != m_opt.enum_labels[ret_enum] )
			// modifies ret_string!
            get_value_by_opt_type(ret_str);
        else 
            m_value = atof(m_opt.enum_values[ret_enum].c_str());
    }
	else	
		// modifies ret_string!
        get_value_by_opt_type(ret_str);

	return m_value;
}

void Choice::msw_rescale()
{
    Field::msw_rescale();

    wxBitmapComboBox* field = dynamic_cast<wxBitmapComboBox*>(window);

    const wxString selection = field->GetString(field->GetSelection());

	/* To correct scaling (set new controll size) of a wxBitmapCombobox 
	 * we need to refill control with new bitmaps. So, in our case : 
	 * 1. clear conrol
	 * 2. add content
	 * 3. add scaled "empty" bitmap to the at least one item
	 */
    field->Clear();
    wxSize size(wxDefaultSize);
    size.SetWidth((m_opt.width > 0 ? m_opt.width : m_width) * m_em_unit);
 
    // Set rescaled min height to correct layout
    field->SetMinSize(wxSize(-1, int(1.5f*field->GetFont().GetPixelSize().y + 0.5f)));
    // Set rescaled size
    field->SetSize(size);

    size_t idx, counter = idx = 0;
    if (m_opt.enum_labels.empty() && m_opt.enum_values.empty()) {}
    else{
        for (auto el : m_opt.enum_labels.empty() ? m_opt.enum_values : m_opt.enum_labels) {
            const wxString& str = _(el);
            field->Append(str);
            if (el.compare(selection) == 0)
                idx = counter;
            ++counter;
        }
    }

    wxBitmap empty_bmp(1, field->GetFont().GetPixelSize().y + 2);
    empty_bmp.SetWidth(0);
    field->SetItemBitmap(0, empty_bmp);

    idx == m_opt.enum_values.size() ?
        field->SetValue(selection) :
        field->SetSelection(idx);
}

void ColourPicker::BUILD()
{
	auto size = wxSize(wxDefaultSize);
    if (m_opt.height >= 0) size.SetHeight(m_opt.height*m_em_unit);
    if (m_opt.width >= 0) size.SetWidth(m_opt.width*m_em_unit);

	// Validate the color
	wxString clr_str(m_opt.get_default_value<ConfigOptionStrings>()->get_at(m_opt_idx));
	wxColour clr(clr_str);
	if (! clr.IsOk()) {
		clr = wxTransparentColour;
	}

	auto temp = new wxColourPickerCtrl(m_parent, wxID_ANY, clr, wxDefaultPosition, size);
	temp->SetBackgroundStyle(wxBG_STYLE_PAINT);

	// 	// recast as a wxWindow to fit the calling convention
	window = dynamic_cast<wxWindow*>(temp);

	temp->Bind(wxEVT_COLOURPICKER_CHANGED, ([this](wxCommandEvent e) { on_change_field(); }), temp->GetId());

	temp->SetToolTip(get_tooltip_text(clr_str));
}

boost::any& ColourPicker::get_value()
{
// 	boost::any m_value;

	auto colour = static_cast<wxColourPickerCtrl*>(window)->GetColour();
	auto clr_str = wxString::Format(wxT("#%02X%02X%02X"), colour.Red(), colour.Green(), colour.Blue());
	m_value = clr_str.ToStdString();

	return m_value;
}

void PointCtrl::BUILD()
{
	auto temp = new wxBoxSizer(wxHORIZONTAL);

    const wxSize field_size(4 * m_em_unit, -1);

	auto default_pt = m_opt.get_default_value<ConfigOptionPoints>()->values.at(0);
	double val = default_pt(0);
	wxString X = val - int(val) == 0 ? wxString::Format(_T("%i"), int(val)) : wxNumberFormatter::ToString(val, 2, wxNumberFormatter::Style_None);
	val = default_pt(1);
	wxString Y = val - int(val) == 0 ? wxString::Format(_T("%i"), int(val)) : wxNumberFormatter::ToString(val, 2, wxNumberFormatter::Style_None);

	x_textctrl = new wxTextCtrl(m_parent, wxID_ANY, X, wxDefaultPosition, field_size, wxTE_PROCESS_ENTER);
	y_textctrl = new wxTextCtrl(m_parent, wxID_ANY, Y, wxDefaultPosition, field_size, wxTE_PROCESS_ENTER);
	x_textctrl->SetFont(Slic3r::GUI::wxGetApp().normal_font());
	x_textctrl->SetBackgroundStyle(wxBG_STYLE_PAINT);
	y_textctrl->SetFont(Slic3r::GUI::wxGetApp().normal_font());
	y_textctrl->SetBackgroundStyle(wxBG_STYLE_PAINT);

	auto static_text_x = new wxStaticText(m_parent, wxID_ANY, "x : ");
	auto static_text_y = new wxStaticText(m_parent, wxID_ANY, "   y : ");
	static_text_x->SetFont(Slic3r::GUI::wxGetApp().normal_font());
	static_text_x->SetBackgroundStyle(wxBG_STYLE_PAINT);
	static_text_y->SetFont(Slic3r::GUI::wxGetApp().normal_font());
	static_text_y->SetBackgroundStyle(wxBG_STYLE_PAINT);

	temp->Add(static_text_x, 0, wxALIGN_CENTER_VERTICAL, 0);
	temp->Add(x_textctrl);
	temp->Add(static_text_y, 0, wxALIGN_CENTER_VERTICAL, 0);
	temp->Add(y_textctrl);

// 	x_textctrl->Bind(wxEVT_TEXT, ([this](wxCommandEvent e) { on_change_field(); }), x_textctrl->GetId());
// 	y_textctrl->Bind(wxEVT_TEXT, ([this](wxCommandEvent e) { on_change_field(); }), y_textctrl->GetId());

    x_textctrl->Bind(wxEVT_TEXT_ENTER, ([this](wxCommandEvent e) { propagate_value(x_textctrl); }), x_textctrl->GetId());
	y_textctrl->Bind(wxEVT_TEXT_ENTER, ([this](wxCommandEvent e) { propagate_value(y_textctrl); }), y_textctrl->GetId());

    x_textctrl->Bind(wxEVT_KILL_FOCUS, ([this](wxEvent& e) { e.Skip(); propagate_value(x_textctrl); }), x_textctrl->GetId());
    y_textctrl->Bind(wxEVT_KILL_FOCUS, ([this](wxEvent& e) { e.Skip(); propagate_value(y_textctrl); }), y_textctrl->GetId());

	// 	// recast as a wxWindow to fit the calling convention
	sizer = dynamic_cast<wxSizer*>(temp);

	x_textctrl->SetToolTip(get_tooltip_text(X+", "+Y));
	y_textctrl->SetToolTip(get_tooltip_text(X+", "+Y));
}

void PointCtrl::msw_rescale()
{
    Field::msw_rescale();

    const wxSize field_size(4 * m_em_unit, -1);

    x_textctrl->SetMinSize(field_size);
    y_textctrl->SetMinSize(field_size);
}

void PointCtrl::propagate_value(wxTextCtrl* win)
{
    if (!win->GetValue().empty()) 
        on_change_field();
    else
        on_kill_focus();
}

void PointCtrl::set_value(const Vec2d& value, bool change_event)
{
	m_disable_change_event = !change_event;

	double val = value(0);
	x_textctrl->SetValue(val - int(val) == 0 ? wxString::Format(_T("%i"), int(val)) : wxNumberFormatter::ToString(val, 2, wxNumberFormatter::Style_None));
	val = value(1);
	y_textctrl->SetValue(val - int(val) == 0 ? wxString::Format(_T("%i"), int(val)) : wxNumberFormatter::ToString(val, 2, wxNumberFormatter::Style_None));

	m_disable_change_event = false;
}

void PointCtrl::set_value(const boost::any& value, bool change_event)
{
	Vec2d pt(Vec2d::Zero());
	const Vec2d *ptf = boost::any_cast<Vec2d>(&value);
	if (!ptf)
	{
		ConfigOptionPoints* pts = boost::any_cast<ConfigOptionPoints*>(value);
		pt = pts->values.at(0);
	}
	else
		pt = *ptf;
	set_value(pt, change_event);
}

boost::any& PointCtrl::get_value()
{
	double x, y;
	x_textctrl->GetValue().ToDouble(&x);
	y_textctrl->GetValue().ToDouble(&y);
	return m_value = Vec2d(x, y);
}

void StaticText::BUILD()
{
	auto size = wxSize(wxDefaultSize);
    if (m_opt.height >= 0) size.SetHeight(m_opt.height*m_em_unit);
    if (m_opt.width >= 0) size.SetWidth(m_opt.width*m_em_unit);

<<<<<<< HEAD
    const wxString legend(m_opt.get_default_value<ConfigOptionString>()->value);
    auto temp = new wxStaticText(m_parent, wxID_ANY, _(legend.ToStdString()), wxDefaultPosition, size, wxST_ELLIPSIZE_MIDDLE);
=======
    const wxString legend = wxString::FromUTF8(m_opt.get_default_value<ConfigOptionString>()->value.c_str());
    auto temp = new wxStaticText(m_parent, wxID_ANY, legend, wxDefaultPosition, size, wxST_ELLIPSIZE_MIDDLE);
>>>>>>> 5012e307
	temp->SetFont(Slic3r::GUI::wxGetApp().normal_font());
	temp->SetBackgroundStyle(wxBG_STYLE_PAINT);
    temp->SetFont(wxGetApp().bold_font());

	// 	// recast as a wxWindow to fit the calling convention
	window = dynamic_cast<wxWindow*>(temp);

	temp->SetToolTip(get_tooltip_text(legend));
}

void StaticText::msw_rescale()
{
    Field::msw_rescale();

    auto size = wxSize(wxDefaultSize);
    if (m_opt.height >= 0) size.SetHeight(m_opt.height*m_em_unit);
    if (m_opt.width >= 0) size.SetWidth(m_opt.width*m_em_unit);

    if (size != wxDefaultSize)
    {
        wxStaticText* field = dynamic_cast<wxStaticText*>(window);
        field->SetSize(size);
        field->SetMinSize(size);
    }
}

void SliderCtrl::BUILD()
{
	auto size = wxSize(wxDefaultSize);
	if (m_opt.height >= 0) size.SetHeight(m_opt.height);
	if (m_opt.width >= 0) size.SetWidth(m_opt.width);

	auto temp = new wxBoxSizer(wxHORIZONTAL);

	auto def_val = m_opt.get_default_value<ConfigOptionInt>()->value;
	auto min = m_opt.min == INT_MIN ? 0 : m_opt.min;
	auto max = m_opt.max == INT_MAX ? 100 : m_opt.max;

	m_slider = new wxSlider(m_parent, wxID_ANY, def_val * m_scale,
							min * m_scale, max * m_scale,
							wxDefaultPosition, size);
	m_slider->SetFont(Slic3r::GUI::wxGetApp().normal_font());
	m_slider->SetBackgroundStyle(wxBG_STYLE_PAINT);
 	wxSize field_size(40, -1);

	m_textctrl = new wxTextCtrl(m_parent, wxID_ANY, wxString::Format("%d", m_slider->GetValue()/m_scale), 
								wxDefaultPosition, field_size);
	m_textctrl->SetFont(Slic3r::GUI::wxGetApp().normal_font());
	m_textctrl->SetBackgroundStyle(wxBG_STYLE_PAINT);

	temp->Add(m_slider, 1, wxEXPAND | wxALIGN_CENTER_VERTICAL, 0);
	temp->Add(m_textctrl, 0, wxALIGN_CENTER_VERTICAL, 0);

	m_slider->Bind(wxEVT_SLIDER, ([this](wxCommandEvent e) {
		if (!m_disable_change_event) {
			int val = boost::any_cast<int>(get_value());
			m_textctrl->SetLabel(wxString::Format("%d", val));
			on_change_field();
		}
	}), m_slider->GetId());

	m_textctrl->Bind(wxEVT_TEXT, ([this](wxCommandEvent e) {
		std::string value = e.GetString().utf8_str().data();
		if (is_matched(value, "^-?\\d+(\\.\\d*)?$")) {
			m_disable_change_event = true;
			m_slider->SetValue(stoi(value)*m_scale);
			m_disable_change_event = false;
			on_change_field();
		}
	}), m_textctrl->GetId());

	m_sizer = dynamic_cast<wxSizer*>(temp);
}

void SliderCtrl::set_value(const boost::any& value, bool change_event)
{
	m_disable_change_event = !change_event;

	m_slider->SetValue(boost::any_cast<int>(value)*m_scale);
	int val = boost::any_cast<int>(get_value());
	m_textctrl->SetLabel(wxString::Format("%d", val));

	m_disable_change_event = false;
}

boost::any& SliderCtrl::get_value()
{
// 	int ret_val;
// 	x_textctrl->GetValue().ToDouble(&val);
	return m_value = int(m_slider->GetValue()/m_scale);
}


} // GUI
} // Slic3r

<|MERGE_RESOLUTION|>--- conflicted
+++ resolved
@@ -1019,13 +1019,8 @@
     if (m_opt.height >= 0) size.SetHeight(m_opt.height*m_em_unit);
     if (m_opt.width >= 0) size.SetWidth(m_opt.width*m_em_unit);
 
-<<<<<<< HEAD
-    const wxString legend(m_opt.get_default_value<ConfigOptionString>()->value);
-    auto temp = new wxStaticText(m_parent, wxID_ANY, _(legend.ToStdString()), wxDefaultPosition, size, wxST_ELLIPSIZE_MIDDLE);
-=======
     const wxString legend = wxString::FromUTF8(m_opt.get_default_value<ConfigOptionString>()->value.c_str());
     auto temp = new wxStaticText(m_parent, wxID_ANY, legend, wxDefaultPosition, size, wxST_ELLIPSIZE_MIDDLE);
->>>>>>> 5012e307
 	temp->SetFont(Slic3r::GUI::wxGetApp().normal_font());
 	temp->SetBackgroundStyle(wxBG_STYLE_PAINT);
     temp->SetFont(wxGetApp().bold_font());
