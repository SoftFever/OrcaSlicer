--- conflicted
+++ resolved
@@ -1235,13 +1235,9 @@
     // BBS
     case coEnums: {
 		int val = boost::any_cast<int>(value);
-<<<<<<< HEAD
-        if (m_opt_id.compare("host_type") == 0 && val != 0 && 
-=======
 
         // Support ThirdPartyPrinter
         if (m_opt_id.compare("host_type") == 0 && val != 0 &&
->>>>>>> c24680e0
 			m_opt.enum_values.size() > field->GetCount()) // for case, when PrusaLink isn't used as a HostType
 			val--;
 		if (m_opt_id == "top_surface_pattern" || m_opt_id == "bottom_surface_pattern" || m_opt_id == "sparse_infill_pattern")
@@ -1323,15 +1319,7 @@
     // BBS
 	if (m_opt.type == coEnum || m_opt.type == coEnums)
 	{
-<<<<<<< HEAD
-        if (m_opt_id.compare("host_type") == 0 && m_opt.enum_values.size() > field->GetCount()) {
-			// for case, when PrusaLink isn't used as a HostType
-			m_value = field->GetSelection()+1;
-		} 
-		else if (m_opt_id == "top_surface_pattern" || m_opt_id == "bottom_surface_pattern" || m_opt_id == "sparse_infill_pattern") {
-=======
         if (m_opt_id == "top_surface_pattern" || m_opt_id == "bottom_surface_pattern" || m_opt_id == "sparse_infill_pattern") {
->>>>>>> c24680e0
 			const std::string& key = m_opt.enum_values[field->GetSelection()];
 			m_value = int(ConfigOptionEnum<InfillPattern>::get_enum_values().at(key));
 		}
