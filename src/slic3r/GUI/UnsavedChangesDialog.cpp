#include "UnsavedChangesDialog.hpp"

#include <cstddef>
#include <string>
#include <vector>
#include <boost/algorithm/string.hpp>
#include <boost/optional.hpp>

#include <wx/tokenzr.h>

#include "libslic3r/PrintConfig.hpp"
#include "libslic3r/PresetBundle.hpp"
#include "libslic3r/Color.hpp"
#include "format.hpp"
#include "GUI_App.hpp"
#include "Plater.hpp"
#include "Tab.hpp"
#include "ExtraRenderers.hpp"
#include "wxExtensions.hpp"
#include "SavePresetDialog.hpp"
#include "MainFrame.hpp"
#include "MsgDialog.hpp"

#include "PresetComboBoxes.hpp"
#include "Widgets/RoundedRectangle.hpp"
#include "Widgets/CheckBox.hpp"
#include "Widgets/DialogButtons.hpp"

using boost::optional;

#ifdef __linux__
#define wxLinux true
#else
#define wxLinux false
#endif

namespace Slic3r {

namespace GUI {

wxDEFINE_EVENT(EVT_DIFF_DIALOG_TRANSFER, SimpleEvent);


// ----------------------------------------------------------------------------
//                  ModelNode: a node inside DiffModel
// ----------------------------------------------------------------------------

static const std::map<Preset::Type, std::string> type_icon_names = {
    {Preset::TYPE_PRINT,        "cog"           },
    {Preset::TYPE_SLA_PRINT,    "cog"           },
    {Preset::TYPE_FILAMENT,     "spool"         },
    {Preset::TYPE_SLA_MATERIAL, "blank_16"      },
    {Preset::TYPE_PRINTER,      "printer"       },
};

static std::string get_icon_name(Preset::Type type, PrinterTechnology pt) {
    return pt == ptSLA && type == Preset::TYPE_PRINTER ? "sla_printer" : type_icon_names.at(type);
}

static std::string def_text_color()
{
    wxColour def_colour = wxGetApp().get_label_clr_default();//wxSystemSettings::GetColour(wxSYS_COLOUR_WINDOWTEXT);
    return encode_color(ColorRGB(def_colour.Red(), def_colour.Green(), def_colour.Blue()));
}
static std::string grey     = "#808080";
static std::string orange   = "#ed6b21";

static void color_string(wxString& str, const std::string& color)
{
#if defined(SUPPORTS_MARKUP) && !defined(__APPLE__)
    str = from_u8((boost::format("<span color=\"%1%\">%2%</span>") % color % into_u8(str)).str());
#endif
}

static void make_string_bold(wxString& str)
{
#if defined(SUPPORTS_MARKUP) && !defined(__APPLE__)
    str = from_u8((boost::format("<b>%1%</b>") % into_u8(str)).str());
#endif
}

// preset(root) node
ModelNode::ModelNode(Preset::Type preset_type, wxWindow* parent_win, const wxString& text, const std::string& icon_name) :
    m_parent_win(parent_win),
    m_parent(nullptr),
    m_preset_type(preset_type),
    m_icon_name(icon_name),
    m_text(text)
{
    UpdateIcons();
}

// category node
ModelNode::ModelNode(ModelNode* parent, const wxString& text, const std::string& icon_name) :
    m_parent_win(parent->m_parent_win),
    m_parent(parent),
    m_icon_name(icon_name),
    m_text(text)
{
    UpdateIcons();
}

// group node
ModelNode::ModelNode(ModelNode* parent, const wxString& text) :
    m_parent_win(parent->m_parent_win),
    m_parent(parent),
    m_icon_name("node_dot"),
    m_text(text)
{
    UpdateIcons();
}

#ifdef __linux__
wxIcon ModelNode::get_bitmap(const wxString& color)
#else
wxBitmap ModelNode::get_bitmap(const wxString& color)
#endif // __linux__
{
    /* It's supposed that standard size of an icon is 48px*16px for 100% scaled display.
     * So set sizes for solid_colored icons used for filament preset
     * and scale them in respect to em_unit value
     */
    const double em = em_unit(m_parent_win);
    const int icon_width    = lround(6.4 * em);
    const int icon_height   = lround(1.6 * em);

    BitmapCache bmp_cache;
    ColorRGB rgb;
    decode_color(into_u8(color), rgb);
    // there is no need to scale created solid bitmap
#ifndef __linux__
    return bmp_cache.mksolid(icon_width, icon_height, rgb, true);
#else
    wxIcon icon;
    icon.CopyFromBitmap(bmp_cache.mksolid(icon_width, icon_height, rgb, true));
    return icon;
#endif // __linux__
}

// option node
ModelNode::ModelNode(ModelNode* parent, const wxString& text, const wxString& old_value, const wxString& new_value) :
    m_parent(parent),
    m_old_color(old_value.StartsWith("#") ? old_value : ""),
    m_new_color(new_value.StartsWith("#") ? new_value : ""),
    m_icon_name("empty"),
    m_text(text),
    m_old_value(old_value),
    m_new_value(new_value),
    m_container(false)
{
    // check if old/new_value is color
    if (m_old_color.IsEmpty()) {
        if (!m_new_color.IsEmpty())
            m_old_value = _L("Undef");
    }
    else {
        m_old_color_bmp = get_bitmap(m_old_color);
        m_old_value.Clear();
    }

    if (m_new_color.IsEmpty()) {
        if (!m_old_color.IsEmpty())
            m_new_value = _L("Undef");
    }
    else {
        m_new_color_bmp = get_bitmap(m_new_color);
        m_new_value.Clear();
    }

    // "color" strings
    color_string(m_old_value, def_text_color());
    color_string(m_new_value, orange);

    UpdateIcons();
}

void ModelNode::UpdateEnabling()
{
    auto change_text_color = [](wxString& str, const std::string& clr_from, const std::string& clr_to)
    {
#if defined(SUPPORTS_MARKUP) && !defined(__APPLE__)
        std::string old_val = into_u8(str);
        boost::replace_all(old_val, clr_from, clr_to);
        str = from_u8(old_val);
#endif
    };

    if (!m_toggle) {
        change_text_color(m_text,      def_text_color(), grey);
        change_text_color(m_old_value, def_text_color(), grey);
        change_text_color(m_new_value, orange,grey);
    }
    else {
        change_text_color(m_text,      grey, def_text_color());
        change_text_color(m_old_value, grey, def_text_color());
        change_text_color(m_new_value, grey, orange);
    }
    // update icons for the colors
    UpdateIcons();
}

void ModelNode::UpdateIcons()
{
    // update icons for the colors, if any exists
    if (!m_old_color.IsEmpty())
        m_old_color_bmp = get_bitmap(m_toggle ? m_old_color : wxString::FromUTF8(grey.c_str()));
    if (!m_new_color.IsEmpty())
        m_new_color_bmp = get_bitmap(m_toggle ? m_new_color : wxString::FromUTF8(grey.c_str()));

    // update main icon, if any exists
    if (m_icon_name.empty())
        return;

#ifdef __linux__
    m_icon.CopyFromBitmap(create_scaled_bitmap(m_icon_name, m_parent_win, 16, !m_toggle));
#else
    m_icon = create_scaled_bitmap(m_icon_name, m_parent_win, 16, !m_toggle);
#endif //__linux__
}


// ----------------------------------------------------------------------------
//                          DiffModel
// ----------------------------------------------------------------------------

DiffModel::DiffModel(wxWindow* parent) :
    m_parent_win(parent)
{
}

wxDataViewItem DiffModel::AddPreset(Preset::Type type, wxString preset_name, PrinterTechnology pt)
{
    // "color" strings
    color_string(preset_name, def_text_color());
    make_string_bold(preset_name);

    auto preset = new ModelNode(type, m_parent_win, preset_name, get_icon_name(type, pt));
    m_preset_nodes.emplace_back(preset);

    wxDataViewItem child((void*)preset);
    wxDataViewItem parent(nullptr);

    ItemAdded(parent, child);
    return child;
}

ModelNode* DiffModel::AddOption(ModelNode* group_node, wxString option_name, wxString old_value, wxString new_value)
{
    group_node->Append(std::make_unique<ModelNode>(group_node, option_name, old_value, new_value));
    ModelNode* option = group_node->GetChildren().back().get();
    wxDataViewItem group_item = wxDataViewItem((void*)group_node);
    ItemAdded(group_item, wxDataViewItem((void*)option));

    m_ctrl->Expand(group_item);
    return option;
}

ModelNode* DiffModel::AddOptionWithGroup(ModelNode* category_node, wxString group_name, wxString option_name, wxString old_value, wxString new_value)
{
    category_node->Append(std::make_unique<ModelNode>(category_node, group_name));
    ModelNode* group_node = category_node->GetChildren().back().get();
    ItemAdded(wxDataViewItem((void*)category_node), wxDataViewItem((void*)group_node));

    return AddOption(group_node, option_name, old_value, new_value);
}

ModelNode* DiffModel::AddOptionWithGroupAndCategory(ModelNode* preset_node, wxString category_name, wxString group_name,
                                            wxString option_name, wxString old_value, wxString new_value, const std::string category_icon_name)
{
    preset_node->Append(std::make_unique<ModelNode>(preset_node, category_name, category_icon_name));
    ModelNode* category_node = preset_node->GetChildren().back().get();
    ItemAdded(wxDataViewItem((void*)preset_node), wxDataViewItem((void*)category_node));

    return AddOptionWithGroup(category_node, group_name, option_name, old_value, new_value);
}

wxDataViewItem DiffModel::AddOption(Preset::Type type, wxString category_name, wxString group_name, wxString option_name,
                                              wxString old_value, wxString new_value, const std::string category_icon_name)
{
    // "color" strings
    color_string(category_name, def_text_color());
    color_string(group_name,    def_text_color());
    color_string(option_name,   def_text_color());

    // "make" strings bold
    make_string_bold(category_name);
    make_string_bold(group_name);

    // add items
    for (std::unique_ptr<ModelNode>& preset : m_preset_nodes)
        if (preset->type() == type)
        {
            for (std::unique_ptr<ModelNode> &category : preset->GetChildren())
                if (category->text() == category_name)
                {
                    for (std::unique_ptr<ModelNode> &group : category->GetChildren())
                        if (group->text() == group_name)
                            return wxDataViewItem((void*)AddOption(group.get(), option_name, old_value, new_value));

                    return wxDataViewItem((void*)AddOptionWithGroup(category.get(), group_name, option_name, old_value, new_value));
                }

            return wxDataViewItem((void*)AddOptionWithGroupAndCategory(preset.get(), category_name, group_name, option_name, old_value, new_value, category_icon_name));
        }

    return wxDataViewItem(nullptr);
}

static void update_children(ModelNode* parent)
{
    if (parent->IsContainer()) {
        bool toggle = parent->IsToggled();
        for (std::unique_ptr<ModelNode> &child : parent->GetChildren()) {
            child->Toggle(toggle);
            child->UpdateEnabling();
            update_children(child.get());
        }
    }
}

static void update_parents(ModelNode* node)
{
    ModelNode* parent = node->GetParent();
    if (parent) {
        bool toggle = false;
        for (std::unique_ptr<ModelNode> &child : parent->GetChildren()) {
            if (child->IsToggled()) {
                toggle = true;
                break;
            }
        }
        parent->Toggle(toggle);
        parent->UpdateEnabling();
        update_parents(parent);
    }
}

void DiffModel::UpdateItemEnabling(wxDataViewItem item)
{
    assert(item.IsOk());
    ModelNode* node = static_cast<ModelNode*>(item.GetID());
    node->UpdateEnabling();

    update_children(node);
    update_parents(node);
}

bool DiffModel::IsEnabledItem(const wxDataViewItem& item)
{
    assert(item.IsOk());
    ModelNode* node = static_cast<ModelNode*>(item.GetID());
    return node->IsToggled();
}

void DiffModel::GetValue(wxVariant& variant, const wxDataViewItem& item, unsigned int col) const
{
    assert(item.IsOk());

    ModelNode* node = static_cast<ModelNode*>(item.GetID());
    switch (col)
    {
    case colToggle:
        variant = node->m_toggle;
        break;
#ifdef __linux__
    case colIconText:
        variant << wxDataViewIconText(node->m_text, node->m_icon);
        break;
    case colOldValue:
        variant << wxDataViewIconText(node->m_old_value, node->m_old_color_bmp);
        break;
    case colNewValue:
        variant << wxDataViewIconText(node->m_new_value, node->m_new_color_bmp);
        break;
#else
    case colIconText:
        variant << DataViewBitmapText(node->m_text, node->m_icon);
        break;
    case colOldValue:
        variant << DataViewBitmapText(node->m_old_value, node->m_old_color_bmp);
        break;
    case colNewValue:
        variant << DataViewBitmapText(node->m_new_value, node->m_new_color_bmp);
        break;
#endif //__linux__

    default:
        wxLogError("DiffModel::GetValue: wrong column %d", col);
    }
}

bool DiffModel::SetValue(const wxVariant& variant, const wxDataViewItem& item, unsigned int col)
{
    assert(item.IsOk());

    ModelNode* node = static_cast<ModelNode*>(item.GetID());
    switch (col)
    {
    case colToggle:
        node->m_toggle = variant.GetBool();
        return true;
#ifdef __linux__
    case colIconText: {
        wxDataViewIconText data;
        data << variant;
        node->m_icon = data.GetIcon();
        node->m_text = data.GetText();
        return true; }
    case colOldValue: {
        wxDataViewIconText data;
        data << variant;
        node->m_old_color_bmp   = data.GetIcon();
        node->m_old_value       = data.GetText();
        return true; }
    case colNewValue: {
        wxDataViewIconText data;
        data << variant;
        node->m_new_color_bmp   = data.GetIcon();
        node->m_new_value       = data.GetText();
        return true; }
#else
    case colIconText: {
        DataViewBitmapText data;
        data << variant;
        node->m_icon = data.GetBitmap();
        node->m_text = data.GetText();
        return true; }
    case colOldValue: {
        DataViewBitmapText data;
        data << variant;
        node->m_old_color_bmp   = data.GetBitmap();
        node->m_old_value       = data.GetText();
        return true; }
    case colNewValue: {
        DataViewBitmapText data;
        data << variant;
        node->m_new_color_bmp   = data.GetBitmap();
        node->m_new_value       = data.GetText();
        return true; }
#endif //__linux__
    default:
        wxLogError("DiffModel::SetValue: wrong column");
    }
    return false;
}

bool DiffModel::IsEnabled(const wxDataViewItem& item, unsigned int col) const
{
    assert(item.IsOk());
    if (col == colToggle)
        return true;

    // disable unchecked nodes
    return (static_cast<ModelNode*>(item.GetID()))->IsToggled();
}

wxDataViewItem DiffModel::GetParent(const wxDataViewItem& item) const
{
    // the invisible root node has no parent
    if (!item.IsOk())
        return wxDataViewItem(nullptr);

    ModelNode* node = static_cast<ModelNode*>(item.GetID());

    if (node->IsRoot())
        return wxDataViewItem(nullptr);

    return wxDataViewItem((void*)node->GetParent());
}

bool DiffModel::IsContainer(const wxDataViewItem& item) const
{
    // the invisble root node can have children
    if (!item.IsOk())
        return true;

    ModelNode* node = static_cast<ModelNode*>(item.GetID());
    return node->IsContainer();
}

unsigned int DiffModel::GetChildren(const wxDataViewItem& parent, wxDataViewItemArray& array) const
{
    ModelNode* parent_node = (ModelNode*)parent.GetID();

    const ModelNodePtrArray& children = parent_node ? parent_node->GetChildren() : m_preset_nodes;
    for (const std::unique_ptr<ModelNode>& child : children)
        array.Add(wxDataViewItem((void*)child.get()));

    return array.Count();
}


wxString DiffModel::GetColumnType(unsigned int col) const
{
    switch (col)
    {
    case colToggle:
        return "bool";
    case colIconText:
    case colOldValue:
    case colNewValue:
    default:
        return "DataViewBitmapText";//"string";
    }
}

static void rescale_children(ModelNode* parent)
{
    if (parent->IsContainer()) {
        for (std::unique_ptr<ModelNode> &child : parent->GetChildren()) {
            child->UpdateIcons();
            rescale_children(child.get());
        }
    }
}

void DiffModel::Rescale()
{
    for (std::unique_ptr<ModelNode> &node : m_preset_nodes) {
        node->UpdateIcons();
        rescale_children(node.get());
    }
}

wxDataViewItem DiffModel::Delete(const wxDataViewItem& item)
{
    auto ret_item = wxDataViewItem(nullptr);
    ModelNode* node = static_cast<ModelNode*>(item.GetID());
    if (!node)      // happens if item.IsOk()==false
        return ret_item;

    // first remove the node from the parent's array of children;
    // NOTE: m_preset_nodes is only a vector of _pointers_
    //       thus removing the node from it doesn't result in freeing it
    ModelNodePtrArray& children = node->GetChildren();
    // Delete all children
    while (!children.empty())
        Delete(wxDataViewItem(children.back().get()));

    auto node_parent = node->GetParent();
    wxDataViewItem parent(node_parent);

    ModelNodePtrArray& parents_children = node_parent ? node_parent->GetChildren() : m_preset_nodes;
    auto it = find_if(parents_children.begin(), parents_children.end(),
                      [node](std::unique_ptr<ModelNode>& child) { return child.get() == node; });
    assert(it != parents_children.end());
    it = parents_children.erase(it);

    if (it != parents_children.end())
        ret_item = wxDataViewItem(it->get());

    // set m_container to FALSE if parent has no child
    if (node_parent) {
#ifndef __WXGTK__
        if (node_parent->GetChildCount() == 0)
            node_parent->m_container = false;
#endif //__WXGTK__
        ret_item = parent;
    }

    // notify control
    ItemDeleted(parent, item);
    return ret_item;
}

void DiffModel::Clear()
{
    while (!m_preset_nodes.empty())
        Delete(wxDataViewItem(m_preset_nodes.back().get()));
}


static std::string get_pure_opt_key(std::string opt_key)
{
    const int pos = opt_key.find("#");
    if (pos > 0)
        boost::erase_tail(opt_key, opt_key.size() - pos);
    return opt_key;
}

// ----------------------------------------------------------------------------
//                  DiffViewCtrl
// ----------------------------------------------------------------------------

DiffViewCtrl::DiffViewCtrl(wxWindow* parent, wxSize size)
    : wxDataViewCtrl(parent, wxID_ANY, wxDefaultPosition, size, wxDV_VARIABLE_LINE_HEIGHT | wxDV_ROW_LINES
#ifdef _WIN32
        | wxBORDER_SIMPLE
#endif
    ),
    m_em_unit(em_unit(parent))
{
    wxGetApp().UpdateDVCDarkUI(this);

    model = new DiffModel(parent);
    this->AssociateModel(model);
    model->SetAssociatedControl(this);

    this->Bind(wxEVT_DATAVIEW_ITEM_CONTEXT_MENU, &DiffViewCtrl::context_menu, this);
    this->Bind(wxEVT_DATAVIEW_ITEM_ACTIVATED,    &DiffViewCtrl::context_menu, this);
    this->Bind(wxEVT_DATAVIEW_ITEM_VALUE_CHANGED, &DiffViewCtrl::item_value_changed, this);
}

DiffViewCtrl::~DiffViewCtrl() { 
    this->AssociateModel(nullptr);
    delete model;
}

void DiffViewCtrl::AppendBmpTextColumn(const wxString& label, unsigned model_column, int width, bool set_expander/* = false*/)
{
    m_columns_width.emplace(this->GetColumnCount(), width);
#ifdef __linux__
    wxDataViewIconTextRenderer* rd = new wxDataViewIconTextRenderer();
#ifdef SUPPORTS_MARKUP
    rd->EnableMarkup(true);
#endif
    wxDataViewColumn* column = new wxDataViewColumn(label, rd, model_column, width * m_em_unit, wxALIGN_TOP, wxDATAVIEW_COL_RESIZABLE | wxDATAVIEW_CELL_INERT);
#else
    wxDataViewColumn* column = new wxDataViewColumn(label, new BitmapTextRenderer(true, wxDATAVIEW_CELL_INERT), model_column, width * m_em_unit, wxALIGN_TOP, wxDATAVIEW_COL_RESIZABLE);
#endif //__linux__
    this->AppendColumn(column);
    if (set_expander)
        this->SetExpanderColumn(column);

}

void DiffViewCtrl::AppendToggleColumn_(const wxString& label, unsigned model_column, int width)
{
    m_columns_width.emplace(this->GetColumnCount(), width);
    AppendToggleColumn(label, model_column, wxDATAVIEW_CELL_ACTIVATABLE, width * m_em_unit);
}

void DiffViewCtrl::Rescale(int em /*= 0*/)
{
    if (em > 0) {
        for (auto item : m_columns_width)
            GetColumn(item.first)->SetWidth(item.second * em);
        m_em_unit = em;
    }

    model->Rescale();
    Refresh();
}


void DiffViewCtrl::Append(  const std::string& opt_key, Preset::Type type,
                            wxString category_name, wxString group_name, wxString option_name,
                            wxString old_value, wxString new_value, const std::string category_icon_name)
{
    ItemData item_data = { opt_key, option_name, old_value, new_value, type };

    wxString old_val = get_short_string(item_data.old_val);
    wxString new_val = get_short_string(item_data.new_val);
    if (old_val != item_data.old_val || new_val != item_data.new_val)
        item_data.is_long = true;

    m_items_map.emplace(model->AddOption(type, category_name, group_name, option_name, old_val, new_val, category_icon_name), item_data);

}

void DiffViewCtrl::Clear()
{
    model->Clear();
    m_items_map.clear();
}

wxString DiffViewCtrl::get_short_string(wxString full_string)
{
    size_t max_len = 30;
    if (full_string.IsEmpty() || full_string.StartsWith("#") ||
        (full_string.Find("\n") == wxNOT_FOUND && full_string.Length() < max_len))
        return full_string;

    m_has_long_strings = true;

    int n_pos = full_string.Find("\n");
    if (n_pos != wxNOT_FOUND && n_pos < (int)max_len)
        max_len = n_pos;

    full_string.Truncate(max_len);
    return full_string + dots;
}

void DiffViewCtrl::context_menu(wxDataViewEvent& event)
{
    if (!m_has_long_strings)
        return;

    wxDataViewItem item = event.GetItem();
    if (!item) {
        wxPoint mouse_pos = wxGetMousePosition() - this->GetScreenPosition();
        wxDataViewColumn* col = nullptr;
        this->HitTest(mouse_pos, item, col);

        if (!item)
            item = this->GetSelection();

        if (!item)
            return;
    }

    auto it = m_items_map.find(item);
    if (it == m_items_map.end() || !it->second.is_long)
        return;

    size_t column_cnt = this->GetColumnCount();
    const wxString old_value_header = this->GetColumn(column_cnt - 2)->GetTitle();
    const wxString new_value_header = this->GetColumn(column_cnt - 1)->GetTitle();
    FullCompareDialog(it->second.opt_name, it->second.old_val, it->second.new_val,
                      old_value_header, new_value_header).ShowModal();

#ifdef __WXOSX__
    wxWindow* parent = this->GetParent();
    if (parent && parent->IsShown()) {
        // if this dialog is shown it have to be Hide and show again to be placed on the very Top of windows
        parent->Hide();
        parent->Show();
    }
#endif // __WXOSX__
}

void DiffViewCtrl::item_value_changed(wxDataViewEvent& event)
{
    if (event.GetColumn() != DiffModel::colToggle)
        return;

    wxDataViewItem item = event.GetItem();

    model->UpdateItemEnabling(item);
    Refresh();

    // update an enabling of the "save/move" buttons
    m_empty_selection = selected_options().empty();
}

bool DiffViewCtrl::has_unselected_options()
{
    for (auto item : m_items_map)
        if (!model->IsEnabledItem(item.first))
            return true;

    return false;
}

std::vector<std::string> DiffViewCtrl::options(Preset::Type type, bool selected)
{
    std::vector<std::string> ret;

    for (auto item : m_items_map) {
        if (item.second.type == type && model->IsEnabledItem(item.first) == selected)
            ret.emplace_back(get_pure_opt_key(item.second.opt_key));
    }

    return ret;
}

std::vector<std::string> DiffViewCtrl::selected_options()
{
    std::vector<std::string> ret;

    for (auto item : m_items_map)
        if (model->IsEnabledItem(item.first))
            ret.emplace_back(get_pure_opt_key(item.second.opt_key));

    return ret;
}


//------------------------------------------
//          UnsavedChangesDialog
//------------------------------------------

static std::string none{"none"};
#define UNSAVE_CHANGE_DIALOG_SCROLL_WINDOW_SIZE wxSize(FromDIP(490), FromDIP(374))
#define UNSAVE_CHANGE_DIALOG_ACTION_LINE_SIZE wxSize(FromDIP(490), FromDIP(60))
#define UNSAVE_CHANGE_DIALOG_FIRST_VALUE_WIDTH FromDIP(190)
#define UNSAVE_CHANGE_DIALOG_VALUE_WIDTH FromDIP(150)
#define UNSAVE_CHANGE_DIALOG_ITEM_HEIGHT FromDIP(24)
#define UNSAVE_CHANGE_DIALOG_BUTTON_SIZE wxSize(FromDIP(70), FromDIP(24))

#define THUMB_COLOR wxColor(196, 196, 196)
#define GREY900 wxColour(38, 46, 48)
#define GREY700 wxColour(107,107,107)
#define GREY400 wxColour(206,206,206)
#define GREY300 wxColour(238,238,238)
#define GREY200 wxColour(248,248,248)


UnsavedChangesDialog::UnsavedChangesDialog(const wxString &caption, const wxString &header, const std::string &app_config_key, int act_buttons)
    : DPIDialog(static_cast<wxWindow *>(wxGetApp().mainframe),
                wxID_ANY,
                caption + ": " + _L("Unsaved Changes"),
                wxDefaultPosition,
                wxDefaultSize,
                wxCAPTION | wxCLOSE_BOX)
    , m_app_config_key(app_config_key)
    , m_buttons(act_buttons)
{
    build(Preset::TYPE_INVALID, nullptr, "", header);
    this->CenterOnScreen();
    wxGetApp().UpdateDlgDarkUI(this);
}

UnsavedChangesDialog::UnsavedChangesDialog(Preset::Type type, PresetCollection *dependent_presets, const std::string &new_selected_preset, bool no_transfer)
    : m_new_selected_preset_name(new_selected_preset)
    , DPIDialog(static_cast<wxWindow *>(wxGetApp().mainframe),
                wxID_ANY,
                _L("Transfer or discard changes"),
                wxDefaultPosition,
                wxDefaultSize,
                wxCAPTION | wxCLOSE_BOX)
{
    if (new_selected_preset.empty() || no_transfer)
        m_buttons &= ~ActionButtons::TRANSFER;
    build(type, dependent_presets, new_selected_preset);
    this->CenterOnScreen();
    wxGetApp().UpdateDlgDarkUI(this);
}


inline int UnsavedChangesDialog::ShowModal()
{
    auto choise_key = "save_preset_choise"; 
    auto choise     = wxGetApp().app_config->get(choise_key);
    long result = 0;
    if ((m_buttons & REMEMBER_CHOISE) && !choise.empty() && wxString(choise).ToLong(&result) && (1 << result) & (m_buttons | DONT_SAVE)) {
        m_exit_action = Action(result);
        return 0;
    }
    int r = wxDialog::ShowModal();
    if (r != wxID_CANCEL && dynamic_cast<::CheckBox*>(FindWindowById(wxID_APPLY))->GetValue()) {
        wxGetApp().app_config->set(choise_key, std::to_string(int(m_exit_action)));
    }
    return r;
}

void UnsavedChangesDialog::build(Preset::Type type, PresetCollection *dependent_presets, const std::string &new_selected_preset, const wxString &header)
{
    SetBackgroundColour(*wxWHITE);
    // icon
    std::string icon_path = (boost::format("%1%/images/OrcaSlicerTitle.ico") % resources_dir()).str();
    SetIcon(wxIcon(encode_path(icon_path.c_str()), wxBITMAP_TYPE_ICO));

    wxBoxSizer *m_sizer_main = new wxBoxSizer(wxVERTICAL);

    m_top_line = new wxPanel(this, wxID_ANY, wxDefaultPosition, wxSize(-1, 1), wxTAB_TRAVERSAL);
    m_top_line->SetBackgroundColour(wxColour(166, 169, 170));

    m_sizer_main->Add(m_top_line, 0, wxEXPAND, 0);

    m_sizer_main->Add(0, 0, 0, wxTOP, 20);

    m_action_line = new wxStaticText(this, wxID_ANY, wxEmptyString, wxDefaultPosition, UNSAVE_CHANGE_DIALOG_ACTION_LINE_SIZE, 0);
    m_action_line->SetFont(::Label::Body_13);
    m_action_line->SetForegroundColour(GREY900);
    m_action_line->Wrap(-1);
    m_sizer_main->Add(m_action_line, 0, wxLEFT | wxRIGHT, 20);

    m_sizer_main->Add(0, 0, 0, wxTOP, 12);

    m_panel_tab = new wxPanel(this, wxID_ANY, wxDefaultPosition, wxSize(UNSAVE_CHANGE_DIALOG_SCROLL_WINDOW_SIZE.x, -1), wxTAB_TRAVERSAL);
    m_panel_tab->SetBackgroundColour(GREY200);
    wxBoxSizer *m_sizer_tab = new wxBoxSizer(wxVERTICAL);

    m_table_top = new wxPanel(m_panel_tab, wxID_ANY, wxDefaultPosition, wxDefaultSize, wxTAB_TRAVERSAL);
    m_table_top->SetBackgroundColour(wxColour(107, 107, 107));

    wxBoxSizer *m_sizer_top = new wxBoxSizer(wxHORIZONTAL);

    //m_sizer_top->Add(0, 0, 0, wxLEFT, UNSAVE_CHANGE_DIALOG_FIRST_VALUE_WIDTH);
    auto        m_panel_temp   = new wxPanel(m_table_top, wxID_ANY, wxDefaultPosition, wxSize(UNSAVE_CHANGE_DIALOG_FIRST_VALUE_WIDTH, -1), wxTAB_TRAVERSAL);
    wxBoxSizer *top_title_temp_v = new wxBoxSizer(wxVERTICAL);
    top_title_temp_v->SetMinSize(wxSize(UNSAVE_CHANGE_DIALOG_VALUE_WIDTH, -1));
    wxBoxSizer *top_title_temp_h = new wxBoxSizer(wxHORIZONTAL);
    static_temp_title            = new wxStaticText(m_panel_temp, wxID_ANY, _L("Settings"), wxDefaultPosition, wxDefaultSize, 0);
    static_temp_title->SetFont(::Label::Body_13);
    static_temp_title->Wrap(-1);
    static_temp_title->SetForegroundColour(*wxWHITE);
    top_title_temp_h->Add(static_temp_title, 0, wxALIGN_CENTER | wxBOTTOM | wxTOP, 5);
    top_title_temp_v->Add(top_title_temp_h, 1, wxALIGN_CENTER, 0);
    m_panel_temp->SetSizer(top_title_temp_v);
    m_panel_temp->Layout();
    m_sizer_top->Add(m_panel_temp, 1, wxALIGN_CENTER, 0);


    title_block_middle = new wxPanel(m_table_top, wxID_ANY, wxDefaultPosition, wxDefaultSize, wxTAB_TRAVERSAL);
    title_block_middle->SetBackgroundColour(wxColour(172, 172, 172));

    m_sizer_top->Add(title_block_middle, 0, wxBOTTOM | wxEXPAND | wxTOP, 2);
    auto m_panel_oldv = new wxPanel( m_table_top, wxID_ANY, wxDefaultPosition, wxSize(UNSAVE_CHANGE_DIALOG_VALUE_WIDTH,-1), wxTAB_TRAVERSAL );
    wxBoxSizer *top_title_oldv = new wxBoxSizer(wxVERTICAL);
    wxBoxSizer *top_title_oldv_h = new wxBoxSizer(wxHORIZONTAL);

    static_oldv_title = new wxStaticText(m_panel_oldv, wxID_ANY, _L("Old Value"), wxDefaultPosition, wxDefaultSize, 0);
    static_oldv_title->SetFont(::Label::Body_13);
    static_oldv_title->Wrap(-1);
    static_oldv_title->SetForegroundColour(*wxWHITE);
    top_title_oldv_h->Add(static_oldv_title, 0, wxALIGN_CENTER | wxBOTTOM | wxTOP, 5);
    top_title_oldv->Add(top_title_oldv_h, 1, wxALIGN_CENTER, 0);
    m_panel_oldv->SetSizer(top_title_oldv);
    m_panel_oldv->Layout();
    m_sizer_top->Add(m_panel_oldv, 0, wxALIGN_CENTER, 0);

    title_block_right = new wxPanel(m_table_top, wxID_ANY, wxDefaultPosition, wxSize(1, -1), wxTAB_TRAVERSAL);
    title_block_right->SetBackgroundColour(wxColour(172, 172, 172));

    m_sizer_top->Add(title_block_right, 0, wxBOTTOM | wxEXPAND | wxTOP, 2);

    auto m_panel_newv = new wxPanel( m_table_top, wxID_ANY, wxDefaultPosition, wxSize( UNSAVE_CHANGE_DIALOG_VALUE_WIDTH,-1 ), wxTAB_TRAVERSAL );
    wxBoxSizer *top_title_newv = new wxBoxSizer(wxVERTICAL);
    wxBoxSizer *top_title_newv_h = new wxBoxSizer(wxHORIZONTAL);

    static_newv_title = new wxStaticText(m_panel_newv, wxID_ANY, _L("New Value"), wxDefaultPosition, wxDefaultSize, 0);
    static_newv_title->SetFont(::Label::Body_13);
    static_newv_title->Wrap(-1);
    static_newv_title->SetForegroundColour(*wxWHITE);

    top_title_newv_h->Add(static_newv_title, 0, wxALIGN_CENTER | wxBOTTOM | wxTOP, 5);

    top_title_newv->Add(top_title_newv_h, 1, wxALIGN_CENTER, 0);

    m_panel_newv->SetSizer(top_title_newv);
    m_panel_newv->Layout();
    m_sizer_top->Add(m_panel_newv, 0, wxALIGN_CENTER, 0);
    //m_sizer_top->Add(top_title_newv, 1, wxALIGN_CENTER, 0);

    m_table_top->SetSizer(m_sizer_top);
    m_table_top->Layout();
    m_sizer_top->Fit(m_table_top);
    m_sizer_tab->Add(m_table_top, 1, 0, 0);

    m_scrolledWindow = new wxScrolledWindow(m_panel_tab, wxID_ANY, wxDefaultPosition, UNSAVE_CHANGE_DIALOG_SCROLL_WINDOW_SIZE,  wxNO_BORDER|wxVSCROLL);
    m_scrolledWindow->SetScrollRate(0, 5);
    m_scrolledWindow->SetBackgroundColour(GREY200);
    m_sizer_bottom = new wxBoxSizer(wxVERTICAL);
    m_sizer_bottom->Add(m_scrolledWindow, 1, wxEXPAND, 0);
    m_sizer_tab->Add(m_sizer_bottom, 0, wxEXPAND, 0);

    m_panel_tab->SetSizer(m_sizer_tab);
    m_panel_tab->Layout();
    m_sizer_tab->Fit(m_panel_tab);
    m_sizer_main->Add(m_panel_tab, 0, wxEXPAND | wxLEFT | wxRIGHT, 20);

    m_sizer_main->Add(0, 0, 0, wxTOP, 9);

   /* m_info_line = new wxStaticText(this, wxID_ANY, wxEmptyString, wxDefaultPosition, wxSize(-1, 44), 0);
     m_info_line->SetFont(::Label::Body_13);
     m_info_line->Wrap(-1);
     m_info_line->SetForegroundColour(wxColour(255, 111, 0));
     m_sizer_main->Add(m_info_line, 0, wxLEFT | wxRIGHT, 20);*/

    wxBoxSizer *m_sizer_button = new wxBoxSizer(wxHORIZONTAL);

    auto checkbox_sizer = new wxBoxSizer(wxHORIZONTAL);
    auto checkbox       = new ::CheckBox(this, wxID_APPLY);
    checkbox_sizer->Add(checkbox, 0, wxALL | wxALIGN_CENTER, FromDIP(2));

    auto checkbox_text = new wxStaticText(this, wxID_ANY, _L("Remember my choice."), wxDefaultPosition, wxDefaultSize, 0);
    checkbox_sizer->Add(checkbox_text, 0, wxALL | wxALIGN_CENTER, FromDIP(2));
    checkbox_text->SetFont(::Label::Body_13);
    checkbox_text->SetForegroundColour(StateColor::darkModeColorFor(wxColour("#323A3D")));
    m_sizer_button->Add(checkbox_sizer, 0, wxLEFT, FromDIP(22));
    checkbox_sizer->Show(bool(m_buttons & REMEMBER_CHOISE));

    m_sizer_button->Add(0, 0, 1, 0, 0);

     // Add Buttons
    auto add_btn = [this, m_sizer_button, dependent_presets](Button **btn, int &btn_id, const std::string &icon_name, Action close_act, const wxString &label,
                                                                              bool focus, bool process_enable = true) {
        *btn = new Button(this, _L(label));

        if (focus) {
            (*btn)->SetStyle(ButtonStyle::Confirm, ButtonType::Choice);
        } else {
            (*btn)->SetStyle(ButtonStyle::Regular, ButtonType::Choice);
        }

        (*btn)->Bind(wxEVT_BUTTON, [this, close_act, dependent_presets](wxEvent &) {
            bool save_names_and_types = close_act == Action::Save || (close_act == Action::Transfer && ActionButtons::KEEP & m_buttons);
            if (save_names_and_types && !save(dependent_presets, close_act == Action::Save)) return;
            close(close_act);
        });

        // if (process_enable) (*btn)->Bind(wxEVT_UPDATE_UI, [this](wxUpdateUIEvent &evt) { evt.Enable(m_tree->has_selection()); });
        (*btn)->Bind(wxEVT_LEAVE_WINDOW, [this](wxMouseEvent &e) {
            show_info_line(Action::Undef);
            e.Skip();
        });

        m_sizer_button->Add(*btn, 0, wxLEFT, FromDIP(ButtonProps::ChoiceButtonGap()));
    };

    // "Transfer" / "Keep" button
    if (ActionButtons::TRANSFER & m_buttons) {
        const PresetCollection* switched_presets = type == Preset::TYPE_INVALID ? nullptr : wxGetApp().get_tab(type)->get_presets();
        if (dependent_presets && switched_presets && (type == dependent_presets->type() ?
            dependent_presets->get_edited_preset().printer_technology() == dependent_presets->find_preset(new_selected_preset)->printer_technology() :
            switched_presets->get_edited_preset().printer_technology() == switched_presets->find_preset(new_selected_preset)->printer_technology()))
            add_btn(&m_transfer_btn, m_move_btn_id, "menu_paste", Action::Transfer, switched_presets->get_edited_preset().name == new_selected_preset ? _L("Transfer") : _L("Transfer"), true);
    }
    if (!m_transfer_btn && (ActionButtons::KEEP & m_buttons))
        add_btn(&m_transfer_btn, m_move_btn_id, "menu_paste", Action::Transfer, _L("Transfer"), true);

    { // "Don't save" / "Discard" button
        std::string btn_icon    = (ActionButtons::DONT_SAVE & m_buttons) ? "" : (dependent_presets || (ActionButtons::KEEP & m_buttons)) ? "blank_16" : "exit";
        wxString    btn_label   = (ActionButtons::DONT_SAVE & m_buttons) ? _L("Don't save") : _L("Discard");
        add_btn(&m_discard_btn, m_continue_btn_id, btn_icon, Action::Discard, btn_label, false);
    }

    // "Save" button
    if (ActionButtons::SAVE & m_buttons) add_btn(&m_save_btn, m_save_btn_id, "save", Action::Save, _L("Save"), false);

    /* ScalableButton *cancel_btn = new ScalableButton(this, wxID_CANCEL, "cross", _L("Cancel"), wxDefaultSize, wxDefaultPosition, wxBORDER_DEFAULT, true, 24);
      buttons->Add(cancel_btn, 1, wxLEFT | wxRIGHT, 5);
      cancel_btn->SetFont(btn_font);*/
    /* m_cancel_btn = new Button(this, _L("Cancel"));
     m_cancel_btn->SetTextColor(wxColour(107, 107, 107));
     m_cancel_btn->Bind(wxEVT_LEFT_DOWN, [this](wxEvent &) { this->EndModal(wxID_CANCEL); });
     m_cancel_btn->SetMinSize(UNSAVE_CHANGE_DIALOG_BUTTON_SIZE);
     m_cancel_btn->SetCornerRadius(12);
     m_sizer_button->Add(m_cancel_btn, 0, wxLEFT, 5);
     m_sizer_button->Add(0,0,0,wxRIGHT,20);*/

    if (!m_app_config_key.empty()) {}

    m_sizer_button->Add(0, 0, 0, wxRIGHT, 20);
    m_sizer_main->Add(m_sizer_button, 0, wxEXPAND | wxTOP, 6);
    m_sizer_main->Add(0, 0, 1, wxTOP, 18);

    SetSizer(m_sizer_main);
    Layout();
    Fit();
    Centre(wxBOTH);


    update(type, dependent_presets, new_selected_preset, header);

    //SetSizer(topSizer);
    //topSizer->SetSizeHints(this);

    show_info_line(Action::Undef);
}

void UnsavedChangesDialog::show_info_line(Action action, std::string preset_name)
{
    return;
    if (action == Action::Undef && !m_has_long_strings)
        m_info_line->SetLabel(wxEmptyString);
    else {
        wxString text;
        if (action == Action::Undef)
            text = _L("Click the right mouse button to display the full text.");
        else if (action == Action::Discard)
            text = ActionButtons::DONT_SAVE & m_buttons ? _L("All changes will not be saved") :_L("All changes will be discarded.");
        else {
            if (preset_name.empty())
                text = action == Action::Save           ? _L("Save the selected options.") :
                       ActionButtons::KEEP & m_buttons  ? _L("Keep the selected options.") :
                                                          _L("Transfer the selected options to the newly selected preset.");
            else
                text = format_wxstr(
                    action == Action::Save ?
                        _L("Save the selected options to preset \n\"%1%\".") :
                        _L("Transfer the selected options to the newly selected preset \n\"%1%\"."),
                    preset_name);
            //text += "\n" + _L("Unselected options will be reverted.");
        }
        m_info_line->SetLabel(text);
        m_info_line->Show();
    }

    //Layout();
    //Refresh();
}

void UnsavedChangesDialog::close(Action action)
{
    if (action == Action::Transfer) {
        check_option_valid();
    }
    m_exit_action = action;
    this->EndModal(wxID_CLOSE);
}

bool UnsavedChangesDialog::save(PresetCollection* dependent_presets, bool show_save_preset_dialog/* = true*/)
{
    names_and_types.clear();

    // save one preset
    if (dependent_presets) {
        const Preset& preset = dependent_presets->get_edited_preset();
        std::string name = preset.name;

        // for system/default/external presets we should take an edited name
        //BBS: add project embedded preset logic and refine is_external
        bool save_to_project = false;
        if (preset.is_system || preset.is_default) {
        //if (preset.is_system || preset.is_default || preset.is_external) {
            SavePresetDialog save_dlg(this, preset.type);
            if (save_dlg.ShowModal() != wxID_OK) {
                m_exit_action = Action::Discard;
                return false;
            }
            name = save_dlg.get_name();
            save_to_project = save_dlg.get_save_to_project_selection(preset.type);
        }

        //BBS: add project embedded preset relate logic
        PresetData preset_data(name, preset.type, save_to_project);
        names_and_types.emplace_back(preset_data);
        //names_and_types.emplace_back(make_pair(name, preset.type));
    }
    // save all presets
    else
    {
        std::vector<Preset::Type> types_for_save;

        PrinterTechnology printer_technology = wxGetApp().preset_bundle->printers.get_edited_preset().printer_technology();

        for (Tab* tab : wxGetApp().tabs_list)
            if (tab->supports_printer_technology(printer_technology) && tab->current_preset_is_dirty()) {
                const Preset& preset = tab->get_presets()->get_edited_preset();
                //BBS: add project embedded preset logic and refine is_external
                if (preset.is_system || preset.is_default)
                //if (preset.is_system || preset.is_default || preset.is_external)
                    types_for_save.emplace_back(preset.type);

                //BBS: add project embedded preset relate logic
                PresetData preset_data(preset.name, preset.type, preset.is_project_embedded);
                names_and_types.emplace_back(preset_data);
                //names_and_types.emplace_back(make_pair(preset.name, preset.type));
            }


        if (show_save_preset_dialog && !types_for_save.empty()) {
            SavePresetDialog save_dlg(this, types_for_save);
            if (save_dlg.ShowModal() != wxID_OK) {
                m_exit_action = Action::Discard;
                return false;
            }

            //BBS: add project embedded preset relate logic
            for (PresetData& nt : names_and_types) {
                const std::string& name = save_dlg.get_name(nt.type);
                if (!name.empty())
                    nt.name = name;
                nt.save_to_project = save_dlg.get_save_to_project_selection(nt.type);
            }
            //for (std::pair<std::string, Preset::Type>& nt : names_and_types) {
            //    const std::string& name = save_dlg.get_name(nt.second);
            //    if (!name.empty())
            //        nt.first = name;
            //}
        }
    }
    return true;
}

wxString get_string_from_enum(const std::string& opt_key, const DynamicPrintConfig& config, bool is_infill = false, int idx = -1)
{
    const ConfigOptionDef& def = config.def()->options.at(opt_key);
    const std::vector<std::string>& names = def.enum_labels;//ConfigOptionEnum<T>::get_enum_names();
    int val = 0;

    if (idx >= 0)
        val = dynamic_cast<const ConfigOptionInts*>(config.option(opt_key))->get_at(idx);
    else
        val = config.option(opt_key)->getInt();

    // Each infill doesn't use all list of infill declared in PrintConfig.hpp.
    // So we should "convert" val to the correct one
    if (is_infill) {
        for (auto key_val : *def.enum_keys_map)
            if (int(key_val.second) == val) {
                auto it = std::find(def.enum_values.begin(), def.enum_values.end(), key_val.first);
                if (it == def.enum_values.end())
                    return "";
                return from_u8(_utf8(names[it - def.enum_values.begin()]));
            }
        return _L("Undef");
    }
    return from_u8(_utf8(names[val]));
}

// BBS
#if 0
static size_t get_id_from_opt_key(std::string opt_key)
{
    int pos = opt_key.find("#");
    if (pos > 0) {
        boost::erase_head(opt_key, pos + 1);
        return static_cast<size_t>(atoi(opt_key.c_str()));
    }
    return 0;
}
#endif

static wxString get_full_label(std::string opt_key, const DynamicPrintConfig& config)
{
    opt_key = get_pure_opt_key(opt_key);

    if (config.option(opt_key)->is_nil())
        return _L("N/A");

    const ConfigOptionDef* opt = config.def()->get(opt_key);
    return opt->full_label.empty() ? opt->label : opt->full_label;
}

static wxString get_string_value(std::string opt_key, const DynamicPrintConfig& config)
{
    int orig_opt_idx = -1;
    int opt_idx = -1;
    int pos = opt_key.find("#");
    std::string temp_str = opt_key;
    if (pos > 0) {
        boost::erase_head(temp_str, pos + 1);
        orig_opt_idx = static_cast<size_t>(atoi(temp_str.c_str()));
    }
    opt_idx = orig_opt_idx >= 0 ? orig_opt_idx : 0;
    opt_key = get_pure_opt_key(opt_key);

    if (config.option(opt_key)->is_nil())
        return _L("N/A");

    wxString out;

    const ConfigOptionDef* opt = config.def()->get(opt_key);
    bool is_nullable = opt->nullable;

    switch (opt->type) {
    case coInt:
        return from_u8((boost::format("%1%") % config.opt_int(opt_key)).str());
    case coInts: {
        if (is_nullable) {
            auto values = config.opt<ConfigOptionIntsNullable>(opt_key);
            if (opt_idx < values->size())
                return from_u8((boost::format("%1%") % values->get_at(opt_idx)).str());
        }
        else {
            auto values = config.opt<ConfigOptionInts>(opt_key);
            if (orig_opt_idx >= 0 && orig_opt_idx < values->size()) {
                return from_u8((boost::format("%1%") % values->get_at(opt_idx)).str());
            }
            else {
                std::string value_str;
                for (int i = 0; i < values->size(); i++) {
                    value_str += std::to_string(values->get_at(i));
                    if (i != values->size() - 1) {
                        value_str += ",";
                    }
                }
                return from_u8(value_str);
            }
        }
        return _L("Undef");
    }
    case coBool:
        return config.opt_bool(opt_key) ? "true" : "false";
    case coBools: {
        if (is_nullable) {
            auto values = config.opt<ConfigOptionBoolsNullable>(opt_key);
            if (opt_idx < values->size())
                return values->get_at(opt_idx) ? "true" : "false";
        }
        else {
            auto values = config.opt<ConfigOptionBools>(opt_key);
            if (opt_idx < values->size())
                return values->get_at(opt_idx) ? "true" : "false";
        }
        return _L("Undef");
    }
    case coPercent:
        return from_u8((boost::format("%1%%%") % int(config.optptr(opt_key)->getFloat())).str());
    case coPercents: {
        if (is_nullable) {
            auto values = config.opt<ConfigOptionPercentsNullable>(opt_key);
            if (opt_idx < values->size())
                return from_u8((boost::format("%1%%%") % values->get_at(opt_idx)).str());
        }
        else {
            auto values = config.opt<ConfigOptionPercents>(opt_key);
            if (opt_idx < values->size())
                return from_u8((boost::format("%1%%%") % values->get_at(opt_idx)).str());
        }
        return _L("Undef");
    }
    case coFloat:
        return double_to_string(config.opt_float(opt_key));
    case coFloats: {
        if (is_nullable) {
            auto values = config.opt<ConfigOptionFloatsNullable>(opt_key);
            if (opt_idx < values->size())
                return double_to_string(values->get_at(opt_idx));
        }
        else {
            auto values = config.opt<ConfigOptionFloats>(opt_key);
            if (opt_idx < values->size())
                return double_to_string(values->get_at(opt_idx));
        }
        return _L("Undef");
    }
    case coString:
        return from_u8(config.opt_string(opt_key));
    case coStrings: {
        const ConfigOptionStrings* strings = config.opt<ConfigOptionStrings>(opt_key);
        if (strings) {
            if (opt_key == "compatible_printers" || opt_key == "compatible_prints") {
                if (strings->empty())
                    return _L("All");
                for (size_t id = 0; id < strings->size(); id++)
                    out += from_u8(strings->get_at(id)) + "\n";
                out.RemoveLast(1);
                return out;
            }
            if (!strings->empty() && opt_idx < strings->values.size())
                return from_u8(strings->get_at(opt_idx));
        }
        break;
        }
    case coFloatOrPercent: {
        const ConfigOptionFloatOrPercent* opt = config.opt<ConfigOptionFloatOrPercent>(opt_key);
        if (opt)
            out = double_to_string(opt->value) + (opt->percent ? "%" : "");
        return out;
    }
    case coEnum: {
        return get_string_from_enum(opt_key, config,
            opt_key == "top_surface_pattern" ||
            opt_key == "bottom_surface_pattern" ||
            opt_key == "internal_solid_infill_pattern" ||
            opt_key == "sparse_infill_pattern");
    }
    case coEnums: {
        return get_string_from_enum(opt_key, config,
            opt_key == "top_surface_pattern" ||
            opt_key == "bottom_surface_pattern" ||
            opt_key == "internal_solid_infill_pattern" ||
            opt_key == "sparse_infill_pattern",
            opt_idx);
    }
    case coPoint: {
        Vec2d val = config.opt<ConfigOptionPoint>(opt_key)->value;
        return from_u8((boost::format("[%1%]") % ConfigOptionPoint(val).serialize()).str());
    }
    case coPoints: {
        //BBS: add bed_exclude_area
        if (opt_key == "printable_area" || opt_key == "thumbnails") {
            ConfigOptionPoints points = *config.option<ConfigOptionPoints>(opt_key);
            //BuildVolume build_volume = {points.values, 0.};
            return get_thumbnails_string(points.values);
        }
        else if (opt_key == "bed_exclude_area") {
            return get_thumbnails_string(config.option<ConfigOptionPoints>(opt_key)->values);
        }
        else if (opt_key == "head_wrap_detect_zone") {
            return get_thumbnails_string(config.option<ConfigOptionPoints>(opt_key)->values);
        }
        Vec2d val = config.opt<ConfigOptionPoints>(opt_key)->get_at(opt_idx);
        return from_u8((boost::format("[%1%]") % ConfigOptionPoint(val).serialize()).str());
    }
    default:
        break;
    }
    return out;
}

void UnsavedChangesDialog::update(Preset::Type type, PresetCollection* dependent_presets, const std::string& new_selected_preset, const wxString& header)
{
    PresetCollection* presets = dependent_presets;

    // activate buttons and labels
    if (m_save_btn)
        m_save_btn->Bind(wxEVT_ENTER_WINDOW, [this, presets](wxMouseEvent &e) {
            show_info_line(Action::Save, presets ? presets->get_selected_preset().name : "");
            e.Skip();
        });


    if (m_transfer_btn) {
        bool is_empty_name = dependent_presets && type != dependent_presets->type();
        m_transfer_btn->Bind(wxEVT_ENTER_WINDOW, [this, new_selected_preset, is_empty_name](wxMouseEvent& e) { show_info_line(Action::Transfer, is_empty_name ? "" : new_selected_preset); e.Skip(); });
    }
    if (m_discard_btn)
        m_discard_btn ->Bind(wxEVT_ENTER_WINDOW, [this]                                    (wxMouseEvent& e) { show_info_line(Action::Discard); e.Skip(); });

    if (type == Preset::TYPE_INVALID) {
        PrinterTechnology printer_technology = wxGetApp().preset_bundle->printers.get_edited_preset().printer_technology();
        int presets_cnt = 0;
        for (Tab* tab : wxGetApp().tabs_list)
            if (tab->supports_printer_technology(printer_technology) && tab->current_preset_is_dirty())
                presets_cnt++;
        /*m_action_line->SetLabel((header.IsEmpty() ? "" : header + "\n\n") +
                                _L_PLURAL("The following preset was modified",
                                          "The following presets were modified", presets_cnt));*/
    }
    else {
        wxString action_msg;
        if (type == dependent_presets->type()) {
            action_msg = format_wxstr(_L("Preset \"%1%\" contains the following unsaved changes:"), presets->get_edited_preset().name);
        }
        else {
            action_msg = format_wxstr(type == Preset::TYPE_PRINTER ?
                _L("Preset \"%1%\" is not compatible with the new printer profile and it contains the following unsaved changes:") :
                _L("Preset \"%1%\" is not compatible with the new process profile and it contains the following unsaved changes:"),
                presets->get_edited_preset().name);
        }
        //m_action_line->SetLabel(action_msg);
    }

    wxString action_msg;
    if (dependent_presets) {
        action_msg = format_wxstr(_L("You have changed some settings of preset \"%1%\"."), dependent_presets->get_edited_preset().name);
        if (!m_transfer_btn) {
            action_msg += _L("\nYou can save or discard the preset values you have modified.");
        } else {
            action_msg += _L("\nYou can save or discard the preset values you have modified, or choose to transfer the values you have modified to the new preset.");
        }
    } else {
        action_msg = _L("You have previously modified your settings.");
        if (m_transfer_btn)
            action_msg += _L("\nYou can discard the preset values you have modified, or choose to transfer the modified values to the new project");
        else
            action_msg += _L("\nYou can save or discard the preset values you have modified.");
    }

    m_action_line->SetLabel(action_msg);

    update_tree(type, presets);
    update_list();
}

void UnsavedChangesDialog::update_list()
{
    std::map<wxString, std::vector<PresetItem>> class_g_list;
    std::map<wxString, std::vector<wxString>>   class_c_list;

    // group
    for (auto i = 0; i < m_presetitems.size(); i++) {
        if (class_g_list.count(m_presetitems[i].group_name) <= 0) {
            std::vector<PresetItem> vp;
            vp.push_back(m_presetitems[i]);
            class_g_list.emplace(m_presetitems[i].group_name, vp);
        } else {
            //for (auto iter = class_g_list.begin(); iter != class_g_list.end(); iter++) iter->second.push_back(m_presetitems[i]);
            class_g_list[m_presetitems[i].group_name].push_back(m_presetitems[i]);
        }
    }

    // category
    for (auto i = 0; i < m_presetitems.size(); i++) {
        if (class_c_list.count(m_presetitems[i].category_name) <= 0) {
            std::vector<wxString> vp;
            vp.push_back(m_presetitems[i].group_name);
            class_c_list.emplace(m_presetitems[i].category_name, vp);
        } else {
            /*for (auto iter = class_c_list.begin(); iter != class_c_list.end(); iter++)
                iter->second.push_back(m_presetitems[i].group_name);*/
            //class_c_list[m_presetitems[i].category_name].push_back(m_presetitems[i].group_name);
            std::vector<wxString>::iterator it;
            it = find(class_c_list[m_presetitems[i].category_name].begin(), class_c_list[m_presetitems[i].category_name].end(), m_presetitems[i].group_name);
            if (it == class_c_list[m_presetitems[i].category_name].end()) {
                class_c_list[m_presetitems[i].category_name].push_back(m_presetitems[i].group_name);
            }
        }
    }



    auto m_listsizer = new wxBoxSizer(wxVERTICAL);
    for (auto iter = class_c_list.begin(); iter != class_c_list.end(); iter++) {

        //category
        auto panel_category = new wxPanel(m_scrolledWindow, wxID_ANY, wxDefaultPosition, wxSize(-1, UNSAVE_CHANGE_DIALOG_ITEM_HEIGHT), wxTAB_TRAVERSAL);
        panel_category->SetBackgroundColour(GREY300);

        wxBoxSizer *sizer_category   = new wxBoxSizer(wxHORIZONTAL);
        wxBoxSizer *sizer_category_v = new wxBoxSizer(wxHORIZONTAL);

        auto text_category = new wxStaticText(panel_category, wxID_ANY, iter->first, wxDefaultPosition, wxSize(-1, -1), 0);
        text_category->SetFont(::Label::Head_13);
        text_category->SetForegroundColour(GREY900);
        text_category->Wrap(-1);

        sizer_category_v->Add(text_category, 0, wxALIGN_CENTER | wxLEFT, 23);

        sizer_category->Add(sizer_category_v, 1, wxEXPAND, 0);

        panel_category->SetSizer(sizer_category);
        panel_category->Layout();
        m_listsizer->Add(panel_category, 0, wxEXPAND, 0);

        /*auto item_line = new wxStaticLine(list, wxID_ANY, wxDefaultPosition, wxDefaultSize, wxLI_HORIZONTAL);
        item_line->SetForegroundColour(wxColour(206, 206, 206));
        item_line->SetBackgroundColour(wxColour(206, 206, 206));
        sizer_list->Add(item_line, 0, wxALL, 0); */

        // isset group
        for (auto i = 0; i < iter->second.size(); i++) {
            auto gname = iter->second[i];
            for (auto g = 0; g < class_g_list[gname].size(); g++) {

                 //first group
                if (g == 0) {
                     auto panel_item = new wxWindow(m_scrolledWindow, -1, wxDefaultPosition, wxSize(-1, UNSAVE_CHANGE_DIALOG_ITEM_HEIGHT));
                     panel_item->SetBackgroundColour(GREY200);

                     wxBoxSizer *sizer_item = new wxBoxSizer(wxHORIZONTAL);

                     auto panel_left = new wxPanel(panel_item, wxID_ANY, wxDefaultPosition, wxSize(UNSAVE_CHANGE_DIALOG_FIRST_VALUE_WIDTH, -1), wxTAB_TRAVERSAL);
                     panel_left->SetBackgroundColour(GREY200);

                     wxBoxSizer *sizer_left_v = new wxBoxSizer(wxVERTICAL);

                     auto text_left = new wxStaticText(panel_left, wxID_ANY, gname, wxDefaultPosition, wxSize(-1, -1), 0);
                     text_left->SetFont(::Label::Head_13);
                     text_left->Wrap(-1);
                     text_left->SetForegroundColour(GREY700);

                     sizer_left_v->Add(text_left, 0, wxLEFT, 37);

                     panel_left->SetSizer(sizer_left_v);
                     panel_left->Layout();
                     sizer_item->Add(panel_left, 0, wxALIGN_CENTER, 0);

                     panel_item->SetSizer(sizer_item);
                     panel_item->Layout();
                     m_listsizer->Add(panel_item, 0, wxEXPAND, 0);
                }

                auto data = class_g_list[gname][g];

                auto panel_item = new wxWindow(m_scrolledWindow, -1, wxDefaultPosition, wxSize(-1, UNSAVE_CHANGE_DIALOG_ITEM_HEIGHT));
                panel_item->SetBackgroundColour(GREY200);

                wxBoxSizer *sizer_item = new wxBoxSizer(wxHORIZONTAL);

                auto panel_left = new wxPanel(panel_item, wxID_ANY, wxDefaultPosition, wxSize(UNSAVE_CHANGE_DIALOG_FIRST_VALUE_WIDTH , -1), wxTAB_TRAVERSAL);
                panel_left->SetBackgroundColour(GREY200);

                wxBoxSizer *sizer_left_v = new wxBoxSizer(wxVERTICAL);

                auto text_left = new wxStaticText(panel_left, wxID_ANY, data.option_name, wxDefaultPosition, wxSize(-1, -1), 0);
                text_left->SetFont(::Label::Body_13);
                text_left->Wrap(-1);
                text_left->SetForegroundColour(GREY700);

                sizer_left_v->Add(text_left, 0, wxLEFT, 51 );

                panel_left->SetSizer(sizer_left_v);
                panel_left->Layout();
                sizer_item->Add(panel_left, 0, wxALIGN_CENTER, 0);

                auto        panel_oldv  = new wxPanel(panel_item, wxID_ANY, wxDefaultPosition, wxSize(UNSAVE_CHANGE_DIALOG_VALUE_WIDTH, -1), wxTAB_TRAVERSAL);
                wxBoxSizer *sizer_old_v = new wxBoxSizer(wxVERTICAL);


                data.old_value = subreplace(data.old_value.ToStdString(), "\n", " ");
                auto text_oldv = new wxStaticText(panel_oldv, wxID_ANY, data.old_value, wxDefaultPosition, wxDefaultSize, wxST_ELLIPSIZE_END);
                text_oldv->SetFont(::Label::Body_13);
                text_oldv->Wrap(-1);
                text_oldv->SetForegroundColour(GREY700);
                sizer_old_v->Add(text_oldv, 0, wxALIGN_CENTER|wxLEFT|wxRIGHT, 5);

                panel_oldv->SetSizer(sizer_old_v);
                panel_oldv->Layout();
                sizer_item->Add(panel_oldv, 0, wxALIGN_CENTER, 0);

                auto        panel_newv  = new wxPanel(panel_item, wxID_ANY, wxDefaultPosition, wxSize(UNSAVE_CHANGE_DIALOG_VALUE_WIDTH, -1), wxTAB_TRAVERSAL);
                wxBoxSizer *sizer_new_v = new wxBoxSizer(wxVERTICAL);

                data.new_value = subreplace(data.new_value.ToStdString(), "\n", " ");
                auto text_newv = new wxStaticText(panel_newv, wxID_ANY, data.new_value, wxDefaultPosition, wxDefaultSize, wxST_ELLIPSIZE_END);
                text_newv->SetFont(::Label::Body_13);
                text_newv->Wrap(-1);
                text_newv->SetForegroundColour(GREY700);

                sizer_new_v->Add(text_newv, 0, wxALIGN_CENTER|wxLEFT|wxRIGHT, 5);

                panel_newv->SetSizer(sizer_new_v);
                panel_newv->Layout();
                sizer_item->Add(panel_newv, 0, wxALIGN_CENTER, 0);

                panel_item->SetSizer(sizer_item);
                panel_item->Layout();
                m_listsizer->Add(panel_item, 0, wxEXPAND, 0);



                ////if (g == class_g_list[gname].size() - 1) {
                //    auto item_line = new wxStaticLine(list, wxID_ANY, wxDefaultPosition, wxDefaultSize, wxLI_HORIZONTAL);
                //    item_line->SetForegroundColour(wxColour(206, 206, 206));
                //    item_line->SetBackgroundColour(wxColour(206, 206, 206));
                //    sizer_list->Add(item_line, 0, wxALL, 0);
                ////}
            }
        }
    }

       m_scrolledWindow->SetSizer(m_listsizer);
    // m_scrolledWindow->Layout();
       wxSize text_size = m_action_line->GetTextExtent(m_action_line->GetLabel());
       int    width     = UNSAVE_CHANGE_DIALOG_ACTION_LINE_SIZE.GetWidth();
       // +2: Ensure that there is at least one line and that the content contains '\n'
       int    rows      = int(text_size.GetWidth() / width) + 2; 
       int    height    = rows * text_size.GetHeight();
       m_action_line->SetMinSize(wxSize(width, height));
       Layout();
       Fit();
}

std::string UnsavedChangesDialog::subreplace(std::string resource_str, std::string sub_str, std::string new_str)
{
    std::string            dst_str = resource_str;
    std::string::size_type pos     = 0;
    while ((pos = dst_str.find(sub_str)) != std::string::npos)
    {
        dst_str.replace(pos, sub_str.length(), new_str);
    }
    return dst_str;
}

void UnsavedChangesDialog::update_tree(Preset::Type type, PresetCollection* presets_)
{
    Search::OptionsSearcher& searcher = wxGetApp().sidebar().get_searcher();
    searcher.sort_options_by_key();

    // list of the presets with unsaved changes
    std::vector<PresetCollection*> presets_list;
    if (type == Preset::TYPE_INVALID)
    {
        PrinterTechnology printer_technology = wxGetApp().preset_bundle->printers.get_edited_preset().printer_technology();

        for (Tab* tab : wxGetApp().tabs_list)
            if (tab->supports_printer_technology(printer_technology) && tab->current_preset_is_dirty())
                presets_list.emplace_back(tab->get_presets());
    }
    else
        presets_list.emplace_back(presets_);

    // Display a dialog showing the dirty options in a human readable form.
    for (PresetCollection* presets : presets_list)
    {
        const DynamicPrintConfig& old_config = presets->get_selected_preset().config;
        const PrinterTechnology&  old_pt     = presets->get_selected_preset().printer_technology();
        const DynamicPrintConfig& new_config = presets->get_edited_preset().config;
        type = presets->type();

        const std::map<wxString, std::string>& category_icon_map = wxGetApp().get_tab(type)->get_category_icon_map();

        //m_tree->model->AddPreset(type, from_u8(presets->get_edited_preset().name), old_pt);

        // Collect dirty options.
        const bool deep_compare = (type == Preset::TYPE_PRINTER || type == Preset::TYPE_SLA_MATERIAL);
        auto dirty_options = presets->current_dirty_options(deep_compare);

        // process changes of extruders count
        if (type == Preset::TYPE_PRINTER && old_pt == ptFFF &&
            old_config.opt<ConfigOptionFloats>("nozzle_diameter")->values.size() != new_config.opt<ConfigOptionFloats>("nozzle_diameter")->values.size()) {
            wxString local_label = _L("Extruders count");
            wxString old_val = from_u8((boost::format("%1%") % old_config.opt<ConfigOptionFloats>("nozzle_diameter")->values.size()).str());
            wxString new_val = from_u8((boost::format("%1%") % new_config.opt<ConfigOptionFloats>("nozzle_diameter")->values.size()).str());

            //BBS: the page "General" changed to "Basic information" instead
            //m_tree->Append("extruders_count", type, _L("General"), _L("Capabilities"), local_label, old_val, new_val, category_icon_map.at("Basic information"));
            //m_tree->Append("extruders_count", type, _L("General"), _L("Capabilities"), local_label, old_val, new_val, category_icon_map.at("General"));

            if (old_val != new_val) {
                PresetItem pi = {type, "extruders_count", _L("General"), _L("Capabilities"), local_label, old_val, new_val};
                m_presetitems.push_back(pi);
            }
        }

        for (const std::string& opt_key : dirty_options) {
            const Search::Option& option = searcher.get_option(opt_key, type);
            if (option.opt_key() != opt_key) {
                // When founded option isn't the correct one.
                // It can be for dirty_options: "default_print_profile", "printer_model", "printer_settings_id",
                // because of they don't exist in searcher
                continue;
            }

            /*m_tree->Append(opt_key, type, option.category_local, option.group_local, option.label_local,
                get_string_value(opt_key, old_config), get_string_value(opt_key, new_config), category_icon_map.at(option.category));*/


            //PresetItem pi = {opt_key, type, 1983};
            //m_presetitems.push_back()
            PresetItem pi = {type, opt_key, option.category_local, option.group_local, option.label_local, get_string_value(opt_key, old_config), get_string_value(opt_key, new_config)};
            m_presetitems.push_back(pi);

        }
    }

    // Revert sort of searcher back
    searcher.sort_options_by_label();
}

void UnsavedChangesDialog::on_dpi_changed(const wxRect& suggested_rect)
{
    int em = em_unit();

    msw_buttons_rescale(this, em, { wxID_CANCEL, m_move_btn_id, m_continue_btn_id });
    for (auto btn : {m_transfer_btn, m_discard_btn, m_save_btn})
        if (btn) btn->Rescale();

    //m_cancel_btn->SetMinSize(UNSAVE_CHANGE_DIALOG_BUTTON_SIZE);
    const wxSize& size = wxSize(70 * em, 30 * em);
    SetMinSize(size);
    //m_tree->Rescale(em);

    Fit();
    Refresh();
}

void UnsavedChangesDialog::on_sys_color_changed()
{
    //for (auto btn : { m_save_btn, m_transfer_btn, m_discard_btn } )
        //btn->msw_rescale();
    // msw_rescale updates just icons, so use it
    //m_tree->Rescale();

    Refresh();
}

bool UnsavedChangesDialog::check_option_valid()
{
    return true;
}


//------------------------------------------
//          FullCompareDialog
//------------------------------------------

FullCompareDialog::FullCompareDialog(const wxString& option_name, const wxString& old_value, const wxString& new_value,
                                     const wxString& old_value_header, const wxString& new_value_header)
    : wxDialog(nullptr, wxID_ANY, option_name, wxDefaultPosition, wxDefaultSize, wxDEFAULT_DIALOG_STYLE | wxRESIZE_BORDER)
{
    SetBackgroundColour(*wxWHITE);

    int border = 10;

    wxStaticBoxSizer* sizer = new wxStaticBoxSizer(wxVERTICAL, this);

    wxFlexGridSizer* grid_sizer = new wxFlexGridSizer(2, 2, 1, 0);
    grid_sizer->SetFlexibleDirection(wxBOTH);
    grid_sizer->AddGrowableCol(0,1);
    grid_sizer->AddGrowableCol(1,1);
    grid_sizer->AddGrowableRow(1,1);

    auto add_header = [grid_sizer, border, this](wxString label) {
        wxStaticText* text = new wxStaticText(this, wxID_ANY, label);
        text->SetFont(this->GetFont().Bold());
        grid_sizer->Add(text, 0, wxALL, border);
    };

    add_header(old_value_header);
    add_header(new_value_header);

    auto get_set_from_val = [](wxString str) {
        if (str.Find("\n") == wxNOT_FOUND)
            str.Replace(" ", "\n");

        std::set<wxString> str_set;

        wxStringTokenizer strings(str, "\n");
        while (strings.HasMoreTokens())
            str_set.emplace(strings.GetNextToken());

        return str_set;
    };

    std::set<wxString> old_set = get_set_from_val(old_value);
    std::set<wxString> new_set = get_set_from_val(new_value);
    std::set<wxString> old_new_diff_set;
    std::set<wxString> new_old_diff_set;

    std::set_difference(old_set.begin(), old_set.end(), new_set.begin(), new_set.end(), std::inserter(old_new_diff_set, old_new_diff_set.begin()));
    std::set_difference(new_set.begin(), new_set.end(), old_set.begin(), old_set.end(), std::inserter(new_old_diff_set, new_old_diff_set.begin()));

    auto add_value = [grid_sizer, border, this](wxString label, const std::set<wxString>& diff_set, bool is_colored = false) {
        wxTextCtrl* text = new wxTextCtrl(this, wxID_ANY, label, wxDefaultPosition, wxSize(400, 400), wxTE_MULTILINE | wxTE_READONLY | wxBORDER_DEFAULT | wxTE_RICH);
        wxGetApp().UpdateDarkUI(text);
        text->SetStyle(0, label.Len(), wxTextAttr(is_colored ? wxColour(orange) : wxNullColour, wxNullColour, this->GetFont()));

        for (const wxString& str : diff_set) {
            int pos = label.First(str);
            if (pos == wxNOT_FOUND)
                continue;
            text->SetStyle(pos, pos + (int)str.Len(), wxTextAttr(is_colored ? wxColour(orange) : wxNullColour, wxNullColour, this->GetFont().Bold()));
        }

        grid_sizer->Add(text, 1, wxALL | wxEXPAND, border);
    };
    add_value(old_value, old_new_diff_set);
    add_value(new_value, new_old_diff_set, true);

    sizer->Add(grid_sizer, 1, wxEXPAND);

    wxStdDialogButtonSizer* buttons = this->CreateStdDialogButtonSizer(wxOK);
    wxGetApp().UpdateDarkUI(static_cast<wxButton*>(this->FindWindowById(wxID_OK, this)), true);

    wxBoxSizer* topSizer = new wxBoxSizer(wxVERTICAL);

    topSizer->Add(sizer,   1, wxEXPAND | wxLEFT | wxTOP | wxRIGHT, border);
    topSizer->Add(buttons, 0, wxEXPAND | wxALL, border);

    SetSizer(topSizer);
    topSizer->SetSizeHints(this);

    wxGetApp().UpdateDlgDarkUI(this);
}


static PresetCollection* get_preset_collection(Preset::Type type, PresetBundle* preset_bundle = nullptr) {
    if (!preset_bundle)
        preset_bundle = wxGetApp().preset_bundle;
    return  type == Preset::Type::TYPE_PRINTER      ? &preset_bundle->printers :
            type == Preset::Type::TYPE_FILAMENT     ? &preset_bundle->filaments :
            type == Preset::Type::TYPE_SLA_MATERIAL ? &preset_bundle->sla_materials :
            type == Preset::Type::TYPE_PRINT        ? &preset_bundle->prints :
            type == Preset::Type::TYPE_SLA_PRINT    ? &preset_bundle->sla_prints :
            nullptr;
}

//------------------------------------------
//          DiffPresetDialog
//------------------------------------------
static std::string get_selection(PresetComboBox* preset_combo)
{
    return into_u8(preset_combo->GetString(preset_combo->GetSelection()));
}

void DiffPresetDialog::create_presets_sizer()
{
    m_presets_sizer = new wxBoxSizer(wxVERTICAL);

    for (auto new_type : { Preset::TYPE_PRINTER, Preset::TYPE_FILAMENT, Preset::TYPE_SLA_MATERIAL, Preset::TYPE_PRINT, Preset::TYPE_SLA_PRINT })
    {
        const PresetCollection* collection = get_preset_collection(new_type);
        wxBoxSizer* sizer = new wxBoxSizer(wxHORIZONTAL);
        PresetComboBox* presets_left;
        PresetComboBox* presets_right;
        ScalableButton* equal_bmp = new ScalableButton(this, wxID_ANY, "equal");

        auto add_preset_combobox = [collection, sizer, new_type, this](PresetComboBox** cb_, PresetBundle* preset_bundle) {
            *cb_ = new PresetComboBox(this, new_type, wxSize(em_unit() * 35, -1), preset_bundle);
            PresetComboBox* cb = (*cb_);
            cb->set_selection_changed_function([this, new_type, preset_bundle, cb](int selection) {
                if (m_view_type == Preset::TYPE_INVALID) {
                    std::string preset_name = Preset::remove_suffix_modified(cb->GetString(selection).ToUTF8().data());
                    update_compatibility(preset_name, new_type, preset_bundle);
                }
                update_tree();
            });
            if (collection->get_selected_idx() != (size_t)-1)
                cb->update(collection->get_selected_preset().name);

            sizer->Add(cb, 1);
            cb->Show(new_type == Preset::TYPE_PRINTER);
        };
        add_preset_combobox(&presets_left, m_preset_bundle_left.get());
        sizer->Add(equal_bmp, 0, wxRIGHT | wxLEFT | wxALIGN_CENTER_VERTICAL, 5);
        add_preset_combobox(&presets_right, m_preset_bundle_right.get());
        m_presets_sizer->Add(sizer, 1, wxTOP, 5);
        equal_bmp->Show(new_type == Preset::TYPE_PRINTER);

        m_preset_combos.push_back({ presets_left, equal_bmp, presets_right });

        equal_bmp->Bind(wxEVT_BUTTON, [presets_left, presets_right, this](wxEvent&) {
            std::string preset_name = get_selection(presets_left);
            presets_right->update(preset_name);
            if (m_view_type == Preset::TYPE_INVALID)
                update_compatibility(Preset::remove_suffix_modified(preset_name), presets_right->get_type(), m_preset_bundle_right.get());
            update_tree();
        });
    }
}

void DiffPresetDialog::create_show_all_presets_chb()
{
    m_show_all_presets = new wxCheckBox(this, wxID_ANY, _L("Show all presets (including incompatible)"));
    m_show_all_presets->Bind(wxEVT_CHECKBOX, [this](wxCommandEvent&) {
        bool show_all = m_show_all_presets->GetValue();
        for (auto preset_combos : m_preset_combos) {
            if (preset_combos.presets_left->get_type() == Preset::TYPE_PRINTER)
                continue;
            preset_combos.presets_left->show_all(show_all);
            preset_combos.presets_right->show_all(show_all);
        }
        if (m_view_type == Preset::TYPE_INVALID)
            update_tree();
    });
}

void DiffPresetDialog::create_info_lines()
{
    const wxFont font = wxSystemSettings::GetFont(wxSYS_DEFAULT_GUI_FONT).Bold();

    m_top_info_line = new wxStaticText(this, wxID_ANY, _L("Select presets to compare"));
    m_top_info_line->SetFont(font);

    m_bottom_info_line = new wxStaticText(this, wxID_ANY, "");
    m_bottom_info_line->SetFont(font);
}

void DiffPresetDialog::create_tree()
{
    m_tree = new DiffViewCtrl(this, wxSize(em_unit() * 65, em_unit() * 40));
    m_tree->AppendToggleColumn_(L"\u2714", DiffModel::colToggle, wxLinux ? 9 : 6);
    m_tree->AppendBmpTextColumn("",                      DiffModel::colIconText, 35);
    m_tree->AppendBmpTextColumn("Left Preset Value", DiffModel::colOldValue, 15);
    m_tree->AppendBmpTextColumn("Right Preset Value",DiffModel::colNewValue, 15);
    m_tree->Hide();
    m_tree->GetColumn(DiffModel::colToggle)->SetHidden(true);
}

std::array<Preset::Type, 3> DiffPresetDialog::types_list() const
{
    return PresetBundle::types_list(m_pr_technology);
}

void DiffPresetDialog::create_buttons()
{
    m_buttons   = new wxBoxSizer(wxHORIZONTAL);

    auto show_in_bottom_info = [this](const wxString& ext_line, wxEvent* e = nullptr) {
        m_bottom_info_line->SetLabel(ext_line);
        m_bottom_info_line->Show(true);
        Layout();
        if (e) e->Skip();
    };

<<<<<<< HEAD
    // Transfer 
    m_transfer_btn = new Button(this, L("Transfer"));
    m_transfer_btn->SetStyle(ButtonStyle::Confirm, ButtonType::Choice);
=======
    auto dlg_btns = new DialogButtons(this, {"OK", "Cancel"});
>>>>>>> fe4a72ec

    // Transfer 
    auto transfer_btn = dlg_btns->GetOK();
    transfer_btn->SetLabel(L("Transfer"));
    transfer_btn->Bind(wxEVT_BUTTON, [this](wxEvent&) { button_event(Action::Transfer);});


    auto enable_transfer = [this](const Preset::Type& type) {
        const Preset& main_edited_preset = get_preset_collection(type, wxGetApp().preset_bundle)->get_edited_preset();
        if (main_edited_preset.is_dirty)
            return main_edited_preset.name == get_right_preset_name(type);
        return true;
    };
    transfer_btn->Bind(wxEVT_UPDATE_UI, [this, enable_transfer, show_in_bottom_info, transfer_btn](wxUpdateUIEvent& evt) {
        bool enable = m_tree->has_selection();
        if (enable) {
            if (m_view_type == Preset::TYPE_INVALID) {
                for (const Preset::Type& type : types_list())
                    if (!enable_transfer(type)) {
                        enable = false;
                        break;
                    }
            }
            else
                enable = enable_transfer(m_view_type);

            if (!enable && transfer_btn->IsShown()) {
                show_in_bottom_info(_L("You can only transfer to current active profile because it has been modified."));
            }
        }
        evt.Enable(enable);
    });
    transfer_btn->Bind(wxEVT_ENTER_WINDOW, [show_in_bottom_info](wxMouseEvent& e) {
        show_in_bottom_info(_L("Transfer the selected options from left preset to the right.\n"
                            "Note: New modified presets will be selected in settings tabs after close this dialog."), &e); });

    // Cancel
<<<<<<< HEAD
    m_cancel_btn = new Button(this, L("Cancel"));
    m_cancel_btn->SetStyle(ButtonStyle::Regular, ButtonType::Choice);

    m_cancel_btn->Bind(wxEVT_BUTTON, [this](wxEvent&) { button_event(Action::Discard);});
=======
    auto cancel_btn = dlg_btns->GetCANCEL();
    cancel_btn->Bind(wxEVT_BUTTON, [this](wxEvent&) { button_event(Action::Discard);});
>>>>>>> fe4a72ec

    for (Button* btn : { transfer_btn, cancel_btn }) {
        btn->Bind(wxEVT_LEAVE_WINDOW, [this](wxMouseEvent& e) { update_bottom_info(); Layout(); e.Skip(); });
<<<<<<< HEAD
        m_buttons->Add(btn, 1, wxLEFT, FromDIP(ButtonProps::ChoiceButtonGap()));
=======
>>>>>>> fe4a72ec
    }

    m_buttons->Add(dlg_btns, 1, wxEXPAND);

    m_buttons->Show(false);
}

void DiffPresetDialog::create_edit_sizer()
{
    // Add check box for the edit mode
    m_use_for_transfer = new wxCheckBox(this, wxID_ANY, _L("Transfer values from left to right"));
    m_use_for_transfer->SetToolTip(_L("If enabled, this dialog can be used for transfer selected values from left to right preset."));
    m_use_for_transfer->Bind(wxEVT_CHECKBOX, [this](wxCommandEvent&) {
        bool use = m_use_for_transfer->GetValue();
        m_tree->GetColumn(DiffModel::colToggle)->SetHidden(!use);
        if (m_tree->IsShown()) {
            m_buttons->Show(use);
            Fit();
            Refresh();
        }
        else
            this->Layout();
    });

    // Add Buttons 
    create_buttons();

    // Create and fill edit sizer
    m_edit_sizer = new wxBoxSizer(wxHORIZONTAL);
<<<<<<< HEAD
    m_edit_sizer->Add(m_use_for_transfer, 0, wxALIGN_CENTER_VERTICAL | wxLEFT | wxRIGHT, 5);
    m_edit_sizer->AddStretchSpacer();
=======
    m_edit_sizer->Add(m_use_for_transfer, 0, wxALIGN_CENTER_VERTICAL | wxALL, 10);
    m_edit_sizer->AddSpacer(em_unit() * 10);
>>>>>>> fe4a72ec
    m_edit_sizer->Add(m_buttons, 1, wxLEFT, 5);
    m_edit_sizer->Show(false);
}

void DiffPresetDialog::complete_dialog_creation()
{
    wxBoxSizer* topSizer = new wxBoxSizer(wxVERTICAL);

    int border = 10;
    topSizer->Add(m_top_info_line,      0, wxEXPAND | wxLEFT | wxTOP | wxRIGHT, 2 * border);
    topSizer->Add(m_presets_sizer,      0, wxEXPAND | wxLEFT | wxTOP | wxRIGHT, border);
    topSizer->Add(m_show_all_presets,   0, wxEXPAND | wxALL, border);
    topSizer->Add(m_tree,               1, wxEXPAND | wxALL, border);
    topSizer->Add(m_bottom_info_line,   0, wxEXPAND | wxALL, 2 * border);
    topSizer->Add(m_edit_sizer,         0, wxEXPAND);

    this->SetMinSize(wxSize(80 * em_unit(), 30 * em_unit()));
    this->SetSizer(topSizer);
    topSizer->SetSizeHints(this);
    wxGetApp().UpdateDlgDarkUI(this);
}

DiffPresetDialog::DiffPresetDialog(MainFrame* mainframe)
    : DPIDialog(mainframe, wxID_ANY, wxEmptyString, wxDefaultPosition, wxDefaultSize, wxDEFAULT_DIALOG_STYLE | wxRESIZE_BORDER),
    m_pr_technology(wxGetApp().preset_bundle->printers.get_edited_preset().printer_technology())
{
#if defined(__WXMSW__)
    // ys_FIXME! temporary workaround for correct font scaling
    // Because of from wxWidgets 3.1.3 auto rescaling is implemented for the Fonts,
    // From the very beginning set dialog font to the wxSYS_DEFAULT_GUI_FONT
    this->SetFont(wxSystemSettings::GetFont(wxSYS_DEFAULT_GUI_FONT));
#endif // __WXMSW__

    // Init bundles

    assert(wxGetApp().preset_bundle);

    m_preset_bundle_left  = std::make_unique<PresetBundle>(*wxGetApp().preset_bundle);
    m_preset_bundle_right = std::make_unique<PresetBundle>(*wxGetApp().preset_bundle);

    // Create UI items

    SetBackgroundColour(*wxWHITE);

    create_info_lines();

    create_presets_sizer();

    create_show_all_presets_chb();

    create_tree();

    create_edit_sizer();

    complete_dialog_creation();
}

void DiffPresetDialog::update_controls_visibility(Preset::Type type /* = Preset::TYPE_INVALID*/)
{
    for (auto preset_combos : m_preset_combos) {
        Preset::Type cb_type = preset_combos.presets_left->get_type();
        bool show = type != Preset::TYPE_INVALID    ? type == cb_type :
                    cb_type == Preset::TYPE_PRINTER ? true :
                    m_pr_technology == ptFFF        ? cb_type == Preset::TYPE_PRINT || cb_type == Preset::TYPE_FILAMENT :
                                                      cb_type == Preset::TYPE_SLA_PRINT || cb_type == Preset::TYPE_SLA_MATERIAL;
        preset_combos.presets_left->Show(show);
        preset_combos.equal_bmp->Show(show);
        preset_combos.presets_right->Show(show);

        if (show) {
            preset_combos.presets_left->update_from_bundle();
            preset_combos.presets_right->update_from_bundle();
        }
    }

    m_show_all_presets->Show(type != Preset::TYPE_PRINTER);
}

void DiffPresetDialog::update_bundles_from_app()
{
    *m_preset_bundle_left  = *wxGetApp().preset_bundle;
    *m_preset_bundle_right = *wxGetApp().preset_bundle;

    m_pr_technology = m_preset_bundle_left.get()->printers.get_edited_preset().printer_technology();
}

void DiffPresetDialog::show(Preset::Type type /* = Preset::TYPE_INVALID*/)
{
    this->SetTitle(_L("Compare presets"));
    m_view_type = type;

    update_bundles_from_app();
    update_controls_visibility(type);
    if (type == Preset::TYPE_INVALID)
        Fit();

    update_tree();
    wxGetApp().UpdateDlgDarkUI(this);

    // if this dialog is shown it have to be Hide and show again to be placed on the very Top of windows
    if (IsShown())
        Hide();
    Show();
}

void DiffPresetDialog::update_presets(Preset::Type type)
{
    update_bundles_from_app();
    update_controls_visibility(type);

    if (type == Preset::TYPE_INVALID)
        for (auto preset_combos : m_preset_combos) {
            if (preset_combos.presets_left->get_type() == Preset::TYPE_PRINTER) {
                preset_combos.presets_left->update_from_bundle ();
                preset_combos.presets_right->update_from_bundle();
                break;
            }
        }
    else
        for (auto preset_combos : m_preset_combos) {
            if (preset_combos.presets_left->get_type() == type) {
                preset_combos.presets_left->update();
                preset_combos.presets_right->update();
                break;
            }
        }

    update_tree();
}

void DiffPresetDialog::update_bottom_info(wxString bottom_info)
{
    const bool show_bottom_info = !m_tree->IsShown();
    if (show_bottom_info)
        m_bottom_info_line->SetLabel(bottom_info);
    m_bottom_info_line->Show(show_bottom_info);
}

void DiffPresetDialog::update_tree()
{
    Search::OptionsSearcher& searcher = wxGetApp().sidebar().get_searcher();
    searcher.sort_options_by_key();

    m_tree->Clear();
    wxString bottom_info = "";
    bool show_tree = false;

    for (auto preset_combos : m_preset_combos)
    {
        if (!preset_combos.presets_left->IsShown())
            continue;
        Preset::Type type = preset_combos.presets_left->get_type();

        const PresetCollection* presets = get_preset_collection(type);
        const Preset* left_preset  = presets->find_preset(get_selection(preset_combos.presets_left));
        const Preset* right_preset = presets->find_preset(get_selection(preset_combos.presets_right));
        if (!left_preset || !right_preset) {
            bottom_info = "One of the presets does not exist";
            preset_combos.equal_bmp->SetBitmap_(ScalableBitmap(this, "question"));
            preset_combos.equal_bmp->SetToolTip(bottom_info);
            continue;
        }

        const DynamicPrintConfig& left_config   = left_preset->config;
        const PrinterTechnology&  left_pt       = left_preset->printer_technology();
        const DynamicPrintConfig& right_congig  = right_preset->config;

        if (left_pt != right_preset->printer_technology()) {
            bottom_info = "Compared presets has different printer technology";
            preset_combos.equal_bmp->SetBitmap_(ScalableBitmap(this, "question"));
            preset_combos.equal_bmp->SetToolTip(bottom_info);
            continue;
        }

        // Collect dirty options.
        const bool deep_compare = (type == Preset::TYPE_PRINTER || type == Preset::TYPE_SLA_MATERIAL);
        auto dirty_options = type == Preset::TYPE_PRINTER && left_pt == ptFFF &&
                             left_config.opt<ConfigOptionStrings>("extruder_colour")->values.size() < right_congig.opt<ConfigOptionStrings>("extruder_colour")->values.size() ?
                             presets->dirty_options(right_preset, left_preset, deep_compare) :
                             presets->dirty_options(left_preset, right_preset, deep_compare);

        if (dirty_options.empty()) {
            //bottom_info = _L("Presets are the same");
            bottom_info = wxEmptyString;
            preset_combos.equal_bmp->SetBitmap_(ScalableBitmap(this, "equal"));
            preset_combos.equal_bmp->SetToolTip(bottom_info);
            continue;
        }

        show_tree = true;
        preset_combos.equal_bmp->SetBitmap_(ScalableBitmap(this, "not_equal"));
        /*preset_combos.equal_bmp->SetToolTip(_L("Presets are different.\n"
                                               "Click this button to select the same preset for the right and left preset."));*/

        preset_combos.equal_bmp->SetToolTip(wxEmptyString);

        m_tree->model->AddPreset(type, "\"" + from_u8(left_preset->name) + "\" vs \"" + from_u8(right_preset->name) + "\"", left_pt);

        const std::map<wxString, std::string>& category_icon_map = wxGetApp().get_tab(type)->get_category_icon_map();

        // process changes of extruders count
        if (type == Preset::TYPE_PRINTER && left_pt == ptFFF &&
            left_config.opt<ConfigOptionStrings>("extruder_colour")->values.size() != right_congig.opt<ConfigOptionStrings>("extruder_colour")->values.size()) {
            wxString local_label = _L("Extruders count");
            wxString left_val = from_u8((boost::format("%1%") % left_config.opt<ConfigOptionStrings>("extruder_colour")->values.size()).str());
            wxString right_val = from_u8((boost::format("%1%") % right_congig.opt<ConfigOptionStrings>("extruder_colour")->values.size()).str());

            m_tree->Append("extruders_count", type, "General", "Capabilities", local_label, left_val, right_val, category_icon_map.at("General"));
        }

        for (const std::string& opt_key : dirty_options) {
            wxString left_val = get_string_value(opt_key, left_config);
            wxString right_val = get_string_value(opt_key, right_congig);

            Search::Option option = searcher.get_option(opt_key, get_full_label(opt_key, left_config), type);
            if (option.opt_key() != opt_key) {
                // temporary solution, just for testing
                m_tree->Append(opt_key, type, "Undef category", "Undef group", opt_key, left_val, right_val, "undefined"); // ORCA: use low resolution compatible icon
                // When founded option isn't the correct one.
                // It can be for dirty_options: "default_print_profile", "printer_model", "printer_settings_id",
                // because of they don't exist in searcher
                continue;
            }
            m_tree->Append(opt_key, type, option.category_local, option.group_local, option.label_local,
                left_val, right_val, category_icon_map.at(option.category));
        }
    }

    bool tree_was_shown = m_tree->IsShown();
    m_tree->Show(show_tree);

    bool can_transfer_options = m_view_type == Preset::TYPE_INVALID || get_left_preset_name(m_view_type) != get_right_preset_name(m_view_type);
    m_edit_sizer->Show(show_tree && can_transfer_options);
    m_buttons->Show(m_edit_sizer->IsShown(size_t(0)) && m_use_for_transfer->GetValue());
   
    update_bottom_info(bottom_info);

    if (tree_was_shown == m_tree->IsShown())
        Layout();
    else {
        Fit();
        Refresh();
    }

    // Revert sort of searcher back
    searcher.sort_options_by_label();
}

void DiffPresetDialog::on_dpi_changed(const wxRect&)
{
    int em = em_unit();

<<<<<<< HEAD
    msw_buttons_rescale(this, em, {wxID_CANCEL});
    for (auto btn : {m_transfer_btn, m_cancel_btn})
        if (btn) btn->Rescale();

=======
>>>>>>> fe4a72ec
    const wxSize& size = wxSize(80 * em, 30 * em);
    SetMinSize(size);

    for (auto preset_combos : m_preset_combos) {
        preset_combos.presets_left->msw_rescale();
        preset_combos.equal_bmp->msw_rescale();
        preset_combos.presets_right->msw_rescale();
    }

    m_tree->Rescale(em);

    Fit();
    Refresh();
}

void DiffPresetDialog::on_sys_color_changed()
{
#ifdef _WIN32
    wxGetApp().UpdateAllStaticTextDarkUI(this);
    wxGetApp().UpdateDarkUI(m_show_all_presets);
    wxGetApp().UpdateDVCDarkUI(m_tree);
#endif

    for (auto preset_combos : m_preset_combos) {
        preset_combos.presets_left->msw_rescale();
        preset_combos.equal_bmp->msw_rescale();
        preset_combos.presets_right->msw_rescale();
    }

    // msw_rescale updates just icons, so use it
    m_tree->Rescale();
    Refresh();
}

void DiffPresetDialog::update_compatibility(const std::string& preset_name, Preset::Type type, PresetBundle* preset_bundle)
{
    PresetCollection* presets = get_preset_collection(type, preset_bundle);

    bool print_tab = type == Preset::TYPE_PRINT || type == Preset::TYPE_SLA_PRINT;
    bool printer_tab = type == Preset::TYPE_PRINTER;
    bool technology_changed = false;

    if (printer_tab) {
        const Preset& new_printer_preset = *presets->find_preset(preset_name, true);
        PrinterTechnology    old_printer_technology = presets->get_selected_preset().printer_technology();
        PrinterTechnology    new_printer_technology = new_printer_preset.printer_technology();

        technology_changed = old_printer_technology != new_printer_technology;
    }

    // select preset
    presets->select_preset_by_name(preset_name, false);

    // Mark the print & filament enabled if they are compatible with the currently selected preset.
    // The following method should not discard changes of current print or filament presets on change of a printer profile,
    // if they are compatible with the current printer.
    auto update_compatible_type = [](bool technology_changed, bool on_page, bool show_incompatible_presets) {
        return  technology_changed ? PresetSelectCompatibleType::Always :
            on_page ? PresetSelectCompatibleType::Never :
            show_incompatible_presets ? PresetSelectCompatibleType::OnlyIfWasCompatible : PresetSelectCompatibleType::Always;
    };
    if (print_tab || printer_tab)
        preset_bundle->update_compatible(
            update_compatible_type(technology_changed, print_tab, true),
            update_compatible_type(technology_changed, false, true));

    bool is_left_presets = preset_bundle == m_preset_bundle_left.get();
    PrinterTechnology pr_tech = preset_bundle->printers.get_selected_preset().printer_technology();

    // update preset comboboxes
    for (auto preset_combos : m_preset_combos)
    {
        PresetComboBox* cb = is_left_presets ? preset_combos.presets_left : preset_combos.presets_right;
        Preset::Type presets_type = cb->get_type();
        if ((print_tab && (
                (pr_tech == ptFFF && presets_type == Preset::TYPE_FILAMENT) ||
                (pr_tech == ptSLA && presets_type == Preset::TYPE_SLA_MATERIAL) )) ||
            (printer_tab && (
                (pr_tech == ptFFF && (presets_type == Preset::TYPE_PRINT || presets_type == Preset::TYPE_FILAMENT) ) ||
                (pr_tech == ptSLA && (presets_type == Preset::TYPE_SLA_PRINT || presets_type == Preset::TYPE_SLA_MATERIAL) )) ))
            cb->update();
    }

    if (technology_changed &&
        m_preset_bundle_left.get()->printers.get_selected_preset().printer_technology() ==
        m_preset_bundle_right.get()->printers.get_selected_preset().printer_technology())
    {
        m_pr_technology = m_preset_bundle_left.get()->printers.get_edited_preset().printer_technology();
        update_controls_visibility();
    }
}

void DiffPresetDialog::button_event(Action act)
{
    Hide();
    if (act == Action::Transfer)
        wxPostEvent(this, SimpleEvent(EVT_DIFF_DIALOG_TRANSFER));
}

std::string DiffPresetDialog::get_left_preset_name(Preset::Type type)
{
    PresetComboBox* cb = std::find_if(m_preset_combos.begin(), m_preset_combos.end(), [type](const DiffPresets& p) {
                             return p.presets_left->get_type() == type;
                         })->presets_left;
    return Preset::remove_suffix_modified(get_selection(cb));
}

std::string DiffPresetDialog::get_right_preset_name(Preset::Type type)
{
    PresetComboBox* cb = std::find_if(m_preset_combos.begin(), m_preset_combos.end(), [type](const DiffPresets& p) {
                             return p.presets_right->get_type() == type;
                         })->presets_right;
    return Preset::remove_suffix_modified(get_selection(cb));
}

}

}    // namespace Slic3r::GUI<|MERGE_RESOLUTION|>--- conflicted
+++ resolved
@@ -1931,13 +1931,7 @@
         if (e) e->Skip();
     };
 
-<<<<<<< HEAD
-    // Transfer 
-    m_transfer_btn = new Button(this, L("Transfer"));
-    m_transfer_btn->SetStyle(ButtonStyle::Confirm, ButtonType::Choice);
-=======
     auto dlg_btns = new DialogButtons(this, {"OK", "Cancel"});
->>>>>>> fe4a72ec
 
     // Transfer 
     auto transfer_btn = dlg_btns->GetOK();
@@ -1975,22 +1969,11 @@
                             "Note: New modified presets will be selected in settings tabs after close this dialog."), &e); });
 
     // Cancel
-<<<<<<< HEAD
-    m_cancel_btn = new Button(this, L("Cancel"));
-    m_cancel_btn->SetStyle(ButtonStyle::Regular, ButtonType::Choice);
-
-    m_cancel_btn->Bind(wxEVT_BUTTON, [this](wxEvent&) { button_event(Action::Discard);});
-=======
     auto cancel_btn = dlg_btns->GetCANCEL();
     cancel_btn->Bind(wxEVT_BUTTON, [this](wxEvent&) { button_event(Action::Discard);});
->>>>>>> fe4a72ec
 
     for (Button* btn : { transfer_btn, cancel_btn }) {
         btn->Bind(wxEVT_LEAVE_WINDOW, [this](wxMouseEvent& e) { update_bottom_info(); Layout(); e.Skip(); });
-<<<<<<< HEAD
-        m_buttons->Add(btn, 1, wxLEFT, FromDIP(ButtonProps::ChoiceButtonGap()));
-=======
->>>>>>> fe4a72ec
     }
 
     m_buttons->Add(dlg_btns, 1, wxEXPAND);
@@ -2020,13 +2003,8 @@
 
     // Create and fill edit sizer
     m_edit_sizer = new wxBoxSizer(wxHORIZONTAL);
-<<<<<<< HEAD
-    m_edit_sizer->Add(m_use_for_transfer, 0, wxALIGN_CENTER_VERTICAL | wxLEFT | wxRIGHT, 5);
-    m_edit_sizer->AddStretchSpacer();
-=======
     m_edit_sizer->Add(m_use_for_transfer, 0, wxALIGN_CENTER_VERTICAL | wxALL, 10);
     m_edit_sizer->AddSpacer(em_unit() * 10);
->>>>>>> fe4a72ec
     m_edit_sizer->Add(m_buttons, 1, wxLEFT, 5);
     m_edit_sizer->Show(false);
 }
@@ -2279,13 +2257,6 @@
 {
     int em = em_unit();
 
-<<<<<<< HEAD
-    msw_buttons_rescale(this, em, {wxID_CANCEL});
-    for (auto btn : {m_transfer_btn, m_cancel_btn})
-        if (btn) btn->Rescale();
-
-=======
->>>>>>> fe4a72ec
     const wxSize& size = wxSize(80 * em, 30 * em);
     SetMinSize(size);
 
