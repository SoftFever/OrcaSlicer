#ifndef _OBJ_COLOR_DIALOG_H_
#define _OBJ_COLOR_DIALOG_H_

#include "GUI_Utils.hpp"
#include "Camera.hpp"
#include "GuiColor.hpp"
#include "libslic3r/Format/OBJ.hpp"
#include <wx/sizer.h>
#include <wx/spinctrl.h>
#include <wx/stattext.h>
#include <wx/textctrl.h>
#include <wx/checkbox.h>
#include <wx/msgdlg.h>
#include "Widgets/SpinInput.hpp"
class Button;
class Label;
class ComboBox;

class ObjColorPanel : public wxPanel
{
public:
    // BBS
    ObjColorPanel(wxWindow *parent, Slic3r::ObjDialogInOut &in_out, const std::vector<std::string> &extruder_colours);
    ~ObjColorPanel();
    void msw_rescale();
    bool is_ok();
    void send_new_filament_to_ui();
    void cancel_paint_color();
    void update_filament_ids();
    struct ButtonState
    {
        ComboBox*   bitmap_combox{nullptr};
        bool      is_map{false};//int id{0};
    };
    typedef std::function<void()> LayoutChanggeCallback;
    void set_layout_callback(LayoutChanggeCallback);
    void do_layout_callback();
    bool do_show(bool show);
    void clear_instance_and_revert_offset();

private:
    wxBoxSizer *create_approximate_match_btn_sizer(wxWindow *parent);
    wxBoxSizer *create_add_btn_sizer(wxWindow *parent);
    wxBoxSizer *create_reset_btn_sizer(wxWindow *parent);
    wxBoxSizer *create_extruder_icon_and_rgba_sizer(wxWindow *parent, int id, const wxColour& color);
    std::string get_color_str(const wxColour &color);
    wxBoxSizer *create_color_icon_map_rgba_sizer(wxWindow *parent, int id, const wxColour &color);//for display map
    ComboBox* CreateEditorCtrl(wxWindow *parent,int id);
    void draw_new_table();
    void update_new_add_final_colors();
    void show_sizer(wxSizer *sizer, bool show);
    void deal_approximate_match_btn();
    bool deal_add_btn();
    void deal_reset_btn();
    void deal_algo(char cluster_number,bool redraw_ui =false);
    void deal_default_strategy();
    void deal_thumbnail();
    void generate_thumbnail();
    void set_view_angle_type(int);
private:
    //view ui
    Slic3r::ObjDialogInOut &  m_obj_in_out;
    Slic3r::GUI::Camera::ViewAngleType m_camera_view_angle_type{Slic3r::GUI::Camera::ViewAngleType::Iso};
    wxPanel *                 m_page_simple  = nullptr;
    wxBoxSizer *              m_sizer        = nullptr;
    wxBoxSizer *              m_sizer_simple = nullptr;
    wxBoxSizer *               m_sizer_current_filaments = nullptr;
    SpinInput *                m_color_cluster_num_by_user_ebox{nullptr};
    wxStaticText *             m_warning_text{nullptr};
    wxGridSizer *              m_new_grid_sizer{nullptr};
    wxScrolledWindow *         m_scrolledWindow{nullptr};
    Button *    m_quick_approximate_match_btn{nullptr};
    Button *    m_quick_add_btn{nullptr};
    Button *    m_quick_reset_btn{nullptr};
    std::vector<wxButton*> m_extruder_icon_list;
    std::vector<wxButton*> m_color_cluster_icon_list;//need modeify
    std::vector<wxStaticText*> m_color_cluster_text_list;//need modeify
    std::vector<wxGridSizer*> m_row_sizer_list;         // control show or not
    std::vector<wxBoxSizer *> m_row_col_boxsizer_list;
    std::vector<ButtonState*> m_result_icon_list;
    int                       m_last_cluster_num{-1};
    const int               m_combox_width{50};
    int                     m_combox_icon_width;
    int                     m_combox_icon_height;
    wxButton *              m_image_button = nullptr;
    LayoutChanggeCallback   m_layout_callback;
    //data
    char                       m_last_cluster_number{-2};
    std::vector<Slic3r::RGBA>& m_input_colors;
    int m_color_num_recommend{0};
    int m_color_cluster_num_by_algo{0};
    int m_input_colors_size{0};
    std::vector<wxColour> m_colours;//from project and show right
    std::vector<int>      m_cluster_map_filaments;//show middle
    int                   m_max_filament_index = 0;
    std::vector<wxColour> m_cluster_colours;//from_algo and show left
    bool                  m_can_add_filament{true};
    bool                  m_deal_thumbnail_flag{false};
    std::vector<wxColour> m_new_add_colors;
    std::vector<wxColour> m_new_add_final_colors;
    //algo result
    std::vector<Slic3r::RGBA> m_cluster_colors_from_algo;
    std::vector<int>          m_cluster_labels_from_algo;
    //result
    bool                        m_is_add_filament{false};
    unsigned char&             m_first_extruder_id;
    std::vector<unsigned char> &m_filament_ids;

    Slic3r::Vec3d m_thumbnail_offset;
};

class ObjColorDialog : public Slic3r::GUI::DPIDialog
{
public:
    ObjColorDialog(wxWindow *parent, Slic3r::ObjDialogInOut &in_out, const std::vector<std::string> &extruder_colours);
    wxBoxSizer *create_btn_sizer(long flags, bool exist_error);
    void on_dpi_changed(const wxRect &suggested_rect) override;
    void update_layout();
    bool Show(bool show) override;

private:
    ObjColorPanel*  m_panel_ObjColor  = nullptr;
<<<<<<< HEAD
=======
    wxBoxSizer *                      m_main_sizer     = nullptr;
    wxBoxSizer *                      m_buttons_sizer   = nullptr;
    std::unordered_map<int, Button *> m_button_list;
>>>>>>> 2ae33786
    std::vector<unsigned char>&      m_filament_ids;
    unsigned char &                  m_first_extruder_id;
};

#endif  // _WIPE_TOWER_DIALOG_H_<|MERGE_RESOLUTION|>--- conflicted
+++ resolved
@@ -120,12 +120,9 @@
 
 private:
     ObjColorPanel*  m_panel_ObjColor  = nullptr;
-<<<<<<< HEAD
-=======
     wxBoxSizer *                      m_main_sizer     = nullptr;
     wxBoxSizer *                      m_buttons_sizer   = nullptr;
     std::unordered_map<int, Button *> m_button_list;
->>>>>>> 2ae33786
     std::vector<unsigned char>&      m_filament_ids;
     unsigned char &                  m_first_extruder_id;
 };
