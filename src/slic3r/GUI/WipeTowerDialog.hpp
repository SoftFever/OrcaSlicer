#ifndef _WIPE_TOWER_DIALOG_H_
#define _WIPE_TOWER_DIALOG_H_

#include "GUI_Utils.hpp"

#include <wx/spinctrl.h>
#include <wx/stattext.h>
#include <wx/textctrl.h>
#include <wx/checkbox.h>
#include <wx/msgdlg.h>
<<<<<<< HEAD

#include "RammingChart.hpp"
=======
>>>>>>> 693aa8d2
class Button;
class Label;


class RammingPanel : public wxPanel {
public:
    RammingPanel(wxWindow* parent);
    RammingPanel(wxWindow* parent,const std::string& data);
    std::string get_parameters();

private:
    Chart* m_chart = nullptr;
    wxSpinCtrl* m_widget_volume = nullptr;
    wxSpinCtrl* m_widget_ramming_line_width_multiplicator = nullptr;
    wxSpinCtrl* m_widget_ramming_step_multiplicator = nullptr;
    wxSpinCtrlDouble* m_widget_time = nullptr;
    int m_ramming_step_multiplicator;
    int m_ramming_line_width_multiplicator;
      
    void line_parameters_changed();
};


class RammingDialog : public wxDialog {
public:
    RammingDialog(wxWindow* parent,const std::string& parameters);    
    std::string get_parameters() { return m_output_data; }
private:
    RammingPanel* m_panel_ramming = nullptr;
    std::string m_output_data;
};

class WipingPanel : public wxPanel {
public:
    // BBS
    WipingPanel(wxWindow* parent, const std::vector<float>& matrix, const std::vector<float>& extruders, const std::vector<std::string>& extruder_colours, Button* calc_button,
        int extra_flush_volume, float flush_multiplier);
    std::vector<float> read_matrix_values();
    std::vector<float> read_extruders_values();
    void toggle_advanced(bool user_action = false);
    void create_panels(wxWindow* parent, const int num);
    void calc_flushing_volumes();
    void msw_rescale();
    wxBoxSizer* create_calc_btn_sizer(wxWindow* parent);

    float get_flush_multiplier()
    {
        if (m_flush_multiplier_ebox == nullptr)
            return 1.f;

        return std::atof(m_flush_multiplier_ebox->GetValue().c_str());
    }

private:
    void fill_in_matrix();
    bool advanced_matches_simple();
    int calc_flushing_volume(const wxColour& from, const wxColour& to);
    void update_warning_texts();
        
    std::vector<wxSpinCtrl*> m_old;
    std::vector<wxSpinCtrl*> m_new;
    std::vector<std::vector<wxTextCtrl*>> edit_boxes;
    std::vector<wxColour> m_colours;
    unsigned int m_number_of_extruders  = 0;
    bool m_advanced                     = false;
	wxPanel*	m_page_simple = nullptr;
	wxPanel*	m_page_advanced = nullptr;
    wxPanel* header_line_panel = nullptr;
    wxBoxSizer*	m_sizer = nullptr;
    wxBoxSizer* m_sizer_simple = nullptr;
    wxBoxSizer* m_sizer_advanced = nullptr;
    wxGridSizer* m_gridsizer_advanced = nullptr;
    wxButton* m_widget_button     = nullptr;
    Label* m_tip_message_label = nullptr;

    std::vector<wxButton *> icon_list1;
    std::vector<wxButton *> icon_list2;

    const int m_min_flush_volume;
    const int m_max_flush_volume;

    wxTextCtrl* m_flush_multiplier_ebox = nullptr;
    wxStaticText* m_min_flush_label = nullptr;

    std::vector<float> m_matrix;
};





class WipingDialog : public Slic3r::GUI::DPIDialog
{
public:
    WipingDialog(wxWindow* parent, const std::vector<float>& matrix, const std::vector<float>& extruders, const std::vector<std::string>& extruder_colours,
        int extra_flush_volume, float flush_multiplier);
    std::vector<float> get_matrix() const    { return m_output_matrix; }
    std::vector<float> get_extruders() const { return m_output_extruders; }
    wxBoxSizer* create_btn_sizer(long flags);
    
    float get_flush_multiplier()
    {
        if (m_panel_wiping == nullptr)
            return 1.f;

        return m_panel_wiping->get_flush_multiplier();
    }

    void on_dpi_changed(const wxRect &suggested_rect) override;

private:
    WipingPanel*  m_panel_wiping  = nullptr;
    std::vector<float> m_output_matrix;
    std::vector<float> m_output_extruders;
    std::unordered_map<int, Button *> m_button_list;
};

#endif  // _WIPE_TOWER_DIALOG_H_<|MERGE_RESOLUTION|>--- conflicted
+++ resolved
@@ -8,11 +8,8 @@
 #include <wx/textctrl.h>
 #include <wx/checkbox.h>
 #include <wx/msgdlg.h>
-<<<<<<< HEAD
 
 #include "RammingChart.hpp"
-=======
->>>>>>> 693aa8d2
 class Button;
 class Label;
 
@@ -112,7 +109,7 @@
     std::vector<float> get_matrix() const    { return m_output_matrix; }
     std::vector<float> get_extruders() const { return m_output_extruders; }
     wxBoxSizer* create_btn_sizer(long flags);
-    
+
     float get_flush_multiplier()
     {
         if (m_panel_wiping == nullptr)
