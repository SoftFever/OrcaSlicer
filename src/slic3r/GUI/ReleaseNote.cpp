#include "ReleaseNote.hpp"
#include "I18N.hpp"

#include "libslic3r/Utils.hpp"
#include "libslic3r/Thread.hpp"
#include "GUI.hpp"
#include "GUI_App.hpp"
#include "GUI_Preview.hpp"
#include "MainFrame.hpp"
#include "format.hpp"
#include "Widgets/ProgressDialog.hpp"
#include "Widgets/RoundedRectangle.hpp"
#include "Widgets/StaticBox.hpp"
#include "Widgets/WebView.hpp"

#include <wx/regex.h>
#include <wx/progdlg.h>
#include <wx/clipbrd.h>
#include <wx/dcgraph.h>
#include <miniz.h>
#include <algorithm>
#include "Plater.hpp"
#include "BitmapCache.hpp"

namespace Slic3r { namespace GUI {

wxDEFINE_EVENT(EVT_SECONDARY_CHECK_CONFIRM, wxCommandEvent);
wxDEFINE_EVENT(EVT_SECONDARY_CHECK_CANCEL, wxCommandEvent);
wxDEFINE_EVENT(EVT_SECONDARY_CHECK_DONE, wxCommandEvent);
wxDEFINE_EVENT(EVT_CHECKBOX_CHANGE, wxCommandEvent);
wxDEFINE_EVENT(EVT_ENTER_IP_ADDRESS, wxCommandEvent);
wxDEFINE_EVENT(EVT_CLOSE_IPADDRESS_DLG, wxCommandEvent);
wxDEFINE_EVENT(EVT_CHECK_IP_ADDRESS_FAILED, wxCommandEvent);
wxDEFINE_EVENT(EVT_SECONDARY_CHECK_RETRY, wxCommandEvent);
wxDEFINE_EVENT(EVT_UPDATE_NOZZLE, wxCommandEvent);

ReleaseNoteDialog::ReleaseNoteDialog(Plater *plater /*= nullptr*/)
    : DPIDialog(static_cast<wxWindow *>(wxGetApp().mainframe), wxID_ANY, _L("Release Note"), wxDefaultPosition, wxDefaultSize, wxCAPTION | wxCLOSE_BOX)
{
    std::string icon_path = (boost::format("%1%/images/OrcaSlicerTitle.ico") % resources_dir()).str();
    SetIcon(wxIcon(encode_path(icon_path.c_str()), wxBITMAP_TYPE_ICO));

    SetBackgroundColour(*wxWHITE);
    wxBoxSizer *m_sizer_main = new wxBoxSizer(wxVERTICAL);
    auto        m_line_top   = new wxPanel(this, wxID_ANY, wxDefaultPosition, wxSize(-1, 1));
    m_line_top->SetBackgroundColour(wxColour(166, 169, 170));
    m_sizer_main->Add(m_line_top, 0, wxEXPAND, 0);
    m_sizer_main->Add(0, 0, 0, wxTOP, FromDIP(30));

    wxBoxSizer *m_sizer_body = new wxBoxSizer(wxHORIZONTAL);

    m_sizer_body->Add(0, 0, 0, wxLEFT, FromDIP(38));

    auto sm = create_scaled_bitmap("OrcaSlicer", nullptr,  70);
    auto brand = new wxStaticBitmap(this, wxID_ANY, sm, wxDefaultPosition, wxSize(FromDIP(70), FromDIP(70)));

    m_sizer_body->Add(brand, 0, wxALL, 0);

    m_sizer_body->Add(0, 0, 0, wxRIGHT, FromDIP(25));

    wxBoxSizer *m_sizer_right = new wxBoxSizer(wxVERTICAL);

    m_text_up_info = new Label(this, Label::Head_14, wxEmptyString, LB_AUTO_WRAP);
    m_text_up_info->SetForegroundColour(wxColour(0x26, 0x2E, 0x30));
    m_sizer_right->Add(m_text_up_info, 0, wxEXPAND, 0);

    m_sizer_right->Add(0, 0, 1, wxTOP, FromDIP(15));

    m_vebview_release_note = new wxScrolledWindow(this, wxID_ANY, wxDefaultPosition, wxSize(FromDIP(560), FromDIP(430)), wxVSCROLL);
    m_vebview_release_note->SetScrollRate(5, 5);
    m_vebview_release_note->SetBackgroundColour(wxColour(0xF8, 0xF8, 0xF8));
    m_vebview_release_note->SetMaxSize(wxSize(FromDIP(560), FromDIP(430)));

    m_sizer_right->Add(m_vebview_release_note, 0, wxEXPAND | wxRIGHT, FromDIP(20));
    m_sizer_body->Add(m_sizer_right, 1, wxBOTTOM | wxEXPAND, FromDIP(30));
    m_sizer_main->Add(m_sizer_body, 0, wxEXPAND, 0);

    SetSizer(m_sizer_main);
    Layout();
    m_sizer_main->Fit(this);

    Centre(wxBOTH);
    wxGetApp().UpdateDlgDarkUI(this);
}

ReleaseNoteDialog::~ReleaseNoteDialog() {}


void ReleaseNoteDialog::on_dpi_changed(const wxRect &suggested_rect)
{
}

void ReleaseNoteDialog::update_release_note(wxString release_note, std::string version)
{
    m_text_up_info->SetLabel(wxString::Format(_L("version %s update information :"), version));
    wxBoxSizer * sizer_text_release_note = new wxBoxSizer(wxVERTICAL);
    auto        m_staticText_release_note = new ::Label(m_vebview_release_note, release_note, LB_AUTO_WRAP);
    m_staticText_release_note->SetMinSize(wxSize(FromDIP(530), -1));
    m_staticText_release_note->SetMaxSize(wxSize(FromDIP(530), -1));
    sizer_text_release_note->Add(m_staticText_release_note, 0, wxALL, 5);
    m_vebview_release_note->SetSizer(sizer_text_release_note);
    m_vebview_release_note->Layout();
    m_vebview_release_note->Fit();
    wxGetApp().UpdateDlgDarkUI(this);
}

UpdatePluginDialog::UpdatePluginDialog(wxWindow* parent /*= nullptr*/)
    : DPIDialog(static_cast<wxWindow*>(wxGetApp().mainframe), wxID_ANY, _L("Network plug-in update"), wxDefaultPosition, wxDefaultSize, wxCAPTION | wxCLOSE_BOX)
{
    std::string icon_path = (boost::format("%1%/images/OrcaSlicerTitle.ico") % resources_dir()).str();
    SetIcon(wxIcon(encode_path(icon_path.c_str()), wxBITMAP_TYPE_ICO));

    SetBackgroundColour(*wxWHITE);
    wxBoxSizer* m_sizer_main = new wxBoxSizer(wxVERTICAL);
    auto        m_line_top = new wxPanel(this, wxID_ANY, wxDefaultPosition, wxSize(-1, 1));
    m_line_top->SetBackgroundColour(wxColour(166, 169, 170));
    m_sizer_main->Add(m_line_top, 0, wxEXPAND, 0);
    m_sizer_main->Add(0, 0, 0, wxTOP, FromDIP(30));

    wxBoxSizer* m_sizer_body = new wxBoxSizer(wxHORIZONTAL);



    auto sm = create_scaled_bitmap("OrcaSlicer", nullptr, 55);
    auto brand = new wxStaticBitmap(this, wxID_ANY, sm, wxDefaultPosition, wxSize(FromDIP(55), FromDIP(55)));

    wxBoxSizer* m_sizer_right = new wxBoxSizer(wxVERTICAL);

    m_text_up_info = new Label(this, Label::Head_13, wxEmptyString, LB_AUTO_WRAP);
    m_text_up_info->SetMaxSize(wxSize(FromDIP(260), -1));
    m_text_up_info->SetForegroundColour(wxColour(0x26, 0x2E, 0x30));


    operation_tips = new ::Label(this, Label::Body_12, _L("Click OK to update the Network plug-in when Orca Slicer launches next time."), LB_AUTO_WRAP);
    operation_tips->SetMinSize(wxSize(FromDIP(260), -1));
    operation_tips->SetMaxSize(wxSize(FromDIP(260), -1));

    m_vebview_release_note = new wxScrolledWindow(this, wxID_ANY, wxDefaultPosition, wxDefaultSize, wxVSCROLL);
    m_vebview_release_note->SetScrollRate(5, 5);
    m_vebview_release_note->SetBackgroundColour(wxColour(0xF8, 0xF8, 0xF8));
    m_vebview_release_note->SetMinSize(wxSize(FromDIP(260), FromDIP(150)));
    m_vebview_release_note->SetMaxSize(wxSize(FromDIP(260), FromDIP(150)));

    auto sizer_button = new wxBoxSizer(wxHORIZONTAL);

    StateColor btn_bg_green(std::pair<wxColour, int>(wxColour(0, 137, 123), StateColor::Pressed), std::pair<wxColour, int>(wxColour(38, 166, 154), StateColor::Hovered),
        std::pair<wxColour, int>(AMS_CONTROL_BRAND_COLOUR, StateColor::Normal));

    StateColor btn_bg_white(std::pair<wxColour, int>(wxColour(206, 206, 206), StateColor::Pressed), std::pair<wxColour, int>(wxColour(238, 238, 238), StateColor::Hovered),
        std::pair<wxColour, int>(*wxWHITE, StateColor::Normal));

    auto m_button_ok = new Button(this, _L("OK"));
    m_button_ok->SetBackgroundColor(btn_bg_green);
    m_button_ok->SetBorderColor(*wxWHITE);
    m_button_ok->SetTextColor(wxColour(0xFFFFFE));
    m_button_ok->SetFont(Label::Body_12);
    m_button_ok->SetSize(wxSize(FromDIP(58), FromDIP(24)));
    m_button_ok->SetMinSize(wxSize(FromDIP(58), FromDIP(24)));
    m_button_ok->SetCornerRadius(FromDIP(12));

    m_button_ok->Bind(wxEVT_LEFT_DOWN, [this](wxMouseEvent& e) {
        EndModal(wxID_OK);
        });

    auto m_button_cancel = new Button(this, _L("Cancel"));
    m_button_cancel->SetBackgroundColor(btn_bg_white);
    m_button_cancel->SetBorderColor(wxColour(38, 46, 48));
    m_button_cancel->SetFont(Label::Body_12);
    m_button_cancel->SetSize(wxSize(FromDIP(58), FromDIP(24)));
    m_button_cancel->SetMinSize(wxSize(FromDIP(58), FromDIP(24)));
    m_button_cancel->SetCornerRadius(FromDIP(12));

    m_button_cancel->Bind(wxEVT_LEFT_DOWN, [this](wxMouseEvent& e) {
        EndModal(wxID_NO);
        });

    sizer_button->AddStretchSpacer();
    sizer_button->Add(m_button_ok, 0, wxALL, FromDIP(5));
    sizer_button->Add(m_button_cancel, 0, wxALL, FromDIP(5));

    m_sizer_right->Add(m_text_up_info, 0, wxEXPAND, 0);
    m_sizer_right->Add(0, 0, 0, wxTOP, FromDIP(5));
    m_sizer_right->Add(m_vebview_release_note, 0, wxEXPAND | wxRIGHT, FromDIP(20));
    m_sizer_right->Add(0, 0, 0, wxTOP, FromDIP(5));
    m_sizer_right->Add(operation_tips, 1, wxEXPAND | wxRIGHT, FromDIP(20));
    m_sizer_right->Add(0, 0, 0, wxTOP, FromDIP(5));
    m_sizer_right->Add(sizer_button, 0, wxEXPAND | wxRIGHT, FromDIP(20));

    m_sizer_body->Add(0, 0, 0, wxLEFT, FromDIP(24));
    m_sizer_body->Add(brand, 0, wxALL, 0);
    m_sizer_body->Add(0, 0, 0, wxRIGHT, FromDIP(20));
    m_sizer_body->Add(m_sizer_right, 1, wxBOTTOM | wxEXPAND, FromDIP(18));
    m_sizer_main->Add(m_sizer_body, 0, wxEXPAND, 0);

    SetSizer(m_sizer_main);
    Layout();
    m_sizer_main->Fit(this);

    Centre(wxBOTH);
    wxGetApp().UpdateDlgDarkUI(this);
}

UpdatePluginDialog::~UpdatePluginDialog() {}


void UpdatePluginDialog::on_dpi_changed(const wxRect& suggested_rect)
{
}

void UpdatePluginDialog::update_info(std::string json_path)
{
    std::string version_str, description_str;
    wxString version;
    wxString description;

    try {
        boost::nowide::ifstream ifs(json_path);
        json j;
        ifs >> j;

        version_str = j["version"];
        description_str = j["description"];
    }
    catch (nlohmann::detail::parse_error& err) {
        BOOST_LOG_TRIVIAL(error) << __FUNCTION__ << ": parse " << json_path << " got a nlohmann::detail::parse_error, reason = " << err.what();
        return;
    }

    version = from_u8(version_str);
    description = from_u8(description_str);

    m_text_up_info->SetLabel(wxString::Format(_L("A new Network plug-in(%s) available, Do you want to install it?"), version));
    m_text_up_info->SetMinSize(wxSize(FromDIP(260), -1));
    m_text_up_info->SetMaxSize(wxSize(FromDIP(260), -1));
    wxBoxSizer* sizer_text_release_note = new wxBoxSizer(wxVERTICAL);
    auto        m_text_label            = new ::Label(m_vebview_release_note, Label::Body_13, description, LB_AUTO_WRAP);
    m_text_label->SetMinSize(wxSize(FromDIP(235), -1));
    m_text_label->SetMaxSize(wxSize(FromDIP(235), -1));

    sizer_text_release_note->Add(m_text_label, 0, wxALL, 5);
    m_vebview_release_note->SetSizer(sizer_text_release_note);
    m_vebview_release_note->Layout();
    m_vebview_release_note->Fit();
    wxGetApp().UpdateDlgDarkUI(this);
    Layout();
    Fit();
}

UpdateVersionDialog::UpdateVersionDialog(wxWindow *parent)
    : DPIDialog(parent, wxID_ANY, _L("New version of Orca Slicer"), wxDefaultPosition, wxDefaultSize, wxCAPTION | wxCLOSE_BOX | wxRESIZE_BORDER)
{
    std::string icon_path = (boost::format("%1%/images/OrcaSlicerTitle.ico") % resources_dir()).str();
    SetIcon(wxIcon(encode_path(icon_path.c_str()), wxBITMAP_TYPE_ICO));

    SetBackgroundColour(*wxWHITE);

    wxBoxSizer *m_sizer_main = new wxBoxSizer(wxVERTICAL);
    auto        m_line_top   = new wxPanel(this, wxID_ANY, wxDefaultPosition, wxSize(-1, 1));
    m_line_top->SetBackgroundColour(wxColour(166, 169, 170));
    

    wxBoxSizer *m_sizer_body = new wxBoxSizer(wxHORIZONTAL);

    

    auto sm    = create_scaled_bitmap("OrcaSlicer", nullptr, 70);
    m_brand = new wxStaticBitmap(this, wxID_ANY, sm, wxDefaultPosition, wxSize(FromDIP(70), FromDIP(70)));

    

    wxBoxSizer *m_sizer_right = new wxBoxSizer(wxVERTICAL);

    m_text_up_info = new Label(this, Label::Head_14, wxEmptyString, LB_AUTO_WRAP);
    m_text_up_info->SetForegroundColour(wxColour(0x26, 0x2E, 0x30));

    m_simplebook_release_note = new wxSimplebook(this);
    m_simplebook_release_note->SetSize(wxSize(FromDIP(560), FromDIP(430)));
    m_simplebook_release_note->SetMinSize(wxSize(FromDIP(560), FromDIP(430)));
    m_simplebook_release_note->SetBackgroundColour(wxColour(0xF8, 0xF8, 0xF8));

    m_scrollwindows_release_note = new wxScrolledWindow(m_simplebook_release_note, wxID_ANY, wxDefaultPosition, wxSize(FromDIP(560), FromDIP(430)), wxVSCROLL);
    m_scrollwindows_release_note->SetScrollRate(5, 5);
    m_scrollwindows_release_note->SetBackgroundColour(wxColour(0xF8, 0xF8, 0xF8));

    //webview
    m_vebview_release_note = CreateTipView(m_simplebook_release_note);
    m_vebview_release_note->SetBackgroundColour(wxColour(0xF8, 0xF8, 0xF8));
    m_vebview_release_note->SetSize(wxSize(FromDIP(560), FromDIP(430)));
    m_vebview_release_note->SetMinSize(wxSize(FromDIP(560), FromDIP(430)));
    //m_vebview_release_note->SetMaxSize(wxSize(FromDIP(560), FromDIP(430)));
    m_vebview_release_note->Bind(wxEVT_WEBVIEW_NAVIGATING,[=](wxWebViewEvent& event){
        static bool load_url_first = false;
        if(load_url_first){
            wxLaunchDefaultBrowser(url_line);
            event.Veto();
        }else{
            load_url_first = true;
        }
        
    });

	fs::path ph(data_dir());
	ph /= "resources/tooltip/releasenote.html";
	if (!fs::exists(ph)) {
		ph = resources_dir();
		ph /= "tooltip/releasenote.html";
	}
	auto url = ph.string();
	std::replace(url.begin(), url.end(), '\\', '/');
	url = "file:///" + url;
    m_vebview_release_note->LoadURL(from_u8(url));

    m_simplebook_release_note->AddPage(m_scrollwindows_release_note, wxEmptyString, false);
    m_simplebook_release_note->AddPage(m_vebview_release_note, wxEmptyString, false);


    
    m_bitmap_open_in_browser = new wxStaticBitmap(this, wxID_ANY, create_scaled_bitmap("open_in_browser", this, 12), wxDefaultPosition, wxDefaultSize, 0 );
    m_link_open_in_browser   = new wxHyperlinkCtrl(this, wxID_ANY, "Open in browser", "");
    m_link_open_in_browser->SetFont(Label::Body_12);


    auto sizer_button = new wxBoxSizer(wxHORIZONTAL);


    StateColor btn_bg_green(std::pair<wxColour, int>(wxColour(0, 137, 123), StateColor::Pressed), std::pair<wxColour, int>(wxColour(38, 166, 154), StateColor::Hovered),
                            std::pair<wxColour, int>(AMS_CONTROL_BRAND_COLOUR, StateColor::Normal));

    StateColor btn_bg_white(std::pair<wxColour, int>(wxColour(206, 206, 206), StateColor::Pressed), std::pair<wxColour, int>(wxColour(238, 238, 238), StateColor::Hovered),
                            std::pair<wxColour, int>(*wxWHITE, StateColor::Normal));

    m_button_download = new Button(this, _L("Download"));
    m_button_download->SetBackgroundColor(btn_bg_green);
    m_button_download->SetBorderColor(*wxWHITE);
    m_button_download->SetTextColor(wxColour("#FFFFFE"));
    m_button_download->SetFont(Label::Body_12);
    m_button_download->SetSize(wxSize(FromDIP(58), FromDIP(24)));
    m_button_download->SetMinSize(wxSize(FromDIP(58), FromDIP(24)));
    m_button_download->SetCornerRadius(FromDIP(12));

    m_button_download->Bind(wxEVT_LEFT_DOWN, [this](wxMouseEvent &e) {
        EndModal(wxID_YES);
    });

    m_button_skip_version = new Button(this, _L("Skip this Version"));
    m_button_skip_version->SetBackgroundColor(btn_bg_white);
    m_button_skip_version->SetBorderColor(wxColour(38, 46, 48));
    m_button_skip_version->SetFont(Label::Body_12);
    m_button_skip_version->SetSize(wxSize(FromDIP(58), FromDIP(24)));
    m_button_skip_version->SetMinSize(wxSize(FromDIP(58), FromDIP(24)));
    m_button_skip_version->SetCornerRadius(FromDIP(12));

    m_button_skip_version->Bind(wxEVT_LEFT_DOWN, [this](wxMouseEvent &e) { 
        wxGetApp().set_skip_version(true);
        EndModal(wxID_NO);
    });


    m_button_cancel = new Button(this, _L("Cancel"));
    m_button_cancel->SetBackgroundColor(btn_bg_white);
    m_button_cancel->SetBorderColor(wxColour(38, 46, 48));
    m_button_cancel->SetFont(Label::Body_12);
    m_button_cancel->SetSize(wxSize(FromDIP(58), FromDIP(24)));
    m_button_cancel->SetMinSize(wxSize(FromDIP(58), FromDIP(24)));
    m_button_cancel->SetCornerRadius(FromDIP(12));

    m_button_cancel->Bind(wxEVT_LEFT_DOWN, [this](wxMouseEvent &e) {
        EndModal(wxID_NO);
    });

    m_sizer_main->Add(m_line_top, 0, wxEXPAND | wxBOTTOM, 0);
    
    sizer_button->Add(m_bitmap_open_in_browser, 0, wxALIGN_CENTER | wxLEFT, FromDIP(7));
    sizer_button->Add(m_link_open_in_browser, 0, wxALIGN_CENTER| wxLEFT, FromDIP(3));
    //sizer_button->Add(m_remind_choice, 0, wxALL | wxEXPAND, FromDIP(5));
    sizer_button->AddStretchSpacer();
    sizer_button->Add(m_button_download, 0, wxALL, FromDIP(5));
    sizer_button->Add(m_button_skip_version, 0, wxALL, FromDIP(5));
    sizer_button->Add(m_button_cancel, 0, wxALL, FromDIP(5));

    m_sizer_right->Add(m_text_up_info, 0, wxEXPAND | wxBOTTOM | wxTOP, FromDIP(15));
    m_sizer_right->Add(m_simplebook_release_note, 1, wxEXPAND | wxRIGHT, 0);
    m_sizer_right->Add(sizer_button, 0, wxEXPAND | wxRIGHT, FromDIP(20));

    m_sizer_body->Add(m_brand, 0, wxTOP|wxRIGHT|wxLEFT, FromDIP(15));
    m_sizer_body->Add(0, 0, 0, wxRIGHT, 0);
    m_sizer_body->Add(m_sizer_right, 1, wxBOTTOM | wxEXPAND, FromDIP(8));
    m_sizer_main->Add(m_sizer_body, 1, wxEXPAND, 0);
    m_sizer_main->Add(0, 0, 0, wxBOTTOM, 10);

    SetSizer(m_sizer_main);
    Layout();
    Fit();

    SetMinSize(GetSize());

    Centre(wxBOTH);
    wxGetApp().UpdateDlgDarkUI(this);
}

UpdateVersionDialog::~UpdateVersionDialog() {}


wxWebView* UpdateVersionDialog::CreateTipView(wxWindow* parent)
{
	wxWebView* tipView = WebView::CreateWebView(parent, "");
	tipView->Bind(wxEVT_WEBVIEW_LOADED, &UpdateVersionDialog::OnLoaded, this);
	tipView->Bind(wxEVT_WEBVIEW_NAVIGATED, &UpdateVersionDialog::OnTitleChanged, this);
	tipView->Bind(wxEVT_WEBVIEW_ERROR, &UpdateVersionDialog::OnError, this);
	return tipView;
}

void UpdateVersionDialog::OnLoaded(wxWebViewEvent& event)
{
    event.Skip();
}

void UpdateVersionDialog::OnTitleChanged(wxWebViewEvent& event)
{
    //ShowReleaseNote();
    event.Skip();
}
void UpdateVersionDialog::OnError(wxWebViewEvent& event)
{
    event.Skip();
}

static std::string url_encode(const std::string& value) {
	std::ostringstream escaped;
	escaped.fill('0');
	escaped << std::hex;
	for (std::string::const_iterator i = value.begin(), n = value.end(); i != n; ++i) {
		std::string::value_type c = (*i);

		// Keep alphanumeric and other accepted characters intact
		if (isalnum(c) || c == '-' || c == '_' || c == '.' || c == '~') {
			escaped << c;
			continue;
		}

		// Any other characters are percent-encoded
		escaped << std::uppercase;
		escaped << '%' << std::setw(2) << int((unsigned char)c);
		escaped << std::nouppercase;
	}
	return escaped.str();
}

bool UpdateVersionDialog::ShowReleaseNote(std::string content)
{
	auto script = "window.showMarkdown('" + url_encode(content) + "', true);";
    RunScript(script);
    return true;
}

void UpdateVersionDialog::RunScript(std::string script)
{
    WebView::RunScript(m_vebview_release_note, script);
    script.clear();
}

void UpdateVersionDialog::on_dpi_changed(const wxRect &suggested_rect) {
    m_button_download->Rescale();
    m_button_skip_version->Rescale();
    m_button_cancel->Rescale();
}

std::vector<std::string> UpdateVersionDialog::splitWithStl(std::string str,std::string pattern)
{
    std::string::size_type pos;
    std::vector<std::string> result;
    str += pattern;
    int size = str.size();
    for (int i = 0; i < size; i++)
    {
        pos = str.find(pattern, i);
        if (pos < size)
        {
            std::string s = str.substr(i, pos - i);
            result.push_back(s);
            i = pos + pattern.size() - 1;
        }
    }
    return result;
}

void UpdateVersionDialog::update_version_info(wxString release_note, wxString version)
{
    //bbs check whether the web display is used
    bool use_web_link       = false;
    url_line                = "";
    auto split_array        =  splitWithStl(release_note.ToStdString(), "###");

    if (split_array.size() >= 3) {
        for (auto i = 0; i < split_array.size(); i++) {
            std::string url = split_array[i];
            if (std::strstr(url.c_str(), "http://") != NULL || std::strstr(url.c_str(), "https://") != NULL) {
                use_web_link = true;
                url_line = url;
                break;
            }
        }
    }
   

    if (use_web_link) {
        m_brand->Hide();
        m_text_up_info->Hide();
        m_simplebook_release_note->SetSelection(1);
        m_vebview_release_note->LoadURL(from_u8(url_line));
        m_link_open_in_browser->SetURL(url_line);
    }
    else {
        m_simplebook_release_note->SetMaxSize(wxSize(FromDIP(560), FromDIP(430)));
        m_simplebook_release_note->SetSelection(0);
        m_text_up_info->SetLabel(wxString::Format(_L("Click to download new version in default browser: %s"), version));
        wxBoxSizer* sizer_text_release_note = new wxBoxSizer(wxVERTICAL);
        auto        m_staticText_release_note = new ::Label(m_scrollwindows_release_note, release_note, LB_AUTO_WRAP);
        m_staticText_release_note->SetMinSize(wxSize(FromDIP(560), -1));
        m_staticText_release_note->SetMaxSize(wxSize(FromDIP(560), -1));
        sizer_text_release_note->Add(m_staticText_release_note, 0, wxALL, 5);
        m_scrollwindows_release_note->SetSizer(sizer_text_release_note);
        m_scrollwindows_release_note->Layout();
        m_scrollwindows_release_note->Fit();
        SetMinSize(GetSize());
        SetMaxSize(GetSize());
    }

    wxGetApp().UpdateDlgDarkUI(this);
    Layout();
    Fit();
}

SecondaryCheckDialog::SecondaryCheckDialog(wxWindow* parent, wxWindowID id, const wxString& title, enum ButtonStyle btn_style, const wxPoint& pos, const wxSize& size, long style, bool not_show_again_check)
    :DPIFrame(parent, id, title, pos, size, style)
{
    m_button_style = btn_style;
    std::string icon_path = (boost::format("%1%/images/OrcaSlicerTitle.ico") % resources_dir()).str();
    SetIcon(wxIcon(encode_path(icon_path.c_str()), wxBITMAP_TYPE_ICO));

    SetBackgroundColour(*wxWHITE);
    m_sizer_main = new wxBoxSizer(wxVERTICAL);
    auto        m_line_top = new wxPanel(this, wxID_ANY, wxDefaultPosition, wxSize(FromDIP(400), 1));
    m_line_top->SetBackgroundColour(wxColour(166, 169, 170));
    m_sizer_main->Add(m_line_top, 0, wxEXPAND, 0);
    m_sizer_main->Add(0, 0, 0, wxTOP, FromDIP(5));

    wxBoxSizer* m_sizer_right = new wxBoxSizer(wxVERTICAL);

    m_sizer_right->Add(0, 0, 1, wxTOP, FromDIP(15));

    m_vebview_release_note = new wxScrolledWindow(this, wxID_ANY, wxDefaultPosition, wxDefaultSize, wxVSCROLL);
    m_vebview_release_note->SetScrollRate(0, 5);
    m_vebview_release_note->SetBackgroundColour(*wxWHITE);
    m_vebview_release_note->SetMinSize(wxSize(FromDIP(400), FromDIP(380)));
    m_sizer_right->Add(m_vebview_release_note, 0, wxEXPAND | wxRIGHT | wxLEFT, FromDIP(15));


    auto bottom_sizer = new wxBoxSizer(wxVERTICAL);
    auto sizer_button = new wxBoxSizer(wxHORIZONTAL);
<<<<<<< HEAD
    btn_bg_green = StateColor(std::pair<wxColour, int>(wxColour(0, 137, 123), StateColor::Pressed), std::pair<wxColour, int>(wxColour(38, 166, 154), StateColor::Hovered),
=======
    btn_bg_green = StateColor(std::pair<wxColour, int>(wxColour(27, 136, 68), StateColor::Pressed), std::pair<wxColour, int>(wxColour(61, 203, 115), StateColor::Hovered),
>>>>>>> 693aa8d2
        std::pair<wxColour, int>(AMS_CONTROL_BRAND_COLOUR, StateColor::Normal));

    btn_bg_white = StateColor(std::pair<wxColour, int>(wxColour(206, 206, 206), StateColor::Pressed), std::pair<wxColour, int>(wxColour(238, 238, 238), StateColor::Hovered),
        std::pair<wxColour, int>(*wxWHITE, StateColor::Normal));


    if (not_show_again_check) {
        auto checkbox_sizer = new wxBoxSizer(wxHORIZONTAL);
        m_show_again_checkbox = new wxCheckBox(this, wxID_ANY, _L("Don't show again"), wxDefaultPosition, wxDefaultSize, 0);
        m_show_again_checkbox->Bind(wxEVT_COMMAND_CHECKBOX_CLICKED, [this](wxCommandEvent& e) {
            not_show_again = !not_show_again;
            m_show_again_checkbox->SetValue(not_show_again);
        });
        checkbox_sizer->Add(FromDIP(15), 0, 0, 0);
        checkbox_sizer->Add(m_show_again_checkbox, 0, wxALL, FromDIP(5));
        bottom_sizer->Add(checkbox_sizer, 0, wxBOTTOM | wxEXPAND, 0);
    }
    m_button_ok = new Button(this, _L("Confirm"));
    m_button_ok->SetBackgroundColor(btn_bg_green);
    m_button_ok->SetBorderColor(*wxWHITE);
    m_button_ok->SetTextColor(wxColour("#FFFFFE"));
    m_button_ok->SetFont(Label::Body_12);
    m_button_ok->SetSize(wxSize(FromDIP(58), FromDIP(24)));
    m_button_ok->SetMinSize(wxSize(-1, FromDIP(24)));
    m_button_ok->SetMaxSize(wxSize(-1, FromDIP(24)));
    m_button_ok->SetCornerRadius(FromDIP(12));

    m_button_ok->Bind(wxEVT_LEFT_DOWN, [this](wxMouseEvent& e) {
        wxCommandEvent evt(EVT_SECONDARY_CHECK_CONFIRM, GetId());
        e.SetEventObject(this);
        GetEventHandler()->ProcessEvent(evt);
        this->on_hide();
    });

    m_button_retry = new Button(this, _L("Retry"));
    m_button_retry->SetBackgroundColor(btn_bg_green);
    m_button_retry->SetBorderColor(*wxWHITE);
    m_button_retry->SetTextColor(wxColour("#FFFFFE"));
    m_button_retry->SetFont(Label::Body_12);
    m_button_retry->SetSize(wxSize(FromDIP(58), FromDIP(24)));
    m_button_retry->SetMinSize(wxSize(-1, FromDIP(24)));
    m_button_retry->SetMaxSize(wxSize(-1, FromDIP(24)));
    m_button_retry->SetCornerRadius(FromDIP(12));

    m_button_retry->Bind(wxEVT_LEFT_DOWN, [this](wxMouseEvent& e) {
        wxCommandEvent evt(EVT_SECONDARY_CHECK_RETRY, GetId());
        e.SetEventObject(this);
        GetEventHandler()->ProcessEvent(evt);
        this->on_hide();
    });

    m_button_cancel = new Button(this, _L("Cancel"));
    m_button_cancel->SetBackgroundColor(btn_bg_white);
    m_button_cancel->SetBorderColor(wxColour(38, 46, 48));
    m_button_cancel->SetFont(Label::Body_12);
    m_button_cancel->SetSize(wxSize(FromDIP(58), FromDIP(24)));
    m_button_cancel->SetMinSize(wxSize(-1, FromDIP(24)));
    m_button_cancel->SetMaxSize(wxSize(-1, FromDIP(24)));
    m_button_cancel->SetCornerRadius(FromDIP(12));

    m_button_cancel->Bind(wxEVT_LEFT_DOWN, [this](wxMouseEvent& e) {
            wxCommandEvent evt(EVT_SECONDARY_CHECK_CANCEL);
            e.SetEventObject(this);
            GetEventHandler()->ProcessEvent(evt);
            this->on_hide();
        });

    m_button_fn = new Button(this, _L("Done"));
    m_button_fn->SetBackgroundColor(btn_bg_white);
    m_button_fn->SetBorderColor(wxColour(38, 46, 48));
    m_button_fn->SetFont(Label::Body_12);
    m_button_fn->SetSize(wxSize(FromDIP(58), FromDIP(24)));
    m_button_fn->SetMinSize(wxSize(-1, FromDIP(24)));
    m_button_fn->SetMaxSize(wxSize(-1, FromDIP(24)));
    m_button_fn->SetCornerRadius(FromDIP(12));

    m_button_fn->Bind(wxEVT_LEFT_DOWN, [this](wxMouseEvent& e) {
            post_event(wxCommandEvent(EVT_SECONDARY_CHECK_DONE));
            e.Skip();
        });

    if (btn_style == CONFIRM_AND_CANCEL) {
        m_button_cancel->Show();
        m_button_fn->Hide();
        m_button_retry->Hide();
    } else if (btn_style == CONFIRM_AND_DONE) {
        m_button_cancel->Hide();
        m_button_fn->Show();
        m_button_retry->Hide();
    } else if (btn_style == CONFIRM_AND_RETRY) {
        m_button_retry->Show();
        m_button_cancel->Hide();
        m_button_fn->Hide();
    } else if (style == DONE_AND_RETRY) {
        m_button_retry->Show();
        m_button_fn->Show();
        m_button_cancel->Hide();
    }
    else {
        m_button_retry->Hide();
        m_button_cancel->Hide();
        m_button_fn->Hide();
    }

    sizer_button->AddStretchSpacer();
    sizer_button->Add(m_button_retry, 0, wxALL, FromDIP(5));
    sizer_button->Add(m_button_fn, 0, wxALL, FromDIP(5));
    sizer_button->Add(m_button_ok, 0, wxALL, FromDIP(5));
    sizer_button->Add(m_button_cancel, 0, wxALL, FromDIP(5));
    sizer_button->Add(FromDIP(5),0, 0, 0);
    bottom_sizer->Add(sizer_button, 0, wxEXPAND | wxRIGHT | wxLEFT, 0);


    m_sizer_right->Add(bottom_sizer, 0, wxEXPAND | wxRIGHT | wxLEFT, FromDIP(15));
    m_sizer_right->Add(0, 0, 0, wxTOP,FromDIP(10));

    m_sizer_main->Add(m_sizer_right, 0, wxBOTTOM | wxEXPAND, FromDIP(5));

    Bind(wxEVT_CLOSE_WINDOW, [this](auto& e) {this->on_hide();});
    Bind(wxEVT_ACTIVATE, [this](auto& e) { if (!e.GetActive()) this->RequestUserAttention(wxUSER_ATTENTION_ERROR); });

    SetSizer(m_sizer_main);
    Layout();
    m_sizer_main->Fit(this);

    CenterOnParent();
    wxGetApp().UpdateFrameDarkUI(this);
}

void SecondaryCheckDialog::post_event(wxCommandEvent&& event)
{
    if (event_parent) {
        event.SetString("");
        event.SetEventObject(event_parent);
        wxPostEvent(event_parent, event);
        event.Skip();
    }
}

void SecondaryCheckDialog::update_text(wxString text)
{
    wxBoxSizer* sizer_text_release_note = new wxBoxSizer(wxVERTICAL);

    if (!m_staticText_release_note) {
        m_staticText_release_note = new Label(m_vebview_release_note, text, LB_AUTO_WRAP);
        wxBoxSizer* top_blank_sizer = new wxBoxSizer(wxVERTICAL);
        wxBoxSizer* bottom_blank_sizer = new wxBoxSizer(wxVERTICAL);
        top_blank_sizer->Add(FromDIP(5), 0, wxALIGN_CENTER | wxALL, FromDIP(5));
        bottom_blank_sizer->Add(FromDIP(5), 0, wxALIGN_CENTER | wxALL, FromDIP(5));

        sizer_text_release_note->Add(top_blank_sizer, 0, wxALIGN_CENTER | wxALL, FromDIP(5));
        sizer_text_release_note->Add(m_staticText_release_note, 0, wxALIGN_CENTER, FromDIP(5));
        sizer_text_release_note->Add(bottom_blank_sizer, 0, wxALIGN_CENTER | wxALL, FromDIP(5));
        m_vebview_release_note->SetSizer(sizer_text_release_note);
    }
    m_staticText_release_note->SetMaxSize(wxSize(FromDIP(330), -1));
    m_staticText_release_note->SetMinSize(wxSize(FromDIP(330), -1));
    m_staticText_release_note->SetLabelText(text);
    m_vebview_release_note->Layout();

    auto text_size = m_staticText_release_note->GetBestSize();
    if (text_size.y < FromDIP(360))
        m_vebview_release_note->SetMinSize(wxSize(FromDIP(360), text_size.y + FromDIP(25)));
    else {
        m_vebview_release_note->SetMinSize(wxSize(FromDIP(360), FromDIP(360)));
    }

    Layout();
    Fit();
}

void SecondaryCheckDialog::on_show()
{
    wxGetApp().UpdateFrameDarkUI(this);
    // recover button color
    wxMouseEvent evt_ok(wxEVT_LEFT_UP);
    m_button_ok->GetEventHandler()->ProcessEvent(evt_ok);
    wxMouseEvent evt_cancel(wxEVT_LEFT_UP);
    m_button_cancel->GetEventHandler()->ProcessEvent(evt_cancel);

    this->Show();
    this->Raise();
}

void SecondaryCheckDialog::on_hide()
{
    if (m_show_again_checkbox != nullptr && not_show_again && show_again_config_text != "")
        wxGetApp().app_config->set(show_again_config_text, "1");

    this->Hide();
    if (wxGetApp().mainframe != nullptr) {
        wxGetApp().mainframe->Show();
        wxGetApp().mainframe->Raise();
    }
}

void SecondaryCheckDialog::update_title_style(wxString title, SecondaryCheckDialog::ButtonStyle style, wxWindow* parent)
{
    if (m_button_style == style && title == GetTitle() == title) return;

    SetTitle(title);

    event_parent = parent;

    if (style == CONFIRM_AND_CANCEL) {
        m_button_cancel->Show();
        m_button_fn->Hide();
        m_button_retry->Hide();
    }
    else if (style == CONFIRM_AND_DONE) {
        m_button_cancel->Hide();
        m_button_fn->Show();
        m_button_retry->Hide();
    }
    else if (style == CONFIRM_AND_RETRY) {
        m_button_retry->Show();
        m_button_cancel->Hide();
        m_button_fn->Hide();
    }
    else if (style == DONE_AND_RETRY) {
        m_button_retry->Show();
        m_button_fn->Show();
        m_button_cancel->Hide();
    }
    else {
        m_button_retry->Hide();
        m_button_cancel->Hide();
        m_button_fn->Hide();
    }


    Layout();
}

void SecondaryCheckDialog::update_btn_label(wxString ok_btn_text, wxString cancel_btn_text)
{
    m_button_ok->SetLabel(ok_btn_text);
    m_button_cancel->SetLabel(cancel_btn_text);
    rescale();
}

SecondaryCheckDialog::~SecondaryCheckDialog()
{

}

void SecondaryCheckDialog::on_dpi_changed(const wxRect& suggested_rect)
{
    rescale(); 
}

void SecondaryCheckDialog::msw_rescale() { 
    wxGetApp().UpdateFrameDarkUI(this); 
    Refresh();
}

void SecondaryCheckDialog::rescale()
{
    m_button_ok->Rescale();
    m_button_cancel->Rescale();
}

ConfirmBeforeSendDialog::ConfirmBeforeSendDialog(wxWindow* parent, wxWindowID id, const wxString& title, enum ButtonStyle btn_style, const wxPoint& pos, const wxSize& size, long style, bool not_show_again_check)
    :DPIDialog(parent, id, title, pos, size, style)
{
    std::string icon_path = (boost::format("%1%/images/OrcaSlicerTitle.ico") % resources_dir()).str();
    SetIcon(wxIcon(encode_path(icon_path.c_str()), wxBITMAP_TYPE_ICO));

    SetBackgroundColour(*wxWHITE);
    m_sizer_main = new wxBoxSizer(wxVERTICAL);
    auto        m_line_top = new wxPanel(this, wxID_ANY, wxDefaultPosition, wxSize(FromDIP(400), 1));
    m_line_top->SetBackgroundColour(wxColour(166, 169, 170));
    m_sizer_main->Add(m_line_top, 0, wxEXPAND, 0);
    m_sizer_main->Add(0, 0, 0, wxTOP, FromDIP(5));

    wxBoxSizer* m_sizer_right = new wxBoxSizer(wxVERTICAL);

    m_sizer_right->Add(0, 0, 1, wxTOP, FromDIP(15));

    m_vebview_release_note = new wxScrolledWindow(this, wxID_ANY, wxDefaultPosition, wxDefaultSize, wxVSCROLL);
    m_vebview_release_note->SetScrollRate(0, 5);
    m_vebview_release_note->SetBackgroundColour(*wxWHITE);
    m_vebview_release_note->SetMinSize(wxSize(FromDIP(400), FromDIP(380)));
    m_sizer_right->Add(m_vebview_release_note, 0, wxEXPAND | wxRIGHT | wxLEFT, FromDIP(15));


    auto bottom_sizer = new wxBoxSizer(wxVERTICAL);
    auto sizer_button = new wxBoxSizer(wxHORIZONTAL);
    StateColor btn_bg_green(std::pair<wxColour, int>(wxColour(0, 137, 123), StateColor::Pressed), std::pair<wxColour, int>(wxColour(38, 166, 154), StateColor::Hovered),
        std::pair<wxColour, int>(AMS_CONTROL_BRAND_COLOUR, StateColor::Normal));

    StateColor btn_bg_white(std::pair<wxColour, int>(wxColour(206, 206, 206), StateColor::Pressed), std::pair<wxColour, int>(wxColour(238, 238, 238), StateColor::Hovered),
        std::pair<wxColour, int>(*wxWHITE, StateColor::Normal));


    if (not_show_again_check) {
        auto checkbox_sizer = new wxBoxSizer(wxHORIZONTAL);
        m_show_again_checkbox = new wxCheckBox(this, wxID_ANY, _L("Don't show again"), wxDefaultPosition, wxDefaultSize, 0);
        m_show_again_checkbox->Bind(wxEVT_COMMAND_CHECKBOX_CLICKED, [this](wxCommandEvent& e) {
            not_show_again = !not_show_again;
            m_show_again_checkbox->SetValue(not_show_again);
        });
        checkbox_sizer->Add(FromDIP(15), 0, 0, 0);
        checkbox_sizer->Add(m_show_again_checkbox, 0, wxALL, FromDIP(5));
        bottom_sizer->Add(checkbox_sizer, 0, wxBOTTOM | wxEXPAND, 0);
    }
    m_button_ok = new Button(this, _L("Confirm"));
    m_button_ok->SetBackgroundColor(btn_bg_green);
    m_button_ok->SetBorderColor(*wxWHITE);
    m_button_ok->SetTextColor(wxColour("#FFFFFE"));
    m_button_ok->SetFont(Label::Body_12);
    m_button_ok->SetSize(wxSize(-1, FromDIP(24)));
    m_button_ok->SetMinSize(wxSize(FromDIP(58), FromDIP(24)));
    m_button_ok->SetCornerRadius(FromDIP(12));

    m_button_ok->Bind(wxEVT_LEFT_DOWN, [this](wxMouseEvent& e) {
        wxCommandEvent evt(EVT_SECONDARY_CHECK_CONFIRM, GetId());
        e.SetEventObject(this);
        GetEventHandler()->ProcessEvent(evt);
        this->on_hide();
    });

    m_button_cancel = new Button(this, _L("Cancel"));
    m_button_cancel->SetBackgroundColor(btn_bg_white);
    m_button_cancel->SetBorderColor(wxColour(38, 46, 48));
    m_button_cancel->SetFont(Label::Body_12);
    m_button_cancel->SetSize(wxSize(-1, FromDIP(24)));
    m_button_cancel->SetMinSize(wxSize(FromDIP(58), FromDIP(24)));
    m_button_cancel->SetCornerRadius(FromDIP(12));

    m_button_cancel->Bind(wxEVT_LEFT_DOWN, [this](wxMouseEvent& e) {
        wxCommandEvent evt(EVT_SECONDARY_CHECK_CANCEL);
        e.SetEventObject(this);
        GetEventHandler()->ProcessEvent(evt);
        this->on_hide();
        });

    if (btn_style != CONFIRM_AND_CANCEL)
        m_button_cancel->Hide();
    else
        m_button_cancel->Show();
    
    m_button_update_nozzle = new Button(this, _L("Confirm and Update Nozzle"));
    m_button_update_nozzle->SetBackgroundColor(btn_bg_white);
    m_button_update_nozzle->SetBorderColor(wxColour(38, 46, 48));
    m_button_update_nozzle->SetFont(Label::Body_12);
    m_button_update_nozzle->SetSize(wxSize(-1, FromDIP(24)));
    m_button_update_nozzle->SetMinSize(wxSize(FromDIP(58), FromDIP(24)));
    m_button_update_nozzle->SetCornerRadius(FromDIP(12));

    m_button_update_nozzle->Bind(wxEVT_LEFT_DOWN, [this](wxMouseEvent& e) {
        wxCommandEvent evt(EVT_UPDATE_NOZZLE);
        e.SetEventObject(this);
        GetEventHandler()->ProcessEvent(evt);
        this->on_hide();
    });

    m_button_update_nozzle->Hide();

    sizer_button->AddStretchSpacer();
    sizer_button->Add(m_button_ok, 0, wxALL, FromDIP(5));
    sizer_button->Add(m_button_update_nozzle, 0, wxALL, FromDIP(5));
    sizer_button->Add(m_button_cancel, 0, wxALL, FromDIP(5));
    sizer_button->Add(FromDIP(5),0, 0, 0);
    bottom_sizer->Add(sizer_button, 0, wxEXPAND | wxRIGHT | wxLEFT, 0);


    m_sizer_right->Add(bottom_sizer, 0, wxEXPAND | wxRIGHT | wxLEFT, FromDIP(20));
    m_sizer_right->Add(0, 0, 0, wxTOP, FromDIP(10));

    m_sizer_main->Add(m_sizer_right, 0, wxBOTTOM | wxEXPAND, FromDIP(5));

    Bind(wxEVT_CLOSE_WINDOW, [this](auto& e) {this->on_hide(); });

    SetSizer(m_sizer_main);
    Layout();
    m_sizer_main->Fit(this);

    CenterOnParent();
    wxGetApp().UpdateDlgDarkUI(this);
}

void ConfirmBeforeSendDialog::update_text(wxString text)
{
    wxBoxSizer* sizer_text_release_note = new wxBoxSizer(wxVERTICAL);
    if (!m_staticText_release_note){
        m_staticText_release_note = new Label(m_vebview_release_note, text, LB_AUTO_WRAP);
        wxBoxSizer* top_blank_sizer = new wxBoxSizer(wxVERTICAL);
        wxBoxSizer* bottom_blank_sizer = new wxBoxSizer(wxVERTICAL);
        top_blank_sizer->Add(FromDIP(5), 0, wxALIGN_CENTER | wxALL, FromDIP(5));
        bottom_blank_sizer->Add(FromDIP(5), 0, wxALIGN_CENTER | wxALL, FromDIP(5));

        sizer_text_release_note->Add(top_blank_sizer, 0, wxALIGN_CENTER | wxALL, FromDIP(5));
        sizer_text_release_note->Add(m_staticText_release_note, 0, wxALIGN_CENTER, FromDIP(5));
        sizer_text_release_note->Add(bottom_blank_sizer, 0, wxALIGN_CENTER | wxALL, FromDIP(5));
        m_vebview_release_note->SetSizer(sizer_text_release_note);
    }
    m_staticText_release_note->SetMaxSize(wxSize(FromDIP(330), -1));
    m_staticText_release_note->SetMinSize(wxSize(FromDIP(330), -1));
    m_staticText_release_note->SetLabelText(text);
    m_vebview_release_note->Layout();

    auto text_size = m_staticText_release_note->GetBestSize();
    if (text_size.y < FromDIP(360))
        m_vebview_release_note->SetMinSize(wxSize(FromDIP(360), text_size.y + FromDIP(25)));
    else {
        m_vebview_release_note->SetMinSize(wxSize(FromDIP(360), FromDIP(360)));
    }

    Layout();
    Fit();
}

void ConfirmBeforeSendDialog::on_show()
{
    wxGetApp().UpdateDlgDarkUI(this);
    // recover button color
    wxMouseEvent evt_ok(wxEVT_LEFT_UP);
    m_button_ok->GetEventHandler()->ProcessEvent(evt_ok);
    wxMouseEvent evt_cancel(wxEVT_LEFT_UP);
    m_button_cancel->GetEventHandler()->ProcessEvent(evt_cancel);
    this->ShowModal();
}

void ConfirmBeforeSendDialog::on_hide()
{
    if (m_show_again_checkbox != nullptr && not_show_again && show_again_config_text != "")
        wxGetApp().app_config->set(show_again_config_text, "1");
    EndModal(wxID_OK);
}

void ConfirmBeforeSendDialog::update_btn_label(wxString ok_btn_text, wxString cancel_btn_text)
{
    m_button_ok->SetLabel(ok_btn_text);
    m_button_cancel->SetLabel(cancel_btn_text);
    rescale();
}

wxString ConfirmBeforeSendDialog::format_text(wxString str, int warp)
{
    Label st (this, str);
    wxString out_txt      = str;
    wxString count_txt    = "";
    int      new_line_pos = 0;

    for (int i = 0; i < str.length(); i++) {
        auto text_size = st.GetTextExtent(count_txt);
        if (text_size.x < warp) {
            count_txt += str[i];
        } else {
            out_txt.insert(i - 1, '\n');
            count_txt = "";
        }
    }
    return out_txt;
}

ConfirmBeforeSendDialog::~ConfirmBeforeSendDialog()
{

}

void ConfirmBeforeSendDialog::on_dpi_changed(const wxRect& suggested_rect)
{
    rescale();
}

void ConfirmBeforeSendDialog::show_update_nozzle_button()
{
    m_button_update_nozzle->Show(true);
    Layout();
}

void ConfirmBeforeSendDialog::rescale()
{
    m_button_ok->Rescale();
    m_button_cancel->Rescale();
}

InputIpAddressDialog::InputIpAddressDialog(wxWindow* parent)
    :DPIDialog(static_cast<wxWindow*>(wxGetApp().mainframe), wxID_ANY, _L("LAN Connection Failed (Sending print file)"), wxDefaultPosition, wxDefaultSize, wxCAPTION | wxCLOSE_BOX)
{
    std::string icon_path = (boost::format("%1%/images/OrcaSlicerTitle.ico") % resources_dir()).str();
    SetIcon(wxIcon(encode_path(icon_path.c_str()), wxBITMAP_TYPE_ICO));

    SetBackgroundColour(*wxWHITE);
    m_result = -1;
    wxBoxSizer* m_sizer_body = new wxBoxSizer(wxVERTICAL);
    wxBoxSizer* m_sizer_main = new wxBoxSizer(wxHORIZONTAL);
    wxBoxSizer* m_sizer_main_left = new wxBoxSizer(wxVERTICAL);
    wxBoxSizer* m_sizer_main_right = new wxBoxSizer(wxVERTICAL);
    wxBoxSizer* m_sizer_msg = new wxBoxSizer(wxHORIZONTAL);
    auto        m_line_top = new wxPanel(this, wxID_ANY, wxDefaultPosition, wxSize(-1, 1));
    m_line_top->SetBackgroundColour(wxColour(166, 169, 170));

    comfirm_before_enter_text = _L("Step 1, please confirm Orca Slicer and your printer are in the same LAN.");
    comfirm_after_enter_text = _L("Step 2, if the IP and Access Code below are different from the actual values on your printer, please correct them.");


    m_tip1 = new Label(this, ::Label::Body_13, comfirm_before_enter_text, LB_AUTO_WRAP);
    m_tip1->SetMinSize(wxSize(FromDIP(352), -1));
    m_tip1->SetMaxSize(wxSize(FromDIP(352), -1));
    m_tip1->Wrap(FromDIP(352));

    auto        m_line_tips = new wxPanel(this, wxID_ANY, wxDefaultPosition, wxSize(-1, 1));
    m_line_tips->SetBackgroundColour(wxColour(0xEEEEEE));

    m_tip2 = new Label(this, ::Label::Body_13, comfirm_after_enter_text, LB_AUTO_WRAP);
    m_tip2->SetMinSize(wxSize(FromDIP(352), -1));
    m_tip2->SetMaxSize(wxSize(FromDIP(352), -1));

    auto m_input_tip_area = new wxBoxSizer(wxHORIZONTAL);
    auto m_input_area = new wxBoxSizer(wxHORIZONTAL);

    m_tips_ip = new Label(this, _L("IP"));
    m_tips_ip->SetMinSize(wxSize(FromDIP(168), -1));
    m_tips_ip->SetMaxSize(wxSize(FromDIP(168), -1));

    m_input_ip = new TextInput(this, wxEmptyString, wxEmptyString);
    m_input_ip->Bind(wxEVT_TEXT, &InputIpAddressDialog::on_text, this);
    m_input_ip->SetMinSize(wxSize(FromDIP(168), FromDIP(28)));
    m_input_ip->SetMaxSize(wxSize(FromDIP(168), FromDIP(28)));

    m_tips_access_code = new Label(this, _L("Access Code"));
    m_tips_access_code->SetMinSize(wxSize(FromDIP(168),-1));
    m_tips_access_code->SetMaxSize(wxSize(FromDIP(168),-1));

    m_input_access_code = new TextInput(this, wxEmptyString, wxEmptyString);
    m_input_access_code->Bind(wxEVT_TEXT, &InputIpAddressDialog::on_text, this);
    m_input_access_code->SetMinSize(wxSize(FromDIP(168), FromDIP(28)));
    m_input_access_code->SetMaxSize(wxSize(FromDIP(168), FromDIP(28)));

    m_input_tip_area->Add(m_tips_ip, 0, wxALIGN_CENTER, 0);
    m_input_tip_area->Add(0, 0, 0, wxLEFT, FromDIP(16));
    m_input_tip_area->Add(m_tips_access_code, 0, wxALIGN_CENTER, 0);
   
    m_input_area->Add(m_input_ip, 0, wxALIGN_CENTER, 0);
    m_input_area->Add(0, 0, 0, wxLEFT, FromDIP(16));
    m_input_area->Add(m_input_access_code, 0, wxALIGN_CENTER, 0);

    m_test_right_msg = new Label(this, Label::Body_13, wxEmptyString, LB_AUTO_WRAP);
    m_test_right_msg->SetForegroundColour(wxColour(61, 203, 115));
    m_test_right_msg->Hide();

    
    m_test_wrong_msg = new Label(this, Label::Body_13, wxEmptyString, LB_AUTO_WRAP);
    m_test_wrong_msg->SetForegroundColour(wxColour(208, 27, 27));
    m_test_wrong_msg->Hide();

    m_tip3 = new Label(this, Label::Body_12, _L("Where to find your printer's IP and Access Code?"), LB_AUTO_WRAP);
    m_tip3->SetMinSize(wxSize(FromDIP(352), -1));
    m_tip3->SetMaxSize(wxSize(FromDIP(352), -1));

    m_tip4 = new Label(this, ::Label::Body_13, _L("Step 3: Ping the IP address to check for packet loss and latency."), LB_AUTO_WRAP);
    m_tip4->SetMinSize(wxSize(FromDIP(352), -1));
    m_tip4->SetMaxSize(wxSize(FromDIP(352), -1));
    
    m_trouble_shoot = new wxHyperlinkCtrl(this, wxID_ANY, "How to trouble shooting", "");

    m_img_help = new wxStaticBitmap(this, wxID_ANY, create_scaled_bitmap("input_access_code_x1_en", this, 198), wxDefaultPosition, wxSize(FromDIP(352), -1), 0);
    

    auto m_sizer_button = new wxBoxSizer(wxHORIZONTAL);

<<<<<<< HEAD
    StateColor btn_bg_green(std::pair<wxColour, int>(wxColour(0, 137, 123), StateColor::Pressed), std::pair<wxColour, int>(wxColour(38, 166, 154), StateColor::Hovered),
=======
    StateColor btn_bg_green(std::pair<wxColour, int>(wxColour(61, 203, 115), StateColor::Pressed), std::pair<wxColour, int>(wxColour(61, 203, 115), StateColor::Hovered),
>>>>>>> 693aa8d2
        std::pair<wxColour, int>(AMS_CONTROL_BRAND_COLOUR, StateColor::Normal));

    StateColor btn_bg_white(std::pair<wxColour, int>(wxColour(206, 206, 206), StateColor::Pressed), std::pair<wxColour, int>(wxColour(238, 238, 238), StateColor::Hovered),
        std::pair<wxColour, int>(*wxWHITE, StateColor::Normal));

    m_button_ok = new Button(this, _L("Test"));
    m_button_ok->SetBackgroundColor(btn_bg_green);
    m_button_ok->SetBorderColor(*wxWHITE);
    m_button_ok->SetTextColor(wxColour(0xFFFFFE));
    m_button_ok->SetFont(Label::Body_12);
    m_button_ok->SetSize(wxSize(FromDIP(58), FromDIP(24)));
    m_button_ok->SetMinSize(wxSize(FromDIP(58), FromDIP(24)));
    m_button_ok->SetCornerRadius(FromDIP(12));
   

    m_button_ok->Bind(wxEVT_LEFT_DOWN, &InputIpAddressDialog::on_ok, this);

    auto m_button_cancel = new Button(this, _L("Close"));
    m_button_cancel->SetBackgroundColor(btn_bg_white);
    m_button_cancel->SetBorderColor(wxColour(38, 46, 48));
    m_button_cancel->SetFont(Label::Body_12);
    m_button_cancel->SetSize(wxSize(FromDIP(58), FromDIP(24)));
    m_button_cancel->SetMinSize(wxSize(FromDIP(58), FromDIP(24)));
    m_button_cancel->SetCornerRadius(FromDIP(12));

    m_button_cancel->Bind(wxEVT_LEFT_DOWN, [this](wxMouseEvent& e) {
         on_cancel();
    });

    m_sizer_button->AddStretchSpacer();
    //m_sizer_button->Add(m_button_ok, 0, wxALL, FromDIP(5));
    m_sizer_button->Add(m_button_cancel, 0, wxALL, FromDIP(5));
    m_sizer_button->Layout();


    m_status_bar    = std::make_shared<BBLStatusBarSend>(this);
    m_status_bar->get_panel()->Hide();


    auto m_step_icon_panel1 = new wxWindow(this, wxID_ANY);
    auto m_step_icon_panel2 = new wxWindow(this, wxID_ANY);
   
    m_step_icon_panel1->SetBackgroundColour(*wxWHITE);
    m_step_icon_panel2->SetBackgroundColour(*wxWHITE);
   

    auto m_sizer_step_icon_panel1 = new wxBoxSizer(wxVERTICAL);
    auto m_sizer_step_icon_panel2 = new wxBoxSizer(wxVERTICAL);
  


    m_img_step1 = new wxStaticBitmap(m_step_icon_panel1, wxID_ANY, create_scaled_bitmap("ip_address_step", this, 6), wxDefaultPosition, wxSize(FromDIP(6), FromDIP(6)), 0);

    auto        m_line_tips_left = new wxPanel(m_step_icon_panel1, wxID_ANY, wxDefaultPosition, wxSize(-1, 1));
    m_line_tips_left->SetBackgroundColour(wxColour(0xEEEEEE));
    m_img_step2 = new wxStaticBitmap(m_step_icon_panel2, wxID_ANY, create_scaled_bitmap("ip_address_step", this, 6), wxDefaultPosition, wxSize(FromDIP(6), FromDIP(6)), 0);
    m_img_step3 = new wxStaticBitmap(this, wxID_ANY, create_scaled_bitmap("ip_address_step", this, 6), wxDefaultPosition, wxSize(FromDIP(6), FromDIP(6)), 0);

    m_sizer_step_icon_panel1->Add(m_img_step1, 0, wxALIGN_CENTER|wxALL, FromDIP(5));
   

    m_step_icon_panel1->SetSizer(m_sizer_step_icon_panel1);
    m_step_icon_panel1->Layout();
    m_step_icon_panel1->Fit();

    m_step_icon_panel2->SetSizer(m_sizer_step_icon_panel2);
    m_step_icon_panel2->Layout();
    m_step_icon_panel2->Fit();



    m_sizer_step_icon_panel2->Add(m_img_step2, 0, wxALIGN_CENTER|wxALL, FromDIP(5));
    //m_sizer_step_icon_panel3->Add(m_img_step3, 0, wxALIGN_CENTER|wxALL, FromDIP(5));

    m_step_icon_panel1->SetMinSize(wxSize(-1, m_tip1->GetBestSize().y));
    m_step_icon_panel1->SetMaxSize(wxSize(-1, m_tip1->GetBestSize().y));

    m_sizer_msg->Add(0, 0, 0, wxALIGN_CENTER, FromDIP(20));
    m_sizer_msg->Add(m_img_step3, 0, wxALL, FromDIP(5));
    m_sizer_msg->Add(0, 0, 0, wxALIGN_CENTER, FromDIP(8));
    m_sizer_msg->Add(m_tip4, 0, wxALIGN_CENTER | wxEXPAND | wxLEFT, FromDIP(5));
    m_img_step3->Hide();
    m_tip4->Hide();
    m_sizer_msg->Layout();

    m_sizer_main_left->Add(m_step_icon_panel1, 0, wxEXPAND, 0);
    m_sizer_main_left->Add(0, 0, 0, wxTOP, FromDIP(20));
    m_sizer_main_left->Add(m_line_tips_left, 1, wxEXPAND, 0);
    m_sizer_main_left->Add(0, 0, 0, wxTOP, FromDIP(20));
    m_sizer_main_left->Add(m_step_icon_panel2, 0, wxEXPAND, 0);

    m_sizer_main_left->Layout();
    
    m_trouble_shoot->Hide();
   
    m_sizer_main_right->Add(m_tip1, 0, wxRIGHT|wxEXPAND, FromDIP(18));
    m_sizer_main_right->Add(0, 0, 0, wxTOP, FromDIP(20));
    m_sizer_main_right->Add(m_line_tips, 0, wxRIGHT|wxEXPAND, FromDIP(18));
    m_sizer_main_right->Add(0, 0, 0, wxTOP, FromDIP(20));
    m_sizer_main_right->Add(m_tip2, 0, wxRIGHT|wxEXPAND, FromDIP(18));
    m_sizer_main_right->Add(0, 0, 0, wxTOP, FromDIP(12));
    m_sizer_main_right->Add(m_tip3, 0, wxRIGHT | wxEXPAND, FromDIP(18));
    m_sizer_main_right->Add(0, 0, 0, wxTOP, FromDIP(4));
    m_sizer_main_right->Add(m_img_help, 0, 0, 0);
    m_sizer_main_right->Add(0, 0, 0, wxTOP, FromDIP(12));
    m_sizer_main_right->Add(m_input_tip_area, 0, wxRIGHT|wxEXPAND, FromDIP(18));
    m_sizer_main_right->Add(0, 0, 0, wxTOP, FromDIP(4));
    m_sizer_main_right->Add(m_input_area, 0, wxRIGHT|wxEXPAND, FromDIP(18));
    m_sizer_main_right->Add(0, 0, 0, wxTOP, FromDIP(4));
    m_sizer_main_right->Add(m_button_ok, 0,  wxRIGHT, FromDIP(18));
    m_sizer_main_right->Add(0, 0, 0, wxTOP, FromDIP(4));
    m_sizer_main_right->Add(m_test_right_msg, 0, wxRIGHT|wxEXPAND, FromDIP(18));
    m_sizer_main_right->Add(m_test_wrong_msg, 0, wxRIGHT|wxEXPAND, FromDIP(18));

    m_sizer_main_right->Add(0, 0, 0, wxTOP, FromDIP(16));
    m_sizer_main_right->Add(m_status_bar->get_panel(), 0,wxRIGHT|wxEXPAND, FromDIP(18));
    m_sizer_main_right->Layout();
   
    m_sizer_main->Add(m_sizer_main_left, 0, wxLEFT, FromDIP(18));
    m_sizer_main->Add(m_sizer_main_right, 0, wxLEFT|wxEXPAND, FromDIP(4));
    m_sizer_main->Layout();

    m_sizer_body->Add(m_line_top, 0, wxEXPAND, 0);
    m_sizer_body->Add(0, 0, 0, wxTOP, FromDIP(20));
    m_sizer_body->Add(m_sizer_main, 0, wxEXPAND, 0);
    m_sizer_body->Add(0, 0, 0, wxTOP, FromDIP(4));
    m_sizer_body->Add(m_sizer_msg, 0, wxLEFT|wxEXPAND, FromDIP(18));
    m_sizer_body->Add(0, 0, 0, wxTOP, FromDIP(4));
    m_sizer_body->Add(m_trouble_shoot, 0, wxLEFT | wxRIGHT | wxEXPAND, FromDIP(40));

    m_sizer_body->Add(0, 0, 0, wxTOP, FromDIP(8));
    m_sizer_body->Add(m_sizer_button, 0, wxRIGHT | wxEXPAND, FromDIP(25));
    m_sizer_body->Layout();
    
    SetSizer(m_sizer_body);
    Layout();
    Fit();

    CentreOnParent(wxBOTH);
    Move(wxPoint(GetScreenPosition().x, GetScreenPosition().y - FromDIP(50)));
    wxGetApp().UpdateDlgDarkUI(this);

    Bind(EVT_CHECK_IP_ADDRESS_FAILED, &InputIpAddressDialog::on_check_ip_address_failed, this);

    Bind(EVT_CLOSE_IPADDRESS_DLG, [this](auto& e) {
        m_status_bar->reset();
        EndModal(wxID_YES);
    });
    Bind(wxEVT_CLOSE_WINDOW, [this](auto& e) {on_cancel();});

}

void InputIpAddressDialog::on_cancel()
{
    if (m_send_job) {
        if (m_send_job->is_running()) {
            m_send_job->cancel();
            m_send_job->join();
        }
    }
    if (m_result == 0){
        this->EndModal(wxID_YES);
    }else {
        this->EndModal(wxID_CANCEL);
    }
}


void InputIpAddressDialog::update_title(wxString title)
{
    SetTitle(title);
}

void InputIpAddressDialog::set_machine_obj(MachineObject* obj)
{
    m_obj = obj;
    m_input_ip->GetTextCtrl()->SetLabelText(m_obj->dev_ip);
    m_input_access_code->GetTextCtrl()->SetLabelText(m_obj->get_access_code());

    std::string img_str = DeviceManager::get_printer_diagram_img(m_obj->printer_type);
    auto diagram_bmp = create_scaled_bitmap(img_str + "_en", this, 198);
    m_img_help->SetBitmap(diagram_bmp);

    
    auto str_ip = m_input_ip->GetTextCtrl()->GetValue();
    auto str_access_code = m_input_access_code->GetTextCtrl()->GetValue();
    if (isIp(str_ip.ToStdString()) && str_access_code.Length() == 8) {
        m_button_ok->Enable(true);
<<<<<<< HEAD
        StateColor btn_bg_green(std::pair<wxColour, int>(wxColour(0, 137, 123), StateColor::Pressed), std::pair<wxColour, int>(wxColour(38, 166, 154), StateColor::Hovered),
=======
        StateColor btn_bg_green(std::pair<wxColour, int>(wxColour(61, 203, 115), StateColor::Pressed), std::pair<wxColour, int>(wxColour(61, 203, 115), StateColor::Hovered),
>>>>>>> 693aa8d2
            std::pair<wxColour, int>(AMS_CONTROL_BRAND_COLOUR, StateColor::Normal));
        m_button_ok->SetTextColor(StateColor::darkModeColorFor("#FFFFFE"));
        m_button_ok->SetBackgroundColor(btn_bg_green);
    }
    else {
        m_button_ok->Enable(false);
        m_button_ok->SetBackgroundColor(wxColour(0x90, 0x90, 0x90));
        m_button_ok->SetBorderColor(wxColour(0x90, 0x90, 0x90));
    }

    Layout();
    Fit();
}

void InputIpAddressDialog::update_test_msg(wxString msg,bool connected)
{
    if (msg.empty()) {
        m_test_right_msg->Hide();
        m_test_wrong_msg->Hide();
    }
    else {
         if(connected){
             m_test_right_msg->Show();
             m_test_right_msg->SetLabelText(msg);
             m_test_right_msg->SetMinSize(wxSize(FromDIP(352), -1));
             m_test_right_msg->SetMaxSize(wxSize(FromDIP(352), -1));
         }
         else{
             m_test_wrong_msg->Show();
             m_test_wrong_msg->SetLabelText(msg);
             m_test_wrong_msg->SetMinSize(wxSize(FromDIP(352), -1));
             m_test_wrong_msg->SetMaxSize(wxSize(FromDIP(352), -1));
         }

         
    }

    Layout();
    Fit();
}

bool InputIpAddressDialog::isIp(std::string ipstr)
{
    istringstream ipstream(ipstr);
    int num[4];
    char point[3];
    string end;
    ipstream >> num[0] >> point[0] >> num[1] >> point[1] >> num[2] >> point[2] >> num[3] >> end;
    for (int i = 0; i < 3; ++i) {
        if (num[i] < 0 || num[i]>255) return false;
        if (point[i] != '.') return false;
    }
    if (num[3] < 0 || num[3]>255) return false;
    if (!end.empty()) return false;
    return true;
}

void InputIpAddressDialog::on_ok(wxMouseEvent& evt)
{
    m_test_right_msg->Hide();
    m_test_wrong_msg->Hide();
    m_img_step3->Hide();
    m_tip4->Hide();
    m_trouble_shoot->Hide();
    Layout();
    Fit();
    wxString ip = m_input_ip->GetTextCtrl()->GetValue();
    wxString str_access_code = m_input_access_code->GetTextCtrl()->GetValue();

    //check support function
    if (!m_obj) return;
    if (!m_obj->is_support_send_to_sdcard) {
        wxString input_str = wxString::Format("%s|%s", ip, str_access_code);
        auto event = wxCommandEvent(EVT_ENTER_IP_ADDRESS);
        event.SetString(input_str);
        event.SetEventObject(this);
        wxPostEvent(this, event);

        auto event_close = wxCommandEvent(EVT_CLOSE_IPADDRESS_DLG);
        event_close.SetEventObject(this);
        wxPostEvent(this, event_close);
        return;
    }

    m_button_ok->Enable(false);
    m_button_ok->SetBackgroundColor(wxColour(0x90, 0x90, 0x90));
    m_button_ok->SetBorderColor(wxColour(0x90, 0x90, 0x90));

    if (m_send_job) {
        m_send_job->join();
    }

    m_status_bar->reset();
    m_status_bar->set_prog_block();
    m_status_bar->set_cancel_callback_fina([this]() {
        BOOST_LOG_TRIVIAL(info) << "print_job: enter canceled";
        if (m_send_job) {
            if (m_send_job->is_running()) {
                BOOST_LOG_TRIVIAL(info) << "send_job: canceled";
                m_send_job->cancel();
            }
            m_send_job->join();
        }
   });


    m_send_job = std::make_shared<SendJob>(m_status_bar, wxGetApp().plater(), m_obj->dev_id);
    m_send_job->m_dev_ip = ip.ToStdString();
    m_send_job->m_access_code = str_access_code.ToStdString();


#if !BBL_RELEASE_TO_PUBLIC
    m_send_job->m_local_use_ssl_for_mqtt = wxGetApp().app_config->get("enable_ssl_for_mqtt") == "true" ? true : false;
    m_send_job->m_local_use_ssl_for_ftp = wxGetApp().app_config->get("enable_ssl_for_ftp") == "true" ? true : false;
#else
    m_send_job->m_local_use_ssl_for_mqtt = m_obj->local_use_ssl_for_mqtt;
    m_send_job->m_local_use_ssl_for_ftp = m_obj->local_use_ssl_for_ftp;
#endif

    m_send_job->connection_type = m_obj->connection_type();
    m_send_job->cloud_print_only = true;
    m_send_job->has_sdcard = m_obj->has_sdcard();
    m_send_job->set_check_mode();
    m_send_job->set_project_name("verify_job");

    m_send_job->on_check_ip_address_fail([this](int result) {
        this->check_ip_address_failed(result);
    });

    m_send_job->on_check_ip_address_success([this, ip, str_access_code]() {
        wxString input_str = wxString::Format("%s|%s", ip, str_access_code);
        auto event = wxCommandEvent(EVT_ENTER_IP_ADDRESS);
        event.SetString(input_str);
        event.SetEventObject(this);
        wxPostEvent(this, event);
        m_result = 0;
        
        update_test_msg(_L("IP and Access Code Verified! You may close the window"), true);
       
    });

    m_send_job->start();
}

void InputIpAddressDialog::check_ip_address_failed(int result)
{
    auto evt = new wxCommandEvent(EVT_CHECK_IP_ADDRESS_FAILED);
    evt->SetInt(result);
    wxQueueEvent(this, evt);
}

void InputIpAddressDialog::on_check_ip_address_failed(wxCommandEvent& evt)
{
    m_result = evt.GetInt();
    if (m_result == -2) {
        update_test_msg(_L("Connection failed, please double check IP and Access Code"), false);
    }
    else {
        update_test_msg(_L("Connection failed! If your IP and Access Code is correct, \nplease move to step 3 for troubleshooting network issues"), false);
        m_img_step3->Show();
        m_tip4->Show();
        //m_trouble_shoot->Show();
        Layout();
        Fit();
    }
    
    m_button_ok->Enable(true);
<<<<<<< HEAD
    StateColor btn_bg_green(std::pair<wxColour, int>(wxColour(0, 137, 123), StateColor::Pressed), std::pair<wxColour, int>(wxColour(38, 166, 154), StateColor::Hovered),
=======
    StateColor btn_bg_green(std::pair<wxColour, int>(wxColour(61, 203, 115), StateColor::Pressed), std::pair<wxColour, int>(wxColour(61, 203, 115), StateColor::Hovered),
>>>>>>> 693aa8d2
        std::pair<wxColour, int>(AMS_CONTROL_BRAND_COLOUR, StateColor::Normal));
    m_button_ok->SetTextColor(StateColor::darkModeColorFor("#FFFFFE"));
    m_button_ok->SetBackgroundColor(btn_bg_green);
}

void InputIpAddressDialog::on_text(wxCommandEvent& evt)
{
    auto str_ip = m_input_ip->GetTextCtrl()->GetValue();
    auto str_access_code = m_input_access_code->GetTextCtrl()->GetValue();

    if (isIp(str_ip.ToStdString()) && str_access_code.Length() == 8) {
        m_button_ok->Enable(true);
<<<<<<< HEAD
        StateColor btn_bg_green(std::pair<wxColour, int>(wxColour(0, 137, 123), StateColor::Pressed), std::pair<wxColour, int>(wxColour(38, 166, 154), StateColor::Hovered),
=======
        StateColor btn_bg_green(std::pair<wxColour, int>(wxColour(61, 203, 115), StateColor::Pressed), std::pair<wxColour, int>(wxColour(61, 203, 115), StateColor::Hovered),
>>>>>>> 693aa8d2
            std::pair<wxColour, int>(AMS_CONTROL_BRAND_COLOUR, StateColor::Normal));
        m_button_ok->SetTextColor(StateColor::darkModeColorFor("#FFFFFE"));
        m_button_ok->SetBackgroundColor(btn_bg_green);
    }
    else {
        m_button_ok->Enable(false);
        m_button_ok->SetBackgroundColor(wxColour(0x90, 0x90, 0x90));
        m_button_ok->SetBorderColor(wxColour(0x90, 0x90, 0x90));
    }
}

InputIpAddressDialog::~InputIpAddressDialog()
{

}

void InputIpAddressDialog::on_dpi_changed(const wxRect& suggested_rect)
{

}


 }} // namespace Slic3r::GUI<|MERGE_RESOLUTION|>--- conflicted
+++ resolved
@@ -558,11 +558,7 @@
 
     auto bottom_sizer = new wxBoxSizer(wxVERTICAL);
     auto sizer_button = new wxBoxSizer(wxHORIZONTAL);
-<<<<<<< HEAD
     btn_bg_green = StateColor(std::pair<wxColour, int>(wxColour(0, 137, 123), StateColor::Pressed), std::pair<wxColour, int>(wxColour(38, 166, 154), StateColor::Hovered),
-=======
-    btn_bg_green = StateColor(std::pair<wxColour, int>(wxColour(27, 136, 68), StateColor::Pressed), std::pair<wxColour, int>(wxColour(61, 203, 115), StateColor::Hovered),
->>>>>>> 693aa8d2
         std::pair<wxColour, int>(AMS_CONTROL_BRAND_COLOUR, StateColor::Normal));
 
     btn_bg_white = StateColor(std::pair<wxColour, int>(wxColour(206, 206, 206), StateColor::Pressed), std::pair<wxColour, int>(wxColour(238, 238, 238), StateColor::Hovered),
@@ -1127,11 +1123,7 @@
 
     auto m_sizer_button = new wxBoxSizer(wxHORIZONTAL);
 
-<<<<<<< HEAD
-    StateColor btn_bg_green(std::pair<wxColour, int>(wxColour(0, 137, 123), StateColor::Pressed), std::pair<wxColour, int>(wxColour(38, 166, 154), StateColor::Hovered),
-=======
-    StateColor btn_bg_green(std::pair<wxColour, int>(wxColour(61, 203, 115), StateColor::Pressed), std::pair<wxColour, int>(wxColour(61, 203, 115), StateColor::Hovered),
->>>>>>> 693aa8d2
+    StateColor btn_bg_green(std::pair<wxColour, int>(wxColour(61, 203, 115), StateColor::Pressed), std::pair<wxColour, int>(wxColour(38, 166, 154), StateColor::Hovered),
         std::pair<wxColour, int>(AMS_CONTROL_BRAND_COLOUR, StateColor::Normal));
 
     StateColor btn_bg_white(std::pair<wxColour, int>(wxColour(206, 206, 206), StateColor::Pressed), std::pair<wxColour, int>(wxColour(238, 238, 238), StateColor::Hovered),
@@ -1320,11 +1312,7 @@
     auto str_access_code = m_input_access_code->GetTextCtrl()->GetValue();
     if (isIp(str_ip.ToStdString()) && str_access_code.Length() == 8) {
         m_button_ok->Enable(true);
-<<<<<<< HEAD
         StateColor btn_bg_green(std::pair<wxColour, int>(wxColour(0, 137, 123), StateColor::Pressed), std::pair<wxColour, int>(wxColour(38, 166, 154), StateColor::Hovered),
-=======
-        StateColor btn_bg_green(std::pair<wxColour, int>(wxColour(61, 203, 115), StateColor::Pressed), std::pair<wxColour, int>(wxColour(61, 203, 115), StateColor::Hovered),
->>>>>>> 693aa8d2
             std::pair<wxColour, int>(AMS_CONTROL_BRAND_COLOUR, StateColor::Normal));
         m_button_ok->SetTextColor(StateColor::darkModeColorFor("#FFFFFE"));
         m_button_ok->SetBackgroundColor(btn_bg_green);
@@ -1492,11 +1480,7 @@
     }
     
     m_button_ok->Enable(true);
-<<<<<<< HEAD
     StateColor btn_bg_green(std::pair<wxColour, int>(wxColour(0, 137, 123), StateColor::Pressed), std::pair<wxColour, int>(wxColour(38, 166, 154), StateColor::Hovered),
-=======
-    StateColor btn_bg_green(std::pair<wxColour, int>(wxColour(61, 203, 115), StateColor::Pressed), std::pair<wxColour, int>(wxColour(61, 203, 115), StateColor::Hovered),
->>>>>>> 693aa8d2
         std::pair<wxColour, int>(AMS_CONTROL_BRAND_COLOUR, StateColor::Normal));
     m_button_ok->SetTextColor(StateColor::darkModeColorFor("#FFFFFE"));
     m_button_ok->SetBackgroundColor(btn_bg_green);
@@ -1509,11 +1493,7 @@
 
     if (isIp(str_ip.ToStdString()) && str_access_code.Length() == 8) {
         m_button_ok->Enable(true);
-<<<<<<< HEAD
         StateColor btn_bg_green(std::pair<wxColour, int>(wxColour(0, 137, 123), StateColor::Pressed), std::pair<wxColour, int>(wxColour(38, 166, 154), StateColor::Hovered),
-=======
-        StateColor btn_bg_green(std::pair<wxColour, int>(wxColour(61, 203, 115), StateColor::Pressed), std::pair<wxColour, int>(wxColour(61, 203, 115), StateColor::Hovered),
->>>>>>> 693aa8d2
             std::pair<wxColour, int>(AMS_CONTROL_BRAND_COLOUR, StateColor::Normal));
         m_button_ok->SetTextColor(StateColor::darkModeColorFor("#FFFFFE"));
         m_button_ok->SetBackgroundColor(btn_bg_green);
