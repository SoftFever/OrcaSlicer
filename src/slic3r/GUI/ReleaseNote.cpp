#include "ReleaseNote.hpp"
#include "I18N.hpp"

#include "libslic3r/Utils.hpp"
#include "libslic3r/Thread.hpp"
#include "GUI.hpp"
#include "GUI_App.hpp"
#include "GUI_Preview.hpp"
#include "MainFrame.hpp"
#include "format.hpp"
#include "Widgets/ProgressDialog.hpp"
#include "Widgets/RoundedRectangle.hpp"
#include "Widgets/StaticBox.hpp"
#include "Widgets/WebView.hpp"
#include "Jobs/BoostThreadWorker.hpp"
#include "Jobs/PlaterWorker.hpp"

#include <wx/regex.h>
#include <wx/progdlg.h>
#include <wx/clipbrd.h>
#include <wx/dcgraph.h>
#include <miniz.h>
#include <algorithm>
#include "Plater.hpp"
#include "BitmapCache.hpp"
#include "slic3r/GUI/GUI_App.hpp"

#include "DeviceCore/DevManager.h"
#include "DeviceCore/DevStorage.h"

namespace Slic3r { namespace GUI {

wxDEFINE_EVENT(EVT_SECONDARY_CHECK_CONFIRM, wxCommandEvent);
wxDEFINE_EVENT(EVT_SECONDARY_CHECK_CANCEL, wxCommandEvent);
wxDEFINE_EVENT(EVT_SECONDARY_CHECK_DONE, wxCommandEvent);
wxDEFINE_EVENT(EVT_SECONDARY_CHECK_RESUME, wxCommandEvent);
wxDEFINE_EVENT(EVT_CHECKBOX_CHANGE, wxCommandEvent);
wxDEFINE_EVENT(EVT_ENTER_IP_ADDRESS, wxCommandEvent);
wxDEFINE_EVENT(EVT_CLOSE_IPADDRESS_DLG, wxCommandEvent);
wxDEFINE_EVENT(EVT_CHECK_IP_ADDRESS_FAILED, wxCommandEvent);
wxDEFINE_EVENT(EVT_CHECK_IP_ADDRESS_LAYOUT, wxCommandEvent);
wxDEFINE_EVENT(EVT_SECONDARY_CHECK_RETRY, wxCommandEvent);
wxDEFINE_EVENT(EVT_UPDATE_NOZZLE, wxCommandEvent);
wxDEFINE_EVENT(EVT_UPDATE_TEXT_MSG, wxCommandEvent);
wxDEFINE_EVENT(EVT_ERROR_DIALOG_BTN_CLICKED, wxCommandEvent);

ReleaseNoteDialog::ReleaseNoteDialog(Plater *plater /*= nullptr*/)
    : DPIDialog(static_cast<wxWindow *>(wxGetApp().mainframe), wxID_ANY, _L("Release Note"), wxDefaultPosition, wxDefaultSize, wxCAPTION | wxCLOSE_BOX)
{
    SetBackgroundColour(*wxWHITE);
    wxBoxSizer *m_sizer_main = new wxBoxSizer(wxVERTICAL);
    auto        m_line_top   = new wxPanel(this, wxID_ANY, wxDefaultPosition, wxSize(-1, 1));
    m_line_top->SetBackgroundColour(wxColour(166, 169, 170));
    m_sizer_main->Add(m_line_top, 0, wxEXPAND, 0);
    m_sizer_main->Add(0, 0, 0, wxTOP, FromDIP(30));

    wxBoxSizer *m_sizer_body = new wxBoxSizer(wxHORIZONTAL);

    m_sizer_body->Add(0, 0, 0, wxLEFT, FromDIP(38));

    auto sm = create_scaled_bitmap("OrcaSlicer", nullptr,  70);
    auto brand = new wxStaticBitmap(this, wxID_ANY, sm, wxDefaultPosition, wxSize(FromDIP(70), FromDIP(70)));

    m_sizer_body->Add(brand, 0, wxALL, 0);

    m_sizer_body->Add(0, 0, 0, wxRIGHT, FromDIP(25));

    wxBoxSizer *m_sizer_right = new wxBoxSizer(wxVERTICAL);

    m_text_up_info = new Label(this, Label::Head_14, wxEmptyString, LB_AUTO_WRAP);
    m_text_up_info->SetForegroundColour(wxColour(0x26, 0x2E, 0x30));
    m_sizer_right->Add(m_text_up_info, 0, wxEXPAND, 0);

    m_sizer_right->Add(0, 0, 1, wxTOP, FromDIP(15));

    m_vebview_release_note = new wxScrolledWindow(this, wxID_ANY, wxDefaultPosition, wxSize(FromDIP(560), FromDIP(430)), wxVSCROLL);
    m_vebview_release_note->SetScrollRate(5, 5);
    m_vebview_release_note->SetBackgroundColour(wxColour(0xF8, 0xF8, 0xF8));
    m_vebview_release_note->SetMaxSize(wxSize(FromDIP(560), FromDIP(430)));

    m_sizer_right->Add(m_vebview_release_note, 0, wxEXPAND | wxRIGHT, FromDIP(20));
    m_sizer_body->Add(m_sizer_right, 1, wxBOTTOM | wxEXPAND, FromDIP(30));
    m_sizer_main->Add(m_sizer_body, 0, wxEXPAND, 0);

    SetSizer(m_sizer_main);
    Layout();
    m_sizer_main->Fit(this);

    Centre(wxBOTH);
    wxGetApp().UpdateDlgDarkUI(this);
}

ReleaseNoteDialog::~ReleaseNoteDialog() {}


void ReleaseNoteDialog::on_dpi_changed(const wxRect &suggested_rect)
{
}

void ReleaseNoteDialog::update_release_note(wxString release_note, std::string version)
{
    m_text_up_info->SetLabel(wxString::Format(_L("version %s update information:"), version));
    wxBoxSizer * sizer_text_release_note = new wxBoxSizer(wxVERTICAL);
    auto        m_staticText_release_note = new ::Label(m_vebview_release_note, release_note, LB_AUTO_WRAP);
    m_staticText_release_note->SetMinSize(wxSize(FromDIP(530), -1));
    m_staticText_release_note->SetMaxSize(wxSize(FromDIP(530), -1));
    sizer_text_release_note->Add(m_staticText_release_note, 0, wxALL, 5);
    m_vebview_release_note->SetSizer(sizer_text_release_note);
    m_vebview_release_note->Layout();
    m_vebview_release_note->Fit();
    wxGetApp().UpdateDlgDarkUI(this);
}

UpdatePluginDialog::UpdatePluginDialog(wxWindow* parent /*= nullptr*/)
    : DPIDialog(static_cast<wxWindow*>(wxGetApp().mainframe), wxID_ANY, _L("Network plug-in update"), wxDefaultPosition, wxDefaultSize, wxCAPTION | wxCLOSE_BOX)
{
    SetBackgroundColour(*wxWHITE);
    wxBoxSizer* m_sizer_main = new wxBoxSizer(wxVERTICAL);
    auto        m_line_top = new wxPanel(this, wxID_ANY, wxDefaultPosition, wxSize(-1, 1));
    m_line_top->SetBackgroundColour(wxColour(166, 169, 170));
    m_sizer_main->Add(m_line_top, 0, wxEXPAND, 0);
    m_sizer_main->Add(0, 0, 0, wxTOP, FromDIP(30));

    wxBoxSizer* m_sizer_body = new wxBoxSizer(wxHORIZONTAL);



    auto sm = create_scaled_bitmap("OrcaSlicer", nullptr, 55);
    auto brand = new wxStaticBitmap(this, wxID_ANY, sm, wxDefaultPosition, wxSize(FromDIP(55), FromDIP(55)));

    wxBoxSizer* m_sizer_right = new wxBoxSizer(wxVERTICAL);

    m_text_up_info = new Label(this, Label::Head_13, wxEmptyString, LB_AUTO_WRAP);
    m_text_up_info->SetMaxSize(wxSize(FromDIP(260), -1));
    m_text_up_info->SetForegroundColour(wxColour(0x26, 0x2E, 0x30));


    operation_tips = new ::Label(this, Label::Body_12, _L("Click OK to update the Network plug-in when Orca Slicer launches next time."), LB_AUTO_WRAP);
    operation_tips->SetMinSize(wxSize(FromDIP(260), -1));
    operation_tips->SetMaxSize(wxSize(FromDIP(260), -1));

    m_vebview_release_note = new wxScrolledWindow(this, wxID_ANY, wxDefaultPosition, wxDefaultSize, wxVSCROLL);
    m_vebview_release_note->SetScrollRate(5, 5);
    m_vebview_release_note->SetBackgroundColour(wxColour(0xF8, 0xF8, 0xF8));
    m_vebview_release_note->SetMinSize(wxSize(FromDIP(260), FromDIP(150)));
    m_vebview_release_note->SetMaxSize(wxSize(FromDIP(260), FromDIP(150)));

    auto sizer_button = new wxBoxSizer(wxHORIZONTAL);

    auto m_button_ok = new Button(this, _L("OK"));
    m_button_ok->SetStyle(ButtonStyle::Confirm, ButtonType::Choice);

    m_button_ok->Bind(wxEVT_LEFT_DOWN, [this](wxMouseEvent& e) {
        EndModal(wxID_OK);
        });

    auto m_button_cancel = new Button(this, _L("Cancel"));
    m_button_cancel->SetStyle(ButtonStyle::Regular, ButtonType::Choice);

    m_button_cancel->Bind(wxEVT_LEFT_DOWN, [this](wxMouseEvent& e) {
        EndModal(wxID_NO);
        });

    sizer_button->AddStretchSpacer();
    sizer_button->Add(m_button_ok, 0, wxALL, FromDIP(5));
    sizer_button->Add(m_button_cancel, 0, wxALL, FromDIP(5));

    m_sizer_right->Add(m_text_up_info, 0, wxEXPAND, 0);
    m_sizer_right->Add(0, 0, 0, wxTOP, FromDIP(5));
    m_sizer_right->Add(m_vebview_release_note, 0, wxEXPAND | wxRIGHT, FromDIP(20));
    m_sizer_right->Add(0, 0, 0, wxTOP, FromDIP(5));
    m_sizer_right->Add(operation_tips, 1, wxEXPAND | wxRIGHT, FromDIP(20));
    m_sizer_right->Add(0, 0, 0, wxTOP, FromDIP(5));
    m_sizer_right->Add(sizer_button, 0, wxEXPAND | wxRIGHT, FromDIP(20));

    m_sizer_body->Add(0, 0, 0, wxLEFT, FromDIP(24));
    m_sizer_body->Add(brand, 0, wxALL, 0);
    m_sizer_body->Add(0, 0, 0, wxRIGHT, FromDIP(20));
    m_sizer_body->Add(m_sizer_right, 1, wxBOTTOM | wxEXPAND, FromDIP(18));
    m_sizer_main->Add(m_sizer_body, 0, wxEXPAND, 0);

    SetSizer(m_sizer_main);
    Layout();
    m_sizer_main->Fit(this);

    Centre(wxBOTH);
    wxGetApp().UpdateDlgDarkUI(this);
}

UpdatePluginDialog::~UpdatePluginDialog() {}


void UpdatePluginDialog::on_dpi_changed(const wxRect& suggested_rect)
{
}

void UpdatePluginDialog::update_info(std::string json_path)
{
    std::string version_str, description_str;
    wxString version;
    wxString description;

    try {
        boost::nowide::ifstream ifs(json_path);
        json j;
        ifs >> j;

        version_str = j["version"];
        description_str = j["description"];
    }
    catch (nlohmann::detail::parse_error& err) {
        BOOST_LOG_TRIVIAL(error) << __FUNCTION__ << ": parse " << json_path << " got a nlohmann::detail::parse_error, reason = " << err.what();
        return;
    }

    version = from_u8(version_str);
    description = from_u8(description_str);

    m_text_up_info->SetLabel(wxString::Format(_L("A new Network plug-in (%s) is available. Do you want to install it?"), version));
    m_text_up_info->SetMinSize(wxSize(FromDIP(260), -1));
    m_text_up_info->SetMaxSize(wxSize(FromDIP(260), -1));
    wxBoxSizer* sizer_text_release_note = new wxBoxSizer(wxVERTICAL);
    auto        m_text_label            = new ::Label(m_vebview_release_note, Label::Body_13, description, LB_AUTO_WRAP);
    m_text_label->SetMinSize(wxSize(FromDIP(235), -1));
    m_text_label->SetMaxSize(wxSize(FromDIP(235), -1));

    sizer_text_release_note->Add(m_text_label, 0, wxALL, 5);
    m_vebview_release_note->SetSizer(sizer_text_release_note);
    m_vebview_release_note->Layout();
    m_vebview_release_note->Fit();
    wxGetApp().UpdateDlgDarkUI(this);
    Layout();
    Fit();
}

UpdateVersionDialog::UpdateVersionDialog(wxWindow *parent)
    : DPIDialog(parent, wxID_ANY, _L("New version of Orca Slicer"), wxDefaultPosition, wxDefaultSize, wxCAPTION | wxCLOSE_BOX | wxRESIZE_BORDER)
{
    SetBackgroundColour(*wxWHITE);

    wxBoxSizer *m_sizer_main = new wxBoxSizer(wxVERTICAL);
    auto        m_line_top   = new wxPanel(this, wxID_ANY, wxDefaultPosition, wxSize(-1, 1));
    m_line_top->SetBackgroundColour(wxColour(166, 169, 170));


    wxBoxSizer *m_sizer_body = new wxBoxSizer(wxHORIZONTAL);



    auto sm    = create_scaled_bitmap("OrcaSlicer", nullptr, 70);
    m_brand = new wxStaticBitmap(this, wxID_ANY, sm, wxDefaultPosition, wxSize(FromDIP(70), FromDIP(70)));



    wxBoxSizer *m_sizer_right = new wxBoxSizer(wxVERTICAL);

    m_text_up_info = new Label(this, Label::Head_14, wxEmptyString, LB_AUTO_WRAP);
    m_text_up_info->SetForegroundColour(wxColour(0x26, 0x2E, 0x30));

    m_simplebook_release_note = new wxSimplebook(this);
    m_simplebook_release_note->SetSize(wxSize(FromDIP(560), FromDIP(430)));
    m_simplebook_release_note->SetMinSize(wxSize(FromDIP(560), FromDIP(430)));
    m_simplebook_release_note->SetBackgroundColour(wxColour(0xF8, 0xF8, 0xF8));

    m_scrollwindows_release_note = new wxScrolledWindow(m_simplebook_release_note, wxID_ANY, wxDefaultPosition, wxSize(FromDIP(560), FromDIP(430)), wxVSCROLL);
    m_scrollwindows_release_note->SetScrollRate(5, 5);
    m_scrollwindows_release_note->SetBackgroundColour(wxColour(0xF8, 0xF8, 0xF8));

    //webview
    m_vebview_release_note = CreateTipView(m_simplebook_release_note);
    m_vebview_release_note->SetBackgroundColour(wxColour(0xF8, 0xF8, 0xF8));
    m_vebview_release_note->SetSize(wxSize(FromDIP(560), FromDIP(430)));
    m_vebview_release_note->SetMinSize(wxSize(FromDIP(560), FromDIP(430)));
    //m_vebview_release_note->SetMaxSize(wxSize(FromDIP(560), FromDIP(430)));
    m_vebview_release_note->Bind(wxEVT_WEBVIEW_NAVIGATING,[=](wxWebViewEvent& event){
        static bool load_url_first = false;
        if(load_url_first){
            // Orca: not used in Orca Slicer
            // wxLaunchDefaultBrowser(url_line);
            event.Veto();
        }else{
            load_url_first = true;
        }
        
    });

	fs::path ph(data_dir());
	ph /= "resources/tooltip/releasenote.html";
	if (!fs::exists(ph)) {
		ph = resources_dir();
		ph /= "tooltip/releasenote.html";
	}
	auto url = ph.string();
	std::replace(url.begin(), url.end(), '\\', '/');
	url = "file:///" + url;
    m_vebview_release_note->LoadURL(from_u8(url));

    m_simplebook_release_note->AddPage(m_scrollwindows_release_note, wxEmptyString, false);
    m_simplebook_release_note->AddPage(m_vebview_release_note, wxEmptyString, false);


<<<<<<< HEAD
=======

>>>>>>> 2ae33786
    auto sizer_button = new wxBoxSizer(wxHORIZONTAL);

    m_button_download = new Button(this, _L("Download"));
    m_button_download->SetStyle(ButtonStyle::Confirm, ButtonType::Choice);

    m_button_download->Bind(wxEVT_LEFT_DOWN, [this](wxMouseEvent &e) {
        EndModal(wxID_YES);
    });

    m_button_skip_version = new Button(this, _L("Skip this Version"));
    m_button_skip_version->SetStyle(ButtonStyle::Regular, ButtonType::Choice);

    m_button_skip_version->Bind(wxEVT_LEFT_DOWN, [this](wxMouseEvent &e) {
        wxGetApp().set_skip_version(true);
        EndModal(wxID_NO);
    });

    m_cb_stable_only = new CheckBox(this);
    m_cb_stable_only->SetValue(wxGetApp().app_config->get_bool("check_stable_update_only"));
    m_cb_stable_only->Bind(wxEVT_TOGGLEBUTTON, [this](wxCommandEvent& e) {
        wxGetApp().app_config->set_bool("check_stable_update_only", m_cb_stable_only->GetValue());
        e.Skip();
    });

    auto stable_only_label = new Label(this, _L("Check for stable updates only"));
    stable_only_label->SetFont(Label::Body_13);
    stable_only_label->SetForegroundColour(wxColour(38, 46, 48));
    stable_only_label->SetFont(Label::Body_12);

    m_button_cancel = new Button(this, _L("Cancel"));
    m_button_cancel->SetStyle(ButtonStyle::Regular, ButtonType::Choice);

    m_button_cancel->Bind(wxEVT_LEFT_DOWN, [this](wxMouseEvent &e) {
        EndModal(wxID_NO);
    });

    m_sizer_main->Add(m_line_top, 0, wxEXPAND | wxBOTTOM, 0);

    //sizer_button->Add(m_remind_choice, 0, wxALL | wxEXPAND, FromDIP(5));
    sizer_button->AddStretchSpacer();
    sizer_button->Add(stable_only_label, 0, wxALIGN_CENTER | wxLEFT, FromDIP(7));
    sizer_button->Add(m_cb_stable_only, 0, wxALIGN_CENTER | wxLEFT, FromDIP(5));
    sizer_button->Add(m_button_download, 0, wxALL, FromDIP(5));
    sizer_button->Add(m_button_skip_version, 0, wxALL, FromDIP(5));
    sizer_button->Add(m_button_cancel, 0, wxALL, FromDIP(5));

    m_sizer_right->Add(m_text_up_info, 0, wxEXPAND | wxBOTTOM | wxTOP, FromDIP(15));
    m_sizer_right->Add(m_simplebook_release_note, 1, wxEXPAND | wxRIGHT, 0);
    m_sizer_right->Add(sizer_button, 0, wxEXPAND | wxRIGHT, FromDIP(20));

    m_sizer_body->Add(m_brand, 0, wxTOP|wxRIGHT|wxLEFT, FromDIP(15));
    m_sizer_body->Add(0, 0, 0, wxRIGHT, 0);
    m_sizer_body->Add(m_sizer_right, 1, wxBOTTOM | wxEXPAND, FromDIP(8));
    m_sizer_main->Add(m_sizer_body, 1, wxEXPAND, 0);
    m_sizer_main->Add(0, 0, 0, wxBOTTOM, 10);

    SetSizer(m_sizer_main);
    Layout();
    Fit();

    SetMinSize(GetSize());

    Centre(wxBOTH);
    wxGetApp().UpdateDlgDarkUI(this);
}

UpdateVersionDialog::~UpdateVersionDialog() {}


wxWebView* UpdateVersionDialog::CreateTipView(wxWindow* parent)
{
	wxWebView* tipView = WebView::CreateWebView(parent, "");
	tipView->Bind(wxEVT_WEBVIEW_LOADED, &UpdateVersionDialog::OnLoaded, this);
	tipView->Bind(wxEVT_WEBVIEW_NAVIGATED, &UpdateVersionDialog::OnTitleChanged, this);
	tipView->Bind(wxEVT_WEBVIEW_ERROR, &UpdateVersionDialog::OnError, this);
	return tipView;
}

void UpdateVersionDialog::OnLoaded(wxWebViewEvent& event)
{
    event.Skip();
}

void UpdateVersionDialog::OnTitleChanged(wxWebViewEvent& event)
{
    //ShowReleaseNote();
    event.Skip();
}
void UpdateVersionDialog::OnError(wxWebViewEvent& event)
{
    event.Skip();
}

static std::string url_encode(const std::string& value) {
	std::ostringstream escaped;
	escaped.fill('0');
	escaped << std::hex;
	for (std::string::const_iterator i = value.begin(), n = value.end(); i != n; ++i) {
		std::string::value_type c = (*i);

		// Keep alphanumeric and other accepted characters intact
		if (isalnum(c) || c == '-' || c == '_' || c == '.' || c == '~') {
			escaped << c;
			continue;
		}

		// Any other characters are percent-encoded
		escaped << std::uppercase;
		escaped << '%' << std::setw(2) << int((unsigned char)c);
		escaped << std::nouppercase;
	}
	return escaped.str();
}

bool UpdateVersionDialog::ShowReleaseNote(std::string content)
{
	auto script = "window.showMarkdown('" + url_encode(content) + "', true);";
    RunScript(script);
    return true;
}

void UpdateVersionDialog::RunScript(std::string script)
{
    WebView::RunScript(m_vebview_release_note, script);
    script.clear();
}

void UpdateVersionDialog::on_dpi_changed(const wxRect &suggested_rect) {
    m_button_download->Rescale();
    m_button_skip_version->Rescale();
    m_button_cancel->Rescale();
}

std::vector<std::string> UpdateVersionDialog::splitWithStl(std::string str,std::string pattern)
{
    std::string::size_type pos;
    std::vector<std::string> result;
    str += pattern;
    int size = str.size();
    for (int i = 0; i < size; i++)
    {
        pos = str.find(pattern, i);
        if (pos < size)
        {
            std::string s = str.substr(i, pos - i);
            result.push_back(s);
            i = pos + pattern.size() - 1;
        }
    }
    return result;
}

void UpdateVersionDialog::update_version_info(wxString release_note, wxString version)
{
    //bbs check whether the web display is used
    bool use_web_link = false;
    url_line          = "";
    // Orca: not used in Orca Slicer
    // auto split_array = splitWithStl(release_note.ToStdString(), "###");
    // if (split_array.size() >= 3) {
    //     for (auto i = 0; i < split_array.size(); i++) {
    //         std::string url = split_array[i];
    //         if (std::strstr(url.c_str(), "http://") != NULL || std::strstr(url.c_str(), "https://") != NULL) {
    //             use_web_link = true;
    //             url_line     = url;
    //             break;
    //         }
    //     }
    // }

    if (use_web_link) {
        m_brand->Hide();
        m_text_up_info->Hide();
        m_simplebook_release_note->SetSelection(1);
        m_vebview_release_note->LoadURL(from_u8(url_line));
    }
    else {
        m_simplebook_release_note->SetMaxSize(wxSize(FromDIP(560), FromDIP(430)));
        m_simplebook_release_note->SetSelection(0);
        m_text_up_info->SetLabel(wxString::Format(_L("Click to download new version in default browser: %s"), version));
        wxBoxSizer* sizer_text_release_note = new wxBoxSizer(wxVERTICAL);
        auto        m_staticText_release_note = new ::Label(m_scrollwindows_release_note, release_note, LB_AUTO_WRAP);
        m_staticText_release_note->SetMinSize(wxSize(FromDIP(560), -1));
        m_staticText_release_note->SetMaxSize(wxSize(FromDIP(560), -1));
        sizer_text_release_note->Add(m_staticText_release_note, 0, wxALL, 5);
        m_scrollwindows_release_note->SetSizer(sizer_text_release_note);
        m_scrollwindows_release_note->Layout();
        m_scrollwindows_release_note->Fit();
        SetMinSize(GetSize());
        SetMaxSize(GetSize());
    }

    wxGetApp().UpdateDlgDarkUI(this);
    Layout();
    Fit();
}

SecondaryCheckDialog::SecondaryCheckDialog(wxWindow* parent, wxWindowID id, const wxString& title, enum VisibleButtons btn_style, const wxPoint& pos, const wxSize& size, long style, bool not_show_again_check)
    :DPIFrame(parent, id, title, pos, size, style)
{
    m_button_style = btn_style;

    SetBackgroundColour(*wxWHITE);
    m_sizer_main = new wxBoxSizer(wxVERTICAL);
    auto        m_line_top = new wxPanel(this, wxID_ANY, wxDefaultPosition, wxSize(FromDIP(400), 1));
    m_line_top->SetBackgroundColour(wxColour(166, 169, 170));
    m_sizer_main->Add(m_line_top, 0, wxEXPAND, 0);
    m_sizer_main->Add(0, 0, 0, wxTOP, FromDIP(5));

    wxBoxSizer* m_sizer_right = new wxBoxSizer(wxVERTICAL);

    m_sizer_right->Add(0, 0, 1, wxTOP, FromDIP(15));

    m_vebview_release_note = new wxScrolledWindow(this, wxID_ANY, wxDefaultPosition, wxDefaultSize, wxVSCROLL);
    m_vebview_release_note->SetScrollRate(0, 5);
    m_vebview_release_note->SetBackgroundColour(*wxWHITE);
    m_vebview_release_note->SetMinSize(wxSize(FromDIP(400), FromDIP(380)));
    m_sizer_right->Add(m_vebview_release_note, 0, wxEXPAND | wxRIGHT | wxLEFT, FromDIP(15));


    auto bottom_sizer = new wxBoxSizer(wxVERTICAL);
    auto sizer_button = new wxBoxSizer(wxHORIZONTAL);

    if (not_show_again_check) {
        auto checkbox_sizer = new wxBoxSizer(wxHORIZONTAL);
        m_show_again_checkbox = new wxCheckBox(this, wxID_ANY, _L("Don't show again"), wxDefaultPosition, wxDefaultSize, 0);
        m_show_again_checkbox->Bind(wxEVT_COMMAND_CHECKBOX_CLICKED, [this](wxCommandEvent& e) {
            not_show_again = !not_show_again;
            m_show_again_checkbox->SetValue(not_show_again);
        });
        checkbox_sizer->Add(FromDIP(15), 0, 0, 0);
        checkbox_sizer->Add(m_show_again_checkbox, 0, wxALL, FromDIP(5));
        bottom_sizer->Add(checkbox_sizer, 0, wxBOTTOM | wxEXPAND, 0);
    }
    m_button_ok = new Button(this, _L("Confirm"));
    m_button_ok->SetStyle(ButtonStyle::Confirm, ButtonType::Choice);

    m_button_ok->Bind(wxEVT_COMMAND_BUTTON_CLICKED, [this](wxCommandEvent& e) {
        wxCommandEvent evt(EVT_SECONDARY_CHECK_CONFIRM, GetId());
        e.SetEventObject(this);
        GetEventHandler()->ProcessEvent(evt);
        this->on_hide();
    });

    m_button_retry = new Button(this, _L("Retry"));
    m_button_retry->SetStyle(ButtonStyle::Regular, ButtonType::Choice);

    m_button_retry->Bind(wxEVT_COMMAND_BUTTON_CLICKED, [this](wxCommandEvent& e) {
        wxCommandEvent evt(EVT_SECONDARY_CHECK_RETRY, GetId());
        e.SetEventObject(this);
        GetEventHandler()->ProcessEvent(evt);
        this->on_hide();
    });

    m_button_cancel = new Button(this, _L("Cancel"));
    m_button_cancel->SetStyle(ButtonStyle::Regular, ButtonType::Choice);

    m_button_cancel->Bind(wxEVT_COMMAND_BUTTON_CLICKED, [this](wxCommandEvent& e) {
            wxCommandEvent evt(EVT_SECONDARY_CHECK_CANCEL);
            e.SetEventObject(this);
            GetEventHandler()->ProcessEvent(evt);
            this->on_hide();
        });

    m_button_fn = new Button(this, _L("Done"));
    m_button_fn->SetStyle(ButtonStyle::Regular, ButtonType::Choice);

    m_button_fn->Bind(wxEVT_COMMAND_BUTTON_CLICKED, [this](wxCommandEvent& e) {
            post_event(wxCommandEvent(EVT_SECONDARY_CHECK_DONE));
            e.Skip();
        });

    m_button_resume = new Button(this, _L("Resume"));
    m_button_resume->SetStyle(ButtonStyle::Regular, ButtonType::Choice);

    m_button_resume->Bind(wxEVT_COMMAND_BUTTON_CLICKED, [this](wxCommandEvent& e) {
        post_event(wxCommandEvent(EVT_SECONDARY_CHECK_RESUME));
        e.Skip();
        });
    m_button_resume->Hide();

    if (btn_style == CONFIRM_AND_CANCEL) {
        m_button_cancel->Show();
        m_button_fn->Hide();
        m_button_retry->Hide();
    } else if (btn_style == CONFIRM_AND_DONE) {
        m_button_cancel->Hide();
        m_button_fn->Show();
        m_button_retry->Hide();
    } else if (btn_style == CONFIRM_AND_RETRY) {
        m_button_retry->Show();
        m_button_cancel->Hide();
        m_button_fn->Hide();
    } else if (style == DONE_AND_RETRY) {
        m_button_retry->Show();
        m_button_fn->Show();
        m_button_cancel->Hide();
    }
    else {
        m_button_retry->Hide();
        m_button_cancel->Hide();
        m_button_fn->Hide();
    }

    sizer_button->AddStretchSpacer();
    sizer_button->Add(m_button_resume, 0, wxALL, FromDIP(5));
    sizer_button->Add(m_button_retry, 0, wxALL, FromDIP(5));
    sizer_button->Add(m_button_fn, 0, wxALL, FromDIP(5));
    sizer_button->Add(m_button_ok, 0, wxALL, FromDIP(5));
    sizer_button->Add(m_button_cancel, 0, wxALL, FromDIP(5));
    sizer_button->Add(FromDIP(5),0, 0, 0);
    bottom_sizer->Add(sizer_button, 0, wxEXPAND | wxRIGHT | wxLEFT, 0);


    m_sizer_right->Add(bottom_sizer, 0, wxEXPAND | wxRIGHT | wxLEFT, FromDIP(15));
    m_sizer_right->Add(0, 0, 0, wxTOP,FromDIP(10));

    m_sizer_main->Add(m_sizer_right, 0, wxBOTTOM | wxEXPAND, FromDIP(5));

    Bind(wxEVT_CLOSE_WINDOW, [this](auto& e) {this->on_hide();});
    // Fix for #9874: Remove RequestUserAttention on deactivation to prevent focus stealing
    // This was causing random window activation when multiple instances were running
    // Bind(wxEVT_ACTIVATE, [this](auto& e) { if (!e.GetActive()) this->RequestUserAttention(wxUSER_ATTENTION_ERROR); });

    SetSizer(m_sizer_main);
    Layout();
    m_sizer_main->Fit(this);

    CenterOnParent();
    wxGetApp().UpdateFrameDarkUI(this);
}

void SecondaryCheckDialog::post_event(wxCommandEvent&& event)
{
    if (event_parent) {
        event.SetString("");
        event.SetEventObject(event_parent);
        wxPostEvent(event_parent, event);
        event.Skip();
    }
}

void SecondaryCheckDialog::update_text(wxString text)
{
    wxBoxSizer* sizer_text_release_note = new wxBoxSizer(wxVERTICAL);

    if (!m_staticText_release_note) {
        m_staticText_release_note = new Label(m_vebview_release_note, text, LB_AUTO_WRAP);
        wxBoxSizer* top_blank_sizer = new wxBoxSizer(wxVERTICAL);
        wxBoxSizer* bottom_blank_sizer = new wxBoxSizer(wxVERTICAL);
        top_blank_sizer->Add(FromDIP(5), 0, wxALIGN_CENTER | wxALL, FromDIP(5));
        bottom_blank_sizer->Add(FromDIP(5), 0, wxALIGN_CENTER | wxALL, FromDIP(5));

        sizer_text_release_note->Add(top_blank_sizer, 0, wxALIGN_CENTER | wxALL, FromDIP(5));
        sizer_text_release_note->Add(m_staticText_release_note, 0, wxALIGN_CENTER, FromDIP(5));
        sizer_text_release_note->Add(bottom_blank_sizer, 0, wxALIGN_CENTER | wxALL, FromDIP(5));
        m_vebview_release_note->SetSizer(sizer_text_release_note);
    }
    m_staticText_release_note->SetMaxSize(wxSize(FromDIP(330), -1));
    m_staticText_release_note->SetMinSize(wxSize(FromDIP(330), -1));
    m_staticText_release_note->SetLabelText(text);
    m_vebview_release_note->Layout();

    auto text_size = m_staticText_release_note->GetBestSize();
    if (text_size.y < FromDIP(360))
        m_vebview_release_note->SetMinSize(wxSize(FromDIP(360), text_size.y + FromDIP(25)));
    else {
        m_vebview_release_note->SetMinSize(wxSize(FromDIP(360), FromDIP(360)));
    }

    Layout();
    Fit();
}

void SecondaryCheckDialog::on_show()
{
#ifdef __APPLE__
    if (wxGetApp().mainframe && wxGetApp().mainframe->get_mac_full_screen()) {
        SetWindowStyleFlag(GetWindowStyleFlag() | wxSTAY_ON_TOP);
    }
#endif
    wxGetApp().UpdateFrameDarkUI(this);
    // recover button color
    wxMouseEvent evt_ok(wxEVT_LEFT_UP);
    m_button_ok->GetEventHandler()->ProcessEvent(evt_ok);
    wxMouseEvent evt_cancel(wxEVT_LEFT_UP);
    m_button_cancel->GetEventHandler()->ProcessEvent(evt_cancel);

    this->Show();
    this->Raise();
}

void SecondaryCheckDialog::on_hide()
{
    if (m_show_again_checkbox != nullptr && not_show_again && show_again_config_text != "")
        wxGetApp().app_config->set(show_again_config_text, "1");

    this->Hide();
    if (wxGetApp().mainframe != nullptr) {
        wxGetApp().mainframe->Show();
        wxGetApp().mainframe->Raise();
    }
}

void SecondaryCheckDialog::update_title_style(wxString title, SecondaryCheckDialog::VisibleButtons style, wxWindow* parent)
{
    if (m_button_style == style && title == GetTitle()) return;

    SetTitle(title);

    event_parent = parent;

    if (style == CONFIRM_AND_CANCEL) {
        m_button_cancel->Show();
        m_button_fn->Hide();
        m_button_retry->Hide();
        m_button_resume->Hide();
    }
    else if (style == CONFIRM_AND_DONE) {
        m_button_cancel->Hide();
        m_button_fn->Show();
        m_button_retry->Hide();
        m_button_resume->Hide();
    }
    else if (style == CONFIRM_AND_RETRY) {
        m_button_retry->Show();
        m_button_cancel->Hide();
        m_button_fn->Hide();
        m_button_resume->Hide();
    }
    else if (style == DONE_AND_RETRY) {
        m_button_retry->Show();
        m_button_fn->Show();
        m_button_cancel->Hide();
        m_button_resume->Hide();
    }
    else if(style == CONFIRM_AND_RESUME)
    {
        m_button_retry->Hide();
        m_button_fn->Hide();
        m_button_cancel->Hide();
        m_button_resume->Show();
    }
    else {
        m_button_retry->Hide();
        m_button_cancel->Hide();
        m_button_fn->Hide();
        m_button_resume->Hide();

    }


    Layout();
}

void SecondaryCheckDialog::update_btn_label(wxString ok_btn_text, wxString cancel_btn_text)
{
    m_button_ok->SetLabel(ok_btn_text);
    m_button_cancel->SetLabel(cancel_btn_text);
    rescale();
}

SecondaryCheckDialog::~SecondaryCheckDialog()
{

}

void SecondaryCheckDialog::on_dpi_changed(const wxRect& suggested_rect)
{
    rescale();
}

void SecondaryCheckDialog::msw_rescale() {
    wxGetApp().UpdateFrameDarkUI(this);
    Refresh();
}

void SecondaryCheckDialog::rescale()
{
    m_button_ok->Rescale();
    m_button_cancel->Rescale();
}

PrintErrorDialog::PrintErrorDialog(wxWindow* parent, wxWindowID id, const wxString& title, const wxPoint& pos, const wxSize& size, long style)
    :DPIFrame(parent, id, title, pos, size, style)
{
    SetBackgroundColour(*wxWHITE);

    m_sizer_main = new wxBoxSizer(wxVERTICAL);
    auto        m_line_top = new wxPanel(this, wxID_ANY, wxDefaultPosition, wxSize(FromDIP(350), 1));
    m_line_top->SetBackgroundColour(wxColour(166, 169, 170));
    m_sizer_main->Add(m_line_top, 0, wxEXPAND, 0);
    m_sizer_main->Add(0, 0, 0, wxTOP, FromDIP(5));

    wxBoxSizer* m_sizer_right = new wxBoxSizer(wxVERTICAL);

    m_sizer_right->Add(0, 0, 1, wxTOP, FromDIP(5));

    m_vebview_release_note = new wxScrolledWindow(this, wxID_ANY, wxDefaultPosition, wxDefaultSize, wxVSCROLL);
    m_vebview_release_note->SetScrollRate(0, 5);
    m_vebview_release_note->SetBackgroundColour(*wxWHITE);
    m_vebview_release_note->SetMinSize(wxSize(FromDIP(320), FromDIP(250)));
    m_sizer_right->Add(m_vebview_release_note, 0, wxEXPAND | wxRIGHT | wxLEFT, FromDIP(15));

    m_error_prompt_pic_static = new wxStaticBitmap(m_vebview_release_note, wxID_ANY, wxBitmap(), wxDefaultPosition, wxSize(FromDIP(300), FromDIP(180)));

    auto bottom_sizer = new wxBoxSizer(wxVERTICAL);
    m_sizer_button = new wxBoxSizer(wxVERTICAL);

    bottom_sizer->Add(m_sizer_button, 0, wxEXPAND | wxRIGHT | wxLEFT, 0);

    m_sizer_right->Add(bottom_sizer, 0, wxEXPAND | wxRIGHT | wxLEFT, FromDIP(20));
    m_sizer_right->Add(0, 0, 0, wxTOP, FromDIP(10));

    m_sizer_main->Add(m_sizer_right, 0, wxBOTTOM | wxEXPAND, FromDIP(5));

    Bind(wxEVT_CLOSE_WINDOW, [this](auto& e) {this->on_hide(); });
    // Fix for #9874: Remove RequestUserAttention on deactivation to prevent focus stealing
    // This was causing random window activation when multiple instances were running
    // Bind(wxEVT_ACTIVATE, [this](auto& e) { if (!e.GetActive()) this->RequestUserAttention(wxUSER_ATTENTION_ERROR); });
    Bind(wxEVT_WEBREQUEST_STATE, &PrintErrorDialog::on_webrequest_state, this);


    SetSizer(m_sizer_main);
    Layout();
    m_sizer_main->Fit(this);

    init_button_list();

    CenterOnParent();
    wxGetApp().UpdateFrameDarkUI(this);
}

void PrintErrorDialog::post_event(wxCommandEvent& event)
{
    if (event_parent) {
        event.SetString("");
        event.SetEventObject(event_parent);
        wxPostEvent(event_parent, event);
        event.Skip();
    }
}

void PrintErrorDialog::post_event(wxCommandEvent &&event)
{
    if (event_parent) {
        event.SetString("");
        event.SetEventObject(event_parent);
        wxPostEvent(event_parent, event);
        event.Skip();
    }
}

void PrintErrorDialog::on_webrequest_state(wxWebRequestEvent& evt)
{
    BOOST_LOG_TRIVIAL(trace) << "monitor: monitor_panel web request state = " << evt.GetState();
    switch (evt.GetState()) {
    case wxWebRequest::State_Completed: {
            wxImage img(*evt.GetResponse().GetStream());
            wxImage resize_img = img.Scale(FromDIP(320), FromDIP(180), wxIMAGE_QUALITY_HIGH);
            wxBitmap error_prompt_pic = resize_img;
            m_error_prompt_pic_static->SetBitmap(error_prompt_pic);
            Layout();
            Fit();

        break;
    }
    case wxWebRequest::State_Failed:
    case wxWebRequest::State_Cancelled:
    case wxWebRequest::State_Unauthorized: {
        m_error_prompt_pic_static->SetBitmap(wxBitmap());
        break;
    }
    case wxWebRequest::State_Active:
    case wxWebRequest::State_Idle: break;
    default: break;
    }
}

void PrintErrorDialog::update_text_image(const wxString& text, const wxString& error_code, const wxString& image_url)
{
    //if (!m_sizer_text_release_note) {
    //    m_sizer_text_release_note = new wxBoxSizer(wxVERTICAL);
    //}
    wxBoxSizer* sizer_text_release_note = new wxBoxSizer(wxVERTICAL);

    wxString error_code_msg = error_code;
    if (!error_code.IsEmpty()) {
        wxDateTime now       = wxDateTime::Now();
        wxString  show_time = now.Format("%H%M%d");
        error_code_msg = wxString::Format("[%S %S]", error_code, show_time);
    }

    if (!m_staticText_release_note) {
        m_staticText_release_note = new Label(m_vebview_release_note, text, LB_AUTO_WRAP);
        sizer_text_release_note->Add(m_error_prompt_pic_static, 0, wxALIGN_CENTER, FromDIP(5));
        sizer_text_release_note->AddSpacer(10);
        sizer_text_release_note->Add(m_staticText_release_note, 0, wxALIGN_CENTER , FromDIP(5));
    }
    if (!m_staticText_error_code) {
        m_staticText_error_code = new Label(m_vebview_release_note, error_code_msg, LB_AUTO_WRAP);
        sizer_text_release_note->AddSpacer(5);
        sizer_text_release_note->Add(m_staticText_error_code, 0, wxALIGN_CENTER, FromDIP(5));
    }

    m_vebview_release_note->SetSizer(sizer_text_release_note);

    if (!image_url.empty()) {
        const wxImage& img = wxGetApp().get_hms_query()->query_image_from_local(image_url);
        if (!img.IsOk() && image_url.Contains("http"))
        {
            web_request = wxWebSession::GetDefault().CreateRequest(this, image_url);
            BOOST_LOG_TRIVIAL(trace) << "monitor: create new webrequest, state = " << web_request.GetState() << ", url = " << image_url;
            if (web_request.GetState() == wxWebRequest::State_Idle) web_request.Start();
            BOOST_LOG_TRIVIAL(trace) << "monitor: start new webrequest, state = " << web_request.GetState() << ", url = " << image_url;
        }
        else
        {
            const wxImage& resize_img = img.Scale(FromDIP(320), FromDIP(180), wxIMAGE_QUALITY_HIGH);
            m_error_prompt_pic_static->SetBitmap(wxBitmap(resize_img));

            Layout();
            Fit();
        }

        m_error_prompt_pic_static->Show();

    }
    else {
        m_error_prompt_pic_static->Hide();
    }
    sizer_text_release_note->Layout();
    m_staticText_release_note->SetMaxSize(wxSize(FromDIP(300), -1));
    m_staticText_release_note->SetMinSize(wxSize(FromDIP(300), -1));
    m_staticText_release_note->SetLabelText(text);
    m_staticText_error_code->SetMaxSize(wxSize(FromDIP(300), -1));
    m_staticText_error_code->SetMinSize(wxSize(FromDIP(300), -1));
    m_staticText_error_code->SetLabelText(error_code_msg);
    m_vebview_release_note->Layout();

    auto text_size = m_staticText_release_note->GetBestSize();
    if (text_size.y < FromDIP(360))
        if (!image_url.empty()) {
            m_vebview_release_note->SetMinSize(wxSize(FromDIP(320), text_size.y + FromDIP(220)));
        }
        else {
            m_vebview_release_note->SetMinSize(wxSize(FromDIP(320), text_size.y + FromDIP(50)));
        }
    else {
        m_vebview_release_note->SetMinSize(wxSize(FromDIP(320), FromDIP(340)));
    }

    Layout();
    Fit();
}

void PrintErrorDialog::on_show()
{
    wxGetApp().UpdateFrameDarkUI(this);

    this->Show();
    this->Raise();
}

void PrintErrorDialog::on_hide()
{
    //m_sizer_button->Clear();
    //m_sizer_button->Layout();
    //m_used_button.clear();
    this->Hide();
    if (web_request.IsOk() && web_request.GetState() == wxWebRequest::State_Active) {
        BOOST_LOG_TRIVIAL(info) << "web_request: cancelled";
        web_request.Cancel();
    }
    m_error_prompt_pic_static->SetBitmap(wxBitmap());

    if (wxGetApp().mainframe != nullptr) {
        wxGetApp().mainframe->Show();
        wxGetApp().mainframe->Raise();
    }
}

void PrintErrorDialog::update_title_style(wxString title, std::vector<int> button_style, wxWindow* parent)
{
    SetTitle(title);
    event_parent = parent;
    for (int used_button_id : m_used_button) {
        if (m_button_list.find(used_button_id) != m_button_list.end()) {
            m_button_list[used_button_id]->Hide();
        }
    }

    m_sizer_button->Clear();
    m_used_button = button_style;
    bool need_remove_close_btn = false;
    for (int button_id : button_style) {
        if (m_button_list.find(button_id) != m_button_list.end()) {
            m_sizer_button->Add(m_button_list[button_id], 0, wxALL, FromDIP(5));
            m_button_list[button_id]->Show();
        }

        need_remove_close_btn |= (button_id == REMOVE_CLOSE_BTN); // special case, do not show close button
    }

    // Special case, do not show close button
    if (need_remove_close_btn)
    {
        SetWindowStyle(GetWindowStyle() & ~wxCLOSE_BOX);
    }
    else
    {
        SetWindowStyle(GetWindowStyle() | wxCLOSE_BOX);
    }

    Layout();
    Fit();
}

void PrintErrorDialog::init_button(PrintErrorButton style,wxString buton_text)
{
    Button* print_error_button = new Button(this, buton_text);
    print_error_button->SetBackgroundColor(btn_bg_white);
    print_error_button->SetBorderColor(wxColour(38, 46, 48));
    print_error_button->SetFont(Label::Body_14);
    print_error_button->SetSize(wxSize(FromDIP(300), FromDIP(30)));
    print_error_button->SetMinSize(wxSize(FromDIP(300), FromDIP(30)));
    print_error_button->SetMaxSize(wxSize(-1, FromDIP(30)));
    print_error_button->SetCornerRadius(FromDIP(5));
    print_error_button->Hide();
    m_button_list[style] = print_error_button;
    m_button_list[style]->Bind(wxEVT_LEFT_DOWN, [this, style](wxMouseEvent& e)
    {
        wxCommandEvent evt(EVT_ERROR_DIALOG_BTN_CLICKED);
        evt.SetInt(style);
        post_event(evt);
        e.Skip();
    });
}

void PrintErrorDialog::init_button_list()
{
    init_button(RESUME_PRINTING, _L("Resume Printing"));
    init_button(RESUME_PRINTING_DEFECTS, _L("Resume (defects acceptable)"));
    init_button(RESUME_PRINTING_PROBELM_SOLVED, _L("Resume (problem solved)"));
    init_button(STOP_PRINTING, _L("Stop Printing"));// pop up recheck dialog?
    init_button(CHECK_ASSISTANT, _L("Check Assistant"));
    init_button(FILAMENT_EXTRUDED, _L("Filament Extruded, Continue"));
    init_button(RETRY_FILAMENT_EXTRUDED, _L("Not Extruded Yet, Retry"));
    init_button(CONTINUE, _L("Finished, Continue"));
    init_button(LOAD_VIRTUAL_TRAY, _L("Load Filament"));
    init_button(OK_BUTTON, _L("OK"));
    init_button(FILAMENT_LOAD_RESUME, _L("Filament Loaded, Resume"));
    init_button(JUMP_TO_LIVEVIEW, _L("View Liveview"));
    init_button(NO_REMINDER_NEXT_TIME, _L("No Reminder Next Time"));
    init_button(IGNORE_NO_REMINDER_NEXT_TIME, _L("Ignore. Don't Remind Next Time"));
    init_button(IGNORE_RESUME, _L("Ignore this and Resume"));
    init_button(PROBLEM_SOLVED_RESUME, _L("Problem Solved and Resume"));
    init_button(TURN_OFF_FIRE_ALARM, _L("Got it, Turn off the Fire Alarm."));
    init_button(RETRY_PROBLEM_SOLVED, _L("Retry (problem solved)"));
    init_button(STOP_DRYING, _L("Stop Drying"));
}

PrintErrorDialog::~PrintErrorDialog()
{

}

void PrintErrorDialog::on_dpi_changed(const wxRect& suggested_rect)
{
    rescale();
}

void PrintErrorDialog::msw_rescale() {
    wxGetApp().UpdateFrameDarkUI(this);
    Refresh();
}

void PrintErrorDialog::rescale()
{
    for (auto used_button : m_used_button) {
        if (m_button_list.find(used_button) != m_button_list.end()) {
            m_button_list[used_button]->Rescale();
        }
     }
}

ConfirmBeforeSendDialog::ConfirmBeforeSendDialog(wxWindow* parent, wxWindowID id, const wxString& title, enum VisibleButtons btn_style, const wxPoint& pos, const wxSize& size, long style, bool not_show_again_check)
    :DPIDialog(parent, id, title, pos, size, style)
{
    SetBackgroundColour(*wxWHITE);
    m_sizer_main = new wxBoxSizer(wxVERTICAL);
    auto        m_line_top = new wxPanel(this, wxID_ANY, wxDefaultPosition, wxSize(FromDIP(400), 1));
    m_line_top->SetBackgroundColour(wxColour(166, 169, 170));
    m_sizer_main->Add(m_line_top, 0, wxEXPAND, 0);
    m_sizer_main->Add(0, 0, 0, wxTOP, FromDIP(5));

    wxBoxSizer* m_sizer_right = new wxBoxSizer(wxVERTICAL);

    m_sizer_right->Add(0, 0, 1, wxTOP, FromDIP(15));

    m_vebview_release_note = new wxScrolledWindow(this, wxID_ANY, wxDefaultPosition, wxDefaultSize, wxVSCROLL);
    m_vebview_release_note->SetScrollRate(0, 5);
    m_vebview_release_note->SetBackgroundColour(*wxWHITE);
    m_vebview_release_note->SetMinSize(wxSize(FromDIP(400), FromDIP(380)));
    m_sizer_right->Add(m_vebview_release_note, 0, wxEXPAND | wxRIGHT | wxLEFT, FromDIP(15));


    auto bottom_sizer = new wxBoxSizer(wxVERTICAL);
    auto sizer_button = new wxBoxSizer(wxHORIZONTAL);

    if (not_show_again_check) {
        auto checkbox_sizer = new wxBoxSizer(wxHORIZONTAL);
        m_show_again_checkbox = new wxCheckBox(this, wxID_ANY, _L("Don't show again"), wxDefaultPosition, wxDefaultSize, 0);
        m_show_again_checkbox->Bind(wxEVT_COMMAND_CHECKBOX_CLICKED, [this](wxCommandEvent& e) {
            not_show_again = !not_show_again;
            m_show_again_checkbox->SetValue(not_show_again);
        });
        checkbox_sizer->Add(FromDIP(15), 0, 0, 0);
        checkbox_sizer->Add(m_show_again_checkbox, 0, wxALL, FromDIP(5));
        bottom_sizer->Add(checkbox_sizer, 0, wxBOTTOM | wxEXPAND, 0);
    }
    m_button_ok = new Button(this, _L("Confirm"));
    m_button_ok->SetStyle(ButtonStyle::Confirm, ButtonType::Choice);

    m_button_ok->Bind(wxEVT_LEFT_DOWN, [this](wxMouseEvent& e) {
        wxCommandEvent evt(EVT_SECONDARY_CHECK_CONFIRM, GetId());
        e.SetEventObject(this);
        GetEventHandler()->ProcessEvent(evt);
        this->on_hide();
    });

    m_button_cancel = new Button(this, _L("Cancel"));
    m_button_cancel->SetStyle(ButtonStyle::Regular, ButtonType::Choice);

    m_button_cancel->Bind(wxEVT_LEFT_DOWN, [this](wxMouseEvent& e) {
        wxCommandEvent evt(EVT_SECONDARY_CHECK_CANCEL);
        e.SetEventObject(this);
        GetEventHandler()->ProcessEvent(evt);
        this->on_hide();
        });

    if (btn_style != CONFIRM_AND_CANCEL)
        m_button_cancel->Hide();
    else
        m_button_cancel->Show();

    m_button_update_nozzle = new Button(this, _L("Confirm and Update Nozzle"));
    m_button_update_nozzle->SetStyle(ButtonStyle::Regular, ButtonType::Choice);

    m_button_update_nozzle->Bind(wxEVT_LEFT_DOWN, [this](wxMouseEvent& e) {
        wxCommandEvent evt(EVT_UPDATE_NOZZLE);
        e.SetEventObject(this);
        GetEventHandler()->ProcessEvent(evt);
        this->on_hide();
    });

    m_button_update_nozzle->Hide();

    sizer_button->AddStretchSpacer();
    sizer_button->Add(m_button_ok, 0, wxALL, FromDIP(5));
    sizer_button->Add(m_button_update_nozzle, 0, wxALL, FromDIP(5));
    sizer_button->Add(m_button_cancel, 0, wxALL, FromDIP(5));
    sizer_button->Add(FromDIP(5),0, 0, 0);
    bottom_sizer->Add(sizer_button, 0, wxEXPAND | wxRIGHT | wxLEFT, 0);


    m_sizer_right->Add(bottom_sizer, 0, wxEXPAND | wxRIGHT | wxLEFT, FromDIP(20));
    m_sizer_right->Add(0, 0, 0, wxTOP, FromDIP(10));

    m_sizer_main->Add(m_sizer_right, 0, wxBOTTOM | wxEXPAND, FromDIP(5));

    Bind(wxEVT_CLOSE_WINDOW, [this](auto& e) {this->on_hide(); });

    SetSizer(m_sizer_main);
    Layout();
    m_sizer_main->Fit(this);

    CenterOnParent();
    wxGetApp().UpdateDlgDarkUI(this);
}

void ConfirmBeforeSendDialog::update_text(wxString text)
{
    wxBoxSizer* sizer_text_release_note = new wxBoxSizer(wxVERTICAL);
    if (!m_staticText_release_note){
        m_staticText_release_note = new Label(m_vebview_release_note, text, LB_AUTO_WRAP);
        wxBoxSizer* top_blank_sizer = new wxBoxSizer(wxVERTICAL);
        wxBoxSizer* bottom_blank_sizer = new wxBoxSizer(wxVERTICAL);
        top_blank_sizer->Add(FromDIP(5), 0, wxALIGN_CENTER | wxALL, FromDIP(5));
        bottom_blank_sizer->Add(FromDIP(5), 0, wxALIGN_CENTER | wxALL, FromDIP(5));

        sizer_text_release_note->Add(top_blank_sizer, 0, wxALIGN_CENTER | wxALL, FromDIP(5));
        sizer_text_release_note->Add(m_staticText_release_note, 0, wxALIGN_CENTER, FromDIP(5));
        sizer_text_release_note->Add(bottom_blank_sizer, 0, wxALIGN_CENTER | wxALL, FromDIP(5));
        m_vebview_release_note->SetSizer(sizer_text_release_note);
    }
    m_staticText_release_note->SetMaxSize(wxSize(FromDIP(380), -1));
    m_staticText_release_note->SetMinSize(wxSize(FromDIP(380), -1));
    m_staticText_release_note->SetLabelText(text);
    m_vebview_release_note->Layout();

    auto text_size = m_staticText_release_note->GetBestSize();
    if (text_size.y < FromDIP(380))
        m_vebview_release_note->SetMinSize(wxSize(FromDIP(400), text_size.y + FromDIP(25)));
    else {
        m_vebview_release_note->SetMinSize(wxSize(FromDIP(400), FromDIP(380)));
    }

    Layout();
    Fit();
}

void ConfirmBeforeSendDialog::update_text(std::vector<ConfirmBeforeSendInfo> texts, bool enable_warning_clr /*= true*/)
{
    wxBoxSizer* sizer_text_release_note = new wxBoxSizer(wxVERTICAL);
    m_vebview_release_note->SetSizer(sizer_text_release_note);


    auto height = 0;
    for (auto text : texts) {

        Label* label_item = nullptr;
        if (text.wiki_url.empty())
        {
            label_item = new Label(m_vebview_release_note, text.text, LB_AUTO_WRAP);
        }
        else
        {
            label_item = new Label(m_vebview_release_note, text.text + " " + _L("Please refer to Wiki before use->"), LB_AUTO_WRAP);
            label_item->Bind(wxEVT_LEFT_DOWN, [this, text](wxMouseEvent& e) { wxLaunchDefaultBrowser(text.wiki_url);});
            label_item->Bind(wxEVT_ENTER_WINDOW, [this](auto& e) { SetCursor(wxCURSOR_HAND); });
            label_item->Bind(wxEVT_LEAVE_WINDOW, [this](auto& e) { SetCursor(wxCURSOR_ARROW); });
        }

        if (enable_warning_clr && text.level == ConfirmBeforeSendInfo::InfoLevel::Warning)
        {
            label_item->SetForegroundColour(wxColour(0xFF, 0x6F, 0x00));
        }

        label_item->SetMaxSize(wxSize(FromDIP(494), -1));
        label_item->SetMinSize(wxSize(FromDIP(494), -1));
        label_item->Wrap(FromDIP(494));
        label_item->Layout();

        sizer_text_release_note->Add(label_item, 0, wxALIGN_CENTER | wxALL, FromDIP(3));
        height += label_item->GetSize().y;
    }

    m_vebview_release_note->Layout();
    if (height < FromDIP(500))
        m_vebview_release_note->SetMinSize(wxSize(-1, height + FromDIP(25)));
    else {
        m_vebview_release_note->SetMinSize(wxSize(-1, FromDIP(500)));
    }

    Layout();
    Fit();
}

void ConfirmBeforeSendDialog::on_show()
{
    wxGetApp().UpdateDlgDarkUI(this);
    // recover button color
    wxMouseEvent evt_ok(wxEVT_LEFT_UP);
    m_button_ok->GetEventHandler()->ProcessEvent(evt_ok);
    wxMouseEvent evt_cancel(wxEVT_LEFT_UP);
    m_button_cancel->GetEventHandler()->ProcessEvent(evt_cancel);
    CenterOnScreen();
    this->ShowModal();
}

void ConfirmBeforeSendDialog::on_hide()
{
    if (m_show_again_checkbox != nullptr && not_show_again && show_again_config_text != "")
        wxGetApp().app_config->set(show_again_config_text, "1");
    EndModal(wxID_OK);
}

void ConfirmBeforeSendDialog::update_btn_label(wxString ok_btn_text, wxString cancel_btn_text)
{
    m_button_ok->SetLabel(ok_btn_text);
    m_button_cancel->SetLabel(cancel_btn_text);
    rescale();
}

wxString ConfirmBeforeSendDialog::format_text(wxString str, int warp)
{
    Label st (this, str);
    wxString out_txt      = str;
    wxString count_txt    = "";
    int      new_line_pos = 0;

    for (int i = 0; i < str.length(); i++) {
        auto text_size = st.GetTextExtent(count_txt);
        if (text_size.x < warp) {
            count_txt += str[i];
        } else {
            out_txt.insert(i - 1, '\n');
            count_txt = "";
        }
    }
    return out_txt;
}

ConfirmBeforeSendDialog::~ConfirmBeforeSendDialog()
{

}

void ConfirmBeforeSendDialog::on_dpi_changed(const wxRect& suggested_rect)
{
    rescale();
}

void ConfirmBeforeSendDialog::show_update_nozzle_button(bool show)
{
    m_button_update_nozzle->Show(show);
    Layout();
}

void ConfirmBeforeSendDialog::hide_button_ok()
{
    m_button_ok->Hide();
}

void ConfirmBeforeSendDialog::edit_cancel_button_txt(const wxString& txt, bool switch_green)
{
    m_button_cancel->SetLabel(txt);

    if (switch_green)
    {
        StateColor btn_bg_green(std::pair<wxColour, int>(wxColour(0, 137, 123), StateColor::Pressed),
                                std::pair<wxColour, int>(wxColour(38, 166, 154), StateColor::Hovered),
                                std::pair<wxColour, int>(AMS_CONTROL_BRAND_COLOUR, StateColor::Normal));
        m_button_cancel->SetBackgroundColor(btn_bg_green);
        m_button_cancel->SetBorderColor(*wxWHITE);
        m_button_cancel->SetTextColor(wxColour("#FFFFFE"));
    }
}

void ConfirmBeforeSendDialog::disable_button_ok()
{
    m_button_ok->Disable(); // ORCA enabling / disabling buttons with conditions enough to change its style
}

void ConfirmBeforeSendDialog::enable_button_ok()
{
    m_button_ok->Enable(); // ORCA enabling / disabling buttons with conditions enough to change its style
}

void ConfirmBeforeSendDialog::rescale()
{
    m_button_ok->Rescale();
    m_button_cancel->Rescale();
}

static void nop_deleter(InputIpAddressDialog*) {}

InputIpAddressDialog::InputIpAddressDialog(wxWindow *parent)
    : DPIDialog(static_cast<wxWindow *>(wxGetApp().mainframe),
                wxID_ANY,
                _L("Connect the printer using IP and access code"),
                wxDefaultPosition,
                wxDefaultSize,
                wxCAPTION | wxCLOSE_BOX)
{
    SetBackgroundColour(*wxWHITE);
    m_result                       = -1;
    wxBoxSizer *m_sizer_body       = new wxBoxSizer(wxVERTICAL);
    wxBoxSizer *m_sizer_main = new wxBoxSizer(wxVERTICAL);
    wxBoxSizer *m_sizer_msg        = new wxBoxSizer(wxHORIZONTAL);
    auto        m_line_top         = new wxPanel(this, wxID_ANY, wxDefaultPosition, wxSize(-1, 1));
    m_line_top->SetBackgroundColour(wxColour(166, 169, 170));

    comfirm_before_check_text = _L("Try the following methods to update the connection parameters and reconnect to the printer.");
    comfirm_before_enter_text = _L("1. Please confirm Orca Slicer and your printer are in the same LAN.");
    comfirm_after_enter_text  = _L("2. If the IP and Access Code below are different from the actual values on your printer, please correct them.");
    comfirm_last_enter_text   = _L("3. Please obtain the device SN from the printer side; it is usually found in the device information on the printer screen.");

    m_tip0 = new Label(this, ::Label::Body_13, comfirm_before_check_text, LB_AUTO_WRAP);
    m_tip0->SetMinSize(wxSize(FromDIP(355), -1));
    m_tip0->SetMaxSize(wxSize(FromDIP(355), -1));
    m_tip0->Wrap(FromDIP(355));

    m_tip1 = new Label(this, ::Label::Body_13, comfirm_before_enter_text, LB_AUTO_WRAP);
    m_tip1->SetMinSize(wxSize(FromDIP(355), -1));
    m_tip1->SetMaxSize(wxSize(FromDIP(355), -1));
    m_tip1->Wrap(FromDIP(355));

    m_tip2 = new Label(this, ::Label::Body_13, comfirm_after_enter_text, LB_AUTO_WRAP);
    m_tip2->SetMinSize(wxSize(FromDIP(355), -1));
    m_tip2->SetMaxSize(wxSize(FromDIP(355), -1));

    m_tip3 = new Label(this, ::Label::Body_13, comfirm_last_enter_text, LB_AUTO_WRAP);
    m_tip3->SetMinSize(wxSize(FromDIP(355), -1));
    m_tip3->SetMaxSize(wxSize(FromDIP(355), -1));

    ip_input_top_panel = new wxPanel(this);
    ip_input_bot_panel = new wxPanel(this);

    ip_input_top_panel->SetBackgroundColour(*wxWHITE);
    ip_input_bot_panel->SetBackgroundColour(*wxWHITE);

    auto m_input_top_sizer = new wxBoxSizer(wxVERTICAL);
    auto m_input_bot_sizer = new wxBoxSizer(wxVERTICAL);

    /*top input*/
    auto m_input_tip_area = new wxBoxSizer(wxHORIZONTAL);
    auto m_input_area     = new wxBoxSizer(wxHORIZONTAL);

    m_tips_ip = new Label(ip_input_top_panel, _L("IP"));
    m_tips_ip->SetMinSize(wxSize(FromDIP(168), -1));
    m_tips_ip->SetMaxSize(wxSize(FromDIP(168), -1));

    m_input_ip = new TextInput(ip_input_top_panel, wxEmptyString, wxEmptyString);
    m_input_ip->Bind(wxEVT_TEXT, &InputIpAddressDialog::on_text, this);
    m_input_ip->SetMinSize(wxSize(FromDIP(168), FromDIP(28)));
    m_input_ip->SetMaxSize(wxSize(FromDIP(168), FromDIP(28)));

    m_tips_access_code = new Label(ip_input_top_panel, _L("Access Code"));
    m_tips_access_code->SetMinSize(wxSize(FromDIP(168), -1));
    m_tips_access_code->SetMaxSize(wxSize(FromDIP(168), -1));

    m_input_access_code = new TextInput(ip_input_top_panel, wxEmptyString, wxEmptyString);
    m_input_access_code->Bind(wxEVT_TEXT, &InputIpAddressDialog::on_text, this);
    m_input_access_code->SetMinSize(wxSize(FromDIP(168), FromDIP(28)));
    m_input_access_code->SetMaxSize(wxSize(FromDIP(168), FromDIP(28)));

    m_input_tip_area->Add(m_tips_ip, 0, wxALIGN_CENTER, 0);
    m_input_tip_area->Add(0, 0, 0, wxLEFT, FromDIP(20));
    m_input_tip_area->Add(m_tips_access_code, 0, wxALIGN_CENTER, 0);

    m_input_area->Add(m_input_ip, 0, wxALIGN_CENTER, 0);
    m_input_area->Add(0, 0, 0, wxLEFT, FromDIP(20));
    m_input_area->Add(m_input_access_code, 0, wxALIGN_CENTER, 0);

    m_input_top_sizer->Add(m_input_tip_area, 0, wxRIGHT | wxEXPAND, FromDIP(18));
    m_input_top_sizer->Add(0, 0, 0, wxTOP, FromDIP(4));
    m_input_top_sizer->Add(m_input_area, 0, wxRIGHT | wxEXPAND, FromDIP(18));

    ip_input_top_panel->SetSizer(m_input_top_sizer);
    ip_input_top_panel->Layout();
    ip_input_top_panel->Fit();

    /*bom input*/
    auto m_input_sn_area      = new wxBoxSizer(wxHORIZONTAL);
    auto m_input_modelID_area = new wxBoxSizer(wxHORIZONTAL);

    m_tips_sn = new Label(ip_input_bot_panel, "SN");
    m_tips_sn->SetMinSize(wxSize(FromDIP(168), -1));
    m_tips_sn->SetMaxSize(wxSize(FromDIP(168), -1));

    m_input_sn = new TextInput(ip_input_bot_panel, wxEmptyString, wxEmptyString);
    m_input_sn->Bind(wxEVT_TEXT, &InputIpAddressDialog::on_text, this);
    m_input_sn->SetMinSize(wxSize(FromDIP(168), FromDIP(28)));
    m_input_sn->SetMaxSize(wxSize(FromDIP(168), FromDIP(28)));

    m_tips_modelID = new Label(ip_input_bot_panel, _L("Printer model"));
    m_tips_modelID->SetMinSize(wxSize(FromDIP(168), -1));
    m_tips_modelID->SetMaxSize(wxSize(FromDIP(168), -1));

    m_input_modelID = new ComboBox(ip_input_bot_panel, wxID_ANY, wxEmptyString, wxDefaultPosition, wxSize(FromDIP(168), FromDIP(28)), 0, nullptr, wxCB_READONLY);
    // m_input_modelID->Bind(wxEVT_TEXT, &InputIpAddressDialog::on_text, this);
    m_input_modelID->SetMinSize(wxSize(FromDIP(168), FromDIP(28)));
    m_input_modelID->SetMaxSize(wxSize(FromDIP(168), FromDIP(28)));

    m_models_map = DevPrinterConfigUtil::get_all_model_id_with_name();
    for (auto it = m_models_map.begin(); it != m_models_map.end(); ++it) {
        m_input_modelID->Append(it->first);
        m_input_modelID->SetSelection(0);
    }

    m_input_sn_area->Add(m_tips_sn, 0, wxALIGN_CENTER, 0);
    m_input_sn_area->Add(0, 0, 0, wxLEFT, FromDIP(20));
    m_input_sn_area->Add(m_tips_modelID, 0, wxALIGN_CENTER, 0);

    m_input_modelID_area->Add(m_input_sn, 0, wxALIGN_CENTER, 0);
    m_input_modelID_area->Add(0, 0, 0, wxLEFT, FromDIP(20));
    m_input_modelID_area->Add(m_input_modelID, 0, wxALIGN_CENTER, 0);

    auto* tips_printer_name = new Label(ip_input_bot_panel, _L("Printer name"));

    m_input_printer_name = new TextInput(ip_input_bot_panel, wxEmptyString, wxEmptyString);
    m_input_printer_name->Bind(wxEVT_TEXT, &InputIpAddressDialog::on_text, this);
    m_input_printer_name->SetMinSize(wxSize(FromDIP(352), FromDIP(28)));
    m_input_printer_name->SetMaxSize(wxSize(FromDIP(352), FromDIP(28)));

    m_input_bot_sizer->Add(tips_printer_name, 0, wxEXPAND, 0);
    m_input_bot_sizer->Add(0, 0, 0, wxTOP, FromDIP(4));
    m_input_bot_sizer->Add(m_input_printer_name, 0, wxEXPAND, 0);
    m_input_bot_sizer->Add(0, 0, 0, wxTOP, FromDIP(4));

    m_input_bot_sizer->Add(m_input_sn_area, 0,  wxEXPAND, 0);
    m_input_bot_sizer->Add(0, 0, 0, wxTOP, FromDIP(4));
    m_input_bot_sizer->Add(m_input_modelID_area, 0, wxEXPAND, 0);

    ip_input_bot_panel->SetSizer(m_input_bot_sizer);
    ip_input_bot_panel->Layout();
    ip_input_bot_panel->Fit();

    /*other*/
    m_test_right_msg = new Label(this, Label::Body_13, wxEmptyString, LB_AUTO_WRAP);
    m_test_right_msg->SetForegroundColour(wxColour(38, 166, 154));
    m_test_right_msg->Hide();

    m_test_wrong_msg = new Label(this, Label::Body_13, wxEmptyString, LB_AUTO_WRAP);
    m_test_wrong_msg->SetForegroundColour(wxColour(208, 27, 27));
    m_test_wrong_msg->Hide();

    m_tip4 = new Label(this, Label::Body_12, _L("Where to find your printer's IP and Access Code?"), LB_AUTO_WRAP);
    m_tip4->SetMinSize(wxSize(FromDIP(355), -1));
    m_tip4->SetMaxSize(wxSize(FromDIP(355), -1));

    m_trouble_shoot = new wxHyperlinkCtrl(this, wxID_ANY, "How to trouble shooting", "");

    m_img_help = new wxStaticBitmap(this, wxID_ANY, create_scaled_bitmap("input_access_code_x1_en", this, 198), wxDefaultPosition, wxSize(FromDIP(355), -1), 0);

    auto m_sizer_button = new wxBoxSizer(wxHORIZONTAL);

    m_button_ok = new Button(this, _L("Connect"));
    m_button_ok->SetStyle(ButtonStyle::Confirm, ButtonType::Choice);
    m_button_ok->Enable(false);
    m_button_ok->Bind(wxEVT_LEFT_DOWN, &InputIpAddressDialog::on_ok, this);

    m_button_manual_setup = new Button(this, _L("Manual Setup"));
    m_button_manual_setup->SetStyle(ButtonStyle::Regular, ButtonType::Choice);
    m_button_manual_setup->Enable(false);

    m_button_manual_setup->Bind(wxEVT_LEFT_DOWN, [this](wxMouseEvent&) {
        wxCommandEvent event(EVT_CHECK_IP_ADDRESS_LAYOUT);
        event.SetEventObject(this);
        event.SetInt(1);
        wxPostEvent(this, event);
    });

    m_button_manual_setup->Hide();

<<<<<<< HEAD
    /*auto m_button_cancel = new Button(this, _L("Close"));
    m_button_cancel->SetStyle(ButtonStyle::Regular, ButtonType::Choice);

    m_button_cancel->Bind(wxEVT_LEFT_DOWN, [this](wxMouseEvent& e) {
         on_cancel();
    });*/

=======
>>>>>>> 2ae33786
    m_sizer_button->AddStretchSpacer();
    m_sizer_button->Add(m_button_manual_setup, 0, wxALL, FromDIP(5));
    m_sizer_button->Add(m_button_ok, 0, wxALL, FromDIP(5));
    // m_sizer_button->Add(m_button_cancel, 0, wxALL, FromDIP(5));
    m_sizer_button->Layout();

    m_status_bar = std::make_shared<BBLStatusBarSend>(this);
    m_status_bar->get_panel()->Hide();

    auto m_step_icon_panel1 = new wxWindow(this, wxID_ANY);
    auto m_step_icon_panel2 = new wxWindow(this, wxID_ANY);
    m_step_icon_panel3      = new wxWindow(this, wxID_ANY);

    m_step_icon_panel1->SetBackgroundColour(*wxWHITE);
    m_step_icon_panel2->SetBackgroundColour(*wxWHITE);
    m_step_icon_panel3->SetBackgroundColour(*wxWHITE);

    auto m_sizer_step_icon_panel1 = new wxBoxSizer(wxVERTICAL);
    auto m_sizer_step_icon_panel2 = new wxBoxSizer(wxVERTICAL);
    auto m_sizer_step_icon_panel3 = new wxBoxSizer(wxVERTICAL);

    m_img_step1 = new wxStaticBitmap(m_step_icon_panel1, wxID_ANY, create_scaled_bitmap("ip_address_step", this, 6), wxDefaultPosition, wxSize(FromDIP(6), FromDIP(6)), 0);
    m_img_step2 = new wxStaticBitmap(m_step_icon_panel2, wxID_ANY, create_scaled_bitmap("ip_address_step", this, 6), wxDefaultPosition, wxSize(FromDIP(6), FromDIP(6)), 0);
    m_img_step3 = new wxStaticBitmap(m_step_icon_panel3, wxID_ANY, create_scaled_bitmap("ip_address_step", this, 6), wxDefaultPosition, wxSize(FromDIP(6), FromDIP(6)), 0);

    m_step_icon_panel1->SetSizer(m_sizer_step_icon_panel1);
    m_step_icon_panel1->Layout();
    m_step_icon_panel1->Fit();

    m_step_icon_panel2->SetSizer(m_sizer_step_icon_panel2);
    m_step_icon_panel2->Layout();
    m_step_icon_panel2->Fit();

    m_step_icon_panel3->SetSizer(m_sizer_step_icon_panel3);
    m_step_icon_panel3->Layout();
    m_step_icon_panel3->Fit();

    m_sizer_step_icon_panel1->Add(m_img_step1, 0, wxALIGN_CENTER | wxALL, FromDIP(5));
    m_sizer_step_icon_panel2->Add(m_img_step2, 0, wxALIGN_CENTER | wxALL, FromDIP(5));
    m_sizer_step_icon_panel3->Add(m_img_step3, 0, wxALIGN_CENTER | wxALL, FromDIP(5));

    m_step_icon_panel1->SetMinSize(wxSize(-1, m_tip1->GetBestSize().y));
    m_step_icon_panel1->SetMaxSize(wxSize(-1, m_tip1->GetBestSize().y));

    m_step_icon_panel2->SetMinSize(wxSize(-1, m_tip2->GetBestSize().y));
    m_step_icon_panel2->SetMaxSize(wxSize(-1, m_tip2->GetBestSize().y));

    m_worker = std::make_unique<PlaterWorker<BoostThreadWorker>>(this, m_status_bar, "send_worker");

    m_sizer_msg->Layout();


    m_trouble_shoot->Hide();

    m_sizer_main->Add(m_tip0, 0, wxEXPAND, 0);
    m_sizer_main->Add(0, 0, 0, wxTOP, FromDIP(6));
    m_sizer_main->Add(m_tip1, 0, wxEXPAND, 0);
    m_sizer_main->Add(0, 0, 0, wxTOP, FromDIP(20));
    m_sizer_main->Add(m_tip2, 0, wxEXPAND, 0);
    m_sizer_main->Add(0, 0, 0, wxTOP, FromDIP(2));
    m_sizer_main->Add(m_tip3, 0, wxTOP|wxEXPAND, 0);
    m_sizer_main->Add(0, 0, 0, wxTOP, FromDIP(12));
    m_sizer_main->Add(m_tip4, 0, wxEXPAND, 0);
    m_sizer_main->Add(0, 0, 0, wxTOP, FromDIP(3));
    m_sizer_main->Add(m_img_help, 0, 0, 0);
    m_sizer_main->Add(0, 0, 0, wxTOP, FromDIP(12));
    m_sizer_main->Add(ip_input_top_panel, 0,wxEXPAND, 0);
    m_sizer_main->Add(ip_input_bot_panel, 0,wxEXPAND, 0);
    m_sizer_main->Add(0, 0, 0, wxTOP, FromDIP(4));
    m_sizer_main->Add(0, 0, 0, wxTOP, FromDIP(4));
    m_sizer_main->Add(m_test_right_msg, 0, wxEXPAND, 0);
    m_sizer_main->Add(m_test_wrong_msg, 0, wxEXPAND, 0);

    m_sizer_main->Add(0, 0, 0, wxTOP, FromDIP(4));
    m_sizer_main->Add(m_status_bar->get_panel(), 0, wxEXPAND, 0);
    m_sizer_main->Layout();

    m_sizer_body->Add(m_line_top, 0, wxEXPAND, 0);
    m_sizer_body->Add(0, 0, 0, wxTOP, FromDIP(10));
    m_sizer_body->Add(m_sizer_main, 0, wxLEFT|wxRIGHT|wxEXPAND, FromDIP(20));
    m_sizer_body->Add(0, 0, 0, wxTOP, FromDIP(4));
    m_sizer_body->Add(m_sizer_msg, 0, wxLEFT|wxRIGHT|wxEXPAND, FromDIP(20));
    m_sizer_body->Add(0, 0, 0, wxTOP, FromDIP(4));
    m_sizer_body->Add(m_trouble_shoot, 0, wxLEFT|wxRIGHT|wxEXPAND, FromDIP(20));
    m_sizer_body->Add(0, 0, 0, wxTOP, FromDIP(8));
    m_sizer_body->Add(m_sizer_button, 0, wxLEFT|wxRIGHT|wxEXPAND, FromDIP(20));
    m_sizer_body->Add(0, 0, 0, wxTOP, FromDIP(10));
    m_sizer_body->Layout();

    switch_input_panel(0);

    SetSizer(m_sizer_body);
    Layout();
    Fit();

    CentreOnParent(wxBOTH);
    Move(wxPoint(GetScreenPosition().x, GetScreenPosition().y - FromDIP(50)));
    wxGetApp().UpdateDlgDarkUI(this);

    closeTimer = new wxTimer();
    closeTimer->SetOwner(this);
    Bind(wxEVT_TIMER, &InputIpAddressDialog::OnTimer, this);

    Bind(EVT_CHECK_IP_ADDRESS_FAILED, &InputIpAddressDialog::on_check_ip_address_failed, this);

    Bind(EVT_CLOSE_IPADDRESS_DLG, [this](auto& e) {
        m_status_bar->reset();
        EndModal(wxID_YES);
    });
    Bind(wxEVT_CLOSE_WINDOW, [this](auto& e) {
        on_cancel();
        closeTimer->Stop();
    });

    Bind(EVT_UPDATE_TEXT_MSG, &InputIpAddressDialog::update_test_msg_event, this);
    Bind(EVT_CHECK_IP_ADDRESS_LAYOUT, [this](auto& e) {
        int mode = e.GetInt();
        update_test_msg(wxEmptyString, true);
        switch_input_panel(mode);
        Layout();
        Fit();
    });
}

void InputIpAddressDialog::switch_input_panel(int index)
{
    m_button_manual_setup->Hide();
    if (index == 0) {
        ip_input_top_panel->Show();
        ip_input_bot_panel->Hide();
        m_step_icon_panel3->Hide();
        m_tip3->Hide();
    } else {
        ip_input_top_panel->Hide();
        ip_input_bot_panel->Show();
        m_step_icon_panel3->Show();
        m_tip3->Show();

        // ORCA enabling / disabling buttons with conditions enough to change its style
        m_button_ok->Enable(false);
    }
    current_input_index = index;
}

void InputIpAddressDialog::on_cancel()
{
    if (m_thread) {
        m_thread->interrupt();
        m_thread->detach();
        delete m_thread;
        m_thread = nullptr;
    }

    EndModal(wxID_CANCEL);
}


void InputIpAddressDialog::update_title(wxString title)
{
    SetTitle(title);
}

void InputIpAddressDialog::set_machine_obj(MachineObject* obj)
{
    m_obj = obj;
    m_input_ip->GetTextCtrl()->SetLabelText(m_obj->get_dev_ip());
    m_input_access_code->GetTextCtrl()->SetLabelText(m_obj->get_access_code());
    m_input_printer_name->GetTextCtrl()->SetLabelText(m_obj->get_dev_name());

    std::string img_str = DevPrinterConfigUtil::get_printer_connect_help_img(m_obj->printer_type);
    auto diagram_bmp = create_scaled_bitmap(img_str + "_en", this, 198);
    m_img_help->SetBitmap(diagram_bmp);


    auto str_ip = m_input_ip->GetTextCtrl()->GetValue();
    auto str_access_code = m_input_access_code->GetTextCtrl()->GetValue();
    // ORCA enabling / disabling buttons with conditions enough to change its style
    m_button_ok->Enable(isIp(str_ip.ToStdString()) && str_access_code.Length() == 8);

    Layout();
    Fit();
}

void InputIpAddressDialog::update_test_msg(wxString msg,bool connected)
{
    if (msg.empty()) {
        m_test_right_msg->Hide();
        m_test_wrong_msg->Hide();
    }
    else {
         if(connected){
             m_test_right_msg->Show();
             m_test_right_msg->SetLabelText(msg);
             m_test_right_msg->SetMinSize(wxSize(FromDIP(355), -1));
             m_test_right_msg->SetMaxSize(wxSize(FromDIP(355), -1));
         }
         else{
             m_test_wrong_msg->Show();
             m_test_wrong_msg->SetLabelText(msg);
             m_test_wrong_msg->SetMinSize(wxSize(FromDIP(355), -1));
             m_test_wrong_msg->SetMaxSize(wxSize(FromDIP(355), -1));
             if (current_input_index == 0) {
                 m_button_manual_setup->Show();
                 m_button_manual_setup->Enable();
             }
             wxCommandEvent e;
             on_text(e);
         }
    }

    Layout();
    Fit();
}

bool InputIpAddressDialog::isIp(std::string ipstr)
{
    istringstream ipstream(ipstr);
    int num[4];
    char point[3];
    string end;
    ipstream >> num[0] >> point[0] >> num[1] >> point[1] >> num[2] >> point[2] >> num[3] >> end;
    for (int i = 0; i < 3; ++i) {
        if (num[i] < 0 || num[i]>255) return false;
        if (point[i] != '.') return false;
    }
    if (num[3] < 0 || num[3]>255) return false;
    if (!end.empty()) return false;
    return true;
}

void InputIpAddressDialog::on_ok(wxMouseEvent& evt)
{
    if (!m_need_input_sn) {
        on_send_retry();
        return;
    }

    m_test_right_msg->Hide();
    m_test_wrong_msg->Hide();
    m_trouble_shoot->Hide();
    std::string str_ip = m_input_ip->GetTextCtrl()->GetValue().ToStdString();
    std::string str_access_code = m_input_access_code->GetTextCtrl()->GetValue().ToStdString();
    std::string str_name = m_input_printer_name->GetTextCtrl()->GetValue().Strip(wxString::both).ToStdString();
    // Serial number should not contain lower case letters, and bambu_network plugin crashes
    // if user entered the wrong serial number, so we call `Upper()` here.
    std::string str_sn = m_input_sn->GetTextCtrl()->GetValue().Strip(wxString::both).Upper().ToStdString();
    std::string str_model_id = "";

    auto it = m_models_map.find(m_input_modelID->GetStringSelection().ToStdString());
    if (it != m_models_map.end()) {
        str_model_id = it->second;
    }

    // ORCA enabling / disabling buttons with conditions enough to change its style
    m_button_manual_setup->Enable(false);
    m_button_ok->Enable(false);

    Refresh();
    Layout();
    Fit();

    token_.reset(this, nop_deleter);
    m_thread = new boost::thread(boost::bind(&InputIpAddressDialog::workerThreadFunc, this, str_ip, str_access_code, str_sn, str_model_id, str_name));
}

void InputIpAddressDialog::on_send_retry()
{
    m_test_right_msg->Hide();
    m_test_wrong_msg->Hide();
    m_img_step3->Hide();
    m_tip4->Hide();
    m_trouble_shoot->Hide();
    Layout();
    Fit();
    wxString ip              = m_input_ip->GetTextCtrl()->GetValue();
    wxString str_access_code = m_input_access_code->GetTextCtrl()->GetValue();

    // check support function
    if (!m_obj) return;
    if (!m_obj->is_support_send_to_sdcard) {
        wxString input_str = wxString::Format("%s|%s", ip, str_access_code);
        auto     event     = wxCommandEvent(EVT_ENTER_IP_ADDRESS);
        event.SetString(input_str);
        event.SetEventObject(this);
        wxPostEvent(this, event);

        auto event_close = wxCommandEvent(EVT_CLOSE_IPADDRESS_DLG);
        event_close.SetEventObject(this);
        wxPostEvent(this, event_close);
        return;
    }

    m_button_ok->Enable(false);
    m_button_ok->SetBackgroundColor(wxColour(0x90, 0x90, 0x90));
    m_button_ok->SetBorderColor(wxColour(0x90, 0x90, 0x90));

    m_worker->wait_for_idle();

    m_status_bar->reset();
    m_status_bar->set_prog_block();
    m_status_bar->set_cancel_callback_fina([this]() {
        BOOST_LOG_TRIVIAL(info) << "print_job: enter canceled";
        m_worker->cancel_all();
        m_worker->wait_for_idle();
    });

    auto m_send_job           = std::make_unique<SendJob>(m_obj->get_dev_id());
    m_send_job->m_dev_ip      = ip.ToStdString();
    m_send_job->m_access_code = str_access_code.ToStdString();

#if !BBL_RELEASE_TO_PUBLIC
    m_send_job->m_local_use_ssl_for_mqtt = wxGetApp().app_config->get("enable_ssl_for_mqtt") == "true" ? true : false;
    m_send_job->m_local_use_ssl_for_ftp  = wxGetApp().app_config->get("enable_ssl_for_ftp") == "true" ? true : false;
#else
    m_send_job->m_local_use_ssl_for_mqtt = m_obj->local_use_ssl_for_mqtt;
    m_send_job->m_local_use_ssl_for_ftp  = m_obj->local_use_ssl_for_ftp;
#endif

    m_send_job->connection_type  = m_obj->connection_type();
    m_send_job->cloud_print_only = true;
    m_send_job->has_sdcard       = m_obj->GetStorage()->get_sdcard_state() == DevStorage::SdcardState::HAS_SDCARD_NORMAL;
    m_send_job->set_check_mode();
    m_send_job->set_project_name("verify_job");

    m_send_job->on_check_ip_address_fail([this](int result) {
        this->check_ip_address_failed(result);
    });

    m_send_job->on_check_ip_address_success([this, ip, str_access_code]() {
        wxString input_str = wxString::Format("%s|%s", ip, str_access_code);
        auto     event     = wxCommandEvent(EVT_ENTER_IP_ADDRESS);
        event.SetString(input_str);
        event.SetEventObject(this);
        wxPostEvent(this, event);
        m_result = 0;

        update_test_msg(_L("IP and Access Code Verified! You may close the window"), true);
    });

     replace_job(*m_worker, std::move(m_send_job));
}

void InputIpAddressDialog::update_test_msg_event(wxCommandEvent& evt)
{
    wxString text = evt.GetString();
    bool beconnect = evt.GetInt();
    update_test_msg(text, beconnect);
    Layout();
    Fit();
}

void InputIpAddressDialog::post_update_test_msg(std::weak_ptr<InputIpAddressDialog> w,wxString text, bool beconnect)
{
    if (w.expired()) return;

    wxCommandEvent event(EVT_UPDATE_TEXT_MSG);
    event.SetEventObject(this);
    event.SetString(text);
    event.SetInt(beconnect);
    wxPostEvent(this, event);
}

void InputIpAddressDialog::workerThreadFunc(std::string str_ip, std::string str_access_code, std::string sn, std::string model_id, std::string name)
{
    std::weak_ptr<InputIpAddressDialog> w = std::weak_ptr<InputIpAddressDialog>(token_);

    post_update_test_msg(w, _L("connecting..."), true);

    detectResult detectData;
    auto result = -1;
    if (current_input_index == 0) {

#ifdef __APPLE__
        result = -3;
#else
        result = wxGetApp().getAgent()->bind_detect(str_ip, "secure", detectData);
#endif

    } else {
        result = 0;
        detectData.model_id = model_id;
        detectData.dev_name = name;
        detectData.dev_id = sn;
        detectData.connect_type = "lan";
        detectData.bind_state   = "free";
    }

    if (w.expired()) return;
  
    if (result < 0) {
        post_update_test_msg(w, wxEmptyString, true);
        if (result == -1) {
            post_update_test_msg(w, _L("Failed to connect to printer."), false);
        }
        else if (result == -2) {
            post_update_test_msg(w, _L("Failed to publish login request."), false);
        }
        else if (result == -3) {
            wxCommandEvent event(EVT_CHECK_IP_ADDRESS_LAYOUT);
            event.SetEventObject(this);
            event.SetInt(1);
            wxPostEvent(this, event);
        }
        return;
    }

    if (detectData.bind_state == "occupied") {
        post_update_test_msg(w, wxEmptyString, true);
        post_update_test_msg(w, _L("The printer has already been bound."), false);
        return;
    }

    if (detectData.connect_type == "cloud") {
        post_update_test_msg(w, wxEmptyString, true);
        post_update_test_msg(w, _L("The printer mode is incorrect, please switch to LAN Only."), false);
        return;
    }
    if (w.expired()) return;

    CallAfter([this, detectData, str_ip, str_access_code, w]() {
        DeviceManager* dev = wxGetApp().getDeviceManager();
        BBLocalMachine machine;
        machine.dev_name = detectData.dev_name;
        machine.dev_ip = str_ip;
        machine.dev_id = detectData.dev_id;
        machine.printer_type = detectData.model_id;
        m_obj = dev->insert_local_device(machine,
            detectData.connect_type, detectData.bind_state, detectData.version,
            str_access_code);


        if (w.expired()) return;

        if (m_obj) {
            m_obj->set_user_access_code(str_access_code);
            wxGetApp().getDeviceManager()->set_selected_machine(m_obj->get_dev_id());
        }


        closeCount = 1;

        post_update_test_msg(w, wxEmptyString, true);
        post_update_test_msg(w, wxString::Format(_L("Connecting to printer... The dialog will close later"), closeCount), true);

        if (w.expired()) return;

#ifdef __APPLE__
        wxCommandEvent event(EVT_CLOSE_IPADDRESS_DLG);
        wxPostEvent(this, event);
#else
        closeTimer->Start(1000);
#endif
    });
}

void InputIpAddressDialog::OnTimer(wxTimerEvent& event) {
    if (closeCount > 0) {
        closeCount--;
    }
    else {
        closeTimer->Stop();
        EndModal(wxID_CLOSE);
    }
}

void InputIpAddressDialog::check_ip_address_failed(int result)
{
    auto evt = new wxCommandEvent(EVT_CHECK_IP_ADDRESS_FAILED);
    evt->SetInt(result);
    wxQueueEvent(this, evt);
}

void InputIpAddressDialog::on_check_ip_address_failed(wxCommandEvent& evt)
{
    m_result = evt.GetInt();
    if (m_result == -2) {
        update_test_msg(_L("Connection failed, please double check IP and Access Code"), false);
    }
    else {
        if (m_need_input_sn) {
            update_test_msg(_L("Connection failed! If your IP and Access Code is correct, \nplease move to step 3 for troubleshooting network issues"), false);
        }
        else {
            update_test_msg(_L("Connection failed! Please refer to the wiki page."), false);
        }

        Layout();
        Fit();
    }

    m_button_ok->Enable(true);
    // ORCA enabling / disabling buttons with conditions enough to change its style
}

void InputIpAddressDialog::on_text(wxCommandEvent &evt)
{
    auto str_ip              = m_input_ip->GetTextCtrl()->GetValue();
    auto str_access_code     = m_input_access_code->GetTextCtrl()->GetValue();
    auto str_name            = m_input_printer_name->GetTextCtrl()->GetValue().Strip(wxString::both);
    auto str_sn              = m_input_sn->GetTextCtrl()->GetValue().Strip(wxString::both);
    bool invalid_access_code = true;

    for (char c : str_access_code) {
        if (!(('0' <= c && c <= '9') || ('a' <= c && c <= 'z') || ('A' <= c && c <= 'Z'))) {
            invalid_access_code = false;
            return;
        }
    }

    // ORCA enabling / disabling buttons with conditions enough to change its style
    bool enable_btns = isIp(str_ip.ToStdString()) && str_access_code.Length() == 8 && invalid_access_code;
    m_button_manual_setup->Enable(enable_btns);
    m_button_ok->Enable(enable_btns);

    if (current_input_index == 1)
        m_button_ok->Enable(!str_name.IsEmpty() && str_sn.length() == 15);

}

InputIpAddressDialog::~InputIpAddressDialog()
{
}

void InputIpAddressDialog::on_dpi_changed(const wxRect& suggested_rect)
{

}


 SendFailedConfirm::SendFailedConfirm(wxWindow *parent /*= nullptr*/):
     DPIDialog(static_cast<wxWindow *>(wxGetApp().mainframe),
                  wxID_ANY,
                  _L("sending failed"),
                  wxDefaultPosition,
                  wxDefaultSize,
                  wxCAPTION | wxCLOSE_BOX)
 {
     SetMinSize(wxSize(FromDIP(560), -1));
     SetMaxSize(wxSize(FromDIP(560), -1));

     std::string icon_path = (boost::format("%1%/images/OrcaSlicerTitle.ico") % resources_dir()).str();
     SetIcon(wxIcon(encode_path(icon_path.c_str()), wxBITMAP_TYPE_ICO));

     SetBackgroundColour(*wxWHITE);
     auto m_sizer_main    = new wxBoxSizer(wxVERTICAL);
     auto m_line_top = new wxPanel(this, wxID_ANY, wxDefaultPosition, wxSize(FromDIP(400), 1));
     m_line_top->SetBackgroundColour(wxColour(166, 169, 170));


     auto tip = new Label(this, _L("Failed to send. Click Retry to attempt sending again. If retrying does not work, please check the reason."));
     tip->Wrap(FromDIP(480));
     tip->SetMinSize(wxSize(FromDIP(480), -1));
     tip->SetMaxSize(wxSize(FromDIP(480), -1));

     wxBoxSizer *button_sizer = new wxBoxSizer(wxHORIZONTAL);

     StateColor btn_bg_green(std::pair<wxColour, int>(wxColour(0, 137, 123), StateColor::Pressed), std::pair<wxColour, int>(wxColour(38, 166, 154), StateColor::Hovered),
                             std::pair<wxColour, int>(AMS_CONTROL_BRAND_COLOUR, StateColor::Normal));

     StateColor btn_bg_white(std::pair<wxColour, int>(wxColour(206, 206, 206), StateColor::Pressed), std::pair<wxColour, int>(wxColour(238, 238, 238), StateColor::Hovered),
                             std::pair<wxColour, int>(*wxWHITE, StateColor::Normal));


     auto m_button_retry = new Button(this, _L("Retry"));
     m_button_retry->SetBackgroundColor(btn_bg_green);
     m_button_retry->SetBorderColor(*wxWHITE);
     m_button_retry->SetTextColor(wxColour("#FFFFFE"));
     m_button_retry->SetFont(Label::Body_12);
     m_button_retry->SetSize(wxSize(-1, FromDIP(24)));
     m_button_retry->SetMinSize(wxSize(FromDIP(58), FromDIP(24)));
     m_button_retry->SetCornerRadius(FromDIP(12));

     m_button_retry->Bind(wxEVT_LEFT_DOWN, [this](wxMouseEvent &e) {
         EndModal(wxYES);
     });

     auto m_button_input = new Button(this, _L("reconnect"));
     m_button_input->SetBackgroundColor(btn_bg_white);
     m_button_input->SetBorderColor(wxColour(38, 46, 48));
     m_button_input->SetFont(Label::Body_12);
     m_button_input->SetSize(wxSize(-1, FromDIP(24)));
     m_button_input->SetMinSize(wxSize(FromDIP(58), FromDIP(24)));
     m_button_input->SetCornerRadius(FromDIP(12));

     m_button_input->Bind(wxEVT_LEFT_DOWN, [this](wxMouseEvent &e) {
         EndModal(wxAPPLY);
     });

     button_sizer->Add(0, 0, 1, wxEXPAND, 5);
     button_sizer->Add(m_button_retry, 0, wxALL, 5);
     button_sizer->Add(m_button_input, 0, wxALL, 5);

     m_sizer_main->Add(m_line_top, 0, wxEXPAND, 0);
     m_sizer_main->Add(0, 0, 0, wxTOP, FromDIP(20));
     m_sizer_main->Add(tip, 0, wxEXPAND|wxLEFT|wxRIGHT, FromDIP(25));
     m_sizer_main->Add(0, 0, 0, wxTOP, FromDIP(25));
     m_sizer_main->Add(button_sizer, 0, wxEXPAND|wxRIGHT, FromDIP(25));
     m_sizer_main->Add(0, 0, 0, wxTOP, FromDIP(20));

     SetSizer(m_sizer_main);
     Layout();
     Fit();

     CentreOnParent();
     wxGetApp().UpdateDlgDarkUI(this);
 }

void SendFailedConfirm::on_dpi_changed(const wxRect &suggested_rect) {}

 }} // namespace Slic3r::GUI<|MERGE_RESOLUTION|>--- conflicted
+++ resolved
@@ -299,10 +299,7 @@
     m_simplebook_release_note->AddPage(m_vebview_release_note, wxEmptyString, false);
 
 
-<<<<<<< HEAD
-=======
-
->>>>>>> 2ae33786
+
     auto sizer_button = new wxBoxSizer(wxHORIZONTAL);
 
     m_button_download = new Button(this, _L("Download"));
@@ -1540,16 +1537,6 @@
 
     m_button_manual_setup->Hide();
 
-<<<<<<< HEAD
-    /*auto m_button_cancel = new Button(this, _L("Close"));
-    m_button_cancel->SetStyle(ButtonStyle::Regular, ButtonType::Choice);
-
-    m_button_cancel->Bind(wxEVT_LEFT_DOWN, [this](wxMouseEvent& e) {
-         on_cancel();
-    });*/
-
-=======
->>>>>>> 2ae33786
     m_sizer_button->AddStretchSpacer();
     m_sizer_button->Add(m_button_manual_setup, 0, wxALL, FromDIP(5));
     m_sizer_button->Add(m_button_ok, 0, wxALL, FromDIP(5));
