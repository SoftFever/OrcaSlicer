--- conflicted
+++ resolved
@@ -1099,11 +1099,8 @@
     sizer_page->Add(item_region, 0, wxTOP, FromDIP(3));
     sizer_page->Add(item_currency, 0, wxTOP, FromDIP(3));
     sizer_page->Add(item_default_page, 0, wxTOP, FromDIP(3));
-<<<<<<< HEAD
+    sizer_page->Add(item_camera_navigation_style, 0, wxTOP, FromDIP(3));
     sizer_page->Add(item_single_instance, 0, wxTOP, FromDIP(3));
-=======
-    sizer_page->Add(item_camera_navigation_style, 0, wxTOP, FromDIP(3));
->>>>>>> e5671c50
     sizer_page->Add(item_mouse_zoom_settings, 0, wxTOP, FromDIP(3));
     sizer_page->Add(item_use_free_camera_settings, 0, wxTOP, FromDIP(3));
     sizer_page->Add(reverse_mouse_zoom, 0, wxTOP, FromDIP(3));
