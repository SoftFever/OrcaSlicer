--- conflicted
+++ resolved
@@ -1011,12 +1011,8 @@
 
     auto item_show_splash_screen = create_item_checkbox(_L("Show splash screen"), page, _L("Show the splash screen during startup."), 50, "show_splash_screen");
     auto item_hints = create_item_checkbox(_L("Show \"Tip of the day\" notification after start"), page, _L("If enabled, useful hints are displayed at startup."), 50, "show_hints");
-<<<<<<< HEAD
-    auto item_gcode_window = create_item_checkbox(_L("Show g-code window"), page, _L("If enabled, g-code window will be displayed."), 50, "show_gcode_window");
+
     auto item_calc_mode = create_item_checkbox(_L("Flushing volumes: Auto-calculate everytime the color changed."), page, _L("If enabled, auto-calculate everytime the color changed."), 50, "auto_calculate");
-=======
->>>>>>> 2f3ec2ab
-
     auto title_presets = create_item_title(_L("Presets"), page, _L("Presets"));
     auto item_user_sync        = create_item_checkbox(_L("Auto sync user presets(Printer/Filament/Process)"), page, _L("User Sync"), 50, "sync_user_preset");
     auto item_system_sync        = create_item_checkbox(_L("Update built-in Presets automatically."), page, _L("System Sync"), 50, "sync_system_preset");
