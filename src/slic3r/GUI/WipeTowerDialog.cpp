#include <algorithm>
#include <sstream>
#include "libslic3r/FlushVolCalc.hpp"
#include "WipeTowerDialog.hpp"
#include "BitmapCache.hpp"
#include "GUI.hpp"
#include "I18N.hpp"
#include "GUI_App.hpp"
#include "MsgDialog.hpp"
#include "libslic3r/Color.hpp"
#include "Widgets/Button.hpp"
#include "Widgets/StaticLine.hpp"
#include "Widgets/DialogButtons.hpp"
#include "slic3r/Utils/ColorSpaceConvert.hpp"
#include "MainFrame.hpp"
#include "libslic3r/Config.hpp"

using namespace Slic3r;
using namespace Slic3r::GUI;

int scale(const int val) { return val * Slic3r::GUI::wxGetApp().em_unit() / 10; }
int ITEM_WIDTH() { return scale(30); }
static const wxColour g_text_color = wxColour(107, 107, 107, 255);

#undef  ICON_SIZE
#define ICON_SIZE               wxSize(FromDIP(16), FromDIP(16))
#define TABLE_BORDER            FromDIP(28)
#define HEADER_VERT_PADDING     FromDIP(12)
#define HEADER_BEG_PADDING      FromDIP(30)
#define ICON_GAP                FromDIP(44)
#define HEADER_END_PADDING      FromDIP(24)
#define ROW_VERT_PADDING        FromDIP(6)
#define ROW_BEG_PADDING         FromDIP(20)
#define EDIT_BOXES_GAP          FromDIP(30)
#define ROW_END_PADDING         FromDIP(21)
//#define BTN_SIZE                wxSize(FromDIP(58), FromDIP(24))
//#define BTN_GAP                 FromDIP(20)
#define TEXT_BEG_PADDING        FromDIP(30)
#define MAX_FLUSH_VALUE         2147483520
#define MIN_WIPING_DIALOG_WIDTH FromDIP(300)
#define TIP_MESSAGES_PADDING    FromDIP(8)



static void update_ui(wxWindow* window)
{
    Slic3r::GUI::wxGetApp().UpdateDarkUI(window);
}

RammingDialog::RammingDialog(wxWindow* parent,const std::string& parameters)
: wxDialog(parent, wxID_ANY, _(L("Ramming customization")), wxDefaultPosition, wxDefaultSize, wxDEFAULT_DIALOG_STYLE/* | wxRESIZE_BORDER*/)
{
    SetBackgroundColour(*wxWHITE);
    m_panel_ramming  = new RammingPanel(this,parameters);
    m_panel_ramming->Show(true);

    auto main_sizer = new wxBoxSizer(wxVERTICAL);
    main_sizer->Add(m_panel_ramming, 1, wxEXPAND | wxTOP | wxLEFT | wxRIGHT, 5);
    auto dlg_btns = new DialogButtons(this, {"OK", "Cancel"});
    main_sizer->Add(dlg_btns, 0, wxEXPAND);
    SetSizer(main_sizer);
    main_sizer->SetSizeHints(this);

    this->Bind(wxEVT_CLOSE_WINDOW, [this](wxCloseEvent& e) { EndModal(wxCANCEL); });

    this->Bind(wxEVT_BUTTON,[this](wxCommandEvent&) {
        m_output_data = m_panel_ramming->get_parameters();
        EndModal(wxID_OK);
        },wxID_OK);

    wxGetApp().UpdateDlgDarkUI(this);
    this->Show();

    Slic3r::GUI::MessageDialog dlg(this, _(L("Ramming denotes the rapid extrusion just before a tool change in a single-extruder MM printer. Its purpose is to "
        "properly shape the end of the unloaded filament so it does not prevent insertion of the new filament and can itself "
        "be reinserted later. This phase is important and different materials can require different extrusion speeds to get "
        "the good shape. For this reason, the extrusion rates during ramming are adjustable.\n\nThis is an expert-level "
        "setting, incorrect adjustment will likely lead to jams, extruder wheel grinding into filament etc.")), _(L("Warning")), wxOK | wxICON_EXCLAMATION);// .ShowModal();
    dlg.ShowModal();
}


#ifdef _WIN32
#define style wxSP_ARROW_KEYS | wxBORDER_SIMPLE
#else 
#define style wxSP_ARROW_KEYS
#endif



RammingPanel::RammingPanel(wxWindow* parent, const std::string& parameters)
: wxPanel(parent, wxID_ANY, wxDefaultPosition, wxDefaultSize/*,wxPoint(50,50), wxSize(800,350),wxBORDER_RAISED*/)
{
    SetBackgroundColour(*wxWHITE);
    update_ui(this);
	auto sizer_chart = new wxBoxSizer(wxVERTICAL);
	auto sizer_param = new wxBoxSizer(wxVERTICAL);

	std::stringstream stream{ parameters };
	stream >> m_ramming_line_width_multiplicator >> m_ramming_step_multiplicator;
	int ramming_speed_size = 0;
	float dummy = 0.f;
	while (stream >> dummy)
		++ramming_speed_size;
	stream.clear();
	stream.get();

	std::vector<std::pair<float, float>> buttons;
	float x = 0.f;
	float y = 0.f;
	while (stream >> x >> y)
		buttons.push_back(std::make_pair(x, y));

	m_chart = new Chart(this, wxRect(scale(10),scale(10),scale(480),scale(360)), buttons, ramming_speed_size, 0.25f, scale(10));
    update_ui(m_chart);
 	sizer_chart->Add(m_chart, 0, wxALL, 5);

    m_widget_time                             = new SpinInput(this, wxEmptyString, _L("ms") , wxDefaultPosition, wxSize(scale(120), -1), wxSP_ARROW_KEYS, 0 , 5000 , 3000, 500);
    m_widget_volume                           = new SpinInput(this, wxEmptyString, _L("mm³"), wxDefaultPosition, wxSize(scale(120), -1), wxSP_ARROW_KEYS, 0 , 10000, 0   );
    m_widget_ramming_line_width_multiplicator = new SpinInput(this, wxEmptyString, _L("%")  , wxDefaultPosition, wxSize(scale(120), -1), wxSP_ARROW_KEYS, 10, 200  , 100 );
    m_widget_ramming_step_multiplicator       = new SpinInput(this, wxEmptyString, _L("%")  , wxDefaultPosition, wxSize(scale(120), -1), wxSP_ARROW_KEYS, 10, 200  , 100 );

    auto add_title = [this, sizer_param](wxString label){
        auto title = new StaticLine(this, 0, label);
        title->SetFont(Label::Head_14);
        title->SetForegroundColour(StateColor::darkModeColorFor(wxColour("#363636")));
        sizer_param->Add(title, 0, wxEXPAND | wxBOTTOM, scale(8));
    };

    SetFont(Label::Body_14);
    wxSize col_size;
    for(auto label : {"Time", "Volume", "Width", "Spacing"})
        col_size.IncTo(GetTextExtent(_L(label)));
    col_size = wxSize(col_size.x + scale(30) ,-1);

    auto add_spin = [this, sizer_param, col_size](wxString label, SpinInput* spin){
        spin->Bind(wxEVT_KILL_FOCUS, [this](auto &e) {
            e.SetId(GetId());
            ProcessEventLocally(e);
            e.Skip();
        });
        auto h_sizer = new wxBoxSizer(wxHORIZONTAL);
        auto text = new wxStaticText(this, wxID_ANY, label, wxDefaultPosition, col_size);
        text->SetForegroundColour(StateColor::darkModeColorFor(wxColour("#363636")));
        h_sizer->Add(text, 0, wxALIGN_CENTER_VERTICAL);
        h_sizer->Add(spin);
        sizer_param->Add(h_sizer, 0, wxEXPAND | wxBOTTOM, scale(2));
    };

    add_title(_L("Total ramming"));
    add_spin( _L("Time")  , m_widget_time  );
    add_spin( _L("Volume"), m_widget_volume);

    sizer_param->AddSpacer(10);

    add_title(_L("Ramming line"));
    add_spin( _L("Width")  , m_widget_ramming_line_width_multiplicator);
    add_spin( _L("Spacing"), m_widget_ramming_step_multiplicator      );

    m_widget_time->SetValue(int(m_chart->get_time() * 1000));
    m_widget_volume->SetValue(m_chart->get_volume());
    m_widget_volume->Disable();
    m_widget_ramming_line_width_multiplicator->SetValue(m_ramming_line_width_multiplicator);
    m_widget_ramming_step_multiplicator->SetValue(m_ramming_step_multiplicator);

    m_widget_ramming_step_multiplicator->Bind(wxEVT_SPINCTRL,[this](wxCommandEvent&) { line_parameters_changed(); });
    m_widget_ramming_line_width_multiplicator->Bind(wxEVT_SPINCTRL,[this](wxCommandEvent&) { line_parameters_changed(); });

	auto sizer = new wxBoxSizer(wxHORIZONTAL);
	sizer->Add(sizer_chart, 0, wxALL, 5);
	sizer->Add(sizer_param, 0, wxALL, 10);

	sizer->SetSizeHints(this);
	SetSizer(sizer);

    m_widget_time->Bind(wxEVT_SPINCTRL,[this](wxCommandEvent&) {
        m_chart->set_xy_range(m_widget_time->GetValue() * 0.001,-1);
    });
    m_widget_time->Bind(wxEVT_CHAR,[](wxKeyEvent&){});      // do nothing - prevents the user to change the value
    m_widget_volume->Bind(wxEVT_CHAR,[](wxKeyEvent&){});    // do nothing - prevents the user to change the value   
    Bind(EVT_WIPE_TOWER_CHART_CHANGED,[this](wxCommandEvent&) {
        m_widget_volume->SetValue(m_chart->get_volume());
        m_widget_time->SetValue(m_chart->get_time() * 1000);
    });
    Refresh(true); // erase background
}

void RammingPanel::line_parameters_changed() {
    m_ramming_line_width_multiplicator = m_widget_ramming_line_width_multiplicator->GetValue();
    m_ramming_step_multiplicator = m_widget_ramming_step_multiplicator->GetValue();
}

std::string RammingPanel::get_parameters()
{
    std::vector<float> speeds = m_chart->get_ramming_speed(0.25f);
    std::vector<std::pair<float,float>> buttons = m_chart->get_buttons();
    std::stringstream stream;
    stream << m_ramming_line_width_multiplicator << " " << m_ramming_step_multiplicator;
    for (const float& speed_value : speeds)
        stream << " " << speed_value;
    stream << "|";    
    for (const auto& button : buttons)
        stream << " " << button.first << " " << button.second;
    return stream.str();
}


#ifdef _WIN32
#define style wxSP_ARROW_KEYS | wxBORDER_SIMPLE
#else 
#define style wxSP_ARROW_KEYS
#endif

static const float g_min_flush_multiplier = 0.f;
static const float g_max_flush_multiplier = 3.f;

wxBoxSizer* WipingDialog::create_btn_sizer(long flags)
{
    auto btn_sizer = new wxBoxSizer(wxHORIZONTAL);
    btn_sizer->AddStretchSpacer();

    if (flags & wxRESET) {
        Button *calc_btn = new Button(this, _L("Auto-Calc"));
        calc_btn->SetStyle(ButtonStyle::Confirm, ButtonType::Choice);
        calc_btn->SetFocus();
        calc_btn->SetId(wxID_RESET);
        btn_sizer->Add(calc_btn, 0, wxRIGHT | wxALIGN_CENTER_VERTICAL, FromDIP(ButtonProps::ChoiceButtonGap()));
        m_button_list[wxRESET] = calc_btn;
    }
    if (flags & wxOK) {
        Button* ok_btn = new Button(this, _L("OK"));
        ok_btn->SetStyle(ButtonStyle::Confirm, ButtonType::Choice);
        ok_btn->SetFocus();
        ok_btn->SetId(wxID_OK);
        btn_sizer->Add(ok_btn, 0, wxRIGHT | wxALIGN_CENTER_VERTICAL, FromDIP(ButtonProps::ChoiceButtonGap()));
        m_button_list[wxOK] = ok_btn;
    }
    if (flags & wxCANCEL) {
        Button* cancel_btn = new Button(this, _L("Cancel"));
        cancel_btn->SetStyle(ButtonStyle::Regular, ButtonType::Choice);
        cancel_btn->SetId(wxID_CANCEL);
        btn_sizer->Add(cancel_btn, 0, wxRIGHT | wxALIGN_CENTER_VERTICAL, FromDIP(ButtonProps::ChoiceButtonGap()));
        m_button_list[wxCANCEL] = cancel_btn;
    }

    return btn_sizer;

}

wxBoxSizer* WipingPanel::create_calc_btn_sizer(wxWindow* parent) {
    auto btn_sizer = new wxBoxSizer(wxHORIZONTAL);

    Button* calc_btn = new Button(parent, _L("Re-calculate"));
    calc_btn->SetStyle(ButtonStyle::Confirm, ButtonType::Window);
    calc_btn->SetFocus();
    btn_sizer->Add(calc_btn, 0, wxRIGHT | wxALIGN_CENTER_VERTICAL, FromDIP(ButtonProps::WindowButtonGap()));
    calc_btn->Bind(wxEVT_BUTTON, [this](wxCommandEvent&) { calc_flushing_volumes(); });

    return btn_sizer;
}
void WipingDialog::on_dpi_changed(const wxRect &suggested_rect)
{
    for (auto button_item : m_button_list) 
    {
        if (button_item.first == wxRESET) 
        {
            button_item.second->Rescale();
        }
<<<<<<< HEAD
        if (button_item.first == wxOK) {
            button_item.second->Rescale();
        }
        if (button_item.first == wxCANCEL) {
            button_item.second->Rescale();
        }
=======
>>>>>>> fe4a72ec
    }
    m_panel_wiping->msw_rescale();
    this->Refresh();
};

// Parent dialog for purging volume adjustments - it fathers WipingPanel widget (that contains all controls) and a button to toggle simple/advanced mode:
WipingDialog::WipingDialog(wxWindow* parent, const std::vector<float>& matrix, const std::vector<float>& extruders, const std::vector<std::string>& extruder_colours,
    const std::vector<int>&extra_flush_volume, float flush_multiplier)
    : GUI::DPIDialog(parent ? parent : static_cast<wxWindow *>(wxGetApp().mainframe),
                wxID_ANY,
                _(L("Flushing volumes for filament change")),
                wxDefaultPosition,
                wxDefaultSize,
                wxDEFAULT_DIALOG_STYLE /* | wxRESIZE_BORDER*/)
{
    std::string icon_path = (boost::format("%1%/images/OrcaSlicerTitle.ico") % Slic3r::resources_dir()).str();
    SetIcon(wxIcon(Slic3r::encode_path(icon_path.c_str()), wxBITMAP_TYPE_ICO));

    auto m_line_top = new wxPanel(this, wxID_ANY, wxDefaultPosition, wxSize(-1, 1));
    m_line_top->SetBackgroundColour(wxColour(166, 169, 170));

    this->SetBackgroundColour(*wxWHITE);
    this->SetMinSize(wxSize(MIN_WIPING_DIALOG_WIDTH, -1));
    

    m_panel_wiping = new WipingPanel(this, matrix, extruders, extruder_colours, nullptr, extra_flush_volume, flush_multiplier);

    auto main_sizer = new wxBoxSizer(wxVERTICAL);
    main_sizer->Add(m_line_top, 0, wxEXPAND, 0);
    
    // set min sizer width according to extruders count
    auto sizer_width = (int)((sqrt(matrix.size()) + 2.8)*ITEM_WIDTH());
    sizer_width = sizer_width > MIN_WIPING_DIALOG_WIDTH ? sizer_width : MIN_WIPING_DIALOG_WIDTH;
    main_sizer->SetMinSize(wxSize(sizer_width, -1));
    main_sizer->Add(m_panel_wiping, 1, wxEXPAND | wxALL, 0);

<<<<<<< HEAD
    auto btn_sizer = create_btn_sizer(wxOK | wxCANCEL);
    main_sizer->Add(btn_sizer, 0, wxBOTTOM | wxTOP | wxEXPAND, FromDIP(ButtonProps::ChoiceButtonGap()));
=======
    auto dlg_btns = new DialogButtons(this, {"OK", "Cancel"});
    main_sizer->Add(dlg_btns, 0, wxEXPAND);
>>>>>>> fe4a72ec
    SetSizer(main_sizer);
    main_sizer->SetSizeHints(this);

    dlg_btns->GetOK()->Bind(wxEVT_BUTTON, [this](wxCommandEvent&) {                 // if OK button is clicked..
        m_output_matrix = m_panel_wiping->read_matrix_values();    // ..query wiping panel and save returned values
        m_output_extruders = m_panel_wiping->read_extruders_values(); // so they can be recovered later by calling get_...()
        EndModal(wxID_OK);
    }, wxID_OK);

    dlg_btns->GetCANCEL()->Bind(wxEVT_BUTTON, [this](wxCommandEvent&) { EndModal(wxCANCEL); });

    /*
    if (this->FindWindowById(wxID_RESET, this)) {
        this->FindWindowById(wxID_RESET, this)->Bind(wxEVT_BUTTON, [this](wxCommandEvent &) { m_panel_wiping->calc_flushing_volumes(); });
    }
    */

    this->Bind(wxEVT_CLOSE_WINDOW, [this](wxCloseEvent& e) { EndModal(wxCANCEL); });
    this->Bind(wxEVT_CHAR_HOOK, [this](wxKeyEvent& e) {
        if (e.GetKeyCode() == WXK_ESCAPE) {
            if (this->IsModal())
                this->EndModal(wxID_CANCEL);
            else 
                this->Close();
        }
        else
            e.Skip();
        });

    wxGetApp().UpdateDlgDarkUI(this);
}

void WipingPanel::create_panels(wxWindow* parent, const int num) {
    for (size_t i = 0; i < num; i++)
    {
        wxPanel* panel = new wxPanel(parent);
        panel->SetBackgroundColour(i % 2 == 0 ? *wxWHITE : wxColour(238, 238, 238));
        auto sizer = new wxBoxSizer(wxHORIZONTAL);
        panel->SetSizer(sizer);

        wxButton* icon = new wxButton(panel, wxID_ANY, {}, wxDefaultPosition, ICON_SIZE, wxBORDER_NONE | wxBU_AUTODRAW);
        icon->SetBitmap(*get_extruder_color_icon(m_colours[i].GetAsString(wxC2S_HTML_SYNTAX).ToStdString(), std::to_string(i + 1), FromDIP(16), FromDIP(16)));
        icon->SetCanFocus(false);
        icon_list2.push_back(icon);

        sizer->AddSpacer(ROW_BEG_PADDING);
        sizer->Add(icon, 0, wxALIGN_CENTER_VERTICAL | wxTOP | wxBOTTOM, ROW_VERT_PADDING);

        for (int j = 0; j < num; ++j) {
            edit_boxes[j][i]->Reparent(panel);
            edit_boxes[j][i]->SetBackgroundColour(panel->GetBackgroundColour());
            edit_boxes[j][i]->SetFont(::Label::Body_13);
            sizer->AddSpacer(EDIT_BOXES_GAP);
            sizer->Add(edit_boxes[j][i], 0, wxALIGN_CENTER_VERTICAL, 0);
        }
        sizer->AddSpacer(ROW_END_PADDING);

        m_sizer_advanced->Add(panel, 0, wxRIGHT | wxLEFT | wxEXPAND, TABLE_BORDER);
        panel->Layout();
    }
}

// This panel contains all control widgets for both simple and advanced mode (these reside in separate sizers)
WipingPanel::WipingPanel(wxWindow* parent, const std::vector<float>& matrix, const std::vector<float>& extruders, const std::vector<std::string>& extruder_colours, Button* calc_button,
    const std::vector<int>& extra_flush_volume, float flush_multiplier)
: wxPanel(parent,wxID_ANY, wxDefaultPosition, wxDefaultSize/*,wxBORDER_RAISED*/)
,m_matrix(matrix), m_min_flush_volume(extra_flush_volume), m_max_flush_volume(Slic3r::g_max_flush_volume)
{
    m_number_of_extruders = (int)(sqrt(matrix.size())+0.001);

    for (const std::string& color : extruder_colours) {
        Slic3r::ColorRGB rgb;
        Slic3r::decode_color(color, rgb);
        m_colours.push_back(wxColor(rgb.r_uchar(), rgb.g_uchar(), rgb.b_uchar()));
    }
    auto sizer_width = (int)((sqrt(matrix.size())) * ITEM_WIDTH() + (sqrt(matrix.size()) + 1) * HEADER_BEG_PADDING);
    sizer_width = sizer_width > MIN_WIPING_DIALOG_WIDTH ? sizer_width : MIN_WIPING_DIALOG_WIDTH;
    // Create two switched panels with their own sizers
    m_sizer_simple          = new wxBoxSizer(wxVERTICAL);
    m_sizer_advanced        = new wxBoxSizer(wxVERTICAL);
    m_page_simple			= new wxPanel(this, wxID_ANY, wxDefaultPosition, wxDefaultSize, wxTAB_TRAVERSAL);
    m_page_advanced			= new wxPanel(this, wxID_ANY, wxDefaultPosition, wxDefaultSize, wxTAB_TRAVERSAL);
    m_page_simple->SetSizer(m_sizer_simple);
    m_page_advanced->SetSizer(m_sizer_advanced);
    m_page_advanced->SetBackgroundColour(*wxWHITE);

    update_ui(m_page_simple);
    update_ui(m_page_advanced);

    auto gridsizer_simple   = new wxGridSizer(3, 5, 10);
    m_gridsizer_advanced = new wxGridSizer(m_number_of_extruders + 1, 5, 1);

    // First create controls for advanced mode and assign them to m_page_advanced:
    for (unsigned int i = 0; i < m_number_of_extruders; ++i) {
        edit_boxes.push_back(std::vector<wxTextCtrl*>(0));

        for (unsigned int j = 0; j < m_number_of_extruders; ++j) {
#ifdef _WIN32
            wxTextCtrl* text = new wxTextCtrl(m_page_advanced, wxID_ANY, wxEmptyString, wxDefaultPosition, wxSize(ITEM_WIDTH(), -1), wxTE_CENTER | wxBORDER_NONE | wxTE_PROCESS_ENTER);
            update_ui(text);
            edit_boxes.back().push_back(text);
#else
            edit_boxes.back().push_back(new wxTextCtrl(m_page_advanced, wxID_ANY, wxEmptyString, wxDefaultPosition, wxSize(ITEM_WIDTH(), -1)));
#endif
            if (i == j) {
                edit_boxes[i][j]->SetValue(wxString("0"));
                edit_boxes[i][j]->SetEditable(false);
                edit_boxes[i][j]->Bind(wxEVT_KILL_FOCUS, [this](wxFocusEvent&) {});
                edit_boxes[i][j]->Bind(wxEVT_SET_FOCUS, [this](wxFocusEvent&) {});
            }
            else {
                edit_boxes[i][j]->SetValue(wxString("") << int(m_matrix[m_number_of_extruders * j + i] * flush_multiplier));

                edit_boxes[i][j]->Bind(wxEVT_TEXT, [this, i, j](wxCommandEvent& e) {
                    wxString str = edit_boxes[i][j]->GetValue();
                    int value = wxAtoi(str);
                    if (value > MAX_FLUSH_VALUE) {
                        str = wxString::Format(("%d"), MAX_FLUSH_VALUE);
                        edit_boxes[i][j]->SetValue(str);
                    }
                    else if (value < 0) {
                        edit_boxes[i][j]->SetValue(wxString("0"));
                    }
                    });

                auto on_apply_text_modify = [this, i, j](wxEvent &e) {
                    wxString str   = edit_boxes[i][j]->GetValue();
                    int      value = wxAtoi(str);
                    m_matrix[m_number_of_extruders * j + i] = value / get_flush_multiplier();
                    this->update_warning_texts();
                    e.Skip();
                };

                edit_boxes[i][j]->Bind(wxEVT_TEXT_ENTER, on_apply_text_modify);
                edit_boxes[i][j]->Bind(wxEVT_KILL_FOCUS, on_apply_text_modify);
            }
        }
    }

    // BBS
    m_sizer_advanced->AddSpacer(FromDIP(10));
    auto tip_message_panel = new wxPanel(m_page_advanced, wxID_ANY, wxDefaultPosition, wxDefaultSize, wxTAB_TRAVERSAL);
    tip_message_panel->SetBackgroundColour(wxColour(238, 238, 238));
    auto message_sizer = new wxBoxSizer(wxVERTICAL);
    tip_message_panel->SetSizer(message_sizer);
    {
        wxString message = _L("Orca would re-calculate your flushing volumes every time the filaments color changed. You could disable the auto-calculate in Orca Slicer > Preferences");
        m_tip_message_label = new Label(tip_message_panel, wxEmptyString);
        wxClientDC dc(tip_message_panel);
        wxString multiline_message;
        m_tip_message_label->split_lines(dc, sizer_width, message, multiline_message);
        m_tip_message_label->SetLabel(multiline_message);
        m_tip_message_label->SetFont(Label::Body_13);
        message_sizer->Add(m_tip_message_label, 0, wxEXPAND | wxALL, TIP_MESSAGES_PADDING);
    }
    m_sizer_advanced->Add(tip_message_panel, 0, wxEXPAND | wxRIGHT | wxLEFT, TABLE_BORDER);
    bool is_show = wxGetApp().app_config->get("auto_calculate") == "true" || wxGetApp().app_config->get("auto_calculate_when_filament_change") == "true";
    tip_message_panel->Show(is_show);
    m_sizer_advanced->AddSpacer(FromDIP(10));
    auto calc_btn_sizer = create_calc_btn_sizer(m_page_advanced);
    m_sizer_advanced->Add(calc_btn_sizer, 0, wxEXPAND | wxLEFT, FromDIP(30));
    
    //m_sizer_advanced->AddSpacer(FromDIP(10));
    m_sizer_advanced->AddSpacer(FromDIP(5));
    header_line_panel = new wxPanel(m_page_advanced, wxID_ANY, wxDefaultPosition, wxDefaultSize, wxTAB_TRAVERSAL);
    header_line_panel->SetBackgroundColour(wxColour(238, 238, 238));
    auto header_line_sizer = new wxBoxSizer(wxHORIZONTAL);
    header_line_panel->SetSizer(header_line_sizer);

    header_line_sizer->AddSpacer(HEADER_BEG_PADDING);
    for (unsigned int i = 0; i < m_number_of_extruders; ++i) {
        wxButton* icon = new wxButton(header_line_panel, wxID_ANY, {}, wxDefaultPosition, ICON_SIZE, wxBORDER_NONE | wxBU_AUTODRAW);
        icon->SetBitmap(*get_extruder_color_icon(m_colours[i].GetAsString(wxC2S_HTML_SYNTAX).ToStdString(), std::to_string(i + 1), FromDIP(16), FromDIP(16)));
        icon->SetCanFocus(false);
        icon_list1.push_back(icon);
        
        header_line_sizer->AddSpacer(ICON_GAP);
        header_line_sizer->Add(icon, 0, wxALIGN_CENTER_VERTICAL | wxTOP | wxBOTTOM, HEADER_VERT_PADDING);
    }
    header_line_sizer->AddSpacer(HEADER_END_PADDING);
    
    m_sizer_advanced->Add(header_line_panel, 0, wxEXPAND | wxRIGHT | wxLEFT, TABLE_BORDER);
    
    create_panels(m_page_advanced, m_number_of_extruders);

    //m_sizer_advanced->AddSpacer(BTN_SIZE.y);

    // BBS: for tunning flush volumes
    {
        auto multi_desc_label = new wxStaticText(m_page_advanced, wxID_ANY, _(L("Flushing volume (mm³) for each filament pair.")), wxDefaultPosition, wxDefaultSize, 0);
        multi_desc_label->SetForegroundColour(g_text_color);
        m_sizer_advanced->Add(multi_desc_label, 0, wxEXPAND | wxLEFT, TEXT_BEG_PADDING);

        wxString min_flush_str = wxString::Format(_L("Suggestion: Flushing Volume in range [%d, %d]"),*std::min_element(m_min_flush_volume.begin(), m_min_flush_volume.end()), m_max_flush_volume);
        m_min_flush_label = new wxStaticText(m_page_advanced, wxID_ANY, min_flush_str, wxDefaultPosition, wxDefaultSize, 0);
        m_min_flush_label->SetForegroundColour(g_text_color);
        m_sizer_advanced->Add(m_min_flush_label, 0, wxEXPAND | wxLEFT, TEXT_BEG_PADDING);

        auto on_apply_text_modify = [this](wxEvent& e) {
            wxString str = m_flush_multiplier_ebox->GetValue();
            float      multiplier = wxAtof(str);
            if (multiplier < g_min_flush_multiplier || multiplier > g_max_flush_multiplier) {
                str = wxString::Format(("%.2f"), multiplier < g_min_flush_multiplier ? g_min_flush_multiplier : g_max_flush_multiplier);
                m_flush_multiplier_ebox->SetValue(str);
                MessageDialog dlg(nullptr,
                    wxString::Format(_L("The multiplier should be in range [%.2f, %.2f]."), g_min_flush_multiplier, g_max_flush_multiplier),
                    _L("Warning"), wxICON_WARNING | wxOK);
                dlg.ShowModal();
            }
            for (unsigned int i = 0; i < m_number_of_extruders; ++i) {
                for (unsigned int j = 0; j < m_number_of_extruders; ++j) {
                    edit_boxes[i][j]->SetValue(to_string(int(m_matrix[m_number_of_extruders * j + i] * multiplier)));
                }
            }

            this->update_warning_texts();
            e.Skip();
        };

        m_sizer_advanced->AddSpacer(10);

        wxBoxSizer* param_sizer = new wxBoxSizer(wxHORIZONTAL);
        wxStaticText* flush_multiplier_title = new wxStaticText(m_page_advanced, wxID_ANY, _L("Multiplier"));
        param_sizer->Add(flush_multiplier_title, 0, wxALIGN_CENTER | wxALL, 0);
        param_sizer->AddSpacer(FromDIP(5));
        m_flush_multiplier_ebox = new wxTextCtrl(m_page_advanced, wxID_ANY, wxEmptyString, wxDefaultPosition, wxSize(FromDIP(50), -1), wxTE_PROCESS_ENTER);
        m_flush_multiplier_ebox->SetValue(wxString::Format(("%.2f"), flush_multiplier));
        m_flush_multiplier_ebox->SetValidator(wxTextValidator(wxFILTER_NUMERIC));
        param_sizer->Add(m_flush_multiplier_ebox, 0, wxALIGN_CENTER | wxALL, 0);
        param_sizer->AddStretchSpacer(1);
        m_sizer_advanced->Add(param_sizer, 0, wxEXPAND | wxLEFT, TEXT_BEG_PADDING);

        m_flush_multiplier_ebox->Bind(wxEVT_TEXT_ENTER, on_apply_text_modify);
        m_flush_multiplier_ebox->Bind(wxEVT_KILL_FOCUS, on_apply_text_modify);
        m_flush_multiplier_ebox->Bind(wxEVT_COMMAND_TEXT_UPDATED, [this](wxCommandEvent&) {
            wxString str = m_flush_multiplier_ebox->GetValue();
            float multiplier = wxAtof(str);
            if (multiplier < g_min_flush_multiplier || multiplier > g_max_flush_multiplier) {
                str = wxString::Format(("%.2f"), multiplier < g_min_flush_multiplier ? g_min_flush_multiplier : g_max_flush_multiplier);
                m_flush_multiplier_ebox->SetValue(str);
            }
            m_flush_multiplier_ebox->SetInsertionPointEnd();
        });
    }
    this->update_warning_texts();

    m_page_advanced->Hide(); 

    // Now the same for simple mode:
    gridsizer_simple->Add(new wxStaticText(m_page_simple, wxID_ANY, wxString("")), 0, wxALIGN_CENTER | wxALIGN_CENTER_VERTICAL);
    gridsizer_simple->Add(new wxStaticText(m_page_simple, wxID_ANY, wxString(_(L("unloaded")))), 0, wxALIGN_CENTER | wxALIGN_CENTER_VERTICAL);
    gridsizer_simple->Add(new wxStaticText(m_page_simple,wxID_ANY,wxString(_(L("loaded")))), 0, wxALIGN_CENTER | wxALIGN_CENTER_VERTICAL);

    auto add_spin_ctrl = [this](std::vector<wxSpinCtrl*>& vec, float initial)
    {
        wxSpinCtrl* spin_ctrl = new wxSpinCtrl(m_page_simple, wxID_ANY, wxEmptyString, wxDefaultPosition, wxSize(ITEM_WIDTH(), -1), style | wxALIGN_RIGHT, 0, 300, (int)initial);
        update_ui(spin_ctrl);
        vec.push_back(spin_ctrl);

#ifdef __WXOSX__
        // On OSX / Cocoa, wxSpinCtrl::GetValue() doesn't return the new value
        // when it was changed from the text control, so the on_change callback
        // gets the old one, and on_kill_focus resets the control to the old value.
        // As a workaround, we get the new value from $event->GetString and store
        // here temporarily so that we can return it from get_value()
        spin_ctrl->Bind(wxEVT_TEXT, ([spin_ctrl](wxCommandEvent e)
        {
            long value;
            const bool parsed = e.GetString().ToLong(&value);
            int tmp_value = parsed && value >= INT_MIN && value <= INT_MAX ? (int)value : INT_MIN;

            // Forcibly set the input value for SpinControl, since the value 
            // inserted from the keyboard or clipboard is not updated under OSX
            if (tmp_value != INT_MIN) {
                spin_ctrl->SetValue(tmp_value);

                // But in SetValue() is executed m_text_ctrl->SelectAll(), so
                // discard this selection and set insertion point to the end of string
                spin_ctrl->GetText()->SetInsertionPointEnd();
            }
        }), spin_ctrl->GetId());
#endif
    };

    for (unsigned int i=0;i<m_number_of_extruders;++i) {
        add_spin_ctrl(m_old, extruders[2 * i]);
        add_spin_ctrl(m_new, extruders[2 * i+1]);

        auto hsizer = new wxBoxSizer(wxHORIZONTAL);
        wxWindow* w = new wxWindow(m_page_simple, wxID_ANY, wxDefaultPosition, ICON_SIZE, wxBORDER_SIMPLE);
        w->SetCanFocus(false);
        w->SetBackgroundColour(m_colours[i]);
        hsizer->Add(w, wxALIGN_CENTER_VERTICAL);
        hsizer->AddSpacer(10);
        hsizer->Add(new wxStaticText(m_page_simple, wxID_ANY, wxString(_(L("Filament #"))) << i + 1 << ": "), 0, wxALIGN_LEFT | wxALIGN_CENTER_VERTICAL);

        gridsizer_simple->Add(hsizer, 1, wxEXPAND | wxALIGN_CENTER_VERTICAL);
        gridsizer_simple->Add(m_old.back(),0);
        gridsizer_simple->Add(m_new.back(),0);
    }

    m_sizer = new wxBoxSizer(wxVERTICAL);
    m_sizer->Add(m_page_simple, 0, wxEXPAND, 0);
    m_sizer->Add(m_page_advanced, 0, wxEXPAND, 0);

    m_sizer->SetSizeHints(this);
    SetSizer(m_sizer);
    this->Layout();

    toggle_advanced(); // to show/hide what is appropriate
    
    header_line_panel->Bind(wxEVT_PAINT, [this](wxPaintEvent&) {
        wxPaintDC dc(header_line_panel);
        wxString from_text = _L("From");
        wxString to_text = _L("To");
        wxSize from_text_size = dc.GetTextExtent(from_text);
        wxSize to_text_size = dc.GetTextExtent(to_text);

        int base_y = (header_line_panel->GetSize().y - from_text_size.y - to_text_size.y) / 2;
        int vol_width = ROW_BEG_PADDING + EDIT_BOXES_GAP / 2 + ICON_SIZE.x;
        int base_x = (vol_width - from_text_size.x - to_text_size.x) / 2;

        // draw from text
        int x = base_x;
        int y = base_y + to_text_size.y;
        dc.DrawText(from_text, x, y);

        // draw to text
        x = base_x + from_text_size.x;
        y = base_y;
        dc.DrawText(to_text, x, y);

        // draw a line
        int p1_x = base_x + from_text_size.x - to_text_size.y;
        int p1_y = base_y;
        int p2_x = base_x + from_text_size.x + from_text_size.y;
        int p2_y = base_y + from_text_size.y + to_text_size.y;
        dc.SetPen(wxPen(wxColour(172, 172, 172, 1)));
        dc.DrawLine(p1_x, p1_y, p2_x, p2_y);
    });
}

int WipingPanel::calc_flushing_volume(const wxColour& from_, const wxColour& to_ ,int min_flush_volume)
{
    Slic3r::FlushVolCalculator calculator(min_flush_volume, m_max_flush_volume);

    return calculator.calc_flush_vol(from_.Alpha(), from_.Red(), from_.Green(), from_.Blue(), to_.Alpha(), to_.Red(), to_.Green(), to_.Blue());
}

void WipingPanel::update_warning_texts()
{
    static const wxColour g_warning_color = *wxRED;
    static const wxColour g_normal_color = *wxBLACK;

    wxString multi_str = m_flush_multiplier_ebox->GetValue();
    float multiplier = wxAtof(multi_str);

    bool has_exception_flush = false;
    for (int i = 0; i < edit_boxes.size(); i++) {
        auto& box_vec = edit_boxes[i];
        for (int j = 0; j < box_vec.size(); j++) {
            if (i == j)
                continue;

            auto text_box = box_vec[j];
            wxString str = text_box->GetValue();
            int actual_volume = wxAtoi(str);
            if (actual_volume < m_min_flush_volume[i] || actual_volume > m_max_flush_volume) {
                if (text_box->GetForegroundColour() != g_warning_color) {
                    text_box->SetForegroundColour(g_warning_color);
                    text_box->Refresh();
                }
                has_exception_flush = true;
            }
            else {
                if (text_box->GetForegroundColour() != g_normal_color) {
                    text_box->SetForegroundColour(StateColor::darkModeColorFor(g_normal_color));
                    text_box->Refresh();
                }
            }
        }
    }

    if (has_exception_flush && m_min_flush_label->GetForegroundColour() != g_warning_color) {
        m_min_flush_label->SetForegroundColour(g_warning_color);
        m_min_flush_label->Refresh();
    }
    else if (!has_exception_flush && m_min_flush_label->GetForegroundColour() != g_text_color) {
        m_min_flush_label->SetForegroundColour(g_text_color);
        m_min_flush_label->Refresh();
    }
}

void WipingPanel::calc_flushing_volumes()
{
    auto& ams_multi_color_filament = wxGetApp().preset_bundle->ams_multi_color_filment;
    std::vector<std::vector<wxColour>> multi_colors;

    // Support for multi-color filament
    for (int i = 0; i < m_colours.size(); ++i) {
        std::vector<wxColour> single_filament;
        if (i < ams_multi_color_filament.size()) {
            if (!ams_multi_color_filament[i].empty()) {
                std::vector<std::string> colors = ams_multi_color_filament[i];
                for (int j = 0; j < colors.size(); ++j) {
                    single_filament.push_back(wxColour(colors[j]));
                }
                multi_colors.push_back(single_filament);
                continue;
            }
        }
        single_filament.push_back(wxColour(m_colours[i]));
        multi_colors.push_back(single_filament);
    }

    for (int from_idx = 0; from_idx < multi_colors.size(); ++from_idx) {
        bool is_from_support = is_support_filament(from_idx);
        for (int to_idx = 0; to_idx < multi_colors.size(); ++to_idx) {
            bool is_to_support = is_support_filament(to_idx);
            if (from_idx == to_idx) {
                edit_boxes[to_idx][from_idx]->SetValue(std::to_string(0));
            }
            else {
                int flushing_volume = 0;
                if (is_to_support) {
                    flushing_volume = Slic3r::g_flush_volume_to_support;
                }
                else {
                    for (int i = 0; i < multi_colors[from_idx].size(); ++i) {
                        const wxColour& from = multi_colors[from_idx][i];
                        for (int j = 0; j < multi_colors[to_idx].size(); ++j) {
                            const wxColour& to = multi_colors[to_idx][j];
                            int volume = calc_flushing_volume(from, to, m_min_flush_volume[from_idx]);
                            flushing_volume = std::max(flushing_volume, volume);
                        }
                    }

                    if (is_from_support) {
                        flushing_volume = std::max(Slic3r::g_min_flush_volume_from_support, flushing_volume);
                    }
                }

                m_matrix[m_number_of_extruders * from_idx + to_idx] = flushing_volume;
                flushing_volume = int(flushing_volume * get_flush_multiplier());
                edit_boxes[to_idx][from_idx]->SetValue(std::to_string(flushing_volume));
            }
        }
    }

    this->update_warning_texts();
}

void WipingPanel::msw_rescale()
{
    for (unsigned int i = 0; i < icon_list1.size(); ++i) {
        auto bitmap = *get_extruder_color_icon(m_colours[i].GetAsString(wxC2S_HTML_SYNTAX).ToStdString(), std::to_string(i + 1), FromDIP(16), FromDIP(16));
        icon_list1[i]->SetBitmap(bitmap);
        icon_list2[i]->SetBitmap(bitmap);
    }
}

// Reads values from the (advanced) wiping matrix:
std::vector<float> WipingPanel::read_matrix_values() {
    if (!m_advanced)
        fill_in_matrix();
    std::vector<float> output;
    for (unsigned int i=0;i<m_number_of_extruders;++i) {
        for (unsigned int j=0;j<m_number_of_extruders;++j) {
            double val = 0.;
            float  flush_multipler = get_flush_multiplier();
            if (flush_multipler == 0) {
                output.push_back(0.);
            }
            else {
                edit_boxes[j][i]->GetValue().ToDouble(&val);
                output.push_back((float) val / get_flush_multiplier());
            }
        }
    }
    return output;
}

// Reads values from simple mode to save them for next time:
std::vector<float> WipingPanel::read_extruders_values() {
    std::vector<float> output;
    for (unsigned int i=0;i<m_number_of_extruders;++i) {
        output.push_back(m_old[i]->GetValue());
        output.push_back(m_new[i]->GetValue());
    }
    return output;
}

// This updates the "advanced" matrix based on values from "simple" mode
void WipingPanel::fill_in_matrix() {
    for (unsigned i=0;i<m_number_of_extruders;++i) {
        for (unsigned j=0;j<m_number_of_extruders;++j) {
            if (i==j) continue;
                edit_boxes[j][i]->SetValue(wxString("")<< (m_old[i]->GetValue() + m_new[j]->GetValue()));
        }
    }
}



// Function to check if simple and advanced settings are matching
bool WipingPanel::advanced_matches_simple() {
    for (unsigned i=0;i<m_number_of_extruders;++i) {
        for (unsigned j=0;j<m_number_of_extruders;++j) {
            if (i==j) continue;
            if (edit_boxes[j][i]->GetValue() != (wxString("")<< (m_old[i]->GetValue() + m_new[j]->GetValue())))
                return false;
        }
    }
    return true;
}


// Switches the dialog from simple to advanced mode and vice versa
void WipingPanel::toggle_advanced(bool user_action) {
    if (user_action)
        m_advanced = !m_advanced;                // user demands a change -> toggle
    else {
        // BBS: show advanced mode by default
        //m_advanced = !advanced_matches_simple(); // if called from constructor, show what is appropriate
        m_advanced = true;
    }

    (m_advanced ? m_page_advanced : m_page_simple)->Show();
    (!m_advanced ? m_page_advanced : m_page_simple)->Hide();

    if (m_advanced)
        if (user_action) fill_in_matrix();  // otherwise keep values loaded from config

   m_sizer->Layout();
   Refresh();
}<|MERGE_RESOLUTION|>--- conflicted
+++ resolved
@@ -266,15 +266,6 @@
         {
             button_item.second->Rescale();
         }
-<<<<<<< HEAD
-        if (button_item.first == wxOK) {
-            button_item.second->Rescale();
-        }
-        if (button_item.first == wxCANCEL) {
-            button_item.second->Rescale();
-        }
-=======
->>>>>>> fe4a72ec
     }
     m_panel_wiping->msw_rescale();
     this->Refresh();
@@ -311,13 +302,8 @@
     main_sizer->SetMinSize(wxSize(sizer_width, -1));
     main_sizer->Add(m_panel_wiping, 1, wxEXPAND | wxALL, 0);
 
-<<<<<<< HEAD
-    auto btn_sizer = create_btn_sizer(wxOK | wxCANCEL);
-    main_sizer->Add(btn_sizer, 0, wxBOTTOM | wxTOP | wxEXPAND, FromDIP(ButtonProps::ChoiceButtonGap()));
-=======
     auto dlg_btns = new DialogButtons(this, {"OK", "Cancel"});
     main_sizer->Add(dlg_btns, 0, wxEXPAND);
->>>>>>> fe4a72ec
     SetSizer(main_sizer);
     main_sizer->SetSizeHints(this);
 
