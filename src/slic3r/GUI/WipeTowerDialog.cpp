#include <algorithm>
#include <sstream>
#include "libslic3r/FlushVolCalc.hpp"
#include "WipeTowerDialog.hpp"
#include "BitmapCache.hpp"
#include "GUI.hpp"
#include "I18N.hpp"
#include "GUI_App.hpp"
#include "MsgDialog.hpp"
#include "libslic3r/Color.hpp"
#include "Widgets/Button.hpp"
#include "slic3r/Utils/ColorSpaceConvert.hpp"
#include "MainFrame.hpp"

#include <wx/sizer.h>


using namespace Slic3r::GUI;

int scale(const int val) { return val * Slic3r::GUI::wxGetApp().em_unit() / 10; }
int ITEM_WIDTH() { return scale(30); }
static const wxColour g_text_color = wxColour(107, 107, 107, 255);

#define ICON_SIZE               wxSize(FromDIP(16), FromDIP(16))
#define TABLE_BORDER            FromDIP(28)
#define HEADER_VERT_PADDING     FromDIP(12)
#define HEADER_BEG_PADDING      FromDIP(30)
#define ICON_GAP                FromDIP(44)
#define HEADER_END_PADDING      FromDIP(24)
#define ROW_VERT_PADDING        FromDIP(6)
#define ROW_BEG_PADDING         FromDIP(20)
#define EDIT_BOXES_GAP          FromDIP(30)
#define ROW_END_PADDING         FromDIP(21)
#define BTN_SIZE                wxSize(FromDIP(58), FromDIP(24))
#define BTN_GAP                 FromDIP(20)
#define TEXT_BEG_PADDING        FromDIP(30)
#define MAX_FLUSH_VALUE         999
#define MIN_WIPING_DIALOG_WIDTH FromDIP(300)
#define TIP_MESSAGES_PADDING    FromDIP(8)



static void update_ui(wxWindow* window)
{
    Slic3r::GUI::wxGetApp().UpdateDarkUI(window);
}

RammingDialog::RammingDialog(wxWindow* parent,const std::string& parameters)
: wxDialog(parent, wxID_ANY, _(L("Ramming customization")), wxDefaultPosition, wxDefaultSize, wxDEFAULT_DIALOG_STYLE/* | wxRESIZE_BORDER*/)
{
    update_ui(this);
    m_panel_ramming  = new RammingPanel(this,parameters);

    // Not found another way of getting the background colours of RammingDialog, RammingPanel and Chart correct than setting
    // them all explicitely. Reading the parent colour yielded colour that didn't really match it, no wxSYS_COLOUR_... matched
    // colour used for the dialog. Same issue (and "solution") here : https://forums.wxwidgets.org/viewtopic.php?f=1&t=39608
    // Whoever can fix this, feel free to do so.
#ifndef _WIN32
    this->           SetBackgroundColour(wxSystemSettings::GetColour(wxSYS_COLOUR_FRAMEBK));
    m_panel_ramming->SetBackgroundColour(wxSystemSettings::GetColour(wxSYS_COLOUR_FRAMEBK));
#endif
    m_panel_ramming->Show(true);
    this->Show();

    auto main_sizer = new wxBoxSizer(wxVERTICAL);
    main_sizer->Add(m_panel_ramming, 1, wxEXPAND | wxTOP | wxLEFT | wxRIGHT, 5);
    main_sizer->Add(CreateButtonSizer(wxOK | wxCANCEL), 0, wxALIGN_CENTER_HORIZONTAL | wxTOP | wxBOTTOM, 10);
    SetSizer(main_sizer);
    main_sizer->SetSizeHints(this);

    update_ui(static_cast<wxButton*>(this->FindWindowById(wxID_OK, this)));
    update_ui(static_cast<wxButton*>(this->FindWindowById(wxID_CANCEL, this)));

    this->Bind(wxEVT_CLOSE_WINDOW, [this](wxCloseEvent& e) { EndModal(wxCANCEL); });

    this->Bind(wxEVT_BUTTON,[this](wxCommandEvent&) {
        m_output_data = m_panel_ramming->get_parameters();
        EndModal(wxID_OK);
        },wxID_OK);
    this->Show();
//    wxMessageDialog dlg(this, _(L("Ramming denotes the rapid extrusion just before a tool change in a single-extruder MM printer. Its purpose is to "
    Slic3r::GUI::MessageDialog dlg(this, _(L("Ramming denotes the rapid extrusion just before a tool change in a single-extruder MM printer. Its purpose is to "
        "properly shape the end of the unloaded filament so it does not prevent insertion of the new filament and can itself "
        "be reinserted later. This phase is important and different materials can require different extrusion speeds to get "
        "the good shape. For this reason, the extrusion rates during ramming are adjustable.\n\nThis is an expert-level "
        "setting, incorrect adjustment will likely lead to jams, extruder wheel grinding into filament etc.")), _(L("Warning")), wxOK | wxICON_EXCLAMATION);// .ShowModal();
    dlg.ShowModal();
}


#ifdef _WIN32
#define style wxSP_ARROW_KEYS | wxBORDER_SIMPLE
#else
#define style wxSP_ARROW_KEYS
#endif



RammingPanel::RammingPanel(wxWindow* parent, const std::string& parameters)
: wxPanel(parent, wxID_ANY, wxDefaultPosition, wxDefaultSize/*,wxPoint(50,50), wxSize(800,350),wxBORDER_RAISED*/)
{
    update_ui(this);
	auto sizer_chart = new wxBoxSizer(wxVERTICAL);
	auto sizer_param = new wxBoxSizer(wxVERTICAL);

	std::stringstream stream{ parameters };
	stream >> m_ramming_line_width_multiplicator >> m_ramming_step_multiplicator;
	int ramming_speed_size = 0;
	float dummy = 0.f;
	while (stream >> dummy)
		++ramming_speed_size;
	stream.clear();
	stream.get();

	std::vector<std::pair<float, float>> buttons;
	float x = 0.f;
	float y = 0.f;
	while (stream >> x >> y)
		buttons.push_back(std::make_pair(x, y));

	m_chart = new Chart(this, wxRect(scale(10),scale(10),scale(480),scale(360)), buttons, ramming_speed_size, 0.25f, scale(10));
#ifdef _WIN32
    update_ui(m_chart);
#else
    m_chart->SetBackgroundColour(parent->GetBackgroundColour()); // see comment in RammingDialog constructor
#endif
 	sizer_chart->Add(m_chart, 0, wxALL, 5);

    m_widget_time						= new wxSpinCtrlDouble(this,wxID_ANY,wxEmptyString,wxDefaultPosition,wxSize(ITEM_WIDTH()*2.5, -1),style,0.,5.0,3.,0.5);
    m_widget_volume							  = new wxSpinCtrl(this,wxID_ANY,wxEmptyString,wxDefaultPosition,wxSize(ITEM_WIDTH()*2.5, -1),style,0,10000,0);
    m_widget_ramming_line_width_multiplicator = new wxSpinCtrl(this,wxID_ANY,wxEmptyString,wxDefaultPosition,wxSize(ITEM_WIDTH()*2.5, -1),style,10,200,100);
    m_widget_ramming_step_multiplicator		  = new wxSpinCtrl(this,wxID_ANY,wxEmptyString,wxDefaultPosition,wxSize(ITEM_WIDTH()*2.5, -1),style,10,200,100);

#ifdef _WIN32
    update_ui(m_widget_time->GetText());
    update_ui(m_widget_volume);
    update_ui(m_widget_ramming_line_width_multiplicator);
    update_ui(m_widget_ramming_step_multiplicator);
#endif

	auto gsizer_param = new wxFlexGridSizer(2, 5, 15);
	gsizer_param->Add(new wxStaticText(this, wxID_ANY, wxString(_(L("Total ramming time")) + " (" + _(L("s")) + "):")), 0, wxALIGN_CENTER_VERTICAL);
	gsizer_param->Add(m_widget_time);
	gsizer_param->Add(new wxStaticText(this, wxID_ANY, wxString(_(L("Total rammed volume")) + " (" + _(L("mm")) + wxString("³):", wxConvUTF8))), 0, wxALIGN_CENTER_VERTICAL);
	gsizer_param->Add(m_widget_volume);
	gsizer_param->AddSpacer(20);
	gsizer_param->AddSpacer(20);
	gsizer_param->Add(new wxStaticText(this, wxID_ANY, wxString(_(L("Ramming line width")) + " (%):")), 0, wxALIGN_CENTER_VERTICAL);
	gsizer_param->Add(m_widget_ramming_line_width_multiplicator);
	gsizer_param->Add(new wxStaticText(this, wxID_ANY, wxString(_(L("Ramming line spacing")) + " (%):")), 0, wxALIGN_CENTER_VERTICAL);
	gsizer_param->Add(m_widget_ramming_step_multiplicator);

	sizer_param->Add(gsizer_param, 0, wxTOP, scale(10));

    m_widget_time->SetValue(m_chart->get_time());
    m_widget_time->SetDigits(2);
    m_widget_volume->SetValue(m_chart->get_volume());
    m_widget_volume->Disable();
    m_widget_ramming_line_width_multiplicator->SetValue(m_ramming_line_width_multiplicator);
    m_widget_ramming_step_multiplicator->SetValue(m_ramming_step_multiplicator);
    
    m_widget_ramming_step_multiplicator->Bind(wxEVT_TEXT,[this](wxCommandEvent&) { line_parameters_changed(); });
    m_widget_ramming_line_width_multiplicator->Bind(wxEVT_TEXT,[this](wxCommandEvent&) { line_parameters_changed(); });

	auto sizer = new wxBoxSizer(wxHORIZONTAL);
	sizer->Add(sizer_chart, 0, wxALL, 5);
	sizer->Add(sizer_param, 0, wxALL, 10);

	sizer->SetSizeHints(this);
	SetSizer(sizer);

    m_widget_time->Bind(wxEVT_TEXT,[this](wxCommandEvent&) {m_chart->set_xy_range(m_widget_time->GetValue(),-1);});
    m_widget_time->Bind(wxEVT_CHAR,[](wxKeyEvent&){});      // do nothing - prevents the user to change the value
    m_widget_volume->Bind(wxEVT_CHAR,[](wxKeyEvent&){});    // do nothing - prevents the user to change the value
    Bind(EVT_WIPE_TOWER_CHART_CHANGED,[this](wxCommandEvent&) {m_widget_volume->SetValue(m_chart->get_volume()); m_widget_time->SetValue(m_chart->get_time());} );
    Refresh(true); // erase background
}

void RammingPanel::line_parameters_changed() {
    m_ramming_line_width_multiplicator = m_widget_ramming_line_width_multiplicator->GetValue();
    m_ramming_step_multiplicator = m_widget_ramming_step_multiplicator->GetValue();
}

std::string RammingPanel::get_parameters()
{
    std::vector<float> speeds = m_chart->get_ramming_speed(0.25f);
    std::vector<std::pair<float,float>> buttons = m_chart->get_buttons();
    std::stringstream stream;
    stream << m_ramming_line_width_multiplicator << " " << m_ramming_step_multiplicator;
    for (const float& speed_value : speeds)
        stream << " " << speed_value;
    stream << "|";
    for (const auto& button : buttons)
        stream << " " << button.first << " " << button.second;
    return stream.str();
}


#ifdef _WIN32
#define style wxSP_ARROW_KEYS | wxBORDER_SIMPLE
#else
#define style wxSP_ARROW_KEYS
#endif

static const float g_min_flush_multiplier = 0.f;
static const float g_max_flush_multiplier = 3.f;

wxBoxSizer* WipingDialog::create_btn_sizer(long flags)
{
    auto btn_sizer = new wxBoxSizer(wxHORIZONTAL);
    btn_sizer->AddStretchSpacer();

    StateColor ok_btn_bg(
        std::pair<wxColour, int>(wxColour(0, 137, 123), StateColor::Pressed),
        std::pair<wxColour, int>(wxColour(38, 166, 154), StateColor::Hovered),
        std::pair<wxColour, int>(wxColour(0, 150, 136), StateColor::Normal)
    );

    StateColor ok_btn_bd(
        std::pair<wxColour, int>(wxColour(0, 150, 136), StateColor::Normal)
    );

    StateColor ok_btn_text(
        std::pair<wxColour, int>(wxColour(255, 255, 254), StateColor::Normal)
    );

    StateColor cancel_btn_bg(
        std::pair<wxColour, int>(wxColour(206, 206, 206), StateColor::Pressed),
        std::pair<wxColour, int>(wxColour(238, 238, 238), StateColor::Hovered),
        std::pair<wxColour, int>(wxColour(255, 255, 255), StateColor::Normal)
    );

    StateColor cancel_btn_bd_(
        std::pair<wxColour, int>(wxColour(38, 46, 48), StateColor::Normal)
    );

    StateColor cancel_btn_text(
        std::pair<wxColour, int>(wxColour(38, 46, 48), StateColor::Normal)
    );


    StateColor calc_btn_bg(
        std::pair<wxColour, int>(wxColour(0, 137, 123), StateColor::Pressed),
        std::pair<wxColour, int>(wxColour(38, 166, 154), StateColor::Hovered),
        std::pair<wxColour, int>(wxColour(0, 150, 136), StateColor::Normal)
    );
    
    StateColor calc_btn_bd(
        std::pair<wxColour, int>(wxColour(0, 150, 136), StateColor::Normal)
    );
    
    StateColor calc_btn_text(
        std::pair<wxColour, int>(wxColour(255, 255, 254), StateColor::Normal)
    );

    if (flags & wxRESET) {
        Button *calc_btn = new Button(this, _L("Auto-Calc"));
        calc_btn->SetMinSize(wxSize(FromDIP(75), FromDIP(24)));
        calc_btn->SetCornerRadius(FromDIP(12));
        calc_btn->SetBackgroundColor(calc_btn_bg);
        calc_btn->SetBorderColor(calc_btn_bd);
        calc_btn->SetTextColor(calc_btn_text);
        calc_btn->SetFocus();
        calc_btn->SetId(wxID_RESET);
        btn_sizer->Add(calc_btn, 0, wxRIGHT | wxALIGN_CENTER_VERTICAL, BTN_GAP);
        m_button_list[wxRESET] = calc_btn;
    }
    if (flags & wxOK) {
        Button* ok_btn = new Button(this, _L("OK"));
        ok_btn->SetMinSize(BTN_SIZE);
        ok_btn->SetCornerRadius(FromDIP(12));
        ok_btn->SetBackgroundColor(ok_btn_bg);
        ok_btn->SetBorderColor(ok_btn_bd);
        ok_btn->SetTextColor(ok_btn_text);
        ok_btn->SetFocus();
        ok_btn->SetId(wxID_OK);
        btn_sizer->Add(ok_btn, 0, wxRIGHT | wxALIGN_CENTER_VERTICAL, BTN_GAP);
        m_button_list[wxOK] = ok_btn;
    }
    if (flags & wxCANCEL) {
        Button* cancel_btn = new Button(this, _L("Cancel"));
        cancel_btn->SetMinSize(BTN_SIZE);
        cancel_btn->SetCornerRadius(FromDIP(12));
        cancel_btn->SetBackgroundColor(cancel_btn_bg);
        cancel_btn->SetBorderColor(cancel_btn_bd_);
        cancel_btn->SetTextColor(cancel_btn_text);
        cancel_btn->SetId(wxID_CANCEL);
        btn_sizer->Add(cancel_btn, 0, wxRIGHT | wxALIGN_CENTER_VERTICAL, BTN_GAP);
        m_button_list[wxCANCEL] = cancel_btn;
    }

    return btn_sizer;

}

wxBoxSizer* WipingPanel::create_calc_btn_sizer(wxWindow* parent) {
    auto btn_sizer = new wxBoxSizer(wxHORIZONTAL);
    StateColor calc_btn_bg(
        std::pair<wxColour, int>(wxColour(0, 137, 123), StateColor::Pressed),
        std::pair<wxColour, int>(wxColour(38, 166, 154), StateColor::Hovered),
        std::pair<wxColour, int>(wxColour(0, 150, 136), StateColor::Normal)
    );

    StateColor calc_btn_bd(
        std::pair<wxColour, int>(wxColour(0, 150, 136), StateColor::Normal)
    );

    StateColor calc_btn_text(
        std::pair<wxColour, int>(wxColour(255, 255, 254), StateColor::Normal)
    );

    Button* calc_btn = new Button(parent, _L("Re-calculate"));
    calc_btn->SetFont(Label::Body_13);
    calc_btn->SetMinSize(wxSize(FromDIP(75), FromDIP(24)));
    calc_btn->SetCornerRadius(FromDIP(12));
    calc_btn->SetBackgroundColor(calc_btn_bg);
    calc_btn->SetBorderColor(calc_btn_bd);
    calc_btn->SetTextColor(calc_btn_text);
    calc_btn->SetFocus();
    btn_sizer->Add(calc_btn, 0, wxRIGHT | wxALIGN_CENTER_VERTICAL, BTN_GAP);
    calc_btn->Bind(wxEVT_BUTTON, [this](wxCommandEvent&) { calc_flushing_volumes(); });

    return btn_sizer;
}
void WipingDialog::on_dpi_changed(const wxRect &suggested_rect)
{
    for (auto button_item : m_button_list)
    {
        if (button_item.first == wxRESET)
        {
            button_item.second->SetMinSize(wxSize(FromDIP(75), FromDIP(24)));
            button_item.second->SetCornerRadius(FromDIP(12));
        }
        if (button_item.first == wxOK) {
            button_item.second->SetMinSize(BTN_SIZE);
            button_item.second->SetCornerRadius(FromDIP(12));
        }
        if (button_item.first == wxCANCEL) {
            button_item.second->SetMinSize(BTN_SIZE);
            button_item.second->SetCornerRadius(FromDIP(12));
        }
    }
    m_panel_wiping->msw_rescale();
    this->Refresh();
};

// Parent dialog for purging volume adjustments - it fathers WipingPanel widget (that contains all controls) and a button to toggle simple/advanced mode:
WipingDialog::WipingDialog(wxWindow* parent, const std::vector<float>& matrix, const std::vector<float>& extruders, const std::vector<std::string>& extruder_colours,
    int extra_flush_volume, float flush_multiplier)
    : DPIDialog(parent ? parent : static_cast<wxWindow *>(wxGetApp().mainframe),
                wxID_ANY,
                _(L("Flushing volumes for filament change")),
                wxDefaultPosition,
                wxDefaultSize,
                wxDEFAULT_DIALOG_STYLE /* | wxRESIZE_BORDER*/)
{
    std::string icon_path = (boost::format("%1%/images/OrcaSlicerTitle.ico") % Slic3r::resources_dir()).str();
    SetIcon(wxIcon(Slic3r::encode_path(icon_path.c_str()), wxBITMAP_TYPE_ICO));

    auto m_line_top = new wxPanel(this, wxID_ANY, wxDefaultPosition, wxSize(-1, 1));
    m_line_top->SetBackgroundColour(wxColour(166, 169, 170));

    this->SetBackgroundColour(*wxWHITE);
    this->SetMinSize(wxSize(MIN_WIPING_DIALOG_WIDTH, -1));
    

    m_panel_wiping = new WipingPanel(this, matrix, extruders, extruder_colours, nullptr, extra_flush_volume, flush_multiplier);

    auto main_sizer = new wxBoxSizer(wxVERTICAL);
    main_sizer->Add(m_line_top, 0, wxEXPAND, 0);
    
    // set min sizer width according to extruders count
    auto sizer_width = (int)((sqrt(matrix.size()) + 2.8)*ITEM_WIDTH());
    sizer_width = sizer_width > MIN_WIPING_DIALOG_WIDTH ? sizer_width : MIN_WIPING_DIALOG_WIDTH;
    main_sizer->SetMinSize(wxSize(sizer_width, -1));
    main_sizer->Add(m_panel_wiping, 1, wxEXPAND | wxALL, 0);

    auto btn_sizer = create_btn_sizer(wxOK | wxCANCEL);
    main_sizer->Add(btn_sizer, 0, wxBOTTOM | wxRIGHT | wxEXPAND, BTN_GAP);
    SetSizer(main_sizer);
    main_sizer->SetSizeHints(this);

    if (this->FindWindowById(wxID_OK, this)) {
        this->FindWindowById(wxID_OK, this)->Bind(wxEVT_BUTTON, [this](wxCommandEvent&) {                 // if OK button is clicked..
            m_output_matrix = m_panel_wiping->read_matrix_values();    // ..query wiping panel and save returned values
            EndModal(wxID_OK);
            }, wxID_OK);
    }
    if (this->FindWindowById(wxID_CANCEL, this)) {
        update_ui(static_cast<wxButton*>(this->FindWindowById(wxID_CANCEL, this)));
        this->FindWindowById(wxID_CANCEL, this)->Bind(wxEVT_BUTTON, [this](wxCommandEvent&) { EndModal(wxCANCEL); });

    }

    /*
    if (this->FindWindowById(wxID_RESET, this)) {
        this->FindWindowById(wxID_RESET, this)->Bind(wxEVT_BUTTON, [this](wxCommandEvent &) { m_panel_wiping->calc_flushing_volumes(); });
    }
    */

    this->Bind(wxEVT_CLOSE_WINDOW, [this](wxCloseEvent& e) { EndModal(wxCANCEL); });
    this->Bind(wxEVT_CHAR_HOOK, [this](wxKeyEvent& e) {
        if (e.GetKeyCode() == WXK_ESCAPE) {
            if (this->IsModal())
                this->EndModal(wxID_CANCEL);
            else
                this->Close();
        }
        else
            e.Skip();
        });

    wxGetApp().UpdateDlgDarkUI(this);
}

void WipingPanel::create_panels(wxWindow* parent, const int num) {
    for (size_t i = 0; i < num; i++)
    {
        wxPanel* panel = new wxPanel(parent);
        panel->SetBackgroundColour(i % 2 == 0 ? *wxWHITE : wxColour(238, 238, 238));
        auto sizer = new wxBoxSizer(wxHORIZONTAL);
        panel->SetSizer(sizer);

        wxButton* icon = new wxButton(panel, wxID_ANY, {}, wxDefaultPosition, ICON_SIZE, wxBORDER_NONE | wxBU_AUTODRAW);
        icon->SetBitmap(*get_extruder_color_icon(m_colours[i].GetAsString(wxC2S_HTML_SYNTAX).ToStdString(), std::to_string(i + 1), FromDIP(16), FromDIP(16)));
        icon->SetCanFocus(false);
        icon_list2.push_back(icon);

        sizer->AddStretchSpacer();
        sizer->AddSpacer(ROW_BEG_PADDING);
        sizer->Add(icon, 0, wxALIGN_CENTER_VERTICAL | wxTOP | wxBOTTOM, ROW_VERT_PADDING);

        for (int j = 0; j < num; ++j) {
            edit_boxes[j][i]->Reparent(panel);
            edit_boxes[j][i]->SetBackgroundColour(panel->GetBackgroundColour());
            edit_boxes[j][i]->SetFont(::Label::Body_13);
            sizer->AddSpacer(EDIT_BOXES_GAP);
            sizer->Add(edit_boxes[j][i], 0, wxALIGN_CENTER_VERTICAL, 0);
        }
        sizer->AddSpacer(ROW_END_PADDING);
        sizer->AddStretchSpacer();

        m_sizer->Add(panel, 0, wxRIGHT | wxLEFT | wxEXPAND, TABLE_BORDER);
        panel->Layout();
    }
}

// This panel contains all control widgets for both simple and advanced mode (these reside in separate sizers)
WipingPanel::WipingPanel(wxWindow* parent, const std::vector<float>& matrix, const std::vector<float>& extruders, const std::vector<std::string>& extruder_colours, Button* calc_button,
    int extra_flush_volume, float flush_multiplier)
: wxPanel(parent,wxID_ANY, wxDefaultPosition, wxDefaultSize/*,wxBORDER_RAISED*/)
,m_matrix(matrix), m_min_flush_volume(extra_flush_volume), m_max_flush_volume(Slic3r::g_max_flush_volume)
{
    m_number_of_extruders = (int)(sqrt(matrix.size())+0.001);

    for (const std::string& color : extruder_colours) {
        Slic3r::ColorRGB rgb;
        Slic3r::decode_color(color, rgb);
        m_colours.push_back(wxColor(rgb.r_uchar(), rgb.g_uchar(), rgb.b_uchar()));
    }
<<<<<<< HEAD

    m_sizer = new wxBoxSizer(wxVERTICAL);
    update_ui(this);
=======
    auto sizer_width = (int)((sqrt(matrix.size())) * ITEM_WIDTH() + (sqrt(matrix.size()) + 1) * HEADER_BEG_PADDING);
    sizer_width = sizer_width > MIN_WIPING_DIALOG_WIDTH ? sizer_width : MIN_WIPING_DIALOG_WIDTH;
    // Create two switched panels with their own sizers
    m_sizer_simple          = new wxBoxSizer(wxVERTICAL);
    m_sizer_advanced        = new wxBoxSizer(wxVERTICAL);
    m_page_simple			= new wxPanel(this, wxID_ANY, wxDefaultPosition, wxDefaultSize, wxTAB_TRAVERSAL);
    m_page_advanced			= new wxPanel(this, wxID_ANY, wxDefaultPosition, wxDefaultSize, wxTAB_TRAVERSAL);
    m_page_simple->SetSizer(m_sizer_simple);
    m_page_advanced->SetSizer(m_sizer_advanced);
    m_page_advanced->SetBackgroundColour(*wxWHITE);

    update_ui(m_page_simple);
    update_ui(m_page_advanced);
>>>>>>> d8dd8fa6

//    m_gridsizer_advanced = new wxGridSizer(m_number_of_extruders + 1, 5, 1);

    // First create controls for advanced mode and assign them to m_page_advanced:
    for (unsigned int i = 0; i < m_number_of_extruders; ++i) {
        edit_boxes.push_back(std::vector<wxTextCtrl*>(0));

        for (unsigned int j = 0; j < m_number_of_extruders; ++j) {
#ifdef _WIN32
            wxTextCtrl* text = new wxTextCtrl(this, wxID_ANY, wxEmptyString, wxDefaultPosition, wxSize(ITEM_WIDTH(), -1), wxTE_CENTER | wxBORDER_NONE | wxTE_PROCESS_ENTER);
            update_ui(text);
            edit_boxes.back().push_back(text);
#else
            edit_boxes.back().push_back(new wxTextCtrl(this, wxID_ANY, wxEmptyString, wxDefaultPosition, wxSize(ITEM_WIDTH(), -1)));
#endif
            if (i == j) {
                edit_boxes[i][j]->SetValue(wxString("-"));
                edit_boxes[i][j]->SetEditable(false);
                edit_boxes[i][j]->Bind(wxEVT_KILL_FOCUS, [this](wxFocusEvent&) {});
                edit_boxes[i][j]->Bind(wxEVT_SET_FOCUS, [this](wxFocusEvent&) {});
            }
            else {
                edit_boxes[i][j]->SetValue(wxString("") << int(m_matrix[m_number_of_extruders * j + i] * flush_multiplier));

                edit_boxes[i][j]->Bind(wxEVT_TEXT, [this, i, j](wxCommandEvent& e) {
                    wxString str = edit_boxes[i][j]->GetValue();
                    int value = wxAtoi(str);
                    if (value > MAX_FLUSH_VALUE) {
                        str = wxString::Format(("%d"), MAX_FLUSH_VALUE);
                        edit_boxes[i][j]->SetValue(str);
                    }
                    });

                auto on_apply_text_modify = [this, i, j](wxEvent &e) {
                    wxString str   = edit_boxes[i][j]->GetValue();
                    int      value = wxAtoi(str);
                    m_matrix[m_number_of_extruders * j + i] = value / get_flush_multiplier();
                    this->update_warning_texts();
                    e.Skip();
                };

                edit_boxes[i][j]->Bind(wxEVT_TEXT_ENTER, on_apply_text_modify);
                edit_boxes[i][j]->Bind(wxEVT_KILL_FOCUS, on_apply_text_modify);
            }
        }
    }

    // BBS
<<<<<<< HEAD
    header_line_panel = new wxPanel(this, wxID_ANY, wxDefaultPosition, wxDefaultSize, wxTAB_TRAVERSAL);
=======
    m_sizer_advanced->AddSpacer(FromDIP(10));
    auto tip_message_panel = new wxPanel(m_page_advanced, wxID_ANY, wxDefaultPosition, wxDefaultSize, wxTAB_TRAVERSAL);
    tip_message_panel->SetBackgroundColour(wxColour(238, 238, 238));
    auto message_sizer = new wxBoxSizer(wxVERTICAL);
    tip_message_panel->SetSizer(message_sizer);
    {
        wxString message = _L("Studio would re-calculate your flushing volumes everytime the filaments color changed. You could disable the auto-calculate in Bambu Studio > Preferences");
        m_tip_message_label = new Label(tip_message_panel, wxEmptyString);
        wxClientDC dc(tip_message_panel);
        wxString multiline_message;
        m_tip_message_label->split_lines(dc, sizer_width, message, multiline_message);
        m_tip_message_label->SetLabel(multiline_message);
        m_tip_message_label->SetFont(Label::Body_13);
        message_sizer->Add(m_tip_message_label, 0, wxEXPAND | wxALL, TIP_MESSAGES_PADDING);
    }
    m_sizer_advanced->Add(tip_message_panel, 0, wxEXPAND | wxRIGHT | wxLEFT, TABLE_BORDER);
    bool is_show = wxGetApp().app_config->get("auto_calculate") == "true";
    tip_message_panel->Show(is_show);
    m_sizer_advanced->AddSpacer(FromDIP(10));
    auto calc_btn_sizer = create_calc_btn_sizer(m_page_advanced);
    m_sizer_advanced->Add(calc_btn_sizer, 0, wxEXPAND | wxLEFT, FromDIP(30));
    
    //m_sizer_advanced->AddSpacer(FromDIP(10));
    m_sizer_advanced->AddSpacer(FromDIP(5));
    header_line_panel = new wxPanel(m_page_advanced, wxID_ANY, wxDefaultPosition, wxDefaultSize, wxTAB_TRAVERSAL);
>>>>>>> d8dd8fa6
    header_line_panel->SetBackgroundColour(wxColour(238, 238, 238));
    auto header_line_sizer = new wxBoxSizer(wxHORIZONTAL);
    header_line_panel->SetSizer(header_line_sizer);

    wxSizerItem* stretch_spacer = header_line_sizer->AddStretchSpacer();
    header_line_sizer->AddSpacer(HEADER_BEG_PADDING);
    for (unsigned int i = 0; i < m_number_of_extruders; ++i) {
        wxButton* icon = new wxButton(header_line_panel, wxID_ANY, {}, wxDefaultPosition, ICON_SIZE, wxBORDER_NONE | wxBU_AUTODRAW);
        icon->SetBitmap(*get_extruder_color_icon(m_colours[i].GetAsString(wxC2S_HTML_SYNTAX).ToStdString(), std::to_string(i + 1), FromDIP(16), FromDIP(16)));
        icon->SetCanFocus(false);
        icon_list1.push_back(icon);
        
        header_line_sizer->AddSpacer(ICON_GAP);
        header_line_sizer->Add(icon, 0, wxALIGN_CENTER_VERTICAL | wxTOP | wxBOTTOM, HEADER_VERT_PADDING);
    }
    header_line_sizer->AddSpacer(HEADER_END_PADDING);
<<<<<<< HEAD
    header_line_sizer->AddStretchSpacer();

    m_sizer->Add(header_line_panel, 0, wxEXPAND | wxTOP | wxRIGHT | wxLEFT, TABLE_BORDER);

    create_panels(this, m_number_of_extruders);

    m_sizer->AddSpacer(BTN_SIZE.y);

    // BBS: for tunning flush volumes
    {
        wxBoxSizer* param_sizer = new wxBoxSizer(wxHORIZONTAL);
       
        wxStaticText* flush_multiplier_title = new wxStaticText(this, wxID_ANY, _L("Multiplier"));
        param_sizer->Add(flush_multiplier_title);
        param_sizer->AddSpacer(FromDIP(5));
        m_flush_multiplier_ebox = new wxTextCtrl( this, wxID_ANY, wxEmptyString, wxDefaultPosition, wxSize(FromDIP(50), -1), wxTE_PROCESS_ENTER);
        char flush_multi_str[32] = { 0 };
        snprintf(flush_multi_str, sizeof(flush_multi_str), "%.2f", flush_multiplier);
        m_flush_multiplier_ebox->SetValue(flush_multi_str);
        param_sizer->Add(m_flush_multiplier_ebox);
        param_sizer->AddStretchSpacer(1);
        m_sizer->Add(param_sizer, 0, wxEXPAND | wxLEFT, TEXT_BEG_PADDING);

        auto multi_desc_label = new wxStaticText(this, wxID_ANY, _(L("Flushing volume (mm³) for each filament pair.")), wxDefaultPosition, wxDefaultSize, 0);
=======
    
    m_sizer_advanced->Add(header_line_panel, 0, wxEXPAND | wxRIGHT | wxLEFT, TABLE_BORDER);
    
    create_panels(m_page_advanced, m_number_of_extruders);

    //m_sizer_advanced->AddSpacer(BTN_SIZE.y);

    // BBS: for tunning flush volumes
    {
        auto multi_desc_label = new wxStaticText(m_page_advanced, wxID_ANY, _(L("Flushing volume (mm³) for each filament pair.")), wxDefaultPosition, wxDefaultSize, 0);
>>>>>>> d8dd8fa6
        multi_desc_label->SetForegroundColour(g_text_color);
        m_sizer->Add(multi_desc_label, 0, wxEXPAND | wxLEFT, TEXT_BEG_PADDING);

        wxString min_flush_str = wxString::Format(_L("Suggestion: Flushing Volume in range [%d, %d]"), m_min_flush_volume, m_max_flush_volume);
        m_min_flush_label = new wxStaticText( this, wxID_ANY, min_flush_str, wxDefaultPosition, wxDefaultSize, 0);
        m_min_flush_label->SetForegroundColour(g_text_color);
        m_sizer->Add(m_min_flush_label, 0, wxEXPAND | wxLEFT, TEXT_BEG_PADDING);

        auto on_apply_text_modify = [this](wxEvent& e) {
            wxString str = m_flush_multiplier_ebox->GetValue();
            float      multiplier = wxAtof(str);
            if (multiplier < g_min_flush_multiplier || multiplier > g_max_flush_multiplier) {
                str = wxString::Format(("%.2f"), multiplier < g_min_flush_multiplier ? g_min_flush_multiplier : g_max_flush_multiplier);
                m_flush_multiplier_ebox->SetValue(str);
                MessageDialog dlg(nullptr,
                    wxString::Format(_L("The multiplier should be in range [%.2f, %.2f]."), g_min_flush_multiplier, g_max_flush_multiplier),
                    _L("Warning"), wxICON_WARNING | wxOK);
                dlg.ShowModal();
            }
            for (unsigned int i = 0; i < m_number_of_extruders; ++i) {
                for (unsigned int j = 0; j < m_number_of_extruders; ++j) {
                    if (i == j)
                        continue; // if it is from/to the same extruder, don't change the value and continue
                    edit_boxes[i][j]->SetValue(to_string(int(m_matrix[m_number_of_extruders * j + i] * multiplier)));
                }
            }

            this->update_warning_texts();
            e.Skip();
        };

<<<<<<< HEAD
        m_sizer->AddSpacer(10);
=======
        m_sizer_advanced->AddSpacer(10);

        wxBoxSizer* param_sizer = new wxBoxSizer(wxHORIZONTAL);
        wxStaticText* flush_multiplier_title = new wxStaticText(m_page_advanced, wxID_ANY, _L("Multiplier"));
        param_sizer->Add(flush_multiplier_title, 0, wxALIGN_CENTER | wxALL, 0);
        param_sizer->AddSpacer(FromDIP(5));
        m_flush_multiplier_ebox = new wxTextCtrl(m_page_advanced, wxID_ANY, wxEmptyString, wxDefaultPosition, wxSize(FromDIP(50), -1), wxTE_PROCESS_ENTER);
        char flush_multi_str[32] = { 0 };
        snprintf(flush_multi_str, sizeof(flush_multi_str), "%.2f", flush_multiplier);
        m_flush_multiplier_ebox->SetValue(flush_multi_str);
        param_sizer->Add(m_flush_multiplier_ebox, 0, wxALIGN_CENTER | wxALL, 0);
        param_sizer->AddStretchSpacer(1);
        m_sizer_advanced->Add(param_sizer, 0, wxEXPAND | wxLEFT, TEXT_BEG_PADDING);

        m_flush_multiplier_ebox->Bind(wxEVT_TEXT_ENTER, on_apply_text_modify);
        m_flush_multiplier_ebox->Bind(wxEVT_KILL_FOCUS, on_apply_text_modify);
>>>>>>> d8dd8fa6
    }
    this->update_warning_texts();

    m_sizer->SetSizeHints(this);
    SetSizer(m_sizer);
    this->Layout();

    header_line_panel->Bind(wxEVT_PAINT, [this, stretch_spacer](wxPaintEvent&) {
        wxPaintDC dc(header_line_panel);
        wxString from_text = _L("From");
        wxString to_text = _L("To");
        wxSize from_text_size = dc.GetTextExtent(from_text);
        wxSize to_text_size = dc.GetTextExtent(to_text);

        int base_y = (header_line_panel->GetSize().y - from_text_size.y - to_text_size.y) / 2;
        int vol_width = ROW_BEG_PADDING + EDIT_BOXES_GAP / 2 + ICON_SIZE.x;
        int base_x = stretch_spacer->GetSize().x + (vol_width - from_text_size.x - to_text_size.x) / 2;

        // draw from text
        int x = base_x;
        int y = base_y + to_text_size.y;
        dc.DrawText(from_text, x, y);

        // draw to text
        x = base_x + from_text_size.x;
        y = base_y;
        dc.DrawText(to_text, x, y);

        // draw a line
        int p1_x = base_x + from_text_size.x - to_text_size.y;
        int p1_y = base_y;
        int p2_x = base_x + from_text_size.x + from_text_size.y;
        int p2_y = base_y + from_text_size.y + to_text_size.y;
        dc.SetPen(wxPen(wxColour(172, 172, 172, 1)));
        dc.DrawLine(p1_x, p1_y, p2_x, p2_y);
    });
}

int WipingPanel::calc_flushing_volume(const wxColour& from_, const wxColour& to_)
{
    Slic3r::FlushVolCalculator calculator(m_min_flush_volume, m_max_flush_volume);

    return calculator.calc_flush_vol(from_.Alpha(), from_.Red(), from_.Green(), from_.Blue(), to_.Alpha(), to_.Red(), to_.Green(), to_.Blue());
}

void WipingPanel::update_warning_texts()
{
    static const wxColour g_warning_color = *wxRED;
    static const wxColour g_normal_color = *wxBLACK;

    wxString multi_str = m_flush_multiplier_ebox->GetValue();
    float multiplier = wxAtof(multi_str);

    bool has_exception_flush = false;
    for (int i = 0; i < edit_boxes.size(); i++) {
        auto& box_vec = edit_boxes[i];
        for (int j = 0; j < box_vec.size(); j++) {
            if (i == j)
                continue; // if it is from/to the same extruder, don't change the value and continue

            auto text_box = box_vec[j];
            wxString str = text_box->GetValue();
            int actual_volume = wxAtoi(str);
            if (actual_volume < m_min_flush_volume || actual_volume > m_max_flush_volume) {
                if (text_box->GetForegroundColour() != g_warning_color) {
                    text_box->SetForegroundColour(g_warning_color);
                    text_box->Refresh();
                }
                has_exception_flush = true;
            }
            else {
                if (text_box->GetForegroundColour() != g_normal_color) {
                    text_box->SetForegroundColour(StateColor::darkModeColorFor(g_normal_color));
                    text_box->Refresh();
                }
            }
        }
    }

    if (has_exception_flush && m_min_flush_label->GetForegroundColour() != g_warning_color) {
        m_min_flush_label->SetForegroundColour(g_warning_color);
        m_min_flush_label->Refresh();
    }
    else if (!has_exception_flush && m_min_flush_label->GetForegroundColour() != StateColor::darkModeColorFor(g_text_color)) {
        m_min_flush_label->SetForegroundColour(StateColor::darkModeColorFor(g_text_color));
        m_min_flush_label->Refresh();
    }
}

void WipingPanel::calc_flushing_volumes()
{
    for (int from_idx = 0; from_idx < m_colours.size(); from_idx++) {
        const wxColour& from = m_colours[from_idx];
        bool is_from_support = is_support_filament(from_idx);
        for (int to_idx = 0; to_idx < m_colours.size(); to_idx++) {
            if (from_idx == to_idx)
                continue; // if it is from/to the same extruder, don't change the value and continue

            bool is_to_support = is_support_filament(to_idx);
            int flushing_volume = 0;
            if (is_to_support) {
                flushing_volume = Slic3r::g_flush_volume_to_support;
            }
            else {
                const wxColour& to = m_colours[to_idx];
                flushing_volume = calc_flushing_volume(from, to);
                if (is_from_support) {
                    flushing_volume = std::max(Slic3r::g_min_flush_volume_from_support, flushing_volume);
                }
            }
            m_matrix[m_number_of_extruders * from_idx + to_idx] = flushing_volume;
            flushing_volume = int(flushing_volume * get_flush_multiplier());
            edit_boxes[to_idx][from_idx]->SetValue(std::to_string(flushing_volume));
        }
    }

    this->update_warning_texts();
}

void WipingPanel::msw_rescale()
{
    for (unsigned int i = 0; i < icon_list1.size(); ++i) {
        auto bitmap = *get_extruder_color_icon(m_colours[i].GetAsString(wxC2S_HTML_SYNTAX).ToStdString(), std::to_string(i + 1), FromDIP(16), FromDIP(16));
        icon_list1[i]->SetBitmap(bitmap);
        icon_list2[i]->SetBitmap(bitmap);
    }
}

// Reads values from the (advanced) wiping matrix:
std::vector<float> WipingPanel::read_matrix_values() {
    std::vector<float> output;
    for (unsigned int i=0;i<m_number_of_extruders;++i) {
        for (unsigned int j=0;j<m_number_of_extruders;++j) {
            double val = 0.;
            float  flush_multipler = get_flush_multiplier();
            if (flush_multipler == 0) {
                output.push_back(0.);
            }
            else {
                edit_boxes[j][i]->GetValue().ToDouble(&val);
                output.push_back((float) val / get_flush_multiplier());
            }
        }
    }
    return output;
}<|MERGE_RESOLUTION|>--- conflicted
+++ resolved
@@ -13,7 +13,6 @@
 #include "MainFrame.hpp"
 
 #include <wx/sizer.h>
-
 
 using namespace Slic3r::GUI;
 
@@ -362,13 +361,13 @@
 
     this->SetBackgroundColour(*wxWHITE);
     this->SetMinSize(wxSize(MIN_WIPING_DIALOG_WIDTH, -1));
-    
+
 
     m_panel_wiping = new WipingPanel(this, matrix, extruders, extruder_colours, nullptr, extra_flush_volume, flush_multiplier);
 
     auto main_sizer = new wxBoxSizer(wxVERTICAL);
     main_sizer->Add(m_line_top, 0, wxEXPAND, 0);
-    
+
     // set min sizer width according to extruders count
     auto sizer_width = (int)((sqrt(matrix.size()) + 2.8)*ITEM_WIDTH());
     sizer_width = sizer_width > MIN_WIPING_DIALOG_WIDTH ? sizer_width : MIN_WIPING_DIALOG_WIDTH;
@@ -458,27 +457,12 @@
         Slic3r::decode_color(color, rgb);
         m_colours.push_back(wxColor(rgb.r_uchar(), rgb.g_uchar(), rgb.b_uchar()));
     }
-<<<<<<< HEAD
-
-    m_sizer = new wxBoxSizer(wxVERTICAL);
-    update_ui(this);
-=======
+
     auto sizer_width = (int)((sqrt(matrix.size())) * ITEM_WIDTH() + (sqrt(matrix.size()) + 1) * HEADER_BEG_PADDING);
     sizer_width = sizer_width > MIN_WIPING_DIALOG_WIDTH ? sizer_width : MIN_WIPING_DIALOG_WIDTH;
-    // Create two switched panels with their own sizers
-    m_sizer_simple          = new wxBoxSizer(wxVERTICAL);
-    m_sizer_advanced        = new wxBoxSizer(wxVERTICAL);
-    m_page_simple			= new wxPanel(this, wxID_ANY, wxDefaultPosition, wxDefaultSize, wxTAB_TRAVERSAL);
-    m_page_advanced			= new wxPanel(this, wxID_ANY, wxDefaultPosition, wxDefaultSize, wxTAB_TRAVERSAL);
-    m_page_simple->SetSizer(m_sizer_simple);
-    m_page_advanced->SetSizer(m_sizer_advanced);
-    m_page_advanced->SetBackgroundColour(*wxWHITE);
-
-    update_ui(m_page_simple);
-    update_ui(m_page_advanced);
->>>>>>> d8dd8fa6
-
-//    m_gridsizer_advanced = new wxGridSizer(m_number_of_extruders + 1, 5, 1);
+    m_sizer = new wxBoxSizer(wxVERTICAL);
+    this->SetBackgroundColour(*wxWHITE);
+    update_ui(this);
 
     // First create controls for advanced mode and assign them to m_page_advanced:
     for (unsigned int i = 0; i < m_number_of_extruders; ++i) {
@@ -525,11 +509,8 @@
     }
 
     // BBS
-<<<<<<< HEAD
-    header_line_panel = new wxPanel(this, wxID_ANY, wxDefaultPosition, wxDefaultSize, wxTAB_TRAVERSAL);
-=======
-    m_sizer_advanced->AddSpacer(FromDIP(10));
-    auto tip_message_panel = new wxPanel(m_page_advanced, wxID_ANY, wxDefaultPosition, wxDefaultSize, wxTAB_TRAVERSAL);
+    m_sizer->AddSpacer(FromDIP(10));
+    auto tip_message_panel = new wxPanel(this, wxID_ANY, wxDefaultPosition, wxDefaultSize, wxTAB_TRAVERSAL);
     tip_message_panel->SetBackgroundColour(wxColour(238, 238, 238));
     auto message_sizer = new wxBoxSizer(wxVERTICAL);
     tip_message_panel->SetSizer(message_sizer);
@@ -543,17 +524,15 @@
         m_tip_message_label->SetFont(Label::Body_13);
         message_sizer->Add(m_tip_message_label, 0, wxEXPAND | wxALL, TIP_MESSAGES_PADDING);
     }
-    m_sizer_advanced->Add(tip_message_panel, 0, wxEXPAND | wxRIGHT | wxLEFT, TABLE_BORDER);
+    m_sizer->Add(tip_message_panel, 0, wxEXPAND | wxRIGHT | wxLEFT, TABLE_BORDER);
     bool is_show = wxGetApp().app_config->get("auto_calculate") == "true";
     tip_message_panel->Show(is_show);
-    m_sizer_advanced->AddSpacer(FromDIP(10));
-    auto calc_btn_sizer = create_calc_btn_sizer(m_page_advanced);
-    m_sizer_advanced->Add(calc_btn_sizer, 0, wxEXPAND | wxLEFT, FromDIP(30));
-    
-    //m_sizer_advanced->AddSpacer(FromDIP(10));
-    m_sizer_advanced->AddSpacer(FromDIP(5));
-    header_line_panel = new wxPanel(m_page_advanced, wxID_ANY, wxDefaultPosition, wxDefaultSize, wxTAB_TRAVERSAL);
->>>>>>> d8dd8fa6
+    m_sizer->AddSpacer(FromDIP(10));
+    auto calc_btn_sizer = create_calc_btn_sizer(this);
+    m_sizer->Add(calc_btn_sizer, 0, wxEXPAND | wxLEFT, FromDIP(30));
+
+    m_sizer->AddSpacer(FromDIP(5));
+    header_line_panel = new wxPanel(this, wxID_ANY, wxDefaultPosition, wxDefaultSize, wxTAB_TRAVERSAL);
     header_line_panel->SetBackgroundColour(wxColour(238, 238, 238));
     auto header_line_sizer = new wxBoxSizer(wxHORIZONTAL);
     header_line_panel->SetSizer(header_line_sizer);
@@ -570,43 +549,15 @@
         header_line_sizer->Add(icon, 0, wxALIGN_CENTER_VERTICAL | wxTOP | wxBOTTOM, HEADER_VERT_PADDING);
     }
     header_line_sizer->AddSpacer(HEADER_END_PADDING);
-<<<<<<< HEAD
     header_line_sizer->AddStretchSpacer();
 
-    m_sizer->Add(header_line_panel, 0, wxEXPAND | wxTOP | wxRIGHT | wxLEFT, TABLE_BORDER);
+    m_sizer->Add(header_line_panel, 0, wxEXPAND | wxRIGHT | wxLEFT, TABLE_BORDER);
 
     create_panels(this, m_number_of_extruders);
-
-    m_sizer->AddSpacer(BTN_SIZE.y);
 
     // BBS: for tunning flush volumes
     {
-        wxBoxSizer* param_sizer = new wxBoxSizer(wxHORIZONTAL);
-       
-        wxStaticText* flush_multiplier_title = new wxStaticText(this, wxID_ANY, _L("Multiplier"));
-        param_sizer->Add(flush_multiplier_title);
-        param_sizer->AddSpacer(FromDIP(5));
-        m_flush_multiplier_ebox = new wxTextCtrl( this, wxID_ANY, wxEmptyString, wxDefaultPosition, wxSize(FromDIP(50), -1), wxTE_PROCESS_ENTER);
-        char flush_multi_str[32] = { 0 };
-        snprintf(flush_multi_str, sizeof(flush_multi_str), "%.2f", flush_multiplier);
-        m_flush_multiplier_ebox->SetValue(flush_multi_str);
-        param_sizer->Add(m_flush_multiplier_ebox);
-        param_sizer->AddStretchSpacer(1);
-        m_sizer->Add(param_sizer, 0, wxEXPAND | wxLEFT, TEXT_BEG_PADDING);
-
         auto multi_desc_label = new wxStaticText(this, wxID_ANY, _(L("Flushing volume (mm³) for each filament pair.")), wxDefaultPosition, wxDefaultSize, 0);
-=======
-    
-    m_sizer_advanced->Add(header_line_panel, 0, wxEXPAND | wxRIGHT | wxLEFT, TABLE_BORDER);
-    
-    create_panels(m_page_advanced, m_number_of_extruders);
-
-    //m_sizer_advanced->AddSpacer(BTN_SIZE.y);
-
-    // BBS: for tunning flush volumes
-    {
-        auto multi_desc_label = new wxStaticText(m_page_advanced, wxID_ANY, _(L("Flushing volume (mm³) for each filament pair.")), wxDefaultPosition, wxDefaultSize, 0);
->>>>>>> d8dd8fa6
         multi_desc_label->SetForegroundColour(g_text_color);
         m_sizer->Add(multi_desc_label, 0, wxEXPAND | wxLEFT, TEXT_BEG_PADDING);
 
@@ -638,26 +589,22 @@
             e.Skip();
         };
 
-<<<<<<< HEAD
         m_sizer->AddSpacer(10);
-=======
-        m_sizer_advanced->AddSpacer(10);
 
         wxBoxSizer* param_sizer = new wxBoxSizer(wxHORIZONTAL);
-        wxStaticText* flush_multiplier_title = new wxStaticText(m_page_advanced, wxID_ANY, _L("Multiplier"));
+        wxStaticText* flush_multiplier_title = new wxStaticText(this, wxID_ANY, _L("Multiplier"));
         param_sizer->Add(flush_multiplier_title, 0, wxALIGN_CENTER | wxALL, 0);
         param_sizer->AddSpacer(FromDIP(5));
-        m_flush_multiplier_ebox = new wxTextCtrl(m_page_advanced, wxID_ANY, wxEmptyString, wxDefaultPosition, wxSize(FromDIP(50), -1), wxTE_PROCESS_ENTER);
+        m_flush_multiplier_ebox = new wxTextCtrl(this, wxID_ANY, wxEmptyString, wxDefaultPosition, wxSize(FromDIP(50), -1), wxTE_PROCESS_ENTER);
         char flush_multi_str[32] = { 0 };
         snprintf(flush_multi_str, sizeof(flush_multi_str), "%.2f", flush_multiplier);
         m_flush_multiplier_ebox->SetValue(flush_multi_str);
         param_sizer->Add(m_flush_multiplier_ebox, 0, wxALIGN_CENTER | wxALL, 0);
         param_sizer->AddStretchSpacer(1);
-        m_sizer_advanced->Add(param_sizer, 0, wxEXPAND | wxLEFT, TEXT_BEG_PADDING);
+        m_sizer->Add(param_sizer, 0, wxEXPAND | wxLEFT, TEXT_BEG_PADDING);
 
         m_flush_multiplier_ebox->Bind(wxEVT_TEXT_ENTER, on_apply_text_modify);
         m_flush_multiplier_ebox->Bind(wxEVT_KILL_FOCUS, on_apply_text_modify);
->>>>>>> d8dd8fa6
     }
     this->update_warning_texts();
 
