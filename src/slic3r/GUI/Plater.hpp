--- conflicted
+++ resolved
@@ -334,12 +334,9 @@
     void calib_VFA(const Calib_Params& params);
     void calib_input_shaping_freq(const Calib_Params& params);
     void calib_input_shaping_damp(const Calib_Params& params);
-<<<<<<< HEAD
     void calib_junction_deviation(const Calib_Params& params);
     void calib_golden_ratio_flow(const Calib_Params& params);
-=======
     void Calib_Cornering(const Calib_Params& params);
->>>>>>> 21cfc7ed
 
     BuildVolume_Type get_build_volume_type() const;
 
