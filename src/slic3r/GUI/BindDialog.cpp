--- conflicted
+++ resolved
@@ -586,18 +586,8 @@
      wxBoxSizer* m_sizer_bind_failed_info = new wxBoxSizer(wxVERTICAL);
      m_sw_bind_failed_info->SetSizer( m_sizer_bind_failed_info );
 
-<<<<<<< HEAD
      // ORCA standardized HyperLink
      m_link_network_state = new HyperLink(m_sw_bind_failed_info, _L("Check the status of current system services"), wxGetApp().link_to_network_check());
-=======
-     m_link_network_state = new wxHyperlinkCtrl(m_sw_bind_failed_info, wxID_ANY,_L("Check the status of current system services"),"");
-     m_link_network_state->SetFont(::Label::Body_12);
-     m_link_network_state->Bind(wxEVT_LEFT_DOWN, [this](auto& e) {wxGetApp().link_to_network_check(); });
-     m_link_network_state->Bind(wxEVT_ENTER_WINDOW, [this](auto& e) {m_link_network_state->SetCursor(wxCURSOR_HAND); });
-     m_link_network_state->Bind(wxEVT_LEAVE_WINDOW, [this](auto& e) {m_link_network_state->SetCursor(wxCURSOR_ARROW); });
-
-
->>>>>>> 9304cc35
 
      wxBoxSizer* sizer_error_code = new wxBoxSizer(wxHORIZONTAL);
      wxBoxSizer* sizer_error_desc = new wxBoxSizer(wxHORIZONTAL);
