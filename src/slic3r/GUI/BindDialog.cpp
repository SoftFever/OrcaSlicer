#include "BindDialog.hpp"
#include "GUI_App.hpp"

#include <wx/wx.h>
#include <wx/mstream.h>
#include <wx/sizer.h>
#include <wx/statbox.h>
#include "wx/evtloop.h"
#include <wx/tokenzr.h>
#include <wx/richmsgdlg.h>
#include <wx/richtext/richtextctrl.h>
#include "libslic3r/Model.hpp"
#include "libslic3r/Polygon.hpp"
#include "MainFrame.hpp"
#include "GUI_App.hpp"
#include "Plater.hpp"
#include "Jobs/BoostThreadWorker.hpp"
#include "Jobs/PlaterWorker.hpp"
#include "Widgets/WebView.hpp"

#include "DeviceCore/DevManager.h"

namespace Slic3r {
namespace GUI {

wxString get_fail_reason(int code)
{
    if (code == BAMBU_NETWORK_ERR_BIND_CREATE_SOCKET_FAILED)
        return _L("Failed to create socket");

    else if (code == BAMBU_NETWORK_ERR_BIND_SOCKET_CONNECT_FAILED)
        return _L("Failed to connect socket");

    else if (code == BAMBU_NETWORK_ERR_BIND_PUBLISH_LOGIN_REQUEST)
        return _L("Failed to publish login request");

    else if (code == BAMBU_NETWORK_ERR_BIND_GET_PRINTER_TICKET_TIMEOUT)
        return _L("Get ticket from device timeout");

    else if (code == BAMBU_NETWORK_ERR_BIND_GET_CLOUD_TICKET_TIMEOUT)
        return _L("Get ticket from server timeout");

    else if (code == BAMBU_NETWORK_ERR_BIND_POST_TICKET_TO_CLOUD_FAILED)
        return _L("Failed to post ticket to server");

    else if (code == BAMBU_NETWORK_ERR_BIND_PARSE_LOGIN_REPORT_FAILED)
        return _L("Failed to parse login report reason"); 
    
    else if (code == BAMBU_NETWORK_ERR_BIND_ECODE_LOGIN_REPORT_FAILED)
        return _L("Failed to parse login report reason");

    else if (code == BAMBU_NETWORK_ERR_BIND_RECEIVE_LOGIN_REPORT_TIMEOUT)
        return _L("Receive login report timeout");

    else
        return _L("Unknown Failure");
}

PingCodeBindDialog::PingCodeBindDialog(Plater* plater /*= nullptr*/)
    : DPIDialog(static_cast<wxWindow*>(wxGetApp().mainframe), wxID_ANY, _L("Bind with Pin Code"), wxDefaultPosition, wxDefaultSize, wxCAPTION | wxCLOSE_BOX)
{
#ifdef __WINDOWS__
    SetDoubleBuffered(true);
#endif //__WINDOWS__
    wxBoxSizer* sizer_main = new wxBoxSizer(wxVERTICAL);

    SetBackgroundColour(*wxWHITE);
    wxBoxSizer* m_sizer_main = new wxBoxSizer(wxVERTICAL);
    auto m_line_top = new wxPanel(this, wxID_ANY, wxDefaultPosition, wxSize(-1, 1), wxTAB_TRAVERSAL);
    m_line_top->SetBackgroundColour(wxColour(166, 169, 170));
    

    m_simplebook = new wxSimplebook(this);
    m_simplebook->SetSize(wxSize(FromDIP(460), FromDIP(240)));
    m_simplebook->SetMinSize(wxSize(FromDIP(460), FromDIP(240)));
    m_simplebook->SetMaxSize(wxSize(FromDIP(460), FromDIP(240)));


    request_bind_panel = new wxPanel(m_simplebook);
    binding_panel = new wxPanel(m_simplebook);

    request_bind_panel->SetSize(wxSize(FromDIP(460), FromDIP(240)));
    request_bind_panel->SetMinSize(wxSize(FromDIP(460), FromDIP(240)));
    request_bind_panel->SetMaxSize(wxSize(FromDIP(460), FromDIP(240)));

    binding_panel->SetSize(wxSize(FromDIP(460), FromDIP(240)));
    binding_panel->SetMinSize(wxSize(FromDIP(460), FromDIP(240)));
    binding_panel->SetMaxSize(wxSize(FromDIP(460), FromDIP(240)));


    request_bind_panel->SetBackgroundColour(*wxWHITE);
    binding_panel->SetBackgroundColour(*wxWHITE);

    m_status_text = new Label(request_bind_panel, _L("Please Find the Pin Code in Account page on printer screen,\n and type in the Pin Code below."));
    m_status_text->SetBackgroundColour(*wxWHITE);
    m_status_text->SetFont(Label::Body_14);
    m_status_text->SetMaxSize(wxSize(FromDIP(440), -1));
    m_status_text->Wrap(FromDIP(440));
    m_status_text->SetForegroundColour(wxColour(38, 46, 48));

    // ORCA standardized HyperLink
    m_link_show_ping_code_wiki = new HyperLink(request_bind_panel, _L("Can't find Pin Code?"), "https://wiki.bambulab.com/en/bambu-studio/manual/pin-code");

    m_text_input_title = new wxStaticText(request_bind_panel, wxID_ANY, _L("Pin Code"));
    m_text_input_title->SetFont(Label::Body_14);
    m_text_input_title->SetBackgroundColour(*wxWHITE);

    wxBoxSizer* ping_code_input = new wxBoxSizer(wxHORIZONTAL);


    for (int i = 0; i < PING_CODE_LENGTH; i++) {
        m_text_input_single_code[i] = new TextInput(request_bind_panel, wxEmptyString, "", "", wxDefaultPosition, wxSize(FromDIP(38), FromDIP(38)), wxTE_PROCESS_ENTER | wxTE_CENTER);
        wxTextAttr textAttr;
        textAttr.SetAlignment(wxTEXT_ALIGNMENT_CENTER); 
        textAttr.SetTextColour(wxColour(34, 139, 34));
        m_text_input_single_code[i]->GetTextCtrl()->SetDefaultStyle(textAttr);
        m_text_input_single_code[i]->SetFont(Label::Body_16);
        m_text_input_single_code[i]->GetTextCtrl()->SetMaxLength(1);
        m_text_input_single_code[i]->GetTextCtrl()->Bind(wxEVT_TEXT, &PingCodeBindDialog::on_text_changed, this);
        m_text_input_single_code[i]->GetTextCtrl()->Bind(wxEVT_KEY_DOWN, &PingCodeBindDialog::on_key_backspace, this);
        m_text_input_single_code[i]->GetTextCtrl()->Bind(wxEVT_CHAR, &PingCodeBindDialog::on_key_input, this);
        ping_code_input->Add(m_text_input_single_code[i], 0, wxALL, FromDIP(5));
    }

    wxBoxSizer* m_sizer_button = new wxBoxSizer(wxHORIZONTAL);
    m_sizer_button->Add(0, 0, 1, wxEXPAND, 5);
    m_button_bind = new Button(request_bind_panel, _L("Confirm"));

    StateColor btn_bg_green(std::pair<wxColour, int>(wxColour(206, 206, 206), StateColor::Disabled),
        std::pair<wxColour, int>(wxColour(0, 137, 123), StateColor::Pressed),
        std::pair<wxColour, int>(wxColour(38, 166, 154), StateColor::Hovered),
        std::pair<wxColour, int>(wxColour(0, 150, 136), StateColor::Normal));
    m_button_bind->SetBackgroundColor(btn_bg_green);
    m_button_bind->SetBorderColor(*wxWHITE);
    m_button_bind->SetTextColor(wxColour("#FFFFFE"));
    m_button_bind->SetSize(BIND_DIALOG_BUTTON_SIZE);
    m_button_bind->SetMinSize(BIND_DIALOG_BUTTON_SIZE);
    m_button_bind->SetCornerRadius(FromDIP(12));
    m_button_bind->Enable(false);

    StateColor btn_bg_white(std::pair<wxColour, int>(wxColour(206, 206, 206), StateColor::Hovered),
        std::pair<wxColour, int>(*wxWHITE, StateColor::Normal));

    m_button_cancel = new Button(request_bind_panel, _L("Cancel"));
    m_button_cancel->SetBackgroundColor(btn_bg_white);
    m_button_cancel->SetBorderColor(BIND_DIALOG_GREY900);
    m_button_cancel->SetSize(BIND_DIALOG_BUTTON_SIZE);
    m_button_cancel->SetMinSize(BIND_DIALOG_BUTTON_SIZE);
    m_button_cancel->SetTextColor(BIND_DIALOG_GREY900);
    m_button_cancel->SetCornerRadius(FromDIP(12));

    m_sizer_button->Add(m_button_bind, 0, wxALIGN_CENTER, 0);
    m_sizer_button->Add(0, 0, 0, wxLEFT, FromDIP(13));
    m_sizer_button->Add(m_button_cancel, 0, wxALIGN_CENTER, 0);



    m_simplebook->AddPage(request_bind_panel, wxEmptyString, true);
    m_simplebook->AddPage(binding_panel, wxEmptyString, false);


    auto sizer_request = new wxBoxSizer(wxVERTICAL);
    sizer_request->Add(0, 0, 0, wxTOP, FromDIP(10));
    sizer_request->Add(m_status_text, 0, wxLEFT, FromDIP(13));
    sizer_request->Add(0, 0, 0, wxTOP, FromDIP(10));
    sizer_request->Add(m_link_show_ping_code_wiki, 0, wxLEFT, FromDIP(13));
    sizer_request->Add(0, 0, 0, wxTOP, FromDIP(15));
    sizer_request->Add(m_text_input_title, 0, wxLEFT, FromDIP(13));
    sizer_request->Add(0, 0, 0, wxTOP, FromDIP(5));
    sizer_request->Add(ping_code_input, 0, wxLEFT, FromDIP(10));
    sizer_request->Add(0, 0, 0, wxTOP, FromDIP(10));
    sizer_request->Add(m_sizer_button, 0, wxALIGN_RIGHT | wxRIGHT | wxBOTTOM, FromDIP(15));
    request_bind_panel->SetSizer(sizer_request);
    request_bind_panel->Layout();
    request_bind_panel->Fit();



    auto m_loading_txt = new Label(binding_panel, _L("Binding..."));
    m_loading_txt->SetBackgroundColour(*wxWHITE);
    m_loading_txt->SetFont(Label::Head_16);
    auto m_loading_tip_txt = new Label(binding_panel, _L("Please confirm on the printer screen"));
    m_loading_tip_txt->SetBackgroundColour(*wxWHITE);
    m_loading_tip_txt->SetFont(Label::Body_15);

    wxBoxSizer* m_sizer_binding_button = new wxBoxSizer(wxHORIZONTAL);
    m_sizer_binding_button->Add(0, 0, 1, wxEXPAND, 5);

    m_button_close = new Button(binding_panel, _L("Close"));
    m_button_close->SetBackgroundColor(btn_bg_white);
    m_button_close->SetBorderColor(BIND_DIALOG_GREY900);
    m_button_close->SetSize(BIND_DIALOG_BUTTON_SIZE);
    m_button_close->SetMinSize(BIND_DIALOG_BUTTON_SIZE);
    m_button_close->SetTextColor(BIND_DIALOG_GREY900);
    m_button_close->SetCornerRadius(FromDIP(12));
    m_sizer_binding_button->Add(m_button_close, 0, wxALIGN_CENTER, 0);

    auto sizer_binding = new wxBoxSizer(wxVERTICAL);
    sizer_binding->Add(0, 0, 0, wxTOP, FromDIP(80));
    sizer_binding->Add(m_loading_txt, 0, wxALIGN_CENTER, 0);
    sizer_binding->Add(0, 0, 0, wxTOP, FromDIP(10));
    sizer_binding->Add(m_loading_tip_txt, 0, wxALIGN_CENTER, 0);
    sizer_binding->Add(0, 0, 0, wxTOP, FromDIP(30));
    sizer_binding->Add(m_sizer_binding_button, 0, wxALIGN_RIGHT | wxRIGHT, FromDIP(20));
    binding_panel->SetSizer(sizer_binding);
    binding_panel->Layout();
    binding_panel->Fit();



    sizer_main->Add(m_line_top, 0, wxEXPAND, 0);
    sizer_main->Add(m_simplebook, 0, wxEXPAND, 0);



    SetSizer(sizer_main);
    Layout();
    Fit();

    m_button_bind->Connect(wxEVT_COMMAND_BUTTON_CLICKED, wxCommandEventHandler(PingCodeBindDialog::on_bind_printer), NULL, this);
    m_button_cancel->Connect(wxEVT_COMMAND_BUTTON_CLICKED, wxCommandEventHandler(PingCodeBindDialog::on_cancel), NULL, this);
    m_button_close->Connect(wxEVT_COMMAND_BUTTON_CLICKED, wxCommandEventHandler(PingCodeBindDialog::on_cancel), NULL, this);

    m_simplebook->SetSelection(0);

    wxGetApp().UpdateDlgDarkUI(this);
}

void PingCodeBindDialog::on_key_input(wxKeyEvent& evt)
{
    int keyCode = evt.GetKeyCode();

    if (keyCode == WXK_BACK  || (keyCode >= '0' && keyCode <= '9') || (keyCode >= 'a' && keyCode <= 'z') || (keyCode >= 'A' && keyCode <= 'Z'))
    {
        evt.Skip(); 
    }
    else
    {
        wxBell(); 
        return;
    }
}

void PingCodeBindDialog::on_text_changed(wxCommandEvent& event) {
    //switch focus to the text text input
    wxTextCtrl* text_input = static_cast<wxTextCtrl*>(event.GetEventObject());
    int idx = -1;
    for (int i = 0; i < PING_CODE_LENGTH; i++) {
        if (text_input == m_text_input_single_code[i]->GetTextCtrl()) {
            idx = i;
            break;
        }
    }

    if (idx != -1 && text_input->GetValue().Length() == 1) {
        if (idx < PING_CODE_LENGTH-1) {
            m_text_input_single_code[idx + 1]->SetFocus(); 
        }

        auto has_empty = false;
        for (int i = 0; i < PING_CODE_LENGTH; i++) {
            if (m_text_input_single_code[i]->GetTextCtrl()->GetValue().ToStdString().empty()) {
                has_empty = true;
            }
        }

        if (has_empty) {
            m_button_bind->Enable(false);
        }
        else {
            m_button_bind->Enable(true);
        }

        /*if (idx == PING_CODE_LENGTH - 1) {
            m_button_bind->Enable(true);
        }*/
    }

}

void PingCodeBindDialog::on_key_backspace(wxKeyEvent& event)
{
    wxTextCtrl* text_input = static_cast<wxTextCtrl*>(event.GetEventObject());
    int idx = -1;
    for (int i = 0; i < 6; i++) {
        if (text_input == m_text_input_single_code[i]->GetTextCtrl()) {
            idx = i;
            break;
        }
    }
    
    if (event.GetKeyCode() == WXK_BACK && idx >= 0) {
        CallAfter([this, idx]() {
            m_text_input_single_code[idx - 1]->SetFocus();
            m_button_bind->Enable(false);
        });
    }
    event.Skip();
}

void PingCodeBindDialog::on_bind_printer(wxCommandEvent& event) 
{
    wxString ping_code;

    for (int i = 0; i < PING_CODE_LENGTH; i++) {
        ping_code += m_text_input_single_code[i]->GetTextCtrl()->GetValue().ToStdString();
    }

    NetworkAgent* agent = wxGetApp().getAgent();
    if (agent && agent->is_user_login() && ping_code.length() == PING_CODE_LENGTH) {
        auto result = agent->ping_bind(ping_code.ToStdString());

        if(result < 0){
            MessageDialog msg_wingow(nullptr, _L("Log in failed. Please check the Pin Code."), "", wxAPPLY | wxOK);
            msg_wingow.ShowModal();
            return;
        }
        m_simplebook->SetSelection(1);
    }
}

void PingCodeBindDialog::on_cancel(wxCommandEvent& event) 
{
    EndModal(wxCLOSE);
}

void PingCodeBindDialog::on_dpi_changed(const wxRect& suggested_rect)
{

    Fit();
    Refresh();
}


PingCodeBindDialog::~PingCodeBindDialog() {
    m_button_bind->Disconnect(wxEVT_COMMAND_BUTTON_CLICKED, wxCommandEventHandler(PingCodeBindDialog::on_bind_printer), NULL, this);
    m_button_cancel->Disconnect(wxEVT_COMMAND_BUTTON_CLICKED, wxCommandEventHandler(PingCodeBindDialog::on_cancel), NULL, this);
    m_button_close->Disconnect(wxEVT_COMMAND_BUTTON_CLICKED, wxCommandEventHandler(PingCodeBindDialog::on_cancel), NULL, this);
}

 BindMachineDialog::BindMachineDialog(Plater *plater /*= nullptr*/)
     : DPIDialog(static_cast<wxWindow *>(wxGetApp().mainframe), wxID_ANY, _L("Log in printer"), wxDefaultPosition, wxDefaultSize, wxCAPTION)
 {

#ifdef __WINDOWS__
     SetDoubleBuffered(true);
#endif //__WINDOWS__

     m_tocken.reset(new int(0));

     SetBackgroundColour(*wxWHITE);
     wxBoxSizer *m_sizer_main = new wxBoxSizer(wxVERTICAL);
     auto m_line_top = new wxPanel(this, wxID_ANY, wxDefaultPosition, wxSize(-1, 1), wxTAB_TRAVERSAL);
     m_line_top->SetBackgroundColour(wxColour(166, 169, 170));
     m_sizer_main->Add(m_line_top, 0, wxEXPAND, 0);
     m_sizer_main->Add(0, 0, 0, wxTOP, FromDIP(38));

     wxBoxSizer *m_sizer_body = new wxBoxSizer(wxHORIZONTAL);

     m_panel_left = new StaticBox(this, wxID_ANY, wxDefaultPosition, wxSize(FromDIP(201), FromDIP(212)), wxBORDER_NONE);
     m_panel_left->SetMinSize(wxSize(FromDIP(201), FromDIP(212)));
     m_panel_left->SetCornerRadius(FromDIP(8));
     m_panel_left->SetBackgroundColor(BIND_DIALOG_GREY200);
     wxBoxSizer *m_sizere_left_h = new wxBoxSizer(wxHORIZONTAL);
     wxBoxSizer *m_sizere_left_v= new wxBoxSizer(wxVERTICAL);

     m_printer_img = new wxStaticBitmap(m_panel_left, wxID_ANY, create_scaled_bitmap("printer_thumbnail", nullptr, FromDIP(100)), wxDefaultPosition, wxSize(FromDIP(120), FromDIP(120)), 0);
     m_printer_img->SetBackgroundColour(BIND_DIALOG_GREY200);
     m_printer_img->Hide();
     m_printer_name = new wxStaticText(m_panel_left, wxID_ANY, wxEmptyString);
     m_printer_name->SetForegroundColour(*wxBLACK);
     m_printer_name->SetBackgroundColour(BIND_DIALOG_GREY200);
     m_printer_name->SetFont(::Label::Head_14);
     m_sizere_left_v->Add(m_printer_img, 0, wxALIGN_CENTER, 0);
     m_sizere_left_v->Add(0, 0, 0, wxTOP, 5);
     m_sizere_left_v->Add(m_printer_name, 0, wxALIGN_CENTER, 0);
     m_sizere_left_h->Add(m_sizere_left_v, 1, wxALIGN_CENTER, 0);

     m_panel_left->SetSizer(m_sizere_left_h);
     m_panel_left->Layout();
     m_sizer_body->Add(m_panel_left, 0, wxEXPAND, 0);

     auto m_bind_icon = create_scaled_bitmap("bind_machine", nullptr, 14);
     m_sizer_body->Add(new wxStaticBitmap(this, wxID_ANY, m_bind_icon, wxDefaultPosition, wxSize(FromDIP(34), FromDIP(14)), 0), 0, wxALIGN_CENTER | wxLEFT | wxRIGHT, FromDIP(20));

     m_panel_right = new StaticBox(this, wxID_ANY, wxDefaultPosition, wxSize(FromDIP(201), FromDIP(212)), wxBORDER_NONE);
     m_panel_right->SetMinSize(wxSize(FromDIP(201), FromDIP(212)));
     m_panel_right->SetCornerRadius(FromDIP(8));
     m_panel_right->SetBackgroundColor(BIND_DIALOG_GREY200);

     m_user_name = new wxStaticText(m_panel_right, wxID_ANY, wxEmptyString);
     m_user_name->SetBackgroundColour(BIND_DIALOG_GREY200);
     m_user_name->SetFont(::Label::Head_14);
     wxBoxSizer *m_sizer_right_h = new wxBoxSizer(wxHORIZONTAL);
     wxBoxSizer *m_sizer_right_v = new wxBoxSizer(wxVERTICAL);

     m_avatar = new wxStaticBitmap(m_panel_right, wxID_ANY, wxNullBitmap, wxDefaultPosition, wxSize(FromDIP(60), FromDIP(60)), 0);
     m_sizer_right_v->Add(m_avatar, 0, wxALIGN_CENTER, 0);
     m_sizer_right_v->Add(0, 0, 0, wxTOP, 7);
     m_sizer_right_v->Add(m_user_name, 0, wxALIGN_CENTER, 0);
     m_sizer_right_h->Add(m_sizer_right_v, 1, wxALIGN_CENTER, 0);

     m_panel_right->SetSizer(m_sizer_right_h);
     m_panel_right->Layout();
     m_sizer_body->Add(m_panel_right, 0, wxEXPAND, 0);

     m_sizer_main->Add(m_sizer_body, 1, wxEXPAND | wxLEFT | wxRIGHT, FromDIP(30));

     m_sizer_main->Add(0, 0, 0, wxEXPAND | wxTOP, FromDIP(20));


     auto m_sizer_status_text = new wxBoxSizer(wxHORIZONTAL);
     m_status_text = new wxStaticText(this, wxID_ANY, _L("Would you like to log in to this printer with the current account?"));
     m_status_text->SetForegroundColour(wxColour(107, 107, 107));
     m_status_text->SetFont(::Label::Body_13);
     m_status_text->Wrap(-1);


     m_link_show_error = new wxStaticText(this, wxID_ANY, _L("Check the reason"));
     m_link_show_error->SetForegroundColour(wxColour(0x6b6b6b));
     m_link_show_error->SetFont(::Label::Head_13);

     m_bitmap_show_error_close = create_scaled_bitmap("link_more_error_close",nullptr, 7);
     m_bitmap_show_error_open = create_scaled_bitmap("link_more_error_open",nullptr, 7);
     m_static_bitmap_show_error = new wxStaticBitmap(this, wxID_ANY, m_bitmap_show_error_open, wxDefaultPosition, wxSize(FromDIP(7), FromDIP(7)));

     m_link_show_error->Bind(wxEVT_ENTER_WINDOW, [this](auto& e) {SetCursor(wxCURSOR_HAND); });
     m_link_show_error->Bind(wxEVT_LEAVE_WINDOW, [this](auto& e) {SetCursor(wxCURSOR_ARROW); });
     m_link_show_error->Bind(wxEVT_LEFT_DOWN, [this](auto& e) {
         if (!m_show_error_info_state) { m_show_error_info_state = true; m_static_bitmap_show_error->SetBitmap(m_bitmap_show_error_open); }
         else { m_show_error_info_state = false; m_static_bitmap_show_error->SetBitmap(m_bitmap_show_error_close); }
         show_bind_failed_info(true);}
     );
     m_static_bitmap_show_error->Bind(wxEVT_ENTER_WINDOW, [this](auto& e) {SetCursor(wxCURSOR_HAND); });
     m_static_bitmap_show_error->Bind(wxEVT_LEAVE_WINDOW, [this](auto& e) {SetCursor(wxCURSOR_ARROW); });
     m_static_bitmap_show_error->Bind(wxEVT_LEFT_DOWN, [this](auto& e) {
         if (!m_show_error_info_state) { m_show_error_info_state = true; m_static_bitmap_show_error->SetBitmap(m_bitmap_show_error_open); }
         else { m_show_error_info_state = false; m_static_bitmap_show_error->SetBitmap(m_bitmap_show_error_close); }
         show_bind_failed_info(true);
     });

     m_link_show_error->Hide();
     m_static_bitmap_show_error->Hide();

     m_sizer_status_text->SetMinSize(wxSize(BIND_DIALOG_BUTTON_PANEL_SIZE.x, -1));
     m_sizer_status_text->Add(m_status_text, 0, wxALIGN_CENTER, 0);
     m_sizer_status_text->Add(m_link_show_error, 0, wxLEFT|wxALIGN_CENTER, FromDIP(8));
     m_sizer_status_text->Add(m_static_bitmap_show_error, 0, wxLEFT|wxALIGN_CENTER, FromDIP(2));


     //agreement
     m_panel_agreement = new wxWindow(this,wxID_ANY);
     m_panel_agreement->SetBackgroundColour(*wxWHITE);
     m_panel_agreement->SetMinSize(wxSize(FromDIP(450), -1));
     m_panel_agreement->SetMaxSize(wxSize(FromDIP(450), -1));
 
    
     wxWrapSizer* sizer_privacy_agreement =  new wxWrapSizer( wxHORIZONTAL, wxWRAPSIZER_DEFAULT_FLAGS );
     wxWrapSizer* sizere_notice_agreement=  new wxWrapSizer( wxHORIZONTAL, wxWRAPSIZER_DEFAULT_FLAGS );
     wxBoxSizer* sizer_privacy_body = new wxBoxSizer(wxHORIZONTAL);
     wxBoxSizer* sizere_notice_body = new wxBoxSizer(wxHORIZONTAL);

     auto m_checkbox_privacy = new CheckBox(m_panel_agreement, wxID_ANY);
     auto m_st_privacy_title = new Label(m_panel_agreement, _L("Read and accept"));
     m_st_privacy_title->SetFont(Label::Body_13);
     m_st_privacy_title->SetForegroundColour(wxColour(38, 46, 48));

     // ORCA standardized HyperLink
     auto m_link_Terms_title = new HyperLink(m_panel_agreement, _L("Terms and Conditions"));
     m_link_Terms_title->SetMaxSize(wxSize(FromDIP(450), -1));
     m_link_Terms_title->Wrap(FromDIP(450));
<<<<<<< HEAD
=======
     m_link_Terms_title->SetForegroundColour(wxColour("#009688"));
>>>>>>> 4501bf6f
     m_link_Terms_title->Bind(wxEVT_LEFT_DOWN, [this](auto& e) {
         wxString txt = _L("Thank you for purchasing a Bambu Lab device. Before using your Bambu Lab device, please read the terms and conditions. "
                           "By clicking to agree to use your Bambu Lab device, you agree to abide by the Privacy Policy and Terms of Use (collectively, the \"Terms\"). "
                           "If you do not comply with or agree to the Bambu Lab Privacy Policy, please do not use Bambu Lab equipment and services.");
         ConfirmBeforeSendDialog confirm_dlg(this, wxID_ANY, _L("Terms and Conditions"), ConfirmBeforeSendDialog::ButtonStyle::ONLY_CONFIRM);
         confirm_dlg.update_text(txt);
         confirm_dlg.CenterOnParent();
         confirm_dlg.on_show();
     });

     auto m_st_and_title = new Label(m_panel_agreement, _L("and"));
     m_st_and_title->SetFont(Label::Body_13);
     m_st_and_title->SetForegroundColour(wxColour(38, 46, 48));

     // ORCA standardized HyperLink
     auto m_link_privacy_title = new HyperLink(m_panel_agreement, _L("Privacy Policy"));
     m_link_privacy_title->SetMaxSize(wxSize(FromDIP(450), -1));
     m_link_privacy_title->Wrap(FromDIP(450));
<<<<<<< HEAD
=======
     m_link_privacy_title->SetForegroundColour(wxColour("#009688"));
>>>>>>> 4501bf6f
     m_link_privacy_title->Bind(wxEVT_LEFT_DOWN, [this](auto& e) {
         std::string url;
         std::string country_code = Slic3r::GUI::wxGetApp().app_config->get_country_code();

         if (country_code == "CN") {
             url = "https://www.bambulab.cn/policies/privacy";
         }
         else{
             url = "https://www.bambulab.com/policies/privacy";
         }
         wxLaunchDefaultBrowser(url);
     });

     sizere_notice_agreement->Add(0, 0, 0, wxTOP, FromDIP(4));
     sizer_privacy_agreement->Add(m_st_privacy_title, 0, wxALIGN_CENTER, 0);
     sizer_privacy_agreement->Add(0, 0, 0, wxLEFT, FromDIP(5));
     sizer_privacy_agreement->Add(m_link_Terms_title, 0, wxALIGN_CENTER, 0);
     sizer_privacy_agreement->Add(m_st_and_title, 0, wxALIGN_CENTER|wxLEFT|wxRIGHT, FromDIP(5));
     sizer_privacy_agreement->Add(m_link_privacy_title, 0, wxALIGN_CENTER, 0);

     sizer_privacy_body->Add(m_checkbox_privacy, 0, wxALL, 0);
     sizer_privacy_body->Add(0, 0, 0, wxLEFT, FromDIP(8));
     sizer_privacy_body->Add(sizer_privacy_agreement, 1, wxEXPAND, 0);


     wxString notice_title = _L("We ask for your help to improve everyone's printer");
     wxString notice_link_title = _L("Statement about User Experience Improvement Program");

     auto m_checkbox_notice = new CheckBox(m_panel_agreement, wxID_ANY);
     auto m_st_notice_title = new Label(m_panel_agreement, notice_title);
     m_st_notice_title->SetFont(Label::Body_13);
     m_st_notice_title->SetForegroundColour(wxColour(38, 46, 48));

     // ORCA standardized HyperLink
     auto m_link_notice_title = new HyperLink(m_panel_agreement, notice_link_title);
     m_link_notice_title->SetMaxSize(wxSize(FromDIP(450), -1));
     m_link_notice_title->Wrap(FromDIP(450));
<<<<<<< HEAD
=======
     m_link_notice_title->SetForegroundColour(wxColour("#009688"));
     m_link_notice_title->Bind(wxEVT_ENTER_WINDOW, [this](auto& e) {SetCursor(wxCURSOR_HAND); });
     m_link_notice_title->Bind(wxEVT_LEAVE_WINDOW, [this](auto& e) {SetCursor(wxCURSOR_ARROW); });
>>>>>>> 4501bf6f
     m_link_notice_title->Bind(wxEVT_LEFT_DOWN, [this](auto& e) {
         wxString txt = _L("In the 3D Printing community, we learn from each other's successes and failures to adjust "
                           "our own slicing parameters and settings. %s follows the same principle and uses machine "
                           "learning to improve its performance from the successes and failures of the vast number of "
                           "prints by our users. We are training %s to be smarter by feeding them the real-world data. "
                           "If you are willing, this service will access information from your error logs and usage "
                           "logs, which may include information described in Privacy Policy. We will not collect any "
                           "Personal Data by which an individual can be identified directly or indirectly, including "
                           "without limitation names, addresses, payment information, or phone numbers. By enabling "
                           "this service, you agree to these terms and the statement about Privacy Policy.");
         ConfirmBeforeSendDialog confirm_dlg(this, wxID_ANY, _L("Statement on User Experience Improvement Plan"), ConfirmBeforeSendDialog::ButtonStyle::ONLY_CONFIRM);

         wxString model_id_text;

         if (m_machine_info) {
             model_id_text = m_machine_info->get_printer_type_display_str();
         }
         confirm_dlg.update_text(wxString::Format(txt, model_id_text, model_id_text));
         confirm_dlg.CenterOnParent();
         confirm_dlg.on_show();
     });

     sizere_notice_agreement->Add(0, 0, 0, wxTOP, FromDIP(4));
     sizere_notice_agreement->Add(m_st_notice_title, 0, 0, wxALIGN_CENTER, 0);
     sizere_notice_agreement->Add(0, 0, 0, wxLEFT, FromDIP(2));
     sizere_notice_agreement->Add(m_link_notice_title, 0, 0, wxALIGN_CENTER, 0);

     sizere_notice_body->Add(m_checkbox_notice, 0, wxALL, 0);
     sizere_notice_body->Add(0, 0, 0, wxLEFT, FromDIP(8));
     sizere_notice_body->Add(sizere_notice_agreement, 1, wxEXPAND, 0);

     wxBoxSizer* sizer_agreement = new wxBoxSizer(wxVERTICAL);
     sizer_agreement->Add(sizer_privacy_body, 1, wxEXPAND, 0);
     sizer_agreement->Add(sizere_notice_body, 1, wxEXPAND, 0);
     

     m_checkbox_privacy->Bind(wxEVT_TOGGLEBUTTON, [this, m_checkbox_privacy](auto& e) {
         m_allow_privacy = m_checkbox_privacy->GetValue();
         m_button_bind->Enable(m_allow_privacy);
         e.Skip();
     });
     m_checkbox_notice->Bind(wxEVT_TOGGLEBUTTON, [this, m_checkbox_notice](auto& e) {
         m_allow_notice = m_checkbox_notice->GetValue();
         e.Skip();
     });

     m_panel_agreement->SetSizer(sizer_agreement);
     m_panel_agreement->Layout();

     //show bind failed info
     m_sw_bind_failed_info = new wxScrolledWindow(this, wxID_ANY, wxDefaultPosition, wxSize(FromDIP(450), FromDIP(300)), wxVSCROLL);
     m_sw_bind_failed_info->SetBackgroundColour(*wxWHITE);
     m_sw_bind_failed_info->SetScrollRate(5, 5);
     m_sw_bind_failed_info->SetMinSize(wxSize(FromDIP(450), FromDIP(90)));
     m_sw_bind_failed_info->SetMaxSize(wxSize(FromDIP(450), FromDIP(90)));

     wxBoxSizer* m_sizer_bind_failed_info = new wxBoxSizer(wxVERTICAL);
     m_sw_bind_failed_info->SetSizer( m_sizer_bind_failed_info );

     // ORCA standardized HyperLink
     m_link_network_state = new HyperLink(m_sw_bind_failed_info, _L("Check the status of current system services"), wxGetApp().link_to_network_check());

     wxBoxSizer* sizer_error_code = new wxBoxSizer(wxHORIZONTAL);
     wxBoxSizer* sizer_error_desc = new wxBoxSizer(wxHORIZONTAL);
     wxBoxSizer* sizer_extra_info = new wxBoxSizer(wxHORIZONTAL);

     auto st_title_error_code = new wxStaticText(m_sw_bind_failed_info, wxID_ANY, _L("Error code"));
     auto st_title_error_code_doc = new wxStaticText(m_sw_bind_failed_info, wxID_ANY, ": ");
     m_st_txt_error_code = new Label(m_sw_bind_failed_info, wxEmptyString);
     st_title_error_code->SetForegroundColour(0x909090);
     st_title_error_code_doc->SetForegroundColour(0x909090);
     m_st_txt_error_code->SetForegroundColour(0x909090);
     st_title_error_code->SetFont(::Label::Body_13);
     st_title_error_code_doc->SetFont(::Label::Body_13);
     m_st_txt_error_code->SetFont(::Label::Body_13);
     st_title_error_code->SetMinSize(wxSize(FromDIP(80), -1));
     st_title_error_code->SetMaxSize(wxSize(FromDIP(80), -1));
     m_st_txt_error_code->SetMinSize(wxSize(FromDIP(340), -1));
     m_st_txt_error_code->SetMaxSize(wxSize(FromDIP(340), -1));
     sizer_error_code->Add(st_title_error_code, 0, wxALL, 0);
     sizer_error_code->Add(st_title_error_code_doc, 0, wxALL, 0);
     sizer_error_code->Add(m_st_txt_error_code, 0, wxALL, 0);


     auto st_title_error_desc = new wxStaticText(m_sw_bind_failed_info, wxID_ANY, wxT("Error desc"));
     auto st_title_error_desc_doc = new wxStaticText(m_sw_bind_failed_info, wxID_ANY, ": ");
     m_st_txt_error_desc = new Label(m_sw_bind_failed_info, wxEmptyString);
     st_title_error_desc->SetForegroundColour(0x909090);
     st_title_error_desc_doc->SetForegroundColour(0x909090);
     m_st_txt_error_desc->SetForegroundColour(0x909090);
     st_title_error_desc->SetFont(::Label::Body_13);
     st_title_error_desc_doc->SetFont(::Label::Body_13);
     m_st_txt_error_desc->SetFont(::Label::Body_13);
     st_title_error_desc->SetMinSize(wxSize(FromDIP(80), -1));
     st_title_error_desc->SetMaxSize(wxSize(FromDIP(80), -1));
     m_st_txt_error_desc->SetMinSize(wxSize(FromDIP(340), -1));
     m_st_txt_error_desc->SetMaxSize(wxSize(FromDIP(340), -1));
     sizer_error_desc->Add(st_title_error_desc, 0, wxALL, 0);
     sizer_error_desc->Add(st_title_error_desc_doc, 0, wxALL, 0);
     sizer_error_desc->Add(m_st_txt_error_desc, 0, wxALL, 0);

     auto st_title_extra_info = new wxStaticText(m_sw_bind_failed_info, wxID_ANY, wxT("Extra info"));
     auto st_title_extra_info_doc = new wxStaticText(m_sw_bind_failed_info, wxID_ANY, ": ");
     m_st_txt_extra_info = new Label(m_sw_bind_failed_info, wxEmptyString);
     st_title_extra_info->SetForegroundColour(0x909090);
     st_title_extra_info_doc->SetForegroundColour(0x909090);
     m_st_txt_extra_info->SetForegroundColour(0x909090);
     st_title_extra_info->SetFont(::Label::Body_13);
     st_title_extra_info_doc->SetFont(::Label::Body_13);
     m_st_txt_extra_info->SetFont(::Label::Body_13);
     st_title_extra_info->SetMinSize(wxSize(FromDIP(80), -1));
     st_title_extra_info->SetMaxSize(wxSize(FromDIP(80), -1));
     m_st_txt_extra_info->SetMinSize(wxSize(FromDIP(340), -1));
     m_st_txt_extra_info->SetMaxSize(wxSize(FromDIP(340), -1));
     sizer_extra_info->Add(st_title_extra_info, 0, wxALL, 0);
     sizer_extra_info->Add(st_title_extra_info_doc, 0, wxALL, 0);
     sizer_extra_info->Add(m_st_txt_extra_info, 0, wxALL, 0);

     m_sizer_bind_failed_info->Add(m_link_network_state, 0, wxLEFT, 0);
     m_sizer_bind_failed_info->Add(sizer_error_code, 0, wxLEFT, 0);
     m_sizer_bind_failed_info->Add(0, 0, 0, wxTOP, FromDIP(3));
     m_sizer_bind_failed_info->Add(sizer_error_desc, 0, wxLEFT, 0);
     m_sizer_bind_failed_info->Add(0, 0, 0, wxTOP, FromDIP(3));
     m_sizer_bind_failed_info->Add(sizer_extra_info, 0, wxLEFT, 0);

     m_simplebook = new wxSimplebook(this, wxID_ANY, wxDefaultPosition,BIND_DIALOG_BUTTON_PANEL_SIZE, 0);
     m_simplebook->SetBackgroundColour(*wxWHITE);

     m_status_bar = std::make_shared<BBLStatusBarBind>(m_simplebook);

     m_worker = std::make_unique<PlaterWorker<BoostThreadWorker>>(this, m_status_bar, "bind_worker");

     auto        button_panel   = new wxPanel(m_simplebook, wxID_ANY, wxDefaultPosition, BIND_DIALOG_BUTTON_PANEL_SIZE);
     button_panel->SetBackgroundColour(*wxWHITE);
     wxBoxSizer *m_sizer_button = new wxBoxSizer(wxHORIZONTAL);
     m_sizer_button->Add(0, 0, 1, wxEXPAND, 5);
     m_button_bind = new Button(button_panel, _L("Confirm"));

     StateColor btn_bg_green(std::pair<wxColour, int>(wxColour(206, 206, 206), StateColor::Disabled),
         std::pair<wxColour, int>(wxColour(0, 137, 123), StateColor::Pressed),
         std::pair<wxColour, int>(wxColour(38, 166, 154), StateColor::Hovered),
         std::pair<wxColour, int>(wxColour(0, 150, 136), StateColor::Normal));
     m_button_bind->SetBackgroundColor(btn_bg_green);
     m_button_bind->SetBorderColor(*wxWHITE);
     m_button_bind->SetTextColor(wxColour("#FFFFFE"));
     m_button_bind->SetSize(BIND_DIALOG_BUTTON_SIZE);
     m_button_bind->SetMinSize(BIND_DIALOG_BUTTON_SIZE);
     m_button_bind->SetCornerRadius(FromDIP(12));
     m_button_bind->Enable(false);


     StateColor btn_bg_white(std::pair<wxColour, int>(wxColour(206, 206, 206), StateColor::Hovered),
                            std::pair<wxColour, int>(*wxWHITE, StateColor::Normal));

     m_button_cancel = new Button(button_panel, _L("Cancel"));
     m_button_cancel->SetBackgroundColor(btn_bg_white);
     m_button_cancel->SetBorderColor(BIND_DIALOG_GREY900);
     m_button_cancel->SetSize(BIND_DIALOG_BUTTON_SIZE);
     m_button_cancel->SetMinSize(BIND_DIALOG_BUTTON_SIZE);
     m_button_cancel->SetTextColor(BIND_DIALOG_GREY900);
     m_button_cancel->SetCornerRadius(FromDIP(12));

     m_sizer_button->Add(m_button_bind, 0, wxALIGN_CENTER, 0);
     m_sizer_button->Add(0, 0, 0, wxLEFT, FromDIP(13));
     m_sizer_button->Add(m_button_cancel, 0, wxALIGN_CENTER, 0);
     button_panel->SetSizer(m_sizer_button);
     button_panel->Layout();
     m_sizer_button->Fit(button_panel);

     m_simplebook->AddPage(m_status_bar->get_panel(), wxEmptyString, false);
     m_simplebook->AddPage(button_panel, wxEmptyString, false);

     //m_sizer_main->Add(m_sizer_button, 0, wxEXPAND | wxLEFT | wxRIGHT, FromDIP(30));

     show_bind_failed_info(false);


     m_sizer_main->Add(m_sizer_status_text, 0, wxALIGN_CENTER, FromDIP(40));
     m_sizer_main->Add(0, 0, 0, wxTOP, FromDIP(10));
     m_sizer_main->Add(m_panel_agreement, 0, wxALIGN_CENTER, 0);
     m_sizer_main->Add(0, 0, 0, wxTOP, FromDIP(10));
     m_sizer_main->Add(m_sw_bind_failed_info, 0, wxALIGN_CENTER, 0);
     m_sizer_main->Add(m_simplebook, 0, wxALIGN_CENTER, 0);
     m_sizer_main->Add(0, 0, 0, wxTOP, FromDIP(20));

     SetSizer(m_sizer_main);
     Layout();
     Fit();
     Centre(wxBOTH);

     Bind(wxEVT_SHOW, &BindMachineDialog::on_show, this);
     Bind(wxEVT_CLOSE_WINDOW, &BindMachineDialog::on_close, this);

     m_button_bind->Connect(wxEVT_COMMAND_BUTTON_CLICKED, wxCommandEventHandler(BindMachineDialog::on_bind_printer), NULL, this);
     m_button_cancel->Connect(wxEVT_COMMAND_BUTTON_CLICKED, wxCommandEventHandler(BindMachineDialog::on_cancel), NULL, this);
     this->Connect(EVT_BIND_MACHINE_FAIL, wxCommandEventHandler(BindMachineDialog::on_bind_fail), NULL, this);
     this->Connect(EVT_BIND_MACHINE_SUCCESS, wxCommandEventHandler(BindMachineDialog::on_bind_success), NULL, this);
     this->Connect(EVT_BIND_UPDATE_MESSAGE, wxCommandEventHandler(BindMachineDialog::on_update_message), NULL, this);
     m_simplebook->SetSelection(1);

     wxGetApp().UpdateDlgDarkUI(this);
 }

 BindMachineDialog::~BindMachineDialog()
 {
     m_button_bind->Disconnect(wxEVT_COMMAND_BUTTON_CLICKED, wxCommandEventHandler(BindMachineDialog::on_bind_printer), NULL, this);
     m_button_cancel->Disconnect(wxEVT_COMMAND_BUTTON_CLICKED, wxCommandEventHandler(BindMachineDialog::on_cancel), NULL, this);
     this->Disconnect(EVT_BIND_MACHINE_FAIL, wxCommandEventHandler(BindMachineDialog::on_bind_fail), NULL, this);
     this->Disconnect(EVT_BIND_MACHINE_SUCCESS, wxCommandEventHandler(BindMachineDialog::on_bind_success), NULL, this);
     this->Disconnect(EVT_BIND_UPDATE_MESSAGE, wxCommandEventHandler(BindMachineDialog::on_update_message), NULL, this);
 }

 wxString BindMachineDialog::get_print_error(wxString str)
 {
     wxString extra;
     try {
         json j = json::parse(str.utf8_string());
         if (j.contains("err_code")) {
             int error_code = j["err_code"].get<int>();
             extra = wxGetApp().get_hms_query()->query_print_error_msg(m_machine_info, error_code);
         }
     }
     catch (...) {
         ;
     }

     if (extra.empty())
         extra = str;

     return extra;
 }

 void BindMachineDialog::show_bind_failed_info(bool show, int code, wxString description, wxString extra)
 {
     if (show) {
         if (!m_sw_bind_failed_info->IsShown()) {
             m_sw_bind_failed_info->Show(true);
             m_result_extra = get_print_error(m_result_extra);
             m_st_txt_error_code->SetLabelText(wxString::Format("%d", m_result_code));
             m_st_txt_error_desc->SetLabelText( wxGetApp().filter_string(m_result_info));
             m_st_txt_extra_info->SetLabelText( wxGetApp().filter_string(m_result_extra));

             m_st_txt_error_code->Wrap(FromDIP(330));
             m_st_txt_error_desc->Wrap(FromDIP(330));
             m_st_txt_extra_info->Wrap(FromDIP(330));
         }
         else {
             m_sw_bind_failed_info->Show(false);
         }
         Layout();
         Fit();
     }
     else {
         if (!m_sw_bind_failed_info->IsShown()) { return; }
         m_sw_bind_failed_info->Show(false);
         m_st_txt_error_code->SetLabelText(wxEmptyString);
         m_st_txt_error_desc->SetLabelText(wxEmptyString);
         m_st_txt_extra_info->SetLabelText(wxEmptyString);
         Layout();
         Fit();
     }
 }

 void BindMachineDialog::on_cancel(wxCommandEvent &event)
 {
     on_destroy();
     EndModal(wxID_CANCEL);
 }

 void BindMachineDialog::on_destroy()
 {
     m_worker.get()->cancel_all();
 }

 void BindMachineDialog::on_close(wxCloseEvent &event)
 {
     on_destroy();
     event.Skip();
 }

 void BindMachineDialog::on_bind_fail(wxCommandEvent &event)
 {
    m_simplebook->SetSelection(1);
    m_link_show_error->Show(true);
    m_static_bitmap_show_error->Show(true);

    m_result_code = event.GetInt();
    m_result_info = get_fail_reason(event.GetInt());
    m_result_extra = event.GetString();

    show_bind_failed_info(true, event.GetInt(), get_fail_reason(event.GetInt()), event.GetString());
 }

 void BindMachineDialog::on_update_message(wxCommandEvent &event)
 {
     m_status_text->SetLabelText(event.GetString());
 }

 void BindMachineDialog::on_bind_success(wxCommandEvent &event)
 {
     EndModal(wxID_OK);
     MessageDialog msg_wingow(nullptr, _L("Log in successful."), "", wxAPPLY | wxOK);
     msg_wingow.ShowModal();
     if(m_machine_info) wxGetApp().on_start_subscribe_again(m_machine_info->get_dev_id());
 }

 void BindMachineDialog::on_bind_printer(wxCommandEvent &event)
 {
     m_result_code = 0;
     m_result_extra = wxEmptyString;
     m_result_info = wxEmptyString;
     m_link_show_error->Hide();
     m_static_bitmap_show_error->Hide();
     show_bind_failed_info(false);

     //check isset info
     if (m_machine_info == nullptr || m_machine_info == NULL) return;

     //check dev_id
     if (m_machine_info->get_dev_id().empty()) return;

     // update ota version
     NetworkAgent* agent = wxGetApp().getAgent();
     if (agent)
         agent->track_update_property("dev_ota_version", m_machine_info->get_ota_version());

     m_simplebook->SetSelection(0);
     auto m_bind_job = std::make_unique<BindJob>(
        m_machine_info->get_dev_id(), m_machine_info->get_dev_ip(), m_machine_info->bind_sec_link, m_machine_info->bind_ssdp_version);

     if (m_machine_info && (m_machine_info->get_printer_series() == PrinterSeries::SERIES_X1)) {
         m_bind_job->set_improved(false);
     }
     else {
         m_bind_job->set_improved(m_allow_notice);
     }

     m_bind_job->set_event_handle(this);
     replace_job(*m_worker, std::move(m_bind_job));
 }

void BindMachineDialog::on_dpi_changed(const wxRect &suggested_rect)
{
    m_button_bind->SetMinSize(BIND_DIALOG_BUTTON_SIZE);
    m_button_cancel->SetMinSize(BIND_DIALOG_BUTTON_SIZE);
}

void BindMachineDialog::update_machine_info(MachineObject* info)
{
    m_machine_info = info;
    if (m_machine_info && (m_machine_info->get_printer_series() == PrinterSeries::SERIES_X1)) {
        m_button_bind->Enable(true);
        m_panel_agreement->Hide();
    }
    else {
        m_button_bind->Enable(false);
        m_panel_agreement->Show();
    }
    Layout();
    Fit();
}

void BindMachineDialog::on_show(wxShowEvent &event)
{
    m_allow_privacy = false;
    m_allow_notice  = false;
    m_result_code   = 0;
    m_result_extra  = wxEmptyString;
    m_result_info   = wxEmptyString;

    if (event.IsShown()) {
        auto img = m_machine_info->get_printer_thumbnail_img_str();
        if (wxGetApp().dark_mode()) { img += "_dark"; }
        auto bitmap = create_scaled_bitmap(img, this, FromDIP(80));
        m_printer_img->SetBitmap(bitmap);
        m_printer_img->Refresh();
        m_printer_img->Show();

        m_printer_name->SetLabelText(from_u8(m_machine_info->get_dev_name()));

        if (wxGetApp().is_user_login()) {
            wxString username_text = from_u8(wxGetApp().getAgent()->get_user_nickanme());
            m_user_name->SetLabelText(username_text);

            std::string avatar_url = wxGetApp().getAgent()->get_user_avatar();
            Slic3r::Http http = Slic3r::Http::get(avatar_url);
            std::string  suffix = avatar_url.substr(avatar_url.find_last_of(".") + 1);
            http.header("accept", "image/" + suffix)
                .on_complete([this, time = std::weak_ptr<int>(m_tocken)](std::string body, unsigned int status) {
                if (time.expired()) return;
                wxMemoryInputStream stream(body.data(), body.size());
                wxImage             avatar_image;
                if (avatar_image.LoadFile(stream, wxBITMAP_TYPE_ANY)) {
                    if (avatar_image.IsOk() && m_avatar) {
                        avatar_image.Rescale(this->FromDIP(60), this->FromDIP(60));
                        CallAfter([this, avatar_image]() {
                            auto bitmap = new wxBitmap(avatar_image);
                            m_avatar->SetBitmap(*bitmap);
                            Layout();
                            });
                    }
                }
                    })
                .on_error([this](std::string body, std::string error, unsigned status) {
                        //BOOST_LOG_TRIVIAL(info) << "load oss picture failed, oss path: " << oss_path << " status:" << status << " error:" << error;
            }).perform();
        }
        Layout();
        event.Skip();
    }
}


UnBindMachineDialog::UnBindMachineDialog(Plater *plater /*= nullptr*/)
     : DPIDialog(static_cast<wxWindow *>(wxGetApp().mainframe), wxID_ANY, _L("Log out printer"), wxDefaultPosition, wxDefaultSize, wxCAPTION)
 {
    m_tocken.reset(new int(0));

     SetBackgroundColour(*wxWHITE);
     wxBoxSizer *m_sizer_main = new wxBoxSizer(wxVERTICAL);
     auto m_line_top = new wxPanel(this, wxID_ANY, wxDefaultPosition, wxSize(-1, 1), wxTAB_TRAVERSAL);
     m_line_top->SetBackgroundColour(wxColour(166, 169, 170));
     m_sizer_main->Add(m_line_top, 0, wxEXPAND, 0);
     m_sizer_main->Add(0, 0, 0, wxTOP, FromDIP(38));

     wxBoxSizer *m_sizer_body = new wxBoxSizer(wxHORIZONTAL);

     auto  m_panel_left = new StaticBox(this, wxID_ANY, wxDefaultPosition, wxSize(FromDIP(201), FromDIP(212)), wxBORDER_NONE);
     m_panel_left->SetMinSize(wxSize(FromDIP(201), FromDIP(212)));
     m_panel_left->SetCornerRadius(FromDIP(8));
     m_panel_left->SetBackgroundColor(BIND_DIALOG_GREY200);
     wxBoxSizer *m_sizere_left_h = new wxBoxSizer(wxHORIZONTAL);
     wxBoxSizer *m_sizere_left_v= new wxBoxSizer(wxVERTICAL);

     m_printer_img = new wxStaticBitmap(m_panel_left, wxID_ANY, create_scaled_bitmap("printer_thumbnail", nullptr, FromDIP(100)), wxDefaultPosition, wxSize(FromDIP(120), FromDIP(120)), 0);
     m_printer_img->SetBackgroundColour(BIND_DIALOG_GREY200);
     m_printer_img->Hide();
     m_printer_name     = new wxStaticText(m_panel_left, wxID_ANY, wxEmptyString);
     m_printer_name->SetFont(::Label::Head_14);
     m_printer_name->SetForegroundColour(*wxBLACK);
     m_printer_name->SetBackgroundColour(BIND_DIALOG_GREY200);
     m_sizere_left_v->Add(m_printer_img, 0, wxALIGN_CENTER, 0);
     m_sizere_left_v->Add(0, 0, 0, wxTOP, 5);
     m_sizere_left_v->Add(m_printer_name, 0, wxALIGN_CENTER, 0);
     m_sizere_left_h->Add(m_sizere_left_v, 1, wxALIGN_CENTER, 0);

     m_panel_left->SetSizer(m_sizere_left_h);
     m_panel_left->Layout();
     m_sizer_body->Add(m_panel_left, 0, wxEXPAND, 0);

     auto m_bind_icon = create_scaled_bitmap("unbind_machine", nullptr, 28);
     m_sizer_body->Add(new wxStaticBitmap(this, wxID_ANY, m_bind_icon, wxDefaultPosition, wxSize(FromDIP(36), FromDIP(28)), 0), 0, wxALIGN_CENTER | wxLEFT | wxRIGHT, FromDIP(20));

     auto m_panel_right = new StaticBox(this, wxID_ANY, wxDefaultPosition, wxSize(FromDIP(201), FromDIP(212)), wxBORDER_NONE);
     m_panel_right->SetMinSize(wxSize(FromDIP(201), FromDIP(212)));
     m_panel_right->SetCornerRadius(FromDIP(8));
     m_panel_right->SetBackgroundColor(BIND_DIALOG_GREY200);
     m_user_name = new wxStaticText(m_panel_right, wxID_ANY, wxEmptyString);
     m_user_name->SetForegroundColour(*wxBLACK);
     m_user_name->SetBackgroundColour(BIND_DIALOG_GREY200);
     m_user_name->SetFont(::Label::Head_14);
     wxBoxSizer *m_sizer_right_h = new wxBoxSizer(wxHORIZONTAL);
     wxBoxSizer *m_sizer_right_v = new wxBoxSizer(wxVERTICAL);

     m_avatar = new wxStaticBitmap(m_panel_right, wxID_ANY, wxNullBitmap, wxDefaultPosition, wxSize(FromDIP(60), FromDIP(60)), 0);
     m_sizer_right_v->Add(m_avatar, 0, wxALIGN_CENTER, 0);
     m_sizer_right_v->Add(0, 0, 0, wxTOP, 7);
     m_sizer_right_v->Add(m_user_name, 0, wxALIGN_CENTER, 0);
     m_sizer_right_h->Add(m_sizer_right_v, 1, wxALIGN_CENTER, 0);

     m_panel_right->SetSizer(m_sizer_right_h);
     m_panel_right->Layout();
     m_sizer_body->Add(m_panel_right, 0, wxEXPAND, 0);

     m_sizer_main->Add(m_sizer_body, 1, wxEXPAND | wxLEFT | wxRIGHT, FromDIP(30));

     m_sizer_main->Add(0, 0, 0, wxEXPAND | wxTOP, FromDIP(20));

     m_status_text = new wxStaticText(this, wxID_ANY, _L("Would you like to log out the printer?"), wxDefaultPosition, wxSize(BIND_DIALOG_BUTTON_PANEL_SIZE.x, -1), wxST_ELLIPSIZE_END);
     m_status_text->SetForegroundColour(wxColour(107, 107, 107));
     m_status_text->SetFont(::Label::Body_13);



     wxBoxSizer *m_sizer_button = new wxBoxSizer(wxHORIZONTAL);

     m_sizer_button->Add(0, 0, 1, wxEXPAND, 5);
     m_button_unbind = new Button(this, _L("Confirm"));
     StateColor btn_bg_green(std::pair<wxColour, int>(wxColour(38, 166, 154), StateColor::Hovered),
                             std::pair<wxColour, int>(wxColour(0, 150, 136), StateColor::Normal));
     m_button_unbind->SetBackgroundColor(btn_bg_green);
     m_button_unbind->SetBorderColor(wxColour(0, 150, 136));
     m_button_unbind->SetTextColor(wxColour("#FFFFFE"));
     m_button_unbind->SetSize(BIND_DIALOG_BUTTON_SIZE);
     m_button_unbind->SetMinSize(BIND_DIALOG_BUTTON_SIZE);
     m_button_unbind->SetCornerRadius(FromDIP(12));


     StateColor btn_bg_white(std::pair<wxColour, int>(wxColour(206, 206, 206), StateColor::Hovered),
                            std::pair<wxColour, int>(*wxWHITE, StateColor::Normal));

     m_button_cancel = new Button(this, _L("Cancel"));
     m_button_cancel->SetBackgroundColor(btn_bg_white);
     m_button_cancel->SetBorderColor(BIND_DIALOG_GREY900);
     m_button_cancel->SetSize(BIND_DIALOG_BUTTON_SIZE);
     m_button_cancel->SetMinSize(BIND_DIALOG_BUTTON_SIZE);
     m_button_cancel->SetTextColor(BIND_DIALOG_GREY900);
     m_button_cancel->SetCornerRadius(FromDIP(12));

     m_sizer_button->Add(m_button_unbind, 0, wxALIGN_CENTER, 0);
     m_sizer_button->Add(0, 0, 0, wxLEFT, FromDIP(13));
     m_sizer_button->Add(m_button_cancel, 0, wxALIGN_CENTER, 0);

     m_sizer_main->Add(m_status_text, 0, wxALIGN_CENTER, 0);
     m_sizer_main->Add(0, 0, 0, wxTOP, FromDIP(10));
     m_sizer_main->Add(m_sizer_button, 0, wxEXPAND | wxLEFT | wxRIGHT, FromDIP(30));
     m_sizer_main->Add(0, 0, 0, wxTOP, FromDIP(20));

     SetSizer(m_sizer_main);
     Layout();
     Fit();
     Centre(wxBOTH);

     Bind(wxEVT_SHOW, &UnBindMachineDialog::on_show, this);
     m_button_unbind->Connect(wxEVT_COMMAND_BUTTON_CLICKED, wxCommandEventHandler(UnBindMachineDialog::on_unbind_printer), NULL, this);
     m_button_cancel->Connect(wxEVT_COMMAND_BUTTON_CLICKED, wxCommandEventHandler(UnBindMachineDialog::on_cancel), NULL, this);


     wxGetApp().UpdateDlgDarkUI(this);
 }

 UnBindMachineDialog::~UnBindMachineDialog()
 {
     m_button_unbind->Disconnect(wxEVT_COMMAND_BUTTON_CLICKED, wxCommandEventHandler(UnBindMachineDialog::on_unbind_printer), NULL, this);
     m_button_cancel->Disconnect(wxEVT_COMMAND_BUTTON_CLICKED, wxCommandEventHandler(UnBindMachineDialog::on_cancel), NULL, this);
 }


void UnBindMachineDialog::on_cancel(wxCommandEvent &event)
{
    EndModal(wxID_CANCEL);
}

void UnBindMachineDialog::on_unbind_printer(wxCommandEvent &event)
{
    if (!wxGetApp().is_user_login()) {
        m_status_text->SetLabelText(_L("Please log in first."));
        return;
    }

    if (!m_machine_info) {
        m_status_text->SetLabelText(_L("There was a problem connecting to the printer. Please try again."));
        return;
    }

    m_machine_info->set_access_code("");
    int result = wxGetApp().request_user_unbind(m_machine_info->get_dev_id());
    if (result == 0) {
        DeviceManager* dev = Slic3r::GUI::wxGetApp().getDeviceManager();
        if (!dev) return;
        // clean local machine access code info
        MachineObject* obj = dev->get_local_machine(m_machine_info->get_dev_id());
        if (obj) {
            obj->set_access_code("");
        }
        dev->erase_user_machine(m_machine_info->get_dev_id());

        m_status_text->SetLabelText(_L("Log out successful."));
        m_button_cancel->SetLabel(_L("Close"));
        m_button_unbind->Hide();
        EndModal(wxID_OK);
    }
    else {
        m_status_text->SetLabelText(_L("Failed to log out."));
        EndModal(wxID_CANCEL);
        return;
    }
}

 void UnBindMachineDialog::on_dpi_changed(const wxRect &suggested_rect)
{
      m_button_unbind->SetMinSize(BIND_DIALOG_BUTTON_SIZE);
      m_button_cancel->SetMinSize(BIND_DIALOG_BUTTON_SIZE);
}

void UnBindMachineDialog::on_show(wxShowEvent &event)
{
    if (event.IsShown()) {
        auto img = m_machine_info->get_printer_thumbnail_img_str();
        if (wxGetApp().dark_mode()) { img += "_dark"; }
        auto bitmap = create_scaled_bitmap(img, this, FromDIP(80));
        m_printer_img->SetBitmap(bitmap);
        m_printer_img->Refresh();
        m_printer_img->Show();

        m_printer_name->SetLabelText(from_u8(m_machine_info->get_dev_name()));


        if (wxGetApp().is_user_login()) {
            wxString username_text = from_u8(wxGetApp().getAgent()->get_user_name());
            m_user_name->SetLabelText(username_text);
            
            std::string avatar_url = wxGetApp().getAgent()->get_user_avatar();
            Slic3r::Http http = Slic3r::Http::get(avatar_url);
            std::string  suffix = avatar_url.substr(avatar_url.find_last_of(".") + 1);
            http.header("accept", "image/" + suffix)
                .on_complete([this, time = std::weak_ptr<int>(m_tocken)](std::string body, unsigned int status) {
                if (time.expired()) return;
                wxMemoryInputStream stream(body.data(), body.size());
                wxImage             avatar_image;
                if (avatar_image.LoadFile(stream, wxBITMAP_TYPE_ANY)) {
                    if (avatar_image.IsOk() && m_avatar) {
                        avatar_image.Rescale(this->FromDIP(60), this->FromDIP(60));
                        CallAfter([this, avatar_image]() {
                            auto bitmap = new wxBitmap(avatar_image);
                            m_avatar->SetBitmap(*bitmap);
                            Layout();
                            });
                    }
                }
                    })
                .on_error([this](std::string body, std::string error, unsigned status) {
                        //BOOST_LOG_TRIVIAL(info) << "load oss picture failed, oss path: " << oss_path << " status:" << status << " error:" << error;
                }).perform();

        }

        Layout();
        event.Skip();
    } 
}

}} // namespace Slic3r::GUI<|MERGE_RESOLUTION|>--- conflicted
+++ resolved
@@ -469,10 +469,6 @@
      auto m_link_Terms_title = new HyperLink(m_panel_agreement, _L("Terms and Conditions"));
      m_link_Terms_title->SetMaxSize(wxSize(FromDIP(450), -1));
      m_link_Terms_title->Wrap(FromDIP(450));
-<<<<<<< HEAD
-=======
-     m_link_Terms_title->SetForegroundColour(wxColour("#009688"));
->>>>>>> 4501bf6f
      m_link_Terms_title->Bind(wxEVT_LEFT_DOWN, [this](auto& e) {
          wxString txt = _L("Thank you for purchasing a Bambu Lab device. Before using your Bambu Lab device, please read the terms and conditions. "
                            "By clicking to agree to use your Bambu Lab device, you agree to abide by the Privacy Policy and Terms of Use (collectively, the \"Terms\"). "
@@ -491,10 +487,6 @@
      auto m_link_privacy_title = new HyperLink(m_panel_agreement, _L("Privacy Policy"));
      m_link_privacy_title->SetMaxSize(wxSize(FromDIP(450), -1));
      m_link_privacy_title->Wrap(FromDIP(450));
-<<<<<<< HEAD
-=======
-     m_link_privacy_title->SetForegroundColour(wxColour("#009688"));
->>>>>>> 4501bf6f
      m_link_privacy_title->Bind(wxEVT_LEFT_DOWN, [this](auto& e) {
          std::string url;
          std::string country_code = Slic3r::GUI::wxGetApp().app_config->get_country_code();
@@ -532,12 +524,6 @@
      auto m_link_notice_title = new HyperLink(m_panel_agreement, notice_link_title);
      m_link_notice_title->SetMaxSize(wxSize(FromDIP(450), -1));
      m_link_notice_title->Wrap(FromDIP(450));
-<<<<<<< HEAD
-=======
-     m_link_notice_title->SetForegroundColour(wxColour("#009688"));
-     m_link_notice_title->Bind(wxEVT_ENTER_WINDOW, [this](auto& e) {SetCursor(wxCURSOR_HAND); });
-     m_link_notice_title->Bind(wxEVT_LEAVE_WINDOW, [this](auto& e) {SetCursor(wxCURSOR_ARROW); });
->>>>>>> 4501bf6f
      m_link_notice_title->Bind(wxEVT_LEFT_DOWN, [this](auto& e) {
          wxString txt = _L("In the 3D Printing community, we learn from each other's successes and failures to adjust "
                            "our own slicing parameters and settings. %s follows the same principle and uses machine "
