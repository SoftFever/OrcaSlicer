--- conflicted
+++ resolved
@@ -517,17 +517,7 @@
 
  void BindMachineDialog::on_destroy()
  {
-<<<<<<< HEAD
      m_worker.get()->cancel_all();
-
-     if (web_request.IsOk()) {
-         web_request.Cancel();
-=======
-     if (m_bind_job) {
-         m_bind_job->cancel();
-         m_bind_job->join();
->>>>>>> 25a05549
-     }
  }
 
  void BindMachineDialog::on_close(wxCloseEvent &event)
