--- conflicted
+++ resolved
@@ -1373,40 +1373,16 @@
                 wxArrayString titles;
                 titles.push_back(_L("From k Value"));
                 titles.push_back(_L("To k Value"));
-<<<<<<< HEAD
                 titles.push_back(_L("Step value"));
                 m_custom_range_panel->set_titles(titles);
 
                 wxArrayString values;
                 values.push_back(_L("0"));
-                values.push_back(_L("0.5"));
+                    values.push_back(_L("0.5"));
                 values.push_back(_L("0.005"));
-                m_custom_range_panel->set_values(values);
+                                m_custom_range_panel->set_values(values);
 
                 m_custom_range_panel->set_unit("");
-=======
-                titles.push_back(_L("Value step"));
-                m_custom_range_panel->set_titles(titles);
-
-                wxArrayString values;
-                ExtruderType extruder_type  = ExtruderType::etDirectDrive;
-                Preset* printer_preset = get_printer_preset(curr_obj, get_nozzle_value());
-                if (printer_preset) {
-                    extruder_type = ExtruderType(printer_preset->config.opt_enum("extruder_type", 0));
-                }
-                if (extruder_type == ExtruderType::etBowden) {
-                    values.push_back(wxString::Format(wxT("%.0f"), 0));
-                    values.push_back(wxString::Format(wxT("%.1f"), 0.5));
-                    values.push_back(wxString::Format(wxT("%.2f"), 0.05));
-                } else {
-                    values.push_back(wxString::Format(wxT("%.0f"), 0));
-                    values.push_back(wxString::Format(wxT("%.2f"), 0.05));
-                    values.push_back(wxString::Format(wxT("%.3f"), 0.005));
-                }
-                m_custom_range_panel->set_values(values);
-
-                m_custom_range_panel->set_unit(_L(""));
->>>>>>> 693aa8d2
                 m_custom_range_panel->Show();
             }
         }
@@ -1884,7 +1860,7 @@
         wxArrayString titles;
         titles.push_back(_L("From Volumetric Speed"));
         titles.push_back(_L("To Volumetric Speed"));
-        titles.push_back(_L("Step value"));
+        titles.push_back(_L("Step"));
         m_custom_range_panel->set_titles(titles);
 
         m_custom_range_panel->set_unit(_L("mm\u00B3/s"));
