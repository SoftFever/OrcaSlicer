#include "Calibration.hpp"
#include "I18N.hpp"

#include "libslic3r/Utils.hpp"
#include "libslic3r/Thread.hpp"
#include "GUI.hpp"
#include "GUI_App.hpp"
#include "GUI_Preview.hpp"
#include "MainFrame.hpp"
#include "format.hpp"
#include "Widgets/RoundedRectangle.hpp"
#include "Widgets/StaticBox.hpp"

static wxColour FG_COLOR = wxColour(0x32, 0x3A, 0x3D);
static wxColour BG_COLOR = wxColour(0xF8, 0xF8, 0xF8);

namespace Slic3r { namespace GUI {

CalibrationDialog::CalibrationDialog(Plater *plater)
    : DPIDialog(static_cast<wxWindow *>(wxGetApp().mainframe), wxID_ANY, _L("Calibration"), wxDefaultPosition, wxDefaultSize, wxCAPTION | wxCLOSE_BOX)
{
    this->SetDoubleBuffered(true);
    std::string icon_path = (boost::format("%1%/images/OrcaSlicerTitle.ico") % resources_dir()).str();
    SetIcon(wxIcon(encode_path(icon_path.c_str()), wxBITMAP_TYPE_ICO));

    SetBackgroundColour(*wxWHITE);
    wxBoxSizer *m_sizer_main = new wxBoxSizer(wxVERTICAL);
    auto        m_line_top   = new wxPanel(this, wxID_ANY, wxDefaultPosition, wxSize(-1, 1), wxTAB_TRAVERSAL);
    m_line_top->SetBackgroundColour(wxColour(166, 169, 170));
    m_sizer_main->Add(m_line_top, 0, wxEXPAND, 0);

    wxBoxSizer *sizer_body = new wxBoxSizer(wxHORIZONTAL);
    auto        body_panel = new wxPanel(this, wxID_ANY);

    body_panel->SetBackgroundColour(*wxWHITE);
    auto cali_left_panel = new StaticBox(body_panel, wxID_ANY, wxDefaultPosition, wxSize(FromDIP(303), -1));
    cali_left_panel->SetBackgroundColor(BG_COLOR);
    cali_left_panel->SetBorderColor(BG_COLOR);

    wxBoxSizer *cali_left_sizer = new wxBoxSizer(wxVERTICAL);
    cali_left_sizer->Add(0, 0, 0, wxTOP, FromDIP(25));

    // calibration step selection
    auto cali_step_select_title = new wxStaticText(cali_left_panel, wxID_ANY, _L("Calibration step selection"), wxDefaultPosition, wxDefaultSize, 0);
    cali_step_select_title->SetFont(::Label::Head_14);
    cali_step_select_title->Wrap(-1);
    cali_step_select_title->SetForegroundColour(FG_COLOR);
    cali_step_select_title->SetBackgroundColour(BG_COLOR);
    cali_left_sizer->Add(cali_step_select_title, 0, wxLEFT, FromDIP(15));

    select_xcam_cali    = create_check_option(_L("Micro lidar calibration"), cali_left_panel, _L("Micro lidar calibration"),            "xcam_cali");
    select_bed_leveling = create_check_option(_L("Bed leveling"),            cali_left_panel, _L("Bed leveling"),                       "bed_leveling");
    select_vibration    = create_check_option(_L("Vibration compensation"), cali_left_panel, _L("Vibration compensation"), "vibration");
    select_motor_noise  = create_check_option(_L("Motor noise cancellation"), cali_left_panel, _L("Motor noise cancellation"), "motor_noise");

    

    cali_left_sizer->Add(0, FromDIP(18), 0, wxEXPAND, 0);
    cali_left_sizer->Add(select_xcam_cali, 0, wxLEFT, FromDIP(15));
    cali_left_sizer->Add(select_bed_leveling, 0, wxLEFT, FromDIP(15));
    cali_left_sizer->Add(select_vibration, 0, wxLEFT, FromDIP(15));
    cali_left_sizer->Add(select_motor_noise, 0, wxLEFT, FromDIP(15));
    cali_left_sizer->Add(0, FromDIP(30), 0, wxEXPAND, 0);

    auto cali_left_text_top = new wxStaticText(cali_left_panel, wxID_ANY, _L("Calibration program"), wxDefaultPosition, wxDefaultSize, 0);
    cali_left_text_top->SetFont(::Label::Head_14);
    cali_left_text_top->Wrap(-1);
    cali_left_text_top->SetForegroundColour(FG_COLOR);
    cali_left_text_top->SetBackgroundColour(BG_COLOR);

    cali_left_sizer->Add(cali_left_text_top, 0, wxLEFT, FromDIP(15));

    cali_left_sizer->Add(0, 0, 0, wxTOP, FromDIP(5));

    auto cali_left_text_body =
        new Label(cali_left_panel, _L("The calibration program detects the status of your device automatically to minimize deviation.\nIt keeps the device performing optimally."));
    cali_left_text_body->Wrap(FromDIP(260));
    cali_left_text_body->SetForegroundColour(wxColour(0x6B, 0x6B, 0x6B));
    cali_left_text_body->SetBackgroundColour(BG_COLOR);
    cali_left_text_body->SetFont(::Label::Body_13);
    cali_left_sizer->Add(cali_left_text_body, 0, wxLEFT, FromDIP(15));

    cali_left_sizer->Add(0, 0, 0, wxTOP, FromDIP(20));

   /* auto cali_left_text_top_prepar = new wxStaticText(cali_left_panel, wxID_ANY, _L("Preparation before calibration"), wxDefaultPosition, wxDefaultSize, 0);
     cali_left_text_top_prepar->SetFont(::Label::Head_14);
     cali_left_text_top_prepar->SetForegroundColour(wxColour(0x32, 0x3A, 0x3D));
     cali_left_text_top_prepar->SetBackgroundColour(wxColour(0xF8, 0xF8, 0xF8));
     cali_left_text_top_prepar->Wrap(-1);
     cali_left_sizer->Add(cali_left_text_top_prepar, 0, wxLEFT, FromDIP(15));

     cali_left_sizer->Add(0, 0, 0, wxTOP, FromDIP(5));

     auto cali_left_text_body_prepar =
         new wxStaticText(cali_left_panel, wxID_ANY,
                          _L("Before calibration, please make sure a filament is loaded and its nozzle temperature and bed temperature is set in Feeding lab."),
     wxDefaultPosition, wxSize(FromDIP(260), -1), 0); cali_left_text_body_prepar->Wrap(FromDIP(260)); cali_left_text_body_prepar->SetFont(::Label::Body_13);
     cali_left_text_body_prepar->SetForegroundColour(wxColour(0x6B, 0x6B, 0x6B));
     cali_left_text_body_prepar->SetBackgroundColour(wxColour(0xF8, 0xF8, 0xF8));
     cali_left_sizer->Add(cali_left_text_body_prepar, 0, wxLEFT, FromDIP(15));*/

    cali_left_panel->SetSizer(cali_left_sizer);
    cali_left_panel->Layout();
    sizer_body->Add(cali_left_panel, 0, wxALIGN_CENTER, 0);

    sizer_body->Add(0, 0, 0, wxLEFT, FromDIP(8));

    wxBoxSizer *cali_right_sizer_h = new wxBoxSizer(wxHORIZONTAL);
    wxBoxSizer *cali_right_sizer_v = new wxBoxSizer(wxVERTICAL);

    auto cali_right_panel = new StaticBox(body_panel, wxID_ANY, wxDefaultPosition, wxSize(FromDIP(182), FromDIP(160)));
    cali_right_panel->SetBackgroundColor(BG_COLOR);
    cali_right_panel->SetBorderColor(BG_COLOR);

    auto cali_text_right_top = new wxStaticText(cali_right_panel, wxID_ANY, _L("Calibration Flow"), wxDefaultPosition, wxDefaultSize, 0);
    cali_text_right_top->Wrap(-1);
    cali_text_right_top->SetFont(::Label::Head_14);
    cali_text_right_top->SetForegroundColour(wxColour(0x00, 0xAE, 0x42));
    cali_text_right_top->SetBackgroundColour(BG_COLOR);

    auto staticline = new ::StaticLine(cali_right_panel);
    staticline->SetLineColour(wxColour(0x00, 0xAE, 0x42));
    auto calibration_panel = new wxPanel(cali_right_panel);
    calibration_panel->SetBackgroundColour(BG_COLOR);
    auto calibration_sizer = new wxBoxSizer(wxVERTICAL);
    calibration_panel->SetMinSize(wxSize(FromDIP(170), FromDIP(160)));
    calibration_panel->SetSize(wxSize(FromDIP(170), FromDIP(160)));
   
    m_calibration_flow = new StepIndicator(calibration_panel, wxID_ANY);
    StateColor bg_color(std::pair<wxColour, int>(BG_COLOR, StateColor::Normal));
    m_calibration_flow->SetBackgroundColor(bg_color);
    m_calibration_flow->SetFont(Label::Body_12);

    m_calibration_flow->SetMinSize(wxSize(FromDIP(170), FromDIP(160)));
    m_calibration_flow->SetSize(wxSize(FromDIP(170), FromDIP(160)));
    
    calibration_panel->SetSizer(calibration_sizer);
    calibration_panel->Layout();
    calibration_sizer->Add(m_calibration_flow, 0, wxEXPAND, 0);

    StateColor btn_bg_green(std::pair<wxColour, int>(AMS_CONTROL_DISABLE_COLOUR, StateColor::Disabled), std::pair<wxColour, int>(wxColour(0, 137, 123), StateColor::Pressed),
                            std::pair<wxColour, int>(wxColour(38, 166, 154), StateColor::Hovered), std::pair<wxColour, int>(AMS_CONTROL_BRAND_COLOUR, StateColor::Normal));
    StateColor btn_bd_green(std::pair<wxColour, int>(AMS_CONTROL_WHITE_COLOUR, StateColor::Disabled), std::pair<wxColour, int>(AMS_CONTROL_BRAND_COLOUR, StateColor::Enabled));

    m_calibration_btn = new Button(cali_right_panel, _L("Start Calibration"));
    m_calibration_btn->SetBackgroundColor(btn_bg_green);
    m_calibration_btn->SetBorderColor(btn_bd_green);
    m_calibration_btn->SetTextColor(wxColour("#FFFFFE"));
    m_calibration_btn->SetSize(wxSize(FromDIP(128), FromDIP(26)));
    m_calibration_btn->SetMinSize(wxSize(FromDIP(128), FromDIP(26)));

    cali_right_sizer_v->Add(cali_text_right_top, 0, wxALIGN_CENTER, 0);
    cali_right_sizer_v->Add(0, 0, 0, wxTOP, FromDIP(7));
    cali_right_sizer_v->Add(staticline, 0, wxEXPAND | wxLEFT | wxRIGHT, FromDIP(10));
    cali_right_sizer_v->Add(0, 0, 0, wxTOP, FromDIP(3));
    cali_right_sizer_v->Add(calibration_panel, 0, wxALIGN_CENTER_HORIZONTAL | wxLEFT | wxRIGHT, FromDIP(6));
    cali_right_sizer_v->Add(0, 0, 1, wxEXPAND, 5);
    cali_right_sizer_v->Add(m_calibration_btn, 0, wxALIGN_CENTER_HORIZONTAL, 0);

    cali_right_sizer_h->Add(cali_right_sizer_v, 0, wxALIGN_CENTER, 0);
    cali_right_panel->SetSizer(cali_right_sizer_h);
    cali_right_panel->Layout();

    sizer_body->Add(cali_right_panel, 0, wxEXPAND, 0);

    body_panel->SetSizer(sizer_body);
    body_panel->Layout();

    m_sizer_main->Add(body_panel, 0, wxEXPAND | wxALL, FromDIP(25));
    SetSizer(m_sizer_main);
    Layout();
    Fit();

    m_calibration_btn->Bind(wxEVT_LEFT_DOWN, &CalibrationDialog::on_start_calibration, this);
}

CalibrationDialog::~CalibrationDialog() {}

void CalibrationDialog::on_dpi_changed(const wxRect &suggested_rect) {}

wxWindow* CalibrationDialog::create_check_option(wxString title, wxWindow* parent, wxString tooltip, std::string param)
{
    auto checkbox = new wxWindow(parent, wxID_ANY, wxDefaultPosition, wxDefaultSize, wxTAB_TRAVERSAL);
    checkbox->SetBackgroundColour(BG_COLOR);

    wxBoxSizer* sizer_checkbox = new wxBoxSizer(wxHORIZONTAL);
    wxBoxSizer* sizer_check = new wxBoxSizer(wxVERTICAL);

    auto check = new ::CheckBox(checkbox);

    sizer_check->Add(check, 0, wxBOTTOM | wxEXPAND | wxTOP, FromDIP(5));

    sizer_checkbox->Add(sizer_check, 0, wxEXPAND, FromDIP(5));
    sizer_checkbox->Add(0, 0, 0, wxEXPAND | wxLEFT, FromDIP(11));

    auto text = new wxStaticText(checkbox, wxID_ANY, title, wxDefaultPosition, wxDefaultSize, wxST_ELLIPSIZE_END);
    text->SetFont(::Label::Body_13);
    text->SetForegroundColour(wxColour(107, 107, 107));
    text->Wrap(-1);
    sizer_checkbox->Add(text, 0, wxBOTTOM | wxEXPAND | wxTOP, FromDIP(5));

    checkbox->SetSizer(sizer_checkbox);
    checkbox->Layout();
    sizer_checkbox->Fit(checkbox);

    checkbox->SetToolTip(tooltip);
    text->SetToolTip(tooltip);

    text->Bind(wxEVT_LEFT_DOWN, [this, check](wxMouseEvent&) { check->SetValue(check->GetValue() ? false : true); });
    m_checkbox_list[param] = check;
    m_checkbox_list[param]->SetValue(true);
    return checkbox;
}

void CalibrationDialog::update_cali(MachineObject *obj)
{
    if (!obj) return;
    if (obj->is_support_ai_monitoring && obj->is_support_lidar_calibration) {
        select_xcam_cali->Show();
    } else {
        select_xcam_cali->Hide();
        m_checkbox_list["xcam_cali"]->SetValue(false);
    }
    
<<<<<<< HEAD
    if(obj->is_function_supported(PrinterFunction::FUNC_AUTO_LEVELING)){
=======
    if(obj->is_support_auto_leveling){
>>>>>>> 693aa8d2
        select_bed_leveling->Show();
    }else{
        select_bed_leveling->Hide();
        m_checkbox_list["bed_leveling"]->SetValue(false);
<<<<<<< HEAD
    }

    if (obj->is_function_supported(PrinterFunction::FUNC_MOTOR_NOISE_CALI)) {
        select_motor_noise->Show();
    } else {
        select_motor_noise->Hide();
        m_checkbox_list["motor_noise"]->SetValue(false);
    }

    if (!m_checkbox_list["vibration"]->GetValue() && !m_checkbox_list["bed_leveling"]->GetValue() && !m_checkbox_list["xcam_cali"]->GetValue() &&
        !m_checkbox_list["motor_noise"]->GetValue()) {
        m_calibration_btn->Disable();
        m_calibration_btn->SetLabel(_L("No step selected"));
        return ;
    } else {
        m_calibration_btn->Enable();
=======
>>>>>>> 693aa8d2
    }

    if (obj->is_support_motor_noise_cali) {
        select_motor_noise->Show();
    } else {
        select_motor_noise->Hide();
        m_checkbox_list["motor_noise"]->SetValue(false);
    }


    if (obj->is_calibration_running() || obj->is_calibration_done()) {
        if (obj->is_calibration_done()) {
            m_calibration_btn->Enable();
            m_calibration_btn->SetLabel(_L("Completed"));
        } else {
            // RUNNING && IDLE
            m_calibration_btn->Disable();
            m_calibration_btn->SetLabel(_L("Calibrating"));
        }
        auto size = wxSize(-1, obj->stage_list_info.size() * FromDIP(44));
        if (m_calibration_flow->GetSize().y != size.y) {
            m_calibration_flow->SetSize(size);
            m_calibration_flow->SetMinSize(size);
            m_calibration_flow->SetMaxSize(size);
            Layout();
        }
        if (is_stage_list_info_changed(obj)) {
            // change items if stage_list_info changed
            m_calibration_flow->DeleteAllItems();
            for (int i = 0; i < obj->stage_list_info.size(); i++) {
                m_calibration_flow->AppendItem(get_stage_string(obj->stage_list_info[i]));
            }
        }
        int index = obj->get_curr_stage_idx();
        m_calibration_flow->SelectItem(index);
    } else {
        // IDLE
        if (obj->is_in_printing()) {
            m_calibration_btn->Disable();
        }
        else {
            m_calibration_btn->Enable();
        }
        m_calibration_flow->DeleteAllItems();
        m_calibration_btn->SetLabel(_L("Start Calibration"));
    }
    if (!obj->is_calibration_running() && !m_checkbox_list["vibration"]->GetValue() && !m_checkbox_list["bed_leveling"]->GetValue() &&
        !m_checkbox_list["xcam_cali"]->GetValue() && !m_checkbox_list["motor_noise"]->GetValue()) {
        m_calibration_btn->Disable();
        m_calibration_btn->SetLabel(_L("No step selected"));
    }
    else if(!obj->is_calibration_running()){
        m_calibration_btn->Enable();
    }
}

bool CalibrationDialog::is_stage_list_info_changed(MachineObject *obj)
{
    if (!obj) return true;

    if (last_stage_list_info.size() != obj->stage_list_info.size()) return true;

    for (int i = 0; i < last_stage_list_info.size(); i++) {
        if (last_stage_list_info[i] != obj->stage_list_info[i]) return true;
    }
    last_stage_list_info = obj->stage_list_info;
    return false;
}

void CalibrationDialog::on_start_calibration(wxMouseEvent &event)
{
    if (m_obj) {
        if (m_obj->is_calibration_done()) {
            m_obj->calibration_done = false;
            EndModal(wxID_CANCEL);
            Close();
        } else {
            BOOST_LOG_TRIVIAL(info) << "on_start_calibration";
            m_obj->command_start_calibration(
                m_checkbox_list["vibration"]->GetValue(),
                m_checkbox_list["bed_leveling"]->GetValue(),
                m_checkbox_list["xcam_cali"]->GetValue(),
                m_checkbox_list["motor_noise"]->GetValue()
                );
        }
    }
}

void CalibrationDialog::update_machine_obj(MachineObject *obj) { m_obj = obj; }

bool CalibrationDialog::Show(bool show) 
{
    if (show) { 
        wxGetApp().UpdateDlgDarkUI(this);
        CentreOnParent(); 
    }
    return DPIDialog::Show(show);
}

}} // namespace Slic3r::GUI<|MERGE_RESOLUTION|>--- conflicted
+++ resolved
@@ -222,34 +222,11 @@
         m_checkbox_list["xcam_cali"]->SetValue(false);
     }
     
-<<<<<<< HEAD
-    if(obj->is_function_supported(PrinterFunction::FUNC_AUTO_LEVELING)){
-=======
     if(obj->is_support_auto_leveling){
->>>>>>> 693aa8d2
         select_bed_leveling->Show();
     }else{
         select_bed_leveling->Hide();
         m_checkbox_list["bed_leveling"]->SetValue(false);
-<<<<<<< HEAD
-    }
-
-    if (obj->is_function_supported(PrinterFunction::FUNC_MOTOR_NOISE_CALI)) {
-        select_motor_noise->Show();
-    } else {
-        select_motor_noise->Hide();
-        m_checkbox_list["motor_noise"]->SetValue(false);
-    }
-
-    if (!m_checkbox_list["vibration"]->GetValue() && !m_checkbox_list["bed_leveling"]->GetValue() && !m_checkbox_list["xcam_cali"]->GetValue() &&
-        !m_checkbox_list["motor_noise"]->GetValue()) {
-        m_calibration_btn->Disable();
-        m_calibration_btn->SetLabel(_L("No step selected"));
-        return ;
-    } else {
-        m_calibration_btn->Enable();
-=======
->>>>>>> 693aa8d2
     }
 
     if (obj->is_support_motor_noise_cali) {
